/**
 * External dependencies
 */
import { connect } from 'react-redux';
import { createStore, combineReducers } from 'redux';
import { flowRight } from 'lodash';

/**
 * Module constants
 */
const reducers = {};
const selectors = {};
const enhancers = [];
if ( window.__REDUX_DEVTOOLS_EXTENSION__ ) {
	enhancers.push( window.__REDUX_DEVTOOLS_EXTENSION__() );
}

const initialReducer = () => ( {} );
const store = createStore( initialReducer, {}, flowRight( enhancers ) );

/**
 * Registers a new sub reducer to the global state and returns a Redux-like store object.
 *
 * @param {String}  key     Reducer key
 * @param {Object}  reducer Reducer function
 *
 * @return {Object}         Store Object
 */
export function registerReducer( key, reducer ) {
	reducers[ key ] = reducer;
	store.replaceReducer( combineReducers( reducers ) );
	const getState = () => store.getState()[ key ];

	return {
		dispatch: store.dispatch,
		subscribe( listener ) {
			let previousState = getState();
			const unsubscribe = store.subscribe( () => {
				const newState = getState();
				if ( newState !== previousState ) {
					listener();
					previousState = newState;
				}
			} );

<<<<<<< HEAD
export const getState = store.getState;

/**
 * Registers selectors for external usage
 *
 * @param {String} key                 Reducer key
 * @param {Object} registeredSelectors Selectors
 */
export function registerSelectors( key, registeredSelectors ) {
	selectors[ key ] = registeredSelectors;
}

export const query = ( mapPropsToSelectors ) => ( WrappedComponent ) => {
	return connect( ( state ) => {
		const select = ( key, selectorName, ...args ) => {
			return selectors[ key ][ selectorName ]( getState()[ key ], ...args );
		};

		return mapPropsToSelectors( select );
	} )( WrappedComponent );
=======
			return unsubscribe;
		},
		getState,
	};
>>>>>>> f40cfc8b
}<|MERGE_RESOLUTION|>--- conflicted
+++ resolved
@@ -24,7 +24,7 @@
  * @param {String}  key     Reducer key
  * @param {Object}  reducer Reducer function
  *
- * @return {Object}         Store Object
+ * @returns {Object}        Store Object
  */
 export function registerReducer( key, reducer ) {
 	reducers[ key ] = reducer;
@@ -43,8 +43,11 @@
 				}
 			} );
 
-<<<<<<< HEAD
-export const getState = store.getState;
+			return unsubscribe;
+		},
+		getState,
+	};
+}
 
 /**
  * Registers selectors for external usage
@@ -59,15 +62,9 @@
 export const query = ( mapPropsToSelectors ) => ( WrappedComponent ) => {
 	return connect( ( state ) => {
 		const select = ( key, selectorName, ...args ) => {
-			return selectors[ key ][ selectorName ]( getState()[ key ], ...args );
+			return selectors[ key ][ selectorName ]( state[ key ], ...args );
 		};
 
 		return mapPropsToSelectors( select );
 	} )( WrappedComponent );
-=======
-			return unsubscribe;
-		},
-		getState,
-	};
->>>>>>> f40cfc8b
-}+};