<<<<<<< HEAD
tree 06aa944b40839492e4e390f482212edab59ba199
parent 2fa3d3d736d5a53d56d7e9cdebddd1d4c71bf6a2
author Nahid F. Mohit <nfmohit49@gmail.com> 1536607659 +0600
committer Andrew Duthie <andrew@andrewduthie.com> 1536607659 -0400

Update RichText usage in Quote and Pullquote blocks to use div instead of inline cite elements (#8785)
=======
tree 009aec6368efed6c47e3fbf90e9d432677df4414
parent 5689880d41f59dccce5f74288ab3282d7db6250a
author SergioEstevao <sergioestevao@gmail.com> 1536835956 +0100
committer SergioEstevao <sergioestevao@gmail.com> 1536835956 +0100
gpgsig -----BEGIN PGP SIGNATURE-----
 
 iQIzBAABCAAdFiEEnF1r5fq9Z5WbGF1JV28wy2TU24YFAluaQXUACgkQV28wy2TU
 24YTIBAAl16XRU2wu6wUyos8HteXjc7Do5ZxUbnAqtvEkraIRUTm4Tj1HT/dlOpm
 iI/MEj5yyD2wsvPq1UbeDSDuFIaKRWM2Pl2D8QDtv0AhaMHK2WGn68eIT9BB3u7D
 Xu+SQfVFoWPOy2S+aJcRIWwC7gzyYPohw5GzDczpQRjyzMkcEpDLRV+oAuHAVshN
 zqNEYzJLZ2PgYKWh/gUoItiI0BrXVD/KIrRAPcHr4RZFl+hEfi0b5LG6STcvcBTP
 cn/BrgUK63rHtxXTAznO0XmbGYMIIeHeu3KNmY3S5Cj1nMh6lfd6FMk/qZZcjieN
 wx8v+35LVcO6lNTI8Dwgpepj5FmA5fh3SKEjU/5wQJisblO1TkXvRy0f+cmVSWr2
 ZKF8We7GvXbHpTyufwGIuGDDWShBjFUkUCc09EpHV58jlD9BSFqos1M5LGP3UG7l
 kE8GZD+0QbT5MDtazLvySyC0IcShbXSvLOqukLzIqEexkp4aYqYhFX/zrNiLWR+2
 I+VlcS4YLD7oCqwd5utn24Nh/7chqOybqAGdNFJQ33ix55JDLeBLEc/nRgJGhrTW
 MzxAx4j3tDnjyLL2L3qAxkDvgM5BKQ2TCICMrvek/Kz9q/immF+rsg1yqqzCG/qf
 /QN7SJVtq7n26XXJNAERLaXxNb2kloT3RdLGuMaijTA+UeFU1eY=
 =RmNH
 -----END PGP SIGNATURE-----

Make sure that a force update or change of tag forces a refresh.
>>>>>>> b2fb6938
<|MERGE_RESOLUTION|>--- conflicted
+++ resolved
@@ -1,11 +1,3 @@
-<<<<<<< HEAD
-tree 06aa944b40839492e4e390f482212edab59ba199
-parent 2fa3d3d736d5a53d56d7e9cdebddd1d4c71bf6a2
-author Nahid F. Mohit <nfmohit49@gmail.com> 1536607659 +0600
-committer Andrew Duthie <andrew@andrewduthie.com> 1536607659 -0400
-
-Update RichText usage in Quote and Pullquote blocks to use div instead of inline cite elements (#8785)
-=======
 tree 009aec6368efed6c47e3fbf90e9d432677df4414
 parent 5689880d41f59dccce5f74288ab3282d7db6250a
 author SergioEstevao <sergioestevao@gmail.com> 1536835956 +0100
@@ -27,5 +19,4 @@
  =RmNH
  -----END PGP SIGNATURE-----
 
-Make sure that a force update or change of tag forces a refresh.
->>>>>>> b2fb6938
+Make sure that a force update or change of tag forces a refresh.