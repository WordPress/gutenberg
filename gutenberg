<<<<<<< HEAD
tree 04b9d7535c7cd643b7064c5a8f81c966ec08af83
parent 273a24e58513bfe97915be533e9ca06b927eb6eb
parent ed664311eb834d83c19e5ca3c539fc8ac9f3c203
author Sergio Estevao <sergioestevao@gmail.com> 1575982388 +0000
committer Sergio Estevao <sergioestevao@gmail.com> 1575982388 +0000

Merge branch 'master' into rnmobile/update-test-snapshot-for-rn-0.61
=======
tree ba10a679f998b3910979631e61277edcd1256ad4
parent ae1eccdfac8c23159e7dfbbe7b360f766ab7ea17
author jbinda <jakub.binda@gmail.com> 1576053501 +0100
committer Luke Walczak <lukasz.walczak.pwr@gmail.com> 1576053501 +0100

[RNMobile] Inner Block Navigate down through hierarchy (#17547)

* WIP: navigate down in the hierarchy of InnerBlocks

WIP: add hierarchy of click-down

WIP: add hierarchy of click other element same parent

EOD: click-down logic

EOD: click-down logic fix

WIP: dim unfocus element

WIP: add navigate up button on floating toolbar

EOD: change color of FloatingToolbar arrow to white

change focus border color from gray to blue

EOD: click-down logic

lock onFocus on AztecView when block is not selected

change dashed border color

apply style to keep same innerblock size

work with styles

work with styles

adjust borders margin

pass isParentSelected to RichText to unlock onClick event

* WIP: Navigation Dwon in Inner Block

* merge master

* adjust style

* fix after merge

* fix after merge

* playing with borders

* working full border

* refactor v1

* refactor v2

* fixed dashed border android

* refactor v3

* adjust button-block-appender margin

* refactor v4

* reefactor v5

* refactor v6

* adjust for media text

* adjust focus for media text

* refactor apply styles

* adjust media text media container

* pass isParentSelected prop to BlockEdit

* adjust dim style

* Move FloatingToolbar logic to get shippable temporary version

* fix after merge floating-toolbr

* style media-text and fix jumping behaviour

* add getPrefferedColorScheme for dashed border

* enable FloatingToolbar for MediaText

* refactor rich text handler

* change dark-mode block holder border to blue

* dark-mode for group appender and placeholder

* adjust margin for group placeholder

* adjust innerblock margin for media-text

* adjust group placeholder border color

* adjust appender button color

* re-activate the stacking vertically on Media & Text

* CR changes

* CR changes for Android RichText focus

* CR changes for MediaText margins

* CR changes for getTree selector

* CR changes: fix selection loop

* clean passing props after seletion loop issue fix

* replace block specific text

* replace block specific style

* fix getParent selectors

* adjust selection logic

* fix hasInnerBlocks

* refactor selectors

* refactor navigate-down logic

* fix dimed style aplied

* add unit test for selector

* use getBlockCount to check if block has children

* fix group margins, placeholder and appender

* adjustments

* add parameters to style

* refactor for removing isGroupType

* refactor group placeholder

* adjust media-text

* finalise group appender logic

* selection and dim adjustments

* handle semi-bordered

* refactor after tug review

* Update packages/block-editor/src/store/selectors.js

Co-Authored-By: Jorge Bernal <jbernal@gmail.com>

* Update packages/block-editor/src/store/selectors.js

Co-Authored-By: Jorge Bernal <jbernal@gmail.com>

* Update packages/block-library/src/media-text/edit.native.js

Co-Authored-By: Jorge Bernal <jbernal@gmail.com>

* export styles for media-text to stylesheet

* fix order in test case

* refactor stylesheet in mediatext

* group appender logic

* @dratwas CR refactor

* @dratwas CR refactor on descendant
>>>>>>> 06b924d8
<|MERGE_RESOLUTION|>--- conflicted
+++ resolved
@@ -1,194 +1,7 @@
-<<<<<<< HEAD
-tree 04b9d7535c7cd643b7064c5a8f81c966ec08af83
+tree 23a8838f204543d65fac9166e407f2ddfaed1a3d
 parent 273a24e58513bfe97915be533e9ca06b927eb6eb
-parent ed664311eb834d83c19e5ca3c539fc8ac9f3c203
-author Sergio Estevao <sergioestevao@gmail.com> 1575982388 +0000
-committer Sergio Estevao <sergioestevao@gmail.com> 1575982388 +0000
+parent da83121b65c4211bda124da2753b2439b0616a53
+author Stefanos Togkoulidis <stefanostogoulidis@gmail.com> 1576501079 +0200
+committer Stefanos Togkoulidis <stefanostogoulidis@gmail.com> 1576501079 +0200
 
-Merge branch 'master' into rnmobile/update-test-snapshot-for-rn-0.61
-=======
-tree ba10a679f998b3910979631e61277edcd1256ad4
-parent ae1eccdfac8c23159e7dfbbe7b360f766ab7ea17
-author jbinda <jakub.binda@gmail.com> 1576053501 +0100
-committer Luke Walczak <lukasz.walczak.pwr@gmail.com> 1576053501 +0100
-
-[RNMobile] Inner Block Navigate down through hierarchy (#17547)
-
-* WIP: navigate down in the hierarchy of InnerBlocks
-
-WIP: add hierarchy of click-down
-
-WIP: add hierarchy of click other element same parent
-
-EOD: click-down logic
-
-EOD: click-down logic fix
-
-WIP: dim unfocus element
-
-WIP: add navigate up button on floating toolbar
-
-EOD: change color of FloatingToolbar arrow to white
-
-change focus border color from gray to blue
-
-EOD: click-down logic
-
-lock onFocus on AztecView when block is not selected
-
-change dashed border color
-
-apply style to keep same innerblock size
-
-work with styles
-
-work with styles
-
-adjust borders margin
-
-pass isParentSelected to RichText to unlock onClick event
-
-* WIP: Navigation Dwon in Inner Block
-
-* merge master
-
-* adjust style
-
-* fix after merge
-
-* fix after merge
-
-* playing with borders
-
-* working full border
-
-* refactor v1
-
-* refactor v2
-
-* fixed dashed border android
-
-* refactor v3
-
-* adjust button-block-appender margin
-
-* refactor v4
-
-* reefactor v5
-
-* refactor v6
-
-* adjust for media text
-
-* adjust focus for media text
-
-* refactor apply styles
-
-* adjust media text media container
-
-* pass isParentSelected prop to BlockEdit
-
-* adjust dim style
-
-* Move FloatingToolbar logic to get shippable temporary version
-
-* fix after merge floating-toolbr
-
-* style media-text and fix jumping behaviour
-
-* add getPrefferedColorScheme for dashed border
-
-* enable FloatingToolbar for MediaText
-
-* refactor rich text handler
-
-* change dark-mode block holder border to blue
-
-* dark-mode for group appender and placeholder
-
-* adjust margin for group placeholder
-
-* adjust innerblock margin for media-text
-
-* adjust group placeholder border color
-
-* adjust appender button color
-
-* re-activate the stacking vertically on Media & Text
-
-* CR changes
-
-* CR changes for Android RichText focus
-
-* CR changes for MediaText margins
-
-* CR changes for getTree selector
-
-* CR changes: fix selection loop
-
-* clean passing props after seletion loop issue fix
-
-* replace block specific text
-
-* replace block specific style
-
-* fix getParent selectors
-
-* adjust selection logic
-
-* fix hasInnerBlocks
-
-* refactor selectors
-
-* refactor navigate-down logic
-
-* fix dimed style aplied
-
-* add unit test for selector
-
-* use getBlockCount to check if block has children
-
-* fix group margins, placeholder and appender
-
-* adjustments
-
-* add parameters to style
-
-* refactor for removing isGroupType
-
-* refactor group placeholder
-
-* adjust media-text
-
-* finalise group appender logic
-
-* selection and dim adjustments
-
-* handle semi-bordered
-
-* refactor after tug review
-
-* Update packages/block-editor/src/store/selectors.js
-
-Co-Authored-By: Jorge Bernal <jbernal@gmail.com>
-
-* Update packages/block-editor/src/store/selectors.js
-
-Co-Authored-By: Jorge Bernal <jbernal@gmail.com>
-
-* Update packages/block-library/src/media-text/edit.native.js
-
-Co-Authored-By: Jorge Bernal <jbernal@gmail.com>
-
-* export styles for media-text to stylesheet
-
-* fix order in test case
-
-* refactor stylesheet in mediatext
-
-* group appender logic
-
-* @dratwas CR refactor
-
-* @dratwas CR refactor on descendant
->>>>>>> 06b924d8
+Merge branch 'master' into rnmobile/upgrade-to-rn-0.61