<<<<<<< HEAD
tree a0365748b64d923f2d27366263994c4701e504ab
parent 4bcbf4c3e9b0bf0a06d4079b87fbb6370602237c
author Sergio Estevao <sergioestevao@gmail.com> 1573082260 +0000
committer Sergio Estevao <sergioestevao@gmail.com> 1573082260 +0000

Simplify the styles file using vars and shorthands
=======
tree 289bb89265e070bc41a2de997a1f6191d7375abc
parent a71241ca616642f6f590d6982fd82b46d96158ac
author Stefanos Togoulidis <stefanostogoulidis@gmail.com> 1573198811 +0200
committer GitHub <noreply@github.com> 1573198811 +0200
gpgsig -----BEGIN PGP SIGNATURE-----
 
 wsBcBAABCAAQBQJdxRvbCRBK7hj4Ov3rIwAAdHIIAEIYCN9cPE+Pgutf3o9Kt6kJ
 ysTMV7ADHAKiHii7svcWIam5n5kdejH1y7lD9X/EooxuAla0a8hFlPsPUqpCW4gU
 3j2zbhgo2VjKg8en0HMPRg8aeT2xhTM8yxF1Bxu1+HxJ+/XI2UYLoZD9K48cJoWx
 NpNeF1ChVShJ+Ec935r4SZ40jghFqRn6jsEvjAhJtH3ihQp5Aer7dMhWgGhFHmZA
 nave98W3uT1pIxcM8iFuIo2x2MWKzbUcHxvfLgS9CpfaHl9Q+IuR8uGwWClGQsyP
 kAVajXQJizG6OIxW+uKjpc0c9EYIgUZi0P4zXBVrzuhy20eYMa+HpmEbm1zjdAg=
 =ymaB
 -----END PGP SIGNATURE-----
 

[RNMobile] Block title in unsupported block (#18268)

* WC: #479: Adding help icon and modal to unsupported block. Also putting original name in place of 'Unsupported'.

* WC: #479: Adding in unit tests for the component.

* WC: #479: Changing the help icon press surface to the whole block because the small icon was too hard to press. Also rearranging the BottomSheet to work the height paddings out correctly.

* WC: #479: Changing accessibility label and adding comment.

* WC: #479: Adding in text/buttons to match later design.

* WC: issue #479: Changing only the question mark icon to be tappable for the help block. Few color changes. Adding some text to the help block.

* Display 'unsupported' on all unsupported blocks on mobile

* Update the test snapshot of Unsupported block on mobile

* Need to mock styling on mobile

* Adjust tests to latest changes

* Display the block name in quotes, for clarity

* Dark mode of info text, title and description

* sprintf to compose string, separate strings per platform

* Wrap JSX in the grouping operator, as usual

* Remove dismiss button, not used in other bottom-sheets

* Remove unused import

* Revise sprintf format to green the linter

* Update tests after removing the Close button

* Wrap more JSX in the grouping operator, as usual

* Adjust the info-icon color

* Different colors for the icon on the sheet

* Remove local mock, using the global styleMock.js instead

* Enable testing both mobile platforms
>>>>>>> 1995c3ae
<|MERGE_RESOLUTION|>--- conflicted
+++ resolved
@@ -1,72 +1,7 @@
-<<<<<<< HEAD
-tree a0365748b64d923f2d27366263994c4701e504ab
-parent 4bcbf4c3e9b0bf0a06d4079b87fbb6370602237c
-author Sergio Estevao <sergioestevao@gmail.com> 1573082260 +0000
-committer Sergio Estevao <sergioestevao@gmail.com> 1573082260 +0000
+tree acd9ba6e47c33e30dda51e7e28b42ce4fe66aea7
+parent 870ca0ee910b0202dfaba25d5b622017680a247d
+parent 3bed7e5aa8a64afc6c331c9456ee1a075e0c53f1
+author Sergio Estevao <sergioestevao@gmail.com> 1573206734 +0000
+committer Sergio Estevao <sergioestevao@gmail.com> 1573206734 +0000
 
-Simplify the styles file using vars and shorthands
-=======
-tree 289bb89265e070bc41a2de997a1f6191d7375abc
-parent a71241ca616642f6f590d6982fd82b46d96158ac
-author Stefanos Togoulidis <stefanostogoulidis@gmail.com> 1573198811 +0200
-committer GitHub <noreply@github.com> 1573198811 +0200
-gpgsig -----BEGIN PGP SIGNATURE-----
- 
- wsBcBAABCAAQBQJdxRvbCRBK7hj4Ov3rIwAAdHIIAEIYCN9cPE+Pgutf3o9Kt6kJ
- ysTMV7ADHAKiHii7svcWIam5n5kdejH1y7lD9X/EooxuAla0a8hFlPsPUqpCW4gU
- 3j2zbhgo2VjKg8en0HMPRg8aeT2xhTM8yxF1Bxu1+HxJ+/XI2UYLoZD9K48cJoWx
- NpNeF1ChVShJ+Ec935r4SZ40jghFqRn6jsEvjAhJtH3ihQp5Aer7dMhWgGhFHmZA
- nave98W3uT1pIxcM8iFuIo2x2MWKzbUcHxvfLgS9CpfaHl9Q+IuR8uGwWClGQsyP
- kAVajXQJizG6OIxW+uKjpc0c9EYIgUZi0P4zXBVrzuhy20eYMa+HpmEbm1zjdAg=
- =ymaB
- -----END PGP SIGNATURE-----
- 
-
-[RNMobile] Block title in unsupported block (#18268)
-
-* WC: #479: Adding help icon and modal to unsupported block. Also putting original name in place of 'Unsupported'.
-
-* WC: #479: Adding in unit tests for the component.
-
-* WC: #479: Changing the help icon press surface to the whole block because the small icon was too hard to press. Also rearranging the BottomSheet to work the height paddings out correctly.
-
-* WC: #479: Changing accessibility label and adding comment.
-
-* WC: #479: Adding in text/buttons to match later design.
-
-* WC: issue #479: Changing only the question mark icon to be tappable for the help block. Few color changes. Adding some text to the help block.
-
-* Display 'unsupported' on all unsupported blocks on mobile
-
-* Update the test snapshot of Unsupported block on mobile
-
-* Need to mock styling on mobile
-
-* Adjust tests to latest changes
-
-* Display the block name in quotes, for clarity
-
-* Dark mode of info text, title and description
-
-* sprintf to compose string, separate strings per platform
-
-* Wrap JSX in the grouping operator, as usual
-
-* Remove dismiss button, not used in other bottom-sheets
-
-* Remove unused import
-
-* Revise sprintf format to green the linter
-
-* Update tests after removing the Close button
-
-* Wrap more JSX in the grouping operator, as usual
-
-* Adjust the info-icon color
-
-* Different colors for the icon on the sheet
-
-* Remove local mock, using the global styleMock.js instead
-
-* Enable testing both mobile platforms
->>>>>>> 1995c3ae
+Merge branch 'master' into rnmobile/activate_pre_format