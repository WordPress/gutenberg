--- conflicted
+++ resolved
@@ -1,33 +1,23 @@
-<<<<<<< HEAD
-tree a065d0d1d57f54111aad7d04d22b41d3734d2077
-parent 49d79cf40a7786bee93af3594a95bb9ebfbc3094
-parent 2e682d6f967d6e31fef9b19f22ba4ff252033e36
-author Stefanos Togkoulidis <stefanostogoulidis@gmail.com> 1585835301 +0300
-committer Stefanos Togkoulidis <stefanostogoulidis@gmail.com> 1585835301 +0300
+tree 36849d0c65483b5786d990d6ed195f5f18630a7a
+parent 43dfb9163349cf1ab328bbe73e46d26f04b3309c
+author Stefanos Togoulidis <stefanostogoulidis@gmail.com> 1585920201 +0300
+committer Sergio Estevao <sergioestevao@gmail.com> 1585920256 +0100
 
-Merge branch 'rnmobile/dark_mode_android_integration_new' into rnmobile/release-v1.25.0-with-dark-mode
-=======
-tree b73742e95caa295ba814240b1dd013465bdee524
-parent 49d79cf40a7786bee93af3594a95bb9ebfbc3094
-author Sergio Estevao <sergioestevao@gmail.com> 1585837866 +0100
-committer Sergio Estevao <sergioestevao@gmail.com> 1585837866 +0100
+[RNMobile] Dark mode on Android put on the v1.25.0 native release (#21352)
 
-Fix the TS used for the GB-Mobile project. (#21324)
-
-* Fix the TS used for the GB-Mobile project.
-
-Make sure only types inside node_modules/@types are used.
-
-This avoids TS to find the ../node_modules/@types inside the gb-mobile
-repo that lives one path level up of gutenberg root.
-
-* Framework: Fix configuration spacing
-
-* Change to types node.
-
-* Revert "Change to types node."
-
-This reverts commit bfb8b7b3efb74c82bbdb8445d3afce3b8c2a3062.
-
-Co-authored-by: Andrew Duthie <andrew@andrewduthie.com>
->>>>>>> 37192495
+* Revert revert of dark mode impl
+
+* Add pre to list of block wrappers (#21255)
+
+* Add pre to list of block wrappers
+
+* Share the elements definition between web and native.
+
+* Make constant name all uppercase.
+
+* Rename constant name to be all uppercase
+
+* Rename elements constant to all uppercase
+
+Co-authored-by: Marko Savic <savicmarko1985@gmail.com>
+Co-authored-by: Sérgio Estêvão <sergioestevao@gmail.com>