<<<<<<< HEAD
tree 2b5d6cab3f735dd47b6ff6eecb907ca3e180cec0
parent 4dd6a8c09191f2aac358b4a166a61d82fbda10b7
author eToledo <etoledom@icloud.com> 1582807310 +0100
committer eToledo <etoledom@icloud.com> 1582807410 +0100

Check for `node.classList` to avoid crash on mobile pasting wrapped images.
=======
tree 948175bbf04a033ef796308ec3086bd70ae28f95
parent 12b81b0bc9737bbd5898045859dd48880037e6c5
author Andrew Duthie <andrew@andrewduthie.com> 1583951826 -0400
committer GitHub <noreply@github.com> 1583951826 -0400
gpgsig -----BEGIN PGP SIGNATURE-----
 
 wsBcBAABCAAQBQJeaS/SCRBK7hj4Ov3rIwAAdHIIAKo8okeqEXJKWBBNKu49p4ri
 a9pH3UZT0rLAdG+kBZQoDPhbuDr264fihueKsXwnrZ1QmfZr2jTj1GbJXlJUQA/q
 jTdWclRC6hQWGxKfjcdauiaqFQeNhxz/+lqS4N8JOIDwlkhCpC1MP8FkFrG5kVJM
 MdcWQkvNRnSjMkSzv0P9G1ZgNSiSYwxdN/rQp2peiB8q1XvueCpLqe9xuZlCl0yT
 hiU9kHhzqwMXVMos8szq09xwpa7Z05g0mnl6BHIXjtNGA1IS+3j56DIp+7V8p98l
 Y5+vCImilcJTqgBkw55wbUfMJ3dr4lkFUaRoXkwjYHJ7olXZCQY/wdTR/CEhlD0=
 =JOu0
 -----END PGP SIGNATURE-----
 

URL: Use test data from web-platform-tests for isURL spec conformance (#20537)

* URL: Use test data from web-platform-tests for isURL spec conformance

* URL: Change fetch utility to parse JSON

Early iterations included LICENSE fetching as string, but this was later changed to static file. As such, the utility is better served to include JSON parsing.

* URL: Stop fetch execution when rejecting by status code

Interestingly, rejecting (throwing) does not itself halt execution.

* URL: Update fetchJSON function description

* URL: Try using react-native-url-polyfill

* URL: Clarify default exceptions as about:blank parameter specific

* URL: Add Native-specific isURL exceptions

* URL: Move WPT license into explanatory README.md file
>>>>>>> 351877b7
<|MERGE_RESOLUTION|>--- conflicted
+++ resolved
@@ -1,11 +1,3 @@
-<<<<<<< HEAD
-tree 2b5d6cab3f735dd47b6ff6eecb907ca3e180cec0
-parent 4dd6a8c09191f2aac358b4a166a61d82fbda10b7
-author eToledo <etoledom@icloud.com> 1582807310 +0100
-committer eToledo <etoledom@icloud.com> 1582807410 +0100
-
-Check for `node.classList` to avoid crash on mobile pasting wrapped images.
-=======
 tree 948175bbf04a033ef796308ec3086bd70ae28f95
 parent 12b81b0bc9737bbd5898045859dd48880037e6c5
 author Andrew Duthie <andrew@andrewduthie.com> 1583951826 -0400
@@ -24,23 +16,22 @@
 
 URL: Use test data from web-platform-tests for isURL spec conformance (#20537)
 
-* URL: Use test data from web-platform-tests for isURL spec conformance
-
-* URL: Change fetch utility to parse JSON
-
-Early iterations included LICENSE fetching as string, but this was later changed to static file. As such, the utility is better served to include JSON parsing.
-
-* URL: Stop fetch execution when rejecting by status code
-
-Interestingly, rejecting (throwing) does not itself halt execution.
-
-* URL: Update fetchJSON function description
-
-* URL: Try using react-native-url-polyfill
-
-* URL: Clarify default exceptions as about:blank parameter specific
-
-* URL: Add Native-specific isURL exceptions
-
-* URL: Move WPT license into explanatory README.md file
->>>>>>> 351877b7
+* URL: Use test data from web-platform-tests for isURL spec conformance
+
+* URL: Change fetch utility to parse JSON
+
+Early iterations included LICENSE fetching as string, but this was later changed to static file. As such, the utility is better served to include JSON parsing.
+
+* URL: Stop fetch execution when rejecting by status code
+
+Interestingly, rejecting (throwing) does not itself halt execution.
+
+* URL: Update fetchJSON function description
+
+* URL: Try using react-native-url-polyfill
+
+* URL: Clarify default exceptions as about:blank parameter specific
+
+* URL: Add Native-specific isURL exceptions
+
+* URL: Move WPT license into explanatory README.md file