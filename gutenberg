--- conflicted
+++ resolved
@@ -1,50 +1,6 @@
-<<<<<<< HEAD
-tree 4b23bb223d719fe297a1043965e43786e543a7f4
-parent 1a011eb3872551de5281a98f911956ce862e63ef
-author Gerardo Pacheco <gerardo.pacheco@automattic.com> 1580392128 +0100
-committer Gerardo Pacheco <gerardo.pacheco@automattic.com> 1580392128 +0100
+tree 0235ba67e39d8cc5572d9d5811f15ad0235806b6
+parent 7c0a10d08fcceacf15cced8d11f5f01ab40754d8
+author Gerardo Pacheco <gerardo.pacheco@automattic.com> 1580726925 +0100
+committer Gerardo Pacheco <gerardo.pacheco@automattic.com> 1580726925 +0100
 
-RNMobile - Gallery - better use of Stepper component
-=======
-tree d4168bda21105dc499bd69ef1a2bbacb40cb4296
-parent feed14ac384266b0ffe0740e1e99f0eb7d0c30f7
-author Matthew Kevins <mkevins@users.noreply.github.com> 1580700113 +1000
-committer GitHub <noreply@github.com> 1580700113 +1000
-gpgsig -----BEGIN PGP SIGNATURE-----
- 
- wsBcBAABCAAQBQJeN5HRCRBK7hj4Ov3rIwAAdHIIAGh6H1Pv/JBOviaSCjx7Kk5c
- /X13peNcMSPS3hFZ6T2Df6DWvzvAmiAQ7KyaThgQAxZkZHgu4XiopnOaKLhOfoKy
- WPMAtHe2hZibHuoLYNqcMy8E1asiMvbx0Zyt2XAOxGngc2PtpdcScQfgE093s2oY
- BccaeEm+waeasWXtQHKBgttXq4K7voooOItZuw9BjWAkYRBv/LyV4gEvu/bizlci
- Hp0ui4tRXELzuUnPt4hmUDrH/V2UAZvC0yrJUdqn+vgpzlKZO8wQaBwMoiWea/hB
- 7ZfSw1PmxgCJpgWU5UIegrl3DNvwtSvdWwNbXSNvcOAR5S1iuuoGHOIcoPn+nlo=
- =Ze8i
- -----END PGP SIGNATURE-----
- 
-
-[Mobile] Fix gallery upload sync (#19941)
-
-* Invoke mediaUploadSync for gallery in React hook
-
-* Use integer type explicitly for gallery image id
-
-* Set state before attributes on upload success in gallery image
-
-* Use ref hook for concurrency in media placeholder
-
-* Extract dedup function and add comments in media placeholder
-
-* Fix lint
-
-* Use explicit radix with parseInt
-
-Co-Authored-By: Gerardo Pacheco <gerardo.pacheco@automattic.com>
-
-* Import useRef from @wordpress/element
-
-* Fix lint
-
-* Fix lint / prettier
-
-Co-authored-by: Gerardo Pacheco <gerardo.pacheco@automattic.com>
->>>>>>> b58ac1be
+RNMobile - Stepper component - Add missing delay argument