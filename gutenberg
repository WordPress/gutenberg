--- conflicted
+++ resolved
@@ -1,40 +1,7 @@
-<<<<<<< HEAD
-tree 2d22b64e39421a57c151969232922c938d88c588
-parent b8223444929dec6a3507dc0f8ab02d8874f8069a
-parent 50ab754503b020fde33185dada9e5e06d51f7cb9
-author Marko Savic <savicmarko1985@gmail.com> 1548266383 +0100
-committer Marko Savic <savicmarko1985@gmail.com> 1548266383 +0100
+tree d1c6e8497a2b87a89cbde46062d1e2a9f10ccc87
+parent 6129033957b251debcaa8356c0266566ab798cdc
+parent b5e679ba6bd5ad6520626ac1eea7b5fdc2d89135
+author Sergio Estevao <sergioestevao@gmail.com> 1548372868 +0000
+committer Sergio Estevao <sergioestevao@gmail.com> 1548372868 +0000
 
-Merge branch 'master' into rnmobile/upload_media_file
-=======
-tree cee2f1e0624ce7a2a2e865be7915ac4ebe66058e
-parent b94bede3a625e1497e9d250695b0123e054fd570
-parent 996dab882bb9df6d1c5d3f6e0c9fd717dbd9ed8a
-author Danilo Ercoli <ercoli@gmail.com> 1548347059 +0100
-committer Danilo Ercoli <ercoli@gmail.com> 1548347059 +0100
-
-Merge branch 'master' of https://github.com/WordPress/gutenberg into rnmobile/372-add-title-to-gutenberg-mobile
-
-* 'master' of https://github.com/WordPress/gutenberg: (56 commits)
-  Save package-lock.json file changes (#13481)
-  Plugin: Deprecate gutenberg_add_responsive_body_class (#13461)
-  Add speak messages to the feature toggle component. (#13385)
-  Plugin: Deprecate gutenberg_kses_allowedtags (#13460)
-  Plugin: Deprecate gutenberg_bulk_post_updated_messages (#13472)
-  Plugin: Avoid calling deprecated gutenberg_silence_rest_errors (#13446)
-  Plugin: Deprecate gutenberg_remove_wpcom_markdown_support (#13473)
-  Fix: Categories block: add custom classes only to wrapper (#13439)
-  is-shallow-equal: Use ES5 ruleset from eslint-plugin module (#13428)
-  Update and Organize Contributors Guide per #12916 (#13352)
-  Dismissible-notices: fix text overlapping icon (X) (#13371)
-  Framework: Remove 5.0-merged REST API integrations (#13408)
-  Plugin: Remove 5.0-merged block registration functions, integrations (#13412)
-  Framework: Bump minimum required WP to 5.x (#13370)
-  [Mobile] Improve keyboard hide button (#13415)
-  Improve castError handling of non strings (#13315)
-  Fix: File block add custom class (#13432)
-  Consider making Fullscreen Mode effects visible only on larger screens (#13425)
-  Update plugin version to 4.9.0 (#13436)
-  DateTimePicker: fix prop warning for (#12933)
-  ...
->>>>>>> 1559268a
+Merge branch 'rnmobile/372-add-title-to-gutenberg-mobile' into rnmobile/upload_media_file