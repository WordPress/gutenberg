{
	"name": "gutenberg",
	"version": "2.3.0",
	"description": "A new WordPress editor experience",
	"main": "build/app.js",
	"repository": "git+https://github.com/WordPress/gutenberg.git",
	"author": "The WordPress Contributors",
	"license": "GPL-2.0-or-later",
	"keywords": [
		"WordPress",
		"editor"
	],
	"engines": {
		"node": ">=8.0.0",
		"npm": ">=5.0.0"
	},
	"dependencies": {
		"@wordpress/a11y": "1.0.6",
		"@wordpress/autop": "1.0.4",
		"@wordpress/hooks": "1.1.4",
		"@wordpress/url": "1.0.3",
		"classnames": "2.2.5",
		"clipboard": "1.7.1",
		"dom-react": "2.2.0",
		"dom-scroll-into-view": "1.2.1",
		"element-closest": "2.0.2",
		"escape-string-regexp": "1.0.5",
		"eslint-plugin-wordpress": "git://github.com/WordPress-Coding-Standards/eslint-plugin-wordpress.git#327b6bdec434177a6e841bd3210e87627ccfcecb",
		"hpq": "1.2.0",
		"is-equal-shallow": "0.1.3",
		"jed": "1.1.1",
		"jquery": "3.2.1",
		"js-beautify": "1.6.14",
		"lodash": "4.17.4",
		"memize": "1.0.5",
		"moment": "2.18.1",
		"moment-timezone": "0.5.13",
		"mousetrap": "1.6.1",
		"prop-types": "15.5.10",
		"querystringify": "1.0.0",
		"re-resizable": "4.0.3",
		"react": "16.2.0",
		"react-autosize-textarea": "2.0.0",
		"react-click-outside": "2.3.1",
		"react-color": "2.13.4",
		"react-datepicker": "0.61.0",
		"react-dom": "16.2.0",
		"react-redux": "5.0.6",
		"redux": "3.7.2",
		"redux-multi": "0.1.12",
		"redux-optimist": "0.0.2",
		"refx": "3.0.0",
		"rememo": "2.4.0",
		"showdown": "1.7.4",
		"simple-html-tokenizer": "0.4.1",
		"tinycolor2": "1.4.1",
		"uuid": "3.1.0"
	},
	"devDependencies": {
		"@wordpress/babel-preset-default": "1.1.1",
		"@wordpress/jest-preset-default": "1.0.3",
		"@wordpress/scripts": "1.1.0",
		"autoprefixer": "6.7.7",
		"babel-core": "6.26.0",
		"babel-eslint": "8.0.3",
		"babel-loader": "7.1.2",
		"babel-traverse": "6.26.0",
		"check-node-version": "3.1.1",
		"codecov": "3.0.0",
		"concurrently": "3.5.0",
		"cross-env": "3.2.4",
		"cypress": "1.4.1",
		"deep-freeze": "0.0.1",
		"eslint": "4.16.0",
		"eslint-config-wordpress": "2.0.0",
		"eslint-plugin-jest": "21.5.0",
		"eslint-plugin-jsx-a11y": "6.0.2",
		"eslint-plugin-react": "7.5.1",
		"expose-loader": "0.7.3",
		"extract-text-webpack-plugin": "3.0.0",
		"gettext-parser": "1.3.0",
		"node-sass": "4.7.2",
		"pegjs": "0.10.0",
		"pegjs-loader": "0.5.4",
		"phpegjs": "1.0.0-beta7",
		"postcss-loader": "2.0.6",
		"prismjs": "1.6.0",
		"raw-loader": "0.5.1",
		"react-test-renderer": "16.0.0",
		"sass-loader": "6.0.6",
		"sprintf-js": "1.1.1",
		"style-loader": "0.18.2",
		"tinymce": "4.7.2",
		"webpack": "3.10.0",
		"webpack-rtl-plugin": "github:yoavf/webpack-rtl-plugin#develop"
	},
	"babel": {
		"presets": [
			"@wordpress/default"
		],
		"env": {
			"production": {
				"plugins": [
					[
						"./i18n/babel-plugin",
						{
							"output": "languages/gutenberg.pot"
						}
					]
				]
			}
		}
	},
	"jest": {
		"collectCoverageFrom": [
			"(blocks|components|date|editor|element|i18n|data|utils|edit-post|viewport)/**/*.js"
		],
		"moduleNameMapper": {
			"@wordpress\\/(blocks|components|date|editor|element|i18n|data|utils|edit-post|viewport)": "$1"
		},
		"preset": "@wordpress/jest-preset-default",
		"setupFiles": [
			"<rootDir>/test/unit/setup-blocks.js",
			"<rootDir>/test/unit/setup-wp-aliases.js"
		],
		"transform": {
			"\\.pegjs$": "<rootDir>/test/unit/pegjs-transform.js"
		}
	},
	"scripts": {
		"prebuild": "check-node-version --package",
		"build": "cross-env NODE_ENV=production webpack",
		"lint": "eslint .",
		"lint:fix": "eslint . --fix",
		"lint-php": "docker-compose run --rm composer run-script lint",
		"predev": "check-node-version --package",
		"dev": "cross-env webpack --watch",
		"test": "npm run lint && npm run test-unit",
		"test-php": "npm run lint-php && npm run test-unit-php",
		"ci": "concurrently \"npm run lint && npm run build\" \"npm run test-unit:coverage-ci\"",
		"fixtures:clean": "rimraf \"blocks/test/fixtures/*.+(json|serialized.html)\"",
		"fixtures:server-registered": "docker-compose run -w /var/www/html/wp-content/plugins/gutenberg --rm wordpress ./bin/get-server-blocks.php > blocks/test/server-registered.json",
		"fixtures:generate": "npm run fixtures:server-registered && cross-env GENERATE_MISSING_FIXTURES=y npm run test-unit",
		"fixtures:regenerate": "npm run fixtures:clean && npm run fixtures:generate",
		"package-plugin": "./bin/build-plugin-zip.sh",
<<<<<<< HEAD
=======
		"pot-to-php": "./bin/pot-to-php.js",
		"precommit": "lint-staged",
>>>>>>> d459ee90
		"test-unit": "wp-scripts test-unit-js",
		"test-unit-php": "docker-compose run --rm wordpress_phpunit phpunit",
		"test-unit-php-multisite": "docker-compose run -e WP_MULTISITE=1 --rm wordpress_phpunit phpunit",
		"test-unit:coverage": "npm run test-unit -- --coverage",
		"test-unit:coverage-ci": "npm run test-unit -- --coverage --maxWorkers 1 && codecov",
		"test-unit:watch": "npm run test-unit -- --watch",
		"test-e2e": "cypress run --browser chrome",
		"test-e2e:watch": "cypress open"
	}
}<|MERGE_RESOLUTION|>--- conflicted
+++ resolved
@@ -143,11 +143,7 @@
 		"fixtures:generate": "npm run fixtures:server-registered && cross-env GENERATE_MISSING_FIXTURES=y npm run test-unit",
 		"fixtures:regenerate": "npm run fixtures:clean && npm run fixtures:generate",
 		"package-plugin": "./bin/build-plugin-zip.sh",
-<<<<<<< HEAD
-=======
 		"pot-to-php": "./bin/pot-to-php.js",
-		"precommit": "lint-staged",
->>>>>>> d459ee90
 		"test-unit": "wp-scripts test-unit-js",
 		"test-unit-php": "docker-compose run --rm wordpress_phpunit phpunit",
 		"test-unit-php-multisite": "docker-compose run -e WP_MULTISITE=1 --rm wordpress_phpunit phpunit",
