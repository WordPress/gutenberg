{
  "name": "gutenberg",
  "version": "0.1.0",
  "description": "Prototyping a new WordPress editor experience",
  "main": "build/app.js",
  "repository": "git+https://github.com/WordPress/gutenberg.git",
  "author": "The WordPress Contributors",
  "license": "GPL-2.0+",
  "keywords": [
    "WordPress",
    "editor"
  ],
  "scripts": {
    "test-unit": "cross-env NODE_ENV=test mocha-webpack test/ --webpack-config webpack.config.js --recursive --include test/boot.js",
    "build": "cross-env NODE_ENV=production webpack",
    "lint": "eslint editor",
    "test": "npm run lint && npm run test-unit"
  },
  "devDependencies": {
    "autoprefixer": "^6.7.7",
    "babel-core": "^6.24.0",
    "babel-loader": "^6.4.1",
    "babel-plugin-transform-runtime": "^6.23.0",
    "babel-preset-latest": "^6.24.0",
    "chai": "^3.5.0",
    "cross-env": "^3.2.4",
    "css-loader": "^0.27.3",
    "dirty-chai": "^1.2.2",
    "eslint": "^3.17.1",
    "eslint-config-wordpress": "^1.1.0",
    "mocha": "^3.2.0",
    "mocha-webpack": "^0.7.0",
    "node-sass": "^4.5.0",
    "postcss-loader": "^1.3.3",
    "sass-loader": "^6.0.3",
    "style-loader": "^0.14.1",
<<<<<<< HEAD
    "webpack": "^2.2.1",
    "webpack-node-externals": "^1.5.4"
=======
    "webpack": "^2.2.1"
  },
  "dependencies": {
    "react": "^15.4.2",
    "react-dom": "^15.4.2"
>>>>>>> d1feebe2
  }
}<|MERGE_RESOLUTION|>--- conflicted
+++ resolved
@@ -34,15 +34,11 @@
     "postcss-loader": "^1.3.3",
     "sass-loader": "^6.0.3",
     "style-loader": "^0.14.1",
-<<<<<<< HEAD
     "webpack": "^2.2.1",
     "webpack-node-externals": "^1.5.4"
-=======
-    "webpack": "^2.2.1"
   },
   "dependencies": {
     "react": "^15.4.2",
     "react-dom": "^15.4.2"
->>>>>>> d1feebe2
   }
 }