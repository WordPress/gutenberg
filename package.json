--- conflicted
+++ resolved
@@ -136,12 +136,7 @@
   },
   "dependencies": {
     "@babel/runtime": "^7.3.1",
-<<<<<<< HEAD
     "@react-native-community/cli": "^3.0.0-alpha.1",
-=======
-    "@react-native-community/cli": "^1.5.2",
-    "@react-native-community/slider": "git+https://github.com/wordpress-mobile/react-native-slider.git#e20f268e61327321a5bbd66afc5238388d65f2a4",
->>>>>>> 3ff15cd1
     "classnames": "^2.2.5",
     "dom-react": "^2.2.1",
     "domutils": "^1.7.0",
