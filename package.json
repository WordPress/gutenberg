{
	"name": "gutenberg",
	"version": "2.5.0",
	"description": "A new WordPress editor experience",
	"main": "build/app.js",
	"repository": "git+https://github.com/WordPress/gutenberg.git",
	"author": "The WordPress Contributors",
	"license": "GPL-2.0-or-later",
	"keywords": [
		"WordPress",
		"editor"
	],
	"engines": {
		"node": ">=8.0.0",
		"npm": ">=5.0.0"
	},
	"dependencies": {
		"@wordpress/a11y": "1.0.6",
		"@wordpress/autop": "1.0.4",
		"@wordpress/hooks": "1.1.6",
		"@wordpress/url": "1.0.3",
		"classnames": "2.2.5",
		"clipboard": "1.7.1",
		"dom-react": "2.2.0",
		"dom-scroll-into-view": "1.2.1",
		"element-closest": "2.0.2",
		"escape-string-regexp": "1.0.5",
		"eslint-plugin-wordpress": "git://github.com/WordPress-Coding-Standards/eslint-plugin-wordpress.git#1774343f6226052a46b081e01db3fca8793cc9f1",
		"hpq": "1.2.0",
		"jed": "1.1.1",
		"jquery": "3.2.1",
		"js-beautify": "1.6.14",
		"lodash": "4.17.4",
		"memize": "1.0.5",
		"moment": "2.21.0",
		"moment-timezone": "0.5.13",
		"mousetrap": "1.6.1",
		"prop-types": "15.5.10",
		"querystringify": "1.0.0",
		"re-resizable": "4.0.3",
<<<<<<< HEAD
		"react": "16.2.0",
=======
		"react": "16.3.0",
>>>>>>> 161f3f03
		"react-autosize-textarea": "3.0.2",
		"react-click-outside": "2.3.1",
		"react-color": "2.13.4",
		"react-datepicker": "0.61.0",
		"react-dom": "16.3.0",
		"react-redux": "5.0.6",
		"redux": "3.7.2",
		"redux-multi": "0.1.12",
		"redux-optimist": "1.0.0",
		"refx": "3.0.0",
		"rememo": "2.4.0",
		"shallowequal": "1.0.2",
		"showdown": "1.7.4",
		"simple-html-tokenizer": "0.4.1",
		"tinycolor2": "1.4.1",
		"uuid": "3.1.0"
	},
	"devDependencies": {
		"@wordpress/babel-preset-default": "1.1.1",
		"@wordpress/jest-preset-default": "1.0.3",
		"@wordpress/scripts": "1.1.0",
		"autoprefixer": "6.7.7",
		"babel-core": "6.26.0",
		"babel-eslint": "8.0.3",
		"babel-loader": "7.1.2",
		"babel-plugin-transform-async-generator-functions": "6.24.1",
		"babel-traverse": "6.26.0",
		"check-node-version": "3.1.1",
		"codecov": "3.0.0",
		"concurrently": "3.5.0",
		"core-js": "2.5.3",
		"cross-env": "3.2.4",
		"deep-freeze": "0.0.1",
		"eslint": "4.16.0",
		"eslint-config-wordpress": "2.0.0",
		"eslint-plugin-jest": "21.5.0",
		"eslint-plugin-jsx-a11y": "6.0.2",
		"eslint-plugin-react": "7.7.0",
		"expose-loader": "0.7.3",
		"extract-text-webpack-plugin": "3.0.0",
		"gettext-parser": "1.3.0",
		"node-sass": "4.7.2",
		"pegjs": "0.10.0",
		"pegjs-loader": "0.5.4",
		"phpegjs": "1.0.0-beta7",
		"postcss-loader": "2.0.6",
		"prismjs": "1.6.0",
		"puppeteer": "1.2.0",
		"raw-loader": "0.5.1",
		"react-test-renderer": "16.3.0",
		"sass-loader": "6.0.6",
		"sprintf-js": "1.1.1",
		"style-loader": "0.18.2",
		"tinymce": "4.7.2",
		"webpack": "3.10.0",
		"webpack-rtl-plugin": "github:yoavf/webpack-rtl-plugin#develop"
	},
	"babel": {
		"presets": [
			"@wordpress/default"
		],
		"plugins": [
			"transform-async-generator-functions"
		],
		"env": {
			"production": {
				"plugins": [
					[
						"./i18n/babel-plugin",
						{
							"output": "languages/gutenberg.pot"
						}
					],
					"transform-async-generator-functions"
				]
			}
		}
	},
	"scripts": {
		"prebuild": "check-node-version --package",
		"build": "cross-env NODE_ENV=production webpack",
		"lint": "eslint .",
		"lint:fix": "eslint . --fix",
		"lint-php": "docker-compose run --rm composer run-script lint",
		"predev": "check-node-version --package",
		"dev": "cross-env webpack --watch",
		"test": "npm run lint && npm run test-unit",
		"test-php": "npm run lint-php && npm run test-unit-php",
		"ci": "concurrently \"npm run lint && npm run build\" \"npm run test-unit:coverage-ci\"",
		"fixtures:clean": "rimraf \"blocks/test/fixtures/*.+(json|serialized.html)\"",
		"fixtures:server-registered": "docker-compose run -w /var/www/html/wp-content/plugins/gutenberg --rm wordpress ./bin/get-server-blocks.php > blocks/test/server-registered.json",
		"fixtures:generate": "npm run fixtures:server-registered && cross-env GENERATE_MISSING_FIXTURES=y npm run test-unit",
		"fixtures:regenerate": "npm run fixtures:clean && npm run fixtures:generate",
		"package-plugin": "./bin/build-plugin-zip.sh",
		"pot-to-php": "./bin/pot-to-php.js",
		"test-unit": "wp-scripts test-unit-js --config test/unit/jest.config.json",
		"test-unit-php": "docker-compose run --rm wordpress_phpunit phpunit",
		"test-unit-php-multisite": "docker-compose run -e WP_MULTISITE=1 --rm wordpress_phpunit phpunit",
		"test-unit:coverage": "npm run test-unit -- --coverage",
		"test-unit:coverage-ci": "npm run test-unit -- --coverage --maxWorkers 1 && codecov",
		"test-unit:watch": "npm run test-unit -- --watch",
		"test-e2e": "wp-scripts test-unit-js --config test/e2e/jest.config.json",
		"test-e2e:watch": "npm run test-e2e -- --watch"
	}
}<|MERGE_RESOLUTION|>--- conflicted
+++ resolved
@@ -38,11 +38,7 @@
 		"prop-types": "15.5.10",
 		"querystringify": "1.0.0",
 		"re-resizable": "4.0.3",
-<<<<<<< HEAD
-		"react": "16.2.0",
-=======
 		"react": "16.3.0",
->>>>>>> 161f3f03
 		"react-autosize-textarea": "3.0.2",
 		"react-click-outside": "2.3.1",
 		"react-color": "2.13.4",
