<?php
/**
 * WP_Block_Type Tests
 *
 * @package Gutenberg
 */

/**
 * Tests for WP_Block_Type
 */
class Block_Type_Test extends WP_UnitTestCase {
	function setUp() {
		parent::setUp();
	}

	/**
	 * Editor user ID.
	 *
	 * @var int
	 */
	protected static $editor_user_id;

	/**
	 * ID for a post containing blocks.
	 *
	 * @var int
	 */
	protected static $post_with_blocks;

	/**
	 * ID for a post without blocks.
	 *
	 * @var int
	 */
	protected static $post_without_blocks;

	/**
	 * Set up before class.
	 */
	public static function wpSetUpBeforeClass() {
		self::$editor_user_id = self::factory()->user->create( array(
			'role' => 'editor',
		) );

		self::$post_with_blocks = self::factory()->post->create( array(
			'post_title'   => 'Example',
			'post_content' => "<!-- wp:core/text {\"dropCap\":true} -->\n<p class=\"has-drop-cap\">Tester</p>\n<!-- /wp:core/text -->",
		) );

		self::$post_without_blocks = self::factory()->post->create( array(
			'post_title'   => 'Example',
			'post_content' => 'Tester',
		) );
	}

	function test_set_props() {
		$name = 'core/dummy';
		$args = array(
			'render_callback' => array( $this, 'render_dummy_block' ),
			'foo'             => 'bar',
		);

		$block_type = new WP_Block_Type( $name, $args );

		$this->assertSame( $name, $block_type->name );
		$this->assertSame( $args['render_callback'], $block_type->render_callback );
		$this->assertSame( $args['foo'], $block_type->foo );
	}

	function test_render() {
		$attributes = array(
			'foo' => 'bar',
			'bar' => 'foo',
		);

		$block_type = new WP_Block_Type( 'core/dummy', array(
			'render_callback' => array( $this, 'render_dummy_block' ),
		) );
		$output     = $block_type->render( $attributes );
		$this->assertEquals( $attributes, json_decode( $output, true ) );
	}

	function test_render_with_content() {
		$attributes = array(
			'foo' => 'bar',
			'bar' => 'foo',
		);

		$content = 'baz';

		$expected = array_merge( $attributes, array( '_content' => $content ) );

		$block_type = new WP_Block_Type( 'core/dummy', array(
			'render_callback' => array( $this, 'render_dummy_block_with_content' ),
		) );
		$output     = $block_type->render( $attributes, $content );
		$this->assertEquals( $expected, json_decode( $output, true ) );
	}

	function test_render_for_static_block() {
		$block_type = new WP_Block_Type( 'core/dummy', array() );
		$output     = $block_type->render();

		$this->assertEquals( '', $output );
	}

	function test_is_dynamic_for_static_block() {
		$block_type = new WP_Block_Type( 'core/dummy', array() );

		$this->assertFalse( $block_type->is_dynamic() );
	}

	function test_is_dynamic_for_dynamic_block() {
		$block_type = new WP_Block_Type( 'core/dummy', array(
			'render_callback' => array( $this, 'render_dummy_block' ),
		) );

		$this->assertTrue( $block_type->is_dynamic() );
	}

	function test_prepare_attributes() {
		$attributes = array(
			'correct'            => 'include',
			'wrongType'          => 5,
			'wrongTypeDefaulted' => 5,
			/* missingDefaulted */
			'undefined'          => 'omit',
		);

		$block_type = new WP_Block_Type( 'core/dummy', array(
			'attributes' => array(
				'correct'            => array(
					'type' => 'string',
				),
				'wrongType'          => array(
					'type' => 'string',
				),
				'wrongTypeDefaulted' => array(
					'type'    => 'string',
					'default' => 'defaulted',
				),
				'missingDefaulted'   => array(
					'type'    => 'string',
					'default' => 'define',
				),
			),
		) );

		$prepared_attributes = $block_type->prepare_attributes_for_render( $attributes );

		$this->assertEquals( array(
			'correct'            => 'include',
			'wrongType'          => null,
			'wrongTypeDefaulted' => 'defaulted',
			'missingDefaulted'   => 'define',
		), $prepared_attributes );
	}

	function test_has_block_with_mixed_content() {
		$mixed_post_content = 'before' .
<<<<<<< HEAD
		                      '<!-- wp:core/dummy --><!-- /wp:core/dummy -->' .
		                      '<!-- wp:core/dummy_atts {"value":"b1"} --><!-- /wp:core/dummy_atts -->' .
		                      '<!-- wp:core/dummy-child -->
			<p>testing the test</p>
			<!-- /wp:core/dummy-child -->' .
		                      'between' .
		                      '<!-- wp:core/self-close-dummy /-->' .
		                      '<!-- wp:custom/dummy {"value":"b2"} /-->' .
		                      'after';

		$this->assertTrue( has_block( 'core/dummy', $mixed_post_content ) );

		$this->assertTrue( has_block( 'core/dummy_atts', $mixed_post_content ) );

		$this->assertTrue( has_block( 'core/dummy-child', $mixed_post_content ) );

		$this->assertTrue( has_block( 'core/self-close-dummy', $mixed_post_content ) );

		$this->assertTrue( has_block( 'custom/dummy', $mixed_post_content ) );

		// checking for a partial block name should fail.
		$this->assertFalse( has_block( 'core/dumm', $mixed_post_content ) );

		// checking for a wrong namespace should fail.
		$this->assertFalse( has_block( 'custom/dummy_atts', $mixed_post_content ) );

		// checking for namespace only should not work. Or maybe ... ?
		$this->assertFalse( has_block( 'core', $mixed_post_content ) );
=======
			'<!-- wp:core/dummy --><!-- /wp:core/dummy -->' .
			'<!-- wp:core/dummy_atts {"value":"b1"} --><!-- /wp:core/dummy_atts -->' .
			'<!-- wp:core/dummy-child -->
			<p>testing the test</p>
			<!-- /wp:core/dummy-child -->' .
			'between' .
			'<!-- wp:core/self-close-dummy /-->' .
			'<!-- wp:custom/dummy {"value":"b2"} /-->' .
			'after';

		$this->assertTrue( gutenberg_content_has_block( 'core/dummy', $mixed_post_content ) );

		$this->assertTrue( gutenberg_content_has_block( 'core/dummy_atts', $mixed_post_content ) );

		$this->assertTrue( gutenberg_content_has_block( 'core/dummy-child', $mixed_post_content ) );

		$this->assertTrue( gutenberg_content_has_block( 'core/self-close-dummy', $mixed_post_content ) );

		$this->assertTrue( gutenberg_content_has_block( 'custom/dummy', $mixed_post_content ) );

		// checking for a partial block name should fail.
		$this->assertFalse( gutenberg_content_has_block( 'core/dumm', $mixed_post_content ) );

		// checking for a wrong namespace should fail.
		$this->assertFalse( gutenberg_content_has_block( 'custom/dummy_atts', $mixed_post_content ) );

		// checking for namespace only should not work. Or maybe ... ?
		$this->assertFalse( gutenberg_content_has_block( 'core', $mixed_post_content ) );
>>>>>>> 3c449586
	}

	function test_has_block_with_invalid_content() {
		// some content with invalid HMTL comments and a single valid block.
		$invalid_content = 'before' .
			'<!- - wp:core/weird-space --><!-- /wp:core/weird-space -->' .
			'<!--wp:core/untrimmed-left --><!-- /wp:core/untrimmed -->' .
			'<!-- wp:core/dummy --><!-- /wp:core/dummy -->' .
			'<!-- wp:core/untrimmed-right--><!-- /wp:core/untrimmed2 -->' .
			'after';

<<<<<<< HEAD
		$this->assertFalse( has_block( 'core/text', self::$post_without_blocks ) );

		$this->assertFalse( has_block( 'core/weird-space', $invalid_content ) );

		$this->assertFalse( has_block( 'core/untrimmed-left', $invalid_content ) );

		$this->assertFalse( has_block( 'core/untrimmed-right', $invalid_content ) );

		$this->assertTrue( has_block( 'core/dummy', $invalid_content ) );
	}

	function test_post_has_block() {
		// should fail for a non-existent block `custom/dummy`.
		$this->assertFalse( has_block( 'custom/dummy', self::$post_with_blocks ) );

		// this functions should not work without the second param until the $post global is set.
		$this->assertFalse( has_block( 'core/text' ) );
		$this->assertFalse( has_block( 'core/dummy' ) );
=======
		$this->assertFalse( gutenberg_post_has_block( 'core/text', self::$post_without_blocks ) );

		$this->assertFalse( gutenberg_content_has_block( 'core/weird-space', $invalid_content ) );

		$this->assertFalse( gutenberg_content_has_block( 'core/untrimmed-left', $invalid_content ) );

		$this->assertFalse( gutenberg_content_has_block( 'core/untrimmed-right', $invalid_content ) );

		$this->assertTrue( gutenberg_content_has_block( 'core/dummy', $invalid_content ) );
	}

	function test_post_has_block() {
		$static_content = "<!-- wp:core/text {\"dropCap\":true} -->\n<p class=\"has-drop-cap\">Tester</p>\n<!-- /wp:core/text -->";

		$this->assertTrue( gutenberg_post_has_block( 'core/text', self::$post_with_blocks ) );
		// should fail for a non-existent block `custom/dummy`.
		$this->assertFalse( gutenberg_post_has_block( 'custom/dummy', self::$post_with_blocks ) );

		$this->assertTrue( gutenberg_content_has_block( 'core/text', $static_content ) );
		$this->assertFalse( gutenberg_content_has_block( 'custom/dummy', $static_content ) );

		// this functions should not work without the second param until the $post global is set.
		$this->assertFalse( gutenberg_content_has_block( 'core/text' ) );
		$this->assertFalse( gutenberg_post_has_block( 'core/text' ) );
>>>>>>> 3c449586

		global $post;
		$post = get_post( self::$post_with_blocks );

		// check if the function correctly detects content from the $post global.
<<<<<<< HEAD
		$this->assertTrue( has_block( 'core/text' ) );
		// even if it detects a proper $post global it should still be false for a missing block.
		$this->assertFalse( has_block( 'core/dummy' ) );
=======
		$this->assertTrue( gutenberg_content_has_block( 'core/text' ) );
		$this->assertTrue( gutenberg_post_has_block( 'core/text' ) );
>>>>>>> 3c449586
	}

	function render_dummy_block( $attributes ) {
		return json_encode( $attributes );
	}

	function render_dummy_block_with_content( $attributes, $content ) {
		$attributes['_content'] = $content;

		return json_encode( $attributes );
	}
}<|MERGE_RESOLUTION|>--- conflicted
+++ resolved
@@ -1,300 +1,237 @@
-<?php
-/**
- * WP_Block_Type Tests
- *
- * @package Gutenberg
- */
-
-/**
- * Tests for WP_Block_Type
- */
-class Block_Type_Test extends WP_UnitTestCase {
-	function setUp() {
-		parent::setUp();
-	}
-
-	/**
-	 * Editor user ID.
-	 *
-	 * @var int
-	 */
-	protected static $editor_user_id;
-
-	/**
-	 * ID for a post containing blocks.
-	 *
-	 * @var int
-	 */
-	protected static $post_with_blocks;
-
-	/**
-	 * ID for a post without blocks.
-	 *
-	 * @var int
-	 */
-	protected static $post_without_blocks;
-
-	/**
-	 * Set up before class.
-	 */
-	public static function wpSetUpBeforeClass() {
-		self::$editor_user_id = self::factory()->user->create( array(
-			'role' => 'editor',
-		) );
-
-		self::$post_with_blocks = self::factory()->post->create( array(
-			'post_title'   => 'Example',
-			'post_content' => "<!-- wp:core/text {\"dropCap\":true} -->\n<p class=\"has-drop-cap\">Tester</p>\n<!-- /wp:core/text -->",
-		) );
-
-		self::$post_without_blocks = self::factory()->post->create( array(
-			'post_title'   => 'Example',
-			'post_content' => 'Tester',
-		) );
-	}
-
-	function test_set_props() {
-		$name = 'core/dummy';
-		$args = array(
-			'render_callback' => array( $this, 'render_dummy_block' ),
-			'foo'             => 'bar',
-		);
-
-		$block_type = new WP_Block_Type( $name, $args );
-
-		$this->assertSame( $name, $block_type->name );
-		$this->assertSame( $args['render_callback'], $block_type->render_callback );
-		$this->assertSame( $args['foo'], $block_type->foo );
-	}
-
-	function test_render() {
-		$attributes = array(
-			'foo' => 'bar',
-			'bar' => 'foo',
-		);
-
-		$block_type = new WP_Block_Type( 'core/dummy', array(
-			'render_callback' => array( $this, 'render_dummy_block' ),
-		) );
-		$output     = $block_type->render( $attributes );
-		$this->assertEquals( $attributes, json_decode( $output, true ) );
-	}
-
-	function test_render_with_content() {
-		$attributes = array(
-			'foo' => 'bar',
-			'bar' => 'foo',
-		);
-
-		$content = 'baz';
-
-		$expected = array_merge( $attributes, array( '_content' => $content ) );
-
-		$block_type = new WP_Block_Type( 'core/dummy', array(
-			'render_callback' => array( $this, 'render_dummy_block_with_content' ),
-		) );
-		$output     = $block_type->render( $attributes, $content );
-		$this->assertEquals( $expected, json_decode( $output, true ) );
-	}
-
-	function test_render_for_static_block() {
-		$block_type = new WP_Block_Type( 'core/dummy', array() );
-		$output     = $block_type->render();
-
-		$this->assertEquals( '', $output );
-	}
-
-	function test_is_dynamic_for_static_block() {
-		$block_type = new WP_Block_Type( 'core/dummy', array() );
-
-		$this->assertFalse( $block_type->is_dynamic() );
-	}
-
-	function test_is_dynamic_for_dynamic_block() {
-		$block_type = new WP_Block_Type( 'core/dummy', array(
-			'render_callback' => array( $this, 'render_dummy_block' ),
-		) );
-
-		$this->assertTrue( $block_type->is_dynamic() );
-	}
-
-	function test_prepare_attributes() {
-		$attributes = array(
-			'correct'            => 'include',
-			'wrongType'          => 5,
-			'wrongTypeDefaulted' => 5,
-			/* missingDefaulted */
-			'undefined'          => 'omit',
-		);
-
-		$block_type = new WP_Block_Type( 'core/dummy', array(
-			'attributes' => array(
-				'correct'            => array(
-					'type' => 'string',
-				),
-				'wrongType'          => array(
-					'type' => 'string',
-				),
-				'wrongTypeDefaulted' => array(
-					'type'    => 'string',
-					'default' => 'defaulted',
-				),
-				'missingDefaulted'   => array(
-					'type'    => 'string',
-					'default' => 'define',
-				),
-			),
-		) );
-
-		$prepared_attributes = $block_type->prepare_attributes_for_render( $attributes );
-
-		$this->assertEquals( array(
-			'correct'            => 'include',
-			'wrongType'          => null,
-			'wrongTypeDefaulted' => 'defaulted',
-			'missingDefaulted'   => 'define',
-		), $prepared_attributes );
-	}
-
-	function test_has_block_with_mixed_content() {
-		$mixed_post_content = 'before' .
-<<<<<<< HEAD
-		                      '<!-- wp:core/dummy --><!-- /wp:core/dummy -->' .
-		                      '<!-- wp:core/dummy_atts {"value":"b1"} --><!-- /wp:core/dummy_atts -->' .
-		                      '<!-- wp:core/dummy-child -->
-			<p>testing the test</p>
-			<!-- /wp:core/dummy-child -->' .
-		                      'between' .
-		                      '<!-- wp:core/self-close-dummy /-->' .
-		                      '<!-- wp:custom/dummy {"value":"b2"} /-->' .
-		                      'after';
-
-		$this->assertTrue( has_block( 'core/dummy', $mixed_post_content ) );
-
-		$this->assertTrue( has_block( 'core/dummy_atts', $mixed_post_content ) );
-
-		$this->assertTrue( has_block( 'core/dummy-child', $mixed_post_content ) );
-
-		$this->assertTrue( has_block( 'core/self-close-dummy', $mixed_post_content ) );
-
-		$this->assertTrue( has_block( 'custom/dummy', $mixed_post_content ) );
-
-		// checking for a partial block name should fail.
-		$this->assertFalse( has_block( 'core/dumm', $mixed_post_content ) );
-
-		// checking for a wrong namespace should fail.
-		$this->assertFalse( has_block( 'custom/dummy_atts', $mixed_post_content ) );
-
-		// checking for namespace only should not work. Or maybe ... ?
-		$this->assertFalse( has_block( 'core', $mixed_post_content ) );
-=======
-			'<!-- wp:core/dummy --><!-- /wp:core/dummy -->' .
-			'<!-- wp:core/dummy_atts {"value":"b1"} --><!-- /wp:core/dummy_atts -->' .
-			'<!-- wp:core/dummy-child -->
-			<p>testing the test</p>
-			<!-- /wp:core/dummy-child -->' .
-			'between' .
-			'<!-- wp:core/self-close-dummy /-->' .
-			'<!-- wp:custom/dummy {"value":"b2"} /-->' .
-			'after';
-
-		$this->assertTrue( gutenberg_content_has_block( 'core/dummy', $mixed_post_content ) );
-
-		$this->assertTrue( gutenberg_content_has_block( 'core/dummy_atts', $mixed_post_content ) );
-
-		$this->assertTrue( gutenberg_content_has_block( 'core/dummy-child', $mixed_post_content ) );
-
-		$this->assertTrue( gutenberg_content_has_block( 'core/self-close-dummy', $mixed_post_content ) );
-
-		$this->assertTrue( gutenberg_content_has_block( 'custom/dummy', $mixed_post_content ) );
-
-		// checking for a partial block name should fail.
-		$this->assertFalse( gutenberg_content_has_block( 'core/dumm', $mixed_post_content ) );
-
-		// checking for a wrong namespace should fail.
-		$this->assertFalse( gutenberg_content_has_block( 'custom/dummy_atts', $mixed_post_content ) );
-
-		// checking for namespace only should not work. Or maybe ... ?
-		$this->assertFalse( gutenberg_content_has_block( 'core', $mixed_post_content ) );
->>>>>>> 3c449586
-	}
-
-	function test_has_block_with_invalid_content() {
-		// some content with invalid HMTL comments and a single valid block.
-		$invalid_content = 'before' .
-			'<!- - wp:core/weird-space --><!-- /wp:core/weird-space -->' .
-			'<!--wp:core/untrimmed-left --><!-- /wp:core/untrimmed -->' .
-			'<!-- wp:core/dummy --><!-- /wp:core/dummy -->' .
-			'<!-- wp:core/untrimmed-right--><!-- /wp:core/untrimmed2 -->' .
-			'after';
-
-<<<<<<< HEAD
-		$this->assertFalse( has_block( 'core/text', self::$post_without_blocks ) );
-
-		$this->assertFalse( has_block( 'core/weird-space', $invalid_content ) );
-
-		$this->assertFalse( has_block( 'core/untrimmed-left', $invalid_content ) );
-
-		$this->assertFalse( has_block( 'core/untrimmed-right', $invalid_content ) );
-
-		$this->assertTrue( has_block( 'core/dummy', $invalid_content ) );
-	}
-
-	function test_post_has_block() {
-		// should fail for a non-existent block `custom/dummy`.
-		$this->assertFalse( has_block( 'custom/dummy', self::$post_with_blocks ) );
-
-		// this functions should not work without the second param until the $post global is set.
-		$this->assertFalse( has_block( 'core/text' ) );
-		$this->assertFalse( has_block( 'core/dummy' ) );
-=======
-		$this->assertFalse( gutenberg_post_has_block( 'core/text', self::$post_without_blocks ) );
-
-		$this->assertFalse( gutenberg_content_has_block( 'core/weird-space', $invalid_content ) );
-
-		$this->assertFalse( gutenberg_content_has_block( 'core/untrimmed-left', $invalid_content ) );
-
-		$this->assertFalse( gutenberg_content_has_block( 'core/untrimmed-right', $invalid_content ) );
-
-		$this->assertTrue( gutenberg_content_has_block( 'core/dummy', $invalid_content ) );
-	}
-
-	function test_post_has_block() {
-		$static_content = "<!-- wp:core/text {\"dropCap\":true} -->\n<p class=\"has-drop-cap\">Tester</p>\n<!-- /wp:core/text -->";
-
-		$this->assertTrue( gutenberg_post_has_block( 'core/text', self::$post_with_blocks ) );
-		// should fail for a non-existent block `custom/dummy`.
-		$this->assertFalse( gutenberg_post_has_block( 'custom/dummy', self::$post_with_blocks ) );
-
-		$this->assertTrue( gutenberg_content_has_block( 'core/text', $static_content ) );
-		$this->assertFalse( gutenberg_content_has_block( 'custom/dummy', $static_content ) );
-
-		// this functions should not work without the second param until the $post global is set.
-		$this->assertFalse( gutenberg_content_has_block( 'core/text' ) );
-		$this->assertFalse( gutenberg_post_has_block( 'core/text' ) );
->>>>>>> 3c449586
-
-		global $post;
-		$post = get_post( self::$post_with_blocks );
-
-		// check if the function correctly detects content from the $post global.
-<<<<<<< HEAD
-		$this->assertTrue( has_block( 'core/text' ) );
-		// even if it detects a proper $post global it should still be false for a missing block.
-		$this->assertFalse( has_block( 'core/dummy' ) );
-=======
-		$this->assertTrue( gutenberg_content_has_block( 'core/text' ) );
-		$this->assertTrue( gutenberg_post_has_block( 'core/text' ) );
->>>>>>> 3c449586
-	}
-
-	function render_dummy_block( $attributes ) {
-		return json_encode( $attributes );
-	}
-
-	function render_dummy_block_with_content( $attributes, $content ) {
-		$attributes['_content'] = $content;
-
-		return json_encode( $attributes );
-	}
-}+<?php
+/**
+ * WP_Block_Type Tests
+ *
+ * @package Gutenberg
+ */
+
+/**
+ * Tests for WP_Block_Type
+ */
+class Block_Type_Test extends WP_UnitTestCase {
+	function setUp() {
+		parent::setUp();
+	}
+
+	/**
+	 * Editor user ID.
+	 *
+	 * @var int
+	 */
+	protected static $editor_user_id;
+
+	/**
+	 * ID for a post containing blocks.
+	 *
+	 * @var int
+	 */
+	protected static $post_with_blocks;
+
+	/**
+	 * ID for a post without blocks.
+	 *
+	 * @var int
+	 */
+	protected static $post_without_blocks;
+
+	/**
+	 * Set up before class.
+	 */
+	public static function wpSetUpBeforeClass() {
+		self::$editor_user_id = self::factory()->user->create( array(
+			'role' => 'editor',
+		) );
+
+		self::$post_with_blocks = self::factory()->post->create( array(
+			'post_title'   => 'Example',
+			'post_content' => "<!-- wp:core/text {\"dropCap\":true} -->\n<p class=\"has-drop-cap\">Tester</p>\n<!-- /wp:core/text -->",
+		) );
+
+		self::$post_without_blocks = self::factory()->post->create( array(
+			'post_title'   => 'Example',
+			'post_content' => 'Tester',
+		) );
+	}
+
+	function test_set_props() {
+		$name = 'core/dummy';
+		$args = array(
+			'render_callback' => array( $this, 'render_dummy_block' ),
+			'foo'             => 'bar',
+		);
+
+		$block_type = new WP_Block_Type( $name, $args );
+
+		$this->assertSame( $name, $block_type->name );
+		$this->assertSame( $args['render_callback'], $block_type->render_callback );
+		$this->assertSame( $args['foo'], $block_type->foo );
+	}
+
+	function test_render() {
+		$attributes = array(
+			'foo' => 'bar',
+			'bar' => 'foo',
+		);
+
+		$block_type = new WP_Block_Type( 'core/dummy', array(
+			'render_callback' => array( $this, 'render_dummy_block' ),
+		) );
+		$output     = $block_type->render( $attributes );
+		$this->assertEquals( $attributes, json_decode( $output, true ) );
+	}
+
+	function test_render_with_content() {
+		$attributes = array(
+			'foo' => 'bar',
+			'bar' => 'foo',
+		);
+
+		$content = 'baz';
+
+		$expected = array_merge( $attributes, array( '_content' => $content ) );
+
+		$block_type = new WP_Block_Type( 'core/dummy', array(
+			'render_callback' => array( $this, 'render_dummy_block_with_content' ),
+		) );
+		$output     = $block_type->render( $attributes, $content );
+		$this->assertEquals( $expected, json_decode( $output, true ) );
+	}
+
+	function test_render_for_static_block() {
+		$block_type = new WP_Block_Type( 'core/dummy', array() );
+		$output     = $block_type->render();
+
+		$this->assertEquals( '', $output );
+	}
+
+	function test_is_dynamic_for_static_block() {
+		$block_type = new WP_Block_Type( 'core/dummy', array() );
+
+		$this->assertFalse( $block_type->is_dynamic() );
+	}
+
+	function test_is_dynamic_for_dynamic_block() {
+		$block_type = new WP_Block_Type( 'core/dummy', array(
+			'render_callback' => array( $this, 'render_dummy_block' ),
+		) );
+
+		$this->assertTrue( $block_type->is_dynamic() );
+	}
+
+	function test_prepare_attributes() {
+		$attributes = array(
+			'correct'            => 'include',
+			'wrongType'          => 5,
+			'wrongTypeDefaulted' => 5,
+			/* missingDefaulted */
+			'undefined'          => 'omit',
+		);
+
+		$block_type = new WP_Block_Type( 'core/dummy', array(
+			'attributes' => array(
+				'correct'            => array(
+					'type' => 'string',
+				),
+				'wrongType'          => array(
+					'type' => 'string',
+				),
+				'wrongTypeDefaulted' => array(
+					'type'    => 'string',
+					'default' => 'defaulted',
+				),
+				'missingDefaulted'   => array(
+					'type'    => 'string',
+					'default' => 'define',
+				),
+			),
+		) );
+
+		$prepared_attributes = $block_type->prepare_attributes_for_render( $attributes );
+
+		$this->assertEquals( array(
+			'correct'            => 'include',
+			'wrongType'          => null,
+			'wrongTypeDefaulted' => 'defaulted',
+			'missingDefaulted'   => 'define',
+		), $prepared_attributes );
+	}
+
+	function test_has_block_with_mixed_content() {
+		$mixed_post_content = 'before' .
+		                      '<!-- wp:core/dummy --><!-- /wp:core/dummy -->' .
+		                      '<!-- wp:core/dummy_atts {"value":"b1"} --><!-- /wp:core/dummy_atts -->' .
+		                      '<!-- wp:core/dummy-child -->
+			<p>testing the test</p>
+			<!-- /wp:core/dummy-child -->' .
+		                      'between' .
+		                      '<!-- wp:core/self-close-dummy /-->' .
+		                      '<!-- wp:custom/dummy {"value":"b2"} /-->' .
+		                      'after';
+
+		$this->assertTrue( has_block( 'core/dummy', $mixed_post_content ) );
+
+		$this->assertTrue( has_block( 'core/dummy_atts', $mixed_post_content ) );
+
+		$this->assertTrue( has_block( 'core/dummy-child', $mixed_post_content ) );
+
+		$this->assertTrue( has_block( 'core/self-close-dummy', $mixed_post_content ) );
+
+		$this->assertTrue( has_block( 'custom/dummy', $mixed_post_content ) );
+
+		// checking for a partial block name should fail.
+		$this->assertFalse( has_block( 'core/dumm', $mixed_post_content ) );
+
+		// checking for a wrong namespace should fail.
+		$this->assertFalse( has_block( 'custom/dummy_atts', $mixed_post_content ) );
+
+		// checking for namespace only should not work. Or maybe ... ?
+		$this->assertFalse( has_block( 'core', $mixed_post_content ) );
+	}
+
+	function test_has_block_with_invalid_content() {
+		// some content with invalid HMTL comments and a single valid block.
+		$invalid_content = 'before' .
+			'<!- - wp:core/weird-space --><!-- /wp:core/weird-space -->' .
+			'<!--wp:core/untrimmed-left --><!-- /wp:core/untrimmed -->' .
+			'<!-- wp:core/dummy --><!-- /wp:core/dummy -->' .
+			'<!-- wp:core/untrimmed-right--><!-- /wp:core/untrimmed2 -->' .
+			'after';
+
+		$this->assertFalse( has_block( 'core/text', self::$post_without_blocks ) );
+
+		$this->assertFalse( has_block( 'core/weird-space', $invalid_content ) );
+
+		$this->assertFalse( has_block( 'core/untrimmed-left', $invalid_content ) );
+
+		$this->assertFalse( has_block( 'core/untrimmed-right', $invalid_content ) );
+
+		$this->assertTrue( has_block( 'core/dummy', $invalid_content ) );
+	}
+
+	function test_post_has_block() {
+		// should fail for a non-existent block `custom/dummy`.
+		$this->assertFalse( has_block( 'custom/dummy', self::$post_with_blocks ) );
+
+		// this functions should not work without the second param until the $post global is set.
+		$this->assertFalse( has_block( 'core/text' ) );
+		$this->assertFalse( has_block( 'core/dummy' ) );
+
+		global $post;
+		$post = get_post( self::$post_with_blocks );
+
+		// check if the function correctly detects content from the $post global.
+		$this->assertTrue( has_block( 'core/text' ) );
+		// even if it detects a proper $post global it should still be false for a missing block.
+		$this->assertFalse( has_block( 'core/dummy' ) );
+	}
+
+	function render_dummy_block( $attributes ) {
+		return json_encode( $attributes );
+	}
+
+	function render_dummy_block_with_content( $attributes, $content ) {
+		$attributes['_content'] = $content;
+
+		return json_encode( $attributes );
+	}
+}