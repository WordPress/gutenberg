/**
 * External dependencies
 */
const CopyWebpackPlugin = require( 'copy-webpack-plugin' );
const { join, sep } = require( 'path' );
const fastGlob = require( 'fast-glob' );

/**
 * WordPress dependencies
 */
const DependencyExtractionWebpackPlugin = require( '@wordpress/dependency-extraction-webpack-plugin' );

/**
 * Internal dependencies
 */
const { baseConfig, plugins, stylesTransform } = require( './shared' );

/*
 * Matches a block's filepaths in the form build-module/<filename>.js
 */
const blockViewRegex = new RegExp(
	/build-module\/(?<filename>.*\/view.*).js$/
);

/**
 * We need to automatically rename some functions when they are called inside block files,
 * but have been declared elsewhere. This way we can call Gutenberg override functions, but
 * the block will still call the core function when updates are back ported.
 */
const prefixFunctions = [
	'build_query_vars_from_query_block',
	'wp_enqueue_block_support_styles',
	'wp_get_typography_font_size_value',
	'wp_style_engine_get_styles',
];

/**
 * Escapes the RegExp special characters.
 *
 * @param {string} string Input string.
 *
 * @return {string} Regex-escaped string.
 */
function escapeRegExp( string ) {
	return string.replace( /[\\^$.*+?()[\]{}|]/g, '\\$&' );
}

const createEntrypoints = () => {
	/*
	 * Returns an array of paths to block view files within the `@wordpress/block-library` package.
	 * These paths can be matched by the regex `blockViewRegex` in order to extract
	 * the block's filename.
	 *
	 * Returns an empty array if no files were found.
	 */
	const blockViewScriptPaths = fastGlob.sync(
		'./packages/block-library/build-module/**/view*.js'
	);

	/*
	 * Go through the paths found above, in order to define webpack entry points for
	 * each block's view.js file.
	 */
	return blockViewScriptPaths.reduce( ( entries, scriptPath ) => {
		const result = scriptPath.match( blockViewRegex );
		if ( ! result?.groups?.filename ) {
			return entries;
		}

		return {
			...entries,
			[ result.groups.filename ]: scriptPath,
		};
	}, {} );
};

module.exports = [
	{
		...baseConfig,
		name: 'blocks',
		entry: createEntrypoints(),
		output: {
			devtoolNamespace: 'wp',
			filename: './build/block-library/blocks/[name].min.js',
			path: join( __dirname, '..', '..' ),
		},
		plugins: [
			...plugins,
			new DependencyExtractionWebpackPlugin( { injectPolyfill: false } ),
			new CopyWebpackPlugin( {
				patterns: [].concat(
					[
						'style',
						'style-rtl',
						'editor',
						'editor-rtl',
						'theme',
						'theme-rtl',
					].map( ( filename ) => ( {
						from: `./packages/block-library/build-style/*/${ filename }.css`,
						to( { absoluteFilename } ) {
							const [ , dirname ] = absoluteFilename.match(
								new RegExp(
									`([\\w-]+)${ escapeRegExp(
										sep
									) }${ filename }\\.css$`
								)
							);

							return join(
								'build/block-library/blocks',
								dirname,
								filename + '.css'
							);
						},
						transform: stylesTransform,
					} ) ),
					Object.entries( {
						'./packages/block-library/src/':
							'build/block-library/blocks/',
						'./packages/edit-widgets/src/blocks/':
							'build/edit-widgets/blocks/',
						'./packages/widgets/src/blocks/':
							'build/widgets/blocks/',
					} ).flatMap( ( [ from, to ] ) => [
						{
							from: `${ from }/**/index.php`,
							to( { absoluteFilename } ) {
								const [ , dirname ] = absoluteFilename.match(
									new RegExp(
										`([\\w-]+)${ escapeRegExp(
											sep
										) }index\\.php$`
									)
								);

								return join( to, `${ dirname }.php` );
							},
							transform: ( content ) => {
								const prefix = 'gutenberg_';
								content = content.toString();

								// Within content, search and prefix any function calls from
								// `prefixFunctions` list. This is needed because some functions
								// are called inside block files, but have been declared elsewhere.
								// So with the rename we can call Gutenberg override functions, but the
								// block will still call the core function when updates are back ported.
								content = content.replace(
									new RegExp(
										prefixFunctions.join( '|' ),
										'g'
									),
									( match ) =>
										`${ prefix }${ match.replace(
											/^wp_/,
											''
										) }`
								);

								// Within content, search for any function definitions. For
								// each, replace every other reference to it in the file.
								return (
									Array.from(
										content.matchAll(
											/^\s*function ([^\(]+)/gm
										)
									)
										.reduce(
											( result, [ , functionName ] ) => {
												// Prepend the Gutenberg prefix, substituting any
												// other core prefix (e.g. "wp_").
												return result.replace(
													new RegExp(
														functionName,
														'g'
													),
													( match ) =>
														prefix +
														match.replace(
															/^wp_/,
															''
														)
												);
											},
											content
										)
										// The core blocks override procedure takes place in
										// the init action default priority to ensure that core
										// blocks would have been registered already. Since the
										// blocks implementations occur at the default priority
										// and due to WordPress hooks behavior not considering
										// mutations to the same priority during another's
										// callback, the Gutenberg build blocks are modified
										// to occur at a later priority.
										.replace(
											/(add_action\(\s*'init',\s*'gutenberg_register_block_[^']+'(?!,))/,
											'$1, 20'
										)
								);
							},
							noErrorOnMissing: true,
						},
						{
							from: `${ from }/*/block.json`,
							to( { absoluteFilename } ) {
								const [ , dirname ] = absoluteFilename.match(
									new RegExp(
										`([\\w-]+)${ escapeRegExp(
											sep
										) }block\\.json$`
									)
								);

								return join( to, dirname, 'block.json' );
							},
						},
					] )
				),
			} ),
		].filter( Boolean ),
	},
	{
		entry: {
<<<<<<< HEAD
			navigation:
				'./packages/block-library/src/navigation/interactivity.js',
=======
			// blockname: './packages/block-library/src/blockname/interactivity.js',
>>>>>>> 9d6869e5
		},
		output: {
			devtoolNamespace: 'wp',
			filename: './build/block-library/interactive-blocks/[name].min.js',
			path: join( __dirname, '..', '..' ),
		},
		optimization: {
			runtimeChunk: {
				name: 'vendors',
			},
			splitChunks: {
				cacheGroups: {
					vendors: {
						name: 'vendors',
						test: /[\\/]node_modules[\\/]/,
						minSize: 0,
						chunks: 'all',
					},
					interactivity: {
						name: 'interactivity',
						test: /[\\/]utils\/interactivity[\\/]/,
						chunks: 'all',
						minSize: 0,
						priority: -10,
					},
				},
			},
		},
		module: {
			rules: [
				{
					test: /\.(j|t)sx?$/,
					exclude: /node_modules/,
					use: [
						{
							loader: require.resolve( 'babel-loader' ),
							options: {
								cacheDirectory:
									process.env.BABEL_CACHE_DIRECTORY || true,
								babelrc: false,
								configFile: false,
								presets: [
									[
										'@babel/preset-react',
										{
											runtime: 'automatic',
											importSource: 'preact',
										},
									],
								],
							},
						},
					],
				},
			],
		},
	},
];<|MERGE_RESOLUTION|>--- conflicted
+++ resolved
@@ -221,12 +221,9 @@
 	},
 	{
 		entry: {
-<<<<<<< HEAD
 			navigation:
 				'./packages/block-library/src/navigation/interactivity.js',
-=======
 			// blockname: './packages/block-library/src/blockname/interactivity.js',
->>>>>>> 9d6869e5
 		},
 		output: {
 			devtoolNamespace: 'wp',
