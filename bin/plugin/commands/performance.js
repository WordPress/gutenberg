/**
 * External dependencies
 */
const fs = require( 'fs' );
const path = require( 'path' );
const SimpleGit = require( 'simple-git' );

/**
 * Internal dependencies
 */
const { formats, log } = require( '../lib/logger' );
const {
	runShellScript,
	readJSONFile,
	askForConfirmation,
	getRandomTemporaryPath,
	getFilesFromDir,
} = require( '../lib/utils' );
const config = require( '../config' );

const ARTIFACTS_PATH =
	process.env.WP_ARTIFACTS_PATH || path.join( process.cwd(), 'artifacts' );
const RESULTS_FILE_SUFFIX = '.performance-results.json';

/**
 * @typedef WPPerformanceCommandOptions
 *
 * @property {boolean=} ci          Run on CI.
 * @property {number=}  rounds      Run each test suite this many times for each branch.
 * @property {string=}  testsBranch The branch whose performance test files will be used for testing.
 * @property {string=}  wpVersion   The WordPress version to be used as the base install for testing.
 */

/**
 * Sanitizes branch name to be used in a path or a filename.
 *
 * @param {string} branch
 *
 * @return {string} Sanitized branch name.
 */
function sanitizeBranchName( branch ) {
	return branch.replace( /[^a-zA-Z0-9-]/g, '-' );
}

/**
 * Computes the median number from an array numbers.
 *
 * @param {number[]} array
 *
 * @return {number|undefined} Median value or undefined if array empty.
 */
function median( array ) {
	if ( ! array || ! array.length ) return undefined;

	const numbers = [ ...array ].sort( ( a, b ) => a - b );
	const middleIndex = Math.floor( numbers.length / 2 );

	if ( numbers.length % 2 === 0 ) {
		return ( numbers[ middleIndex - 1 ] + numbers[ middleIndex ] ) / 2;
	}
	return numbers[ middleIndex ];
}

/**
 * Runs the performance tests on the current branch.
 *
 * @param {string} testSuite                Name of the tests set.
 * @param {string} performanceTestDirectory Path to the performance tests' clone.
 * @param {string} runKey                   Unique identifier for the test run.
 */
async function runTestSuite( testSuite, performanceTestDirectory, runKey ) {
	await runShellScript(
		`npm run test:performance -- ${ testSuite }`,
		performanceTestDirectory,
		{
			...process.env,
			WP_ARTIFACTS_PATH: ARTIFACTS_PATH,
			RESULTS_ID: runKey,
		}
	);
}

/**
 * Runs the performances tests on an array of branches and output the result.
 *
 * @param {string[]}                    branches Branches to compare
 * @param {WPPerformanceCommandOptions} options  Command options.
 */
async function runPerformanceTests( branches, options ) {
	const runningInCI = !! process.env.CI || !! options.ci;
	const TEST_ROUNDS = options.rounds || 1;

	// The default value doesn't work because commander provides an array.
	if ( branches.length === 0 ) {
		branches = [ 'trunk' ];
	}

	log(
		formats.title( '\n💃 Performance Tests 🕺\n' ),
		'\nWelcome! This tool runs the performance tests on multiple branches and displays a comparison table.\n' +
			'In order to run the tests, the tool is going to load a WordPress environment on ports 8888 and 8889.\n' +
			'Make sure these ports are not used before continuing.\n'
	);

	if ( ! runningInCI ) {
		await askForConfirmation( 'Ready to go? ' );
	}

	/*
	 * 1- Preparing the tests directory.
	 */

	log( '\n>> Preparing the tests directories' );
	log( '    >> Cloning the repository' );

	/**
	 * @type {string[]} git refs against which to run tests;
	 *                  could be commit SHA, branch name, tag, etc...
	 */
	if ( branches.length < 2 ) {
		throw new Error( `Need at least two git refs to run` );
	}

	const baseDirectory = getRandomTemporaryPath();
	fs.mkdirSync( baseDirectory, { recursive: true } );

	// @ts-ignore
	const git = SimpleGit( baseDirectory );
	await git
		.raw( 'init' )
		.raw( 'remote', 'add', 'origin', config.gitRepositoryURL );

	for ( const branch of branches ) {
		await git.raw( 'fetch', '--depth=1', 'origin', branch );
	}

	await git.raw( 'checkout', branches[ 0 ] );

	const rootDirectory = getRandomTemporaryPath();
	const performanceTestDirectory = rootDirectory + '/tests';
	await runShellScript( 'mkdir -p ' + rootDirectory );
	await runShellScript(
		'cp -R ' + baseDirectory + ' ' + performanceTestDirectory
	);

	if ( !! options.testsBranch ) {
		const branchName = formats.success( options.testsBranch );
		log( `    >> Fetching the test-runner branch: ${ branchName }` );

		// @ts-ignore
		await SimpleGit( performanceTestDirectory )
			.raw( 'fetch', '--depth=1', 'origin', options.testsBranch )
			.raw( 'checkout', options.testsBranch );
	}

	log( '    >> Installing dependencies and building packages' );
	await runShellScript(
<<<<<<< HEAD
		'npm ci && npx playwright install chromium --with-deps && npm run build:packages',
=======
		'bash -c "source $HOME/.nvm/nvm.sh && nvm install && npm ci && node ./bin/packages/build.js"',
>>>>>>> 5a97d8e9
		performanceTestDirectory
	);
	log( '    >> Creating the environment folders' );
	await runShellScript( 'mkdir -p ' + rootDirectory + '/envs' );

	/*
	 * 2- Preparing the environment directories per branch.
	 */

	log( '\n>> Preparing an environment directory per branch' );
	const branchDirectories = {};
	for ( const branch of branches ) {
		log( `    >> Branch: ${ branch }` );
		const sanitizedBranch = sanitizeBranchName( branch );
		const environmentDirectory = rootDirectory + '/envs/' + sanitizedBranch;
		// @ts-ignore
		branchDirectories[ branch ] = environmentDirectory;
		const buildPath = `${ environmentDirectory }/plugin`;
		await runShellScript( 'mkdir ' + environmentDirectory );
		await runShellScript( `cp -R ${ baseDirectory } ${ buildPath }` );

		const fancyBranch = formats.success( branch );

		if ( branch === options.testsBranch ) {
			log(
				`        >> Re-using the testing branch for ${ fancyBranch }`
			);
			await runShellScript(
				`cp -R ${ performanceTestDirectory } ${ buildPath }`
			);
		} else {
			log( `        >> Fetching the ${ fancyBranch } branch` );
			// @ts-ignore
			await SimpleGit( buildPath ).reset( 'hard' ).checkout( branch );
		}

		log( `        >> Building the ${ fancyBranch } branch` );
		await runShellScript(
			'bash -c "source $HOME/.nvm/nvm.sh && nvm install && npm ci && npm run prebuild:packages && node ./bin/packages/build.js && npx wp-scripts build"',
			buildPath
		);

		// Create the config file for the current env.
		fs.writeFileSync(
			path.join( environmentDirectory, '.wp-env.json' ),
			JSON.stringify(
				{
					config: {
						WP_DEBUG: false,
						SCRIPT_DEBUG: false,
					},
					core: 'WordPress/WordPress',
					plugins: [ path.join( environmentDirectory, 'plugin' ) ],
					themes: [
						path.join(
							performanceTestDirectory,
							'test/emptytheme'
						),
					],
					env: {
						tests: {
							mappings: {
								'wp-content/mu-plugins': path.join(
									performanceTestDirectory,
									'packages/e2e-tests/mu-plugins'
								),
								'wp-content/plugins/gutenberg-test-plugins':
									path.join(
										performanceTestDirectory,
										'packages/e2e-tests/plugins'
									),
								'wp-content/themes/gutenberg-test-themes':
									path.join(
										performanceTestDirectory,
										'test/gutenberg-test-themes'
									),
								'wp-content/themes/gutenberg-test-themes/twentytwentyone':
									'https://downloads.wordpress.org/theme/twentytwentyone.1.7.zip',
								'wp-content/themes/gutenberg-test-themes/twentytwentythree':
									'https://downloads.wordpress.org/theme/twentytwentythree.1.0.zip',
							},
						},
					},
				},
				null,
				2
			),
			'utf8'
		);

		if ( options.wpVersion ) {
			// In order to match the topology of ZIP files at wp.org, remap .0
			// patch versions to major versions:
			//
			//     5.7   -> 5.7   (unchanged)
			//     5.7.0 -> 5.7   (changed)
			//     5.7.2 -> 5.7.2 (unchanged)
			const zipVersion = options.wpVersion.replace(
				/^(\d+\.\d+).0/,
				'$1'
			);
			const zipUrl = `https://wordpress.org/wordpress-${ zipVersion }.zip`;
			log( `        Using WordPress version ${ zipVersion }` );

			// Patch the environment's .wp-env.json config to use the specified WP
			// version:
			//
			//     {
			//         "core": "https://wordpress.org/wordpress-$VERSION.zip",
			//         ...
			//     }
			const confPath = `${ environmentDirectory }/.wp-env.json`;
			const conf = { ...readJSONFile( confPath ), core: zipUrl };
			await fs.writeFileSync(
				confPath,
				JSON.stringify( conf, null, 2 ),
				'utf8'
			);
		}
	}

	// Printing the used folders.
	log(
		'\n>> Perf Tests Directory : ' +
			formats.success( performanceTestDirectory )
	);
	for ( const branch of branches ) {
		// @ts-ignore
		const envPath = formats.success( branchDirectories[ branch ] );
		log( `>> Environment Directory (${ branch }) : ${ envPath }` );
	}

	/*
	 * 3- Running the tests.
	 */

	log( '\n>> Running the tests' );

	const testSuites = getFilesFromDir(
		path.join( performanceTestDirectory, 'test/performance/specs' )
	).map( ( file ) => path.basename( file, '.spec.js' ) );

	const wpEnvPath = path.join(
		performanceTestDirectory,
		'node_modules/.bin/wp-env'
	);

	for ( const testSuite of testSuites ) {
		for ( let i = 1; i <= TEST_ROUNDS; i++ ) {
			const roundInfo = `round ${ i } of ${ TEST_ROUNDS }`;
			log( `    >> Suite: ${ testSuite } (${ roundInfo })` );
			for ( const branch of branches ) {
				const sanitizedBranch = sanitizeBranchName( branch );
				const runKey = `${ testSuite }_${ sanitizedBranch }_round-${ i }`;
				// @ts-ignore
				const environmentDirectory = branchDirectories[ branch ];
				log( `        >> Branch: ${ branch }` );
				log( '            >> Starting the environment.' );
				await runShellScript(
					`${ wpEnvPath } start`,
					environmentDirectory
				);
				log( '            >> Running the test.' );
				await runTestSuite(
					testSuite,
					performanceTestDirectory,
					runKey
				);
				log( '            >> Stopping the environment' );
				await runShellScript(
					`${ wpEnvPath } stop`,
					environmentDirectory
				);
			}
		}
	}

	/*
	 * 4- Formatting and saving the results.
	 */

	// Load curated results from each round.
	const resultFiles = getFilesFromDir( ARTIFACTS_PATH ).filter( ( file ) =>
		file.endsWith( RESULTS_FILE_SUFFIX )
	);
	/** @type {Record<string,Record<string, Record<string, number>>>} */
	const results = {};

	// Calculate medians from all rounds.
	for ( const testSuite of testSuites ) {
		results[ testSuite ] = {};

		for ( const branch of branches ) {
			const resultsRounds = resultFiles
				.filter( ( file ) =>
					file.includes( `${ testSuite }_${ branch }_round-` )
				)
				.map( ( file ) => readJSONFile( file ) );

			const metrics = Object.keys( resultsRounds[ 0 ] );
			results[ testSuite ][ branch ] = {};

			for ( const metric of metrics ) {
				const values = resultsRounds
					.map( ( round ) => round[ metric ] )
					.filter( ( value ) => typeof value === 'number' );

				const value = median( values );
				if ( value !== undefined ) {
					results[ testSuite ][ branch ][ metric ] = value;
				}
			}
		}

		// Save calculated results to file.
		fs.writeFileSync(
			path.join( ARTIFACTS_PATH, testSuite + RESULTS_FILE_SUFFIX ),
			JSON.stringify( results[ testSuite ], null, 2 )
		);
	}

	/*
	 * 5- Displaying the results.
	 */

	log( '\n>> 🎉 Results.\n' );
	log(
		'\nPlease note that client side metrics EXCLUDE the server response time.\n'
	);

	for ( const testSuite of testSuites ) {
		log( `\n>> ${ testSuite }\n` );

		// Invert the results so we can display them in a table.
		/** @type {Record<string, Record<string, string>>} */
		const invertedResult = {};
		for ( const [ branch, metrics ] of Object.entries(
			results[ testSuite ]
		) ) {
			for ( const [ metric, value ] of Object.entries( metrics ) ) {
				invertedResult[ metric ] = invertedResult[ metric ] || {};
				invertedResult[ metric ][ branch ] = `${ value } ms`;
			}
		}

		// Print the results.
		console.table( invertedResult );
	}
}

module.exports = {
	runPerformanceTests,
};<|MERGE_RESOLUTION|>--- conflicted
+++ resolved
@@ -155,11 +155,13 @@
 
 	log( '    >> Installing dependencies and building packages' );
 	await runShellScript(
-<<<<<<< HEAD
-		'npm ci && npx playwright install chromium --with-deps && npm run build:packages',
-=======
-		'bash -c "source $HOME/.nvm/nvm.sh && nvm install && npm ci && node ./bin/packages/build.js"',
->>>>>>> 5a97d8e9
+		[
+			'bash -c "source $HOME/.nvm/nvm.sh',
+			'nvm install',
+			'npm ci',
+			'npx playwright install chromium --with-deps',
+			'npm run build:packages',
+		].join( ' && ' ),
 		performanceTestDirectory
 	);
 	log( '    >> Creating the environment folders' );
