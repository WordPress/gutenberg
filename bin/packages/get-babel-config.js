<<<<<<< HEAD
/**
 * External dependencies
 */
const { get, map } = require( 'lodash' );
const babel = require( '@babel/core' );

/**
 * WordPress dependencies
 */
const { options: babelDefaultConfig } = babel.loadPartialConfig( {
	configFile: '@wordpress/babel-preset-default',
} );
const { plugins, presets } = babelDefaultConfig;

const overrideOptions = ( target, targetName, options ) => {
	if ( get( target, [ 'file', 'request' ] ) === targetName ) {
		return [ targetName, Object.assign(
			{},
			target.options,
			options
		) ];
	}
	return target;
};

const babelConfigs = {
	main: Object.assign(
		{},
		babelDefaultConfig,
		{
			plugins,
			presets: map(
				presets,
				( preset ) => overrideOptions( preset, '@babel/preset-env', {
					modules: 'commonjs',
				} )
			),
		}
	),
	module: Object.assign(
		{},
		babelDefaultConfig,
		{
			plugins: map(
				plugins,
				( plugin ) => overrideOptions( plugin, '@babel/plugin-transform-runtime', {
					useESModules: true,
				} )
			),
			presets: map(
				presets,
				( preset ) => overrideOptions( preset, '@babel/preset-env', {
					modules: false,
				} )
			),
		}
	),
};
=======
module.exports = function( environment = '', file ) {
	/*
	 * Specific options to be passed using the caller config option:
	 * https://babeljs.io/docs/en/options#caller
	 *
	 * The caller options can only be 'boolean', 'string', or 'number' by design:
	 * https://github.com/babel/babel/blob/bd0c62dc0c30cf16a4d4ef0ddf21d386f673815c/packages/babel-core/src/config/validation/option-assertions.js#L122
	 */
	const callerOpts = { caller: {
		name: `WP_BUILD_${ environment.toUpperCase() }`,
	} };
	switch ( environment ) {
		case 'main':
			// to be merged as a presetEnv option
			callerOpts.caller.modules = 'commonjs';
			break;
		case 'module':
			// to be merged as a presetEnv option
			callerOpts.caller.modules = false;
			// to be merged as a pluginTransformRuntime option
			callerOpts.caller.useESModules = true;
			break;
		default:
			// preventing measure, this shouldn't happen ever
			delete callerOpts.caller;
	}
>>>>>>> 7e5f1d84

	// Sourcemaps options
	const sourceMapsOpts = {
		sourceMaps: true,
		sourceFileName: file,
	};

	return {
		...callerOpts,
		...sourceMapsOpts,
	};
};<|MERGE_RESOLUTION|>--- conflicted
+++ resolved
@@ -1,63 +1,3 @@
-<<<<<<< HEAD
-/**
- * External dependencies
- */
-const { get, map } = require( 'lodash' );
-const babel = require( '@babel/core' );
-
-/**
- * WordPress dependencies
- */
-const { options: babelDefaultConfig } = babel.loadPartialConfig( {
-	configFile: '@wordpress/babel-preset-default',
-} );
-const { plugins, presets } = babelDefaultConfig;
-
-const overrideOptions = ( target, targetName, options ) => {
-	if ( get( target, [ 'file', 'request' ] ) === targetName ) {
-		return [ targetName, Object.assign(
-			{},
-			target.options,
-			options
-		) ];
-	}
-	return target;
-};
-
-const babelConfigs = {
-	main: Object.assign(
-		{},
-		babelDefaultConfig,
-		{
-			plugins,
-			presets: map(
-				presets,
-				( preset ) => overrideOptions( preset, '@babel/preset-env', {
-					modules: 'commonjs',
-				} )
-			),
-		}
-	),
-	module: Object.assign(
-		{},
-		babelDefaultConfig,
-		{
-			plugins: map(
-				plugins,
-				( plugin ) => overrideOptions( plugin, '@babel/plugin-transform-runtime', {
-					useESModules: true,
-				} )
-			),
-			presets: map(
-				presets,
-				( preset ) => overrideOptions( preset, '@babel/preset-env', {
-					modules: false,
-				} )
-			),
-		}
-	),
-};
-=======
 module.exports = function( environment = '', file ) {
 	/*
 	 * Specific options to be passed using the caller config option:
@@ -84,7 +24,6 @@
 			// preventing measure, this shouldn't happen ever
 			delete callerOpts.caller;
 	}
->>>>>>> 7e5f1d84
 
 	// Sourcemaps options
 	const sourceMapsOpts = {
