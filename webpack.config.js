--- conflicted
+++ resolved
@@ -3,10 +3,8 @@
  */
 const ExtractTextPlugin = require( 'extract-text-webpack-plugin' );
 const WebpackRTLPlugin = require( 'webpack-rtl-plugin' );
-<<<<<<< HEAD
 const fs = require( 'fs' );
 const { camelCase, castArray } = require( 'lodash' );
-=======
 const { get } = require( 'lodash' );
 const { basename } = require( 'path' );
 
@@ -14,7 +12,6 @@
  * WordPress dependencies
  */
 const CustomTemplatedPathPlugin = require( '@wordpress/custom-templated-path-webpack-plugin' );
->>>>>>> ef2e71b7
 
 // Main CSS loader for everything but blocks..
 const mainCSSExtractTextPlugin = new ExtractTextPlugin( {
@@ -81,18 +78,14 @@
 	'i18n',
 	'utils',
 	'data',
-<<<<<<< HEAD
+	'viewport',
+	'core-data',
+	'plugins',
 	[ 'editPost', 'edit-post' ],
 	...fs.readdirSync( './blocks/library' ).map( ( block ) => [
 		'__block_' + camelCase( block ),
 		'blocks/library/' + block,
 	] ),
-=======
-	'viewport',
-	'core-data',
-	'plugins',
-	'edit-post',
->>>>>>> ef2e71b7
 ];
 
 const packageNames = [
@@ -125,16 +118,10 @@
 	mode: process.env.NODE_ENV === 'production' ? 'production' : 'development',
 
 	entry: Object.assign(
-<<<<<<< HEAD
 		entryPointNames.reduce( ( memo, entryPoint ) => {
 			entryPoint = castArray( entryPoint );
 			const [ name, path = name ] = entryPoint;
 			memo[ name ] = `./${ path }/index.js`;
-=======
-		entryPointNames.reduce( ( memo, path ) => {
-			const name = camelCaseDash( path );
-			memo[ name ] = `./${ path }`;
->>>>>>> ef2e71b7
 			return memo;
 		}, {} ),
 		packageNames.reduce( ( memo, packageName ) => {
@@ -143,11 +130,7 @@
 		}, {} )
 	),
 	output: {
-<<<<<<< HEAD
 		filename: 'build/[name].js',
-=======
-		filename: '[basename]/build/index.js',
->>>>>>> ef2e71b7
 		path: __dirname,
 		library: [ 'wp', '[name]' ],
 		libraryTarget: 'this',
