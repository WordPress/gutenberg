/**
 * External dependencies
 */
const ExtractTextPlugin = require( 'extract-text-webpack-plugin' );
const WebpackRTLPlugin = require( 'webpack-rtl-plugin' );
const fs = require( 'fs' );
const { get } = require( 'lodash' );
const { basename } = require( 'path' );

/**
 * WordPress dependencies
 */
const CustomTemplatedPathPlugin = require( '@wordpress/custom-templated-path-webpack-plugin' );

// Main CSS loader for everything but blocks..
const mainCSSExtractTextPlugin = new ExtractTextPlugin( {
	filename: './build/[name].css',
} );

// CSS loader for styles specific to block editing.
const editBlocksCSSPlugin = new ExtractTextPlugin( {
<<<<<<< HEAD
	filename: './build/[name]_editor.css',
} );

// CSS loader for each individual block's styles
const individualBlocksCSSPlugin = new ExtractTextPlugin( {
	filename: './build/[name].css',
=======
	filename: './core-blocks/build/edit-blocks.css',
} );

// CSS loader for styles specific to blocks in general.
const blocksCSSPlugin = new ExtractTextPlugin( {
	filename: './core-blocks/build/style.css',
>>>>>>> 239de2e0
} );

// Configuration for the ExtractTextPlugin.
const extractConfig = {
	use: [
		{ loader: 'raw-loader' },
		{
			loader: 'postcss-loader',
			options: {
				plugins: [
					require( 'autoprefixer' ),
				],
			},
		},
		{
			loader: 'sass-loader',
			query: {
				includePaths: [ 'edit-post/assets/stylesheets' ],
				data: '@import "colors"; @import "admin-schemes"; @import "breakpoints"; @import "variables"; @import "mixins"; @import "animations";@import "z-index";',
				outputStyle: 'production' === process.env.NODE_ENV ?
					'compressed' : 'nested',
			},
		},
	],
};

/**
 * Given a string, returns a new string with dash separators converedd to
 * camel-case equivalent. This is not as aggressive as `_.camelCase` in
 * converting to uppercase, where Lodash will convert letters following
 * numbers.
 *
 * @param {string} string Input dash-delimited string.
 *
 * @return {string} Camel-cased string.
 */
function camelCaseDash( string ) {
	return string.replace(
		/-([a-z])/g,
		( match, letter ) => letter.toUpperCase()
	);
}

const entryPointNames = [
	'blocks',
	'components',
	'date',
	'editor',
	'element',
	'utils',
	'data',
	'viewport',
	'core-data',
	'plugins',
	'edit-post',
<<<<<<< HEAD
	...fs.readdirSync( './blocks/library' ).map( ( block ) =>
		'blocks/library/' + block
	),
=======
	'core-blocks',
>>>>>>> 239de2e0
];

const packageNames = [
	'hooks',
	'i18n',
	'is-shallow-equal',
];

const coreGlobals = [
	'api-request',
];

const externals = {
	react: 'React',
	'react-dom': 'ReactDOM',
	tinymce: 'tinymce',
	moment: 'moment',
	jquery: 'jQuery',
	lodash: 'lodash',
	'lodash-es': 'lodash',
};

[
	...entryPointNames,
	...packageNames,
	...coreGlobals,
].forEach( ( name ) => {
	if ( ! name.includes( 'blocks/library' ) ) {
		externals[ `@wordpress/${ name }` ] = {
			this: [ 'wp', camelCaseDash( name ) ],
		};
	}
} );

const config = {
	mode: process.env.NODE_ENV === 'production' ? 'production' : 'development',

	entry: Object.assign(
		entryPointNames.reduce( ( memo, path ) => {
			let name = camelCaseDash( path );
			name = name.replace( 'blocks/library/', '__block_' );
			memo[ name ] = `./${ path }`;
			return memo;
		}, {} ),
		packageNames.reduce( ( memo, packageName ) => {
			const name = camelCaseDash( packageName );
			memo[ name ] = `./node_modules/@wordpress/${ packageName }`;
			return memo;
		}, {} )
	),
	output: {
		filename: 'build/[name].js',
		path: __dirname,
		library: [ 'wp', '[name]' ],
		libraryTarget: 'this',
	},
	externals,
	resolve: {
		modules: [
			__dirname,
			'node_modules',
		],
		alias: {
			'lodash-es': 'lodash',
		},
	},
	module: {
		rules: [
			{
				test: /\.pegjs/,
				use: 'pegjs-loader',
			},
			{
				test: /\.js$/,
				exclude: /node_modules/,
				use: 'babel-loader',
			},
			{
				test: /style\.s?css$/,
				include: [
<<<<<<< HEAD
					/blocks\/library/,
=======
					/core-blocks/,
>>>>>>> 239de2e0
				],
				use: individualBlocksCSSPlugin.extract( extractConfig ),
			},
			{
				test: /editor\.s?css$/,
				include: [
<<<<<<< HEAD
					/blocks\/library/,
=======
					/core-blocks/,
>>>>>>> 239de2e0
				],
				use: editBlocksCSSPlugin.extract( extractConfig ),
			},
			{
				test: /\.s?css$/,
				exclude: [
<<<<<<< HEAD
					/blocks\/library/,
=======
					/core-blocks/,
>>>>>>> 239de2e0
				],
				use: mainCSSExtractTextPlugin.extract( extractConfig ),
			},
		],
	},
	plugins: [
		individualBlocksCSSPlugin,
		editBlocksCSSPlugin,
		mainCSSExtractTextPlugin,
		// Create RTL files with a -rtl suffix
		new WebpackRTLPlugin( {
			suffix: '-rtl',
			minify: process.env.NODE_ENV === 'production' ? { safe: true } : false,
		} ),
		new CustomTemplatedPathPlugin( {
			basename( path, data ) {
				let rawRequest;

				const entryModule = get( data, [ 'chunk', 'entryModule' ], {} );
				switch ( entryModule.type ) {
					case 'javascript/auto':
						rawRequest = entryModule.rawRequest;
						break;

					case 'javascript/esm':
						rawRequest = entryModule.rootModule.rawRequest;
						break;
				}

				if ( rawRequest ) {
					return basename( rawRequest );
				}

				return path;
			},
		} ),
	],
	stats: {
		children: false,
	},
};

if ( config.mode !== 'production' ) {
	config.devtool = process.env.SOURCEMAP || 'source-map';
}

module.exports = config;<|MERGE_RESOLUTION|>--- conflicted
+++ resolved
@@ -19,21 +19,12 @@
 
 // CSS loader for styles specific to block editing.
 const editBlocksCSSPlugin = new ExtractTextPlugin( {
-<<<<<<< HEAD
 	filename: './build/[name]_editor.css',
 } );
 
 // CSS loader for each individual block's styles
 const individualBlocksCSSPlugin = new ExtractTextPlugin( {
 	filename: './build/[name].css',
-=======
-	filename: './core-blocks/build/edit-blocks.css',
-} );
-
-// CSS loader for styles specific to blocks in general.
-const blocksCSSPlugin = new ExtractTextPlugin( {
-	filename: './core-blocks/build/style.css',
->>>>>>> 239de2e0
 } );
 
 // Configuration for the ExtractTextPlugin.
@@ -89,13 +80,13 @@
 	'core-data',
 	'plugins',
 	'edit-post',
-<<<<<<< HEAD
-	...fs.readdirSync( './blocks/library' ).map( ( block ) =>
-		'blocks/library/' + block
+	...fs.readdirSync( './core-blocks' ).reduce( (blockList, block ) => {
+		if ( block !== 'test' ) {
+			blockList.push( 'core-blocks/' + block )
+		}
+		return blockList;
+	}, []
 	),
-=======
-	'core-blocks',
->>>>>>> 239de2e0
 ];
 
 const packageNames = [
@@ -123,7 +114,7 @@
 	...packageNames,
 	...coreGlobals,
 ].forEach( ( name ) => {
-	if ( ! name.includes( 'blocks/library' ) ) {
+	if ( ! name.includes( 'core-blocks/' ) ) {
 		externals[ `@wordpress/${ name }` ] = {
 			this: [ 'wp', camelCaseDash( name ) ],
 		};
@@ -176,33 +167,21 @@
 			{
 				test: /style\.s?css$/,
 				include: [
-<<<<<<< HEAD
-					/blocks\/library/,
-=======
 					/core-blocks/,
->>>>>>> 239de2e0
 				],
 				use: individualBlocksCSSPlugin.extract( extractConfig ),
 			},
 			{
 				test: /editor\.s?css$/,
 				include: [
-<<<<<<< HEAD
-					/blocks\/library/,
-=======
 					/core-blocks/,
->>>>>>> 239de2e0
 				],
 				use: editBlocksCSSPlugin.extract( extractConfig ),
 			},
 			{
 				test: /\.s?css$/,
 				exclude: [
-<<<<<<< HEAD
-					/blocks\/library/,
-=======
 					/core-blocks/,
->>>>>>> 239de2e0
 				],
 				use: mainCSSExtractTextPlugin.extract( extractConfig ),
 			},
