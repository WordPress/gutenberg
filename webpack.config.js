--- conflicted
+++ resolved
@@ -298,19 +298,12 @@
 	},
 };
 
-<<<<<<< HEAD
-switch ( process.env.NODE_ENV ) {
-	case 'production':
-		config.plugins.push( new webpack.optimize.UglifyJsPlugin() );
-		break;
-
-	default:
-		config.devtool = 'source-map';
-		config.plugins.push( new LiveReloadPlugin( { port: process.env.GUTENBERG_LIVE_RELOAD_PORT || 35729 } ) );
-=======
 if ( config.mode !== 'production' ) {
 	config.devtool = process.env.SOURCEMAP || 'source-map';
->>>>>>> 20293c4d
 }
 
+if ( config.mode === 'development' ) {
+	config.plugins.push( new LiveReloadPlugin( { port: process.env.GUTENBERG_LIVE_RELOAD_PORT || 35729 } ) );
+}
+
 module.exports = config;