/**
 * External dependencies
 */
import classnames from 'classnames';

/**
 * WordPress dependencies
 */
import { __ } from '@wordpress/i18n';
import { Component, Fragment } from '@wordpress/element';
import {
	Dashicon,
	IconButton,
	withFallbackStyles,
} from '@wordpress/components';
import {
	UrlInput,
	RichText,
	ContrastChecker,
	InspectorControls,
	withColors,
	PanelColor,
} from '@wordpress/editor';

/**
 * Internal dependencies
 */
import './editor.scss';

const { getComputedStyle } = window;

const ContrastCheckerWithFallbackStyles = withFallbackStyles( ( node, ownProps ) => {
	const { textColor, backgroundColor } = ownProps;
	//avoid the use of querySelector if textColor color is known and verify if node is available.
	const textNode = ! textColor && node ? node.querySelector( '[contenteditable="true"]' ) : null;
	return {
		fallbackBackgroundColor: backgroundColor || ! node ? undefined : getComputedStyle( node ).backgroundColor,
		fallbackTextColor: textColor || ! textNode ? undefined : getComputedStyle( textNode ).color,
	};
} )( ContrastChecker );

class ButtonEdit extends Component {
	constructor() {
		super( ...arguments );
		this.nodeRef = null;
		this.bindRef = this.bindRef.bind( this );
<<<<<<< HEAD
		this.toggleClear = this.toggleClear.bind( this );
=======
>>>>>>> 7680d84e
	}

	toggleClear() {
		const { attributes, setAttributes } = this.props;
		setAttributes( { clear: ! attributes.clear } );
	}

	bindRef( node ) {
		if ( ! node ) {
			return;
		}
		this.nodeRef = node;
	}

	render() {
		const {
			attributes,
			backgroundColor,
			textColor,
			setBackgroundColor,
			setTextColor,
			setAttributes,
			isSelected,
			className,
		} = this.props;

		const {
			text,
			url,
			title,
			clear,
		} = attributes;

		return (
			<Fragment>
				<span className={ className } title={ title } ref={ this.bindRef }>
					<RichText
						tagName="span"
						placeholder={ __( 'Add text…' ) }
						value={ text }
						onChange={ ( value ) => setAttributes( { text: value } ) }
						formattingControls={ [ 'bold', 'italic', 'strikethrough' ] }
						className={ classnames(
							'wp-block-button__link', {
								'has-background': backgroundColor.value,
								[ backgroundColor.class ]: backgroundColor.class,
								'has-text-color': textColor.value,
								[ textColor.class ]: textColor.class,
							}
						) }
						style={ {
							backgroundColor: backgroundColor.class ? undefined : backgroundColor.value,
							color: textColor.class ? undefined : textColor.value,
						} }
						keepPlaceholderOnFocus
					/>
					<InspectorControls>
						<PanelColor
							colorValue={ backgroundColor.value }
							title={ __( 'Background Color' ) }
							onChange={ setBackgroundColor }
						/>
						<PanelColor
							colorValue={ textColor.value }
							title={ __( 'Text Color' ) }
							onChange={ setTextColor }
						/>
						{ this.nodeRef && <ContrastCheckerWithFallbackStyles
							node={ this.nodeRef }
							textColor={ textColor.value }
							backgroundColor={ backgroundColor.value }
							isLargeText={ true }
						/> }
					</InspectorControls>
				</span>
				{ isSelected && (
					<form
						className="core-blocks-button__inline-link"
						onSubmit={ ( event ) => event.preventDefault() }>
						<Dashicon icon="admin-links" />
						<UrlInput
							value={ url }
							onChange={ ( value ) => setAttributes( { url: value } ) }
						/>
						<IconButton icon="editor-break" label={ __( 'Apply' ) } type="submit" />
					</form>
				) }
			</Fragment>
		);
	}
}

export default withColors( ( getColor, setColor, { attributes } ) => {
	return {
		backgroundColor: getColor( attributes.backgroundColor, attributes.customBackgroundColor, 'background-color' ),
		setBackgroundColor: setColor( 'backgroundColor', 'customBackgroundColor' ),
		textColor: getColor( attributes.textColor, attributes.customTextColor, 'color' ),
		setTextColor: setColor( 'textColor', 'customTextColor' ),
	};
} )( ButtonEdit );<|MERGE_RESOLUTION|>--- conflicted
+++ resolved
@@ -44,15 +44,6 @@
 		super( ...arguments );
 		this.nodeRef = null;
 		this.bindRef = this.bindRef.bind( this );
-<<<<<<< HEAD
-		this.toggleClear = this.toggleClear.bind( this );
-=======
->>>>>>> 7680d84e
-	}
-
-	toggleClear() {
-		const { attributes, setAttributes } = this.props;
-		setAttributes( { clear: ! attributes.clear } );
 	}
 
 	bindRef( node ) {
@@ -78,7 +69,6 @@
 			text,
 			url,
 			title,
-			clear,
 		} = attributes;
 
 		return (
