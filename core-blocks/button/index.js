--- conflicted
+++ resolved
@@ -77,19 +77,17 @@
 
 		return props;
 	},
-
-<<<<<<< HEAD
+  
 	supports: {
 		align: true,
 	},
-=======
-	styles: [
+  
+  styles: [
 		{ name: 'default', label: __( 'Rounded' ), isDefault: true },
 		{ name: 'outline', label: __( 'Outline' ) },
 		{ name: 'squared', label: __( 'Squared' ) },
 	],
->>>>>>> 4f93f212
-
+  
 	edit,
 
 	save( { attributes } ) {
