--- conflicted
+++ resolved
@@ -18,6 +18,7 @@
 	ContrastChecker,
 	defaultAutocompleters,
 	getColorClass,
+	getPhrasingContentSchema,
 	InspectorControls,
 	PanelColor,
 	registerBlockType,
@@ -40,21 +41,6 @@
 	ButtonGroup,
 	withFallbackStyles,
 } from '@wordpress/components';
-<<<<<<< HEAD
-=======
-import {
-	createBlock,
-	getColorClass,
-	withColors,
-	AlignmentToolbar,
-	BlockControls,
-	ContrastChecker,
-	InspectorControls,
-	PanelColor,
-	RichText,
-	getPhrasingContentSchema,
-} from '@wordpress/blocks';
->>>>>>> 10d0fda5
 
 /**
  * Internal dependencies
