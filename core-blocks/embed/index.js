/**
 * External dependencies
 */
import { parse } from 'url';
import { includes, kebabCase, toLower } from 'lodash';
import { stringify } from 'querystring';
import memoize from 'memize';
import classnames from 'classnames';

/**
 * WordPress dependencies
 */
import { __, sprintf } from '@wordpress/i18n';
import { Component, Fragment, renderToString } from '@wordpress/element';
import { Button, Placeholder, Spinner, SandBox } from '@wordpress/components';
import { createBlock } from '@wordpress/blocks';
import {
	RichText,
} from '@wordpress/editor';
import apiRequest from '@wordpress/api-request';

/**
 * Internal dependencies
 */
import './style.scss';
import './editor.scss';

// These embeds do not work in sandboxes
const HOSTS_NO_PREVIEWS = [ 'facebook.com' ];

// Caches the embed API calls, so if blocks get transformed, or deleted and added again, we don't spam the API.
const wpEmbedAPI = memoize( ( url ) => apiRequest( { path: `/oembed/1.0/proxy?${ stringify( { url } ) }` } ) );

const matchesPatterns = ( url, patterns = [] ) => {
	return patterns.some( ( pattern ) => {
		return url.match( pattern );
	} );
};

const findBlock = ( url ) => {
	for ( const block of [ ...common, ...others ] ) {
		if ( matchesPatterns( url, block.patterns ) ) {
			return block.name;
		}
	}
	return 'core/embed';
};

function getEmbedBlockSettings( { title, description, icon, category = 'embed', transforms, keywords = [] } ) {
	// translators: %s: Name of service (e.g. VideoPress, YouTube)
	const blockDescription = description || sprintf( __( 'Add a block that displays content pulled from other sites, like Twitter, Instagram or YouTube.' ), title );
	return {
		title,
		description: blockDescription,
		icon,
		category,
		keywords,
		attributes: {
			url: {
				type: 'string',
			},
			caption: {
				type: 'array',
				source: 'children',
				selector: 'figcaption',
				default: [],
			},
			type: {
				type: 'string',
			},
			providerNameSlug: {
				type: 'string',
			},
		},

		supports: {
			align: true,
		},

		transforms,

		edit: class extends Component {
			constructor() {
				super( ...arguments );

				this.doServerSideRender = this.doServerSideRender.bind( this );

				this.state = {
					html: '',
					type: '',
					error: false,
					fetching: false,
					providerName: '',
				};
			}

			componentWillMount() {
				this.doServerSideRender();
			}

			componentWillUnmount() {
				// can't abort the fetch promise, so let it know we will unmount
				this.unmounting = true;
			}

			getPhotoHtml( photo ) {
				// 100% width for the preview so it fits nicely into the document, some "thumbnails" are
				// acually the full size photo.
				const photoPreview = <p><img src={ photo.thumbnail_url } alt={ photo.title } width="100%" /></p>;
				return renderToString( photoPreview );
			}

			doServerSideRender( event ) {
				if ( event ) {
					event.preventDefault();
				}
				const { url } = this.props.attributes;
				const { setAttributes } = this.props;

				if ( undefined === url ) {
					return;
				}

				const matchingBlock = findBlock( url );

				// WordPress blocks can work on multiple sites, and so don't have patterns,
				// so if we're in a WordPress block, assume the user has chosen it for a WordPress URL.
				if ( 'core-embed/wordpress' !== this.props.name && 'core/embed' !== matchingBlock ) {
					// At this point, we have discovered a more suitable block for this url, so transform it.
					if ( this.props.name !== matchingBlock ) {
						this.props.onReplace( createBlock( matchingBlock, { url } ) );
						return;
					}
				}

				this.setState( { error: false, fetching: true } );
				wpEmbedAPI( url )
					.then(
						( obj ) => {
							if ( this.unmounting ) {
								return;
							}
							// Some plugins only return HTML with no type info, so default this to 'rich'.
							let { type = 'rich' } = obj;
							// If we got a provider name from the API, use it for the slug, otherwise we use the title,
							// because not all embed code gives us a provider name.
							const { html, provider_name: providerName } = obj;
							const providerNameSlug = kebabCase( toLower( '' !== providerName ? providerName : title ) );
							// This indicates it's a WordPress embed, there aren't a set of URL patterns we can use to match WordPress URLs.
							if ( includes( html, 'class="wp-embedded-content" data-secret' ) ) {
								type = 'wp-embed';
								// If this is not the WordPress embed block, transform it into one.
								if ( this.props.name !== 'core-embed/wordpress' ) {
									this.props.onReplace( createBlock( 'core-embed/wordpress', { url } ) );
									return;
								}
							}
							if ( html ) {
								this.setState( { html, type, providerNameSlug } );
								setAttributes( { type, providerNameSlug } );
							} else if ( 'photo' === type ) {
								this.setState( { html: this.getPhotoHtml( obj ), type, providerNameSlug } );
								setAttributes( { type, providerNameSlug } );
							} else {
								// No html, no custom type that we support, so show the error state.
								this.setState( { error: true } );
							}
							this.setState( { fetching: false } );
						},
						() => {
							this.setState( { fetching: false, error: true } );
						}
					);
			}

			render() {
				const { html, type, error, fetching } = this.state;
				const { url, caption } = this.props.attributes;
				const { setAttributes, isSelected, className } = this.props;

				if ( fetching ) {
					return (
						<Fragment>
							<div className="wp-block-embed is-loading">
								<Spinner />
								<p>{ __( 'Embedding…' ) }</p>
							</div>
						</Fragment>
					);
				}

				if ( ! html ) {
					const label = sprintf( __( '%s URL' ), title );

					return (
						<Fragment>
							<Placeholder icon={ icon } label={ label } className="wp-block-embed">
								<form onSubmit={ this.doServerSideRender }>
									<input
										type="url"
										value={ url || '' }
										className="components-placeholder__input"
										aria-label={ label }
										placeholder={ __( 'Enter URL to embed here…' ) }
										onChange={ ( event ) => setAttributes( { url: event.target.value } ) } />
									<Button
										isLarge
										type="submit">
										{ __( 'Embed' ) }
									</Button>
									{ error && <p className="components-placeholder__error">{ __( 'Sorry, we could not embed that content.' ) }</p> }
								</form>
							</Placeholder>
						</Fragment>
					);
				}

				const parsedUrl = parse( url );
				const cannotPreview = includes( HOSTS_NO_PREVIEWS, parsedUrl.host.replace( /^www\./, '' ) );
				const iframeTitle = sprintf( __( 'Embedded content from %s' ), parsedUrl.host );
				const embedWrapper = 'wp-embed' === type ? (
					<div
						className="wp-block-embed__wrapper"
						dangerouslySetInnerHTML={ { __html: html } }
					/>
				) : (
					<div className="wp-block-embed__wrapper">
						<SandBox
							html={ html }
							title={ iframeTitle }
							type={ type }
						/>
					</div>
				);

				return (
					<Fragment>
<<<<<<< HEAD
						<figure className={ classnames( className, { 'is-video': 'video' === type } ) }>
=======
						<figure className={ classnames( className, 'wp-block-embed', { 'is-video': 'video' === type } ) }>
>>>>>>> 7680d84e
							{ ( cannotPreview ) ? (
								<Placeholder icon={ icon } label={ __( 'Embed URL' ) }>
									<p className="components-placeholder__error"><a href={ url }>{ url }</a></p>
									<p className="components-placeholder__error">{ __( 'Previews for this are unavailable in the editor, sorry!' ) }</p>
								</Placeholder>
							) : embedWrapper }
							{ ( caption && caption.length > 0 ) || isSelected ? (
								<RichText
									tagName="figcaption"
									placeholder={ __( 'Write caption…' ) }
									value={ caption }
									onChange={ ( value ) => setAttributes( { caption: value } ) }
									inlineToolbar
								/>
							) : null }
						</figure>
					</Fragment>
				);
			}
		},

		save( { attributes } ) {
			const { url, caption, type, providerNameSlug } = attributes;

			if ( ! url ) {
				return null;
			}

			const embedClassName = classnames( 'wp-block-embed', {
				[ `is-type-${ type }` ]: type,
				[ `is-provider-${ providerNameSlug }` ]: providerNameSlug,
			} );

			return (
				<figure className={ embedClassName }>
					{ `\n${ url }\n` /* URL needs to be on its own line. */ }
					{ caption && caption.length > 0 && <RichText.Content tagName="figcaption" value={ caption } /> }
				</figure>
			);
		},
	};
}

export const name = 'core/embed';

export const settings = getEmbedBlockSettings( {
	title: __( 'Embed' ),
	description: __( 'The Embed block allows you to easily add videos, images, tweets, audio, and other content to your post or page.' ),
	icon: 'embed-generic',
	transforms: {
		from: [
			{
				type: 'raw',
				isMatch: ( node ) => node.nodeName === 'P' && /^\s*(https?:\/\/\S+)\s*$/i.test( node.textContent ),
				transform: ( node ) => {
					return createBlock( 'core/embed', {
						url: node.textContent.trim(),
					} );
				},
			},
		],
	},
} );

export const common = [
	{
		name: 'core-embed/twitter',
		settings: getEmbedBlockSettings( {
			title: 'Twitter',
			icon: 'embed-post',
			keywords: [ __( 'tweet' ) ],
		} ),
		patterns: [ /^https?:\/\/(www\.)?twitter\.com\/.+/i ],
	},
	{
		name: 'core-embed/youtube',
		settings: getEmbedBlockSettings( {
			title: 'YouTube',
			icon: 'embed-video',
			keywords: [ __( 'music' ), __( 'video' ) ],
		} ),
		patterns: [ /^https?:\/\/((m|www)\.)?youtube\.com\/.+/i, /^https?:\/\/youtu\.be\/.+/i ],
	},
	{
		name: 'core-embed/facebook',
		settings: getEmbedBlockSettings( {
			title: 'Facebook',
			icon: 'embed-post',
		} ),
		patterns: [ /^https?:\/\/www\.facebook.com\/.+/i ],
	},
	{
		name: 'core-embed/instagram',
		settings: getEmbedBlockSettings( {
			title: 'Instagram',
			icon: 'embed-photo',
			keywords: [ __( 'image' ) ],
		} ),
		patterns: [ /^https?:\/\/(www\.)?instagr(\.am|am\.com)\/.+/i ],
	},
	{
		name: 'core-embed/wordpress',
		settings: getEmbedBlockSettings( {
			title: 'WordPress',
			icon: 'embed-post',
			keywords: [ __( 'post' ), __( 'blog' ) ],
		} ),
	},
	{
		name: 'core-embed/soundcloud',
		settings: getEmbedBlockSettings( {
			title: 'SoundCloud',
			icon: 'embed-audio',
			keywords: [ __( 'music' ), __( 'audio' ) ],
		} ),
		patterns: [ /^https?:\/\/(www\.)?soundcloud\.com\/.+/i ],
	},
	{
		name: 'core-embed/spotify',
		settings: getEmbedBlockSettings( {
			title: 'Spotify',
			icon: 'embed-audio',
			keywords: [ __( 'music' ), __( 'audio' ) ],
		} ),
		patterns: [ /^https?:\/\/(open|play)\.spotify\.com\/.+/i ],
	},
	{
		name: 'core-embed/flickr',
		settings: getEmbedBlockSettings( {
			title: 'Flickr',
			icon: 'embed-photo',
			keywords: [ __( 'image' ) ],
		} ),
		patterns: [ /^https?:\/\/(www\.)?flickr\.com\/.+/i, /^https?:\/\/flic\.kr\/.+/i ],
	},
	{
		name: 'core-embed/vimeo',
		settings: getEmbedBlockSettings( {
			title: 'Vimeo',
			icon: 'embed-video',
			keywords: [ __( 'video' ) ],
		} ),
		patterns: [ /^https?:\/\/(www\.)?vimeo\.com\/.+/i ],
	},
];

export const others = [
	{
		name: 'core-embed/animoto',
		settings: getEmbedBlockSettings( {
			title: 'Animoto',
			icon: 'embed-video',
		} ),
		patterns: [ /^https?:\/\/(www\.)?(animoto|video214)\.com\/.+/i ],
	},
	{
		name: 'core-embed/cloudup',
		settings: getEmbedBlockSettings( {
			title: 'Cloudup',
			icon: 'embed-post',
		} ),
		patterns: [ /^https?:\/\/cloudup\.com\/.+/i ],
	},
	{
		name: 'core-embed/collegehumor',
		settings: getEmbedBlockSettings( {
			title: 'CollegeHumor',
			icon: 'embed-video',
		} ),
		patterns: [ /^https?:\/\/(www\.)?collegehumor\.com\/.+/i ],
	},
	{
		name: 'core-embed/dailymotion',
		settings: getEmbedBlockSettings( {
			title: 'Dailymotion',
			icon: 'embed-video',
		} ),
		patterns: [ /^https?:\/\/(www\.)?dailymotion\.com\/.+/i ],
	},
	{
		name: 'core-embed/funnyordie',
		settings: getEmbedBlockSettings( {
			title: 'Funny or Die',
			icon: 'embed-video',
		} ),
		patterns: [ /^https?:\/\/(www\.)?funnyordie\.com\/.+/i ],
	},
	{
		name: 'core-embed/hulu',
		settings: getEmbedBlockSettings( {
			title: 'Hulu',
			icon: 'embed-video',
		} ),
		patterns: [ /^https?:\/\/(www\.)?hulu\.com\/.+/i ],
	},
	{
		name: 'core-embed/imgur',
		settings: getEmbedBlockSettings( {
			title: 'Imgur',
			icon: 'embed-photo',
		} ),
		patterns: [ /^https?:\/\/(.+\.)?imgur\.com\/.+/i ],
	},
	{
		name: 'core-embed/issuu',
		settings: getEmbedBlockSettings( {
			title: 'Issuu',
			icon: 'embed-post',
		} ),
		patterns: [ /^https?:\/\/(www\.)?issuu\.com\/.+/i ],
	},
	{
		name: 'core-embed/kickstarter',
		settings: getEmbedBlockSettings( {
			title: 'Kickstarter',
			icon: 'embed-post',
		} ),
		patterns: [ /^https?:\/\/(www\.)?kickstarter\.com\/.+/i, /^https?:\/\/kck\.st\/.+/i ],
	},
	{
		name: 'core-embed/meetup-com',
		settings: getEmbedBlockSettings( {
			title: 'Meetup.com',
			icon: 'embed-post',
		} ),
		patterns: [ /^https?:\/\/(www\.)?meetu(\.ps|p\.com)\/.+/i ],
	},
	{
		name: 'core-embed/mixcloud',
		settings: getEmbedBlockSettings( {
			title: 'Mixcloud',
			icon: 'embed-audio',
			keywords: [ __( 'music' ), __( 'audio' ) ],
		} ),
		patterns: [ /^https?:\/\/(www\.)?mixcloud\.com\/.+/i ],
	},
	{
		name: 'core-embed/photobucket',
		settings: getEmbedBlockSettings( {
			title: 'Photobucket',
			icon: 'embed-photo',
		} ),
		patterns: [ /^http:\/\/g?i*\.photobucket\.com\/.+/i ],
	},
	{
		name: 'core-embed/polldaddy',
		settings: getEmbedBlockSettings( {
			title: 'Polldaddy',
			icon: 'embed-post',
		} ),
		patterns: [ /^https?:\/\/(www\.)?mixcloud\.com\/.+/i ],
	},
	{
		name: 'core-embed/reddit',
		settings: getEmbedBlockSettings( {
			title: 'Reddit',
			icon: 'embed-post',
		} ),
		patterns: [ /^https?:\/\/(www\.)?reddit\.com\/.+/i ],
	},
	{
		name: 'core-embed/reverbnation',
		settings: getEmbedBlockSettings( {
			title: 'ReverbNation',
			icon: 'embed-audio',
		} ),
		patterns: [ /^https?:\/\/(www\.)?reverbnation\.com\/.+/i ],
	},
	{
		name: 'core-embed/screencast',
		settings: getEmbedBlockSettings( {
			title: 'Screencast',
			icon: 'embed-video',
		} ),
		patterns: [ /^https?:\/\/(www\.)?screencast\.com\/.+/i ],
	},
	{
		name: 'core-embed/scribd',
		settings: getEmbedBlockSettings( {
			title: 'Scribd',
			icon: 'embed-post',
		} ),
		patterns: [ /^https?:\/\/(www\.)?scribd\.com\/.+/i ],
	},
	{
		name: 'core-embed/slideshare',
		settings: getEmbedBlockSettings( {
			title: 'Slideshare',
			icon: 'embed-post',
		} ),
		patterns: [ /^https?:\/\/(.+?\.)?slideshare\.net\/.+/i ],
	},
	{
		name: 'core-embed/smugmug',
		settings: getEmbedBlockSettings( {
			title: 'SmugMug',
			icon: 'embed-photo',
		} ),
		patterns: [ /^https?:\/\/(www\.)?smugmug\.com\/.+/i ],
	},
	{
		name: 'core-embed/speaker',
		settings: getEmbedBlockSettings( {
			title: 'Speaker',
			icon: 'embed-audio',
		} ),
		patterns: [ /^https?:\/\/(www\.)?speakerdeck\.com\/.+/i ],
	},
	{
		name: 'core-embed/ted',
		settings: getEmbedBlockSettings( {
			title: 'TED',
			icon: 'embed-video',
		} ),
		patterns: [ /^https?:\/\/(www\.|embed\.)?ted\.com\/.+/i ],
	},
	{
		name: 'core-embed/tumblr',
		settings: getEmbedBlockSettings( {
			title: 'Tumblr',
			icon: 'embed-post',
		} ),
		patterns: [ /^https?:\/\/(www\.)?tumblr\.com\/.+/i ],
	},
	{
		name: 'core-embed/videopress',
		settings: getEmbedBlockSettings( {
			title: 'VideoPress',
			icon: 'embed-video',
			keywords: [ __( 'video' ) ],
		} ),
		patterns: [ /^https?:\/\/videopress\.com\/.+/i ],
	},
	{
		name: 'core-embed/wordpress-tv',
		settings: getEmbedBlockSettings( {
			title: 'WordPress.tv',
			icon: 'embed-video',
		} ),
		patterns: [ /^https?:\/\/wordpress\.tv\/.+/i ],
	},
];<|MERGE_RESOLUTION|>--- conflicted
+++ resolved
@@ -235,11 +235,7 @@
 
 				return (
 					<Fragment>
-<<<<<<< HEAD
-						<figure className={ classnames( className, { 'is-video': 'video' === type } ) }>
-=======
 						<figure className={ classnames( className, 'wp-block-embed', { 'is-video': 'video' === type } ) }>
->>>>>>> 7680d84e
 							{ ( cannotPreview ) ? (
 								<Placeholder icon={ icon } label={ __( 'Embed URL' ) }>
 									<p className="components-placeholder__error"><a href={ url }>{ url }</a></p>
