--- conflicted
+++ resolved
@@ -4,11 +4,8 @@
 import { parse } from 'url';
 import { includes, kebabCase, toLower } from 'lodash';
 import { stringify } from 'querystring';
-<<<<<<< HEAD
 import memoize from 'memize';
-=======
 import classnames from 'classnames';
->>>>>>> 16d6a011
 
 /**
  * WordPress dependencies
