--- conflicted
+++ resolved
@@ -176,11 +176,7 @@
 	}
 
 	render() {
-<<<<<<< HEAD
-		const { attributes, setAttributes, isLargeViewport, isSelected, className, maxWidth, toggleSelection, isRTL } = this.props;
-=======
-		const { attributes, setAttributes, isLargeViewport, isSelected, className, maxWidth, noticeOperations, noticeUI, toggleSelection } = this.props;
->>>>>>> 64a7c836
+		const { attributes, setAttributes, isLargeViewport, isSelected, className, maxWidth, noticeOperations, noticeUI, toggleSelection, isRTL } = this.props;
 		const { url, alt, caption, align, id, href, width, height } = attributes;
 
 		const controls = (
