.wp-block-image {
	position: relative;
	margin: 0;

	img {
		display: block;
		width: 100%;
	}

	&.is-resized img {
		height: 100%;
	}

	&.is-transient img {
		@include loading_fade;
	}
}

.wp-block-image__resize-handler-top-right,
.wp-block-image__resize-handler-bottom-right,
.wp-block-image__resize-handler-top-left,
.wp-block-image__resize-handler-bottom-left {
	display: none;
	border-radius: 50%;
	border: 2px solid $white;
	width: 15px !important;
	height: 15px !important;
	position: absolute;
	background: theme( primary );
	padding: 0 3px 3px 0;
	box-sizing: border-box;
	cursor: se-resize;

	.wp-block-image.is-focused & {
		display: block;
		z-index: z-index( '.wp-block-image__resize-handlers' );
	}
}

/*!rtl:begin:ignore*/
.wp-block-image__resize-handler-top-right {
	top: -6px !important;
	right: -6px !important;
}

.wp-block-image__resize-handler-top-left {
	top: -6px !important;
	left: -6px !important;
}

.wp-block-image__resize-handler-bottom-right {
	bottom: -6px !important;
	right: -6px !important;
}

.wp-block-image__resize-handler-bottom-left {
	bottom: -6px !important;
	left: -6px !important;
}
/*!rtl:end:ignore*/

<<<<<<< HEAD
.wp-core-ui .wp-block-audio__upload-button.button,
.wp-core-ui .wp-block-image__upload-button.button,
.wp-core-ui .wp-block-video__upload-button.button,
.wp-core-ui .wp-block-file__upload-button.button {
	margin-right: 5px;

	.dashicon {
		vertical-align: middle;
		margin-bottom: 3px;
	}


	&:hover {
		color: $dark-gray-800;
	}
}

=======
>>>>>>> 270ca2a7
.editor-block-list__block[data-type="core/image"][data-align="center"] {
	.wp-block-image {
		margin-left: auto;
		margin-right: auto;
	}

	&[data-resized="false"] .wp-block-image > div {
		margin-left: auto;
		margin-right: auto;
	}
}

.edit-post-sidebar .core-blocks-image__dimensions {
	margin-bottom: 1em;

	.core-blocks-image__dimensions__row {
		display: flex;
		justify-content: space-between;

		.core-blocks-image__dimensions__width,
		.core-blocks-image__dimensions__height {
			margin-bottom: 0.5em;

			// Fix the text and placeholder text being misaligned in Safari
			input {
				line-height: 1.25;
			}
		}

		.core-blocks-image__dimensions__width {
			margin-right: 5px;
		}

		.core-blocks-image__dimensions__height {
			margin-left: 5px;
		}
	}
}

.editor-block-list__block[data-type="core/image"] .editor-block-toolbar .editor-format-toolbar__link-modal {
	position: absolute;
	left: 0;
	right: 0;
	margin: -1px 0;

	@include break-small() {
		margin: -1px;
	}
}<|MERGE_RESOLUTION|>--- conflicted
+++ resolved
@@ -59,26 +59,6 @@
 }
 /*!rtl:end:ignore*/
 
-<<<<<<< HEAD
-.wp-core-ui .wp-block-audio__upload-button.button,
-.wp-core-ui .wp-block-image__upload-button.button,
-.wp-core-ui .wp-block-video__upload-button.button,
-.wp-core-ui .wp-block-file__upload-button.button {
-	margin-right: 5px;
-
-	.dashicon {
-		vertical-align: middle;
-		margin-bottom: 3px;
-	}
-
-
-	&:hover {
-		color: $dark-gray-800;
-	}
-}
-
-=======
->>>>>>> 270ca2a7
 .editor-block-list__block[data-type="core/image"][data-align="center"] {
 	.wp-block-image {
 		margin-left: auto;
