--- conflicted
+++ resolved
@@ -57,9 +57,8 @@
 	},
 };
 
-<<<<<<< HEAD
 export const name = 'core/image';
-=======
+
 const imageSchema = {
 	img: {
 		attributes: [ 'src', 'alt' ],
@@ -82,7 +81,6 @@
 		},
 	},
 };
->>>>>>> 10d0fda5
 
 export const settings = {
 	title: __( 'Image' ),
