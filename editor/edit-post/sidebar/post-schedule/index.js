/**
 * External dependencies
 */
import { connect } from 'react-redux';
import { get } from 'lodash';

/**
 * WordPress dependencies
 */
import { __ } from '@wordpress/i18n';
import { PanelRow, Dropdown, withAPIData } from '@wordpress/components';
import { compose } from '@wordpress/element';

/**
 * Internal dependencies
 */
import './style.scss';
import { PostSchedule as PostScheduleForm, PostScheduleLabel } from '../../../components';
<<<<<<< HEAD
import { getCurrentPostType } from '../../../selectors';
=======
import { getCurrentPostType } from '../../../store/selectors';
>>>>>>> cfbd68d4

export function PostSchedule( { user } ) {
	const userCanPublishPosts = get( user.data, [ 'post_type_capabilities', 'publish_posts' ], false );

	if ( ! userCanPublishPosts ) {
		return null;
	}

	return (
		<PanelRow className="editor-post-schedule">
			<span>{ __( 'Publish' ) }</span>
			<Dropdown
				position="bottom left"
				contentClassName="editor-post-schedule__dialog"
				renderToggle={ ( { onToggle, isOpen } ) => (
					<button
						type="button"
						className="editor-post-schedule__toggle button-link"
						onClick={ onToggle }
						aria-expanded={ isOpen }
					>
						<PostScheduleLabel />
					</button>
				) }
				renderContent={ () => <PostScheduleForm /> }
			/>
		</PanelRow>
	);
}

const applyConnect = connect(
	( state ) => {
		return {
			postType: getCurrentPostType( state ),
		};
	},
);

const applyWithAPIData = withAPIData( ( props ) => {
	const { postType } = props;

	return {
		user: `/wp/v2/users/me?post_type=${ postType }&context=edit`,
	};
} );

export default compose( [
	applyConnect,
	applyWithAPIData,
] )( PostSchedule );<|MERGE_RESOLUTION|>--- conflicted
+++ resolved
@@ -16,11 +16,7 @@
  */
 import './style.scss';
 import { PostSchedule as PostScheduleForm, PostScheduleLabel } from '../../../components';
-<<<<<<< HEAD
-import { getCurrentPostType } from '../../../selectors';
-=======
 import { getCurrentPostType } from '../../../store/selectors';
->>>>>>> cfbd68d4
 
 export function PostSchedule( { user } ) {
 	const userCanPublishPosts = get( user.data, [ 'post_type_capabilities', 'publish_posts' ], false );
