/**
 * Internal dependencies
 */
import { isMobile } from '../../store/selectors';
import { setViewMode } from '../../store/actions';

/**
 * Disables isSidebarOpened on rehydrate payload if the user is on a mobile screen size.
 *
 * @param  {Object} payload rehydrate payload
 * @return {Object}         rehydrate payload with isSidebarOpened disabled if on mobile
 */
export const disableIsSidebarOpenedOnMobile = ( payload ) => (
	payload.isSidebarOpenedMobile ? { ...payload, isSidebarOpenedMobile: false } : payload
);

/**
 * Middleware
 */

export const mobileMiddleware = ( { getState } ) => next => action => {
	if ( action.type === 'REDUX_REHYDRATE' ) {
		return next( {
			type: 'REDUX_REHYDRATE',
			payload: disableIsSidebarOpenedOnMobile( action.payload ),
		} );
	}
	if ( action.type === 'TOGGLE_SIDEBAR' && action.sidebar === undefined ) {
<<<<<<< HEAD
		return next( setViewMode( isMobile( getState() ) ? 'mobile' : 'desktop' ) );
=======
		return next( toggleSidebar( isMobile( getState() ) ? 'mobile' : 'desktop', action.forcedValue ) );
>>>>>>> f40cfc8b
	}
	return next( action );
};<|MERGE_RESOLUTION|>--- conflicted
+++ resolved
@@ -26,11 +26,7 @@
 		} );
 	}
 	if ( action.type === 'TOGGLE_SIDEBAR' && action.sidebar === undefined ) {
-<<<<<<< HEAD
 		return next( setViewMode( isMobile( getState() ) ? 'mobile' : 'desktop' ) );
-=======
-		return next( toggleSidebar( isMobile( getState() ) ? 'mobile' : 'desktop', action.forcedValue ) );
->>>>>>> f40cfc8b
 	}
 	return next( action );
 };