/**
 * External dependencies
 */
import { flow, groupBy, sortBy, findIndex, filter, find, some } from 'lodash';
import { connect } from 'react-redux';

/**
 * WordPress dependencies
 */
import { __, _n, sprintf } from '@wordpress/i18n';
import { Component } from '@wordpress/element';
import { Popover, withFocusReturn, withInstanceId, withSpokenMessages } from '@wordpress/components';
import { keycodes } from '@wordpress/utils';
import { getCategories, getBlockTypes, BlockIcon } from '@wordpress/blocks';

/**
 * Internal dependencies
 */
import './style.scss';
import { getBlocks, getRecentlyUsedBlocks } from '../selectors';
import { showInsertionPoint, hideInsertionPoint } from '../actions';

const { TAB, ESCAPE, LEFT, UP, RIGHT, DOWN } = keycodes;

export const searchBlocks = ( blocks, searchTerm ) => {
	const normalizedSearchTerm = searchTerm.toLowerCase().trim();
	const matchSearch = ( string ) => string.toLowerCase().indexOf( normalizedSearchTerm ) !== -1;

	return blocks.filter( ( block ) =>
		matchSearch( block.title ) || some( block.keywords, matchSearch )
	);
};

export class InserterMenu extends Component {
	constructor() {
		super( ...arguments );
		this.nodes = {};
		this.state = {
			filterValue: '',
			currentFocus: 'search',
			tab: 'recent',
		};
		this.filter = this.filter.bind( this );
		this.setSearchFocus = this.setSearchFocus.bind( this );
		this.onKeyDown = this.onKeyDown.bind( this );
		this.searchBlocks = this.searchBlocks.bind( this );
		this.getBlocksForCurrentTab = this.getBlocksForCurrentTab.bind( this );
		this.sortBlocks = this.sortBlocks.bind( this );
		this.addRecentBlocks = this.addRecentBlocks.bind( this );
<<<<<<< HEAD
		const speakAssertive = ( message ) => wp.a11y.speak( message, 'assertive' );
		this.debouncedSpeakAssertive = debounce( speakAssertive, 500 );

		this.tabScrollTop = { recent: 0, blocks: 0, embeds: 0 };
		this.didSwitchTab = false;
=======
>>>>>>> 4a59869e
	}

	componentDidMount() {
		document.addEventListener( 'keydown', this.onKeyDown );
	}

	componentWillUnmount() {
		document.removeEventListener( 'keydown', this.onKeyDown );
	}

	componentDidUpdate() {
		const searchResults = this.searchBlocks( getBlockTypes() );
		// Announce the blocks search results to screen readers.
		if ( !! searchResults.length ) {
			this.props.debouncedSpeak( sprintf( _n(
				'%d result found',
				'%d results found',
				searchResults.length
			), searchResults.length ), 'assertive' );
		} else {
			this.props.debouncedSpeak( __( 'No results.' ), 'assertive' );
		}

		if ( this.didSwitchTab ) {
			this._tabContainer.scrollTop = this.tabScrollTop[ this.state.tab ];
			this.didSwitchTab = false;
		}
	}

	isDisabledBlock( blockType ) {
		return blockType.useOnce && find( this.props.blocks, ( { name } ) => blockType.name === name );
	}

	bindReferenceNode( nodeName ) {
		return ( node ) => this.nodes[ nodeName ] = node;
	}

	filter( event ) {
		this.setState( {
			filterValue: event.target.value,
		} );
	}

	selectBlock( name ) {
		return () => {
			this.props.onSelect( name );
			this.setState( {
				filterValue: '',
				currentFocus: null,
			} );
		};
	}

	searchBlocks( blockTypes ) {
		return searchBlocks( blockTypes, this.state.filterValue );
	}

	getBlocksForCurrentTab() {
		// if we're searching, use everything, otherwise just get the blocks visible in this tab
		if ( this.state.filterValue ) {
			return getBlockTypes();
		}
		switch ( this.state.tab ) {
			case 'recent':
				return this.props.recentlyUsedBlocks;
			case 'blocks':
				return filter( getBlockTypes(), ( block ) => block.category !== 'embed' );
			case 'embeds':
				return filter( getBlockTypes(), ( block ) => block.category === 'embed' );
		}
	}

	sortBlocks( blockTypes ) {
		if ( 'recent' === this.state.tab && ! this.state.filterValue ) {
			return blockTypes;
		}

		const getCategoryIndex = ( item ) => {
			return findIndex( getCategories(), ( category ) => category.slug === item.category );
		};

		return sortBy( blockTypes, getCategoryIndex );
	}

	addRecentBlocks( blocksByCategory ) {
		blocksByCategory.recent = this.props.recentlyUsedBlocks;
		return blocksByCategory;
	}

	groupByCategory( blockTypes ) {
		return groupBy( blockTypes, ( blockType ) => blockType.category );
	}

	getVisibleBlocksByCategory( blockTypes ) {
		return flow(
			this.searchBlocks,
			this.sortBlocks,
			this.groupByCategory,
			this.addRecentBlocks
		)( blockTypes );
	}

	findByIncrement( blockTypes, increment = 1 ) {
		const currentIndex = findIndex( blockTypes, ( blockType ) => this.state.currentFocus === blockType.name );
		const highestIndex = blockTypes.length - 1;
		const lowestIndex = 0;

		let nextIndex = currentIndex;
		let blockType;
		do {
			nextIndex += increment;
			// Return the name of the next block type.
			blockType = blockTypes[ nextIndex ];
			if ( blockType && ! this.isDisabledBlock( blockType ) ) {
				return blockType.name;
			}
		} while ( blockType );

		if ( nextIndex > highestIndex ) {
			return 'search';
		}

		if ( nextIndex < lowestIndex ) {
			return 'search';
		}
	}

	findNext( blockTypes ) {
		/**
		 * null is the initial state value and triggers start at beginning.
		 */
		if ( null === this.state.currentFocus ) {
			return blockTypes[ 0 ].name;
		}

		return this.findByIncrement( blockTypes, 1 );
	}

	findPrevious( blockTypes ) {
		/**
		 * null is the initial state value and triggers start at beginning.
		 */
		if ( null === this.state.currentFocus ) {
			return blockTypes[ 0 ].name;
		}

		return this.findByIncrement( blockTypes, -1 );
	}

	focusNext() {
		const sortedByCategory = flow(
			this.searchBlocks,
			this.sortBlocks,
		)( this.getBlocksForCurrentTab() );

		// If the block list is empty return early.
		if ( ! sortedByCategory.length ) {
			return;
		}

		const nextBlock = this.findNext( sortedByCategory );
		this.changeMenuSelection( nextBlock );
	}

	focusPrevious() {
		const sortedByCategory = flow(
			this.searchBlocks,
			this.sortBlocks,
		)( this.getBlocksForCurrentTab() );

		// If the block list is empty return early.
		if ( ! sortedByCategory.length ) {
			return;
		}

		const nextBlock = this.findPrevious( sortedByCategory );
		this.changeMenuSelection( nextBlock );
	}

	onKeyDown( keydown ) {
		switch ( keydown.keyCode ) {
			case TAB:
				if ( keydown.shiftKey ) {
					// Previous.
					keydown.preventDefault();
					this.focusPrevious( this );
					break;
				}
				// Next.
				keydown.preventDefault();
				this.focusNext( this );
				break;
			case ESCAPE:
				keydown.preventDefault();
				this.props.onSelect( null );

				break;
			case LEFT:
				if ( this.state.currentFocus === 'search' ) {
					return;
				}
				this.focusPrevious( this );

				break;
			case UP:
				keydown.preventDefault();
				this.focusPrevious( this );

				break;
			case RIGHT:
				if ( this.state.currentFocus === 'search' ) {
					return;
				}
				this.focusNext( this );

				break;
			case DOWN:
				keydown.preventDefault();
				this.focusNext( this );

				break;
			default :
				break;
		}
	}

	changeMenuSelection( refName ) {
		this.setState( {
			currentFocus: refName,
		} );

		// Focus the DOM node.
		this.nodes[ refName ].focus();
	}

	setSearchFocus() {
		this.changeMenuSelection( 'search' );
	}

	getBlockItem( block ) {
		const disabled = this.isDisabledBlock( block );
		return (
			<button
				role="menuitem"
				key={ block.name }
				className="editor-inserter__block"
				onClick={ this.selectBlock( block.name ) }
				ref={ this.bindReferenceNode( block.name ) }
				tabIndex="-1"
				onMouseEnter={ ! disabled && this.props.showInsertionPoint }
				onMouseLeave={ ! disabled && this.props.hideInsertionPoint }
				disabled={ disabled }
			>
				<BlockIcon icon={ block.icon } />
				{ block.title }
			</button>
		);
	}

	switchTab( tab ) {
		// store the scrollTop of the tab switched from
		this.tabScrollTop[ this.state.tab ] = this._tabContainer.scrollTop;
		this.didSwitchTab = true;
		this.setState( { tab: tab } );
	}

	render() {
		const { position, instanceId } = this.props;
		const isSearching = this.state.filterValue;
		const visibleBlocksByCategory = this.getVisibleBlocksByCategory( this.getBlocksForCurrentTab() );

		/* eslint-disable jsx-a11y/no-autofocus */
		return (
			<Popover position={ position } className="editor-inserter__menu">
				<label htmlFor={ `editor-inserter__search-${ instanceId }` } className="screen-reader-text">
					{ __( 'Search blocks' ) }
				</label>
				<input
					autoFocus
					id={ `editor-inserter__search-${ instanceId }` }
					type="search"
					placeholder={ __( 'Search…' ) }
					className="editor-inserter__search"
					onChange={ this.filter }
					onClick={ this.setSearchFocus }
					ref={ this.bindReferenceNode( 'search' ) }
					tabIndex="-1"
				/>
				<div ref={ ( r ) => this._tabContainer = r } role="menu" className="editor-inserter__content">
					{ this.state.tab === 'recent' && ! isSearching &&
						<div className="editor-inserter__recent">
							<div
								className="editor-inserter__category-blocks"
								role="menu"
								tabIndex="0"
								aria-labelledby={ `editor-inserter__separator-${ 'recent' }-${ instanceId }` }
								key={ 'recent' }
							>
								{ visibleBlocksByCategory.recent.map( ( block ) => this.getBlockItem( block ) ) }
							</div>
						</div>
					}
					{ this.state.tab === 'blocks' && ! isSearching &&
						getCategories()
							.map( ( category ) => !! visibleBlocksByCategory[ category.slug ] && (
								<div key={ category.slug }>
									<div
										className="editor-inserter__separator"
										id={ `editor-inserter__separator-${ category.slug }-${ instanceId }` }
										aria-hidden="true"
									>
										{ category.title }
									</div>
									<div
										className="editor-inserter__category-blocks"
										role="menu"
										tabIndex="0"
										aria-labelledby={ `editor-inserter__separator-${ category.slug }-${ instanceId }` }
									>
										{ visibleBlocksByCategory[ category.slug ].map( ( block ) => this.getBlockItem( block ) ) }
									</div>
								</div>
							) )
					}
					{ this.state.tab === 'embeds' && ! isSearching &&
						getCategories()
							.map( ( category ) => !! visibleBlocksByCategory[ category.slug ] && (
								<div
									className="editor-inserter__category-blocks"
									role="menu"
									tabIndex="0"
									aria-labelledby={ `editor-inserter__separator-${ category.slug }-${ instanceId }` }
									key={ category.slug }
								>
									{ visibleBlocksByCategory[ category.slug ].map( ( block ) => this.getBlockItem( block ) ) }
								</div>
							) )
					}
					{ isSearching &&
						getCategories()
							.map( ( category ) => !! visibleBlocksByCategory[ category.slug ] && (
								<div key={ category.slug }>
									<div
										className="editor-inserter__separator"
										id={ `editor-inserter__separator-${ category.slug }-${ instanceId }` }
										aria-hidden="true"
									>
										{ category.title }
									</div>
									<div
										className="editor-inserter__category-blocks"
										role="menu"
										tabIndex="0"
										aria-labelledby={ `editor-inserter__separator-${ category.slug }-${ instanceId }` }
									>
										{ visibleBlocksByCategory[ category.slug ].map( ( block ) => this.getBlockItem( block ) ) }
									</div>
								</div>
							) )
					}
				</div>
				{ ! isSearching &&
					<div className="editor-inserter__tabs is-recent">
						<button
							className={ `editor-inserter__tab ${ this.state.tab === 'recent' ? 'is-active' : '' }` }
							onClick={ () => this.switchTab( 'recent' ) }
						>
							{ __( 'Recent' ) }
						</button>
						<button
							className={ `editor-inserter__tab ${ this.state.tab === 'blocks' ? 'is-active' : '' }` }
							onClick={ () => this.switchTab( 'blocks' ) }
						>
							{ __( 'Blocks' ) }
						</button>
						<button
							className={ `editor-inserter__tab ${ this.state.tab === 'embeds' ? 'is-active' : '' }` }
							onClick={ () => this.switchTab( 'embeds' ) }
						>
							{ __( 'Embeds' ) }
						</button>
					</div>
				}
			</Popover>
		);
		/* eslint-enable jsx-a11y/no-autofocus */
	}
}

const connectComponent = connect(
	( state ) => {
		return {
			recentlyUsedBlocks: getRecentlyUsedBlocks( state ),
			blocks: getBlocks( state ),
		};
	},
	{ showInsertionPoint, hideInsertionPoint }
);

export default flow(
	withInstanceId,
	withSpokenMessages,
	withFocusReturn,
	connectComponent
)( InserterMenu );<|MERGE_RESOLUTION|>--- conflicted
+++ resolved
@@ -47,14 +47,9 @@
 		this.getBlocksForCurrentTab = this.getBlocksForCurrentTab.bind( this );
 		this.sortBlocks = this.sortBlocks.bind( this );
 		this.addRecentBlocks = this.addRecentBlocks.bind( this );
-<<<<<<< HEAD
-		const speakAssertive = ( message ) => wp.a11y.speak( message, 'assertive' );
-		this.debouncedSpeakAssertive = debounce( speakAssertive, 500 );
 
 		this.tabScrollTop = { recent: 0, blocks: 0, embeds: 0 };
 		this.didSwitchTab = false;
-=======
->>>>>>> 4a59869e
 	}
 
 	componentDidMount() {
