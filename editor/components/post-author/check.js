--- conflicted
+++ resolved
@@ -13,11 +13,7 @@
 /**
  * Internal dependencies
  */
-<<<<<<< HEAD
-import { getCurrentPostType } from '../../selectors';
-=======
 import { getCurrentPostType } from '../../store/selectors';
->>>>>>> cfbd68d4
 
 export function PostAuthorCheck( { user, users, children } ) {
 	const authors = filter( users.data, ( { capabilities } ) => capabilities.level_1 );
