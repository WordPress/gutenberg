/**
 * External dependencies
 */
import { connect } from 'react-redux';
import { get } from 'lodash';

/**
 * WordPress dependencies
 */
import { __ } from '@wordpress/i18n';
import { withAPIData } from '@wordpress/components';
import { compose } from '@wordpress/element';

/**
 * Internal dependencies
 */
import './style.scss';
import {
	isCurrentPostPublished,
	isEditedPostBeingScheduled,
	isSavingPost,
	isPublishingPost,
<<<<<<< HEAD
	getCurrentPostType,
} from '../../selectors';
=======
} from '../../store/selectors';
>>>>>>> 64ac510c

export function PublishButtonLabel( {
	isPublished,
	isBeingScheduled,
	isSaving,
	isPublishing,
	user,
} ) {
	const userCanPublishPosts = get( user.data, [ 'post_type_capabilities', 'publish_posts' ], false );
	const isContributor = user.data && ! userCanPublishPosts;

	if ( isPublishing ) {
		return __( 'Publishing…' );
	} else if ( isPublished && isSaving ) {
		return __( 'Updating…' );
	}

	if ( isContributor ) {
		return __( 'Submit for Review' );
	} else if ( isPublished ) {
		return __( 'Update' );
	} else if ( isBeingScheduled ) {
		return __( 'Schedule' );
	}

	return __( 'Publish' );
}

const applyConnect = connect(
	( state ) => ( {
		isPublished: isCurrentPostPublished( state ),
		isBeingScheduled: isEditedPostBeingScheduled( state ),
		isSaving: isSavingPost( state ),
		isPublishing: isPublishingPost( state ),
		postType: getCurrentPostType( state ),
	} )
);

const applyWithAPIData = withAPIData( ( props ) => {
	const { postType } = props;

	return {
		user: `/wp/v2/users/me?post_type=${ postType }&context=edit`,
	};
} );

export default compose( [
	applyConnect,
	applyWithAPIData,
] )( PublishButtonLabel );<|MERGE_RESOLUTION|>--- conflicted
+++ resolved
@@ -20,12 +20,8 @@
 	isEditedPostBeingScheduled,
 	isSavingPost,
 	isPublishingPost,
-<<<<<<< HEAD
 	getCurrentPostType,
-} from '../../selectors';
-=======
 } from '../../store/selectors';
->>>>>>> 64ac510c
 
 export function PublishButtonLabel( {
 	isPublished,
