/**
 * External dependencies
 */
import { connect } from 'react-redux';
import classnames from 'classnames';
import { noop, get } from 'lodash';

/**
 * WordPress dependencies
 */
import { Button, withAPIData } from '@wordpress/components';
import { compose } from '@wordpress/element';

/**
 * Internal dependencies
 */
import './style.scss';
import PublishButtonLabel from './label';
import { editPost, savePost } from '../../store/actions';
import {
	isSavingPost,
	isEditedPostBeingScheduled,
	getEditedPostVisibility,
	isEditedPostSaveable,
	isEditedPostPublishable,
<<<<<<< HEAD
	getCurrentPostType,
} from '../../selectors';
=======
} from '../../store/selectors';
>>>>>>> 64ac510c

export function PostPublishButton( {
	isSaving,
	onStatusChange,
	onSave,
	isBeingScheduled,
	visibility,
	isPublishable,
	isSaveable,
	user,
	onSubmit = noop,
} ) {
	const isButtonEnabled = user.data && ! isSaving && isPublishable && isSaveable;
	const isContributor = ! get( user.data, [ 'post_type_capabilities', 'publish_posts' ], false );

	let publishStatus;
	if ( isContributor ) {
		publishStatus = 'pending';
	} else if ( isBeingScheduled ) {
		publishStatus = 'future';
	} else if ( visibility === 'private' ) {
		publishStatus = 'private';
	} else {
		publishStatus = 'publish';
	}

	const className = classnames( 'editor-post-publish-button', {
		'is-saving': isSaving,
	} );

	const onClick = () => {
		onSubmit();
		onStatusChange( publishStatus );
		onSave();
	};

	return (
		<Button
			isPrimary
			isLarge
			onClick={ onClick }
			disabled={ ! isButtonEnabled }
			className={ className }
		>
			<PublishButtonLabel />
		</Button>
	);
}

const applyConnect = connect(
	( state ) => ( {
		isSaving: isSavingPost( state ),
		isBeingScheduled: isEditedPostBeingScheduled( state ),
		visibility: getEditedPostVisibility( state ),
		isSaveable: isEditedPostSaveable( state ),
		isPublishable: isEditedPostPublishable( state ),
		postType: getCurrentPostType( state ),
	} ),
	{
		onStatusChange: ( status ) => editPost( { status } ),
		onSave: savePost,
	}
);

const applyWithAPIData = withAPIData( ( props ) => {
	const { postType } = props;

	return {
		user: `/wp/v2/users/me?post_type=${ postType }&context=edit`,
	};
} );

export default compose( [
	applyConnect,
	applyWithAPIData,
] )( PostPublishButton );<|MERGE_RESOLUTION|>--- conflicted
+++ resolved
@@ -23,12 +23,8 @@
 	getEditedPostVisibility,
 	isEditedPostSaveable,
 	isEditedPostPublishable,
-<<<<<<< HEAD
 	getCurrentPostType,
-} from '../../selectors';
-=======
 } from '../../store/selectors';
->>>>>>> 64ac510c
 
 export function PostPublishButton( {
 	isSaving,
