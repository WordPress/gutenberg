<<<<<<< HEAD
.editor-block-mover {
	/* Necessary for dragging block from the mover */
	&:hover {
		cursor: move;/* Fallback for IE/Edge < 14 */
		cursor: grab;
	}
}

=======
// Mover icon buttons$
>>>>>>> 9f160d38
.editor-block-mover__control {
	display: block;
	padding: 2px;
	margin: 0 6px 0 4px;
	border: none;
	outline: none;
	background: none;
	color: $dark-gray-300;
	cursor: pointer;
	border-radius: 50%;
	width: $icon-button-size-small;

	&[aria-disabled="true"] {
		cursor: default;
		color: $light-gray-300;
		pointer-events: none;
	}

	// apply styles to SVG for movers on the desktop breakpoint
	@include break-small {
		// unstyle inherited icon button styles
		&:not(:disabled):hover,
		&:not(:disabled):active,
		&:not(:disabled):focus {
			box-shadow: none;
			color: inherit;
		}

		svg {
			display: block;
			position: relative; // Fixing the Safari bug for `<button>`s overflow
			border-radius: 50%;
			margin: auto;

		}

		&:not(:disabled):hover svg {
			box-shadow: inset 0 0 0 1px $light-gray-500;
		}

		&:not(:disabled):active svg {
			@include button-style__active;
		}

		&:not(:disabled):focus svg {
			@include button-style__focus-active;
		}
	}
}<|MERGE_RESOLUTION|>--- conflicted
+++ resolved
@@ -1,4 +1,3 @@
-<<<<<<< HEAD
 .editor-block-mover {
 	/* Necessary for dragging block from the mover */
 	&:hover {
@@ -7,9 +6,7 @@
 	}
 }
 
-=======
 // Mover icon buttons$
->>>>>>> 9f160d38
 .editor-block-mover__control {
 	display: block;
 	padding: 2px;
