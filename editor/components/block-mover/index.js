/**
 * External dependencies
 */
import { connect } from 'react-redux';
import { first } from 'lodash';

/**
 * WordPress dependencies
 */
import { __ } from '@wordpress/i18n';
import { IconButton, withContext } from '@wordpress/components';
import { getBlockType } from '@wordpress/blocks';
import { compose } from '@wordpress/element';

/**
 * Internal dependencies
 */
import './style.scss';
import { getBlockMoverLabel } from './mover-label';
import { getBlockIndex, getBlock } from '../../store/selectors';
import { selectBlock } from '../../store/actions';

export function BlockMover( { onMoveUp, onMoveDown, isFirst, isLast, uids, blockType, firstIndex, isLocked, draggable, onDragStart, onDragEnd } ) {
	if ( isLocked ) {
		return null;
	}

	// We emulate a disabled state because forcefully applying the `disabled`
	// attribute on the button while it has focus causes the screen to change
	// to an unfocused state (body as active element) without firing blur on,
	// the rendering parent, leaving it unable to react to focus out.
	return (
		<div
			className="editor-block-mover"
			draggable={ draggable }
			onDragStart={ onDragStart }
			onDragEnd={ onDragEnd }
		>
			<IconButton
				className="editor-block-mover__control"
				onClick={ isFirst ? null : onMoveUp }
<<<<<<< HEAD
				draggable={ draggable }
				onDragStart={ onDragStart }
				onDragEnd={ onDragEnd }
				icon="arrow-up-alt2"
=======
				icon={ <svg tabIndex="-1" width="18" height="18" xmlns="http://www.w3.org/2000/svg"><path d="M12.293 12.207L9 8.914l-3.293 3.293-1.414-1.414L9 6.086l4.707 4.707z" /></svg> }
>>>>>>> 9f160d38
				tooltip={ __( 'Move Up' ) }
				label={ getBlockMoverLabel(
					uids.length,
					blockType && blockType.title,
					firstIndex,
					isFirst,
					isLast,
					-1,
				) }
				aria-disabled={ isFirst }
			/>
			<IconButton
				className="editor-block-mover__control"
				onClick={ isLast ? null : onMoveDown }
<<<<<<< HEAD
				draggable={ draggable }
				onDragStart={ onDragStart }
				onDragEnd={ onDragEnd }
				icon="arrow-down-alt2"
=======
				icon={ <svg tabIndex="-1" width="18" height="18" xmlns="http://www.w3.org/2000/svg"><path d="M12.293 6.086L9 9.379 5.707 6.086 4.293 7.5 9 12.207 13.707 7.5z" /></svg> }
>>>>>>> 9f160d38
				tooltip={ __( 'Move Down' ) }
				label={ getBlockMoverLabel(
					uids.length,
					blockType && blockType.title,
					firstIndex,
					isFirst,
					isLast,
					1,
				) }
				aria-disabled={ isLast }
			/>
		</div>
	);
}

/**
 * Action creator creator which, given the action type to dispatch and the
 * arguments of mapDispatchToProps, creates a prop dispatcher callback for
 * managing block movement.
 *
 * @param {string}   type     Action type to dispatch.
 * @param {Function} dispatch Store dispatch.
 * @param {Object}   ownProps The wrapped component's own props.
 *
 * @return {Function} Prop dispatcher callback.
 */
function createOnMove( type, dispatch, ownProps ) {
	return () => {
		const { uids, rootUID } = ownProps;
		if ( uids.length === 1 ) {
			dispatch( selectBlock( first( uids ) ) );
		}

		dispatch( { type, uids, rootUID } );
	};
}

export default compose(
	connect(
		( state, ownProps ) => {
			const { uids, rootUID } = ownProps;
			const block = getBlock( state, first( uids ) );

			return ( {
				firstIndex: getBlockIndex( state, first( uids ), rootUID ),
				blockType: block ? getBlockType( block.name ) : null,
			} );
		},
		( ...args ) => ( {
			onMoveDown: createOnMove( 'MOVE_BLOCKS_DOWN', ...args ),
			onMoveUp: createOnMove( 'MOVE_BLOCKS_UP', ...args ),
		} )
	),
	withContext( 'editor' )( ( settings ) => {
		const { templateLock } = settings;

		return {
			isLocked: templateLock === 'all',
		};
	} ),
)( BlockMover );<|MERGE_RESOLUTION|>--- conflicted
+++ resolved
@@ -39,14 +39,10 @@
 			<IconButton
 				className="editor-block-mover__control"
 				onClick={ isFirst ? null : onMoveUp }
-<<<<<<< HEAD
 				draggable={ draggable }
 				onDragStart={ onDragStart }
 				onDragEnd={ onDragEnd }
-				icon="arrow-up-alt2"
-=======
 				icon={ <svg tabIndex="-1" width="18" height="18" xmlns="http://www.w3.org/2000/svg"><path d="M12.293 12.207L9 8.914l-3.293 3.293-1.414-1.414L9 6.086l4.707 4.707z" /></svg> }
->>>>>>> 9f160d38
 				tooltip={ __( 'Move Up' ) }
 				label={ getBlockMoverLabel(
 					uids.length,
@@ -61,14 +57,10 @@
 			<IconButton
 				className="editor-block-mover__control"
 				onClick={ isLast ? null : onMoveDown }
-<<<<<<< HEAD
 				draggable={ draggable }
 				onDragStart={ onDragStart }
 				onDragEnd={ onDragEnd }
-				icon="arrow-down-alt2"
-=======
 				icon={ <svg tabIndex="-1" width="18" height="18" xmlns="http://www.w3.org/2000/svg"><path d="M12.293 6.086L9 9.379 5.707 6.086 4.293 7.5 9 12.207 13.707 7.5z" /></svg> }
->>>>>>> 9f160d38
 				tooltip={ __( 'Move Down' ) }
 				label={ getBlockMoverLabel(
 					uids.length,
