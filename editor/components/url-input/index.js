--- conflicted
+++ resolved
@@ -89,14 +89,9 @@
 			selectedSuggestion: null,
 			loading: true,
 		} );
-<<<<<<< HEAD
-		this.suggestionsRequest = apiRequest( {
+
+		const request = apiFetch( {
 			path: `/gutenberg/v1/search?${ stringify( {
-=======
-
-		const request = apiFetch( {
-			path: `/wp/v2/posts?${ stringify( {
->>>>>>> 1533c334
 				search: value,
 				per_page: 20,
 				type: 'post',
