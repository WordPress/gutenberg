/**
 * External dependencies
 */
import { throttle, isNumber } from 'lodash';
import classnames from 'classnames';
import scrollIntoView from 'dom-scroll-into-view';
import { stringify } from 'querystringify';

/**
 * WordPress dependencies
 */
import { __, sprintf, _n } from '@wordpress/i18n';
import { Component, Fragment } from '@wordpress/element';
import { keycodes, decodeEntities } from '@wordpress/utils';
<<<<<<< HEAD
import { Spinner, withInstanceId, withSpokenMessages } from '@wordpress/components';
import { prependHTTP } from '@wordpress/url';
=======
import { Spinner, withInstanceId, withSpokenMessages, Popover } from '@wordpress/components';
>>>>>>> 1e689af4

const { UP, DOWN, ENTER } = keycodes;

// Since URLInput is rendered in the context of other inputs, but should be
// considered a separate modal node, prevent keyboard events from propagating
// as being considered from the input.
const stopEventPropagation = ( event ) => event.stopPropagation();

class UrlInput extends Component {
	constructor() {
		super( ...arguments );
		this.onChange = this.onChange.bind( this );
		this.onKeyDown = this.onKeyDown.bind( this );
		this.bindListNode = this.bindListNode.bind( this );
		this.updateSuggestions = throttle( this.updateSuggestions.bind( this ), 200 );
		this.suggestionNodes = [];
		this.state = {
			posts: [],
			showSuggestions: false,
			selectedSuggestion: null,
		};
	}

	bindListNode( ref ) {
		this.listNode = ref;
	}

	bindSuggestionNode( index ) {
		return ( ref ) => {
			this.suggestionNodes[ index ] = ref;
		};
	}

	updateSuggestions( value ) {
		if ( this.suggestionsRequest ) {
			this.suggestionsRequest.abort();
		}

		// Show the suggestions after typing at least 2 characters
		// and also for URLs
		if ( value.length < 2 || /^https?:/.test( value ) ) {
			this.setState( {
				showSuggestions: false,
				selectedSuggestion: null,
				loading: false,
			} );

			return;
		}

		this.setState( {
			showSuggestions: true,
			selectedSuggestion: null,
			loading: true,
		} );
		this.suggestionsRequest = wp.apiRequest( {
			path: `/wp/v2/posts?${ stringify( {
				search: value,
				per_page: 20,
				orderby: 'relevance',
			} ) }`,
		} );

		this.suggestionsRequest
			.then(
				( posts ) => {
					this.setState( {
						posts,
						loading: false,
					} );

					if ( !! posts.length ) {
						this.props.debouncedSpeak( sprintf( _n(
							'%d result found, use up and down arrow keys to navigate.',
							'%d results found, use up and down arrow keys to navigate.',
							posts.length
						), posts.length ), 'assertive' );
					} else {
						this.props.debouncedSpeak( __( 'No results.' ), 'assertive' );
					}
				},
				( xhr ) => {
					if ( xhr.statusText === 'abort' ) {
						return;
					}
					this.setState( {
						loading: false,
					} );
				}
			);
	}

	onChange( event ) {
		const inputValue = event.target.value;
		this.props.onChange( inputValue );
		this.updateSuggestions( inputValue );
	}

	onKeyDown( event ) {
		const { showSuggestions, selectedSuggestion, posts, loading } = this.state;
		// If the suggestions are not shown or loading, we shouldn't handle the arrow keys
		// We shouldn't preventDefault to allow block arrow keys navigation
		if ( ! showSuggestions || ! posts.length || loading ) {
			return;
		}

		switch ( event.keyCode ) {
			case UP: {
				event.stopPropagation();
				event.preventDefault();
				const previousIndex = ! selectedSuggestion ? posts.length - 1 : selectedSuggestion - 1;
				this.setState( {
					selectedSuggestion: previousIndex,
				} );
				break;
			}
			case DOWN: {
				event.stopPropagation();
				event.preventDefault();
				const nextIndex = selectedSuggestion === null || ( selectedSuggestion === posts.length - 1 ) ? 0 : selectedSuggestion + 1;
				this.setState( {
					selectedSuggestion: nextIndex,
				} );
				break;
			}
			case ENTER: {
				if ( isNumber( this.state.selectedSuggestion ) ) {
					event.stopPropagation();
					const post = this.state.posts[ this.state.selectedSuggestion ];
					this.selectLink( post.link );
				} else {
					this.selectLink( this.props.value );
				}
			}
		}
	}

	selectLink( link ) {
		this.props.onChange( prependHTTP( link ) );
		this.setState( {
			selectedSuggestion: null,
			showSuggestions: false,
		} );
	}

	componentWillUnmount() {
		if ( this.suggestionsRequest ) {
			this.suggestionsRequest.abort();
		}
	}

	componentDidUpdate() {
		const { showSuggestions, selectedSuggestion } = this.state;
		// only have to worry about scrolling selected suggestion into view
		// when already expanded
		if ( showSuggestions && selectedSuggestion !== null && ! this.scrollingIntoView ) {
			this.scrollingIntoView = true;
			scrollIntoView( this.suggestionNodes[ selectedSuggestion ], this.listNode, {
				onlyScrollIfNeeded: true,
			} );

			setTimeout( () => {
				this.scrollingIntoView = false;
			}, 100 );
		}
	}

	render() {
		const { value = '', autoFocus = true, instanceId } = this.props;
		const { showSuggestions, posts, selectedSuggestion, loading } = this.state;
		/* eslint-disable jsx-a11y/no-autofocus */
		return (
			<Fragment>
				<div className="editor-url-input">
					<input
						autoFocus={ autoFocus }
						type="text"
						aria-label={ __( 'URL' ) }
						required
						value={ value }
						onChange={ this.onChange }
						onInput={ stopEventPropagation }
						placeholder={ __( 'Paste URL or type' ) }
						onKeyDown={ this.onKeyDown }
						role="combobox"
						aria-expanded={ showSuggestions }
						aria-autocomplete="list"
						aria-owns={ `editor-url-input-suggestions-${ instanceId }` }
						aria-activedescendant={ selectedSuggestion !== null ? `editor-url-input-suggestion-${ instanceId }-${ selectedSuggestion }` : undefined }
					/>

					{ ( loading ) && <Spinner /> }
				</div>

				{ showSuggestions && !! posts.length &&
					<Popover position="bottom" noArrow focusOnMount={ false }>
						<div
							className="editor-url-input__suggestions"
							id={ `editor-url-input-suggestions-${ instanceId }` }
							ref={ this.bindListNode }
							role="listbox"
						>
							{ posts.map( ( post, index ) => (
								<button
									key={ post.id }
									role="option"
									tabIndex="-1"
									id={ `editor-url-input-suggestion-${ instanceId }-${ index }` }
									ref={ this.bindSuggestionNode( index ) }
									className={ classnames( 'editor-url-input__suggestion', {
										'is-selected': index === selectedSuggestion,
									} ) }
									onClick={ () => this.selectLink( post.link ) }
									aria-selected={ index === selectedSuggestion }
								>
									{ decodeEntities( post.title.rendered ) || __( '(no title)' ) }
								</button>
							) ) }
						</div>
					</Popover>
				}
			</Fragment>
		);
		/* eslint-enable jsx-a11y/no-autofocus */
	}
}

export default withSpokenMessages( withInstanceId( UrlInput ) );<|MERGE_RESOLUTION|>--- conflicted
+++ resolved
@@ -12,12 +12,8 @@
 import { __, sprintf, _n } from '@wordpress/i18n';
 import { Component, Fragment } from '@wordpress/element';
 import { keycodes, decodeEntities } from '@wordpress/utils';
-<<<<<<< HEAD
-import { Spinner, withInstanceId, withSpokenMessages } from '@wordpress/components';
+import { Spinner, withInstanceId, withSpokenMessages, Popover } from '@wordpress/components';
 import { prependHTTP } from '@wordpress/url';
-=======
-import { Spinner, withInstanceId, withSpokenMessages, Popover } from '@wordpress/components';
->>>>>>> 1e689af4
 
 const { UP, DOWN, ENTER } = keycodes;
 
