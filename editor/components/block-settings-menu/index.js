/**
 * External dependencies
 */
import classnames from 'classnames';
import { connect } from 'react-redux';

/**
 * WordPress dependencies
 */
import { __ } from '@wordpress/i18n';
import { IconButton, Dropdown, NavigableMenu } from '@wordpress/components';

/**
 * Internal dependencies
 */
import './style.scss';
import BlockModeToggle from './block-mode-toggle';
import BlockRemoveButton from './block-remove-button';
import BlockTransformations from './block-transformations';
import ReusableBlockSettings from './reusable-block-settings';
import UnknownConverter from './unknown-converter';
import { selectBlock } from '../../store/actions';

<<<<<<< HEAD
function BlockSettingsMenu( { uids, onSelect, focus, draggable, onDragStart, onDragEnd } ) {
=======
function BlockSettingsMenu( {
	uids,
	onSelect,
	focus,
	renderBlockMenu = ( { children } ) => children }
) {
>>>>>>> 9f160d38
	const count = uids.length;

	return (
		<Dropdown
			className="editor-block-settings-menu"
			contentClassName="editor-block-settings-menu__popover"
			position="bottom left"
			draggable={ draggable }
			onDragStart={ onDragStart }
			onDragEnd={ onDragEnd }
			renderToggle={ ( { onToggle, isOpen } ) => {
				const toggleClassname = classnames( 'editor-block-settings-menu__toggle', {
					'is-opened': isOpen,
				} );

				return (
					<IconButton
						draggable={ draggable }
						onDragStart={ onDragStart }
						onDragEnd={ onDragEnd }
						className={ toggleClassname }
						onClick={ () => {
							if ( uids.length === 1 ) {
								onSelect( uids[ 0 ] );
							}
							onToggle();
						} }
						icon="ellipsis"
						label={ __( 'More Options' ) }
						aria-expanded={ isOpen }
						focus={ focus }
					/>
				);
			} }
			renderContent={ ( { onClose } ) => (
				// Should this just use a DropdownMenu instead of a DropDown ?
				<NavigableMenu className="editor-block-settings-menu__content">
					{ renderBlockMenu( { onClose, children: [
						count === 1 && <BlockModeToggle key="mode-toggle" uid={ uids[ 0 ] } onToggle={ onClose } />,
						count === 1 && <UnknownConverter key="unknown-converter" uid={ uids[ 0 ] } />,
						<BlockRemoveButton key="remove" uids={ uids } />,
						count === 1 && <ReusableBlockSettings key="reusable-block" uid={ uids[ 0 ] } onToggle={ onClose } />,
						<BlockTransformations key="transformations" uids={ uids } onClick={ onClose } />,
					] } ) }
				</NavigableMenu>
			) }
		/>
	);
}

export default connect(
	undefined,
	( dispatch ) => ( {
		onSelect( uid ) {
			dispatch( selectBlock( uid ) );
		},
	} )
)( BlockSettingsMenu );<|MERGE_RESOLUTION|>--- conflicted
+++ resolved
@@ -21,16 +21,15 @@
 import UnknownConverter from './unknown-converter';
 import { selectBlock } from '../../store/actions';
 
-<<<<<<< HEAD
-function BlockSettingsMenu( { uids, onSelect, focus, draggable, onDragStart, onDragEnd } ) {
-=======
 function BlockSettingsMenu( {
 	uids,
 	onSelect,
 	focus,
-	renderBlockMenu = ( { children } ) => children }
+	renderBlockMenu = ( { children } ) => children,
+	draggable,
+	onDragStart,
+	onDragEnd }
 ) {
->>>>>>> 9f160d38
 	const count = uids.length;
 
 	return (
