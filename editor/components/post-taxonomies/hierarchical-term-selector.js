--- conflicted
+++ resolved
@@ -9,11 +9,7 @@
  */
 import { __, _x, sprintf } from '@wordpress/i18n';
 import { Component, compose } from '@wordpress/element';
-<<<<<<< HEAD
-import { withInstanceId, withSpokenMessages } from '@wordpress/components';
-=======
-import { TreeSelect, withAPIData, withInstanceId, withSpokenMessages } from '@wordpress/components';
->>>>>>> 3f43e32b
+import { TreeSelect, withInstanceId, withSpokenMessages } from '@wordpress/components';
 import { buildTermsTree } from '@wordpress/utils';
 
 /**
@@ -228,17 +224,12 @@
 
 const applyConnect = connect(
 	( state, ownProps ) => {
-<<<<<<< HEAD
 		const availableTerms = getTaxonomyTerms( state, ownProps.slug );
 		return {
 			terms: getEditedPostAttribute( state, ownProps.restBase ),
 			loading: get( getTaxonomyTermFetchStatus( state, ownProps.slug ), 'requesting', true ),
 			availableTerms: availableTerms,
 			availableTermsTree: buildTermsTree( availableTerms ),
-=======
-		return {
-			terms: getEditedPostAttribute( state, ownProps.restBase ),
->>>>>>> 3f43e32b
 		};
 	},
 	{
