--- conflicted
+++ resolved
@@ -19,9 +19,9 @@
 import PostSchedule from '../post-schedule';
 import PostScheduleLabel from '../post-schedule/label';
 
-<<<<<<< HEAD
 function PostPublishPanelPrepublish( {
 	hasPublishAction,
+	children,
 } ) {
 	return (
 		<div className="editor-post-publish-panel__prepublish">
@@ -41,28 +41,9 @@
 					] }>
 						<PostSchedule />
 					</PanelBody>
+					{ children }
 				</Fragment>
 			) }
-=======
-function PostPublishPanelPrepublish( { children } ) {
-	return (
-		<div className="editor-post-publish-panel__prepublish">
-			<div><strong>{ __( 'Are you ready to publish?' ) }</strong></div>
-			<p>{ __( 'Here, you can do a last-minute check up of your settings below, before you publish.' ) }</p>
-			<PanelBody initialOpen={ false } title={ [
-				__( 'Visibility: ' ),
-				<span className="editor-post-publish-panel__link" key="label"><PostVisibilityLabel /></span>,
-			] }>
-				<PostVisibility />
-			</PanelBody>
-			<PanelBody initialOpen={ false } title={ [
-				__( 'Publish: ' ),
-				<span className="editor-post-publish-panel__link" key="label"><PostScheduleLabel /></span>,
-			] }>
-				<PostSchedule />
-			</PanelBody>
-			{ children }
->>>>>>> 81bf90c6
 		</div>
 	);
 }
