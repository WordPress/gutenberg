--- conflicted
+++ resolved
@@ -323,46 +323,6 @@
 		}
 	}
 
-<<<<<<< HEAD
-	// Left side inserter
-	> .editor-inserter {
-		position: absolute;
-		left: 2px;
-		top: 16px;
-		cursor: move;/* Fallback for IE/Edge < 14 */
-		cursor: grab;
-
-		// Mobile
-		display: none;
-		@include break-small {
-			display: block;
-		}
-
-		.editor-inserter__toggle {
-			width: $icon-button-size-small;
-			padding: 2px;
-
-			// Adjust inserter design
-			box-shadow: inset 0 0 0 1px $light-gray-500;
-			border-radius: 50%;
-
-			// Hide the outer ring on the inserter, to visually lighten it
-			&:before {
-				content: '';
-				position: absolute;
-				top: 2px;
-				right: 2px;
-				bottom: 2px;
-				left: 2px;
-				display: block;
-				border: 4px solid $white;
-				border-radius: 50%;
-			}
-		}
-	}
-
-=======
->>>>>>> 6619a9f1
 	// Left and right side UI
 	> .editor-block-settings-menu,
 	> .editor-block-mover {
@@ -445,6 +405,8 @@
 
 .editor-block-list .editor-inserter {
 	margin: $item-spacing;
+	cursor: move;/* Fallback for IE/Edge < 14 */
+	cursor: grab;
 
 	.editor-inserter__toggle {
 		color: $dark-gray-300;
