--- conflicted
+++ resolved
@@ -1,4 +1,3 @@
-<<<<<<< HEAD
 .components-with-dragging__clone {
 	.editor-block-list__block-drag-inset .inner {
 		visibility: visible;
@@ -49,9 +48,6 @@
 	}
 }
 
-.edit-post-visual-editor .editor-block-list__block {
-	margin-bottom: $block-spacing;
-=======
 .editor-block-list__layout {
 	// make room in the main content column for the side UI
 	// the side UI uses negative margins to position itself so as to not affect the block width
@@ -62,7 +58,6 @@
 }
 
 .editor-block-list__layout .editor-block-list__block {
->>>>>>> 4eed1e4a
 	position: relative;
 	padding-left: $block-padding;
 	padding-right: $block-padding;
@@ -115,23 +110,14 @@
 		background-image: linear-gradient( to bottom, transparent, #fff );
 	}
 
-<<<<<<< HEAD
-	// simpler style for a block that has cursor focus (but hasn't been selected)
+	/**
+	 * Hovered Block style
+	 */
+
 	&.is-selected > .editor-block-list__drag-handle > .editor-block-mover:before,
 	&.is-hovered > .editor-block-list__drag-handle > .editor-block-mover:before,
 	&.is-selected > .editor-block-list__drag-handle > .editor-block-settings-menu:before,
 	&.is-hovered > .editor-block-list__drag-handle > .editor-block-settings-menu:before {
-=======
-
-	/**
-	 * Hovered Block style
-	 */
-
-	&.is-selected > .editor-block-mover:before,
-	&.is-hovered > .editor-block-mover:before,
-	&.is-selected > .editor-block-settings-menu:before,
-	&.is-hovered > .editor-block-settings-menu:before {
->>>>>>> 4eed1e4a
 		content: '';
 		position: absolute;
 		height: 36px;
@@ -144,10 +130,6 @@
 		right: 6px;
 	}
 
-<<<<<<< HEAD
-	&.is-reusable.is-selected > .editor-block-list__drag-handle > .editor-block-mover:before {
-		border-right: none;
-=======
 	&.is-typing .editor-block-list__empty-block-inserter,
 	&.is-typing .editor-block-list__side-inserter {
 		opacity: 0;
@@ -157,7 +139,6 @@
 	.editor-block-list__side-inserter {
 		opacity: 1;
 		transition: opacity 0.2s;
->>>>>>> 4eed1e4a
 	}
 
 	&.is-selected > .editor-block-list__drag-handle > .editor-block-settings-menu:before,
@@ -166,10 +147,6 @@
 		left: 6px;
 	}
 
-<<<<<<< HEAD
-	&.is-reusable.is-selected > .editor-block-list__drag-handle > .editor-block-settings-menu:before {
-		border-left: none;
-=======
 	/**
 	 * Selected Block style
 	 */
@@ -188,7 +165,6 @@
 			outline: 1px solid transparent;
 		}
 
->>>>>>> 4eed1e4a
 	}
 
 	// focused block-style
@@ -408,19 +384,13 @@
 		}
 	}
 
-<<<<<<< HEAD
-	// Left and right side UI
-	> .editor-block-list__drag-handle > .editor-block-settings-menu,
-	> .editor-block-list__drag-handle > .editor-block-mover {
-=======
 
 	/**
 	 * Left and right side UI
 	 */
 
-	> .editor-block-settings-menu,
-	> .editor-block-mover {
->>>>>>> 4eed1e4a
+	> .editor-block-list__drag-handle > .editor-block-settings-menu,
+	> .editor-block-list__drag-handle > .editor-block-mover {
 		position: absolute;
 		top: 0;
 		padding: 0;
@@ -431,13 +401,8 @@
 	}
 
 	// Right side UI
-<<<<<<< HEAD
 	> .editor-block-list__drag-handle > .editor-block-settings-menu {
-		right: $block-mover-margin;
-=======
-	> .editor-block-settings-menu {
 		right: #{ -1 * $block-mover-margin - $block-padding + 2px };
->>>>>>> 4eed1e4a
 		padding-top: 2px;
 
 		// Mobile
@@ -449,13 +414,8 @@
 	}
 
 	// Left side UI
-<<<<<<< HEAD
 	> .editor-block-list__drag-handle > .editor-block-mover {
-		left: $block-mover-margin + 2px;
-=======
-	> .editor-block-mover {
 		left: -$block-mover-margin - $block-padding + 4px;
->>>>>>> 4eed1e4a
 		padding-top: 6px;
 		z-index: z-index( '.editor-block-mover' );
 
