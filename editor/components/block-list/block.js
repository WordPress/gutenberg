--- conflicted
+++ resolved
@@ -511,7 +511,6 @@
 				] }
 				{ ...wrapperProps }
 			>
-<<<<<<< HEAD
 				{ ! isMultiSelected && (
 					<BlockDraggable
 						rootUID={ rootUID }
@@ -524,16 +523,13 @@
 						elementId={ blockElementId }
 					/>
 				) }
-
-=======
 				{ shouldShowInsertionPoint && (
 					<BlockInsertionPoint
-						uid={ block.uid }
+						uid={ uid }
 						rootUID={ rootUID }
 						layout={ layout }
 					/>
 				) }
->>>>>>> c5d419c9
 				<BlockDropZone
 					index={ order }
 					rootUID={ rootUID }
@@ -555,7 +551,7 @@
 						renderBlockMenu={ renderBlockMenu }
 					/>
 				) }
-				{ isHovered && <BlockBreadcrumb uid={ block.uid } /> }
+				{ isHovered && <BlockBreadcrumb uid={ uid } /> }
 				{ shouldShowContextualToolbar && <BlockContextualToolbar /> }
 				{ isFirstMultiSelected && <BlockMultiControls rootUID={ rootUID } /> }
 				<IgnoreNestedEvents
@@ -604,16 +600,6 @@
 					) }
 				</IgnoreNestedEvents>
 				{ !! error && <BlockCrashWarning /> }
-<<<<<<< HEAD
-				{ shouldShowInsertionPoint && (
-					<BlockInsertionPoint
-						uid={ uid }
-						rootUID={ rootUID }
-						layout={ layout }
-					/>
-				) }
-=======
->>>>>>> c5d419c9
 				{ showSideInserter && (
 					<Fragment>
 						<div className="editor-block-list__side-inserter">
