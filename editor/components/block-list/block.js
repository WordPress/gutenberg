--- conflicted
+++ resolved
@@ -26,11 +26,7 @@
 	isReusableBlock,
 	isUnmodifiedDefaultBlock,
 } from '@wordpress/blocks';
-<<<<<<< HEAD
-import { withFilters, withContext, withAPIData, withSafeTimeout, withDragging } from '@wordpress/components';
-=======
-import { withFilters, withContext } from '@wordpress/components';
->>>>>>> 4eed1e4a
+import { withFilters, withContext, withSafeTimeout, withDragging } from '@wordpress/components';
 import { __, sprintf } from '@wordpress/i18n';
 
 /**
@@ -106,12 +102,8 @@
 
 		this.state = {
 			error: null,
-<<<<<<< HEAD
-			isSelectionCollapsed: true,
 			dragging: false,
-=======
 			isHovered: false,
->>>>>>> 4eed1e4a
 		};
 	}
 
@@ -500,14 +492,11 @@
 			'is-multi-selected': isMultiSelected,
 			'is-hovered': isHovered,
 			'is-reusable': isReusableBlock( blockType ),
-<<<<<<< HEAD
 			'is-hidden': dragging,
+			'is-typing': isTypingWithinBlock,
 		} );
 		const blockDragInsetClassName = classnames( 'editor-block-list__block-drag-inset', {
 			'is-visible': dragging,
-=======
-			'is-typing': isTypingWithinBlock,
->>>>>>> 4eed1e4a
 		} );
 		const blockDragHandleClassName = 'editor-block-list__drag-handle';
 
@@ -578,25 +567,17 @@
 						/>
 					</div>
 				) }
-<<<<<<< HEAD
-				{ shouldShowSettingsMenu && (
+				{ shouldShowSettingsMenu && ! showSideInserter && (
 					<div
 						{ ...reorderWithDraggingProps }
 						className={ blockDragHandleClassName }
 					>
 						<BlockSettingsMenu
 							uids={ [ block.uid ] }
+							rootUID={ rootUID }
 							renderBlockMenu={ renderBlockMenu }
 						/>
 					</div>
-=======
-				{ shouldShowSettingsMenu && ! showSideInserter && (
-					<BlockSettingsMenu
-						uids={ [ block.uid ] }
-						rootUID={ rootUID }
-						renderBlockMenu={ renderBlockMenu }
-					/>
->>>>>>> 4eed1e4a
 				) }
 				{ shouldShowContextualToolbar && <BlockContextualToolbar /> }
 				{ isFirstMultiSelected && <BlockMultiControls rootUID={ rootUID } /> }
@@ -701,33 +682,6 @@
 	onSelect( uid = ownProps.uid, initialPosition ) {
 		dispatch( selectBlock( uid, initialPosition ) );
 	},
-<<<<<<< HEAD
-	onDeselect() {
-		dispatch( clearSelectedBlock() );
-	},
-	onStartTyping() {
-		dispatch( startTyping() );
-	},
-	onStopTyping() {
-		dispatch( stopTyping() );
-	},
-	onHover() {
-		dispatch( {
-			type: 'TOGGLE_BLOCK_HOVERED',
-			hovered: true,
-			uid: ownProps.uid,
-		} );
-	},
-	onMouseLeave() {
-		dispatch( {
-			type: 'TOGGLE_BLOCK_HOVERED',
-			hovered: false,
-			uid: ownProps.uid,
-		} );
-	},
-=======
-
->>>>>>> 4eed1e4a
 	onInsertBlocks( blocks, index ) {
 		const { rootUID, layout } = ownProps;
 
@@ -753,7 +707,6 @@
 	onMetaChange( meta ) {
 		dispatch( editPost( { meta } ) );
 	},
-
 	toggleSelection( selectionEnabled ) {
 		dispatch( toggleSelection( selectionEnabled ) );
 	},
@@ -776,12 +729,6 @@
 		};
 	} ),
 	withFilters( 'editor.BlockListBlock' ),
-<<<<<<< HEAD
-	withAPIData( ( { postType } ) => ( {
-		user: `/wp/v2/users/me?post_type=${ postType }&context=edit`,
-	} ) ),
 	withSafeTimeout,
 	withDragging,
-=======
->>>>>>> 4eed1e4a
 )( BlockListBlock );