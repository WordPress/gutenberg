/**
 * External dependencies
 */
import { connect } from 'react-redux';
import classnames from 'classnames';
import { get, partial, reduce, size } from 'lodash';

/**
 * WordPress dependencies
 */
import { Component, compose } from '@wordpress/element';
import { keycodes } from '@wordpress/utils';
import {
	BlockEdit,
	createBlock,
	getBlockType,
	getSaveElement,
	isReusableBlock,
} from '@wordpress/blocks';
import { withFilters, withContext } from '@wordpress/components';
import { __, sprintf } from '@wordpress/i18n';

/**
 * Internal dependencies
 */
import BlockMover from '../block-mover';
import BlockDropZone from '../block-drop-zone';
import BlockSettingsMenu from '../block-settings-menu';
import InvalidBlockWarning from './invalid-block-warning';
import BlockCrashWarning from './block-crash-warning';
import BlockCrashBoundary from './block-crash-boundary';
import BlockHtml from './block-html';
import BlockContextualToolbar from './block-contextual-toolbar';
import BlockMultiControls from './multi-controls';
import BlockMobileToolbar from './block-mobile-toolbar';
import {
	clearSelectedBlock,
	editPost,
	focusBlock,
	insertBlocks,
	mergeBlocks,
	removeBlock,
	replaceBlocks,
	selectBlock,
	startTyping,
	stopTyping,
	updateBlockAttributes,
	toggleSelection,
<<<<<<< HEAD
	moveBlockToIndex,
} from '../../actions';
=======
} from '../../store/actions';
>>>>>>> c97ebf80
import {
	getBlock,
	getBlockFocus,
	isMultiSelecting,
	getBlockIndex,
	getEditedPostAttribute,
	getNextBlock,
	getPreviousBlock,
	isBlockHovered,
	isBlockMultiSelected,
	isBlockSelected,
	isFirstMultiSelectedBlock,
	isSelectionEnabled,
	isTyping,
	getBlockMode,
} from '../../store/selectors';

const { BACKSPACE, ESCAPE, DELETE, ENTER, UP, RIGHT, DOWN, LEFT } = keycodes;

/**
 * Given a DOM node, finds the closest scrollable container node.
 *
 * @param  {Element}  node Node from which to start
 * @return {?Element}      Scrollable container node, if found
 */
function getScrollContainer( node ) {
	if ( ! node ) {
		return;
	}

	// Scrollable if scrollable height exceeds displayed...
	if ( node.scrollHeight > node.clientHeight ) {
		// ...except when overflow is defined to be hidden or visible
		const { overflowY } = window.getComputedStyle( node );
		if ( /(auto|scroll)/.test( overflowY ) ) {
			return node;
		}
	}

	// Continue traversing
	return getScrollContainer( node.parentNode );
}

export class BlockListBlock extends Component {
	constructor() {
		super( ...arguments );

		this.setBlockListRef = this.setBlockListRef.bind( this );
		this.bindBlockNode = this.bindBlockNode.bind( this );
		this.setAttributes = this.setAttributes.bind( this );
		this.maybeHover = this.maybeHover.bind( this );
		this.maybeStartTyping = this.maybeStartTyping.bind( this );
		this.stopTypingOnMouseMove = this.stopTypingOnMouseMove.bind( this );
		this.mergeBlocks = this.mergeBlocks.bind( this );
		this.onFocus = this.onFocus.bind( this );
		this.onPointerDown = this.onPointerDown.bind( this );
		this.onKeyDown = this.onKeyDown.bind( this );
		this.onBlockError = this.onBlockError.bind( this );
		this.insertBlocksAfter = this.insertBlocksAfter.bind( this );
		this.onTouchStart = this.onTouchStart.bind( this );
		this.onClick = this.onClick.bind( this );
		this.onDrop = this.onDrop.bind( this );
		this.onDragStart = this.onDragStart.bind( this );
		this.onDragEnd = this.onDragEnd.bind( this );

		this.previousOffset = null;
		this.hadTouchStart = false;

		this.state = {
			error: null,
		};
	}

	componentDidMount() {
		if ( this.props.focus ) {
			this.node.focus();
		}

		if ( this.props.isTyping ) {
			document.addEventListener( 'mousemove', this.stopTypingOnMouseMove );
		}
	}

	componentWillReceiveProps( newProps ) {
		if (
			this.props.order !== newProps.order &&
			( ( this.props.isSelected && newProps.isSelected ) ||
			( this.props.isFirstMultiSelected && newProps.isFirstMultiSelected ) )
		) {
			this.previousOffset = this.node.getBoundingClientRect().top;
		}
	}

	componentDidUpdate( prevProps ) {
		// Preserve scroll prosition when block rearranged
		if ( this.previousOffset ) {
			const scrollContainer = getScrollContainer( this.node );
			if ( scrollContainer ) {
				scrollContainer.scrollTop = scrollContainer.scrollTop +
					this.node.getBoundingClientRect().top -
					this.previousOffset;
			}

			this.previousOffset = null;
		}

		// Focus node when focus state is programmatically transferred.
		if ( this.props.focus && ! prevProps.focus && ! this.node.contains( document.activeElement ) ) {
			this.node.focus();
		}

		// Bind or unbind mousemove from page when user starts or stops typing
		if ( this.props.isTyping !== prevProps.isTyping ) {
			if ( this.props.isTyping ) {
				document.addEventListener( 'mousemove', this.stopTypingOnMouseMove );
			} else {
				this.removeStopTypingListener();
			}
		}
	}

	componentWillUnmount() {
		this.removeStopTypingListener();
	}

	removeStopTypingListener() {
		document.removeEventListener( 'mousemove', this.stopTypingOnMouseMove );
	}

	setBlockListRef( node ) {
		this.props.blockRef( node, this.props.uid );
	}

	bindBlockNode( node ) {
		this.node = node;
	}

	setAttributes( attributes ) {
		const { block, onChange } = this.props;
		const type = getBlockType( block.name );
		onChange( block.uid, attributes );

		const metaAttributes = reduce( attributes, ( result, value, key ) => {
			if ( get( type, [ 'attributes', key, 'source' ] ) === 'meta' ) {
				result[ type.attributes[ key ].meta ] = value;
			}

			return result;
		}, {} );

		if ( size( metaAttributes ) ) {
			this.props.onMetaChange( {
				...this.props.meta,
				...metaAttributes,
			} );
		}
	}

	onTouchStart() {
		// Detect touchstart to disable hover on iOS
		this.hadTouchStart = true;
	}
	onClick() {
		// Clear touchstart detection
		// Browser will try to emulate mouse events also see https://www.html5rocks.com/en/mobile/touchandmouse/
		this.hadTouchStart = false;
	}

	maybeHover() {
		const { isHovered, isSelected, isMultiSelected, onHover } = this.props;

		if ( isHovered || isSelected || isMultiSelected || this.hadTouchStart ) {
			return;
		}

		onHover();
	}

	maybeStartTyping() {
		// We do not want to dispatch start typing if...
		//  - State value already reflects that we're typing (dispatch noise)
		//  - The current block is not selected (e.g. after a split occurs,
		//    we'll still receive the keyDown event, but the focus has since
		//    shifted to the newly created block)
		if ( ! this.props.isTyping && this.props.isSelected ) {
			this.props.onStartTyping();
		}
	}

	stopTypingOnMouseMove( { clientX, clientY } ) {
		const { lastClientX, lastClientY } = this;

		// We need to check that the mouse really moved
		// Because Safari trigger mousemove event when we press shift, ctrl...
		if (
			lastClientX &&
			lastClientY &&
			( lastClientX !== clientX || lastClientY !== clientY )
		) {
			this.props.onStopTyping();
		}

		this.lastClientX = clientX;
		this.lastClientY = clientY;
	}

	mergeBlocks( forward = false ) {
		const { block, previousBlock, nextBlock, onMerge } = this.props;

		// Do nothing when it's the first block.
		if (
			( ! forward && ! previousBlock ) ||
			( forward && ! nextBlock )
		) {
			return;
		}

		if ( forward ) {
			onMerge( block, nextBlock );
		} else {
			onMerge( previousBlock, block );
		}
	}

	insertBlocksAfter( blocks ) {
		this.props.onInsertBlocks( blocks, this.props.order + 1 );
	}

	onFocus( event ) {
		if ( event.target === this.node ) {
			this.props.onSelect();
		}
	}

	onPointerDown( event ) {
		// Not the main button.
		// https://developer.mozilla.org/en-US/docs/Web/API/MouseEvent/button
		if ( event.button !== 0 ) {
			return;
		}

		if ( event.shiftKey ) {
			if ( ! this.props.isSelected ) {
				this.props.onShiftSelection( this.props.uid );
				event.preventDefault();
			}
		} else {
			this.props.onSelectionStart( this.props.uid );
			this.props.onSelect();
		}
	}

	onKeyDown( event ) {
		const { keyCode, target } = event;

		switch ( keyCode ) {
			case ENTER:
				// Insert default block after current block if enter and event
				// not already handled by descendant.
				if ( target === this.node && ! this.props.isLocked ) {
					event.preventDefault();

					this.props.onInsertBlocks( [
						createBlock( 'core/paragraph' ),
					], this.props.order + 1 );
				}
				break;

			case UP:
			case RIGHT:
			case DOWN:
			case LEFT:
				// Arrow keys do not fire keypress event, but should still
				// trigger typing mode.
				this.maybeStartTyping();
				break;

			case BACKSPACE:
			case DELETE:
				// Remove block on backspace.
				if ( target === this.node ) {
					const { uid, onRemove, previousBlock, onFocus, isLocked } = this.props;
					event.preventDefault();
					if ( ! isLocked ) {
						onRemove( uid );

						if ( previousBlock ) {
							onFocus( previousBlock.uid, { offset: -1 } );
						}
					}
				}
				break;

			case ESCAPE:
				// Deselect on escape.
				this.props.onDeselect();
				break;
		}
	}

	onBlockError( error ) {
		this.setState( { error } );
	}

	onDragStart( event ) {
		const block = document.getElementById( `block-${ this.props.uid }` );
		const overlay = document.getElementById( `block-overlay-${ this.props.uid }` );

		document.body.classList.add( 'dragging' );
		event.dataTransfer.effectAllowed = 'Move';
		event.dataTransfer.setData(
			'json/text',
			JSON.stringify( { uid: this.props.uid, fromIndex: this.props.order } )
		);
		// order matters next. '.dragged' must be added before setting the drag image
		block.classList.add( 'dragged' );
		event.dataTransfer.setDragImage( block, 0, 0 );
		// event.stopPropagation();

		setTimeout( addOverlay( block, overlay ) );

		function addOverlay( _block, _overlay ) {
			return () => {
				_block.classList.remove( 'dragged' );
				_block.classList.add( 'hide' );
				_overlay.classList.add( 'visible' );
			};
		}
	}

	onDragEnd() {
		const block = document.getElementById( `block-${ this.props.uid }` );
		const overlay = document.getElementById( `block-overlay-${ this.props.uid }` );

		document.body.classList.remove( 'dragging' );
		block.classList.remove( 'hide' );
		overlay.classList.remove( 'visible' );
		// event.stopPropagation();
	}

	onDrop( uid, toIndex ) {
		this.props.moveBlockToIndex( uid, toIndex );
	}

	render() {
		const { block, order, mode, showContextualToolbar, isLocked } = this.props;
		const { name: blockName, isValid } = block;
		const blockType = getBlockType( blockName );
		// translators: %s: Type of block (i.e. Text, Image etc)
		const blockLabel = sprintf( __( 'Block: %s' ), blockType.title );
		// The block as rendered in the editor is composed of general block UI
		// (mover, toolbar, wrapper) and the display of the block content.

		// Generate the wrapper class names handling the different states of the block.
		const { isHovered, isSelected, isMultiSelected, isFirstMultiSelected, focus } = this.props;
		const showUI = isSelected && ( ! this.props.isTyping || ( focus && focus.collapsed === false ) );
		const { error } = this.state;
		const wrapperClassName = classnames( 'editor-block-list__block', {
			'has-warning': ! isValid || !! error,
			'is-selected': showUI,
			'is-multi-selected': isMultiSelected,
			'is-hovered': isHovered,
			'is-reusable': isReusableBlock( blockType ),
		} );
		const containerClassName = 'editor-block-list__block-container';
		const blockOverlayClassName = 'editor-block-list__block-overlay';

		const { onMouseLeave, onFocus, onReplace } = this.props;

		// Determine whether the block has props to apply to the wrapper.
		let wrapperProps;
		if ( blockType.getEditWrapperProps ) {
			wrapperProps = blockType.getEditWrapperProps( block.attributes );
		}

		// Disable reason: Each block can be selected by clicking on it
		/* eslint-disable jsx-a11y/no-static-element-interactions, jsx-a11y/onclick-has-role, jsx-a11y/click-events-have-key-events */
		return (
			<div
				className={ containerClassName }
				id={ `block-container-${ this.props.uid }` }
			>

				<div
					id={ `block-${ this.props.uid }` }
					ref={ this.setBlockListRef }
					onMouseMove={ this.maybeHover }
					onMouseEnter={ this.maybeHover }
					onMouseLeave={ onMouseLeave }
					className={ wrapperClassName }
					data-type={ block.name }
					onTouchStart={ this.onTouchStart }
					onClick={ this.onClick }
					{ ...wrapperProps }
				>
<<<<<<< HEAD

					<div
						id={ `block-overlay-${ this.props.uid }` }
						draggable={ true }
						onDragStart={ this.onDragStart }
						onDragEnd={ this.onDragEnd }
						className={ blockOverlayClassName }
					></div>

					<BlockDropZone
						index={ order }
						onDrop={ this.onDrop }
						dropEffect="reorder"
					/>

					{ ( showUI || isHovered ) &&
						<BlockMover
							draggable={ true }
							onDragStart={ this.onDragStart }
							onDragEnd={ this.onDragEnd }
							uids={ [ block.uid ] }
						/>
					}
					{ ( showUI || isHovered ) && <BlockSettingsMenu uids={ [ block.uid ] } /> }
					{ showUI && isValid && showContextualToolbar && <BlockContextualToolbar /> }
					{ isFirstMultiSelected && <BlockMultiControls /> }
					<div
						ref={ this.bindBlockNode }
						onKeyPress={ this.maybeStartTyping }
						onDragStart={ ( event ) => event.preventDefault() }
						onMouseDown={ this.onPointerDown }
						onKeyDown={ this.onKeyDown }
						onFocus={ this.onFocus }
						className={ BlockListBlock.className }
						tabIndex="0"
						aria-label={ blockLabel }
					>
						<BlockCrashBoundary onError={ this.onBlockError }>
							{ isValid && mode === 'visual' && (
								<BlockEdit
									name={ blockName }
									focus={ focus }
									attributes={ block.attributes }
									setAttributes={ this.setAttributes }
									insertBlocksAfter={ isLocked ? undefined : this.insertBlocksAfter }
									onReplace={ isLocked ? undefined : onReplace }
									setFocus={ partial( onFocus, block.uid ) }
									mergeBlocks={ isLocked ? undefined : this.mergeBlocks }
									className={ className }
									id={ block.uid }
									isSelectionEnabled={ this.props.isSelectionEnabled }
									toggleSelection={ this.props.toggleSelection }
								/>
							) }
							{ isValid && mode === 'html' && (
								<BlockHtml uid={ block.uid } />
							) }
							{ ! isValid && [
								createElement( blockType.save, {
									key: 'invalid-preview',
									attributes: block.attributes,
									className,
								} ),
								<InvalidBlockWarning
									key="invalid-warning"
									block={ block }
								/>,
							] }
						</BlockCrashBoundary>
					</div>
					{ !! error && <BlockCrashWarning /> }
=======
					<BlockCrashBoundary onError={ this.onBlockError }>
						{ isValid && mode === 'visual' && (
							<BlockEdit
								name={ blockName }
								focus={ focus }
								attributes={ block.attributes }
								setAttributes={ this.setAttributes }
								insertBlocksAfter={ isLocked ? undefined : this.insertBlocksAfter }
								onReplace={ isLocked ? undefined : onReplace }
								setFocus={ partial( onFocus, block.uid ) }
								mergeBlocks={ isLocked ? undefined : this.mergeBlocks }
								id={ block.uid }
								isSelectionEnabled={ this.props.isSelectionEnabled }
								toggleSelection={ this.props.toggleSelection }
							/>
						) }
						{ isValid && mode === 'html' && (
							<BlockHtml uid={ block.uid } />
						) }
						{ ! isValid && [
							<div key="invalid-preview">
								{ getSaveElement( blockType, block.attributes ) }
							</div>,
							<InvalidBlockWarning
								key="invalid-warning"
								block={ block }
							/>,
						] }
					</BlockCrashBoundary>
					{ showUI && <BlockMobileToolbar uid={ block.uid } /> }
>>>>>>> c97ebf80
				</div>
			</div>
		);
		/* eslint-enable jsx-a11y/no-static-element-interactions, jsx-a11y/onclick-has-role, jsx-a11y/click-events-have-key-events */
	}
}

const mapStateToProps = ( state, { uid } ) => ( {
	previousBlock: getPreviousBlock( state, uid ),
	nextBlock: getNextBlock( state, uid ),
	block: getBlock( state, uid ),
	isSelected: isBlockSelected( state, uid ),
	isMultiSelected: isBlockMultiSelected( state, uid ),
	isFirstMultiSelected: isFirstMultiSelectedBlock( state, uid ),
	isHovered: isBlockHovered( state, uid ) && ! isMultiSelecting( state ),
	focus: getBlockFocus( state, uid ),
	isTyping: isTyping( state ),
	order: getBlockIndex( state, uid ),
	meta: getEditedPostAttribute( state, 'meta' ),
	mode: getBlockMode( state, uid ),
	isSelectionEnabled: isSelectionEnabled( state ),
} );

const mapDispatchToProps = ( dispatch, ownProps ) => ( {
	onChange( uid, attributes ) {
		dispatch( updateBlockAttributes( uid, attributes ) );
	},

	onSelect() {
		dispatch( selectBlock( ownProps.uid ) );
	},

	onDeselect() {
		dispatch( clearSelectedBlock() );
	},

	onStartTyping() {
		dispatch( startTyping() );
	},

	onStopTyping() {
		dispatch( stopTyping() );
	},

	onHover() {
		dispatch( {
			type: 'TOGGLE_BLOCK_HOVERED',
			hovered: true,
			uid: ownProps.uid,
		} );
	},

	onMouseLeave() {
		dispatch( {
			type: 'TOGGLE_BLOCK_HOVERED',
			hovered: false,
			uid: ownProps.uid,
		} );
	},

	onInsertBlocks( blocks, position ) {
		dispatch( insertBlocks( blocks, position ) );
	},

	onFocus( ...args ) {
		dispatch( focusBlock( ...args ) );
	},

	onRemove( uid ) {
		dispatch( removeBlock( uid ) );
	},

	onMerge( ...args ) {
		dispatch( mergeBlocks( ...args ) );
	},

	onReplace( blocks ) {
		dispatch( replaceBlocks( [ ownProps.uid ], blocks ) );
	},

	onMetaChange( meta ) {
		dispatch( editPost( { meta } ) );
	},

	toggleSelection( selectionEnabled ) {
		dispatch( toggleSelection( selectionEnabled ) );
	},

	moveBlockToIndex( uid, index ) {
		dispatch( moveBlockToIndex( uid, index ) );
	},
} );

BlockListBlock.className = 'editor-block-list__block-edit';

export default compose(
	connect( mapStateToProps, mapDispatchToProps ),
	withContext( 'editor' )( ( settings ) => {
		const { templateLock } = settings;

		return {
			isLocked: !! templateLock,
		};
	} ),
	withFilters( 'editor.BlockListBlock' ),
)( BlockListBlock );<|MERGE_RESOLUTION|>--- conflicted
+++ resolved
@@ -46,12 +46,8 @@
 	stopTyping,
 	updateBlockAttributes,
 	toggleSelection,
-<<<<<<< HEAD
 	moveBlockToIndex,
-} from '../../actions';
-=======
 } from '../../store/actions';
->>>>>>> c97ebf80
 import {
 	getBlock,
 	getBlockFocus,
@@ -447,8 +443,6 @@
 					onClick={ this.onClick }
 					{ ...wrapperProps }
 				>
-<<<<<<< HEAD
-
 					<div
 						id={ `block-overlay-${ this.props.uid }` }
 						draggable={ true }
@@ -485,6 +479,7 @@
 						tabIndex="0"
 						aria-label={ blockLabel }
 					>
+
 						<BlockCrashBoundary onError={ this.onBlockError }>
 							{ isValid && mode === 'visual' && (
 								<BlockEdit
@@ -496,7 +491,6 @@
 									onReplace={ isLocked ? undefined : onReplace }
 									setFocus={ partial( onFocus, block.uid ) }
 									mergeBlocks={ isLocked ? undefined : this.mergeBlocks }
-									className={ className }
 									id={ block.uid }
 									isSelectionEnabled={ this.props.isSelectionEnabled }
 									toggleSelection={ this.props.toggleSelection }
@@ -506,51 +500,18 @@
 								<BlockHtml uid={ block.uid } />
 							) }
 							{ ! isValid && [
-								createElement( blockType.save, {
-									key: 'invalid-preview',
-									attributes: block.attributes,
-									className,
-								} ),
+								<div key="invalid-preview">
+									{ getSaveElement( blockType, block.attributes ) }
+								</div>,
 								<InvalidBlockWarning
 									key="invalid-warning"
 									block={ block }
 								/>,
 							] }
 						</BlockCrashBoundary>
+						{ showUI && <BlockMobileToolbar uid={ block.uid } /> }
 					</div>
 					{ !! error && <BlockCrashWarning /> }
-=======
-					<BlockCrashBoundary onError={ this.onBlockError }>
-						{ isValid && mode === 'visual' && (
-							<BlockEdit
-								name={ blockName }
-								focus={ focus }
-								attributes={ block.attributes }
-								setAttributes={ this.setAttributes }
-								insertBlocksAfter={ isLocked ? undefined : this.insertBlocksAfter }
-								onReplace={ isLocked ? undefined : onReplace }
-								setFocus={ partial( onFocus, block.uid ) }
-								mergeBlocks={ isLocked ? undefined : this.mergeBlocks }
-								id={ block.uid }
-								isSelectionEnabled={ this.props.isSelectionEnabled }
-								toggleSelection={ this.props.toggleSelection }
-							/>
-						) }
-						{ isValid && mode === 'html' && (
-							<BlockHtml uid={ block.uid } />
-						) }
-						{ ! isValid && [
-							<div key="invalid-preview">
-								{ getSaveElement( blockType, block.attributes ) }
-							</div>,
-							<InvalidBlockWarning
-								key="invalid-warning"
-								block={ block }
-							/>,
-						] }
-					</BlockCrashBoundary>
-					{ showUI && <BlockMobileToolbar uid={ block.uid } /> }
->>>>>>> c97ebf80
 				</div>
 			</div>
 		);
