--- conflicted
+++ resolved
@@ -21,11 +21,7 @@
 import PostScheduleLabel from '../post-schedule/label';
 import PostPublishButton from '../post-publish-button';
 import PostSwitchToDraftButton from '../post-switch-to-draft-button';
-<<<<<<< HEAD
-import { getCurrentPostType } from '../../selectors';
-=======
 import { getCurrentPostType } from '../../store/selectors';
->>>>>>> cfbd68d4
 
 function PostPublishDropdown( { user, onSubmit } ) {
 	const canPublish = get( user.data, [ 'post_type_capabilities', 'publish_posts' ], false );
