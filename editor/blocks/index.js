<<<<<<< HEAD
import './freeform';
import './text';
=======
import './text';
import './quote';
>>>>>>> 3cb0c088
<|MERGE_RESOLUTION|>--- conflicted
+++ resolved
@@ -1,7 +1,3 @@
-<<<<<<< HEAD
 import './freeform';
 import './text';
-=======
-import './text';
-import './quote';
->>>>>>> 3cb0c088
+import './quote';