--- conflicted
+++ resolved
@@ -1,9 +1,6 @@
 /**
  * Internal dependencies
  */
-<<<<<<< HEAD
-import * as actions from '../actions';
-=======
 import {
 	focusBlock,
 	replaceBlocks,
@@ -20,14 +17,13 @@
 	convertBlockToReusable,
 	toggleSelection,
 } from '../actions';
->>>>>>> 5378c3b7
 
 describe( 'actions', () => {
 	describe( 'setupEditor', () => {
 		it( 'should return the SETUP_EDITOR action', () => {
 			const post = {};
 			const settings = {};
-			const result = actions.setupEditor( post, settings );
+			const result = setupEditor( post, settings );
 			expect( result ).toEqual( {
 				type: 'SETUP_EDITOR',
 				post: {},
@@ -38,7 +34,7 @@
 	describe( 'resetPost', () => {
 		it( 'should return the RESET_POST action', () => {
 			const post = {};
-			const result = actions.resetPost( post );
+			const result = resetPost( post );
 			expect( result ).toEqual( {
 				type: 'RESET_POST',
 				post: {},
@@ -48,7 +44,7 @@
 	describe( 'setupNewPost', () => {
 		it( 'should return the SETUP_NEW_POST action', () => {
 			const edits = {};
-			const result = actions.setupNewPost( edits );
+			const result = setupNewPost( edits );
 			expect( result ).toEqual( {
 				type: 'SETUP_NEW_POST',
 				edits: {},
@@ -58,7 +54,7 @@
 	describe( 'resetBlocks', () => {
 		it( 'should return the RESET_BLOCKS actions', () => {
 			const blocks = [];
-			const result = actions.resetBlocks( blocks );
+			const result = resetBlocks( blocks );
 			expect( result ).toEqual( {
 				type: 'RESET_BLOCKS',
 				blocks: [],
@@ -69,7 +65,7 @@
 		it( 'should return the UPDATE_BLOCK_ATTRIBUTES action', () => {
 			const uid = 'string';
 			const attributes = {};
-			const result = actions.updateBlockAttributes( uid, attributes );
+			const result = updateBlockAttributes( uid, attributes );
 			expect( result ).toEqual( {
 				type: 'UPDATE_BLOCK_ATTRIBUTES',
 				uid: 'string',
@@ -81,7 +77,7 @@
 		it( 'should return the UPDATE_BLOCK action', () => {
 			const uid = 'uid';
 			const updates = {};
-			const result = actions.updateBlock( uid, updates );
+			const result = updateBlock( uid, updates );
 			expect( result ).toEqual( {
 				type: 'UPDATE_BLOCK',
 				uid: 'uid',
@@ -95,7 +91,7 @@
 				editable: 'cite',
 			};
 
-			expect( actions.focusBlock( 'chicken', focusConfig ) ).toEqual( {
+			expect( focusBlock( 'chicken', focusConfig ) ).toEqual( {
 				type: 'UPDATE_FOCUS',
 				uid: 'chicken',
 				config: focusConfig,
@@ -106,7 +102,7 @@
 	describe( 'selectBlock', () => {
 		it( 'should return the SELECT_BLOCK action', () => {
 			const uid = 'uid';
-			const result = actions.selectBlock( uid );
+			const result = selectBlock( uid );
 			expect( result ).toEqual( {
 				type: 'SELECT_BLOCK',
 				uid: 'uid',
@@ -115,14 +111,14 @@
 	} );
 	describe( 'startMultiSelect', () => {
 		it( 'should return the START_MULTI_SELECT', () => {
-			expect( actions.startMultiSelect() ).toEqual( {
+			expect( startMultiSelect() ).toEqual( {
 				type: 'START_MULTI_SELECT',
 			} );
 		} );
 	} );
 	describe( 'stopMultiSelect', () => {
 		it( 'should return the Stop_MULTI_SELECT', () => {
-			expect( actions.stopMultiSelect() ).toEqual( {
+			expect( stopMultiSelect() ).toEqual( {
 				type: 'STOP_MULTI_SELECT',
 			} );
 		} );
@@ -131,7 +127,7 @@
 		it( 'should return MULTI_SELECT action', () => {
 			const start = 'start';
 			const end = 'end';
-			expect( actions.multiSelect( start, end ) ).toEqual( {
+			expect( multiSelect( start, end ) ).toEqual( {
 				type: 'MULTI_SELECT',
 				start: 'start',
 				end: 'end',
@@ -140,7 +136,7 @@
 	} );
 	describe( 'clearSelectedBlock', () => {
 		it( 'should return CLEAR_SELECTED_BLOCK action', () => {
-			expect( actions.clearSelectedBlock() ).toEqual( {
+			expect( clearSelectedBlock() ).toEqual( {
 				type: 'CLEAR_SELECTED_BLOCK',
 			} );
 		} );
@@ -151,7 +147,7 @@
 				uid: 'ribs',
 			};
 
-			expect( actions.replaceBlock( [ 'chicken' ], blocks ) ).toEqual( {
+			expect( replaceBlock( [ 'chicken' ], blocks ) ).toEqual( {
 				type: 'REPLACE_BLOCKS',
 				uids: [ 'chicken' ],
 				blocks: [ blocks ],
@@ -164,7 +160,7 @@
 				uid: 'ribs',
 			} ];
 
-			expect( actions.replaceBlocks( [ 'chicken' ], blocks ) ).toEqual( {
+			expect( replaceBlocks( [ 'chicken' ], blocks ) ).toEqual( {
 				type: 'REPLACE_BLOCKS',
 				uids: [ 'chicken' ],
 				blocks,
@@ -178,7 +174,7 @@
 				uid: 'ribs',
 			};
 			const position = 'position';
-			expect( actions.insertBlock( block, position ) ).toEqual( {
+			expect( insertBlock( block, position ) ).toEqual( {
 				type: 'INSERT_BLOCKS',
 				blocks: [
 					{
@@ -195,7 +191,7 @@
 				uid: 'ribs',
 			} ];
 			const position = 'position';
-			expect( actions.insertBlocks( block, position ) ).toEqual( {
+			expect( insertBlocks( block, position ) ).toEqual( {
 				type: 'INSERT_BLOCKS',
 				blocks: [
 					{
@@ -209,14 +205,14 @@
 
 	describe( 'showInsertionPoint', () => {
 		it( 'should return the SHOW_INSERTION_POINT action', () => {
-			expect( actions.showInsertionPoint() ).toEqual( {
+			expect( showInsertionPoint() ).toEqual( {
 				type: 'SHOW_INSERTION_POINT',
 			} );
 		} );
 	} );
 	describe( 'hideInsertionPoint', () => {
 		it( 'should return the HIDE_INSERTION_POINT action', () => {
-			expect( actions.hideInsertionPoint() ).toEqual( {
+			expect( hideInsertionPoint() ).toEqual( {
 				type: 'HIDE_INSERTION_POINT',
 			} );
 		} );
@@ -225,7 +221,7 @@
 	describe( 'setBlockInsertionPoint', () => {
 		it( 'should return the SET_BLOCK_INSERTION_POINT action', () => {
 			const position = 1;
-			expect( actions.setBlockInsertionPoint( position ) ).toEqual( {
+			expect( setBlockInsertionPoint( position ) ).toEqual( {
 				type: 'SET_BLOCK_INSERTION_POINT',
 				position: 1,
 			} );
@@ -234,7 +230,7 @@
 
 	describe( 'clearBlockInsertionPoint', () => {
 		it( 'should return the CLEAR_BLOCK_INSERTION_POINT action', () => {
-			expect( actions.clearBlockInsertionPoint() ).toEqual( {
+			expect( clearBlockInsertionPoint() ).toEqual( {
 				type: 'CLEAR_BLOCK_INSERTION_POINT',
 			} );
 		} );
@@ -243,7 +239,7 @@
 	describe( 'editPost', () => {
 		it( 'should return EDIT_POST action', () => {
 			const edits = { format: 'sample' };
-			expect( actions.editPost( edits ) ).toEqual( {
+			expect( editPost( edits ) ).toEqual( {
 				type: 'EDIT_POST',
 				edits: {
 					format: 'sample',
@@ -254,7 +250,7 @@
 
 	describe( 'savePost', () => {
 		it( 'should return REQUEST_POST_UPDATE action', () => {
-			expect( actions.savePost() ).toEqual( {
+			expect( savePost() ).toEqual( {
 				type: 'REQUEST_POST_UPDATE',
 			} );
 		} );
@@ -263,7 +259,7 @@
 		it( 'should return TRASH_POST action', () => {
 			const postId = 1;
 			const postType = 'post';
-			expect( actions.trashPost( postId, postType ) ).toEqual( {
+			expect( trashPost( postId, postType ) ).toEqual( {
 				type: 'TRASH_POST',
 				postId: 1,
 				postType: 'post',
@@ -278,7 +274,7 @@
 			const blockB = {
 				uid: 'blockB',
 			};
-			expect( actions.mergeBlocks( blockA, blockB ) ).toEqual( {
+			expect( mergeBlocks( blockA, blockB ) ).toEqual( {
 				type: 'MERGE_BLOCKS',
 				blocks: [ {
 					uid: 'blockA',
@@ -291,21 +287,21 @@
 
 	describe( 'autosave', () => {
 		it( 'should return AUTOSAVE action', () => {
-			expect( actions.autosave() ).toEqual( {
+			expect( autosave() ).toEqual( {
 				type: 'AUTOSAVE',
 			} );
 		} );
 	} );
 	describe( 'redo', () => {
 		it( 'should return REDO action', () => {
-			expect( actions.redo() ).toEqual( {
+			expect( redo() ).toEqual( {
 				type: 'REDO',
 			} );
 		} );
 	} );
 	describe( 'undo', () => {
 		it( 'should return UNDO action', () => {
-			expect( actions.undo() ).toEqual( {
+			expect( undo() ).toEqual( {
 				type: 'UNDO',
 			} );
 		} );
@@ -314,7 +310,7 @@
 	describe( 'removeBlocks', () => {
 		it( 'should return REMOVE_BLOCKS action', () => {
 			const uids = [ 'uid' ];
-			expect( actions.removeBlocks( uids ) ).toEqual( {
+			expect( removeBlocks( uids ) ).toEqual( {
 				type: 'REMOVE_BLOCKS',
 				uids: [
 					'uid',
@@ -325,7 +321,7 @@
 	describe( 'removeBlock', () => {
 		it( 'should return REMOVE_BLOCKS action', () => {
 			const uid = 'uid';
-			expect( actions.removeBlock( uid ) ).toEqual( {
+			expect( removeBlock( uid ) ).toEqual( {
 				type: 'REMOVE_BLOCKS',
 				uids: [
 					'uid',
@@ -337,7 +333,7 @@
 	describe( 'toggleBlockMode', () => {
 		it( 'should return TOGGLE_BLOCK_MODE action', () => {
 			const uid = 'uid';
-			expect( actions.toggleBlockMode( uid ) ).toEqual( {
+			expect( toggleBlockMode( uid ) ).toEqual( {
 				type: 'TOGGLE_BLOCK_MODE',
 				uid: 'uid',
 			} );
@@ -346,7 +342,7 @@
 
 	describe( 'startTyping', () => {
 		it( 'should return the START_TYPING action', () => {
-			expect( actions.startTyping() ).toEqual( {
+			expect( startTyping() ).toEqual( {
 				type: 'START_TYPING',
 			} );
 		} );
@@ -354,7 +350,7 @@
 
 	describe( 'stopTyping', () => {
 		it( 'should return the STOP_TYPING action', () => {
-			expect( actions.stopTyping() ).toEqual( {
+			expect( stopTyping() ).toEqual( {
 				type: 'STOP_TYPING',
 			} );
 		} );
@@ -363,7 +359,7 @@
 	describe( 'toggleSidebar', () => {
 		it( 'should return TOGGLE_SIDEBAR action', () => {
 			const isMobile = true;
-			expect( actions.toggleSidebar( isMobile ) ).toEqual( {
+			expect( toggleSidebar( isMobile ) ).toEqual( {
 				type: 'TOGGLE_SIDEBAR',
 				isMobile: true,
 			} );
@@ -372,7 +368,7 @@
 
 	describe( 'setActivePanel', () => {
 		const panel = 'panelName';
-		expect( actions.setActivePanel( panel ) ).toEqual( {
+		expect( setActivePanel( panel ) ).toEqual( {
 			type: 'SET_ACTIVE_PANEL',
 			panel: 'panelName',
 		} );
@@ -380,7 +376,7 @@
 	describe( 'toggleSidebarPanel', () => {
 		it( 'should return TOGGLE_SIDEBAR_PANEL action', () => {
 			const panel = 'panelName';
-			expect( actions.toggleSidebarPanel( panel ) ).toEqual( {
+			expect( toggleSidebarPanel( panel ) ).toEqual( {
 				type: 'TOGGLE_SIDEBAR_PANEL',
 				panel: 'panelName',
 			} );
@@ -391,7 +387,7 @@
 		const status = 'status';
 		const content = <p>element</p>;
 		it( 'should return CREATE_NOTICE action when options is empty', () => {
-			const result = actions.createNotice( status, content );
+			const result = createNotice( status, content );
 			expect( result.type ).toEqual( 'CREATE_NOTICE' );
 			expect( result.notice.status ).toEqual( 'status' );
 			expect( result.notice.content ).toEqual( <p>element</p> );
@@ -403,7 +399,7 @@
 				id: 'id',
 				isDismissible: false,
 			};
-			const result = actions.createNotice( status, content, options );
+			const result = createNotice( status, content, options );
 			expect( result ).toEqual( {
 				type: 'CREATE_NOTICE',
 				notice: {
@@ -417,7 +413,7 @@
 	} );
 	describe( 'createSuccessNotice', () => {
 		it( 'should return CREATE_NOTICE action', () => {
-			const result = actions.createSuccessNotice( <p>element</p> );
+			const result = createSuccessNotice( <p>element</p> );
 			expect( result.type ).toEqual( 'CREATE_NOTICE' );
 			expect( result.notice.status ).toEqual( 'success' );
 			expect( result.notice.content ).toEqual( <p>element</p> );
@@ -427,7 +423,7 @@
 	} );
 	describe( 'createInfoNotice', () => {
 		it( 'should return CREATE_NOTICE action', () => {
-			const result = actions.createInfoNotice( <p>element</p> );
+			const result = createInfoNotice( <p>element</p> );
 			expect( result.type ).toEqual( 'CREATE_NOTICE' );
 			expect( result.notice.status ).toEqual( 'info' );
 			expect( result.notice.content ).toEqual( <p>element</p> );
@@ -437,7 +433,7 @@
 	} );
 	describe( 'createErrorNotice', () => {
 		it( 'should return CREATE_NOTICE action', () => {
-			const result = actions.createErrorNotice( <p>element</p> );
+			const result = createErrorNotice( <p>element</p> );
 			expect( result.type ).toEqual( 'CREATE_NOTICE' );
 			expect( result.notice.status ).toEqual( 'error' );
 			expect( result.notice.content ).toEqual( <p>element</p> );
@@ -447,7 +443,7 @@
 	} );
 	describe( 'createWarningNotice', () => {
 		it( 'should return CREATE_NOTICE action', () => {
-			const result = actions.createWarningNotice( <p>element</p> );
+			const result = createWarningNotice( <p>element</p> );
 			expect( result.type ).toEqual( 'CREATE_NOTICE' );
 			expect( result.notice.status ).toEqual( 'warning' );
 			expect( result.notice.content ).toEqual( <p>element</p> );
@@ -458,7 +454,7 @@
 	describe( 'removeNotice', () => {
 		it( 'should return REMOVE_NOTICE actions', () => {
 			const id = 'id';
-			expect( actions.removeNotice( id ) ).toEqual( {
+			expect( removeNotice( id ) ).toEqual( {
 				type: 'REMOVE_NOTICE',
 				noticeId: 'id',
 			} );
@@ -468,7 +464,7 @@
 	describe( 'metaBoxLoaded', () => {
 		it( 'should return META_BOX_LOADED action', () => {
 			const location = 'normal';
-			expect( actions.metaBoxLoaded( location ) ).toEqual( {
+			expect( metaBoxLoaded( location ) ).toEqual( {
 				type: 'META_BOX_LOADED',
 				location: 'normal',
 			} );
@@ -478,7 +474,7 @@
 	describe( 'toggleFeature', () => {
 		it( 'should return TOGGLE_FEATURE action', () => {
 			const feature = 'name';
-			expect( actions.toggleFeature( feature ) ).toEqual( {
+			expect( toggleFeature( feature ) ).toEqual( {
 				type: 'TOGGLE_FEATURE',
 				feature: 'name',
 			} );
@@ -487,7 +483,7 @@
 
 	describe( 'requestMetaBoxUpdates', () => {
 		it( 'should return the REQUEST_META_BOX_UPDATES action', () => {
-			expect( actions.requestMetaBoxUpdates( [ 'normal' ] ) ).toEqual( {
+			expect( requestMetaBoxUpdates( [ 'normal' ] ) ).toEqual( {
 				type: 'REQUEST_META_BOX_UPDATES',
 				locations: [ 'normal' ],
 			} );
@@ -496,7 +492,7 @@
 
 	describe( 'handleMetaBoxReload', () => {
 		it( 'should return the HANDLE_META_BOX_RELOAD action with a location and node', () => {
-			expect( actions.handleMetaBoxReload( 'normal' ) ).toEqual( {
+			expect( handleMetaBoxReload( 'normal' ) ).toEqual( {
 				type: 'HANDLE_META_BOX_RELOAD',
 				location: 'normal',
 			} );
@@ -505,7 +501,7 @@
 
 	describe( 'metaBoxStateChanged', () => {
 		it( 'should return the META_BOX_STATE_CHANGED action with a hasChanged flag', () => {
-			expect( actions.metaBoxStateChanged( 'normal', true ) ).toEqual( {
+			expect( metaBoxStateChanged( 'normal', true ) ).toEqual( {
 				type: 'META_BOX_STATE_CHANGED',
 				location: 'normal',
 				hasChanged: true,
@@ -521,7 +517,7 @@
 				advanced: false,
 			};
 
-			expect( actions.initializeMetaBoxState( metaBoxes ) ).toEqual( {
+			expect( initializeMetaBoxState( metaBoxes ) ).toEqual( {
 				type: 'INITIALIZE_META_BOX_STATE',
 				metaBoxes,
 			} );
@@ -530,14 +526,14 @@
 
 	describe( 'fetchReusableBlocks', () => {
 		it( 'should return the FETCH_REUSABLE_BLOCKS action', () => {
-			expect( actions.fetchReusableBlocks() ).toEqual( {
+			expect( fetchReusableBlocks() ).toEqual( {
 				type: 'FETCH_REUSABLE_BLOCKS',
 			} );
 		} );
 
 		it( 'should take an optional id argument', () => {
 			const id = '358b59ee-bab3-4d6f-8445-e8c6971a5605';
-			expect( actions.fetchReusableBlocks( id ) ).toEqual( {
+			expect( fetchReusableBlocks( id ) ).toEqual( {
 				type: 'FETCH_REUSABLE_BLOCKS',
 				id,
 			} );
@@ -555,7 +551,7 @@
 					content: 'Hello!',
 				},
 			};
-			expect( actions.updateReusableBlock( id, reusableBlock ) ).toEqual( {
+			expect( updateReusableBlock( id, reusableBlock ) ).toEqual( {
 				type: 'UPDATE_REUSABLE_BLOCK',
 				id,
 				reusableBlock,
@@ -565,7 +561,7 @@
 
 	describe( 'saveReusableBlock', () => {
 		const id = '358b59ee-bab3-4d6f-8445-e8c6971a5605';
-		expect( actions.saveReusableBlock( id ) ).toEqual( {
+		expect( saveReusableBlock( id ) ).toEqual( {
 			type: 'SAVE_REUSABLE_BLOCK',
 			id,
 		} );
@@ -573,7 +569,7 @@
 
 	describe( 'convertBlockToStatic', () => {
 		const uid = '358b59ee-bab3-4d6f-8445-e8c6971a5605';
-		expect( actions.convertBlockToStatic( uid ) ).toEqual( {
+		expect( convertBlockToStatic( uid ) ).toEqual( {
 			type: 'CONVERT_BLOCK_TO_STATIC',
 			uid,
 		} );
@@ -581,7 +577,7 @@
 
 	describe( 'convertBlockToReusable', () => {
 		const uid = '358b59ee-bab3-4d6f-8445-e8c6971a5605';
-		expect( actions.convertBlockToReusable( uid ) ).toEqual( {
+		expect( convertBlockToReusable( uid ) ).toEqual( {
 			type: 'CONVERT_BLOCK_TO_REUSABLE',
 			uid,
 		} );
