/**
 * External dependencies
 */
import { connect } from 'react-redux';
import { first, last } from 'lodash';

/**
 * WordPress dependencies
 */
import { IconButton } from 'components';

/**
 * Internal dependencies
 */
import './style.scss';
import { isFirstBlock, isLastBlock, getBlock } from '../selectors';
import { getBlockSettings } from '../../blocks/api/registration';
import generateOrderTitle from './generate-order-title';

function BlockMover( { onMoveUp, onMoveDown, isFirst, isLast, block, order } ) {
	// We emulate a disabled state because forcefully applying the `disabled`
	// attribute on the button while it has focus causes the screen to change
	// to an unfocused state (body as active element) without firing blur on,
	// the rendering parent, leaving it unable to react to focus out.
	const type = getBlockSettings( block.blockType ),
		typeTitle = type.title,
		position = ( order + 1 );

	return (
		<div className="editor-block-mover">
			<IconButton
				className="editor-block-mover__control"
				onClick={ isFirst ? null : onMoveUp }
				label={ generateOrderTitle( { typeTitle, position, isFirst, isLast, dir: -1 } ) }
				icon="arrow-up-alt2"
				aria-disabled={ isFirst }
			/>
			<IconButton
				className="editor-block-mover__control"
				onClick={ isLast ? null : onMoveDown }
				label={ generateOrderTitle( { typeTitle, position, isFirst, isLast, dir: 1 } ) }
				icon="arrow-down-alt2"
				aria-disabled={ isLast }
			/>
		</div>
	);
}

export default connect(
	( state, ownProps ) => ( {
<<<<<<< HEAD
		isFirst: isFirstBlock( state, ownProps.uid ),
		isLast: isLastBlock( state, ownProps.uid ),
		block: getBlock( state, ownProps.uid ),
=======
		isFirst: isFirstBlock( state, first( ownProps.uids ) ),
		isLast: isLastBlock( state, last( ownProps.uids ) ),
>>>>>>> 62552a93
	} ),
	( dispatch, ownProps ) => ( {
		onMoveDown() {
			dispatch( {
				type: 'MOVE_BLOCKS_DOWN',
				uids: ownProps.uids,
			} );
		},
		onMoveUp() {
			dispatch( {
				type: 'MOVE_BLOCKS_UP',
				uids: ownProps.uids,
			} );
		},
	} )
)( BlockMover );<|MERGE_RESOLUTION|>--- conflicted
+++ resolved
@@ -48,14 +48,9 @@
 
 export default connect(
 	( state, ownProps ) => ( {
-<<<<<<< HEAD
-		isFirst: isFirstBlock( state, ownProps.uid ),
-		isLast: isLastBlock( state, ownProps.uid ),
-		block: getBlock( state, ownProps.uid ),
-=======
 		isFirst: isFirstBlock( state, first( ownProps.uids ) ),
 		isLast: isLastBlock( state, last( ownProps.uids ) ),
->>>>>>> 62552a93
+		block: getBlock( state, ownProps.uid ),
 	} ),
 	( dispatch, ownProps ) => ( {
 		onMoveDown() {
