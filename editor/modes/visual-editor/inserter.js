--- conflicted
+++ resolved
@@ -17,10 +17,7 @@
  */
 import Inserter from '../../inserter';
 import { insertBlock } from '../../actions';
-<<<<<<< HEAD
-import { getMostFrequentlyUsedBlocks, getBlockCount } from '../../selectors';
-=======
->>>>>>> 0a02528f
+import { getMostFrequentlyUsedBlocks } from '../../selectors';
 
 export class VisualEditorInserter extends Component {
 	constructor() {
@@ -57,10 +54,7 @@
 				onFocus={ this.showControls }
 				onBlur={ this.hideControls }
 			>
-<<<<<<< HEAD
-				<Inserter
-					insertIndex={ blockCount }
-					position="top right" />
+				<Inserter position="top right" />
 				{ mostFrequentlyUsedBlocks && mostFrequentlyUsedBlocks.map(
 					( block ) =>
 						<IconButton
@@ -73,40 +67,16 @@
 							{ block.title }
 						</IconButton>
 				) }
-=======
-				<Inserter position="top right" />
-				<IconButton
-					icon="editor-paragraph"
-					className="editor-inserter__block"
-					onClick={ this.insertParagraph }
-					label={ __( 'Insert paragraph block' ) }
-				>
-					{ __( 'Paragraph' ) }
-				</IconButton>
-				<IconButton
-					icon="format-image"
-					className="editor-inserter__block"
-					onClick={ this.insertImage }
-					label={ __( 'Insert image block' ) }
-				>
-					{ __( 'Image' ) }
-				</IconButton>
->>>>>>> 0a02528f
 			</div>
 		);
 	}
 }
 
 export default connect(
-<<<<<<< HEAD
 	( state ) => {
 		return {
 			mostFrequentlyUsedBlocks: getMostFrequentlyUsedBlocks( state ),
-			blockCount: getBlockCount( state ),
 		};
 	},
-=======
-	null,
->>>>>>> 0a02528f
 	{ onInsertBlock: insertBlock },
 )( VisualEditorInserter );