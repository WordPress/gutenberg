/**
 * External dependencies
 */
import { connect } from 'react-redux';
import classnames from 'classnames';

/**
 * WordPress dependencies
 */
import { __, sprintf } from '@wordpress/i18n';
import { IconButton } from '@wordpress/components';
import { Component } from '@wordpress/element';
import { createBlock } from '@wordpress/blocks';

/**
 * Internal dependencies
 */
import Inserter from '../../inserter';
import { insertBlock } from '../../actions';
<<<<<<< HEAD
import { getMostFrequentlyUsedBlocks } from '../../selectors';
=======
import { getBlockCount } from '../../selectors';
>>>>>>> b6480da8

export class VisualEditorInserter extends Component {
	constructor() {
		super( ...arguments );

		this.showControls = this.toggleControls.bind( this, true );
		this.hideControls = this.toggleControls.bind( this, false );
		this.insertFrequentBlock = this.insertBlock.bind( this );

		this.state = {
			isShowingControls: false,
		};
	}

	toggleControls( isShowingControls ) {
		this.setState( { isShowingControls } );
	}

	insertBlock( name ) {
		const { onInsertBlock } = this.props;
		onInsertBlock( createBlock( name ) );
	}

	render() {
		const { blockCount } = this.props;
		const { isShowingControls } = this.state;
		const { mostFrequentlyUsedBlocks } = this.props;
		const classes = classnames( 'editor-visual-editor__inserter', {
			'is-showing-controls': isShowingControls,
		} );

		return (
			<div
				className={ classes }
				onFocus={ this.showControls }
				onBlur={ this.hideControls }
			>
<<<<<<< HEAD
				<Inserter position="top right" />
				{ mostFrequentlyUsedBlocks && mostFrequentlyUsedBlocks.map(
					( block ) =>
						<IconButton
							key={ 'frequently_used_' + block.name }
							icon={ block.icon }
							className="editor-inserter__block"
							onClick={ () => this.insertBlock( block.name ) }
							label={ sprintf( __( 'Insert %s' ), block.title ) }
						>
							{ block.title }
						</IconButton>
				) }
=======
				<Inserter
					insertIndex={ blockCount }
					position="top right" />
				<IconButton
					icon="editor-paragraph"
					className="editor-inserter__block"
					onClick={ this.insertParagraph }
					label={ __( 'Insert paragraph block' ) }
				>
					{ __( 'Paragraph' ) }
				</IconButton>
				<IconButton
					icon="format-image"
					className="editor-inserter__block"
					onClick={ this.insertImage }
					label={ __( 'Insert image block' ) }
				>
					{ __( 'Image' ) }
				</IconButton>
>>>>>>> b6480da8
			</div>
		);
	}
}

export default connect(
	( state ) => {
		return {
<<<<<<< HEAD
			mostFrequentlyUsedBlocks: getMostFrequentlyUsedBlocks( state ),
=======
			blockCount: getBlockCount( state ),
>>>>>>> b6480da8
		};
	},
	{ onInsertBlock: insertBlock },
)( VisualEditorInserter );<|MERGE_RESOLUTION|>--- conflicted
+++ resolved
@@ -17,11 +17,7 @@
  */
 import Inserter from '../../inserter';
 import { insertBlock } from '../../actions';
-<<<<<<< HEAD
-import { getMostFrequentlyUsedBlocks } from '../../selectors';
-=======
-import { getBlockCount } from '../../selectors';
->>>>>>> b6480da8
+import { getMostFrequentlyUsedBlocks, getBlockCount } from '../../selectors';
 
 export class VisualEditorInserter extends Component {
 	constructor() {
@@ -59,8 +55,9 @@
 				onFocus={ this.showControls }
 				onBlur={ this.hideControls }
 			>
-<<<<<<< HEAD
-				<Inserter position="top right" />
+				<Inserter
+					insertIndex={ blockCount }
+					position="top right" />
 				{ mostFrequentlyUsedBlocks && mostFrequentlyUsedBlocks.map(
 					( block ) =>
 						<IconButton
@@ -73,27 +70,6 @@
 							{ block.title }
 						</IconButton>
 				) }
-=======
-				<Inserter
-					insertIndex={ blockCount }
-					position="top right" />
-				<IconButton
-					icon="editor-paragraph"
-					className="editor-inserter__block"
-					onClick={ this.insertParagraph }
-					label={ __( 'Insert paragraph block' ) }
-				>
-					{ __( 'Paragraph' ) }
-				</IconButton>
-				<IconButton
-					icon="format-image"
-					className="editor-inserter__block"
-					onClick={ this.insertImage }
-					label={ __( 'Insert image block' ) }
-				>
-					{ __( 'Image' ) }
-				</IconButton>
->>>>>>> b6480da8
 			</div>
 		);
 	}
@@ -102,11 +78,8 @@
 export default connect(
 	( state ) => {
 		return {
-<<<<<<< HEAD
 			mostFrequentlyUsedBlocks: getMostFrequentlyUsedBlocks( state ),
-=======
 			blockCount: getBlockCount( state ),
->>>>>>> b6480da8
 		};
 	},
 	{ onInsertBlock: insertBlock },
