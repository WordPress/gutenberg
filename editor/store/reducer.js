--- conflicted
+++ resolved
@@ -1093,9 +1093,6 @@
 	notices,
 	sharedBlocks,
 	template,
-<<<<<<< HEAD
 	autosave,
-=======
 	settings,
->>>>>>> dfc22ed4
 } ) );