--- conflicted
+++ resolved
@@ -514,16 +514,10 @@
 			const activeSidebarPanel = action.panel ? action.panel : state.activeSidebarPanel[ action.sidebar ];
 			return {
 				...state,
-<<<<<<< HEAD
 				activeGeneralSidebar: action.sidebar,
 				activeSidebarPanel: {
 					...state.activeSidebarPanel,
 					[ action.sidebar ]: activeSidebarPanel,
-=======
-				sidebars: {
-					...state.sidebars,
-					[ action.sidebar ]: action.forcedValue !== undefined ? action.forcedValue : ! state.sidebars[ action.sidebar ],
->>>>>>> f40cfc8b
 				},
 			};
 		case 'SET_GENERAL_SIDEBAR_ACTIVE_PANEL':
