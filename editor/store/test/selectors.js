--- conflicted
+++ resolved
@@ -7,12 +7,8 @@
  * WordPress dependencies
  */
 import { __ } from '@wordpress/i18n';
-<<<<<<< HEAD
-import { registerBlockType, unregisterBlockType, getBlockTypes } from '@wordpress/blocks';
-=======
 import { registerBlockType, unregisterBlockType, registerCoreBlocks, getBlockTypes } from '@wordpress/blocks';
 import { moment } from '@wordpress/date';
->>>>>>> ef2e71b7
 
 /**
  * Internal dependencies
