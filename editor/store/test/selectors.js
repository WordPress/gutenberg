--- conflicted
+++ resolved
@@ -1,11 +1,7 @@
 /**
  * External dependencies
  */
-<<<<<<< HEAD
 import { filter, property, union, without } from 'lodash';
-=======
-import { filter, property } from 'lodash';
->>>>>>> eb4fc18f
 
 /**
  * WordPress dependencies
@@ -94,13 +90,10 @@
 	isPermalinkEditable,
 	getPermalink,
 	getPermalinkParts,
-<<<<<<< HEAD
 	hasAutosave,
-=======
 	INSERTER_UTILITY_HIGH,
 	INSERTER_UTILITY_MEDIUM,
 	INSERTER_UTILITY_LOW,
->>>>>>> eb4fc18f
 } = selectors;
 
 describe( 'selectors', () => {
@@ -3617,7 +3610,6 @@
 			expect( getBlockListSettings( state, 'chicken' ) ).toBe( undefined );
 		} );
 	} );
-<<<<<<< HEAD
 
 	describe( 'getSupportedBlocks', () => {
 		it( 'should return false if all blocks are disabled globally', () => {
@@ -3718,6 +3710,4 @@
 			expect( hasAutosave( state ) ).toBe( true );
 		} );
 	} );
-=======
->>>>>>> eb4fc18f
 } );