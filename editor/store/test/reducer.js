/**
 * External dependencies
 */
import { values, noop } from 'lodash';
import deepFreeze from 'deep-freeze';

/**
 * WordPress dependencies
 */
import {
	registerCoreBlocks,
	registerBlockType,
	unregisterBlockType,
	createBlock,
} from '@wordpress/blocks';

/**
 * Internal dependencies
 */
import {
	hasSameKeys,
	isUpdatingSameBlockAttribute,
	isUpdatingSamePostProperty,
	shouldOverwriteState,
	getPostRawValue,
	editor,
	currentPost,
	isTyping,
	blockSelection,
	preferences,
	saving,
	notices,
	provisionalBlockUID,
	blocksMode,
	isInsertionPointVisible,
	reusableBlocks,
	template,
} from '../reducer';

describe( 'state', () => {
	describe( 'hasSameKeys()', () => {
		it( 'returns false if two objects do not have the same keys', () => {
			const a = { foo: 10 };
			const b = { bar: 10 };

			expect( hasSameKeys( a, b ) ).toBe( false );
		} );

		it( 'returns false if two objects have the same keys', () => {
			const a = { foo: 10 };
			const b = { foo: 20 };

			expect( hasSameKeys( a, b ) ).toBe( true );
		} );
	} );

	describe( 'isUpdatingSameBlockAttribute()', () => {
		it( 'should return false if not updating block attributes', () => {
			const action = {
				type: 'EDIT_POST',
				edits: {},
			};
			const previousAction = {
				type: 'EDIT_POST',
				edits: {},
			};

			expect( isUpdatingSameBlockAttribute( action, previousAction ) ).toBe( false );
		} );

		it( 'should return false if not updating the same block', () => {
			const action = {
				type: 'UPDATE_BLOCK_ATTRIBUTES',
				uid: '9db792c6-a25a-495d-adbd-97d56a4c4189',
				attributes: {
					foo: 10,
				},
			};
			const previousAction = {
				type: 'UPDATE_BLOCK_ATTRIBUTES',
				uid: 'afd1cb17-2c08-4e7a-91be-007ba7ddc3a1',
				attributes: {
					foo: 20,
				},
			};

			expect( isUpdatingSameBlockAttribute( action, previousAction ) ).toBe( false );
		} );

		it( 'should return false if not updating the same block attributes', () => {
			const action = {
				type: 'UPDATE_BLOCK_ATTRIBUTES',
				uid: '9db792c6-a25a-495d-adbd-97d56a4c4189',
				attributes: {
					foo: 10,
				},
			};
			const previousAction = {
				type: 'UPDATE_BLOCK_ATTRIBUTES',
				uid: '9db792c6-a25a-495d-adbd-97d56a4c4189',
				attributes: {
					bar: 20,
				},
			};

			expect( isUpdatingSameBlockAttribute( action, previousAction ) ).toBe( false );
		} );

		it( 'should return true if updating the same block attributes', () => {
			const action = {
				type: 'UPDATE_BLOCK_ATTRIBUTES',
				uid: '9db792c6-a25a-495d-adbd-97d56a4c4189',
				attributes: {
					foo: 10,
				},
			};
			const previousAction = {
				type: 'UPDATE_BLOCK_ATTRIBUTES',
				uid: '9db792c6-a25a-495d-adbd-97d56a4c4189',
				attributes: {
					foo: 20,
				},
			};

			expect( isUpdatingSameBlockAttribute( action, previousAction ) ).toBe( true );
		} );
	} );

	describe( 'isUpdatingSamePostProperty()', () => {
		it( 'should return false if not editing post', () => {
			const action = {
				type: 'UPDATE_BLOCK_ATTRIBUTES',
				uid: 'afd1cb17-2c08-4e7a-91be-007ba7ddc3a1',
				attributes: {
					foo: 10,
				},
			};
			const previousAction = {
				type: 'UPDATE_BLOCK_ATTRIBUTES',
				uid: 'afd1cb17-2c08-4e7a-91be-007ba7ddc3a1',
				attributes: {
					foo: 10,
				},
			};

			expect( isUpdatingSamePostProperty( action, previousAction ) ).toBe( false );
		} );

		it( 'should return false if not editing the same post properties', () => {
			const action = {
				type: 'EDIT_POST',
				edits: {
					foo: 10,
				},
			};
			const previousAction = {
				type: 'EDIT_POST',
				edits: {
					bar: 20,
				},
			};

			expect( isUpdatingSamePostProperty( action, previousAction ) ).toBe( false );
		} );

		it( 'should return true if updating the same post properties', () => {
			const action = {
				type: 'EDIT_POST',
				edits: {
					foo: 10,
				},
			};
			const previousAction = {
				type: 'EDIT_POST',
				edits: {
					foo: 20,
				},
			};

			expect( isUpdatingSamePostProperty( action, previousAction ) ).toBe( true );
		} );
	} );

	describe( 'shouldOverwriteState()', () => {
		it( 'should return false if no previous action', () => {
			const action = {
				type: 'EDIT_POST',
				edits: {
					foo: 10,
				},
			};
			const previousAction = undefined;

			expect( shouldOverwriteState( action, previousAction ) ).toBe( false );
		} );

		it( 'should return false if the action types are different', () => {
			const action = {
				type: 'EDIT_POST',
				edits: {
					foo: 10,
				},
			};
			const previousAction = {
				type: 'EDIT_DIFFERENT_POST',
				edits: {
					foo: 20,
				},
			};

			expect( shouldOverwriteState( action, previousAction ) ).toBe( false );
		} );

		it( 'should return true if updating same block attribute', () => {
			const action = {
				type: 'UPDATE_BLOCK_ATTRIBUTES',
				uid: '9db792c6-a25a-495d-adbd-97d56a4c4189',
				attributes: {
					foo: 10,
				},
			};
			const previousAction = {
				type: 'UPDATE_BLOCK_ATTRIBUTES',
				uid: '9db792c6-a25a-495d-adbd-97d56a4c4189',
				attributes: {
					foo: 20,
				},
			};

			expect( shouldOverwriteState( action, previousAction ) ).toBe( true );
		} );

		it( 'should return true if updating same post property', () => {
			const action = {
				type: 'EDIT_POST',
				edits: {
					foo: 10,
				},
			};
			const previousAction = {
				type: 'EDIT_POST',
				edits: {
					foo: 20,
				},
			};

			expect( shouldOverwriteState( action, previousAction ) ).toBe( true );
		} );
	} );

	describe( 'getPostRawValue', () => {
		it( 'returns original value for non-rendered content', () => {
			const value = getPostRawValue( '' );

			expect( value ).toBe( '' );
		} );

		it( 'returns raw value for rendered content', () => {
			const value = getPostRawValue( { raw: '' } );

			expect( value ).toBe( '' );
		} );
	} );

	describe( 'editor()', () => {
		beforeAll( () => {
			registerBlockType( 'core/test-block', {
				save: noop,
				edit: noop,
				category: 'common',
				title: 'test block',
			} );
		} );

		afterAll( () => {
			unregisterBlockType( 'core/test-block' );
		} );

		it( 'should return history (empty edits, blocksByUid, blockOrder), dirty flag by default', () => {
			const state = editor( undefined, {} );

			expect( state.past ).toEqual( [] );
			expect( state.future ).toEqual( [] );
			expect( state.present.edits ).toEqual( {} );
			expect( state.present.blocksByUid ).toEqual( {} );
			expect( state.present.blockOrder ).toEqual( {} );
			expect( state.isDirty ).toBe( false );
		} );

		it( 'should key by reset blocks uid', () => {
			const original = editor( undefined, {} );
			const state = editor( original, {
				type: 'RESET_BLOCKS',
				blocks: [ { uid: 'bananas', innerBlocks: [] } ],
			} );

			expect( Object.keys( state.present.blocksByUid ) ).toHaveLength( 1 );
			expect( values( state.present.blocksByUid )[ 0 ].uid ).toBe( 'bananas' );
			expect( state.present.blockOrder ).toEqual( {
				'': [ 'bananas' ],
				bananas: [],
			} );
		} );

		it( 'should key by reset blocks uid, including inner blocks', () => {
			const original = editor( undefined, {} );
			const state = editor( original, {
				type: 'RESET_BLOCKS',
				blocks: [ {
					uid: 'bananas',
					innerBlocks: [ { uid: 'apples', innerBlocks: [] } ],
				} ],
			} );

			expect( Object.keys( state.present.blocksByUid ) ).toHaveLength( 2 );
			expect( state.present.blockOrder ).toEqual( {
				'': [ 'bananas' ],
				apples: [],
				bananas: [ 'apples' ],
			} );
		} );

		it( 'should insert block', () => {
			const original = editor( undefined, {
				type: 'RESET_BLOCKS',
				blocks: [ {
					uid: 'chicken',
					name: 'core/test-block',
					attributes: {},
					innerBlocks: [],
				} ],
			} );
			const state = editor( original, {
				type: 'INSERT_BLOCKS',
				blocks: [ {
					uid: 'ribs',
					name: 'core/freeform',
					innerBlocks: [],
				} ],
			} );

			expect( Object.keys( state.present.blocksByUid ) ).toHaveLength( 2 );
			expect( values( state.present.blocksByUid )[ 1 ].uid ).toBe( 'ribs' );
			expect( state.present.blockOrder ).toEqual( {
				'': [ 'chicken', 'ribs' ],
				chicken: [],
				ribs: [],
			} );
		} );

		it( 'should replace the block', () => {
			const original = editor( undefined, {
				type: 'RESET_BLOCKS',
				blocks: [ {
					uid: 'chicken',
					name: 'core/test-block',
					attributes: {},
					innerBlocks: [],
				} ],
			} );
			const state = editor( original, {
				type: 'REPLACE_BLOCKS',
				uids: [ 'chicken' ],
				blocks: [ {
					uid: 'wings',
					name: 'core/freeform',
					innerBlocks: [],
				} ],
			} );

			expect( Object.keys( state.present.blocksByUid ) ).toHaveLength( 1 );
			expect( values( state.present.blocksByUid )[ 0 ].name ).toBe( 'core/freeform' );
			expect( values( state.present.blocksByUid )[ 0 ].uid ).toBe( 'wings' );
			expect( state.present.blockOrder ).toEqual( {
				'': [ 'wings' ],
				wings: [],
			} );
		} );

		it( 'should replace the nested block', () => {
			const nestedBlock = createBlock( 'core/test-block' );
			const wrapperBlock = createBlock( 'core/test-block', {}, [ nestedBlock ] );
			const replacementBlock = createBlock( 'core/test-block' );
			const original = editor( undefined, {
				type: 'RESET_BLOCKS',
				blocks: [ wrapperBlock ],
			} );

			const state = editor( original, {
				type: 'REPLACE_BLOCKS',
				uids: [ nestedBlock.uid ],
				blocks: [ replacementBlock ],
			} );

			expect( state.present.blockOrder ).toEqual( {
				'': [ wrapperBlock.uid ],
				[ wrapperBlock.uid ]: [ replacementBlock.uid ],
				[ replacementBlock.uid ]: [],
			} );
		} );

		it( 'should replace the block even if the new block uid is the same', () => {
			const originalState = editor( undefined, {
				type: 'RESET_BLOCKS',
				blocks: [ {
					uid: 'chicken',
					name: 'core/test-block',
					attributes: {},
					innerBlocks: [],
				} ],
			} );
			const replacedState = editor( originalState, {
				type: 'REPLACE_BLOCKS',
				uids: [ 'chicken' ],
				blocks: [ {
					uid: 'chicken',
					name: 'core/freeform',
					innerBlocks: [],
				} ],
			} );

			expect( Object.keys( replacedState.present.blocksByUid ) ).toHaveLength( 1 );
			expect( values( originalState.present.blocksByUid )[ 0 ].name ).toBe( 'core/test-block' );
			expect( values( replacedState.present.blocksByUid )[ 0 ].name ).toBe( 'core/freeform' );
			expect( values( replacedState.present.blocksByUid )[ 0 ].uid ).toBe( 'chicken' );
			expect( replacedState.present.blockOrder ).toEqual( {
				'': [ 'chicken' ],
				chicken: [],
			} );

			const nestedBlock = {
				uid: 'chicken',
				name: 'core/test-block',
				attributes: {},
				innerBlocks: [],
			};
			const wrapperBlock = createBlock( 'core/test-block', {}, [ nestedBlock ] );
			const replacementNestedBlock = {
				uid: 'chicken',
				name: 'core/freeform',
				attributes: {},
				innerBlocks: [],
			};

			const originalNestedState = editor( undefined, {
				type: 'RESET_BLOCKS',
				blocks: [ wrapperBlock ],
			} );

			const replacedNestedState = editor( originalNestedState, {
				type: 'REPLACE_BLOCKS',
				uids: [ nestedBlock.uid ],
				blocks: [ replacementNestedBlock ],
			} );

			expect( replacedNestedState.present.blockOrder ).toEqual( {
				'': [ wrapperBlock.uid ],
				[ wrapperBlock.uid ]: [ replacementNestedBlock.uid ],
				[ replacementNestedBlock.uid ]: [],
			} );

			expect( originalNestedState.present.blocksByUid.chicken.name ).toBe( 'core/test-block' );
			expect( replacedNestedState.present.blocksByUid.chicken.name ).toBe( 'core/freeform' );
		} );

		it( 'should update the block', () => {
			const original = editor( undefined, {
				type: 'RESET_BLOCKS',
				blocks: [ {
					uid: 'chicken',
					name: 'core/test-block',
					attributes: {},
					isValid: false,
					innerBlocks: [],
				} ],
			} );
			const state = editor( deepFreeze( original ), {
				type: 'UPDATE_BLOCK',
				uid: 'chicken',
				updates: {
					attributes: { content: 'ribs' },
					isValid: true,
				},
			} );

			expect( state.present.blocksByUid.chicken ).toEqual( {
				uid: 'chicken',
				name: 'core/test-block',
				attributes: { content: 'ribs' },
				isValid: true,
			} );
		} );

		it( 'should update the reusable block reference if the temporary id is swapped', () => {
			const original = editor( undefined, {
				type: 'RESET_BLOCKS',
				blocks: [ {
					uid: 'chicken',
					name: 'core/block',
					attributes: {
						ref: 'random-uid',
					},
					isValid: false,
					innerBlocks: [],
				} ],
			} );

			const state = editor( deepFreeze( original ), {
				type: 'SAVE_REUSABLE_BLOCK_SUCCESS',
				id: 'random-uid',
				updatedId: 3,
			} );

			expect( state.present.blocksByUid.chicken ).toEqual( {
				uid: 'chicken',
				name: 'core/block',
				attributes: {
					ref: 3,
				},
				isValid: false,
			} );
		} );

		it( 'should move the block up', () => {
			const original = editor( undefined, {
				type: 'RESET_BLOCKS',
				blocks: [ {
					uid: 'chicken',
					name: 'core/test-block',
					attributes: {},
					innerBlocks: [],
				}, {
					uid: 'ribs',
					name: 'core/test-block',
					attributes: {},
					innerBlocks: [],
				} ],
			} );
			const state = editor( original, {
				type: 'MOVE_BLOCKS_UP',
				uids: [ 'ribs' ],
			} );

			expect( state.present.blockOrder[ '' ] ).toEqual( [ 'ribs', 'chicken' ] );
		} );

		it( 'should move the nested block up', () => {
			const movedBlock = createBlock( 'core/test-block' );
			const siblingBlock = createBlock( 'core/test-block' );
			const wrapperBlock = createBlock( 'core/test-block', {}, [ siblingBlock, movedBlock ] );
			const original = editor( undefined, {
				type: 'RESET_BLOCKS',
				blocks: [ wrapperBlock ],
			} );
			const state = editor( original, {
				type: 'MOVE_BLOCKS_UP',
				uids: [ movedBlock.uid ],
				rootUID: wrapperBlock.uid,
			} );

			expect( state.present.blockOrder ).toEqual( {
				'': [ wrapperBlock.uid ],
				[ wrapperBlock.uid ]: [ movedBlock.uid, siblingBlock.uid ],
				[ movedBlock.uid ]: [],
				[ siblingBlock.uid ]: [],
			} );
		} );

		it( 'should move multiple blocks up', () => {
			const original = editor( undefined, {
				type: 'RESET_BLOCKS',
				blocks: [ {
					uid: 'chicken',
					name: 'core/test-block',
					attributes: {},
					innerBlocks: [],
				}, {
					uid: 'ribs',
					name: 'core/test-block',
					attributes: {},
					innerBlocks: [],
				}, {
					uid: 'veggies',
					name: 'core/test-block',
					attributes: {},
					innerBlocks: [],
				} ],
			} );
			const state = editor( original, {
				type: 'MOVE_BLOCKS_UP',
				uids: [ 'ribs', 'veggies' ],
			} );

			expect( state.present.blockOrder[ '' ] ).toEqual( [ 'ribs', 'veggies', 'chicken' ] );
		} );

		it( 'should move multiple nested blocks up', () => {
			const movedBlockA = createBlock( 'core/test-block' );
			const movedBlockB = createBlock( 'core/test-block' );
			const siblingBlock = createBlock( 'core/test-block' );
			const wrapperBlock = createBlock( 'core/test-block', {}, [ siblingBlock, movedBlockA, movedBlockB ] );
			const original = editor( undefined, {
				type: 'RESET_BLOCKS',
				blocks: [ wrapperBlock ],
			} );
			const state = editor( original, {
				type: 'MOVE_BLOCKS_UP',
				uids: [ movedBlockA.uid, movedBlockB.uid ],
				rootUID: wrapperBlock.uid,
			} );

			expect( state.present.blockOrder ).toEqual( {
				'': [ wrapperBlock.uid ],
				[ wrapperBlock.uid ]: [ movedBlockA.uid, movedBlockB.uid, siblingBlock.uid ],
				[ movedBlockA.uid ]: [],
				[ movedBlockB.uid ]: [],
				[ siblingBlock.uid ]: [],
			} );
		} );

		it( 'should not move the first block up', () => {
			const original = editor( undefined, {
				type: 'RESET_BLOCKS',
				blocks: [ {
					uid: 'chicken',
					name: 'core/test-block',
					attributes: {},
					innerBlocks: [],
				}, {
					uid: 'ribs',
					name: 'core/test-block',
					attributes: {},
					innerBlocks: [],
				} ],
			} );
			const state = editor( original, {
				type: 'MOVE_BLOCKS_UP',
				uids: [ 'chicken' ],
			} );

			expect( state.present.blockOrder ).toBe( original.present.blockOrder );
		} );

		it( 'should move the block down', () => {
			const original = editor( undefined, {
				type: 'RESET_BLOCKS',
				blocks: [ {
					uid: 'chicken',
					name: 'core/test-block',
					attributes: {},
					innerBlocks: [],
				}, {
					uid: 'ribs',
					name: 'core/test-block',
					attributes: {},
					innerBlocks: [],
				} ],
			} );
			const state = editor( original, {
				type: 'MOVE_BLOCKS_DOWN',
				uids: [ 'chicken' ],
			} );

			expect( state.present.blockOrder[ '' ] ).toEqual( [ 'ribs', 'chicken' ] );
		} );

		it( 'should move the nested block down', () => {
			const movedBlock = createBlock( 'core/test-block' );
			const siblingBlock = createBlock( 'core/test-block' );
			const wrapperBlock = createBlock( 'core/test-block', {}, [ movedBlock, siblingBlock ] );
			const original = editor( undefined, {
				type: 'RESET_BLOCKS',
				blocks: [ wrapperBlock ],
			} );
			const state = editor( original, {
				type: 'MOVE_BLOCKS_DOWN',
				uids: [ movedBlock.uid ],
				rootUID: wrapperBlock.uid,
			} );

			expect( state.present.blockOrder ).toEqual( {
				'': [ wrapperBlock.uid ],
				[ wrapperBlock.uid ]: [ siblingBlock.uid, movedBlock.uid ],
				[ movedBlock.uid ]: [],
				[ siblingBlock.uid ]: [],
			} );
		} );

		it( 'should move multiple blocks down', () => {
			const original = editor( undefined, {
				type: 'RESET_BLOCKS',
				blocks: [ {
					uid: 'chicken',
					name: 'core/test-block',
					attributes: {},
					innerBlocks: [],
				}, {
					uid: 'ribs',
					name: 'core/test-block',
					attributes: {},
					innerBlocks: [],
				}, {
					uid: 'veggies',
					name: 'core/test-block',
					attributes: {},
					innerBlocks: [],
				} ],
			} );
			const state = editor( original, {
				type: 'MOVE_BLOCKS_DOWN',
				uids: [ 'chicken', 'ribs' ],
			} );

			expect( state.present.blockOrder[ '' ] ).toEqual( [ 'veggies', 'chicken', 'ribs' ] );
		} );

		it( 'should move multiple nested blocks down', () => {
			const movedBlockA = createBlock( 'core/test-block' );
			const movedBlockB = createBlock( 'core/test-block' );
			const siblingBlock = createBlock( 'core/test-block' );
			const wrapperBlock = createBlock( 'core/test-block', {}, [ movedBlockA, movedBlockB, siblingBlock ] );
			const original = editor( undefined, {
				type: 'RESET_BLOCKS',
				blocks: [ wrapperBlock ],
			} );
			const state = editor( original, {
				type: 'MOVE_BLOCKS_DOWN',
				uids: [ movedBlockA.uid, movedBlockB.uid ],
				rootUID: wrapperBlock.uid,
			} );

			expect( state.present.blockOrder ).toEqual( {
				'': [ wrapperBlock.uid ],
				[ wrapperBlock.uid ]: [ siblingBlock.uid, movedBlockA.uid, movedBlockB.uid ],
				[ movedBlockA.uid ]: [],
				[ movedBlockB.uid ]: [],
				[ siblingBlock.uid ]: [],
			} );
		} );

		it( 'should not move the last block down', () => {
			const original = editor( undefined, {
				type: 'RESET_BLOCKS',
				blocks: [ {
					uid: 'chicken',
					name: 'core/test-block',
					attributes: {},
					innerBlocks: [],
				}, {
					uid: 'ribs',
					name: 'core/test-block',
					attributes: {},
					innerBlocks: [],
				} ],
			} );
			const state = editor( original, {
				type: 'MOVE_BLOCKS_DOWN',
				uids: [ 'ribs' ],
			} );

			expect( state.present.blockOrder ).toBe( original.present.blockOrder );
		} );

		it( 'should remove the block', () => {
			const original = editor( undefined, {
				type: 'RESET_BLOCKS',
				blocks: [ {
					uid: 'chicken',
					name: 'core/test-block',
					attributes: {},
					innerBlocks: [],
				}, {
					uid: 'ribs',
					name: 'core/test-block',
					attributes: {},
					innerBlocks: [],
				} ],
			} );
			const state = editor( original, {
				type: 'REMOVE_BLOCKS',
				uids: [ 'chicken' ],
			} );

			expect( state.present.blockOrder[ '' ] ).toEqual( [ 'ribs' ] );
			expect( state.present.blockOrder ).not.toHaveProperty( 'chicken' );
			expect( state.present.blocksByUid ).toEqual( {
				ribs: {
					uid: 'ribs',
					name: 'core/test-block',
					attributes: {},
				},
			} );
		} );

		it( 'should remove multiple blocks', () => {
			const original = editor( undefined, {
				type: 'RESET_BLOCKS',
				blocks: [ {
					uid: 'chicken',
					name: 'core/test-block',
					attributes: {},
					innerBlocks: [],
				}, {
					uid: 'ribs',
					name: 'core/test-block',
					attributes: {},
					innerBlocks: [],
				}, {
					uid: 'veggies',
					name: 'core/test-block',
					attributes: {},
					innerBlocks: [],
				} ],
			} );
			const state = editor( original, {
				type: 'REMOVE_BLOCKS',
				uids: [ 'chicken', 'veggies' ],
			} );

			expect( state.present.blockOrder[ '' ] ).toEqual( [ 'ribs' ] );
			expect( state.present.blockOrder ).not.toHaveProperty( 'chicken' );
			expect( state.present.blockOrder ).not.toHaveProperty( 'veggies' );
			expect( state.present.blocksByUid ).toEqual( {
				ribs: {
					uid: 'ribs',
					name: 'core/test-block',
					attributes: {},
				},
			} );
		} );

		it( 'should cascade remove to include inner blocks', () => {
			const block = createBlock( 'core/test-block', {}, [
				createBlock( 'core/test-block', {}, [
					createBlock( 'core/test-block' ),
				] ),
			] );

			const original = editor( undefined, {
				type: 'RESET_BLOCKS',
				blocks: [ block ],
			} );

			const state = editor( original, {
				type: 'REMOVE_BLOCKS',
				uids: [ block.uid ],
			} );

			expect( state.present.blocksByUid ).toEqual( {} );
			expect( state.present.blockOrder ).toEqual( {
				'': [],
			} );
		} );

		it( 'should insert at the specified index', () => {
			const original = editor( undefined, {
				type: 'RESET_BLOCKS',
				blocks: [ {
					uid: 'kumquat',
					name: 'core/test-block',
					attributes: {},
					innerBlocks: [],
				}, {
					uid: 'loquat',
					name: 'core/test-block',
					attributes: {},
					innerBlocks: [],
				} ],
			} );

			const state = editor( original, {
				type: 'INSERT_BLOCKS',
				index: 1,
				blocks: [ {
					uid: 'persimmon',
					name: 'core/freeform',
					innerBlocks: [],
				} ],
			} );

			expect( Object.keys( state.present.blocksByUid ) ).toHaveLength( 3 );
			expect( state.present.blockOrder[ '' ] ).toEqual( [ 'kumquat', 'persimmon', 'loquat' ] );
		} );

<<<<<<< HEAD
		it( 'should remove associated blocks when deleting a reusable block', () => {
			const original = editor( undefined, {
				type: 'RESET_BLOCKS',
				blocks: [ {
					uid: 'chicken',
					name: 'core/test-block',
					attributes: {},
					innerBlocks: [],
				}, {
					uid: 'ribs',
					name: 'core/test-block',
					attributes: {},
					innerBlocks: [],
				} ],
			} );
			const state = editor( original, {
				type: 'REMOVE_REUSABLE_BLOCK',
				id: 123,
				associatedBlockUids: [ 'chicken', 'veggies' ],
			} );

			expect( state.present.blockOrder[ '' ] ).toEqual( [ 'ribs' ] );
			expect( state.present.blocksByUid ).toEqual( {
				ribs: {
					uid: 'ribs',
					name: 'core/test-block',
					attributes: {},
				},
			} );
		} );

		it( 'should move block to lower index', () => {
			const original = editor( undefined, {
				type: 'RESET_BLOCKS',
				blocks: [ {
					uid: 'chicken',
					name: 'core/test-block',
					attributes: {},
					innerBlocks: [],
				}, {
					uid: 'ribs',
					name: 'core/test-block',
					attributes: {},
					innerBlocks: [],
				}, {
					uid: 'veggies',
					name: 'core/test-block',
					attributes: {},
					innerBlocks: [],
				} ],
			} );
			const state = editor( original, {
				type: 'MOVE_BLOCK_TO_INDEX',
				uid: 'ribs',
				index: 0,
			} );

			expect( state.present.blockOrder[ '' ] ).toEqual( [ 'ribs', 'chicken', 'veggies' ] );
		} );

		it( 'should move block to higher index', () => {
			const original = editor( undefined, {
				type: 'RESET_BLOCKS',
				blocks: [ {
					uid: 'chicken',
					name: 'core/test-block',
					attributes: {},
					innerBlocks: [],
				}, {
					uid: 'ribs',
					name: 'core/test-block',
					attributes: {},
					innerBlocks: [],
				}, {
					uid: 'veggies',
					name: 'core/test-block',
					attributes: {},
					innerBlocks: [],
				} ],
			} );
			const state = editor( original, {
				type: 'MOVE_BLOCK_TO_INDEX',
				uid: 'ribs',
				index: 2,
			} );

			expect( state.present.blockOrder[ '' ] ).toEqual( [ 'chicken', 'veggies', 'ribs' ] );
		} );

		it( 'should not move block if passed same index', () => {
			const original = editor( undefined, {
				type: 'RESET_BLOCKS',
				blocks: [ {
					uid: 'chicken',
					name: 'core/test-block',
					attributes: {},
					innerBlocks: [],
				}, {
					uid: 'ribs',
					name: 'core/test-block',
					attributes: {},
					innerBlocks: [],
				}, {
					uid: 'veggies',
					name: 'core/test-block',
					attributes: {},
					innerBlocks: [],
				} ],
			} );
			const state = editor( original, {
				type: 'MOVE_BLOCK_TO_INDEX',
				uid: 'ribs',
				index: 1,
			} );

			expect( state.present.blockOrder[ '' ] ).toEqual( [ 'chicken', 'ribs', 'veggies' ] );
		} );

=======
>>>>>>> 4eed1e4a
		describe( 'edits()', () => {
			it( 'should save newly edited properties', () => {
				const original = editor( undefined, {
					type: 'EDIT_POST',
					edits: {
						status: 'draft',
						title: 'post title',
					},
				} );

				const state = editor( original, {
					type: 'EDIT_POST',
					edits: {
						tags: [ 1 ],
					},
				} );

				expect( state.present.edits ).toEqual( {
					status: 'draft',
					title: 'post title',
					tags: [ 1 ],
				} );
			} );

			it( 'should return same reference if no changed properties', () => {
				const original = editor( undefined, {
					type: 'EDIT_POST',
					edits: {
						status: 'draft',
						title: 'post title',
					},
				} );

				const state = editor( original, {
					type: 'EDIT_POST',
					edits: {
						status: 'draft',
					},
				} );

				expect( state.present.edits ).toBe( original.present.edits );
			} );

			it( 'should save modified properties', () => {
				const original = editor( undefined, {
					type: 'EDIT_POST',
					edits: {
						status: 'draft',
						title: 'post title',
						tags: [ 1 ],
					},
				} );

				const state = editor( original, {
					type: 'EDIT_POST',
					edits: {
						title: 'modified title',
						tags: [ 2 ],
					},
				} );

				expect( state.present.edits ).toEqual( {
					status: 'draft',
					title: 'modified title',
					tags: [ 2 ],
				} );
			} );

			it( 'should save initial post state', () => {
				const state = editor( undefined, {
					type: 'SETUP_EDITOR_STATE',
					edits: {
						status: 'draft',
						title: 'post title',
					},
					blocks: [],
				} );

				expect( state.present.edits ).toEqual( {
					status: 'draft',
					title: 'post title',
				} );
			} );

			it( 'should omit content when resetting', () => {
				// Use case: When editing in Text mode, we defer to content on
				// the property, but we reset blocks by parse when switching
				// back to Visual mode.
				const original = deepFreeze( editor( undefined, {} ) );
				let state = editor( original, {
					type: 'EDIT_POST',
					edits: {
						content: 'bananas',
					},
				} );

				expect( state.present.edits ).toHaveProperty( 'content' );

				state = editor( original, {
					type: 'RESET_BLOCKS',
					blocks: [ {
						uid: 'kumquat',
						name: 'core/test-block',
						attributes: {},
						innerBlocks: [],
					}, {
						uid: 'loquat',
						name: 'core/test-block',
						attributes: {},
						innerBlocks: [],
					} ],
				} );

				expect( state.present.edits ).not.toHaveProperty( 'content' );
			} );
		} );

		describe( 'blocksByUid', () => {
			it( 'should return with attribute block updates', () => {
				const original = deepFreeze( editor( undefined, {
					type: 'RESET_BLOCKS',
					blocks: [ {
						uid: 'kumquat',
						attributes: {},
						innerBlocks: [],
					} ],
				} ) );
				const state = editor( original, {
					type: 'UPDATE_BLOCK_ATTRIBUTES',
					uid: 'kumquat',
					attributes: {
						updated: true,
					},
				} );

				expect( state.present.blocksByUid.kumquat.attributes.updated ).toBe( true );
			} );

			it( 'should accumulate attribute block updates', () => {
				const original = deepFreeze( editor( undefined, {
					type: 'RESET_BLOCKS',
					blocks: [ {
						uid: 'kumquat',
						attributes: {
							updated: true,
						},
						innerBlocks: [],
					} ],
				} ) );
				const state = editor( original, {
					type: 'UPDATE_BLOCK_ATTRIBUTES',
					uid: 'kumquat',
					attributes: {
						moreUpdated: true,
					},
				} );

				expect( state.present.blocksByUid.kumquat.attributes ).toEqual( {
					updated: true,
					moreUpdated: true,
				} );
			} );

			it( 'should ignore updates to non-existant block', () => {
				const original = deepFreeze( editor( undefined, {
					type: 'RESET_BLOCKS',
					blocks: [],
				} ) );
				const state = editor( original, {
					type: 'UPDATE_BLOCK_ATTRIBUTES',
					uid: 'kumquat',
					attributes: {
						updated: true,
					},
				} );

				expect( state.present.blocksByUid ).toBe( original.present.blocksByUid );
			} );

			it( 'should return with same reference if no changes in updates', () => {
				const original = deepFreeze( editor( undefined, {
					type: 'RESET_BLOCKS',
					blocks: [ {
						uid: 'kumquat',
						attributes: {
							updated: true,
						},
						innerBlocks: [],
					} ],
				} ) );
				const state = editor( original, {
					type: 'UPDATE_BLOCK_ATTRIBUTES',
					uid: 'kumquat',
					attributes: {
						updated: true,
					},
				} );

				expect( state.present.blocksByUid ).toBe( state.present.blocksByUid );
			} );
		} );

		describe( 'withHistory', () => {
			it( 'should overwrite present history if updating same attributes', () => {
				let state;

				state = editor( state, {
					type: 'RESET_BLOCKS',
					blocks: [ {
						uid: 'kumquat',
						attributes: {},
						innerBlocks: [],
					} ],
				} );

				expect( state.past ).toHaveLength( 1 );

				state = editor( state, {
					type: 'UPDATE_BLOCK_ATTRIBUTES',
					uid: 'kumquat',
					attributes: {
						test: 1,
					},
				} );

				state = editor( state, {
					type: 'UPDATE_BLOCK_ATTRIBUTES',
					uid: 'kumquat',
					attributes: {
						test: 2,
					},
				} );

				expect( state.past ).toHaveLength( 2 );
			} );

			it( 'should not overwrite present history if updating different attributes', () => {
				let state;

				state = editor( state, {
					type: 'RESET_BLOCKS',
					blocks: [ {
						uid: 'kumquat',
						attributes: {},
						innerBlocks: [],
					} ],
				} );

				expect( state.past ).toHaveLength( 1 );

				state = editor( state, {
					type: 'UPDATE_BLOCK_ATTRIBUTES',
					uid: 'kumquat',
					attributes: {
						test: 1,
					},
				} );

				state = editor( state, {
					type: 'UPDATE_BLOCK_ATTRIBUTES',
					uid: 'kumquat',
					attributes: {
						other: 1,
					},
				} );

				expect( state.past ).toHaveLength( 3 );
			} );
		} );
	} );

	describe( 'currentPost()', () => {
		it( 'should reset a post object', () => {
			const original = deepFreeze( { title: 'unmodified' } );

			const state = currentPost( original, {
				type: 'RESET_POST',
				post: {
					title: 'new post',
				},
			} );

			expect( state ).toEqual( {
				title: 'new post',
			} );
		} );

		it( 'should update the post object with UPDATE_POST', () => {
			const original = deepFreeze( { title: 'unmodified', status: 'publish' } );

			const state = currentPost( original, {
				type: 'UPDATE_POST',
				edits: {
					title: 'updated post object from server',
				},
			} );

			expect( state ).toEqual( {
				title: 'updated post object from server',
				status: 'publish',
			} );
		} );
	} );

	describe( 'isInsertionPointVisible', () => {
		it( 'should default to false', () => {
			const state = isInsertionPointVisible( undefined, {} );

			expect( state ).toBe( false );
		} );

		it( 'should set insertion point visible', () => {
			const state = isInsertionPointVisible( false, {
				type: 'SHOW_INSERTION_POINT',
			} );

			expect( state ).toBe( true );
		} );

		it( 'should clear the insertion point', () => {
			const state = isInsertionPointVisible( true, {
				type: 'HIDE_INSERTION_POINT',
			} );

			expect( state ).toBe( false );
		} );
	} );

	describe( 'isTyping()', () => {
		it( 'should set the typing flag to true', () => {
			const state = isTyping( false, {
				type: 'START_TYPING',
			} );

			expect( state ).toBe( true );
		} );

		it( 'should set the typing flag to false', () => {
			const state = isTyping( false, {
				type: 'STOP_TYPING',
			} );

			expect( state ).toBe( false );
		} );
	} );

	describe( 'blockSelection()', () => {
		it( 'should return with block uid as selected', () => {
			const state = blockSelection( undefined, {
				type: 'SELECT_BLOCK',
				uid: 'kumquat',
				initialPosition: -1,
			} );

			expect( state ).toEqual( {
				start: 'kumquat',
				end: 'kumquat',
				initialPosition: -1,
				isMultiSelecting: false,
				isEnabled: true,
			} );
		} );

		it( 'should set multi selection', () => {
			const original = deepFreeze( { isMultiSelecting: false } );
			const state = blockSelection( original, {
				type: 'MULTI_SELECT',
				start: 'ribs',
				end: 'chicken',
			} );

			expect( state ).toEqual( {
				start: 'ribs',
				end: 'chicken',
				initialPosition: null,
				isMultiSelecting: false,
			} );
		} );

		it( 'should set continuous multi selection', () => {
			const original = deepFreeze( { isMultiSelecting: true } );
			const state = blockSelection( original, {
				type: 'MULTI_SELECT',
				start: 'ribs',
				end: 'chicken',
			} );

			expect( state ).toEqual( {
				start: 'ribs',
				end: 'chicken',
				initialPosition: null,
				isMultiSelecting: true,
			} );
		} );

		it( 'should start multi selection', () => {
			const original = deepFreeze( { start: 'ribs', end: 'ribs', isMultiSelecting: false } );
			const state = blockSelection( original, {
				type: 'START_MULTI_SELECT',
			} );

			expect( state ).toEqual( {
				start: 'ribs',
				end: 'ribs',
				initialPosition: null,
				isMultiSelecting: true,
			} );
		} );

		it( 'should return same reference if already multi-selecting', () => {
			const original = deepFreeze( { start: 'ribs', end: 'ribs', isMultiSelecting: true } );
			const state = blockSelection( original, {
				type: 'START_MULTI_SELECT',
			} );

			expect( state ).toBe( original );
		} );

		it( 'should end multi selection with selection', () => {
			const original = deepFreeze( { start: 'ribs', end: 'chicken', isMultiSelecting: true } );
			const state = blockSelection( original, {
				type: 'STOP_MULTI_SELECT',
			} );

			expect( state ).toEqual( {
				start: 'ribs',
				end: 'chicken',
				initialPosition: null,
				isMultiSelecting: false,
			} );
		} );

		it( 'should return same reference if already ended multi-selecting', () => {
			const original = deepFreeze( { start: 'ribs', end: 'chicken', isMultiSelecting: false } );
			const state = blockSelection( original, {
				type: 'STOP_MULTI_SELECT',
			} );

			expect( state ).toBe( original );
		} );

		it( 'should end multi selection without selection', () => {
			const original = deepFreeze( { start: 'ribs', end: 'ribs', isMultiSelecting: true } );
			const state = blockSelection( original, {
				type: 'STOP_MULTI_SELECT',
			} );

			expect( state ).toEqual( {
				start: 'ribs',
				end: 'ribs',
				initialPosition: null,
				isMultiSelecting: false,
			} );
		} );

		it( 'should not update the state if the block is already selected', () => {
			const original = deepFreeze( { start: 'ribs', end: 'ribs' } );

			const state1 = blockSelection( original, {
				type: 'SELECT_BLOCK',
				uid: 'ribs',
			} );

			expect( state1 ).toBe( original );
		} );

		it( 'should unset multi selection', () => {
			const original = deepFreeze( { start: 'ribs', end: 'chicken' } );

			const state1 = blockSelection( original, {
				type: 'CLEAR_SELECTED_BLOCK',
			} );

			expect( state1 ).toEqual( {
				start: null,
				end: null,
				initialPosition: null,
				isMultiSelecting: false,
			} );
		} );

		it( 'should return same reference if clearing selection but no selection', () => {
			const original = deepFreeze( { start: null, end: null, isMultiSelecting: false } );

			const state1 = blockSelection( original, {
				type: 'CLEAR_SELECTED_BLOCK',
			} );

			expect( state1 ).toBe( original );
		} );

		it( 'should select inserted block', () => {
			const original = deepFreeze( { start: 'ribs', end: 'chicken' } );

			const state3 = blockSelection( original, {
				type: 'INSERT_BLOCKS',
				blocks: [ {
					uid: 'ribs',
					name: 'core/freeform',
				} ],
			} );

			expect( state3 ).toEqual( {
				start: 'ribs',
				end: 'ribs',
				initialPosition: null,
				isMultiSelecting: false,
			} );
		} );

		it( 'should not update the state if the block moved is already selected', () => {
			const original = deepFreeze( { start: 'ribs', end: 'ribs' } );
			const state = blockSelection( original, {
				type: 'MOVE_BLOCKS_UP',
				uids: [ 'ribs' ],
			} );

			expect( state ).toBe( original );
		} );

		it( 'should replace the selected block', () => {
			const original = deepFreeze( { start: 'chicken', end: 'chicken' } );
			const state = blockSelection( original, {
				type: 'REPLACE_BLOCKS',
				uids: [ 'chicken' ],
				blocks: [ {
					uid: 'wings',
					name: 'core/freeform',
				} ],
			} );

			expect( state ).toEqual( {
				start: 'wings',
				end: 'wings',
				initialPosition: null,
				isMultiSelecting: false,
			} );
		} );

		it( 'should keep the selected block', () => {
			const original = deepFreeze( { start: 'chicken', end: 'chicken' } );
			const state = blockSelection( original, {
				type: 'REPLACE_BLOCKS',
				uids: [ 'ribs' ],
				blocks: [ {
					uid: 'wings',
					name: 'core/freeform',
				} ],
			} );

			expect( state ).toBe( original );
		} );

		it( 'should remove the selection if we are removing the selected block', () => {
			const original = deepFreeze( {
				start: 'chicken',
				end: 'chicken',
				initialPosition: null,
				isMultiSelecting: false,
			} );
			const state = blockSelection( original, {
				type: 'REMOVE_BLOCKS',
				uids: [ 'chicken' ],
			} );

			expect( state ).toEqual( {
				start: null,
				end: null,
				initialPosition: null,
				isMultiSelecting: false,
			} );
		} );

		it( 'should keep the selection if we are not removing the selected block', () => {
			const original = deepFreeze( {
				start: 'chicken',
				end: 'chicken',
				initialPosition: null,
				isMultiSelecting: false,
			} );
			const state = blockSelection( original, {
				type: 'REMOVE_BLOCKS',
				uids: [ 'ribs' ],
			} );

			expect( state ).toBe( original );
		} );
	} );

	describe( 'preferences()', () => {
		beforeAll( () => {
			registerCoreBlocks();
		} );

		it( 'should apply all defaults', () => {
			const state = preferences( undefined, {} );

			expect( state ).toEqual( {
				insertUsage: {},
			} );
		} );

		it( 'should record recently used blocks', () => {
			const state = preferences( deepFreeze( { insertUsage: {} } ), {
				type: 'INSERT_BLOCKS',
				blocks: [ {
					uid: 'bacon',
					name: 'core-embed/twitter',
				} ],
				time: 123456,
			} );

			expect( state ).toEqual( {
				insertUsage: {
					'core-embed/twitter': {
						time: 123456,
						count: 1,
						insert: { name: 'core-embed/twitter' },
					},
				},
			} );

			const twoRecentBlocks = preferences( deepFreeze( {
				insertUsage: {
					'core-embed/twitter': {
						time: 123456,
						count: 1,
						insert: { name: 'core-embed/twitter' },
					},
				},
			} ), {
				type: 'INSERT_BLOCKS',
				blocks: [ {
					uid: 'eggs',
					name: 'core-embed/twitter',
				}, {
					uid: 'bacon',
					name: 'core/block',
					attributes: { ref: 123 },
				} ],
				time: 123457,
			} );

			expect( twoRecentBlocks ).toEqual( {
				insertUsage: {
					'core-embed/twitter': {
						time: 123457,
						count: 2,
						insert: { name: 'core-embed/twitter' },
					},
					'core/block/123': {
						time: 123457,
						count: 1,
						insert: { name: 'core/block', ref: 123 },
					},
				},
			} );
		} );

		it( 'should remove recorded reusable blocks that are deleted', () => {
			const initialState = {
				insertUsage: {
					'core/block/123': {
						time: 1000,
						count: 1,
						insert: { name: 'core/block', ref: 123 },
					},
				},
			};

			const state = preferences( deepFreeze( initialState ), {
				type: 'REMOVE_REUSABLE_BLOCK',
				id: 123,
			} );

			expect( state ).toEqual( {
				insertUsage: {},
			} );
		} );
	} );

	describe( 'saving()', () => {
		it( 'should update when a request is started', () => {
			const state = saving( null, {
				type: 'REQUEST_POST_UPDATE',
			} );
			expect( state ).toEqual( {
				requesting: true,
				successful: false,
				error: null,
			} );
		} );

		it( 'should update when a request succeeds', () => {
			const state = saving( null, {
				type: 'REQUEST_POST_UPDATE_SUCCESS',
			} );
			expect( state ).toEqual( {
				requesting: false,
				successful: true,
				error: null,
			} );
		} );

		it( 'should update when a request fails', () => {
			const state = saving( null, {
				type: 'REQUEST_POST_UPDATE_FAILURE',
				error: {
					code: 'pretend_error',
					message: 'update failed',
				},
			} );
			expect( state ).toEqual( {
				requesting: false,
				successful: false,
				error: {
					code: 'pretend_error',
					message: 'update failed',
				},
			} );
		} );
	} );

	describe( 'notices()', () => {
		it( 'should create a notice', () => {
			const originalState = [
				{
					id: 'b',
					content: 'Error saving',
					status: 'error',
				},
			];
			const state = notices( deepFreeze( originalState ), {
				type: 'CREATE_NOTICE',
				notice: {
					id: 'a',
					content: 'Post saved',
					status: 'success',
				},
			} );
			expect( state ).toEqual( [
				originalState[ 0 ],
				{
					id: 'a',
					content: 'Post saved',
					status: 'success',
				},
			] );
		} );

		it( 'should remove a notice', () => {
			const originalState = [
				{
					id: 'a',
					content: 'Post saved',
					status: 'success',
				},
				{
					id: 'b',
					content: 'Error saving',
					status: 'error',
				},
			];
			const state = notices( deepFreeze( originalState ), {
				type: 'REMOVE_NOTICE',
				noticeId: 'a',
			} );
			expect( state ).toEqual( [
				originalState[ 1 ],
			] );
		} );

		it( 'should dedupe distinct ids', () => {
			const originalState = [
				{
					id: 'a',
					content: 'Post saved',
					status: 'success',
				},
				{
					id: 'b',
					content: 'Error saving',
					status: 'error',
				},
			];
			const state = notices( deepFreeze( originalState ), {
				type: 'CREATE_NOTICE',
				notice: {
					id: 'a',
					content: 'Post updated',
					status: 'success',
				},
			} );
			expect( state ).toEqual( [
				{
					id: 'b',
					content: 'Error saving',
					status: 'error',
				},
				{
					id: 'a',
					content: 'Post updated',
					status: 'success',
				},
			] );
		} );
	} );

	describe( 'provisionalBlockUID()', () => {
		const PROVISIONAL_UPDATE_ACTION_TYPES = [
			'UPDATE_BLOCK_ATTRIBUTES',
			'UPDATE_BLOCK',
			'CONVERT_BLOCK_TO_REUSABLE',
		];

		const PROVISIONAL_REPLACE_ACTION_TYPES = [
			'REPLACE_BLOCKS',
			'REMOVE_BLOCKS',
		];

		it( 'returns null by default', () => {
			const state = provisionalBlockUID( undefined, {} );

			expect( state ).toBe( null );
		} );

		it( 'returns the uid of the first inserted provisional block', () => {
			const state = provisionalBlockUID( null, {
				type: 'INSERT_BLOCKS',
				isProvisional: true,
				blocks: [
					{ uid: 'chicken' },
				],
			} );

			expect( state ).toBe( 'chicken' );
		} );

		it( 'does not return uid of block if not provisional', () => {
			const state = provisionalBlockUID( null, {
				type: 'INSERT_BLOCKS',
				blocks: [
					{ uid: 'chicken' },
				],
			} );

			expect( state ).toBe( null );
		} );

		it( 'returns null on block reset', () => {
			const state = provisionalBlockUID( 'chicken', {
				type: 'RESET_BLOCKS',
			} );

			expect( state ).toBe( null );
		} );

		it( 'returns null on block update', () => {
			PROVISIONAL_UPDATE_ACTION_TYPES.forEach( ( type ) => {
				const state = provisionalBlockUID( 'chicken', {
					type,
					uid: 'chicken',
				} );

				expect( state ).toBe( null );
			} );
		} );

		it( 'does not return null if update occurs to non-provisional block', () => {
			PROVISIONAL_UPDATE_ACTION_TYPES.forEach( ( type ) => {
				const state = provisionalBlockUID( 'chicken', {
					type,
					uid: 'ribs',
				} );

				expect( state ).toBe( 'chicken' );
			} );
		} );

		it( 'returns null if replacement of provisional block', () => {
			PROVISIONAL_REPLACE_ACTION_TYPES.forEach( ( type ) => {
				const state = provisionalBlockUID( 'chicken', {
					type,
					uids: [ 'chicken' ],
				} );

				expect( state ).toBe( null );
			} );
		} );

		it( 'does not return null if replacement of non-provisional block', () => {
			PROVISIONAL_REPLACE_ACTION_TYPES.forEach( ( type ) => {
				const state = provisionalBlockUID( 'chicken', {
					type,
					uids: [ 'ribs' ],
				} );

				expect( state ).toBe( 'chicken' );
			} );
		} );
	} );

	describe( 'blocksMode', () => {
		it( 'should set mode to html if not set', () => {
			const action = {
				type: 'TOGGLE_BLOCK_MODE',
				uid: 'chicken',
			};
			const value = blocksMode( deepFreeze( {} ), action );

			expect( value ).toEqual( { chicken: 'html' } );
		} );

		it( 'should toggle mode to visual if set as html', () => {
			const action = {
				type: 'TOGGLE_BLOCK_MODE',
				uid: 'chicken',
			};
			const value = blocksMode( deepFreeze( { chicken: 'html' } ), action );

			expect( value ).toEqual( { chicken: 'visual' } );
		} );
	} );

	describe( 'reusableBlocks()', () => {
		it( 'should start out empty', () => {
			const state = reusableBlocks( undefined, {} );
			expect( state ).toEqual( {
				data: {},
				isFetching: {},
				isSaving: {},
			} );
		} );

		it( 'should add received reusable blocks', () => {
			const state = reusableBlocks( {}, {
				type: 'RECEIVE_REUSABLE_BLOCKS',
				results: [ {
					reusableBlock: {
						id: 123,
						title: 'My cool block',
					},
					parsedBlock: {
						uid: 'foo',
					},
				} ],
			} );

			expect( state ).toEqual( {
				data: {
					123: { uid: 'foo', title: 'My cool block' },
				},
				isFetching: {},
				isSaving: {},
			} );
		} );

		it( 'should update a reusable block', () => {
			const initialState = {
				data: {
					123: { uid: '', title: '' },
				},
				isFetching: {},
				isSaving: {},
			};

			const state = reusableBlocks( initialState, {
				type: 'UPDATE_REUSABLE_BLOCK_TITLE',
				id: 123,
				title: 'My block',
			} );

			expect( state ).toEqual( {
				data: {
					123: { uid: '', title: 'My block' },
				},
				isFetching: {},
				isSaving: {},
			} );
		} );

		it( 'should update the reusable block\'s id if it was temporary', () => {
			const initialState = {
				data: {
					reusable1: { uid: '', title: '' },
				},
				isSaving: {},
			};

			const state = reusableBlocks( initialState, {
				type: 'SAVE_REUSABLE_BLOCK_SUCCESS',
				id: 'reusable1',
				updatedId: 123,
			} );

			expect( state ).toEqual( {
				data: {
					123: { uid: '', title: '' },
				},
				isFetching: {},
				isSaving: {},
			} );
		} );

		it( 'should remove a reusable block', () => {
			const id = 123;
			const initialState = {
				data: {
					[ id ]: {
						id,
						name: 'My cool block',
						type: 'core/paragraph',
						attributes: {
							content: 'Hello!',
							dropCap: true,
						},
					},
				},
				isFetching: {},
				isSaving: {},
			};

			const state = reusableBlocks( deepFreeze( initialState ), {
				type: 'REMOVE_REUSABLE_BLOCK',
				id,
			} );

			expect( state ).toEqual( {
				data: {},
				isFetching: {},
				isSaving: {},
			} );
		} );

		it( 'should indicate that a reusable block is fetching', () => {
			const id = 123;
			const initialState = {
				data: {},
				isFetching: {},
				isSaving: {},
			};

			const state = reusableBlocks( initialState, {
				type: 'FETCH_REUSABLE_BLOCKS',
				id,
			} );

			expect( state ).toEqual( {
				data: {},
				isFetching: {
					[ id ]: true,
				},
				isSaving: {},
			} );
		} );

		it( 'should stop indicating that a reusable block is saving when the fetch succeeded', () => {
			const id = 123;
			const initialState = {
				data: {
					[ id ]: { id },
				},
				isFetching: {
					[ id ]: true,
				},
				isSaving: {},
			};

			const state = reusableBlocks( initialState, {
				type: 'FETCH_REUSABLE_BLOCKS_SUCCESS',
				id,
				updatedId: id,
			} );

			expect( state ).toEqual( {
				data: {
					[ id ]: { id },
				},
				isFetching: {},
				isSaving: {},
			} );
		} );

		it( 'should stop indicating that a reusable block is fetching when there is an error', () => {
			const id = 123;
			const initialState = {
				data: {},
				isFetching: {
					[ id ]: true,
				},
				isSaving: {},
			};

			const state = reusableBlocks( initialState, {
				type: 'FETCH_REUSABLE_BLOCKS_FAILURE',
				id,
			} );

			expect( state ).toEqual( {
				data: {},
				isFetching: {},
				isSaving: {},
			} );
		} );

		it( 'should indicate that a reusable block is saving', () => {
			const id = 123;
			const initialState = {
				data: {},
				isFetching: {},
				isSaving: {},
			};

			const state = reusableBlocks( initialState, {
				type: 'SAVE_REUSABLE_BLOCK',
				id,
			} );

			expect( state ).toEqual( {
				data: {},
				isFetching: {},
				isSaving: {
					[ id ]: true,
				},
			} );
		} );

		it( 'should stop indicating that a reusable block is saving when the save succeeded', () => {
			const id = 123;
			const initialState = {
				data: {
					[ id ]: { id },
				},
				isFetching: {},
				isSaving: {
					[ id ]: true,
				},
			};

			const state = reusableBlocks( initialState, {
				type: 'SAVE_REUSABLE_BLOCK_SUCCESS',
				id,
				updatedId: id,
			} );

			expect( state ).toEqual( {
				data: {
					[ id ]: { id },
				},
				isFetching: {},
				isSaving: {},
			} );
		} );

		it( 'should stop indicating that a reusable block is saving when there is an error', () => {
			const id = 123;
			const initialState = {
				data: {},
				isFetching: {},
				isSaving: {
					[ id ]: true,
				},
			};

			const state = reusableBlocks( initialState, {
				type: 'SAVE_REUSABLE_BLOCK_FAILURE',
				id,
			} );

			expect( state ).toEqual( {
				data: {},
				isFetching: {},
				isSaving: {},
			} );
		} );
	} );

	describe( 'template', () => {
		it( 'should default to visible', () => {
			const state = template( undefined, {} );

			expect( state ).toEqual( { isValid: true } );
		} );

		it( 'should set the template', () => {
			const blockTemplate = [ [ 'core/paragraph' ] ];
			const state = template( undefined, {
				type: 'SETUP_EDITOR',
				settings: { template: blockTemplate, templateLock: 'all' },
			} );

			expect( state ).toEqual( { isValid: true, template: blockTemplate, lock: 'all' } );
		} );

		it( 'should reset the validity flag', () => {
			const original = deepFreeze( { isValid: false, template: [] } );
			const state = template( original, {
				type: 'SET_TEMPLATE_VALIDITY',
				isValid: true,
			} );

			expect( state ).toEqual( { isValid: true, template: [] } );
		} );
	} );
} );<|MERGE_RESOLUTION|>--- conflicted
+++ resolved
@@ -882,38 +882,6 @@
 			expect( state.present.blockOrder[ '' ] ).toEqual( [ 'kumquat', 'persimmon', 'loquat' ] );
 		} );
 
-<<<<<<< HEAD
-		it( 'should remove associated blocks when deleting a reusable block', () => {
-			const original = editor( undefined, {
-				type: 'RESET_BLOCKS',
-				blocks: [ {
-					uid: 'chicken',
-					name: 'core/test-block',
-					attributes: {},
-					innerBlocks: [],
-				}, {
-					uid: 'ribs',
-					name: 'core/test-block',
-					attributes: {},
-					innerBlocks: [],
-				} ],
-			} );
-			const state = editor( original, {
-				type: 'REMOVE_REUSABLE_BLOCK',
-				id: 123,
-				associatedBlockUids: [ 'chicken', 'veggies' ],
-			} );
-
-			expect( state.present.blockOrder[ '' ] ).toEqual( [ 'ribs' ] );
-			expect( state.present.blocksByUid ).toEqual( {
-				ribs: {
-					uid: 'ribs',
-					name: 'core/test-block',
-					attributes: {},
-				},
-			} );
-		} );
-
 		it( 'should move block to lower index', () => {
 			const original = editor( undefined, {
 				type: 'RESET_BLOCKS',
@@ -1001,8 +969,6 @@
 			expect( state.present.blockOrder[ '' ] ).toEqual( [ 'chicken', 'ribs', 'veggies' ] );
 		} );
 
-=======
->>>>>>> 4eed1e4a
 		describe( 'edits()', () => {
 			it( 'should save newly edited properties', () => {
 				const original = editor( undefined, {
