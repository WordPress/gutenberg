/**
 * External dependencies
 */
import { BEGIN, COMMIT, REVERT } from 'redux-optimist';
import { get, includes, last, map, castArray, uniqueId } from 'lodash';

/**
 * WordPress dependencies
 */
import {
	parse,
	getBlockType,
	switchToBlockType,
	createBlock,
	serialize,
	isSharedBlock,
	getDefaultBlockForPostFormat,
	doBlocksMatchTemplate,
	synchronizeBlocksWithTemplate,
} from '@wordpress/blocks';
import { __ } from '@wordpress/i18n';
import { speak } from '@wordpress/a11y';

/**
 * Internal dependencies
 */
import { getPostEditUrl, getWPAdminURL } from '../utils/url';
import {
	setupEditorState,
	resetPost,
	receiveBlocks,
	receiveSharedBlocks,
	replaceBlock,
	replaceBlocks,
	createSuccessNotice,
	createErrorNotice,
	removeNotice,
	savePost,
	saveSharedBlock,
	insertBlock,
	removeBlocks,
	selectBlock,
	removeBlock,
	resetBlocks,
	setTemplateValidity,
} from './actions';
import {
	getCurrentPost,
	getCurrentPostType,
	getEditedPostContent,
	getPostEdits,
	isEditedPostDirty,
	isEditedPostSaveable,
	getBlock,
	getBlockCount,
	getBlockRootUID,
	getBlocks,
	getSharedBlock,
	getPreviousBlockUid,
	getProvisionalBlockUID,
	getSelectedBlock,
	isBlockSelected,
	getTemplate,
	POST_UPDATE_TRANSACTION_ID,
	getTemplateLock,
} from './selectors';

/**
 * Module Constants
 */
const SAVE_POST_NOTICE_ID = 'SAVE_POST_NOTICE_ID';
const TRASH_POST_NOTICE_ID = 'TRASH_POST_NOTICE_ID';
const SHARED_BLOCK_NOTICE_ID = 'SHARED_BLOCK_NOTICE_ID';

/**
 * Effect handler returning an action to remove the provisional block, if one
 * is set.
 *
 * @param {Object} action Action object.
 * @param {Object} store  Data store instance.
 *
 * @return {?Object} Remove action, if provisional block is set.
 */
export function removeProvisionalBlock( action, store ) {
	const state = store.getState();
	const provisionalBlockUID = getProvisionalBlockUID( state );
	if ( provisionalBlockUID && ! isBlockSelected( state, provisionalBlockUID ) ) {
		return removeBlock( provisionalBlockUID, false );
	}
}

export default {
	REQUEST_POST_UPDATE( action, store ) {
		const { dispatch, getState } = store;
		const state = getState();
		const post = getCurrentPost( state );
		const edits = getPostEdits( state );
		const toSend = {
			...edits,
			content: getEditedPostContent( state ),
			id: post.id,
		};
		const basePath = wp.api.getPostTypeRoute( getCurrentPostType( state ) );
<<<<<<< HEAD
		const isAutosave = action.options && action.options.autosave;

		if ( isAutosave ) {
			toSend.parent = post.id;
			wp.apiRequest( { path: `/wp/v2/${ basePath }/${ post.id }/autosaves`, method: 'POST', data: toSend } ).then(
				( autosave ) => {
					dispatch( {
						type: 'RESET_AUTOSAVE',
						post: autosave,
					} );

					dispatch( {
						type: 'REQUEST_POST_UPDATE_SUCCESS',
						previousPost: post,
						post: post,
						isAutosave: true,
					} );
				},
				() => {
					dispatch( {
						type: 'RESET_AUTOSAVE',
						post: post,
					} );
=======
		wp.apiRequest( { path: `/wp/v2/${ basePath }/${ post.id }`, method: 'PUT', data: toSend } ).then(
			( newPost ) => {
				dispatch( resetPost( newPost ) );
				dispatch( {
					type: 'REQUEST_POST_UPDATE_SUCCESS',
					previousPost: post,
					post: newPost,
					edits: toSend,
					optimist: { type: COMMIT, id: POST_UPDATE_TRANSACTION_ID },
				} );
			},
			( err ) => {
				dispatch( {
					type: 'REQUEST_POST_UPDATE_FAILURE',
					error: get( err, [ 'responseJSON' ], {
						code: 'unknown_error',
						message: __( 'An unknown error occurred.' ),
					} ),
					post,
					edits,
					optimist: { type: REVERT, id: POST_UPDATE_TRANSACTION_ID },
>>>>>>> 5ce9de16
				} );
		} else {
			dispatch( {
				type: 'UPDATE_POST',
				edits: toSend,
				optimist: { type: BEGIN, id: POST_UPDATE_TRANSACTION_ID },
			} );
			dispatch( removeNotice( SAVE_POST_NOTICE_ID ) );
			wp.apiRequest( { path: `/wp/v2/${ basePath }/${ post.id }`, method: 'PUT', data: toSend } ).then(
				( newPost ) => {
					dispatch( resetPost( newPost ) );
					dispatch( {
						type: 'REQUEST_POST_UPDATE_SUCCESS',
						previousPost: post,
						post: newPost,
						edits: toSend,
						optimist: { type: COMMIT, id: POST_UPDATE_TRANSACTION_ID },
					} );
				},
				( err ) => {
					dispatch( {
						type: 'REQUEST_POST_UPDATE_FAILURE',
						error: get( err, 'responseJSON', {
							code: 'unknown_error',
							message: __( 'An unknown error occurred.' ),
						} ),
						post,
						edits,
						optimist: { type: REVERT, id: POST_UPDATE_TRANSACTION_ID },
					} );
				}
			);
		}
	},
	REQUEST_POST_UPDATE_SUCCESS( action, store ) {
		const { previousPost, post, isAutosave } = action;
		const { dispatch } = store;

		const publishStatus = [ 'publish', 'private', 'future' ];
		const isPublished = includes( publishStatus, previousPost.status );
		const willPublish = includes( publishStatus, post.status );

		let noticeMessage;
		let shouldShowLink = true;

		if ( isAutosave || ( ! isPublished && ! willPublish ) ) {
			// If autosaving, or saving a non published post, don't show any notice
			noticeMessage = null;
		} else if ( isPublished && ! willPublish ) {
			// If undoing publish status, show specific notice
			noticeMessage = __( 'Post reverted to draft.' );
			shouldShowLink = false;
		} else if ( ! isPublished && willPublish ) {
			// If publishing or scheduling a post, show the corresponding
			// publish message
			noticeMessage = {
				publish: __( 'Post published!' ),
				private: __( 'Post published privately!' ),
				future: __( 'Post scheduled!' ),
			}[ post.status ];
		} else {
			// Generic fallback notice
			noticeMessage = __( 'Post updated!' );
		}

		if ( noticeMessage ) {
			dispatch( createSuccessNotice(
				<p>
					<span>{ noticeMessage }</span>
					{ ' ' }
					{ shouldShowLink && <a href={ post.link }>{ __( 'View post' ) }</a> }
				</p>,
				{ id: SAVE_POST_NOTICE_ID, spokenMessage: noticeMessage }
			) );
		}

		if ( get( window.history.state, [ 'id' ] ) !== post.id ) {
			window.history.replaceState(
				{ id: post.id },
				'Post ' + post.id,
				getPostEditUrl( post.id )
			);
		}
	},
	REQUEST_POST_UPDATE_FAILURE( action, store ) {
		const { post, edits } = action;
		const { dispatch } = store;

		const publishStatus = [ 'publish', 'private', 'future' ];
		const isPublished = publishStatus.indexOf( post.status ) !== -1;
		// If the post was being published, we show the corresponding publish error message
		// Unless we publish an "updating failed" message
		const messages = {
			publish: __( 'Publishing failed' ),
			private: __( 'Publishing failed' ),
			future: __( 'Scheduling failed' ),
		};
		const noticeMessage = ! isPublished && publishStatus.indexOf( edits.status ) !== -1 ?
			messages[ edits.status ] :
			__( 'Updating failed' );
		dispatch( createErrorNotice( noticeMessage, { id: SAVE_POST_NOTICE_ID } ) );
	},
	TRASH_POST( action, store ) {
		const { dispatch, getState } = store;
		const { postId } = action;
		const basePath = wp.api.getPostTypeRoute( getCurrentPostType( getState() ) );
		dispatch( removeNotice( TRASH_POST_NOTICE_ID ) );
		wp.apiRequest( { path: `/wp/v2/${ basePath }/${ postId }`, method: 'DELETE' } ).then(
			() => {
				dispatch( {
					...action,
					type: 'TRASH_POST_SUCCESS',
				} );
			},
			( err ) => {
				dispatch( {
					...action,
					type: 'TRASH_POST_FAILURE',
					error: get( err, [ 'responseJSON' ], {
						code: 'unknown_error',
						message: __( 'An unknown error occurred.' ),
					} ),
				} );
			}
		);
	},
	TRASH_POST_SUCCESS( action ) {
		const { postId, postType } = action;

		window.location.href = getWPAdminURL( 'edit.php', {
			trashed: 1,
			post_type: postType,
			ids: postId,
		} );
	},
	TRASH_POST_FAILURE( action, store ) {
		const message = action.error.message && action.error.code !== 'unknown_error' ? action.error.message : __( 'Trashing failed' );
		store.dispatch( createErrorNotice( message, { id: TRASH_POST_NOTICE_ID } ) );
	},
	REFRESH_POST( action, store ) {
		const { dispatch, getState } = store;

		const state = getState();
		const post = getCurrentPost( state );
		const basePath = wp.api.getPostTypeRoute( getCurrentPostType( state ) );

		const data = {
			context: 'edit',
		};

		wp.apiRequest( { path: `/wp/v2/${ basePath }/${ post.id }`, data } ).then(
			( newPost ) => {
				dispatch( resetPost( newPost ) );
			}
		);
	},
	MERGE_BLOCKS( action, store ) {
		const { dispatch } = store;
		const state = store.getState();
		const [ blockAUid, blockBUid ] = action.blocks;
		const blockA = getBlock( state, blockAUid );
		const blockB = getBlock( state, blockBUid );
		const blockType = getBlockType( blockA.name );

		// Only focus the previous block if it's not mergeable
		if ( ! blockType.merge ) {
			dispatch( selectBlock( blockA.uid ) );
			return;
		}

		// We can only merge blocks with similar types
		// thus, we transform the block to merge first
		const blocksWithTheSameType = blockA.name === blockB.name ?
			[ blockB ] :
			switchToBlockType( blockB, blockA.name );

		// If the block types can not match, do nothing
		if ( ! blocksWithTheSameType || ! blocksWithTheSameType.length ) {
			return;
		}

		// Calling the merge to update the attributes and remove the block to be merged
		const updatedAttributes = blockType.merge(
			blockA.attributes,
			blocksWithTheSameType[ 0 ].attributes
		);

		dispatch( selectBlock( blockA.uid, -1 ) );
		dispatch( replaceBlocks(
			[ blockA.uid, blockB.uid ],
			[
				{
					...blockA,
					attributes: {
						...blockA.attributes,
						...updatedAttributes,
					},
				},
				...blocksWithTheSameType.slice( 1 ),
			]
		) );
	},
	AUTOSAVE( action, store ) {
		const { getState, dispatch } = store;
		const state = getState();
		if ( ! isEditedPostSaveable( state ) ) {
			return;
		}

		if ( ! isEditedPostDirty( state ) ) {
			return;
		}

		dispatch( savePost( { autosave: true } ) );
	},
	SETUP_EDITOR( action ) {
		const { post, settings } = action;

		// Parse content as blocks
		let blocks;
		let isValidTemplate = true;
		if ( post.content.raw ) {
			blocks = parse( post.content.raw );

			// Unlocked templates are considered always valid because they act as default values only.
			isValidTemplate = (
				! settings.template ||
				settings.templateLock !== 'all' ||
				doBlocksMatchTemplate( blocks, settings.template )
			);
		} else if ( settings.template ) {
			blocks = synchronizeBlocksWithTemplate( [], settings.template );
		} else if ( getDefaultBlockForPostFormat( post.format ) ) {
			blocks = [ createBlock( getDefaultBlockForPostFormat( post.format ) ) ];
		} else {
			blocks = [];
		}

		// Include auto draft title in edits while not flagging post as dirty
		const edits = {};
		if ( post.status === 'auto-draft' ) {
			edits.title = post.title.raw;
			edits.status = 'draft';
		}

		return [
			setTemplateValidity( isValidTemplate ),
			setupEditorState( post, blocks, edits ),
		];
	},
	SYNCHRONIZE_TEMPLATE( action, { getState } ) {
		const state = getState();
		const blocks = getBlocks( state );
		const template = getTemplate( state );
		const updatedBlockList = synchronizeBlocksWithTemplate( blocks, template );

		return [
			resetBlocks( updatedBlockList ),
			setTemplateValidity( true ),
		];
	},
	CHECK_TEMPLATE_VALIDITY( action, { getState } ) {
		const state = getState();
		const blocks = getBlocks( state );
		const template = getTemplate( state );
		const templateLock = getTemplateLock( state );
		const isValid = (
			! template ||
			templateLock !== 'all' ||
			doBlocksMatchTemplate( blocks, template )
		);

		return setTemplateValidity( isValid );
	},
	FETCH_SHARED_BLOCKS( action, store ) {
		// TODO: these are potentially undefined, this fix is in place
		// until there is a filter to not use shared blocks if undefined
		const basePath = wp.api.getPostTypeRoute( 'wp_block' );
		if ( ! basePath ) {
			return;
		}

		const { id } = action;
		const { dispatch } = store;

		let result;
		if ( id ) {
			result = wp.apiRequest( { path: `/wp/v2/${ basePath }/${ id }` } );
		} else {
			result = wp.apiRequest( { path: `/wp/v2/${ basePath }` } );
		}

		result.then(
			( sharedBlockOrBlocks ) => {
				dispatch( receiveSharedBlocks( map(
					castArray( sharedBlockOrBlocks ),
					( sharedBlock ) => ( {
						sharedBlock,
						parsedBlock: parse( sharedBlock.content )[ 0 ],
					} )
				) ) );

				dispatch( {
					type: 'FETCH_SHARED_BLOCKS_SUCCESS',
					id,
				} );
			},
			( error ) => {
				dispatch( {
					type: 'FETCH_SHARED_BLOCKS_FAILURE',
					id,
					error: error.responseJSON || {
						code: 'unknown_error',
						message: __( 'An unknown error occurred.' ),
					},
				} );
			}
		);
	},
	RECEIVE_SHARED_BLOCKS( action ) {
		return receiveBlocks( map( action.results, 'parsedBlock' ) );
	},
	SAVE_SHARED_BLOCK( action, store ) {
		// TODO: these are potentially undefined, this fix is in place
		// until there is a filter to not use shared blocks if undefined
		const basePath = wp.api.getPostTypeRoute( 'wp_block' );
		if ( ! basePath ) {
			return;
		}

		const { id } = action;
		const { dispatch } = store;
		const state = store.getState();

		const { uid, title, isTemporary } = getSharedBlock( state, id );
		const { name, attributes, innerBlocks } = getBlock( state, uid );
		const content = serialize( createBlock( name, attributes, innerBlocks ) );

		const data = isTemporary ? { title, content } : { id, title, content };
		const path = isTemporary ? `/wp/v2/${ basePath }` : `/wp/v2/${ basePath }/${ id }`;
		const method = isTemporary ? 'POST' : 'PUT';

		wp.apiRequest( { path, data, method } ).then(
			( updatedSharedBlock ) => {
				dispatch( {
					type: 'SAVE_SHARED_BLOCK_SUCCESS',
					updatedId: updatedSharedBlock.id,
					id,
				} );
				const message = isTemporary ? __( 'Block created.' ) : __( 'Block updated.' );
				dispatch( createSuccessNotice( message, { id: SHARED_BLOCK_NOTICE_ID } ) );
			},
			( error ) => {
				dispatch( { type: 'SAVE_SHARED_BLOCK_FAILURE', id } );
				const message = __( 'An unknown error occurred.' );
				dispatch( createErrorNotice( get( error.responseJSON, [ 'message' ], message ), {
					id: SHARED_BLOCK_NOTICE_ID,
					spokenMessage: message,
				} ) );
			}
		);
	},
	DELETE_SHARED_BLOCK( action, store ) {
		// TODO: these are potentially undefined, this fix is in place
		// until there is a filter to not use shared blocks if undefined
		const basePath = wp.api.getPostTypeRoute( 'wp_block' );
		if ( ! basePath ) {
			return;
		}

		const { id } = action;
		const { getState, dispatch } = store;

		// Don't allow a shared block with a temporary ID to be deleted
		const sharedBlock = getSharedBlock( getState(), id );
		if ( ! sharedBlock || sharedBlock.isTemporary ) {
			return;
		}

		// Remove any other blocks that reference this shared block
		const allBlocks = getBlocks( getState() );
		const associatedBlocks = allBlocks.filter( ( block ) => isSharedBlock( block ) && block.attributes.ref === id );
		const associatedBlockUids = associatedBlocks.map( ( block ) => block.uid );

		const transactionId = uniqueId();

		dispatch( {
			type: 'REMOVE_SHARED_BLOCK',
			id,
			optimist: { type: BEGIN, id: transactionId },
		} );

		// Remove the parsed block.
		dispatch( removeBlocks( [
			...associatedBlockUids,
			sharedBlock.uid,
		] ) );

		wp.apiRequest( { path: `/wp/v2/${ basePath }/${ id }`, method: 'DELETE' } ).then(
			() => {
				dispatch( {
					type: 'DELETE_SHARED_BLOCK_SUCCESS',
					id,
					optimist: { type: COMMIT, id: transactionId },
				} );
				const message = __( 'Block deleted.' );
				dispatch( createSuccessNotice( message, { id: SHARED_BLOCK_NOTICE_ID } ) );
			},
			( error ) => {
				dispatch( {
					type: 'DELETE_SHARED_BLOCK_FAILURE',
					id,
					optimist: { type: REVERT, id: transactionId },
				} );
				const message = __( 'An unknown error occurred.' );
				dispatch( createErrorNotice( get( error.responseJSON, [ 'message' ], message ), {
					id: SHARED_BLOCK_NOTICE_ID,
					spokenMessage: message,
				} ) );
			}
		);
	},
	CONVERT_BLOCK_TO_STATIC( action, store ) {
		const state = store.getState();
		const oldBlock = getBlock( state, action.uid );
		const sharedBlock = getSharedBlock( state, oldBlock.attributes.ref );
		const referencedBlock = getBlock( state, sharedBlock.uid );
		const newBlock = createBlock( referencedBlock.name, referencedBlock.attributes );
		store.dispatch( replaceBlock( oldBlock.uid, newBlock ) );
	},
	CONVERT_BLOCK_TO_SHARED( action, store ) {
		const { getState, dispatch } = store;

		const parsedBlock = getBlock( getState(), action.uid );
		const sharedBlock = {
			id: uniqueId( 'shared' ),
			uid: parsedBlock.uid,
			title: __( 'Untitled shared block' ),
		};

		dispatch( receiveSharedBlocks( [ {
			sharedBlock,
			parsedBlock,
		} ] ) );

		dispatch( saveSharedBlock( sharedBlock.id ) );

		dispatch( replaceBlock(
			parsedBlock.uid,
			createBlock( 'core/block', {
				ref: sharedBlock.id,
				layout: parsedBlock.attributes.layout,
			} )
		) );

		// Re-add the original block to the store, since replaceBlock() will have removed it
		dispatch( receiveBlocks( [ parsedBlock ] ) );
	},
	CREATE_NOTICE( { notice: { content, spokenMessage } } ) {
		const message = spokenMessage || content;
		speak( message, 'assertive' );
	},

	EDIT_POST( action, { getState } ) {
		const format = get( action, [ 'edits', 'format' ] );
		if ( ! format ) {
			return;
		}
		const blockName = getDefaultBlockForPostFormat( format );
		if ( blockName && getBlockCount( getState() ) === 0 ) {
			return insertBlock( createBlock( blockName ) );
		}
	},

	CLEAR_SELECTED_BLOCK: removeProvisionalBlock,

	SELECT_BLOCK: removeProvisionalBlock,

	MULTI_SELECT: removeProvisionalBlock,

	REMOVE_BLOCKS( action, { getState, dispatch } ) {
		// if the action says previous block should not be selected don't do anything.
		if ( ! action.selectPrevious ) {
			return;
		}

		const firstRemovedBlockUID = action.uids[ 0 ];
		const state = getState();
		const currentSelectedBlock = getSelectedBlock( state );

		// recreate the state before the block was removed.
		const previousState = { ...state, editor: { present: last( state.editor.past ) } };

		// rootUID of the removed block.
		const rootUID = getBlockRootUID( previousState, firstRemovedBlockUID );

		// UID of the block that was before the removed block
		// or the rootUID if the removed block was the first amongst his siblings.
		const blockUIDToSelect = getPreviousBlockUid( previousState, firstRemovedBlockUID ) || rootUID;

		// Dispatch select block action if the currently selected block
		// is not already the block we want to be selected.
		if ( blockUIDToSelect !== currentSelectedBlock ) {
			dispatch( selectBlock( blockUIDToSelect ) );
		}
	},
};<|MERGE_RESOLUTION|>--- conflicted
+++ resolved
@@ -101,7 +101,6 @@
 			id: post.id,
 		};
 		const basePath = wp.api.getPostTypeRoute( getCurrentPostType( state ) );
-<<<<<<< HEAD
 		const isAutosave = action.options && action.options.autosave;
 
 		if ( isAutosave ) {
@@ -125,29 +124,6 @@
 						type: 'RESET_AUTOSAVE',
 						post: post,
 					} );
-=======
-		wp.apiRequest( { path: `/wp/v2/${ basePath }/${ post.id }`, method: 'PUT', data: toSend } ).then(
-			( newPost ) => {
-				dispatch( resetPost( newPost ) );
-				dispatch( {
-					type: 'REQUEST_POST_UPDATE_SUCCESS',
-					previousPost: post,
-					post: newPost,
-					edits: toSend,
-					optimist: { type: COMMIT, id: POST_UPDATE_TRANSACTION_ID },
-				} );
-			},
-			( err ) => {
-				dispatch( {
-					type: 'REQUEST_POST_UPDATE_FAILURE',
-					error: get( err, [ 'responseJSON' ], {
-						code: 'unknown_error',
-						message: __( 'An unknown error occurred.' ),
-					} ),
-					post,
-					edits,
-					optimist: { type: REVERT, id: POST_UPDATE_TRANSACTION_ID },
->>>>>>> 5ce9de16
 				} );
 		} else {
 			dispatch( {
@@ -170,7 +146,7 @@
 				( err ) => {
 					dispatch( {
 						type: 'REQUEST_POST_UPDATE_FAILURE',
-						error: get( err, 'responseJSON', {
+					error: get( err, [ 'responseJSON' ], {
 							code: 'unknown_error',
 							message: __( 'An unknown error occurred.' ),
 						} ),
@@ -357,6 +333,10 @@
 			return;
 		}
 
+		if ( ! isEditedPostNew( state ) && ! isEditedPostDirty( state ) ) {
+			return;
+		}
+
 		if ( ! isEditedPostDirty( state ) ) {
 			return;
 		}
