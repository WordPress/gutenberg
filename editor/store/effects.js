--- conflicted
+++ resolved
@@ -117,12 +117,6 @@
 			optimist: { type: BEGIN, id: POST_UPDATE_TRANSACTION_ID },
 			isAutosave,
 		} );
-<<<<<<< HEAD
-		dispatch( removeNotice( SAVE_POST_NOTICE_ID ) );
-		dispatch( removeNotice( AUTOSAVE_POST_NOTICE_ID ) );
-		const basePath = wp.api.getPostTypeRoute( getCurrentPostType( state ) );
-		wp.apiRequest( { path: `/wp/v2/${ basePath }/${ post.id }`, method: 'PUT', data: toSend } ).then(
-=======
 
 		let request;
 		if ( isAutosave ) {
@@ -135,12 +129,13 @@
 			} );
 		} else {
 			dispatch( {
-				type: 'UPDATE_POST',
-				edits: toSend,
+			type: 'UPDATE_POST',
+			edits: toSend,
 				optimist: { id: POST_UPDATE_TRANSACTION_ID },
-			} );
-
-			dispatch( removeNotice( SAVE_POST_NOTICE_ID ) );
+		} );
+
+		dispatch( removeNotice( SAVE_POST_NOTICE_ID ) );
+dispatch( removeNotice( AUTOSAVE_POST_NOTICE_ID ) );
 
 			request = wp.apiRequest( {
 				path: `/wp/v2/${ basePath }/${ post.id }`,
@@ -150,7 +145,6 @@
 		}
 
 		request.then(
->>>>>>> 171c5117
 			( newPost ) => {
 				const reset = isAutosave ? resetAutosave : resetPost;
 				dispatch( reset( newPost ) );
