/**
 * WordPress Dependencies
 */
import { registerReducer, registerSelectors } from '@wordpress/data';

/**
 * Internal dependencies
 */
import { PREFERENCES_DEFAULTS } from './defaults';
import reducer from './reducer';
import { withRehydratation, loadAndPersist } from './persist';
<<<<<<< HEAD
import enhanceWithBrowserSize from './browser';
import store from './store';
import { getEditedPostTitle } from './selectors';
=======
import enhanceWithBrowserSize from './mobile';
import applyMiddlewares from './middlewares';
import { BREAK_MEDIUM } from './constants';
>>>>>>> f40cfc8b

/**
 * Module Constants
 */
const STORAGE_KEY = `GUTENBERG_PREFERENCES_${ window.userSettings.uid }`;
const MODULE_KEY = 'core/editor';

<<<<<<< HEAD
registerReducer( MODULE_KEY, withRehydratation( reducer, 'preferences' ) );
=======
const store = applyMiddlewares(
	registerReducer( 'core/editor', withRehydratation( reducer, 'preferences' ) )
);
>>>>>>> f40cfc8b
loadAndPersist( store, 'preferences', STORAGE_KEY, PREFERENCES_DEFAULTS );
enhanceWithBrowserSize( store, BREAK_MEDIUM );

registerSelectors( MODULE_KEY, { getEditedPostTitle } );

export default store;<|MERGE_RESOLUTION|>--- conflicted
+++ resolved
@@ -9,15 +9,10 @@
 import { PREFERENCES_DEFAULTS } from './defaults';
 import reducer from './reducer';
 import { withRehydratation, loadAndPersist } from './persist';
-<<<<<<< HEAD
-import enhanceWithBrowserSize from './browser';
-import store from './store';
-import { getEditedPostTitle } from './selectors';
-=======
 import enhanceWithBrowserSize from './mobile';
 import applyMiddlewares from './middlewares';
 import { BREAK_MEDIUM } from './constants';
->>>>>>> f40cfc8b
+import { getEditedPostTitle } from './selectors';
 
 /**
  * Module Constants
@@ -25,13 +20,9 @@
 const STORAGE_KEY = `GUTENBERG_PREFERENCES_${ window.userSettings.uid }`;
 const MODULE_KEY = 'core/editor';
 
-<<<<<<< HEAD
-registerReducer( MODULE_KEY, withRehydratation( reducer, 'preferences' ) );
-=======
 const store = applyMiddlewares(
-	registerReducer( 'core/editor', withRehydratation( reducer, 'preferences' ) )
+	registerReducer( MODULE_KEY, withRehydratation( reducer, 'preferences' ) )
 );
->>>>>>> f40cfc8b
 loadAndPersist( store, 'preferences', STORAGE_KEY, PREFERENCES_DEFAULTS );
 enhanceWithBrowserSize( store, BREAK_MEDIUM );
 
