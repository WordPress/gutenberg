--- conflicted
+++ resolved
@@ -146,16 +146,9 @@
 /**
  * Returns true if the panel is open in the currently opened sidebar.
  *
-<<<<<<< HEAD
  * @param  {Object}  state   Global application state
  * @param  {string}  panel   Sidebar name (leave undefined for the default sidebar)
  * @return {Boolean}         Whether the given general sidebar panel is open
-=======
- * @param {Object} state   Global application state.
- * @param {string} sidebar Sidebar name (leave undefined for the default sidebar).
- *
- * @returns {boolean} Whether the given sidebar is open.
->>>>>>> 25d90ca4
  */
 export function isGeneralSidebarPanelOpened( state, panel ) {
 	const activeGeneralSidebar = getPreference( state, 'activeGeneralSidebar' );
@@ -196,16 +189,9 @@
 /**
  * Returns true if the editor sidebar panel is open, or false otherwise.
  *
-<<<<<<< HEAD
  * @param  {Object}  state Global application state
  * @param  {String}  panel Sidebar panel name
- * @return {Boolean}       Whether sidebar is open
-=======
- * @param {Object} state Global application state.
- * @param {string} panel Sidebar panel name.
- *
- * @returns {boolean} Whether sidebar is open.
->>>>>>> 25d90ca4
+ * @returns {Boolean}       Whether sidebar is open
  */
 export function isEditorSidebarPanelOpened( state, panel ) {
 	const panels = getPreference( state, 'panels' );
