--- conflicted
+++ resolved
@@ -334,27 +334,15 @@
 /**
  * Returns an action object used in signalling that the user switched the active sidebar tab panel.
  *
-<<<<<<< HEAD
  * @param  {String} sidebar Sidebar name
  * @param  {String} panel   Panel name
  * @return {Object}         Action object
  */
 export function setGeneralSidebarActivePanel( sidebar, panel ) {
-=======
- * @param  {String}   sidebar      Name of the sidebar to toggle (desktop, mobile or publish)
- * @param  {Boolean?} forcedValue  Force a sidebar state
- * @return {Object}                Action object
- */
-export function toggleSidebar( sidebar, forcedValue ) {
->>>>>>> f40cfc8b
 	return {
 		type: 'SET_GENERAL_SIDEBAR_ACTIVE_PANEL',
 		sidebar,
-<<<<<<< HEAD
 		panel,
-=======
-		forcedValue,
->>>>>>> f40cfc8b
 	};
 }
 
