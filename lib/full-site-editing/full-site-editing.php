--- conflicted
+++ resolved
@@ -87,40 +87,6 @@
 add_action( 'admin_bar_menu', 'gutenberg_adminbar_items', 50 );
 
 /**
-<<<<<<< HEAD
- * Activates the 'menu_order' filter and then hooks into 'menu_order'
- */
-add_filter( 'custom_menu_order', '__return_true' );
-add_filter( 'menu_order', 'gutenberg_menu_order' );
-
-/**
- * Filters WordPress default menu order
- *
- * @param array $menu_order Menu Order.
- */
-function gutenberg_menu_order( $menu_order ) {
-	if ( ! gutenberg_is_fse_theme() ) {
-		return $menu_order;
-	}
-
-	$new_positions = array(
-		// Position the site editor before the appearance menu.
-		'gutenberg-edit-site' => array_search( 'themes.php', $menu_order, true ),
-	);
-
-	// Traverse through the new positions and move
-	// the items if found in the original menu_positions.
-	foreach ( $new_positions as $value => $new_index ) {
-		$current_index = array_search( $value, $menu_order, true );
-		if ( $current_index ) {
-			$out = array_splice( $menu_order, $current_index, 1 );
-			array_splice( $menu_order, $new_index, 0, $out );
-		}
-	}
-	return $menu_order;
-}
-
-/**
  * Check if any plugin, or theme features, are using the Customizer.
  *
  * @return bool A boolean value indicating if Customizer support is needed.
@@ -134,8 +100,6 @@
 }
 
 /**
-=======
->>>>>>> c5e695d4
  * Tells the script loader to load the scripts and styles of custom block on site editor screen.
  *
  * @param bool $is_block_editor_screen Current decision about loading block assets.
