--- conflicted
+++ resolved
@@ -6,93 +6,6 @@
  */
 
 /**
-<<<<<<< HEAD
- * Returns a filtered list of default template types, containing their
- * localized titles and descriptions.
- *
- * @return array The default template types.
- */
-function gutenberg_get_default_template_types() {
-	$default_template_types = array(
-		'index'          => array(
-			'title'       => _x( 'Posts', 'Template name', 'gutenberg' ),
-			'description' => __( 'Displays posts.', 'gutenberg' ),
-		),
-		'home'           => array(
-			'title'       => _x( 'Latest posts', 'Template name', 'gutenberg' ),
-			'description' => __( 'Displays as the site\'s home page, or as the Posts page when a static home page it set.', 'gutenberg' ),
-		),
-		'front-page'     => array(
-			'title'       => _x( 'Front Page', 'Template name', 'gutenberg' ),
-			'description' => __( 'Displays as the site\'s home page.', 'gutenberg' ),
-		),
-		'singular'       => array(
-			'title'       => _x( 'Singular', 'Template name', 'gutenberg' ),
-			'description' => __( 'Displays a single post or page.', 'gutenberg' ),
-		),
-		'single'         => array(
-			'title'       => _x( 'Single Post', 'Template name', 'gutenberg' ),
-			'description' => __( 'Displays a single post.', 'gutenberg' ),
-		),
-		'page'           => array(
-			'title'       => _x( 'Page', 'Template name', 'gutenberg' ),
-			'description' => __( 'Displays a single page.', 'gutenberg' ),
-		),
-		'archive'        => array(
-			'title'       => _x( 'Archive', 'Template name', 'gutenberg' ),
-			'description' => __( 'Displays post categories, tags, and other archives.', 'gutenberg' ),
-		),
-		'author'         => array(
-			'title'       => _x( 'Author', 'Template name', 'gutenberg' ),
-			'description' => __( 'Displays latest posts written by a single author.', 'gutenberg' ),
-		),
-		'category'       => array(
-			'title'       => _x( 'Category', 'Template name', 'gutenberg' ),
-			'description' => __( 'Displays latest posts in single post category.', 'gutenberg' ),
-		),
-		'taxonomy'       => array(
-			'title'       => _x( 'Taxonomy', 'Template name', 'gutenberg' ),
-			'description' => __( 'Displays latest posts from a single post taxonomy.', 'gutenberg' ),
-		),
-		'date'           => array(
-			'title'       => _x( 'Date', 'Template name', 'gutenberg' ),
-			'description' => __( 'Displays posts from a specific date.', 'gutenberg' ),
-		),
-		'tag'            => array(
-			'title'       => _x( 'Tag', 'Template name', 'gutenberg' ),
-			'description' => __( 'Displays latest posts with single post tag.', 'gutenberg' ),
-		),
-		'attachment'     => array(
-			'title'       => __( 'Media', 'gutenberg' ),
-			'description' => __( 'Displays individual media items or attachments.', 'gutenberg' ),
-		),
-		'search'         => array(
-			'title'       => _x( 'Search', 'Template name', 'gutenberg' ),
-			'description' => __( 'Displays search results.', 'gutenberg' ),
-		),
-		'privacy-policy' => array(
-			'title'       => __( 'Privacy Policy', 'gutenberg' ),
-			'description' => __( 'Displays the privacy policy page.', 'gutenberg' ),
-		),
-		'404'            => array(
-			'title'       => _x( '404', 'Template name', 'gutenberg' ),
-			'description' => __( 'Displays when no content is found.', 'gutenberg' ),
-		),
-	);
-
-	/**
-	 * Filters the list of template types.
-	 *
-	 * @param array $default_template_types An array of template types, formatted as [ slug => [ title, description ] ].
-	 *
-	 * @since 5.x.x
-	 */
-	return apply_filters( 'default_template_types', $default_template_types );
-}
-
-/**
-=======
->>>>>>> 2caede29
  * Converts the default template types array from associative to indexed,
  * to be used in JS, where numeric keys (e.g. '404') always appear before alphabetical
  * ones, regardless of the actual order of the array.
