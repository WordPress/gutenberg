--- conflicted
+++ resolved
@@ -76,11 +76,8 @@
 				'post-author.php'             => 'core/post-author',
 				'post-comment.php'            => 'core/post-comment',
 				'post-comment-content.php'    => 'core/post-comment-content',
-<<<<<<< HEAD
 				'post-comment-author.php'     => 'core/post-comment-author',
-=======
 				'post-comment-date.php'       => 'core/post-comment-date',
->>>>>>> 2300f3cd
 				'post-comments.php'           => 'core/post-comments',
 				'post-comments-count.php'     => 'core/post-comments-count',
 				'post-comments-form.php'      => 'core/post-comments-form',
