--- conflicted
+++ resolved
@@ -102,56 +102,14 @@
 			),
 		),
 	);
-<<<<<<< HEAD
-
-	if ( gutenberg_is_experiment_enabled( 'gutenberg-full-site-editing' ) ) {
-		$block_names = array_merge(
-			$block_names,
-			array(
-				'post-author.php'             => 'core/post-author',
-				'post-comment.php'            => 'core/post-comment',
-				'post-comment-content.php'    => 'core/post-comment-content',
-				'post-comments.php'           => 'core/post-comments',
-				'post-comments-count.php'     => 'core/post-comments-count',
-				'post-comments-form.php'      => 'core/post-comments-form',
-				'post-content.php'            => 'core/post-content',
-				'post-date.php'               => 'core/post-date',
-				'post-excerpt.php'            => 'core/post-excerpt',
-				'post-featured-image.php'     => 'core/post-featured-image',
-				'post-hierarchical-terms.php' => 'core/post-hierarchical-terms',
-				'post-tags.php'               => 'core/post-tags',
-				'post-title.php'              => 'core/post-title',
-				'query.php'                   => 'core/query',
-				'query-loop.php'              => 'core/query-loop',
-				'query-pagination.php'        => 'core/query-pagination',
-				'site-logo.php'               => 'core/site-logo',
-				'site-tagline.php'            => 'core/site-tagline',
-				'site-title.php'              => 'core/site-title',
-				'template-part.php'           => 'core/template-part',
-			)
-		);
-	}
-
-	$registry = WP_Block_Type_Registry::get_instance();
-
-	foreach ( $block_folders as $folder_name ) {
-		$block_json_file = $blocks_dir . '/' . $folder_name . '/block.json';
-=======
 	foreach ( $blocks_dirs as $blocks_dir => $details ) {
-		if ( ! file_exists( $blocks_dir ) ) {
-			return;
-		}
 		$block_folders = $details['block_folders'];
 		$block_names   = $details['block_names'];
->>>>>>> f12c5632
 
 		$registry = WP_Block_Type_Registry::get_instance();
 
 		foreach ( $block_folders as $folder_name ) {
 			$block_json_file = $blocks_dir . $folder_name . '/block.json';
-			if ( ! file_exists( $block_json_file ) ) {
-				return;
-			}
 
 			// Ideally, all paths to block metadata files should be listed in
 			// WordPress core. In this place we should rather use filter
@@ -161,12 +119,6 @@
 				return false;
 			}
 
-<<<<<<< HEAD
-	foreach ( $block_names as $file => $block_names ) {
-		if ( is_string( $block_names ) ) {
-			if ( $registry->is_registered( $block_names ) ) {
-				$registry->unregister( $block_names );
-=======
 			if ( $registry->is_registered( $metadata['name'] ) ) {
 				$registry->unregister( $metadata['name'] );
 			}
@@ -177,7 +129,6 @@
 		foreach ( $block_names as $file => $block_names ) {
 			if ( ! file_exists( $blocks_dir . $file ) ) {
 				return;
->>>>>>> f12c5632
 			}
 
 			if ( is_string( $block_names ) ) {
