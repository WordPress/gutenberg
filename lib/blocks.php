<?php
/**
 * Block functions specific for the Gutenberg editor plugin.
 *
 * @package gutenberg
 */

/**
 * Substitutes the implementation of a core-registered block type, if exists,
 * with the built result from the plugin.
 */
function gutenberg_reregister_core_block_types() {
	// Blocks directory may not exist if working from a fresh clone.
	$blocks_dirs = array(
		__DIR__ . '/../build/block-library/blocks/' => array(
			'block_folders' => array(
				'audio',
				'button',
				'buttons',
				'freeform',
				'code',
				'column',
				'columns',
				'comments',
				'details',
				'group',
				'footnotes',
				'html',
				'list',
				'list-item',
				'media-text',
				'missing',
				'more',
				'nextpage',
				'paragraph',
				'preformatted',
				'pullquote',
				'quote',
				'separator',
				'social-links',
				'spacer',
				'table',
				'table-of-contents',
				'text-columns',
				'verse',
				'video',
				'embed',
			),
			'block_names'   => array(
				'archives.php'                     => 'core/archives',
				'avatar.php'                       => 'core/avatar',
				'block.php'                        => 'core/block',
				'calendar.php'                     => 'core/calendar',
				'categories.php'                   => 'core/categories',
				'cover.php'                        => 'core/cover',
				'comment-author-avatar.php'        => 'core/comment-author-avatar',
				'comment-author-name.php'          => 'core/comment-author-name',
				'comment-content.php'              => 'core/comment-content',
				'comment-date.php'                 => 'core/comment-date',
				'comment-edit-link.php'            => 'core/comment-edit-link',
				'comment-reply-link.php'           => 'core/comment-reply-link',
				'comment-template.php'             => 'core/comment-template',
				'comments-pagination.php'          => 'core/comments-pagination',
				'comments-pagination-next.php'     => 'core/comments-pagination-next',
				'comments-pagination-numbers.php'  => 'core/comments-pagination-numbers',
				'comments-pagination-previous.php' => 'core/comments-pagination-previous',
				'comments-title.php'               => 'core/comments-title',
				'comments.php'                     => 'core/comments',
				'footnotes.php'                    => 'core/footnotes',
				'file.php'                         => 'core/file',
				'home-link.php'                    => 'core/home-link',
				'image.php'                        => 'core/image',
				'gallery.php'                      => 'core/gallery',
				'heading.php'                      => 'core/heading',
				'latest-comments.php'              => 'core/latest-comments',
				'latest-posts.php'                 => 'core/latest-posts',
				'loginout.php'                     => 'core/loginout',
				'navigation.php'                   => 'core/navigation',
				'navigation-link.php'              => 'core/navigation-link',
				'navigation-submenu.php'           => 'core/navigation-submenu',
				'page-list.php'                    => 'core/page-list',
<<<<<<< HEAD
				'paragraph.php'                    => 'core/paragraph',
=======
				'page-list-item.php'               => 'core/page-list-item',
>>>>>>> 93413fb5
				'pattern.php'                      => 'core/pattern',
				'post-author.php'                  => 'core/post-author',
				'post-author-name.php'             => 'core/post-author-name',
				'post-author-biography.php'        => 'core/post-author-biography',
				'post-comment.php'                 => 'core/post-comment',
				'post-comments-count.php'          => 'core/post-comments-count',
				'post-comments-form.php'           => 'core/post-comments-form',
				'post-comments-link.php'           => 'core/post-comments-link',
				'post-content.php'                 => 'core/post-content',
				'post-date.php'                    => 'core/post-date',
				'post-excerpt.php'                 => 'core/post-excerpt',
				'post-featured-image.php'          => 'core/post-featured-image',
				'post-navigation-link.php'         => 'core/post-navigation-link',
				'post-terms.php'                   => 'core/post-terms',
				'post-time-to-read.php'            => 'core/post-time-to-read',
				'post-title.php'                   => 'core/post-title',
				'query.php'                        => 'core/query',
				'post-template.php'                => 'core/post-template',
				'query-no-results.php'             => 'core/query-no-results',
				'query-pagination.php'             => 'core/query-pagination',
				'query-pagination-next.php'        => 'core/query-pagination-next',
				'query-pagination-numbers.php'     => 'core/query-pagination-numbers',
				'query-pagination-previous.php'    => 'core/query-pagination-previous',
				'query-title.php'                  => 'core/query-title',
				'read-more.php'                    => 'core/read-more',
				'rss.php'                          => 'core/rss',
				'search.php'                       => 'core/search',
				'shortcode.php'                    => 'core/shortcode',
				'social-link.php'                  => 'core/social-link',
				'site-logo.php'                    => 'core/site-logo',
				'site-tagline.php'                 => 'core/site-tagline',
				'site-title.php'                   => 'core/site-title',
				'tag-cloud.php'                    => 'core/tag-cloud',
				'template-part.php'                => 'core/template-part',
				'term-description.php'             => 'core/term-description',
			),
		),
		__DIR__ . '/../build/edit-widgets/blocks/'  => array(
			'block_folders' => array(
				'widget-area',
			),
			'block_names'   => array(),
		),
		__DIR__ . '/../build/widgets/blocks/'       => array(
			'block_folders' => array(
				'legacy-widget',
				'widget-group',
			),
			'block_names'   => array(
				'legacy-widget.php' => 'core/legacy-widget',
				'widget-group.php'  => 'core/widget-group',
			),
		),
	);
	foreach ( $blocks_dirs as $blocks_dir => $details ) {
		$block_folders = $details['block_folders'];
		$block_names   = $details['block_names'];

		foreach ( $block_folders as $folder_name ) {
			$block_json_file = $blocks_dir . $folder_name . '/block.json';

			// Ideally, all paths to block metadata files should be listed in
			// WordPress core. In this place we should rather use filter
			// to replace paths with overrides defined by the plugin.
			$metadata = json_decode( file_get_contents( $block_json_file ), true );
			if ( ! is_array( $metadata ) || ! $metadata['name'] ) {
				continue;
			}

			gutenberg_deregister_core_block_and_assets( $metadata['name'] );
			gutenberg_register_core_block_assets( $folder_name );
			register_block_type_from_metadata( $block_json_file );
		}

		foreach ( $block_names as $file => $sub_block_names ) {
			if ( ! file_exists( $blocks_dir . $file ) ) {
				continue;
			}

			$sub_block_names_normalized = is_string( $sub_block_names ) ? array( $sub_block_names ) : $sub_block_names;
			foreach ( $sub_block_names_normalized as $block_name ) {
				gutenberg_deregister_core_block_and_assets( $block_name );
				gutenberg_register_core_block_assets( $block_name );
			}

			require_once $blocks_dir . $file;
		}
	}
}

add_action( 'init', 'gutenberg_reregister_core_block_types' );

/**
 * Adds the defer loading strategy to all registered blocks.
 *
 * This function would not be part of core merge. Instead, the register_block_script_handle() function would be patched
 * as follows.
 *
 * ```
 * --- a/wp-includes/blocks.php
 * +++ b/wp-includes/blocks.php
 * @ @ -153,7 +153,8 @ @ function register_block_script_handle( $metadata, $field_name, $index = 0 ) {
 *                 $script_handle,
 *                 $script_uri,
 *                 $script_dependencies,
 * -           isset( $script_asset['version'] ) ? $script_asset['version'] : false
 * +         isset( $script_asset['version'] ) ? $script_asset['version'] : false,
 * +         array( 'strategy' => 'defer' )
 *         );
 *         if ( ! $result ) {
 *                 return false;
 * ```
 *
 * @see register_block_script_handle()
 */
function gutenberg_defer_block_view_scripts() {
	$block_types = WP_Block_Type_Registry::get_instance()->get_all_registered();
	foreach ( $block_types as $block_type ) {
		foreach ( $block_type->view_script_handles as $view_script_handle ) {
			wp_script_add_data( $view_script_handle, 'strategy', 'defer' );
		}
	}
}

add_action( 'init', 'gutenberg_defer_block_view_scripts', 100 );

/**
 * Deregisters the existing core block type and its assets.
 *
 * @param string $block_name The name of the block.
 *
 * @return void
 */
function gutenberg_deregister_core_block_and_assets( $block_name ) {
	$registry = WP_Block_Type_Registry::get_instance();
	if ( $registry->is_registered( $block_name ) ) {
		$block_type = $registry->get_registered( $block_name );
		if ( ! empty( $block_type->view_script_handles ) ) {
			foreach ( $block_type->view_script_handles as $view_script_handle ) {
				if ( str_starts_with( $view_script_handle, 'wp-block-' ) ) {
					wp_deregister_script( $view_script_handle );
				}
			}
		}
		$registry->unregister( $block_name );
	}
}

/**
 * Registers block styles for a core block.
 *
 * @param string $block_name The block-name.
 *
 * @return void
 */
function gutenberg_register_core_block_assets( $block_name ) {
	if ( ! wp_should_load_separate_core_block_assets() ) {
		return;
	}

	$block_name = str_replace( 'core/', '', $block_name );

	// When in production, use the plugin's version as the default asset version;
	// else (for development or test) default to use the current time.
	$default_version = defined( 'GUTENBERG_VERSION' ) && ! SCRIPT_DEBUG ? GUTENBERG_VERSION : time();

	$style_path      = "build/block-library/blocks/$block_name/";
	$stylesheet_url  = gutenberg_url( $style_path . 'style.css' );
	$stylesheet_path = gutenberg_dir_path() . $style_path . ( is_rtl() ? 'style-rtl.css' : 'style.css' );

	if ( file_exists( $stylesheet_path ) ) {
		wp_deregister_style( "wp-block-{$block_name}" );
		wp_register_style(
			"wp-block-{$block_name}",
			$stylesheet_url,
			array(),
			$default_version
		);
		wp_style_add_data( "wp-block-{$block_name}", 'rtl', 'replace' );

		// Add a reference to the stylesheet's path to allow calculations for inlining styles in `wp_head`.
		wp_style_add_data( "wp-block-{$block_name}", 'path', $stylesheet_path );
	} else {
		wp_register_style( "wp-block-{$block_name}", false, array() );
	}

	// If the current theme supports wp-block-styles, dequeue the full stylesheet
	// and instead attach each block's theme-styles to their block styles stylesheet.
	if ( current_theme_supports( 'wp-block-styles' ) ) {

		// Dequeue the full stylesheet.
		// Make sure this only runs once, it doesn't need to run for every block.
		static $stylesheet_removed;
		if ( ! $stylesheet_removed ) {
			add_action(
				'wp_enqueue_scripts',
				static function() {
					wp_dequeue_style( 'wp-block-library-theme' );
				}
			);
			$stylesheet_removed = true;
		}

		// Get the path to the block's stylesheet.
		$theme_style_path = is_rtl()
			? "build/block-library/blocks/$block_name/theme-rtl.css"
			: "build/block-library/blocks/$block_name/theme.css";

		// If the file exists, enqueue it.
		if ( file_exists( gutenberg_dir_path() . $theme_style_path ) ) {

			if ( file_exists( $stylesheet_path ) ) {
				// If there is a main stylesheet for this block, append the theme styles to main styles.
				wp_add_inline_style(
					"wp-block-{$block_name}",
					file_get_contents( gutenberg_dir_path() . $theme_style_path )
				);
			} else {
				// If there is no main stylesheet for this block, register theme style.
				wp_register_style(
					"wp-block-{$block_name}",
					gutenberg_url( $theme_style_path ),
					array(),
					$default_version
				);
				wp_style_add_data( "wp-block-{$block_name}", 'path', gutenberg_dir_path() . $theme_style_path );
			}
		}
	}

	$editor_style_path = "build/block-library/blocks/$block_name/style-editor.css";
	if ( file_exists( gutenberg_dir_path() . $editor_style_path ) ) {
		wp_deregister_style( "wp-block-{$block_name}-editor" );
		wp_register_style(
			"wp-block-{$block_name}-editor",
			gutenberg_url( $editor_style_path ),
			array(),
			$default_version
		);
		wp_style_add_data( "wp-block-{$block_name}-editor", 'rtl', 'replace' );
	} else {
		wp_register_style( "wp-block-{$block_name}-editor", false );
	}
}

/**
 * Complements the implementation of block type `core/social-icon`, whether it
 * be provided by core or the plugin, with derived block types for each
 * "service" (WordPress, Twitter, etc.) supported by Social Links.
 *
 * This ensures backwards compatibility for any users running the Gutenberg
 * plugin who have used Social Links prior to their conversion to block
 * variations.
 *
 * This shim is INTENTIONALLY left out of core, as Social Links have never
 * landed there.
 *
 * @see https://github.com/WordPress/gutenberg/pull/19887
 */
function gutenberg_register_legacy_social_link_blocks() {
	$services = array(
		'amazon',
		'bandcamp',
		'behance',
		'chain',
		'codepen',
		'deviantart',
		'dribbble',
		'dropbox',
		'etsy',
		'facebook',
		'feed',
		'fivehundredpx',
		'flickr',
		'foursquare',
		'goodreads',
		'google',
		'github',
		'instagram',
		'lastfm',
		'linkedin',
		'mail',
		'mastodon',
		'meetup',
		'medium',
		'pinterest',
		'pocket',
		'reddit',
		'skype',
		'snapchat',
		'soundcloud',
		'spotify',
		'tumblr',
		'twitch',
		'twitter',
		'vimeo',
		'vk',
		'wordpress',
		'yelp',
		'youtube',
	);

	foreach ( $services as $service ) {
		register_block_type(
			'core/social-link-' . $service,
			array(
				'category'        => 'widgets',
				'attributes'      => array(
					'url'     => array(
						'type' => 'string',
					),
					'service' => array(
						'type'    => 'string',
						'default' => $service,
					),
					'label'   => array(
						'type' => 'string',
					),
				),
				'render_callback' => 'gutenberg_render_block_core_social_link',
			)
		);
	}
}

add_action( 'init', 'gutenberg_register_legacy_social_link_blocks' );

/**
 * Migrate the legacy `sync_status` meta key (added 16.1) to the new `wp_pattern_sync_status` meta key (16.1.1).
 *
 * This filter is INTENTIONALLY left out of core as the meta key was fist introduced to core in 6.3 as `wp_pattern_sync_status`.
 * see https://github.com/WordPress/gutenberg/pull/52232
 *
 * @param mixed  $value     The value to return, either a single metadata value or an array of values depending on the value of $single.
 * @param int    $object_id ID of the object metadata is for.
 * @param string $meta_key  Metadata key.
 * @param bool   $single    Whether to return only the first value of the specified $meta_key.
 */
function gutenberg_legacy_wp_block_post_meta( $value, $object_id, $meta_key, $single ) {
	if ( 'wp_pattern_sync_status' !== $meta_key ) {
		return $value;
	}

	$sync_status = get_post_meta( $object_id, 'sync_status', $single );

	if ( $single && 'unsynced' === $sync_status ) {
		return $sync_status;
	} elseif ( isset( $sync_status[0] ) && 'unsynced' === $sync_status[0] ) {
		return $sync_status;
	}

	return $value;
}
add_filter( 'default_post_metadata', 'gutenberg_legacy_wp_block_post_meta', 10, 4 );<|MERGE_RESOLUTION|>--- conflicted
+++ resolved
@@ -79,11 +79,8 @@
 				'navigation-link.php'              => 'core/navigation-link',
 				'navigation-submenu.php'           => 'core/navigation-submenu',
 				'page-list.php'                    => 'core/page-list',
-<<<<<<< HEAD
 				'paragraph.php'                    => 'core/paragraph',
-=======
 				'page-list-item.php'               => 'core/page-list-item',
->>>>>>> 93413fb5
 				'pattern.php'                      => 'core/pattern',
 				'post-author.php'                  => 'core/post-author',
 				'post-author-name.php'             => 'core/post-author-name',
