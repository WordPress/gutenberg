--- conflicted
+++ resolved
@@ -26,38 +26,8 @@
  * }
  * @return WP_Block_Type|false The registered block type on success, or false on failure.
  */
-<<<<<<< HEAD
 function register_block_type( $name, $args = array() ) {
 	return WP_Block_Type_Registry::get_instance()->register( $name, $args );
-=======
-function register_block_type( $name, $settings ) {
-	global $wp_registered_blocks;
-
-	if ( ! is_string( $name ) ) {
-		$message = __( 'Block names must be strings.', 'gutenberg' );
-		_doing_it_wrong( __FUNCTION__, $message, '0.1.0' );
-		return false;
-	}
-
-	$name_matcher = '/^[a-z0-9-]+\/[a-z0-9-]+$/';
-	if ( ! preg_match( $name_matcher, $name ) ) {
-		$message = __( 'Block names must contain a namespace prefix. Example: my-plugin/my-custom-block', 'gutenberg' );
-		_doing_it_wrong( __FUNCTION__, $message, '0.1.0' );
-		return false;
-	}
-
-	if ( isset( $wp_registered_blocks[ $name ] ) ) {
-		/* translators: 1: block name */
-		$message = sprintf( __( 'Block "%s" is already registered.', 'gutenberg' ), $name );
-		_doing_it_wrong( __FUNCTION__, $message, '0.1.0' );
-		return false;
-	}
-
-	$settings['name'] = $name;
-	$wp_registered_blocks[ $name ] = $settings;
-
-	return $settings;
->>>>>>> d157b5ed
 }
 
 /**
@@ -69,21 +39,7 @@
  * @return WP_Block_Type|false The unregistered block type on success, or false on failure.
  */
 function unregister_block_type( $name ) {
-<<<<<<< HEAD
 	return WP_Block_Type_Registry::get_instance()->unregister( $name );
-=======
-	global $wp_registered_blocks;
-	if ( ! isset( $wp_registered_blocks[ $name ] ) ) {
-		/* translators: 1: block name */
-		$message = sprintf( __( 'Block "%s" is not registered.', 'gutenberg' ), $name );
-		_doing_it_wrong( __FUNCTION__, $message, '0.1.0' );
-		return false;
-	}
-	$unregistered_block = $wp_registered_blocks[ $name ];
-	unset( $wp_registered_blocks[ $name ] );
-
-	return $unregistered_block;
->>>>>>> d157b5ed
 }
 
 /**
@@ -106,8 +62,7 @@
 	foreach ( $blocks as $block ) {
 		$block_name = isset( $block['blockName'] ) ? $block['blockName'] : null;
 		$attributes = is_array( $block['attrs'] ) ? $block['attrs'] : array();
-<<<<<<< HEAD
-		$raw_content = isset( $block['rawContent'] ) ? $block['rawContent'] : '';
+		$raw_content = isset( $block['rawContent'] ) ? $block['rawContent'] : null;
 
 		if ( $block_name ) {
 			$block_type = $registry->get_registered( $block_name );
@@ -115,25 +70,11 @@
 				$content_after_blocks .= $block_type->render( $attributes, $raw_content );
 				continue;
 			}
-=======
-		if ( $block_name && isset( $wp_registered_blocks[ $block_name ] ) ) {
-
-			$content = null;
-			if ( isset( $block['rawContent'] ) ) {
-				$content = $block['rawContent'];
-			}
-
-			$content_after_blocks .= call_user_func(
-				$wp_registered_blocks[ $block_name ]['render'],
-				$attributes,
-				$content
-			);
-		} else {
-			$content_after_blocks .= $block['rawContent'];
->>>>>>> d157b5ed
 		}
 
-		$content_after_blocks .= $raw_content;
+		if ( $raw_content ) {
+			$content_after_blocks .= $raw_content;
+		}
 	}
 
 	return $content_after_blocks;
