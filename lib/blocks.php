--- conflicted
+++ resolved
@@ -215,88 +215,7 @@
 		);
 	}
 }
-<<<<<<< HEAD
 add_action( 'init', 'gutenberg_register_legacy_social_link_blocks' );
-
-if ( ! function_exists( 'register_block_style' ) ) {
-	/**
-	 * Registers a new block style.
-	 *
-	 * @param string $block_name       Block type name including namespace.
-	 * @param array  $style_properties Array containing the properties of the style name, label, style (name of the stylesheet to be enqueued), inline_style (string containing the CSS to be added).
-	 *
-	 * @return boolean True if the block style was registered with success and false otherwise.
-	 */
-	function register_block_style( $block_name, $style_properties ) {
-		return WP_Block_Styles_Registry::get_instance()->register( $block_name, $style_properties );
-	}
-}
-
-if ( ! function_exists( 'unregister_block_style' ) ) {
-	/**
-	 * Unregisters a block style.
-	 *
-	 * @param string $block_name       Block type name including namespace.
-	 * @param array  $block_style_name Block style name.
-	 *
-	 * @return boolean True if the block style was unregistered with success and false otherwise.
-	 */
-	function unregister_block_style( $block_name, $block_style_name ) {
-		return WP_Block_Styles_Registry::get_instance()->unregister( $block_name, $block_style_name );
-	}
-}
-
-if ( ! has_action( 'enqueue_block_assets', 'enqueue_block_styles_assets' ) ) {
-	/**
-	 * Function responsible for enqueuing the styles required for block styles functionality on the editor and on the frontend.
-	 */
-	function gutenberg_enqueue_block_styles_assets() {
-		$block_styles = WP_Block_Styles_Registry::get_instance()->get_all_registered();
-
-		foreach ( $block_styles as $styles ) {
-			foreach ( $styles as $style_properties ) {
-				if ( isset( $style_properties['style_handle'] ) ) {
-					wp_enqueue_style( $style_properties['style_handle'] );
-				}
-				if ( isset( $style_properties['inline_style'] ) ) {
-					wp_add_inline_style( 'wp-block-library', $style_properties['inline_style'] );
-				}
-			}
-		}
-	}
-	add_action( 'enqueue_block_assets', 'gutenberg_enqueue_block_styles_assets', 30 );
-}
-if ( ! has_action( 'enqueue_block_editor_assets', 'enqueue_editor_block_styles_assets' ) ) {
-	/**
-	 * Function responsible for enqueuing the assets required for block styles functionality on the editor.
-	 */
-	function gutenberg_enqueue_editor_block_styles_assets() {
-		$block_styles = WP_Block_Styles_Registry::get_instance()->get_all_registered();
-
-		$register_script_lines = array( '( function() {' );
-		foreach ( $block_styles as $block_name => $styles ) {
-			foreach ( $styles as $style_properties ) {
-				$register_script_lines[] = sprintf(
-					'	wp.blocks.registerBlockStyle( \'%s\', %s );',
-					$block_name,
-					wp_json_encode(
-						array(
-							'name'  => $style_properties['name'],
-							'label' => $style_properties['label'],
-						)
-					)
-				);
-			}
-		}
-		$register_script_lines[] = '} )();';
-		$inline_script           = implode( "\n", $register_script_lines );
-
-		wp_register_script( 'wp-block-styles', false, array( 'wp-blocks' ), true, true );
-		wp_add_inline_script( 'wp-block-styles', $inline_script );
-		wp_enqueue_script( 'wp-block-styles' );
-	}
-	add_action( 'enqueue_block_editor_assets', 'gutenberg_enqueue_editor_block_styles_assets' );
-}
 
 /**
  * Renders the classNames and styles for blocks
@@ -482,7 +401,4 @@
 	}
 
 	return $attributes;
-}
-=======
-add_action( 'init', 'gutenberg_register_legacy_social_link_blocks' );
->>>>>>> d41c9d44
+}