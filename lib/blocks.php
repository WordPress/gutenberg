<?php
/**
 * Block and style registration functions.
 *
 * @package gutenberg
 */

/**
 * Substitutes the implementation of a core-registered block type, if exists,
 * with the built result from the plugin.
 */
function gutenberg_reregister_core_block_types() {
	// Blocks directory may not exist if working from a fresh clone.
<<<<<<< HEAD
	$blocks_dir = __DIR__ . '/../build/block-library/blocks/';
	if ( ! file_exists( $blocks_dir ) ) {
		return;
	}

	$block_folders = array(
		'audio',
		'button',
		'buttons',
		'classic',
		'code',
		'column',
		'columns',
		'file',
		'gallery',
		'group',
		'heading',
		'html',
		'image',
		'list',
		'media-text',
		'missing',
		'more',
		'navigation-link',
		'nextpage',
		'paragraph',
		'preformatted',
		'pullquote',
		'quote',
		'separator',
		'social-links',
		'spacer',
		'subhead',
		'table',
		'text-columns',
		'verse',
		'video',
		'widget-area',
	);

	$block_names = array(
		'archives.php'        => 'core/archives',
		'block.php'           => 'core/block',
		'calendar.php'        => 'core/calendar',
		'categories.php'      => 'core/categories',
		'cover.php'           => 'core/cover',
		'latest-comments.php' => 'core/latest-comments',
		'latest-posts.php'    => 'core/latest-posts',
		'legacy-widget.php'   => 'core/legacy-widget',
		'navigation.php'      => 'core/navigation',
		'rss.php'             => 'core/rss',
		'search.php'          => 'core/search',
		'shortcode.php'       => 'core/shortcode',
		'social-link.php'     => 'core/social-link',
		'tag-cloud.php'       => 'core/tag-cloud',
=======
	$blocks_dirs = array(
		dirname( __FILE__ ) . '/../build/block-library/blocks/' => array(
			'block_folders' => array(
				'audio',
				'button',
				'buttons',
				'classic',
				'code',
				'column',
				'columns',
				'file',
				'gallery',
				'group',
				'heading',
				'html',
				'image',
				'list',
				'media-text',
				'missing',
				'more',
				'navigation-link',
				'nextpage',
				'paragraph',
				'preformatted',
				'pullquote',
				'quote',
				'separator',
				'social-links',
				'spacer',
				'subhead',
				'table',
				'text-columns',
				'verse',
				'video',
				'embed',
			),
			'block_names'   => array_merge(
				array(
					'archives.php'                => 'core/archives',
					'block.php'                   => 'core/block',
					'calendar.php'                => 'core/calendar',
					'categories.php'              => 'core/categories',
					'cover.php'                   => 'core/cover',
					'latest-comments.php'         => 'core/latest-comments',
					'latest-posts.php'            => 'core/latest-posts',
					'navigation.php'              => 'core/navigation',
					'navigation-link.php'         => 'core/navigation-link',
					'rss.php'                     => 'core/rss',
					'search.php'                  => 'core/search',
					'shortcode.php'               => 'core/shortcode',
					'social-link.php'             => 'core/social-link',
					'tag-cloud.php'               => 'core/tag-cloud',
					'post-author.php'             => 'core/post-author',
					'post-comment.php'            => 'core/post-comment',
					'post-comment-author.php'     => 'core/post-comment-author',
					'post-comment-content.php'    => 'core/post-comment-content',
					'post-comment-date.php'       => 'core/post-comment-date',
					'post-comments.php'           => 'core/post-comments',
					'post-comments-count.php'     => 'core/post-comments-count',
					'post-comments-form.php'      => 'core/post-comments-form',
					'post-content.php'            => 'core/post-content',
					'post-date.php'               => 'core/post-date',
					'post-excerpt.php'            => 'core/post-excerpt',
					'post-featured-image.php'     => 'core/post-featured-image',
					'post-hierarchical-terms.php' => 'core/post-hierarchical-terms',
					'post-tags.php'               => 'core/post-tags',
					'post-title.php'              => 'core/post-title',
					'query.php'                   => 'core/query',
					'query-loop.php'              => 'core/query-loop',
					'query-pagination.php'        => 'core/query-pagination',
					'site-logo.php'               => 'core/site-logo',
					'site-tagline.php'            => 'core/site-tagline',
					'site-title.php'              => 'core/site-title',
					'template-part.php'           => 'core/template-part',
				)
			),
		),
		dirname( __FILE__ ) . '/../build/edit-widgets/blocks/'  => array(
			'block_folders' => array(
				'legacy-widget',
				'widget-area',
			),
			'block_names'   => array(
				'legacy-widget.php' => 'core/legacy-widget',
				'widget-area.php'   => 'core/widget-area',
			),
		),
>>>>>>> 7f1fac93
	);
	foreach ( $blocks_dirs as $blocks_dir => $details ) {
		$block_folders = $details['block_folders'];
		$block_names   = $details['block_names'];

		$registry = WP_Block_Type_Registry::get_instance();

		foreach ( $block_folders as $folder_name ) {
			$block_json_file = $blocks_dir . $folder_name . '/block.json';

			// Ideally, all paths to block metadata files should be listed in
			// WordPress core. In this place we should rather use filter
			// to replace paths with overrides defined by the plugin.
			$metadata = json_decode( file_get_contents( $block_json_file ), true );
			if ( ! is_array( $metadata ) || ! $metadata['name'] ) {
				return false;
			}

			if ( $registry->is_registered( $metadata['name'] ) ) {
				$registry->unregister( $metadata['name'] );
			}

			register_block_type_from_metadata( $block_json_file );
		}

		foreach ( $block_names as $file => $block_names ) {
			if ( ! file_exists( $blocks_dir . $file ) ) {
				return;
			}

			if ( is_string( $block_names ) ) {
				if ( $registry->is_registered( $block_names ) ) {
					$registry->unregister( $block_names );
				}
			} elseif ( is_array( $block_names ) ) {
				foreach ( $block_names as $block_name ) {
					if ( $registry->is_registered( $block_name ) ) {
						$registry->unregister( $block_name );
					}
				}
			}

			require $blocks_dir . $file;
		}
	}
}

add_action( 'init', 'gutenberg_reregister_core_block_types' );

/**
 * Complements the implementation of block type `core/social-icon`, whether it
 * be provided by core or the plugin, with derived block types for each
 * "service" (WordPress, Twitter, etc.) supported by Social Links.
 *
 * This ensures backwards compatibility for any users running the Gutenberg
 * plugin who have used Social Links prior to their conversion to block
 * variations.
 *
 * This shim is INTENTIONALLY left out of core, as Social Links haven't yet
 * landed there.
 *
 * @see https://github.com/WordPress/gutenberg/pull/19887
 */
function gutenberg_register_legacy_social_link_blocks() {
	$services = array(
		'amazon',
		'bandcamp',
		'behance',
		'chain',
		'codepen',
		'deviantart',
		'dribbble',
		'dropbox',
		'etsy',
		'facebook',
		'feed',
		'fivehundredpx',
		'flickr',
		'foursquare',
		'goodreads',
		'google',
		'github',
		'instagram',
		'lastfm',
		'linkedin',
		'mail',
		'mastodon',
		'meetup',
		'medium',
		'pinterest',
		'pocket',
		'reddit',
		'skype',
		'snapchat',
		'soundcloud',
		'spotify',
		'tumblr',
		'twitch',
		'twitter',
		'vimeo',
		'vk',
		'wordpress',
		'yelp',
		'youtube',
	);

	foreach ( $services as $service ) {
		register_block_type(
			'core/social-link-' . $service,
			array(
				'category'        => 'widgets',
				'attributes'      => array(
					'url'     => array(
						'type' => 'string',
					),
					'service' => array(
						'type'    => 'string',
						'default' => $service,
					),
					'label'   => array(
						'type' => 'string',
					),
				),
				'render_callback' => 'gutenberg_render_block_core_social_link',
			)
		);
	}
}

add_action( 'init', 'gutenberg_register_legacy_social_link_blocks' );<|MERGE_RESOLUTION|>--- conflicted
+++ resolved
@@ -11,65 +11,8 @@
  */
 function gutenberg_reregister_core_block_types() {
 	// Blocks directory may not exist if working from a fresh clone.
-<<<<<<< HEAD
-	$blocks_dir = __DIR__ . '/../build/block-library/blocks/';
-	if ( ! file_exists( $blocks_dir ) ) {
-		return;
-	}
-
-	$block_folders = array(
-		'audio',
-		'button',
-		'buttons',
-		'classic',
-		'code',
-		'column',
-		'columns',
-		'file',
-		'gallery',
-		'group',
-		'heading',
-		'html',
-		'image',
-		'list',
-		'media-text',
-		'missing',
-		'more',
-		'navigation-link',
-		'nextpage',
-		'paragraph',
-		'preformatted',
-		'pullquote',
-		'quote',
-		'separator',
-		'social-links',
-		'spacer',
-		'subhead',
-		'table',
-		'text-columns',
-		'verse',
-		'video',
-		'widget-area',
-	);
-
-	$block_names = array(
-		'archives.php'        => 'core/archives',
-		'block.php'           => 'core/block',
-		'calendar.php'        => 'core/calendar',
-		'categories.php'      => 'core/categories',
-		'cover.php'           => 'core/cover',
-		'latest-comments.php' => 'core/latest-comments',
-		'latest-posts.php'    => 'core/latest-posts',
-		'legacy-widget.php'   => 'core/legacy-widget',
-		'navigation.php'      => 'core/navigation',
-		'rss.php'             => 'core/rss',
-		'search.php'          => 'core/search',
-		'shortcode.php'       => 'core/shortcode',
-		'social-link.php'     => 'core/social-link',
-		'tag-cloud.php'       => 'core/tag-cloud',
-=======
 	$blocks_dirs = array(
-		dirname( __FILE__ ) . '/../build/block-library/blocks/' => array(
+		__DIR__ . '/../build/block-library/blocks/' => array(
 			'block_folders' => array(
 				'audio',
 				'button',
@@ -145,7 +88,7 @@
 				)
 			),
 		),
-		dirname( __FILE__ ) . '/../build/edit-widgets/blocks/'  => array(
+		__DIR__ . '/../build/edit-widgets/blocks/'  => array(
 			'block_folders' => array(
 				'legacy-widget',
 				'widget-area',
@@ -155,7 +98,6 @@
 				'widget-area.php'   => 'core/widget-area',
 			),
 		),
->>>>>>> 7f1fac93
 	);
 	foreach ( $blocks_dirs as $blocks_dir => $details ) {
 		$block_folders = $details['block_folders'];
