<?php
/**
 * Temporary compatibility shims for block APIs present in Gutenberg.
 *
 * @package gutenberg
 */

/**
 * Update allowed inline style attributes list.
 *
 * Note: This should be removed when the minimum required WP version is >= 6.1.
 *
 * @param string[] $attrs Array of allowed CSS attributes.
 * @return string[] CSS attributes.
 */
function gutenberg_safe_style_attrs_6_1( $attrs ) {
	$attrs[] = 'flex-wrap';
	$attrs[] = 'gap';
	$attrs[] = 'margin-block-start';
	$attrs[] = 'margin-block-end';
	$attrs[] = 'margin-inline-start';
	$attrs[] = 'margin-inline-end';

	return $attrs;
}
add_filter( 'safe_style_css', 'gutenberg_safe_style_attrs_6_1' );

/**
 * Update allowed CSS values to match WordPress 6.1.
 *
 * Note: This should be removed when the minimum required WP version is >= 6.1.
 *
 * The logic in this function follows that provided in: https://core.trac.wordpress.org/ticket/55966.
 *
 * @param boolean $allow_css       Whether or not the current test string is allowed.
 * @param string  $css_test_string The CSS string to be tested.
 * @return boolean
 */
function gutenberg_safecss_filter_attr_allow_css_6_1( $allow_css, $css_test_string ) {
	if ( false === $allow_css ) {
		// Allow some CSS functions.
		$css_test_string = preg_replace( '/\b(?:calc|min|max|minmax|clamp)\(((?:\([^()]*\)?|[^()])*)\)/', '', $css_test_string );

		// Allow CSS var.
		$css_test_string = preg_replace( '/\(?var\(--[\w\-\()[\]\,\s]*\)/', '', $css_test_string );

		// Check for any CSS containing \ ( & } = or comments,
		// except for url(), calc(), or var() usage checked above.
		$allow_css = ! preg_match( '%[\\\(&=}]|/\*%', $css_test_string );
	}
	return $allow_css;
}
add_filter( 'safecss_filter_attr_allow_css', 'gutenberg_safecss_filter_attr_allow_css_6_1', 10, 2 );

/**
 * Registers view scripts for core blocks if handling is missing in WordPress core.
 *
 * @since 6.1.0
 *
 * @param array $settings Array of determined settings for registering a block type.
 * @param array $metadata Metadata provided for registering a block type.
 *
 * @return array Array of settings for registering a block type.
 */
function gutenberg_block_type_metadata_view_script( $settings, $metadata ) {
	if (
		! isset( $metadata['viewScript'] ) ||
		! empty( $settings['view_script'] ) ||
		! isset( $metadata['file'] ) ||
		! str_starts_with( $metadata['file'], gutenberg_dir_path() )
	) {
		return $settings;
	}

	$view_script_path = realpath( dirname( $metadata['file'] ) . '/' . remove_block_asset_path_prefix( $metadata['viewScript'] ) );

	if ( file_exists( $view_script_path ) ) {
		$view_script_id     = str_replace( array( '.min.js', '.js' ), '', basename( remove_block_asset_path_prefix( $metadata['viewScript'] ) ) );
		$view_script_handle = str_replace( 'core/', 'wp-block-', $metadata['name'] ) . '-' . $view_script_id;
		wp_deregister_script( $view_script_handle );

		// Replace suffix and extension with `.asset.php` to find the generated dependencies file.
		$view_asset_file          = substr( $view_script_path, 0, -( strlen( '.js' ) ) ) . '.asset.php';
		$view_asset               = file_exists( $view_asset_file ) ? require( $view_asset_file ) : null;
		$view_script_dependencies = isset( $view_asset['dependencies'] ) ? $view_asset['dependencies'] : array();
		$view_script_version      = isset( $view_asset['version'] ) ? $view_asset['version'] : false;
		$result                   = wp_register_script(
			$view_script_handle,
			gutenberg_url( str_replace( gutenberg_dir_path(), '', $view_script_path ) ),
			$view_script_dependencies,
			$view_script_version
		);
		if ( $result ) {
			$settings['view_script'] = $view_script_handle;

			if ( ! empty( $metadata['textdomain'] ) && in_array( 'wp-i18n', $view_script_dependencies, true ) ) {
				wp_set_script_translations( $view_script_handle, $metadata['textdomain'] );
			}
		}
	}
	return $settings;
}
add_filter( 'block_type_metadata_settings', 'gutenberg_block_type_metadata_view_script', 10, 2 );

if ( ! function_exists( 'wp_enqueue_block_view_script' ) ) {
	/**
	 * Enqueues a frontend script for a specific block.
	 *
	 * Scripts enqueued using this function will only get printed
	 * when the block gets rendered on the frontend.
	 *
	 * @since 6.1.0
	 *
	 * @param string $block_name The block name, including namespace.
	 * @param array  $args       An array of arguments [handle,src,deps,ver,media,textdomain].
	 *
	 * @return void
	 */
	function wp_enqueue_block_view_script( $block_name, $args ) {
		$args = wp_parse_args(
			$args,
			array(
				'handle'     => '',
				'src'        => '',
				'deps'       => array(),
				'ver'        => false,
				'in_footer'  => false,

				// Additional args to allow translations for the script's textdomain.
				'textdomain' => '',
			)
		);

		/**
		 * Callback function to register and enqueue scripts.
		 *
		 * @param string $content When the callback is used for the render_block filter,
		 *                        the content needs to be returned so the function parameter
		 *                        is to ensure the content exists.
		 * @return string Block content.
		 */
		$callback = static function( $content, $block ) use ( $args, $block_name ) {

			// Sanity check.
			if ( empty( $block['blockName'] ) || $block_name !== $block['blockName'] ) {
				return $content;
			}

			// Register the stylesheet.
			if ( ! empty( $args['src'] ) ) {
				wp_register_script( $args['handle'], $args['src'], $args['deps'], $args['ver'], $args['in_footer'] );
			}

			// Enqueue the stylesheet.
			wp_enqueue_script( $args['handle'] );

			// If a textdomain is defined, use it to set the script translations.
			if ( ! empty( $args['textdomain'] ) && in_array( 'wp-i18n', $args['deps'], true ) ) {
				wp_set_script_translations( $args['handle'], $args['textdomain'], $args['domainpath'] );
			}

			return $content;
		};

		/*
		 * The filter's callback here is an anonymous function because
		 * using a named function in this case is not possible.
		 *
		 * The function cannot be unhooked, however, users are still able
		 * to dequeue the script registered/enqueued by the callback
		 * which is why in this case, using an anonymous function
		 * was deemed acceptable.
		 */
		add_filter( 'render_block', $callback, 10, 2 );
	}
}

/**
 * Allow multiple view scripts per block.
 *
 * Filters the metadata provided for registering a block type.
 *
 * @since 6.1.0
 *
 * @param array $metadata Metadata for registering a block type.
 *
 * @return array
 */
function gutenberg_block_type_metadata_multiple_view_scripts( $metadata ) {

	// Early return if viewScript is empty, or not an array.
	if ( ! isset( $metadata['viewScript'] ) || ! is_array( $metadata['viewScript'] ) ) {
		return $metadata;
	}

	// Register all viewScript items.
	foreach ( $metadata['viewScript'] as $view_script ) {
		$item_metadata               = $metadata;
		$item_metadata['viewScript'] = $view_script;
		gutenberg_block_type_metadata_view_script( array(), $item_metadata );
	}

	// Proceed with the default behavior.
	$metadata['viewScript'] = $metadata['viewScript'][0];
	return $metadata;
}
add_filter( 'block_type_metadata', 'gutenberg_block_type_metadata_multiple_view_scripts' );

/**
<<<<<<< HEAD
 * Helper function that constructs a WP_Query args array from
 * a `Query` block properties.
 *
 * It's used in QueryLoop, QueryPaginationNumbers and QueryPaginationNext blocks.
 *
 * `build_query_vars_from_query_block` was introduced in 5.8, for 6.1 we just need
 * to update that function and not create a new one.
 *
 * @param WP_Block $block Block instance.
 * @param int      $page  Current query's page.
 *
 * @return array Returns the constructed WP_Query arguments.
 */
function gutenberg_build_query_vars_from_query_block( $block, $page ) {
	$query = array(
		'post_type'    => 'post',
		'order'        => 'DESC',
		'orderby'      => 'date',
		'post__not_in' => array(),
	);

	if ( isset( $block->context['query'] ) ) {
		if ( ! empty( $block->context['query']['postType'] ) ) {
			$post_type_param = $block->context['query']['postType'];
			if ( is_post_type_viewable( $post_type_param ) ) {
				$query['post_type'] = $post_type_param;
			}
		}
		if ( isset( $block->context['query']['sticky'] ) && ! empty( $block->context['query']['sticky'] ) ) {
			$sticky = get_option( 'sticky_posts' );
			if ( 'only' === $block->context['query']['sticky'] ) {
				/**
				 * Passing an empty array to post__in will return have_posts() as true (and all posts will be returned).
				 * Logic should be used before hand to determine if WP_Query should be used in the event that the array
				 * being passed to post__in is empty.
				 *
				 * @see https://core.trac.wordpress.org/ticket/28099
				 */
				$query['post__in']            = ! empty( $sticky ) ? $sticky : array( 0 );
				$query['ignore_sticky_posts'] = 1;
			} else {
				$query['post__not_in'] = array_merge( $query['post__not_in'], $sticky );
			}
		}
		if ( ! empty( $block->context['query']['exclude'] ) ) {
			$excluded_post_ids     = array_map( 'intval', $block->context['query']['exclude'] );
			$excluded_post_ids     = array_filter( $excluded_post_ids );
			$query['post__not_in'] = array_merge( $query['post__not_in'], $excluded_post_ids );
		}
		if (
			isset( $block->context['query']['perPage'] ) &&
			is_numeric( $block->context['query']['perPage'] )
		) {
			$per_page = absint( $block->context['query']['perPage'] );
			$offset   = 0;

			if (
				isset( $block->context['query']['offset'] ) &&
				is_numeric( $block->context['query']['offset'] )
			) {
				$offset = absint( $block->context['query']['offset'] );
			}

			$query['offset']         = ( $per_page * ( $page - 1 ) ) + $offset;
			$query['posts_per_page'] = $per_page;
		}

		// We need to migrate `categoryIds` and `tagIds` to `tax_query` for backwards compatibility.
		if ( ! empty( $block->context['query']['categoryIds'] ) || ! empty( $block->context['query']['tagIds'] ) ) {
			$tax_query = array();
			if ( ! empty( $block->context['query']['categoryIds'] ) ) {
				$tax_query[] = array(
					'taxonomy'         => 'category',
					'terms'            => array_filter( array_map( 'intval', $block->context['query']['categoryIds'] ) ),
					'include_children' => false,
				);
			}
			if ( ! empty( $block->context['query']['tagIds'] ) ) {
				$tax_query[] = array(
					'taxonomy'         => 'post_tag',
					'terms'            => array_filter( array_map( 'intval', $block->context['query']['tagIds'] ) ),
					'include_children' => false,
				);
			}
			$query['tax_query'] = $tax_query;
		}
		if ( ! empty( $block->context['query']['taxQuery'] ) ) {
			$query['tax_query'] = array();
			foreach ( $block->context['query']['taxQuery'] as $taxonomy => $terms ) {
				if ( is_taxonomy_viewable( $taxonomy ) && ! empty( $terms ) ) {
					$query['tax_query'][] = array(
						'taxonomy'         => $taxonomy,
						'terms'            => array_filter( array_map( 'intval', $terms ) ),
						'include_children' => false,
					);
				}
			}
		}
		if (
			isset( $block->context['query']['order'] ) &&
				in_array( strtoupper( $block->context['query']['order'] ), array( 'ASC', 'DESC' ), true )
		) {
			$query['order'] = strtoupper( $block->context['query']['order'] );
		}
		if ( isset( $block->context['query']['orderBy'] ) ) {
			$query['orderby'] = $block->context['query']['orderBy'];
		}
		if ( ! empty( $block->context['query']['author'] ) ) {
			$query['author'] = $block->context['query']['author'];
		}
		if ( ! empty( $block->context['query']['search'] ) ) {
			$query['s'] = $block->context['query']['search'];
		}
		if ( ! empty( $block->context['query']['parents'] ) && is_post_type_hierarchical( $query['post_type'] ) ) {
			$query['post_parent__in'] = array_filter( array_map( 'intval', $block->context['query']['parents'] ) );
		}
	}

	/**
	 * Filters the arguments which will be passed to `WP_Query` for the Query Loop Block.
	 *
	 * Anything to this filter should be compatible with the `WP_Query` API to form
	 * the query context which will be passed down to the Query Loop Block's children.
	 * This can help, for example, to include additional settings or meta queries not
	 * directly supported by the core Query Loop Block, and extend its capabilities.
	 *
	 * Please note that this will only influence the query that will be rendered on the
	 * front-end. The editor preview is not affected by this filter. Also, worth noting
	 * that the editor preview uses the REST API, so, ideally, one should aim to provide
	 * attributes which are also compatible with the REST API, in order to be able to
	 * implement identical queries on both sides.
	 *
	 * @since 6.1.0
	 *
	 * @param array    $query Array containing parameters for `WP_Query` as parsed by the block context.
	 * @param WP_Block $block Block instance.
	 * @param int      $page  Current query's page.
	 */
	return apply_filters( 'query_loop_block_query_vars', $query, $block, $page );
}
=======
 * Register render template for core blocks if handling is missing in WordPress core.
 *
 * @since 6.1.0
 *
 * @param array $settings Array of determined settings for registering a block type.
 * @param array $metadata Metadata provided for registering a block type.
 *
 * @return array Array of settings for registering a block type.
 */
function gutenberg_block_type_metadata_render_template( $settings, $metadata ) {
	if ( empty( $metadata['render'] ) || isset( $settings['render_callback'] ) ) {
		return $settings;
	}

	$template_path = wp_normalize_path(
		realpath(
			dirname( $metadata['file'] ) . '/' .
			remove_block_asset_path_prefix( $metadata['render'] )
		)
	);

	// Bail if the file does not exist.
	if ( ! file_exists( $template_path ) ) {
		return $settings;
	}
	/**
	 * Renders the block on the server.
	 *
	 * @param array    $attributes Block attributes.
	 * @param string   $content    Block default content.
	 * @param WP_Block $block      Block instance.
	 *
	 * @return string Returns the block content.
	 */
	$settings['render_callback'] = function( $attributes, $content, $block ) use ( $template_path ) { // phpcs:ignore VariableAnalysis.CodeAnalysis.VariableAnalysis.UnusedVariable
		ob_start();
		require $template_path;
		return ob_get_clean();
	};

	return $settings;
}
add_filter( 'block_type_metadata_settings', 'gutenberg_block_type_metadata_render_template', 10, 2 );
>>>>>>> bc5f9d50
<|MERGE_RESOLUTION|>--- conflicted
+++ resolved
@@ -207,7 +207,6 @@
 add_filter( 'block_type_metadata', 'gutenberg_block_type_metadata_multiple_view_scripts' );
 
 /**
-<<<<<<< HEAD
  * Helper function that constructs a WP_Query args array from
  * a `Query` block properties.
  *
@@ -348,7 +347,8 @@
 	 */
 	return apply_filters( 'query_loop_block_query_vars', $query, $block, $page );
 }
-=======
+
+/*
  * Register render template for core blocks if handling is missing in WordPress core.
  *
  * @since 6.1.0
@@ -391,5 +391,4 @@
 
 	return $settings;
 }
-add_filter( 'block_type_metadata_settings', 'gutenberg_block_type_metadata_render_template', 10, 2 );
->>>>>>> bc5f9d50
+add_filter( 'block_type_metadata_settings', 'gutenberg_block_type_metadata_render_template', 10, 2 );