--- conflicted
+++ resolved
@@ -184,7 +184,6 @@
 }
 
 /**
-<<<<<<< HEAD
  * Repeated logic from `get_default_block_editor_settings` function. When implemented into core,
  * remove logic from `get_default_block_editor_settings` and simple call this function instead.
  *
@@ -219,7 +218,7 @@
 
 	return $theme_settings;
 }
-=======
+
  * Private function to clean the caches used by gutenberg_get_global_settings method.
  *
  * @access private
@@ -257,5 +256,4 @@
 function _gutenberg_add_non_persistent_theme_json_cache_group() {
 	wp_cache_add_non_persistent_groups( 'theme_json' );
 }
-add_action( 'plugins_loaded', '_gutenberg_add_non_persistent_theme_json_cache_group' );
->>>>>>> b95cded4
+add_action( 'plugins_loaded', '_gutenberg_add_non_persistent_theme_json_cache_group' );