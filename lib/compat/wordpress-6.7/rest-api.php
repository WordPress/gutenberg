--- conflicted
+++ resolved
@@ -115,7 +115,6 @@
 }
 add_filter( 'wp_rest_server_class', 'gutenberg_override_default_rest_server', 1 );
 
-<<<<<<< HEAD
 /**
  * Updates the comment type in the REST API for WordPress version 6.7.
  *
@@ -138,7 +137,6 @@
 	}
 	add_filter( 'rest_pre_insert_comment', 'update_comment_type_in_rest_api_6_7', 10, 2 );
 }
-=======
 
 /**
  * Filters the arguments for registering a wp_global_styles post type.
@@ -160,5 +158,4 @@
 	return $args;
 }
 
-add_filter( 'register_post_type_args', 'gutenberg_register_post_type_args_for_wp_global_styles', 10, 2 );
->>>>>>> 72472a87
+add_filter( 'register_post_type_args', 'gutenberg_register_post_type_args_for_wp_global_styles', 10, 2 );