<?php
/**
 * Block template functions.
 *
 * @package gutenberg
 */

if ( ! function_exists( 'register_block_template' ) ) {
	/**
	 * Register a template.
	 *
	 * @param string       $template_name  Template name in the form of `plugin_uri//template_name`.
	 * @param array|string $args           {
	 *     @type string        $title                 Optional. Title of the template as it will be shown in the Site Editor
	 *                                                and other UI elements.
	 *     @type string        $description           Optional. Description of the template as it will be shown in the Site
	 *                                                Editor.
	 *     @type string        $content               Optional. Default content of the template that will be used when the
	 *                                                template is rendered or edited in the editor.
	 *     @type string[]      $post_types            Optional. Array of post types to which the template should be available.
	 *     @type string        $plugin                Uri of the plugin that registers the template.
	 *     @type string        $type                  Optional. Type of the template. Either 'wp_template' or 'wp_template_part'.
	 *                                                Defaults to 'wp_template'.
	 * }
	 * @return WP_Block_Template|WP_Error The registered template object on success, WP_Error object on failure.
	 */
<<<<<<< HEAD
	function wp_register_block_template( $template_name, $args = array() ) {
		// Set default type to 'wp_template' if not provided.
		if ( ! isset( $args['type'] ) ) {
			$args['type'] = 'wp_template';
		}

=======
	function register_block_template( $template_name, $args = array() ) {
>>>>>>> ca9857ec
		return WP_Block_Templates_Registry::get_instance()->register( $template_name, $args );
	}
}

if ( ! function_exists( 'unregister_block_template' ) ) {
	/**
	 * Unregister a template.
	 *
	 * @param string $template_name Template name in the form of `plugin_uri//template_name`.
	 * @return WP_Block_Template|WP_Error The unregistered template object on success, WP_Error object on failure or if
	 *                                    the template doesn't exist.
	 */
	function unregister_block_template( $template_name ) {
		return WP_Block_Templates_Registry::get_instance()->unregister( $template_name );
	}
}

if ( ! function_exists( 'wp_register_block_template' ) ) {
	/**
	 * Register a template.
	 *
	 * @deprecated 19.4.0 wp_register_block_template is deprecated. Please use register_block_template instead.
	 *
	 * @param string       $template_name Template name in the form of `plugin_uri//template_name`.
	 * @param array|string $args {
	 *     Optional. Array or string of arguments for registering a block template.
	 *
	 *     @type string   $title       Optional. Title of the template as it will be shown in the Site Editor
	 *                                 and other UI elements.
	 *     @type string   $description Optional. Description of the template as it will be shown in the Site
	 *                                 Editor.
	 *     @type string   $content     Optional. Default content of the template that will be used when the
	 *                                 template is rendered or edited in the editor.
	 *     @type string[] $post_types  Optional. Array of post types to which the template should be available.
	 *     @type string   $plugin      Uri of the plugin that registers the template.
	 * }
	 * @return WP_Block_Template|WP_Error The registered template object on success, WP_Error object on failure.
	 */
	function wp_register_block_template( $template_name, $args = array() ) {
		_deprecated_function( __FUNCTION__, 'Gutenberg 19.4.0', 'register_block_template' );
		register_block_template( $template_name, $args );
	}
}

if ( ! function_exists( 'wp_unregister_block_template' ) ) {
	/**
	 * Unregister a template.
	 *
	 * @deprecated 19.4.0 wp_unregister_block_template is deprecated. Please use unregister_block_template instead.
	 *
	 * @param string $template_name Template name in the form of `plugin_uri//template_name`.
	 * @return WP_Block_Template|WP_Error The unregistered template object on success, WP_Error object on failure or if
	 *                                    the template doesn't exist.
	 */
	function wp_unregister_block_template( $template_name ) {
		_deprecated_function( __FUNCTION__, 'Gutenberg 19.4.0', 'unregister_block_template' );
		return unregister_block_template( $template_name );
	}
}<|MERGE_RESOLUTION|>--- conflicted
+++ resolved
@@ -24,16 +24,12 @@
 	 * }
 	 * @return WP_Block_Template|WP_Error The registered template object on success, WP_Error object on failure.
 	 */
-<<<<<<< HEAD
 	function wp_register_block_template( $template_name, $args = array() ) {
 		// Set default type to 'wp_template' if not provided.
 		if ( ! isset( $args['type'] ) ) {
 			$args['type'] = 'wp_template';
 		}
 
-=======
-	function register_block_template( $template_name, $args = array() ) {
->>>>>>> ca9857ec
 		return WP_Block_Templates_Registry::get_instance()->register( $template_name, $args );
 	}
 }
