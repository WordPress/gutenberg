<?php
/**
 * Enable theme previews in the Site Editor for block themes.
 *
 * @package gutenberg
 */

/**
 * Filters the blog option to return the path for the previewed theme.
 *
 * @param string $current_stylesheet The current theme's stylesheet or template path.
 * @return string The previewed theme's stylesheet or template path.
 */
function gutenberg_get_theme_preview_path( $current_stylesheet = null ) {
	// Don't allow non-admins to preview themes.
	if ( ! current_user_can( 'switch_themes' ) ) {
		return $current_stylesheet;
	}

	$preview_stylesheet = ! empty( $_GET['gutenberg_theme_preview'] ) ? $_GET['gutenberg_theme_preview'] : null;
	$wp_theme           = wp_get_theme( $preview_stylesheet );
	if ( ! is_wp_error( $wp_theme->errors() ) ) {
		if ( current_filter() === 'template' ) {
			$theme_path = $wp_theme->get_template();
		} else {
			$theme_path = $wp_theme->get_stylesheet();
		}

		return sanitize_text_field( $theme_path );
	}

	return $current_stylesheet;
}

/**
 * Adds a middleware to the REST API to set the theme for the preview.
 */
function gutenberg_attach_theme_preview_middleware() {
	// Don't allow non-admins to preview themes.
	if ( ! current_user_can( 'switch_themes' ) ) {
		return;
	}

	wp_add_inline_script(
		'wp-api-fetch',
		sprintf(
			'wp.apiFetch.use( wp.apiFetch.createThemePreviewMiddleware( %s ) );',
			wp_json_encode( sanitize_text_field( $_GET['gutenberg_theme_preview'] ) )
		),
		'after'
	);
}

/**
 * Temporary function to add a live preview button to block themes.
 * Remove when https://core.trac.wordpress.org/ticket/58190 lands.
 */
function add_live_preview_button() {
	global $pagenow;
	if ( 'themes.php' === $pagenow ) {
		?>
<script type="text/javascript">
	jQuery( document ).ready( function() {
		addLivePreviewButton();
		//themes are loaded as we scroll so we need to add the button to the newer ones.
		jQuery('.themes').on('DOMSubtreeModified', function(){
			addLivePreviewButton();
		});
	});
	function addLivePreviewButton() {
		document.querySelectorAll('.theme').forEach((el, index) => {
			const themeInfo = el.querySelector('.theme-id-container');
			const canAddButton =
				!themeInfo ||
				el.classList.contains('active') ||
				themeInfo.querySelector('.theme-actions')?.childElementCount > 1;
			if ( canAddButton ) {
				return;
			}
			const themePath = themeInfo.querySelector('h2.theme-name').id.replace('-name', '');
			const themeName = themeInfo.querySelector('h2.theme-name').innerText;
			const livePreviewButton = document.createElement('a');
			<?php
				/* translators: %s: theme name */
				$button_label = esc_attr_x( 'Live Preview %s', 'theme' );
			?>
			livePreviewButton.setAttribute('aria-label', '<?php echo $button_label; ?>'.replace('%s', themeName));
			livePreviewButton.setAttribute('class', 'button button-primary');
			livePreviewButton.setAttribute(
				'href',
				`/wp-admin/site-editor.php?gutenberg_theme_preview=${themePath}&return=themes.php`
			);
			livePreviewButton.innerHTML = '<?php echo esc_html_e( 'Live Preview' ); ?>';
			themeInfo.querySelector('.theme-actions').appendChild(livePreviewButton);
		});
	}
</script>
		<?php
	}

}

/**
 * Adds a nonce for the theme activation link.
 */
function block_theme_activate_nonce() {
	$nonce_handle = 'switch-theme_' . gutenberg_get_theme_preview_path();
	?>
<script type="text/javascript">
	window.BLOCK_THEME_ACTIVATE_NONCE = '<?php echo wp_create_nonce( $nonce_handle ); ?>';
</script>
	<?php
}

<<<<<<< HEAD
/**
 * Attaches filters to enable theme previews in the Site Editor.
 */
if ( ! empty( $_GET['theme_preview'] ) ) {
	add_filter( 'stylesheet', 'gutenberg_get_theme_preview_path' );
	add_filter( 'template', 'gutenberg_get_theme_preview_path' );
	add_filter( 'init', 'gutenberg_attach_theme_preview_middleware' );
}
=======
// Hide this feature behind an experiment.
$gutenberg_experiments = get_option( 'gutenberg-experiments' );
if ( $gutenberg_experiments && array_key_exists( 'gutenberg-theme-previews', $gutenberg_experiments ) ) {
	/**
	 * Attaches filters to enable theme previews in the Site Editor.
	 */
	if ( ! empty( $_GET['gutenberg_theme_preview'] ) ) {
		add_filter( 'stylesheet', 'gutenberg_get_theme_preview_path' );
		add_filter( 'template', 'gutenberg_get_theme_preview_path' );
		add_filter( 'init', 'gutenberg_attach_theme_preview_middleware' );
	}
>>>>>>> bdf728b7

add_action( 'admin_head', 'block_theme_activate_nonce' );
add_action( 'admin_print_footer_scripts', 'add_live_preview_button', 11 );
<|MERGE_RESOLUTION|>--- conflicted
+++ resolved
@@ -112,28 +112,14 @@
 	<?php
 }
 
-<<<<<<< HEAD
 /**
  * Attaches filters to enable theme previews in the Site Editor.
  */
-if ( ! empty( $_GET['theme_preview'] ) ) {
+if ( ! empty( $_GET['gutenberg_theme_preview'] ) ) {
 	add_filter( 'stylesheet', 'gutenberg_get_theme_preview_path' );
 	add_filter( 'template', 'gutenberg_get_theme_preview_path' );
 	add_filter( 'init', 'gutenberg_attach_theme_preview_middleware' );
 }
-=======
-// Hide this feature behind an experiment.
-$gutenberg_experiments = get_option( 'gutenberg-experiments' );
-if ( $gutenberg_experiments && array_key_exists( 'gutenberg-theme-previews', $gutenberg_experiments ) ) {
-	/**
-	 * Attaches filters to enable theme previews in the Site Editor.
-	 */
-	if ( ! empty( $_GET['gutenberg_theme_preview'] ) ) {
-		add_filter( 'stylesheet', 'gutenberg_get_theme_preview_path' );
-		add_filter( 'template', 'gutenberg_get_theme_preview_path' );
-		add_filter( 'init', 'gutenberg_attach_theme_preview_middleware' );
-	}
->>>>>>> bdf728b7
 
 add_action( 'admin_head', 'block_theme_activate_nonce' );
 add_action( 'admin_print_footer_scripts', 'add_live_preview_button', 11 );
