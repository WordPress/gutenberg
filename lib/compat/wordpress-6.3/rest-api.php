--- conflicted
+++ resolved
@@ -52,22 +52,6 @@
 	$global_styles_controller->register_routes();
 }
 add_action( 'rest_api_init', 'gutenberg_register_global_styles_endpoints' );
-<<<<<<< HEAD
-
-/**
- * Update `wp_global_styles` post type to use Gutenberg's REST controller.
- *
- * @param array  $args Array of arguments for registering a post type.
- * @param string $post_type Post type key.
- */
-function gutenberg_update_global_styles_rest_controller( $args, $post_type ) {
-	if ( in_array( $post_type, array( 'wp_global_styles' ), true ) ) {
-		$args['rest_controller_class'] = 'Gutenberg_REST_Templates_Controller_6_3';
-		$args['rest_base']             = 'global-styles';
-	}
-	return $args;
-}
-add_filter( 'register_post_type_args', 'gutenberg_update_global_styles_rest_controller', 10, 2 );
 
 /**
  * Add the `modified` value to the `wp_template` schema.
@@ -98,6 +82,4 @@
 			)
 		);
 }
-add_filter( 'rest_api_init', 'add_modified_wp_template_schema' );
-=======
->>>>>>> 8df14fbf
+add_filter( 'rest_api_init', 'add_modified_wp_template_schema' );