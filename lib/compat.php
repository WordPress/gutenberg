<?php
/**
 * PHP and WordPress configuration compatibility functions for the Gutenberg
 * editor plugin.
 *
 * @package gutenberg
 */

if ( ! defined( 'ABSPATH' ) ) {
	die( 'Silence is golden.' );
}

/**
 * Splits a UTF-8 string into an array of UTF-8-encoded codepoints.
 *
 * @since 0.5.0
 *
 * Based on WordPress' _mb_substr() compat function.
 *
 * @param string $str        The string to split.
 * @return array
 */
function _gutenberg_utf8_split( $str ) {
	if ( _wp_can_use_pcre_u() ) {
		// Use the regex unicode support to separate the UTF-8 characters into
		// an array.
		preg_match_all( '/./us', $str, $match );
		return $match[0];
	}

	$regex = '/(
		  [\x00-\x7F]                  # single-byte sequences   0xxxxxxx
		| [\xC2-\xDF][\x80-\xBF]       # double-byte sequences   110xxxxx 10xxxxxx
		| \xE0[\xA0-\xBF][\x80-\xBF]   # triple-byte sequences   1110xxxx 10xxxxxx * 2
		| [\xE1-\xEC][\x80-\xBF]{2}
		| \xED[\x80-\x9F][\x80-\xBF]
		| [\xEE-\xEF][\x80-\xBF]{2}
		| \xF0[\x90-\xBF][\x80-\xBF]{2} # four-byte sequences   11110xxx 10xxxxxx * 3
		| [\xF1-\xF3][\x80-\xBF]{3}
		| \xF4[\x80-\x8F][\x80-\xBF]{2}
	)/x';

	// Start with 1 element instead of 0 since the first thing we do is pop.
	$chars = array( '' );
	do {
		// We had some string left over from the last round, but we counted it
		// in that last round.
		array_pop( $chars );

		// Split by UTF-8 character, limit to 1000 characters (last array
		// element will contain the rest of the string).
		$pieces = preg_split(
			$regex,
			$str,
			1000,
			PREG_SPLIT_DELIM_CAPTURE | PREG_SPLIT_NO_EMPTY
		);

		$chars = array_merge( $chars, $pieces );

		// If there's anything left over, repeat the loop.
		if ( count( $pieces ) > 1 ) {
			$str = array_pop( $pieces );
		} else {
			break;
		}
	} while ( $str );

	return $chars;
}

/**
 * Disables wpautop behavior in classic editor when post contains blocks, to
 * prevent removep from invalidating paragraph blocks.
 *
 * @param  array  $settings  Original editor settings.
 * @param  string $editor_id ID for the editor instance.
 * @return array             Filtered settings.
 */
function gutenberg_disable_editor_settings_wpautop( $settings, $editor_id ) {
	$post = get_post();
	if ( 'content' === $editor_id && is_object( $post ) && has_blocks( $post ) ) {
		$settings['wpautop'] = false;
	}

	return $settings;
}
add_filter( 'wp_editor_settings', 'gutenberg_disable_editor_settings_wpautop', 10, 2 );

/**
 * Add rest nonce to the heartbeat response.
 *
 * @param  array $response Original heartbeat response.
 * @return array           New heartbeat response.
 */
function gutenberg_add_rest_nonce_to_heartbeat_response_headers( $response ) {
	$response['rest-nonce'] = wp_create_nonce( 'wp_rest' );
	return $response;
}
add_filter( 'wp_refresh_nonces', 'gutenberg_add_rest_nonce_to_heartbeat_response_headers' );

/**
 * As a substitute for the default content `wpautop` filter, applies autop
 * behavior only for posts where content does not contain blocks.
 *
 * @param  string $content Post content.
 * @return string          Paragraph-converted text if non-block content.
 */
function gutenberg_wpautop( $content ) {
	if ( has_blocks( $content ) ) {
		return $content;
	}

	return wpautop( $content );
}
remove_filter( 'the_content', 'wpautop' );
add_filter( 'the_content', 'gutenberg_wpautop', 8 );

<<<<<<< HEAD
/**
 * Add `srcset` to the image meta `sizes` array in the REST API response.
 *
 * @param WP_REST_Response $response Response object.
 * @param WP_Post $attachment Attachment post object.
 * @return WP_REST_Response Response object.
 */
function gutenberg_rest_prepare_attachment( $response, $attachment ) {
	if ( $response->data['media_type'] === 'image' && ! empty( $response->data['media_details']['sizes'] ) ) {
		$meta = wp_get_attachment_metadata( $attachment->ID );
		$sizes = $response->data['media_details']['sizes'];

		foreach ( $sizes as $size_name => $size ) {
			$srcset = wp_calculate_image_srcset( array( $size['width'], $size['height'] ), $size['source_url'], $meta, $attachment->ID );

			if ( $srcset ) {
				$sizes[ $size_name ]['srcset'] = $srcset;
			}
		}

		$response->data['media_details']['sizes'] = $sizes;
	}

	return $response;
}
add_filter( 'rest_prepare_attachment', 'gutenberg_rest_prepare_attachment', 10, 2 );

/**
 * Add `srcset` to the prepared attachment data for the Media Library.
 *
 * @param array   $response   Array of prepared attachment data.
 * @param WP_Post $attachment Attachment object.
 * @param array   $meta       Array of attachment meta data.
 * @return array Array of prepared attachment data.
 */
function gutenberg_prepare_attachment_for_js( $response, $attachment, $meta ) {
	if ( ! empty( $response['type'] ) && $response['type'] === 'image' && ! empty( $response['sizes'] ) ) {
		foreach ( $response['sizes'] as $size_name => $size ) {
			$srcset = wp_calculate_image_srcset( array( $size['width'], $size['height'] ), $size['url'], $meta, $attachment->ID );

			if ( $srcset ) {
				$response['sizes'][ $size_name ]['srcset'] = $srcset;
			}
		}
	}

	return $response;
}
add_filter( 'wp_prepare_attachment_for_js', 'gutenberg_prepare_attachment_for_js', 10, 3 );
=======

/**
 * Check if we need to load the block warning in the Classic Editor.
 *
 * @since 3.4.0
 */
function gutenberg_check_if_classic_needs_warning_about_blocks() {
	global $pagenow;

	if ( ! in_array( $pagenow, array( 'post.php', 'post-new.php' ), true ) || ! isset( $_REQUEST['classic-editor'] ) ) {
		return;
	}

	$post = get_post();
	if ( ! $post ) {
		return;
	}

	if ( ! has_blocks( $post ) && ! isset( $_REQUEST['cloudflare-error'] ) ) {
		return;
	}

	// Enqueue the JS we're going to need in the dialog.
	wp_enqueue_script( 'wp-a11y' );
	wp_enqueue_script( 'wp-sanitize' );

	if ( isset( $_REQUEST['cloudflare-error'] ) ) {
		add_action( 'admin_footer', 'gutenberg_warn_classic_about_cloudflare' );
	} else {
		add_action( 'admin_footer', 'gutenberg_warn_classic_about_blocks' );
	}
}
add_action( 'admin_enqueue_scripts', 'gutenberg_check_if_classic_needs_warning_about_blocks' );

/**
 * Adds a warning to the Classic Editor when trying to edit a post containing blocks.
 *
 * @since 3.4.0
 */
function gutenberg_warn_classic_about_blocks() {
	$post = get_post();

	$gutenberg_edit_link = get_edit_post_link( $post->ID, 'raw' );

	$classic_edit_link = $gutenberg_edit_link;
	$classic_edit_link = add_query_arg(
		array(
			'classic-editor'     => '',
			'hide-block-warning' => '',
		),
		$classic_edit_link
	);

	$revisions_link = '';
	if ( wp_revisions_enabled( $post ) ) {
		$revisions = wp_get_post_revisions( $post );

		// If there's only one revision, that won't help.
		if ( count( $revisions ) > 1 ) {
			reset( $revisions ); // Reset pointer for key().
			$revisions_link = get_edit_post_link( key( $revisions ) );
		}
	}
	?>
		<style type="text/css">
			#blocks-in-post-dialog .notification-dialog {
				padding: 25px;
			}

			@media only screen and (max-height: 480px), screen and (max-width: 450px) {
				#blocks-in-post-dialog .notification-dialog {
					width: 100%;
					height: 100%;
					max-height: 100%;
					position: fixed;
					top: 0;
					margin: 0;
					left: 0;
				}
			}
		</style>

		<div id="blocks-in-post-dialog" class="notification-dialog-wrap">
			<div class="notification-dialog-background"></div>
			<div class="notification-dialog">
				<div class="blocks-in-post-message">
					<p><?php _e( 'This post was previously edited in Gutenberg. You can continue in the Classic Editor, but you may lose data and formatting.', 'gutenberg' ); ?></p>
					<?php
					if ( $revisions_link ) {
						?>
							<p>
							<?php
								/* translators: link to the post revisions page */
								printf( __( 'You can also <a href="%s">browse previous revisions</a> and restore a version of the post before it was edited in Gutenberg.', 'gutenberg' ), esc_url( $revisions_link ) );
							?>
							</p>
						<?php
					} else {
						?>
							<p><strong><?php _e( 'Because this post does not have revisions, you will not be able to revert any changes you make in the Classic Editor.', 'gutenberg' ); ?></strong></p>
						<?php
					}
					?>
				</div>
				<p>
					<a class="button button-primary blocks-in-post-gutenberg-button" href="<?php echo esc_url( $gutenberg_edit_link ); ?>"><?php _e( 'Edit in Gutenberg', 'gutenberg' ); ?></a>
					<button type="button" class="button blocks-in-post-classic-button"><?php _e( 'Continue to Classic Editor', 'gutenberg' ); ?></button>
				</p>
			</div>
		</div>

		<script type="text/javascript">
			/* <![CDATA[ */
			( function( $ ) {
				var dialog = {};

				dialog.init = function() {
					// The modal
					dialog.warning = $( '#blocks-in-post-dialog' );
					// Get the links and buttons within the modal.
					dialog.warningTabbables = dialog.warning.find( 'a, button' );

					// Get the text within the modal.
					dialog.rawMessage = dialog.warning.find( '.blocks-in-post-message' ).text();

					// Hide all the #wpwrap content from assistive technologies.
					$( '#wpwrap' ).attr( 'aria-hidden', 'true' );

					// Detach the warning modal from its position and append it to the body.
					$( document.body )
						.addClass( 'modal-open' )
						.append( dialog.warning.detach() );

					// Reveal the modal and set focus on the Gutenberg button.
					dialog.warning
						.removeClass( 'hidden' )
						.find( '.blocks-in-post-gutenberg-button' ).focus();

					// Attach event handlers.
					dialog.warningTabbables.on( 'keydown', dialog.constrainTabbing );
					dialog.warning.on( 'click', '.blocks-in-post-classic-button', dialog.dismissWarning );

					// Make screen readers announce the warning message after a short delay (necessary for some screen readers).
					setTimeout( function() {
						wp.a11y.speak( wp.sanitize.stripTags( dialog.rawMessage.replace( /\s+/g, ' ' ) ), 'assertive' );
					}, 1000 );
				};

				dialog.constrainTabbing = function( event ) {
					var firstTabbable, lastTabbable;

					if ( 9 !== event.which ) {
						return;
					}

					firstTabbable = dialog.warningTabbables.first()[0];
					lastTabbable = dialog.warningTabbables.last()[0];

					if ( lastTabbable === event.target && ! event.shiftKey ) {
						firstTabbable.focus();
						event.preventDefault();
					} else if ( firstTabbable === event.target && event.shiftKey ) {
						lastTabbable.focus();
						event.preventDefault();
					}
				};

				dialog.dismissWarning = function() {
					// Hide modal.
					dialog.warning.remove();
					$( '#wpwrap' ).removeAttr( 'aria-hidden' );
					$( 'body' ).removeClass( 'modal-open' );
				};

				$( document ).ready( dialog.init );
			} )( jQuery );
			/* ]]> */
		</script>
	<?php
}

/**
 * Adds a warning to the Classic Editor when CloudFlare is blocking REST API requests.
 *
 * @since 3.4.0
 */
function gutenberg_warn_classic_about_cloudflare() {
	?>
		<style type="text/css">
			#cloudflare-block-dialog .notification-dialog {
				padding: 25px;
			}

			#cloudflare-block-dialog ul {
				list-style: initial;
				padding-left: 20px;
			}

			@media only screen and (max-height: 480px), screen and (max-width: 450px) {
				#cloudflare-block-dialog .notification-dialog {
					width: 100%;
					height: 100%;
					max-height: 100%;
					position: fixed;
					top: 0;
					margin: 0;
					left: 0;
				}
			}
		</style>

		<div id="cloudflare-block-dialog" class="notification-dialog-wrap">
			<div class="notification-dialog-background"></div>
			<div class="notification-dialog">
				<div class="cloudflare-block-message">
					<h2><?php _e( 'Cloudflare is blocking REST API requests.', 'gutenberg' ); ?></h2>
					<p><?php _e( 'Your site uses Cloudflare, which provides a Web Application Firewall (WAF) to secure your site against attacks. Unfortunately, some of these WAF rules are incorrectly blocking legitimate access to your site, preventing Gutenberg from functioning correctly.', 'gutenberg' ); ?></p>
					<p><?php _e( "We're working closely with Cloudflare to fix this issue, but in the mean time, you can work around it in one of two ways:", 'gutenberg' ); ?></p>
					<ul>
						<li><?php _e( 'If you have a Cloudflare Pro account, log in to Cloudflare, visit the Firewall settings page, open the "Cloudflare Rule Set" details, open the "Cloudflare WordPress" ruleset, then set the rules "WP0025A" and "WP0025B" to "Disable".', 'gutenberg' ); ?></li>
						<li>
						<?php
							printf(
								/* translators: %s: link to a comment in the Gutenberg repository */
								__( 'For free Cloudflare accounts, you can <a href="%s">change the REST API URL</a>, to avoid triggering the WAF rules. Please be aware that this may cause issues with other plugins that use the REST API, and removes any other protection Cloudflare may be offering for the REST API.', 'gutenberg' ),
								'https://github.com/WordPress/gutenberg/issues/2704#issuecomment-410582252'
							);
						?>
						</li>
					</ul>
					<p>
					<?php
						printf(
							/* translators: %s link to an issue in the Gutenberg repository */
							__( 'If neither of these options are possible for you, please <a href="%s">follow this issue for updates</a>. We hope to have this issue rectified soon!', 'gutenberg' ),
							'https://github.com/WordPress/gutenberg/issues/2704'
						);
					?>
					</p>
				</div>
				<p>
					<button type="button" class="button button-primary cloudflare-block-classic-button"><?php _e( 'Continue to Classic Editor', 'gutenberg' ); ?></button>
				</p>
			</div>
		</div>

		<script type="text/javascript">
			/* <![CDATA[ */
			( function( $ ) {
				var dialog = {};

				dialog.init = function() {
					// The modal
					dialog.warning = $( '#cloudflare-block-dialog' );
					// Get the links and buttons within the modal.
					dialog.warningTabbables = dialog.warning.find( 'a, button' );

					// Get the text within the modal.
					dialog.rawMessage = dialog.warning.find( '.cloudflare-block-message' ).text();

					// Hide all the #wpwrap content from assistive technologies.
					$( '#wpwrap' ).attr( 'aria-hidden', 'true' );

					// Detach the warning modal from its position and append it to the body.
					$( document.body )
						.addClass( 'modal-open' )
						.append( dialog.warning.detach() );

					// Reveal the modal and set focus on the Gutenberg button.
					dialog.warning
						.removeClass( 'hidden' )
						.find( '.cloudflare-block-gutenberg-button' ).focus();

					// Attach event handlers.
					dialog.warningTabbables.on( 'keydown', dialog.constrainTabbing );
					dialog.warning.on( 'click', '.cloudflare-block-classic-button', dialog.dismissWarning );

					// Make screen readers announce the warning message after a short delay (necessary for some screen readers).
					setTimeout( function() {
						wp.a11y.speak( wp.sanitize.stripTags( dialog.rawMessage.replace( /\s+/g, ' ' ) ), 'assertive' );
					}, 1000 );
				};

				dialog.constrainTabbing = function( event ) {
					var firstTabbable, lastTabbable;

					if ( 9 !== event.which ) {
						return;
					}

					firstTabbable = dialog.warningTabbables.first()[0];
					lastTabbable = dialog.warningTabbables.last()[0];

					if ( lastTabbable === event.target && ! event.shiftKey ) {
						firstTabbable.focus();
						event.preventDefault();
					} else if ( firstTabbable === event.target && event.shiftKey ) {
						lastTabbable.focus();
						event.preventDefault();
					}
				};

				dialog.dismissWarning = function() {
					// Hide modal.
					dialog.warning.remove();
					$( '#wpwrap' ).removeAttr( 'aria-hidden' );
					$( 'body' ).removeClass( 'modal-open' );
				};

				$( document ).ready( dialog.init );
			} )( jQuery );
			/* ]]> */
		</script>
	<?php
}
>>>>>>> cbd51466
<|MERGE_RESOLUTION|>--- conflicted
+++ resolved
@@ -116,7 +116,6 @@
 remove_filter( 'the_content', 'wpautop' );
 add_filter( 'the_content', 'gutenberg_wpautop', 8 );
 
-<<<<<<< HEAD
 /**
  * Add `srcset` to the image meta `sizes` array in the REST API response.
  *
@@ -166,7 +165,6 @@
 	return $response;
 }
 add_filter( 'wp_prepare_attachment_for_js', 'gutenberg_prepare_attachment_for_js', 10, 3 );
-=======
 
 /**
  * Check if we need to load the block warning in the Classic Editor.
@@ -481,5 +479,4 @@
 			/* ]]> */
 		</script>
 	<?php
-}
->>>>>>> cbd51466
+}