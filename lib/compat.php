--- conflicted
+++ resolved
@@ -154,7 +154,6 @@
 add_filter( 'wp_refresh_nonces', 'gutenberg_add_rest_nonce_to_heartbeat_response_headers' );
 
 /**
-<<<<<<< HEAD
  * Ensure that the wp-json index contains the `permalink_structure` setting as
  * part of its site info elements.
  *
@@ -174,9 +173,9 @@
 
 	return $response;
 }
+add_filter( 'rest_index', 'gutenberg_ensure_wp_json_has_permalink_structure' );
 
-add_filter( 'rest_index', 'gutenberg_ensure_wp_json_has_permalink_structure' );
-=======
+/**
  * As a substitute for the default content `wpautop` filter, applies autop
  * behavior only for posts where content does not contain blocks.
  *
@@ -191,5 +190,4 @@
 	return wpautop( $content );
 }
 remove_filter( 'the_content', 'wpautop' );
-add_filter( 'the_content', 'gutenberg_wpautop' );
->>>>>>> a34eacfc
+add_filter( 'the_content', 'gutenberg_wpautop' );