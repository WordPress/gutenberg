<?php
/**
 * Temporary compatibility shims for features present in Gutenberg, pending
 * upstream commit to the WordPress core source repository. Functions here
 * exist only as long as necessary for corresponding WordPress support, and
 * each should be associated with a Trac ticket.
 *
 * @package gutenberg
 */

/**
 * These functions can be removed when plugin support requires WordPress 5.5.0+.
 *
 * @see https://core.trac.wordpress.org/ticket/50263
 * @see https://core.trac.wordpress.org/changeset/48141
 */
if ( ! function_exists( 'register_block_type_from_metadata' ) ) {
	/**
	 * Removes the block asset's path prefix if provided.
	 *
	 * @since 5.5.0
	 *
	 * @param string $asset_handle_or_path Asset handle or prefixed path.
	 *
	 * @return string Path without the prefix or the original value.
	 */
	function remove_block_asset_path_prefix( $asset_handle_or_path ) {
		$path_prefix = 'file:';
		if ( strpos( $asset_handle_or_path, $path_prefix ) !== 0 ) {
			return $asset_handle_or_path;
		}
		return substr(
			$asset_handle_or_path,
			strlen( $path_prefix )
		);
	}

	/**
	 * Generates the name for an asset based on the name of the block
	 * and the field name provided.
	 *
	 * @since 5.5.0
	 *
	 * @param string $block_name Name of the block.
	 * @param string $field_name Name of the metadata field.
	 *
	 * @return string Generated asset name for the block's field.
	 */
	function generate_block_asset_handle( $block_name, $field_name ) {
		$field_mappings = array(
			'editorScript' => 'editor-script',
			'script'       => 'script',
			'editorStyle'  => 'editor-style',
			'style'        => 'style',
		);
		return str_replace( '/', '-', $block_name ) .
			'-' . $field_mappings[ $field_name ];
	}

	/**
	 * Finds a script handle for the selected block metadata field. It detects
	 * when a path to file was provided and finds a corresponding
	 * asset file with details necessary to register the script under
	 * automatically generated handle name. It returns unprocessed script handle
	 * otherwise.
	 *
	 * @since 5.5.0
	 *
	 * @param array  $metadata Block metadata.
	 * @param string $field_name Field name to pick from metadata.
	 *
	 * @return string|boolean Script handle provided directly or created through
	 *     script's registration, or false on failure.
	 */
	function register_block_script_handle( $metadata, $field_name ) {
		if ( empty( $metadata[ $field_name ] ) ) {
			return false;
		}
		$script_handle = $metadata[ $field_name ];
		$script_path   = remove_block_asset_path_prefix( $metadata[ $field_name ] );
		if ( $script_handle === $script_path ) {
			return $script_handle;
		}

		$script_handle     = generate_block_asset_handle( $metadata['name'], $field_name );
		$script_asset_path = realpath(
			dirname( $metadata['file'] ) . '/' .
			substr_replace( $script_path, '.asset.php', - strlen( '.js' ) )
		);
		if ( ! file_exists( $script_asset_path ) ) {
			$message = sprintf(
				/* translators: %1: field name. %2: block name */
				__( 'The asset file for the "%1$s" defined in "%2$s" block definition is missing.', 'default' ),
				$field_name,
				$metadata['name']
			);
			_doing_it_wrong( __FUNCTION__, $message, '5.5.0' );
			return false;
		}
		$script_asset = require( $script_asset_path );
		$result       = wp_register_script(
			$script_handle,
			plugins_url( $script_path, $metadata['file'] ),
			$script_asset['dependencies'],
			$script_asset['version']
		);
		return $result ? $script_handle : false;
	}

	/**
	 * Finds a style handle for the block metadata field. It detects when a path
	 * to file was provided and registers the style under automatically
	 * generated handle name. It returns unprocessed style handle otherwise.
	 *
	 * @since 5.5.0
	 *
	 * @param array  $metadata Block metadata.
	 * @param string $field_name Field name to pick from metadata.
	 *
	 * @return string|boolean Style handle provided directly or created through
	 *     style's registration, or false on failure.
	 */
	function register_block_style_handle( $metadata, $field_name ) {
		if ( empty( $metadata[ $field_name ] ) ) {
			return false;
		}
		$style_handle = $metadata[ $field_name ];
		$style_path   = remove_block_asset_path_prefix( $metadata[ $field_name ] );
		if ( $style_handle === $style_path ) {
			return $style_handle;
		}

		$style_handle = generate_block_asset_handle( $metadata['name'], $field_name );
		$block_dir    = dirname( $metadata['file'] );
		$result       = wp_register_style(
			$style_handle,
			plugins_url( $style_path, $metadata['file'] ),
			array(),
			filemtime( realpath( "$block_dir/$style_path" ) )
		);
		return $result ? $style_handle : false;
	}

	/**
	 * Registers a block type from metadata stored in the `block.json` file.
	 *
	 * @since 7.9.0
	 *
	 * @param string $file_or_folder Path to the JSON file with metadata definition for
	 *     the block or path to the folder where the `block.json` file is located.
	 * @param array  $args {
	 *     Optional. Array of block type arguments. Any arguments may be defined, however the
	 *     ones described below are supported by default. Default empty array.
	 *
	 *     @type callable $render_callback Callback used to render blocks of this block type.
	 * }
	 * @return WP_Block_Type|false The registered block type on success, or false on failure.
	 */
	function register_block_type_from_metadata( $file_or_folder, $args = array() ) {
		$filename      = 'block.json';
		$metadata_file = ( substr( $file_or_folder, -strlen( $filename ) ) !== $filename ) ?
			trailingslashit( $file_or_folder ) . $filename :
			$file_or_folder;
		if ( ! file_exists( $metadata_file ) ) {
			return false;
		}

		$metadata = json_decode( file_get_contents( $metadata_file ), true );
		if ( ! is_array( $metadata ) || empty( $metadata['name'] ) ) {
			return false;
		}
		$metadata['file'] = $metadata_file;

		$settings          = array();
		$property_mappings = array(
			'title'           => 'title',
			'category'        => 'category',
			'parent'          => 'parent',
			'icon'            => 'icon',
			'description'     => 'description',
			'keywords'        => 'keywords',
			'attributes'      => 'attributes',
			'providesContext' => 'provides_context',
			'usesContext'     => 'uses_context',
			// Deprecated: remove with Gutenberg 8.6 release.
			'context'         => 'context',
			'supports'        => 'supports',
			'styles'          => 'styles',
			'example'         => 'example',
		);

		foreach ( $property_mappings as $key => $mapped_key ) {
			if ( isset( $metadata[ $key ] ) ) {
				$settings[ $mapped_key ] = $metadata[ $key ];
			}
		}

		if ( ! empty( $metadata['editorScript'] ) ) {
			$settings['editor_script'] = register_block_script_handle(
				$metadata,
				'editorScript'
			);
		}

		if ( ! empty( $metadata['script'] ) ) {
			$settings['script'] = register_block_script_handle(
				$metadata,
				'script'
			);
		}

		if ( ! empty( $metadata['editorStyle'] ) ) {
			$settings['editor_style'] = register_block_style_handle(
				$metadata,
				'editorStyle'
			);
		}

		if ( ! empty( $metadata['style'] ) ) {
			$settings['style'] = register_block_style_handle(
				$metadata,
				'style'
			);
		}

		return register_block_type(
			$metadata['name'],
			array_merge(
				$settings,
				$args
			)
		);
	}
}

/**
 * Extends block editor settings to include a list of image dimensions per size.
 *
 * This can be removed when plugin support requires WordPress 5.4.0+.
 *
 * @see https://core.trac.wordpress.org/ticket/49389
 * @see https://core.trac.wordpress.org/changeset/47240
 *
 * @param array $settings Default editor settings.
 *
 * @return array Filtered editor settings.
 */
function gutenberg_extend_settings_image_dimensions( $settings ) {
	/*
	 * Only filter settings if:
	 * 1. `imageDimensions` is not already assigned, in which case it can be
	 *    assumed to have been set from WordPress 5.4.0+ default settings.
	 * 2. `imageSizes` is an array. Plugins may run `block_editor_settings`
	 *    directly and not provide all properties of the settings array.
	 */
	if ( ! isset( $settings['imageDimensions'] ) && ! empty( $settings['imageSizes'] ) ) {
		$image_dimensions = array();
		$all_sizes        = wp_get_registered_image_subsizes();
		foreach ( $settings['imageSizes'] as $size ) {
			$key = $size['slug'];
			if ( isset( $all_sizes[ $key ] ) ) {
				$image_dimensions[ $key ] = $all_sizes[ $key ];
			}
		}
		$settings['imageDimensions'] = $image_dimensions;
	}

	return $settings;
}
add_filter( 'block_editor_settings', 'gutenberg_extend_settings_image_dimensions' );

/**
 * Adds a polyfill for the WHATWG URL in environments which do not support it.
 * The intention in how this action is handled is under the assumption that this
 * code would eventually be placed at `wp_default_packages_vendor`, which is
 * called as a result of `wp_default_packages` via the `wp_default_scripts`.
 *
 * This can be removed when plugin support requires WordPress 5.4.0+.
 *
 * The script registration occurs in `gutenberg_register_vendor_scripts`, which
 * should be removed in coordination with this function.
 *
 * @see gutenberg_register_vendor_scripts
 * @see https://core.trac.wordpress.org/ticket/49360
 * @see https://developer.mozilla.org/en-US/docs/Web/API/URL/URL
 * @see https://developer.wordpress.org/reference/functions/wp_default_packages_vendor/
 *
 * @since 7.3.0
 *
 * @param WP_Scripts $scripts WP_Scripts object.
 */
function gutenberg_add_url_polyfill( $scripts ) {
	did_action( 'init' ) && $scripts->add_inline_script(
		'wp-polyfill',
		wp_get_script_polyfill(
			$scripts,
			array(
				'window.URL && window.URL.prototype && window.URLSearchParams' => 'wp-polyfill-url',
			)
		)
	);
}
add_action( 'wp_default_scripts', 'gutenberg_add_url_polyfill', 20 );

/**
 * Adds a polyfill for DOMRect in environments which do not support it.
 *
 * This can be removed when plugin support requires WordPress 5.4.0+.
 *
 * The script registration occurs in `gutenberg_register_vendor_scripts`, which
 * should be removed in coordination with this function.
 *
 * @see gutenberg_register_vendor_scripts
 * @see gutenberg_add_url_polyfill
 * @see https://core.trac.wordpress.org/ticket/49360
 * @see https://developer.mozilla.org/en-US/docs/Web/API/DOMRect
 * @see https://developer.wordpress.org/reference/functions/wp_default_packages_vendor/
 *
 * @since 7.5.0
 *
 * @param WP_Scripts $scripts WP_Scripts object.
 */
function gutenberg_add_dom_rect_polyfill( $scripts ) {
	did_action( 'init' ) && $scripts->add_inline_script(
		'wp-polyfill',
		wp_get_script_polyfill(
			$scripts,
			array(
				'window.DOMRect' => 'wp-polyfill-dom-rect',
			)
		)
	);
}
add_action( 'wp_default_scripts', 'gutenberg_add_dom_rect_polyfill', 20 );

/**
 * Filters default block categories to substitute legacy category names with new
 * block categories.
 *
 * This can be removed when plugin support requires WordPress 5.5.0+.
 *
 * @see https://core.trac.wordpress.org/ticket/50278
 *
 * @param array[] $default_categories Array of block categories.
 *
 * @return array[] Filtered block categories.
 */
function gutenberg_replace_default_block_categories( $default_categories ) {
	$substitution = array(
		'common'     => array(
			'slug'  => 'text',
			'title' => __( 'Text', 'gutenberg' ),
			'icon'  => null,
		),
		'formatting' => array(
			'slug'  => 'media',
			'title' => __( 'Media', 'gutenberg' ),
			'icon'  => null,
		),
		'layout'     => array(
			'slug'  => 'design',
			'title' => __( 'Design', 'gutenberg' ),
			'icon'  => null,
		),
	);

	// Loop default categories to perform in-place substitution by legacy slug.
	foreach ( $default_categories as $i => $default_category ) {
		$slug = $default_category['slug'];
		if ( isset( $substitution[ $slug ] ) ) {
			$default_categories[ $i ] = $substitution[ $slug ];
			unset( $substitution[ $slug ] );
		}
	}

	/*
	 * At this point, `$substitution` should contain only the categories which
	 * could not be in-place substituted with a default category, likely in the
	 * case that core has since been updated to use the default categories.
	 * Check to verify they exist.
	 */
	$default_category_slugs = wp_list_pluck( $default_categories, 'slug' );
	foreach ( $substitution as $i => $substitute_category ) {
		if ( in_array( $substitute_category['slug'], $default_category_slugs, true ) ) {
			unset( $substitution[ $i ] );
		}
	}

	/*
	 * Any substitutes remaining should be appended, as they are not yet
	 * assigned in the default categories array.
	 */
	return array_merge( $default_categories, array_values( $substitution ) );
}
add_filter( 'block_categories', 'gutenberg_replace_default_block_categories' );

/**
 * Shim that hooks into `pre_render_block` so as to override `render_block` with
 * a function that assigns block context.
 *
 * This can be removed when plugin support requires WordPress 5.5.0+.
 *
 * @see https://core.trac.wordpress.org/ticket/49927
 *
 * @param string|null $pre_render   The pre-rendered content. Defaults to null.
 * @param array       $parsed_block The parsed block being rendered.
 *
 * @return string String of rendered HTML.
 */
function gutenberg_render_block_with_assigned_block_context( $pre_render, $parsed_block ) {
	global $post, $wp_query;

	/*
	 * If a non-null value is provided, a filter has run at an earlier priority
	 * and has already handled custom rendering and should take precedence.
	 */
	if ( null !== $pre_render ) {
		return $pre_render;
	}

	$source_block = $parsed_block;

	/** This filter is documented in src/wp-includes/blocks.php */
	$parsed_block = apply_filters( 'render_block_data', $parsed_block, $source_block );

	$context = array();

	if ( $post instanceof WP_Post ) {
		$context['postId'] = $post->ID;

		/*
		 * The `postType` context is largely unnecessary server-side, since the
		 * ID is usually sufficient on its own. That being said, since a block's
		 * manifest is expected to be shared between the server and the client,
		 * it should be included to consistently fulfill the expectation.
		 */
		$context['postType'] = $post->post_type;
	}

	if ( isset( $wp_query->tax_query->queried_terms['category'] ) ) {
		$context['query'] = array( 'categoryIds' => array() );

		foreach ( $wp_query->tax_query->queried_terms['category']['terms'] as $category_slug_or_id ) {
			$context['query']['categoryIds'][] = 'slug' === $wp_query->tax_query->queried_terms['category']['field'] ? get_cat_ID( $category_slug_or_id ) : $category_slug_or_id;
		}
	}

	/**
	 * Filters the default context provided to a rendered block.
	 *
	 * @param array $context      Default context.
	 * @param array $parsed_block Block being rendered, filtered by `render_block_data`.
	 */
	$context = apply_filters( 'render_block_context', $context, $parsed_block );

	$block = new WP_Block( $parsed_block, $context );

	return $block->render();
}
add_filter( 'pre_render_block', 'gutenberg_render_block_with_assigned_block_context', 9, 2 );

/**
 * Avoid enqueueing block assets of all registered blocks for all posts, instead
 * deferring to block render mechanics to enqueue scripts, thereby ensuring only
 * blocks of the content have their assets enqueued.
 *
 * This can be removed once minimum support for the plugin is outside the range
 * of the version associated with closure of the following ticket.
 *
 * @see https://core.trac.wordpress.org/ticket/50328
 *
 * @see WP_Block::render
 */
remove_action( 'enqueue_block_assets', 'wp_enqueue_registered_block_scripts_and_styles' );

/**
 * Filters a REST query ordered by menu_order to ensure a repeatable sequence over multiple pages.
 *
 * This can be removed when WordPress core supports pagination of requests ordering on menu_order.
 *
 * @see https://core.trac.wordpress.org/ticket/46294
 *
<<<<<<< HEAD
 * @param string $orderby Current orderby value.
=======
 * @param string   $orderby Current orderby value.
>>>>>>> 367c02c1
 * @param WP_Query $query Query object.
 */
function gutenberg_posts_orderby( $orderby, $query ) {
	global $wpdb;
<<<<<<< HEAD
	if ( defined('REST_REQUEST') && REST_REQUEST ) {
		if ( $query->query['orderby'] === 'menu_order' ) {
			$orderby = "$wpdb->posts.menu_order,post_title,id asc";
=======
	if ( defined( 'REST_REQUEST' ) && REST_REQUEST ) {
		if ( 'menu_order' === $query->query['orderby'] ) {
			$orderby = "$wpdb->posts.menu_order,$wpdb->posts.post_title,$wpdb->posts.id " . $query->query['order'] ;
>>>>>>> 367c02c1
		}
	}
	return $orderby;
}
add_filter( 'posts_orderby', 'gutenberg_posts_orderby', 10, 2 );<|MERGE_RESOLUTION|>--- conflicted
+++ resolved
@@ -480,24 +480,14 @@
  *
  * @see https://core.trac.wordpress.org/ticket/46294
  *
-<<<<<<< HEAD
- * @param string $orderby Current orderby value.
-=======
  * @param string   $orderby Current orderby value.
->>>>>>> 367c02c1
  * @param WP_Query $query Query object.
  */
 function gutenberg_posts_orderby( $orderby, $query ) {
 	global $wpdb;
-<<<<<<< HEAD
-	if ( defined('REST_REQUEST') && REST_REQUEST ) {
-		if ( $query->query['orderby'] === 'menu_order' ) {
-			$orderby = "$wpdb->posts.menu_order,post_title,id asc";
-=======
 	if ( defined( 'REST_REQUEST' ) && REST_REQUEST ) {
 		if ( 'menu_order' === $query->query['orderby'] ) {
 			$orderby = "$wpdb->posts.menu_order,$wpdb->posts.post_title,$wpdb->posts.id " . $query->query['order'] ;
->>>>>>> 367c02c1
 		}
 	}
 	return $orderby;
