--- conflicted
+++ resolved
@@ -142,18 +142,11 @@
  */
 function gutenberg_experiments_editor_settings( $settings ) {
 	$experiments_settings = array(
-<<<<<<< HEAD
-		'__experimentalEnableLegacyWidgetBlock' => $experiments_exist ? array_key_exists( 'gutenberg-widget-experiments', get_option( 'gutenberg-experiments' ) ) : false,
-		'__experimentalEnableMenuBlock'         => $experiments_exist ? array_key_exists( 'gutenberg-menu-block', get_option( 'gutenberg-experiments' ) ) : false,
-		'__experimentalBlockDirectory'          => $experiments_exist ? array_key_exists( 'gutenberg-block-directory', get_option( 'gutenberg-experiments' ) ) : false,
-		'__experimentalEnableFullSiteEditing'   => $experiments_exist ? array_key_exists( 'gutenberg-full-site-editing', get_option( 'gutenberg-experiments' ) ) : false,
-		'__experimentalEnablePageTemplates'     => $experiments_exist ? array_key_exists( 'gutenberg-page-templates', get_option( 'gutenberg-experiments' ) ) : false,
-=======
 		'__experimentalEnableLegacyWidgetBlock' => gutenberg_is_experiment_enabled( 'gutenberg-widget-experiments' ),
 		'__experimentalEnableMenuBlock'         => gutenberg_is_experiment_enabled( 'gutenberg-menu-block' ),
 		'__experimentalBlockDirectory'          => gutenberg_is_experiment_enabled( 'gutenberg-block-directory' ),
 		'__experimentalEnableFullSiteEditing'   => gutenberg_is_experiment_enabled( 'gutenberg-full-site-editing' ),
->>>>>>> a5c974b6
+		'__experimentalEnablePageTemplates'     => gutenberg_is_experiment_enabled( 'gutenberg-page-templates' ),
 
 	);
 
