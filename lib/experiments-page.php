<?php
/**
 * Bootstrapping the Gutenberg experiments page.
 *
 * @package gutenberg
 */

if ( ! function_exists( 'the_gutenberg_experiments' ) ) {
	/**
	 * The main entry point for the Gutenberg experiments page.
	 *
	 * @since 6.3.0
	 */
	function the_gutenberg_experiments() {
		?>
		<div
			id="experiments-editor"
			class="wrap"
		>
		<h1><?php echo __( 'Experimental settings', 'gutenberg' ); ?></h1>
		<?php settings_errors(); ?>
		<form method="post" action="options.php">
			<?php settings_fields( 'gutenberg-experiments' ); ?>
			<?php do_settings_sections( 'gutenberg-experiments' ); ?>
			<?php submit_button(); ?>
		</form>
		</div>
		<?php
	}
}

/**
 * Set up the experiments settings.
 *
 * @since 6.3.0
 */
function gutenberg_initialize_experiments_settings() {
	add_settings_section(
		'gutenberg_experiments_section',
		// The empty string ensures the render function won't output a h2.
		'',
		'gutenberg_display_experiment_section',
		'gutenberg-experiments'
	);

	add_settings_field(
		'gutenberg-sync-collaboration',
		__( 'Live Collaboration and offline persistence', 'gutenberg' ),
		'gutenberg_display_experiment_field',
		'gutenberg-experiments',
		'gutenberg_experiments_section',
		array(
			'label' => __( 'Enable the live collaboration and offline persistence between peers', 'gutenberg' ),
			'id'    => 'gutenberg-sync-collaboration',
		)
	);

	add_settings_field(
		'gutenberg-custom-dataviews',
		__( 'Custom dataviews', 'gutenberg' ),
		'gutenberg_display_experiment_field',
		'gutenberg-experiments',
		'gutenberg_experiments_section',
		array(
			'label' => __( 'Test the custom dataviews in the pages page.', 'gutenberg' ),
			'id'    => 'gutenberg-custom-dataviews',
		)
	);

	add_settings_field(
		'gutenberg-color-randomizer',
		__( 'Color randomizer ', 'gutenberg' ),
		'gutenberg_display_experiment_field',
		'gutenberg-experiments',
		'gutenberg_experiments_section',
		array(
			'label' => __( 'Test the Global Styles color randomizer; a utility that lets you mix the current color palette pseudo-randomly.', 'gutenberg' ),
			'id'    => 'gutenberg-color-randomizer',
		)
	);

	add_settings_field(
		'gutenberg-block-experiments',
		__( 'Experimental blocks', 'gutenberg' ),
		'gutenberg_display_experiment_field',
		'gutenberg-experiments',
		'gutenberg_experiments_section',
		array(
			'label' => __( 'Enable experimental blocks.<p class="description">(Warning: these blocks may have significant changes during development that cause validation errors and display issues.)</p>', 'gutenberg' ),
			'id'    => 'gutenberg-block-experiments',
		)
	);

	add_settings_field(
		'gutenberg-form-blocks',
		__( 'Form and input blocks', 'gutenberg' ),
		'gutenberg_display_experiment_field',
		'gutenberg-experiments',
		'gutenberg_experiments_section',
		array(
			'label' => __( 'Test new blocks to allow building forms (Warning: The new feature is not ready. You may experience UX issues that are being addressed)', 'gutenberg' ),
			'id'    => 'gutenberg-form-blocks',
		)
	);

	add_settings_field(
		'gutenberg-grid-interactivity',
		__( 'Grid interactivity', 'gutenberg' ),
		'gutenberg_display_experiment_field',
		'gutenberg-experiments',
		'gutenberg_experiments_section',
		array(
			'label' => __( 'Test enhancements to the Grid block that let you move and resize items in the editor canvas.', 'gutenberg' ),
			'id'    => 'gutenberg-grid-interactivity',
		)
	);

	add_settings_field(
		'gutenberg-no-tinymce',
		__( 'Disable TinyMCE and Classic block', 'gutenberg' ),
		'gutenberg_display_experiment_field',
		'gutenberg-experiments',
		'gutenberg_experiments_section',
		array(
			'label' => __( 'Disable TinyMCE and Classic block', 'gutenberg' ),
			'id'    => 'gutenberg-no-tinymce',
		)
	);

	add_settings_field(
		'gutenberg-full-page-client-side-navigation',
		__( 'Enable full page client-side navigation', 'gutenberg' ),
		'gutenberg_display_experiment_field',
		'gutenberg-experiments',
		'gutenberg_experiments_section',
		array(
			'label' => __( 'Enable full page client-side navigation using the Interactivity API', 'gutenberg' ),
			'id'    => 'gutenberg-full-page-client-side-navigation',
		)
	);

	add_settings_field(
		'gutenberg-new-posts-dashboard',
		__( 'Redesigned posts dashboard', 'gutenberg' ),
		'gutenberg_display_experiment_field',
		'gutenberg-experiments',
		'gutenberg_experiments_section',
		array(
			'label' => __( 'Enable a redesigned posts dashboard.', 'gutenberg' ),
			'id'    => 'gutenberg-new-posts-dashboard',
		)
	);

	add_settings_field(
		'gutenberg-quick-edit-dataviews',
		__( 'Quick Edit in DataViews', 'gutenberg' ),
		'gutenberg_display_experiment_field',
		'gutenberg-experiments',
		'gutenberg_experiments_section',
		array(
			'label' => __( 'Allow access to a quick edit panel in the pages data views.', 'gutenberg' ),
			'id'    => 'gutenberg-quick-edit-dataviews',
		)
	);

	add_settings_field(
<<<<<<< HEAD
		'gutenberg-block-comment',
		__( 'Comments', 'gutenberg' ),
		'gutenberg_display_experiment_field',
		'gutenberg-experiments',
		'gutenberg_experiments_section',
		array(
			'label' => __( 'Enable multi-user commenting on blocks', 'gutenberg' ),
			'id'    => 'gutenberg-block-comment',
		)
	);

	add_settings_field(
		'gutenberg-block-bindings-ui',
		__( 'UI to create block bindings', 'gutenberg' ),
=======
		'gutenberg-media-processing',
		__( 'Client-side media processing', 'gutenberg' ),
>>>>>>> 05066fad
		'gutenberg_display_experiment_field',
		'gutenberg-experiments',
		'gutenberg_experiments_section',
		array(
			'label' => __( 'Enable client-side media processing.', 'gutenberg' ),
			'id'    => 'gutenberg-media-processing',
		)
	);

	add_settings_field(
		'gutenberg-zoom-out-experiment',
		__( 'Zoom out experiments', 'gutenberg' ),
		'gutenberg_display_experiment_field',
		'gutenberg-experiments',
		'gutenberg_experiments_section',
		array(
			'label' => __( 'Enable zoom out experiments; shows zoom out in the device preview and other zoom out experiments.', 'gutenberg' ),
			'id'    => 'gutenberg-zoom-out-experiment',
		)
	);
	register_setting(
		'gutenberg-experiments',
		'gutenberg-experiments'
	);
}

add_action( 'admin_init', 'gutenberg_initialize_experiments_settings' );

/**
 * Display a checkbox field for a Gutenberg experiment.
 *
 * @since 6.3.0
 *
 * @param array $args ( $label, $id ).
 */
function gutenberg_display_experiment_field( $args ) {
	$options = get_option( 'gutenberg-experiments' );
	$value   = isset( $options[ $args['id'] ] ) ? 1 : 0;
	?>
		<label for="<?php echo $args['id']; ?>">
			<input type="checkbox" name="<?php echo 'gutenberg-experiments[' . $args['id'] . ']'; ?>" id="<?php echo $args['id']; ?>" value="1" <?php checked( 1, $value ); ?> />
			<?php echo $args['label']; ?>
		</label>
	<?php
}

/**
 * Display the experiments section.
 *
 * @since 6.3.0
 */
function gutenberg_display_experiment_section() {
	?>
	<p><?php echo __( "The block editor includes experimental features that are usable while they're in development. Select the ones you'd like to enable. These features are likely to change, so avoid using them in production.", 'gutenberg' ); ?></p>

	<?php
}<|MERGE_RESOLUTION|>--- conflicted
+++ resolved
@@ -164,7 +164,6 @@
 	);
 
 	add_settings_field(
-<<<<<<< HEAD
 		'gutenberg-block-comment',
 		__( 'Comments', 'gutenberg' ),
 		'gutenberg_display_experiment_field',
@@ -177,12 +176,8 @@
 	);
 
 	add_settings_field(
-		'gutenberg-block-bindings-ui',
-		__( 'UI to create block bindings', 'gutenberg' ),
-=======
 		'gutenberg-media-processing',
 		__( 'Client-side media processing', 'gutenberg' ),
->>>>>>> 05066fad
 		'gutenberg_display_experiment_field',
 		'gutenberg-experiments',
 		'gutenberg_experiments_section',
