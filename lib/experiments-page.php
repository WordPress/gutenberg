<?php
/**
 * Bootstraping the Gutenberg experiments page.
 *
 * @package gutenberg
 */

/**
 * The main entry point for the Gutenberg experiments page.
 *
 * @since 6.3.0
 */
function the_gutenberg_experiments() {
	?>
	<div
		id="experiments-editor"
		class="wrap"
	>
	<h1><?php echo __( 'Experiment settings', 'gutenberg' ); ?></h1>
	<?php settings_errors(); ?>
	<form method="post" action="options.php">
		<?php settings_fields( 'gutenberg-experiments' ); ?>
		<?php do_settings_sections( 'gutenberg-experiments' ); ?>
		<?php submit_button(); ?>
	</form>
	</div>
	<?php
}

/**
 * Set up the experiments settings.
 *
 * @since 6.3.0
 */
function gutenberg_initialize_experiments_settings() {
	add_settings_section(
		'gutenberg_experiments_section',
		// The empty string ensures the render function won't output a h2.
		'',
		'gutenberg_display_experiment_section',
		'gutenberg-experiments'
	);
	add_settings_field(
		'gutenberg-widget-experiments',
		__( 'Widgets', 'gutenberg' ),
		'gutenberg_display_experiment_field',
		'gutenberg-experiments',
		'gutenberg_experiments_section',
		array(
			'label' => __( 'Enable Widgets Screen and Legacy Widget Block', 'gutenberg' ),
			'id'    => 'gutenberg-widget-experiments',
		)
	);
	add_settings_field(
		'gutenberg-block-directory',
		__( 'Block Directory', 'gutenberg' ),
		'gutenberg_display_experiment_field',
		'gutenberg-experiments',
		'gutenberg_experiments_section',
		array(
			'label' => __( 'Enable Block Directory search', 'gutenberg' ),
			'id'    => 'gutenberg-block-directory',
		)
	);
	add_settings_field(
		'gutenberg-full-site-editing',
		__( 'Full Site Editing', 'gutenberg' ),
		'gutenberg_display_experiment_field',
		'gutenberg-experiments',
		'gutenberg_experiments_section',
		array(
			'label' => __( 'Enable Full Site Editing', 'gutenberg' ),
			'id'    => 'gutenberg-full-site-editing',
		)
	);
	add_settings_field(
		'gutenberg-page-templates',
		__( 'Page Templates', 'gutenberg' ),
		'gutenberg_display_experiment_field',
		'gutenberg-experiments',
		'gutenberg_experiments_section',
		array(
			'label' => __( 'Enable Page Templates', 'gutenberg' ),
			'id'    => 'gutenberg-page-templates',
		)
	);
	register_setting(
		'gutenberg-experiments',
		'gutenberg-experiments'
	);
}

add_action( 'admin_init', 'gutenberg_initialize_experiments_settings' );

/**
 * Display a checkbox field for a Gutenberg experiment.
 *
 * @since 6.3.0
 *
 * @param array $args ( $label, $id ).
 */
function gutenberg_display_experiment_field( $args ) {
	$options = get_option( 'gutenberg-experiments' );
	$value   = isset( $options[ $args['id'] ] ) ? 1 : 0;
	?>
		<label for="<?php echo $args['id']; ?>">
			<input type="checkbox" name="<?php echo 'gutenberg-experiments[' . $args['id'] . ']'; ?>" id="<?php echo $args['id']; ?>" value="1" <?php checked( 1, $value ); ?> />
			<?php echo $args['label']; ?>
		</label>
	<?php
}

/**
 * Display the experiments section.
 *
 * @since 6.3.0
 */
function gutenberg_display_experiment_section() {
	?>
	<p><?php echo __( 'Gutenberg has some experimental features you can turn on. Simply select each you would like to use. These features are likely to change so it is inadvisable to use them in production.', 'gutenberg' ); ?></p>

	<?php
}

/**
 * Extends default editor settings with experiments settings.
 *
 * @param array $settings Default editor settings.
 *
 * @return array Filtered editor settings.
 */
function gutenberg_experiments_editor_settings( $settings ) {
	$experiments_settings = array(
		'__experimentalEnableLegacyWidgetBlock' => gutenberg_is_experiment_enabled( 'gutenberg-widget-experiments' ),
		'__experimentalBlockDirectory'          => gutenberg_is_experiment_enabled( 'gutenberg-block-directory' ),
		'__experimentalEnableFullSiteEditing'   => gutenberg_is_experiment_enabled( 'gutenberg-full-site-editing' ),
<<<<<<< HEAD
		'__experimentalEnablePageTemplates'     => gutenberg_is_experiment_enabled( 'gutenberg-page-templates' ),

=======
>>>>>>> cb34f4bf
	);

	$gradient_presets = current( (array) get_theme_support( '__experimental-editor-gradient-presets' ) );
	if ( false !== $gradient_presets ) {
		$experiments_settings['gradients'] = $gradient_presets;
	}

	return array_merge( $settings, $experiments_settings );
}
add_filter( 'block_editor_settings', 'gutenberg_experiments_editor_settings' );<|MERGE_RESOLUTION|>--- conflicted
+++ resolved
@@ -134,11 +134,7 @@
 		'__experimentalEnableLegacyWidgetBlock' => gutenberg_is_experiment_enabled( 'gutenberg-widget-experiments' ),
 		'__experimentalBlockDirectory'          => gutenberg_is_experiment_enabled( 'gutenberg-block-directory' ),
 		'__experimentalEnableFullSiteEditing'   => gutenberg_is_experiment_enabled( 'gutenberg-full-site-editing' ),
-<<<<<<< HEAD
 		'__experimentalEnablePageTemplates'     => gutenberg_is_experiment_enabled( 'gutenberg-page-templates' ),
-
-=======
->>>>>>> cb34f4bf
 	);
 
 	$gradient_presets = current( (array) get_theme_support( '__experimental-editor-gradient-presets' ) );
