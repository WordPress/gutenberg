<?php
/**
 * Bootstrapping the Gutenberg experiments page.
 *
 * @package gutenberg
 */

/**
 * The main entry point for the Gutenberg experiments page.
 *
 * @since 6.3.0
 */
function the_gutenberg_experiments() {
	?>
	<div
		id="experiments-editor"
		class="wrap"
	>
	<h1><?php echo __( 'Experimental settings', 'gutenberg' ); ?></h1>
	<?php settings_errors(); ?>
	<form method="post" action="options.php">
		<?php settings_fields( 'gutenberg-experiments' ); ?>
		<?php do_settings_sections( 'gutenberg-experiments' ); ?>
		<?php submit_button(); ?>
	</form>
	</div>
	<?php
}

/**
 * Set up the experiments settings.
 *
 * @since 6.3.0
 */
function gutenberg_initialize_experiments_settings() {
	add_settings_section(
		'gutenberg_experiments_section',
		// The empty string ensures the render function won't output a h2.
		'',
		'gutenberg_display_experiment_section',
		'gutenberg-experiments'
	);

	add_settings_field(
		'gutenberg-zoomed-out-view',
		__( 'Zoomed out view ', 'gutenberg' ),
		'gutenberg_display_experiment_field',
		'gutenberg-experiments',
		'gutenberg_experiments_section',
		array(
			'label' => __( 'Test a new zoomed out view on the site editor (Warning: The new feature is not ready. You may experience UX issues that are being addressed)', 'gutenberg' ),
			'id'    => 'gutenberg-zoomed-out-view',
		)
	);

	add_settings_field(
		'gutenberg-color-randomizer',
		__( 'Color randomizer ', 'gutenberg' ),
		'gutenberg_display_experiment_field',
		'gutenberg-experiments',
		'gutenberg_experiments_section',
		array(
			'label' => __( 'Test the Global Styles color randomizer; a utility that lets you mix the current color palette pseudo-randomly.', 'gutenberg' ),
			'id'    => 'gutenberg-color-randomizer',
		)
	);

	add_settings_field(
		'gutenberg-command-center',
		__( 'Command center ', 'gutenberg' ),
		'gutenberg_display_experiment_field',
		'gutenberg-experiments',
		'gutenberg_experiments_section',
		array(
			'label' => __( 'Test the command center; Open it using cmd + k in the site editor.', 'gutenberg' ),
			'id'    => 'gutenberg-command-center',
		)
	);

	add_settings_field(
		'gutenberg-group-grid-variation',
		__( 'Grid variation for Group block ', 'gutenberg' ),
		'gutenberg_display_experiment_field',
		'gutenberg-experiments',
		'gutenberg_experiments_section',
		array(
			'label' => __( 'Test the Grid layout type as a new variation of Group block.', 'gutenberg' ),
			'id'    => 'gutenberg-group-grid-variation',
		)
	);

	add_settings_field(
		'gutenberg-details-blocks',
		__( 'Details block', 'gutenberg' ),
		'gutenberg_display_experiment_field',
		'gutenberg-experiments',
		'gutenberg_experiments_section',
		array(
			'label' => __( 'Test the Details block', 'gutenberg' ),
			'id'    => 'gutenberg-details-blocks',
		)
	);

	add_settings_field(
<<<<<<< HEAD
		'gutenberg-interactivity-api-navigation-block',
		__( 'Navigation block', 'gutenberg' ),
=======
		'gutenberg-theme-previews',
		__( 'Block Theme Previews', 'gutenberg' ),
>>>>>>> 0cdab086
		'gutenberg_display_experiment_field',
		'gutenberg-experiments',
		'gutenberg_experiments_section',
		array(
<<<<<<< HEAD
			'label' => __( 'Test the Navigation block using the Interactivity API', 'gutenberg' ),
			'id'    => 'gutenberg-interactivity-api-navigation-block',
=======
			'label' => __( 'Enable Block Theme Previews', 'gutenberg' ),
			'id'    => 'gutenberg-theme-previews',
>>>>>>> 0cdab086
		)
	);

	register_setting(
		'gutenberg-experiments',
		'gutenberg-experiments'
	);
}

add_action( 'admin_init', 'gutenberg_initialize_experiments_settings' );

/**
 * Display a checkbox field for a Gutenberg experiment.
 *
 * @since 6.3.0
 *
 * @param array $args ( $label, $id ).
 */
function gutenberg_display_experiment_field( $args ) {
	$options = get_option( 'gutenberg-experiments' );
	$value   = isset( $options[ $args['id'] ] ) ? 1 : 0;
	?>
		<label for="<?php echo $args['id']; ?>">
			<input type="checkbox" name="<?php echo 'gutenberg-experiments[' . $args['id'] . ']'; ?>" id="<?php echo $args['id']; ?>" value="1" <?php checked( 1, $value ); ?> />
			<?php echo $args['label']; ?>
		</label>
	<?php
}

/**
 * Display the experiments section.
 *
 * @since 6.3.0
 */
function gutenberg_display_experiment_section() {
	?>
	<p><?php echo __( "The block editor includes experimental features that are useable while they're in development. Select the ones you'd like to enable. These features are likely to change, so avoid using them in production.", 'gutenberg' ); ?></p>

	<?php
}<|MERGE_RESOLUTION|>--- conflicted
+++ resolved
@@ -102,24 +102,26 @@
 	);
 
 	add_settings_field(
-<<<<<<< HEAD
-		'gutenberg-interactivity-api-navigation-block',
-		__( 'Navigation block', 'gutenberg' ),
-=======
 		'gutenberg-theme-previews',
 		__( 'Block Theme Previews', 'gutenberg' ),
->>>>>>> 0cdab086
 		'gutenberg_display_experiment_field',
 		'gutenberg-experiments',
 		'gutenberg_experiments_section',
 		array(
-<<<<<<< HEAD
+			'label' => __( 'Enable Block Theme Previews', 'gutenberg' ),
+			'id'    => 'gutenberg-theme-previews',
+		)
+	);
+
+	add_settings_field(
+		'gutenberg-interactivity-api-navigation-block',
+		__( 'Navigation block', 'gutenberg' ),
+		'gutenberg_display_experiment_field',
+		'gutenberg-experiments',
+		'gutenberg_experiments_section',
+		array(
 			'label' => __( 'Test the Navigation block using the Interactivity API', 'gutenberg' ),
 			'id'    => 'gutenberg-interactivity-api-navigation-block',
-=======
-			'label' => __( 'Enable Block Theme Previews', 'gutenberg' ),
-			'id'    => 'gutenberg-theme-previews',
->>>>>>> 0cdab086
 		)
 	);
 
