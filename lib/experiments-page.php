<?php
/**
 * Bootstrapping the Gutenberg experiments page.
 *
 * @package gutenberg
 */

if ( ! function_exists( 'the_gutenberg_experiments' ) ) {
	/**
	 * The main entry point for the Gutenberg experiments page.
	 *
	 * @since 6.3.0
	 */
	function the_gutenberg_experiments() {
		?>
		<div
			id="experiments-editor"
			class="wrap"
		>
		<h1><?php echo __( 'Experimental settings', 'gutenberg' ); ?></h1>
		<?php settings_errors(); ?>
		<form method="post" action="options.php">
			<?php settings_fields( 'gutenberg-experiments' ); ?>
			<?php do_settings_sections( 'gutenberg-experiments' ); ?>
			<?php submit_button(); ?>
		</form>
		</div>
		<?php
	}
}

/**
 * Set up the experiments settings.
 *
 * @since 6.3.0
 */
function gutenberg_initialize_experiments_settings() {
	add_settings_section(
		'gutenberg_experiments_section',
		// The empty string ensures the render function won't output a h2.
		'',
		'gutenberg_display_experiment_section',
		'gutenberg-experiments'
	);

	add_settings_field(
		'gutenberg-sync-collaboration',
		__( 'Live Collaboration and offline persistence ', 'gutenberg' ),
		'gutenberg_display_experiment_field',
		'gutenberg-experiments',
		'gutenberg_experiments_section',
		array(
			'label' => __( 'Enable the live collaboration and offline persistence between peers', 'gutenberg' ),
			'id'    => 'gutenberg-sync-collaboration',
		)
	);

	add_settings_field(
		'gutenberg-custom-dataviews',
		__( 'Custom dataviews', 'gutenberg' ),
		'gutenberg_display_experiment_field',
		'gutenberg-experiments',
		'gutenberg_experiments_section',
		array(
			'label' => __( 'Test the custom dataviews in the pages page.', 'gutenberg' ),
			'id'    => 'gutenberg-custom-dataviews',
		)
	);

	add_settings_field(
		'gutenberg-color-randomizer',
		__( 'Color randomizer ', 'gutenberg' ),
		'gutenberg_display_experiment_field',
		'gutenberg-experiments',
		'gutenberg_experiments_section',
		array(
			'label' => __( 'Test the Global Styles color randomizer; a utility that lets you mix the current color palette pseudo-randomly.', 'gutenberg' ),
			'id'    => 'gutenberg-color-randomizer',
		)
	);

	add_settings_field(
		'gutenberg-form-blocks',
		__( 'Form and input blocks ', 'gutenberg' ),
		'gutenberg_display_experiment_field',
		'gutenberg-experiments',
		'gutenberg_experiments_section',
		array(
			'label' => __( 'Test new blocks to allow building forms (Warning: The new feature is not ready. You may experience UX issues that are being addressed)', 'gutenberg' ),
			'id'    => 'gutenberg-form-blocks',
		)
	);

	add_settings_field(
		'gutenberg-grid-interactivity',
		__( 'Grid interactivity ', 'gutenberg' ),
		'gutenberg_display_experiment_field',
		'gutenberg-experiments',
		'gutenberg_experiments_section',
		array(
			'label' => __( 'Test enhancements to the Grid block that let you move and resize items in the editor canvas.', 'gutenberg' ),
			'id'    => 'gutenberg-grid-interactivity',
		)
	);

	add_settings_field(
		'gutenberg-no-tinymce',
		__( 'Disable TinyMCE and Classic block', 'gutenberg' ),
		'gutenberg_display_experiment_field',
		'gutenberg-experiments',
		'gutenberg_experiments_section',
		array(
			'label' => __( 'Disable TinyMCE and Classic block', 'gutenberg' ),
			'id'    => 'gutenberg-no-tinymce',
		)
	);

	add_settings_field(
		'gutenberg-full-page-client-side-navigation',
		__( 'Enable full page client-side navigation', 'gutenberg' ),
		'gutenberg_display_experiment_field',
		'gutenberg-experiments',
		'gutenberg_experiments_section',
		array(
			'label' => __( 'Enable full page client-side navigation using the Interactivity API', 'gutenberg' ),
			'id'    => 'gutenberg-full-page-client-side-navigation',
		)
	);

	add_settings_field(
		'gutenberg-zoomed-out-patterns-tab',
		__( 'Enable zoomed out view when patterns are browsed in the inserter', 'gutenberg' ),
		'gutenberg_display_experiment_field',
		'gutenberg-experiments',
		'gutenberg_experiments_section',
		array(
			'label' => __( 'Enable zoomed out view when selecting a pattern category in the main inserter.', 'gutenberg' ),
			'id'    => 'gutenberg-zoomed-out-patterns-tab',
		)
	);

	add_settings_field(
		'gutenberg-new-posts-dashboard',
		__( 'Redesigned posts dashboard', 'gutenberg' ),
		'gutenberg_display_experiment_field',
		'gutenberg-experiments',
		'gutenberg_experiments_section',
		array(
			'label' => __( 'Enable a redesigned posts dashboard.', 'gutenberg' ),
			'id'    => 'gutenberg-new-posts-dashboard',
		)
	);

	add_settings_field(
		'gutenberg-quick-edit-dataviews',
		__( 'Quick Edit in DataViews', 'gutenberg' ),
		'gutenberg_display_experiment_field',
		'gutenberg-experiments',
		'gutenberg_experiments_section',
		array(
			'label' => __( 'Allow access to a quick edit panel in the pages data views.', 'gutenberg' ),
			'id'    => 'gutenberg-quick-edit-dataviews',
		)
	);

	add_settings_field(
		'gutenberg-block-comment',
<<<<<<< HEAD
		__( 'Enable multi-user commenting on blocks', 'gutenberg' ),
=======
		__( 'Comments', 'gutenberg' ),
>>>>>>> 9de8c69e
		'gutenberg_display_experiment_field',
		'gutenberg-experiments',
		'gutenberg_experiments_section',
		array(
<<<<<<< HEAD
			'label' => __( 'Comments', 'gutenberg' ),
=======
			'label' => __( 'Enable multi-user commenting on blocks', 'gutenberg' ),
>>>>>>> 9de8c69e
			'id'    => 'gutenberg-block-comment',
		)
	);

	add_settings_field(
		'gutenberg-block-bindings-ui',
		__( 'UI to create block bindings', 'gutenberg' ),
		'gutenberg_display_experiment_field',
		'gutenberg-experiments',
		'gutenberg_experiments_section',
		array(
			'label' => __( 'Add UI to create and update block bindings in block inspector controls.', 'gutenberg' ),
			'id'    => 'gutenberg-block-bindings-ui',
		)
	);

	register_setting(
		'gutenberg-experiments',
		'gutenberg-experiments'
	);
}

add_action( 'admin_init', 'gutenberg_initialize_experiments_settings' );

/**
 * Display a checkbox field for a Gutenberg experiment.
 *
 * @since 6.3.0
 *
 * @param array $args ( $label, $id ).
 */
function gutenberg_display_experiment_field( $args ) {
	$options = get_option( 'gutenberg-experiments' );
	$value   = isset( $options[ $args['id'] ] ) ? 1 : 0;
	?>
		<label for="<?php echo $args['id']; ?>">
			<input type="checkbox" name="<?php echo 'gutenberg-experiments[' . $args['id'] . ']'; ?>" id="<?php echo $args['id']; ?>" value="1" <?php checked( 1, $value ); ?> />
			<?php echo $args['label']; ?>
		</label>
	<?php
}

/**
 * Display the experiments section.
 *
 * @since 6.3.0
 */
function gutenberg_display_experiment_section() {
	?>
	<p><?php echo __( "The block editor includes experimental features that are useable while they're in development. Select the ones you'd like to enable. These features are likely to change, so avoid using them in production.", 'gutenberg' ); ?></p>

	<?php
}<|MERGE_RESOLUTION|>--- conflicted
+++ resolved
@@ -165,20 +165,12 @@
 
 	add_settings_field(
 		'gutenberg-block-comment',
-<<<<<<< HEAD
-		__( 'Enable multi-user commenting on blocks', 'gutenberg' ),
-=======
 		__( 'Comments', 'gutenberg' ),
->>>>>>> 9de8c69e
-		'gutenberg_display_experiment_field',
-		'gutenberg-experiments',
-		'gutenberg_experiments_section',
-		array(
-<<<<<<< HEAD
-			'label' => __( 'Comments', 'gutenberg' ),
-=======
+		'gutenberg_display_experiment_field',
+		'gutenberg-experiments',
+		'gutenberg_experiments_section',
+		array(
 			'label' => __( 'Enable multi-user commenting on blocks', 'gutenberg' ),
->>>>>>> 9de8c69e
 			'id'    => 'gutenberg-block-comment',
 		)
 	);
