<?php
/**
 * Bootstrapping the Gutenberg experiments page.
 *
 * @package gutenberg
 */

if ( ! function_exists( 'the_gutenberg_experiments' ) ) {
	/**
	 * The main entry point for the Gutenberg experiments page.
	 *
	 * @since 6.3.0
	 */
	function the_gutenberg_experiments() {
		?>
		<div
			id="experiments-editor"
			class="wrap"
		>
		<h1><?php echo __( 'Experimental settings', 'gutenberg' ); ?></h1>
		<?php settings_errors(); ?>
		<form method="post" action="options.php">
			<?php settings_fields( 'gutenberg-experiments' ); ?>
			<?php do_settings_sections( 'gutenberg-experiments' ); ?>
			<?php submit_button(); ?>
		</form>
		</div>
		<?php
	}
}

/**
 * Set up the experiments settings.
 *
 * @since 6.3.0
 */
function gutenberg_initialize_experiments_settings() {
	add_settings_section(
		'gutenberg_experiments_section',
		// The empty string ensures the render function won't output a h2.
		'',
		'gutenberg_display_experiment_section',
		'gutenberg-experiments'
	);

	add_settings_field(
		'gutenberg-sync-collaboration',
		__( 'Live Collaboration and offline persistence ', 'gutenberg' ),
		'gutenberg_display_experiment_field',
		'gutenberg-experiments',
		'gutenberg_experiments_section',
		array(
			'label' => __( 'Enable the live collaboration and offline persistence between peers', 'gutenberg' ),
			'id'    => 'gutenberg-sync-collaboration',
		)
	);

	add_settings_field(
		'gutenberg-zoomed-out-view',
		__( 'Zoomed out view ', 'gutenberg' ),
		'gutenberg_display_experiment_field',
		'gutenberg-experiments',
		'gutenberg_experiments_section',
		array(
			'label' => __( 'Test a new zoomed out view on the site editor (Warning: The new feature is not ready. You may experience UX issues that are being addressed)', 'gutenberg' ),
			'id'    => 'gutenberg-zoomed-out-view',
		)
	);

	add_settings_field(
		'gutenberg-dataviews',
		__( 'New admin views', 'gutenberg' ),
		'gutenberg_display_experiment_field',
		'gutenberg-experiments',
		'gutenberg_experiments_section',
		array(
			'label' => __( 'Test the new views for different entities like pages.', 'gutenberg' ),
			'id'    => 'gutenberg-dataviews',
		)
	);

	add_settings_field(
		'gutenberg-color-randomizer',
		__( 'Color randomizer ', 'gutenberg' ),
		'gutenberg_display_experiment_field',
		'gutenberg-experiments',
		'gutenberg_experiments_section',
		array(
			'label' => __( 'Test the Global Styles color randomizer; a utility that lets you mix the current color palette pseudo-randomly.', 'gutenberg' ),
			'id'    => 'gutenberg-color-randomizer',
		)
	);

	add_settings_field(
		'gutenberg-form-blocks',
		__( 'Form and input blocks ', 'gutenberg' ),
		'gutenberg_display_experiment_field',
		'gutenberg-experiments',
		'gutenberg_experiments_section',
		array(
			'label' => __( 'Test new blocks to allow building forms (Warning: The new feature is not ready. You may experience UX issues that are being addressed)', 'gutenberg' ),
			'id'    => 'gutenberg-form-blocks',
		)
	);

	add_settings_field(
		'gutenberg-grid-interactivity',
		__( 'Grid interactivty ', 'gutenberg' ),
		'gutenberg_display_experiment_field',
		'gutenberg-experiments',
		'gutenberg_experiments_section',
		array(
			'label' => __( 'Test enhancements to the Grid block that let you move and resize items in the editor canvas.', 'gutenberg' ),
			'id'    => 'gutenberg-grid-interactivity',
		)
	);

	add_settings_field(
		'gutenberg-no-tinymce',
		__( 'Disable TinyMCE and Classic block', 'gutenberg' ),
		'gutenberg_display_experiment_field',
		'gutenberg-experiments',
		'gutenberg_experiments_section',
		array(
			'label' => __( 'Disable TinyMCE and Classic block', 'gutenberg' ),
			'id'    => 'gutenberg-no-tinymce',
		)
	);

<<<<<<< HEAD
	add_settings_field(
		'gutenberg-custom-fields',
		__( 'Connections', 'gutenberg' ),
		'gutenberg_display_experiment_field',
		'gutenberg-experiments',
		'gutenberg_experiments_section',
		array(
			'label' => __( 'Test Connections', 'gutenberg' ),
			'id'    => 'gutenberg-connections',
		)
	);

	add_settings_field(
		'gutenberg-styles-inheritance-ui',
		__( 'Styles Inheritance UI', 'gutenberg' ),
		'gutenberg_display_experiment_field',
		'gutenberg-experiments',
		'gutenberg_experiments_section',
		array(
			'label' => __( 'Styles Inheritance UI', 'gutenberg' ),
			'id'    => 'gutenberg-styles-inheritance-ui',
		)
	);

	add_settings_field(
		'gutenberg-pattern-partial-syncing',
		__( 'Synced patterns partial syncing', 'gutenberg' ),
		'gutenberg_display_experiment_field',
		'gutenberg-experiments',
		'gutenberg_experiments_section',
		array(
			'label' => __( 'Test partial syncing of patterns', 'gutenberg' ),
			'id'    => 'gutenberg-pattern-partial-syncing',
		)
	);

=======
>>>>>>> 66dfcf27
	register_setting(
		'gutenberg-experiments',
		'gutenberg-experiments'
	);
}

add_action( 'admin_init', 'gutenberg_initialize_experiments_settings' );

/**
 * Display a checkbox field for a Gutenberg experiment.
 *
 * @since 6.3.0
 *
 * @param array $args ( $label, $id ).
 */
function gutenberg_display_experiment_field( $args ) {
	$options = get_option( 'gutenberg-experiments' );
	$value   = isset( $options[ $args['id'] ] ) ? 1 : 0;
	?>
		<label for="<?php echo $args['id']; ?>">
			<input type="checkbox" name="<?php echo 'gutenberg-experiments[' . $args['id'] . ']'; ?>" id="<?php echo $args['id']; ?>" value="1" <?php checked( 1, $value ); ?> />
			<?php echo $args['label']; ?>
		</label>
	<?php
}

/**
 * Display the experiments section.
 *
 * @since 6.3.0
 */
function gutenberg_display_experiment_section() {
	?>
	<p><?php echo __( "The block editor includes experimental features that are useable while they're in development. Select the ones you'd like to enable. These features are likely to change, so avoid using them in production.", 'gutenberg' ); ?></p>

	<?php
}<|MERGE_RESOLUTION|>--- conflicted
+++ resolved
@@ -127,7 +127,6 @@
 		)
 	);
 
-<<<<<<< HEAD
 	add_settings_field(
 		'gutenberg-custom-fields',
 		__( 'Connections', 'gutenberg' ),
@@ -141,6 +140,18 @@
 	);
 
 	add_settings_field(
+		'gutenberg-pattern-partial-syncing',
+		__( 'Synced patterns partial syncing', 'gutenberg' ),
+		'gutenberg_display_experiment_field',
+		'gutenberg-experiments',
+		'gutenberg_experiments_section',
+		array(
+			'label' => __( 'Test partial syncing of patterns', 'gutenberg' ),
+			'id'    => 'gutenberg-pattern-partial-syncing',
+		)
+	);
+
+	add_settings_field(
 		'gutenberg-styles-inheritance-ui',
 		__( 'Styles Inheritance UI', 'gutenberg' ),
 		'gutenberg_display_experiment_field',
@@ -152,20 +163,6 @@
 		)
 	);
 
-	add_settings_field(
-		'gutenberg-pattern-partial-syncing',
-		__( 'Synced patterns partial syncing', 'gutenberg' ),
-		'gutenberg_display_experiment_field',
-		'gutenberg-experiments',
-		'gutenberg_experiments_section',
-		array(
-			'label' => __( 'Test partial syncing of patterns', 'gutenberg' ),
-			'id'    => 'gutenberg-pattern-partial-syncing',
-		)
-	);
-
-=======
->>>>>>> 66dfcf27
 	register_setting(
 		'gutenberg-experiments',
 		'gutenberg-experiments'
