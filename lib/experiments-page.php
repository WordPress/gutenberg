--- conflicted
+++ resolved
@@ -56,13 +56,8 @@
 	);
 
 	add_settings_field(
-<<<<<<< HEAD
 		'gutenberg-custom-dataviews',
 		__( 'Custom dataviews', 'gutenberg' ),
-=======
-		'gutenberg-zoomed-out-view',
-		__( 'Zoomed out view', 'gutenberg' ),
->>>>>>> 9545c0bf
 		'gutenberg_display_experiment_field',
 		'gutenberg-experiments',
 		'gutenberg_experiments_section',
@@ -85,13 +80,8 @@
 	);
 
 	add_settings_field(
-<<<<<<< HEAD
 		'gutenberg-block-experiments',
 		__( 'Experimental blocks', 'gutenberg' ),
-=======
-		'gutenberg-color-randomizer',
-		__( 'Color randomizer', 'gutenberg' ),
->>>>>>> 9545c0bf
 		'gutenberg_display_experiment_field',
 		'gutenberg-experiments',
 		'gutenberg_experiments_section',
