--- conflicted
+++ resolved
@@ -78,24 +78,14 @@
 	);
 
 	add_settings_field(
-<<<<<<< HEAD
 		'gutenberg-details-blocks',
 		__( 'Details block', 'gutenberg' ),
-=======
-		'gutenberg-theme-previews',
-		__( 'Block Theme Previews', 'gutenberg' ),
->>>>>>> 1328f2db
 		'gutenberg_display_experiment_field',
 		'gutenberg-experiments',
 		'gutenberg_experiments_section',
 		array(
-<<<<<<< HEAD
 			'label' => __( 'Test the Details block', 'gutenberg' ),
 			'id'    => 'gutenberg-details-blocks',
-=======
-			'label' => __( 'Enable Block Theme Previews', 'gutenberg' ),
-			'id'    => 'gutenberg-theme-previews',
->>>>>>> 1328f2db
 		)
 	);
 
