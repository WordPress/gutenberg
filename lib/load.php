--- conflicted
+++ resolved
@@ -68,12 +68,9 @@
 	&& ! function_exists( 'gutenberg_render_block_core_latest_comments' ) ) {
 	require dirname( __FILE__ ) . '/../packages/block-library/src/latest-comments/index.php';
 }
-<<<<<<< HEAD
 if ( ! function_exists( 'render_block_core_rss' ) ) {
     require dirname( __FILE__ ) . '/../packages/block-library/src/rss/index.php';
 }
-=======
->>>>>>> d9257b11
 if ( ! function_exists( 'render_block_core_latest_posts' ) ) {
 	require dirname( __FILE__ ) . '/../packages/block-library/src/latest-posts/index.php';
 }
