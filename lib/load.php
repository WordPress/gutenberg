<?php
/**
 * Load API functions, register scripts and actions, etc.
 *
 * @package gutenberg
 */

if ( ! defined( 'ABSPATH' ) ) {
	die( 'Silence is golden.' );
}

/**
 * Checks whether the Gutenberg experiment is enabled.
 *
 * @since 6.7.0
 *
 * @param string $name The name of the experiment.
 *
 * @return bool True when the experiment is enabled.
 */
function gutenberg_is_experiment_enabled( $name ) {
	$experiments = get_option( 'gutenberg-experiments' );
	return ! empty( $experiments[ $name ] );
}

// These files only need to be loaded if within a rest server instance
// which this class will exist if that is the case.
if ( class_exists( 'WP_REST_Controller' ) ) {
	/**
	* Start: Include for phase 2
	*/
<<<<<<< HEAD
	if ( ! class_exists( 'WP_REST_Widget_Forms' ) ) {
		require __DIR__ . '/class-wp-rest-widget-forms.php';
	}
	if ( ! class_exists( 'WP_REST_Widget_Areas_Controller' ) ) {
		require __DIR__ . '/class-experimental-wp-widget-blocks-manager.php';
		require __DIR__ . '/class-wp-rest-widget-areas-controller.php';
=======
	if ( ! class_exists( 'WP_REST_Sidebars_Controller' ) ) {
		require_once dirname( __FILE__ ) . '/class-wp-rest-sidebars-controller.php';
	}
	if ( ! class_exists( 'WP_REST_Widget_Types_Controller' ) ) {
		require_once dirname( __FILE__ ) . '/class-wp-rest-widget-types-controller.php';
	}
	if ( ! class_exists( 'WP_REST_Widgets_Controller' ) ) {
		require_once dirname( __FILE__ ) . '/class-wp-rest-widgets-controller.php';
>>>>>>> 7f1fac93
	}
	if ( ! class_exists( 'WP_REST_Block_Directory_Controller' ) ) {
		require __DIR__ . '/class-wp-rest-block-directory-controller.php';
	}
	if ( ! class_exists( 'WP_REST_Block_Types_Controller' ) ) {
		require __DIR__ . '/class-wp-rest-block-types-controller.php';
	}
	if ( ! class_exists( 'WP_REST_Menus_Controller' ) ) {
		require_once __DIR__ . '/class-wp-rest-menus-controller.php';
	}
	if ( ! class_exists( 'WP_REST_Menu_Items_Controller' ) ) {
		require_once __DIR__ . '/class-wp-rest-menu-items-controller.php';
	}
	if ( ! class_exists( 'WP_REST_Menu_Locations_Controller' ) ) {
		require_once __DIR__ . '/class-wp-rest-menu-locations-controller.php';
	}
	if ( ! class_exists( 'WP_Rest_Customizer_Nonces' ) ) {
		require_once __DIR__ . '/class-wp-rest-customizer-nonces.php';
	}
	if ( ! class_exists( 'WP_REST_Image_Editor_Controller' ) ) {
		require __DIR__ . '/class-wp-rest-image-editor-controller.php';
	}
	if ( ! class_exists( 'WP_REST_Plugins_Controller' ) ) {
		require_once __DIR__ . '/class-wp-rest-plugins-controller.php';
	}
	if ( ! class_exists( 'WP_REST_Post_Format_Search_Handler' ) ) {
		require_once dirname( __FILE__ ) . '/class-wp-rest-post-format-search-handler.php';
	}
	if ( ! class_exists( 'WP_REST_Term_Search_Handler' ) ) {
		require_once dirname( __FILE__ ) . '/class-wp-rest-term-search-handler.php';
	}
	if ( ! class_exists( 'WP_REST_Batch_Controller' ) ) {
		require_once dirname( __FILE__ ) . '/class-wp-rest-batch-controller.php';
	}
	/**
	* End: Include for phase 2
	*/

	require __DIR__ . '/rest-api.php';
}

if ( ! class_exists( 'WP_Block_Patterns_Registry' ) ) {
	require __DIR__ . '/class-wp-block-patterns-registry.php';
}

if ( ! class_exists( 'WP_Block_Pattern_Categories_Registry' ) ) {
	require __DIR__ . '/class-wp-block-pattern-categories-registry.php';
}

if ( ! class_exists( 'WP_Block' ) ) {
	require __DIR__ . '/class-wp-block.php';
}

if ( ! class_exists( 'WP_Block_List' ) ) {
	require __DIR__ . '/class-wp-block-list.php';
}

<<<<<<< HEAD
require __DIR__ . '/compat.php';
require __DIR__ . '/utils.php';

require __DIR__ . '/blocks.php';
require __DIR__ . '/templates.php';
require __DIR__ . '/template-parts.php';
require __DIR__ . '/template-loader.php';
require __DIR__ . '/client-assets.php';
require __DIR__ . '/block-directory.php';
require __DIR__ . '/demo.php';
require __DIR__ . '/widgets.php';
require __DIR__ . '/widgets-page.php';
require __DIR__ . '/navigation-page.php';
require __DIR__ . '/experiments-page.php';
require __DIR__ . '/customizer.php';
require __DIR__ . '/edit-site-page.php';
require __DIR__ . '/edit-site-export.php';
require __DIR__ . '/editor-features.php';
require __DIR__ . '/global-styles.php';
=======
if ( ! class_exists( 'WP_Widget_Block' ) ) {
	require_once dirname( __FILE__ ) . '/class-wp-widget-block.php';
}

require_once dirname( __FILE__ ) . '/widgets-page.php';

require dirname( __FILE__ ) . '/compat.php';
require dirname( __FILE__ ) . '/utils.php';

require dirname( __FILE__ ) . '/full-site-editing.php';
require dirname( __FILE__ ) . '/templates-sync.php';
require dirname( __FILE__ ) . '/templates.php';
require dirname( __FILE__ ) . '/template-parts.php';
require dirname( __FILE__ ) . '/template-loader.php';
require dirname( __FILE__ ) . '/edit-site-page.php';
require dirname( __FILE__ ) . '/edit-site-export.php';

require dirname( __FILE__ ) . '/block-patterns.php';
require dirname( __FILE__ ) . '/blocks.php';
require dirname( __FILE__ ) . '/client-assets.php';
require dirname( __FILE__ ) . '/block-directory.php';
require dirname( __FILE__ ) . '/demo.php';
require dirname( __FILE__ ) . '/widgets.php';
require dirname( __FILE__ ) . '/navigation.php';
require dirname( __FILE__ ) . '/navigation-page.php';
require dirname( __FILE__ ) . '/experiments-page.php';
require dirname( __FILE__ ) . '/global-styles.php';

if ( ! class_exists( 'WP_Block_Supports' ) ) {
	require_once dirname( __FILE__ ) . '/class-wp-block-supports.php';
}
require dirname( __FILE__ ) . '/block-supports/generated-classname.php';
require dirname( __FILE__ ) . '/block-supports/colors.php';
require dirname( __FILE__ ) . '/block-supports/align.php';
require dirname( __FILE__ ) . '/block-supports/typography.php';
require dirname( __FILE__ ) . '/block-supports/custom-classname.php';
>>>>>>> 7f1fac93
<|MERGE_RESOLUTION|>--- conflicted
+++ resolved
@@ -29,23 +29,14 @@
 	/**
 	* Start: Include for phase 2
 	*/
-<<<<<<< HEAD
-	if ( ! class_exists( 'WP_REST_Widget_Forms' ) ) {
-		require __DIR__ . '/class-wp-rest-widget-forms.php';
-	}
-	if ( ! class_exists( 'WP_REST_Widget_Areas_Controller' ) ) {
-		require __DIR__ . '/class-experimental-wp-widget-blocks-manager.php';
-		require __DIR__ . '/class-wp-rest-widget-areas-controller.php';
-=======
 	if ( ! class_exists( 'WP_REST_Sidebars_Controller' ) ) {
-		require_once dirname( __FILE__ ) . '/class-wp-rest-sidebars-controller.php';
+		require_once __DIR__ . '/class-wp-rest-sidebars-controller.php';
 	}
 	if ( ! class_exists( 'WP_REST_Widget_Types_Controller' ) ) {
-		require_once dirname( __FILE__ ) . '/class-wp-rest-widget-types-controller.php';
+		require_once __DIR__ . '/class-wp-rest-widget-types-controller.php';
 	}
 	if ( ! class_exists( 'WP_REST_Widgets_Controller' ) ) {
-		require_once dirname( __FILE__ ) . '/class-wp-rest-widgets-controller.php';
->>>>>>> 7f1fac93
+		require_once __DIR__ . '/class-wp-rest-widgets-controller.php';
 	}
 	if ( ! class_exists( 'WP_REST_Block_Directory_Controller' ) ) {
 		require __DIR__ . '/class-wp-rest-block-directory-controller.php';
@@ -72,13 +63,13 @@
 		require_once __DIR__ . '/class-wp-rest-plugins-controller.php';
 	}
 	if ( ! class_exists( 'WP_REST_Post_Format_Search_Handler' ) ) {
-		require_once dirname( __FILE__ ) . '/class-wp-rest-post-format-search-handler.php';
+		require_once __DIR__ . '/class-wp-rest-post-format-search-handler.php';
 	}
 	if ( ! class_exists( 'WP_REST_Term_Search_Handler' ) ) {
-		require_once dirname( __FILE__ ) . '/class-wp-rest-term-search-handler.php';
+		require_once __DIR__ . '/class-wp-rest-term-search-handler.php';
 	}
 	if ( ! class_exists( 'WP_REST_Batch_Controller' ) ) {
-		require_once dirname( __FILE__ ) . '/class-wp-rest-batch-controller.php';
+		require_once __DIR__ . '/class-wp-rest-batch-controller.php';
 	}
 	/**
 	* End: Include for phase 2
@@ -103,61 +94,39 @@
 	require __DIR__ . '/class-wp-block-list.php';
 }
 
-<<<<<<< HEAD
+if ( ! class_exists( 'WP_Widget_Block' ) ) {
+	require_once __DIR__ . '/class-wp-widget-block.php';
+}
+
+require_once __DIR__ . '/widgets-page.php';
+
 require __DIR__ . '/compat.php';
 require __DIR__ . '/utils.php';
 
-require __DIR__ . '/blocks.php';
+require __DIR__ . '/full-site-editing.php';
+require __DIR__ . '/templates-sync.php';
 require __DIR__ . '/templates.php';
 require __DIR__ . '/template-parts.php';
 require __DIR__ . '/template-loader.php';
+require __DIR__ . '/edit-site-page.php';
+require __DIR__ . '/edit-site-export.php';
+
+require __DIR__ . '/block-patterns.php';
+require __DIR__ . '/blocks.php';
 require __DIR__ . '/client-assets.php';
 require __DIR__ . '/block-directory.php';
 require __DIR__ . '/demo.php';
 require __DIR__ . '/widgets.php';
-require __DIR__ . '/widgets-page.php';
+require __DIR__ . '/navigation.php';
 require __DIR__ . '/navigation-page.php';
 require __DIR__ . '/experiments-page.php';
-require __DIR__ . '/customizer.php';
-require __DIR__ . '/edit-site-page.php';
-require __DIR__ . '/edit-site-export.php';
-require __DIR__ . '/editor-features.php';
 require __DIR__ . '/global-styles.php';
-=======
-if ( ! class_exists( 'WP_Widget_Block' ) ) {
-	require_once dirname( __FILE__ ) . '/class-wp-widget-block.php';
-}
-
-require_once dirname( __FILE__ ) . '/widgets-page.php';
-
-require dirname( __FILE__ ) . '/compat.php';
-require dirname( __FILE__ ) . '/utils.php';
-
-require dirname( __FILE__ ) . '/full-site-editing.php';
-require dirname( __FILE__ ) . '/templates-sync.php';
-require dirname( __FILE__ ) . '/templates.php';
-require dirname( __FILE__ ) . '/template-parts.php';
-require dirname( __FILE__ ) . '/template-loader.php';
-require dirname( __FILE__ ) . '/edit-site-page.php';
-require dirname( __FILE__ ) . '/edit-site-export.php';
-
-require dirname( __FILE__ ) . '/block-patterns.php';
-require dirname( __FILE__ ) . '/blocks.php';
-require dirname( __FILE__ ) . '/client-assets.php';
-require dirname( __FILE__ ) . '/block-directory.php';
-require dirname( __FILE__ ) . '/demo.php';
-require dirname( __FILE__ ) . '/widgets.php';
-require dirname( __FILE__ ) . '/navigation.php';
-require dirname( __FILE__ ) . '/navigation-page.php';
-require dirname( __FILE__ ) . '/experiments-page.php';
-require dirname( __FILE__ ) . '/global-styles.php';
 
 if ( ! class_exists( 'WP_Block_Supports' ) ) {
-	require_once dirname( __FILE__ ) . '/class-wp-block-supports.php';
+	require_once __DIR__ . '/class-wp-block-supports.php';
 }
-require dirname( __FILE__ ) . '/block-supports/generated-classname.php';
-require dirname( __FILE__ ) . '/block-supports/colors.php';
-require dirname( __FILE__ ) . '/block-supports/align.php';
-require dirname( __FILE__ ) . '/block-supports/typography.php';
-require dirname( __FILE__ ) . '/block-supports/custom-classname.php';
->>>>>>> 7f1fac93
+require __DIR__ . '/block-supports/generated-classname.php';
+require __DIR__ . '/block-supports/colors.php';
+require __DIR__ . '/block-supports/align.php';
+require __DIR__ . '/block-supports/typography.php';
+require __DIR__ . '/block-supports/custom-classname.php';