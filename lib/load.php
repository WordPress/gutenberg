<?php
/**
 * Load API functions, register scripts and actions, etc.
 *
 * @package gutenberg
 */

if ( ! defined( 'ABSPATH' ) ) {
	die( 'Silence is golden.' );
}

define( 'IS_GUTENBERG_PLUGIN', true );

require_once __DIR__ . '/init.php';
require_once __DIR__ . '/upgrade.php';

/**
 * Checks whether the Gutenberg experiment is enabled.
 *
 * @since 6.7.0
 *
 * @param string $name The name of the experiment.
 *
 * @return bool True when the experiment is enabled.
 */
function gutenberg_is_experiment_enabled( $name ) {
	$experiments = get_option( 'gutenberg-experiments' );
	return ! empty( $experiments[ $name ] );
}

// These files only need to be loaded if within a rest server instance.
// which this class will exist if that is the case.
if ( class_exists( 'WP_REST_Controller' ) ) {
	if ( ! class_exists( 'WP_REST_Block_Editor_Settings_Controller' ) ) {
		require_once __DIR__ . '/experimental/class-wp-rest-block-editor-settings-controller.php';
	}

	// WordPress 6.6 compat.
	require __DIR__ . '/compat/wordpress-6.6/class-gutenberg-rest-global-styles-revisions-controller-6-6.php';
	require __DIR__ . '/compat/wordpress-6.6/class-gutenberg-rest-templates-controller-6-6.php';
	require __DIR__ . '/compat/wordpress-6.6/rest-api.php';

	// WordPress 6.7 compat.
<<<<<<< HEAD
	require __DIR__ . '/compat/wordpress-6.7/class-gutenberg-rest-posts-controller-6-7.php';
=======
>>>>>>> 33093652
	require __DIR__ . '/compat/wordpress-6.7/rest-api.php';

	// Plugin specific code.
	require_once __DIR__ . '/class-wp-rest-global-styles-controller-gutenberg.php';
	require_once __DIR__ . '/class-wp-rest-edit-site-export-controller-gutenberg.php';
	require_once __DIR__ . '/rest-api.php';

	require_once __DIR__ . '/experimental/rest-api.php';
	require_once __DIR__ . '/experimental/kses-allowed-html.php';
}

// Experimental signaling server.
if ( ! class_exists( 'Gutenberg_HTTP_Singling_Server' ) ) {
	require_once __DIR__ . '/experimental/sync/class-gutenberg-http-signaling-server.php';
}

require __DIR__ . '/experimental/editor-settings.php';

// Gutenberg plugin compat.
require __DIR__ . '/compat/plugin/edit-site-routes-backwards-compat.php';
require __DIR__ . '/compat/plugin/fonts.php';

// The Token Map was created during 6.6 in order to support the HTML API. It must be loaded before it.
require __DIR__ . '/compat/wordpress-6.6/class-gutenberg-token-map-6-6.php';
require __DIR__ . '/compat/wordpress-6.7/class-gutenberg-token-map-6-7.php';

require __DIR__ . '/compat/wordpress-6.6/html-api/gutenberg-html5-named-character-references-6-6.php';
require __DIR__ . '/compat/wordpress-6.6/html-api/class-gutenberg-html-decoder-6-6.php';
require __DIR__ . '/compat/wordpress-6.6/html-api/class-gutenberg-html-tag-processor-6-6.php';
require __DIR__ . '/compat/wordpress-6.6/html-api/class-gutenberg-html-open-elements-6-6.php';
require __DIR__ . '/compat/wordpress-6.6/html-api/class-gutenberg-html-stack-event-6-6.php';
require __DIR__ . '/compat/wordpress-6.6/html-api/class-gutenberg-html-processor-state-6-6.php';
require __DIR__ . '/compat/wordpress-6.6/html-api/class-gutenberg-html-processor-6-6.php';

// Type annotations were added in 6.7 so every file is updated.
require __DIR__ . '/compat/wordpress-6.7/html-api/class-gutenberg-html-active-formatting-elements-6-7.php';
require __DIR__ . '/compat/wordpress-6.7/html-api/class-gutenberg-html-attribute-token-6-7.php';
require __DIR__ . '/compat/wordpress-6.7/html-api/class-gutenberg-html-decoder-6-7.php';
require __DIR__ . '/compat/wordpress-6.7/html-api/class-gutenberg-html-open-elements-6-7.php';
require __DIR__ . '/compat/wordpress-6.7/html-api/class-gutenberg-html-span-6-7.php';
require __DIR__ . '/compat/wordpress-6.7/html-api/class-gutenberg-html-stack-event-6-7.php';
require __DIR__ . '/compat/wordpress-6.7/html-api/class-gutenberg-html-text-replacement-6-7.php';
require __DIR__ . '/compat/wordpress-6.7/html-api/class-gutenberg-html-token-6-7.php';
require __DIR__ . '/compat/wordpress-6.7/html-api/class-gutenberg-html-unsupported-exception-6-7.php';
require __DIR__ . '/compat/wordpress-6.7/html-api/class-gutenberg-html-tag-processor-6-7.php';
require __DIR__ . '/compat/wordpress-6.7/html-api/class-gutenberg-html-processor-state-6-7.php';
require __DIR__ . '/compat/wordpress-6.7/html-api/class-gutenberg-html-processor-6-7.php';

// WordPress 6.6 compat.
require __DIR__ . '/compat/wordpress-6.6/admin-bar.php';
require __DIR__ . '/compat/wordpress-6.6/blocks.php';
require __DIR__ . '/compat/wordpress-6.6/block-editor.php';
require __DIR__ . '/compat/wordpress-6.6/compat.php';
require __DIR__ . '/compat/wordpress-6.6/resolve-patterns.php';
require __DIR__ . '/compat/wordpress-6.6/block-bindings/pattern-overrides.php';
require __DIR__ . '/compat/wordpress-6.6/block-template-utils.php';
require __DIR__ . '/compat/wordpress-6.6/option.php';
require __DIR__ . '/compat/wordpress-6.6/post.php';

// WordPress 6.7 compat.
require __DIR__ . '/compat/wordpress-6.7/blocks.php';
require __DIR__ . '/compat/wordpress-6.7/block-bindings.php';
require __DIR__ . '/compat/wordpress-6.7/script-modules.php';

// Experimental features.
require __DIR__ . '/experimental/block-editor-settings-mobile.php';
require __DIR__ . '/experimental/blocks.php';
require __DIR__ . '/experimental/navigation-theme-opt-in.php';
require __DIR__ . '/experimental/kses.php';
require __DIR__ . '/experimental/l10n.php';
require __DIR__ . '/experimental/synchronization.php';
require __DIR__ . '/experimental/script-modules.php';
require __DIR__ . '/experimental/posts/load.php';

if ( gutenberg_is_experiment_enabled( 'gutenberg-no-tinymce' ) ) {
	require __DIR__ . '/experimental/disable-tinymce.php';
}

// Load the BC Layer to avoid fatal errors of extenders using the Fonts API.
// @core-merge: do not merge the BC layer files into WordPress Core.
require __DIR__ . '/experimental/font-face/bc-layer/class-wp-fonts-provider.php';
require __DIR__ . '/experimental/font-face/bc-layer/class-wp-fonts-utils.php';
require __DIR__ . '/experimental/font-face/bc-layer/class-wp-fonts.php';
require __DIR__ . '/experimental/font-face/bc-layer/class-wp-fonts-provider-local.php';
require __DIR__ . '/experimental/font-face/bc-layer/class-wp-fonts-resolver.php';
require __DIR__ . '/experimental/font-face/bc-layer/class-gutenberg-fonts-api-bc-layer.php';
require __DIR__ . '/experimental/font-face/bc-layer/webfonts-deprecations.php';
require __DIR__ . '/experimental/font-face/bc-layer/class-wp-webfonts-utils.php';
require __DIR__ . '/experimental/font-face/bc-layer/class-wp-webfonts-provider.php';
require __DIR__ . '/experimental/font-face/bc-layer/class-wp-webfonts-provider-local.php';
require __DIR__ . '/experimental/font-face/bc-layer/class-wp-webfonts.php';
require __DIR__ . '/experimental/font-face/bc-layer/class-wp-web-fonts.php';

// Plugin specific code.
require __DIR__ . '/script-loader.php';
require __DIR__ . '/global-styles-and-settings.php';
require __DIR__ . '/class-wp-theme-json-data-gutenberg.php';
require __DIR__ . '/class-wp-theme-json-gutenberg.php';
require __DIR__ . '/class-wp-theme-json-resolver-gutenberg.php';
require __DIR__ . '/class-wp-theme-json-schema-gutenberg.php';
require __DIR__ . '/class-wp-duotone-gutenberg.php';
require __DIR__ . '/blocks.php';
require __DIR__ . '/block-editor-settings.php';
require __DIR__ . '/client-assets.php';
require __DIR__ . '/demo.php';
require __DIR__ . '/experiments-page.php';
require __DIR__ . '/interactivity-api.php';
require __DIR__ . '/block-template-utils.php';
if ( gutenberg_is_experiment_enabled( 'gutenberg-full-page-client-side-navigation' ) ) {
	require __DIR__ . '/experimental/full-page-client-side-navigation.php';
}

// Copied package PHP files.
if ( is_dir( __DIR__ . '/../build/style-engine' ) ) {
	require_once __DIR__ . '/../build/style-engine/class-wp-style-engine-css-declarations-gutenberg.php';
	require_once __DIR__ . '/../build/style-engine/class-wp-style-engine-css-rule-gutenberg.php';
	require_once __DIR__ . '/../build/style-engine/class-wp-style-engine-css-rules-store-gutenberg.php';
	require_once __DIR__ . '/../build/style-engine/class-wp-style-engine-processor-gutenberg.php';
	require_once __DIR__ . '/../build/style-engine/class-wp-style-engine-gutenberg.php';
	require_once __DIR__ . '/../build/style-engine/style-engine-gutenberg.php';
}

// Block supports overrides.
require __DIR__ . '/block-supports/settings.php';
require __DIR__ . '/block-supports/elements.php';
require __DIR__ . '/block-supports/colors.php';
require __DIR__ . '/block-supports/typography.php';
require __DIR__ . '/block-supports/border.php';
require __DIR__ . '/block-supports/layout.php';
require __DIR__ . '/block-supports/position.php';
require __DIR__ . '/block-supports/spacing.php';
require __DIR__ . '/block-supports/dimensions.php';
require __DIR__ . '/block-supports/duotone.php';
require __DIR__ . '/block-supports/shadow.php';
require __DIR__ . '/block-supports/background.php';
require __DIR__ . '/block-supports/block-style-variations.php';

// Data views.
require_once __DIR__ . '/experimental/data-views.php';<|MERGE_RESOLUTION|>--- conflicted
+++ resolved
@@ -41,10 +41,7 @@
 	require __DIR__ . '/compat/wordpress-6.6/rest-api.php';
 
 	// WordPress 6.7 compat.
-<<<<<<< HEAD
 	require __DIR__ . '/compat/wordpress-6.7/class-gutenberg-rest-posts-controller-6-7.php';
-=======
->>>>>>> 33093652
 	require __DIR__ . '/compat/wordpress-6.7/rest-api.php';
 
 	// Plugin specific code.
