--- conflicted
+++ resolved
@@ -71,16 +71,11 @@
 	require __DIR__ . '/rest-api.php';
 }
 
-<<<<<<< HEAD
-if ( ! class_exists( 'WP_Widget_Block' ) ) {
-//	require_once __DIR__ . '/class-wp-widget-block.php';
-=======
 // We can't use class_exists( 'WP_Widget_Block' ) because core loads widgets
 // *after* plugins, so test for wp_use_widgets_block_editor() which we know
 // implies the existence of WP_Widget_Block.
 if ( ! function_exists( 'wp_use_widgets_block_editor' ) ) {
 	require_once __DIR__ . '/class-wp-widget-block.php';
->>>>>>> 9b6dd588
 }
 
 require_once __DIR__ . '/widgets-page.php';
