--- conflicted
+++ resolved
@@ -105,11 +105,8 @@
 require __DIR__ . '/class-wp-theme-json.php';
 require __DIR__ . '/class-wp-theme-json-resolver.php';
 require __DIR__ . '/global-styles.php';
-<<<<<<< HEAD
+require __DIR__ . '/query-utils.php';
 require __DIR__ . '/duotone-filter.php';
-=======
-require __DIR__ . '/query-utils.php';
->>>>>>> 5ced2369
 
 if ( ! class_exists( 'WP_Block_Supports' ) ) {
 	require_once __DIR__ . '/class-wp-block-supports.php';
