--- conflicted
+++ resolved
@@ -51,13 +51,11 @@
 	if ( ! class_exists( 'WP_REST_Menu_Locations_Controller' ) ) {
 		require_once dirname( __FILE__ ) . '/class-wp-rest-menu-locations-controller.php';
 	}
-<<<<<<< HEAD
+	if ( ! class_exists( 'WP_Rest_Customizer_Nonces' ) ) {
+		require_once dirname( __FILE__ ) . '/class-wp-rest-customizer-nonces.php';
+	}
 	if ( ! class_exists( 'WP_REST_Image_Editor_Controller' ) ) {
 		require dirname( __FILE__ ) . '/class-wp-rest-image-editor-controller.php';
-=======
-	if ( ! class_exists( 'WP_Rest_Customizer_Nonces' ) ) {
-		require_once dirname( __FILE__ ) . '/class-wp-rest-customizer-nonces.php';
->>>>>>> 281464af
 	}
 	/**
 	* End: Include for phase 2
