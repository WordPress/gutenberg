--- conflicted
+++ resolved
@@ -12,20 +12,14 @@
 // These files only need to be loaded if within a rest server instance
 // which this class will exist if that is the case.
 if ( class_exists( 'WP_REST_Controller' ) ) {
-<<<<<<< HEAD
-	require dirname( __FILE__ ) . '/class-wp-rest-blocks-controller.php';
-	require dirname( __FILE__ ) . '/class-wp-rest-autosaves-controller.php';
-	require dirname( __FILE__ ) . '/class-wp-rest-block-renderer-controller.php';
-	require dirname( __FILE__ ) . '/class-wp-rest-themes-controller.php';
-	require dirname( __FILE__ ) . '/class-wp-rest-search-controller.php';
-	require dirname( __FILE__ ) . '/class-wp-rest-search-handler.php';
-	require dirname( __FILE__ ) . '/class-wp-rest-post-search-handler.php';
-=======
 	if ( ! class_exists( 'WP_REST_Blocks_Controller' ) ) {
 		require dirname( __FILE__ ) . '/class-wp-rest-blocks-controller.php';
 	}
 	if ( ! class_exists( 'WP_REST_Autosaves_Controller' ) ) {
 		require dirname( __FILE__ ) . '/class-wp-rest-autosaves-controller.php';
+	}
+	if ( ! class_exists( 'WP_REST_Themes_Controller' ) ) {
+		require dirname( __FILE__ ) . '/class-wp-rest-themes-controller.php';
 	}
 	if ( ! class_exists( 'WP_REST_Block_Renderer_Controller' ) ) {
 		require dirname( __FILE__ ) . '/class-wp-rest-block-renderer-controller.php';
@@ -39,7 +33,7 @@
 	if ( ! class_exists( 'WP_REST_Post_Search_Handler' ) ) {
 		require dirname( __FILE__ ) . '/class-wp-rest-post-search-handler.php';
 	}
->>>>>>> 027ffe45
+
 	require dirname( __FILE__ ) . '/rest-api.php';
 }
 
