--- conflicted
+++ resolved
@@ -14,18 +14,13 @@
 if ( class_exists( 'WP_REST_Controller' ) ) {
 	require dirname( __FILE__ ) . '/class-wp-rest-blocks-controller.php';
 	require dirname( __FILE__ ) . '/class-wp-rest-block-renderer-controller.php';
+	require dirname( __FILE__ ) . '/class-wp-rest-search-controller.php';
 	require dirname( __FILE__ ) . '/rest-api.php';
 }
 
 require dirname( __FILE__ ) . '/meta-box-partial-page.php';
 require dirname( __FILE__ ) . '/class-wp-block-type.php';
 require dirname( __FILE__ ) . '/class-wp-block-type-registry.php';
-<<<<<<< HEAD
-require dirname( __FILE__ ) . '/class-wp-rest-blocks-controller.php';
-require dirname( __FILE__ ) . '/class-wp-rest-block-renderer-controller.php';
-require dirname( __FILE__ ) . '/class-wp-rest-search-controller.php';
-=======
->>>>>>> e4f03d21
 require dirname( __FILE__ ) . '/blocks.php';
 require dirname( __FILE__ ) . '/client-assets.php';
 require dirname( __FILE__ ) . '/compat.php';
