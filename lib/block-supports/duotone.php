--- conflicted
+++ resolved
@@ -364,11 +364,7 @@
 						.299 .587 .114 0 0
 						.299 .587 .114 0 0
 						.299 .587 .114 0 0
-<<<<<<< HEAD
 						.299 .587 .114 0 0
-=======
-						0 0 0 1 0
->>>>>>> b33e3942
 					"
 				/>
 				<feComponentTransfer color-interpolation-filters="sRGB" >
