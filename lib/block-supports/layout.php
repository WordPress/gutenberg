--- conflicted
+++ resolved
@@ -581,28 +581,6 @@
 		$child_layout_declarations['flex-grow'] = '1';
 	}
 
-<<<<<<< HEAD
-	if ( isset( $block['attrs']['style']['layout']['columnStart'] ) && isset( $block['attrs']['style']['layout']['columnSpan'] ) ) {
-		$column_start                             = $block['attrs']['style']['layout']['columnStart'];
-		$column_span                              = $block['attrs']['style']['layout']['columnSpan'];
-		$child_layout_declarations['grid-column'] = "$column_start / span $column_span";
-	} elseif ( isset( $block['attrs']['style']['layout']['columnStart'] ) ) {
-		$column_start                             = $block['attrs']['style']['layout']['columnStart'];
-		$child_layout_declarations['grid-column'] = "$column_start";
-	} elseif ( isset( $block['attrs']['style']['layout']['columnSpan'] ) ) {
-		$column_span                              = $block['attrs']['style']['layout']['columnSpan'];
-		$child_layout_declarations['grid-column'] = "span $column_span";
-	}
-	if ( isset( $block['attrs']['style']['layout']['rowStart'] ) && isset( $block['attrs']['style']['layout']['rowSpan'] ) ) {
-		$row_start                             = $block['attrs']['style']['layout']['rowStart'];
-		$row_span                              = $block['attrs']['style']['layout']['rowSpan'];
-		$child_layout_declarations['grid-row'] = "$row_start / span $row_span";
-	} elseif ( isset( $block['attrs']['style']['layout']['rowStart'] ) ) {
-		$row_start                             = $block['attrs']['style']['layout']['rowStart'];
-		$child_layout_declarations['grid-row'] = "$row_start";
-	} elseif ( isset( $block['attrs']['style']['layout']['rowSpan'] ) ) {
-		$row_span                              = $block['attrs']['style']['layout']['rowSpan'];
-=======
 	$column_start = isset( $block['attrs']['style']['layout']['columnStart'] ) ? $block['attrs']['style']['layout']['columnStart'] : null;
 	$column_span  = isset( $block['attrs']['style']['layout']['columnSpan'] ) ? $block['attrs']['style']['layout']['columnSpan'] : null;
 	if ( $column_start && $column_span ) {
@@ -620,7 +598,6 @@
 	} elseif ( $row_start ) {
 		$child_layout_declarations['grid-row'] = "$row_start";
 	} elseif ( $row_span ) {
->>>>>>> 78829110
 		$child_layout_declarations['grid-row'] = "span $row_span";
 	}
 
