--- conflicted
+++ resolved
@@ -270,21 +270,16 @@
 		$can_edit = false;
 	}
 
-<<<<<<< HEAD
 	if ( $can_edit && ! gutenberg_can_edit_post_type( $post->post_type ) ) {
 		$can_edit = false;
-=======
+	}
+
+	if ( $can_edit && ! current_user_can( 'edit_post', $post->ID ) ) {
+		$can_edit = false;
+	}
+
 	// Disable the editor if on the blog page and there is no content.
-	if ( absint( get_option( 'page_for_posts' ) ) === $post->ID && empty( $post->post_content ) ) {
-		return false;
-	}
-
-	if ( ! gutenberg_can_edit_post_type( $post->post_type ) ) {
-		return false;
->>>>>>> 54990c0f
-	}
-
-	if ( $can_edit && ! current_user_can( 'edit_post', $post->ID ) ) {
+	if ( $can_edit && absint( get_option( 'page_for_posts' ) ) === $post->ID && empty( $post->post_content ) ) {
 		$can_edit = false;
 	}
 
