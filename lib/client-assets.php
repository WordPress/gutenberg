--- conflicted
+++ resolved
@@ -497,12 +497,7 @@
 		'https://unpkg.com/moment@2.22.1/' . $moment_script,
 		array()
 	);
-<<<<<<< HEAD
-	$tinymce_version = '4.6.7';
-	wp_register_script( 'tinymce-latest', includes_url( 'js/tinymce/' ) . 'wp-tinymce.php', array( 'jquery' ), false, true );
-=======
 	$tinymce_version = '4.7.11';
->>>>>>> 3cfaf1d6
 	gutenberg_register_vendor_script(
 		'tinymce-latest-lists',
 		'https://unpkg.com/tinymce@' . $tinymce_version . '/plugins/lists/plugin' . $suffix . '.js',
