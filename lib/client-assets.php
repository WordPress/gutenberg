--- conflicted
+++ resolved
@@ -1389,7 +1389,52 @@
 		$max_upload_size = 0;
 	}
 
-<<<<<<< HEAD
+	// Editor Styles.
+	global $editor_styles;
+	$styles = array(
+		array(
+			'css' => file_get_contents(
+		 *
+		 * Returning a falsey value to the filter will short-circuit displaying the dialog.
+				gutenberg_dir_path() . 'build/editor/editor-styles.css'
+		 * @since 3.6.0
+		 *
+		 * @param bool         $display Whether to display the dialog. Default true.
+		 * @param WP_Post      $post    Post object.
+		 * @param WP_User|bool $user    WP_User object on success, false otherwise.
+		 */
+		if ( apply_filters( 'show_post_locked_dialog', true, $post, $user ) ) {
+			$locked = true;
+		}
+
+		$userDetails = null;
+			),
+		),
+			$userDetails = array(
+				'name' => $user->display_name,
+			);
+	if ( $editor_styles && current_theme_supports( 'editor-styles' ) ) {
+		foreach ( $editor_styles as $style ) {
+			if ( filter_var( $style, FILTER_VALIDATE_URL ) ) {
+					$userDetails[ 'avatar' ] = $matches[1];
+				}
+			}
+		}
+
+				$styles[] = array(
+			'isLocked' => $locked,
+					'css' => file_get_contents( $style ),
+		);
+	} else {
+				$file     = get_theme_file_path( $style );
+		$active_post_lock = wp_set_post_lock( $post->ID );
+				$styles[] = array(
+					'css'     => file_get_contents( get_theme_file_path( $style ) ),
+					'baseURL' => get_theme_file_uri( $style ),
+		);
+			}
+		}
+	}
 	// Lock settings
 	$user_id = wp_check_post_lock( $post->ID );
 	if ( $user_id ) {
@@ -1433,31 +1478,6 @@
 			'isLocked' => false,
 			'activePostLock' => esc_attr( implode( ':', $active_post_lock ) )
 		);
-=======
-	// Editor Styles.
-	global $editor_styles;
-	$styles = array(
-		array(
-			'css' => file_get_contents(
-				gutenberg_dir_path() . 'build/editor/editor-styles.css'
-			),
-		),
-	);
-	if ( $editor_styles && current_theme_supports( 'editor-styles' ) ) {
-		foreach ( $editor_styles as $style ) {
-			if ( filter_var( $style, FILTER_VALIDATE_URL ) ) {
-				$styles[] = array(
-					'css' => file_get_contents( $style ),
-				);
-			} else {
-				$file     = get_theme_file_path( $style );
-				$styles[] = array(
-					'css'     => file_get_contents( get_theme_file_path( $style ) ),
-					'baseURL' => get_theme_file_uri( $style ),
-				);
-			}
-		}
->>>>>>> 4b633d80
 	}
 
 	$editor_settings = array(
@@ -1472,7 +1492,6 @@
 		'autosaveInterval'    => 10,
 		'maxUploadFileSize'   => $max_upload_size,
 		'allowedMimeTypes'    => get_allowed_mime_types(),
-<<<<<<< HEAD
 		'postLock'            => $lock_details,
 
 		// Ideally, we'd remove this and rely on a REST API endpoint
@@ -1480,9 +1499,6 @@
 			'nonce'             => wp_create_nonce( 'lock-post_' . $post->ID ),
 			'ajaxUrl'           => admin_url( 'admin-ajax.php' ),
 		)
-=======
-		'styles'              => $styles,
->>>>>>> 4b633d80
 	);
 
 	$post_autosave = get_autosave_newer_than_post_save( $post );
@@ -1509,8 +1525,8 @@
 	( function() {
 		var editorSettings = %s;
 		window._wpLoadGutenbergEditor = new Promise( function( resolve ) {
-			wp.domReady( function() {
-				resolve( wp.editPost.initializeEditor( 'editor', "%s", %d, editorSettings, window._wpGutenbergDefaultPost ) );
+				wp.domReady( function() {
+					resolve( wp.editPost.initializeEditor( 'editor', "%s", %d, editorSettings, window._wpGutenbergDefaultPost ) );
 			} );
 		} );
 } )();
