<?php
/**
 * Functions to register client-side assets (scripts and stylesheets) for the
 * Gutenberg editor plugin.
 *
 * @package gutenberg
 */

if ( ! defined( 'ABSPATH' ) ) {
	die( 'Silence is golden.' );
}

/**
 * Retrieves the root plugin path.
 *
 * @return string Root path to the gutenberg plugin.
 *
 * @since 0.1.0
 */
function gutenberg_dir_path() {
	return plugin_dir_path( dirname( __FILE__ ) );
}

/**
 * Retrieves a URL to a file in the gutenberg plugin.
 *
 * @param  string $path Relative path of the desired file.
 *
 * @return string       Fully qualified URL pointing to the desired file.
 *
 * @since 0.1.0
 */
function gutenberg_url( $path ) {
	return plugins_url( $path, dirname( __FILE__ ) );
}

/**
 * Returns contents of an inline script used in appending polyfill scripts for
 * browsers which fail the provided tests. The provided array is a mapping from
 * a condition to verify feature support to its polyfill script handle.
 *
 * @param array $tests Features to detect.
 * @return string Conditional polyfill inline script.
 */
function gutenberg_get_script_polyfill( $tests ) {
	global $wp_scripts;

	$polyfill = '';
	foreach ( $tests as $test => $handle ) {
		if ( ! array_key_exists( $handle, $wp_scripts->registered ) ) {
			continue;
		}

		$polyfill .= (
			// Test presence of feature...
			'( ' . $test . ' ) || ' .
			// ...appending polyfill on any failures. Cautious viewers may balk
			// at the `document.write`. Its caveat of synchronous mid-stream
			// blocking write is exactly the behavior we need though.
			'document.write( \'<script src="' .
			esc_url( $wp_scripts->registered[ $handle ]->src ) .
			'"></scr\' + \'ipt>\' );'
		);
	}

	return $polyfill;
}

/**
 * Registers common scripts and styles to be used as dependencies of the editor
 * and plugins.
 *
 * @since 0.1.0
 */
function gutenberg_register_scripts_and_styles() {
	gutenberg_register_vendor_scripts();

	// WordPress packages.
	wp_register_script( 'wp-tinymce', includes_url( 'js/tinymce/' ) . 'wp-tinymce.php', array() );

	wp_register_script(
		'wp-dom-ready',
		gutenberg_url( 'build/dom-ready/index.js' ),
		array(),
		filemtime( gutenberg_dir_path() . 'build/dom-ready/index.js' ),
		true
	);
	wp_register_script(
		'wp-a11y',
		gutenberg_url( 'build/a11y/index.js' ),
		array( 'wp-dom-ready' ),
		filemtime( gutenberg_dir_path() . 'build/a11y/index.js' ),
		true
	);
	wp_register_script(
		'wp-hooks',
		gutenberg_url( 'build/hooks/index.js' ),
		array(),
		filemtime( gutenberg_dir_path() . 'build/hooks/index.js' ),
		true
	);
	wp_register_script(
		'wp-i18n',
		gutenberg_url( 'build/i18n/index.js' ),
		array(),
		filemtime( gutenberg_dir_path() . 'build/i18n/index.js' ),
		true
	);
	wp_register_script(
		'wp-is-shallow-equal',
		gutenberg_url( 'build/is-shallow-equal/index.js' ),
		array(),
		filemtime( gutenberg_dir_path() . 'build/is-shallow-equal/index.js' ),
		true
	);

	// Editor Scripts.
	wp_deregister_script( 'wp-api-request' );
	wp_register_script(
		'wp-api-request',
		gutenberg_url( 'build/api-request/index.js' ),
		array(),
		filemtime( gutenberg_dir_path() . 'build/api-request/index.js' ),
		true
	);
	wp_add_inline_script(
		'wp-api-request',
		sprintf(
			'wp.apiRequest.use( wp.apiRequest.createNonceMiddleware( "%s" ) );',
			( wp_installing() && ! is_multisite() ) ? '' : wp_create_nonce( 'wp_rest' )
		),
		'after'
	);
	wp_add_inline_script(
		'wp-api-request',
		sprintf(
			'wp.apiRequest.use( wp.apiRequest.createRootURLMiddleware( "%s" ) );',
			esc_url_raw( get_rest_url() )
		),
		'after'
	);

	wp_register_script(
		'wp-deprecated',
		gutenberg_url( 'build/deprecated/index.js' ),
		array(),
		filemtime( gutenberg_dir_path() . 'build/deprecated/index.js' ),
		true
	);
	wp_register_script(
		'wp-blob',
		gutenberg_url( 'build/blob/index.js' ),
		array(),
		filemtime( gutenberg_dir_path() . 'build/blob/index.js' ),
		true
	);
	wp_register_script(
		'wp-data',
		gutenberg_url( 'build/data/index.js' ),
		array( 'wp-deprecated', 'wp-element', 'wp-is-shallow-equal', 'lodash' ),
		filemtime( gutenberg_dir_path() . 'build/data/index.js' ),
		true
	);
	wp_register_script(
		'wp-core-data',
		gutenberg_url( 'build/core-data/index.js' ),
		array( 'wp-data', 'wp-api-request', 'lodash' ),
		filemtime( gutenberg_dir_path() . 'build/core-data/index.js' ),
		true
	);
	wp_register_script(
		'wp-dom',
		gutenberg_url( 'build/dom/index.js' ),
		array( 'wp-tinymce', 'lodash' ),
		filemtime( gutenberg_dir_path() . 'build/dom/index.js' ),
		true
	);
	wp_add_inline_script(
		'wp-dom',
		gutenberg_get_script_polyfill( array(
			'document.contains' => 'node-contains',
		) ),
		'before'
	);
	wp_register_script(
		'wp-utils',
		gutenberg_url( 'build/utils/index.js' ),
<<<<<<< HEAD
		array( 'lodash', 'wp-deprecated', 'wp-dom', 'wp-i18n' ),
=======
		array( 'lodash', 'wp-blob', 'wp-deprecated', 'wp-dom', 'wp-api-request' ),
>>>>>>> a02707dc
		filemtime( gutenberg_dir_path() . 'build/utils/index.js' ),
		true
	);
	wp_add_inline_script( 'wp-utils', 'var originalUtils = window.wp && window.wp.utils ? window.wp.utils : {};', 'before' );
	wp_add_inline_script( 'wp-utils', 'for ( var key in originalUtils ) wp.utils[ key ] = originalUtils[ key ];' );
	wp_register_script(
		'wp-date',
		gutenberg_url( 'build/date/index.js' ),
		array( 'moment' ),
		filemtime( gutenberg_dir_path() . 'build/date/index.js' ),
		true
	);
	global $wp_locale;
	wp_add_inline_script( 'wp-date', sprintf( 'wp.date.setSettings( %s );', wp_json_encode( array(
		'l10n'     => array(
			'locale'        => get_user_locale(),
			'months'        => array_values( $wp_locale->month ),
			'monthsShort'   => array_values( $wp_locale->month_abbrev ),
			'weekdays'      => array_values( $wp_locale->weekday ),
			'weekdaysShort' => array_values( $wp_locale->weekday_abbrev ),
			'meridiem'      => (object) $wp_locale->meridiem,
			'relative'      => array(
				/* translators: %s: duration */
				'future' => __( '%s from now', 'default' ),
				/* translators: %s: duration */
				'past'   => __( '%s ago', 'default' ),
			),
		),
		'formats'  => array(
			'time'     => get_option( 'time_format', __( 'g:i a', 'default' ) ),
			'date'     => get_option( 'date_format', __( 'F j, Y', 'default' ) ),
			'datetime' => __( 'F j, Y g:i a', 'default' ),
		),
		'timezone' => array(
			'offset' => get_option( 'gmt_offset', 0 ),
			'string' => get_option( 'timezone_string', 'UTC' ),
		),
	) ) ), 'after' );
	wp_register_script(
		'wp-element',
		gutenberg_url( 'build/element/index.js' ),
		array( 'react', 'react-dom', 'wp-utils', 'wp-is-shallow-equal', 'lodash' ),
		filemtime( gutenberg_dir_path() . 'build/element/index.js' ),
		true
	);
	wp_register_script(
		'wp-components',
		gutenberg_url( 'build/components/index.js' ),
		array(
			'lodash',
			'moment',
			'wp-a11y',
			'wp-api-request',
			'wp-dom',
			'wp-element',
			'wp-hooks',
			'wp-i18n',
			'wp-is-shallow-equal',
			'wp-utils',
		),
		filemtime( gutenberg_dir_path() . 'build/components/index.js' ),
		true
	);
	wp_register_script(
		'wp-blocks',
		gutenberg_url( 'build/blocks/index.js' ),
		array( 'wp-blob', 'wp-deprecated', 'wp-dom', 'wp-element', 'wp-hooks', 'wp-i18n', 'shortcode', 'wp-data', 'lodash' ),
		filemtime( gutenberg_dir_path() . 'build/blocks/index.js' ),
		true
	);
	wp_add_inline_script(
		'wp-blocks',
		gutenberg_get_script_polyfill( array(
			'\'Promise\' in window' => 'promise',
			'\'fetch\' in window'   => 'fetch',
		) ),
		'before'
	);
	wp_register_script(
		'wp-viewport',
		gutenberg_url( 'build/viewport/index.js' ),
		array( 'wp-element', 'wp-data', 'wp-components', 'lodash' ),
		filemtime( gutenberg_dir_path() . 'build/viewport/index.js' ),
		true
	);
	wp_register_script(
		'wp-core-blocks',
		gutenberg_url( 'build/core-blocks/index.js' ),
		array(
			'editor',
			'lodash',
			'wp-blob',
			'wp-blocks',
			'wp-components',
			'wp-core-data',
			'wp-element',
			'wp-editor',
			'wp-i18n',
			'wp-utils',
			'wp-viewport',
			'wp-api-request',
		),
		filemtime( gutenberg_dir_path() . 'build/core-blocks/index.js' ),
		true
	);
	wp_register_script(
		'wp-nux',
		gutenberg_url( 'build/nux/index.js' ),
		array( 'wp-element', 'wp-components', 'wp-data', 'wp-i18n', 'lodash' ),
		filemtime( gutenberg_dir_path() . 'build/nux/index.js' ),
		true
	);
	// Loading the old editor and its config to ensure the classic block works as expected.
	wp_add_inline_script(
		'editor', 'window.wp.oldEditor = window.wp.editor;', 'after'
	);
	$tinymce_settings = apply_filters( 'tiny_mce_before_init', array(
		'plugins'          => implode( ',', array_unique( apply_filters( 'tiny_mce_plugins', array(
			'charmap',
			'colorpicker',
			'hr',
			'lists',
			'media',
			'paste',
			'tabfocus',
			'textcolor',
			'fullscreen',
			'wordpress',
			'wpautoresize',
			'wpeditimage',
			'wpemoji',
			'wpgallery',
			'wplink',
			'wpdialogs',
			'wptextpattern',
			'wpview',
		) ) ) ),
		'toolbar1'         => implode( ',', array_merge( apply_filters( 'mce_buttons', array(
			'formatselect',
			'bold',
			'italic',
			'bullist',
			'numlist',
			'blockquote',
			'alignleft',
			'aligncenter',
			'alignright',
			'link',
			'unlink',
			'wp_more',
			'spellchecker',
		), 'editor' ), array( 'kitchensink' ) ) ),
		'toolbar2'         => implode( ',', apply_filters( 'mce_buttons_2', array(
			'strikethrough',
			'hr',
			'forecolor',
			'pastetext',
			'removeformat',
			'charmap',
			'outdent',
			'indent',
			'undo',
			'redo',
			'wp_help',
		), 'editor' ) ),
		'toolbar3'         => implode( ',', apply_filters( 'mce_buttons_3', array(), 'editor' ) ),
		'toolbar4'         => implode( ',', apply_filters( 'mce_buttons_4', array(), 'editor' ) ),
		'external_plugins' => apply_filters( 'mce_external_plugins', array() ),
	), 'editor' );
	if ( isset( $tinymce_settings['style_formats'] ) && is_string( $tinymce_settings['style_formats'] ) ) {
		// Decode the options as we used to recommende json_encoding the TinyMCE settings.
		$tinymce_settings['style_formats'] = json_decode( $tinymce_settings['style_formats'] );
	}
	wp_localize_script( 'wp-core-blocks', 'wpEditorL10n', array(
		'tinymce' => array(
			'baseURL'  => includes_url( 'js/tinymce' ),
			'suffix'   => SCRIPT_DEBUG ? '' : '.min',
			'settings' => $tinymce_settings,
		),
	) );

	wp_register_script(
		'wp-editor',
		gutenberg_url( 'build/editor/index.js' ),
		array(
			'editor',
			'jquery',
			'lodash',
			'postbox',
			'wp-a11y',
			'wp-api',
			'wp-api-request',
			'wp-blob',
			'wp-blocks',
			'wp-components',
			'wp-core-data',
			'wp-data',
			'wp-date',
			'wp-deprecated',
			'wp-dom',
			'wp-i18n',
			'wp-element',
			'wp-plugins',
			'wp-utils',
			'wp-viewport',
			'wp-tinymce',
			'tinymce-latest-lists',
			'tinymce-latest-paste',
			'tinymce-latest-table',
			'wp-nux',
		),
		filemtime( gutenberg_dir_path() . 'build/editor/index.js' )
	);

	wp_register_script(
		'wp-edit-post',
		gutenberg_url( 'build/edit-post/index.js' ),
		array(
			'jquery',
			'lodash',
			'media-models',
			'media-views',
			'wp-a11y',
			'wp-api-request',
			'wp-components',
			'wp-core-blocks',
			'wp-date',
			'wp-data',
			'wp-dom-ready',
			'wp-editor',
			'wp-element',
			'wp-embed',
			'wp-i18n',
			'wp-plugins',
			'wp-viewport',
			'wp-utils',
		),
		filemtime( gutenberg_dir_path() . 'build/edit-post/index.js' ),
		true
	);
	wp_add_inline_script(
		'wp-edit-post',
		gutenberg_get_script_polyfill( array( 'window.FormData && window.FormData.prototype.keys' => 'formdata' ) ),
		'before'
	);

	// Editor Styles.
	// This empty stylesheet is defined to ensure backwards compatibility.
	wp_register_style( 'wp-blocks', false );

	wp_register_style(
		'wp-editor-font',
		'https://fonts.googleapis.com/css?family=Noto+Serif:400,400i,700,700i'
	);

	wp_register_style(
		'wp-editor',
		gutenberg_url( 'build/editor/style.css' ),
		array( 'wp-components', 'wp-editor-font', 'wp-nux' ),
		filemtime( gutenberg_dir_path() . 'build/editor/style.css' )
	);
	wp_style_add_data( 'wp-editor', 'rtl', 'replace' );

	wp_register_style(
		'wp-edit-post',
		gutenberg_url( 'build/edit-post/style.css' ),
		array( 'wp-components', 'wp-editor', 'wp-edit-blocks', 'wp-core-blocks', 'wp-nux' ),
		filemtime( gutenberg_dir_path() . 'build/edit-post/style.css' )
	);
	wp_style_add_data( 'wp-edit-post', 'rtl', 'replace' );

	wp_register_style(
		'wp-components',
		gutenberg_url( 'build/components/style.css' ),
		array(),
		filemtime( gutenberg_dir_path() . 'build/components/style.css' )
	);
	wp_style_add_data( 'wp-components', 'rtl', 'replace' );

	wp_register_style(
		'wp-core-blocks',
		gutenberg_url( 'build/core-blocks/style.css' ),
		current_theme_supports( 'wp-block-styles' ) ? array( 'wp-core-blocks-theme' ) : array(),
		filemtime( gutenberg_dir_path() . 'build/core-blocks/style.css' )
	);
	wp_style_add_data( 'wp-core-blocks', 'rtl', 'replace' );

	wp_register_style(
		'wp-edit-blocks',
		gutenberg_url( 'build/core-blocks/edit-blocks.css' ),
		array(
			'wp-components',
			'wp-editor',
			// Always include visual styles so the editor never appears broken.
			'wp-core-blocks-theme',
		),
		filemtime( gutenberg_dir_path() . 'build/core-blocks/edit-blocks.css' )
	);
	wp_style_add_data( 'wp-edit-blocks', 'rtl', 'replace' );

	wp_register_style(
		'wp-nux',
		gutenberg_url( 'build/nux/style.css' ),
		array( 'wp-components' ),
		filemtime( gutenberg_dir_path() . 'build/nux/style.css' )
	);
	wp_style_add_data( 'wp-nux', 'rtl', 'replace' );

	wp_register_style(
		'wp-core-blocks-theme',
		gutenberg_url( 'build/core-blocks/theme.css' ),
		array(),
		filemtime( gutenberg_dir_path() . 'build/core-blocks/theme.css' )
	);
	wp_style_add_data( 'wp-core-blocks-theme', 'rtl', 'replace' );

	wp_register_script(
		'wp-plugins',
		gutenberg_url( 'build/plugins/index.js' ),
		array( 'wp-element', 'wp-components', 'wp-utils', 'wp-data' ),
		filemtime( gutenberg_dir_path() . 'build/plugins/index.js' )
	);

	if ( defined( 'GUTENBERG_LIVE_RELOAD' ) && GUTENBERG_LIVE_RELOAD ) {
		$live_reload_url = ( GUTENBERG_LIVE_RELOAD === true ) ? 'http://localhost:35729/livereload.js' : GUTENBERG_LIVE_RELOAD;

		wp_enqueue_script(
			'gutenberg-live-reload',
			$live_reload_url
		);
	}
}
add_action( 'wp_enqueue_scripts', 'gutenberg_register_scripts_and_styles', 5 );
add_action( 'admin_enqueue_scripts', 'gutenberg_register_scripts_and_styles', 5 );

/**
 * Append result of internal request to REST API for purpose of preloading
 * data to be attached to the page. Expected to be called in the context of
 * `array_reduce`.
 *
 * @param  array  $memo Reduce accumulator.
 * @param  string $path REST API path to preload.
 * @return array        Modified reduce accumulator.
 */
function gutenberg_preload_api_request( $memo, $path ) {

	// array_reduce() doesn't support passing an array in PHP 5.2
	// so we need to make sure we start with one.
	if ( ! is_array( $memo ) ) {
		$memo = array();
	}

	if ( empty( $path ) ) {
		return $memo;
	}

	$path_parts = parse_url( $path );
	if ( false === $path_parts ) {
		return $memo;
	}

	$request = new WP_REST_Request( 'GET', $path_parts['path'] );
	if ( ! empty( $path_parts['query'] ) ) {
		parse_str( $path_parts['query'], $query_params );
		$request->set_query_params( $query_params );
	}

	$response = rest_do_request( $request );
	if ( 200 === $response->status ) {
		$server = rest_get_server();
		$data   = (array) $response->get_data();
		if ( method_exists( $server, 'get_compact_response_links' ) ) {
			$links = call_user_func( array( $server, 'get_compact_response_links' ), $response );
		} else {
			$links = call_user_func( array( $server, 'get_response_links' ), $response );
		}
		if ( ! empty( $links ) ) {
			$data['_links'] = $links;
		}

		$memo[ $path ] = array(
			'body'    => $data,
			'headers' => $response->headers,
		);
	}

	return $memo;
}

/**
 * Registers vendor JavaScript files to be used as dependencies of the editor
 * and plugins.
 *
 * This function is called from a script during the plugin build process, so it
 * should not call any WordPress PHP functions.
 *
 * @since 0.1.0
 */
function gutenberg_register_vendor_scripts() {
	$suffix = SCRIPT_DEBUG ? '' : '.min';

	// Vendor Scripts.
	$react_suffix = ( SCRIPT_DEBUG ? '.development' : '.production' ) . $suffix;

	gutenberg_register_vendor_script(
		'react',
		'https://unpkg.com/react@16.3.2/umd/react' . $react_suffix . '.js'
	);
	gutenberg_register_vendor_script(
		'react-dom',
		'https://unpkg.com/react-dom@16.3.2/umd/react-dom' . $react_suffix . '.js',
		array( 'react' )
	);
	$moment_script = SCRIPT_DEBUG ? 'moment.js' : 'min/moment.min.js';
	gutenberg_register_vendor_script(
		'moment',
		'https://unpkg.com/moment@2.22.1/' . $moment_script,
		array()
	);
	$tinymce_version = '4.7.11';
	gutenberg_register_vendor_script(
		'tinymce-latest-lists',
		'https://unpkg.com/tinymce@' . $tinymce_version . '/plugins/lists/plugin' . $suffix . '.js',
		array( 'wp-tinymce' )
	);
	gutenberg_register_vendor_script(
		'tinymce-latest-paste',
		'https://unpkg.com/tinymce@' . $tinymce_version . '/plugins/paste/plugin' . $suffix . '.js',
		array( 'wp-tinymce' )
	);
	gutenberg_register_vendor_script(
		'tinymce-latest-table',
		'https://unpkg.com/tinymce@' . $tinymce_version . '/plugins/table/plugin' . $suffix . '.js',
		array( 'wp-tinymce' )
	);
	gutenberg_register_vendor_script(
		'lodash',
		'https://unpkg.com/lodash@4.17.5/lodash' . $suffix . '.js'
	);
	wp_add_inline_script( 'lodash', 'window.lodash = _.noConflict();' );
	gutenberg_register_vendor_script(
		'fetch',
		'https://unpkg.com/whatwg-fetch/fetch.js'
	);
	gutenberg_register_vendor_script(
		'promise',
		'https://unpkg.com/promise-polyfill@7.0.0/dist/promise' . $suffix . '.js'
	);
	gutenberg_register_vendor_script(
		'formdata',
		'https://unpkg.com/formdata-polyfill@3.0.9/formdata.min.js'
	);
	gutenberg_register_vendor_script(
		'node-contains',
		'https://unpkg.com/polyfill-library@3.26.0-0/polyfills/Node/prototype/contains/polyfill.js'
	);
}

/**
 * Retrieves a unique and reasonably short and human-friendly filename for a
 * vendor script based on a URL.
 *
 * @param  string $src Full URL of the external script.
 *
 * @return string      Script filename suitable for local caching.
 *
 * @since 0.1.0
 */
function gutenberg_vendor_script_filename( $src ) {
	$filename = basename( $src );
	$hash     = substr( md5( $src ), 0, 8 );

	$match = preg_match(
		'/^'
		. '(?P<prefix>.*?)'
		. '(?P<ignore>\.development|\.production)?'
		. '(?P<suffix>\.min)?'
		. '(?P<extension>\.js)'
		. '(?P<extra>.*)'
		. '$/',
		$filename,
		$filename_pieces
	);

	if ( ! $match ) {
		return "$filename.$hash.js";
	}

	$match = preg_match(
		'@tinymce.*/plugins/([^/]+)/plugin(\.min)?\.js$@',
		$src,
		$tinymce_plugin_pieces
	);
	if ( $match ) {
		$filename_pieces['prefix'] = 'tinymce-plugin-' . $tinymce_plugin_pieces[1];
	}

	return $filename_pieces['prefix'] . $filename_pieces['suffix']
		. '.' . $hash
		. $filename_pieces['extension'];
}

/**
 * Registers a vendor script from a URL, preferring a locally cached version if
 * possible, or downloading it if the cached version is unavailable or
 * outdated.
 *
 * @param  string $handle Name of the script.
 * @param  string $src    Full URL of the external script.
 * @param  array  $deps   Optional. An array of registered script handles this
 *                        script depends on.
 *
 * @since 0.1.0
 */
function gutenberg_register_vendor_script( $handle, $src, $deps = array() ) {
	if ( defined( 'GUTENBERG_LOAD_VENDOR_SCRIPTS' ) && ! GUTENBERG_LOAD_VENDOR_SCRIPTS ) {
		return;
	}

	$filename = gutenberg_vendor_script_filename( $src );

	if ( defined( 'GUTENBERG_LIST_VENDOR_ASSETS' ) && GUTENBERG_LIST_VENDOR_ASSETS ) {
		echo "$src|$filename\n";
		return;
	}

	$full_path = gutenberg_dir_path() . 'vendor/' . $filename;

	$needs_fetch = (
		defined( 'GUTENBERG_DEVELOPMENT_MODE' ) && GUTENBERG_DEVELOPMENT_MODE && (
			! file_exists( $full_path ) ||
			time() - filemtime( $full_path ) >= DAY_IN_SECONDS
		)
	);

	if ( $needs_fetch ) {
		// Determine whether we can write to this file.  If not, don't waste
		// time doing a network request.
		// @codingStandardsIgnoreStart
		$f = @fopen( $full_path, 'a' );
		// @codingStandardsIgnoreEnd
		if ( ! $f ) {
			// Failed to open the file for writing, probably due to server
			// permissions.  Enqueue the script directly from the URL instead.
			wp_register_script( $handle, $src, $deps, null );
			return;
		}
		fclose( $f );
		$response = wp_remote_get( $src );
		if ( wp_remote_retrieve_response_code( $response ) === 200 ) {
			$f = fopen( $full_path, 'w' );
			fwrite( $f, wp_remote_retrieve_body( $response ) );
			fclose( $f );
		} elseif ( ! filesize( $full_path ) ) {
			// The request failed. If the file is already cached, continue to
			// use this file. If not, then unlink the 0 byte file, and enqueue
			// the script directly from the URL.
			wp_register_script( $handle, $src, $deps, null );
			unlink( $full_path );
			return;
		}
	}
	wp_register_script(
		$handle,
		gutenberg_url( 'vendor/' . $filename ),
		$deps,
		null
	);
}

/**
 * Extend wp-api Backbone client with methods to look up the REST API endpoints for all post types.
 *
 * This is temporary while waiting for #41111 in core.
 *
 * @link https://core.trac.wordpress.org/ticket/41111
 */
function gutenberg_extend_wp_api_backbone_client() {
	// Post Types Mapping.
	$post_type_rest_base_mapping = array();
	foreach ( get_post_types( array(), 'objects' ) as $post_type_object ) {
		$rest_base = ! empty( $post_type_object->rest_base ) ? $post_type_object->rest_base : $post_type_object->name;
		$post_type_rest_base_mapping[ $post_type_object->name ] = $rest_base;
	}

	// Taxonomies Mapping.
	$taxonomy_rest_base_mapping = array();
	foreach ( get_taxonomies( array(), 'objects' ) as $taxonomy_object ) {
		$rest_base = ! empty( $taxonomy_object->rest_base ) ? $taxonomy_object->rest_base : $taxonomy_object->name;
		$taxonomy_rest_base_mapping[ $taxonomy_object->name ] = $rest_base;
	}

	$script  = sprintf( 'wp.api.postTypeRestBaseMapping = %s;', wp_json_encode( $post_type_rest_base_mapping ) );
	$script .= sprintf( 'wp.api.taxonomyRestBaseMapping = %s;', wp_json_encode( $taxonomy_rest_base_mapping ) );
	$script .= <<<JS
		wp.api.getPostTypeRoute = function( postType ) {
			return wp.api.postTypeRestBaseMapping[ postType ];
		};
		wp.api.getTaxonomyRoute = function( taxonomy ) {
			return wp.api.taxonomyRestBaseMapping[ taxonomy ];
		};
JS;
	wp_add_inline_script( 'wp-api', $script );
	wp_localize_script( 'wp-api', 'wpApiSettings', array(
		'root'          => esc_url_raw( get_rest_url() ),
		'nonce'         => ( wp_installing() && ! is_multisite() ) ? '' : wp_create_nonce( 'wp_rest' ),
		'versionString' => 'wp/v2/',
	) );

	// Localize the wp-api settings and schema.
	$schema_response = rest_do_request( new WP_REST_Request( 'GET', '/' ) );
	if ( ! $schema_response->is_error() ) {
		wp_add_inline_script( 'wp-api', sprintf(
			'wpApiSettings.cacheSchema = true; wpApiSettings.schema = %s;',
			wp_json_encode( $schema_response->get_data() )
		), 'before' );
	}
}

/**
 * Prepares server-registered blocks for JavaScript, returning an associative
 * array of registered block data keyed by block name. Data includes properties
 * of a block relevant for client registration.
 *
 * @return array An associative array of registered block data.
 */
function gutenberg_prepare_blocks_for_js() {
	$block_registry = WP_Block_Type_Registry::get_instance();
	$blocks         = array();
	$keys_to_pick   = array( 'title', 'icon', 'category', 'keywords', 'supports', 'attributes' );

	foreach ( $block_registry->get_all_registered() as $block_name => $block_type ) {
		foreach ( $keys_to_pick as $key ) {
			if ( ! isset( $block_type->{ $key } ) ) {
				continue;
			}

			if ( ! isset( $blocks[ $block_name ] ) ) {
				$blocks[ $block_name ] = array();
			}

			$blocks[ $block_name ][ $key ] = $block_type->{ $key };
		}
	}

	return $blocks;
}

/**
 * Handles the enqueueing of block scripts and styles that are common to both
 * the editor and the front-end.
 *
 * Note: This function must remain *before*
 * `gutenberg_editor_scripts_and_styles` so that editor-specific stylesheets
 * are loaded last.
 *
 * @since 0.4.0
 */
function gutenberg_common_scripts_and_styles() {
	if ( ! is_gutenberg_page() && is_admin() ) {
		return;
	}

	// Enqueue basic styles built out of Gutenberg through `npm build`.
	wp_enqueue_style( 'wp-core-blocks' );

	/*
	 * Enqueue block styles built through plugins.  This lives in a separate
	 * action for a couple of reasons: (1) we want to load these assets
	 * (usually stylesheets) in *both* frontend and editor contexts, and (2)
	 * one day we may need to be smarter about whether assets are included
	 * based on whether blocks are actually present on the page.
	 */

	/**
	 * Fires after enqueuing block assets for both editor and front-end.
	 *
	 * Call `add_action` on any hook before 'wp_enqueue_scripts'.
	 *
	 * In the function call you supply, simply use `wp_enqueue_script` and
	 * `wp_enqueue_style` to add your functionality to the Gutenberg editor.
	 *
	 * @since 0.4.0
	 */
	do_action( 'enqueue_block_assets' );
}
add_action( 'wp_enqueue_scripts', 'gutenberg_common_scripts_and_styles' );
add_action( 'admin_enqueue_scripts', 'gutenberg_common_scripts_and_styles' );

/**
 * Enqueues registered block scripts and styles, depending on current rendered
 * context (only enqueuing editor scripts while in context of the editor).
 *
 * @since 2.0.0
 */
function gutenberg_enqueue_registered_block_scripts_and_styles() {
	$is_editor = ( 'enqueue_block_editor_assets' === current_action() );

	$block_registry = WP_Block_Type_Registry::get_instance();
	foreach ( $block_registry->get_all_registered() as $block_name => $block_type ) {
		// Front-end styles.
		if ( ! empty( $block_type->style ) ) {
			wp_enqueue_style( $block_type->style );
		}

		// Front-end script.
		if ( ! empty( $block_type->script ) ) {
			wp_enqueue_script( $block_type->script );
		}

		// Editor styles.
		if ( $is_editor && ! empty( $block_type->editor_style ) ) {
			wp_enqueue_style( $block_type->editor_style );
		}

		// Editor script.
		if ( $is_editor && ! empty( $block_type->editor_script ) ) {
			wp_enqueue_script( $block_type->editor_script );
		}
	}
}
add_action( 'enqueue_block_assets', 'gutenberg_enqueue_registered_block_scripts_and_styles' );
add_action( 'enqueue_block_editor_assets', 'gutenberg_enqueue_registered_block_scripts_and_styles' );

/**
 * The code editor settings that were last captured by
 * gutenberg_capture_code_editor_settings().
 *
 * @var array|false
 */
$gutenberg_captured_code_editor_settings = false;

/**
 * When passed to the wp_code_editor_settings filter, this function captures
 * the code editor settings given to it and then prevents
 * wp_enqueue_code_editor() from enqueuing any assets.
 *
 * This is a workaround until e.g. code_editor_settings() is added to Core.
 *
 * @since 2.1.0
 *
 * @param array $settings Code editor settings.
 * @return false
 */
function gutenberg_capture_code_editor_settings( $settings ) {
	global $gutenberg_captured_code_editor_settings;
	$gutenberg_captured_code_editor_settings = $settings;
	return false;
}

/**
 * Retrieve a stored autosave that is newer than the post save.
 *
 * Deletes autosaves that are older than the post save.
 *
 * @param  WP_Post $post Post object.
 * @return WP_Post|boolean The post autosave. False if none found.
 */
function get_autosave_newer_than_post_save( $post ) {
	// Add autosave data if it is newer and changed.
	$autosave = wp_get_post_autosave( $post->ID );

	if ( ! $autosave ) {
		return false;
	}

	// Check if the autosave is newer than the current post.
	if (
		mysql2date( 'U', $autosave->post_modified_gmt, false ) > mysql2date( 'U', $post->post_modified_gmt, false )
	) {
		return $autosave;
	}

	// If the autosave isn't newer, remove it.
	wp_delete_post_revision( $autosave->ID );

	return false;
}

/**
 * Scripts & Styles.
 *
 * Enqueues the needed scripts and styles when visiting the top-level page of
 * the Gutenberg editor.
 *
 * @since 0.1.0
 *
 * @param string $hook Screen name.
 */
function gutenberg_editor_scripts_and_styles( $hook ) {
	$is_demo = isset( $_GET['gutenberg-demo'] );

	gutenberg_extend_wp_api_backbone_client();

	// Enqueue heartbeat separately as an "optional" dependency of the editor.
	// Heartbeat is used for automatic nonce refreshing, but some hosts choose
	// to disable it outright.
	wp_enqueue_script( 'heartbeat' );

	// Ignore Classic Editor's `rich_editing` user option, aka "Disable visual
	// editor". Forcing this to be true guarantees that TinyMCE and its plugins
	// are available in Gutenberg. Fixes
	// https://github.com/WordPress/gutenberg/issues/5667.
	add_filter( 'user_can_richedit', '__return_true' );

	wp_enqueue_script( 'wp-edit-post' );

	global $post;

	// Set initial title to empty string for auto draft for duration of edit.
	// Otherwise, title defaults to and displays as "Auto Draft".
	$is_new_post = 'auto-draft' === $post->post_status;

	// Set the post type name.
	$post_type        = get_post_type( $post );
	$post_type_object = get_post_type_object( $post_type );
	$rest_base        = ! empty( $post_type_object->rest_base ) ? $post_type_object->rest_base : $post_type_object->name;

	// Preload common data.
	$preload_paths = array(
		'/',
		'/wp/v2/types?context=edit',
		'/wp/v2/taxonomies?context=edit',
		sprintf( '/wp/v2/%s/%s?context=edit', $rest_base, $post->ID ),
		sprintf( '/wp/v2/types/%s?context=edit', $post_type ),
		sprintf( '/wp/v2/users/me?post_type=%s&context=edit', $post_type ),
	);

	$preload_data = array_reduce(
		$preload_paths,
		'gutenberg_preload_api_request',
		array()
	);

	wp_add_inline_script(
		'wp-api-request',
		sprintf( 'wp.apiRequest.use( wp.apiRequest.createPreloadingMiddleware( %s ) );', wp_json_encode( $preload_data ) ),
		'after'
	);

	// Prepopulate with some test content in demo.
	if ( $is_new_post && $is_demo ) {
		wp_add_inline_script(
			'wp-edit-post',
			file_get_contents( gutenberg_dir_path() . 'post-content.js' )
		);
	} elseif ( $is_new_post ) {
		wp_add_inline_script(
			'wp-edit-post',
			sprintf( 'window._wpGutenbergDefaultPost = { title: %s };', wp_json_encode( array(
				'raw'      => '',
				'rendered' => apply_filters( 'the_title', '', $post->ID ),
			) ) )
		);
	}

	$max_upload_size = wp_max_upload_size();
	if ( ! $max_upload_size ) {
		$max_upload_size = 0;
	}
	// Initialize media settings.
	wp_add_inline_script( 'wp-editor', 'window._wpMediaSettings = ' . wp_json_encode( array(
		'maxUploadSize'    => $max_upload_size,
		'allowedMimeTypes' => get_allowed_mime_types(),
	) ), 'before' );

	// Prepare Jed locale data.
	$locale_data = gutenberg_get_jed_locale_data( 'gutenberg' );
	wp_add_inline_script(
		'wp-i18n',
		'wp.i18n.setLocaleData( ' . json_encode( $locale_data ) . ' );'
	);

	// Preload server-registered block schemas.
	wp_localize_script( 'wp-blocks', '_wpBlocks', gutenberg_prepare_blocks_for_js() );

	// Get admin url for handling meta boxes.
	$meta_box_url = admin_url( 'post.php' );
	$meta_box_url = add_query_arg( array(
		'post'           => $post->ID,
		'action'         => 'edit',
		'classic-editor' => true,
		'meta_box'       => true,
	), $meta_box_url );
	wp_localize_script( 'wp-editor', '_wpMetaBoxUrl', $meta_box_url );

	// Populate default code editor settings by short-circuiting wp_enqueue_code_editor.
	global $gutenberg_captured_code_editor_settings;
	add_filter( 'wp_code_editor_settings', 'gutenberg_capture_code_editor_settings' );
	wp_enqueue_code_editor( array( 'type' => 'text/html' ) );
	remove_filter( 'wp_code_editor_settings', 'gutenberg_capture_code_editor_settings' );
	wp_add_inline_script( 'wp-editor', sprintf(
		'window._wpGutenbergCodeEditorSettings = %s;',
		wp_json_encode( $gutenberg_captured_code_editor_settings )
	) );

	// Initialize the editor.
	$gutenberg_theme_support = get_theme_support( 'gutenberg' );
	$align_wide              = get_theme_support( 'align-wide' );
	$color_palette           = get_theme_support( 'editor-color-palette' );

	// Backcompat for Color Palette set through `gutenberg` array.
	if ( empty( $color_palette ) && ! empty( $gutenberg_theme_support[0]['colors'] ) ) {
		$color_palette = $gutenberg_theme_support[0]['colors'];
	}

	if ( ! empty( $gutenberg_theme_support ) ) {
		wp_add_inline_script(
			'wp-edit-post',
			'console.warn( "' .
				__( 'Adding theme support using the `gutenberg` array is deprecated. See https://wordpress.org/gutenberg/handbook/extensibility/theme-support/ for details.', 'gutenberg' ) .
			'");'
		);
	}

	/**
	 * Filters the allowed block types for the editor, defaulting to true (all
	 * block types supported).
	 *
	 * @param bool|array $allowed_block_types Array of block type slugs, or
	 *                                        boolean to enable/disable all.
	 * @param object $post                    The post resource data.
	 */
	$allowed_block_types = apply_filters( 'allowed_block_types', true, $post );

	// Get all available templates for the post/page attributes meta-box.
	// The "Default template" array element should only be added if the array is
	// not empty so we do not trigger the template select element without any options
	// besides the default value.
	$available_templates = wp_get_theme()->get_page_templates( get_post( $post->ID ) );
	$available_templates = ! empty( $available_templates ) ? array_merge( array(
		'' => apply_filters( 'default_page_template_title', __( 'Default template', 'gutenberg' ), 'rest-api' ),
	), $available_templates ) : $available_templates;

	$editor_settings = array(
		'alignWide'           => $align_wide || ! empty( $gutenberg_theme_support[0]['wide-images'] ), // Backcompat. Use `align-wide` outside of `gutenberg` array.
		'availableTemplates'  => $available_templates,
		'allowedBlockTypes'   => $allowed_block_types,
		'disableCustomColors' => get_theme_support( 'disable-custom-colors' ),
		'disablePostFormats'  => ! current_theme_supports( 'post-formats' ),
		'titlePlaceholder'    => apply_filters( 'enter_title_here', __( 'Add title', 'gutenberg' ), $post ),
		'bodyPlaceholder'     => apply_filters( 'write_your_story', __( 'Write your story', 'gutenberg' ), $post ),
		'isRTL'               => is_rtl(),
		'autosaveInterval'    => 10,
	);

	$post_autosave = get_autosave_newer_than_post_save( $post );
	if ( $post_autosave ) {
		$editor_settings['autosave'] = array(
			'editLink' => add_query_arg( 'gutenberg', true, get_edit_post_link( $post_autosave->ID ) ),
		);
	}

	if ( ! empty( $color_palette ) ) {
		$editor_settings['colors'] = $color_palette;
	}

	if ( ! empty( $post_type_object->template ) ) {
		$editor_settings['template']     = $post_type_object->template;
		$editor_settings['templateLock'] = ! empty( $post_type_object->template_lock ) ? $post_type_object->template_lock : false;
	}

	$init_script = <<<JS
	( function() {
		var editorSettings = %s;
		window._wpLoadGutenbergEditor = new Promise( function( resolve ) {
			wp.api.init().then( function() {
				wp.domReady( function() {
					resolve( wp.editPost.initializeEditor( 'editor', "%s", %d, editorSettings, window._wpGutenbergDefaultPost ) );
				} );
			} );
		} );
} )();
JS;

	$script = sprintf( $init_script, wp_json_encode( $editor_settings ), $post->post_type, $post->ID );
	wp_add_inline_script( 'wp-edit-post', $script );

	/**
	 * Scripts
	 */
	wp_enqueue_media( array(
		'post' => $post->ID,
	) );
	wp_enqueue_editor();

	/**
	 * Styles
	 */
	wp_enqueue_style( 'wp-edit-post' );

	/**
	 * Fires after block assets have been enqueued for the editing interface.
	 *
	 * Call `add_action` on any hook before 'admin_enqueue_scripts'.
	 *
	 * In the function call you supply, simply use `wp_enqueue_script` and
	 * `wp_enqueue_style` to add your functionality to the Gutenberg editor.
	 *
	 * @since 0.4.0
	 */
	do_action( 'enqueue_block_editor_assets' );
}

/**
 * Ensure the editor module is loaded before third party plugins.
 *
 * Remove this in Gutenberg 3.1
 */
function polyfill_blocks_module_in_scripts() {
	if ( ! is_gutenberg_page() ) {
		return;
	}

	wp_enqueue_script( 'wp-editor' );
}

add_action( 'enqueue_block_editor_assets', 'polyfill_blocks_module_in_scripts', 9 );
add_action( 'enqueue_block_assets', 'polyfill_blocks_module_in_scripts', 9 );<|MERGE_RESOLUTION|>--- conflicted
+++ resolved
@@ -185,11 +185,7 @@
 	wp_register_script(
 		'wp-utils',
 		gutenberg_url( 'build/utils/index.js' ),
-<<<<<<< HEAD
-		array( 'lodash', 'wp-deprecated', 'wp-dom', 'wp-i18n' ),
-=======
-		array( 'lodash', 'wp-blob', 'wp-deprecated', 'wp-dom', 'wp-api-request' ),
->>>>>>> a02707dc
+		array( 'lodash', 'wp-blob', 'wp-deprecated', 'wp-dom', 'wp-api-request', 'wp-i18n' ),
 		filemtime( gutenberg_dir_path() . 'build/utils/index.js' ),
 		true
 	);
