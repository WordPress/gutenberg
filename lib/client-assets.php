<?php
/**
 * Functions to register client-side assets (scripts and stylesheets) for the
 * Gutenberg editor plugin.
 *
 * @package gutenberg
 */

if ( ! defined( 'ABSPATH' ) ) {
	die( 'Silence is golden.' );
}

/**
 * Retrieves the root plugin path.
 *
 * @return string Root path to the gutenberg plugin.
 *
 * @since 0.1.0
 */
function gutenberg_dir_path() {
	return plugin_dir_path( dirname( __FILE__ ) );
}

/**
 * Retrieves a URL to a file in the gutenberg plugin.
 *
 * @param  string $path Relative path of the desired file.
 *
 * @return string       Fully qualified URL pointing to the desired file.
 *
 * @since 0.1.0
 */
function gutenberg_url( $path ) {
	return plugins_url( $path, dirname( __FILE__ ) );
}

/**
 * Returns contents of an inline script used in appending polyfill scripts for
 * browsers which fail the provided tests. The provided array is a mapping from
 * a condition to verify feature support to its polyfill script handle.
 *
 * @param array $tests Features to detect.
 * @return string Conditional polyfill inline script.
 */
function gutenberg_get_script_polyfill( $tests ) {
	global $wp_scripts;

	$polyfill = '';
	foreach ( $tests as $test => $handle ) {
		if ( ! array_key_exists( $handle, $wp_scripts->registered ) ) {
			continue;
		}

		$polyfill .= (
			// Test presence of feature...
			'( ' . $test . ' ) || ' .
			// ...appending polyfill on any failures. Cautious viewers may balk
			// at the `document.write`. Its caveat of synchronous mid-stream
			// blocking write is exactly the behavior we need though.
			'document.write( \'<script src="' .
			esc_url( $wp_scripts->registered[ $handle ]->src ) .
			'"></scr\' + \'ipt>\' );'
		);
	}

	return $polyfill;
}

/**
 * Registers common scripts and styles to be used as dependencies of the editor
 * and plugins.
 *
 * @since 0.1.0
 */
function gutenberg_register_scripts_and_styles() {
	gutenberg_register_vendor_scripts();

	// Editor Scripts.
	wp_register_script(
		'wp-utils',
		gutenberg_url( 'utils/build/index.js' ),
		array(),
		filemtime( gutenberg_dir_path() . 'utils/build/index.js' )
	);
	wp_register_script(
		'wp-date',
		gutenberg_url( 'date/build/index.js' ),
		array( 'moment' ),
		filemtime( gutenberg_dir_path() . 'date/build/index.js' )
	);
	global $wp_locale;
	wp_add_inline_script( 'wp-date', 'window._wpDateSettings = ' . wp_json_encode( array(
		'l10n'     => array(
			'locale'        => get_locale(),
			'months'        => array_values( $wp_locale->month ),
			'monthsShort'   => array_values( $wp_locale->month_abbrev ),
			'weekdays'      => array_values( $wp_locale->weekday ),
			'weekdaysShort' => array_values( $wp_locale->weekday_abbrev ),
			'meridiem'      => (object) $wp_locale->meridiem,
			'relative'      => array(
				/* translators: %s: duration */
				'future' => __( '%s from now', 'default' ),
				/* translators: %s: duration */
				'past'   => __( '%s ago', 'default' ),
			),
		),
		'formats'  => array(
			'time'     => get_option( 'time_format', __( 'g:i a', 'default' ) ),
			'date'     => get_option( 'date_format', __( 'F j, Y', 'default' ) ),
			'datetime' => __( 'F j, Y g:i a', 'default' ),
		),
		'timezone' => array(
			'offset' => get_option( 'gmt_offset', 0 ),
			'string' => get_option( 'timezone_string', 'UTC' ),
		),
	) ), 'before' );
	wp_register_script(
		'wp-i18n',
		gutenberg_url( 'i18n/build/index.js' ),
		array(),
		filemtime( gutenberg_dir_path() . 'i18n/build/index.js' )
	);
	wp_register_script(
		'wp-element',
		gutenberg_url( 'element/build/index.js' ),
		array( 'react', 'react-dom', 'react-dom-server' ),
		filemtime( gutenberg_dir_path() . 'element/build/index.js' )
	);
	wp_register_script(
		'wp-components',
		gutenberg_url( 'components/build/index.js' ),
		array( 'wp-element', 'wp-i18n', 'wp-utils', 'wp-api-request' ),
		filemtime( gutenberg_dir_path() . 'components/build/index.js' )
	);
	wp_register_script(
		'wp-blocks',
		gutenberg_url( 'blocks/build/index.js' ),
		array( 'wp-element', 'wp-components', 'wp-utils', 'wp-i18n', 'tinymce-latest', 'tinymce-latest-lists', 'tinymce-latest-paste', 'tinymce-latest-table', 'media-views', 'media-models' ),
		filemtime( gutenberg_dir_path() . 'blocks/build/index.js' )
	);
	wp_add_inline_script(
		'wp-blocks',
		gutenberg_get_script_polyfill( array(
			'\'Promise\' in window' => 'promise',
			'\'fetch\' in window'   => 'fetch',
		) ),
		'before'
	);

	// Editor Styles.
	wp_register_style(
		'wp-components',
		gutenberg_url( 'components/build/style.css' ),
		array(),
		filemtime( gutenberg_dir_path() . 'components/build/style.css' )
	);
	wp_register_style(
		'wp-blocks',
		gutenberg_url( 'blocks/build/style.css' ),
		array(),
		filemtime( gutenberg_dir_path() . 'blocks/build/style.css' )
	);
	wp_register_style(
		'wp-edit-blocks',
		gutenberg_url( 'blocks/build/edit-blocks.css' ),
		array(),
		filemtime( gutenberg_dir_path() . 'blocks/build/edit-blocks.css' )
	);
}
add_action( 'init', 'gutenberg_register_scripts_and_styles' );

/**
 * Append result of internal request to REST API for purpose of preloading
 * data to be attached to the page. Expected to be called in the context of
 * `array_reduce`.
 *
 * @param  array  $memo Reduce accumulator.
 * @param  string $path REST API path to preload.
 * @return array        Modified reduce accumulator.
 */
function gutenberg_preload_api_request( $memo, $path ) {
	if ( empty( $path ) ) {
		return $memo;
	}

	$path_parts = parse_url( $path );
	if ( false === $path_parts ) {
		return $memo;
	}

	$request = new WP_REST_Request( 'GET', $path_parts['path'] );
	if ( ! empty( $path_parts['query'] ) ) {
		parse_str( $path_parts['query'], $query_params );
		$request->set_query_params( $query_params );
	}

	$response = rest_do_request( $request );
	if ( 200 === $response->status ) {
		$memo[ $path ] = array(
			'body'    => $response->data,
			'headers' => $response->headers,
		);
	}

	return $memo;
}

/**
 * Registers vendor JavaScript files to be used as dependencies of the editor
 * and plugins.
 *
 * This function is called from a script during the plugin build process, so it
 * should not call any WordPress PHP functions.
 *
 * @since 0.1.0
 */
function gutenberg_register_vendor_scripts() {
	$suffix = SCRIPT_DEBUG ? '' : '.min';

	// Vendor Scripts.
	$react_suffix = ( SCRIPT_DEBUG ? '.development' : '.production' ) . $suffix;

	gutenberg_register_vendor_script(
		'react',
		'https://unpkg.com/react@16.0.0/umd/react' . $react_suffix . '.js'
	);
	gutenberg_register_vendor_script(
		'react-dom',
		'https://unpkg.com/react-dom@16.0.0/umd/react-dom' . $react_suffix . '.js',
		array( 'react' )
	);
	gutenberg_register_vendor_script(
		'react-dom-server',
		'https://unpkg.com/react-dom@16.0.0/umd/react-dom-server.browser' . $react_suffix . '.js',
		array( 'react' )
	);
	$moment_script = SCRIPT_DEBUG ? 'moment.js' : 'min/moment.min.js';
	gutenberg_register_vendor_script(
		'moment',
		'https://unpkg.com/moment@2.18.1/' . $moment_script,
		array( 'react' )
	);
	$tinymce_version = '4.6.5';
	gutenberg_register_vendor_script(
		'tinymce-latest',
		'https://fiddle.azurewebsites.net/tinymce/' . $tinymce_version . '/tinymce' . $suffix . '.js'
	);
	gutenberg_register_vendor_script(
		'tinymce-latest-lists',
		'https://fiddle.azurewebsites.net/tinymce/' . $tinymce_version . '/plugins/lists/plugin' . $suffix . '.js',
		array( 'tinymce-latest' )
	);
	gutenberg_register_vendor_script(
		'tinymce-latest-paste',
		'https://fiddle.azurewebsites.net/tinymce/' . $tinymce_version . '/plugins/paste/plugin' . $suffix . '.js',
		array( 'tinymce-latest' )
	);
	gutenberg_register_vendor_script(
		'tinymce-latest-table',
		'https://fiddle.azurewebsites.net/tinymce/' . $tinymce_version . '/plugins/table/plugin' . $suffix . '.js',
		array( 'tinymce-latest' )
	);
	gutenberg_register_vendor_script(
		'fetch',
		'https://unpkg.com/whatwg-fetch/fetch.js'
	);
	gutenberg_register_vendor_script(
		'promise',
		'https://unpkg.com/promise-polyfill/promise' . $suffix . '.js'
	);

	// TODO: This is only necessary so long as WordPress 4.9 is not yet stable,
	// since we depend on the newly-introduced wp-api-request script handle.
	//
	// See: gutenberg_ensure_wp_api_request (compat.php).
	gutenberg_register_vendor_script(
		'wp-api-request-shim',
		'https://raw.githubusercontent.com/WordPress/wordpress-develop/master/src/wp-includes/js/api-request.js'
	);
}

/**
 * Retrieves a unique and reasonably short and human-friendly filename for a
 * vendor script based on a URL.
 *
 * @param  string $src Full URL of the external script.
 *
 * @return string      Script filename suitable for local caching.
 *
 * @since 0.1.0
 */
function gutenberg_vendor_script_filename( $src ) {
	$filename = basename( $src );
	$hash     = substr( md5( $src ), 0, 8 );

	$match = preg_match(
		'/^'
		. '(?P<prefix>.*?)'
		. '(?P<ignore>\.development|\.production)?'
		. '(?P<suffix>\.min)?'
		. '(?P<extension>\.js)'
		. '(?P<extra>.*)'
		. '$/',
		$filename,
		$filename_pieces
	);

	if ( ! $match ) {
		return "$filename.$hash.js";
	}

	$match = preg_match(
		'@tinymce.*/plugins/([^/]+)/plugin(\.min)?\.js$@',
		$src,
		$tinymce_plugin_pieces
	);
	if ( $match ) {
		$filename_pieces['prefix'] = 'tinymce-plugin-' . $tinymce_plugin_pieces[1];
	}

	return $filename_pieces['prefix'] . $filename_pieces['suffix']
		. '.' . $hash
		. $filename_pieces['extension'];
}

/**
 * Given a REST data response with links, returns the href value of a specified
 * link relation with optional context.
 *
 * @since 0.10.0
 *
 * @param  array  $data    REST response data.
 * @param  string $link    Link relation.
 * @param  string $context Optional context to append.
 * @return string          Link relation URI.
 */
function gutenberg_get_rest_link( $data, $link, $context = null ) {
	// Check whether a link entry with href exists.
	if ( empty( $data['_links'] ) || empty( $data['_links'][ $link ] ) ||
			! isset( $data['_links'][ $link ][0]['href'] ) ) {
		return;
	}

	$href = $data['_links'][ $link ][0]['href'];

	// Strip API root prefix.
	$api_root = untrailingslashit( get_rest_url() );
	if ( 0 === strpos( $href, $api_root ) ) {
		$href = substr( $href, strlen( $api_root ) );
	}

	// Add optional context.
	if ( ! is_null( $context ) ) {
		$href = add_query_arg( 'context', $context, $href );
	}

	return $href;
}

/**
 * Registers a vendor script from a URL, preferring a locally cached version if
 * possible, or downloading it if the cached version is unavailable or
 * outdated.
 *
 * @param  string $handle Name of the script.
 * @param  string $src    Full URL of the external script.
 * @param  array  $deps   Optional. An array of registered script handles this
 *                        script depends on.
 *
 * @since 0.1.0
 */
function gutenberg_register_vendor_script( $handle, $src, $deps = array() ) {
	if ( defined( 'GUTENBERG_LOAD_VENDOR_SCRIPTS' ) && ! GUTENBERG_LOAD_VENDOR_SCRIPTS ) {
		return;
	}

	$filename = gutenberg_vendor_script_filename( $src );

	if ( defined( 'GUTENBERG_LIST_VENDOR_ASSETS' ) && GUTENBERG_LIST_VENDOR_ASSETS ) {
		echo "$src|$filename\n";
		return;
	}

	$full_path = gutenberg_dir_path() . 'vendor/' . $filename;

	$needs_fetch = (
		defined( 'GUTENBERG_DEVELOPMENT_MODE' ) && GUTENBERG_DEVELOPMENT_MODE && (
			! file_exists( $full_path ) ||
			time() - filemtime( $full_path ) >= DAY_IN_SECONDS
		)
	);

	if ( $needs_fetch ) {
		// Determine whether we can write to this file.  If not, don't waste
		// time doing a network request.
		// @codingStandardsIgnoreStart
		$f = @fopen( $full_path, 'a' );
		// @codingStandardsIgnoreEnd
		if ( ! $f ) {
			// Failed to open the file for writing, probably due to server
			// permissions.  Enqueue the script directly from the URL instead.
			wp_register_script( $handle, $src, $deps, null );
			return;
		}
		fclose( $f );
		$response = wp_remote_get( $src );
		if ( wp_remote_retrieve_response_code( $response ) !== 200 ) {
			// The request failed; just enqueue the script directly from the
			// URL.  This will probably fail too, but surfacing the error to
			// the browser is probably the best we can do.
			wp_register_script( $handle, $src, $deps, null );
			// If our file was newly created above, it will have a size of
			// zero, and we need to delete it so that we don't think it's
			// already cached on the next request.
			if ( ! filesize( $full_path ) ) {
				unlink( $full_path );
			}
			return;
		}
		$f = fopen( $full_path, 'w' );
		fwrite( $f, wp_remote_retrieve_body( $response ) );
		fclose( $f );
	}

	wp_register_script(
		$handle,
		gutenberg_url( 'vendor/' . $filename ),
		$deps,
		null
	);
}

/**
 * Extend wp-api Backbone client with methods to look up the REST API endpoints for all post types.
 *
 * This is temporary while waiting for #41111 in core.
 *
 * @link https://core.trac.wordpress.org/ticket/41111
 */
function gutenberg_extend_wp_api_backbone_client() {
	// Post Types Mapping.
	$post_type_rest_base_mapping = array();
	foreach ( get_post_types( array(), 'objects' ) as $post_type_object ) {
		$rest_base = ! empty( $post_type_object->rest_base ) ? $post_type_object->rest_base : $post_type_object->name;
		$post_type_rest_base_mapping[ $post_type_object->name ] = $rest_base;
	}

	// Taxonomies Mapping.
	$taxonomy_rest_base_mapping = array();
	foreach ( get_taxonomies( array(), 'objects' ) as $taxonomy_object ) {
		$rest_base = ! empty( $taxonomy_object->rest_base ) ? $taxonomy_object->rest_base : $taxonomy_object->name;
		$taxonomy_rest_base_mapping[ $taxonomy_object->name ] = $rest_base;
	}

	$script  = sprintf( 'wp.api.postTypeRestBaseMapping = %s;', wp_json_encode( $post_type_rest_base_mapping ) );
	$script .= sprintf( 'wp.api.taxonomyRestBaseMapping = %s;', wp_json_encode( $taxonomy_rest_base_mapping ) );
	$script .= <<<JS
		wp.api.getPostTypeModel = function( postType ) {
			var route = '/' + wpApiSettings.versionString + this.postTypeRestBaseMapping[ postType ] + '/(?P<id>[\\\\d]+)';
			return _.find( wp.api.models, function( model ) {
				return model.prototype.route && route === model.prototype.route.index;
			} );
		};
		wp.api.getPostTypeRevisionsCollection = function( postType ) {
			var route = '/' + wpApiSettings.versionString + this.postTypeRestBaseMapping[ postType ] + '/(?P<parent>[\\\\d]+)/revisions';
			return _.find( wp.api.collections, function( model ) {
				return model.prototype.route && route === model.prototype.route.index;
			} );
		};
		wp.api.getTaxonomyModel = function( taxonomy ) {
			var route = '/' + wpApiSettings.versionString + this.taxonomyRestBaseMapping[ taxonomy ] + '/(?P<id>[\\\\d]+)';
			return _.find( wp.api.models, function( model ) {
				return model.prototype.route && route === model.prototype.route.index;
			} );
		};
		wp.api.getTaxonomyCollection = function( taxonomy ) {
			var route = '/' + wpApiSettings.versionString + this.taxonomyRestBaseMapping[ taxonomy ];
			return _.find( wp.api.collections, function( model ) {
				return model.prototype.route && route === model.prototype.route.index;
			} );
		};
JS;
	wp_add_inline_script( 'wp-api', $script );

	// Localize the wp-api settings and schema.
	$schema_response = rest_do_request( new WP_REST_Request( 'GET', '/wp/v2' ) );
	if ( ! $schema_response->is_error() ) {
		wp_add_inline_script( 'wp-api', sprintf(
			'wpApiSettings.cacheSchema = true; wpApiSettings.schema = %s;',
			wp_json_encode( $schema_response->get_data() )
		), 'before' );
	}
}

/**
 * Get post to edit.
 *
 * @param int $post_id Post ID to edit.
 * @return array|WP_Error The post resource data or a WP_Error on failure.
 */
function gutenberg_get_post_to_edit( $post_id ) {
	$post = get_post( $post_id );
	if ( ! $post ) {
		return new WP_Error( 'post_not_found', __( 'Post not found.', 'gutenberg' ) );
	}

	$post_type_object = get_post_type_object( $post->post_type );
	if ( ! $post_type_object ) {
		return new WP_Error( 'unrecognized_post_type', __( 'Unrecognized post type.', 'gutenberg' ) );
	}

	if ( ! current_user_can( 'edit_post', $post->ID ) ) {
		return new WP_Error( 'unauthorized_post_type', __( 'Unauthorized post type.', 'gutenberg' ) );
	}

	$request = new WP_REST_Request(
		'GET',
		sprintf( '/wp/v2/%s/%d', ! empty( $post_type_object->rest_base ) ? $post_type_object->rest_base : $post_type_object->name, $post->ID )
	);
	$request->set_param( 'context', 'edit' );
	$response = rest_do_request( $request );
	if ( $response->is_error() ) {
		return $response->as_error();
	}
	return rest_get_server()->response_to_data( $response, false );
}

/**
 * Handles the enqueueing of block scripts and styles that are common to both
 * the editor and the front-end.
 *
 * Note: This function must remain *before*
 * `gutenberg_editor_scripts_and_styles` so that editor-specific stylesheets
 * are loaded last.
 *
 * @since 0.4.0
 */
function gutenberg_common_scripts_and_styles() {
	// Enqueue basic styles built out of Gutenberg through `npm build`.
	wp_enqueue_style( 'wp-blocks' );

	/*
	 * Enqueue block styles built through plugins.  This lives in a separate
	 * action for a couple of reasons: (1) we want to load these assets
	 * (usually stylesheets) in *both* frontend and editor contexts, and (2)
	 * one day we may need to be smarter about whether assets are included
	 * based on whether blocks are actually present on the page.
	 */

	/**
	 * Fires after enqueuing block assets for both editor and front-end.
	 *
	 * Call `add_action` on any hook before 'wp_enqueue_scripts'.
	 *
	 * In the function call you supply, simply use `wp_enqueue_script` and
	 * `wp_enqueue_style` to add your functionality to the Gutenberg editor.
	 *
	 * @since 0.4.0
	 */
	do_action( 'enqueue_block_assets' );
}
add_action( 'wp_enqueue_scripts', 'gutenberg_common_scripts_and_styles' );
add_action( 'admin_enqueue_scripts', 'gutenberg_common_scripts_and_styles' );

/**
 * Returns a default color palette.
 *
 * @return array Color strings in hex format.
 *
 * @since 0.7.0
 */
function gutenberg_color_palette() {
	return array(
		'#f78da7',
		'#cf2e2e',
		'#ff6900',
		'#fcb900',
		'#7bdcb5',
		'#00d084',
		'#8ed1fc',
		'#0693e3',
		'#eee',
		'#abb8c3',
		'#313131',
	);
}

/**
 * Scripts & Styles.
 *
 * Enqueues the needed scripts and styles when visiting the top-level page of
 * the Gutenberg editor.
 *
 * @since 0.1.0
 *
 * @param string $hook Screen name.
 */
function gutenberg_editor_scripts_and_styles( $hook ) {
	if ( ! preg_match( '/(toplevel|gutenberg)_page_gutenberg(-demo)?/', $hook, $page_match ) ) {
		return;
	}

	$is_demo = isset( $page_match[2] );

	wp_add_inline_script(
		'editor', 'window.wp.oldEditor = window.wp.editor;', 'after'
	);

	gutenberg_extend_wp_api_backbone_client();

	// The editor code itself.
	wp_enqueue_script(
		'wp-editor',
		gutenberg_url( 'editor/build/index.js' ),
		array( 'wp-api', 'wp-date', 'wp-i18n', 'wp-blocks', 'wp-element', 'wp-components', 'wp-utils', 'word-count', 'editor', 'heartbeat' ),
		filemtime( gutenberg_dir_path() . 'editor/build/index.js' ),
		true // enqueue in the footer.
	);

	gutenberg_fix_jetpack_freeform_block_conflict();
	wp_localize_script( 'wp-editor', 'wpEditorL10n', array(
		'tinymce' => array(
			'baseURL'  => includes_url( 'js/tinymce' ),
			'suffix'   => SCRIPT_DEBUG ? '' : '.min',
			'settings' => apply_filters( 'tiny_mce_before_init', array(
				'external_plugins' => apply_filters( 'mce_external_plugins', array() ),
				'plugins'          => array_unique( apply_filters( 'tiny_mce_plugins', array(
					'charmap',
					'colorpicker',
					'hr',
					'lists',
					'media',
					'paste',
					'tabfocus',
					'textcolor',
					'fullscreen',
					'wordpress',
					'wpautoresize',
					'wpeditimage',
					'wpemoji',
					'wpgallery',
					'wplink',
					'wpdialogs',
					'wptextpattern',
					'wpview',
				) ) ),
				'toolbar1'         => implode( ',', array_merge( apply_filters( 'mce_buttons', array(
					'formatselect',
					'bold',
					'italic',
					'bullist',
					'numlist',
					'blockquote',
					'alignleft',
					'aligncenter',
					'alignright',
					'link',
					'unlink',
					'wp_more',
					'spellchecker',
				), 'editor' ), array( 'kitchensink' ) ) ),
				'toolbar2'         => implode( ',', apply_filters( 'mce_buttons_2', array(
					'strikethrough',
					'hr',
					'forecolor',
					'pastetext',
					'removeformat',
					'charmap',
					'outdent',
					'indent',
					'undo',
					'redo',
					'wp_help',
				), 'editor' ) ),
				'toolbar3'         => implode( ',', apply_filters( 'mce_buttons_3', array(), 'editor' ) ),
				'toolbar4'         => implode( ',', apply_filters( 'mce_buttons_4', array(), 'editor' ) ),
			), 'editor' ),
		),
	) );

	// Register `wp-utils` as a dependency of `word-count` to ensure that
	// `wp-utils` doesn't clobbber `word-count`.  See WordPress/gutenberg#1569.
	$word_count_script = wp_scripts()->query( 'word-count' );
	array_push( $word_count_script->deps, 'wp-utils' );

	// Parse post type from parameters.
	$post_type = null;
	if ( ! isset( $_GET['post_type'] ) ) {
		$post_type = 'post';
	} else {
		$post_types = get_post_types( array(
			'show_ui' => true,
		) );

		if ( in_array( $_GET['post_type'], $post_types ) ) {
			$post_type = $_GET['post_type'];
		} else {
			wp_die( __( 'Invalid post type.', 'gutenberg' ) );
		}
	}

	// Parse post ID from parameters.
	$post_id = null;
	if ( isset( $_GET['post_id'] ) && (int) $_GET['post_id'] > 0 ) {
		$post_id = (int) $_GET['post_id'];
	}

	// Create an auto-draft if new post.
	if ( ! $post_id ) {
		$default_post_to_edit = get_default_post_to_edit( $post_type, true );
		$post_id              = $default_post_to_edit->ID;
	}

	// Generate API-prepared post from post ID.
	$post_to_edit = gutenberg_get_post_to_edit( $post_id );
	if ( is_wp_error( $post_to_edit ) ) {
		wp_die( $post_to_edit->get_error_message() );
	}

	// Set initial title to empty string for auto draft for duration of edit.
	$is_new_post = 'auto-draft' === $post_to_edit['status'];
	if ( $is_new_post ) {
		$default_title         = apply_filters( 'default_title', '' );
		$post_to_edit['title'] = array(
			'raw'      => $default_title,
			'rendered' => apply_filters( 'the_title', $default_title, $post_id ),
		);
	}

	// Preload common data.
	$preload_paths = array(
		'/wp/v2/users/me?context=edit',
		'/wp/v2/taxonomies?context=edit',
		gutenberg_get_rest_link( $post_to_edit, 'about', 'edit' ),
	);
	if ( ! $is_new_post ) {
		$preload_paths[] = gutenberg_get_rest_link( $post_to_edit, 'version-history' );
	}
	$preload_data = array_reduce(
		$preload_paths,
		'gutenberg_preload_api_request',
		array()
	);
	wp_add_inline_script(
		'wp-components',
		sprintf( 'window._wpAPIDataPreload = %s', wp_json_encode( $preload_data ) ),
		'before'
	);

	// Initialize the post data.
	wp_add_inline_script(
		'wp-editor',
		'window._wpGutenbergPost = ' . wp_json_encode( $post_to_edit ) . ';'
	);

	// Prepopulate with some test content in demo.
	if ( $is_new_post && $is_demo ) {
		wp_add_inline_script(
			'wp-editor',
			file_get_contents( gutenberg_dir_path() . 'post-content.js' )
		);
	}

	// Prepare Jed locale data.
	$locale_data = gutenberg_get_jed_locale_data( 'gutenberg' );
	wp_add_inline_script(
		'wp-editor',
		'wp.i18n.setLocaleData( ' . json_encode( $locale_data ) . ' );',
		'before'
	);

	// Preload server-registered block schemas.
	$block_registry = WP_Block_Type_Registry::get_instance();
	$schemas        = array();
	foreach ( $block_registry->get_all_registered() as $block_name => $block_type ) {
		if ( isset( $block_type->attributes ) ) {
			$schemas[ $block_name ] = $block_type->attributes;
		}
	}
	wp_localize_script( 'wp-blocks', '_wpBlocksAttributes', $schemas );

	// Initialize the editor.
	$gutenberg_theme_support = get_theme_support( 'gutenberg' );
	$color_palette           = gutenberg_color_palette();

	if ( ! empty( $gutenberg_theme_support[0]['colors'] ) ) {
		$color_palette = $gutenberg_theme_support[0]['colors'];
	}

	$editor_settings = array(
<<<<<<< HEAD
		'wideImages' => ! empty( $gutenberg_theme_support[0]['wide-images'] ),
		'colors' => $color_palette,
=======
		'wideImages' => $gutenberg_theme_support ? $gutenberg_theme_support[0]['wide-images'] : false,
		'colors'     => $color_palette,
>>>>>>> 21028350
	);

	wp_add_inline_script( 'wp-editor', 'wp.api.init().done( function() {'
		. 'wp.editor.createEditorInstance( \'editor\', window._wpGutenbergPost, ' . json_encode( $editor_settings ) . ' ); '
		. '} );'
	);

	/**
	 * Scripts
	 */
	wp_enqueue_media( array(
		'post' => $post_to_edit['id'],
	) );
	wp_enqueue_editor();

	/**
	 * Styles
	 */

	wp_enqueue_style(
		'wp-editor-font',
		'https://fonts.googleapis.com/css?family=Noto+Serif:400,400i,700,700i'
	);
	wp_enqueue_style(
		'wp-editor',
		gutenberg_url( 'editor/build/style.css' ),
		array( 'wp-components', 'wp-blocks', 'wp-edit-blocks' ),
		filemtime( gutenberg_dir_path() . 'editor/build/style.css' )
	);

	/**
	 * Fires after block assets have been enqueued for the editing interface.
	 *
	 * Call `add_action` on any hook before 'admin_enqueue_scripts'.
	 *
	 * In the function call you supply, simply use `wp_enqueue_script` and
	 * `wp_enqueue_style` to add your functionality to the Gutenberg editor.
	 *
	 * @since 0.4.0
	 */
	do_action( 'enqueue_block_editor_assets' );
}
add_action( 'admin_enqueue_scripts', 'gutenberg_editor_scripts_and_styles' );<|MERGE_RESOLUTION|>--- conflicted
+++ resolved
@@ -788,13 +788,8 @@
 	}
 
 	$editor_settings = array(
-<<<<<<< HEAD
 		'wideImages' => ! empty( $gutenberg_theme_support[0]['wide-images'] ),
-		'colors' => $color_palette,
-=======
-		'wideImages' => $gutenberg_theme_support ? $gutenberg_theme_support[0]['wide-images'] : false,
 		'colors'     => $color_palette,
->>>>>>> 21028350
 	);
 
 	wp_add_inline_script( 'wp-editor', 'wp.api.init().done( function() {'
