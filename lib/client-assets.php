--- conflicted
+++ resolved
@@ -85,15 +85,9 @@
 	);
 	wp_register_script(
 		'wp-data',
-<<<<<<< HEAD
 		gutenberg_url( 'build/data.js' ),
-		array( 'wp-element', 'wp-utils', 'lodash' ),
+		array( 'wp-element', 'wp-utils', 'wp-is-shallow-equal', 'lodash' ),
 		filemtime( gutenberg_dir_path() . 'build/data.js' ),
-=======
-		gutenberg_url( 'data/build/index.js' ),
-		array( 'wp-element', 'wp-utils', 'wp-is-shallow-equal', 'lodash' ),
-		filemtime( gutenberg_dir_path() . 'data/build/index.js' ),
->>>>>>> 239de2e0
 		true
 	);
 	wp_register_script(
@@ -161,38 +155,21 @@
 	);
 	wp_register_script(
 		'wp-element',
-<<<<<<< HEAD
 		gutenberg_url( 'build/element.js' ),
-		array( 'react', 'react-dom', 'wp-utils', 'lodash' ),
+		array( 'react', 'react-dom', 'wp-utils', 'wp-is-shallow-equal', 'lodash' ),
 		filemtime( gutenberg_dir_path() . 'build/element.js' ),
-=======
-		gutenberg_url( 'element/build/index.js' ),
-		array( 'react', 'react-dom', 'wp-utils', 'wp-is-shallow-equal', 'lodash' ),
-		filemtime( gutenberg_dir_path() . 'element/build/index.js' ),
->>>>>>> 239de2e0
 		true
 	);
 	wp_register_script(
 		'wp-components',
-<<<<<<< HEAD
 		gutenberg_url( 'build/components.js' ),
-		array( 'wp-element', 'wp-i18n', 'wp-utils', 'wp-hooks', 'wp-api-request', 'moment', 'lodash' ),
+		array( 'wp-element', 'wp-i18n', 'wp-utils', 'wp-hooks', 'wp-api-request', 'wp-is-shallow-equal', 'moment', 'lodash' ),
 		filemtime( gutenberg_dir_path() . 'build/components.js' ),
-=======
-		gutenberg_url( 'components/build/index.js' ),
-		array( 'wp-element', 'wp-i18n', 'wp-utils', 'wp-hooks', 'wp-api-request', 'wp-is-shallow-equal', 'moment', 'lodash' ),
-		filemtime( gutenberg_dir_path() . 'components/build/index.js' ),
->>>>>>> 239de2e0
 		true
 	);
 	wp_register_script(
 		'wp-blocks',
-<<<<<<< HEAD
 		gutenberg_url( 'build/blocks.js' ),
-		array( 'wp-element', 'wp-components', 'wp-utils', 'wp-hooks', 'wp-i18n', 'tinymce-latest', 'tinymce-latest-lists', 'tinymce-latest-paste', 'tinymce-latest-table', 'shortcode', 'editor', 'wp-core-data', 'lodash' ),
-		filemtime( gutenberg_dir_path() . 'build/blocks.js' ),
-=======
-		gutenberg_url( 'blocks/build/index.js' ),
 		array(
 			'wp-element',
 			'wp-components',
@@ -208,8 +185,7 @@
 			'wp-core-data',
 			'lodash',
 		),
-		filemtime( gutenberg_dir_path() . 'blocks/build/index.js' ),
->>>>>>> 239de2e0
+		filemtime( gutenberg_dir_path() . 'build/blocks.js' ),
 		true
 	);
 	wp_add_inline_script(
@@ -329,15 +305,9 @@
 
 	wp_register_script(
 		'wp-edit-post',
-<<<<<<< HEAD
 		gutenberg_url( 'build/editPost.js' ),
-		array( 'jquery', 'media-views', 'media-models', 'wp-element', 'wp-components', 'wp-editor', 'wp-i18n', 'wp-date', 'wp-utils', 'wp-data', 'wp-embed', 'wp-viewport', 'wp-plugins', 'lodash' ),
+		array( 'jquery', 'media-views', 'media-models', 'wp-element', 'wp-components', 'wp-editor', 'wp-i18n', 'wp-date', 'wp-utils', 'wp-data', 'wp-embed', 'wp-viewport', 'wp-plugins', 'wp-core-blocks', 'lodash' ),
 		filemtime( gutenberg_dir_path() . 'build/editPost.js' ),
-=======
-		gutenberg_url( 'edit-post/build/index.js' ),
-		array( 'jquery', 'media-views', 'media-models', 'wp-element', 'wp-components', 'wp-editor', 'wp-i18n', 'wp-date', 'wp-utils', 'wp-data', 'wp-embed', 'wp-viewport', 'wp-plugins', 'wp-core-blocks', 'lodash' ),
-		filemtime( gutenberg_dir_path() . 'edit-post/build/index.js' ),
->>>>>>> 239de2e0
 		true
 	);
 	wp_add_inline_script(
@@ -354,29 +324,17 @@
 
 	wp_register_style(
 		'wp-editor',
-<<<<<<< HEAD
 		gutenberg_url( 'build/editor.css' ),
 		array( 'wp-components', 'wp-blocks', 'wp-editor-font' ),
 		filemtime( gutenberg_dir_path() . 'build/editor.css' )
-=======
-		gutenberg_url( 'editor/build/style.css' ),
-		array( 'wp-components', 'wp-blocks', 'wp-editor-font' ),
-		filemtime( gutenberg_dir_path() . 'editor/build/style.css' )
->>>>>>> 239de2e0
 	);
 	wp_style_add_data( 'wp-editor', 'rtl', 'replace' );
 
 	wp_register_style(
 		'wp-edit-post',
-<<<<<<< HEAD
 		gutenberg_url( 'build/editPost.css' ),
 		array( 'wp-components', 'wp-editor' ),
 		filemtime( gutenberg_dir_path() . 'build/editPost.css' )
-=======
-		gutenberg_url( 'edit-post/build/style.css' ),
-		array( 'wp-components', 'wp-editor', 'wp-edit-blocks', 'wp-core-blocks' ),
-		filemtime( gutenberg_dir_path() . 'edit-post/build/style.css' )
->>>>>>> 239de2e0
 	);
 	wp_style_add_data( 'wp-edit-post', 'rtl', 'replace' );
 
@@ -396,25 +354,6 @@
 	);
 	wp_style_add_data( 'wp-blocks', 'rtl', 'replace' );
 
-<<<<<<< HEAD
-=======
-	wp_register_style(
-		'wp-core-blocks',
-		gutenberg_url( 'core-blocks/build/style.css' ),
-		array(),
-		filemtime( gutenberg_dir_path() . 'core-blocks/build/style.css' )
-	);
-	wp_style_add_data( 'wp-core-blocks', 'rtl', 'replace' );
-
-	wp_register_style(
-		'wp-edit-blocks',
-		gutenberg_url( 'core-blocks/build/edit-blocks.css' ),
-		array( 'wp-components', 'wp-blocks' ),
-		filemtime( gutenberg_dir_path() . 'core-blocks/build/edit-blocks.css' )
-	);
-	wp_style_add_data( 'wp-edit-blocks', 'rtl', 'replace' );
-
->>>>>>> 239de2e0
 	wp_register_script(
 		'wp-plugins',
 		gutenberg_url( 'build/plugins.js' ),
@@ -793,9 +732,6 @@
  * @since 0.4.0
  */
 function gutenberg_common_scripts_and_styles() {
-	// Enqueue basic styles built out of Gutenberg through `npm build`.
-	wp_enqueue_style( 'wp-core-blocks' );
-
 	/*
 	 * Enqueue block styles built through plugins.  This lives in a separate
 	 * action for a couple of reasons: (1) we want to load these assets
@@ -1046,13 +982,9 @@
 	$script  = '( function() {';
 	$script .= sprintf( 'var editorSettings = %s;', wp_json_encode( $editor_settings ) );
 	$script .= <<<JS
-<<<<<<< HEAD
-		window._wpLoadGutenbergEditor = wp.api.init().then( function() {
-=======
 		window._wpLoadGutenbergEditor = new Promise( function( resolve ) {
 			wp.api.init().then( resolve );
 		} ).then( function() {
->>>>>>> 239de2e0
 			return wp.editPost.initializeEditor( 'editor', window._wpGutenbergPost, editorSettings );
 		} );
 JS;
