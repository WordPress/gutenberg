--- conflicted
+++ resolved
@@ -411,16 +411,8 @@
 		'https://unpkg.com/moment@2.21.0/' . $moment_script,
 		array()
 	);
-<<<<<<< HEAD
-	$tinymce_version = '4.7.2';
-	gutenberg_register_vendor_script(
-		'tinymce-latest',
-		'https://unpkg.com/tinymce@' . $tinymce_version . '/tinymce' . $suffix . '.js'
-	);
-=======
 	$tinymce_version = '4.6.7';
 	wp_register_script( 'tinymce-latest', includes_url( 'js/tinymce/' ) . 'wp-tinymce.php', array( 'jquery' ), false, true );
->>>>>>> 59f3c1ae
 	gutenberg_register_vendor_script(
 		'tinymce-latest-lists',
 		'https://unpkg.com/tinymce@' . $tinymce_version . '/plugins/lists/plugin' . $suffix . '.js',
