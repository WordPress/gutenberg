--- conflicted
+++ resolved
@@ -658,7 +658,18 @@
 }
 add_filter( 'block_editor_settings', 'gutenberg_extend_block_editor_settings_with_default_editor_styles' );
 
-<<<<<<< HEAD
+/**
+ * Adds a flag to the editor settings to know whether we're in FSE theme or not.
+ *
+ * @param array $settings Default editor settings.
+ *
+ * @return array Filtered editor settings.
+ */
+function gutenberg_extend_block_editor_settings_with_fse_theme_flag( $settings ) {
+	$settings['isFSETheme'] = gutenberg_is_fse_theme();
+	return $settings;
+}
+add_filter( 'block_editor_settings', 'gutenberg_extend_block_editor_settings_with_fse_theme_flag' );
 
 /**
  * Adds a polyfill for object-fit in environments which do not support it.
@@ -684,18 +695,4 @@
 		)
 	);
 }
-add_action( 'wp_default_scripts', 'gutenberg_add_object_fit_polyfill', 20 );
-=======
-/**
- * Adds a flag to the editor settings to know whether we're in FSE theme or not.
- *
- * @param array $settings Default editor settings.
- *
- * @return array Filtered editor settings.
- */
-function gutenberg_extend_block_editor_settings_with_fse_theme_flag( $settings ) {
-	$settings['isFSETheme'] = gutenberg_is_fse_theme();
-	return $settings;
-}
-add_filter( 'block_editor_settings', 'gutenberg_extend_block_editor_settings_with_fse_theme_flag' );
->>>>>>> ceb783d2
+add_action( 'wp_default_scripts', 'gutenberg_add_object_fit_polyfill', 20 );