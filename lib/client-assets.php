--- conflicted
+++ resolved
@@ -283,7 +283,6 @@
 		'window.wp.oldEditor = window.wp.editor;',
 		'after'
 	);
-<<<<<<< HEAD
 
 	$tinymce_plugins = array(
 		'charmap',
@@ -375,92 +374,6 @@
 			continue;
 		}
 		$init_obj .= $key . ':"' . $value . '",';
-=======
-	$tinymce_settings = apply_filters(
-		'tiny_mce_before_init',
-		array(
-			'plugins'          => implode(
-				',',
-				array_unique(
-					apply_filters(
-						'tiny_mce_plugins',
-						array(
-							'charmap',
-							'colorpicker',
-							'hr',
-							'lists',
-							'media',
-							'paste',
-							'tabfocus',
-							'textcolor',
-							'fullscreen',
-							'wordpress',
-							'wpautoresize',
-							'wpeditimage',
-							'wpemoji',
-							'wpgallery',
-							'wplink',
-							'wpdialogs',
-							'wptextpattern',
-							'wpview',
-						)
-					)
-				)
-			),
-			'toolbar1'         => implode(
-				',',
-				apply_filters(
-					'mce_buttons',
-					array(
-						'formatselect',
-						'bold',
-						'italic',
-						'bullist',
-						'numlist',
-						'blockquote',
-						'alignleft',
-						'aligncenter',
-						'alignright',
-						'link',
-						'unlink',
-						'wp_more',
-						'spellchecker',
-						'wp_add_media',
-						'kitchensink',
-					),
-					'editor'
-				)
-			),
-			'toolbar2'         => implode(
-				',',
-				apply_filters(
-					'mce_buttons_2',
-					array(
-						'strikethrough',
-						'hr',
-						'forecolor',
-						'pastetext',
-						'removeformat',
-						'charmap',
-						'outdent',
-						'indent',
-						'undo',
-						'redo',
-						'wp_help',
-					),
-					'editor'
-				)
-			),
-			'toolbar3'         => implode( ',', apply_filters( 'mce_buttons_3', array(), 'editor' ) ),
-			'toolbar4'         => implode( ',', apply_filters( 'mce_buttons_4', array(), 'editor' ) ),
-			'external_plugins' => apply_filters( 'mce_external_plugins', array() ),
-		),
-		'editor'
-	);
-	if ( isset( $tinymce_settings['style_formats'] ) && is_string( $tinymce_settings['style_formats'] ) ) {
-		// Decode the options as we used to recommende json_encoding the TinyMCE settings.
-		$tinymce_settings['style_formats'] = json_decode( $tinymce_settings['style_formats'] );
->>>>>>> a61be201
 	}
 
 	$init_obj = '{' . trim( $init_obj, ' ,' ) . '}';
