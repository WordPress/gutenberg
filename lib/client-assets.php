--- conflicted
+++ resolved
@@ -1539,13 +1539,8 @@
 	$init_script = <<<JS
 	( function() {
 		window._wpLoadGutenbergEditor = new Promise( function( resolve ) {
-<<<<<<< HEAD
-				wp.domReady( function() {
-					resolve( wp.editPost.initializeEditor( 'editor', "%s", %d, editorSettings, window._wpGutenbergDefaultPost ) );
-=======
 			wp.domReady( function() {
 				resolve( wp.editPost.initializeEditor( 'editor', "%s", %d, %s, %s ) );
->>>>>>> fd9bfa5b
 			} );
 		} );
 } )();
