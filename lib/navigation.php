--- conflicted
+++ resolved
@@ -198,122 +198,6 @@
 	return $areas;
 }
 
-<<<<<<< HEAD
-// The functions below are copied over from packages/block-library/src/navigation/index.php
-// Let's figure out a better way of managing these global PHP dependencies.
-
-/**
- * Returns the menu items for a WordPress menu location.
- *
- * @param string $location The menu location.
- * @return array Menu items for the location.
- */
-function gutenberg_get_menu_items_at_location( $location ) {
-	if ( empty( $location ) ) {
-		return;
-	}
-
-	// Build menu data. The following approximates the code in
-	// `wp_nav_menu()` and `gutenberg_output_block_nav_menu`.
-
-	// Find the location in the list of locations, returning early if the
-	// location can't be found.
-	$locations = get_nav_menu_locations();
-	if ( ! isset( $locations[ $location ] ) ) {
-		return;
-	}
-
-	// Get the menu from the location, returning early if there is no
-	// menu or there was an error.
-	$menu = wp_get_nav_menu_object( $locations[ $location ] );
-	if ( ! $menu || is_wp_error( $menu ) ) {
-		return;
-	}
-
-	$menu_items = wp_get_nav_menu_items( $menu->term_id, array( 'update_post_term_cache' => false ) );
-	_wp_menu_item_classes_by_context( $menu_items );
-
-	return $menu_items;
-}
-
-
-/**
- * Sorts a standard array of menu items into a nested structure keyed by the
- * id of the parent menu.
- *
- * @param array $menu_items Menu items to sort.
- * @return array An array keyed by the id of the parent menu where each element
- *               is an array of menu items that belong to that parent.
- */
-function gutenberg_sort_menu_items_by_parent_id( $menu_items ) {
-	$sorted_menu_items = array();
-	foreach ( (array) $menu_items as $menu_item ) {
-		$sorted_menu_items[ $menu_item->menu_order ] = $menu_item;
-	}
-	unset( $menu_items, $menu_item );
-
-	$menu_items_by_parent_id = array();
-	foreach ( $sorted_menu_items as $menu_item ) {
-		$menu_items_by_parent_id[ $menu_item->menu_item_parent ][] = $menu_item;
-	}
-
-	return $menu_items_by_parent_id;
-}
-
-/**
- * Turns menu item data into a nested array of parsed blocks
- *
- * @param array $menu_items               An array of menu items that represent
- *                                        an individual level of a menu.
- * @param array $menu_items_by_parent_id  An array keyed by the id of the
- *                                        parent menu where each element is an
- *                                        array of menu items that belong to
- *                                        that parent.
- * @return array An array of parsed block data.
- */
-function gutenberg_parse_blocks_from_menu_items( $menu_items, $menu_items_by_parent_id ) {
-	if ( empty( $menu_items ) ) {
-		return array();
-	}
-
-	$blocks = array();
-
-	foreach ( $menu_items as $menu_item ) {
-		$class_name       = ! empty( $menu_item->classes ) ? implode( ' ', (array) $menu_item->classes ) : null;
-		$id               = ( null !== $menu_item->object_id && 'custom' !== $menu_item->object ) ? $menu_item->object_id : null;
-		$opens_in_new_tab = null !== $menu_item->target && '_blank' === $menu_item->target;
-		$rel              = ( null !== $menu_item->xfn && '' !== $menu_item->xfn ) ? $menu_item->xfn : null;
-		$kind             = null !== $menu_item->type ? str_replace( '_', '-', $menu_item->type ) : 'custom';
-
-		$block = array(
-			'blockName' => isset( $menu_items_by_parent_id[ $menu_item->ID ] ) ? 'core/navigation-submenu' : 'core/navigation-link',
-			'attrs'     => array(
-				'className'     => $class_name,
-				'description'   => $menu_item->description,
-				'id'            => $id,
-				'kind'          => $kind,
-				'label'         => $menu_item->title,
-				'opensInNewTab' => $opens_in_new_tab,
-				'rel'           => $rel,
-				'title'         => $menu_item->attr_title,
-				'type'          => $menu_item->object,
-				'url'           => $menu_item->url,
-			),
-		);
-
-		$block['innerBlocks']  = isset( $menu_items_by_parent_id[ $menu_item->ID ] )
-			? gutenberg_parse_blocks_from_menu_items( $menu_items_by_parent_id[ $menu_item->ID ], $menu_items_by_parent_id )
-			: array();
-		$block['innerContent'] = array_map( 'serialize_block', $block['innerBlocks'] );
-
-		$blocks[] = $block;
-	}
-
-	return apply_filters( 'navigation_after_parse_blocks_from_menu_items', $blocks, $menu_items );
-}
-
-=======
->>>>>>> c5685c02
 /**
  * Shim that hides ability to edit visibility and status for wp_navigation type posts.
  * When merged to Core, the CSS below should be moved to wp-admin/css/edit.css.
