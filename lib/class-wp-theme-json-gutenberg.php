--- conflicted
+++ resolved
@@ -341,11 +341,7 @@
 	 * @since 6.1.0 Added `layout.definitions` and `useRootPaddingAwareAlignments`.
 	 * @since 6.2.0 Added `dimensions.minHeight`, 'shadow.presets', 'shadow.defaultPresets',
 	 *              `position.fixed` and `position.sticky`.
-<<<<<<< HEAD
-	 * @since 6.3.0 Added `typography.writingMode`.
-=======
-	 * @since 6.3.0 Removed `layout.definitions`.
->>>>>>> 7f2ea04b
+	 * @since 6.3.0 Removed `layout.definitions`. Added `typography.writingMode`.
 	 * @var array
 	 */
 	const VALID_SETTINGS = array(
