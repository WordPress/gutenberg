<?php
/**
 * Process of structures that adhere to the theme.json schema.
 *
 * @package gutenberg
 */

/**
 * Class that encapsulates the processing of
 * structures that adhere to the theme.json spec.
 */
class WP_Theme_JSON_Gutenberg {

	/**
	 * Container of data in theme.json format.
	 *
	 * @var array
	 */
	private $theme_json = null;

	/**
	 * Holds block metadata extracted from block.json
	 * to be shared among all instances so we don't
	 * process it twice.
	 *
	 * @var array
	 */
	private static $blocks_metadata = null;

	/**
	 * The CSS selector for the root block.
	 *
	 * @var string
	 */
	const ROOT_BLOCK_SELECTOR = 'body';

	const VALID_ORIGINS = array(
		'core',
		'theme',
		'user',
	);

	const VALID_TOP_LEVEL_KEYS = array(
		'customTemplates',
		'templateParts',
		'styles',
		'settings',
		'version',
	);

	const VALID_STYLES = array(
		'border'     => array(
			'color'  => null,
			'radius' => null,
			'style'  => null,
			'width'  => null,
		),
		'color'      => array(
			'background' => null,
			'duotone'    => null,
			'gradient'   => null,
			'text'       => null,
		),
		'spacing'    => array(
			'margin'   => null,
			'padding'  => null,
			'blockGap' => null,
		),
		'typography' => array(
			'fontFamily'     => null,
			'fontSize'       => null,
			'fontStyle'      => null,
			'fontWeight'     => null,
			'letterSpacing'  => null,
			'lineHeight'     => null,
			'textDecoration' => null,
			'textTransform'  => null,
		),
	);

	const VALID_SETTINGS = array(
		'border'     => array(
			'customColor'  => null,
			'customRadius' => null,
			'customStyle'  => null,
			'customWidth'  => null,
		),
		'color'      => array(
			'background'     => null,
			'custom'         => null,
			'customDuotone'  => null,
			'customGradient' => null,
			'duotone'        => null,
			'gradients'      => null,
			'link'           => null,
			'palette'        => null,
			'text'           => null,
		),
		'custom'     => null,
		'layout'     => array(
			'contentSize' => null,
			'wideSize'    => null,
		),
		'spacing'    => array(
			'blockGap'      => null,
			'customMargin'  => null,
			'customPadding' => null,
			'units'         => null,
		),
		'typography' => array(
			'customFontSize'        => null,
			'customFontStyle'       => null,
			'customFontWeight'      => null,
			'customLetterSpacing'   => null,
			'customLineHeight'      => null,
			'customTextDecorations' => null,
			'customTextTransforms'  => null,
			'dropCap'               => null,
			'fontFamilies'          => null,
			'fontSizes'             => null,
		),
	);

	/**
	 * Presets are a set of values that serve
	 * to bootstrap some styles: colors, font sizes, etc.
	 *
	 * They are a unkeyed array of values such as:
	 *
	 * ```php
	 * array(
	 *   array(
	 *     'slug'      => 'unique-name-within-the-set',
	 *     'name'      => 'Name for the UI',
	 *     <value_key> => 'value'
	 *   ),
	 * )
	 * ```
	 *
	 * This contains the necessary metadata to process them:
	 *
	 * - path          => where to find the preset within the settings section
	 *
	 * - value_key     => the key that represents the value
	 *
	 * - value_func    => a function to generate the value
	 *
	 * - value_args    => array of keys that will be mapped to values passed to value_func
	 *
	 * - css_var_infix => infix to use in generating the CSS Custom Property. Example:
	 *                   --wp--preset--<preset_infix>--<slug>: <preset_value>
	 *
	 * - classes      => array containing a structure with the classes to
	 *                   generate for the presets. Each class should have
	 *                   the class suffix and the property name. Example:
	 *
	 *                   .has-<slug>-<class_suffix> {
	 *                       <property_name>: <preset_value>
	 *                   }
	 */
	const PRESETS_METADATA = array(
		array(
			'path'          => array( 'color', 'palette' ),
			'value_key'     => 'color',
			'css_var_infix' => 'color',
			'classes'       => array(
				array(
					'class_suffix'  => 'color',
					'property_name' => 'color',
				),
				array(
					'class_suffix'  => 'background-color',
					'property_name' => 'background-color',
				),
				array(
					'class_suffix'  => 'border-color',
					'property_name' => 'border-color',
				),
			),
		),
		array(
			'path'          => array( 'color', 'gradients' ),
			'value_key'     => 'gradient',
			'css_var_infix' => 'gradient',
			'classes'       => array(
				array(
					'class_suffix'  => 'gradient-background',
					'property_name' => 'background',
				),
			),
		),
		array(
			'path'          => array( 'color', 'duotone' ),
			'value_func'    => 'gutenberg_get_duotone_filter_property',
			'value_args'    => array( 'slug', 'colors' ),
			'css_var_infix' => 'duotone-filter',
			'classes'       => array(),
		),
		array(
			'path'          => array( 'typography', 'fontSizes' ),
			'value_key'     => 'size',
			'css_var_infix' => 'font-size',
			'classes'       => array(
				array(
					'class_suffix'  => 'font-size',
					'property_name' => 'font-size',
				),
			),
		),
		array(
			'path'          => array( 'typography', 'fontFamilies' ),
			'value_key'     => 'fontFamily',
			'css_var_infix' => 'font-family',
			'classes'       => array(),
		),
	);

	/**
	 * Metadata for style properties.
	 *
	 * Each element is a direct mapping from the CSS property name to the
	 * path to the value in theme.json & block attributes.
	 */
	const PROPERTIES_METADATA = array(
		'background'                 => array( 'color', 'gradient' ),
		'background-color'           => array( 'color', 'background' ),
		'border-radius'              => array( 'border', 'radius' ),
		'border-top-left-radius'     => array( 'border', 'radius', 'topLeft' ),
		'border-top-right-radius'    => array( 'border', 'radius', 'topRight' ),
		'border-bottom-left-radius'  => array( 'border', 'radius', 'bottomLeft' ),
		'border-bottom-right-radius' => array( 'border', 'radius', 'bottomRight' ),
		'border-color'               => array( 'border', 'color' ),
		'border-width'               => array( 'border', 'width' ),
		'border-style'               => array( 'border', 'style' ),
		'color'                      => array( 'color', 'text' ),
		'font-family'                => array( 'typography', 'fontFamily' ),
		'font-size'                  => array( 'typography', 'fontSize' ),
		'font-style'                 => array( 'typography', 'fontStyle' ),
		'font-weight'                => array( 'typography', 'fontWeight' ),
		'letter-spacing'             => array( 'typography', 'letterSpacing' ),
		'line-height'                => array( 'typography', 'lineHeight' ),
		'margin'                     => array( 'spacing', 'margin' ),
		'margin-top'                 => array( 'spacing', 'margin', 'top' ),
		'margin-right'               => array( 'spacing', 'margin', 'right' ),
		'margin-bottom'              => array( 'spacing', 'margin', 'bottom' ),
		'margin-left'                => array( 'spacing', 'margin', 'left' ),
		'padding'                    => array( 'spacing', 'padding' ),
		'padding-top'                => array( 'spacing', 'padding', 'top' ),
		'padding-right'              => array( 'spacing', 'padding', 'right' ),
		'padding-bottom'             => array( 'spacing', 'padding', 'bottom' ),
		'padding-left'               => array( 'spacing', 'padding', 'left' ),
		'--wp--style--block-gap'     => array( 'spacing', 'blockGap' ),
		'text-decoration'            => array( 'typography', 'textDecoration' ),
		'text-transform'             => array( 'typography', 'textTransform' ),
	);

	/**
	 * Metadata for style properties that need to use the duotone selector.
	 *
	 * Each element is a direct mapping from the CSS property name to the
	 * path to the value in theme.json & block attributes.
	 */
	const DUOTONE_PROPERTIES_METADATA = array(
		'filter' => array( 'color', 'duotone' ),
	);

	const ELEMENTS = array(
		'link' => 'a',
		'h1'   => 'h1',
		'h2'   => 'h2',
		'h3'   => 'h3',
		'h4'   => 'h4',
		'h5'   => 'h5',
		'h6'   => 'h6',
	);

	const LATEST_SCHEMA = 1;

	/**
	 * Constructor.
	 *
	 * @param array  $theme_json A structure that follows the theme.json schema.
	 * @param string $origin What source of data this object represents. One of core, theme, or user. Default: theme.
	 */
	public function __construct( $theme_json = array(), $origin = 'theme' ) {
		if ( ! in_array( $origin, self::VALID_ORIGINS, true ) ) {
			$origin = 'theme';
		}

		// The old format is not meant to be ported to core.
		// We can remove it at that point.
		if ( ! isset( $theme_json['version'] ) || 0 === $theme_json['version'] ) {
			$theme_json = WP_Theme_JSON_Schema_V0::parse( $theme_json );
		}

		$valid_block_names   = array_keys( self::get_blocks_metadata() );
		$valid_element_names = array_keys( self::ELEMENTS );
		$this->theme_json    = self::sanitize( $theme_json, $valid_block_names, $valid_element_names );

		// Internally, presets are keyed by origin.
		$nodes = self::get_setting_nodes( $this->theme_json );
		foreach ( $nodes as $node ) {
			foreach ( self::PRESETS_METADATA as $preset_meta ) {
				$path   = array_merge( $node['path'], $preset_meta['path'] );
				$preset = _wp_array_get( $this->theme_json, $path, null );
				if ( null !== $preset ) {
					gutenberg_experimental_set( $this->theme_json, $path, array( $origin => $preset ) );
				}
			}
		}
	}

	/**
	 * Sanitizes the input according to the schemas.
	 *
	 * @param array $input Structure to sanitize.
	 * @param array $valid_block_names List of valid block names.
	 * @param array $valid_element_names List of valid element names.
	 *
	 * @return array The sanitized output.
	 */
	private static function sanitize( $input, $valid_block_names, $valid_element_names ) {
		$output = array();

		if ( ! is_array( $input ) ) {
			return $output;
		}

		$output = array_intersect_key( $input, array_flip( self::VALID_TOP_LEVEL_KEYS ) );

		// Build the schema based on valid block & element names.
		$schema                 = array();
		$schema_styles_elements = array();
		foreach ( $valid_element_names as $element ) {
			$schema_styles_elements[ $element ] = self::VALID_STYLES;
		}
		$schema_styles_blocks   = array();
		$schema_settings_blocks = array();
		foreach ( $valid_block_names as $block ) {
			$schema_settings_blocks[ $block ]           = self::VALID_SETTINGS;
			$schema_styles_blocks[ $block ]             = self::VALID_STYLES;
			$schema_styles_blocks[ $block ]['elements'] = $schema_styles_elements;
		}
		$schema['styles']             = self::VALID_STYLES;
		$schema['styles']['blocks']   = $schema_styles_blocks;
		$schema['styles']['elements'] = $schema_styles_elements;
		$schema['settings']           = self::VALID_SETTINGS;
		$schema['settings']['blocks'] = $schema_settings_blocks;

		// Remove anything that's not present in the schema.
		foreach ( array( 'styles', 'settings' ) as $subtree ) {
			if ( ! isset( $input[ $subtree ] ) ) {
				continue;
			}

			if ( ! is_array( $input[ $subtree ] ) ) {
				unset( $output[ $subtree ] );
				continue;
			}

			$result = self::remove_keys_not_in_schema( $input[ $subtree ], $schema[ $subtree ] );

			if ( empty( $result ) ) {
				unset( $output[ $subtree ] );
			} else {
				$output[ $subtree ] = $result;
			}
		}

		return $output;
	}

	/**
	 * Returns the metadata for each block.
	 *
	 * Example:
	 *
	 * {
	 *   'core/paragraph': {
	 *     'selector': 'p'
	 *   },
	 *   'core/heading': {
	 *     'selector': 'h1'
	 *   },
	 *   'core/group': {
	 *     'selector': '.wp-block-group'
	 *   },
	 *   'core/cover': {
	 *     'selector': '.wp-block-cover',
	 *     'duotone': '> .wp-block-cover__image-background, > .wp-block-cover__video-background'
	 *   }
	 * }
	 *
	 * @return array Block metadata.
	 */
	private static function get_blocks_metadata() {
		if ( null !== self::$blocks_metadata ) {
			return self::$blocks_metadata;
		}

		self::$blocks_metadata = array();

		$registry = WP_Block_Type_Registry::get_instance();
		$blocks   = $registry->get_all_registered();
		foreach ( $blocks as $block_name => $block_type ) {
			if (
				isset( $block_type->supports['__experimentalSelector'] ) &&
				is_string( $block_type->supports['__experimentalSelector'] )
			) {
				self::$blocks_metadata[ $block_name ]['selector'] = $block_type->supports['__experimentalSelector'];
			} else {
				self::$blocks_metadata[ $block_name ]['selector'] = '.wp-block-' . str_replace( '/', '-', str_replace( 'core/', '', $block_name ) );
			}

			if (
				isset( $block_type->supports['color']['__experimentalDuotone'] ) &&
				is_string( $block_type->supports['color']['__experimentalDuotone'] )
			) {
				self::$blocks_metadata[ $block_name ]['duotone'] = $block_type->supports['color']['__experimentalDuotone'];
			}

			// Assign defaults, then overwrite those that the block sets by itself.
			// If the block selector is compounded, will append the element to each
			// individual block selector.
			$block_selectors = explode( ',', self::$blocks_metadata[ $block_name ]['selector'] );
			foreach ( self::ELEMENTS as $el_name => $el_selector ) {
				$element_selector = array();
				foreach ( $block_selectors as $selector ) {
					$element_selector[] = $selector . ' ' . $el_selector;
				}
				self::$blocks_metadata[ $block_name ]['elements'][ $el_name ] = implode( ',', $element_selector );
			}
		}

		return self::$blocks_metadata;
	}

	/**
	 * Given a tree, removes the keys that are not present in the schema.
	 *
	 * It is recursive and modifies the input in-place.
	 *
	 * @param array $tree Input to process.
	 * @param array $schema Schema to adhere to.
	 *
	 * @return array Returns the modified $tree.
	 */
	private static function remove_keys_not_in_schema( $tree, $schema ) {
		$tree = array_intersect_key( $tree, $schema );

		foreach ( $schema as $key => $data ) {
			if ( ! isset( $tree[ $key ] ) ) {
				continue;
			}

			if ( is_array( $schema[ $key ] ) && is_array( $tree[ $key ] ) ) {
				$tree[ $key ] = self::remove_keys_not_in_schema( $tree[ $key ], $schema[ $key ] );

				if ( empty( $tree[ $key ] ) ) {
					unset( $tree[ $key ] );
				}
			} elseif ( is_array( $schema[ $key ] ) && ! is_array( $tree[ $key ] ) ) {
				unset( $tree[ $key ] );
			}
		}

		return $tree;
	}

	/**
	 * Given a tree, it creates a flattened one
	 * by merging the keys and binding the leaf values
	 * to the new keys.
	 *
	 * It also transforms camelCase names into kebab-case
	 * and substitutes '/' by '-'.
	 *
	 * This is thought to be useful to generate
	 * CSS Custom Properties from a tree,
	 * although there's nothing in the implementation
	 * of this function that requires that format.
	 *
	 * For example, assuming the given prefix is '--wp'
	 * and the token is '--', for this input tree:
	 *
	 * {
	 *   'some/property': 'value',
	 *   'nestedProperty': {
	 *     'sub-property': 'value'
	 *   }
	 * }
	 *
	 * it'll return this output:
	 *
	 * {
	 *   '--wp--some-property': 'value',
	 *   '--wp--nested-property--sub-property': 'value'
	 * }
	 *
	 * @param array  $tree Input tree to process.
	 * @param string $prefix Prefix to prepend to each variable. '' by default.
	 * @param string $token Token to use between levels. '--' by default.
	 *
	 * @return array The flattened tree.
	 */
	private static function flatten_tree( $tree, $prefix = '', $token = '--' ) {
		$result = array();
		foreach ( $tree as $property => $value ) {
			$new_key = $prefix . str_replace(
				'/',
				'-',
				strtolower( preg_replace( '/(?<!^)[A-Z]/', '-$0', $property ) ) // CamelCase to kebab-case.
			);

			if ( is_array( $value ) ) {
				$new_prefix = $new_key . $token;
				$result     = array_merge(
					$result,
					self::flatten_tree( $value, $new_prefix, $token )
				);
			} else {
				$result[ $new_key ] = $value;
			}
		}
		return $result;
	}

	/**
	 * Returns the style property for the given path.
	 *
	 * It also converts CSS Custom Property stored as
	 * "var:preset|color|secondary" to the form
	 * "--wp--preset--color--secondary".
	 *
	 * @param array $styles Styles subtree.
	 * @param array $path Which property to process.
	 *
	 * @return string Style property value.
	 */
	private static function get_property_value( $styles, $path ) {
		$value = _wp_array_get( $styles, $path, '' );

		if ( '' === $value || is_array( $value ) ) {
			return $value;
		}

		$prefix     = 'var:';
		$prefix_len = strlen( $prefix );
		$token_in   = '|';
		$token_out  = '--';
		if ( 0 === strncmp( $value, $prefix, $prefix_len ) ) {
			$unwrapped_name = str_replace(
				$token_in,
				$token_out,
				substr( $value, $prefix_len )
			);
			$value          = "var(--wp--$unwrapped_name)";
		}

		return $value;
	}

	/**
	 * Given a styles array, it extracts the style properties
	 * and adds them to the $declarations array following the format:
	 *
	 * ```php
	 * array(
	 *   'name'  => 'property_name',
	 *   'value' => 'property_value,
	 * )
	 * ```
	 *
	 * @param array $styles Styles to process.
	 * @param array $properties Properties metadata.
	 *
	 * @return array Returns the modified $declarations.
	 */
	private static function compute_style_properties( $styles, $properties = self::PROPERTIES_METADATA ) {
		$declarations = array();
		if ( empty( $styles ) ) {
			return $declarations;
		}

		foreach ( $properties as $css_property => $value_path ) {
			$value = self::get_property_value( $styles, $value_path );

			// Skip if empty and not "0" or value represents array of longhand values.
			$has_missing_value = empty( $value ) && ! is_numeric( $value );
			if ( $has_missing_value || is_array( $value ) ) {
				continue;
			}

			$declarations[] = array(
				'name'  => $css_property,
				'value' => $value,
			);
		}

		return $declarations;
	}

	/**
	 * Function that appends a sub-selector to a existing one.
	 *
	 * Given the compounded $selector "h1, h2, h3"
	 * and the $to_append selector ".some-class" the result will be
	 * "h1.some-class, h2.some-class, h3.some-class".
	 *
	 * @param string $selector Original selector.
	 * @param string $to_append Selector to append.
	 *
	 * @return string
	 */
	private static function append_to_selector( $selector, $to_append ) {
		$new_selectors = array();
		$selectors     = explode( ',', $selector );
		foreach ( $selectors as $sel ) {
			$new_selectors[] = $sel . $to_append;
		}

		return implode( ',', $new_selectors );
	}

	/**
	 * Function that scopes a selector with another one. This works a bit like
	 * SCSS nesting except the `&` operator isn't supported.
	 *
<<<<<<< HEAD
	 * <code>
	 * $scope = '.a, .b .c';
	 * $selector = '> .x, .y';
	 * $merged = scope_selector( $scope, $selector );
	 * // $merged is '.a > .x, .a .y, .b .c > .x, .b .c .y'
	 * </code>
	 *
	 * @param string $scope    Selector to scope to.
	 * @param string $selector Original selector.
	 *
	 * @return string Scoped selector.
	 */
	private static function scope_selector( $scope, $selector ) {
		$scopes    = explode( ',', $scope );
		$selectors = explode( ',', $selector );

		$selectors_scoped = array();
		foreach ( $scopes as $outer ) {
			foreach ( $selectors as $inner ) {
				$selectors_scoped[] = trim( $outer ) . ' ' . trim( $inner );
			}
		}

		return implode( ', ', $selectors_scoped );
	}

	/**
	 * Gets preset values keyed by slugs based on settings and metadata.
	 *
	 * <code>
	 * $settings = array(
	 *     'typography' => array(
	 *         'fontFamilies' => array(
	 *             array(
	 *                 'slug'       => 'sansSerif',
	 *                 'fontFamily' => '"Helvetica Neue", sans-serif',
	 *             ),
	 *             array(
	 *                 'slug'   => 'serif',
	 *                 'colors' => 'Georgia, serif',
	 *             )
	 *         ),
	 *     ),
	 * );
	 * $meta = array(
	 *    'path'      => array( 'typography', 'fontFamilies' ),
	 *    'value_key' => 'fontFamily',
	 * );
	 * $values_by_slug = get_settings_values_by_slug();
	 * // $values_by_slug === array(
	 * //   'sans-serif' => '"Helvetica Neue", sans-serif',
	 * //   'serif'      => 'Georgia, serif',
	 * // );
	 * </code>
	 *
	 * @param array $settings Settings to process.
	 * @param array $preset_meta One of the PRESETS_METADATA values.
	 *
	 * @return array Array of presets where each key is a slug and each value is the preset value.
	 */
	private static function get_settings_values_by_slug( $settings, $preset_meta ) {
		$preset_per_origin = _wp_array_get( $settings, $preset_meta['path'], array() );

=======
	 * @param array  $preset_per_origin Array of presets keyed by origin.
	 * @param string $value_key         The property of the preset that contains its value.
	 * @param array  $origins           List of origins to process.
	 *
	 * @return array Array of presets where each key is a slug and each value is the preset value.
	 */
	private static function get_merged_preset_by_slug( $preset_per_origin, $value_key, $origins ) {
>>>>>>> f12b08f5
		$result = array();
		foreach ( $origins as $origin ) {
			if ( ! isset( $preset_per_origin[ $origin ] ) ) {
				continue;
			}
			foreach ( $preset_per_origin[ $origin ] as $preset ) {
				$slug = gutenberg_experimental_to_kebab_case( $preset['slug'] );

				$value = '';
				if ( isset( $preset_meta['value_key'] ) ) {
					$value_key = $preset_meta['value_key'];
					$value     = $preset[ $value_key ];
				} elseif ( is_callable( $preset_meta['value_func'] ) ) {
					$value_func = $preset_meta['value_func'];
					$value_args = array();
					foreach ( $preset_meta['value_args'] as $preset_meta_arg ) {
						$value_args[] = $preset[ $preset_meta_arg ];
					}
					$value = call_user_func_array( $value_func, $value_args );
				} else {
					// If we don't have a value, then don't add it to the result.
					continue;
				}

				$result[ $slug ] = $value;
			}
		}
		return $result;
	}

	/**
	 * Similar to get_settings_values_by_slug, but doesn't compute the value.
	 *
	 * @param array $settings Settings to process.
	 * @param array $preset_meta One of the PRESETS_METADATA values.
	 *
	 * @return array Array of presets where the key and value are both the slug.
	 */
	private static function get_settings_slugs( $settings, $preset_meta ) {
		$preset_per_origin = _wp_array_get( $settings, $preset_meta['path'], array() );

		$result = array();
		foreach ( self::VALID_ORIGINS as $origin ) {
			if ( ! isset( $preset_per_origin[ $origin ] ) ) {
				continue;
			}
			foreach ( $preset_per_origin[ $origin ] as $preset ) {
				$slug = gutenberg_experimental_to_kebab_case( $preset['slug'] );

				// Use the array as a set so we don't get duplicates.
				$result[ $slug ] = $slug;
			}
		}
		return $result;
	}

	/**
	 * Given a settings array, it returns the generated rulesets
	 * for the preset classes.
	 *
	 * @param array  $settings Settings to process.
	 * @param string $selector Selector wrapping the classes.
	 * @param array  $origins  List of origins to process.
	 *
	 * @return string The result of processing the presets.
	 */
	private static function compute_preset_classes( $settings, $selector, $origins ) {
		if ( self::ROOT_BLOCK_SELECTOR === $selector ) {
			// Classes at the global level do not need any CSS prefixed,
			// and we don't want to increase its specificity.
			$selector = '';
		}

		$stylesheet = '';
<<<<<<< HEAD
		foreach ( self::PRESETS_METADATA as $preset_meta ) {
			$slugs = self::get_settings_slugs( $settings, $preset_meta );
			foreach ( $preset_meta['classes'] as $class ) {
				foreach ( $slugs as $slug ) {
=======
		foreach ( self::PRESETS_METADATA as $preset ) {
			$preset_per_origin = _wp_array_get( $settings, $preset['path'], array() );
			$preset_by_slug    = self::get_merged_preset_by_slug( $preset_per_origin, $preset['value_key'], $origins );
			foreach ( $preset['classes'] as $class ) {
				foreach ( $preset_by_slug as $slug => $value ) {
>>>>>>> f12b08f5
					$stylesheet .= self::to_ruleset(
						self::append_to_selector( $selector, '.has-' . $slug . '-' . $class['class_suffix'] ),
						array(
							array(
								'name'  => $class['property_name'],
								'value' => 'var(--wp--preset--' . $preset_meta['css_var_infix'] . '--' . $slug . ') !important',
							),
						)
					);
				}
			}
		}

		return $stylesheet;
	}

	/**
	 * Given the block settings, it extracts the CSS Custom Properties
	 * for the presets and adds them to the $declarations array
	 * following the format:
	 *
	 * ```php
	 * array(
	 *   'name'  => 'property_name',
	 *   'value' => 'property_value,
	 * )
	 * ```
	 *
	 * @param array $settings Settings to process.
	 * @param array $origins  List of origins to process.
	 *
	 * @return array Returns the modified $declarations.
	 */
	private static function compute_preset_vars( $settings, $origins ) {
		$declarations = array();
<<<<<<< HEAD
		foreach ( self::PRESETS_METADATA as $preset_meta ) {
			$values_by_slug = self::get_settings_values_by_slug( $settings, $preset_meta );
			foreach ( $values_by_slug as $slug => $value ) {
=======
		foreach ( self::PRESETS_METADATA as $preset ) {
			$preset_per_origin = _wp_array_get( $settings, $preset['path'], array() );
			$preset_by_slug    = self::get_merged_preset_by_slug( $preset_per_origin, $preset['value_key'], $origins );
			foreach ( $preset_by_slug as $slug => $value ) {
>>>>>>> f12b08f5
				$declarations[] = array(
					'name'  => '--wp--preset--' . $preset_meta['css_var_infix'] . '--' . $slug,
					'value' => $value,
				);
			}
		}

		return $declarations;
	}

	/**
	 * Given an array of settings, it extracts the CSS Custom Properties
	 * for the custom values and adds them to the $declarations
	 * array following the format:
	 *
	 * ```php
	 * array(
	 *   'name'  => 'property_name',
	 *   'value' => 'property_value,
	 * )
	 * ```
	 *
	 * @param array $settings Settings to process.
	 *
	 * @return array Returns the modified $declarations.
	 */
	private static function compute_theme_vars( $settings ) {
		$declarations  = array();
		$custom_values = _wp_array_get( $settings, array( 'custom' ), array() );
		$css_vars      = self::flatten_tree( $custom_values );
		foreach ( $css_vars as $key => $value ) {
			$declarations[] = array(
				'name'  => '--wp--custom--' . $key,
				'value' => $value,
			);
		}

		return $declarations;
	}

	/**
	 * Given a selector and a declaration list,
	 * creates the corresponding ruleset.
	 *
	 * To help debugging, will add some space
	 * if SCRIPT_DEBUG is defined and true.
	 *
	 * @param string $selector CSS selector.
	 * @param array  $declarations List of declarations.
	 *
	 * @return string CSS ruleset.
	 */
	private static function to_ruleset( $selector, $declarations ) {
		if ( empty( $declarations ) ) {
			return '';
		}
		$ruleset = '';

		if ( defined( 'SCRIPT_DEBUG' ) && SCRIPT_DEBUG ) {
			$declaration_block = array_reduce(
				$declarations,
				function ( $carry, $element ) {
					return $carry .= "\t" . $element['name'] . ': ' . $element['value'] . ";\n"; },
				''
			);
			$ruleset          .= $selector . " {\n" . $declaration_block . "}\n";
		} else {
			$declaration_block = array_reduce(
				$declarations,
				function ( $carry, $element ) {
					return $carry .= $element['name'] . ': ' . $element['value'] . ';'; },
				''
			);
			$ruleset          .= $selector . '{' . $declaration_block . '}';
		}

		return $ruleset;
	}

	/**
	 * Converts each styles section into a list of rulesets
	 * to be appended to the stylesheet.
	 * These rulesets contain all the css variables (custom variables and preset variables).
	 *
	 * See glossary at https://developer.mozilla.org/en-US/docs/Web/CSS/Syntax
	 *
	 * For each section this creates a new ruleset such as:
	 *
	 *   block-selector {
	 *     --wp--preset--category--slug: value;
	 *     --wp--custom--variable: value;
	 *   }
	 *
	 * @param array $nodes Nodes with settings.
	 * @param array $origins List of origins to process.
	 *
	 * @return string The new stylesheet.
	 */
	private function get_css_variables( $nodes, $origins ) {
		$stylesheet = '';
		foreach ( $nodes as $metadata ) {
			if ( null === $metadata['selector'] ) {
				continue;
			}

			$selector = $metadata['selector'];

			$node         = _wp_array_get( $this->theme_json, $metadata['path'], array() );
			$declarations = array_merge( self::compute_preset_vars( $node, $origins ), self::compute_theme_vars( $node ) );

			$stylesheet .= self::to_ruleset( $selector, $declarations );
		}

		return $stylesheet;
	}

	/**
	 * Converts each style section into a list of rulesets
	 * containing the block styles to be appended to the stylesheet.
	 *
	 * See glossary at https://developer.mozilla.org/en-US/docs/Web/CSS/Syntax
	 *
	 * For each section this creates a new ruleset such as:
	 *
	 *   block-selector {
	 *     style-property-one: value;
	 *   }
	 *
	 * @param array $style_nodes Nodes with styles.
	 *
	 * @return string The new stylesheet.
	 */
	private function get_block_classes( $style_nodes ) {
		$block_rules = '';

		foreach ( $style_nodes as $metadata ) {
			if ( null === $metadata['selector'] ) {
				continue;
			}

			$node         = _wp_array_get( $this->theme_json, $metadata['path'], array() );
			$selector     = $metadata['selector'];
			$declarations = self::compute_style_properties( $node );
			$block_rules .= self::to_ruleset( $selector, $declarations );

			if ( self::ROOT_BLOCK_SELECTOR === $selector ) {
				$block_rules .= '.wp-site-blocks > .alignleft { float: left; margin-right: 2em; }';
				$block_rules .= '.wp-site-blocks > .alignright { float: right; margin-left: 2em; }';
				$block_rules .= '.wp-site-blocks > .aligncenter { justify-content: center; margin-left: auto; margin-right: auto; }';

				$has_block_gap_support = _wp_array_get( $this->theme_json, array( 'settings', 'spacing', 'blockGap' ) ) !== null;
				if ( $has_block_gap_support ) {
					$block_rules .= '.wp-site-blocks > * + * { margin-top: var( --wp--style--block-gap ); margin-bottom: 0; }';
				}
			}

			if ( isset( $metadata['duotone'] ) ) {
				$selector     = self::scope_selector( $metadata['selector'], $metadata['duotone'] );
				$declarations = self::compute_style_properties( $node, self::DUOTONE_PROPERTIES_METADATA );
				$block_rules .= self::to_ruleset( $selector, $declarations );
			}
		}

		return $block_rules;
	}

	/**
	 * Creates new rulesets as classes for each preset value such as:
	 *
	 *   .has-value-color {
	 *     color: value;
	 *   }
	 *
	 *   .has-value-background-color {
	 *     background-color: value;
	 *   }
	 *
	 *   .has-value-font-size {
	 *     font-size: value;
	 *   }
	 *
	 *   .has-value-gradient-background {
	 *     background: value;
	 *   }
	 *
	 *   p.has-value-gradient-background {
	 *     background: value;
	 *   }

	 * @param array $setting_nodes Nodes with settings.
	 * @param array $origins       List of origins to process presets from.
	 *
	 * @return string The new stylesheet.
	 */
	private function get_preset_classes( $setting_nodes, $origins ) {
		$preset_rules = '';

		foreach ( $setting_nodes as $metadata ) {
			if ( null === $metadata['selector'] ) {
				continue;
			}

			$selector      = $metadata['selector'];
			$node          = _wp_array_get( $this->theme_json, $metadata['path'], array() );
			$preset_rules .= self::compute_preset_classes( $node, $selector, $origins );
		}

		return $preset_rules;
	}

	/**
	 * Returns the existing settings for each block.
	 *
	 * Example:
	 *
	 * {
	 *   'root': {
	 *     'color': {
	 *       'custom': true
	 *     }
	 *   },
	 *   'core/paragraph': {
	 *     'spacing': {
	 *       'customPadding': true
	 *     }
	 *   }
	 * }
	 *
	 * @return array Settings per block.
	 */
	public function get_settings() {
		if ( ! isset( $this->theme_json['settings'] ) ) {
			return array();
		} else {
			return $this->theme_json['settings'];
		}
	}

	/**
	 * Returns the page templates of the current theme.
	 *
	 * @return array
	 */
	public function get_custom_templates() {
		$custom_templates = array();
		if ( ! isset( $this->theme_json['customTemplates'] ) ) {
			return $custom_templates;
		}

		foreach ( $this->theme_json['customTemplates'] as $item ) {
			if ( isset( $item['name'] ) ) {
				$custom_templates[ $item['name'] ] = array(
					'title'     => isset( $item['title'] ) ? $item['title'] : '',
					'postTypes' => isset( $item['postTypes'] ) ? $item['postTypes'] : array( 'page' ),
				);
			}
		}
		return $custom_templates;
	}

	/**
	 * Returns the template part data of current theme.
	 *
	 * @return array
	 */
	public function get_template_parts() {
		$template_parts = array();
		if ( ! isset( $this->theme_json['templateParts'] ) ) {
			return $template_parts;
		}

		foreach ( $this->theme_json['templateParts'] as $item ) {
			if ( isset( $item['name'] ) ) {
				$template_parts[ $item['name'] ] = array(
					'area' => isset( $item['area'] ) ? $item['area'] : '',
				);
			}
		}
		return $template_parts;
	}

	/**
	 * Builds metadata for the style nodes, which returns in the form of:
	 *
	 * [
	 *   [
	 *     'path'     => [ 'path', 'to', 'some', 'node' ],
	 *     'selector' => 'CSS selector for some node',
	 *     'duotone'  => 'CSS selector for duotone for some node'
	 *   ],
	 *   [
	 *     'path'     => ['path', 'to', 'other', 'node' ],
	 *     'selector' => 'CSS selector for other node',
	 *     'duotone'  => null
	 *   ],
	 * ]
	 *
	 * @param array $theme_json The tree to extract style nodes from.
	 * @param array $selectors List of selectors per block.
	 *
	 * @return array
	 */
	private static function get_style_nodes( $theme_json, $selectors = array() ) {
		$nodes = array();
		if ( ! isset( $theme_json['styles'] ) ) {
			return $nodes;
		}

		// Top-level.
		$nodes[] = array(
			'path'     => array( 'styles' ),
			'selector' => self::ROOT_BLOCK_SELECTOR,
		);

		if ( isset( $theme_json['styles']['elements'] ) ) {
			foreach ( $theme_json['styles']['elements'] as $element => $node ) {
				$nodes[] = array(
					'path'     => array( 'styles', 'elements', $element ),
					'selector' => self::ELEMENTS[ $element ],
				);
			}
		}

		// Blocks.
		if ( ! isset( $theme_json['styles']['blocks'] ) ) {
			return $nodes;
		}

		foreach ( $theme_json['styles']['blocks'] as $name => $node ) {
			$selector = null;
			if ( isset( $selectors[ $name ]['selector'] ) ) {
				$selector = $selectors[ $name ]['selector'];
			}

			$duotone_selector = null;
			if ( isset( $selectors[ $name ]['duotone'] ) ) {
				$duotone_selector = $selectors[ $name ]['duotone'];
			}

			$nodes[] = array(
				'path'     => array( 'styles', 'blocks', $name ),
				'selector' => $selector,
				'duotone'  => $duotone_selector,
			);

			if ( isset( $theme_json['styles']['blocks'][ $name ]['elements'] ) ) {
				foreach ( $theme_json['styles']['blocks'][ $name ]['elements'] as $element => $node ) {
					$nodes[] = array(
						'path'     => array( 'styles', 'blocks', $name, 'elements', $element ),
						'selector' => $selectors[ $name ]['elements'][ $element ],
					);
				}
			}
		}

		return $nodes;
	}

	/**
	 * Builds metadata for the setting nodes, which returns in the form of:
	 *
	 * [
	 *   [
	 *     'path'     => ['path', 'to', 'some', 'node' ],
	 *     'selector' => 'CSS selector for some node'
	 *   ],
	 *   [
	 *     'path'     => [ 'path', 'to', 'other', 'node' ],
	 *     'selector' => 'CSS selector for other node'
	 *   ],
	 * ]
	 *
	 * @param array $theme_json The tree to extract setting nodes from.
	 * @param array $selectors List of selectors per block.
	 *
	 * @return array
	 */
	private static function get_setting_nodes( $theme_json, $selectors = array() ) {
		$nodes = array();
		if ( ! isset( $theme_json['settings'] ) ) {
			return $nodes;
		}

		// Top-level.
		$nodes[] = array(
			'path'     => array( 'settings' ),
			'selector' => self::ROOT_BLOCK_SELECTOR,
		);

		// Calculate paths for blocks.
		if ( ! isset( $theme_json['settings']['blocks'] ) ) {
			return $nodes;
		}

		foreach ( $theme_json['settings']['blocks'] as $name => $node ) {
			$selector = null;
			if ( isset( $selectors[ $name ]['selector'] ) ) {
				$selector = $selectors[ $name ]['selector'];
			}

			$nodes[] = array(
				'path'     => array( 'settings', 'blocks', $name ),
				'selector' => $selector,
			);
		}

		return $nodes;
	}

	/**
	 * Returns the stylesheet that results of processing
	 * the theme.json structure this object represents.
	 *
	 * @param string $type   Type of stylesheet. It accepts:
	 *                         'all': css variables, block classes, preset classes. The default.
	 *                         'block_styles': only block & preset classes.
	 *                         'css_variables': only css variables.
	 *                         'presets': only css variables and preset classes.
	 * @param array  $origins A list of origins to include. By default it includes 'core', 'theme', and 'user'.
	 *
	 * @return string Stylesheet.
	 */
	public function get_stylesheet( $type = 'all', $origins = self::VALID_ORIGINS ) {
		$blocks_metadata = self::get_blocks_metadata();
		$style_nodes     = self::get_style_nodes( $this->theme_json, $blocks_metadata );
		$setting_nodes   = self::get_setting_nodes( $this->theme_json, $blocks_metadata );

		switch ( $type ) {
			case 'block_styles':
				return $this->get_block_classes( $style_nodes ) . $this->get_preset_classes( $setting_nodes, $origins );
			case 'css_variables':
				return $this->get_css_variables( $setting_nodes, $origins );
			case 'presets':
				return $this->get_css_variables( $setting_nodes, $origins ) . $this->get_preset_classes( $setting_nodes, $origins );
			default:
				return $this->get_css_variables( $setting_nodes, $origins ) . $this->get_block_classes( $style_nodes ) . $this->get_preset_classes( $setting_nodes, $origins );
		}
	}

	/**
	 * Merge new incoming data.
	 *
	 * @param WP_Theme_JSON $incoming Data to merge.
	 */
	public function merge( $incoming ) {
		$incoming_data    = $incoming->get_raw_data();
		$this->theme_json = array_replace_recursive( $this->theme_json, $incoming_data );

		// The array_replace_recursive algorithm merges at the leaf level.
		// For leaf values that are arrays it will use the numeric indexes for replacement.
		// In those cases, we want to replace the existing with the incoming value, if it exists.
		$to_replace   = array();
		$to_replace[] = array( 'spacing', 'units' );
		foreach ( self::VALID_ORIGINS as $origin ) {
			$to_replace[] = array( 'color', 'duotone', $origin );
			$to_replace[] = array( 'color', 'palette', $origin );
			$to_replace[] = array( 'color', 'gradients', $origin );
			$to_replace[] = array( 'typography', 'fontSizes', $origin );
			$to_replace[] = array( 'typography', 'fontFamilies', $origin );
		}

		$nodes = self::get_setting_nodes( $this->theme_json );
		foreach ( $nodes as $metadata ) {
			foreach ( $to_replace as $property_path ) {
				$path = array_merge( $metadata['path'], $property_path );
				$node = _wp_array_get( $incoming_data, $path, null );
				if ( isset( $node ) ) {
					gutenberg_experimental_set( $this->theme_json, $path, $node );
				}
			}
		}

	}

	/**
	 * Processes a setting node and returns the same node
	 * without the insecure settings.
	 *
	 * @param array $input Node to process.
	 *
	 * @return array
	 */
	private static function remove_insecure_settings( $input ) {
		$output = array();
		foreach ( self::PRESETS_METADATA as $preset_metadata ) {
			$current_preset = _wp_array_get( $input, $preset_metadata['path'], null );
			if ( null === $current_preset ) {
				continue;
			}

			$escaped_preset = array();
			foreach ( $current_preset as $single_preset ) {
				if (
					esc_attr( esc_html( $single_preset['name'] ) ) === $single_preset['name'] &&
					sanitize_html_class( $single_preset['slug'] ) === $single_preset['slug']
				) {
					$value                  = $single_preset[ $preset_metadata['value_key'] ];
					$single_preset_is_valid = null;
					if ( isset( $preset_metadata['classes'] ) && count( $preset_metadata['classes'] ) > 0 ) {
						$single_preset_is_valid = true;
						foreach ( $preset_metadata['classes'] as $class_meta_data ) {
							$property = $class_meta_data['property_name'];
							if ( ! self::is_safe_css_declaration( $property, $value ) ) {
								$single_preset_is_valid = false;
								break;
							}
						}
					} else {
						$property               = $preset_metadata['css_var_infix'];
						$single_preset_is_valid = self::is_safe_css_declaration( $property, $value );
					}
					if ( $single_preset_is_valid ) {
						$escaped_preset[] = $single_preset;
					}
				}
			}

			if ( ! empty( $escaped_preset ) ) {
				gutenberg_experimental_set( $output, $preset_metadata['path'], $escaped_preset );
			}
		}

		return $output;
	}

	/**
	 * Processes a style node and returns the same node
	 * without the insecure styles.
	 *
	 * @param array $input Node to process.
	 *
	 * @return array
	 */
	private static function remove_insecure_styles( $input ) {
		$output       = array();
		$declarations = self::compute_style_properties( $input );

		foreach ( $declarations as $declaration ) {
			if ( self::is_safe_css_declaration( $declaration['name'], $declaration['value'] ) ) {
				$path = self::PROPERTIES_METADATA[ $declaration['name'] ];

				// Check the value isn't an array before adding so as to not
				// double up shorthand and longhand styles.
				$value = _wp_array_get( $input, $path, array() );
				if ( ! is_array( $value ) ) {
					gutenberg_experimental_set( $output, $path, $value );
				}
			}
		}
		return $output;
	}

	/**
	 * Checks that a declaration provided by the user is safe.
	 *
	 * @param string $property_name Property name in a CSS declaration, i.e. the `color` in `color: red`.
	 * @param string $property_value Value in a CSS declaration, i.e. the `red` in `color: red`.
	 * @return boolean
	 */
	private static function is_safe_css_declaration( $property_name, $property_value ) {
		$style_to_validate = $property_name . ': ' . $property_value;
		$filtered          = esc_html( safecss_filter_attr( $style_to_validate ) );
		return ! empty( trim( $filtered ) );
	}

	/**
	 * Removes insecure data from theme.json.
	 *
	 * @param array $theme_json Structure to sanitize.
	 *
	 * @return array Sanitized structure.
	 */
	public static function remove_insecure_properties( $theme_json ) {
		$sanitized = array();

		if ( ! isset( $theme_json['version'] ) || 0 === $theme_json['version'] ) {
			$theme_json = WP_Theme_JSON_Schema_V0::parse( $theme_json );
		}

		$valid_block_names   = array_keys( self::get_blocks_metadata() );
		$valid_element_names = array_keys( self::ELEMENTS );
		$theme_json          = self::sanitize( $theme_json, $valid_block_names, $valid_element_names );

		$blocks_metadata = self::get_blocks_metadata();
		$style_nodes     = self::get_style_nodes( $theme_json, $blocks_metadata );
		foreach ( $style_nodes as $metadata ) {
			$input = _wp_array_get( $theme_json, $metadata['path'], array() );
			if ( empty( $input ) ) {
				continue;
			}

			$output = self::remove_insecure_styles( $input );
			if ( ! empty( $output ) ) {
				gutenberg_experimental_set( $sanitized, $metadata['path'], $output );
			}
		}

		$setting_nodes = self::get_setting_nodes( $theme_json );
		foreach ( $setting_nodes as $metadata ) {
			$input = _wp_array_get( $theme_json, $metadata['path'], array() );
			if ( empty( $input ) ) {
				continue;
			}

			$output = self::remove_insecure_settings( $input );
			if ( ! empty( $output ) ) {
				gutenberg_experimental_set( $sanitized, $metadata['path'], $output );
			}
		}

		if ( empty( $sanitized['styles'] ) ) {
			unset( $theme_json['styles'] );
		} else {
			$theme_json['styles'] = $sanitized['styles'];
		}

		if ( empty( $sanitized['settings'] ) ) {
			unset( $theme_json['settings'] );
		} else {
			$theme_json['settings'] = $sanitized['settings'];
		}

		return $theme_json;
	}

	/**
	 * Returns the raw data.
	 *
	 * @return array Raw data.
	 */
	public function get_raw_data() {
		return $this->theme_json;
	}

	/**
	 *
	 * Transforms the given editor settings according the
	 * add_theme_support format to the theme.json format.
	 *
	 * @param array $settings Existing editor settings.
	 *
	 * @return array Config that adheres to the theme.json schema.
	 */
	public static function get_from_editor_settings( $settings ) {
		$theme_settings = array(
			'version'  => self::LATEST_SCHEMA,
			'settings' => array(),
		);

		// Deprecated theme supports.
		if ( isset( $settings['disableCustomColors'] ) ) {
			if ( ! isset( $theme_settings['settings']['color'] ) ) {
				$theme_settings['settings']['color'] = array();
			}
			$theme_settings['settings']['color']['custom'] = ! $settings['disableCustomColors'];
		}

		if ( isset( $settings['disableCustomGradients'] ) ) {
			if ( ! isset( $theme_settings['settings']['color'] ) ) {
				$theme_settings['settings']['color'] = array();
			}
			$theme_settings['settings']['color']['customGradient'] = ! $settings['disableCustomGradients'];
		}

		if ( isset( $settings['disableCustomFontSizes'] ) ) {
			if ( ! isset( $theme_settings['settings']['typography'] ) ) {
				$theme_settings['settings']['typography'] = array();
			}
			$theme_settings['settings']['typography']['customFontSize'] = ! $settings['disableCustomFontSizes'];
		}

		if ( isset( $settings['enableCustomLineHeight'] ) ) {
			if ( ! isset( $theme_settings['settings']['typography'] ) ) {
				$theme_settings['settings']['typography'] = array();
			}
			$theme_settings['settings']['typography']['customLineHeight'] = $settings['enableCustomLineHeight'];
		}

		if ( isset( $settings['enableCustomUnits'] ) ) {
			if ( ! isset( $theme_settings['settings']['spacing'] ) ) {
				$theme_settings['settings']['spacing'] = array();
			}
			$theme_settings['settings']['spacing']['units'] = ( true === $settings['enableCustomUnits'] ) ?
				array( 'px', 'em', 'rem', 'vh', 'vw', '%' ) :
				$settings['enableCustomUnits'];
		}

		if ( isset( $settings['colors'] ) ) {
			if ( ! isset( $theme_settings['settings']['color'] ) ) {
				$theme_settings['settings']['color'] = array();
			}
			$theme_settings['settings']['color']['palette'] = $settings['colors'];
		}

		if ( isset( $settings['gradients'] ) ) {
			if ( ! isset( $theme_settings['settings']['color'] ) ) {
				$theme_settings['settings']['color'] = array();
			}
			$theme_settings['settings']['color']['gradients'] = $settings['gradients'];
		}

		if ( isset( $settings['fontSizes'] ) ) {
			$font_sizes = $settings['fontSizes'];
			// Back-compatibility for presets without units.
			foreach ( $font_sizes as $key => $font_size ) {
				if ( is_numeric( $font_size['size'] ) ) {
					$font_sizes[ $key ]['size'] = $font_size['size'] . 'px';
				}
			}
			if ( ! isset( $theme_settings['settings']['typography'] ) ) {
				$theme_settings['settings']['typography'] = array();
			}
			$theme_settings['settings']['typography']['fontSizes'] = $font_sizes;
		}

		// This allows to make the plugin work with WordPress 5.7 beta
		// as well as lower versions. The second check can be removed
		// as soon as the minimum WordPress version for the plugin
		// is bumped to 5.7.
		if ( isset( $settings['enableCustomSpacing'] ) ) {
			if ( ! isset( $theme_settings['settings']['spacing'] ) ) {
				$theme_settings['settings']['spacing'] = array();
			}
			$theme_settings['settings']['spacing']['customPadding'] = $settings['enableCustomSpacing'];
		}

		// Things that didn't land in core yet, so didn't have a setting assigned.
		// This should be removed when the plugin minimum WordPress version
		// is bumped to 5.8.
		//
		// Do not port this to WordPress core.
		if ( current( (array) get_theme_support( 'experimental-link-color' ) ) ) {
			if ( ! isset( $theme_settings['settings']['color'] ) ) {
				$theme_settings['settings']['color'] = array();
			}
			$theme_settings['settings']['color']['link'] = true;
		}

		return $theme_settings;
	}

}<|MERGE_RESOLUTION|>--- conflicted
+++ resolved
@@ -626,7 +626,6 @@
 	 * Function that scopes a selector with another one. This works a bit like
 	 * SCSS nesting except the `&` operator isn't supported.
 	 *
-<<<<<<< HEAD
 	 * <code>
 	 * $scope = '.a, .b .c';
 	 * $selector = '> .x, .y';
@@ -684,21 +683,13 @@
 	 *
 	 * @param array $settings Settings to process.
 	 * @param array $preset_meta One of the PRESETS_METADATA values.
+	 * @param array $origins List of origins to process.
 	 *
 	 * @return array Array of presets where each key is a slug and each value is the preset value.
 	 */
-	private static function get_settings_values_by_slug( $settings, $preset_meta ) {
+	private static function get_settings_values_by_slug( $settings, $preset_meta, $origins ) {
 		$preset_per_origin = _wp_array_get( $settings, $preset_meta['path'], array() );
 
-=======
-	 * @param array  $preset_per_origin Array of presets keyed by origin.
-	 * @param string $value_key         The property of the preset that contains its value.
-	 * @param array  $origins           List of origins to process.
-	 *
-	 * @return array Array of presets where each key is a slug and each value is the preset value.
-	 */
-	private static function get_merged_preset_by_slug( $preset_per_origin, $value_key, $origins ) {
->>>>>>> f12b08f5
 		$result = array();
 		foreach ( $origins as $origin ) {
 			if ( ! isset( $preset_per_origin[ $origin ] ) ) {
@@ -773,18 +764,10 @@
 		}
 
 		$stylesheet = '';
-<<<<<<< HEAD
 		foreach ( self::PRESETS_METADATA as $preset_meta ) {
-			$slugs = self::get_settings_slugs( $settings, $preset_meta );
+			$slugs = self::get_settings_slugs( $settings, $preset_meta, $origins );
 			foreach ( $preset_meta['classes'] as $class ) {
 				foreach ( $slugs as $slug ) {
-=======
-		foreach ( self::PRESETS_METADATA as $preset ) {
-			$preset_per_origin = _wp_array_get( $settings, $preset['path'], array() );
-			$preset_by_slug    = self::get_merged_preset_by_slug( $preset_per_origin, $preset['value_key'], $origins );
-			foreach ( $preset['classes'] as $class ) {
-				foreach ( $preset_by_slug as $slug => $value ) {
->>>>>>> f12b08f5
 					$stylesheet .= self::to_ruleset(
 						self::append_to_selector( $selector, '.has-' . $slug . '-' . $class['class_suffix'] ),
 						array(
@@ -820,16 +803,9 @@
 	 */
 	private static function compute_preset_vars( $settings, $origins ) {
 		$declarations = array();
-<<<<<<< HEAD
 		foreach ( self::PRESETS_METADATA as $preset_meta ) {
-			$values_by_slug = self::get_settings_values_by_slug( $settings, $preset_meta );
+			$values_by_slug = self::get_settings_values_by_slug( $settings, $preset_meta, $origins );
 			foreach ( $values_by_slug as $slug => $value ) {
-=======
-		foreach ( self::PRESETS_METADATA as $preset ) {
-			$preset_per_origin = _wp_array_get( $settings, $preset['path'], array() );
-			$preset_by_slug    = self::get_merged_preset_by_slug( $preset_per_origin, $preset['value_key'], $origins );
-			foreach ( $preset_by_slug as $slug => $value ) {
->>>>>>> f12b08f5
 				$declarations[] = array(
 					'name'  => '--wp--preset--' . $preset_meta['css_var_infix'] . '--' . $slug,
 					'value' => $value,
