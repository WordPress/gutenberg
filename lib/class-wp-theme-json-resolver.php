--- conflicted
+++ resolved
@@ -156,33 +156,19 @@
 	 * to update certain values by its translated strings
 	 * according to the language set by the user.
 	 *
-<<<<<<< HEAD
-	 * @param array  $theme_json_structure A theme.json structure that is going to be translatable.
-	 * @param string $domain               Optional. Text domain. Unique identifier for retrieving translated strings.
-	 *                                     Default 'default'.
-	 *
-	 * @return array Returns the modified $theme_json_structure.
-	 */
-	private static function translate_presets( $theme_json_structure, $domain = 'default' ) {
-		if ( ! isset( $theme_json_structure['settings'] ) ) {
-			return $theme_json_structure;
-		}
-
-		$preset_to_translate = self::get_presets_to_translate();
-		foreach ( $theme_json_structure['settings'] as $setting_key => $settings ) {
-=======
 	 * @param array  $theme_json The theme.json to translate.
 	 * @param string $domain    Optional. Text domain. Unique identifier for retrieving translated strings.
 	 *                          Default 'default'.
-	 */
-	private static function translate( &$theme_json, $domain = 'default' ) {
+	 *
+	 * @return array Returns the modified $theme_json_structure.
+	 */
+	private static function translate( $theme_json, $domain = 'default' ) {
 		if ( ! isset( $theme_json['settings'] ) ) {
-			return;
+			return $theme_json;
 		}
 
 		$presets = self::get_presets_to_translate();
-		foreach ( $theme_json['settings'] as &$settings ) {
->>>>>>> fe0ade06
+		foreach ( $theme_json['settings'] as $setting_key => $settings ) {
 			if ( empty( $settings ) ) {
 				continue;
 			}
@@ -192,7 +178,7 @@
 				$key     = $preset['key'];
 				$context = $preset['context'];
 
-				$array_to_translate = gutenberg_experimental_get( $theme_json_structure['settings'][ $setting_key ], $path, null );
+				$array_to_translate = gutenberg_experimental_get( $theme_json['settings'][ $setting_key ], $path, null );
 				if ( null === $array_to_translate ) {
 					continue;
 				}
@@ -203,15 +189,15 @@
 					}
 
 					// phpcs:ignore WordPress.WP.I18n.LowLevelTranslationFunction,WordPress.WP.I18n.NonSingularStringLiteralText,WordPress.WP.I18n.NonSingularStringLiteralContext,WordPress.WP.I18n.NonSingularStringLiteralDomain
-					$array_to_translate[ $item_key ][ $key ] = translate_with_gettext_context( $item_to_translate[ $key ], $context, $domain );
+					$array_to_translate[ $item_key ][ $key ] = translate_with_gettext_context( $array_to_translate[ $item_key ][ $key ], $context, $domain );
 					// phpcs:enable
 				}
 
-				gutenberg_experimental_set( $theme_json_structure['settings'][ $setting_key ], $path, $array_to_translate );
-			}
-		}
-
-		return $theme_json_structure;
+				gutenberg_experimental_set( $theme_json['settings'][ $setting_key ], $path, $array_to_translate );
+			}
+		}
+
+		return $theme_json;
 	}
 
 	/**
@@ -225,13 +211,8 @@
 		}
 
 		$all_blocks = WP_Theme_JSON::ALL_BLOCKS_NAME;
-<<<<<<< HEAD
-		$config     = self::get_from_file( __DIR__ . '/experimental-default-theme.json' );
-		$config     = self::translate_presets( $config );
-=======
 		$config     = self::read_json_file( __DIR__ . '/experimental-default-theme.json' );
 		self::translate( $config );
->>>>>>> fe0ade06
 
 		// Start i18n logic to remove when JSON i18 strings are extracted.
 		$default_colors_i18n = array(
@@ -249,8 +230,8 @@
 			'vivid-purple'          => __( 'Vivid purple', 'gutenberg' ),
 		);
 		if ( ! empty( $config['settings'][ $all_blocks ]['color']['palette'] ) ) {
-			foreach ( $config['settings'][ $all_blocks ]['color']['palette'] as $key => $color ) {
-				$config['settings'][ $all_blocks ]['color']['palette'][ $key ]['name'] = $default_colors_i18n[ $color['slug'] ];
+			foreach ( $config['settings'][ $all_blocks ]['color']['palette'] as $color_key => $color ) {
+				$config['settings'][ $all_blocks ]['color']['palette'][ $color_key ]['name'] = $default_colors_i18n[ $color['slug'] ];
 			}
 		}
 
@@ -269,8 +250,8 @@
 			'midnight'                             => __( 'Midnight', 'gutenberg' ),
 		);
 		if ( ! empty( $config['settings'][ $all_blocks ]['color']['gradients'] ) ) {
-			foreach ( $config['settings'][ $all_blocks ]['color']['gradients'] as $key => $gradient ) {
-				$config['settings'][ $all_blocks ]['color']['gradients'][ $key ]['name'] = $default_gradients_i18n[ $gradient['slug'] ];
+			foreach ( $config['settings'][ $all_blocks ]['color']['gradients'] as $gradient_key => $gradient ) {
+				$config['settings'][ $all_blocks ]['color']['gradients'][ $gradient_key ]['name'] = $default_gradients_i18n[ $gradient['slug'] ];
 			}
 		}
 
@@ -282,8 +263,8 @@
 			'huge'   => __( 'Huge', 'gutenberg' ),
 		);
 		if ( ! empty( $config['settings'][ $all_blocks ]['typography']['fontSizes'] ) ) {
-			foreach ( $config['settings'][ $all_blocks ]['typography']['fontSizes'] as $key => $font_size ) {
-				$config['settings'][ $all_blocks ]['typography']['fontSizes'][ $key ]['name'] = $default_font_sizes_i18n[ $font_size['slug'] ];
+			foreach ( $config['settings'][ $all_blocks ]['typography']['fontSizes'] as $font_size_key => $font_size ) {
+				$config['settings'][ $all_blocks ]['typography']['fontSizes'][ $font_size_key ]['name'] = $default_font_sizes_i18n[ $font_size['slug'] ];
 			}
 		}
 		// End i18n logic to remove when JSON i18 strings are extracted.
@@ -310,15 +291,9 @@
 	 */
 	public static function get_theme_data( $theme_support_data = array() ) {
 		if ( null === self::$theme ) {
-<<<<<<< HEAD
-			$theme_json_data = self::get_from_file( locate_template( 'experimental-theme.json' ) );
-			$theme_json_data = self::translate_presets( $theme_json_data, wp_get_theme()->get( 'TextDomain' ) );
-			self::$theme     = new WP_Theme_JSON( $theme_json_data );
-=======
 			$theme_json_data = self::read_json_file( self::get_file_path_from_theme( 'experimental-theme.json' ) );
 			self::translate( $theme_json_data, wp_get_theme()->get( 'TextDomain' ) );
 			self::$theme = new WP_Theme_JSON( $theme_json_data );
->>>>>>> fe0ade06
 		}
 
 		if ( empty( $theme_support_data ) ) {
