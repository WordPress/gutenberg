{
	"version": 1,
	"settings": {
		"color": {
			"palette": [
				{
					"name": "Black",
					"slug": "black",
					"color": "#000000"
				},
				{
					"name": "Cyan bluish gray",
					"slug": "cyan-bluish-gray",
					"color": "#abb8c3"
				},
				{
					"name": "White",
					"slug": "white",
					"color": "#ffffff"
				},
				{
					"name": "Pale pink",
					"slug": "pale-pink",
					"color": "#f78da7"
				},
				{
					"name": "Vivid red",
					"slug": "vivid-red",
					"color": "#cf2e2e"
				},
				{
					"name": "Luminous vivid orange",
					"slug": "luminous-vivid-orange",
					"color": "#ff6900"
				},
				{
					"name": "Luminous vivid amber",
					"slug": "luminous-vivid-amber",
					"color": "#fcb900"
				},
				{
					"name": "Light green cyan",
					"slug": "light-green-cyan",
					"color": "#7bdcb5"
				},
				{
					"name": "Vivid green cyan",
					"slug": "vivid-green-cyan",
					"color": "#00d084"
				},
				{
					"name": "Pale cyan blue",
					"slug": "pale-cyan-blue",
					"color": "#8ed1fc"
				},
				{
					"name": "Vivid cyan blue",
					"slug": "vivid-cyan-blue",
					"color": "#0693e3"
				},
				{
					"name": "Vivid purple",
					"slug": "vivid-purple",
					"color": "#9b51e0"
				}
			],
			"gradients": [
				{
					"name": "Vivid cyan blue to vivid purple",
					"gradient": "linear-gradient(135deg,rgba(6,147,227,1) 0%,rgb(155,81,224) 100%)",
					"slug": "vivid-cyan-blue-to-vivid-purple"
				},
				{
					"name": "Light green cyan to vivid green cyan",
					"gradient": "linear-gradient(135deg,rgb(122,220,180) 0%,rgb(0,208,130) 100%)",
					"slug": "light-green-cyan-to-vivid-green-cyan"
				},
				{
					"name": "Luminous vivid amber to luminous vivid orange",
					"gradient": "linear-gradient(135deg,rgba(252,185,0,1) 0%,rgba(255,105,0,1) 100%)",
					"slug": "luminous-vivid-amber-to-luminous-vivid-orange"
				},
				{
					"name": "Luminous vivid orange to vivid red",
					"gradient": "linear-gradient(135deg,rgba(255,105,0,1) 0%,rgb(207,46,46) 100%)",
					"slug": "luminous-vivid-orange-to-vivid-red"
				},
				{
					"name": "Very light gray to cyan bluish gray",
					"gradient": "linear-gradient(135deg,rgb(238,238,238) 0%,rgb(169,184,195) 100%)",
					"slug": "very-light-gray-to-cyan-bluish-gray"
				},
				{
					"name": "Cool to warm spectrum",
					"gradient": "linear-gradient(135deg,rgb(74,234,220) 0%,rgb(151,120,209) 20%,rgb(207,42,186) 40%,rgb(238,44,130) 60%,rgb(251,105,98) 80%,rgb(254,248,76) 100%)",
					"slug": "cool-to-warm-spectrum"
				},
				{
					"name": "Blush light purple",
					"gradient": "linear-gradient(135deg,rgb(255,206,236) 0%,rgb(152,150,240) 100%)",
					"slug": "blush-light-purple"
				},
				{
					"name": "Blush bordeaux",
					"gradient": "linear-gradient(135deg,rgb(254,205,165) 0%,rgb(254,45,45) 50%,rgb(107,0,62) 100%)",
					"slug": "blush-bordeaux"
				},
				{
					"name": "Luminous dusk",
					"gradient": "linear-gradient(135deg,rgb(255,203,112) 0%,rgb(199,81,192) 50%,rgb(65,88,208) 100%)",
					"slug": "luminous-dusk"
				},
				{
					"name": "Pale ocean",
					"gradient": "linear-gradient(135deg,rgb(255,245,203) 0%,rgb(182,227,212) 50%,rgb(51,167,181) 100%)",
					"slug": "pale-ocean"
				},
				{
					"name": "Electric grass",
					"gradient": "linear-gradient(135deg,rgb(202,248,128) 0%,rgb(113,206,126) 100%)",
					"slug": "electric-grass"
				},
				{
					"name": "Midnight",
					"gradient": "linear-gradient(135deg,rgb(2,3,129) 0%,rgb(40,116,252) 100%)",
					"slug": "midnight"
				}
			],
			"duotone": [
				{
<<<<<<< HEAD
					"name": "Dark grayscale",
					"colors": [
						"#000000",
						"#7f7f7f"
					],
					"slug": "dark-grayscale"
				},
				{
					"name": "Grayscale",
					"colors": [
						"#000000",
						"#ffffff"
					],
					"slug": "grayscale"
				},
				{
					"name": "Purple and yellow",
					"colors": [
						"#8c00b7",
						"#fcff41"
					],
					"slug": "purple-yellow"
				},
				{
					"name": "Blue and red",
					"colors": [
						"#000097",
						"#ff4747"
					],
					"slug": "blue-red"
				},
				{
					"name": "Midnight",
					"colors": [
						"#000000",
						"#00a5ff"
					],
					"slug": "midnight"
				},
				{
					"name": "Magenta and yellow",
					"colors": [
						"#c7005a",
						"#fff278"
					],
					"slug": "magenta-yellow"
				},
				{
					"name": "Purple and green",
					"colors": [
						"#a60072",
						"#67ff66"
					],
					"slug": "purple-green"
				},
				{
					"name": "Blue and orange",
					"colors": [
						"#1900d8",
						"#ffa96b"
					],
=======
					"name":  "Dark grayscale" ,
					"colors": [ "#000000", "#7f7f7f" ],
					"slug": "dark-grayscale"
				},
				{
					"name":  "Grayscale" ,
					"colors": [ "#000000", "#ffffff" ],
					"slug": "grayscale"
				},
				{
					"name":  "Purple and yellow" ,
					"colors": [ "#8c00b7", "#fcff41" ],
					"slug": "purple-yellow"
				},
				{
					"name":  "Blue and red" ,
					"colors": [ "#000097", "#ff4747" ],
					"slug": "blue-red"
				},
				{
					"name":  "Midnight" ,
					"colors": [ "#000000", "#00a5ff" ],
					"slug": "midnight"
				},
				{
					"name":  "Magenta and yellow" ,
					"colors": [ "#c7005a", "#fff278" ],
					"slug": "magenta-yellow"
				},
				{
					"name":  "Purple and green" ,
					"colors": [ "#a60072", "#67ff66" ],
					"slug": "purple-green"
				},
				{
					"name":  "Blue and orange" ,
					"colors": [ "#1900d8", "#ffa96b" ],
>>>>>>> 1ca1fe0c
					"slug": "blue-orange"
				}
			],
			"custom": true,
			"link": false,
			"customGradient": true
		},
		"typography": {
			"dropCap": true,
			"customFontSize": true,
			"customLineHeight": false,
			"customFontStyle": true,
			"customFontWeight": true,
			"customTextTransforms": true,
			"customTextDecorations": true,
<<<<<<< HEAD
			"customLetterSpacing": true,
=======
>>>>>>> 1ca1fe0c
			"fontSizes": [
				{
					"name": "Small",
					"slug": "small",
					"size": "13px"
				},
				{
					"name": "Normal",
					"slug": "normal",
					"size": "16px"
				},
				{
					"name": "Medium",
					"slug": "medium",
					"size": "20px"
				},
				{
					"name": "Large",
					"slug": "large",
					"size": "36px"
				},
				{
					"name": "Huge",
					"slug": "huge",
					"size": "42px"
				}
			]
		},
		"spacing": {
			"customPadding": false,
<<<<<<< HEAD
			"units": [
				"px",
				"em",
				"rem",
				"vh",
				"vw"
			]
=======
			"units": [ "px", "em", "rem", "vh", "vw" ]
>>>>>>> 1ca1fe0c
		},
		"border": {
			"customColor": false,
			"customRadius": false,
			"customStyle": false,
			"customWidth": false
		},
		"blocks": {
			"core/button": {
				"border": {
					"customRadius": true
				}
			}
		}
	},
	"styles": {
		"elements": {
			"link": {
				"color": {
					"text": "#00E"
				}
			}
		}
	}
}<|MERGE_RESOLUTION|>--- conflicted
+++ resolved
@@ -128,69 +128,6 @@
 			],
 			"duotone": [
 				{
-<<<<<<< HEAD
-					"name": "Dark grayscale",
-					"colors": [
-						"#000000",
-						"#7f7f7f"
-					],
-					"slug": "dark-grayscale"
-				},
-				{
-					"name": "Grayscale",
-					"colors": [
-						"#000000",
-						"#ffffff"
-					],
-					"slug": "grayscale"
-				},
-				{
-					"name": "Purple and yellow",
-					"colors": [
-						"#8c00b7",
-						"#fcff41"
-					],
-					"slug": "purple-yellow"
-				},
-				{
-					"name": "Blue and red",
-					"colors": [
-						"#000097",
-						"#ff4747"
-					],
-					"slug": "blue-red"
-				},
-				{
-					"name": "Midnight",
-					"colors": [
-						"#000000",
-						"#00a5ff"
-					],
-					"slug": "midnight"
-				},
-				{
-					"name": "Magenta and yellow",
-					"colors": [
-						"#c7005a",
-						"#fff278"
-					],
-					"slug": "magenta-yellow"
-				},
-				{
-					"name": "Purple and green",
-					"colors": [
-						"#a60072",
-						"#67ff66"
-					],
-					"slug": "purple-green"
-				},
-				{
-					"name": "Blue and orange",
-					"colors": [
-						"#1900d8",
-						"#ffa96b"
-					],
-=======
 					"name":  "Dark grayscale" ,
 					"colors": [ "#000000", "#7f7f7f" ],
 					"slug": "dark-grayscale"
@@ -228,7 +165,6 @@
 				{
 					"name":  "Blue and orange" ,
 					"colors": [ "#1900d8", "#ffa96b" ],
->>>>>>> 1ca1fe0c
 					"slug": "blue-orange"
 				}
 			],
@@ -244,10 +180,7 @@
 			"customFontWeight": true,
 			"customTextTransforms": true,
 			"customTextDecorations": true,
-<<<<<<< HEAD
 			"customLetterSpacing": true,
-=======
->>>>>>> 1ca1fe0c
 			"fontSizes": [
 				{
 					"name": "Small",
@@ -278,17 +211,7 @@
 		},
 		"spacing": {
 			"customPadding": false,
-<<<<<<< HEAD
-			"units": [
-				"px",
-				"em",
-				"rem",
-				"vh",
-				"vw"
-			]
-=======
 			"units": [ "px", "em", "rem", "vh", "vw" ]
->>>>>>> 1ca1fe0c
 		},
 		"border": {
 			"customColor": false,
