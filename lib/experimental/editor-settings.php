<?php
/**
 * Utilities to manage editor settings.
 *
 * @package gutenberg
 */

/**
 * Sets a global JS variable used to trigger the availability of each Gutenberg Experiment.
 */
function gutenberg_enable_experiments() {
	$gutenberg_experiments = get_option( 'gutenberg-experiments' );
	if ( $gutenberg_experiments && array_key_exists( 'gutenberg-sync-collaboration', $gutenberg_experiments ) ) {
		wp_add_inline_script( 'wp-block-editor', 'window.__experimentalEnableSync = true', 'before' );
	}
	if ( $gutenberg_experiments && array_key_exists( 'gutenberg-custom-dataviews', $gutenberg_experiments ) ) {
		wp_add_inline_script( 'wp-block-editor', 'window.__experimentalCustomViews = true', 'before' );
	}
	if ( $gutenberg_experiments && array_key_exists( 'gutenberg-color-randomizer', $gutenberg_experiments ) ) {
		wp_add_inline_script( 'wp-block-editor', 'window.__experimentalEnableColorRandomizer = true', 'before' );
	}
	if ( $gutenberg_experiments && array_key_exists( 'gutenberg-grid-interactivity', $gutenberg_experiments ) ) {
		wp_add_inline_script( 'wp-block-editor', 'window.__experimentalEnableGridInteractivity = true', 'before' );
	}
	if ( gutenberg_is_experiment_enabled( 'gutenberg-no-tinymce' ) ) {
		wp_add_inline_script( 'wp-block-library', 'window.__experimentalDisableTinymce = true', 'before' );
	}
	if ( gutenberg_is_experiment_enabled( 'gutenberg-full-page-client-side-navigation' ) ) {
		wp_add_inline_script( 'wp-block-library', 'window.__experimentalFullPageClientSideNavigation = true', 'before' );
	}
	if ( $gutenberg_experiments && array_key_exists( 'gutenberg-quick-edit-dataviews', $gutenberg_experiments ) ) {
		wp_add_inline_script( 'wp-block-editor', 'window.__experimentalQuickEditDataViews = true', 'before' );
	}
	if ( $gutenberg_experiments && array_key_exists( 'gutenberg-media-processing', $gutenberg_experiments ) ) {
		wp_add_inline_script( 'wp-block-editor', 'window.__experimentalMediaProcessing = true', 'before' );
	}
<<<<<<< HEAD
=======

>>>>>>> a55194fe
	if ( $gutenberg_experiments && array_key_exists( 'gutenberg-search-query-block', $gutenberg_experiments ) ) {
		wp_add_inline_script( 'wp-block-editor', 'window.__experimentalSearchQueryBlock = true', 'before' );
	}
}

add_action( 'admin_init', 'gutenberg_enable_experiments' );

/**
 * Sets a global JS variable used to trigger the availability of form & input blocks.
 *
 * @deprecated 19.0.0 Use gutenberg_enable_block_experiments().
 */
function gutenberg_enable_form_input_blocks() {
	_deprecated_function( __FUNCTION__, 'Gutenberg 19.0.0', 'gutenberg_enable_block_experiments' );
}

/**
 * Sets global JS variables used to enable various block experiments.
 */
function gutenberg_enable_block_experiments() {
	$gutenberg_experiments = get_option( 'gutenberg-experiments' );

	// Experimental form blocks.
	if ( $gutenberg_experiments && array_key_exists( 'gutenberg-form-blocks', $gutenberg_experiments ) ) {
		wp_add_inline_script( 'wp-block-editor', 'window.__experimentalEnableFormBlocks = true', 'before' );
	}

	// General experimental blocks that are not in the default block library.
	if ( $gutenberg_experiments && array_key_exists( 'gutenberg-block-experiments', $gutenberg_experiments ) ) {
		wp_add_inline_script( 'wp-block-editor', 'window.__experimentalEnableBlockExperiments = true', 'before' );
	}
}

add_action( 'admin_init', 'gutenberg_enable_block_experiments' );<|MERGE_RESOLUTION|>--- conflicted
+++ resolved
@@ -34,10 +34,7 @@
 	if ( $gutenberg_experiments && array_key_exists( 'gutenberg-media-processing', $gutenberg_experiments ) ) {
 		wp_add_inline_script( 'wp-block-editor', 'window.__experimentalMediaProcessing = true', 'before' );
 	}
-<<<<<<< HEAD
-=======
 
->>>>>>> a55194fe
 	if ( $gutenberg_experiments && array_key_exists( 'gutenberg-search-query-block', $gutenberg_experiments ) ) {
 		wp_add_inline_script( 'wp-block-editor', 'window.__experimentalSearchQueryBlock = true', 'before' );
 	}
