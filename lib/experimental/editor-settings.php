<?php
/**
 * Utilities to manage editor settings.
 *
 * @package gutenberg
 */

/**
 * Sets a global JS variable used to trigger the availability of each Gutenberg Experiment.
 */
function gutenberg_enable_experiments() {
	$gutenberg_experiments = get_option( 'gutenberg-experiments' );
	if ( $gutenberg_experiments && array_key_exists( 'gutenberg-sync-collaboration', $gutenberg_experiments ) ) {
		wp_add_inline_script( 'wp-block-editor', 'window.__experimentalEnableSync = true', 'before' );
	}
	if ( $gutenberg_experiments && array_key_exists( 'gutenberg-custom-dataviews', $gutenberg_experiments ) ) {
		wp_add_inline_script( 'wp-block-editor', 'window.__experimentalCustomViews = true', 'before' );
	}
	if ( $gutenberg_experiments && array_key_exists( 'gutenberg-color-randomizer', $gutenberg_experiments ) ) {
		wp_add_inline_script( 'wp-block-editor', 'window.__experimentalEnableColorRandomizer = true', 'before' );
	}
	if ( $gutenberg_experiments && array_key_exists( 'gutenberg-grid-interactivity', $gutenberg_experiments ) ) {
		wp_add_inline_script( 'wp-block-editor', 'window.__experimentalEnableGridInteractivity = true', 'before' );
	}
	if ( gutenberg_is_experiment_enabled( 'gutenberg-no-tinymce' ) ) {
		wp_add_inline_script( 'wp-block-library', 'window.__experimentalDisableTinymce = true', 'before' );
	}
	if ( gutenberg_is_experiment_enabled( 'gutenberg-full-page-client-side-navigation' ) ) {
		wp_add_inline_script( 'wp-block-library', 'window.__experimentalFullPageClientSideNavigation = true', 'before' );
	}
	if ( $gutenberg_experiments && array_key_exists( 'gutenberg-zoomed-out-patterns-tab', $gutenberg_experiments ) ) {
		wp_add_inline_script( 'wp-block-editor', 'window.__experimentalEnableZoomedOutPatternsTab = true', 'before' );
	}
<<<<<<< HEAD
	if ( $gutenberg_experiments && array_key_exists( 'gutenberg-block-comment', $gutenberg_experiments ) ) {
		wp_add_inline_script( 'wp-block-editor', 'window.__experimentalEnableBlockComment = true', 'before' );
	}
=======
>>>>>>> 520fa410
	if ( $gutenberg_experiments && array_key_exists( 'gutenberg-quick-edit-dataviews', $gutenberg_experiments ) ) {
		wp_add_inline_script( 'wp-block-editor', 'window.__experimentalQuickEditDataViews = true', 'before' );
	}
	if ( $gutenberg_experiments && array_key_exists( 'gutenberg-block-bindings-ui', $gutenberg_experiments ) ) {
		wp_add_inline_script( 'wp-block-editor', 'window.__experimentalBlockBindingsUI = true', 'before' );
	}
<<<<<<< HEAD
=======
	if ( $gutenberg_experiments && array_key_exists( 'gutenberg-media-processing', $gutenberg_experiments ) ) {
		wp_add_inline_script( 'wp-block-editor', 'window.__experimentalMediaProcessing = true', 'before' );
	}
>>>>>>> 520fa410
}

add_action( 'admin_init', 'gutenberg_enable_experiments' );

/**
 * Sets a global JS variable used to trigger the availability of form & input blocks.
 *
 * @deprecated 19.0.0 Use gutenberg_enable_block_experiments().
 */
function gutenberg_enable_form_input_blocks() {
	_deprecated_function( __FUNCTION__, 'Gutenberg 19.0.0', 'gutenberg_enable_block_experiments' );
}

/**
 * Sets global JS variables used to enable various block experiments.
 */
function gutenberg_enable_block_experiments() {
	$gutenberg_experiments = get_option( 'gutenberg-experiments' );

	// Experimental form blocks.
	if ( $gutenberg_experiments && array_key_exists( 'gutenberg-form-blocks', $gutenberg_experiments ) ) {
		wp_add_inline_script( 'wp-block-editor', 'window.__experimentalEnableFormBlocks = true', 'before' );
	}

	// General experimental blocks that are not in the default block library.
	if ( $gutenberg_experiments && array_key_exists( 'gutenberg-block-experiments', $gutenberg_experiments ) ) {
		wp_add_inline_script( 'wp-block-editor', 'window.__experimentalEnableBlockExperiments = true', 'before' );
	}
}

add_action( 'admin_init', 'gutenberg_enable_block_experiments' );<|MERGE_RESOLUTION|>--- conflicted
+++ resolved
@@ -31,24 +31,18 @@
 	if ( $gutenberg_experiments && array_key_exists( 'gutenberg-zoomed-out-patterns-tab', $gutenberg_experiments ) ) {
 		wp_add_inline_script( 'wp-block-editor', 'window.__experimentalEnableZoomedOutPatternsTab = true', 'before' );
 	}
-<<<<<<< HEAD
 	if ( $gutenberg_experiments && array_key_exists( 'gutenberg-block-comment', $gutenberg_experiments ) ) {
 		wp_add_inline_script( 'wp-block-editor', 'window.__experimentalEnableBlockComment = true', 'before' );
 	}
-=======
->>>>>>> 520fa410
 	if ( $gutenberg_experiments && array_key_exists( 'gutenberg-quick-edit-dataviews', $gutenberg_experiments ) ) {
 		wp_add_inline_script( 'wp-block-editor', 'window.__experimentalQuickEditDataViews = true', 'before' );
 	}
 	if ( $gutenberg_experiments && array_key_exists( 'gutenberg-block-bindings-ui', $gutenberg_experiments ) ) {
 		wp_add_inline_script( 'wp-block-editor', 'window.__experimentalBlockBindingsUI = true', 'before' );
 	}
-<<<<<<< HEAD
-=======
 	if ( $gutenberg_experiments && array_key_exists( 'gutenberg-media-processing', $gutenberg_experiments ) ) {
 		wp_add_inline_script( 'wp-block-editor', 'window.__experimentalMediaProcessing = true', 'before' );
 	}
->>>>>>> 520fa410
 }
 
 add_action( 'admin_init', 'gutenberg_enable_experiments' );
