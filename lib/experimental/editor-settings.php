<?php
/**
 * Utilities to manage editor settings.
 *
 * @package gutenberg
 */

/**
 * Sets a global JS variable used to trigger the availability of each Gutenberg Experiment.
 */
function gutenberg_enable_experiments() {
	$gutenberg_experiments = get_option( 'gutenberg-experiments' );
	if ( $gutenberg_experiments && array_key_exists( 'gutenberg-sync-collaboration', $gutenberg_experiments ) ) {
		wp_add_inline_script( 'wp-block-editor', 'window.__experimentalEnableSync = true', 'before' );
	}
	if ( $gutenberg_experiments && array_key_exists( 'gutenberg-custom-dataviews', $gutenberg_experiments ) ) {
		wp_add_inline_script( 'wp-block-editor', 'window.__experimentalCustomViews = true', 'before' );
	}
	if ( $gutenberg_experiments && array_key_exists( 'gutenberg-color-randomizer', $gutenberg_experiments ) ) {
		wp_add_inline_script( 'wp-block-editor', 'window.__experimentalEnableColorRandomizer = true', 'before' );
	}
	if ( $gutenberg_experiments && array_key_exists( 'gutenberg-grid-interactivity', $gutenberg_experiments ) ) {
		wp_add_inline_script( 'wp-block-editor', 'window.__experimentalEnableGridInteractivity = true', 'before' );
	}
	if ( gutenberg_is_experiment_enabled( 'gutenberg-no-tinymce' ) ) {
		wp_add_inline_script( 'wp-block-library', 'window.__experimentalDisableTinymce = true', 'before' );
	}
<<<<<<< HEAD
	if ( $gutenberg_experiments && array_key_exists( 'gutenberg-block-comment', $gutenberg_experiments ) ) {
		wp_add_inline_script( 'wp-block-editor', 'window.__experimentalEnableBlockComment = true', 'before' );
=======
	if ( gutenberg_is_experiment_enabled( 'gutenberg-full-page-client-side-navigation' ) ) {
		wp_add_inline_script( 'wp-block-library', 'window.__experimentalFullPageClientSideNavigation = true', 'before' );
>>>>>>> 02e887d7
	}
}

add_action( 'admin_init', 'gutenberg_enable_experiments' );

/**
 * Sets a global JS variable used to trigger the availability of form & input blocks.
 */
function gutenberg_enable_form_input_blocks() {
	$gutenberg_experiments = get_option( 'gutenberg-experiments' );
	if ( $gutenberg_experiments && array_key_exists( 'gutenberg-form-blocks', $gutenberg_experiments ) ) {
		wp_add_inline_script( 'wp-block-editor', 'window.__experimentalEnableFormBlocks = true', 'before' );
	}
}

add_action( 'admin_init', 'gutenberg_enable_form_input_blocks' );<|MERGE_RESOLUTION|>--- conflicted
+++ resolved
@@ -25,13 +25,12 @@
 	if ( gutenberg_is_experiment_enabled( 'gutenberg-no-tinymce' ) ) {
 		wp_add_inline_script( 'wp-block-library', 'window.__experimentalDisableTinymce = true', 'before' );
 	}
-<<<<<<< HEAD
+
 	if ( $gutenberg_experiments && array_key_exists( 'gutenberg-block-comment', $gutenberg_experiments ) ) {
 		wp_add_inline_script( 'wp-block-editor', 'window.__experimentalEnableBlockComment = true', 'before' );
-=======
+
 	if ( gutenberg_is_experiment_enabled( 'gutenberg-full-page-client-side-navigation' ) ) {
 		wp_add_inline_script( 'wp-block-library', 'window.__experimentalFullPageClientSideNavigation = true', 'before' );
->>>>>>> 02e887d7
 	}
 }
 
