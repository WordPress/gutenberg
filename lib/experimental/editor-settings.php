--- conflicted
+++ resolved
@@ -25,7 +25,6 @@
 	if ( $gutenberg_experiments && array_key_exists( 'gutenberg-grid-interactivity', $gutenberg_experiments ) ) {
 		wp_add_inline_script( 'wp-block-editor', 'window.__experimentalEnableGridInteractivity = true', 'before' );
 	}
-<<<<<<< HEAD
 
 	if ( $gutenberg_experiments && array_key_exists( 'gutenberg-connections', $gutenberg_experiments ) ) {
 		wp_add_inline_script( 'wp-block-editor', 'window.__experimentalConnections = true', 'before' );
@@ -35,8 +34,6 @@
 		wp_add_inline_script( 'wp-block-editor', 'window.__experimentalStylesInheritanceUI = true', 'before' );
 	}
 
-=======
->>>>>>> 66dfcf27
 	if ( gutenberg_is_experiment_enabled( 'gutenberg-no-tinymce' ) ) {
 		wp_add_inline_script( 'wp-block-library', 'window.__experimentalDisableTinymce = true', 'before' );
 	}
