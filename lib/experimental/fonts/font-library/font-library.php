<?php
/**
 * Font Library initialization.
 *
 * This file contains Font Library init calls.
 *
 * @package    WordPress
 * @subpackage Font Library
 * @since      6.5.0
 */

/**
 * Registers the routes for the objects of the controller.
 *
 * This function will not be merged into Core. However, the
 * code in the function will be. @core-merge annotation
 * provides instructions on where the could needs to go
 * in Core.
 *
 * @since 6.5.0
 */
function gutenberg_init_font_library_routes() {
	// @core-merge: This code will go into Core's `create_initial_post_types()`.
	$args = array(
		'labels'                         => array(
			'name'          => __( 'Font Families', 'gutenberg' ),
			'singular_name' => __( 'Font Family', 'gutenberg' ),
		),
		'public'                         => false,
		'_builtin'                       => true, /* internal use only. don't use this when registering your own post type. */
		'hierarchical'                   => false,
		'capabilities'                   => array(
			'read'                   => 'edit_theme_options',
			'read_post'              => 'edit_theme_options',
			'read_private_posts'     => 'edit_theme_options',
			'create_posts'           => 'edit_theme_options',
			'publish_posts'          => 'edit_theme_options',
			'edit_post'              => 'edit_theme_options',
			'edit_posts'             => 'edit_theme_options',
			'edit_others_posts'      => 'edit_theme_options',
			'edit_published_posts'   => 'edit_theme_options',
			'delete_post'            => 'edit_theme_options',
			'delete_posts'           => 'edit_theme_options',
			'delete_others_posts'    => 'edit_theme_options',
			'delete_published_posts' => 'edit_theme_options',
		),
		'map_meta_cap'                   => false,
		'query_var'                      => false,
		'show_in_rest'                   => true,
		'rest_base'                      => 'font-families',
		'rest_controller_class'          => 'WP_REST_Font_Families_Controller',
<<<<<<< HEAD
		'autosave_rest_controller_class' => 'WP_REST_Autosave_Fonts_Controller',
=======
		// Disable autosave endpoints for font families.
		'autosave_rest_controller_class' => 'stdClass',
>>>>>>> 14b9e535
	);
	register_post_type( 'wp_font_family', $args );

	register_post_type(
		'wp_font_face',
		array(
			'labels'                         => array(
				'name'          => __( 'Font Faces', 'gutenberg' ),
				'singular_name' => __( 'Font Face', 'gutenberg' ),
			),
			'public'                         => false,
			'_builtin'                       => true, /* internal use only. don't use this when registering your own post type. */
			'hierarchical'                   => false,
			'capabilities'                   => array(
				'read'                   => 'edit_theme_options',
				'read_post'              => 'edit_theme_options',
				'read_private_posts'     => 'edit_theme_options',
				'create_posts'           => 'edit_theme_options',
				'publish_posts'          => 'edit_theme_options',
				'edit_post'              => 'edit_theme_options',
				'edit_posts'             => 'edit_theme_options',
				'edit_others_posts'      => 'edit_theme_options',
				'edit_published_posts'   => 'edit_theme_options',
				'delete_post'            => 'edit_theme_options',
				'delete_posts'           => 'edit_theme_options',
				'delete_others_posts'    => 'edit_theme_options',
				'delete_published_posts' => 'edit_theme_options',
			),
			'map_meta_cap'                   => false,
			'query_var'                      => false,
			'show_in_rest'                   => true,
			'rest_base'                      => 'font-families/(?P<font_family_id>[\d]+)/font-faces',
			'rest_controller_class'          => 'WP_REST_Font_Faces_Controller',
<<<<<<< HEAD
			'autosave_rest_controller_class' => 'WP_REST_Autosave_Fonts_Controller',
=======
			// Disable autosave endpoints for font faces.
			'autosave_rest_controller_class' => 'stdClass',
>>>>>>> 14b9e535
		)
	);

	// @core-merge: This code will go into Core's `create_initial_rest_routes()`.
	$font_collections_controller = new WP_REST_Font_Collections_Controller();
	$font_collections_controller->register_routes();
}

add_action( 'rest_api_init', 'gutenberg_init_font_library_routes' );


if ( ! function_exists( 'wp_register_font_collection' ) ) {
	/**
	 * Registers a new Font Collection in the Font Library.
	 *
	 * @since 6.5.0
	 *
	 * @param string[] $config {
	 *     Font collection associative array of configuration options.
	 *
	 *     @type string $id             The font collection's unique ID.
	 *     @type string $src            The font collection's data as a JSON file path.
	 *     @type array  $data           The font collection's data as a PHP array.
	 * }
	 * @return WP_Font_Collection|WP_Error A font collection is it was registered
	 *                                     successfully, else WP_Error.
	 */
	function wp_register_font_collection( $config ) {
		return WP_Font_Library::register_font_collection( $config );
	}
}

if ( ! function_exists( 'wp_unregister_font_collection' ) ) {
	/**
	 * Unregisters a font collection from the Font Library.
	 *
	 * @since 6.5.0
	 *
	 * @param string $collection_id The font collection ID.
	 */
	function wp_unregister_font_collection( $collection_id ) {
		WP_Font_Library::unregister_font_collection( $collection_id );
	}

}

$default_font_collection = array(
	'slug'        => 'default-font-collection',
	'name'        => 'Google Fonts',
	'description' => __( 'Add from Google Fonts. Fonts are copied to and served from your site.', 'gutenberg' ),
	// TODO: This URL needs to be updated to the wporg hosted one prior to the Gutenberg 17.6 release.
	'src'         => 'https://raw.githubusercontent.com/WordPress/google-fonts-to-wordpress-collection/main/releases/gutenberg-17.6/google-fonts.json',
);

wp_register_font_collection( $default_font_collection );

// @core-merge: This code should probably go into Core's src/wp-includes/functions.php.
if ( ! function_exists( 'wp_get_font_dir' ) ) {
	/**
	 * Returns an array containing the current fonts upload directory's path and URL.
	 *
	 * @since 6.5.0
	 *
	 * @param array $defaults {
	 *     Array of information about the upload directory.
	 *
	 *     @type string       $path    Base directory and subdirectory or full path to the fonts upload directory.
	 *     @type string       $url     Base URL and subdirectory or absolute URL to the fonts upload directory.
	 *     @type string       $subdir  Subdirectory
	 *     @type string       $basedir Path without subdir.
	 *     @type string       $baseurl URL path without subdir.
	 *     @type string|false $error   False or error message.
	 * }
	 *
	 * @return array $defaults {
	 *     Array of information about the upload directory.
	 *
	 *     @type string       $path    Base directory and subdirectory or full path to the fonts upload directory.
	 *     @type string       $url     Base URL and subdirectory or absolute URL to the fonts upload directory.
	 *     @type string       $subdir  Subdirectory
	 *     @type string       $basedir Path without subdir.
	 *     @type string       $baseurl URL path without subdir.
	 *     @type string|false $error   False or error message.
	 * }
	 */
	function wp_get_font_dir( $defaults = array() ) {
		// Multi site path
		$site_path = '';
		if ( is_multisite() && ! ( is_main_network() && is_main_site() ) ) {
			$site_path = '/sites/' . get_current_blog_id();
		}

		// Sets the defaults.
		$defaults['path']    = path_join( WP_CONTENT_DIR, 'fonts' ) . $site_path;
		$defaults['url']     = untrailingslashit( content_url( 'fonts' ) ) . $site_path;
		$defaults['subdir']  = '';
		$defaults['basedir'] = path_join( WP_CONTENT_DIR, 'fonts' ) . $site_path;
		$defaults['baseurl'] = untrailingslashit( content_url( 'fonts' ) ) . $site_path;
		$defaults['error']   = false;

		// Filters the fonts directory data.
		return apply_filters( 'font_dir', $defaults );
	}
}

// @core-merge: Filters should go in `src/wp-includes/default-filters.php`,
// functions in a general file for font library.
if ( ! function_exists( '_wp_after_delete_font_family' ) ) {
	/**
	 * Deletes child font faces when a font family is deleted.
	 *
	 * @access private
	 * @since 6.5.0
	 *
	 * @param int     $post_id Post ID.
	 * @param WP_Post $post    Post object.
	 * @return void
	 */
	function _wp_after_delete_font_family( $post_id, $post ) {
		if ( 'wp_font_family' !== $post->post_type ) {
			return;
		}

		$font_faces = get_children(
			array(
				'post_parent' => $post_id,
				'post_type'   => 'wp_font_face',
			)
		);

		foreach ( $font_faces as $font_face ) {
			wp_delete_post( $font_face->ID, true );
		}
	}
	add_action( 'deleted_post', '_wp_after_delete_font_family', 10, 2 );
}

if ( ! function_exists( '_wp_before_delete_font_face' ) ) {
	/**
	 * Deletes associated font files when a font face is deleted.
	 *
	 * @access private
	 * @since 6.5.0
	 *
	 * @param int     $post_id Post ID.
	 * @param WP_Post $post    Post object.
	 * @return void
	 */
	function _wp_before_delete_font_face( $post_id, $post ) {
		if ( 'wp_font_face' !== $post->post_type ) {
			return;
		}

<<<<<<< HEAD
		$font_files = get_post_meta( $post_id, '_wp_font_face_files', false );
=======
		$font_files = get_post_meta( $post_id, '_wp_font_face_file', false );
>>>>>>> 14b9e535

		foreach ( $font_files as $font_file ) {
			wp_delete_file( wp_get_font_dir()['path'] . '/' . $font_file );
		}
	}
	add_action( 'before_delete_post', '_wp_before_delete_font_face', 10, 2 );
<<<<<<< HEAD
}
=======
}

// @core-merge: Do not merge this back compat function, it is for supporting a legacy font family format only in Gutenberg.
/**
 * Convert legacy font family posts to the new format.
 *
 * @return void
 */
function gutenberg_convert_legacy_font_family_format() {
	if ( get_option( 'gutenberg_font_family_format_converted' ) ) {
		return;
	}

	$font_families = new WP_Query(
		array(
			'post_type'              => 'wp_font_family',
			// Set a maximum, but in reality there will be far less than this.
			'posts_per_page'         => 999,
			'update_post_meta_cache' => false,
			'update_post_term_cache' => false,
		)
	);

	foreach ( $font_families->get_posts() as $font_family ) {
		$already_converted = get_post_meta( $font_family->ID, '_gutenberg_legacy_font_family', true );
		if ( $already_converted ) {
			continue;
		}

		// Stash the old font family content in a meta field just in case we need it.
		update_post_meta( $font_family->ID, '_gutenberg_legacy_font_family', $font_family->post_content );

		$font_family_json = json_decode( $font_family->post_content, true );
		if ( ! $font_family_json ) {
			continue;
		}

		$font_faces = $font_family_json['fontFace'] ?? array();
		unset( $font_family_json['fontFace'] );

		// Save wp_font_face posts within the family.
		foreach ( $font_faces as $font_face ) {
			$args                 = array();
			$args['post_type']    = 'wp_font_face';
			$args['post_title']   = WP_Font_Family_Utils::get_font_face_slug( $font_face );
			$args['post_name']    = sanitize_title( $args['post_title'] );
			$args['post_status']  = 'publish';
			$args['post_parent']  = $font_family->ID;
			$args['post_content'] = wp_json_encode( $font_face );

			$font_face_id = wp_insert_post( wp_slash( $args ) );

			$file_urls = (array) $font_face['src'] ?? array();

			foreach ( $file_urls as $file_url ) {
				// continue if the file is not local.
				if ( false === strpos( $file_url, site_url() ) ) {
					continue;
				}

				$relative_path = basename( $file_url );
				update_post_meta( $font_face_id, '_wp_font_face_file', $relative_path );
			}
		}

		// Update the font family post to remove the font face data.
		$args               = array();
		$args['ID']         = $font_family->ID;
		$args['post_title'] = $font_family_json['name'] ?? '';
		$args['post_name']  = sanitize_title( $font_family_json['slug'] );

		unset( $font_family_json['name'] );
		unset( $font_family_json['slug'] );

		$args['post_content'] = wp_json_encode( $font_family_json );

		wp_update_post( wp_slash( $args ) );
	}

	update_option( 'gutenberg_font_family_format_converted', true );
}
add_action( 'init', 'gutenberg_convert_legacy_font_family_format' );
>>>>>>> 14b9e535
<|MERGE_RESOLUTION|>--- conflicted
+++ resolved
@@ -49,12 +49,8 @@
 		'show_in_rest'                   => true,
 		'rest_base'                      => 'font-families',
 		'rest_controller_class'          => 'WP_REST_Font_Families_Controller',
-<<<<<<< HEAD
-		'autosave_rest_controller_class' => 'WP_REST_Autosave_Fonts_Controller',
-=======
 		// Disable autosave endpoints for font families.
 		'autosave_rest_controller_class' => 'stdClass',
->>>>>>> 14b9e535
 	);
 	register_post_type( 'wp_font_family', $args );
 
@@ -88,12 +84,8 @@
 			'show_in_rest'                   => true,
 			'rest_base'                      => 'font-families/(?P<font_family_id>[\d]+)/font-faces',
 			'rest_controller_class'          => 'WP_REST_Font_Faces_Controller',
-<<<<<<< HEAD
-			'autosave_rest_controller_class' => 'WP_REST_Autosave_Fonts_Controller',
-=======
 			// Disable autosave endpoints for font faces.
 			'autosave_rest_controller_class' => 'stdClass',
->>>>>>> 14b9e535
 		)
 	);
 
@@ -247,20 +239,13 @@
 			return;
 		}
 
-<<<<<<< HEAD
-		$font_files = get_post_meta( $post_id, '_wp_font_face_files', false );
-=======
 		$font_files = get_post_meta( $post_id, '_wp_font_face_file', false );
->>>>>>> 14b9e535
 
 		foreach ( $font_files as $font_file ) {
 			wp_delete_file( wp_get_font_dir()['path'] . '/' . $font_file );
 		}
 	}
 	add_action( 'before_delete_post', '_wp_before_delete_font_face', 10, 2 );
-<<<<<<< HEAD
-}
-=======
 }
 
 // @core-merge: Do not merge this back compat function, it is for supporting a legacy font family format only in Gutenberg.
@@ -342,5 +327,4 @@
 
 	update_option( 'gutenberg_font_family_format_converted', true );
 }
-add_action( 'init', 'gutenberg_convert_legacy_font_family_format' );
->>>>>>> 14b9e535
+add_action( 'init', 'gutenberg_convert_legacy_font_family_format' );