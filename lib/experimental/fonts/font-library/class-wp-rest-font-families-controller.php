--- conflicted
+++ resolved
@@ -23,18 +23,7 @@
 	 * @since 6.5.0
 	 * @var false
 	 */
-<<<<<<< HEAD
-	public function __construct() {
-		$post_type       = 'wp_font_family';
-		$this->post_type = $post_type;
-
-		$post_type_obj   = get_post_type_object( $post_type );
-		$this->rest_base = $post_type_obj->rest_base;
-		$this->namespace = $post_type_obj->rest_namespace;
-	}
-=======
 	protected $allow_batch = false;
->>>>>>> e035f718
 
 	/**
 	 * Checks if a given request has access to font families.
@@ -44,68 +33,6 @@
 	 * @param WP_REST_Request $request Full details about the request.
 	 * @return true|WP_Error True if the request has read access, WP_Error object otherwise.
 	 */
-<<<<<<< HEAD
-	public function register_routes() {
-		register_rest_route(
-			$this->namespace,
-			'/' . $this->rest_base,
-			array(
-				array(
-					'methods'             => WP_REST_Server::READABLE,
-					'callback'            => array( $this, 'get_items' ),
-					'permission_callback' => array( $this, 'get_font_families_permissions_check' ),
-					'args'                => $this->get_collection_params(),
-				),
-				array(
-					'methods'             => WP_REST_Server::CREATABLE,
-					'callback'            => array( $this, 'create_item' ),
-					'permission_callback' => array( $this, 'create_item_permissions_check' ),
-					'args'                => $this->get_create_edit_params(),
-				),
-				'schema' => array( $this, 'get_public_item_schema' ),
-			)
-		);
-
-		register_rest_route(
-			$this->namespace,
-			'/' . $this->rest_base . '/(?P<id>[\d]+)',
-			array(
-				'id' => array(
-					'description' => __( 'Unique identifier for the font family.', 'gutenberg' ),
-					'type'        => 'integer',
-					'required'    => true,
-				),
-				array(
-					'methods'             => WP_REST_Server::READABLE,
-					'callback'            => array( $this, 'get_item' ),
-					'permission_callback' => array( $this, 'get_font_families_permissions_check' ),
-					'args'                => array(),
-				),
-				array(
-					'methods'             => WP_REST_Server::EDITABLE,
-					'callback'            => array( $this, 'update_item' ),
-					'permission_callback' => array( $this, 'update_item_permissions_check' ),
-					'args'                => $this->get_create_edit_params(),
-				),
-				array(
-					'methods'             => WP_REST_Server::DELETABLE,
-					'callback'            => array( $this, 'delete_item' ),
-					'permission_callback' => array( $this, 'delete_item_permissions_check' ),
-					'args'                => array(
-						'force' => array(
-							'type'        => 'boolean',
-							'default'     => false,
-							'description' => __( 'Whether to bypass Trash and force deletion.', 'default' ),
-						),
-					),
-				),
-			)
-		);
-	}
-
-	/**
-	 * Checks if a given request has access to font families.
-=======
 	public function get_items_permissions_check( $request ) { // phpcs:ignore VariableAnalysis.CodeAnalysis.VariableAnalysis.UnusedVariable -- required by parent class
 		$post_type = get_post_type_object( $this->post_type );
 
@@ -122,26 +49,14 @@
 
 	/**
 	 * Checks if a given request has access to a font family.
->>>>>>> e035f718
 	 *
 	 * @since 6.5.0
 	 *
 	 * @param WP_REST_Request $request Full details about the request.
 	 * @return true|WP_Error True if the request has read access, WP_Error object otherwise.
 	 */
-<<<<<<< HEAD
-	public function get_font_families_permissions_check() {
-		$post_type = get_post_type_object( $this->post_type );
-
-		if ( ! current_user_can( $post_type->cap->edit_posts ) ) {
-			return new WP_Error(
-				'rest_cannot_read',
-				__( 'Sorry, you are not allowed to access font faces.', 'gutenberg' ),
-				array( 'status' => rest_authorization_required_code() )
-			);
-		}
-
-		return true;
+	public function get_item_permissions_check( $request ) {
+		return $this->get_items_permissions_check( $request );
 	}
 
 	/**
@@ -190,58 +105,6 @@
 			return $has_valid_settings;
 		}
 
-=======
-	public function get_item_permissions_check( $request ) {
-		return $this->get_items_permissions_check( $request );
-	}
-
-	/**
-	 * Validates settings when creating or updating a font family.
-	 *
-	 * @since 6.5.0
-	 *
-	 * @param string          $value   Encoded JSON string of font family settings.
-	 * @param WP_REST_Request $request Request object.
-	 * @return false|WP_Error True if the settings are valid, otherwise a WP_Error object.
-	 */
-	public function validate_font_family_settings( $value, $request ) {
-		$settings = json_decode( $value, true );
-
-		// Check settings string is valid JSON.
-		if ( null === $settings ) {
-			return new WP_Error(
-				'rest_invalid_param',
-				__( 'font_family_settings parameter must be a valid JSON string.', 'gutenberg' ),
-				array( 'status' => 400 )
-			);
-		}
-
-		$schema   = $this->get_item_schema()['properties']['font_family_settings'];
-		$required = $schema['required'];
-
-		if ( isset( $request['id'] ) ) {
-			// Allow sending individual properties if we are updating an existing font family.
-			unset( $schema['required'] );
-
-			// But don't allow updating the slug, since it is used as a unique identifier.
-			if ( isset( $settings['slug'] ) ) {
-				return new WP_Error(
-					'rest_invalid_param',
-					__( 'font_family_settings[slug] cannot be updated.', 'gutenberg' ),
-					array( 'status' => 400 )
-				);
-			}
-		}
-
-		// Check that the font face settings match the theme.json schema.
-		$has_valid_settings = rest_validate_value_from_schema( $settings, $schema, 'font_family_settings' );
-
-		if ( is_wp_error( $has_valid_settings ) ) {
-			$has_valid_settings->add_data( array( 'status' => 400 ) );
-			return $has_valid_settings;
-		}
-
->>>>>>> e035f718
 		// Check that none of the required settings are empty values.
 		foreach ( $required as $key ) {
 			if ( isset( $settings[ $key ] ) && ! $settings[ $key ] ) {
@@ -293,16 +156,6 @@
 		$settings = $request->get_param( 'font_family_settings' );
 
 		// Check that the font family slug is unique.
-<<<<<<< HEAD
-		$existing_font_family = get_posts(
-			array(
-				'post_type'      => $this->post_type,
-				'posts_per_page' => 1,
-				'name'           => $settings['slug'],
-			)
-		);
-		if ( ! empty( $existing_font_family ) ) {
-=======
 		$query = new WP_Query(
 			array(
 				'post_type'              => $this->post_type,
@@ -313,7 +166,6 @@
 			)
 		);
 		if ( ! empty( $query->get_posts() ) ) {
->>>>>>> e035f718
 			return new WP_Error(
 				'rest_duplicate_font_family',
 				/* translators: %s: Font family slug. */
@@ -334,16 +186,9 @@
 	 * @return WP_REST_Response|WP_Error Response object on success, or WP_Error object on failure.
 	 */
 	public function delete_item( $request ) {
-<<<<<<< HEAD
-		$font_family_id = $request->get_param( 'id' );
-		$force          = isset( $request['force'] ) ? (bool) $request['force'] : false;
-
-		// We don't support trashing for revisions.
-=======
 		$force = isset( $request['force'] ) ? (bool) $request['force'] : false;
 
 		// We don't support trashing for font families.
->>>>>>> e035f718
 		if ( ! $force ) {
 			return new WP_Error(
 				'rest_trash_not_supported',
@@ -353,21 +198,7 @@
 			);
 		}
 
-<<<<<<< HEAD
-		$deleted = parent::delete_item( $request );
-
-		if ( is_wp_error( $deleted ) ) {
-			return $deleted;
-		}
-
-		foreach ( $this->get_font_face_ids( $font_family_id ) as $font_face_id ) {
-			wp_delete_post( $font_face_id, true );
-		}
-
-		return $deleted;
-=======
 		return parent::delete_item( $request );
->>>>>>> e035f718
 	}
 
 	/**
@@ -379,35 +210,6 @@
 	 * @param WP_REST_Request $request Request object.
 	 * @return WP_REST_Response Response object.
 	 */
-<<<<<<< HEAD
-	public function prepare_item_for_response( $item, $request ) { // phpcs:ignore VariableAnalysis.CodeAnalysis.VariableAnalysis.UnusedVariable -- required by parent class
-		$data = array();
-
-		$data['id']                   = $item->ID;
-		$data['theme_json_version']   = 2;
-		$data['font_faces']           = $this->get_font_face_ids( $item->ID );
-		$data['font_family_settings'] = $this->get_settings_from_post( $item );
-
-		$response = rest_ensure_response( $data );
-		$links    = $this->prepare_links( $item );
-		$response->add_links( $links );
-
-		return $response;
-	}
-
-		/**
-	 * Retrieves the post's schema, conforming to JSON Schema.
-	 *
-	 * @since 6.5.0
-	 *
-	 * @return array Item schema data.
-	 */
-	public function get_item_schema() {
-		if ( $this->schema ) {
-			return $this->add_additional_fields_schema( $this->schema );
-		}
-
-=======
 	public function prepare_item_for_response( $item, $request ) {
 		$fields = $this->get_fields_for_response( $request );
 		$data   = array();
@@ -463,7 +265,6 @@
 			return $this->add_additional_fields_schema( $this->schema );
 		}
 
->>>>>>> e035f718
 		$schema = array(
 			'$schema'    => 'http://json-schema.org/draft-04/schema#',
 			'title'      => $this->post_type,
@@ -473,10 +274,7 @@
 				'id'                   => array(
 					'description' => __( 'Unique identifier for the post.', 'default' ),
 					'type'        => 'integer',
-<<<<<<< HEAD
-=======
 					'context'     => array( 'edit' ),
->>>>>>> e035f718
 					'readonly'    => true,
 				),
 				'theme_json_version'   => array(
@@ -485,18 +283,12 @@
 					'default'     => 2,
 					'minimum'     => 2,
 					'maximum'     => 2,
-<<<<<<< HEAD
-=======
 					'context'     => array( 'edit' ),
->>>>>>> e035f718
 				),
 				'font_faces'           => array(
 					'description' => __( 'The IDs of the child font faces in the font family.', 'gutenberg' ),
 					'type'        => 'array',
-<<<<<<< HEAD
-=======
 					'context'     => array( 'edit' ),
->>>>>>> e035f718
 					'items'       => array(
 						'type' => 'integer',
 					),
@@ -506,10 +298,7 @@
 				'font_family_settings' => array(
 					'description'          => __( 'font-face declaration in theme.json format.', 'gutenberg' ),
 					'type'                 => 'object',
-<<<<<<< HEAD
-=======
 					'context'              => array( 'edit' ),
->>>>>>> e035f718
 					'properties'           => array(
 						'name'       => array(
 							'description' => 'Name of the font family preset, translatable.',
@@ -547,41 +336,6 @@
 	 * @return array Collection parameters.
 	 */
 	public function get_collection_params() {
-<<<<<<< HEAD
-		$params = parent::get_collection_params();
-
-		return array(
-			'page'     => $params['page'],
-			'per_page' => $params['per_page'],
-			'search'   => $params['search'],
-			'slug'     => $params['slug'],
-		);
-	}
-
-	/**
-	 * Checks if a given request has access to read font families.
-	 *
-	 * @since 6.5.0
-	 *
-	 * @return true|WP_Error True if the request has read access, otherwise a WP_Error object.
-	 */
-	public function get_font_family_permissions_check() {
-		$post_type = get_post_type_object( $this->post_type );
-
-		if ( ! current_user_can( $post_type->cap->edit_posts ) ) {
-			return new WP_Error(
-				'rest_cannot_read',
-				__( 'Sorry, you are not allowed to access font families.', 'gutenberg' ),
-				array( 'status' => rest_authorization_required_code() )
-			);
-		}
-
-		return true;
-	}
-
-	/**
-	 * Get the params used when creating or updating a font family.
-=======
 		$query_params = parent::get_collection_params();
 
 		$query_params['context']['default'] = 'edit';
@@ -625,28 +379,11 @@
 
 	/**
 	 * Get the arguments used when creating or updating a font family.
->>>>>>> e035f718
 	 *
 	 * @since 6.5.0
 	 *
 	 * @return array Font family create/edit arguments.
 	 */
-<<<<<<< HEAD
-	public function get_create_edit_params() {
-		$properties = $this->get_item_schema()['properties'];
-		return array(
-			'theme_json_version'   => $properties['theme_json_version'],
-			// Font family settings is stringified JSON, to work with multipart/form-data.
-			// Font families don't currently support file uploads, but may accept preview files in the future.
-			'font_family_settings' => array(
-				'description'       => __( 'font-family declaration in theme.json format, encoded as a string.', 'gutenberg' ),
-				'type'              => 'string',
-				'required'          => true,
-				'validate_callback' => array( $this, 'validate_font_family_settings' ),
-				'sanitize_callback' => array( $this, 'sanitize_font_family_settings' ),
-			),
-		);
-=======
 	public function get_endpoint_args_for_item_schema( $method = WP_REST_Server::CREATABLE ) {
 		if ( WP_REST_Server::CREATABLE === $method || WP_REST_Server::EDITABLE === $method ) {
 			$properties = $this->get_item_schema()['properties'];
@@ -665,7 +402,6 @@
 		}
 
 		return parent::get_endpoint_args_for_item_schema( $method );
->>>>>>> e035f718
 	}
 
 	/**
@@ -678,21 +414,6 @@
 	 * .
 	 */
 	protected function get_font_face_ids( $font_family_id ) {
-<<<<<<< HEAD
-		$font_face_ids = get_posts(
-			array(
-				'fields'         => 'ids',
-				'post_parent'    => $font_family_id,
-				'post_type'      => 'wp_font_face',
-				'posts_per_page' => 999,
-			)
-		);
-		return $font_face_ids;
-	}
-
-	/**
-	 * Prepares links for the request.
-=======
 		$query = new WP_Query(
 			array(
 				'fields'                 => 'ids',
@@ -711,7 +432,6 @@
 
 	/**
 	 * Prepares font family links for the request.
->>>>>>> e035f718
 	 *
 	 * @since 6.5.0
 	 *
@@ -729,15 +449,12 @@
 		);
 	}
 
-<<<<<<< HEAD
-=======
 	/**
 	 * Prepares child font face links for the request.
 	 *
 	 * @param int $font_family_id Font family post ID.
 	 * @return array Links for the child font face posts.
 	 */
->>>>>>> e035f718
 	protected function prepare_font_face_links( $font_family_id ) {
 		$font_face_ids = $this->get_font_face_ids( $font_family_id );
 		$links         = array();
@@ -802,17 +519,10 @@
 
 		// Default to empty strings if the settings are missing.
 		return array(
-<<<<<<< HEAD
-			'name'       => $post->post_title ?? '',
-			'slug'       => $post->post_name ?? '',
-			'fontFamily' => $settings_json['fontFamily'] ?? '',
-			'preview'    => $settings_json['preview'] ?? '',
-=======
 			'name'       => isset( $post->post_title ) && $post->post_title ? $post->post_title : '',
 			'slug'       => isset( $post->post_name ) && $post->post_name ? $post->post_name : '',
 			'fontFamily' => isset( $settings_json['fontFamily'] ) && $settings_json['fontFamily'] ? $settings_json['fontFamily'] : '',
 			'preview'    => isset( $settings_json['preview'] ) && $settings_json['preview'] ? $settings_json['preview'] : '',
->>>>>>> e035f718
 		);
 	}
 }