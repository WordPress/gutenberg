--- conflicted
+++ resolved
@@ -10,7 +10,6 @@
  */
 
 if ( ! class_exists( 'WP_Font_Collection' ) ) {
-<<<<<<< HEAD
 
 	/**
 	 * Font Collection class.
@@ -99,146 +98,9 @@
 					__METHOD__,
 					/* translators: %s: Font collection slug. */
 					sprintf( __( 'Font collection slug "%s" is not valid. Slugs must use only alphanumeric characters, dashes, and underscores.', 'gutenberg' ), $slug ),
-=======
-
-	/**
-	 * Font Collection class.
-	 *
-	 * @since 6.5.0
-	 */
-	class WP_Font_Collection {
-
-		/**
-		 * The unique slug for the font collection.
-		 *
-		 * @since 6.5.0
-		 *
-		 * @var string
-		 */
-		public $slug;
-
-		/**
-		 * The name of the font collection.
-		 *
-		 * @since 6.5.0
-		 *
-		 * @var string
-		 */
-		public $name;
-
-		/**
-		 * Description of the font collection.
-		 *
-		 * @since 6.5.0
-		 *
-		 * @var string
-		 */
-		public $description;
-
-		/**
-		 * Source of the font collection.
-		 *
-		 * @since 6.5.0
-		 *
-		 * @var string
-		 */
-		public $src;
-
-		/**
-		 * Array of font families in the collection.
-		 *
-		 * @since 6.5.0
-		 *
-		 * @var array
-		 */
-		public $font_families;
-
-		/**
-		 * Categories associated with the font collection.
-		 *
-		 * @since 6.5.0
-		 *
-		 * @var array
-		 */
-		public $categories;
-
-
-		/**
-		 * WP_Font_Collection constructor.
-		 *
-		 * @since 6.5.0
-		 *
-		 * @param array $config Font collection config options. {
-		 *      @type string $slug        The font collection's unique slug.
-		 *      @type string $name        The font collection's name.
-		 *      @type string $description The font collection's description.
-		 *      @type string $src         The font collection's source.
-		 *      @type array  $font_families An array of font families in the font collection.
-		 *      @type array  $categories The font collection's categories.
-		 *  }
-		 */
-		public function __construct( $config ) {
-			$this->is_config_valid( $config );
-
-			$this->slug          = isset( $config['slug'] ) ? $config['slug'] : '';
-			$this->name          = isset( $config['name'] ) ? $config['name'] : '';
-			$this->description   = isset( $config['description'] ) ? $config['description'] : '';
-			$this->src           = isset( $config['src'] ) ? $config['src'] : '';
-			$this->font_families = isset( $config['font_families'] ) ? $config['font_families'] : array();
-			$this->categories    = isset( $config['categories'] ) ? $config['categories'] : array();
-		}
-
-		/**
-		 * Checks if the font collection config is valid.
-		 *
-		 * @since 6.5.0
-		 *
-		 * @param array $config Font collection config options. {
-		 *      @type string $slug        The font collection's unique slug.
-		 *      @type string $name        The font collection's name.
-		 *      @type string $description The font collection's description.
-		 *      @type string $src         The font collection's source.
-		 *      @type array  $font_families An array of font families in the font collection.
-		 *      @type array  $categories The font collection's categories.
-		 *  }
-		 * @return bool True if the font collection config is valid and false otherwise.
-		 */
-		public static function is_config_valid( $config ) {
-			if ( empty( $config ) || ! is_array( $config ) ) {
-				_doing_it_wrong( __METHOD__, __( 'Font Collection config options are required as a non-empty array.', 'gutenberg' ), '6.5.0' );
-				return false;
-			}
-
-			$required_keys = array( 'slug', 'name' );
-			foreach ( $required_keys as $key ) {
-				if ( empty( $config[ $key ] ) ) {
-					_doing_it_wrong(
-						__METHOD__,
-						// translators: %s: Font collection config key.
-						sprintf( __( 'Font Collection config %s is required as a non-empty string.', 'gutenberg' ), $key ),
-						'6.5.0'
-					);
-					return false;
-				}
-			}
-
-			if (
-				( empty( $config['src'] ) && empty( $config['font_families'] ) ) ||
-				( ! empty( $config['src'] ) && ! empty( $config['font_families'] ) )
-			) {
-				_doing_it_wrong(
-					__METHOD__,
-					sprintf(
-						/* translators: %1$s: src, %2$s: font_families */
-						__( 'Font Collection config "%1$s" option OR "%2$s" option is required.', 'gutenberg' ),
-						'src',
-						'font_families'
-					),
->>>>>>> 91d57787
 					'6.5.0'
 				);
 			}
-<<<<<<< HEAD
 
 			if ( empty( $args['font_families'] ) ) {
 				_doing_it_wrong(
@@ -247,38 +109,11 @@
 					sprintf( __( 'Font collection "%s" does not contain any font families.', 'gutenberg' ), $slug ),
 					'6.5.0'
 				);
-=======
+			}
 
 			return true;
 		}
 
-		/**
-		 * Gets the font collection content.
-		 *
-		 * Load the font collection data from the src if it is not already loaded.
-		 *
-		 * @since 6.5.0
-		 *
-		 * @return array|WP_Error {
-		 *     An array of font collection contents.
-		 *
-		 *     @type array $font_families      The font collection's font families.
-		 *     @type string $categories        The font collection's categories.
-		 * }
-		 *
-		 * A WP_Error object if there was an error loading the font collection data.
-		 */
-		public function get_content() {
-			// If the font families are not loaded, and the src is not empty, load the data from the src.
-			if ( empty( $this->font_families ) && ! empty( $this->src ) ) {
-				$data = $this->load_contents_from_src();
-				if ( is_wp_error( $data ) ) {
-					return $data;
-				}
->>>>>>> 91d57787
-			}
-
-<<<<<<< HEAD
 		/**
 		 * Loads the font collection data from a json file path or url.
 		 *
@@ -377,57 +212,5 @@
 
 			return $data;
 		}
-=======
-			return array(
-				'font_families' => $this->font_families,
-				'categories'    => $this->categories,
-			);
-		}
-
-		/**
-		 * Loads the font collection data from the src.
-		 *
-		 * @since 6.5.0
-		 *
-		 * @return array|WP_Error An array containing the list of font families in font-collection.json format on success,
-		 *                        else an instance of WP_Error on failure.
-		 */
-		private function load_contents_from_src() {
-			// If the src is a URL, fetch the data from the URL.
-			if ( preg_match( '#^https?://#', $this->src ) ) {
-				if ( ! wp_http_validate_url( $this->src ) ) {
-					return new WP_Error( 'font_collection_read_error', __( 'Invalid URL for Font Collection data.', 'gutenberg' ) );
-				}
-
-				$response = wp_remote_get( $this->src );
-				if ( is_wp_error( $response ) || 200 !== wp_remote_retrieve_response_code( $response ) ) {
-					return new WP_Error( 'font_collection_read_error', __( 'Error fetching the Font Collection data from a URL.', 'gutenberg' ) );
-				}
-
-				$data = json_decode( wp_remote_retrieve_body( $response ), true );
-				if ( empty( $data ) ) {
-					return new WP_Error( 'font_collection_read_error', __( 'Error decoding the Font Collection data from the REST response JSON.', 'gutenberg' ) );
-				}
-				// If the src is a file path, read the data from the file.
-			} else {
-				if ( ! file_exists( $this->src ) ) {
-					return new WP_Error( 'font_collection_read_error', __( 'Font Collection data JSON file does not exist.', 'gutenberg' ) );
-				}
-				$data = wp_json_file_decode( $this->src, array( 'associative' => true ) );
-				if ( empty( $data ) ) {
-					return new WP_Error( 'font_collection_read_error', __( 'Error reading the Font Collection data JSON file contents.', 'gutenberg' ) );
-				}
-			}
-
-			if ( empty( $data['font_families'] ) ) {
-				return new WP_Error( 'font_collection_contents_error', __( 'Font Collection data JSON file does not contain font families.', 'gutenberg' ) );
-			}
-
-			$this->font_families = $data['font_families'];
-			$this->categories    = $data['categories'] ?? array();
-
-			return $data;
-		}
->>>>>>> 91d57787
 	}
 }