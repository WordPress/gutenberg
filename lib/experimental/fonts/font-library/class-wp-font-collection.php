--- conflicted
+++ resolved
@@ -66,14 +66,14 @@
 	 * @return array {
 	 *     An array of font collection config.
 	 *
-	 *     @type string $id          The font collection's unique ID.
+	 *     @type string $slug        The font collection's unique slug.
 	 *     @type string $name        The font collection's name.
 	 *     @type string $description The font collection's description.
 	 * }
 	 */
 	public function get_config() {
 		return array(
-			'id'          => $this->config['id'],
+			'slug'        => $this->config['slug'],
 			'name'        => $this->config['name'],
 			'description' => $this->config['description'] ?? '',
 		);
@@ -90,7 +90,7 @@
 	 * @return array {
 	 *     An array of font collection config and data.
 	 *
-	 *     @type string $id          The font collection's unique ID.
+	 *     @type string $slug          The font collection's unique ID.
 	 *     @type string $name        The font collection's name.
 	 *     @type string $description The font collection's description.
 	 *     @type array  $data        The font collection's data as a PHP array.
@@ -110,17 +110,10 @@
 	 * @return array|WP_Error An array containing the list of font families in font-collection.json format on success,
 	 *                        else an instance of WP_Error on failure.
 	 */
-<<<<<<< HEAD
-	public function get_data() {
-
-		if ( ! empty( $this->config['data'] ) ) {
-			return $this->get_config();
-=======
 	public function load_data() {
 
 		if ( ! empty( $this->config['data'] ) ) {
 			return $this->config['data'];
->>>>>>> 2762ec45
 		}
 
 		// If the src is a URL, fetch the data from the URL.
