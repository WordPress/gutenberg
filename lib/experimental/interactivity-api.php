--- conflicted
+++ resolved
@@ -14,11 +14,7 @@
 function gutenberg_interactivity_override_script_module_urls( $url ) {
 	$pattern = '/wp-includes\/js\/dist\/interactivity(-router)?(\.min)?\.js/';
 	if ( preg_match( $pattern, $url, $matches ) ) {
-<<<<<<< HEAD
-		return gutenberg_url( '/build/interactivity/' . ( $matches[1] ? 'router' : 'index' ) . '.min.js' );
-=======
-		return gutenberg_url( '/build/interactivity/' . ( ( isset( $matches[1] ) && $matches[1] ) ? 'router' : 'index' ) . wp_scripts_get_suffix() . '.js' );
->>>>>>> 7fde6a86
+		return gutenberg_url( '/build/interactivity/' . ( ( isset( $matches[1] ) && $matches[1] ) ? 'router' : 'index' ) . '.min.js' );
 	}
 	return $url;
 }
