<?php
/**
 * PHP and WordPress configuration compatibility functions for the Gutenberg
 * editor plugin changes related to REST API.
 *
 * @package gutenberg
 */

if ( ! defined( 'ABSPATH' ) ) {
	die( 'Silence is golden.' );
}

/**
 * Registers the Global Styles REST API routes.
 */
function gutenberg_register_global_styles_endpoints() {
	$global_styles_controller = new WP_REST_Global_Styles_Controller_Gutenberg();
	$global_styles_controller->register_routes();
}
add_action( 'rest_api_init', 'gutenberg_register_global_styles_endpoints' );

if ( ! function_exists( 'gutenberg_register_edit_site_export_controller_endpoints' ) ) {
	/**
	 * Registers the Edit Site Export REST API routes.
	 */
	function gutenberg_register_edit_site_export_controller_endpoints() {
		$edit_site_export_controller = new WP_REST_Edit_Site_Export_Controller_Gutenberg();
		$edit_site_export_controller->register_routes();
	}
}

add_action( 'rest_api_init', 'gutenberg_register_edit_site_export_controller_endpoints' );

<<<<<<< HEAD
/**
 * Registers the menu locations area REST API routes.
 */
function gutenberg_register_rest_customizer_nonces() {
	$nav_menu_location = new WP_Rest_Customizer_Nonces();
	$nav_menu_location->register_routes();
}
add_action( 'rest_api_init', 'gutenberg_register_rest_customizer_nonces' );


/**
 * Registers the Plugins REST API routes.
 */
function gutenberg_register_plugins_endpoint() {
	$plugins = new WP_REST_Plugins_Controller();
	$plugins->register_routes();
}
add_action( 'rest_api_init', 'gutenberg_register_plugins_endpoint' );

/**
 * Registers the Sidebars & Widgets REST API routes.
 */
function gutenberg_register_sidebars_and_widgets_endpoint() {
	$sidebars = new WP_REST_Sidebars_Controller();
	$sidebars->register_routes();

	$widget_types = new WP_REST_Widget_Types_Controller();
	$widget_types->register_routes();
	$widgets = new WP_REST_Widgets_Controller();
	$widgets->register_routes();
}
add_action( 'rest_api_init', 'gutenberg_register_sidebars_and_widgets_endpoint' );

/**
 * Registers the Batch REST API routes.
 */
function gutenberg_register_batch_endpoint() {
	$batch = new WP_REST_Batch_Controller();
	$batch->register_routes();
}
add_action( 'rest_api_init', 'gutenberg_register_batch_endpoint' );

/**
 * Hook in to the nav menu item post type and enable a post type rest endpoint.
 *
 * @param array  $args Current registered post type args.
 * @param string $post_type Name of post type.
 *
 * @return array
 */
function wp_api_nav_menus_post_type_args( $args, $post_type ) {
	if ( 'nav_menu_item' === $post_type ) {
		$args['show_in_rest']          = true;
		$args['rest_base']             = 'menu-items';
		$args['rest_controller_class'] = 'WP_REST_Menu_Items_Controller';
	}

	return $args;
}
add_filter( 'register_post_type_args', 'wp_api_nav_menus_post_type_args', 10, 2 );

/**
 * Hook in to the nav_menu taxonomy and enable a taxonomy rest endpoint.
 *
 * @param array  $args Current registered taxonomy args.
 * @param string $taxonomy Name of taxonomy.
 *
 * @return array
 */
function wp_api_nav_menus_taxonomy_args( $args, $taxonomy ) {
	if ( 'nav_menu' === $taxonomy ) {
		$args['show_in_rest']          = true;
		$args['rest_base']             = 'menus';
		$args['rest_controller_class'] = 'WP_REST_Menus_Controller';
	}

	return $args;
}
add_filter( 'register_taxonomy_args', 'wp_api_nav_menus_taxonomy_args', 10, 2 );

/**
 * Registers the scripts and styles area REST API routes.
 */
function gutenberg_register_script_style() {
	// Scripts.
	$controller = new WP_REST_Scripts_Controller();
	$controller->register_routes();

	// Styles.
	$controller = new WP_REST_Styles_Controller();
	$controller->register_routes();
}
add_action( 'rest_api_init', 'gutenberg_register_script_style' );

/**
 * Shim for get_sample_permalink() to add support for auto-draft status.
 *
 * This function filters the return from get_sample_permalink() and essentially
 * re-runs the same logic minus the filters, but pretends a status of auto-save
 * is actually publish in order to return the future permalink format.
 *
 * This is a temporary fix until we can patch get_sample_permalink()
 *
 * @see https://core.trac.wordpress.org/ticket/46266
 *
 * @param array  $permalink Array containing the sample permalink with placeholder for the post name, and the post name.
 * @param int    $id        ID of the post.
 * @param string $title     Title of the post.
 * @param string $name      Slug of the post.
 * @param object $post      WP_Post object.
 *
 * @return array Array containing the sample permalink with placeholder for the post name, and the post name.
 */
function gutenberg_auto_draft_get_sample_permalink( $permalink, $id, $title, $name, $post ) {
	if ( 'auto-draft' !== $post->post_status ) {
		return $permalink;
	}
	$ptype = get_post_type_object( $post->post_type );

	$original_status = $post->post_status;
	$original_date   = $post->post_date;
	$original_name   = $post->post_name;

	// Hack: get_permalink() would return ugly permalink for drafts, so we will fake that our post is published.
	$post->post_status = 'publish';
	$post->post_name   = sanitize_title( $post->post_name ? $post->post_name : $post->post_title, $post->ID );

	// If the user wants to set a new name -- override the current one.
	// Note: if empty name is supplied -- use the title instead, see #6072.
	if ( ! is_null( $name ) ) {
		$post->post_name = sanitize_title( $name ? $name : $title, $post->ID );
	}

	$post->post_name = wp_unique_post_slug( $post->post_name, $post->ID, $post->post_status, $post->post_type, $post->post_parent );

	$post->filter = 'sample';

	$permalink = get_permalink( $post, true );

	// Replace custom post_type Token with generic pagename token for ease of use.
	$permalink = str_replace( "%$post->post_type%", '%pagename%', $permalink );

	// Handle page hierarchy.
	if ( $ptype->hierarchical ) {
		$uri = get_page_uri( $post );
		if ( $uri ) {
			$uri = untrailingslashit( $uri );
			$uri = strrev( stristr( strrev( $uri ), '/' ) );
			$uri = untrailingslashit( $uri );
		}

		if ( ! empty( $uri ) ) {
			$uri .= '/';
		}
		$permalink = str_replace( '%pagename%', "{$uri}%pagename%", $permalink );
	}

	$permalink         = array( $permalink, $post->post_name );
	$post->post_status = $original_status;
	$post->post_date   = $original_date;
	$post->post_name   = $original_name;
	unset( $post->filter );

	return $permalink;
}
add_filter( 'get_sample_permalink', 'gutenberg_auto_draft_get_sample_permalink', 10, 5 );

/**
 * Registers the image editor.
 *
 * @since 7.x.0
 */
function gutenberg_register_image_editor() {
	global $wp_version;

	// Strip '-src' from the version string. Messes up version_compare().
	$version = str_replace( '-src', '', $wp_version );

	// Only register routes for versions older than WP 5.5.
	if ( version_compare( $version, '5.5-beta', '<' ) ) {
		$image_editor = new WP_REST_Image_Editor_Controller();
		$image_editor->register_routes();
	}
}
add_filter( 'rest_api_init', 'gutenberg_register_image_editor' );

/**
 * Registers the post format search handler.
 *
 * @param string $search_handlers     Title list of current handlers.
 *
 * @return array Title updated list of handlers.
 */
function gutenberg_post_format_search_handler( $search_handlers ) {
	if ( current_theme_supports( 'post-formats' ) ) {
		$search_handlers[] = new WP_REST_Post_Format_Search_Handler();
=======
if ( ! function_exists( 'gutenberg_register_wp_rest_post_types_controller_fields' ) ) {
	/**
	 * Adds `template` and `template_lock` fields to WP_REST_Post_Types_Controller class.
	 */
	function gutenberg_register_wp_rest_post_types_controller_fields() {
		register_rest_field(
			'type',
			'template',
			array(
				'get_callback' => function ( $item ) {
					$post_type = get_post_type_object( $item['slug'] );
					if ( ! empty( $post_type ) ) {
						return $post_type->template ?? array();
					}
				},
				'schema'       => array(
					'type'        => 'array',
					'description' => __( 'The block template associated with the post type.', 'gutenberg' ),
					'readonly'    => true,
					'context'     => array( 'view', 'edit', 'embed' ),
				),
			)
		);
		register_rest_field(
			'type',
			'template_lock',
			array(
				'get_callback' => function ( $item ) {
					$post_type = get_post_type_object( $item['slug'] );
					if ( ! empty( $post_type ) ) {
						return ! empty( $post_type->template_lock ) ? $post_type->template_lock : false;
					}
				},
				'schema'       => array(
					'type'        => array( 'string', 'boolean' ),
					'enum'        => array( 'all', 'insert', 'contentOnly', false ),
					'description' => __( 'The template_lock associated with the post type, or false if none.', 'gutenberg' ),
					'readonly'    => true,
					'context'     => array( 'view', 'edit', 'embed' ),
				),
			)
		);
>>>>>>> cb224d4a
	}
}
<<<<<<< HEAD
add_filter( 'wp_rest_search_handlers', 'gutenberg_term_search_handler', 10, 5 );

/**
 * Adds style/script links to Block Types API endpoint response.
 *
 * @param \WP_REST_Response $response   API response.
 * @param \WP_Block_Type    $block_type Block type.
 *
 * @return \WP_REST_Response Modified API response.
 */
function gutenberg_add_assets_links_to_block_type( $response, $block_type ) {
	$links   = array();
	$scripts = array( 'editor_script', 'script' );
	foreach ( $scripts as $script ) {
		if ( ! isset( $block_type->$script ) ) {
			continue;
		}
		$expected_handle = $block_type->$script;
		if ( wp_script_is( $expected_handle, 'registered' ) ) {
			$links[ 'https://api.w.org/' . $script ] = array(
				'href'       => rest_url( sprintf( '%s/%s/%s', '__experimental', 'scripts', $expected_handle ) ),
				'embeddable' => true,
			);
		}
	}

	$styles = array( 'editor_style', 'style' );
	foreach ( $styles as $style ) {
		if ( ! isset( $block_type->$style ) ) {
			continue;
		}
		$expected_handle = $block_type->$style;
		if ( wp_style_is( $expected_handle, 'registered' ) ) {
			$links[ 'https://api.w.org/' . $style ] = array(
				'href'       => rest_url( sprintf( '%s/%s/%s', '__experimental', 'styles', $expected_handle ) ),
				'embeddable' => true,
			);
		}
	}

	if ( ! empty( $links ) ) {
		$response->add_links( $links );
	}

	return $response;
}
add_filter( 'rest_prepare_block_type', 'gutenberg_add_assets_links_to_block_type', 10, 2 );
=======
add_action( 'rest_api_init', 'gutenberg_register_wp_rest_post_types_controller_fields' );
>>>>>>> cb224d4a
<|MERGE_RESOLUTION|>--- conflicted
+++ resolved
@@ -31,204 +31,6 @@
 
 add_action( 'rest_api_init', 'gutenberg_register_edit_site_export_controller_endpoints' );
 
-<<<<<<< HEAD
-/**
- * Registers the menu locations area REST API routes.
- */
-function gutenberg_register_rest_customizer_nonces() {
-	$nav_menu_location = new WP_Rest_Customizer_Nonces();
-	$nav_menu_location->register_routes();
-}
-add_action( 'rest_api_init', 'gutenberg_register_rest_customizer_nonces' );
-
-
-/**
- * Registers the Plugins REST API routes.
- */
-function gutenberg_register_plugins_endpoint() {
-	$plugins = new WP_REST_Plugins_Controller();
-	$plugins->register_routes();
-}
-add_action( 'rest_api_init', 'gutenberg_register_plugins_endpoint' );
-
-/**
- * Registers the Sidebars & Widgets REST API routes.
- */
-function gutenberg_register_sidebars_and_widgets_endpoint() {
-	$sidebars = new WP_REST_Sidebars_Controller();
-	$sidebars->register_routes();
-
-	$widget_types = new WP_REST_Widget_Types_Controller();
-	$widget_types->register_routes();
-	$widgets = new WP_REST_Widgets_Controller();
-	$widgets->register_routes();
-}
-add_action( 'rest_api_init', 'gutenberg_register_sidebars_and_widgets_endpoint' );
-
-/**
- * Registers the Batch REST API routes.
- */
-function gutenberg_register_batch_endpoint() {
-	$batch = new WP_REST_Batch_Controller();
-	$batch->register_routes();
-}
-add_action( 'rest_api_init', 'gutenberg_register_batch_endpoint' );
-
-/**
- * Hook in to the nav menu item post type and enable a post type rest endpoint.
- *
- * @param array  $args Current registered post type args.
- * @param string $post_type Name of post type.
- *
- * @return array
- */
-function wp_api_nav_menus_post_type_args( $args, $post_type ) {
-	if ( 'nav_menu_item' === $post_type ) {
-		$args['show_in_rest']          = true;
-		$args['rest_base']             = 'menu-items';
-		$args['rest_controller_class'] = 'WP_REST_Menu_Items_Controller';
-	}
-
-	return $args;
-}
-add_filter( 'register_post_type_args', 'wp_api_nav_menus_post_type_args', 10, 2 );
-
-/**
- * Hook in to the nav_menu taxonomy and enable a taxonomy rest endpoint.
- *
- * @param array  $args Current registered taxonomy args.
- * @param string $taxonomy Name of taxonomy.
- *
- * @return array
- */
-function wp_api_nav_menus_taxonomy_args( $args, $taxonomy ) {
-	if ( 'nav_menu' === $taxonomy ) {
-		$args['show_in_rest']          = true;
-		$args['rest_base']             = 'menus';
-		$args['rest_controller_class'] = 'WP_REST_Menus_Controller';
-	}
-
-	return $args;
-}
-add_filter( 'register_taxonomy_args', 'wp_api_nav_menus_taxonomy_args', 10, 2 );
-
-/**
- * Registers the scripts and styles area REST API routes.
- */
-function gutenberg_register_script_style() {
-	// Scripts.
-	$controller = new WP_REST_Scripts_Controller();
-	$controller->register_routes();
-
-	// Styles.
-	$controller = new WP_REST_Styles_Controller();
-	$controller->register_routes();
-}
-add_action( 'rest_api_init', 'gutenberg_register_script_style' );
-
-/**
- * Shim for get_sample_permalink() to add support for auto-draft status.
- *
- * This function filters the return from get_sample_permalink() and essentially
- * re-runs the same logic minus the filters, but pretends a status of auto-save
- * is actually publish in order to return the future permalink format.
- *
- * This is a temporary fix until we can patch get_sample_permalink()
- *
- * @see https://core.trac.wordpress.org/ticket/46266
- *
- * @param array  $permalink Array containing the sample permalink with placeholder for the post name, and the post name.
- * @param int    $id        ID of the post.
- * @param string $title     Title of the post.
- * @param string $name      Slug of the post.
- * @param object $post      WP_Post object.
- *
- * @return array Array containing the sample permalink with placeholder for the post name, and the post name.
- */
-function gutenberg_auto_draft_get_sample_permalink( $permalink, $id, $title, $name, $post ) {
-	if ( 'auto-draft' !== $post->post_status ) {
-		return $permalink;
-	}
-	$ptype = get_post_type_object( $post->post_type );
-
-	$original_status = $post->post_status;
-	$original_date   = $post->post_date;
-	$original_name   = $post->post_name;
-
-	// Hack: get_permalink() would return ugly permalink for drafts, so we will fake that our post is published.
-	$post->post_status = 'publish';
-	$post->post_name   = sanitize_title( $post->post_name ? $post->post_name : $post->post_title, $post->ID );
-
-	// If the user wants to set a new name -- override the current one.
-	// Note: if empty name is supplied -- use the title instead, see #6072.
-	if ( ! is_null( $name ) ) {
-		$post->post_name = sanitize_title( $name ? $name : $title, $post->ID );
-	}
-
-	$post->post_name = wp_unique_post_slug( $post->post_name, $post->ID, $post->post_status, $post->post_type, $post->post_parent );
-
-	$post->filter = 'sample';
-
-	$permalink = get_permalink( $post, true );
-
-	// Replace custom post_type Token with generic pagename token for ease of use.
-	$permalink = str_replace( "%$post->post_type%", '%pagename%', $permalink );
-
-	// Handle page hierarchy.
-	if ( $ptype->hierarchical ) {
-		$uri = get_page_uri( $post );
-		if ( $uri ) {
-			$uri = untrailingslashit( $uri );
-			$uri = strrev( stristr( strrev( $uri ), '/' ) );
-			$uri = untrailingslashit( $uri );
-		}
-
-		if ( ! empty( $uri ) ) {
-			$uri .= '/';
-		}
-		$permalink = str_replace( '%pagename%', "{$uri}%pagename%", $permalink );
-	}
-
-	$permalink         = array( $permalink, $post->post_name );
-	$post->post_status = $original_status;
-	$post->post_date   = $original_date;
-	$post->post_name   = $original_name;
-	unset( $post->filter );
-
-	return $permalink;
-}
-add_filter( 'get_sample_permalink', 'gutenberg_auto_draft_get_sample_permalink', 10, 5 );
-
-/**
- * Registers the image editor.
- *
- * @since 7.x.0
- */
-function gutenberg_register_image_editor() {
-	global $wp_version;
-
-	// Strip '-src' from the version string. Messes up version_compare().
-	$version = str_replace( '-src', '', $wp_version );
-
-	// Only register routes for versions older than WP 5.5.
-	if ( version_compare( $version, '5.5-beta', '<' ) ) {
-		$image_editor = new WP_REST_Image_Editor_Controller();
-		$image_editor->register_routes();
-	}
-}
-add_filter( 'rest_api_init', 'gutenberg_register_image_editor' );
-
-/**
- * Registers the post format search handler.
- *
- * @param string $search_handlers     Title list of current handlers.
- *
- * @return array Title updated list of handlers.
- */
-function gutenberg_post_format_search_handler( $search_handlers ) {
-	if ( current_theme_supports( 'post-formats' ) ) {
-		$search_handlers[] = new WP_REST_Post_Format_Search_Handler();
-=======
 if ( ! function_exists( 'gutenberg_register_wp_rest_post_types_controller_fields' ) ) {
 	/**
 	 * Adds `template` and `template_lock` fields to WP_REST_Post_Types_Controller class.
@@ -271,57 +73,6 @@
 				),
 			)
 		);
->>>>>>> cb224d4a
 	}
 }
-<<<<<<< HEAD
-add_filter( 'wp_rest_search_handlers', 'gutenberg_term_search_handler', 10, 5 );
-
-/**
- * Adds style/script links to Block Types API endpoint response.
- *
- * @param \WP_REST_Response $response   API response.
- * @param \WP_Block_Type    $block_type Block type.
- *
- * @return \WP_REST_Response Modified API response.
- */
-function gutenberg_add_assets_links_to_block_type( $response, $block_type ) {
-	$links   = array();
-	$scripts = array( 'editor_script', 'script' );
-	foreach ( $scripts as $script ) {
-		if ( ! isset( $block_type->$script ) ) {
-			continue;
-		}
-		$expected_handle = $block_type->$script;
-		if ( wp_script_is( $expected_handle, 'registered' ) ) {
-			$links[ 'https://api.w.org/' . $script ] = array(
-				'href'       => rest_url( sprintf( '%s/%s/%s', '__experimental', 'scripts', $expected_handle ) ),
-				'embeddable' => true,
-			);
-		}
-	}
-
-	$styles = array( 'editor_style', 'style' );
-	foreach ( $styles as $style ) {
-		if ( ! isset( $block_type->$style ) ) {
-			continue;
-		}
-		$expected_handle = $block_type->$style;
-		if ( wp_style_is( $expected_handle, 'registered' ) ) {
-			$links[ 'https://api.w.org/' . $style ] = array(
-				'href'       => rest_url( sprintf( '%s/%s/%s', '__experimental', 'styles', $expected_handle ) ),
-				'embeddable' => true,
-			);
-		}
-	}
-
-	if ( ! empty( $links ) ) {
-		$response->add_links( $links );
-	}
-
-	return $response;
-}
-add_filter( 'rest_prepare_block_type', 'gutenberg_add_assets_links_to_block_type', 10, 2 );
-=======
-add_action( 'rest_api_init', 'gutenberg_register_wp_rest_post_types_controller_fields' );
->>>>>>> cb224d4a
+add_action( 'rest_api_init', 'gutenberg_register_wp_rest_post_types_controller_fields' );