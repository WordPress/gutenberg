<?php
/**
 * PHP and WordPress configuration compatibility functions for the Gutenberg
 * editor plugin changes related to REST API.
 *
 * @package gutenberg
 */

if ( ! defined( 'ABSPATH' ) ) {
	die( 'Silence is golden.' );
}


/**
 * Registers the REST API routes for URL Details.
 *
 * @since 5.0.0
 */
function gutenberg_register_url_details_routes() {
	$url_details_controller = new WP_REST_URL_Details_Controller();
	$url_details_controller->register_routes();
}
add_action( 'rest_api_init', 'gutenberg_register_url_details_routes' );

/**
 * Registers the block pattern directory.
 */
function gutenberg_register_rest_pattern_directory() {
	$block_directory_controller = new WP_REST_Pattern_Directory_Controller();
	$block_directory_controller->register_routes();
}
add_filter( 'rest_api_init', 'gutenberg_register_rest_pattern_directory' );

/**
<<<<<<< HEAD
 * Registers the Block types REST API routes.
 */
function gutenberg_register_rest_block_editor_settings() {
	$editor_settings = new WP_REST_Block_Editor_Settings_Controller();
	$editor_settings->register_routes();
}
add_action( 'rest_api_init', 'gutenberg_register_rest_block_editor_settings' );

/**
 * Registers the Block types REST API routes.
 */
function gutenberg_register_block_type() {
	$block_types = new WP_REST_Block_Types_Controller();
	$block_types->register_routes();
}
add_action( 'rest_api_init', 'gutenberg_register_block_type' );
/**
=======
>>>>>>> 06f741e5
 * Registers the menu locations area REST API routes.
 */
function gutenberg_register_rest_menu_location() {
	$nav_menu_location = new WP_REST_Menu_Locations_Controller();
	$nav_menu_location->register_routes();
}
add_action( 'rest_api_init', 'gutenberg_register_rest_menu_location' );

/**
 * Registers the menu locations area REST API routes.
 */
function gutenberg_register_rest_customizer_nonces() {
	$nav_menu_location = new WP_Rest_Customizer_Nonces();
	$nav_menu_location->register_routes();
}
add_action( 'rest_api_init', 'gutenberg_register_rest_customizer_nonces' );

/**
 * Registers the Sidebars & Widgets REST API routes.
 */
function gutenberg_register_sidebars_and_widgets_endpoint() {
	$sidebars = new WP_REST_Sidebars_Controller();
	$sidebars->register_routes();

	$widgets = new WP_REST_Widgets_Controller();
	$widgets->register_routes();

	$widget_types = new WP_REST_Widget_Types_Controller();
	$widget_types->register_routes();
}
add_action( 'rest_api_init', 'gutenberg_register_sidebars_and_widgets_endpoint' );

/**
 * Registers the Batch REST API routes.
 */
function gutenberg_register_batch_endpoint() {
	$batch = new WP_REST_Batch_Controller();
	$batch->register_routes();
}
add_action( 'rest_api_init', 'gutenberg_register_batch_endpoint' );

/**
 * Hook in to the nav menu item post type and enable a post type rest endpoint.
 *
 * @param array  $args Current registered post type args.
 * @param string $post_type Name of post type.
 *
 * @return array
 */
function wp_api_nav_menus_post_type_args( $args, $post_type ) {
	if ( 'nav_menu_item' === $post_type ) {
		$args['show_in_rest']          = true;
		$args['rest_base']             = 'menu-items';
		$args['rest_controller_class'] = 'WP_REST_Menu_Items_Controller';
	}

	return $args;
}
add_filter( 'register_post_type_args', 'wp_api_nav_menus_post_type_args', 10, 2 );

/**
 * Hook in to the nav_menu taxonomy and enable a taxonomy rest endpoint.
 *
 * @param array  $args Current registered taxonomy args.
 * @param string $taxonomy Name of taxonomy.
 *
 * @return array
 */
function wp_api_nav_menus_taxonomy_args( $args, $taxonomy ) {
	if ( 'nav_menu' === $taxonomy ) {
		$args['show_in_rest']          = true;
		$args['rest_base']             = 'menus';
		$args['rest_controller_class'] = 'WP_REST_Menus_Controller';
	}

	return $args;
}
add_filter( 'register_taxonomy_args', 'wp_api_nav_menus_taxonomy_args', 10, 2 );

/**
 * Shim for get_sample_permalink() to add support for auto-draft status.
 *
 * This function filters the return from get_sample_permalink() and essentially
 * re-runs the same logic minus the filters, but pretends a status of auto-save
 * is actually publish in order to return the future permalink format.
 *
 * This is a temporary fix until we can patch get_sample_permalink()
 *
 * @see https://core.trac.wordpress.org/ticket/46266
 *
 * @param array  $permalink Array containing the sample permalink with placeholder for the post name, and the post name.
 * @param int    $id        ID of the post.
 * @param string $title     Title of the post.
 * @param string $name      Slug of the post.
 * @param object $post      WP_Post object.
 *
 * @return array Array containing the sample permalink with placeholder for the post name, and the post name.
 */
function gutenberg_auto_draft_get_sample_permalink( $permalink, $id, $title, $name, $post ) {
	if ( 'auto-draft' !== $post->post_status ) {
		return $permalink;
	}
	$ptype = get_post_type_object( $post->post_type );

	$original_status = $post->post_status;
	$original_date   = $post->post_date;
	$original_name   = $post->post_name;

	// Hack: get_permalink() would return ugly permalink for drafts, so we will fake that our post is published.
	$post->post_status = 'publish';
	$post->post_name   = sanitize_title( $post->post_name ? $post->post_name : $post->post_title, $post->ID );

	// If the user wants to set a new name -- override the current one.
	// Note: if empty name is supplied -- use the title instead, see #6072.
	if ( ! is_null( $name ) ) {
		$post->post_name = sanitize_title( $name ? $name : $title, $post->ID );
	}

	$post->post_name = wp_unique_post_slug( $post->post_name, $post->ID, $post->post_status, $post->post_type, $post->post_parent );

	$post->filter = 'sample';

	$permalink = get_permalink( $post, true );

	// Replace custom post_type Token with generic pagename token for ease of use.
	$permalink = str_replace( "%$post->post_type%", '%pagename%', $permalink );

	// Handle page hierarchy.
	if ( $ptype->hierarchical ) {
		$uri = get_page_uri( $post );
		if ( $uri ) {
			$uri = untrailingslashit( $uri );
			$uri = strrev( stristr( strrev( $uri ), '/' ) );
			$uri = untrailingslashit( $uri );
		}

		if ( ! empty( $uri ) ) {
			$uri .= '/';
		}
		$permalink = str_replace( '%pagename%', "{$uri}%pagename%", $permalink );
	}

	$permalink         = array( $permalink, $post->post_name );
	$post->post_status = $original_status;
	$post->post_date   = $original_date;
	$post->post_name   = $original_name;
	unset( $post->filter );

	return $permalink;
}
add_filter( 'get_sample_permalink', 'gutenberg_auto_draft_get_sample_permalink', 10, 5 );

/**
 * Registers the post format search handler.
 *
 * @param string $search_handlers     Title list of current handlers.
 *
 * @return array Title updated list of handlers.
 */
function gutenberg_post_format_search_handler( $search_handlers ) {
	if ( current_theme_supports( 'post-formats' ) ) {
		$search_handlers[] = new WP_REST_Post_Format_Search_Handler();
	}

	return $search_handlers;
}
add_filter( 'wp_rest_search_handlers', 'gutenberg_post_format_search_handler', 10, 5 );

/**
 * Registers the terms search handler.
 *
 * @param string $search_handlers Title list of current handlers.
 *
 * @return array Title updated list of handlers.
 */
function gutenberg_term_search_handler( $search_handlers ) {
	$search_handlers[] = new WP_REST_Term_Search_Handler();
	return $search_handlers;
}
add_filter( 'wp_rest_search_handlers', 'gutenberg_term_search_handler', 10, 5 );<|MERGE_RESOLUTION|>--- conflicted
+++ resolved
@@ -32,7 +32,48 @@
 add_filter( 'rest_api_init', 'gutenberg_register_rest_pattern_directory' );
 
 /**
-<<<<<<< HEAD
+ * Registers the menu locations area REST API routes.
+ */
+function gutenberg_register_rest_menu_location() {
+	$nav_menu_location = new WP_REST_Menu_Locations_Controller();
+	$nav_menu_location->register_routes();
+}
+add_action( 'rest_api_init', 'gutenberg_register_rest_menu_location' );
+
+/**
+ * Registers the menu locations area REST API routes.
+ */
+function gutenberg_register_rest_customizer_nonces() {
+	$nav_menu_location = new WP_Rest_Customizer_Nonces();
+	$nav_menu_location->register_routes();
+}
+add_action( 'rest_api_init', 'gutenberg_register_rest_customizer_nonces' );
+
+/**
+ * Registers the Sidebars & Widgets REST API routes.
+ */
+function gutenberg_register_sidebars_and_widgets_endpoint() {
+	$sidebars = new WP_REST_Sidebars_Controller();
+	$sidebars->register_routes();
+
+	$widgets = new WP_REST_Widgets_Controller();
+	$widgets->register_routes();
+
+	$widget_types = new WP_REST_Widget_Types_Controller();
+	$widget_types->register_routes();
+}
+add_action( 'rest_api_init', 'gutenberg_register_sidebars_and_widgets_endpoint' );
+
+/**
+ * Registers the Batch REST API routes.
+ */
+function gutenberg_register_batch_endpoint() {
+	$batch = new WP_REST_Batch_Controller();
+	$batch->register_routes();
+}
+add_action( 'rest_api_init', 'gutenberg_register_batch_endpoint' );
+
+/**
  * Registers the Block types REST API routes.
  */
 function gutenberg_register_rest_block_editor_settings() {
@@ -40,58 +81,6 @@
 	$editor_settings->register_routes();
 }
 add_action( 'rest_api_init', 'gutenberg_register_rest_block_editor_settings' );
-
-/**
- * Registers the Block types REST API routes.
- */
-function gutenberg_register_block_type() {
-	$block_types = new WP_REST_Block_Types_Controller();
-	$block_types->register_routes();
-}
-add_action( 'rest_api_init', 'gutenberg_register_block_type' );
-/**
-=======
->>>>>>> 06f741e5
- * Registers the menu locations area REST API routes.
- */
-function gutenberg_register_rest_menu_location() {
-	$nav_menu_location = new WP_REST_Menu_Locations_Controller();
-	$nav_menu_location->register_routes();
-}
-add_action( 'rest_api_init', 'gutenberg_register_rest_menu_location' );
-
-/**
- * Registers the menu locations area REST API routes.
- */
-function gutenberg_register_rest_customizer_nonces() {
-	$nav_menu_location = new WP_Rest_Customizer_Nonces();
-	$nav_menu_location->register_routes();
-}
-add_action( 'rest_api_init', 'gutenberg_register_rest_customizer_nonces' );
-
-/**
- * Registers the Sidebars & Widgets REST API routes.
- */
-function gutenberg_register_sidebars_and_widgets_endpoint() {
-	$sidebars = new WP_REST_Sidebars_Controller();
-	$sidebars->register_routes();
-
-	$widgets = new WP_REST_Widgets_Controller();
-	$widgets->register_routes();
-
-	$widget_types = new WP_REST_Widget_Types_Controller();
-	$widget_types->register_routes();
-}
-add_action( 'rest_api_init', 'gutenberg_register_sidebars_and_widgets_endpoint' );
-
-/**
- * Registers the Batch REST API routes.
- */
-function gutenberg_register_batch_endpoint() {
-	$batch = new WP_REST_Batch_Controller();
-	$batch->register_routes();
-}
-add_action( 'rest_api_init', 'gutenberg_register_batch_endpoint' );
 
 /**
  * Hook in to the nav menu item post type and enable a post type rest endpoint.
