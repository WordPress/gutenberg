--- conflicted
+++ resolved
@@ -240,14 +240,10 @@
 		'font-weight'      => array(
 			'value' => array( 'typography', 'fontWeight' ),
 		),
-<<<<<<< HEAD
 		'letter-spacing'           => array(
 			'value' => array( 'typography', 'letterSpacing' ),
 		),
-		'line-height'              => array(
-=======
 		'line-height'      => array(
->>>>>>> c746132f
 			'value' => array( 'typography', 'lineHeight' ),
 		),
 		'margin'           => array(
