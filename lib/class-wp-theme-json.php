<?php
/**
 * Process of structures that adhere to the theme.json schema.
 *
 * @package gutenberg
 */

/**
 * Class that encapsulates the processing of
 * structures that adhere to the theme.json spec.
 */
class WP_Theme_JSON {

	/**
	 * Container of data in theme.json format.
	 *
	 * @var array
	 */
	private $theme_json = null;

	/**
	 * Holds block metadata extracted from block.json
	 * to be shared among all instances so we don't
	 * process it twice.
	 *
	 * @var array
	 */
	private static $blocks_metadata = null;

	/**
	 * How to address all the blocks
	 * in the theme.json file.
	 */
	const ALL_BLOCKS_NAME = 'defaults';

	/**
	 * The CSS selector for the * block,
	 * only using to generate presets.
	 *
	 * @var string
	 */
	const ALL_BLOCKS_SELECTOR = ':root';

	/**
	 * How to address the root block
	 * in the theme.json file.
	 *
	 * @var string
	 */
	const ROOT_BLOCK_NAME = 'root';

	/**
	 * The CSS selector for the root block.
	 *
	 * @var string
	 */
	const ROOT_BLOCK_SELECTOR = ':root';

	const VALID_TOP_LEVEL_KEYS = array(
		'customTemplates',
		'templateParts',
		'styles',
		'settings',
	);

	const VALID_STYLES = array(
		'border'     => array(
			'radius' => null,
			'color'  => null,
			'style'  => null,
			'width'  => null,
		),
<<<<<<< HEAD
		'settings'        => array(
			'border'     => array(
				'customRadius' => null,
				'customColor'  => null,
				'customStyle'  => null,
				'customWidth'  => null,
			),
			'color'      => array(
				'custom'         => null,
				'customGradient' => null,
				'gradients'      => null,
				'link'           => null,
				'palette'        => null,
				'duotone'        => null,
			),
			'spacing'    => array(
				'customPadding' => null,
				'units'         => null,
			),
			'typography' => array(
				'customFontSize'        => null,
				'customLineHeight'      => null,
				'dropCap'               => null,
				'fontFamilies'          => null,
				'fontSizes'             => null,
				'customFontStyle'       => null,
				'customFontWeight'      => null,
				'customTextDecorations' => null,
				'customTextTransforms'  => null,
=======
		'color'      => array(
			'background' => null,
			'gradient'   => null,
			'link'       => null,
			'text'       => null,
		),
		'spacing'    => array(
			'padding' => array(
				'top'    => null,
				'right'  => null,
				'bottom' => null,
				'left'   => null,
>>>>>>> b2017335
			),
		),
		'typography' => array(
			'fontFamily'     => null,
			'fontSize'       => null,
			'fontStyle'      => null,
			'fontWeight'     => null,
			'lineHeight'     => null,
			'textDecoration' => null,
			'textTransform'  => null,
		),
	);

	const VALID_SETTINGS = array(
		'border'     => array(
			'customRadius' => null,
			'customColor'  => null,
			'customStyle'  => null,
			'customWidth'  => null,
		),
		'color'      => array(
			'custom'         => null,
			'customGradient' => null,
			'gradients'      => null,
			'link'           => null,
			'palette'        => null,
		),
		'spacing'    => array(
			'customPadding' => null,
			'units'         => null,
		),
		'typography' => array(
			'customFontSize'        => null,
			'customLineHeight'      => null,
			'dropCap'               => null,
			'fontFamilies'          => null,
			'fontSizes'             => null,
			'customFontStyle'       => null,
			'customFontWeight'      => null,
			'customTextDecorations' => null,
			'customTextTransforms'  => null,
		),
		'custom'     => null,
		'layout'     => null,
	);

	/**
	 * Presets are a set of values that serve
	 * to bootstrap some styles: colors, font sizes, etc.
	 *
	 * They are a unkeyed array of values such as:
	 *
	 * ```php
	 * array(
	 *   array(
	 *     'slug'      => 'unique-name-within-the-set',
	 *     'name'      => 'Name for the UI',
	 *     <value_key> => 'value'
	 *   ),
	 * )
	 * ```
	 *
	 * This contains the necessary metadata to process them:
	 *
	 * - path          => where to find the preset within the settings section
	 *
	 * - value_key     => the key that represents the value
	 *
	 * - css_var_infix => infix to use in generating the CSS Custom Property. Example:
	 *                   --wp--preset--<preset_infix>--<slug>: <preset_value>
	 *
	 * - classes      => array containing a structure with the classes to
	 *                   generate for the presets. Each class should have
	 *                   the class suffix and the property name. Example:
	 *
	 *                   .has-<slug>-<class_suffix> {
	 *                       <property_name>: <preset_value>
	 *                   }
	 */
	const PRESETS_METADATA = array(
		array(
			'path'          => array( 'color', 'palette' ),
			'value_key'     => 'color',
			'css_var_infix' => 'color',
			'classes'       => array(
				array(
					'class_suffix'  => 'color',
					'property_name' => 'color',
				),
				array(
					'class_suffix'  => 'background-color',
					'property_name' => 'background-color',
				),
			),
		),
		array(
			'path'          => array( 'color', 'gradients' ),
			'value_key'     => 'gradient',
			'css_var_infix' => 'gradient',
			'classes'       => array(
				array(
					'class_suffix'  => 'gradient-background',
					'property_name' => 'background',
				),
			),
		),
		array(
			'path'          => array( 'typography', 'fontSizes' ),
			'value_key'     => 'size',
			'css_var_infix' => 'font-size',
			'classes'       => array(
				array(
					'class_suffix'  => 'font-size',
					'property_name' => 'font-size',
				),
			),
		),
		array(
			'path'          => array( 'typography', 'fontFamilies' ),
			'value_key'     => 'fontFamily',
			'css_var_infix' => 'font-family',
			'classes'       => array(),
		),
	);

	/**
	 * Metadata for style properties.
	 *
	 * Each property declares:
	 *
	 * - 'value': path to the value in theme.json and block attributes.
	 */
	const PROPERTIES_METADATA = array(
		'--wp--style--color--link' => array(
			'value' => array( 'color', 'link' ),
		),
		'background'               => array(
			'value' => array( 'color', 'gradient' ),
		),
		'background-color'         => array(
			'value' => array( 'color', 'background' ),
		),
		'border-radius'            => array(
			'value' => array( 'border', 'radius' ),
		),
		'border-color'             => array(
			'value' => array( 'border', 'color' ),
		),
		'border-width'             => array(
			'value' => array( 'border', 'width' ),
		),
		'border-style'             => array(
			'value' => array( 'border', 'style' ),
		),
		'color'                    => array(
			'value' => array( 'color', 'text' ),
		),
		'font-family'              => array(
			'value' => array( 'typography', 'fontFamily' ),
		),
		'font-size'                => array(
			'value' => array( 'typography', 'fontSize' ),
		),
		'font-style'               => array(
			'value' => array( 'typography', 'fontStyle' ),
		),
		'font-weight'              => array(
			'value' => array( 'typography', 'fontWeight' ),
		),
		'line-height'              => array(
			'value' => array( 'typography', 'lineHeight' ),
		),
		'padding'                  => array(
			'value'      => array( 'spacing', 'padding' ),
			'properties' => array( 'top', 'right', 'bottom', 'left' ),
		),
		'text-decoration'          => array(
			'value' => array( 'typography', 'textDecoration' ),
		),
		'text-transform'           => array(
			'value' => array( 'typography', 'textTransform' ),
		),
	);

	/**
	 * Constructor.
	 *
	 * @param array $theme_json A structure that follows the theme.json schema.
	 */
	public function __construct( $theme_json = array() ) {
		$valid_block_names = array_keys( self::get_blocks_metadata() );
		$this->theme_json  = self::sanitize( $theme_json, $valid_block_names );
	}

	/**
	 * Sanitizes the input according to the schemas.
	 *
	 * @param array $input Structure to sanitize.
	 * @param array $valid_block_names List of valid block names.
	 *
	 * @return array The sanitized output.
	 */
	private static function sanitize( $input, $valid_block_names ) {
		$output = array();

		if ( ! is_array( $input ) ) {
			return $output;
		}

		$output = array_intersect_key( $input, array_flip( self::VALID_TOP_LEVEL_KEYS ) );

		$schema = array();
		foreach ( $valid_block_names as $block_name ) {
			$schema['styles'][ $block_name ]   = self::VALID_STYLES;
			$schema['settings'][ $block_name ] = self::VALID_SETTINGS;
		}

		foreach ( array( 'styles', 'settings' ) as $subtree ) {
			if ( ! isset( $input[ $subtree ] ) ) {
				continue;
			}

			if ( ! is_array( $input[ $subtree ] ) ) {
				unset( $output[ $subtree ] );
				continue;
			}

			$result = self::remove_keys_not_in_schema( $input[ $subtree ], $schema[ $subtree ] );

			if ( empty( $result ) ) {
				unset( $output[ $subtree ] );
			} else {
				$output[ $subtree ] = $result;
			}
		}

		return $output;
	}

	/**
	 * Given a CSS property name, returns the property it belongs
	 * within the self::PROPERTIES_METADATA map.
	 *
	 * @param string $css_name The CSS property name.
	 *
	 * @return string The property name.
	 */
	private static function to_property( $css_name ) {
		static $to_property;
		if ( null === $to_property ) {
			foreach ( self::PROPERTIES_METADATA as $key => $metadata ) {
				$to_property[ $key ] = $key;
				if ( self::has_properties( $metadata ) ) {
					foreach ( $metadata['properties'] as $property ) {
						$to_property[ $key . '-' . $property ] = $key;
					}
				}
			}
		}
		return $to_property[ $css_name ];
	}

	/**
	 * Returns the metadata for each block.
	 *
	 * Example:
	 *
	 * {
	 *   'root': {
	 *     'selector': ':root'
	 *   },
	 *   'core/heading/h1': {
	 *     'selector': 'h1'
	 *   }
	 * }
	 *
	 * @return array Block metadata.
	 */
	private static function get_blocks_metadata() {
		if ( null !== self::$blocks_metadata ) {
			return self::$blocks_metadata;
		}

		self::$blocks_metadata = array(
			self::ROOT_BLOCK_NAME => array(
				'selector' => self::ROOT_BLOCK_SELECTOR,
			),
			self::ALL_BLOCKS_NAME => array(
				'selector' => self::ALL_BLOCKS_SELECTOR,
			),
		);

		$registry = WP_Block_Type_Registry::get_instance();
		$blocks   = $registry->get_all_registered();
		foreach ( $blocks as $block_name => $block_type ) {
			/*
			 * Assign the selector for the block.
			 *
			 * Some blocks can declare multiple selectors:
			 *
			 * - core/heading represents the H1-H6 HTML elements
			 * - core/list represents the UL and OL HTML elements
			 * - core/group is meant to represent DIV and other HTML elements
			 *
			 * Some other blocks don't provide a selector,
			 * so we generate a class for them based on their name:
			 *
			 * - 'core/group' => '.wp-block-group'
			 * - 'my-custom-library/block-name' => '.wp-block-my-custom-library-block-name'
			 *
			 * Note that, for core blocks, we don't add the `core/` prefix to its class name.
			 * This is for historical reasons, as they come with a class without that infix.
			 *
			 */
			if (
				isset( $block_type->supports['__experimentalSelector'] ) &&
				is_string( $block_type->supports['__experimentalSelector'] )
			) {
				self::$blocks_metadata[ $block_name ] = array(
					'selector' => $block_type->supports['__experimentalSelector'],
				);
			} elseif (
				isset( $block_type->supports['__experimentalSelector'] ) &&
				is_array( $block_type->supports['__experimentalSelector'] )
			) {
				foreach ( $block_type->supports['__experimentalSelector'] as $key => $selector_metadata ) {
					if ( ! isset( $selector_metadata['selector'] ) ) {
						continue;
					}

					self::$blocks_metadata[ $key ] = array(
						'selector' => $selector_metadata['selector'],
					);
				}
			} else {
				self::$blocks_metadata[ $block_name ] = array(
					'selector' => '.wp-block-' . str_replace( '/', '-', str_replace( 'core/', '', $block_name ) ),
				);
			}
		}

		return self::$blocks_metadata;
	}

	/**
	 * Given a tree, removes the keys that are not present in the schema.
	 *
	 * It is recursive and modifies the input in-place.
	 *
	 * @param array $tree Input to process.
	 * @param array $schema Schema to adhere to.
	 *
	 * @return array Returns the modified $tree.
	 */
	private static function remove_keys_not_in_schema( $tree, $schema ) {
		$tree = array_intersect_key( $tree, $schema );

		foreach ( $schema as $key => $data ) {
			if ( ! isset( $tree[ $key ] ) ) {
				continue;
			}

			if ( is_array( $schema[ $key ] ) && is_array( $tree[ $key ] ) ) {
				$tree[ $key ] = self::remove_keys_not_in_schema( $tree[ $key ], $schema[ $key ] );

				if ( empty( $tree[ $key ] ) ) {
					unset( $tree[ $key ] );
				}
			} elseif ( is_array( $schema[ $key ] ) && ! is_array( $tree[ $key ] ) ) {
				unset( $tree[ $key ] );
			}
		}

		return $tree;
	}

	/**
	 * Given a tree, it creates a flattened one
	 * by merging the keys and binding the leaf values
	 * to the new keys.
	 *
	 * It also transforms camelCase names into kebab-case
	 * and substitutes '/' by '-'.
	 *
	 * This is thought to be useful to generate
	 * CSS Custom Properties from a tree,
	 * although there's nothing in the implementation
	 * of this function that requires that format.
	 *
	 * For example, assuming the given prefix is '--wp'
	 * and the token is '--', for this input tree:
	 *
	 * {
	 *   'some/property': 'value',
	 *   'nestedProperty': {
	 *     'sub-property': 'value'
	 *   }
	 * }
	 *
	 * it'll return this output:
	 *
	 * {
	 *   '--wp--some-property': 'value',
	 *   '--wp--nested-property--sub-property': 'value'
	 * }
	 *
	 * @param array  $tree Input tree to process.
	 * @param string $prefix Prefix to prepend to each variable. '' by default.
	 * @param string $token Token to use between levels. '--' by default.
	 *
	 * @return array The flattened tree.
	 */
	private static function flatten_tree( $tree, $prefix = '', $token = '--' ) {
		$result = array();
		foreach ( $tree as $property => $value ) {
			$new_key = $prefix . str_replace(
				'/',
				'-',
				strtolower( preg_replace( '/(?<!^)[A-Z]/', '-$0', $property ) ) // CamelCase to kebab-case.
			);

			if ( is_array( $value ) ) {
				$new_prefix = $new_key . $token;
				$result     = array_merge(
					$result,
					self::flatten_tree( $value, $new_prefix, $token )
				);
			} else {
				$result[ $new_key ] = $value;
			}
		}
		return $result;
	}

	/**
	 * Returns the style property for the given path.
	 *
	 * It also converts CSS Custom Property stored as
	 * "var:preset|color|secondary" to the form
	 * "--wp--preset--color--secondary".
	 *
	 * @param array $styles Styles subtree.
	 * @param array $path Which property to process.
	 *
	 * @return string Style property value.
	 */
	private static function get_property_value( $styles, $path ) {
		$value = _wp_array_get( $styles, $path, '' );

		if ( '' === $value ) {
			return $value;
		}

		$prefix     = 'var:';
		$prefix_len = strlen( $prefix );
		$token_in   = '|';
		$token_out  = '--';
		if ( 0 === strncmp( $value, $prefix, $prefix_len ) ) {
			$unwrapped_name = str_replace(
				$token_in,
				$token_out,
				substr( $value, $prefix_len )
			);
			$value          = "var(--wp--$unwrapped_name)";
		}

		return $value;
	}

	/**
	 * Whether the metadata contains a key named properties.
	 *
	 * @param array $metadata Description of the style property.
	 *
	 * @return boolean True if properties exists, false otherwise.
	 */
	private static function has_properties( $metadata ) {
		if ( array_key_exists( 'properties', $metadata ) ) {
			return true;
		}

		return false;
	}

	/**
	 * Given a styles array, it extracts the style properties
	 * and adds them to the $declarations array following the format:
	 *
	 * ```php
	 * array(
	 *   'name'  => 'property_name',
	 *   'value' => 'property_value,
	 * )
	 * ```
	 *
	 * @param array $declarations Holds the existing declarations.
	 * @param array $styles       Styles to process.
	 *
	 * @return array Returns the modified $declarations.
	 */
	private static function compute_style_properties( $declarations, $styles ) {
		if ( empty( $styles ) ) {
			return $declarations;
		}

		$properties = array();
		foreach ( self::PROPERTIES_METADATA as $name => $metadata ) {
			// Some properties can be shorthand properties, meaning that
			// they contain multiple values instead of a single one.
			// An example of this is the padding property.
			if ( self::has_properties( $metadata ) ) {
				foreach ( $metadata['properties'] as $property ) {
					$properties[] = array(
						'name'  => $name . '-' . $property,
						'value' => array_merge( $metadata['value'], array( $property ) ),
					);
				}
			} else {
				$properties[] = array(
					'name'  => $name,
					'value' => $metadata['value'],
				);
			}
		}

		foreach ( $properties as $prop ) {
			$value = self::get_property_value( $styles, $prop['value'] );
			if ( ! empty( $value ) ) {
				$declarations[] = array(
					'name'  => $prop['name'],
					'value' => $value,
				);
			}
		}

		return $declarations;
	}

	/**
	 * Given a settings array, it returns the generated rulesets
	 * for the preset classes.
	 *
	 * @param array  $settings Settings to process.
	 * @param string $selector Selector wrapping the classes.
	 *
	 * @return string The result of processing the presets.
	 */
	private static function compute_preset_classes( $settings, $selector ) {
		if ( self::ROOT_BLOCK_SELECTOR === $selector ) {
			// Classes at the global level do not need any CSS prefixed,
			// and we don't want to increase its specificity.
			$selector = '';
		}

		$stylesheet = '';
		foreach ( self::PRESETS_METADATA as $preset ) {
			$values = _wp_array_get( $settings, $preset['path'], array() );
			foreach ( $values as $value ) {
				foreach ( $preset['classes'] as $class ) {
					$stylesheet .= self::to_ruleset(
						$selector . '.has-' . $value['slug'] . '-' . $class['class_suffix'],
						array(
							array(
								'name'  => $class['property_name'],
								'value' => $value[ $preset['value_key'] ] . ' !important',
							),
						)
					);
				}
			}
		}

		return $stylesheet;
	}

	/**
	 * Given the block settings, it extracts the CSS Custom Properties
	 * for the presets and adds them to the $declarations array
	 * following the format:
	 *
	 * ```php
	 * array(
	 *   'name'  => 'property_name',
	 *   'value' => 'property_value,
	 * )
	 * ```
	 *
	 * @param array $declarations Holds the existing declarations.
	 * @param array $settings Settings to process.
	 *
	 * @return array Returns the modified $declarations.
	 */
	private static function compute_preset_vars( $declarations, $settings ) {
		foreach ( self::PRESETS_METADATA as $preset ) {
			$values = _wp_array_get( $settings, $preset['path'], array() );
			foreach ( $values as $value ) {
				$declarations[] = array(
					'name'  => '--wp--preset--' . $preset['css_var_infix'] . '--' . $value['slug'],
					'value' => $value[ $preset['value_key'] ],
				);
			}
		}

		return $declarations;
	}

	/**
	 * Given an array of settings, it extracts the CSS Custom Properties
	 * for the custom values and adds them to the $declarations
	 * array following the format:
	 *
	 * ```php
	 * array(
	 *   'name'  => 'property_name',
	 *   'value' => 'property_value,
	 * )
	 * ```
	 *
	 * @param array $declarations Holds the existing declarations.
	 * @param array $settings Settings to process.
	 *
	 * @return array Returns the modified $declarations.
	 */
	private static function compute_theme_vars( $declarations, $settings ) {
		$custom_values = _wp_array_get( $settings, array( 'custom' ), array() );
		$css_vars      = self::flatten_tree( $custom_values );
		foreach ( $css_vars as $key => $value ) {
			$declarations[] = array(
				'name'  => '--wp--custom--' . $key,
				'value' => $value,
			);
		}

		return $declarations;
	}

	/**
	 * Given a selector and a declaration list,
	 * creates the corresponding ruleset.
	 *
	 * To help debugging, will add some space
	 * if SCRIPT_DEBUG is defined and true.
	 *
	 * @param string $selector CSS selector.
	 * @param array  $declarations List of declarations.
	 *
	 * @return string CSS ruleset.
	 */
	private static function to_ruleset( $selector, $declarations ) {
		if ( empty( $declarations ) ) {
			return '';
		}
		$ruleset = '';

		if ( defined( 'SCRIPT_DEBUG' ) && SCRIPT_DEBUG ) {
			$declaration_block = array_reduce(
				$declarations,
				function ( $carry, $element ) {
					return $carry .= "\t" . $element['name'] . ': ' . $element['value'] . ";\n"; },
				''
			);
			$ruleset          .= $selector . " {\n" . $declaration_block . "}\n";
		} else {
			$declaration_block = array_reduce(
				$declarations,
				function ( $carry, $element ) {
					return $carry .= $element['name'] . ': ' . $element['value'] . ';'; },
				''
			);
			$ruleset          .= $selector . '{' . $declaration_block . '}';
		}

		return $ruleset;
	}

	/**
	 * Converts each styles section into a list of rulesets
	 * to be appended to the stylesheet.
	 * These rulesets contain all the css variables (custom variables and preset variables).
	 *
	 * See glossary at https://developer.mozilla.org/en-US/docs/Web/CSS/Syntax
	 *
	 * For each section this creates a new ruleset such as:
	 *
	 *   block-selector {
	 *     --wp--preset--category--slug: value;
	 *     --wp--custom--variable: value;
	 *   }
	 *
	 * @param array $nodes Nodes with settings.
	 *
	 * @return string The new stylesheet.
	 */
	private function get_css_variables( $nodes ) {
		$stylesheet = '';
		foreach ( $nodes as $metadata ) {
			if ( null === $metadata['selector'] ) {
				continue;
			}

			$selector = $metadata['selector'];

			$node         = _wp_array_get( $this->theme_json, $metadata['path'], array() );
			$declarations = array();
			$declarations = self::compute_preset_vars( array(), $node );
			$declarations = self::compute_theme_vars( $declarations, $node );

			$stylesheet .= self::to_ruleset( $selector, $declarations );
		}

		return $stylesheet;
	}

	/**
	 * Converts each style section into a list of rulesets
	 * containing the block styles to be appended to the stylesheet.
	 *
	 * See glossary at https://developer.mozilla.org/en-US/docs/Web/CSS/Syntax
	 *
	 * For each section this creates a new ruleset such as:
	 *
	 *   block-selector {
	 *     style-property-one: value;
	 *   }
	 *
	 * Additionally, it'll also create new rulesets
	 * as classes for each preset value such as:
	 *
	 *   .has-value-color {
	 *     color: value;
	 *   }
	 *
	 *   .has-value-background-color {
	 *     background-color: value;
	 *   }
	 *
	 *   .has-value-font-size {
	 *     font-size: value;
	 *   }
	 *
	 *   .has-value-gradient-background {
	 *     background: value;
	 *   }
	 *
	 *   p.has-value-gradient-background {
	 *     background: value;
	 *   }
	 *
	 * @param array $style_nodes Nodes with styles.
	 * @param array $setting_nodes Nodes with settings.
	 *
	 * @return string The new stylesheet.
	 */
	private function get_block_styles( $style_nodes, $setting_nodes ) {
		$block_rules = '';
		foreach ( $style_nodes as $metadata ) {
			if ( null === $metadata['selector'] ) {
				continue;
			}

			$selector     = $metadata['selector'];
			$node         = _wp_array_get( $this->theme_json, $metadata['path'], array() );
			$declarations = self::compute_style_properties( array(), $node );
			$block_rules .= self::to_ruleset( $selector, $declarations );
		}

		$preset_rules = '';
		foreach ( $setting_nodes as $metadata ) {
			if ( null === $metadata['selector'] ) {
				continue;
			}

			$selector      = $metadata['selector'];
			$node          = _wp_array_get( $this->theme_json, $metadata['path'], array() );
			$preset_rules .= self::compute_preset_classes( $node, $selector );
		}

		return $block_rules . $preset_rules;
	}

	/**
	 * Returns the existing settings for each block.
	 *
	 * Example:
	 *
	 * {
	 *   'root': {
	 *     'color': {
	 *       'custom': true
	 *     }
	 *   },
	 *   'core/paragraph': {
	 *     'spacing': {
	 *       'customPadding': true
	 *     }
	 *   }
	 * }
	 *
	 * @return array Settings per block.
	 */
	public function get_settings() {
		if ( ! isset( $this->theme_json['settings'] ) ) {
			return array();
		} else {
			return $this->theme_json['settings'];
		}
	}

	/**
	 * Returns the page templates of the current theme.
	 *
	 * @return array
	 */
	public function get_custom_templates() {
		$custom_templates = array();
		if ( ! isset( $this->theme_json['customTemplates'] ) ) {
			return $custom_templates;
		}

		foreach ( $this->theme_json['customTemplates'] as $item ) {
			if ( isset( $item['name'] ) ) {
				$custom_templates[ $item['name'] ] = array(
					'title'     => isset( $item['title'] ) ? $item['title'] : '',
					'postTypes' => isset( $item['postTypes'] ) ? $item['postTypes'] : array( 'page' ),
				);
			}
		}
		return $custom_templates;
	}

	/**
	 * Returns the template part data of current theme.
	 *
	 * @return array
	 */
	public function get_template_parts() {
		$template_parts = array();
		if ( ! isset( $this->theme_json['templateParts'] ) ) {
			return $template_parts;
		}

		foreach ( $this->theme_json['templateParts'] as $item ) {
			if ( isset( $item['name'] ) ) {
				$template_parts[ $item['name'] ] = array(
					'area' => isset( $item['area'] ) ? $item['area'] : '',
				);
			}
		}
		return $template_parts;
	}

	/**
	 * Builds metadata for the style nodes, which returns in the form of:
	 *
	 * [
	 *   [
	 *     'path'     => [ 'path', 'to', 'some', 'node' ],
	 *     'selector' => 'CSS selector for some node'
	 *   ],
	 *   [
	 *     'path'     => ['path', 'to', 'other', 'node' ],
	 *     'selector' => 'CSS selector for other node'
	 *   ],
	 * ]
	 *
	 * @param array $theme_json The tree to extract style nodes from.
	 * @param array $selectors List of selectors per block.
	 *
	 * @return array
	 */
	public static function get_style_nodes( $theme_json, $selectors = array() ) {
		$nodes = array();
		if ( ! isset( $theme_json['styles'] ) ) {
			return $nodes;
		}

		foreach ( $theme_json['styles'] as $name => $node ) {
			$selector = null;
			if ( isset( $selectors[ $name ]['selector'] ) ) {
				$selector = $selectors[ $name ]['selector'];
			}

			$nodes[] = array(
				'path'     => array( 'styles', $name ),
				'selector' => $selector,
			);
		}
		return $nodes;
	}

	/**
	 * Builds metadata for the setting nodes, which returns in the form of:
	 *
	 * [
	 *   [
	 *     'path'     => ['path', 'to', 'some', 'node' ],
	 *     'selector' => 'CSS selector for some node'
	 *   ],
	 *   [
	 *     'path'     => [ 'path', 'to', 'other', 'node' ],
	 *     'selector' => 'CSS selector for other node'
	 *   ],
	 * ]
	 *
	 * @param array $theme_json The tree to extract setting nodes from.
	 * @param array $selectors List of selectors per block.
	 *
	 * @return array
	 */
	public static function get_setting_nodes( $theme_json, $selectors = array() ) {
		$nodes = array();
		if ( ! isset( $theme_json['settings'] ) ) {
			return $nodes;
		}

		foreach ( $theme_json['settings'] as $name => $node ) {
			$selector = null;
			if ( isset( $selectors[ $name ]['selector'] ) ) {
				$selector = $selectors[ $name ]['selector'];
			}

			$nodes[] = array(
				'path'     => array( 'settings', $name ),
				'selector' => $selector,
			);
		}
		return $nodes;
	}

	/**
	 * Returns the stylesheet that results of processing
	 * the theme.json structure this object represents.
	 *
	 * @param string $type Type of stylesheet we want accepts 'all', 'block_styles', and 'css_variables'.
	 * @return string Stylesheet.
	 */
	public function get_stylesheet( $type = 'all' ) {
		$blocks_metadata = self::get_blocks_metadata();
		$style_nodes     = self::get_style_nodes( $this->theme_json, $blocks_metadata );
		$setting_nodes   = self::get_setting_nodes( $this->theme_json, $blocks_metadata );

		switch ( $type ) {
			case 'block_styles':
				return $this->get_block_styles( $style_nodes, $setting_nodes );
			case 'css_variables':
				return $this->get_css_variables( $setting_nodes );
			default:
				return $this->get_css_variables( $setting_nodes ) . $this->get_block_styles( $style_nodes, $setting_nodes );
		}
	}

	/**
	 * Merge new incoming data.
	 *
	 * @param WP_Theme_JSON $incoming Data to merge.
	 */
	public function merge( $incoming ) {
		$incoming_data    = $incoming->get_raw_data();
		$this->theme_json = array_replace_recursive( $this->theme_json, $incoming_data );

		// The array_replace_recursive algorithm merges at the leaf level.
		// For leaf values that are arrays it will use the numeric indexes for replacement.
		// In those cases, what we want is to use the incoming value, if it exists.
		//
		// These are the cases that have array values at the leaf levels.
		$properties   = array();
		$properties[] = array( 'color', 'palette' );
		$properties[] = array( 'color', 'gradients' );
		$properties[] = array( 'custom' );
		$properties[] = array( 'spacing', 'units' );
		$properties[] = array( 'typography', 'fontSizes' );
		$properties[] = array( 'typography', 'fontFamilies' );

		$nodes = self::get_setting_nodes( $this->theme_json );
		foreach ( $nodes as $metadata ) {
			foreach ( $properties as $property_path ) {
				$paths   = array();
				$paths[] = array_merge( $metadata['path'], $property_path );
				$paths[] = array_merge( $metadata['path'], $property_path );
				$paths[] = array_merge( $metadata['path'], $property_path );
				$paths[] = array_merge( $metadata['path'], $property_path );
				$paths[] = array_merge( $metadata['path'], $property_path );
				$paths[] = array_merge( $metadata['path'], $property_path );

				foreach ( $paths as $path ) {
					$node = _wp_array_get( $incoming_data, $path, array() );
					if ( empty( $node ) ) {
						continue;
					}

					gutenberg_experimental_set( $this->theme_json, $path, $node );
				}
			}
		}

	}

	/**
	 * Processes a setting node and returns the same node
	 * without the insecure settings.
	 *
	 * @param array $input Node to process.
	 *
	 * @return array
	 */
	private static function remove_insecure_settings( $input ) {
		$output = array();
		foreach ( self::PRESETS_METADATA as $preset_metadata ) {
			$current_preset = _wp_array_get( $input, $preset_metadata['path'], null );
			if ( null === $current_preset ) {
				continue;
			}

			$escaped_preset = array();
			foreach ( $current_preset as $single_preset ) {
				if (
					esc_attr( esc_html( $single_preset['name'] ) ) === $single_preset['name'] &&
					sanitize_html_class( $single_preset['slug'] ) === $single_preset['slug']
				) {
					$value                  = $single_preset[ $preset_metadata['value_key'] ];
					$single_preset_is_valid = null;
					if ( isset( $preset_metadata['classes'] ) && count( $preset_metadata['classes'] ) > 0 ) {
						$single_preset_is_valid = true;
						foreach ( $preset_metadata['classes'] as $class_meta_data ) {
							$property          = $class_meta_data['property_name'];
							$style_to_validate = $property . ': ' . $value;
							if ( esc_html( safecss_filter_attr( $style_to_validate ) ) !== $style_to_validate ) {
								$single_preset_is_valid = false;
								break;
							}
						}
					} else {
						$property               = $preset_metadata['css_var_infix'];
						$style_to_validate      = $property . ': ' . $value;
						$single_preset_is_valid = esc_html( safecss_filter_attr( $style_to_validate ) ) === $style_to_validate;
					}
					if ( $single_preset_is_valid ) {
						$escaped_preset[] = $single_preset;
					}
				}
			}

			if ( ! empty( $escaped_preset ) ) {
				gutenberg_experimental_set( $output, $preset_metadata['path'], $escaped_preset );
			}
		}

		return $output;
	}

	/**
	 * Processes a style node and returns the same node
	 * without the insecure styles.
	 *
	 * @param array $input Node to process.
	 *
	 * @return array
	 */
	private static function remove_insecure_styles( $input ) {
		$output       = array();
		$declarations = self::compute_style_properties( array(), $input );
		foreach ( $declarations as $declaration ) {
			$style_to_validate = $declaration['name'] . ': ' . $declaration['value'];
			if ( esc_html( safecss_filter_attr( $style_to_validate ) ) === $style_to_validate ) {
				$property = self::to_property( $declaration['name'] );
				$path     = self::PROPERTIES_METADATA[ $property ]['value'];
				if ( self::has_properties( self::PROPERTIES_METADATA[ $property ] ) ) {
					$declaration_divided = explode( '-', $declaration['name'] );
					$path[]              = $declaration_divided[1];
				}
				gutenberg_experimental_set( $output, $path, _wp_array_get( $input, $path, array() ) );
			}
		}
		return $output;
	}

	/**
	 * Removes insecure data from theme.json.
	 */
	public function remove_insecure_properties() {
		$sanitized = array();

		$style_nodes = self::get_style_nodes( $this->theme_json );
		foreach ( $style_nodes as $metadata ) {
			$input = _wp_array_get( $this->theme_json, $metadata['path'], array() );
			if ( empty( $input ) ) {
				continue;
			}

			$output = self::remove_insecure_styles( $input );
			if ( ! empty( $output ) ) {
				gutenberg_experimental_set( $sanitized, $metadata['path'], $output );
			}
		}

		$setting_nodes = self::get_setting_nodes( $this->theme_json );
		foreach ( $setting_nodes as $metadata ) {
			$input = _wp_array_get( $this->theme_json, $metadata['path'], array() );
			if ( empty( $input ) ) {
				continue;
			}

			$output = self::remove_insecure_settings( $input );
			if ( ! empty( $output ) ) {
				gutenberg_experimental_set( $sanitized, $metadata['path'], $output );
			}
		}

		if ( empty( $sanitized['styles'] ) ) {
			unset( $this->theme_json['styles'] );
		} else {
			$this->theme_json['styles'] = $sanitized['styles'];
		}

		if ( empty( $sanitized['settings'] ) ) {
			unset( $this->theme_json['settings'] );
		} else {
			$this->theme_json['settings'] = $sanitized['settings'];
		}

	}

	/**
	 * Returns the raw data.
	 *
	 * @return array Raw data.
	 */
	public function get_raw_data() {
		return $this->theme_json;
	}

	/**
	 *
	 * Transforms the given editor settings according the
	 * add_theme_support format to the theme.json format.
	 *
	 * @param array $settings Existing editor settings.
	 *
	 * @return array Config that adheres to the theme.json schema.
	 */
	public static function get_from_editor_settings( $settings ) {
		$theme_settings = array( 'settings' => array() );

		// Deprecated theme supports.
		if ( isset( $settings['disableCustomColors'] ) ) {
			if ( ! isset( $theme_settings['settings'][ self::ALL_BLOCKS_NAME ]['color'] ) ) {
				$theme_settings['settings'][ self::ALL_BLOCKS_NAME ]['color'] = array();
			}
			$theme_settings['settings'][ self::ALL_BLOCKS_NAME ]['color']['custom'] = ! $settings['disableCustomColors'];
		}

		if ( isset( $settings['disableCustomGradients'] ) ) {
			if ( ! isset( $theme_settings['settings'][ self::ALL_BLOCKS_NAME ]['color'] ) ) {
				$theme_settings['settings'][ self::ALL_BLOCKS_NAME ]['color'] = array();
			}
			$theme_settings['settings'][ self::ALL_BLOCKS_NAME ]['color']['customGradient'] = ! $settings['disableCustomGradients'];
		}

		if ( isset( $settings['disableCustomFontSizes'] ) ) {
			if ( ! isset( $theme_settings['settings'][ self::ALL_BLOCKS_NAME ]['typography'] ) ) {
				$theme_settings['settings'][ self::ALL_BLOCKS_NAME ]['typography'] = array();
			}
			$theme_settings['settings'][ self::ALL_BLOCKS_NAME ]['typography']['customFontSize'] = ! $settings['disableCustomFontSizes'];
		}

		if ( isset( $settings['enableCustomLineHeight'] ) ) {
			if ( ! isset( $theme_settings['settings'][ self::ALL_BLOCKS_NAME ]['typography'] ) ) {
				$theme_settings['settings'][ self::ALL_BLOCKS_NAME ]['typography'] = array();
			}
			$theme_settings['settings'][ self::ALL_BLOCKS_NAME ]['typography']['customLineHeight'] = $settings['enableCustomLineHeight'];
		}

		if ( isset( $settings['enableCustomUnits'] ) ) {
			if ( ! isset( $theme_settings['settings'][ self::ALL_BLOCKS_NAME ]['spacing'] ) ) {
				$theme_settings['settings'][ self::ALL_BLOCKS_NAME ]['spacing'] = array();
			}
			$theme_settings['settings'][ self::ALL_BLOCKS_NAME ]['spacing']['units'] = ( true === $settings['enableCustomUnits'] ) ?
				array( 'px', 'em', 'rem', 'vh', 'vw' ) :
				$settings['enableCustomUnits'];
		}

		if ( isset( $settings['colors'] ) ) {
			if ( ! isset( $theme_settings['settings'][ self::ALL_BLOCKS_NAME ]['color'] ) ) {
				$theme_settings['settings'][ self::ALL_BLOCKS_NAME ]['color'] = array();
			}
			$theme_settings['settings'][ self::ALL_BLOCKS_NAME ]['color']['palette'] = $settings['colors'];
		}

		if ( isset( $settings['gradients'] ) ) {
			if ( ! isset( $theme_settings['settings'][ self::ALL_BLOCKS_NAME ]['color'] ) ) {
				$theme_settings['settings'][ self::ALL_BLOCKS_NAME ]['color'] = array();
			}
			$theme_settings['settings'][ self::ALL_BLOCKS_NAME ]['color']['gradients'] = $settings['gradients'];
		}

		if ( isset( $settings['fontSizes'] ) ) {
			$font_sizes = $settings['fontSizes'];
			// Back-compatibility for presets without units.
			foreach ( $font_sizes as $key => $font_size ) {
				if ( is_numeric( $font_size['size'] ) ) {
					$font_sizes[ $key ]['size'] = $font_size['size'] . 'px';
				}
			}
			if ( ! isset( $theme_settings['settings'][ self::ALL_BLOCKS_NAME ]['typography'] ) ) {
				$theme_settings['settings'][ self::ALL_BLOCKS_NAME ]['typography'] = array();
			}
			$theme_settings['settings'][ self::ALL_BLOCKS_NAME ]['typography']['fontSizes'] = $font_sizes;
		}

		// This allows to make the plugin work with WordPress 5.7 beta
		// as well as lower versions. The second check can be removed
		// as soon as the minimum WordPress version for the plugin
		// is bumped to 5.7.
		if ( isset( $settings['enableCustomSpacing'] ) ) {
			if ( ! isset( $theme_settings['settings'][ self::ALL_BLOCKS_NAME ]['spacing'] ) ) {
				$theme_settings['settings'][ self::ALL_BLOCKS_NAME ]['spacing'] = array();
			}
			$theme_settings['settings'][ self::ALL_BLOCKS_NAME ]['spacing']['customPadding'] = $settings['enableCustomSpacing'];
		}

		// Things that didn't land in core yet, so didn't have a setting assigned.
		if ( current( (array) get_theme_support( 'experimental-link-color' ) ) ) {
			if ( ! isset( $theme_settings['settings'][ self::ALL_BLOCKS_NAME ]['color'] ) ) {
				$theme_settings['settings'][ self::ALL_BLOCKS_NAME ]['color'] = array();
			}
			$theme_settings['settings'][ self::ALL_BLOCKS_NAME ]['color']['link'] = true;
		}

		return $theme_settings;
	}

}<|MERGE_RESOLUTION|>--- conflicted
+++ resolved
@@ -70,37 +70,6 @@
 			'style'  => null,
 			'width'  => null,
 		),
-<<<<<<< HEAD
-		'settings'        => array(
-			'border'     => array(
-				'customRadius' => null,
-				'customColor'  => null,
-				'customStyle'  => null,
-				'customWidth'  => null,
-			),
-			'color'      => array(
-				'custom'         => null,
-				'customGradient' => null,
-				'gradients'      => null,
-				'link'           => null,
-				'palette'        => null,
-				'duotone'        => null,
-			),
-			'spacing'    => array(
-				'customPadding' => null,
-				'units'         => null,
-			),
-			'typography' => array(
-				'customFontSize'        => null,
-				'customLineHeight'      => null,
-				'dropCap'               => null,
-				'fontFamilies'          => null,
-				'fontSizes'             => null,
-				'customFontStyle'       => null,
-				'customFontWeight'      => null,
-				'customTextDecorations' => null,
-				'customTextTransforms'  => null,
-=======
 		'color'      => array(
 			'background' => null,
 			'gradient'   => null,
@@ -113,7 +82,6 @@
 				'right'  => null,
 				'bottom' => null,
 				'left'   => null,
->>>>>>> b2017335
 			),
 		),
 		'typography' => array(
@@ -140,6 +108,7 @@
 			'gradients'      => null,
 			'link'           => null,
 			'palette'        => null,
+			'duotone'        => null,
 		),
 		'spacing'    => array(
 			'customPadding' => null,
