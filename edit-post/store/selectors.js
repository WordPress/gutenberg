--- conflicted
+++ resolved
@@ -68,14 +68,10 @@
 /**
  * Returns true if the panel is open in the currently opened sidebar.
  *
-<<<<<<< HEAD
  * @param  {Object}  state   Global application state
  * @param  {string}  sidebar Sidebar name (leave undefined for the default sidebar)
  * @param  {string}  panel   Sidebar panel name (leave undefined for the default panel)
  * @returns {boolean}        Whether the given general sidebar panel is open
-=======
- * @return {boolean} Whether the given sidebar is open.
->>>>>>> ad93dc0f
  */
 export function isGeneralSidebarPanelOpened( state, sidebar, panel ) {
 	const activeGeneralSidebar = getPreference( state, 'activeGeneralSidebar' );
@@ -110,16 +106,9 @@
 /**
  * Returns true if the editor sidebar panel is open, or false otherwise.
  *
-<<<<<<< HEAD
  * @param  {Object}  state Global application state.
  * @param  {string}  panel Sidebar panel name.
- * @returns {boolean}       Whether sidebar is open.
-=======
- * @param {Object} state Global application state.
- * @param {string} panel Sidebar panel name.
- *
- * @return {boolean} Whether sidebar is open.
->>>>>>> ad93dc0f
+ * @returns {boolean}       Whether the sidebar panel is open.
  */
 export function isEditorSidebarPanelOpened( state, panel ) {
 	const panels = getPreference( state, 'panels' );
@@ -155,11 +144,7 @@
  * @param {Object} state   Global application state.
  * @param {string} feature Feature slug.
  *
-<<<<<<< HEAD
  * @returns {boolean} Is active.
-=======
- * @return {booleean} Is active.
->>>>>>> ad93dc0f
  */
 export function isFeatureActive( state, feature ) {
 	return !! state.preferences.features[ feature ];
