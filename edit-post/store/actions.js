
/**
 * Returns an action object used in signalling that the user switched the active
 * sidebar tab panel.
 *
<<<<<<< HEAD
 * @param  {string} sidebar Sidebar name
 * @param  {string} panel   Panel name
 * @returns {Object}         Action object
=======
 * @return {Object} Action object.
>>>>>>> ad93dc0f
 */
export function setGeneralSidebarActivePanel( sidebar, panel ) {
	return {
		type: 'SET_GENERAL_SIDEBAR_ACTIVE_PANEL',
		sidebar,
		panel,
	};
}

/**
 * Returns an action object used in signalling that the user opened a sidebar.
 *
 * @param {string} sidebar        Sidebar to open.
 * @param {string} [panel = null] Panel to open in the sidebar. Null if unchanged.
 * @returns {Object}              Action object.
 */
export function openGeneralSidebar( sidebar, panel = null ) {
	return {
		type: 'OPEN_GENERAL_SIDEBAR',
		sidebar,
		panel,
	};
}

/**
 * Returns an action object signalling that the user closed the sidebar.
 *
 * @return {Object} Action object.
 */
export function closeGeneralSidebar() {
	return {
		type: 'CLOSE_GENERAL_SIDEBAR',
	};
}

/**
 * Returns an action object used in signalling that the user opened the publish
 * sidebar.
 *
 * @returns {Object} Action object
 */
export function openPublishSidebar() {
	return {
		type: 'OPEN_PUBLISH_SIDEBAR',
	};
}

/**
 * Returns an action object used in signalling that the user closed the
 * publish sidebar.
 *
 * @return {Object} Action object.
 */
export function closePublishSidebar() {
	return {
		type: 'CLOSE_PUBLISH_SIDEBAR',
	};
}

/**
 * Returns an action object used in signalling that the user toggles the publish sidebar
 *
 * @returns {Object} Action object
 */
export function togglePublishSidebar() {
	return {
		type: 'TOGGLE_PUBLISH_SIDEBAR',
	};
}

/**
 * Returns an action object used in signalling that use toggled a panel in the editor.
 *
 * @param {string}  panel The panel to toggle.
 * @returns {Object} Action object.
*/
export function toggleGeneralSidebarEditorPanel( panel ) {
	return {
		type: 'TOGGLE_GENERAL_SIDEBAR_EDITOR_PANEL',
		panel,
	};
}

/**
 * Returns an action object used in signalling that the viewport type preference should be set.
 *
 * @param {string} viewportType The viewport type (desktop or mobile).
 * @returns {Object} Action object.
 */
export function setViewportType( viewportType ) {
	return {
		type: 'SET_VIEWPORT_TYPE',
		viewportType,
	};
}

/**
 * Returns an action object used to toggle a feature flag.
 *
 * @param {string} feature Featurre name.
 *
 * @return {Object} Action object.
 */
export function toggleFeature( feature ) {
	return {
		type: 'TOGGLE_FEATURE',
		feature,
	};
}

export function switchEditorMode( mode ) {
	return {
		type: 'SWITCH_MODE',
		mode,
	};
}<|MERGE_RESOLUTION|>--- conflicted
+++ resolved
@@ -3,13 +3,9 @@
  * Returns an action object used in signalling that the user switched the active
  * sidebar tab panel.
  *
-<<<<<<< HEAD
  * @param  {string} sidebar Sidebar name
  * @param  {string} panel   Panel name
  * @returns {Object}         Action object
-=======
- * @return {Object} Action object.
->>>>>>> ad93dc0f
  */
 export function setGeneralSidebarActivePanel( sidebar, panel ) {
 	return {
