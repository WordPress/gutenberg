/**
 * WordPress dependencies
 */
import { store as blockEditorStore } from '@wordpress/block-editor';
import {
	createBlock,
	isReusableBlock,
	parse,
	serialize,
} from '@wordpress/blocks';
import { __ } from '@wordpress/i18n';

/**
 * Returns a generator converting a reusable block into a static block.
 *
 * @param {string} clientId The client ID of the block to attach.
 */
export const __experimentalConvertBlockToStatic =
	( clientId ) =>
	( { registry } ) => {
		const oldBlock = registry
			.select( blockEditorStore )
			.getBlock( clientId );
		const reusableBlock = registry
			.select( 'core' )
			.getEditedEntityRecord(
				'postType',
				'wp_block',
				oldBlock.attributes.ref
			);

<<<<<<< HEAD
		const newBlocks = parse(
			isFunction( reusableBlock.content )
				? reusableBlock.content( reusableBlock )
				: reusableBlock.content
		);
		registry
			.dispatch( blockEditorStore )
			.replaceBlocks( oldBlock.clientId, newBlocks );
	};
=======
	const newBlocks = parse(
		typeof reusableBlock.content === 'function'
			? reusableBlock.content( reusableBlock )
			: reusableBlock.content
	);
	registry
		.dispatch( blockEditorStore )
		.replaceBlocks( oldBlock.clientId, newBlocks );
};
>>>>>>> 862ec612

/**
 * Returns a generator converting one or more static blocks into a reusable block.
 *
 * @param {string[]} clientIds The client IDs of the block to detach.
 * @param {string}   title     Reusable block title.
 */
export const __experimentalConvertBlocksToReusable =
	( clientIds, title ) =>
	async ( { registry, dispatch } ) => {
		const reusableBlock = {
			title: title || __( 'Untitled Reusable block' ),
			content: serialize(
				registry
					.select( blockEditorStore )
					.getBlocksByClientId( clientIds )
			),
			status: 'publish',
		};

		const updatedRecord = await registry
			.dispatch( 'core' )
			.saveEntityRecord( 'postType', 'wp_block', reusableBlock );

		const newBlock = createBlock( 'core/block', {
			ref: updatedRecord.id,
		} );
		registry
			.dispatch( blockEditorStore )
			.replaceBlocks( clientIds, newBlock );
		dispatch.__experimentalSetEditingReusableBlock(
			newBlock.clientId,
			true
		);
	};

/**
 * Returns a generator deleting a reusable block.
 *
 * @param {string} id The ID of the reusable block to delete.
 */
export const __experimentalDeleteReusableBlock =
	( id ) =>
	async ( { registry } ) => {
		const reusableBlock = registry
			.select( 'core' )
			.getEditedEntityRecord( 'postType', 'wp_block', id );

		// Don't allow a reusable block with a temporary ID to be deleted.
		if ( ! reusableBlock ) {
			return;
		}

		// Remove any other blocks that reference this reusable block.
		const allBlocks = registry.select( blockEditorStore ).getBlocks();
		const associatedBlocks = allBlocks.filter(
			( block ) => isReusableBlock( block ) && block.attributes.ref === id
		);
		const associatedBlockClientIds = associatedBlocks.map(
			( block ) => block.clientId
		);

		// Remove the parsed block.
		if ( associatedBlockClientIds.length ) {
			registry
				.dispatch( blockEditorStore )
				.removeBlocks( associatedBlockClientIds );
		}

		await registry
			.dispatch( 'core' )
			.deleteEntityRecord( 'postType', 'wp_block', id );
	};

/**
 * Returns an action descriptor for SET_EDITING_REUSABLE_BLOCK action.
 *
 * @param {string}  clientId  The clientID of the reusable block to target.
 * @param {boolean} isEditing Whether the block should be in editing state.
 * @return {Object} Action descriptor.
 */
export function __experimentalSetEditingReusableBlock( clientId, isEditing ) {
	return {
		type: 'SET_EDITING_REUSABLE_BLOCK',
		clientId,
		isEditing,
	};
}<|MERGE_RESOLUTION|>--- conflicted
+++ resolved
@@ -29,17 +29,6 @@
 				oldBlock.attributes.ref
 			);
 
-<<<<<<< HEAD
-		const newBlocks = parse(
-			isFunction( reusableBlock.content )
-				? reusableBlock.content( reusableBlock )
-				: reusableBlock.content
-		);
-		registry
-			.dispatch( blockEditorStore )
-			.replaceBlocks( oldBlock.clientId, newBlocks );
-	};
-=======
 	const newBlocks = parse(
 		typeof reusableBlock.content === 'function'
 			? reusableBlock.content( reusableBlock )
@@ -49,7 +38,6 @@
 		.dispatch( blockEditorStore )
 		.replaceBlocks( oldBlock.clientId, newBlocks );
 };
->>>>>>> 862ec612
 
 /**
  * Returns a generator converting one or more static blocks into a reusable block.
