<<<<<<< HEAD
## 4.1.0 (Unreleased)

### New Feature

- Added a `unregisterBlockStyle()` function to remove a block style variation.
=======
## 5.0.0 (Unreleased)

### Breaking Changes

- Attribute type coercion has been removed. Omit the source to preserve type via serialized comment demarcation.
- `setUnknownTypeHandlerName` has been removed. Please use `setFreeformContentHandlerName` and `setUnregisteredTypeHandlerName` instead.
- `getUnknownTypeHandlerName` has been removed. Please use `getFreeformContentHandlerName` and `getUnregisteredTypeHandlerName` instead.
>>>>>>> 85d58bb0

## 4.0.4 (2018-10-19)

## 4.0.3 (2018-10-18)

## 4.0.0 (2018-09-30)

### Breaking Changes

- `getDefaultBlockForPostFormat` has been removed.

## 3.0.0 (2018-09-05)

### Breaking Changes

- The `isSharedBlock` function is removed. Use `isReusableBlock` instead.
- Change how required built-ins are polyfilled with Babel 7 ([#9171](https://github.com/WordPress/gutenberg/pull/9171)).  If you're using an environment that has limited or no support for ES2015+ such as lower versions of IE then using [core-js](https://github.com/zloirock/core-js) or [@babel/polyfill](https://babeljs.io/docs/en/next/babel-polyfill) will add support for these methods.

### Deprecations

- The `getDefaultBlockForPostFormat` function has been deprecated.<|MERGE_RESOLUTION|>--- conflicted
+++ resolved
@@ -1,10 +1,3 @@
-<<<<<<< HEAD
-## 4.1.0 (Unreleased)
-
-### New Feature
-
-- Added a `unregisterBlockStyle()` function to remove a block style variation.
-=======
 ## 5.0.0 (Unreleased)
 
 ### Breaking Changes
@@ -12,7 +5,10 @@
 - Attribute type coercion has been removed. Omit the source to preserve type via serialized comment demarcation.
 - `setUnknownTypeHandlerName` has been removed. Please use `setFreeformContentHandlerName` and `setUnregisteredTypeHandlerName` instead.
 - `getUnknownTypeHandlerName` has been removed. Please use `getFreeformContentHandlerName` and `getUnregisteredTypeHandlerName` instead.
->>>>>>> 85d58bb0
+
+### New Feature
+
+- Added a `unregisterBlockStyle()` function to remove a block style variation.
 
 ## 4.0.4 (2018-10-19)
 
