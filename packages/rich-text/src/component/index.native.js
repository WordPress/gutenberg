/*eslint no-console: ["error", { allow: ["warn"] }] */

/**
 * External dependencies
 */
import RCTAztecView from 'react-native-aztec';
import { View, Platform } from 'react-native';
import {
	pickBy,
} from 'lodash';
import memize from 'memize';

/**
 * WordPress dependencies
 */
import { Component } from '@wordpress/element';
import { compose } from '@wordpress/compose';
import { withSelect } from '@wordpress/data';
import { childrenBlock } from '@wordpress/blocks';
import { decodeEntities } from '@wordpress/html-entities';
import { BACKSPACE } from '@wordpress/keycodes';
import { isURL } from '@wordpress/url';
<<<<<<< HEAD
import { useStyle, withTheme } from '@wordpress/components';
=======
import { withTheme } from '@wordpress/components';
>>>>>>> 264b178e

/**
 * Internal dependencies
 */
import FormatEdit from './format-edit';
import { applyFormat } from '../apply-format';
import { getActiveFormat } from '../get-active-format';
import { getActiveFormats } from '../get-active-formats';
import { isEmpty, isEmptyLine } from '../is-empty';
import { create } from '../create';
import { split } from '../split';
import { toHTMLString } from '../to-html-string';
import { insert } from '../insert';
import { insertLineSeparator } from '../insert-line-separator';
import { removeLineSeparator } from '../remove-line-separator';
import { isCollapsed } from '../is-collapsed';
import { remove } from '../remove';
import styles from './style.scss';

const unescapeSpaces = ( text ) => {
	return text.replace( /&nbsp;|&#160;/gi, ' ' );
};

/**
 * Calls {@link pasteHandler} with a fallback to plain text when HTML processing
 * results in errors
 *
 * @param {Function}  originalPasteHandler  The original handler function
 * @param {Object}  [options]     The options to pass to {@link pasteHandler}
 *
 * @return {Array|string}         A list of blocks or a string, depending on
 *                                `handlerMode`.
 */
const saferPasteHandler = ( originalPasteHandler, options ) => {
	try {
		return originalPasteHandler( options );
	} catch ( error ) {
		window.console.log( 'Pasting HTML failed:', error );
		window.console.log( 'HTML:', options.HTML );
		window.console.log( 'Falling back to plain text.' );
		// fallback to plain text
		return originalPasteHandler( { ...options, HTML: '' } );
	}
};

const gutenbergFormatNamesToAztec = {
	'core/bold': 'bold',
	'core/italic': 'italic',
	'core/strikethrough': 'strikethrough',
};

export class RichText extends Component {
	constructor( { value, __unstableMultiline: multiline, selectionStart, selectionEnd } ) {
		super( ...arguments );

		this.isMultiline = false;
		if ( multiline === true || multiline === 'p' || multiline === 'li' ) {
			this.multilineTag = multiline === true ? 'p' : multiline;
			this.isMultiline = true;
		}

		if ( this.multilineTag === 'li' ) {
			this.multilineWrapperTags = [ 'ul', 'ol' ];
		}
		this.onSplit = this.onSplit.bind( this );
		this.isIOS = Platform.OS === 'ios';
		this.createRecord = this.createRecord.bind( this );
		this.onChange = this.onChange.bind( this );
		this.onEnter = this.onEnter.bind( this );
		this.onBackspace = this.onBackspace.bind( this );
		this.onPaste = this.onPaste.bind( this );
		this.onFocus = this.onFocus.bind( this );
		this.onBlur = this.onBlur.bind( this );
		this.onTextUpdate = this.onTextUpdate.bind( this );
		this.onContentSizeChange = this.onContentSizeChange.bind( this );
		this.onFormatChange = this.onFormatChange.bind( this );
		this.formatToValue = memize(
			this.formatToValue.bind( this ),
			{ maxSize: 1 }
		);

		// This prevents a bug in Aztec which triggers onSelectionChange twice on format change
		this.onSelectionChange = this.onSelectionChange.bind( this );
		this.onSelectionChangeFromAztec = this.onSelectionChangeFromAztec.bind( this );
		this.valueToFormat = this.valueToFormat.bind( this );
		this.willTrimSpaces = this.willTrimSpaces.bind( this );
		this.getHtmlToRender = this.getHtmlToRender.bind( this );
		this.state = {
			activeFormats: [],
			selectedFormat: null,
			height: 0,
		};
		this.needsSelectionUpdate = false;
		this.savedContent = '';
		this.isTouched = false;
		this.lastAztecEventType = null;

		this.lastHistoryValue = value;

		// Internal values that are update synchronously, unlike props.
		this.value = value;
		this.selectionStart = selectionStart;
		this.selectionEnd = selectionEnd;
	}

	/**
	 * Get the current record (value and selection) from props and state.
	 *
	 * @return {Object} The current record (value and selection).
	 */
	getRecord() {
		const { selectionStart: start, selectionEnd: end } = this.props;
		let { value } = this.props;

		// Since we get the text selection from Aztec we need to be in sync with the HTML `value`
		// Removing leading white spaces using `trim()` should make sure this is the case.
		if ( typeof value === 'string' || value instanceof String ) {
			value = value.trimLeft();
		}

		const { formats, replacements, text } = this.formatToValue( value );
		const { activeFormats } = this.state;

		return { formats, replacements, text, start, end, activeFormats };
	}

	/**
	 * Creates a RichText value "record" from the current content and selection
	 * information
	 *
	 *
	 * @return {Object} A RichText value with formats and selection.
	 */
	createRecord() {
		const value = {
			start: this.selectionStart,
			end: this.selectionEnd,
			...create( {
				html: this.value,
				range: null,
				multilineTag: this.multilineTag,
				multilineWrapperTags: this.multilineWrapperTags,
			} ),
		};
		const start = Math.min( this.selectionStart, value.text.length );
		const end = Math.min( this.selectionEnd, value.text.length );
		return { ...value, start, end };
	}

	/**
	 * Signals to the RichText owner that the block can be replaced with two
	 * blocks as a result of splitting the block by pressing enter, or with
	 * blocks as a result of splitting the block by pasting block content in the
	 * instance.
	 *
	 * @param  {Object} record       The rich text value to split.
	 * @param  {Array}  pastedBlocks The pasted blocks to insert, if any.
	 */
	onSplit( record, pastedBlocks = [] ) {
		const {
			__unstableOnReplace: onReplace,
			__unstableOnSplit: onSplit,
			__unstableOnSplitMiddle: onSplitMiddle,
		} = this.props;

		if ( ! onReplace || ! onSplit ) {
			return;
		}

		const blocks = [];
		const [ before, after ] = split( record );
		const hasPastedBlocks = pastedBlocks.length > 0;

		// Create a block with the content before the caret if there's no pasted
		// blocks, or if there are pasted blocks and the value is not empty.
		// We do not want a leading empty block on paste, but we do if split
		// with e.g. the enter key.
		if ( ! hasPastedBlocks || ! isEmpty( before ) ) {
			blocks.push( onSplit( this.valueToFormat( before ) ) );
		}

		if ( hasPastedBlocks ) {
			blocks.push( ...pastedBlocks );
		} else if ( onSplitMiddle ) {
			blocks.push( onSplitMiddle() );
		}

		// If there's pasted blocks, append a block with the content after the
		// caret. Otherwise, do append and empty block if there is no
		// `onSplitMiddle` prop, but if there is and the content is empty, the
		// middle block is enough to set focus in.
		if ( hasPastedBlocks || ! onSplitMiddle || ! isEmpty( after ) ) {
			blocks.push( onSplit( this.valueToFormat( after ) ) );
		}

		// If there are pasted blocks, set the selection to the last one.
		// Otherwise, set the selection to the second block.
		const indexToSelect = hasPastedBlocks ? blocks.length - 1 : 1;
		// The onSplit event can cause a content update event for this block.  Such event should
		// definitely be processed by our native components, since they have no knowledge of
		// how the split works.  Setting lastEventCount to undefined forces the native component to
		// always update when provided with new content.
		this.lastEventCount = undefined;
		onReplace( blocks, indexToSelect );
	}

	valueToFormat( value ) {
		// remove the outer root tags
		return this.removeRootTagsProduceByAztec( toHTMLString( {
			value,
			multilineTag: this.multilineTag,
		} ) );
	}

	getActiveFormatNames( record ) {
		const {
			formatTypes,
		} = this.props;

		return formatTypes.map( ( { name } ) => name ).filter( ( name ) => {
			return getActiveFormat( record, name ) !== undefined;
		} ).map( ( name ) => gutenbergFormatNamesToAztec[ name ] ).filter( Boolean );
	}

	onFormatChange( record ) {
		const { start, end, activeFormats = [] } = record;
		const changeHandlers = pickBy( this.props, ( v, key ) =>
			key.startsWith( 'format_on_change_functions_' )
		);

		Object.values( changeHandlers ).forEach( ( changeHandler ) => {
			changeHandler( record.formats, record.text );
		} );

		this.value = this.valueToFormat( record );
		this.props.onChange( this.value );
		this.setState( { activeFormats } );
		this.props.onSelectionChange( start, end );
		this.selectionStart = start;
		this.selectionEnd = end;

		this.onCreateUndoLevel();

		this.lastAztecEventType = 'format change';
	}

	onCreateUndoLevel() {
		const { __unstableOnCreateUndoLevel: onCreateUndoLevel } = this.props;
		// If the content is the same, no level needs to be created.
		if ( this.lastHistoryValue === this.value ) {
			return;
		}

		onCreateUndoLevel();
		this.lastHistoryValue = this.value;
	}

	/*
	 * Cleans up any root tags produced by aztec.
	 * TODO: This should be removed on a later version when aztec doesn't return the top tag of the text being edited
	 */
	removeRootTagsProduceByAztec( html ) {
		let result = this.removeRootTag( this.props.tagName, html );
		// Temporary workaround for https://github.com/WordPress/gutenberg/pull/13763
		if ( this.props.rootTagsToEliminate ) {
			this.props.rootTagsToEliminate.forEach( ( element ) => {
				result = this.removeRootTag( element, result );
			} );
		}

		if ( this.props.tagsToEliminate ) {
			this.props.tagsToEliminate.forEach( ( element ) => {
				result = this.removeTag( element, result );
			} );
		}
		return result;
	}

	removeRootTag( tag, html ) {
		const openingTagRegexp = RegExp( '^<' + tag + '>', 'gim' );
		const closingTagRegexp = RegExp( '</' + tag + '>$', 'gim' );
		return html.replace( openingTagRegexp, '' ).replace( closingTagRegexp, '' );
	}
	removeTag( tag, html ) {
		const openingTagRegexp = RegExp( '<' + tag + '>', 'gim' );
		const closingTagRegexp = RegExp( '</' + tag + '>', 'gim' );
		return html.replace( openingTagRegexp, '' ).replace( closingTagRegexp, '' );
	}

	/*
	 * Handles any case where the content of the AztecRN instance has changed
	 */
	onChange( event ) {
		const contentWithoutRootTag = this.removeRootTagsProduceByAztec( unescapeSpaces( event.nativeEvent.text ) );
		// On iOS, onChange can be triggered after selection changes, even though there are no content changes.
		if ( contentWithoutRootTag === this.value ) {
			return;
		}
		this.lastEventCount = event.nativeEvent.eventCount;
		this.comesFromAztec = true;
		this.firedAfterTextChanged = true; // the onChange event always fires after the fact
		this.onTextUpdate( event );
		this.lastAztecEventType = 'input';
	}

	onTextUpdate( event ) {
		const contentWithoutRootTag = this.removeRootTagsProduceByAztec( unescapeSpaces( event.nativeEvent.text ) );

		const refresh = this.value !== contentWithoutRootTag;
		this.value = contentWithoutRootTag;

		// we don't want to refresh if our goal is just to create a record
		if ( refresh ) {
			this.props.onChange( contentWithoutRootTag );
		}
	}

	/*
	 * Handles any case where the content of the AztecRN instance has changed in size
	 */
	onContentSizeChange( contentSize ) {
		const contentHeight = contentSize.height;
		this.setState( { height: contentHeight } );
		this.lastAztecEventType = 'content size change';
	}

	onEnter( event ) {
		if ( this.props.onEnter ) {
			this.props.onEnter();
			return;
		}
		const {
			__unstableOnReplace: onReplace,
			__unstableOnSplit: onSplit,
		} = this.props;

		this.lastEventCount = event.nativeEvent.eventCount;
		this.comesFromAztec = true;
		this.firedAfterTextChanged = event.nativeEvent.firedAfterTextChanged;

		const canSplit = onReplace && onSplit;
		const currentRecord = this.createRecord();
		if ( this.multilineTag ) {
			if ( event.shiftKey ) {
				this.needsSelectionUpdate = true;
				const insertedLineBreak = { ...insert( currentRecord, '\n' ) };
				this.onFormatChange( insertedLineBreak );
			} else if ( canSplit && isEmptyLine( currentRecord ) ) {
				this.onSplit( currentRecord );
			} else {
				this.needsSelectionUpdate = true;
				const insertedLineSeparator = { ...insertLineSeparator( currentRecord ) };
				this.onFormatChange( insertedLineSeparator );
			}
		} else if ( event.shiftKey || ! onSplit ) {
			this.needsSelectionUpdate = true;
			const insertedLineBreak = { ...insert( currentRecord, '\n' ) };
			this.onFormatChange( insertedLineBreak );
		} else {
			this.onSplit( currentRecord );
		}
		this.lastAztecEventType = 'input';
	}

	onBackspace( event ) {
		const {
			__unstableOnMerge: onMerge,
			__unstableOnRemove: onRemove,
			onChange,
		} = this.props;
		if ( ! onMerge && ! onRemove ) {
			return;
		}

		const keyCode = BACKSPACE; // TODO : should we differentiate BACKSPACE and DELETE?
		const isReverse = keyCode === BACKSPACE;

		this.lastEventCount = event.nativeEvent.eventCount;
		this.comesFromAztec = true;
		this.firedAfterTextChanged = event.nativeEvent.firedAfterTextChanged;
		const value = this.createRecord();
		const { start, end } = value;
		let newValue;

		// Always handle full content deletion ourselves.
		if ( start === 0 && end !== 0 && end >= value.text.length ) {
			newValue = remove( value, start, end );
			onChange( newValue );
			return;
		}

		if ( this.multilineTag ) {
			newValue = removeLineSeparator( value, keyCode === BACKSPACE );
			if ( newValue ) {
				this.onFormatChange( newValue );
				return;
			}
		}

		const empty = this.isEmpty();

		if ( onMerge ) {
			onMerge( ! isReverse );
		}

		// Only handle remove on Backspace. This serves dual-purpose of being
		// an intentional user interaction distinguishing between Backspace and
		// Delete to remove the empty field, but also to avoid merge & remove
		// causing destruction of two fields (merge, then removed merged).
		if ( onRemove && empty && isReverse ) {
			onRemove( ! isReverse );
		}

		event.preventDefault();
		this.lastAztecEventType = 'input';
	}

	/**
	 * Handles a paste event from the native Aztec Wrapper.
	 *
	 * @param {PasteEvent} event The paste event which wraps `nativeEvent`.
	 */
	onPaste( event ) {
		const {
			tagName,
			__unstablePasteHandler: pasteHandler,
			__unstableOnReplace: onReplace,
			__unstableOnSplit: onSplit,
			onChange,
		} = this.props;

		const { pastedText, pastedHtml, files } = event.nativeEvent;
		const currentRecord = this.createRecord();

		event.preventDefault();

		// Only process file if no HTML is present.
		// Note: a pasted file may have the URL as plain text.
		if ( files && files.length > 0 ) {
			const uploadId = Number.MAX_SAFE_INTEGER;
			let html = '';
			files.forEach( ( file ) => {
				html += `<img src="${ file }" class="wp-image-${ uploadId }">`;
			} );
			const content = pasteHandler( {
				HTML: html,
				mode: 'BLOCKS',
				tagName,
			} );
			const shouldReplace = onReplace && this.isEmpty();

			if ( shouldReplace ) {
				onReplace( content );
			} else {
				this.onSplit( currentRecord, content );
			}

			return;
		}

		// There is a selection, check if a URL is pasted.
		if ( ! isCollapsed( currentRecord ) ) {
			const trimmedText = ( pastedHtml || pastedText ).replace( /<[^>]+>/g, '' )
				.trim();

			// A URL was pasted, turn the selection into a link
			if ( isURL( trimmedText ) ) {
				const linkedRecord = applyFormat( currentRecord, {
					type: 'a',
					attributes: {
						href: decodeEntities( trimmedText ),
					},
				} );
				this.value = this.valueToFormat( linkedRecord );
				onChange( this.value );

				// Allows us to ask for this information when we get a report.
				window.console.log( 'Created link:\n\n', trimmedText );

				return;
			}
		}

		const shouldReplace = this.props.onReplace && this.isEmpty();

		let mode = 'INLINE';

		if ( shouldReplace ) {
			mode = 'BLOCKS';
		} else if ( onSplit ) {
			mode = 'AUTO';
		}

		const pastedContent = saferPasteHandler( pasteHandler, {
			HTML: pastedHtml,
			plainText: pastedText,
			mode,
			tagName: this.props.tagName,
			canUserUseUnfilteredHTML: this.props.canUserUseUnfilteredHTML,
		} );

		if ( typeof pastedContent === 'string' ) {
			const recordToInsert = create( { html: pastedContent } );
			const resultingRecord = insert( currentRecord, recordToInsert );
			const resultingContent = this.valueToFormat( resultingRecord );

			this.lastEventCount = undefined;
			this.value = resultingContent;

			// explicitly set selection after inline paste
			this.onSelectionChange( resultingRecord.start, resultingRecord.end );

			onChange( this.value );
		} else if ( onSplit ) {
			if ( ! pastedContent.length ) {
				return;
			}

			if ( shouldReplace ) {
				onReplace( pastedContent );
			} else {
				this.onSplit( currentRecord, pastedContent );
			}
		}
	}

	onFocus() {
		this.isTouched = true;

		const {
			unstableOnFocus,
			onSelectionChange,
		} = this.props;

		if ( unstableOnFocus ) {
			unstableOnFocus();
		}

		// We know for certain that on focus, the old selection is invalid. It
		// will be recalculated on `selectionchange`.
		const index = undefined;

		onSelectionChange( index, index );

		this.lastAztecEventType = 'focus';
	}

	onBlur( event ) {
		this.isTouched = false;

		if ( this.props.onBlur ) {
			this.props.onBlur( event );
		}

		this.lastAztecEventType = 'blur';
	}

	onSelectionChange( start, end ) {
		const hasChanged = this.selectionStart !== start || this.selectionEnd !== end;

		this.selectionStart = start;
		this.selectionEnd = end;

		// This is a manual selection change event if onChange was not triggered just before
		// and we did not just trigger a text update
		// `onChange` could be the last event and could have been triggered a long time ago so
		// this approach is not perfectly reliable
		const isManual = this.lastAztecEventType !== 'input' && this.props.value === this.value;
		if ( hasChanged && isManual ) {
			const value = this.createRecord();
			const activeFormats = getActiveFormats( value );
			this.setState( { activeFormats } );
		}

		this.props.onSelectionChange( start, end );
	}

	onSelectionChangeFromAztec( start, end, text, event ) {
		// `end` can be less than `start` on iOS
		// Let's fix that here so `rich-text/slice` can work properly
		const realStart = Math.min( start, end );
		const realEnd = Math.max( start, end );

		// check and dicsard stray event, where the text and selection is equal to the ones already cached
		const contentWithoutRootTag = this.removeRootTagsProduceByAztec( unescapeSpaces( event.nativeEvent.text ) );
		if ( contentWithoutRootTag === this.value && realStart === this.selectionStart && realEnd === this.selectionEnd ) {
			return;
		}

		this.comesFromAztec = true;
		this.firedAfterTextChanged = true; // Selection change event always fires after the fact

		// update text before updating selection
		// Make sure there are changes made to the content before upgrading it upward
		this.onTextUpdate( event );

		this.onSelectionChange( realStart, realEnd );

		// Update lastEventCount to prevent Aztec from re-rendering the content it just sent
		this.lastEventCount = event.nativeEvent.eventCount;

		this.lastAztecEventType = 'selection change';
	}

	isEmpty() {
		return isEmpty( this.formatToValue( this.props.value ) );
	}

	formatToValue( value ) {
		// Handle deprecated `children` and `node` sources.
		if ( Array.isArray( value ) ) {
			return create( {
				html: childrenBlock.toHTML( value ),
				multilineTag: this.multilineTag,
				multilineWrapperTags: this.multilineWrapperTags,
			} );
		}

		if ( this.props.format === 'string' ) {
			return create( {
				html: value,
				multilineTag: this.multilineTag,
				multilineWrapperTags: this.multilineWrapperTags,
			} );
		}

		// Guard for blocks passing `null` in onSplit callbacks. May be removed
		// if onSplit is revised to not pass a `null` value.
		if ( value === null ) {
			return create();
		}

		return value;
	}

	shouldComponentUpdate( nextProps ) {
		if ( nextProps.tagName !== this.props.tagName ) {
			this.lastEventCount = undefined;
			this.value = undefined;
			return true;
		}

		// TODO: Please re-introduce the check to avoid updating the content right after an `onChange` call.
		// It was removed in https://github.com/WordPress/gutenberg/pull/12417 to fix undo/redo problem.

		// If the component is changed React side (undo/redo/merging/splitting/custom text actions)
		// we need to make sure the native is updated as well.

		// Also, don't trust the "this.lastContent" as on Android, incomplete text events arrive
		//  with only some of the text, while the virtual keyboard's suggestion system does its magic.
		// ** compare with this.lastContent for optimizing performance by not forcing Aztec with text it already has
		// , but compare with props.value to not lose "half word" text because of Android virtual keyb autosuggestion behavior
		if ( ( typeof nextProps.value !== 'undefined' ) &&
				( typeof this.props.value !== 'undefined' ) &&
				( ! this.comesFromAztec || ! this.firedAfterTextChanged ) &&
				nextProps.value !== this.props.value ) {
			// Gutenberg seems to try to mirror the caret state even on events that only change the content so,
			//  let's force caret update if state has selection set.
			if ( typeof nextProps.selectionStart !== 'undefined' && typeof nextProps.selectionEnd !== 'undefined' ) {
				this.needsSelectionUpdate = true;
			}

			this.lastEventCount = undefined; // force a refresh on the native side
		}

		if ( ! this.comesFromAztec ) {
			if ( ( typeof nextProps.selectionStart !== 'undefined' ) &&
					( typeof nextProps.selectionEnd !== 'undefined' ) &&
					nextProps.selectionStart !== this.props.selectionStart &&
					nextProps.selectionStart !== this.selectionStart &&
					nextProps.__unstableIsSelected ) {
				this.needsSelectionUpdate = true;
				this.lastEventCount = undefined; // force a refresh on the native side
			}
		}

		return true;
	}

	componentDidMount() {
		// Request focus if wrapping block is selected and parent hasn't inhibited the focus request. This method of focusing
		//  is trying to implement the web-side counterpart of BlockList's `focusTabbable` where the BlockList is focusing an
		//  inputbox by searching the DOM. We don't have the DOM in RN so, using the combination of blockIsSelected and __unstableMobileNoFocusOnMount
		//  to determine if we should focus the RichText.
		if ( this.props.blockIsSelected && ! this.props.__unstableMobileNoFocusOnMount ) {
			this._editor.focus();
			this.onSelectionChange( this.props.selectionStart || 0, this.props.selectionEnd || 0 );
		}
	}

	componentWillUnmount() {
		if ( this._editor.isFocused() && this.props.shouldBlurOnUnmount ) {
			this._editor.blur();
		}
	}

	componentDidUpdate( prevProps ) {
		if ( this.props.value !== this.value ) {
			this.value = this.props.value;
			this.lastEventCount = undefined;
		}
		const {
			__unstableIsSelected: isSelected,
		} = this.props;

		const {
			__unstableIsSelected: prevIsSelected,
		} = prevProps;

		if ( isSelected && ! prevIsSelected ) {
			this._editor.focus();
			// Update selection props explicitly when component is selected as Aztec won't call onSelectionChange
			// if its internal value hasn't change. When created, default value is 0, 0
			this.onSelectionChange( this.props.selectionStart || 0, this.props.selectionEnd || 0 );
		} else if ( ! isSelected && prevIsSelected ) {
			this._editor.blur();
		}
	}

	willTrimSpaces( html ) {
		// regex for detecting spaces around block element html tags
		const blockHtmlElements = '(div|br|blockquote|ul|ol|li|p|pre|h1|h2|h3|h4|h5|h6|iframe|hr)';
		const leadingOrTrailingSpaces = new RegExp( `(\\s+)<\/?${ blockHtmlElements }>|<\/?${ blockHtmlElements }>(\\s+)`, 'g' );
		const matches = html.match( leadingOrTrailingSpaces );
		if ( matches && matches.length > 0 ) {
			return true;
		}

		return false;
	}

	getHtmlToRender( record, tagName ) {
		// Save back to HTML from React tree
		const value = this.valueToFormat( record );

		if ( value === undefined || value === '' ) {
			this.lastEventCount = undefined; // force a refresh on the native side
			return '';
		} else if ( tagName ) {
			return `<${ tagName }>${ value }</${ tagName }>`;
		}
		return value;
	}

	render() {
		const {
			tagName,
			style,
			__unstableIsSelected: isSelected,
			children,
<<<<<<< HEAD
			theme,
=======
			useStyle,
>>>>>>> 264b178e
		} = this.props;

		const record = this.getRecord();
		const html = this.getHtmlToRender( record, tagName );

		let minHeight = styles.richText.minHeight;
		if ( style && style.minHeight ) {
			minHeight = style.minHeight;
		}

<<<<<<< HEAD
		const placeholderStyle = useStyle( styles.richTextPlaceholder, styles.richTextPlaceholderDark, theme );
=======
		const placeholderStyle = useStyle( styles.richTextPlaceholder, styles.richTextPlaceholderDark );
>>>>>>> 264b178e

		const {
			color: defaultPlaceholderTextColor,
		} = placeholderStyle;

		const {
			color: defaultColor,
			textDecorationColor: defaultTextDecorationColor,
			fontFamily: defaultFontFamily,
<<<<<<< HEAD
		} = useStyle( styles.richText, styles.richTextDark, theme );
=======
		} = useStyle( styles.richText, styles.richTextDark );
>>>>>>> 264b178e

		let selection = null;
		if ( this.needsSelectionUpdate ) {
			this.needsSelectionUpdate = false;
			selection = { start: this.props.selectionStart, end: this.props.selectionEnd };

			// On AztecAndroid, setting the caret to an out-of-bounds position will crash the editor so, let's check for some cases.
			if ( ! this.isIOS ) {
				// Aztec performs some html text cleanup while parsing it so, its internal representation gets out-of-sync with the
				// representation of the format-lib on the RN side. We need to avoid trying to set the caret position because it may
				// be outside the text bounds and crash Aztec, at least on Android.
				if ( this.willTrimSpaces( html ) ) {
					// the html will get trimmed by the cleaning up functions in Aztec and caret position will get out-of-sync.
					// So, skip forcing it, let Aztec just do its best and just log the fact.
					console.warn( 'RichText value will be trimmed for spaces! Avoiding setting the caret position manually.' );
					selection = null;
				} else if ( this.props.selectionStart > record.text.length || this.props.selectionEnd > record.text.length ) {
					console.warn( 'Oops, selection will land outside the text, skipping setting it...' );
					selection = null;
				}
			}
		}

		if ( this.comesFromAztec ) {
			this.comesFromAztec = false;
			this.firedAfterTextChanged = false;
		}

<<<<<<< HEAD
		const dynamicStyle = useStyle( style, styles.richTextDark, theme );
=======
		const dynamicStyle = useStyle( style, styles.richTextDark );
>>>>>>> 264b178e

		return (
			<View>
				{ children && children( {
					isSelected,
					value: record,
					onChange: this.onFormatChange,
				} ) }
				<RCTAztecView
					ref={ ( ref ) => {
						this._editor = ref;

						if ( this.props.setRef ) {
							this.props.setRef( ref );
						}
					} }
					style={ {
						...dynamicStyle,
						minHeight: Math.max( minHeight, this.state.height ),
					} }
					text={ { text: html, eventCount: this.lastEventCount, selection } }
					placeholder={ this.props.placeholder }
					placeholderTextColor={ this.props.placeholderTextColor || defaultPlaceholderTextColor }
					deleteEnter={ this.props.deleteEnter }
					onChange={ this.onChange }
					onFocus={ this.onFocus }
					onBlur={ this.onBlur }
					onEnter={ this.onEnter }
					onBackspace={ this.onBackspace }
					onPaste={ this.onPaste }
					activeFormats={ this.getActiveFormatNames( record ) }
					onContentSizeChange={ this.onContentSizeChange }
					onCaretVerticalPositionChange={ this.props.onCaretVerticalPositionChange }
					onSelectionChange={ this.onSelectionChangeFromAztec }
					blockType={ { tag: tagName } }
					color={ defaultColor }
					linkTextColor={ defaultTextDecorationColor }
					maxImagesWidth={ 200 }
					fontFamily={ this.props.fontFamily || defaultFontFamily }
					fontSize={ this.props.fontSize || ( style && style.fontSize ) }
					fontWeight={ this.props.fontWeight }
					fontStyle={ this.props.fontStyle }
					disableEditingMenu={ this.props.disableEditingMenu }
					isMultiline={ this.isMultiline }
					textAlign={ this.props.textAlign }
				/>
				{ isSelected && <FormatEdit value={ record } onChange={ this.onFormatChange } /> }
			</View>
		);
	}
}

RichText.defaultProps = {
	format: 'string',
	value: '',
	tagName: 'div',
};

export default compose( [
	withSelect( ( select ) => ( {
		formatTypes: select( 'core/rich-text' ).getFormatTypes(),
	} ) ),
	withTheme,
] )( RichText );<|MERGE_RESOLUTION|>--- conflicted
+++ resolved
@@ -20,11 +20,7 @@
 import { decodeEntities } from '@wordpress/html-entities';
 import { BACKSPACE } from '@wordpress/keycodes';
 import { isURL } from '@wordpress/url';
-<<<<<<< HEAD
-import { useStyle, withTheme } from '@wordpress/components';
-=======
 import { withTheme } from '@wordpress/components';
->>>>>>> 264b178e
 
 /**
  * Internal dependencies
@@ -775,11 +771,7 @@
 			style,
 			__unstableIsSelected: isSelected,
 			children,
-<<<<<<< HEAD
-			theme,
-=======
 			useStyle,
->>>>>>> 264b178e
 		} = this.props;
 
 		const record = this.getRecord();
@@ -790,11 +782,7 @@
 			minHeight = style.minHeight;
 		}
 
-<<<<<<< HEAD
-		const placeholderStyle = useStyle( styles.richTextPlaceholder, styles.richTextPlaceholderDark, theme );
-=======
 		const placeholderStyle = useStyle( styles.richTextPlaceholder, styles.richTextPlaceholderDark );
->>>>>>> 264b178e
 
 		const {
 			color: defaultPlaceholderTextColor,
@@ -804,11 +792,7 @@
 			color: defaultColor,
 			textDecorationColor: defaultTextDecorationColor,
 			fontFamily: defaultFontFamily,
-<<<<<<< HEAD
-		} = useStyle( styles.richText, styles.richTextDark, theme );
-=======
 		} = useStyle( styles.richText, styles.richTextDark );
->>>>>>> 264b178e
 
 		let selection = null;
 		if ( this.needsSelectionUpdate ) {
@@ -837,11 +821,7 @@
 			this.firedAfterTextChanged = false;
 		}
 
-<<<<<<< HEAD
-		const dynamicStyle = useStyle( style, styles.richTextDark, theme );
-=======
 		const dynamicStyle = useStyle( style, styles.richTextDark );
->>>>>>> 264b178e
 
 		return (
 			<View>
