/*eslint no-console: ["error", { allow: ["warn"] }] */

/**
 * External dependencies
 */
import RCTAztecView from 'react-native-aztec';
import { View, Platform } from 'react-native';
import { addMention } from 'react-native-gutenberg-bridge';
import { get, pickBy, debounce } from 'lodash';
import memize from 'memize';

/**
 * WordPress dependencies
 */
import { BlockFormatControls } from '@wordpress/block-editor';
import { Component } from '@wordpress/element';
import {
	Toolbar,
	ToolbarButton,
	withSiteCapabilities,
	isMentionsSupported,
} from '@wordpress/components';
import { compose, withPreferredColorScheme } from '@wordpress/compose';
import { withSelect } from '@wordpress/data';
import { childrenBlock } from '@wordpress/blocks';
import { decodeEntities } from '@wordpress/html-entities';
import { BACKSPACE, DELETE, ENTER } from '@wordpress/keycodes';
import { isURL } from '@wordpress/url';
import { Icon, atSymbol } from '@wordpress/icons';
import { __ } from '@wordpress/i18n';

/**
 * Internal dependencies
 */
import FormatEdit from './format-edit';
import { applyFormat } from '../apply-format';
import { getActiveFormat } from '../get-active-format';
import { getActiveFormats } from '../get-active-formats';
import { insert } from '../insert';
import { getTextContent } from '../get-text-content';
import { isEmpty, isEmptyLine } from '../is-empty';
import { create } from '../create';
import { toHTMLString } from '../to-html-string';
import { removeLineSeparator } from '../remove-line-separator';
import { isCollapsed } from '../is-collapsed';
import { remove } from '../remove';
import styles from './style.scss';

const unescapeSpaces = ( text ) => {
	return text.replace( /&nbsp;|&#160;/gi, ' ' );
};

const gutenbergFormatNamesToAztec = {
	'core/bold': 'bold',
	'core/italic': 'italic',
	'core/strikethrough': 'strikethrough',
};

export class RichText extends Component {
	constructor( {
		value,
		selectionStart,
		selectionEnd,
		__unstableMultilineTag: multiline,
	} ) {
		super( ...arguments );

		this.isMultiline = false;
		if ( multiline === true || multiline === 'p' || multiline === 'li' ) {
			this.multilineTag = multiline === true ? 'p' : multiline;
			this.isMultiline = true;
		}

		if ( this.multilineTag === 'li' ) {
			this.multilineWrapperTags = [ 'ul', 'ol' ];
		}

		this.isIOS = Platform.OS === 'ios';
		this.createRecord = this.createRecord.bind( this );
		this.onChange = this.onChange.bind( this );
		this.onKeyDown = this.onKeyDown.bind( this );
		this.handleEnter = this.handleEnter.bind( this );
		this.handleDelete = this.handleDelete.bind( this );
		this.handleMention = this.handleMention.bind( this );
		this.onPaste = this.onPaste.bind( this );
		this.onFocus = this.onFocus.bind( this );
		this.onBlur = this.onBlur.bind( this );
		this.onTextUpdate = this.onTextUpdate.bind( this );
		this.onContentSizeChange = this.onContentSizeChange.bind( this );
		this.onFormatChange = this.onFormatChange.bind( this );
		this.formatToValue = memize( this.formatToValue.bind( this ), {
			maxSize: 1,
		} );
		this.debounceCreateUndoLevel = debounce( this.onCreateUndoLevel, 1000 );
		// This prevents a bug in Aztec which triggers onSelectionChange twice on format change
		this.onSelectionChange = this.onSelectionChange.bind( this );
		this.onSelectionChangeFromAztec = this.onSelectionChangeFromAztec.bind(
			this
		);
		this.valueToFormat = this.valueToFormat.bind( this );
		this.getHtmlToRender = this.getHtmlToRender.bind( this );
		this.showMention = this.showMention.bind( this );
		this.insertString = this.insertString.bind( this );
		this.state = {
			activeFormats: [],
			selectedFormat: null,
			height: 0,
		};
		this.needsSelectionUpdate = false;
		this.savedContent = '';
		this.isTouched = false;
		this.lastAztecEventType = null;

		this.lastHistoryValue = value;

		// Internal values that are update synchronously, unlike props.
		this.value = value;
		this.selectionStart = selectionStart;
		this.selectionEnd = selectionEnd;
	}

	/**
	 * Get the current record (value and selection) from props and state.
	 *
	 * @return {Object} The current record (value and selection).
	 */
	getRecord() {
		const { selectionStart: start, selectionEnd: end } = this.props;
		const { value } = this.props;

		const { formats, replacements, text } = this.formatToValue( value );
		const { activeFormats } = this.state;

		return { formats, replacements, text, start, end, activeFormats };
	}

	/**
	 * Creates a RichText value "record" from the current content and selection
	 * information
	 *
	 *
	 * @return {Object} A RichText value with formats and selection.
	 */
	createRecord() {
		const { preserveWhiteSpace } = this.props;
		const value = {
			start: this.selectionStart,
			end: this.selectionEnd,
			...create( {
				html: this.value,
				range: null,
				multilineTag: this.multilineTag,
				multilineWrapperTags: this.multilineWrapperTags,
				preserveWhiteSpace,
			} ),
		};
		const start = Math.min( this.selectionStart, value.text.length );
		const end = Math.min( this.selectionEnd, value.text.length );
		return { ...value, start, end };
	}

	valueToFormat( value ) {
		// remove the outer root tags
		return this.removeRootTagsProduceByAztec(
			toHTMLString( {
				value,
				multilineTag: this.multilineTag,
			} )
		);
	}

	getActiveFormatNames( record ) {
		const { formatTypes } = this.props;

		return formatTypes
			.map( ( { name } ) => name )
			.filter( ( name ) => {
				return getActiveFormat( record, name ) !== undefined;
			} )
			.map( ( name ) => gutenbergFormatNamesToAztec[ name ] )
			.filter( Boolean );
	}

	onFormatChange( record ) {
		const { start = 0, end = 0, activeFormats = [] } = record;
		const changeHandlers = pickBy( this.props, ( v, key ) =>
			key.startsWith( 'format_on_change_functions_' )
		);

		Object.values( changeHandlers ).forEach( ( changeHandler ) => {
			changeHandler( record.formats, record.text );
		} );

		this.value = this.valueToFormat( record );
		this.props.onChange( this.value );
		this.setState( { activeFormats } );
		this.props.onSelectionChange( start, end );
		this.selectionStart = start;
		this.selectionEnd = end;

		this.onCreateUndoLevel();

		this.lastAztecEventType = 'format change';
	}

	insertString( record, string ) {
		if ( record && string ) {
			this.lastEventCount = undefined;
			const toInsert = insert( record, string );
			this.onFormatChange( toInsert );
		}
	}

	onCreateUndoLevel() {
		const { __unstableOnCreateUndoLevel: onCreateUndoLevel } = this.props;
		// If the content is the same, no level needs to be created.
		if ( this.lastHistoryValue === this.value ) {
			return;
		}

		onCreateUndoLevel();
		this.lastHistoryValue = this.value;
	}

	/*
	 * Cleans up any root tags produced by aztec.
	 * TODO: This should be removed on a later version when aztec doesn't return the top tag of the text being edited
	 */
	removeRootTagsProduceByAztec( html ) {
		let result = this.removeRootTag( this.props.tagName, html );
		// Temporary workaround for https://github.com/WordPress/gutenberg/pull/13763
		if ( this.props.rootTagsToEliminate ) {
			this.props.rootTagsToEliminate.forEach( ( element ) => {
				result = this.removeRootTag( element, result );
			} );
		}

		if ( this.props.tagsToEliminate ) {
			this.props.tagsToEliminate.forEach( ( element ) => {
				result = this.removeTag( element, result );
			} );
		}
		return result;
	}

	removeRootTag( tag, html ) {
		const openingTagRegexp = RegExp( '^<' + tag + '[^>]*>', 'gim' );
		const closingTagRegexp = RegExp( '</' + tag + '>$', 'gim' );
		return html
			.replace( openingTagRegexp, '' )
			.replace( closingTagRegexp, '' );
	}
	removeTag( tag, html ) {
		const openingTagRegexp = RegExp( '<' + tag + '>', 'gim' );
		const closingTagRegexp = RegExp( '</' + tag + '>', 'gim' );
		return html
			.replace( openingTagRegexp, '' )
			.replace( closingTagRegexp, '' );
	}

	/*
	 * Handles any case where the content of the AztecRN instance has changed
	 */
	onChange( event ) {
		const contentWithoutRootTag = this.removeRootTagsProduceByAztec(
			unescapeSpaces( event.nativeEvent.text )
		);
		// On iOS, onChange can be triggered after selection changes, even though there are no content changes.
		if ( contentWithoutRootTag === this.value ) {
			return;
		}
		this.lastEventCount = event.nativeEvent.eventCount;
		this.comesFromAztec = true;
		this.firedAfterTextChanged = true; // the onChange event always fires after the fact
		this.onTextUpdate( event );
		this.lastAztecEventType = 'input';
	}

	onTextUpdate( event ) {
		const contentWithoutRootTag = this.removeRootTagsProduceByAztec(
			unescapeSpaces( event.nativeEvent.text )
		);
		this.debounceCreateUndoLevel();
		const refresh = this.value !== contentWithoutRootTag;
		this.value = contentWithoutRootTag;

		// we don't want to refresh if our goal is just to create a record
		if ( refresh ) {
			this.props.onChange( contentWithoutRootTag );
		}
	}

	/*
	 * Handles any case where the content of the AztecRN instance has changed in size
	 */
	onContentSizeChange( contentSize ) {
		this.setState( contentSize );
		this.lastAztecEventType = 'content size change';
	}

	onKeyDown( event ) {
		if ( event.defaultPrevented ) {
			return;
		}

		this.handleDelete( event );
		this.handleEnter( event );
		this.handleMention( event );
	}

	handleEnter( event ) {
		if ( event.keyCode !== ENTER ) {
			return;
		}
		const { onEnter } = this.props;

		if ( ! onEnter ) {
			return;
		}

		onEnter( {
			value: this.createRecord(),
			onChange: this.onFormatChange,
			shiftKey: event.shiftKey,
		} );
		this.lastAztecEventType = 'input';
	}

	handleDelete( event ) {
		const { keyCode } = event;

		if ( keyCode !== DELETE && keyCode !== BACKSPACE ) {
			return;
		}
		const isReverse = keyCode === BACKSPACE;

		const { onDelete, __unstableMultilineTag: multilineTag } = this.props;
		this.lastEventCount = event.nativeEvent.eventCount;
		this.comesFromAztec = true;
		this.firedAfterTextChanged = event.nativeEvent.firedAfterTextChanged;
		const value = this.createRecord();
		const { start, end, text } = value;
		let newValue;

		// Always handle full content deletion ourselves.
		if ( start === 0 && end !== 0 && end >= text.length ) {
			newValue = remove( value );
			this.onFormatChange( newValue );
			event.preventDefault();
			return;
		}

		if ( multilineTag ) {
			if (
				isReverse &&
				value.start === 0 &&
				value.end === 0 &&
				isEmptyLine( value )
			) {
				newValue = removeLineSeparator( value, ! isReverse );
			} else {
				newValue = removeLineSeparator( value, isReverse );
			}
			if ( newValue ) {
				this.onFormatChange( newValue );
				event.preventDefault();
				return;
			}
		}

		// Only process delete if the key press occurs at an uncollapsed edge.
		if (
			! onDelete ||
			! isCollapsed( value ) ||
			( isReverse && start !== 0 ) ||
			( ! isReverse && end !== text.length )
		) {
			return;
		}

		onDelete( { isReverse, value } );

		event.preventDefault();
		this.lastAztecEventType = 'input';
	}

	handleMention( event ) {
		const { keyCode } = event;

		if ( keyCode !== '@'.charCodeAt( 0 ) ) {
			return;
		}
		const record = this.getRecord();
		const text = getTextContent( record );
		// Only start the mention UI if the selection is on the start of text or the character before is a space
		if (
			text.length === 0 ||
			record.start === 0 ||
			text.charAt( record.start - 1 ) === ' '
		) {
			this.showMention();
		} else {
			this.insertString( record, '@' );
		}
	}

	showMention() {
		const record = this.getRecord();
		addMention()
			.then( ( mentionUserId ) => {
				let stringToInsert = `@${ mentionUserId }`;
				if ( this.isIOS ) {
					stringToInsert += ' ';
				}
				this.insertString( record, stringToInsert );
			} )
			.catch( () => {} );
	}

	/**
	 * Handles a paste event from the native Aztec Wrapper.
	 *
	 * @param {Object} event The paste event which wraps `nativeEvent`.
	 */
	onPaste( event ) {
		const { onPaste, onChange } = this.props;
		const { activeFormats = [] } = this.state;

		const { pastedText, pastedHtml, files } = event.nativeEvent;
		const currentRecord = this.createRecord();

		event.preventDefault();

		// There is a selection, check if a URL is pasted.
		if ( ! isCollapsed( currentRecord ) ) {
			const trimmedText = ( pastedHtml || pastedText )
				.replace( /<[^>]+>/g, '' )
				.trim();

			// A URL was pasted, turn the selection into a link
			if ( isURL( trimmedText ) ) {
				const linkedRecord = applyFormat( currentRecord, {
					type: 'a',
					attributes: {
						href: decodeEntities( trimmedText ),
					},
				} );
				this.value = this.valueToFormat( linkedRecord );
				onChange( this.value );

				// Allows us to ask for this information when we get a report.
				window.console.log( 'Created link:\n\n', trimmedText );

				return;
			}
		}

		if ( onPaste ) {
			onPaste( {
				value: currentRecord,
				onChange: this.onFormatChange,
				html: pastedHtml,
				plainText: pastedText,
				files,
				activeFormats,
			} );
		}
	}

	onFocus() {
		this.isTouched = true;

		const { unstableOnFocus, onSelectionChange } = this.props;

		if ( unstableOnFocus ) {
			unstableOnFocus();
		}

		// We know for certain that on focus, the old selection is invalid. It
		// will be recalculated on `selectionchange`.

		onSelectionChange( this.selectionStart, this.selectionEnd );

		this.lastAztecEventType = 'focus';
	}

	onBlur( event ) {
		this.isTouched = false;

		// Check if value is up to date with latest state of native AztecView
		if (
			event.nativeEvent.text &&
			event.nativeEvent.text !== this.props.value
		) {
			this.onTextUpdate( event );
		}

		if ( this.props.onBlur ) {
			this.props.onBlur( event );
		}

		this.lastAztecEventType = 'blur';
	}

	onSelectionChange( start, end ) {
		const hasChanged =
			this.selectionStart !== start || this.selectionEnd !== end;

		this.selectionStart = start;
		this.selectionEnd = end;

		// This is a manual selection change event if onChange was not triggered just before
		// and we did not just trigger a text update
		// `onChange` could be the last event and could have been triggered a long time ago so
		// this approach is not perfectly reliable
		const isManual =
			this.lastAztecEventType !== 'input' &&
			this.props.value === this.value;
		if ( hasChanged && isManual ) {
			const value = this.createRecord();
			const activeFormats = getActiveFormats( value );
			this.setState( { activeFormats } );
		}

		this.props.onSelectionChange( start, end );
	}

	onSelectionChangeFromAztec( start, end, text, event ) {
		// `end` can be less than `start` on iOS
		// Let's fix that here so `rich-text/slice` can work properly
		const realStart = Math.min( start, end );
		const realEnd = Math.max( start, end );

		// check and dicsard stray event, where the text and selection is equal to the ones already cached
		const contentWithoutRootTag = this.removeRootTagsProduceByAztec(
			unescapeSpaces( event.nativeEvent.text )
		);
		if (
			contentWithoutRootTag === this.value &&
			realStart === this.selectionStart &&
			realEnd === this.selectionEnd
		) {
			return;
		}

		this.comesFromAztec = true;
		this.firedAfterTextChanged = true; // Selection change event always fires after the fact

		// update text before updating selection
		// Make sure there are changes made to the content before upgrading it upward
		this.onTextUpdate( event );

		// Aztec can send us selection change events after it has lost focus.
		// For instance the autocorrect feature will complete a partially written
		// word when resigning focus, causing a selection change event.
		// Forwarding this selection change could cause this RichText to regain
		// focus and start a focus loop.
		//
		// See https://github.com/wordpress-mobile/gutenberg-mobile/issues/1696
		if ( this.props.__unstableIsSelected ) {
			this.onSelectionChange( realStart, realEnd );
		}
		// Update lastEventCount to prevent Aztec from re-rendering the content it just sent
		this.lastEventCount = event.nativeEvent.eventCount;

		this.lastAztecEventType = 'selection change';
	}

	isEmpty() {
		return isEmpty( this.formatToValue( this.props.value ) );
	}

	formatToValue( value ) {
		const { preserveWhiteSpace } = this.props;
		// Handle deprecated `children` and `node` sources.
		if ( Array.isArray( value ) ) {
			return create( {
				html: childrenBlock.toHTML( value ),
				multilineTag: this.multilineTag,
				multilineWrapperTags: this.multilineWrapperTags,
				preserveWhiteSpace,
			} );
		}

		if ( this.props.format === 'string' ) {
			return create( {
				html: value,
				multilineTag: this.multilineTag,
				multilineWrapperTags: this.multilineWrapperTags,
				preserveWhiteSpace,
			} );
		}

		// Guard for blocks passing `null` in onSplit callbacks. May be removed
		// if onSplit is revised to not pass a `null` value.
		if ( value === null ) {
			return create();
		}

		return value;
	}

	shouldComponentUpdate( nextProps ) {
		if (
			nextProps.tagName !== this.props.tagName ||
			nextProps.reversed !== this.props.reversed ||
			nextProps.start !== this.props.start
		) {
			this.lastEventCount = undefined;
			this.value = undefined;
			return true;
		}

		// TODO: Please re-introduce the check to avoid updating the content right after an `onChange` call.
		// It was removed in https://github.com/WordPress/gutenberg/pull/12417 to fix undo/redo problem.

		// If the component is changed React side (undo/redo/merging/splitting/custom text actions)
		// we need to make sure the native is updated as well.

		// Also, don't trust the "this.lastContent" as on Android, incomplete text events arrive
		//  with only some of the text, while the virtual keyboard's suggestion system does its magic.
		// ** compare with this.lastContent for optimizing performance by not forcing Aztec with text it already has
		// , but compare with props.value to not lose "half word" text because of Android virtual keyb autosuggestion behavior
		if (
			typeof nextProps.value !== 'undefined' &&
			typeof this.props.value !== 'undefined' &&
			( ! this.comesFromAztec || ! this.firedAfterTextChanged ) &&
			nextProps.value !== this.props.value
		) {
			// Gutenberg seems to try to mirror the caret state even on events that only change the content so,
			//  let's force caret update if state has selection set.
			if (
				typeof nextProps.selectionStart !== 'undefined' &&
				typeof nextProps.selectionEnd !== 'undefined'
			) {
				this.needsSelectionUpdate = true;
			}

			this.lastEventCount = undefined; // force a refresh on the native side
		}

		if ( ! this.comesFromAztec ) {
			if (
				typeof nextProps.selectionStart !== 'undefined' &&
				typeof nextProps.selectionEnd !== 'undefined' &&
				nextProps.selectionStart !== this.props.selectionStart &&
				nextProps.selectionStart !== this.selectionStart &&
				nextProps.__unstableIsSelected
			) {
				this.needsSelectionUpdate = true;
				this.lastEventCount = undefined; // force a refresh on the native side
			}
		}

		return true;
	}

	componentDidMount() {
		// Request focus if wrapping block is selected and parent hasn't inhibited the focus request. This method of focusing
		//  is trying to implement the web-side counterpart of BlockList's `focusTabbable` where the BlockList is focusing an
		//  inputbox by searching the DOM. We don't have the DOM in RN so, using the combination of blockIsSelected and __unstableMobileNoFocusOnMount
		//  to determine if we should focus the RichText.
		if (
			this.props.blockIsSelected &&
			! this.props.__unstableMobileNoFocusOnMount
		) {
			this._editor.focus();
			this.onSelectionChange(
				this.props.selectionStart || 0,
				this.props.selectionEnd || 0
			);
		}
	}

	componentWillUnmount() {
		if ( this._editor.isFocused() && this.props.shouldBlurOnUnmount ) {
			this._editor.blur();
		}
	}

	componentDidUpdate( prevProps ) {
		if ( this.props.value !== this.value ) {
			this.value = this.props.value;
			this.lastEventCount = undefined;
		}
		const { __unstableIsSelected: isSelected } = this.props;

		const { __unstableIsSelected: prevIsSelected } = prevProps;

		if ( isSelected && ! prevIsSelected ) {
			this._editor.focus();
			// Update selection props explicitly when component is selected as Aztec won't call onSelectionChange
			// if its internal value hasn't change. When created, default value is 0, 0
			this.onSelectionChange(
				this.props.selectionStart || 0,
				this.props.selectionEnd || 0
			);
		} else if ( ! isSelected && prevIsSelected ) {
			this._editor.blur();
		}
	}

	getHtmlToRender( record, tagName ) {
		// Save back to HTML from React tree
		let value = this.valueToFormat( record );

		if ( value === undefined ) {
			this.lastEventCount = undefined; // force a refresh on the native side
			value = '';
		}
		// On android if content is empty we need to send no content or else the placeholder will not show.
		if ( ! this.isIOS && value === '' ) {
			return value;
		}

		if ( tagName ) {
			let extraAttributes = ``;
			if ( tagName === `ol` ) {
				if ( this.props.reversed ) {
					extraAttributes += ` reversed`;
				}
				if ( this.props.start ) {
					extraAttributes += ` start=${ this.props.start }`;
				}
			}
			value = `<${ tagName } ${ extraAttributes }>${ value }</${ tagName }>`;
		}
		return value;
	}

	render() {
		const {
			tagName,
			style,
			__unstableIsSelected: isSelected,
			children,
			getStylesFromColorScheme,
			minWidth,
			maxWidth,
			formatTypes,
			parentBlockStyles,
			withoutInteractiveFormatting,
			capabilities,
			disableEditingMenu=false,
		} = this.props;

		const record = this.getRecord();
		const html = this.getHtmlToRender( record, tagName );

		const placeholderStyle = getStylesFromColorScheme(
			styles.richTextPlaceholder,
			styles.richTextPlaceholderDark
		);

		const { color: defaultPlaceholderTextColor } = placeholderStyle;

		const {
			color: defaultColor,
			textDecorationColor: defaultTextDecorationColor,
			fontFamily: defaultFontFamily,
		} = getStylesFromColorScheme( styles.richText, styles.richTextDark );

		let selection = null;
		if ( this.needsSelectionUpdate ) {
			this.needsSelectionUpdate = false;
			selection = {
				start: this.props.selectionStart,
				end: this.props.selectionEnd,
			};

			// On AztecAndroid, setting the caret to an out-of-bounds position will crash the editor so, let's check for some cases.
			if ( ! this.isIOS ) {
				// The following regular expression is used in Aztec here:
				// https://github.com/wordpress-mobile/AztecEditor-Android/blob/b1fad439d56fa6d4aa0b78526fef355c59d00dd3/aztec/src/main/kotlin/org/wordpress/aztec/AztecParser.kt#L656
				const brBeforeParaMatches = html.match( /(<br>)+<\/p>$/g );
				if ( brBeforeParaMatches ) {
					console.warn(
						'Oops, BR tag(s) at the end of content. Aztec will remove them, adapting the selection...'
					);
					const count = (
						brBeforeParaMatches[ 0 ].match( /br/g ) || []
					).length;
					if ( count > 0 ) {
						let newSelectionStart =
							this.props.selectionStart - count;
						if ( newSelectionStart < 0 ) {
							newSelectionStart = 0;
						}
						let newSelectionEnd = this.props.selectionEnd - count;
						if ( newSelectionEnd < 0 ) {
							newSelectionEnd = 0;
						}
						selection = {
							start: newSelectionStart,
							end: newSelectionEnd,
						};
					}
				}
			}
		}

		if ( this.comesFromAztec ) {
			this.comesFromAztec = false;
			this.firedAfterTextChanged = false;
		}

		// Logic below assures that `RichText` width will always have equal value when container is almost fully filled.
		const width =
			maxWidth && this.state.width && maxWidth - this.state.width < 10
				? maxWidth
				: this.state.width;

		return (
			<View>
				{ children &&
					children( {
						isSelected,
						value: record,
						onChange: this.onFormatChange,
						onFocus: () => {},
					} ) }
				<RCTAztecView
					ref={ ( ref ) => {
						this._editor = ref;

						if ( this.props.setRef ) {
							this.props.setRef( ref );
						}
					} }
					style={ {
						backgroundColor: styles.richText.backgroundColor,
						...style,
						...( this.isIOS && minWidth && maxWidth
							? { width }
							: { maxWidth } ),
						minHeight: this.state.height,
					} }
					text={ {
						text: html,
						eventCount: this.lastEventCount,
						selection,
					} }
					placeholder={ this.props.placeholder }
					placeholderTextColor={
						this.props.placeholderTextColor ||
						defaultPlaceholderTextColor
					}
					deleteEnter={ this.props.deleteEnter }
					onChange={ this.onChange }
					onFocus={ this.onFocus }
					onBlur={ this.onBlur }
					onKeyDown={ this.onKeyDown }
					triggerKeyCodes={ disableEditingMenu === false && isMentionsSupported( capabilities ) ? [ '@' ] : [] }
					onPaste={ this.onPaste }
					activeFormats={ this.getActiveFormatNames( record ) }
					onContentSizeChange={ this.onContentSizeChange }
					onCaretVerticalPositionChange={
						this.props.onCaretVerticalPositionChange
					}
					onSelectionChange={ this.onSelectionChangeFromAztec }
					blockType={ { tag: tagName } }
					color={
						( style && style.color ) ||
						( parentBlockStyles && parentBlockStyles.color ) ||
						defaultColor
					}
					linkTextColor={ defaultTextDecorationColor }
					maxImagesWidth={ 200 }
					fontFamily={ this.props.fontFamily || defaultFontFamily }
					fontSize={
						this.props.fontSize || ( style && style.fontSize )
					}
					fontWeight={ this.props.fontWeight }
					fontStyle={ this.props.fontStyle }
					disableEditingMenu={ disableEditingMenu }
					isMultiline={ this.isMultiline }
					textAlign={ this.props.textAlign }
					{ ...( this.isIOS ? { maxWidth } : {} ) }
					minWidth={ minWidth }
					id={ this.props.id }
					selectionColor={ this.props.selectionColor }
				/>
				{ isSelected && (
					<>
						<FormatEdit
							formatTypes={ formatTypes }
							value={ record }
							withoutInteractiveFormatting={
								withoutInteractiveFormatting
							}
							onChange={ this.onFormatChange }
							onFocus={ () => {} }
						/>
						<BlockFormatControls>
<<<<<<< HEAD
							{ isMentionsSupported( capabilities ) && (
								<Toolbar>
									<ToolbarButton
										title={ __( 'Insert mention' ) }
										icon={ <Icon icon={ atSymbol } /> }
										onClick={ this.showMention }
									/>
								</Toolbar>
							) }
=======
							{
								// eslint-disable-next-line no-undef
								__DEV__ && isMentionsSupported( capabilities ) && (
									<Toolbar>
										<ToolbarButton
											title={ __( 'Insert mention' ) }
											icon={ <Icon icon={ atSymbol } /> }
											onClick={ () => {
												addMention()
													.then(
														( mentionUserId ) => {
															let stringToInsert = `@${ mentionUserId }`;
															if ( this.isIOS ) {
																stringToInsert +=
																	' ';
															}
															this.insertString(
																record,
																stringToInsert
															);
														}
													)
													.catch( () => {} );
											} }
										/>
									</Toolbar>
								)
							}
>>>>>>> 8efd443c
						</BlockFormatControls>
					</>
				) }
			</View>
		);
	}
}

RichText.defaultProps = {
	format: 'string',
	value: '',
	tagName: 'div',
};

export default compose( [
	withSelect( ( select, { clientId } ) => {
		const { getBlockParents, getBlock } = select( 'core/block-editor' );
		const parents = getBlockParents( clientId, true );
		const parentBlock = parents ? getBlock( parents[ 0 ] ) : undefined;
		const parentBlockStyles =
			get( parentBlock, [ 'attributes', 'childrenStyles' ] ) || {};

		return {
			formatTypes: select( 'core/rich-text' ).getFormatTypes(),
			...{ parentBlockStyles },
		};
	} ),
	withPreferredColorScheme,
	withSiteCapabilities,
] )( RichText );<|MERGE_RESOLUTION|>--- conflicted
+++ resolved
@@ -892,17 +892,6 @@
 							onFocus={ () => {} }
 						/>
 						<BlockFormatControls>
-<<<<<<< HEAD
-							{ isMentionsSupported( capabilities ) && (
-								<Toolbar>
-									<ToolbarButton
-										title={ __( 'Insert mention' ) }
-										icon={ <Icon icon={ atSymbol } /> }
-										onClick={ this.showMention }
-									/>
-								</Toolbar>
-							) }
-=======
 							{
 								// eslint-disable-next-line no-undef
 								__DEV__ && isMentionsSupported( capabilities ) && (
@@ -910,28 +899,11 @@
 										<ToolbarButton
 											title={ __( 'Insert mention' ) }
 											icon={ <Icon icon={ atSymbol } /> }
-											onClick={ () => {
-												addMention()
-													.then(
-														( mentionUserId ) => {
-															let stringToInsert = `@${ mentionUserId }`;
-															if ( this.isIOS ) {
-																stringToInsert +=
-																	' ';
-															}
-															this.insertString(
-																record,
-																stringToInsert
-															);
-														}
-													)
-													.catch( () => {} );
-											} }
+											onClick={ this.showMention }
 										/>
 									</Toolbar>
 								)
 							}
->>>>>>> 8efd443c
 						</BlockFormatControls>
 					</>
 				) }
