/*eslint no-console: ["error", { allow: ["warn"] }] */

/**
 * External dependencies
 */
import RCTAztecView from 'react-native-aztec';
import { View, Platform } from 'react-native';
<<<<<<< HEAD
import {
	get,
	pickBy,
} from 'lodash';
=======
import { pickBy } from 'lodash';
>>>>>>> 85129302
import memize from 'memize';

/**
 * WordPress dependencies
 */
import { Component } from '@wordpress/element';
import { compose, withPreferredColorScheme } from '@wordpress/compose';
import { withSelect } from '@wordpress/data';
import { childrenBlock } from '@wordpress/blocks';
import { decodeEntities } from '@wordpress/html-entities';
import { BACKSPACE } from '@wordpress/keycodes';
import { isURL } from '@wordpress/url';

/**
 * Internal dependencies
 */
import FormatEdit from './format-edit';
import { applyFormat } from '../apply-format';
import { getActiveFormat } from '../get-active-format';
import { getActiveFormats } from '../get-active-formats';
import { isEmpty, isEmptyLine } from '../is-empty';
import { create } from '../create';
import { toHTMLString } from '../to-html-string';
import { removeLineSeparator } from '../remove-line-separator';
import { isCollapsed } from '../is-collapsed';
import { remove } from '../remove';
import styles from './style.scss';

const unescapeSpaces = ( text ) => {
	return text.replace( /&nbsp;|&#160;/gi, ' ' );
};

const gutenbergFormatNamesToAztec = {
	'core/bold': 'bold',
	'core/italic': 'italic',
	'core/strikethrough': 'strikethrough',
};

export class RichText extends Component {
	constructor( {
		value,
		selectionStart,
		selectionEnd,
		__unstableMultilineTag: multiline,
	} ) {
		super( ...arguments );

		this.isMultiline = false;
		if ( multiline === true || multiline === 'p' || multiline === 'li' ) {
			this.multilineTag = multiline === true ? 'p' : multiline;
			this.isMultiline = true;
		}

		if ( this.multilineTag === 'li' ) {
			this.multilineWrapperTags = [ 'ul', 'ol' ];
		}

		this.isIOS = Platform.OS === 'ios';
		this.createRecord = this.createRecord.bind( this );
		this.onChange = this.onChange.bind( this );
		this.handleEnter = this.handleEnter.bind( this );
		this.handleDelete = this.handleDelete.bind( this );
		this.onPaste = this.onPaste.bind( this );
		this.onFocus = this.onFocus.bind( this );
		this.onBlur = this.onBlur.bind( this );
		this.onTextUpdate = this.onTextUpdate.bind( this );
		this.onContentSizeChange = this.onContentSizeChange.bind( this );
		this.onFormatChange = this.onFormatChange.bind( this );
		this.formatToValue = memize( this.formatToValue.bind( this ), {
			maxSize: 1,
		} );

		// This prevents a bug in Aztec which triggers onSelectionChange twice on format change
		this.onSelectionChange = this.onSelectionChange.bind( this );
		this.onSelectionChangeFromAztec = this.onSelectionChangeFromAztec.bind(
			this
		);
		this.valueToFormat = this.valueToFormat.bind( this );
		this.willTrimSpaces = this.willTrimSpaces.bind( this );
		this.getHtmlToRender = this.getHtmlToRender.bind( this );
		this.state = {
			activeFormats: [],
			selectedFormat: null,
			height: 0,
		};
		this.needsSelectionUpdate = false;
		this.savedContent = '';
		this.isTouched = false;
		this.lastAztecEventType = null;

		this.lastHistoryValue = value;

		// Internal values that are update synchronously, unlike props.
		this.value = value;
		this.selectionStart = selectionStart;
		this.selectionEnd = selectionEnd;
	}

	/**
	 * Get the current record (value and selection) from props and state.
	 *
	 * @return {Object} The current record (value and selection).
	 */
	getRecord() {
		const { selectionStart: start, selectionEnd: end } = this.props;
		let { value } = this.props;

		// Since we get the text selection from Aztec we need to be in sync with the HTML `value`
		// Removing leading white spaces using `trim()` should make sure this is the case.
		if ( typeof value === 'string' || value instanceof String ) {
			value = value.trimLeft();
		}

		const { formats, replacements, text } = this.formatToValue( value );
		const { activeFormats } = this.state;

		return { formats, replacements, text, start, end, activeFormats };
	}

	/**
	 * Creates a RichText value "record" from the current content and selection
	 * information
	 *
	 *
	 * @return {Object} A RichText value with formats and selection.
	 */
	createRecord() {
		const { preserveWhiteSpace } = this.props;
		const value = {
			start: this.selectionStart,
			end: this.selectionEnd,
			...create( {
				html: this.value,
				range: null,
				multilineTag: this.multilineTag,
				multilineWrapperTags: this.multilineWrapperTags,
				preserveWhiteSpace,
			} ),
		};
		const start = Math.min( this.selectionStart, value.text.length );
		const end = Math.min( this.selectionEnd, value.text.length );
		return { ...value, start, end };
	}

	valueToFormat( value ) {
		// remove the outer root tags
		return this.removeRootTagsProduceByAztec(
			toHTMLString( {
				value,
				multilineTag: this.multilineTag,
			} )
		);
	}

	getActiveFormatNames( record ) {
		const { formatTypes } = this.props;

		return formatTypes
			.map( ( { name } ) => name )
			.filter( ( name ) => {
				return getActiveFormat( record, name ) !== undefined;
			} )
			.map( ( name ) => gutenbergFormatNamesToAztec[ name ] )
			.filter( Boolean );
	}

	onFormatChange( record ) {
		this.getRecord( record );
		const { start, end, activeFormats = [] } = record;
		const changeHandlers = pickBy( this.props, ( v, key ) =>
			key.startsWith( 'format_on_change_functions_' )
		);

		Object.values( changeHandlers ).forEach( ( changeHandler ) => {
			changeHandler( record.formats, record.text );
		} );

		this.value = this.valueToFormat( record );
		this.props.onChange( this.value );
		this.setState( { activeFormats } );
		this.props.onSelectionChange( start, end );
		this.selectionStart = start;
		this.selectionEnd = end;

		this.onCreateUndoLevel();

		this.lastAztecEventType = 'format change';
	}

	onCreateUndoLevel() {
		const { __unstableOnCreateUndoLevel: onCreateUndoLevel } = this.props;
		// If the content is the same, no level needs to be created.
		if ( this.lastHistoryValue === this.value ) {
			return;
		}

		onCreateUndoLevel();
		this.lastHistoryValue = this.value;
	}

	/*
	 * Cleans up any root tags produced by aztec.
	 * TODO: This should be removed on a later version when aztec doesn't return the top tag of the text being edited
	 */
	removeRootTagsProduceByAztec( html ) {
		let result = this.removeRootTag( this.props.tagName, html );
		// Temporary workaround for https://github.com/WordPress/gutenberg/pull/13763
		if ( this.props.rootTagsToEliminate ) {
			this.props.rootTagsToEliminate.forEach( ( element ) => {
				result = this.removeRootTag( element, result );
			} );
		}

		if ( this.props.tagsToEliminate ) {
			this.props.tagsToEliminate.forEach( ( element ) => {
				result = this.removeTag( element, result );
			} );
		}
		return result;
	}

	removeRootTag( tag, html ) {
		const openingTagRegexp = RegExp( '^<' + tag + '[^>]*>', 'gim' );
		const closingTagRegexp = RegExp( '</' + tag + '>$', 'gim' );
		return html
			.replace( openingTagRegexp, '' )
			.replace( closingTagRegexp, '' );
	}
	removeTag( tag, html ) {
		const openingTagRegexp = RegExp( '<' + tag + '>', 'gim' );
		const closingTagRegexp = RegExp( '</' + tag + '>', 'gim' );
		return html
			.replace( openingTagRegexp, '' )
			.replace( closingTagRegexp, '' );
	}

	/*
	 * Handles any case where the content of the AztecRN instance has changed
	 */
	onChange( event ) {
		const contentWithoutRootTag = this.removeRootTagsProduceByAztec(
			unescapeSpaces( event.nativeEvent.text )
		);
		// On iOS, onChange can be triggered after selection changes, even though there are no content changes.
		if ( contentWithoutRootTag === this.value ) {
			return;
		}
		this.lastEventCount = event.nativeEvent.eventCount;
		this.comesFromAztec = true;
		this.firedAfterTextChanged = true; // the onChange event always fires after the fact
		this.onTextUpdate( event );
		this.lastAztecEventType = 'input';
	}

	onTextUpdate( event ) {
		const contentWithoutRootTag = this.removeRootTagsProduceByAztec(
			unescapeSpaces( event.nativeEvent.text )
		);

		const refresh = this.value !== contentWithoutRootTag;
		this.value = contentWithoutRootTag;

		// we don't want to refresh if our goal is just to create a record
		if ( refresh ) {
			this.props.onChange( contentWithoutRootTag );
		}
	}

	/*
	 * Handles any case where the content of the AztecRN instance has changed in size
	 */
	onContentSizeChange( contentSize ) {
		const contentHeight = contentSize.height;
		this.setState( { height: contentHeight } );
		this.lastAztecEventType = 'content size change';
	}

	handleEnter( event ) {
		const { onEnter } = this.props;

		if ( ! onEnter ) {
			return;
		}

		onEnter( {
			value: this.createRecord(),
			onChange: this.onFormatChange,
			shiftKey: event.shiftKey,
		} );
		this.lastAztecEventType = 'input';
	}

	handleDelete( event ) {
		const keyCode = BACKSPACE; // TODO : should we differentiate BACKSPACE and DELETE?
		const isReverse = keyCode === BACKSPACE;

		const { onDelete, __unstableMultilineTag: multilineTag } = this.props;
		const { activeFormats = [] } = this.state;
		this.lastEventCount = event.nativeEvent.eventCount;
		this.comesFromAztec = true;
		this.firedAfterTextChanged = event.nativeEvent.firedAfterTextChanged;
		const value = this.createRecord();
		const { start, end, text } = value;
		let newValue;

		// Always handle full content deletion ourselves.
		if ( start === 0 && end !== 0 && end >= text.length ) {
			newValue = remove( value );
			this.onFormatChange( newValue );
			event.preventDefault();
			return;
		}

		if ( multilineTag ) {
			if (
				isReverse &&
				value.start === 0 &&
				value.end === 0 &&
				isEmptyLine( value )
			) {
				newValue = removeLineSeparator( value, ! isReverse );
			} else {
				newValue = removeLineSeparator( value, isReverse );
			}
			if ( newValue ) {
				this.onFormatChange( newValue );
				event.preventDefault();
				return;
			}
		}

		// Only process delete if the key press occurs at an uncollapsed edge.
		if (
			! onDelete ||
			! isCollapsed( value ) ||
			activeFormats.length ||
			( isReverse && start !== 0 ) ||
			( ! isReverse && end !== text.length )
		) {
			return;
		}

		onDelete( { isReverse, value } );

		event.preventDefault();
		this.lastAztecEventType = 'input';
	}

	/**
	 * Handles a paste event from the native Aztec Wrapper.
	 *
	 * @param {Object} event The paste event which wraps `nativeEvent`.
	 */
	onPaste( event ) {
		const { onPaste, onChange } = this.props;
		const { activeFormats = [] } = this.state;

		const { pastedText, pastedHtml, files } = event.nativeEvent;
		const currentRecord = this.createRecord();

		event.preventDefault();

		// There is a selection, check if a URL is pasted.
		if ( ! isCollapsed( currentRecord ) ) {
			const trimmedText = ( pastedHtml || pastedText )
				.replace( /<[^>]+>/g, '' )
				.trim();

			// A URL was pasted, turn the selection into a link
			if ( isURL( trimmedText ) ) {
				const linkedRecord = applyFormat( currentRecord, {
					type: 'a',
					attributes: {
						href: decodeEntities( trimmedText ),
					},
				} );
				this.value = this.valueToFormat( linkedRecord );
				onChange( this.value );

				// Allows us to ask for this information when we get a report.
				window.console.log( 'Created link:\n\n', trimmedText );

				return;
			}
		}

		if ( onPaste ) {
			onPaste( {
				value: currentRecord,
				onChange: this.onFormatChange,
				html: pastedHtml,
				plainText: pastedText,
				files,
				activeFormats,
			} );
		}
	}

	onFocus() {
		this.isTouched = true;

		const { unstableOnFocus, onSelectionChange } = this.props;

		if ( unstableOnFocus ) {
			unstableOnFocus();
		}

		// We know for certain that on focus, the old selection is invalid. It
		// will be recalculated on `selectionchange`.
		const index = undefined;

		onSelectionChange( index, index );

		this.lastAztecEventType = 'focus';
	}

	onBlur( event ) {
		this.isTouched = false;

		// Check if value is up to date with latest state of native AztecView
		if (
			event.nativeEvent.text &&
			event.nativeEvent.text !== this.props.value
		) {
			this.onTextUpdate( event );
		}

		if ( this.props.onBlur ) {
			this.props.onBlur( event );
		}

		this.lastAztecEventType = 'blur';
	}

	onSelectionChange( start, end ) {
		const hasChanged =
			this.selectionStart !== start || this.selectionEnd !== end;

		this.selectionStart = start;
		this.selectionEnd = end;

		// This is a manual selection change event if onChange was not triggered just before
		// and we did not just trigger a text update
		// `onChange` could be the last event and could have been triggered a long time ago so
		// this approach is not perfectly reliable
		const isManual =
			this.lastAztecEventType !== 'input' &&
			this.props.value === this.value;
		if ( hasChanged && isManual ) {
			const value = this.createRecord();
			const activeFormats = getActiveFormats( value );
			this.setState( { activeFormats } );
		}

		this.props.onSelectionChange( start, end );
	}

	onSelectionChangeFromAztec( start, end, text, event ) {
		// `end` can be less than `start` on iOS
		// Let's fix that here so `rich-text/slice` can work properly
		const realStart = Math.min( start, end );
		const realEnd = Math.max( start, end );

		// check and dicsard stray event, where the text and selection is equal to the ones already cached
		const contentWithoutRootTag = this.removeRootTagsProduceByAztec(
			unescapeSpaces( event.nativeEvent.text )
		);
		if (
			contentWithoutRootTag === this.value &&
			realStart === this.selectionStart &&
			realEnd === this.selectionEnd
		) {
			return;
		}

		this.comesFromAztec = true;
		this.firedAfterTextChanged = true; // Selection change event always fires after the fact

		// update text before updating selection
		// Make sure there are changes made to the content before upgrading it upward
		this.onTextUpdate( event );

		// Aztec can send us selection change events after it has lost focus.
		// For instance the autocorrect feature will complete a partially written
		// word when resigning focus, causing a selection change event.
		// Forwarding this selection change could cause this RichText to regain
		// focus and start a focus loop.
		//
		// See https://github.com/wordpress-mobile/gutenberg-mobile/issues/1696
		if ( this.props.__unstableIsSelected ) {
			this.onSelectionChange( realStart, realEnd );
		}
		// Update lastEventCount to prevent Aztec from re-rendering the content it just sent
		this.lastEventCount = event.nativeEvent.eventCount;

		this.lastAztecEventType = 'selection change';
	}

	isEmpty() {
		return isEmpty( this.formatToValue( this.props.value ) );
	}

	formatToValue( value ) {
		const { preserveWhiteSpace } = this.props;
		// Handle deprecated `children` and `node` sources.
		if ( Array.isArray( value ) ) {
			return create( {
				html: childrenBlock.toHTML( value ),
				multilineTag: this.multilineTag,
				multilineWrapperTags: this.multilineWrapperTags,
				preserveWhiteSpace,
			} );
		}

		if ( this.props.format === 'string' ) {
			return create( {
				html: value,
				multilineTag: this.multilineTag,
				multilineWrapperTags: this.multilineWrapperTags,
				preserveWhiteSpace,
			} );
		}

		// Guard for blocks passing `null` in onSplit callbacks. May be removed
		// if onSplit is revised to not pass a `null` value.
		if ( value === null ) {
			return create();
		}

		return value;
	}

	shouldComponentUpdate( nextProps ) {
		if (
			nextProps.tagName !== this.props.tagName ||
			nextProps.reversed !== this.props.reversed ||
			nextProps.start !== this.props.start
		) {
			this.lastEventCount = undefined;
			this.value = undefined;
			return true;
		}

		// TODO: Please re-introduce the check to avoid updating the content right after an `onChange` call.
		// It was removed in https://github.com/WordPress/gutenberg/pull/12417 to fix undo/redo problem.

		// If the component is changed React side (undo/redo/merging/splitting/custom text actions)
		// we need to make sure the native is updated as well.

		// Also, don't trust the "this.lastContent" as on Android, incomplete text events arrive
		//  with only some of the text, while the virtual keyboard's suggestion system does its magic.
		// ** compare with this.lastContent for optimizing performance by not forcing Aztec with text it already has
		// , but compare with props.value to not lose "half word" text because of Android virtual keyb autosuggestion behavior
		if (
			typeof nextProps.value !== 'undefined' &&
			typeof this.props.value !== 'undefined' &&
			( ! this.comesFromAztec || ! this.firedAfterTextChanged ) &&
			nextProps.value !== this.props.value
		) {
			// Gutenberg seems to try to mirror the caret state even on events that only change the content so,
			//  let's force caret update if state has selection set.
			if (
				typeof nextProps.selectionStart !== 'undefined' &&
				typeof nextProps.selectionEnd !== 'undefined'
			) {
				this.needsSelectionUpdate = true;
			}

			this.lastEventCount = undefined; // force a refresh on the native side
		}

		if ( ! this.comesFromAztec ) {
			if (
				typeof nextProps.selectionStart !== 'undefined' &&
				typeof nextProps.selectionEnd !== 'undefined' &&
				nextProps.selectionStart !== this.props.selectionStart &&
				nextProps.selectionStart !== this.selectionStart &&
				nextProps.__unstableIsSelected
			) {
				this.needsSelectionUpdate = true;
				this.lastEventCount = undefined; // force a refresh on the native side
			}
		}

		return true;
	}

	componentDidMount() {
		// Request focus if wrapping block is selected and parent hasn't inhibited the focus request. This method of focusing
		//  is trying to implement the web-side counterpart of BlockList's `focusTabbable` where the BlockList is focusing an
		//  inputbox by searching the DOM. We don't have the DOM in RN so, using the combination of blockIsSelected and __unstableMobileNoFocusOnMount
		//  to determine if we should focus the RichText.
		if (
			this.props.blockIsSelected &&
			! this.props.__unstableMobileNoFocusOnMount
		) {
			this._editor.focus();
			this.onSelectionChange(
				this.props.selectionStart || 0,
				this.props.selectionEnd || 0
			);
		}
	}

	componentWillUnmount() {
		if ( this._editor.isFocused() && this.props.shouldBlurOnUnmount ) {
			this._editor.blur();
		}
	}

	componentDidUpdate( prevProps ) {
		if ( this.props.value !== this.value ) {
			this.value = this.props.value;
			this.lastEventCount = undefined;
		}
		const { __unstableIsSelected: isSelected } = this.props;

		const { __unstableIsSelected: prevIsSelected } = prevProps;

		if ( isSelected && ! prevIsSelected ) {
			this._editor.focus();
			// Update selection props explicitly when component is selected as Aztec won't call onSelectionChange
			// if its internal value hasn't change. When created, default value is 0, 0
			this.onSelectionChange(
				this.props.selectionStart || 0,
				this.props.selectionEnd || 0
			);
		} else if ( ! isSelected && prevIsSelected ) {
			this._editor.blur();
		}
	}

	willTrimSpaces( html ) {
		const { tagName } = this.props;

		// aztec won't trim spaces in a case of <pre> block, so we are excluding it
		if ( tagName === 'pre' ) {
			return false;
		}

		// regex for detecting spaces around block element html tags
		const blockHtmlElements =
			'(div|br|blockquote|ul|ol|li|p|pre|h1|h2|h3|h4|h5|h6|iframe|hr)';
		const leadingOrTrailingSpaces = new RegExp(
			`(\\s+)<\/?${ blockHtmlElements }>|<\/?${ blockHtmlElements }>(\\s+)`,
			'g'
		);
		const matches = html.match( leadingOrTrailingSpaces );
		if ( matches && matches.length > 0 ) {
			return true;
		}

		return false;
	}

	getHtmlToRender( record, tagName ) {
		// Save back to HTML from React tree
		let value = this.valueToFormat( record );

		if ( value === undefined ) {
			this.lastEventCount = undefined; // force a refresh on the native side
			value = '';
		}
		// On android if content is empty we need to send no content or else the placeholder will not show.
		if ( ! this.isIOS && value === '' ) {
			return value;
		}

		if ( tagName ) {
			let extraAttributes = ``;
			if ( tagName === `ol` ) {
				if ( this.props.reversed ) {
					extraAttributes += ` reversed`;
				}
				if ( this.props.start ) {
					extraAttributes += ` start=${ this.props.start }`;
				}
			}
			value = `<${ tagName } ${ extraAttributes }>${ value }</${ tagName }>`;
		}
		return value;
	}

	render() {
		const {
			tagName,
			style,
			__unstableIsSelected: isSelected,
			children,
			getStylesFromColorScheme,
			formatTypes,
			parentBlockStyles,
		} = this.props;

		const record = this.getRecord();
		const html = this.getHtmlToRender( record, tagName );

		const placeholderStyle = getStylesFromColorScheme(
			styles.richTextPlaceholder,
			styles.richTextPlaceholderDark
		);

		const { color: defaultPlaceholderTextColor } = placeholderStyle;

		const {
			color: defaultColor,
			textDecorationColor: defaultTextDecorationColor,
			fontFamily: defaultFontFamily,
		} = getStylesFromColorScheme( styles.richText, styles.richTextDark );

		let selection = null;
		if ( this.needsSelectionUpdate ) {
			this.needsSelectionUpdate = false;
			selection = {
				start: this.props.selectionStart,
				end: this.props.selectionEnd,
			};

			// On AztecAndroid, setting the caret to an out-of-bounds position will crash the editor so, let's check for some cases.
			if ( ! this.isIOS ) {
				// Aztec performs some html text cleanup while parsing it so, its internal representation gets out-of-sync with the
				// representation of the format-lib on the RN side. We need to avoid trying to set the caret position because it may
				// be outside the text bounds and crash Aztec, at least on Android.
				if ( this.willTrimSpaces( html ) ) {
					// the html will get trimmed by the cleaning up functions in Aztec and caret position will get out-of-sync.
					// So, skip forcing it, let Aztec just do its best and just log the fact.
					console.warn(
						'RichText value will be trimmed for spaces! Avoiding setting the caret position manually.'
					);
					selection = null;
				} else if (
					this.props.selectionStart > record.text.length ||
					this.props.selectionEnd > record.text.length
				) {
					console.warn(
						'Oops, selection will land outside the text, skipping setting it...'
					);
					selection = null;
				} else {
					// The following regular expression is used in Aztec here:
					// https://github.com/wordpress-mobile/AztecEditor-Android/blob/b1fad439d56fa6d4aa0b78526fef355c59d00dd3/aztec/src/main/kotlin/org/wordpress/aztec/AztecParser.kt#L656
					const brBeforeParaMatches = html.match( /(<br>)+<\/p>$/g );
					if ( brBeforeParaMatches ) {
						console.warn(
							'Oops, BR tag(s) at the end of content. Aztec will remove them, adapting the selection...'
						);
						const count = (
							brBeforeParaMatches[ 0 ].match( /br/g ) || []
						).length;
						if ( count > 0 ) {
							let newSelectionStart =
								this.props.selectionStart - count;
							if ( newSelectionStart < 0 ) {
								newSelectionStart = 0;
							}
							let newSelectionEnd =
								this.props.selectionEnd - count;
							if ( newSelectionEnd < 0 ) {
								newSelectionEnd = 0;
							}
							selection = {
								start: newSelectionStart,
								end: newSelectionEnd,
							};
						}
					}
				}
			}
		}

		if ( this.comesFromAztec ) {
			this.comesFromAztec = false;
			this.firedAfterTextChanged = false;
		}

		return (
			<View>
				{ children &&
					children( {
						isSelected,
						value: record,
						onChange: this.onFormatChange,
						onFocus: () => {},
					} ) }
				<RCTAztecView
					ref={ ( ref ) => {
						this._editor = ref;

						if ( this.props.setRef ) {
							this.props.setRef( ref );
						}
					} }
					style={ {
						backgroundColor: styles.richText.backgroundColor,
						...style,
						minHeight: this.state.height,
					} }
					text={ {
						text: html,
						eventCount: this.lastEventCount,
						selection,
					} }
					placeholder={ this.props.placeholder }
					placeholderTextColor={
						this.props.placeholderTextColor ||
						defaultPlaceholderTextColor
					}
					deleteEnter={ this.props.deleteEnter }
					onChange={ this.onChange }
					onFocus={ this.onFocus }
					onBlur={ this.onBlur }
					onEnter={ this.handleEnter }
					onBackspace={ this.handleDelete }
					onPaste={ this.onPaste }
					activeFormats={ this.getActiveFormatNames( record ) }
					onContentSizeChange={ this.onContentSizeChange }
					onCaretVerticalPositionChange={
						this.props.onCaretVerticalPositionChange
					}
					onSelectionChange={ this.onSelectionChangeFromAztec }
					blockType={ { tag: tagName } }
					color={ ( style && style.color ) || ( parentBlockStyles && parentBlockStyles.color ) || defaultColor }
					linkTextColor={ defaultTextDecorationColor }
					maxImagesWidth={ 200 }
					fontFamily={ this.props.fontFamily || defaultFontFamily }
					fontSize={
						this.props.fontSize || ( style && style.fontSize )
					}
					fontWeight={ this.props.fontWeight }
					fontStyle={ this.props.fontStyle }
					disableEditingMenu={ this.props.disableEditingMenu }
					isMultiline={ this.isMultiline }
					textAlign={ this.props.textAlign }
					selectionColor={ this.props.selectionColor }
				/>
				{ isSelected && (
					<FormatEdit
						formatTypes={ formatTypes }
						value={ record }
						onChange={ this.onFormatChange }
						onFocus={ () => {} }
					/>
				) }
			</View>
		);
	}
}

RichText.defaultProps = {
	format: 'string',
	value: '',
	tagName: 'div',
};

export default compose( [
	withSelect( ( select, { clientId } ) => {
		const {
			getBlockParents,
			getBlock,
		} = select( 'core/block-editor' );
		const parents = getBlockParents( clientId, true );
		const parentBlock = parents ? getBlock( parents[ 0 ] ) : undefined;
		const parentBlockStyles = get( parentBlock, [ 'attributes', 'childrenStyles' ] ) || {};

		return {
			formatTypes: select( 'core/rich-text' ).getFormatTypes(),
			...{ parentBlockStyles },
		};
	} ),
	withPreferredColorScheme,
] )( RichText );<|MERGE_RESOLUTION|>--- conflicted
+++ resolved
@@ -5,14 +5,7 @@
  */
 import RCTAztecView from 'react-native-aztec';
 import { View, Platform } from 'react-native';
-<<<<<<< HEAD
-import {
-	get,
-	pickBy,
-} from 'lodash';
-=======
-import { pickBy } from 'lodash';
->>>>>>> 85129302
+import { get, pickBy } from 'lodash';
 import memize from 'memize';
 
 /**
@@ -834,7 +827,11 @@
 					}
 					onSelectionChange={ this.onSelectionChangeFromAztec }
 					blockType={ { tag: tagName } }
-					color={ ( style && style.color ) || ( parentBlockStyles && parentBlockStyles.color ) || defaultColor }
+					color={
+						( style && style.color ) ||
+						( parentBlockStyles && parentBlockStyles.color ) ||
+						defaultColor
+					}
 					linkTextColor={ defaultTextDecorationColor }
 					maxImagesWidth={ 200 }
 					fontFamily={ this.props.fontFamily || defaultFontFamily }
@@ -869,13 +866,11 @@
 
 export default compose( [
 	withSelect( ( select, { clientId } ) => {
-		const {
-			getBlockParents,
-			getBlock,
-		} = select( 'core/block-editor' );
+		const { getBlockParents, getBlock } = select( 'core/block-editor' );
 		const parents = getBlockParents( clientId, true );
 		const parentBlock = parents ? getBlock( parents[ 0 ] ) : undefined;
-		const parentBlockStyles = get( parentBlock, [ 'attributes', 'childrenStyles' ] ) || {};
+		const parentBlockStyles =
+			get( parentBlock, [ 'attributes', 'childrenStyles' ] ) || {};
 
 		return {
 			formatTypes: select( 'core/rich-text' ).getFormatTypes(),
