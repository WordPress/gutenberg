/*eslint no-console: ["error", { allow: ["warn"] }] */

/**
 * External dependencies
 */
import RCTAztecView from 'react-native-aztec';
import { View, Platform } from 'react-native';
import {
	pickBy,
} from 'lodash';
import memize from 'memize';

/**
 * WordPress dependencies
 */
import { Component } from '@wordpress/element';
import { compose, withPreferredColorScheme } from '@wordpress/compose';
import { withSelect } from '@wordpress/data';
import { childrenBlock } from '@wordpress/blocks';
import { decodeEntities } from '@wordpress/html-entities';
import { BACKSPACE } from '@wordpress/keycodes';
import { isURL } from '@wordpress/url';

/**
 * Internal dependencies
 */
import FormatEdit from './format-edit';
import { applyFormat } from '../apply-format';
import { getActiveFormat } from '../get-active-format';
import { getActiveFormats } from '../get-active-formats';
import { isEmpty, isEmptyLine } from '../is-empty';
import { create } from '../create';
import { toHTMLString } from '../to-html-string';
import { removeLineSeparator } from '../remove-line-separator';
import { isCollapsed } from '../is-collapsed';
import { remove } from '../remove';
import styles from './style.scss';

const unescapeSpaces = ( text ) => {
	return text.replace( /&nbsp;|&#160;/gi, ' ' );
};

const gutenbergFormatNamesToAztec = {
	'core/bold': 'bold',
	'core/italic': 'italic',
	'core/strikethrough': 'strikethrough',
};

export class RichText extends Component {
	constructor( { value, selectionStart, selectionEnd, __unstableMultilineTag: multiline } ) {
		super( ...arguments );

		this.isMultiline = false;
		if ( multiline === true || multiline === 'p' || multiline === 'li' ) {
			this.multilineTag = multiline === true ? 'p' : multiline;
			this.isMultiline = true;
		}

		if ( this.multilineTag === 'li' ) {
			this.multilineWrapperTags = [ 'ul', 'ol' ];
		}

		this.isIOS = Platform.OS === 'ios';
		this.createRecord = this.createRecord.bind( this );
		this.onChange = this.onChange.bind( this );
		this.handleEnter = this.handleEnter.bind( this );
		this.handleDelete = this.handleDelete.bind( this );
		this.onPaste = this.onPaste.bind( this );
		this.onFocus = this.onFocus.bind( this );
		this.onBlur = this.onBlur.bind( this );
		this.onTextUpdate = this.onTextUpdate.bind( this );
		this.onContentSizeChange = this.onContentSizeChange.bind( this );
		this.onFormatChange = this.onFormatChange.bind( this );
		this.formatToValue = memize(
			this.formatToValue.bind( this ),
			{ maxSize: 1 }
		);

		// This prevents a bug in Aztec which triggers onSelectionChange twice on format change
		this.onSelectionChange = this.onSelectionChange.bind( this );
		this.onSelectionChangeFromAztec = this.onSelectionChangeFromAztec.bind( this );
		this.valueToFormat = this.valueToFormat.bind( this );
		this.willTrimSpaces = this.willTrimSpaces.bind( this );
		this.getHtmlToRender = this.getHtmlToRender.bind( this );
		this.state = {
			activeFormats: [],
			selectedFormat: null,
			height: 0,
		};
		this.needsSelectionUpdate = false;
		this.savedContent = '';
		this.isTouched = false;
		this.lastAztecEventType = null;

		this.lastHistoryValue = value;

		// Internal values that are update synchronously, unlike props.
		this.value = value;
		this.selectionStart = selectionStart;
		this.selectionEnd = selectionEnd;
	}

	/**
	 * Get the current record (value and selection) from props and state.
	 *
	 * @return {Object} The current record (value and selection).
	 */
	getRecord() {
		const { selectionStart: start, selectionEnd: end } = this.props;
		let { value } = this.props;

		// Since we get the text selection from Aztec we need to be in sync with the HTML `value`
		// Removing leading white spaces using `trim()` should make sure this is the case.
		if ( typeof value === 'string' || value instanceof String ) {
			value = value.trimLeft();
		}

		const { formats, replacements, text } = this.formatToValue( value );
		const { activeFormats } = this.state;

		return { formats, replacements, text, start, end, activeFormats };
	}

	/**
	 * Creates a RichText value "record" from the current content and selection
	 * information
	 *
	 *
	 * @return {Object} A RichText value with formats and selection.
	 */
	createRecord() {
		const {
			preserveWhiteSpace,
		} = this.props;
		const value = {
			start: this.selectionStart,
			end: this.selectionEnd,
			...create( {
				html: this.value,
				range: null,
				multilineTag: this.multilineTag,
				multilineWrapperTags: this.multilineWrapperTags,
				preserveWhiteSpace,
			} ),
		};
		const start = Math.min( this.selectionStart, value.text.length );
		const end = Math.min( this.selectionEnd, value.text.length );
		return { ...value, start, end };
	}

	valueToFormat( value ) {
		// remove the outer root tags
		return this.removeRootTagsProduceByAztec( toHTMLString( {
			value,
			multilineTag: this.multilineTag,
		} ) );
	}

	getActiveFormatNames( record ) {
		const {
			formatTypes,
		} = this.props;

		return formatTypes.map( ( { name } ) => name ).filter( ( name ) => {
			return getActiveFormat( record, name ) !== undefined;
		} ).map( ( name ) => gutenbergFormatNamesToAztec[ name ] ).filter( Boolean );
	}

	onFormatChange( record ) {
		this.getRecord( record );
		const { start, end, activeFormats = [] } = record;
		const changeHandlers = pickBy( this.props, ( v, key ) =>
			key.startsWith( 'format_on_change_functions_' )
		);

		Object.values( changeHandlers ).forEach( ( changeHandler ) => {
			changeHandler( record.formats, record.text );
		} );

		this.value = this.valueToFormat( record );
		this.props.onChange( this.value );
		this.setState( { activeFormats } );
		this.props.onSelectionChange( start, end );
		this.selectionStart = start;
		this.selectionEnd = end;

		this.onCreateUndoLevel();

		this.lastAztecEventType = 'format change';
	}

	onCreateUndoLevel() {
		const { __unstableOnCreateUndoLevel: onCreateUndoLevel } = this.props;
		// If the content is the same, no level needs to be created.
		if ( this.lastHistoryValue === this.value ) {
			return;
		}

		onCreateUndoLevel();
		this.lastHistoryValue = this.value;
	}

	/*
	 * Cleans up any root tags produced by aztec.
	 * TODO: This should be removed on a later version when aztec doesn't return the top tag of the text being edited
	 */
	removeRootTagsProduceByAztec( html ) {
		let result = this.removeRootTag( this.props.tagName, html );
		// Temporary workaround for https://github.com/WordPress/gutenberg/pull/13763
		if ( this.props.rootTagsToEliminate ) {
			this.props.rootTagsToEliminate.forEach( ( element ) => {
				result = this.removeRootTag( element, result );
			} );
		}

		if ( this.props.tagsToEliminate ) {
			this.props.tagsToEliminate.forEach( ( element ) => {
				result = this.removeTag( element, result );
			} );
		}
		return result;
	}

	removeRootTag( tag, html ) {
		const openingTagRegexp = RegExp( '^<' + tag + '[^>]*>', 'gim' );
		const closingTagRegexp = RegExp( '</' + tag + '>$', 'gim' );
		return html.replace( openingTagRegexp, '' ).replace( closingTagRegexp, '' );
	}
	removeTag( tag, html ) {
		const openingTagRegexp = RegExp( '<' + tag + '>', 'gim' );
		const closingTagRegexp = RegExp( '</' + tag + '>', 'gim' );
		return html.replace( openingTagRegexp, '' ).replace( closingTagRegexp, '' );
	}

	/*
	 * Handles any case where the content of the AztecRN instance has changed
	 */
	onChange( event ) {
		const contentWithoutRootTag = this.removeRootTagsProduceByAztec( unescapeSpaces( event.nativeEvent.text ) );
		// On iOS, onChange can be triggered after selection changes, even though there are no content changes.
		if ( contentWithoutRootTag === this.value ) {
			return;
		}
		this.lastEventCount = event.nativeEvent.eventCount;
		this.comesFromAztec = true;
		this.firedAfterTextChanged = true; // the onChange event always fires after the fact
		this.onTextUpdate( event );
		this.lastAztecEventType = 'input';
	}

	onTextUpdate( event ) {
		const contentWithoutRootTag = this.removeRootTagsProduceByAztec( unescapeSpaces( event.nativeEvent.text ) );

		const refresh = this.value !== contentWithoutRootTag;
		this.value = contentWithoutRootTag;

		// we don't want to refresh if our goal is just to create a record
		if ( refresh ) {
			this.props.onChange( contentWithoutRootTag );
		}
	}

	/*
	 * Handles any case where the content of the AztecRN instance has changed in size
	 */
	onContentSizeChange( contentSize ) {
		this.setState( contentSize );
		this.lastAztecEventType = 'content size change';
	}

	handleEnter( event ) {
		const { onEnter } = this.props;

		if ( ! onEnter ) {
			return;
		}

		onEnter( {
			value: this.createRecord(),
			onChange: this.onFormatChange,
			shiftKey: event.shiftKey,
		} );
		this.lastAztecEventType = 'input';
	}

	handleDelete( event ) {
		const keyCode = BACKSPACE; // TODO : should we differentiate BACKSPACE and DELETE?
		const isReverse = keyCode === BACKSPACE;

		const { onDelete, __unstableMultilineTag: multilineTag } = this.props;
		const { activeFormats = [] } = this.state;
		this.lastEventCount = event.nativeEvent.eventCount;
		this.comesFromAztec = true;
		this.firedAfterTextChanged = event.nativeEvent.firedAfterTextChanged;
		const value = this.createRecord();
		const { start, end, text } = value;
		let newValue;

		// Always handle full content deletion ourselves.
		if ( start === 0 && end !== 0 && end >= text.length ) {
			newValue = remove( value );
			this.onFormatChange( newValue );
			event.preventDefault();
			return;
		}

		if ( multilineTag ) {
			if ( isReverse && value.start === 0 && value.end === 0 && isEmptyLine( value ) ) {
				newValue = removeLineSeparator( value, ! isReverse );
			} else {
				newValue = removeLineSeparator( value, isReverse );
			}
			if ( newValue ) {
				this.onFormatChange( newValue );
				event.preventDefault();
				return;
			}
		}

		// Only process delete if the key press occurs at an uncollapsed edge.
		if (
			! onDelete ||
			! isCollapsed( value ) ||
			activeFormats.length ||
			( isReverse && start !== 0 ) ||
			( ! isReverse && end !== text.length )
		) {
			return;
		}

		onDelete( { isReverse, value } );

		event.preventDefault();
		this.lastAztecEventType = 'input';
	}

	/**
	 * Handles a paste event from the native Aztec Wrapper.
	 *
	 * @param {Object} event The paste event which wraps `nativeEvent`.
	 */
	onPaste( event ) {
		const {
			onPaste,
			onChange,
		} = this.props;
		const { activeFormats = [] } = this.state;

		const { pastedText, pastedHtml, files } = event.nativeEvent;
		const currentRecord = this.createRecord();

		event.preventDefault();

		// There is a selection, check if a URL is pasted.
		if ( ! isCollapsed( currentRecord ) ) {
			const trimmedText = ( pastedHtml || pastedText ).replace( /<[^>]+>/g, '' )
				.trim();

			// A URL was pasted, turn the selection into a link
			if ( isURL( trimmedText ) ) {
				const linkedRecord = applyFormat( currentRecord, {
					type: 'a',
					attributes: {
						href: decodeEntities( trimmedText ),
					},
				} );
				this.value = this.valueToFormat( linkedRecord );
				onChange( this.value );

				// Allows us to ask for this information when we get a report.
				window.console.log( 'Created link:\n\n', trimmedText );

				return;
			}
		}

		if ( onPaste ) {
			onPaste( {
				value: currentRecord,
				onChange: this.onFormatChange,
				html: pastedHtml,
				plainText: pastedText,
				files,
				activeFormats,
			} );
		}
	}

	onFocus() {
		this.isTouched = true;

		const {
			unstableOnFocus,
			onSelectionChange,
		} = this.props;

		if ( unstableOnFocus ) {
			unstableOnFocus();
		}

		// We know for certain that on focus, the old selection is invalid. It
		// will be recalculated on `selectionchange`.
		const index = undefined;

		onSelectionChange( index, index );

		this.lastAztecEventType = 'focus';
	}

	onBlur( event ) {
		this.isTouched = false;

		// Check if value is up to date with latest state of native AztecView
		if ( event.nativeEvent.text && event.nativeEvent.text !== this.props.value ) {
			this.onTextUpdate( event );
		}

		if ( this.props.onBlur ) {
			this.props.onBlur( event );
		}

		this.lastAztecEventType = 'blur';
	}

	onSelectionChange( start, end ) {
		const hasChanged = this.selectionStart !== start || this.selectionEnd !== end;

		this.selectionStart = start;
		this.selectionEnd = end;

		// This is a manual selection change event if onChange was not triggered just before
		// and we did not just trigger a text update
		// `onChange` could be the last event and could have been triggered a long time ago so
		// this approach is not perfectly reliable
		const isManual = this.lastAztecEventType !== 'input' && this.props.value === this.value;
		if ( hasChanged && isManual ) {
			const value = this.createRecord();
			const activeFormats = getActiveFormats( value );
			this.setState( { activeFormats } );
		}

		this.props.onSelectionChange( start, end );
	}

	onSelectionChangeFromAztec( start, end, text, event ) {
		// `end` can be less than `start` on iOS
		// Let's fix that here so `rich-text/slice` can work properly
		const realStart = Math.min( start, end );
		const realEnd = Math.max( start, end );

		// check and dicsard stray event, where the text and selection is equal to the ones already cached
		const contentWithoutRootTag = this.removeRootTagsProduceByAztec( unescapeSpaces( event.nativeEvent.text ) );
		if ( contentWithoutRootTag === this.value && realStart === this.selectionStart && realEnd === this.selectionEnd ) {
			return;
		}

		this.comesFromAztec = true;
		this.firedAfterTextChanged = true; // Selection change event always fires after the fact

		// update text before updating selection
		// Make sure there are changes made to the content before upgrading it upward
		this.onTextUpdate( event );

		// Aztec can send us selection change events after it has lost focus.
		// For instance the autocorrect feature will complete a partially written
		// word when resigning focus, causing a selection change event.
		// Forwarding this selection change could cause this RichText to regain
		// focus and start a focus loop.
		//
		// See https://github.com/wordpress-mobile/gutenberg-mobile/issues/1696
		if ( this.props.__unstableIsSelected ) {
			this.onSelectionChange( realStart, realEnd );
		}
		// Update lastEventCount to prevent Aztec from re-rendering the content it just sent
		this.lastEventCount = event.nativeEvent.eventCount;

		this.lastAztecEventType = 'selection change';
	}

	isEmpty() {
		return isEmpty( this.formatToValue( this.props.value ) );
	}

	formatToValue( value ) {
		const {
			preserveWhiteSpace,
		} = this.props;
		// Handle deprecated `children` and `node` sources.
		if ( Array.isArray( value ) ) {
			return create( {
				html: childrenBlock.toHTML( value ),
				multilineTag: this.multilineTag,
				multilineWrapperTags: this.multilineWrapperTags,
				preserveWhiteSpace,
			} );
		}

		if ( this.props.format === 'string' ) {
			return create( {
				html: value,
				multilineTag: this.multilineTag,
				multilineWrapperTags: this.multilineWrapperTags,
				preserveWhiteSpace,
			} );
		}

		// Guard for blocks passing `null` in onSplit callbacks. May be removed
		// if onSplit is revised to not pass a `null` value.
		if ( value === null ) {
			return create();
		}

		return value;
	}

	shouldComponentUpdate( nextProps ) {
		if ( nextProps.tagName !== this.props.tagName ||
			nextProps.reversed !== this.props.reversed ||
			nextProps.start !== this.props.start ) {
			this.lastEventCount = undefined;
			this.value = undefined;
			return true;
		}

		// TODO: Please re-introduce the check to avoid updating the content right after an `onChange` call.
		// It was removed in https://github.com/WordPress/gutenberg/pull/12417 to fix undo/redo problem.

		// If the component is changed React side (undo/redo/merging/splitting/custom text actions)
		// we need to make sure the native is updated as well.

		// Also, don't trust the "this.lastContent" as on Android, incomplete text events arrive
		//  with only some of the text, while the virtual keyboard's suggestion system does its magic.
		// ** compare with this.lastContent for optimizing performance by not forcing Aztec with text it already has
		// , but compare with props.value to not lose "half word" text because of Android virtual keyb autosuggestion behavior
		if ( ( typeof nextProps.value !== 'undefined' ) &&
				( typeof this.props.value !== 'undefined' ) &&
				( ! this.comesFromAztec || ! this.firedAfterTextChanged ) &&
				nextProps.value !== this.props.value ) {
			// Gutenberg seems to try to mirror the caret state even on events that only change the content so,
			//  let's force caret update if state has selection set.
			if ( typeof nextProps.selectionStart !== 'undefined' && typeof nextProps.selectionEnd !== 'undefined' ) {
				this.needsSelectionUpdate = true;
			}

			this.lastEventCount = undefined; // force a refresh on the native side
		}

		if ( ! this.comesFromAztec ) {
			if ( ( typeof nextProps.selectionStart !== 'undefined' ) &&
					( typeof nextProps.selectionEnd !== 'undefined' ) &&
					nextProps.selectionStart !== this.props.selectionStart &&
					nextProps.selectionStart !== this.selectionStart &&
					nextProps.__unstableIsSelected ) {
				this.needsSelectionUpdate = true;
				this.lastEventCount = undefined; // force a refresh on the native side
			}
		}

		return true;
	}

	componentDidMount() {
		// Request focus if wrapping block is selected and parent hasn't inhibited the focus request. This method of focusing
		//  is trying to implement the web-side counterpart of BlockList's `focusTabbable` where the BlockList is focusing an
		//  inputbox by searching the DOM. We don't have the DOM in RN so, using the combination of blockIsSelected and __unstableMobileNoFocusOnMount
		//  to determine if we should focus the RichText.
		if ( this.props.blockIsSelected && ! this.props.__unstableMobileNoFocusOnMount ) {
			this._editor.focus();
			this.onSelectionChange( this.props.selectionStart || 0, this.props.selectionEnd || 0 );
		}
	}

	componentWillUnmount() {
		if ( this._editor.isFocused() && this.props.shouldBlurOnUnmount ) {
			this._editor.blur();
		}
	}

	componentDidUpdate( prevProps ) {
		if ( this.props.value !== this.value ) {
			this.value = this.props.value;
			this.lastEventCount = undefined;
		}
		const {
			__unstableIsSelected: isSelected,
		} = this.props;

		const {
			__unstableIsSelected: prevIsSelected,
		} = prevProps;

		if ( isSelected && ! prevIsSelected ) {
			this._editor.focus();
			// Update selection props explicitly when component is selected as Aztec won't call onSelectionChange
			// if its internal value hasn't change. When created, default value is 0, 0
			this.onSelectionChange( this.props.selectionStart || 0, this.props.selectionEnd || 0 );
		} else if ( ! isSelected && prevIsSelected ) {
			this._editor.blur();
		}
	}

	willTrimSpaces( html ) {
		const {
			tagName,
		} = this.props;

		// aztec won't trim spaces in a case of <pre> block, so we are excluding it
		if ( tagName === 'pre' ) {
			return false;
		}

		// regex for detecting spaces around block element html tags
		const blockHtmlElements = '(div|br|blockquote|ul|ol|li|p|pre|h1|h2|h3|h4|h5|h6|iframe|hr)';
		const leadingOrTrailingSpaces = new RegExp( `(\\s+)<\/?${ blockHtmlElements }>|<\/?${ blockHtmlElements }>(\\s+)`, 'g' );
		const matches = html.match( leadingOrTrailingSpaces );
		if ( matches && matches.length > 0 ) {
			return true;
		}

		return false;
	}

	getHtmlToRender( record, tagName ) {
		// Save back to HTML from React tree
		let value = this.valueToFormat( record );

		if ( value === undefined ) {
			this.lastEventCount = undefined; // force a refresh on the native side
			value = '';
		}
		// On android if content is empty we need to send no content or else the placeholder will not show.
		if ( ! this.isIOS && value === '' ) {
			return value;
		}

		if ( tagName ) {
			let extraAttributes = ``;
			if ( tagName === `ol` ) {
				if ( this.props.reversed ) {
					extraAttributes += ` reversed`;
				}
				if ( this.props.start ) {
					extraAttributes += ` start=${ this.props.start }`;
				}
			}
			value = `<${ tagName } ${ extraAttributes }>${ value }</${ tagName }>`;
		}
		return value;
	}

	render() {
		const {
			tagName,
			style,
			__unstableIsSelected: isSelected,
			children,
			getStylesFromColorScheme,
			minWidth,
			maxWidth,
			formatTypes,
		} = this.props;

		const record = this.getRecord();
		const html = this.getHtmlToRender( record, tagName );

		const placeholderStyle = getStylesFromColorScheme( styles.richTextPlaceholder, styles.richTextPlaceholderDark );

		const {
			color: defaultPlaceholderTextColor,
		} = placeholderStyle;

		const {
			color: defaultColor,
			textDecorationColor: defaultTextDecorationColor,
			fontFamily: defaultFontFamily,
		} = getStylesFromColorScheme( styles.richText, styles.richTextDark );

		let selection = null;
		if ( this.needsSelectionUpdate ) {
			this.needsSelectionUpdate = false;
			selection = { start: this.props.selectionStart, end: this.props.selectionEnd };

			// On AztecAndroid, setting the caret to an out-of-bounds position will crash the editor so, let's check for some cases.
			if ( ! this.isIOS ) {
				// Aztec performs some html text cleanup while parsing it so, its internal representation gets out-of-sync with the
				// representation of the format-lib on the RN side. We need to avoid trying to set the caret position because it may
				// be outside the text bounds and crash Aztec, at least on Android.
				if ( this.willTrimSpaces( html ) ) {
					// the html will get trimmed by the cleaning up functions in Aztec and caret position will get out-of-sync.
					// So, skip forcing it, let Aztec just do its best and just log the fact.
					console.warn( 'RichText value will be trimmed for spaces! Avoiding setting the caret position manually.' );
					selection = null;
				} else if ( this.props.selectionStart > record.text.length || this.props.selectionEnd > record.text.length ) {
					console.warn( 'Oops, selection will land outside the text, skipping setting it...' );
					selection = null;
				} else {
					// The following regular expression is used in Aztec here:
					// https://github.com/wordpress-mobile/AztecEditor-Android/blob/b1fad439d56fa6d4aa0b78526fef355c59d00dd3/aztec/src/main/kotlin/org/wordpress/aztec/AztecParser.kt#L656
					const brBeforeParaMatches = html.match( /(<br>)+<\/p>$/g );
					if ( brBeforeParaMatches ) {
						console.warn( 'Oops, BR tag(s) at the end of content. Aztec will remove them, adapting the selection...' );
						const count = ( brBeforeParaMatches[ 0 ].match( /br/g ) || [] ).length;
						if ( count > 0 ) {
							let newSelectionStart = this.props.selectionStart - count;
							if ( newSelectionStart < 0 ) {
								newSelectionStart = 0;
							}
							let newSelectionEnd = this.props.selectionEnd - count;
							if ( newSelectionEnd < 0 ) {
								newSelectionEnd = 0;
							}
							selection = { start: newSelectionStart, end: newSelectionEnd };
						}
					}
				}
			}
		}

		if ( this.comesFromAztec ) {
			this.comesFromAztec = false;
			this.firedAfterTextChanged = false;
		}

		// Logic below assures that `RichText` width will always have equal value when container is almost fully filled.
		const width = maxWidth && this.state.width && ( maxWidth - this.state.width ) < 10 ? maxWidth : this.state.width;

		return (
			<View>
				{ children && children( {
					isSelected,
					value: record,
					onChange: this.onFormatChange,
				} ) }
				<RCTAztecView
					ref={ ( ref ) => {
						this._editor = ref;

						if ( this.props.setRef ) {
							this.props.setRef( ref );
						}
					} }
					style={ {
						...style,
<<<<<<< HEAD
						...( this.isIOS && minWidth && maxWidth ? { width } : {} ),
						minHeight: Math.max( minHeight, this.state.height ),
=======
						minHeight: this.state.height,
>>>>>>> b426964e
					} }
					text={ { text: html, eventCount: this.lastEventCount, selection } }
					placeholder={ this.props.placeholder }
					placeholderTextColor={ this.props.placeholderTextColor || defaultPlaceholderTextColor }
					deleteEnter={ this.props.deleteEnter }
					onChange={ this.onChange }
					onFocus={ this.onFocus }
					onBlur={ this.onBlur }
					onEnter={ this.handleEnter }
					onBackspace={ this.handleDelete }
					onPaste={ this.onPaste }
					activeFormats={ this.getActiveFormatNames( record ) }
					onContentSizeChange={ this.onContentSizeChange }
					onCaretVerticalPositionChange={ this.props.onCaretVerticalPositionChange }
					onSelectionChange={ this.onSelectionChangeFromAztec }
					blockType={ { tag: tagName } }
					color={ ( style && style.color ) || defaultColor }
					linkTextColor={ defaultTextDecorationColor }
					maxImagesWidth={ 200 }
					fontFamily={ this.props.fontFamily || defaultFontFamily }
					fontSize={ this.props.fontSize || ( style && style.fontSize ) }
					fontWeight={ this.props.fontWeight }
					fontStyle={ this.props.fontStyle }
					disableEditingMenu={ this.props.disableEditingMenu }
					isMultiline={ this.isMultiline }
					textAlign={ this.props.textAlign }
					{ ...( this.isIOS ? { maxWidth } : {} ) }
					minWidth={ minWidth }
					id={ this.props.id }
				/>
				{ isSelected && <FormatEdit
					formatTypes={ formatTypes }
					value={ record }
					onChange={ this.onFormatChange }
					onFocus={ () => {} }
				/> }
			</View>
		);
	}
}

RichText.defaultProps = {
	format: 'string',
	value: '',
	tagName: 'div',
};

export default compose( [
	withSelect( ( select ) => ( {
		formatTypes: select( 'core/rich-text' ).getFormatTypes(),
	} ) ),
	withPreferredColorScheme,
] )( RichText );<|MERGE_RESOLUTION|>--- conflicted
+++ resolved
@@ -741,12 +741,8 @@
 					} }
 					style={ {
 						...style,
-<<<<<<< HEAD
 						...( this.isIOS && minWidth && maxWidth ? { width } : {} ),
-						minHeight: Math.max( minHeight, this.state.height ),
-=======
 						minHeight: this.state.height,
->>>>>>> b426964e
 					} }
 					text={ { text: html, eventCount: this.lastEventCount, selection } }
 					placeholder={ this.props.placeholder }
