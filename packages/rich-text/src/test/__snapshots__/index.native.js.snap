// Jest Snapshot v1, https://goo.gl/fbAQLP

exports[`<RichText/> Font Size renders component with style and font size 1`] = `
<<<<<<< HEAD
"<!-- wp:paragraph {\\"style\\":{\\"color\\":{\\"text\\":\\"#fcb900\\"},\\"typography\\":{\\"fontSize\\":35.56}}} -->
<p class=\\"wp-block-paragraph has-text-color\\" style=\\"color:#fcb900;font-size:35.56px\\">Lorem ipsum dolor sit amet, consectetur adipiscing elit. Sed imperdiet ut nibh vitae ornare. Sed auctor nec augue at blandit.</p>
=======
"<!-- wp:paragraph {"style":{"color":{"text":"#fcb900"},"typography":{"fontSize":35.56}}} -->
<p class="has-text-color" style="color:#fcb900;font-size:35.56px">Lorem ipsum dolor sit amet, consectetur adipiscing elit. Sed imperdiet ut nibh vitae ornare. Sed auctor nec augue at blandit.</p>
>>>>>>> ce49c68c
<!-- /wp:paragraph -->"
`;

exports[`<RichText/> Font Size should update the font size when style prop with font size property is provided 1`] = `
<View
  style={
    [
      undefined,
      undefined,
    ]
  }
>
  <TextInput
    accessibilityLabel="Text input. Empty"
    activeFormats={[]}
    blockType={
      {
        "tag": "div",
      }
    }
    disableEditingMenu={false}
    fontFamily="serif"
    fontSize={12}
    isMultiline={false}
    maxImagesWidth={200}
    onBlur={[Function]}
    onChange={[Function]}
    onContentSizeChange={[Function]}
    onFocus={[Function]}
    onKeyDown={[Function]}
    onPaste={[Function]}
    onSelectionChange={[Function]}
    placeholderTextColor="gray"
    triggerKeyCodes={[]}
    value=""
  />
</View>
`;

exports[`<RichText/> Font Size should update the font size with decimals when style prop with font size property is provided 1`] = `
<View
  style={
    [
      undefined,
      undefined,
    ]
  }
>
  <TextInput
    accessibilityLabel="Text input. Empty"
    activeFormats={[]}
    blockType={
      {
        "tag": "div",
      }
    }
    disableEditingMenu={false}
    fontFamily="serif"
    fontSize={13}
    isMultiline={false}
    maxImagesWidth={200}
    onBlur={[Function]}
    onChange={[Function]}
    onContentSizeChange={[Function]}
    onFocus={[Function]}
    onKeyDown={[Function]}
    onPaste={[Function]}
    onSelectionChange={[Function]}
    placeholderTextColor="gray"
    triggerKeyCodes={[]}
    value=""
  />
</View>
`;<|MERGE_RESOLUTION|>--- conflicted
+++ resolved
@@ -1,13 +1,8 @@
 // Jest Snapshot v1, https://goo.gl/fbAQLP
 
 exports[`<RichText/> Font Size renders component with style and font size 1`] = `
-<<<<<<< HEAD
-"<!-- wp:paragraph {\\"style\\":{\\"color\\":{\\"text\\":\\"#fcb900\\"},\\"typography\\":{\\"fontSize\\":35.56}}} -->
-<p class=\\"wp-block-paragraph has-text-color\\" style=\\"color:#fcb900;font-size:35.56px\\">Lorem ipsum dolor sit amet, consectetur adipiscing elit. Sed imperdiet ut nibh vitae ornare. Sed auctor nec augue at blandit.</p>
-=======
 "<!-- wp:paragraph {"style":{"color":{"text":"#fcb900"},"typography":{"fontSize":35.56}}} -->
-<p class="has-text-color" style="color:#fcb900;font-size:35.56px">Lorem ipsum dolor sit amet, consectetur adipiscing elit. Sed imperdiet ut nibh vitae ornare. Sed auctor nec augue at blandit.</p>
->>>>>>> ce49c68c
+<p class="wp-block-paragraph has-text-color" style="color:#fcb900;font-size:35.56px">Lorem ipsum dolor sit amet, consectetur adipiscing elit. Sed imperdiet ut nibh vitae ornare. Sed auctor nec augue at blandit.</p>
 <!-- /wp:paragraph -->"
 `;
 
