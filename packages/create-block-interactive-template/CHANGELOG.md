--- conflicted
+++ resolved
@@ -1,14 +1,10 @@
 <!-- Learn how to maintain this file at https://github.com/WordPress/gutenberg/tree/HEAD/packages#maintaining-changelogs. -->
 
-## Unreleased
+## 2.8.0 (2024-09-19)
 
-<<<<<<< HEAD
 ### Enhancements
 
 -   Added TypeScript variant of the template ([#64577](https://github.com/WordPress/gutenberg/pull/64577)).
-=======
-## 2.8.0 (2024-09-19)
->>>>>>> 842b86a1
 
 ## 2.7.0 (2024-09-05)
 
