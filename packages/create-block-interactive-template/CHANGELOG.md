--- conflicted
+++ resolved
@@ -2,13 +2,11 @@
 
 ## Unreleased
 
-<<<<<<< HEAD
 ### Enhancements
 
 -   Added TypeScript variant of the template ([#64577](https://github.com/WordPress/gutenberg/pull/64577)).
-=======
+
 ## 2.6.0 (2024-08-21)
->>>>>>> bab73af9
 
 ## 2.5.0 (2024-08-07)
 
