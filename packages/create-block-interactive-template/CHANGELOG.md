--- conflicted
+++ resolved
@@ -2,17 +2,15 @@
 
 ## Unreleased
 
-<<<<<<< HEAD
 ### Enhancements
 
 -   Added TypeScript variant of the template ([#64577](https://github.com/WordPress/gutenberg/pull/64577)).
-=======
+
 ## 2.7.0 (2024-09-05)
 
 ### Enhancements
 
 -   Set the minimum supported WordPress version to 6.6 to make it work seamlessly with the latest version of `@wordpress/scripts` package ([#64920](https://github.com/WordPress/gutenberg/pull/64920)).
->>>>>>> 7376a631
 
 ## 2.6.0 (2024-08-21)
 
