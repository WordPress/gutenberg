
/**
 * External dependencies
 */
import { View } from 'react-native';
/**
 * WordPress dependencies
 */
import {
	RangeControl,
	PanelBody,
} from '@wordpress/components';
import { withPreferredColorScheme } from '@wordpress/compose';
import { useState, useEffect } from '@wordpress/element';
import {
	InspectorControls,
} from '@wordpress/block-editor';
import { __ } from '@wordpress/i18n';

/**
 * Internal dependencies
 */
import styles from './editor.scss';

const minSpacerHeight = 20;
const maxSpacerHeight = 500;

const SpacerEdit = ( { isSelected, attributes, setAttributes, getStylesFromColorScheme } ) => {
	const { height } = attributes;
	const [ sliderSpacerMaxHeight, setSpacerMaxHeight ] = useState( height );

	// Height defined on the web can be higher than
	// `maxSpacerHeight`, so there is a need to `setSpacerMaxHeight`
	// after the initial render.
	useEffect( () => {
		setSpacerMaxHeight( height > maxSpacerHeight ? height * 2 : maxSpacerHeight );
	}, [] );

	const changeAttribute = ( value ) => {
		setAttributes( {
			height: value,
		} );
	};

	const defaultStyle = getStylesFromColorScheme( styles.staticSpacer, styles.staticDarkSpacer );

	return (
		<View style={ [ defaultStyle, isSelected && styles.selectedSpacer, { height } ] }>
			<InspectorControls>
				<PanelBody title={ __( 'Spacer Settings' ) } >
<<<<<<< HEAD
					<BottomSheet.RangeCell
=======
					<RangeControl
						icon={ 'admin-settings' }
>>>>>>> 1d8ccc50
						label={ __( 'Height in pixels' ) }
						minimumValue={ minSpacerHeight }
						maximumValue={ sliderSpacerMaxHeight }
						separatorType={ 'none' }
						value={ height }
						onChange={ changeAttribute }
						style={ styles.rangeCellContainer }
					/>
				</PanelBody>
			</InspectorControls>
		</View>
	);
};

export default withPreferredColorScheme( SpacerEdit );<|MERGE_RESOLUTION|>--- conflicted
+++ resolved
@@ -48,12 +48,8 @@
 		<View style={ [ defaultStyle, isSelected && styles.selectedSpacer, { height } ] }>
 			<InspectorControls>
 				<PanelBody title={ __( 'Spacer Settings' ) } >
-<<<<<<< HEAD
-					<BottomSheet.RangeCell
-=======
 					<RangeControl
 						icon={ 'admin-settings' }
->>>>>>> 1d8ccc50
 						label={ __( 'Height in pixels' ) }
 						minimumValue={ minSpacerHeight }
 						maximumValue={ sliderSpacerMaxHeight }
