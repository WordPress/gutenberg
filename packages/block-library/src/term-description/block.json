{
	"$schema": "https://schemas.wp.org/trunk/block.json",
<<<<<<< HEAD
	"apiVersion": 2,
	"__experimental": "fse",
=======
	"apiVersion": 3,
>>>>>>> 1a011dfc
	"name": "core/term-description",
	"title": "Term Description",
	"category": "theme",
	"description": "Display the description of categories, tags and custom taxonomies when viewing an archive.",
	"textdomain": "default",
	"attributes": {
		"textAlign": {
			"type": "string"
		}
	},
	"supports": {
		"align": [ "wide", "full" ],
		"html": false,
		"color": {
			"link": true,
			"__experimentalDefaultControls": {
				"background": true,
				"text": true
			}
		},
		"spacing": {
			"padding": true,
			"margin": true
		},
		"typography": {
			"fontSize": true,
			"lineHeight": true,
			"__experimentalFontFamily": true,
			"__experimentalFontWeight": true,
			"__experimentalFontStyle": true,
			"__experimentalTextTransform": true,
			"__experimentalTextDecoration": true,
			"__experimentalLetterSpacing": true,
			"__experimentalDefaultControls": {
				"fontSize": true
			}
		}
	}
}<|MERGE_RESOLUTION|>--- conflicted
+++ resolved
@@ -1,11 +1,7 @@
 {
 	"$schema": "https://schemas.wp.org/trunk/block.json",
-<<<<<<< HEAD
-	"apiVersion": 2,
+	"apiVersion": 3,
 	"__experimental": "fse",
-=======
-	"apiVersion": 3,
->>>>>>> 1a011dfc
 	"name": "core/term-description",
 	"title": "Term Description",
 	"category": "theme",
