.wp-block-freeform.block-library-rich-text__tinymce {
	overflow: hidden;

	p,
	li {
		line-height: $editor-line-height;
	}

	ul,
	ol {
		padding-left: 2.5em;
		margin-left: 0;
	}

	blockquote {
		margin: 0;
		box-shadow: inset 0 0 0 0 $light-gray-500;
		border-left: 4px solid $black;
		padding-left: 1em;
	}

	pre {
		white-space: pre-wrap;
		font-family: $editor-html-font;
		font-size: $text-editor-font-size;
		color: $dark-gray-800;
	}

	h1 {
		font-size: 2em;
	}

	h2 {
		font-size: 1.6em;
	}

	h3 {
		font-size: 1.4em;
	}

	h4 {
		font-size: 1.2em;
	}

	h5 {
		font-size: 1.1em;
	}

	h6 {
		font-size: 1em;
	}

	> *:first-child {
		margin-top: 0;
	}

	> *:last-child {
		margin-bottom: 0;
	}

	&.mce-edit-focus {
		outline: none;
	}

	a {
		color: $blue-medium-700;
	}

	&:focus a[data-mce-selected] {
		padding: 0 2px;
		margin: 0 -2px;
		border-radius: 2px;
		box-shadow: 0 0 0 $border-width $blue-medium-100;
		background: $blue-medium-100;
	}

	code {
		padding: 2px;
		border-radius: 2px;
		color: $dark-gray-800;
		background: $light-gray-200;
		font-family: $editor-html-font;
		font-size: 14px;
	}

	&:focus code[data-mce-selected] {
		background: $light-gray-400;
	}

	.alignright {
		/*rtl:ignore*/
		float: right;
		/*rtl:ignore*/
		margin: 0.5em 0 0.5em 1em;
	}

	.alignleft {
		/*rtl:ignore*/
		float: left;
		/*rtl:ignore*/
		margin: 0.5em 1em 0.5em 0;
	}

	.aligncenter {
		display: block;
		margin-left: auto;
		margin-right: auto;
	}

	.wp-more-tag {
		width: 96%;
		height: 20px;
		display: block;
		margin: 15px auto;
		outline: 0;
		cursor: default;
		background-image: url(/wp-includes/js/tinymce/skins/wordpress/images/more-2x.png);
		background-size: 1900px 20px;
		background-repeat: no-repeat;
		background-position: center;
	}

	/**
	* The following gallery styles were replicated
	* from the styles applied in the tinymce skin,
	* /wp-includes/js/tinymce/skins/wordpress/wp-content.css.
	*/
	.wpview-type-gallery::after {
		content: "";
		display: table;
		clear: both;
	}

	.gallery img[data-mce-selected]:focus {
		outline: none;
	}

	.gallery a {
		cursor: default;
	}

	.gallery {
		margin: auto -6px;
		padding: 6px 0;
		line-height: 1;
		overflow-x: hidden;
	}

	.gallery .gallery-item {
		float: left;
		margin: 0;
		text-align: center;
		padding: 6px;
		-webkit-box-sizing: border-box;
		-moz-box-sizing: border-box;
		box-sizing: border-box;
	}

	.gallery .gallery-caption,
	.gallery .gallery-icon {
		margin: 0;
	}

	.gallery .gallery-caption {
		font-size: 13px;
		margin: 4px 0;
	}

	@for $i from 1 through 9 {
		.gallery-columns-#{ $i } .gallery-item {
			width: #{ (100 / $i) + "%" };
		}
	}

	.gallery img {
		max-width: 100%;
		height: auto;
		border: none;
		padding: 0;
	}
}

.block-editor-block-list__layout .block-editor-block-list__block[data-type="core/freeform"] {

	// Not sure why this is necessary, there seems to be a skin file that overrides this upstream.
	.mce-btn.mce-active button,
	.mce-btn.mce-active:hover button,
	.mce-btn.mce-active i,
	.mce-btn.mce-active:hover i {
		color: $dark-gray-800;
	}

	// Prevent toolbar clipping on heading style in RTL languages
	.mce-rtl .mce-flow-layout-item.mce-last {
		margin-right: 0;
		margin-left: 8px;
	}

	// Prevent i tags in buttons from picking up theme editor styles.
	.mce-btn i {
		font-style: normal;
	}

	// Adjust padding to not cause a jump.
	.mce-toolbar-grp > div {
		padding: 1px 3px;
	}

<<<<<<< HEAD
	.editor-block-list__block-edit::before {
		transition: border-color 0.1s linear, box-shadow 0.1s linear;
		border: $border-width solid $light-gray-500;

		// Windows High Contrast mode will show this outline.
		outline: $border-width solid transparent;
	}

	&.is-selected .editor-block-list__block-edit::before {
		border-color: $light-gray-800;
		border-left-color: transparent;
=======
	.block-editor-block-list__block-edit::before {
		outline: $border-width solid #e2e4e7;
>>>>>>> 2dad4efb
	}

	// Don't show block type label for classic block
	&.is-hovered .block-editor-block-list__breadcrumb {
		display: none;
	}
}

div[data-type="core/freeform"] .block-editor-block-contextual-toolbar + div {
	margin-top: 0;
	padding-top: 0;
}

.block-library-classic__toolbar {
	width: auto;
	margin: 0 #{ -$block-padding };
	position: sticky;
	z-index: z-index(".block-library-classic__toolbar");
	top: $block-padding;
	transform: translateY(-$block-padding);
	border: $border-width solid $light-gray-500;
	border-bottom: none;

	// On mobile, toolbars go edge to edge.
	padding: 0 $block-padding;

	.is-selected & {
		border-color: $light-gray-800;
		border-left-color: transparent;
	}

	@include break-small() {
		padding: 0;
	}
}

.block-library-classic__toolbar:empty {
	height: $block-toolbar-height;
	background: #f5f5f5;
	border-bottom: $border-width solid #e2e4e7;

	&::before {
		font-family: $default-font;
		font-size: $default-font-size;
		content: attr(data-placeholder);
		color: #555d66;
		line-height: 37px;
		padding: $block-padding;
	}
}

// Overwrite inline styles.
.block-library-classic__toolbar .mce-tinymce-inline,
.block-library-classic__toolbar .mce-tinymce-inline > div,
.block-library-classic__toolbar div.mce-toolbar-grp,
.block-library-classic__toolbar div.mce-toolbar-grp > div,
.block-library-classic__toolbar .mce-menubar,
.block-library-classic__toolbar .mce-menubar > div {
	height: auto !important;
	width: 100% !important;
}

.block-library-classic__toolbar .mce-container-body.mce-abs-layout {
	overflow: visible;
}

.block-library-classic__toolbar .mce-menubar,
.block-library-classic__toolbar div.mce-toolbar-grp {
	position: static;
}

.block-library-classic__toolbar .mce-toolbar-grp .mce-toolbar:not(:first-child) {
	display: none;
}

.block-library-classic__toolbar.has-advanced-toolbar .mce-toolbar-grp .mce-toolbar {
	display: block;
}

// We don't want the ellipsis to overlap the classic toolbar, which it will due to position sticky.
// So we move it to the right, and make room for it.
@include break-small() {
	.block-editor-block-list__block[data-type="core/freeform"] {
		.block-editor-block-switcher__no-switcher-icon {
			display: none;
		}
		.block-editor-block-contextual-toolbar {
			float: right;
			margin-right: $icon-button-size - $block-padding + ($border-width * 3);
			transform: translateY(-#{ $block-padding - $border-width });
			top: $block-padding;

			.block-editor-block-toolbar {
				border: none;
				box-shadow: none;

				// Match the TinyMCE "mobile" breakpoint buttons alignment.
				margin-top: 3px;
				@include break-medium() {
					margin-top: 0;
				}

				&::before {
					content: "";
					display: block;
					border-left: 1px solid $light-gray-500;
					margin-top: $grid-size-small;
					margin-bottom: $grid-size-small;
				}

				.components-toolbar__control.components-button:hover {
					background-color: transparent;
				}
			}

			.components-toolbar {
				background: transparent;
				border: none;
			}
		}

		.mce-container.mce-toolbar.mce-stack-layout-item {
			padding-right: $icon-button-size;
		}
	}
}<|MERGE_RESOLUTION|>--- conflicted
+++ resolved
@@ -206,8 +206,7 @@
 		padding: 1px 3px;
 	}
 
-<<<<<<< HEAD
-	.editor-block-list__block-edit::before {
+	.block-editor-block-list__block-edit::before {
 		transition: border-color 0.1s linear, box-shadow 0.1s linear;
 		border: $border-width solid $light-gray-500;
 
@@ -215,13 +214,9 @@
 		outline: $border-width solid transparent;
 	}
 
-	&.is-selected .editor-block-list__block-edit::before {
+	&.is-selected .block-editor-block-list__block-edit::before {
 		border-color: $light-gray-800;
 		border-left-color: transparent;
-=======
-	.block-editor-block-list__block-edit::before {
-		outline: $border-width solid #e2e4e7;
->>>>>>> 2dad4efb
 	}
 
 	// Don't show block type label for classic block
