--- conflicted
+++ resolved
@@ -2,12 +2,8 @@
  * WordPress dependencies
  */
 import { RawHTML } from '@wordpress/element';
-<<<<<<< HEAD
 import { __, _x } from '@wordpress/i18n';
-=======
-import { __ } from '@wordpress/i18n';
 import { Path, Rect, SVG } from '@wordpress/components';
->>>>>>> cb22c145
 
 /**
  * Internal dependencies
