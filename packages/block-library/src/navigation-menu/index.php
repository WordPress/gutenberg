--- conflicted
+++ resolved
@@ -49,41 +49,14 @@
  * @return string Returns the post content with the legacy widget added.
  */
 function render_block_navigation_menu( $attributes, $content, $block ) {
-<<<<<<< HEAD
-	$classes = 'wp-block-navigation-menu';
-	if ( ! empty( $attributes['className'] ) ) {
-		$classes .= ' ' . $attributes['className'];
-	}
-
-	// Inline computed colors.
-	$style = '';
-
-	if ( array_key_exists( 'textColorValue', $attributes ) ) {
-		$style .= 'color: ' . esc_attr( $attributes['textColorValue'] ) . ';';
-	}
-
-	$colors = build_css_colors( $attributes );
+  $colors  = build_css_colors( $attributes );
+	$classes = array( 'wp-block-navigation-menu', $attributes['className'], $colors['css_classes'] );
+	$classes = join( ' ', array_filter( $classes ) );
 
 	return sprintf(
 		'<nav class="%1$s" %2$s>%3$s</nav>',
 		esc_attr( $classes ),
-		$style ? sprintf( 'style="%s"', esc_attr( $style ) ) : '',
-=======
-	$colors          = build_css_colors( $attributes );
-	$class_attribute = sprintf( ' class="%s"', esc_attr( $colors['css_classes'] ? 'wp-block-navigation-menu ' . $colors['css_classes'] : 'wp-block-navigation-menu' ) );
-	$style_attribute = $colors['inline_styles'] ? sprintf( ' style="%s"', esc_attr( $colors['inline_styles'] ) ) : '';
-	return sprintf(
-		implode(
-			"\n",
-			array(
-				'<nav%s%s>',
-				'	%s',
-				'</nav>',
-			)
-		),
-		$class_attribute,
-		$style_attribute,
->>>>>>> fbd7fb80
+		$colors['inline_styles'] ? sprintf( 'style="%s"', esc_attr( $colors['inline_styles'] ) ) : '',
 		build_navigation_menu_html( $block, $colors )
 	);
 }
