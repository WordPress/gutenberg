/**
 * External dependencies
 */
import classnames from 'classnames';
import { noop } from 'lodash';

/**
 * WordPress dependencies
 */
<<<<<<< HEAD
import { IconButton, Dropdown, ToolbarGroup } from '@wordpress/components';
=======
import { IconButton, Dropdown, Toolbar, SVG, Path } from '@wordpress/components';
>>>>>>> 281d9241
import { __ } from '@wordpress/i18n';
import { DOWN } from '@wordpress/keycodes';
import { ColorPaletteControl, ContrastChecker } from '@wordpress/block-editor';

const ColorSelectorSVGIcon = () => (
	<SVG xmlns="https://www.w3.org/2000/svg" viewBox="0 0 20 20">
		<Path d="M7.434 5l3.18 9.16H8.538l-.692-2.184H4.628l-.705 2.184H2L5.18 5h2.254zm-1.13 1.904h-.115l-1.148 3.593H7.44L6.304 6.904zM14.348 7.006c1.853 0 2.9.876 2.9 2.374v4.78h-1.79v-.914h-.114c-.362.64-1.123 1.022-2.031 1.022-1.346 0-2.292-.826-2.292-2.108 0-1.27.972-2.006 2.71-2.107l1.696-.102V9.38c0-.584-.42-.914-1.18-.914-.667 0-1.112.228-1.264.647h-1.701c.12-1.295 1.307-2.107 3.066-2.107zm1.079 4.1l-1.416.09c-.793.056-1.18.342-1.18.844 0 .52.45.837 1.091.837.857 0 1.505-.545 1.505-1.256v-.515z" />
	</SVG>
);

/**
 * Color Selector Icon component.
 *
 * @return {*} React Icon component.
 */
const ColorSelectorIcon = ( { style } ) =>
	<div className="block-library-colors-selector__icon-container">
		<div
			className="block-library-colors-selector__state-selection"
			style={ style }
		>
			<ColorSelectorSVGIcon />
		</div>
	</div>;

/**
 * Renders the Colors Selector Toolbar with the icon button.
 *
 * @param {Object}   style           - Colors style object.
 * @return {*} React toggle button component.
 */
const renderToggleComponent = ( style ) => ( { onToggle, isOpen } ) => {
	const openOnArrowDown = ( event ) => {
		if ( ! isOpen && event.keyCode === DOWN ) {
			event.preventDefault();
			event.stopPropagation();
			onToggle();
		}
	};

	return (
		<ToolbarGroup>
			<IconButton
				className="components-icon-button components-toolbar__control block-library-colors-selector__toggle"
				label={ __( 'Open Colors Selector' ) }
				onClick={ onToggle }
				onKeyDown={ openOnArrowDown }
				icon={ <ColorSelectorIcon style={ style } /> }
			/>
		</ToolbarGroup>
	);
};

const renderContent = ( { backgroundColor, textColor, onColorChange = noop } ) => ( () => {
	const setColor = ( attr ) => ( value ) => onColorChange( { attr, value } );

	return (
		<>
			<div className="color-palette-controller-container">
				<ColorPaletteControl
					value={ backgroundColor.color }
					onChange={ setColor( 'backgroundColor' ) }
					label={ __( 'Background Color' ) }
				/>
			</div>

			<div className="color-palette-controller-container">
				<ColorPaletteControl
					value={ textColor.color }
					onChange={ setColor( 'textColor' ) }
					label={ __( 'Text Color' ) }
				/>
			</div>

			<ContrastChecker
				textColor={ textColor.color }
				backgroundColor={ backgroundColor.color }
				isLargeText={ false }
			/>
		</>
	);
} );

export default ( { style, className, ...colorControlProps } ) =>
	<Dropdown
		position="bottom right"
		className={ classnames( 'block-library-colors-selector', className ) }
		contentClassName="block-library-colors-selector__popover"
		renderToggle={ renderToggleComponent( style ) }
		renderContent={ renderContent( colorControlProps ) }
	/>;<|MERGE_RESOLUTION|>--- conflicted
+++ resolved
@@ -7,11 +7,7 @@
 /**
  * WordPress dependencies
  */
-<<<<<<< HEAD
-import { IconButton, Dropdown, ToolbarGroup } from '@wordpress/components';
-=======
-import { IconButton, Dropdown, Toolbar, SVG, Path } from '@wordpress/components';
->>>>>>> 281d9241
+import { IconButton, Dropdown, ToolbarGroup, SVG, Path } from '@wordpress/components';
 import { __ } from '@wordpress/i18n';
 import { DOWN } from '@wordpress/keycodes';
 import { ColorPaletteControl, ContrastChecker } from '@wordpress/block-editor';
