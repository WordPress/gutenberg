/**
 * WordPress dependencies
 */
import {
	registerBlockType,
	setDefaultBlockName,
	setFreeformContentHandlerName,
	setUnregisteredTypeHandlerName,
	setGroupingBlockName,
} from '@wordpress/blocks';

/**
 * Internal dependencies
 */
import * as archives from './archives';
import * as audio from './audio';
import * as button from './button';
import * as buttons from './buttons';
import * as calendar from './calendar';
import * as categories from './categories';
import * as classic from './freeform';
import * as code from './code';
import * as column from './column';
import * as columns from './columns';
import * as commentAuthorAvatar from './comment-author-avatar';
import * as commentAuthorName from './comment-author-name';
import * as commentContent from './comment-content';
import * as commentDate from './comment-date';
import * as commentEditLink from './comment-edit-link';
import * as commentReplyLink from './comment-reply-link';
import * as commentTemplate from './comment-template';
import * as commentsQueryLoop from './comments-query-loop';
import * as commentsPagination from './comments-pagination';
import * as cover from './cover';
import * as embed from './embed';
import * as file from './file';
import * as gallery from './gallery';
import * as group from './group';
import * as heading from './heading';
import * as homeLink from './home-link';
import * as html from './html';
import * as image from './image';
import * as latestComments from './latest-comments';
import * as latestPosts from './latest-posts';
import * as list from './list';
import * as logInOut from './loginout';
import * as mediaText from './media-text';
import * as missing from './missing';
import * as more from './more';
import * as navigation from './navigation';
import * as navigationArea from './navigation-area';
import * as navigationLink from './navigation-link';
import * as navigationSubmenu from './navigation-submenu';
import * as nextpage from './nextpage';
import * as pattern from './pattern';
import * as pageList from './page-list';
import * as paragraph from './paragraph';
import * as postAuthor from './post-author';
import * as postComment from './post-comment';
import * as postComments from './post-comments';
import * as postCommentsCount from './post-comments-count';
import * as postCommentsForm from './post-comments-form';
import * as postCommentsLink from './post-comments-link';
import * as postContent from './post-content';
import * as postDate from './post-date';
import * as postExcerpt from './post-excerpt';
import * as postFeaturedImage from './post-featured-image';
import * as postNavigationLink from './post-navigation-link';
import * as postTemplate from './post-template';
import * as postTerms from './post-terms';
import * as postTitle from './post-title';
import * as preformatted from './preformatted';
import * as pullquote from './pullquote';
import * as query from './query';
import * as queryPagination from './query-pagination';
import * as queryPaginationNext from './query-pagination-next';
import * as queryPaginationNumbers from './query-pagination-numbers';
import * as queryPaginationPrevious from './query-pagination-previous';
import * as queryTitle from './query-title';
import * as quote from './quote';
import * as reusableBlock from './block';
import * as rss from './rss';
import * as search from './search';
import * as separator from './separator';
import * as shortcode from './shortcode';
import * as siteLogo from './site-logo';
import * as siteTagline from './site-tagline';
import * as siteTitle from './site-title';
import * as socialLink from './social-link';
import * as socialLinks from './social-links';
import * as spacer from './spacer';
import * as table from './table';
// import * as tableOfContents from './table-of-contents';
import * as tagCloud from './tag-cloud';
import * as templatePart from './template-part';
import * as termDescription from './term-description';
import * as textColumns from './text-columns';
import * as verse from './verse';
import * as video from './video';

/**
 * Function to register an individual block.
 *
 * @param {Object} block The block to be registered.
 *
 */
const registerBlock = ( block ) => {
	if ( ! block ) {
		return;
	}
	const { metadata, settings, name } = block;
	registerBlockType( { name, ...metadata }, settings );
};

/**
 * Function to get all the core blocks in an array.
 *
 * @example
 * ```js
 * import { __experimentalGetCoreBlocks } from '@wordpress/block-library';
 *
 * const coreBlocks = __experimentalGetCoreBlocks();
 * ```
 */
export const __experimentalGetCoreBlocks = () => [
	// Common blocks are grouped at the top to prioritize their display
	// in various contexts — like the inserter and auto-complete components.
	paragraph,
	image,
	heading,
	gallery,
	list,
	quote,

	// Register all remaining core blocks.
	archives,
	audio,
	button,
	buttons,
	calendar,
	categories,
	window.wp && window.wp.oldEditor ? classic : null, // Only add the classic block in WP Context
	code,
	column,
	columns,
	cover,
	embed,
	file,
	group,
	html,
	latestComments,
	latestPosts,
	logInOut,
	mediaText,
	missing,
	more,
	navigation,
	navigationLink,
	navigationSubmenu,
	nextpage,
	pageList,
	pattern,
	postAuthor,
	postComments,
	postContent,
	postDate,
	postExcerpt,
	postFeaturedImage,
	postNavigationLink,
	postTemplate,
	postTerms,
	postTitle,
	preformatted,
	pullquote,
	query,
	queryPagination,
	queryPaginationNext,
	queryPaginationNumbers,
	queryPaginationPrevious,
	queryTitle,
	reusableBlock,
	rss,
	search,
	separator,
	shortcode,
	siteLogo,
	siteTagline,
	siteTitle,
	socialLink,
	socialLinks,
	spacer,
	table,
	// tableOfContents,
	tagCloud,
	templatePart,
	termDescription,
	textColumns,
	verse,
	video,
];

/**
 * Function to register core blocks provided by the block editor.
 *
 * @param {Array} blocks An optional array of the core blocks being registered.
 *
 * @example
 * ```js
 * import { registerCoreBlocks } from '@wordpress/block-library';
 *
 * registerCoreBlocks();
 * ```
 */
export const registerCoreBlocks = (
	blocks = __experimentalGetCoreBlocks()
) => {
	blocks.forEach( registerBlock );

	setDefaultBlockName( paragraph.name );
	if ( window.wp && window.wp.oldEditor ) {
		setFreeformContentHandlerName( classic.name );
	}
	setUnregisteredTypeHandlerName( missing.name );
	setGroupingBlockName( group.name );
};

/**
 * Function to register experimental core blocks depending on editor settings.
 *
 * @param {boolean} enableFSEBlocks Whether to enable the full site editing blocks.
 * @example
 * ```js
 * import { __experimentalRegisterExperimentalCoreBlocks } from '@wordpress/block-library';
 *
 * __experimentalRegisterExperimentalCoreBlocks( settings );
 * ```
 */
export const __experimentalRegisterExperimentalCoreBlocks =
	process.env.GUTENBERG_PHASE === 2
		? ( { enableFSEBlocks } = {} ) => {
				[
					// Experimental blocks.
					homeLink,

					// Full Site Editing blocks.
					...( enableFSEBlocks
						? [
								commentAuthorAvatar,
								commentAuthorName,
								commentContent,
								commentDate,
								commentEditLink,
								commentReplyLink,
								commentTemplate,
								commentsQueryLoop,
<<<<<<< HEAD
								commentsPagination,
=======
								navigationArea,
>>>>>>> 8d258e50
								postComment,
								postCommentsCount,
								postCommentsForm,
								postCommentsLink,
						  ]
						: [] ),
				].forEach( registerBlock );
		  }
		: undefined;<|MERGE_RESOLUTION|>--- conflicted
+++ resolved
@@ -253,11 +253,8 @@
 								commentReplyLink,
 								commentTemplate,
 								commentsQueryLoop,
-<<<<<<< HEAD
 								commentsPagination,
-=======
 								navigationArea,
->>>>>>> 8d258e50
 								postComment,
 								postCommentsCount,
 								postCommentsForm,
