/**
 * WordPress dependencies
 */
import {
	registerBlockType,
	setDefaultBlockName,
	setFreeformContentHandlerName,
	setUnregisteredTypeHandlerName,
	setGroupingBlockName,
} from '@wordpress/blocks';

/**
 * Internal dependencies
 */
// When IS_GUTENBERG_PLUGIN is set to false, imports of experimental blocks
// are transformed by packages/block-library/src/index.js as follows:
//    import * as experimentalBlock from './experimental-block'
// becomes
//    const experimentalBlock = null;
// This enables webpack to eliminate the experimental blocks code from the
// production build to make the final bundle smaller.
//
// See https://github.com/WordPress/gutenberg/pull/40655 for more context.
import * as archives from './archives';
import * as avatar from './avatar';
import * as audio from './audio';
import * as button from './button';
import * as buttons from './buttons';
import * as calendar from './calendar';
import * as categories from './categories';
import * as classic from './freeform';
import * as code from './code';
import * as column from './column';
import * as columns from './columns';
import * as comments from './comments';
import * as commentAuthorAvatar from './comment-author-avatar';
import * as commentAuthorName from './comment-author-name';
import * as commentContent from './comment-content';
import * as commentDate from './comment-date';
import * as commentEditLink from './comment-edit-link';
import * as commentReplyLink from './comment-reply-link';
import * as commentTemplate from './comment-template';
import * as commentsPaginationPrevious from './comments-pagination-previous';
import * as commentsPagination from './comments-pagination';
import * as commentsPaginationNext from './comments-pagination-next';
import * as commentsPaginationNumbers from './comments-pagination-numbers';
import * as commentsTitle from './comments-title';
import * as cover from './cover';
import * as embed from './embed';
import * as file from './file';
import * as gallery from './gallery';
import * as group from './group';
import * as heading from './heading';
import * as homeLink from './home-link';
import * as html from './html';
import * as image from './image';
import * as latestComments from './latest-comments';
import * as latestPosts from './latest-posts';
import * as list from './list';
import * as listItem from './list-item';
import * as logInOut from './loginout';
import * as mediaText from './media-text';
import * as missing from './missing';
import * as more from './more';
import * as navigation from './navigation';
import * as navigationLink from './navigation-link';
import * as navigationSubmenu from './navigation-submenu';
import * as nextpage from './nextpage';
import * as pattern from './pattern';
import * as pageList from './page-list';
import * as paragraph from './paragraph';
import * as postAuthor from './post-author';
import * as postAuthorName from './post-author-name';
import * as postAuthorBiography from './post-author-biography';
import * as postComment from './post-comment';
import * as postComments from './post-comments';
import * as postCommentsCount from './post-comments-count';
import * as postCommentsForm from './post-comments-form';
import * as postCommentsLink from './post-comments-link';
import * as postContent from './post-content';
import * as postDate from './post-date';
import * as postExcerpt from './post-excerpt';
import * as postFeaturedImage from './post-featured-image';
import * as postNavigationLink from './post-navigation-link';
import * as postTemplate from './post-template';
import * as postTerms from './post-terms';
import * as postTitle from './post-title';
import * as preformatted from './preformatted';
import * as pullquote from './pullquote';
import * as query from './query';
import * as queryNoResults from './query-no-results';
import * as queryPagination from './query-pagination';
import * as queryPaginationNext from './query-pagination-next';
import * as queryPaginationNumbers from './query-pagination-numbers';
import * as queryPaginationPrevious from './query-pagination-previous';
import * as queryTitle from './query-title';
import * as quote from './quote';
import * as reusableBlock from './block';
import * as readMore from './read-more';
import * as rss from './rss';
import * as search from './search';
import * as separator from './separator';
import * as shortcode from './shortcode';
import * as siteLogo from './site-logo';
import * as siteTagline from './site-tagline';
import * as siteTitle from './site-title';
import * as socialLink from './social-link';
import * as socialLinks from './social-links';
import * as spacer from './spacer';
import * as table from './table';
import * as tableOfContents from './table-of-contents';
import * as tagCloud from './tag-cloud';
import * as templatePart from './template-part';
import * as termDescription from './term-description';
import * as textColumns from './text-columns';
import * as verse from './verse';
import * as video from './video';

import isBlockMetadataExperimental from './is-block-metadata-experimental';

/**
 * Function to register an individual block.
 *
 * @param {Object} block The block to be registered.
 *
 */
const registerBlock = ( block ) => {
	if ( ! block ) {
		return;
	}
	const { metadata, settings, name } = block;
	registerBlockType( { name, ...metadata }, settings );
};

/**
 * Function to get all the block-library blocks in an array
 */
const getAllBlocks = () => [
	// Common blocks are grouped at the top to prioritize their display
	// in various contexts — like the inserter and auto-complete components.
	paragraph,
	image,
	heading,
	gallery,
	list,
	listItem,
	quote,

	// Register all remaining core blocks.
	archives,
	audio,
	button,
	buttons,
	calendar,
	categories,
	window.wp && window.wp.oldEditor ? classic : null, // Only add the classic block in WP Context.
	code,
	column,
	columns,
	commentAuthorAvatar,
	cover,
	embed,
	file,
	group,
	html,
	latestComments,
	latestPosts,
	mediaText,
	missing,
	more,
	nextpage,
	pageList,
	pattern,
	preformatted,
	pullquote,
	reusableBlock,
	rss,
	search,
	separator,
	shortcode,
	socialLink,
	socialLinks,
	spacer,
	table,
	tagCloud,
	textColumns,
	verse,
	video,

	// theme blocks
	navigation,
	navigationLink,
	navigationSubmenu,
	siteLogo,
	siteTitle,
	siteTagline,
	query,
	templatePart,
	avatar,
	postTitle,
	postExcerpt,
	postFeaturedImage,
	postContent,
	postAuthor,
	postAuthorName,
	postComment,
	postCommentsCount,
	postCommentsLink,
	postDate,
	postTerms,
	postNavigationLink,
	postTemplate,
	queryPagination,
	queryPaginationNext,
	queryPaginationNumbers,
	queryPaginationPrevious,
	queryNoResults,
	readMore,
	comments,
	commentAuthorName,
	commentContent,
	commentDate,
	commentEditLink,
	commentReplyLink,
	commentTemplate,
	commentsTitle,
	commentsPagination,
	commentsPaginationNext,
	commentsPaginationNumbers,
	commentsPaginationPrevious,
	postComments,
	postCommentsForm,
	homeLink,
	logInOut,
	termDescription,
	queryTitle,
	postAuthorBiography,
];

/**
 * Function to get all the core blocks in an array.
 *
 * @example
 * ```js
 * import { __experimentalGetCoreBlocks } from '@wordpress/block-library';
 *
 * const coreBlocks = __experimentalGetCoreBlocks();
 * ```
 */
export const __experimentalGetCoreBlocks = () =>
	getAllBlocks().filter(
		( { metadata } ) => ! isBlockMetadataExperimental( metadata )
	);

/**
 * Function to register core blocks provided by the block editor.
 *
 * @param {Array} blocks An optional array of the core blocks being registered.
 *
 * @example
 * ```js
 * import { registerCoreBlocks } from '@wordpress/block-library';
 *
 * registerCoreBlocks();
 * ```
 */
export const registerCoreBlocks = (
	blocks = __experimentalGetCoreBlocks()
) => {
	blocks.forEach( registerBlock );

	setDefaultBlockName( paragraph.name );
	if ( window.wp && window.wp.oldEditor ) {
		setFreeformContentHandlerName( classic.name );
	}
	setUnregisteredTypeHandlerName( missing.name );
	setGroupingBlockName( group.name );
};

/**
 * Function to register experimental core blocks depending on editor settings.
 *
 * @param {boolean} enableFSEBlocks Whether to enable the full site editing blocks.
 * @example
 * ```js
 * import { __experimentalRegisterExperimentalCoreBlocks } from '@wordpress/block-library';
 *
 * __experimentalRegisterExperimentalCoreBlocks( settings );
 * ```
 */
export const __experimentalRegisterExperimentalCoreBlocks = process.env
	.IS_GUTENBERG_PLUGIN
	? ( { enableFSEBlocks } = {} ) => {
<<<<<<< HEAD
			const enabledExperiments = [
				window.__experimentalEnableListBlockV2 ? 'list-v2' : null,
				enableFSEBlocks ? 'fse' : null,
			];
			getAllBlocks()
				.filter( ( { metadata } ) =>
					isBlockMetadataExperimental( metadata )
				)
				.filter(
					( { metadata: { __experimental } } ) =>
						__experimental === true ||
						enabledExperiments.includes( __experimental )
				)
				.forEach( registerBlock );
=======
			[
				// Experimental blocks.
				postAuthorName,
				tableOfContents,
				...( window.__experimentalEnableListBlockV2
					? [ listItem ]
					: [] ),

				// Full Site Editing blocks.
				...( enableFSEBlocks
					? [
							commentAuthorAvatar,
							postComment,
							postCommentsCount,
							postCommentsLink,
					  ]
					: [] ),
			].forEach( registerBlock );
>>>>>>> 955f4c21
	  }
	: undefined;<|MERGE_RESOLUTION|>--- conflicted
+++ resolved
@@ -230,6 +230,7 @@
 	commentsPaginationPrevious,
 	postComments,
 	postCommentsForm,
+  tableOfContents,
 	homeLink,
 	logInOut,
 	termDescription,
@@ -291,7 +292,6 @@
 export const __experimentalRegisterExperimentalCoreBlocks = process.env
 	.IS_GUTENBERG_PLUGIN
 	? ( { enableFSEBlocks } = {} ) => {
-<<<<<<< HEAD
 			const enabledExperiments = [
 				window.__experimentalEnableListBlockV2 ? 'list-v2' : null,
 				enableFSEBlocks ? 'fse' : null,
@@ -306,25 +306,5 @@
 						enabledExperiments.includes( __experimental )
 				)
 				.forEach( registerBlock );
-=======
-			[
-				// Experimental blocks.
-				postAuthorName,
-				tableOfContents,
-				...( window.__experimentalEnableListBlockV2
-					? [ listItem ]
-					: [] ),
-
-				// Full Site Editing blocks.
-				...( enableFSEBlocks
-					? [
-							commentAuthorAvatar,
-							postComment,
-							postCommentsCount,
-							postCommentsLink,
-					  ]
-					: [] ),
-			].forEach( registerBlock );
->>>>>>> 955f4c21
 	  }
 	: undefined;