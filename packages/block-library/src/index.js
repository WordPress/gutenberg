--- conflicted
+++ resolved
@@ -237,15 +237,6 @@
 					...( enableFSEBlocks
 						? [
 								templatePart,
-<<<<<<< HEAD
-								queryTitle,
-								query,
-								queryLoop,
-								queryPagination,
-								postTitle,
-								postContent,
-=======
->>>>>>> 4fdffac8
 								postAuthor,
 								postComment,
 								postCommentAuthor,
