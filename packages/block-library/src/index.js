/**
 * WordPress dependencies
 */
import {
	registerBlockType,
	setDefaultBlockName,
	setFreeformContentHandlerName,
	setUnregisteredTypeHandlerName,
	setGroupingBlockName,
} from '@wordpress/blocks';

/**
 * Internal dependencies
 */
import * as archives from './archives';
import * as audio from './audio';
import * as button from './button';
import * as buttons from './buttons';
import * as calendar from './calendar';
import * as categories from './categories';
import * as classic from './freeform';
import * as code from './code';
import * as column from './column';
import * as columns from './columns';
import * as commentAuthorAvatar from './comment-author-avatar';
import * as commentAuthorName from './comment-author-name';
import * as commentContent from './comment-content';
import * as commentDate from './comment-date';
import * as commentEditLink from './comment-edit-link';
import * as commentReplyLink from './comment-reply-link';
import * as commentTemplate from './comment-template';
import * as commentsPaginationPrevious from './comments-pagination-previous';
import * as commentsQueryLoop from './comments-query-loop';
import * as commentsPagination from './comments-pagination';
import * as commentsPaginationNext from './comments-pagination-next';
import * as commentsPaginationNumbers from './comments-pagination-numbers';
import * as cover from './cover';
import * as embed from './embed';
import * as file from './file';
import * as gallery from './gallery';
import * as group from './group';
import * as heading from './heading';
import * as homeLink from './home-link';
import * as html from './html';
import * as image from './image';
import * as latestComments from './latest-comments';
import * as latestPosts from './latest-posts';
import * as list from './list';
import * as logInOut from './loginout';
import * as mediaText from './media-text';
import * as missing from './missing';
import * as more from './more';
import * as navigation from './navigation';
import * as navigationArea from './navigation-area';
import * as navigationLink from './navigation-link';
import * as navigationSubmenu from './navigation-submenu';
import * as nextpage from './nextpage';
import * as pattern from './pattern';
import * as pageList from './page-list';
import * as paragraph from './paragraph';
import * as postAuthor from './post-author';
import * as postAuthorName from './post-author-name';
import * as postAuthorBiography from './post-author-biography';
import * as postComment from './post-comment';
import * as postComments from './post-comments';
import * as postCommentsCount from './post-comments-count';
import * as postCommentsForm from './post-comments-form';
import * as postCommentsLink from './post-comments-link';
import * as postContent from './post-content';
import * as postDate from './post-date';
import * as postExcerpt from './post-excerpt';
import * as postFeaturedImage from './post-featured-image';
import * as postNavigationLink from './post-navigation-link';
import * as postTemplate from './post-template';
import * as postTerms from './post-terms';
import * as postTitle from './post-title';
import * as preformatted from './preformatted';
import * as pullquote from './pullquote';
import * as query from './query';
import * as queryPagination from './query-pagination';
import * as queryPaginationNext from './query-pagination-next';
import * as queryPaginationNumbers from './query-pagination-numbers';
import * as queryPaginationPrevious from './query-pagination-previous';
import * as queryTitle from './query-title';
import * as quote from './quote';
import * as reusableBlock from './block';
import * as rss from './rss';
import * as search from './search';
import * as separator from './separator';
import * as shortcode from './shortcode';
import * as siteLogo from './site-logo';
import * as siteTagline from './site-tagline';
import * as siteTitle from './site-title';
import * as socialLink from './social-link';
import * as socialLinks from './social-links';
import * as spacer from './spacer';
import * as table from './table';
// import * as tableOfContents from './table-of-contents';
import * as tagCloud from './tag-cloud';
import * as templatePart from './template-part';
import * as termDescription from './term-description';
import * as textColumns from './text-columns';
import * as verse from './verse';
import * as video from './video';

/**
 * Function to register an individual block.
 *
 * @param {Object} block The block to be registered.
 *
 */
const registerBlock = ( block ) => {
	if ( ! block ) {
		return;
	}
	const { metadata, settings, name } = block;
	registerBlockType( { name, ...metadata }, settings );
};

/**
 * Function to get all the core blocks in an array.
 *
 * @example
 * ```js
 * import { __experimentalGetCoreBlocks } from '@wordpress/block-library';
 *
 * const coreBlocks = __experimentalGetCoreBlocks();
 * ```
 */
export const __experimentalGetCoreBlocks = () => [
	// Common blocks are grouped at the top to prioritize their display
	// in various contexts — like the inserter and auto-complete components.
	paragraph,
	image,
	heading,
	gallery,
	list,
	quote,

	// Register all remaining core blocks.
	archives,
	audio,
	button,
	buttons,
	calendar,
	categories,
	window.wp && window.wp.oldEditor ? classic : null, // Only add the classic block in WP Context
	code,
	column,
	columns,
	cover,
	embed,
	file,
	group,
	html,
	latestComments,
	latestPosts,
	mediaText,
	missing,
	more,
	nextpage,
	pageList,
	pattern,
	preformatted,
	pullquote,
	reusableBlock,
	rss,
	search,
	separator,
	shortcode,
	socialLink,
	socialLinks,
	spacer,
	table,
	// tableOfContents,
	tagCloud,
	textColumns,
	verse,
	video,

	// theme blocks
	navigation,
	navigationLink,
	navigationSubmenu,
	siteLogo,
	siteTitle,
	siteTagline,
	query,
	templatePart,
	postTitle,
	postExcerpt,
	postFeaturedImage,
	postContent,
	postAuthor,
	postDate,
	postTerms,
	postNavigationLink,
	postTemplate,
	queryPagination,
	queryPaginationNext,
	queryPaginationNumbers,
	queryPaginationPrevious,
	postComments,
	logInOut,
	termDescription,
	queryTitle,
<<<<<<< HEAD
=======
	postAuthorName,
	postAuthorBiography,
>>>>>>> 92ad3e36
];

/**
 * Function to register core blocks provided by the block editor.
 *
 * @param {Array} blocks An optional array of the core blocks being registered.
 *
 * @example
 * ```js
 * import { registerCoreBlocks } from '@wordpress/block-library';
 *
 * registerCoreBlocks();
 * ```
 */
export const registerCoreBlocks = (
	blocks = __experimentalGetCoreBlocks()
) => {
	blocks.forEach( registerBlock );

	setDefaultBlockName( paragraph.name );
	if ( window.wp && window.wp.oldEditor ) {
		setFreeformContentHandlerName( classic.name );
	}
	setUnregisteredTypeHandlerName( missing.name );
	setGroupingBlockName( group.name );
};

/**
 * Function to register experimental core blocks depending on editor settings.
 *
 * @param {boolean} enableFSEBlocks Whether to enable the full site editing blocks.
 * @example
 * ```js
 * import { __experimentalRegisterExperimentalCoreBlocks } from '@wordpress/block-library';
 *
 * __experimentalRegisterExperimentalCoreBlocks( settings );
 * ```
 */
<<<<<<< HEAD
export const __experimentalRegisterExperimentalCoreBlocks =
	process.env.GUTENBERG_PHASE === 2
		? ( { enableFSEBlocks } = {} ) => {
				[
					// Experimental blocks.
					homeLink,
					postAuthorName,
=======
export const __experimentalRegisterExperimentalCoreBlocks = process.env
	.IS_GUTENBERG_PLUGIN
	? ( { enableFSEBlocks } = {} ) => {
			[
				// Experimental blocks.
				homeLink,
>>>>>>> 92ad3e36

				// Full Site Editing blocks.
				...( enableFSEBlocks
					? [
							commentAuthorAvatar,
							commentAuthorName,
							commentContent,
							commentDate,
							commentEditLink,
							commentReplyLink,
							commentTemplate,
							commentsQueryLoop,
							commentsPagination,
							commentsPaginationNext,
							commentsPaginationNumbers,
							commentsPaginationPrevious,
							navigationArea,
							postComment,
							postCommentsCount,
							postCommentsForm,
							postCommentsLink,
					  ]
					: [] ),
			].forEach( registerBlock );
	  }
	: undefined;<|MERGE_RESOLUTION|>--- conflicted
+++ resolved
@@ -204,11 +204,7 @@
 	logInOut,
 	termDescription,
 	queryTitle,
-<<<<<<< HEAD
-=======
-	postAuthorName,
 	postAuthorBiography,
->>>>>>> 92ad3e36
 ];
 
 /**
@@ -247,7 +243,7 @@
  * __experimentalRegisterExperimentalCoreBlocks( settings );
  * ```
  */
-<<<<<<< HEAD
+
 export const __experimentalRegisterExperimentalCoreBlocks =
 	process.env.GUTENBERG_PHASE === 2
 		? ( { enableFSEBlocks } = {} ) => {
@@ -255,14 +251,6 @@
 					// Experimental blocks.
 					homeLink,
 					postAuthorName,
-=======
-export const __experimentalRegisterExperimentalCoreBlocks = process.env
-	.IS_GUTENBERG_PLUGIN
-	? ( { enableFSEBlocks } = {} ) => {
-			[
-				// Experimental blocks.
-				homeLink,
->>>>>>> 92ad3e36
 
 				// Full Site Editing blocks.
 				...( enableFSEBlocks
