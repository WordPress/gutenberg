/**
 * Internal dependencies
 */
import HeadingToolbar from './heading-toolbar';

/**
 * External dependencies
 */
import { View } from 'react-native';

/**
 * WordPress dependencies
 */
import { __ } from '@wordpress/i18n';
import { Component } from '@wordpress/element';
import { RichText, BlockControls } from '@wordpress/editor';
import { createBlock } from '@wordpress/blocks';

<<<<<<< HEAD
const name = 'core/heading';

/**
 * Internal dependencies
 */
import styles from './style.scss';

class HeadingEdit extends Component {
	constructor( props ) {
		super( props );

		this.splitBlock = this.splitBlock.bind( this );

		this.state = {
			aztecHeight: 0,
		};
	}


	/**
	 * Split handler for RichText value, namely when content is pasted or the
	 * user presses the Enter key.
	 *
	 * @param {?Array}     before Optional before value, to be used as content
	 *                            in place of what exists currently for the
	 *                            block. If undefined, the block is deleted.
	 * @param {?Array}     after  Optional after value, to be appended in a new
	 *                            paragraph block to the set of blocks passed
	 *                            as spread.
	 * @param {...WPBlock} blocks Optional blocks inserted between the before
	 *                            and after value blocks.
	 */
	splitBlock( before, after, ...blocks ) {
		const {
			attributes,
			insertBlocksAfter,
			setAttributes,
			onReplace,
		} = this.props;

		if ( after !== null ) {
			// Append "After" content as a new paragraph block to the end of
			// any other blocks being inserted after the current paragraph.
			const newBlock = createBlock( name, { content: after } );
			blocks.push( newBlock );
		}

		if ( blocks.length && insertBlocksAfter ) {
			insertBlocksAfter( blocks );
		}

		const { content } = attributes;
		if ( before === null ) {
			onReplace( [] );
		} else if ( content !== before ) {
			// Only update content if it has in-fact changed. In case that user
			// has created a new paragraph at end of an existing one, the value
			// of before will be strictly equal to the current content.
			setAttributes( { content: before } );
		}
	}

=======
class HeadingEdit extends Component {
>>>>>>> 4f166f47
	render() {
		const {
			attributes,
			setAttributes,
			mergeBlocks,
			insertBlocksAfter,
			style,
		} = this.props;

		const {
			level,
			placeholder,
			content,
		} = attributes;

		const tagName = 'h' + level;

		return (
			<View>
				<BlockControls>
					<HeadingToolbar minLevel={ 2 } maxLevel={ 5 } selectedLevel={ level } onChange={ ( newLevel ) => setAttributes( { level: newLevel } ) } />
				</BlockControls>
				<RichText
					tagName={ tagName }
					value={ content }
					isSelected={ this.props.isSelected }
					style={ style }
					onFocus={ this.props.onFocus } // always assign onFocus as a props
					onBlur={ this.props.onBlur } // always assign onBlur as a props
					onCaretVerticalPositionChange={ this.props.onCaretVerticalPositionChange }
					onChange={ ( value ) => setAttributes( { content: value } ) }
					onMerge={ mergeBlocks }
<<<<<<< HEAD
					onSplit={ this.splitBlock }
					onContentSizeChange={ ( event ) => {
						this.setState( { aztecHeight: event.aztecHeight } );
					} }
=======
					onSplit={
						insertBlocksAfter ?
							( before, after, ...blocks ) => {
								setAttributes( { content: before } );
								insertBlocksAfter( [
									...blocks,
									createBlock( 'core/paragraph', { content: after } ),
								] );
							} :
							undefined
					}
>>>>>>> 4f166f47
					placeholder={ placeholder || __( 'Write heading…' ) }
				/>
			</View>
		);
	}
}
export default HeadingEdit;<|MERGE_RESOLUTION|>--- conflicted
+++ resolved
@@ -16,7 +16,6 @@
 import { RichText, BlockControls } from '@wordpress/editor';
 import { createBlock } from '@wordpress/blocks';
 
-<<<<<<< HEAD
 const name = 'core/heading';
 
 /**
@@ -79,9 +78,6 @@
 		}
 	}
 
-=======
-class HeadingEdit extends Component {
->>>>>>> 4f166f47
 	render() {
 		const {
 			attributes,
@@ -114,24 +110,7 @@
 					onCaretVerticalPositionChange={ this.props.onCaretVerticalPositionChange }
 					onChange={ ( value ) => setAttributes( { content: value } ) }
 					onMerge={ mergeBlocks }
-<<<<<<< HEAD
 					onSplit={ this.splitBlock }
-					onContentSizeChange={ ( event ) => {
-						this.setState( { aztecHeight: event.aztecHeight } );
-					} }
-=======
-					onSplit={
-						insertBlocksAfter ?
-							( before, after, ...blocks ) => {
-								setAttributes( { content: before } );
-								insertBlocksAfter( [
-									...blocks,
-									createBlock( 'core/paragraph', { content: after } ),
-								] );
-							} :
-							undefined
-					}
->>>>>>> 4f166f47
 					placeholder={ placeholder || __( 'Write heading…' ) }
 				/>
 			</View>
