/**
 * Internal dependencies
 */
import HeadingToolbar from './heading-toolbar';

/**
 * External dependencies
 */
import { View } from 'react-native';

/**
 * WordPress dependencies
 */
import { __ } from '@wordpress/i18n';
import { Component } from '@wordpress/element';
import { RichText, BlockControls } from '@wordpress/editor';
import { parse, createBlock } from '@wordpress/blocks';

/**
 * Internal dependencies
 */
import './editor.scss';

const minHeight = 50;

class HeadingEdit extends Component {
	constructor( props ) {
		super( props );

		this.state = {
			aztecHeight: 0,
		};
	}

	render() {
		const {
			attributes,
			setAttributes,
			mergeBlocks,
			insertBlocksAfter,
		} = this.props;

		const {
			level,
			placeholder,
			content,
		} = attributes;

		const tagName = 'h' + level;
		return (
			<View>
				<BlockControls>
					<HeadingToolbar minLevel={ 2 } maxLevel={ 5 } selectedLevel={ level } onChange={ ( newLevel ) => setAttributes( { level: newLevel } ) } />
				</BlockControls>
				<RichText
					tagName={ tagName }
					value={ content }
					isSelected={ this.props.isSelected }
					onFocus={ this.props.onFocus } // always assign onFocus as a props
					onBlur={ this.props.onBlur } // always assign onBlur as a props
					onCaretVerticalPositionChange={ this.props.onCaretVerticalPositionChange }
					style={ {
						minHeight: Math.max( minHeight, this.state.aztecHeight ),
					} }
<<<<<<< HEAD
					fontFamily={ 'NotoSerif' }
=======
>>>>>>> c029cb45
					onChange={ ( event ) => {
						// Create a React Tree from the new HTML
						const newParaBlock = parse( `<!-- wp:heading {"level":${ level }} --><${ tagName }>${ event.content }</${ tagName }><!-- /wp:heading -->` )[ 0 ];
						setAttributes( {
							...this.props.attributes,
							content: newParaBlock.attributes.content,
						} );
					} }
					onMerge={ mergeBlocks }
					onSplit={
						insertBlocksAfter ?
							( before, after, ...blocks ) => {
								setAttributes( { content: before } );
								insertBlocksAfter( [
									...blocks,
									createBlock( 'core/paragraph', { content: after } ),
								] );
							} :
							undefined
					}
					onContentSizeChange={ ( event ) => {
						this.setState( { aztecHeight: event.aztecHeight } );
					} }
					placeholder={ placeholder || __( 'Write heading…' ) }
				/>
			</View>
		);
	}
}
export default HeadingEdit;<|MERGE_RESOLUTION|>--- conflicted
+++ resolved
@@ -62,10 +62,6 @@
 					style={ {
 						minHeight: Math.max( minHeight, this.state.aztecHeight ),
 					} }
-<<<<<<< HEAD
-					fontFamily={ 'NotoSerif' }
-=======
->>>>>>> c029cb45
 					onChange={ ( event ) => {
 						// Create a React Tree from the new HTML
 						const newParaBlock = parse( `<!-- wp:heading {"level":${ level }} --><${ tagName }>${ event.content }</${ tagName }><!-- /wp:heading -->` )[ 0 ];
