--- conflicted
+++ resolved
@@ -7,19 +7,14 @@
  * External dependencies
  */
 import { View } from 'react-native';
-import { range } from 'lodash';
 
 /**
  * WordPress dependencies
  */
-import { __, sprintf } from '@wordpress/i18n';
+import { __ } from '@wordpress/i18n';
 import { Component } from '@wordpress/element';
 import { RichText } from '@wordpress/editor';
-<<<<<<< HEAD
-import { Toolbar } from '@wordpress/components';
-=======
 import { parse } from '@wordpress/blocks';
->>>>>>> 410f78a7
 
 /**
  * Internal dependencies
@@ -29,26 +24,6 @@
 const minHeight = 50;
 
 class HeadingEdit extends Component {
-	createLevelControl( targetLevel ) {
-		const {
-			attributes,
-			setAttributes,
-		} = this.props;
-
-		const {
-			level,
-		} = attributes;
-
-		return {
-			icon: 'heading',
-			// translators: %s: heading level e.g: "1", "2", "3"
-			title: sprintf( __( 'Heading %d' ), targetLevel ),
-			isActive: targetLevel === level,
-			onClick: () => setAttributes( { level: targetLevel } ),
-			subscript: String( targetLevel ),
-		};
-	}
-
 	render() {
 		const {
 			attributes,
@@ -64,11 +39,7 @@
 
 		return (
 			<View>
-<<<<<<< HEAD
-				<Toolbar controls={ range( 2, 5 ).map( this.createLevelControl.bind( this ) ) } />
-=======
 				<HeadingToolbar minLevel={ 2 } maxLevel={ 5 } selectedLevel={ level } onChange={ ( newLevel ) => setAttributes( { level: newLevel } ) } />
->>>>>>> 410f78a7
 				<RichText
 					tagName={ tagName }
 					content={ { contentTree: attributes.content } }
@@ -81,7 +52,6 @@
 						setAttributes( {
 							...this.props.attributes,
 							content: newParaBlock.attributes.content,
-							eventCount: event.eventCount,
 						} );
 					} }
 					onContentSizeChange={ ( event ) => {
