--- conflicted
+++ resolved
@@ -198,34 +198,16 @@
 					) }
 				</View>
 				{ ( isUnsupportedBlockEditorSupported ||
-<<<<<<< HEAD
-					canEnableUnsupportedBlockEditor ) && (
-					<>
-						<TextControl
-							label={ missingBlockActionButton }
-							separatorType="topFullWidth"
-							onPress={ this.requestFallback }
-							labelStyle={ actionButtonStyle }
-						/>
-						<TextControl
-							label={ __( 'Dismiss' ) }
-							separatorType="topFullWidth"
-							onPress={ this.toggleSheet }
-							labelStyle={ actionButtonStyle }
-						/>
-					</>
-				) }
-=======
 					canEnableUnsupportedBlockEditor ) &&
 					isEditableInUnsupportedBlockEditor && (
 						<>
-							<BottomSheet.Cell
+							<TextControl
 								label={ missingBlockActionButton }
 								separatorType="topFullWidth"
 								onPress={ this.requestFallback }
 								labelStyle={ actionButtonStyle }
 							/>
-							<BottomSheet.Cell
+							<TextControl
 								label={ __( 'Dismiss' ) }
 								separatorType="topFullWidth"
 								onPress={ this.toggleSheet }
@@ -233,7 +215,6 @@
 							/>
 						</>
 					) }
->>>>>>> 05f0e578
 			</BottomSheet>
 		);
 	}
