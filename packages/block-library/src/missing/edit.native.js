--- conflicted
+++ resolved
@@ -6,11 +6,7 @@
 /**
  * WordPress dependencies
  */
-<<<<<<< HEAD
-import { Icon, withTheme, useStyle } from '@wordpress/components';
-=======
 import { Icon, withTheme } from '@wordpress/components';
->>>>>>> 264b178e
 import { coreBlocks } from '@wordpress/block-library';
 import { normalizeIconObject } from '@wordpress/blocks';
 import { Component } from '@wordpress/element';
@@ -24,19 +20,6 @@
 export class UnsupportedBlockEdit extends Component {
 	render() {
 		const { originalName } = this.props.attributes;
-<<<<<<< HEAD
-		const theme = this.props.theme;
-		const blockType = coreBlocks[ originalName ];
-
-		const title = blockType ? blockType.settings.title : __( 'Unsupported' );
-		const titleStyle = useStyle( styles.unsupportedBlockMessage, styles.unsupportedBlockMessageDark, theme );
-
-		const icon = blockType ? normalizeIconObject( blockType.settings.icon ) : 'admin-plugins';
-		const iconStyle = useStyle( styles.unsupportedBlockIcon, styles.unsupportedBlockIconDark, theme );
-		const iconClassName = 'unsupported-icon' + '-' + theme;
-		return (
-			<View style={ useStyle( styles.unsupportedBlock, styles.unsupportedBlockDark, theme ) }>
-=======
 		const { useStyle, theme } = this.props;
 		const blockType = coreBlocks[ originalName ];
 
@@ -48,7 +31,6 @@
 		const iconClassName = 'unsupported-icon' + '-' + theme;
 		return (
 			<View style={ useStyle( styles.unsupportedBlock, styles.unsupportedBlockDark ) }>
->>>>>>> 264b178e
 				<Icon className={ iconClassName } icon={ icon && icon.src ? icon.src : icon } color={ iconStyle.color } />
 				<Text style={ titleStyle }>{ title }</Text>
 			</View>
