/**
 * External dependencies
 */
import { View, Text, TouchableOpacity } from 'react-native';

/**
 * WordPress dependencies
 */
import { Icon } from '@wordpress/components';
import { compose, withPreferredColorScheme } from '@wordpress/compose';
import { coreBlocks } from '@wordpress/block-library';
import { normalizeIconObject, rawHandler, serialize } from '@wordpress/blocks';
import { Component } from '@wordpress/element';
import { __, _x, sprintf } from '@wordpress/i18n';
import { help, plugins } from '@wordpress/icons';
import { withSelect, withDispatch } from '@wordpress/data';
import { applyFilters } from '@wordpress/hooks';
import {
	UnsupportedBlockDetails,
	store as blockEditorStore,
} from '@wordpress/block-editor';
import { store as noticesStore } from '@wordpress/notices';
import { requestUnsupportedBlockFallback } from '@wordpress/react-native-bridge';

/**
 * Internal dependencies
 */
import styles from './style.scss';

// Blocks that can't be edited through the Unsupported block editor identified by their name.
const UBE_INCOMPATIBLE_BLOCKS = [ 'core/block' ];
const I18N_BLOCK_SCHEMA_TITLE = 'block title';

const EMPTY_ARRAY = [];

export class UnsupportedBlockEdit extends Component {
	constructor( props ) {
		super( props );
		this.state = { showHelp: false };
		this.toggleSheet = this.toggleSheet.bind( this );
		this.closeSheet = this.closeSheet.bind( this );
		this.requestFallback = this.requestFallback.bind( this );
		this.onHelpButtonPressed = this.onHelpButtonPressed.bind( this );
	}

	toggleSheet() {
		const { attributes, block, clientId } = this.props;
		const { originalName } = attributes;
		const title = this.getTitle();
		const blockContent = serialize( block ? [ block ] : [] );

		if ( this.canEditUnsupportedBlock() ) {
			requestUnsupportedBlockFallback(
				blockContent,
				clientId,
				originalName,
				title
			);
			return;
		}

		this.setState( {
			showHelp: ! this.state.showHelp,
		} );
	}

	canEditUnsupportedBlock() {
		const {
			canEnableUnsupportedBlockEditor,
<<<<<<< HEAD
			isEditableInUnsupportedBlockEditor,
=======
>>>>>>> ffb6c43a
			isUnsupportedBlockEditorSupported,
		} = this.props;

		return (
			! canEnableUnsupportedBlockEditor &&
<<<<<<< HEAD
			isUnsupportedBlockEditorSupported &&
			isEditableInUnsupportedBlockEditor
=======
			isUnsupportedBlockEditorSupported
>>>>>>> ffb6c43a
		);
	}

	closeSheet() {
		this.setState( {
			showHelp: false,
		} );
	}

	componentWillUnmount() {
		if ( this.timeout ) {
			clearTimeout( this.timeout );
		}
	}

	getTitle() {
		const { originalName } = this.props.attributes;
		const blockType = coreBlocks[ originalName ];
		const title = blockType?.metadata.title;
		const textdomain = blockType?.metadata.textdomain;

		return title && textdomain
			? // eslint-disable-next-line @wordpress/i18n-no-variables, @wordpress/i18n-text-domain
			  _x( title, I18N_BLOCK_SCHEMA_TITLE, textdomain )
			: originalName;
	}

	renderHelpIcon() {
		const infoIconStyle = this.props.getStylesFromColorScheme(
			styles.infoIcon,
			styles.infoIconDark
		);

		return (
			<TouchableOpacity
				onPress={ this.onHelpButtonPressed }
				style={ styles.helpIconContainer }
				accessibilityLabel={ __( 'Help button' ) }
				accessibilityRole="button"
				accessibilityHint={ __( 'Tap here to show help' ) }
			>
				<Icon
					className="unsupported-icon-help"
					label={ __( 'Help icon' ) }
					icon={ help }
					fill={ infoIconStyle.color }
				/>
			</TouchableOpacity>
		);
	}

	onHelpButtonPressed() {
		if ( ! this.props.isSelected ) {
			this.props.selectBlock();
		}
		this.toggleSheet();
	}

	requestFallback() {
		if (
			this.props.canEnableUnsupportedBlockEditor &&
			this.props.isUnsupportedBlockEditorSupported === false
		) {
			this.toggleSheet();
			this.setState( { sendButtonPressMessage: true } );
		} else {
			this.toggleSheet();
			this.setState( { sendFallbackMessage: true } );
		}
	}

	renderSheet( blockTitle, blockName ) {
		const { block, clientId, createSuccessNotice, replaceBlocks } =
			this.props;
		const { showHelp } = this.state;

		/* translators: Missing block alert title. %s: The localized block name */
		const titleFormat = __( "'%s' is not fully-supported" );
		const title = sprintf( titleFormat, blockTitle );
		let description = applyFilters(
			'native.missing_block_detail',
			__( 'We are working hard to add more blocks with each release.' ),
			blockName
		);
		let customActions = EMPTY_ARRAY;

		// For Classic blocks, we offer the alternative to convert the content to blocks.
		if ( blockName === 'core/freeform' ) {
			description +=
				' ' +
				__( 'Alternatively, you can convert the content to blocks.' );
			/* translators: displayed right after the classic block is converted to blocks. %s: The localized classic block name */
			const successNotice = __( "'%s' block converted to blocks" );
			customActions = [
				{
					label: __( 'Convert to blocks' ),
					onPress: () => {
						createSuccessNotice(
							sprintf( successNotice, blockTitle )
						);
						replaceBlocks( block );
					},
				},
			];
		}

		return (
			<UnsupportedBlockDetails
				clientId={ clientId }
				showSheet={ showHelp }
				onCloseSheet={ this.closeSheet }
				customBlockTitle={ blockTitle }
				title={ title }
				description={ description }
				customActions={ customActions }
			/>
		);
	}

	render() {
		const { originalName } = this.props.attributes;
		const { isSelected, getStylesFromColorScheme, preferredColorScheme } =
			this.props;
		const blockType = coreBlocks[ originalName ];

		const title = this.getTitle();
		const titleStyle = getStylesFromColorScheme(
			styles.unsupportedBlockMessage,
			styles.unsupportedBlockMessageDark
		);

		const subTitleStyle = getStylesFromColorScheme(
			styles.unsupportedBlockSubtitle,
			styles.unsupportedBlockSubtitleDark
		);

		const subtitle = (
			<Text style={ subTitleStyle }>
				{ this.canEditUnsupportedBlock()
					? __( 'Tap to edit' )
					: __( 'Unsupported' ) }
			</Text>
		);

		const icon = blockType
			? normalizeIconObject( blockType.settings.icon )
			: plugins;
		const iconStyle = getStylesFromColorScheme(
			styles.unsupportedBlockIcon,
			styles.unsupportedBlockIconDark
		);
		const iconClassName = 'unsupported-icon' + '-' + preferredColorScheme;
		return (
			<TouchableOpacity
<<<<<<< HEAD
				disabled={ ! isSelected }
=======
>>>>>>> ffb6c43a
				activeOpacity={ 0.5 }
				accessibilityLabel={ __( 'Help button' ) }
				accessibilityRole="button"
				accessibilityHint={ __( 'Tap here to show help' ) }
				onPress={ this.toggleSheet }
			>
				<View
					style={ getStylesFromColorScheme(
						styles.unsupportedBlock,
						styles.unsupportedBlockDark
					) }
				>
					{ ! this.canEditUnsupportedBlock() &&
						this.renderHelpIcon() }
					<View style={ styles.unsupportedBlockHeader }>
						<Icon
							className={ iconClassName }
							icon={ icon && icon.src ? icon.src : icon }
							fill={ iconStyle.color }
						/>
						<Text style={ titleStyle }>{ title }</Text>
					</View>
					{ subtitle }
					{ this.renderSheet( title, originalName ) }
				</View>
			</TouchableOpacity>
		);
	}
}

export default compose( [
	withSelect( ( select, { attributes, clientId } ) => {
		const { getBlock, getSettings } = select( blockEditorStore );
		const { capabilities } = getSettings();
		return {
			isUnsupportedBlockEditorSupported:
				capabilities?.unsupportedBlockEditor === true,
			canEnableUnsupportedBlockEditor:
				capabilities?.canEnableUnsupportedBlockEditor === true,
			isEditableInUnsupportedBlockEditor:
				! UBE_INCOMPATIBLE_BLOCKS.includes( attributes.originalName ),
			block: getBlock( clientId ),
		};
	} ),
	withDispatch( ( dispatch, ownProps ) => {
		const { selectBlock, replaceBlocks } = dispatch( blockEditorStore );
		const { createSuccessNotice } = dispatch( noticesStore );
		return {
			selectBlock() {
				selectBlock( ownProps.clientId );
			},
			replaceBlocks( block ) {
				replaceBlocks(
					ownProps.clientId,
					rawHandler( { HTML: serialize( block ) } )
				);
			},
			createSuccessNotice,
		};
	} ),
	withPreferredColorScheme,
] )( UnsupportedBlockEdit );<|MERGE_RESOLUTION|>--- conflicted
+++ resolved
@@ -67,21 +67,14 @@
 	canEditUnsupportedBlock() {
 		const {
 			canEnableUnsupportedBlockEditor,
-<<<<<<< HEAD
 			isEditableInUnsupportedBlockEditor,
-=======
->>>>>>> ffb6c43a
 			isUnsupportedBlockEditorSupported,
 		} = this.props;
 
 		return (
 			! canEnableUnsupportedBlockEditor &&
-<<<<<<< HEAD
 			isUnsupportedBlockEditorSupported &&
 			isEditableInUnsupportedBlockEditor
-=======
-			isUnsupportedBlockEditorSupported
->>>>>>> ffb6c43a
 		);
 	}
 
@@ -236,10 +229,7 @@
 		const iconClassName = 'unsupported-icon' + '-' + preferredColorScheme;
 		return (
 			<TouchableOpacity
-<<<<<<< HEAD
 				disabled={ ! isSelected }
-=======
->>>>>>> ffb6c43a
 				activeOpacity={ 0.5 }
 				accessibilityLabel={ __( 'Help button' ) }
 				accessibilityRole="button"
