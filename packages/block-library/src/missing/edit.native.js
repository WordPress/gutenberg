/**
 * External dependencies
 */
import {
	View,
	Text,
	TouchableWithoutFeedback,
	TouchableHighlight,
} from 'react-native';

/**
 * WordPress dependencies
 */
import {
	requestUnsupportedBlockFallback,
	sendActionButtonPressedAction,
	actionButtons,
} from '@wordpress/react-native-bridge';
import { BottomSheet, Icon, TextControl } from '@wordpress/components';
import { compose, withPreferredColorScheme } from '@wordpress/compose';
import { coreBlocks } from '@wordpress/block-library';
import { normalizeIconObject } from '@wordpress/blocks';
import { Component } from '@wordpress/element';
import { __, sprintf } from '@wordpress/i18n';
import { help, plugins } from '@wordpress/icons';
import { withSelect, withDispatch } from '@wordpress/data';
import { applyFilters } from '@wordpress/hooks';

/**
 * Internal dependencies
 */
import styles from './style.scss';

// Blocks that can't be edited through the Unsupported block editor identified by their name.
const UBE_INCOMPATIBLE_BLOCKS = [ 'core/block' ];

export class UnsupportedBlockEdit extends Component {
	constructor( props ) {
		super( props );
		this.state = { showHelp: false };
		this.toggleSheet = this.toggleSheet.bind( this );
		this.closeSheet = this.closeSheet.bind( this );
		this.requestFallback = this.requestFallback.bind( this );
		this.onHelpButtonPressed = this.onHelpButtonPressed.bind( this );
	}

	toggleSheet() {
		this.setState( {
			showHelp: ! this.state.showHelp,
		} );
	}

	closeSheet() {
		this.setState( {
			showHelp: false,
		} );
	}

	componentWillUnmount() {
		if ( this.timeout ) {
			clearTimeout( this.timeout );
		}
	}

	renderHelpIcon() {
		const infoIconStyle = this.props.getStylesFromColorScheme(
			styles.infoIcon,
			styles.infoIconDark
		);

		return (
			<TouchableHighlight
				onPress={ this.onHelpButtonPressed }
				style={ styles.helpIconContainer }
				accessibilityLabel={ __( 'Help button' ) }
				accessibilityRole={ 'button' }
				accessibilityHint={ __( 'Tap here to show help' ) }
			>
				<Icon
					className="unsupported-icon-help"
					label={ __( 'Help icon' ) }
					icon={ help }
					color={ infoIconStyle.color }
				/>
			</TouchableHighlight>
		);
	}

	onHelpButtonPressed() {
		if ( ! this.props.isSelected ) {
			this.props.selectBlock();
		}
		this.toggleSheet();
	}

	requestFallback() {
		if (
			this.props.canEnableUnsupportedBlockEditor &&
			this.props.isUnsupportedBlockEditorSupported === false
		) {
			this.toggleSheet();
			this.setState( { sendButtonPressMessage: true } );
		} else {
			this.toggleSheet();
			this.setState( { sendFallbackMessage: true } );
		}
	}

	renderSheet( blockTitle, blockName ) {
		const {
			getStylesFromColorScheme,
			attributes,
			clientId,
			isUnsupportedBlockEditorSupported,
			canEnableUnsupportedBlockEditor,
			isEditableInUnsupportedBlockEditor,
		} = this.props;
		const infoTextStyle = getStylesFromColorScheme(
			styles.infoText,
			styles.infoTextDark
		);
		const infoTitleStyle = getStylesFromColorScheme(
			styles.infoTitle,
			styles.infoTitleDark
		);
		const infoDescriptionStyle = getStylesFromColorScheme(
			styles.infoDescription,
			styles.infoDescriptionDark
		);
		const infoSheetIconStyle = getStylesFromColorScheme(
			styles.infoSheetIcon,
			styles.infoSheetIconDark
		);

		/* translators: Missing block alert title. %s: The localized block name */
		const titleFormat = __( "'%s' is not fully-supported" );
		const infoTitle = sprintf( titleFormat, blockTitle );
		const missingBlockDetail = applyFilters(
			'native.missing_block_detail',
			__( 'We are working hard to add more blocks with each release.' )
		);
		const missingBlockActionButton = applyFilters(
			'native.missing_block_action_button',
			__( 'Edit using web editor' )
		);

		const actionButtonStyle = getStylesFromColorScheme(
			styles.actionButton,
			styles.actionButtonDark
		);

		return (
			<BottomSheet
				isVisible={ this.state.showHelp }
				hideHeader
				onClose={ this.closeSheet }
				onModalHide={ () => {
					if ( this.state.sendFallbackMessage ) {
						// On iOS, onModalHide is called when the controller is still part of the hierarchy.
						// A small delay will ensure that the controller has already been removed.
						this.timeout = setTimeout( () => {
							// for the Classic block, the content is kept in the `content` attribute
							const content =
								blockName === 'core/freeform'
									? attributes.content
									: attributes.originalContent;
							requestUnsupportedBlockFallback(
								content,
								clientId,
								blockName,
								blockTitle
							);
						}, 100 );
						this.setState( { sendFallbackMessage: false } );
					} else if ( this.state.sendButtonPressMessage ) {
						this.timeout = setTimeout( () => {
							sendActionButtonPressedAction(
								actionButtons.missingBlockAlertActionButton
							);
						}, 100 );
						this.setState( { sendButtonPressMessage: false } );
					}
				} }
			>
				<View style={ styles.infoContainer }>
					<Icon
						icon={ help }
						color={ infoSheetIconStyle.color }
						size={ styles.infoSheetIcon.size }
					/>
					<Text style={ [ infoTextStyle, infoTitleStyle ] }>
						{ infoTitle }
					</Text>
					{ isEditableInUnsupportedBlockEditor && (
						<Text style={ [ infoTextStyle, infoDescriptionStyle ] }>
							{ missingBlockDetail }
						</Text>
					) }
				</View>
				{ ( isUnsupportedBlockEditorSupported ||
<<<<<<< HEAD
					canEnableUnsupportedBlockEditor ) && (
					<>
						<TextControl
							label={ missingBlockActionButton }
							separatorType="topFullWidth"
							onPress={ this.requestFallback }
							labelStyle={ actionButtonStyle }
						/>
						<TextControl
							label={ __( 'Dismiss' ) }
							separatorType="topFullWidth"
							onPress={ this.toggleSheet }
							labelStyle={ actionButtonStyle }
						/>
					</>
				) }
=======
					canEnableUnsupportedBlockEditor ) &&
					isEditableInUnsupportedBlockEditor && (
						<>
							<TextControl
								label={ missingBlockActionButton }
								separatorType="topFullWidth"
								onPress={ this.requestFallback }
								labelStyle={ actionButtonStyle }
							/>
							<TextControl
								label={ __( 'Dismiss' ) }
								separatorType="topFullWidth"
								onPress={ this.toggleSheet }
								labelStyle={ actionButtonStyle }
							/>
						</>
					) }
>>>>>>> ae85272e
			</BottomSheet>
		);
	}

	render() {
		const { originalName } = this.props.attributes;
		const { getStylesFromColorScheme, preferredColorScheme } = this.props;
		const blockType = coreBlocks[ originalName ];

		const title = blockType ? blockType.settings.title : originalName;
		const titleStyle = getStylesFromColorScheme(
			styles.unsupportedBlockMessage,
			styles.unsupportedBlockMessageDark
		);

		const subTitleStyle = getStylesFromColorScheme(
			styles.unsupportedBlockSubtitle,
			styles.unsupportedBlockSubtitleDark
		);
		const subtitle = (
			<Text style={ subTitleStyle }>{ __( 'Unsupported' ) }</Text>
		);

		const icon = blockType
			? normalizeIconObject( blockType.settings.icon )
			: plugins;
		const iconStyle = getStylesFromColorScheme(
			styles.unsupportedBlockIcon,
			styles.unsupportedBlockIconDark
		);
		const iconClassName = 'unsupported-icon' + '-' + preferredColorScheme;
		return (
			<TouchableWithoutFeedback
				disabled={ ! this.props.isSelected }
				accessibilityLabel={ __( 'Help button' ) }
				accessibilityRole={ 'button' }
				accessibilityHint={ __( 'Tap here to show help' ) }
				onPress={ this.toggleSheet }
			>
				<View
					style={ getStylesFromColorScheme(
						styles.unsupportedBlock,
						styles.unsupportedBlockDark
					) }
				>
					{ this.renderHelpIcon() }
					<Icon
						className={ iconClassName }
						icon={ icon && icon.src ? icon.src : icon }
						color={ iconStyle.color }
					/>
					<Text style={ titleStyle }>{ title }</Text>
					{ subtitle }
					{ this.renderSheet( title, originalName ) }
				</View>
			</TouchableWithoutFeedback>
		);
	}
}

export default compose( [
	withSelect( ( select, { attributes } ) => {
		const { getSettings } = select( 'core/block-editor' );
		return {
			isUnsupportedBlockEditorSupported:
				getSettings( 'capabilities' ).unsupportedBlockEditor === true,
			canEnableUnsupportedBlockEditor:
				getSettings( 'capabilities' )
					.canEnableUnsupportedBlockEditor === true,
			isEditableInUnsupportedBlockEditor: ! UBE_INCOMPATIBLE_BLOCKS.includes(
				attributes.originalName
			),
		};
	} ),
	withDispatch( ( dispatch, ownProps ) => {
		const { selectBlock } = dispatch( 'core/block-editor' );
		return {
			selectBlock() {
				selectBlock( ownProps.clientId );
			},
		};
	} ),
	withPreferredColorScheme,
] )( UnsupportedBlockEdit );<|MERGE_RESOLUTION|>--- conflicted
+++ resolved
@@ -198,24 +198,6 @@
 					) }
 				</View>
 				{ ( isUnsupportedBlockEditorSupported ||
-<<<<<<< HEAD
-					canEnableUnsupportedBlockEditor ) && (
-					<>
-						<TextControl
-							label={ missingBlockActionButton }
-							separatorType="topFullWidth"
-							onPress={ this.requestFallback }
-							labelStyle={ actionButtonStyle }
-						/>
-						<TextControl
-							label={ __( 'Dismiss' ) }
-							separatorType="topFullWidth"
-							onPress={ this.toggleSheet }
-							labelStyle={ actionButtonStyle }
-						/>
-					</>
-				) }
-=======
 					canEnableUnsupportedBlockEditor ) &&
 					isEditableInUnsupportedBlockEditor && (
 						<>
@@ -233,7 +215,6 @@
 							/>
 						</>
 					) }
->>>>>>> ae85272e
 			</BottomSheet>
 		);
 	}
