--- conflicted
+++ resolved
@@ -152,11 +152,8 @@
 		button,
 		spacer,
 		shortcode,
-<<<<<<< HEAD
+		devOnly( verse ),
 		devOnly( pullquote ),
-=======
-		devOnly( verse ),
->>>>>>> eae64720
 	].forEach( registerBlock );
 
 	setDefaultBlockName( paragraph.name );
