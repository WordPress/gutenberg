/**
 * External dependencies
 */
import { Platform } from 'react-native';
/**
 * WordPress dependencies
 */
import {
	registerBlockType,
	setDefaultBlockName,
	setUnregisteredTypeHandlerName,
	setGroupingBlockName,
} from '@wordpress/blocks';

/**
 * Internal dependencies
 */
import * as paragraph from './paragraph';
import * as image from './image';
import * as heading from './heading';
import * as quote from './quote';
import * as gallery from './gallery';
import * as archives from './archives';
import * as audio from './audio';
import * as button from './button';
import * as calendar from './calendar';
import * as categories from './categories';
import * as code from './code';
import * as columns from './columns';
import * as column from './column';
import * as cover from './cover';
import * as embed from './embed';
import * as file from './file';
import * as html from './html';
import * as mediaText from './media-text';
import * as latestComments from './latest-comments';
import * as latestPosts from './latest-posts';
import * as list from './list';
import * as missing from './missing';
import * as more from './more';
import * as nextpage from './nextpage';
import * as preformatted from './preformatted';
import * as pullquote from './pullquote';
import * as reusableBlock from './block';
import * as rss from './rss';
import * as search from './search';
import * as separator from './separator';
import * as shortcode from './shortcode';
import * as spacer from './spacer';
import * as subhead from './subhead';
import * as table from './table';
import * as textColumns from './text-columns';
import * as verse from './verse';
import * as video from './video';
import * as tagCloud from './tag-cloud';
import * as group from './group';

export const coreBlocks = [
	// Common blocks are grouped at the top to prioritize their display
	// in various contexts — like the inserter and auto-complete components.
	paragraph,
	image,
	heading,
	gallery,
	list,
	quote,

	// Register all remaining core blocks.
	shortcode,
	archives,
	audio,
	button,
	calendar,
	categories,
	code,
	columns,
	column,
	cover,
	embed,
	...embed.common,
	...embed.others,
	file,
	html,
	mediaText,
	latestComments,
	latestPosts,
	missing,
	more,
	nextpage,
	preformatted,
	pullquote,
	rss,
	search,
	separator,
	reusableBlock,
	spacer,
	subhead,
	table,
	tagCloud,
	textColumns,
	verse,
	video,
].reduce( ( accumulator, block ) => {
	accumulator[ block.name ] = block;
	return accumulator;
}, {} );

/**
 * Function to register an individual block.
 *
 * @param {Object} block The block to be registered.
 *
 */
const registerBlock = ( block ) => {
	if ( ! block ) {
		return;
	}
	const { metadata, settings, name } = block;
	registerBlockType( name, {
		...metadata,
		...settings,
	} );
};

/**
 * Function to register core blocks provided by the block editor.
 *
 * @example
 * ```js
 * import { registerCoreBlocks } from '@wordpress/block-library';
 *
 * registerCoreBlocks();
 * ```
 */
export const registerCoreBlocks = () => {
	[
		paragraph,
		heading,
		code,
		missing,
		more,
		image,
		video,
		nextpage,
		separator,
		list,
		quote,
		mediaText,
		gallery,
		// eslint-disable-next-line no-undef
		( ( Platform.OS === 'ios' ) || ( !! __DEV__ ) ) ? preformatted : null,
		// eslint-disable-next-line no-undef
		!! __DEV__ ? group : null,
<<<<<<< HEAD
		// eslint-disable-next-line no-undef
		!! __DEV__ ? spacer : null,
		// eslint-disable-next-line no-undef
		!! __DEV__ ? button : null,
=======
		spacer,
>>>>>>> fe22b9d8
	].forEach( registerBlock );

	setDefaultBlockName( paragraph.name );
	setUnregisteredTypeHandlerName( missing.name );
	if ( group ) {
		setGroupingBlockName( group.name );
	}
};<|MERGE_RESOLUTION|>--- conflicted
+++ resolved
@@ -151,14 +151,9 @@
 		( ( Platform.OS === 'ios' ) || ( !! __DEV__ ) ) ? preformatted : null,
 		// eslint-disable-next-line no-undef
 		!! __DEV__ ? group : null,
-<<<<<<< HEAD
-		// eslint-disable-next-line no-undef
-		!! __DEV__ ? spacer : null,
 		// eslint-disable-next-line no-undef
 		!! __DEV__ ? button : null,
-=======
 		spacer,
->>>>>>> fe22b9d8
 	].forEach( registerBlock );
 
 	setDefaultBlockName( paragraph.name );
