--- conflicted
+++ resolved
@@ -141,22 +141,14 @@
 		separator,
 		list,
 		quote,
-<<<<<<< HEAD
-		// eslint-disable-next-line no-undef
-		!! __DEV__ ? mediaText : null,
-=======
 		mediaText,
->>>>>>> de715f6d
 		// eslint-disable-next-line no-undef
 		!! __DEV__ ? group : null,
 	].forEach( registerBlock );
 
 	setDefaultBlockName( paragraph.name );
 	setUnregisteredTypeHandlerName( missing.name );
-<<<<<<< HEAD
-=======
 	if ( group ) {
 		setGroupingBlockName( group.name );
 	}
->>>>>>> de715f6d
 };