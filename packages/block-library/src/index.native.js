--- conflicted
+++ resolved
@@ -248,12 +248,8 @@
 		file,
 		audio,
 		devOnly( reusableBlock ),
-<<<<<<< HEAD
 		search,
-=======
-		devOnly( search ),
 		devOnly( embed ),
->>>>>>> 1e48e9d7
 	].forEach( registerBlock );
 
 	registerBlockVariations( socialLink );
