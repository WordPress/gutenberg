--- conflicted
+++ resolved
@@ -148,13 +148,8 @@
 		mediaText,
 		preformatted,
 		gallery,
-<<<<<<< HEAD
 		columns,
 		column,
-=======
-		devOnly( columns ),
-		devOnly( column ),
->>>>>>> cc610803
 		group,
 		button,
 		spacer,
