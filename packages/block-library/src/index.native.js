/**
 * WordPress dependencies
 */
import {
	registerBlockType,
	setDefaultBlockName,
	setUnregisteredTypeHandlerName,
	setGroupingBlockName,
} from '@wordpress/blocks';

/**
 * Internal dependencies
 */
import * as paragraph from './paragraph';
import * as image from './image';
import * as heading from './heading';
import * as quote from './quote';
import * as gallery from './gallery';
import * as archives from './archives';
import * as audio from './audio';
import * as button from './button';
import * as calendar from './calendar';
import * as categories from './categories';
import * as code from './code';
import * as columns from './columns';
import * as column from './column';
import * as cover from './cover';
import * as embed from './embed';
import * as file from './file';
import * as html from './html';
import * as mediaText from './media-text';
import * as latestComments from './latest-comments';
import * as latestPosts from './latest-posts';
import * as list from './list';
import * as missing from './missing';
import * as more from './more';
import * as nextpage from './nextpage';
import * as preformatted from './preformatted';
import * as pullquote from './pullquote';
import * as reusableBlock from './block';
import * as rss from './rss';
import * as search from './search';
import * as separator from './separator';
import * as shortcode from './shortcode';
import * as spacer from './spacer';
import * as subhead from './subhead';
import * as table from './table';
import * as textColumns from './text-columns';
import * as verse from './verse';
import * as video from './video';
import * as tagCloud from './tag-cloud';
import * as group from './group';

export const coreBlocks = [
	// Common blocks are grouped at the top to prioritize their display
	// in various contexts — like the inserter and auto-complete components.
	paragraph,
	image,
	heading,
	gallery,
	list,
	quote,

	// Register all remaining core blocks.
	shortcode,
	archives,
	audio,
	button,
	calendar,
	categories,
	code,
	columns,
	column,
	cover,
	embed,
	...embed.common,
	...embed.others,
	file,
	html,
	mediaText,
	latestComments,
	latestPosts,
	missing,
	more,
	nextpage,
	preformatted,
	pullquote,
	rss,
	search,
	separator,
	reusableBlock,
	spacer,
	subhead,
	table,
	tagCloud,
	textColumns,
	verse,
	video,
].reduce( ( accumulator, block ) => {
	accumulator[ block.name ] = block;
	return accumulator;
}, {} );

/**
 * Function to register an individual block.
 *
 * @param {Object} block The block to be registered.
 *
 */
const registerBlock = ( block ) => {
	if ( ! block ) {
		return;
	}
	const { metadata, settings, name } = block;
	registerBlockType( name, {
		...metadata,
		...settings,
	} );
};

// only enable code block for development
// eslint-disable-next-line no-undef
const devOnly = ( block ) => ( !! __DEV__ ? block : null );

/**
 * Function to register core blocks provided by the block editor.
 *
 * @example
 * ```js
 * import { registerCoreBlocks } from '@wordpress/block-library';
 *
 * registerCoreBlocks();
 * ```
 */
export const registerCoreBlocks = () => {
	[
		paragraph,
		heading,
		devOnly( code ),
		missing,
		more,
		image,
		video,
		nextpage,
		separator,
		list,
		quote,
		mediaText,
		preformatted,
		gallery,
<<<<<<< HEAD
		devOnly( group ),
		devOnly( button ),
=======
		group,
>>>>>>> 164d5830
		spacer,
		shortcode,
	].forEach( registerBlock );

	setDefaultBlockName( paragraph.name );
	setUnregisteredTypeHandlerName( missing.name );
	if ( group ) {
		setGroupingBlockName( group.name );
	}
};<|MERGE_RESOLUTION|>--- conflicted
+++ resolved
@@ -148,12 +148,8 @@
 		mediaText,
 		preformatted,
 		gallery,
-<<<<<<< HEAD
-		devOnly( group ),
+		group,
 		devOnly( button ),
-=======
-		group,
->>>>>>> 164d5830
 		spacer,
 		shortcode,
 	].forEach( registerBlock );
