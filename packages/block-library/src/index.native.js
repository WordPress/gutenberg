/**
 * WordPress dependencies
 */
import {
	registerBlockType,
	setDefaultBlockName,
	setUnregisteredTypeHandlerName,
	setGroupingBlockName,
} from '@wordpress/blocks';

/**
 * Internal dependencies
 */
import * as paragraph from './paragraph';
import * as image from './image';
import * as heading from './heading';
import * as quote from './quote';
import * as gallery from './gallery';
import * as archives from './archives';
import * as audio from './audio';
import * as button from './button';
import * as calendar from './calendar';
import * as categories from './categories';
import * as code from './code';
import * as columns from './columns';
import * as column from './column';
import * as cover from './cover';
import * as embed from './embed';
import * as file from './file';
import * as html from './html';
import * as mediaText from './media-text';
import * as latestComments from './latest-comments';
import * as latestPosts from './latest-posts';
import * as list from './list';
import * as missing from './missing';
import * as more from './more';
import * as nextpage from './nextpage';
import * as preformatted from './preformatted';
import * as pullquote from './pullquote';
import * as reusableBlock from './block';
import * as rss from './rss';
import * as search from './search';
import * as separator from './separator';
import * as shortcode from './shortcode';
import * as spacer from './spacer';
import * as subhead from './subhead';
import * as table from './table';
import * as textColumns from './text-columns';
import * as verse from './verse';
import * as video from './video';
import * as tagCloud from './tag-cloud';
import * as group from './group';

export const coreBlocks = [
	// Common blocks are grouped at the top to prioritize their display
	// in various contexts — like the inserter and auto-complete components.
	paragraph,
	image,
	heading,
	gallery,
	list,
	quote,

	// Register all remaining core blocks.
	shortcode,
	archives,
	audio,
	button,
	calendar,
	categories,
	code,
	columns,
	column,
	cover,
	embed,
	...embed.common,
	...embed.others,
	file,
	html,
	mediaText,
	latestComments,
	latestPosts,
	missing,
	more,
	nextpage,
	preformatted,
	pullquote,
	rss,
	search,
	separator,
	reusableBlock,
	spacer,
	subhead,
	table,
	tagCloud,
	textColumns,
	verse,
	video,
].reduce( ( accumulator, block ) => {
	accumulator[ block.name ] = block;
	return accumulator;
}, {} );

/**
 * Function to register an individual block.
 *
 * @param {Object} block The block to be registered.
 *
 */
const registerBlock = ( block ) => {
	if ( ! block ) {
		return;
	}
	const { metadata, settings, name } = block;
	registerBlockType( name, {
		...metadata,
		...settings,
	} );
};

// only enable code block for development
// eslint-disable-next-line no-undef
const devOnly = ( block ) => ( !! __DEV__ ? block : null );

/**
 * Function to register core blocks provided by the block editor.
 *
 * @example
 * ```js
 * import { registerCoreBlocks } from '@wordpress/block-library';
 *
 * registerCoreBlocks();
 * ```
 */
export const registerCoreBlocks = () => {
	[
		paragraph,
		heading,
		devOnly( code ),
		missing,
		more,
		image,
		video,
		nextpage,
		separator,
		list,
		quote,
		mediaText,
		preformatted,
		gallery,
		group,
		button,
		spacer,
		shortcode,
		latestPosts,
		devOnly( verse ),
<<<<<<< HEAD
		cover,
		devOnly( pullquote ),
=======
		devOnly( cover ),
>>>>>>> 7614965d
	].forEach( registerBlock );

	setDefaultBlockName( paragraph.name );
	setUnregisteredTypeHandlerName( missing.name );
	if ( group ) {
		setGroupingBlockName( group.name );
	}
};<|MERGE_RESOLUTION|>--- conflicted
+++ resolved
@@ -154,12 +154,8 @@
 		shortcode,
 		latestPosts,
 		devOnly( verse ),
-<<<<<<< HEAD
-		cover,
+		devOnly( cover ),
 		devOnly( pullquote ),
-=======
-		devOnly( cover ),
->>>>>>> 7614965d
 	].forEach( registerBlock );
 
 	setDefaultBlockName( paragraph.name );
