--- conflicted
+++ resolved
@@ -252,11 +252,7 @@
 		file,
 		audio,
 		devOnly( reusableBlock ),
-<<<<<<< HEAD
-		devOnly( search ),
-=======
 		search,
->>>>>>> 3b815c40
 		devOnly( embed ),
 	].forEach( registerBlock );
 
