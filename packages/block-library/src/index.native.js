/**
 * WordPress dependencies
 */
import {
	registerBlockType,
	setDefaultBlockName,
	setUnregisteredTypeHandlerName,
	setGroupingBlockName,
} from '@wordpress/blocks';

/**
 * Internal dependencies
 */
import * as paragraph from './paragraph';
import * as image from './image';
import * as heading from './heading';
import * as quote from './quote';
import * as gallery from './gallery';
import * as archives from './archives';
import * as audio from './audio';
import * as button from './button';
import * as calendar from './calendar';
import * as categories from './categories';
import * as code from './code';
import * as columns from './columns';
import * as column from './column';
import * as cover from './cover';
import * as embed from './embed';
import * as file from './file';
import * as html from './html';
import * as mediaText from './media-text';
import * as latestComments from './latest-comments';
import * as latestPosts from './latest-posts';
import * as list from './list';
import * as missing from './missing';
import * as more from './more';
import * as nextpage from './nextpage';
import * as preformatted from './preformatted';
import * as pullquote from './pullquote';
import * as reusableBlock from './block';
import * as rss from './rss';
import * as search from './search';
import * as separator from './separator';
import * as shortcode from './shortcode';
import * as spacer from './spacer';
import * as subhead from './subhead';
import * as table from './table';
import * as textColumns from './text-columns';
import * as verse from './verse';
import * as video from './video';
import * as tagCloud from './tag-cloud';
import * as group from './group';

export const coreBlocks = [
	// Common blocks are grouped at the top to prioritize their display
	// in various contexts — like the inserter and auto-complete components.
	paragraph,
	image,
	heading,
	gallery,
	list,
	quote,

	// Register all remaining core blocks.
	shortcode,
	archives,
	audio,
	button,
	calendar,
	categories,
	code,
	columns,
	column,
	cover,
	embed,
	...embed.common,
	...embed.others,
	file,
	html,
	mediaText,
	latestComments,
	latestPosts,
	missing,
	more,
	nextpage,
	preformatted,
	pullquote,
	rss,
	search,
	separator,
	reusableBlock,
	spacer,
	subhead,
	table,
	tagCloud,
	textColumns,
	verse,
	video,
].reduce( ( accumulator, block ) => {
	accumulator[ block.name ] = block;
	return accumulator;
}, {} );

/**
 * Function to register an individual block.
 *
 * @param {Object} block The block to be registered.
 *
 */
const registerBlock = ( block ) => {
	if ( ! block ) {
		return;
	}
	const { metadata, settings, name } = block;
	registerBlockType( name, {
		...metadata,
		...settings,
	} );
};

// only enable code block for development
// eslint-disable-next-line no-undef
const devOnly = ( block ) => ( !! __DEV__ ? block : null );

/**
 * Function to register core blocks provided by the block editor.
 *
 * @example
 * ```js
 * import { registerCoreBlocks } from '@wordpress/block-library';
 *
 * registerCoreBlocks();
 * ```
 */
export const registerCoreBlocks = () => {
	[
		paragraph,
		heading,
		devOnly( code ),
		missing,
		more,
		image,
		video,
		nextpage,
		separator,
		list,
		quote,
		mediaText,
		preformatted,
		gallery,
		group,
		button,
		spacer,
		shortcode,
<<<<<<< HEAD
		latestPosts,
=======
		devOnly( verse ),
>>>>>>> 1c88b8e0
	].forEach( registerBlock );

	setDefaultBlockName( paragraph.name );
	setUnregisteredTypeHandlerName( missing.name );
	if ( group ) {
		setGroupingBlockName( group.name );
	}
};<|MERGE_RESOLUTION|>--- conflicted
+++ resolved
@@ -152,11 +152,8 @@
 		button,
 		spacer,
 		shortcode,
-<<<<<<< HEAD
 		latestPosts,
-=======
 		devOnly( verse ),
->>>>>>> 1c88b8e0
 	].forEach( registerBlock );
 
 	setDefaultBlockName( paragraph.name );
