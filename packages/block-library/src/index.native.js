--- conflicted
+++ resolved
@@ -152,11 +152,8 @@
 		button,
 		spacer,
 		shortcode,
-<<<<<<< HEAD
+		devOnly( verse ),
 		cover,
-=======
-		devOnly( verse ),
->>>>>>> bef41793
 	].forEach( registerBlock );
 
 	setDefaultBlockName( paragraph.name );
