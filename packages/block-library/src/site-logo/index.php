--- conflicted
+++ resolved
@@ -24,10 +24,10 @@
 	add_filter( 'wp_get_attachment_image_src', $adjust_width_height_filter );
 
 	$custom_logo = get_custom_logo();
-<<<<<<< HEAD
+
 	if ( empty( $custom_logo ) ) {
 		return ''; // Return early if no custom logo is set, avoiding extraneous wrapper div.
-=======
+  }
 
 	if ( ! $attributes['isLink'] ) {
 		// Remove the link.
@@ -39,7 +39,6 @@
 		// Add an aria-label for informing that the page opens in a new tab.
 		$aria_label  = 'aria-label="' . esc_attr__( '(Home link, opens in a new tab)' ) . '"';
 		$custom_logo = str_replace( 'rel="home"', 'rel="home" target="' . $attributes['linkTarget'] . '"' . $aria_label, $custom_logo );
->>>>>>> f6dd6a14
 	}
 
 	$classnames = array();
