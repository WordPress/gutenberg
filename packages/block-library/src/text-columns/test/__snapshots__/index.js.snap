--- conflicted
+++ resolved
@@ -17,12 +17,7 @@
           >
             <p
               aria-autocomplete="list"
-<<<<<<< HEAD
-              aria-expanded="false"
               aria-label="Text Column"
-=======
-              aria-label="New Column"
->>>>>>> 9446bc2b
               aria-multiline="true"
               class="editor-rich-text__tinymce"
               contenteditable="true"
@@ -56,12 +51,7 @@
           >
             <p
               aria-autocomplete="list"
-<<<<<<< HEAD
-              aria-expanded="false"
               aria-label="Text Column"
-=======
-              aria-label="New Column"
->>>>>>> 9446bc2b
               aria-multiline="true"
               class="editor-rich-text__tinymce"
               contenteditable="true"
