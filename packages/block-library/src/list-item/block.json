{
	"$schema": "https://schemas.wp.org/trunk/block.json",
	"apiVersion": 3,
	"name": "core/list-item",
	"title": "List item",
	"category": "text",
	"parent": [ "core/list" ],
	"allowedBlocks": [ "core/list" ],
	"description": "Create a list item.",
	"textdomain": "default",
	"attributes": {
		"placeholder": {
			"type": "string"
		},
		"content": {
			"type": "rich-text",
			"source": "rich-text",
			"selector": "li",
			"__experimentalRole": "content"
		}
	},
	"supports": {
		"className": false,
<<<<<<< HEAD
		"__experimentalSelector": ".wp-block-list > li",
=======
		"splitting": true,
		"__experimentalSelector": "li",
>>>>>>> 7b221c05
		"spacing": {
			"margin": true,
			"padding": true,
			"__experimentalDefaultControls": {
				"margin": false,
				"padding": false
			}
		},
		"typography": {
			"fontSize": true,
			"lineHeight": true,
			"__experimentalFontFamily": true,
			"__experimentalFontWeight": true,
			"__experimentalFontStyle": true,
			"__experimentalTextTransform": true,
			"__experimentalTextDecoration": true,
			"__experimentalLetterSpacing": true,
			"__experimentalDefaultControls": {
				"fontSize": true
			}
		},
		"interactivity": {
			"clientNavigation": true
		}
	}
}<|MERGE_RESOLUTION|>--- conflicted
+++ resolved
@@ -21,12 +21,8 @@
 	},
 	"supports": {
 		"className": false,
-<<<<<<< HEAD
 		"__experimentalSelector": ".wp-block-list > li",
-=======
 		"splitting": true,
-		"__experimentalSelector": "li",
->>>>>>> 7b221c05
 		"spacing": {
 			"margin": true,
 			"padding": true,
