/**
 * External dependencies
 */
import classnames from 'classnames';
import { filter, pick, map, get } from 'lodash';

/**
 * WordPress dependencies
 */
import {
	IconButton,
	PanelBody,
	RangeControl,
	SelectControl,
	ToggleControl,
	Toolbar,
	withNotices,
} from '@wordpress/components';
import {
	BlockControls,
	BlockIcon,
	MediaPlaceholder,
	MediaUpload,
	InspectorControls,
} from '@wordpress/block-editor';
<<<<<<< HEAD
import { mediaUpload } from '@wordpress/editor';
=======
>>>>>>> 2c1fe1a5
import { Component, Fragment } from '@wordpress/element';
import { __, sprintf } from '@wordpress/i18n';

/**
 * Internal dependencies
 */
import GalleryImage from './gallery-image';
import icon from './icon';

const MAX_COLUMNS = 8;
const linkOptions = [
	{ value: 'attachment', label: __( 'Attachment Page' ) },
	{ value: 'media', label: __( 'Media File' ) },
	{ value: 'none', label: __( 'None' ) },
];
const ALLOWED_MEDIA_TYPES = [ 'image' ];

export function defaultColumnsNumber( attributes ) {
	return Math.min( 3, attributes.images.length );
}

export const pickRelevantMediaFiles = ( image ) => {
	const imageProps = pick( image, [ 'alt', 'id', 'link', 'caption' ] );
	imageProps.url = get( image, [ 'sizes', 'large', 'url' ] ) || get( image, [ 'media_details', 'sizes', 'large', 'source_url' ] ) || image.url;
	return imageProps;
};

class GalleryEdit extends Component {
	constructor() {
		super( ...arguments );

		this.onSelectImage = this.onSelectImage.bind( this );
		this.onSelectImages = this.onSelectImages.bind( this );
		this.setLinkTo = this.setLinkTo.bind( this );
		this.setColumnsNumber = this.setColumnsNumber.bind( this );
		this.toggleImageCrop = this.toggleImageCrop.bind( this );
		this.onRemoveImage = this.onRemoveImage.bind( this );
		this.setImageAttributes = this.setImageAttributes.bind( this );
		this.setAttributes = this.setAttributes.bind( this );

		this.state = {
			selectedImage: null,
		};
	}

	setAttributes( attributes ) {
		if ( attributes.ids ) {
			throw new Error( 'The "ids" attribute should not be changed directly. It is managed automatically when "images" attribute changes' );
		}

		if ( attributes.images ) {
			attributes = {
				...attributes,
				ids: map( attributes.images, 'id' ),
			};
		}

		this.props.setAttributes( attributes );
	}

	onSelectImage( index ) {
		return () => {
			if ( this.state.selectedImage !== index ) {
				this.setState( {
					selectedImage: index,
				} );
			}
		};
	}

	onRemoveImage( index ) {
		return () => {
			const images = filter( this.props.attributes.images, ( img, i ) => index !== i );
			const { columns } = this.props.attributes;
			this.setState( { selectedImage: null } );
			this.setAttributes( {
				images,
				columns: columns ? Math.min( images.length, columns ) : columns,
			} );
		};
	}

	onSelectImages( images ) {
		const { columns } = this.props.attributes;
		this.setAttributes( {
			images: images.map( ( image ) => pickRelevantMediaFiles( image ) ),
			columns: columns ? Math.min( images.length, columns ) : columns,
		} );
	}

	setLinkTo( value ) {
		this.setAttributes( { linkTo: value } );
	}

	setColumnsNumber( value ) {
		this.setAttributes( { columns: value } );
	}

	toggleImageCrop() {
		this.setAttributes( { imageCrop: ! this.props.attributes.imageCrop } );
	}

	getImageCropHelp( checked ) {
		return checked ? __( 'Thumbnails are cropped to align.' ) : __( 'Thumbnails are not cropped.' );
	}

	setImageAttributes( index, attributes ) {
		const { attributes: { images } } = this.props;
		const { setAttributes } = this;
		if ( ! images[ index ] ) {
			return;
		}
		setAttributes( {
			images: [
				...images.slice( 0, index ),
				{
					...images[ index ],
					...attributes,
				},
				...images.slice( index + 1 ),
			],
		} );
	}

	componentDidUpdate( prevProps ) {
		// Deselect images when deselecting the block
		if ( ! this.props.isSelected && prevProps.isSelected ) {
			this.setState( {
				selectedImage: null,
				captionSelected: false,
			} );
		}
	}

	render() {
		const { attributes, isSelected, className, noticeOperations, noticeUI } = this.props;
		const { images, columns = defaultColumnsNumber( attributes ), align, imageCrop, linkTo } = attributes;

		const hasImages = !! images.length;

		const controls = (
			<BlockControls>
				{ hasImages && (
					<Toolbar>
						<MediaUpload
							onSelect={ this.onSelectImages }
							allowedTypes={ ALLOWED_MEDIA_TYPES }
							multiple
							gallery
							value={ images.map( ( img ) => img.id ) }
							render={ ( { open } ) => (
								<IconButton
									className="components-toolbar__control"
									label={ __( 'Edit gallery' ) }
									icon="edit"
									onClick={ open }
								/>
							) }
						/>
					</Toolbar>
				) }
			</BlockControls>
		);

		const mediaPlaceholder = (
			<MediaPlaceholder
				addToGallery={ hasImages }
				isAppender={ hasImages }
				className={ className }
				dropZoneUIOnly={ hasImages && ! isSelected }
				icon={ ! hasImages && <BlockIcon icon={ icon } /> }
				labels={ {
					title: ! hasImages && __( 'Gallery' ),
					instructions: ! hasImages && __( 'Drag images, upload new ones or select files from your library.' ),
				} }
				onSelect={ this.onSelectImages }
				accept="image/*"
				allowedTypes={ ALLOWED_MEDIA_TYPES }
				multiple
				value={ hasImages ? images : undefined }
				onError={ noticeOperations.createErrorNotice }
				notices={ hasImages ? undefined : noticeUI }
			/>
		);

		if ( ! hasImages ) {
			return (
				<Fragment>
					{ controls }
					{ mediaPlaceholder }
				</Fragment>
			);
		}

		return (
			<Fragment>
				{ controls }
				<InspectorControls>
					<PanelBody title={ __( 'Gallery Settings' ) }>
						{ images.length > 1 && <RangeControl
							label={ __( 'Columns' ) }
							value={ columns }
							onChange={ this.setColumnsNumber }
							min={ 1 }
							max={ Math.min( MAX_COLUMNS, images.length ) }
							required
						/> }
						<ToggleControl
							label={ __( 'Crop Images' ) }
							checked={ !! imageCrop }
							onChange={ this.toggleImageCrop }
							help={ this.getImageCropHelp }
						/>
						<SelectControl
							label={ __( 'Link To' ) }
							value={ linkTo }
							onChange={ this.setLinkTo }
							options={ linkOptions }
						/>
					</PanelBody>
				</InspectorControls>
				{ noticeUI }
				<ul
					className={ classnames(
						className,
						{
							[ `align${ align }` ]: align,
							[ `columns-${ columns }` ]: columns,
							'is-cropped': imageCrop,
						}
					) }
				>
					{ images.map( ( img, index ) => {
						/* translators: %1$d is the order number of the image, %2$d is the total number of images. */
						const ariaLabel = sprintf( __( 'image %1$d of %2$d in gallery' ), ( index + 1 ), images.length );

						return (
							<li className="blocks-gallery-item" key={ img.id || img.url }>
								<GalleryImage
									url={ img.url }
									alt={ img.alt }
									id={ img.id }
									isSelected={ isSelected && this.state.selectedImage === index }
									onRemove={ this.onRemoveImage( index ) }
									onSelect={ this.onSelectImage( index ) }
									setAttributes={ ( attrs ) => this.setImageAttributes( index, attrs ) }
									caption={ img.caption }
									aria-label={ ariaLabel }
								/>
							</li>
						);
					} ) }
				</ul>
				{ mediaPlaceholder }
			</Fragment>
		);
	}
}

export default withNotices( GalleryEdit );<|MERGE_RESOLUTION|>--- conflicted
+++ resolved
@@ -23,10 +23,6 @@
 	MediaUpload,
 	InspectorControls,
 } from '@wordpress/block-editor';
-<<<<<<< HEAD
-import { mediaUpload } from '@wordpress/editor';
-=======
->>>>>>> 2c1fe1a5
 import { Component, Fragment } from '@wordpress/element';
 import { __, sprintf } from '@wordpress/i18n';
 
