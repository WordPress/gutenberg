--- conflicted
+++ resolved
@@ -24,11 +24,7 @@
 	useBlockProps,
 } from '@wordpress/block-editor';
 import { Platform, useEffect, useMemo } from '@wordpress/element';
-<<<<<<< HEAD
-import { __, sprintf } from '@wordpress/i18n';
-=======
 import { __, _x, sprintf } from '@wordpress/i18n';
->>>>>>> fa4f49d7
 import { useSelect, useDispatch } from '@wordpress/data';
 import { withViewportMatch } from '@wordpress/viewport';
 import { View } from '@wordpress/primitives';
