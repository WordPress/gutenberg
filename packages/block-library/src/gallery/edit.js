/**
 * External dependencies
 */
import classnames from 'classnames';

/**
 * WordPress dependencies
 */
import { compose } from '@wordpress/compose';
import {
	BaseControl,
	PanelBody,
	SelectControl,
	ToggleControl,
	RangeControl,
	Spinner,
} from '@wordpress/components';
import {
	store as blockEditorStore,
	MediaPlaceholder,
	InspectorControls,
	useBlockProps,
	useInnerBlocksProps,
	BlockControls,
	MediaReplaceFlow,
} from '@wordpress/block-editor';
import { Platform, useEffect, useMemo } from '@wordpress/element';
import { __, _x, sprintf } from '@wordpress/i18n';
import { useSelect, useDispatch } from '@wordpress/data';
import { withViewportMatch } from '@wordpress/viewport';
import { View } from '@wordpress/primitives';
import { createBlock } from '@wordpress/blocks';
import { createBlobURL } from '@wordpress/blob';
import { store as noticesStore } from '@wordpress/notices';

/**
 * Internal dependencies
 */
import { sharedIcon } from './shared-icon';
import { defaultColumnsNumber, pickRelevantMediaFiles } from './shared';
import { getHrefAndDestination } from './utils';
import {
	getUpdatedLinkTargetSettings,
	getImageSizeAttributes,
} from '../image/utils';
import Gallery from './gallery';
import {
	LINK_DESTINATION_ATTACHMENT,
	LINK_DESTINATION_MEDIA,
	LINK_DESTINATION_NONE,
} from './constants';
import useImageSizes from './use-image-sizes';
import useGetNewImages from './use-get-new-images';
import useGetMedia from './use-get-media';
import GapStyles from './gap-styles';

const MAX_COLUMNS = 8;
const linkOptions = [
	{ value: LINK_DESTINATION_ATTACHMENT, label: __( 'Attachment Page' ) },
	{ value: LINK_DESTINATION_MEDIA, label: __( 'Media File' ) },
	{
		value: LINK_DESTINATION_NONE,
		label: _x( 'None', 'Media item link option' ),
	},
];
const ALLOWED_MEDIA_TYPES = [ 'image' ];
const allowedBlocks = [ 'core/image' ];
const LAYOUT = { type: 'default', alignments: [] };

const PLACEHOLDER_TEXT = Platform.isNative
	? __( 'ADD MEDIA' )
	: __( 'Drag images, upload new ones or select files from your library.' );

const MOBILE_CONTROL_PROPS_RANGE_CONTROL = Platform.isNative
	? { type: 'stepper' }
	: {};

function GalleryEdit( props ) {
	const {
		setAttributes,
		attributes,
		className,
		clientId,
		isSelected,
		insertBlocksAfter,
	} = props;

	const { columns, imageCrop, linkTarget, linkTo, sizeSlug } = attributes;

	const {
		__unstableMarkNextChangeAsNotPersistent,
		replaceInnerBlocks,
		updateBlockAttributes,
		selectBlock,
		clearSelectedBlock,
	} = useDispatch( blockEditorStore );
	const { createSuccessNotice, createErrorNotice } =
		useDispatch( noticesStore );

	const { getBlock, getSettings, preferredStyle } = useSelect( ( select ) => {
		const settings = select( blockEditorStore ).getSettings();
		const preferredStyleVariations =
			settings.__experimentalPreferredStyleVariations;
		return {
			getBlock: select( blockEditorStore ).getBlock,
			getSettings: select( blockEditorStore ).getSettings,
			preferredStyle: preferredStyleVariations?.value?.[ 'core/image' ],
		};
	}, [] );

	const innerBlockImages = useSelect(
		( select ) => {
			return select( blockEditorStore ).getBlock( clientId )?.innerBlocks;
		},
		[ clientId ]
	);

	const wasBlockJustInserted = useSelect(
		( select ) => {
			return select( blockEditorStore ).wasBlockJustInserted(
				clientId,
				'inserter_menu'
			);
		},
		[ clientId ]
	);

	const images = useMemo(
		() =>
			innerBlockImages?.map( ( block ) => ( {
				clientId: block.clientId,
				id: block.attributes.id,
				url: block.attributes.url,
				attributes: block.attributes,
				fromSavedContent: Boolean( block.originalContent ),
			} ) ),
		[ innerBlockImages ]
	);

	const imageData = useGetMedia( innerBlockImages );

	const newImages = useGetNewImages( images, imageData );

	useEffect( () => {
		newImages?.forEach( ( newImage ) => {
			// Update the images data without creating new undo levels.
			__unstableMarkNextChangeAsNotPersistent();
			updateBlockAttributes( newImage.clientId, {
				...buildImageAttributes( newImage.attributes ),
				id: newImage.id,
				align: undefined,
			} );
		} );
		if ( newImages?.length > 0 ) {
			clearSelectedBlock();
		}
	}, [ newImages ] );

	const imageSizeOptions = useImageSizes(
		imageData,
		isSelected,
		getSettings
	);

	/**
	 * Determines the image attributes that should be applied to an image block
	 * after the gallery updates.
	 *
	 * The gallery will receive the full collection of images when a new image
	 * is added. As a result we need to reapply the image's original settings if
	 * it already existed in the gallery. If the image is in fact new, we need
	 * to apply the gallery's current settings to the image.
	 *
	 * @param {Object} imageAttributes Media object for the actual image.
	 * @return {Object}                Attributes to set on the new image block.
	 */
	function buildImageAttributes( imageAttributes ) {
		const image = imageAttributes.id
			? imageData.find( ( { id } ) => id === imageAttributes.id )
			: null;

		let newClassName;
		if ( imageAttributes.className && imageAttributes.className !== '' ) {
			newClassName = imageAttributes.className;
		} else {
			newClassName = preferredStyle
				? `is-style-${ preferredStyle }`
				: undefined;
		}

		let newLinkTarget;
		if ( imageAttributes.linkTarget || imageAttributes.rel ) {
			// When transformed from image blocks, the link destination and rel attributes are inherited.
			newLinkTarget = {
				linkTarget: imageAttributes.linkTarget,
				rel: imageAttributes.rel,
			};
		} else {
			// When an image is added, update the link destination and rel attributes according to the gallery settings
			newLinkTarget = getUpdatedLinkTargetSettings(
				linkTarget,
				attributes
			);
		}

		return {
			...pickRelevantMediaFiles( image, sizeSlug ),
			...getHrefAndDestination(
				image,
				linkTo,
				imageAttributes?.linkDestination
			),
			...newLinkTarget,
			className: newClassName,
			sizeSlug,
			caption: imageAttributes.caption || image.caption?.raw,
			alt: imageAttributes.alt || image.alt_text,
		};
	}

	function isValidFileType( file ) {
		// It's necessary to retrieve the media type from the raw image data for already-uploaded images on native.
		const nativeFileData =
			Platform.isNative && file.id
				? imageData.find( ( { id } ) => id === file.id )
				: null;

		const mediaTypeSelector = nativeFileData
			? nativeFileData?.media_type
			: file.type;

		return (
			ALLOWED_MEDIA_TYPES.some(
				( mediaType ) => mediaTypeSelector?.indexOf( mediaType ) === 0
			) || file.url?.indexOf( 'blob:' ) === 0
		);
	}

	function updateImages( selectedImages ) {
		const newFileUploads =
			Object.prototype.toString.call( selectedImages ) ===
			'[object FileList]';

		const imageArray = newFileUploads
			? Array.from( selectedImages ).map( ( file ) => {
					if ( ! file.url ) {
						return pickRelevantMediaFiles( {
							url: createBlobURL( file ),
						} );
					}

					return file;
			  } )
			: selectedImages;

		if ( ! imageArray.every( isValidFileType ) ) {
			createErrorNotice(
				__(
					'If uploading to a gallery all files need to be image formats'
				),
				{ id: 'gallery-upload-invalid-file', type: 'snackbar' }
			);
		}

		const processedImages = imageArray
			.filter( ( file ) => file.url || isValidFileType( file ) )
			.map( ( file ) => {
				if ( ! file.url ) {
					return pickRelevantMediaFiles( {
						url: createBlobURL( file ),
					} );
				}

				return file;
			} );

		// Because we are reusing existing innerImage blocks any reordering
		// done in the media library will be lost so we need to reapply that ordering
		// once the new image blocks are merged in with existing.
		const newOrderMap = processedImages.reduce(
			( result, image, index ) => (
				( result[ image.id ] = index ), result
			),
			{}
		);

		const existingImageBlocks = ! newFileUploads
			? innerBlockImages.filter( ( block ) =>
					processedImages.find(
						( img ) => img.id === block.attributes.id
					)
			  )
			: innerBlockImages;

		const newImageList = processedImages.filter(
			( img ) =>
				! existingImageBlocks.find(
					( existingImg ) => img.id === existingImg.attributes.id
				)
		);

		const newBlocks = newImageList.map( ( image ) => {
			return createBlock( 'core/image', {
				id: image.id,
				url: image.url,
				caption: image.caption,
				alt: image.alt,
			} );
		} );

		if ( newBlocks?.length > 0 ) {
			selectBlock( newBlocks[ 0 ].clientId );
		}

		replaceInnerBlocks(
			clientId,
			existingImageBlocks
				.concat( newBlocks )
				.sort(
					( a, b ) =>
						newOrderMap[ a.attributes.id ] -
						newOrderMap[ b.attributes.id ]
				)
		);
	}

	function onUploadError( message ) {
		createErrorNotice( message, { type: 'snackbar' } );
	}

	function setLinkTo( value ) {
		setAttributes( { linkTo: value } );
		const changedAttributes = {};
		const blocks = [];
		getBlock( clientId ).innerBlocks.forEach( ( block ) => {
			blocks.push( block.clientId );
			const image = block.attributes.id
				? imageData.find( ( { id } ) => id === block.attributes.id )
				: null;
			changedAttributes[ block.clientId ] = getHrefAndDestination(
				image,
				value
			);
		} );
		updateBlockAttributes( blocks, changedAttributes, true );
		const linkToText = [ ...linkOptions ].find(
			( linkType ) => linkType.value === value
		);

		createSuccessNotice(
			sprintf(
				/* translators: %s: image size settings */
				__( 'All gallery image links updated to: %s' ),
				linkToText.label
			),
			{
				id: 'gallery-attributes-linkTo',
				type: 'snackbar',
			}
		);
	}

	function setColumnsNumber( value ) {
		setAttributes( { columns: value } );
	}

	function toggleImageCrop() {
		setAttributes( { imageCrop: ! imageCrop } );
	}

	function getImageCropHelp( checked ) {
		return checked
			? __( 'Thumbnails are cropped to align.' )
			: __( 'Thumbnails are not cropped.' );
	}

	function toggleOpenInNewTab( openInNewTab ) {
		const newLinkTarget = openInNewTab ? '_blank' : undefined;
		setAttributes( { linkTarget: newLinkTarget } );
		const changedAttributes = {};
		const blocks = [];
		getBlock( clientId ).innerBlocks.forEach( ( block ) => {
			blocks.push( block.clientId );
			changedAttributes[ block.clientId ] = getUpdatedLinkTargetSettings(
				newLinkTarget,
				block.attributes
			);
		} );
		updateBlockAttributes( blocks, changedAttributes, true );
		const noticeText = openInNewTab
			? __( 'All gallery images updated to open in new tab' )
			: __( 'All gallery images updated to not open in new tab' );
		createSuccessNotice( noticeText, {
			id: 'gallery-attributes-openInNewTab',
			type: 'snackbar',
		} );
	}

	function updateImagesSize( newSizeSlug ) {
		setAttributes( { sizeSlug: newSizeSlug } );
		const changedAttributes = {};
		const blocks = [];
		getBlock( clientId ).innerBlocks.forEach( ( block ) => {
			blocks.push( block.clientId );
			const image = block.attributes.id
				? imageData.find( ( { id } ) => id === block.attributes.id )
				: null;
			changedAttributes[ block.clientId ] = getImageSizeAttributes(
				image,
				newSizeSlug
			);
		} );
		updateBlockAttributes( blocks, changedAttributes, true );
		const imageSize = imageSizeOptions.find(
			( size ) => size.value === newSizeSlug
		);

		createSuccessNotice(
			sprintf(
				/* translators: %s: image size settings */
				__( 'All gallery image sizes updated to: %s' ),
				imageSize.label
			),
			{
				id: 'gallery-attributes-sizeSlug',
				type: 'snackbar',
			}
		);
	}

	useEffect( () => {
		// linkTo attribute must be saved so blocks don't break when changing image_default_link_type in options.php.
		if ( ! linkTo ) {
			__unstableMarkNextChangeAsNotPersistent();
			setAttributes( {
				linkTo:
					window?.wp?.media?.view?.settings?.defaultProps?.link ||
					LINK_DESTINATION_NONE,
			} );
		}
	}, [ linkTo ] );

	const hasImages = !! images.length;
	const hasImageIds = hasImages && images.some( ( image ) => !! image.id );
	const imagesUploading = images.some( ( img ) =>
		! Platform.isNative
			? ! img.id && img.url?.indexOf( 'blob:' ) === 0
			: img.url?.indexOf( 'file:' ) === 0
	);

	// MediaPlaceholder props are different between web and native hence, we provide a platform-specific set.
	const mediaPlaceholderProps = Platform.select( {
		web: {
			addToGallery: false,
			disableMediaButtons: imagesUploading,
			value: {},
		},
		native: {
			addToGallery: hasImageIds,
			isAppender: hasImages,
			disableMediaButtons:
				( hasImages && ! isSelected ) || imagesUploading,
			value: hasImageIds ? images : {},
			autoOpenMediaUpload:
				! hasImages && isSelected && wasBlockJustInserted,
		},
	} );
	const mediaPlaceholder = (
		<MediaPlaceholder
			handleUpload={ false }
			icon={ sharedIcon }
			labels={ {
				title: __( 'Gallery' ),
				instructions: PLACEHOLDER_TEXT,
			} }
			onSelect={ updateImages }
			accept="image/*"
			allowedTypes={ ALLOWED_MEDIA_TYPES }
			multiple
			onError={ onUploadError }
			{ ...mediaPlaceholderProps }
		/>
	);

	const blockProps = useBlockProps( {
		className: classnames( className, 'has-nested-images' ),
	} );

	const nativeInnerBlockProps = Platform.isNative && {
		marginHorizontal: 0,
		marginVertical: 0,
	};

	const innerBlocksProps = useInnerBlocksProps( blockProps, {
		allowedBlocks,
		orientation: 'horizontal',
		renderAppender: false,
<<<<<<< HEAD
		__experimentalLayout: { type: 'default', alignments: [] },
		...nativeInnerBlockProps,
=======
		__experimentalLayout: LAYOUT,
>>>>>>> a9978095
	} );

	if ( ! hasImages ) {
		return (
			<View { ...innerBlocksProps }>
				{ innerBlocksProps.children }
				{ mediaPlaceholder }
			</View>
		);
	}

	const hasLinkTo = linkTo && linkTo !== 'none';

	return (
		<>
			<InspectorControls>
				<PanelBody title={ __( 'Settings' ) }>
					{ images.length > 1 && (
						<RangeControl
							__nextHasNoMarginBottom
							label={ __( 'Columns' ) }
							value={
								columns
									? columns
									: defaultColumnsNumber( images.length )
							}
							onChange={ setColumnsNumber }
							min={ 1 }
							max={ Math.min( MAX_COLUMNS, images.length ) }
							{ ...MOBILE_CONTROL_PROPS_RANGE_CONTROL }
							required
						/>
					) }
					<ToggleControl
						label={ __( 'Crop images' ) }
						checked={ !! imageCrop }
						onChange={ toggleImageCrop }
						help={ getImageCropHelp }
					/>
					<SelectControl
						__nextHasNoMarginBottom
						label={ __( 'Link to' ) }
						value={ linkTo }
						onChange={ setLinkTo }
						options={ linkOptions }
						hideCancelButton={ true }
					/>
					{ hasLinkTo && (
						<ToggleControl
							label={ __( 'Open in new tab' ) }
							checked={ linkTarget === '_blank' }
							onChange={ toggleOpenInNewTab }
						/>
					) }
					{ imageSizeOptions?.length > 0 && (
						<SelectControl
							__nextHasNoMarginBottom
							label={ __( 'Image size' ) }
							value={ sizeSlug }
							options={ imageSizeOptions }
							onChange={ updateImagesSize }
							hideCancelButton={ true }
						/>
					) }
					{ Platform.isWeb && ! imageSizeOptions && hasImageIds && (
						<BaseControl className={ 'gallery-image-sizes' }>
							<BaseControl.VisualLabel>
								{ __( 'Image size' ) }
							</BaseControl.VisualLabel>
							<View className={ 'gallery-image-sizes__loading' }>
								<Spinner />
								{ __( 'Loading options…' ) }
							</View>
						</BaseControl>
					) }
				</PanelBody>
			</InspectorControls>
			<BlockControls group="other">
				<MediaReplaceFlow
					allowedTypes={ ALLOWED_MEDIA_TYPES }
					accept="image/*"
					handleUpload={ false }
					onSelect={ updateImages }
					name={ __( 'Add' ) }
					multiple={ true }
					mediaIds={ images
						.filter( ( image ) => image.id )
						.map( ( image ) => image.id ) }
					addToGallery={ hasImageIds }
				/>
			</BlockControls>
			{ Platform.isWeb && (
				<GapStyles
					blockGap={ attributes.style?.spacing?.blockGap }
					clientId={ clientId }
				/>
			) }
			<Gallery
				{ ...props }
				images={ images }
				mediaPlaceholder={
					! hasImages || Platform.isNative
						? mediaPlaceholder
						: undefined
				}
				blockProps={ innerBlocksProps }
				insertBlocksAfter={ insertBlocksAfter }
			/>
		</>
	);
}
export default compose( [ withViewportMatch( { isNarrow: '< small' } ) ] )(
	GalleryEdit
);<|MERGE_RESOLUTION|>--- conflicted
+++ resolved
@@ -495,12 +495,8 @@
 		allowedBlocks,
 		orientation: 'horizontal',
 		renderAppender: false,
-<<<<<<< HEAD
-		__experimentalLayout: { type: 'default', alignments: [] },
-		...nativeInnerBlockProps,
-=======
 		__experimentalLayout: LAYOUT,
->>>>>>> a9978095
+    ...nativeInnerBlockProps,
 	} );
 
 	if ( ! hasImages ) {
