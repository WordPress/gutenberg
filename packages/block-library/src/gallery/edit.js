--- conflicted
+++ resolved
@@ -366,7 +366,6 @@
 			<>
 				<InspectorControls>
 					<PanelBody title={ __( 'Gallery settings' ) }>
-<<<<<<< HEAD
 						{ images.length > 1 && <ColumnsControl
 							label={ __( 'Columns' ) }
 							{ ...MOBILE_CONTROL_PROPS }
@@ -377,19 +376,6 @@
 							required
 						/> }
 
-=======
-						{ images.length > 1 && (
-							<RangeControl
-								label={ __( 'Columns' ) }
-								{ ...MOBILE_CONTROL_PROPS }
-								value={ columns }
-								onChange={ this.setColumnsNumber }
-								min={ 1 }
-								max={ Math.min( MAX_COLUMNS, images.length ) }
-								required
-							/>
-						) }
->>>>>>> 8ef615e8
 						<ToggleControl
 							label={ __( 'Crop Images' ) }
 							{ ...MOBILE_CONTROL_PROPS }
