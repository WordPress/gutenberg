--- conflicted
+++ resolved
@@ -64,38 +64,6 @@
 	native: { type: 'stepper' },
 } );
 
-<<<<<<< HEAD
-class GalleryEdit extends Component {
-	constructor() {
-		super( ...arguments );
-
-		this.onSelectImage = this.onSelectImage.bind( this );
-		this.onSelectImages = this.onSelectImages.bind( this );
-		this.onDeselectImage = this.onDeselectImage.bind( this );
-		this.setLinkTo = this.setLinkTo.bind( this );
-		this.setColumnsNumber = this.setColumnsNumber.bind( this );
-		this.toggleImageCrop = this.toggleImageCrop.bind( this );
-		this.onMove = this.onMove.bind( this );
-		this.onMoveForward = this.onMoveForward.bind( this );
-		this.onMoveBackward = this.onMoveBackward.bind( this );
-		this.onRemoveImage = this.onRemoveImage.bind( this );
-		this.onUploadError = this.onUploadError.bind( this );
-		this.setImageAttributes = this.setImageAttributes.bind( this );
-		this.setAttributes = this.setAttributes.bind( this );
-		this.onFocusGalleryCaption = this.onFocusGalleryCaption.bind( this );
-		this.getImagesSizeOptions = this.getImagesSizeOptions.bind( this );
-		this.updateImagesSize = this.updateImagesSize.bind( this );
-
-		this.state = {
-			selectedImage: null,
-			attachmentCaptions: null,
-			alreadyAutoOpenedMediaUpload: false,
-		};
-	}
-
-	setAttributes( attributes ) {
-		if ( attributes.ids ) {
-=======
 function GalleryEdit( props ) {
 	const {
 		attributes,
@@ -120,7 +88,6 @@
 
 	function setAttributes( newAttrs ) {
 		if ( newAttrs.ids ) {
->>>>>>> 346be7c6
 			throw new Error(
 				'The "ids" attribute should not be changed directly. It is managed automatically when "images" attribute changes'
 			);
@@ -135,14 +102,7 @@
 			};
 		}
 
-<<<<<<< HEAD
-		this.props.setAttributes( attributes );
-		this.setState( {
-			alreadyAutoOpenedMediaUpload: true,
-		} );
-=======
 		props.setAttributes( newAttrs );
->>>>>>> 346be7c6
 	}
 
 	function onSelectImage( index ) {
@@ -381,82 +341,6 @@
 		return mediaPlaceholder;
 	}
 
-<<<<<<< HEAD
-	render() {
-		const {
-			attributes,
-			className,
-			isSelected,
-			noticeUI,
-			insertBlocksAfter,
-		} = this.props;
-		const {
-			columns = defaultColumnsNumber( attributes ),
-			imageCrop,
-			images,
-			linkTo,
-			sizeSlug,
-		} = attributes;
-
-		const { alreadyAutoOpenedMediaUpload } = this.state;
-
-		const hasImages = !! images.length;
-
-		const mediaPlaceholder = (
-			<MediaPlaceholder
-				addToGallery={ hasImages }
-				isAppender={ hasImages }
-				className={ className }
-				disableMediaButtons={ hasImages && ! isSelected }
-				icon={ ! hasImages && sharedIcon }
-				labels={ {
-					title: ! hasImages && __( 'Gallery' ),
-					instructions: ! hasImages && PLACEHOLDER_TEXT,
-				} }
-				onSelect={ this.onSelectImages }
-				accept="image/*"
-				allowedTypes={ ALLOWED_MEDIA_TYPES }
-				multiple
-				value={ images }
-				onError={ this.onUploadError }
-				notices={ hasImages ? undefined : noticeUI }
-				onFocus={ this.props.onFocus }
-				autoOpenMediaUpload={
-					! hasImages && isSelected && ! alreadyAutoOpenedMediaUpload
-				}
-			/>
-		);
-
-		if ( ! hasImages ) {
-			return mediaPlaceholder;
-		}
-
-		const imageSizeOptions = this.getImagesSizeOptions();
-		const shouldShowSizeOptions =
-			hasImages && ! isEmpty( imageSizeOptions );
-
-		return (
-			<>
-				<InspectorControls>
-					<PanelBody title={ __( 'Gallery settings' ) }>
-						{ images.length > 1 && (
-							<RangeControl
-								label={ __( 'Columns' ) }
-								value={ columns }
-								onChange={ this.setColumnsNumber }
-								min={ 1 }
-								max={ Math.min( MAX_COLUMNS, images.length ) }
-								{ ...MOBILE_CONTROL_PROPS_RANGE_CONTROL }
-								required
-							/>
-						) }
-
-						<ToggleControl
-							label={ __( 'Crop images' ) }
-							checked={ !! imageCrop }
-							onChange={ this.toggleImageCrop }
-							help={ this.getImageCropHelp }
-=======
 	const imageSizeOptions = getImagesSizeOptions();
 	const shouldShowSizeOptions = hasImages && ! isEmpty( imageSizeOptions );
 
@@ -473,7 +357,6 @@
 							max={ Math.min( MAX_COLUMNS, images.length ) }
 							{ ...MOBILE_CONTROL_PROPS_RANGE_CONTROL }
 							required
->>>>>>> 346be7c6
 						/>
 					) }
 					<ToggleControl
