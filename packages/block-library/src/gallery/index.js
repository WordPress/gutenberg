/**
 * External dependencies
 */
import { filter, every, map, some } from 'lodash';

/**
 * WordPress dependencies
 */
import { __ } from '@wordpress/i18n';
import { createBlock } from '@wordpress/blocks';
import { RichText, mediaUpload } from '@wordpress/editor';
import { createBlobURL } from '@wordpress/blob';

/**
 * Internal dependencies
 */
import { default as edit, defaultColumnsNumber, pickRelevantMediaFiles } from './edit';
import icon from './icon';

const blockAttributes = {
	images: {
		type: 'array',
		default: [],
		source: 'query',
		selector: 'ul.wp-block-gallery .blocks-gallery-item',
		query: {
			url: {
				source: 'attribute',
				selector: 'img',
				attribute: 'src',
			},
			link: {
				source: 'attribute',
				selector: 'img',
				attribute: 'data-link',
			},
			alt: {
				source: 'attribute',
				selector: 'img',
				attribute: 'alt',
				default: '',
			},
			id: {
				source: 'attribute',
				selector: 'img',
				attribute: 'data-id',
			},
			caption: {
				type: 'string',
				source: 'html',
				selector: 'figcaption',
			},
		},
	},
	ids: {
		type: 'array',
		default: [],
	},
	columns: {
		type: 'number',
	},
	imageCrop: {
		type: 'boolean',
		default: true,
	},
	linkTo: {
		type: 'string',
		default: 'none',
	},
};

export const name = 'core/gallery';

const parseShortcodeIds = ( ids ) => {
	if ( ! ids ) {
		return [];
	}

	return ids.split( ',' ).map( ( id ) => (
		parseInt( id, 10 )
	) );
};

export const settings = {
	title: __( 'Gallery' ),
	description: __( 'Display multiple images in a rich gallery.' ),
<<<<<<< HEAD
	icon: <SVG viewBox="0 0 24 24" xmlns="http://www.w3.org/2000/svg"><Path fill="none" d="M0 0h24v24H0V0z" /><G><Path d="M20 4v12H8V4h12m0-2H8c-1.1 0-2 .9-2 2v12c0 1.1.9 2 2 2h12c1.1 0 2-.9 2-2V4c0-1.1-.9-2-2-2zm-8.5 9.67l1.69 2.26 2.48-3.1L19 15H9zM2 6v14c0 1.1.9 2 2 2h14v-2H4V6H2z" /></G></SVG>,
=======
	icon,
>>>>>>> a615ce68
	category: 'common',
	keywords: [ __( 'images' ), __( 'photos' ) ],
	attributes: blockAttributes,
	supports: {
		align: true,
	},

	transforms: {
		from: [
			{
				type: 'block',
				isMultiBlock: true,
				blocks: [ 'core/image' ],
				transform: ( attributes ) => {
					// Init the align attribute from the first item which may be either the placeholder or an image.
					let { align } = attributes[ 0 ];
					// Loop through all the images and check if they have the same align.
					align = every( attributes, [ 'align', align ] ) ? align : undefined;

					const validImages = filter( attributes, ( { id, url } ) => id && url );

					return createBlock( 'core/gallery', {
						images: validImages.map( ( { id, url, alt, caption } ) => ( { id, url, alt, caption } ) ),
						ids: validImages.map( ( { id } ) => id ),
						align,
					} );
				},
			},
			{
				type: 'shortcode',
				tag: 'gallery',
				attributes: {
					images: {
						type: 'array',
						shortcode: ( { named: { ids } } ) => {
							return parseShortcodeIds( ids ).map( ( id ) => ( {
								id,
							} ) );
						},
					},
					ids: {
						type: 'array',
						shortcode: ( { named: { ids } } ) => {
							return parseShortcodeIds( ids );
						},
					},
					columns: {
						type: 'number',
						shortcode: ( { named: { columns = '3' } } ) => {
							return parseInt( columns, 10 );
						},
					},
					linkTo: {
						type: 'string',
						shortcode: ( { named: { link = 'attachment' } } ) => {
							return link === 'file' ? 'media' : link;
						},
					},
				},
			},
			{
				// When created by drag and dropping multiple files on an insertion point
				type: 'files',
				isMatch( files ) {
					return files.length !== 1 && every( files, ( file ) => file.type.indexOf( 'image/' ) === 0 );
				},
				transform( files, onChange ) {
					const block = createBlock( 'core/gallery', {
						images: files.map( ( file ) => pickRelevantMediaFiles( {
							url: createBlobURL( file ),
						} ) ),
					} );
					mediaUpload( {
						filesList: files,
						onFileChange: ( images ) => {
							const imagesAttr = images.map(
								pickRelevantMediaFiles
							);
							onChange( block.clientId, {
								ids: map( imagesAttr, 'id' ),
								images: imagesAttr,
							} );
						},
						allowedTypes: [ 'image' ],
					} );
					return block;
				},
			},
		],
		to: [
			{
				type: 'block',
				blocks: [ 'core/image' ],
				transform: ( { images, align } ) => {
					if ( images.length > 0 ) {
						return images.map( ( { id, url, alt, caption } ) => createBlock( 'core/image', { id, url, alt, caption, align } ) );
					}
					return createBlock( 'core/image', { align } );
				},
			},
		],
	},

	edit,

	save( { attributes } ) {
		const { images, columns = defaultColumnsNumber( attributes ), imageCrop, linkTo } = attributes;
		return (
			<ul className={ `columns-${ columns } ${ imageCrop ? 'is-cropped' : '' }` } >
				{ images.map( ( image ) => {
					let href;

					switch ( linkTo ) {
						case 'media':
							href = image.url;
							break;
						case 'attachment':
							href = image.link;
							break;
					}

					const img = <img src={ image.url } alt={ image.alt } data-id={ image.id } data-link={ image.link } className={ image.id ? `wp-image-${ image.id }` : null } />;

					return (
						<li key={ image.id || image.url } className="blocks-gallery-item">
							<figure>
								{ href ? <a href={ href }>{ img }</a> : img }
								{ image.caption && image.caption.length > 0 && (
									<RichText.Content tagName="figcaption" value={ image.caption } />
								) }
							</figure>
						</li>
					);
				} ) }
			</ul>
		);
	},

	deprecated: [
		{
			attributes: blockAttributes,
			isEligible( { images, ids } ) {
				return images &&
					images.length > 0 &&
					(
						( ! ids && images ) ||
						( ids && images && ids.length !== images.length ) ||
						some( images, ( id, index ) => {
							if ( ! id && ids[ index ] !== null ) {
								return true;
							}
							return parseInt( id, 10 ) !== ids[ index ];
						} )
					);
			},
			migrate( attributes ) {
				return {
					...attributes,
					ids: map( attributes.images, ( { id } ) => {
						if ( ! id ) {
							return null;
						}
						return parseInt( id, 10 );
					} ),
				};
			},
			save( { attributes } ) {
				const { images, columns = defaultColumnsNumber( attributes ), imageCrop, linkTo } = attributes;
				return (
					<ul className={ `columns-${ columns } ${ imageCrop ? 'is-cropped' : '' }` } >
						{ images.map( ( image ) => {
							let href;

							switch ( linkTo ) {
								case 'media':
									href = image.url;
									break;
								case 'attachment':
									href = image.link;
									break;
							}

							const img = <img src={ image.url } alt={ image.alt } data-id={ image.id } data-link={ image.link } className={ image.id ? `wp-image-${ image.id }` : null } />;

							return (
								<li key={ image.id || image.url } className="blocks-gallery-item">
									<figure>
										{ href ? <a href={ href }>{ img }</a> : img }
										{ image.caption && image.caption.length > 0 && (
											<RichText.Content tagName="figcaption" value={ image.caption } />
										) }
									</figure>
								</li>
							);
						} ) }
					</ul>
				);
			},
		},
		{
			attributes: blockAttributes,
			save( { attributes } ) {
				const { images, columns = defaultColumnsNumber( attributes ), imageCrop, linkTo } = attributes;
				return (
					<ul className={ `columns-${ columns } ${ imageCrop ? 'is-cropped' : '' }` } >
						{ images.map( ( image ) => {
							let href;

							switch ( linkTo ) {
								case 'media':
									href = image.url;
									break;
								case 'attachment':
									href = image.link;
									break;
							}

							const img = <img src={ image.url } alt={ image.alt } data-id={ image.id } data-link={ image.link } />;

							return (
								<li key={ image.id || image.url } className="blocks-gallery-item">
									<figure>
										{ href ? <a href={ href }>{ img }</a> : img }
										{ image.caption && image.caption.length > 0 && (
											<RichText.Content tagName="figcaption" value={ image.caption } />
										) }
									</figure>
								</li>
							);
						} ) }
					</ul>
				);
			},
		},
		{
			attributes: {
				...blockAttributes,
				images: {
					...blockAttributes.images,
					selector: 'div.wp-block-gallery figure.blocks-gallery-image img',
				},
				align: {
					type: 'string',
					default: 'none',
				},
			},

			save( { attributes } ) {
				const { images, columns = defaultColumnsNumber( attributes ), align, imageCrop, linkTo } = attributes;
				return (
					<div className={ `align${ align } columns-${ columns } ${ imageCrop ? 'is-cropped' : '' }` } >
						{ images.map( ( image ) => {
							let href;

							switch ( linkTo ) {
								case 'media':
									href = image.url;
									break;
								case 'attachment':
									href = image.link;
									break;
							}

							const img = <img src={ image.url } alt={ image.alt } data-id={ image.id } />;

							return (
								<figure key={ image.id || image.url } className="blocks-gallery-image">
									{ href ? <a href={ href }>{ img }</a> : img }
								</figure>
							);
						} ) }
					</div>
				);
			},
		},
	],
};<|MERGE_RESOLUTION|>--- conflicted
+++ resolved
@@ -84,11 +84,7 @@
 export const settings = {
 	title: __( 'Gallery' ),
 	description: __( 'Display multiple images in a rich gallery.' ),
-<<<<<<< HEAD
-	icon: <SVG viewBox="0 0 24 24" xmlns="http://www.w3.org/2000/svg"><Path fill="none" d="M0 0h24v24H0V0z" /><G><Path d="M20 4v12H8V4h12m0-2H8c-1.1 0-2 .9-2 2v12c0 1.1.9 2 2 2h12c1.1 0 2-.9 2-2V4c0-1.1-.9-2-2-2zm-8.5 9.67l1.69 2.26 2.48-3.1L19 15H9zM2 6v14c0 1.1.9 2 2 2h14v-2H4V6H2z" /></G></SVG>,
-=======
 	icon,
->>>>>>> a615ce68
 	category: 'common',
 	keywords: [ __( 'images' ), __( 'photos' ) ],
 	attributes: blockAttributes,
