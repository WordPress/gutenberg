/**
 * External dependencies
 */
import classnames from 'classnames';
import { get, omit } from 'lodash';

/**
 * WordPress dependencies
 */
import { useEffect, useRef, useState } from '@wordpress/element';
import { Button, Spinner, ButtonGroup } from '@wordpress/components';
import { __ } from '@wordpress/i18n';
import { BACKSPACE, DELETE } from '@wordpress/keycodes';
import { useDispatch, useSelect } from '@wordpress/data';
import { RichText, MediaPlaceholder } from '@wordpress/block-editor';
import { isBlobURL } from '@wordpress/blob';
import {
	closeSmall,
	chevronLeft,
	chevronRight,
	edit,
	image as imageIcon,
} from '@wordpress/icons';

/**
 * Internal dependencies
 */
import { pickRelevantMediaFiles } from './shared';
import {
	LINK_DESTINATION_ATTACHMENT,
	LINK_DESTINATION_MEDIA,
} from './constants';

const isTemporaryImage = ( id, url ) => ! id && isBlobURL( url );

export default function GalleryImage( {
	url,
	alt,
	id,
	linkTo,
	link,
	isFirstItem,
	isLastItem,
	isSelected,
	caption,
	sizeSlug,
	onSelect,
	onRemove,
	onMoveForward,
	onMoveBackward,
	setAttributes,
	'aria-label': ariaLabel,
} ) {
	const [ captionSelected, setCaptionSelected ] = useState( false );
	const [ isEditing, setIsEditing ] = useState( false );

	const container = useRef( null );

	const image = useSelect(
		( select ) => {
			const { getMedia } = select( 'core' );

			return id ? getMedia( parseInt( id, 10 ) ) : null;
		},
		[ id ]
	);

	const { __unstableMarkNextChangeAsNotPersistent } = useDispatch(
		'core/block-editor'
	);

	useEffect( () => {
		if ( image && ! url ) {
			__unstableMarkNextChangeAsNotPersistent();
			setAttributes( {
				url: image.source_url,
				alt: image.alt_text,
			} );
		}

		// Unselect the caption so when the user selects other image and comeback
		// the caption is not immediately selected.
		if ( captionSelected && ! isSelected ) {
			setCaptionSelected( false );
		}
	}, [ isSelected, image, url, captionSelected ] );

	const onSelectCaption = () => {
		if ( ! captionSelected ) {
			setCaptionSelected( true );
		}

		if ( ! isSelected ) {
			onSelect();
		}
	};

	const onSelectImage = () => {
		if ( ! isSelected ) {
			onSelect();
		}

		if ( captionSelected ) {
			setCaptionSelected( false );
		}
	};

	const onRemoveImage = ( event ) => {
		if (
			container.current === document.activeElement &&
			isSelected &&
			[ BACKSPACE, DELETE ].includes( event.keyCode )
		) {
			event.stopPropagation();
			event.preventDefault();
			onRemove();
		}
	};

	const onEdit = () => setIsEditing( true );

	const onSelectImageFromLibrary = ( media ) => {
		if ( ! media || ! media.url ) {
			return;
		}

		let mediaAttributes = pickRelevantMediaFiles( media, sizeSlug );

		// If the current image is temporary but an alt text was meanwhile
		// written by the user, make sure the text is not overwritten.
		if ( isTemporaryImage( id, url ) ) {
			if ( alt ) {
				mediaAttributes = omit( mediaAttributes, [ 'alt' ] );
			}
		}

		// If a caption text was meanwhile written by the user,
		// make sure the text is not overwritten by empty captions.
		if ( caption && ! get( mediaAttributes, [ 'caption' ] ) ) {
			mediaAttributes = omit( mediaAttributes, [ 'caption' ] );
		}

		setAttributes( mediaAttributes );
		setIsEditing( false );
	};

	const onSelectCustomURL = ( newURL ) => {
		if ( newURL !== url ) {
			setAttributes( {
				url: newURL,
				id: undefined,
			} );
			setIsEditing( false );
		}
	};

	let href;

<<<<<<< HEAD
	switch ( linkTo ) {
		case 'media':
			href = url;
			break;
		case 'attachment':
			href = link;
			break;
=======
		switch ( linkTo ) {
			case LINK_DESTINATION_MEDIA:
				href = url;
				break;
			case LINK_DESTINATION_ATTACHMENT:
				href = link;
				break;
		}

		const img = (
			// Disable reason: Image itself is not meant to be interactive, but should
			// direct image selection and unfocus caption fields.
			/* eslint-disable jsx-a11y/no-noninteractive-element-interactions */
			<>
				<img
					src={ url }
					alt={ alt }
					data-id={ id }
					onClick={ this.onSelectImage }
					onFocus={ this.onSelectImage }
					onKeyDown={ this.onRemoveImage }
					tabIndex="0"
					aria-label={ ariaLabel }
					ref={ this.bindContainer }
				/>
				{ isBlobURL( url ) && <Spinner /> }
			</>
			/* eslint-enable jsx-a11y/no-noninteractive-element-interactions */
		);

		const className = classnames( {
			'is-selected': isSelected,
			'is-transient': isBlobURL( url ),
		} );

		return (
			<figure className={ className }>
				{ ! isEditing && ( href ? <a href={ href }>{ img }</a> : img ) }
				{ isEditing && (
					<MediaPlaceholder
						labels={ { title: __( 'Edit gallery image' ) } }
						icon={ imageIcon }
						onSelect={ this.onSelectImageFromLibrary }
						onSelectURL={ this.onSelectCustomURL }
						accept="image/*"
						allowedTypes={ [ 'image' ] }
						value={ { id, src: url } }
					/>
				) }
				<ButtonGroup className="block-library-gallery-item__inline-menu is-left">
					<Button
						icon={ chevronLeft }
						onClick={ isFirstItem ? undefined : onMoveBackward }
						label={ __( 'Move image backward' ) }
						aria-disabled={ isFirstItem }
						disabled={ ! isSelected }
					/>
					<Button
						icon={ chevronRight }
						onClick={ isLastItem ? undefined : onMoveForward }
						label={ __( 'Move image forward' ) }
						aria-disabled={ isLastItem }
						disabled={ ! isSelected }
					/>
				</ButtonGroup>
				<ButtonGroup className="block-library-gallery-item__inline-menu is-right">
					<Button
						icon={ edit }
						onClick={ this.onEdit }
						label={ __( 'Replace image' ) }
						disabled={ ! isSelected }
					/>
					<Button
						icon={ closeSmall }
						onClick={ onRemove }
						label={ __( 'Remove image' ) }
						disabled={ ! isSelected }
					/>
				</ButtonGroup>
				{ ! isEditing && ( isSelected || caption ) && (
					<RichText
						tagName="figcaption"
						placeholder={
							isSelected ? __( 'Write caption…' ) : null
						}
						value={ caption }
						isSelected={ this.state.captionSelected }
						onChange={ ( newCaption ) =>
							setAttributes( { caption: newCaption } )
						}
						unstableOnFocus={ this.onSelectCaption }
						inlineToolbar
					/>
				) }
			</figure>
		);
>>>>>>> 736890da
	}

	const img = (
		// Disable reason: Image itself is not meant to be interactive, but should
		// direct image selection and unfocus caption fields.
		/* eslint-disable jsx-a11y/no-noninteractive-element-interactions */
		<>
			<img
				src={ url }
				alt={ alt }
				data-id={ id }
				onClick={ onSelectImage }
				onFocus={ onSelectImage }
				onKeyDown={ onRemoveImage }
				tabIndex="0"
				aria-label={ ariaLabel }
				ref={ container }
			/>
			{ isBlobURL( url ) && <Spinner /> }
		</>
		/* eslint-enable jsx-a11y/no-noninteractive-element-interactions */
	);

	const className = classnames( {
		'is-selected': isSelected,
		'is-transient': isBlobURL( url ),
	} );

	return (
		<figure className={ className }>
			{ ! isEditing && ( href ? <a href={ href }>{ img }</a> : img ) }
			{ isEditing && (
				<MediaPlaceholder
					labels={ { title: __( 'Edit gallery image' ) } }
					icon={ imageIcon }
					onSelect={ onSelectImageFromLibrary }
					onSelectURL={ onSelectCustomURL }
					accept="image/*"
					allowedTypes={ [ 'image' ] }
					value={ { id, src: url } }
				/>
			) }
			<ButtonGroup className="block-library-gallery-item__inline-menu is-left">
				<Button
					icon={ chevronLeft }
					onClick={ isFirstItem ? undefined : onMoveBackward }
					label={ __( 'Move image backward' ) }
					aria-disabled={ isFirstItem }
					disabled={ ! isSelected }
				/>
				<Button
					icon={ chevronRight }
					onClick={ isLastItem ? undefined : onMoveForward }
					label={ __( 'Move image forward' ) }
					aria-disabled={ isLastItem }
					disabled={ ! isSelected }
				/>
			</ButtonGroup>
			<ButtonGroup className="block-library-gallery-item__inline-menu is-right">
				<Button
					icon={ edit }
					onClick={ onEdit }
					label={ __( 'Replace image' ) }
					disabled={ ! isSelected }
				/>
				<Button
					icon={ closeSmall }
					onClick={ onRemove }
					label={ __( 'Remove image' ) }
					disabled={ ! isSelected }
				/>
			</ButtonGroup>
			{ ! isEditing && ( isSelected || caption ) && (
				<RichText
					tagName="figcaption"
					placeholder={ isSelected ? __( 'Write caption…' ) : null }
					value={ caption }
					isSelected={ captionSelected }
					onChange={ ( newCaption ) =>
						setAttributes( { caption: newCaption } )
					}
					unstableOnFocus={ onSelectCaption }
					inlineToolbar
				/>
			) }
		</figure>
	);
}<|MERGE_RESOLUTION|>--- conflicted
+++ resolved
@@ -156,112 +156,13 @@
 
 	let href;
 
-<<<<<<< HEAD
 	switch ( linkTo ) {
-		case 'media':
+		case LINK_DESTINATION_MEDIA:
 			href = url;
 			break;
-		case 'attachment':
+		case LINK_DESTINATION_ATTACHMENT:
 			href = link;
 			break;
-=======
-		switch ( linkTo ) {
-			case LINK_DESTINATION_MEDIA:
-				href = url;
-				break;
-			case LINK_DESTINATION_ATTACHMENT:
-				href = link;
-				break;
-		}
-
-		const img = (
-			// Disable reason: Image itself is not meant to be interactive, but should
-			// direct image selection and unfocus caption fields.
-			/* eslint-disable jsx-a11y/no-noninteractive-element-interactions */
-			<>
-				<img
-					src={ url }
-					alt={ alt }
-					data-id={ id }
-					onClick={ this.onSelectImage }
-					onFocus={ this.onSelectImage }
-					onKeyDown={ this.onRemoveImage }
-					tabIndex="0"
-					aria-label={ ariaLabel }
-					ref={ this.bindContainer }
-				/>
-				{ isBlobURL( url ) && <Spinner /> }
-			</>
-			/* eslint-enable jsx-a11y/no-noninteractive-element-interactions */
-		);
-
-		const className = classnames( {
-			'is-selected': isSelected,
-			'is-transient': isBlobURL( url ),
-		} );
-
-		return (
-			<figure className={ className }>
-				{ ! isEditing && ( href ? <a href={ href }>{ img }</a> : img ) }
-				{ isEditing && (
-					<MediaPlaceholder
-						labels={ { title: __( 'Edit gallery image' ) } }
-						icon={ imageIcon }
-						onSelect={ this.onSelectImageFromLibrary }
-						onSelectURL={ this.onSelectCustomURL }
-						accept="image/*"
-						allowedTypes={ [ 'image' ] }
-						value={ { id, src: url } }
-					/>
-				) }
-				<ButtonGroup className="block-library-gallery-item__inline-menu is-left">
-					<Button
-						icon={ chevronLeft }
-						onClick={ isFirstItem ? undefined : onMoveBackward }
-						label={ __( 'Move image backward' ) }
-						aria-disabled={ isFirstItem }
-						disabled={ ! isSelected }
-					/>
-					<Button
-						icon={ chevronRight }
-						onClick={ isLastItem ? undefined : onMoveForward }
-						label={ __( 'Move image forward' ) }
-						aria-disabled={ isLastItem }
-						disabled={ ! isSelected }
-					/>
-				</ButtonGroup>
-				<ButtonGroup className="block-library-gallery-item__inline-menu is-right">
-					<Button
-						icon={ edit }
-						onClick={ this.onEdit }
-						label={ __( 'Replace image' ) }
-						disabled={ ! isSelected }
-					/>
-					<Button
-						icon={ closeSmall }
-						onClick={ onRemove }
-						label={ __( 'Remove image' ) }
-						disabled={ ! isSelected }
-					/>
-				</ButtonGroup>
-				{ ! isEditing && ( isSelected || caption ) && (
-					<RichText
-						tagName="figcaption"
-						placeholder={
-							isSelected ? __( 'Write caption…' ) : null
-						}
-						value={ caption }
-						isSelected={ this.state.captionSelected }
-						onChange={ ( newCaption ) =>
-							setAttributes( { caption: newCaption } )
-						}
-						unstableOnFocus={ this.onSelectCaption }
-						inlineToolbar
-					/>
-				) }
-			</figure>
-		);
->>>>>>> 736890da
 	}
 
 	const img = (
