/**
 * WordPress dependencies
 */
import { getBlobByURL, isBlobURL } from '@wordpress/blob';
import {
	BaseControl,
	Button,
	Disabled,
	IconButton,
	PanelBody,
	SelectControl,
	ToggleControl,
	Toolbar,
	withNotices,
} from '@wordpress/components';
import {
	BlockControls,
	BlockIcon,
	InspectorControls,
	MediaPlaceholder,
	MediaUpload,
	MediaUploadCheck,
	RichText,
} from '@wordpress/block-editor';
import { mediaUpload } from '@wordpress/editor';
import { Component, createRef } from '@wordpress/element';
import {
	__,
	sprintf,
} from '@wordpress/i18n';
import {
	compose,
	withInstanceId,
} from '@wordpress/compose';

/**
 * Internal dependencies
 */
import { createUpgradedEmbedBlock } from '../embed/util';
import icon from './icon';

const ALLOWED_MEDIA_TYPES = [ 'video' ];
const VIDEO_POSTER_ALLOWED_MEDIA_TYPES = [ 'image' ];

class VideoEdit extends Component {
	constructor() {
		super( ...arguments );
		// edit component has its own src in the state so it can be edited
		// without setting the actual value outside of the edit UI
		this.state = {
			editing: ! this.props.attributes.src,
		};

		this.videoPlayer = createRef();
		this.posterImageButton = createRef();
		this.toggleAttribute = this.toggleAttribute.bind( this );
		this.onSelectURL = this.onSelectURL.bind( this );
		this.onSelectPoster = this.onSelectPoster.bind( this );
		this.onRemovePoster = this.onRemovePoster.bind( this );
		this.onUploadError = this.onUploadError.bind( this );
	}

	componentDidMount() {
		const { attributes, noticeOperations, setAttributes } = this.props;
		const { id, src = '' } = attributes;
		if ( ! id && isBlobURL( src ) ) {
			const file = getBlobByURL( src );
			if ( file ) {
				mediaUpload( {
					filesList: [ file ],
					onFileChange: ( [ { url } ] ) => {
						setAttributes( { src: url } );
					},
					onError: ( message ) => {
						this.setState( { editing: true } );
						noticeOperations.createErrorNotice( message );
					},
					allowedTypes: ALLOWED_MEDIA_TYPES,
				} );
			}
		}
	}

	componentDidUpdate( prevProps ) {
		if ( this.props.attributes.poster !== prevProps.attributes.poster ) {
			this.videoPlayer.current.load();
		}
	}

	toggleAttribute( attribute ) {
		return ( newValue ) => {
			this.props.setAttributes( { [ attribute ]: newValue } );
		};
	}

	onSelectURL( newSrc ) {
		const { attributes, setAttributes } = this.props;
		const { src } = attributes;

		// Set the block's src from the edit component's state, and switch off
		// the editing UI.
		if ( newSrc !== src ) {
			// Check if there's an embed block that handles this URL.
			const embedBlock = createUpgradedEmbedBlock(
				{ attributes: { url: newSrc } }
			);
			if ( undefined !== embedBlock ) {
				this.props.onReplace( embedBlock );
				return;
			}
			setAttributes( { src: newSrc, id: undefined } );
		}

		this.setState( { editing: false } );
	}

	onSelectPoster( image ) {
		const { setAttributes } = this.props;
		setAttributes( { poster: image.url } );
	}

	onRemovePoster() {
		const { setAttributes } = this.props;
		setAttributes( { poster: '' } );

		// Move focus back to the Media Upload button.
		this.posterImageButton.current.focus();
	}

<<<<<<< HEAD
	onUploadError( message ) {
		const { noticeOperations } = this.props;
		noticeOperations.removeAllNotices();
		noticeOperations.createErrorNotice( message );
=======
	getAutoplayHelp( checked ) {
		return checked ? __( 'Note: Autoplaying videos may cause usability issues for some visitors.' ) : null;
>>>>>>> a8fb376f
	}

	render() {
		const {
			autoplay,
			caption,
			controls,
			loop,
			muted,
			playsInline,
			poster,
			preload,
			src,
		} = this.props.attributes;
		const {
			className,
			instanceId,
			isSelected,
			noticeUI,
			setAttributes,
		} = this.props;
		const { editing } = this.state;
		const switchToEditing = () => {
			this.setState( { editing: true } );
		};
		const onSelectVideo = ( media ) => {
			if ( ! media || ! media.url ) {
				// in this case there was an error and we should continue in the editing state
				// previous attributes should be removed because they may be temporary blob urls
				setAttributes( { src: undefined, id: undefined } );
				switchToEditing();
				return;
			}
			// sets the block's attribute and updates the edit component from the
			// selected media, then switches off the editing UI
			setAttributes( { src: media.url, id: media.id } );
			this.setState( { src: media.url, editing: false } );
		};

		if ( editing ) {
			return (
				<MediaPlaceholder
					icon={ <BlockIcon icon={ icon } /> }
					className={ className }
					onSelect={ onSelectVideo }
					onSelectURL={ this.onSelectURL }
					accept="video/*"
					allowedTypes={ ALLOWED_MEDIA_TYPES }
					value={ this.props.attributes }
					notices={ noticeUI }
					onError={ this.onUploadError }
				/>
			);
		}
		const videoPosterDescription = `video-block__poster-image-description-${ instanceId }`;

		/* eslint-disable jsx-a11y/no-static-element-interactions, jsx-a11y/onclick-has-role, jsx-a11y/click-events-have-key-events */
		return (
			<>
				<BlockControls>
					<Toolbar>
						<IconButton
							className="components-icon-button components-toolbar__control"
							label={ __( 'Edit video' ) }
							onClick={ switchToEditing }
							icon="edit"
						/>
					</Toolbar>
				</BlockControls>
				<InspectorControls>
					<PanelBody title={ __( 'Video Settings' ) }>
						<ToggleControl
							label={ __( 'Autoplay' ) }
							onChange={ this.toggleAttribute( 'autoplay' ) }
							checked={ autoplay }
							help={ this.getAutoplayHelp }
						/>
						<ToggleControl
							label={ __( 'Loop' ) }
							onChange={ this.toggleAttribute( 'loop' ) }
							checked={ loop }
						/>
						<ToggleControl
							label={ __( 'Muted' ) }
							onChange={ this.toggleAttribute( 'muted' ) }
							checked={ muted }
						/>
						<ToggleControl
							label={ __( 'Playback Controls' ) }
							onChange={ this.toggleAttribute( 'controls' ) }
							checked={ controls }
						/>
						<ToggleControl
							label={ __( 'Play inline' ) }
							onChange={ this.toggleAttribute( 'playsInline' ) }
							checked={ playsInline }
						/>
						<SelectControl
							label={ __( 'Preload' ) }
							value={ preload }
							onChange={ ( value ) => setAttributes( { preload: value } ) }
							options={ [
								{ value: 'auto', label: __( 'Auto' ) },
								{ value: 'metadata', label: __( 'Metadata' ) },
								{ value: 'none', label: __( 'None' ) },
							] }
						/>
						<MediaUploadCheck>
							<BaseControl
								className="editor-video-poster-control"
							>
								<BaseControl.VisualLabel>
									{ __( 'Poster Image' ) }
								</BaseControl.VisualLabel>
								<MediaUpload
									title={ __( 'Select Poster Image' ) }
									onSelect={ this.onSelectPoster }
									allowedTypes={ VIDEO_POSTER_ALLOWED_MEDIA_TYPES }
									render={ ( { open } ) => (
										<Button
											isDefault
											onClick={ open }
											ref={ this.posterImageButton }
											aria-describedby={ videoPosterDescription }
										>
											{ ! this.props.attributes.poster ? __( 'Select Poster Image' ) : __( 'Replace image' ) }
										</Button>
									) }
								/>
								<p
									id={ videoPosterDescription }
									hidden
								>
									{ this.props.attributes.poster ?
										sprintf( __( 'The current poster image url is %s' ), this.props.attributes.poster ) :
										__( 'There is no poster image currently selected' )
									}
								</p>
								{ !! this.props.attributes.poster &&
									<Button onClick={ this.onRemovePoster } isLink isDestructive>
										{ __( 'Remove Poster Image' ) }
									</Button>
								}
							</BaseControl>
						</MediaUploadCheck>
					</PanelBody>
				</InspectorControls>
				<figure className={ className }>
					{ /*
						Disable the video tag so the user clicking on it won't play the
						video when the controls are enabled.
					*/ }
					<Disabled>
						<video
							controls={ controls }
							poster={ poster }
							src={ src }
							ref={ this.videoPlayer }
						/>
					</Disabled>
					{ ( ! RichText.isEmpty( caption ) || isSelected ) && (
						<RichText
							tagName="figcaption"
							placeholder={ __( 'Write caption…' ) }
							value={ caption }
							onChange={ ( value ) => setAttributes( { caption: value } ) }
							inlineToolbar
						/>
					) }
				</figure>
			</>
		);
		/* eslint-enable jsx-a11y/no-static-element-interactions, jsx-a11y/onclick-has-role, jsx-a11y/click-events-have-key-events */
	}
}

export default compose( [
	withNotices,
	withInstanceId,
] )( VideoEdit );<|MERGE_RESOLUTION|>--- conflicted
+++ resolved
@@ -127,15 +127,14 @@
 		this.posterImageButton.current.focus();
 	}
 
-<<<<<<< HEAD
 	onUploadError( message ) {
 		const { noticeOperations } = this.props;
 		noticeOperations.removeAllNotices();
 		noticeOperations.createErrorNotice( message );
-=======
+  }
+
 	getAutoplayHelp( checked ) {
 		return checked ? __( 'Note: Autoplaying videos may cause usability issues for some visitors.' ) : null;
->>>>>>> a8fb376f
 	}
 
 	render() {
