--- conflicted
+++ resolved
@@ -145,18 +145,13 @@
 			preload,
 			src,
 		} = this.props.attributes;
-<<<<<<< HEAD
-		const { setAttributes, isSelected, className, noticeUI } = this.props;
-=======
 		const {
 			className,
 			instanceId,
 			isSelected,
-			noticeOperations,
 			noticeUI,
 			setAttributes,
 		} = this.props;
->>>>>>> 48e06ded
 		const { editing } = this.state;
 		const switchToEditing = () => {
 			this.setState( { editing: true } );
