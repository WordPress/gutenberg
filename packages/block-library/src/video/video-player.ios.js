--- conflicted
+++ resolved
@@ -58,7 +58,7 @@
 					controls={ false }
 					onLoad={ this.onLoad }
 					onLoadStart={ this.onLoadStart }
-<<<<<<< HEAD
+					ignoreSilentSwitch={ 'ignore' }
 					paused={ ! isFullScreen }
 					onFullscreenPlayerWillPresent={ () => {
 						this.setState( { isFullScreen: true } );
@@ -66,9 +66,6 @@
 					onFullscreenPlayerDidDismiss={ () => {
 						this.setState( { isFullScreen: false } );
 					} }
-=======
-					ignoreSilentSwitch={ 'ignore' }
->>>>>>> 741921a8
 				/>
 				{ isLoaded &&
 				<TouchableOpacity disabled={ ! isSelected } onPress={ this.onPressPlay } style={ [ style, styles.overlay ] }>
