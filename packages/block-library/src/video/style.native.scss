--- conflicted
+++ resolved
@@ -24,7 +24,6 @@
 	margin-top: 5;
 }
 
-<<<<<<< HEAD
 .modalIcon {
 	width: 80px;
 	height: 80px;
@@ -41,8 +40,8 @@
 	border-color: $blue-medium;
 	border-width: 2px;
 	border-style: solid;
-=======
+}
+
 .caption-text {
 	font-family: $default-regular-font;
->>>>>>> 1f52970c
 }