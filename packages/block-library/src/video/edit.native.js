--- conflicted
+++ resolved
@@ -63,14 +63,6 @@
 		};
 
 		this.mediaUploadStateReset = this.mediaUploadStateReset.bind( this );
-<<<<<<< HEAD
-		this.onSelectMediaUploadOption =
-			this.onSelectMediaUploadOption.bind( this );
-		this.finishMediaUploadWithSuccess =
-			this.finishMediaUploadWithSuccess.bind( this );
-		this.finishMediaUploadWithFailure =
-			this.finishMediaUploadWithFailure.bind( this );
-=======
 		this.onSelectMediaUploadOption = this.onSelectMediaUploadOption.bind(
 			this
 		);
@@ -81,7 +73,6 @@
 		this.finishMediaUploadWithFailure = this.finishMediaUploadWithFailure.bind(
 			this
 		);
->>>>>>> 862ec612
 		this.updateMediaProgress = this.updateMediaProgress.bind( this );
 		this.onVideoPressed = this.onVideoPressed.bind( this );
 		this.onVideoContanerLayout = this.onVideoContanerLayout.bind( this );
