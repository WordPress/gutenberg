--- conflicted
+++ resolved
@@ -184,14 +184,6 @@
 
 		if ( ! id ) {
 			return (
-<<<<<<< HEAD
-				<MediaPlaceholder
-					mediaType={ MEDIA_TYPE_VIDEO }
-					onSelectURL={ this.onSelectMediaUploadOption }
-					icon={ this.getIcon( false, true ) }
-					onFocus={ this.props.onFocus }
-				/>
-=======
 				<View style={ { flex: 1 } } >
 					<MediaPlaceholder
 						allowedTypes={ [ MEDIA_TYPE_VIDEO ] }
@@ -200,7 +192,6 @@
 						onFocus={ this.props.onFocus }
 					/>
 				</View>
->>>>>>> 3db95b76
 			);
 		}
 
