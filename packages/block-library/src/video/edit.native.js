/**
 * External dependencies
 */
import React from 'react';
import { View, TouchableWithoutFeedback, Text } from 'react-native';
/**
 * Internal dependencies
 */
import Video from './video-player';
import {
	mediaUploadSync,
	requestImageFailedRetryDialog,
	requestImageUploadCancelDialog,
} from 'react-native-gutenberg-bridge';

/**
 * WordPress dependencies
 */
import {
	Icon,
	Toolbar,
	ToolbarButton,
	withTheme,
<<<<<<< HEAD
	useStyle,
=======
>>>>>>> 264b178e
} from '@wordpress/components';

import {
	Caption,
	MediaPlaceholder,
	MediaUpload,
	MEDIA_TYPE_VIDEO,
	BlockControls,
	InspectorControls,
} from '@wordpress/block-editor';
import { __ } from '@wordpress/i18n';
import { isURL } from '@wordpress/url';
import { doAction, hasAction } from '@wordpress/hooks';

/**
 * Internal dependencies
 */
import MediaUploadProgress from '../image/media-upload-progress';
import style from './style.scss';
import SvgIcon from './icon';
import SvgIconRetry from './icon-retry';

const VIDEO_ASPECT_RATIO = 1.7;

class VideoEdit extends React.Component {
	constructor( props ) {
		super( props );

		this.state = {
			isCaptionSelected: false,
			showSettings: false,
			videoContainerHeight: 0,
		};

		this.mediaUploadStateReset = this.mediaUploadStateReset.bind( this );
		this.onSelectMediaUploadOption = this.onSelectMediaUploadOption.bind( this );
		this.finishMediaUploadWithSuccess = this.finishMediaUploadWithSuccess.bind( this );
		this.finishMediaUploadWithFailure = this.finishMediaUploadWithFailure.bind( this );
		this.updateMediaProgress = this.updateMediaProgress.bind( this );
		this.onVideoPressed = this.onVideoPressed.bind( this );
		this.onVideoContanerLayout = this.onVideoContanerLayout.bind( this );
		this.onFocusCaption = this.onFocusCaption.bind( this );
	}

	componentDidMount() {
		const { attributes } = this.props;
		if ( attributes.id && ! isURL( attributes.src ) ) {
			mediaUploadSync();
		}
	}

	componentWillUnmount() {
		// this action will only exist if the user pressed the trash button on the block holder
		if ( hasAction( 'blocks.onRemoveBlockCheckUpload' ) && this.state.isUploadInProgress ) {
			doAction( 'blocks.onRemoveBlockCheckUpload', this.props.attributes.id );
		}
	}

	static getDerivedStateFromProps( props, state ) {
		// Avoid a UI flicker in the toolbar by insuring that isCaptionSelected
		// is updated immediately any time the isSelected prop becomes false
		return {
			isCaptionSelected: props.isSelected && state.isCaptionSelected,
		};
	}

	onVideoPressed() {
		const { attributes } = this.props;

		if ( this.state.isUploadInProgress ) {
			requestImageUploadCancelDialog( attributes.id );
		} else if ( attributes.id && ! isURL( attributes.src ) ) {
			requestImageFailedRetryDialog( attributes.id );
		}

		this.setState( {
			isCaptionSelected: false,
		} );
	}

	onFocusCaption() {
		if ( ! this.state.isCaptionSelected ) {
			this.setState( { isCaptionSelected: true } );
		}
	}

	updateMediaProgress( payload ) {
		const { setAttributes } = this.props;
		if ( payload.mediaUrl ) {
			setAttributes( { url: payload.mediaUrl } );
		}
		if ( ! this.state.isUploadInProgress ) {
			this.setState( { isUploadInProgress: true } );
		}
	}

	finishMediaUploadWithSuccess( payload ) {
		const { setAttributes } = this.props;
		setAttributes( { src: payload.mediaUrl, id: payload.mediaServerId } );
		this.setState( { isUploadInProgress: false } );
	}

	finishMediaUploadWithFailure( payload ) {
		const { setAttributes } = this.props;
		setAttributes( { id: payload.mediaId } );
		this.setState( { isUploadInProgress: false } );
	}

	mediaUploadStateReset() {
		const { setAttributes } = this.props;
		setAttributes( { id: null, src: null } );
		this.setState( { isUploadInProgress: false } );
	}

	onSelectMediaUploadOption( { id, url } ) {
		const { setAttributes } = this.props;
		setAttributes( { id, src: url } );
	}

	onVideoContanerLayout( event ) {
		const { width } = event.nativeEvent.layout;
		const height = width / VIDEO_ASPECT_RATIO;
		if ( height !== this.state.videoContainerHeight ) {
			this.setState( { videoContainerHeight: height } );
		}
	}

	getIcon( isRetryIcon, isMediaPlaceholder ) {
		const iconStyle = useStyle( style.icon, style.iconDark, this.props.theme );

		if ( isRetryIcon ) {
			return <Icon icon={ SvgIconRetry } { ...style.icon } />;
		}

<<<<<<< HEAD
=======
		const iconStyle = this.props.useStyle( style.icon, style.iconDark );
>>>>>>> 264b178e
		return <Icon icon={ SvgIcon } { ...( ! isMediaPlaceholder ? style.iconUploading : iconStyle ) } />;
	}

	render() {
		const { attributes, isSelected } = this.props;
		const { id, src } = attributes;
		const { videoContainerHeight } = this.state;

		const toolbarEditButton = (
			<MediaUpload allowedTypes={ [ MEDIA_TYPE_VIDEO ] }
				onSelect={ this.onSelectMediaUploadOption }
				render={ ( { open, getMediaOptions } ) => {
					return (
						<Toolbar>
							{ getMediaOptions() }
							<ToolbarButton
								label={ __( 'Edit video' ) }
								icon="edit"
								onClick={ open }
							/>
						</Toolbar>
					);
				} } >
			</MediaUpload>
		);

		if ( ! id ) {
			return (
				<View style={ { flex: 1 } } >
					<MediaPlaceholder
						allowedTypes={ [ MEDIA_TYPE_VIDEO ] }
						onSelect={ this.onSelectMediaUploadOption }
						icon={ this.getIcon( false, true ) }
						onFocus={ this.props.onFocus }
					/>
				</View>
			);
		}

		return (
			<TouchableWithoutFeedback onPress={ this.onVideoPressed } disabled={ ! isSelected }>
				<View style={ { flex: 1 } }>
					{ ! this.state.isCaptionSelected &&
						<BlockControls>
							{ toolbarEditButton }
						</BlockControls> }
					<InspectorControls>
						{ false && <ToolbarButton //Not rendering settings button until it has an action
							label={ __( 'Video Settings' ) }
							icon="admin-generic"
							onClick={ () => ( null ) }
						/> }
					</InspectorControls>
					<MediaUploadProgress
						mediaId={ id }
						onFinishMediaUploadWithSuccess={ this.finishMediaUploadWithSuccess }
						onFinishMediaUploadWithFailure={ this.finishMediaUploadWithFailure }
						onUpdateMediaProgress={ this.updateMediaProgress }
						onMediaUploadStateReset={ this.mediaUploadStateReset }
						renderContent={ ( { isUploadInProgress, isUploadFailed, retryMessage } ) => {
							const showVideo = isURL( src ) && ! isUploadInProgress && ! isUploadFailed;
							const icon = this.getIcon( isUploadFailed, false );
							const styleIconContainer = isUploadFailed ? style.modalIconRetry : style.modalIcon;

							const iconContainer = (
								<View style={ styleIconContainer }>
									{ icon }
								</View>
							);

							const videoStyle = {
								height: videoContainerHeight,
								...style.video,
							};

							const containerStyle = showVideo && isSelected ? style.containerFocused : style.container;

							return (
								<View onLayout={ this.onVideoContanerLayout } style={ containerStyle }>
									{ showVideo &&
										<View style={ style.videoContainer }>
											<Video
												isSelected={ isSelected && ! this.state.isCaptionSelected }
												style={ videoStyle }
												source={ { uri: src } }
												paused={ true }
											/>
										</View>
									}
									{ ! showVideo &&
										<View style={ { height: videoContainerHeight, width: '100%', ...style.placeholder } }>
											{ videoContainerHeight > 0 && iconContainer }
											{ isUploadFailed && <Text style={ style.uploadFailedText }>{ retryMessage }</Text> }
										</View>
									}
								</View>
							);
						} }
					/>
					<Caption
						clientId={ this.props.clientId }
						isSelected={ this.state.isCaptionSelected }
						onFocus={ this.onFocusCaption }
						onBlur={ this.props.onBlur } // always assign onBlur as props
					/>
				</View>
			</TouchableWithoutFeedback>
		);
	}
}

export default withTheme( VideoEdit );<|MERGE_RESOLUTION|>--- conflicted
+++ resolved
@@ -21,10 +21,6 @@
 	Toolbar,
 	ToolbarButton,
 	withTheme,
-<<<<<<< HEAD
-	useStyle,
-=======
->>>>>>> 264b178e
 } from '@wordpress/components';
 
 import {
@@ -153,16 +149,11 @@
 	}
 
 	getIcon( isRetryIcon, isMediaPlaceholder ) {
-		const iconStyle = useStyle( style.icon, style.iconDark, this.props.theme );
-
 		if ( isRetryIcon ) {
 			return <Icon icon={ SvgIconRetry } { ...style.icon } />;
 		}
 
-<<<<<<< HEAD
-=======
 		const iconStyle = this.props.useStyle( style.icon, style.iconDark );
->>>>>>> 264b178e
 		return <Icon icon={ SvgIcon } { ...( ! isMediaPlaceholder ? style.iconUploading : iconStyle ) } />;
 	}
 
