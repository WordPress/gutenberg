--- conflicted
+++ resolved
@@ -19,11 +19,7 @@
 
 	description: __( 'Embed a video from your media library or upload a new one.' ),
 
-<<<<<<< HEAD
-	icon: <SVG viewBox="0 0 24 24" xmlns="http://www.w3.org/2000/svg"><Path fill="none" d="M0 0h24v24H0V0z" /><Path d="M4 6.47L5.76 10H20v8H4V6.47M22 4h-4l2 4h-3l-2-4h-2l2 4h-3l-2-4H8l2 4H7L5 4H4c-1.1 0-1.99.9-1.99 2L2 18c0 1.1.9 2 2 2h16c1.1 0 2-.9 2-2V4z" /></SVG>,
-=======
 	icon,
->>>>>>> a615ce68
 
 	keywords: [ __( 'movie' ) ],
 
