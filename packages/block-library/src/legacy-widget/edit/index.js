--- conflicted
+++ resolved
@@ -88,13 +88,8 @@
 		return (
 			<>
 				<BlockControls>
-<<<<<<< HEAD
 					<ToolbarGroup>
-						{ ! widgetObject.isHidden && (
-=======
-					<Toolbar>
 						{ ( widgetObject && ! widgetObject.isHidden ) && (
->>>>>>> ce755960
 							<IconButton
 								onClick={ this.changeWidget }
 								label={ __( 'Change widget' ) }
