--- conflicted
+++ resolved
@@ -15,7 +15,6 @@
 } from '@wordpress/block-editor';
 import { Fragment, Component } from '@wordpress/element';
 import {
-<<<<<<< HEAD
 	rotateLeft,
 	rotateRight,
 	flipHorizontal,
@@ -24,10 +23,7 @@
 	aspectRatio,
 } from '@wordpress/icons';
 import {
-	Toolbar,
-=======
 	ToolbarGroup,
->>>>>>> 2822c999
 	ToolbarButton,
 	__experimentalToolbarItem as ToolbarItem,
 	Icon,
@@ -212,70 +208,17 @@
 
 				{ isEditing && (
 					<BlockControls>
-<<<<<<< HEAD
-						<Toolbar>
-							<DropdownMenu
-								icon={ rotateLeft }
-								label={ __( 'Rotate' ) }
-								popoverProps={ POPOVER_PROPS }
-								controls={ [
-									{
-										icon: rotateLeft,
-										title: __( 'Rotate left' ),
-										isDisabled: inProgress,
-										onClick: () =>
-											this.adjustImage( 'rotate', {
-												angle: -ROTATE_STEP,
-											} ),
-									},
-									{
-										icon: rotateRight,
-										title: __( 'Rotate right' ),
-										isDisabled: inProgress,
-										onClick: () =>
-											this.adjustImage( 'rotate', {
-												angle: ROTATE_STEP,
-											} ),
-									},
-								] }
-							/>
-							<DropdownMenu
-								icon={ flipVertical }
-								label={ __( 'Flip' ) }
-								popoverProps={ POPOVER_PROPS }
-								controls={ [
-									{
-										icon: flipVertical,
-										title: __( 'Flip vertical' ),
-										isDisabled: inProgress,
-										onClick: () =>
-											this.adjustImage( 'flip', {
-												direction: 'vertical',
-											} ),
-									},
-									{
-										icon: flipHorizontal,
-										title: __( 'Flip horizontal' ),
-										isDisabled: inProgress,
-										onClick: () =>
-											this.adjustImage( 'flip', {
-												direction: 'horizontal',
-											} ),
-									},
-								] }
-							/>
-=======
 						<ToolbarGroup>
 							<ToolbarItem>
 								{ ( toggleProps ) => (
 									<DropdownMenu
-										icon={ <RotateLeftIcon /> }
+										icon={ rotateLeft }
 										label={ __( 'Rotate' ) }
 										popoverProps={ POPOVER_PROPS }
 										toggleProps={ toggleProps }
 										controls={ [
 											{
-												icon: <RotateLeftIcon />,
+												icon: rotateLeft,
 												title: __( 'Rotate left' ),
 												isDisabled: inProgress,
 												onClick: () =>
@@ -287,7 +230,7 @@
 													),
 											},
 											{
-												icon: <RotateRightIcon />,
+												icon: rotateRight,
 												title: __( 'Rotate right' ),
 												isDisabled: inProgress,
 												onClick: () =>
@@ -305,13 +248,13 @@
 							<ToolbarItem>
 								{ ( toggleProps ) => (
 									<DropdownMenu
-										icon={ <FlipVerticalIcon /> }
+										icon={ flipVertical }
 										label={ __( 'Flip' ) }
 										popoverProps={ POPOVER_PROPS }
 										toggleProps={ toggleProps }
 										controls={ [
 											{
-												icon: <FlipVerticalIcon />,
+												icon: flipVertical,
 												title: __( 'Flip vertical' ),
 												isDisabled: inProgress,
 												onClick: () =>
@@ -320,7 +263,7 @@
 													} ),
 											},
 											{
-												icon: <FlipHorizontalIcon />,
+												icon: flipHorizontal,
 												title: __( 'Flip horizontal' ),
 												isDisabled: inProgress,
 												onClick: () =>
@@ -332,7 +275,6 @@
 									/>
 								) }
 							</ToolbarItem>
->>>>>>> 2822c999
 							<ToolbarButton
 								disabled={ inProgress }
 								icon={ crop }
@@ -354,55 +296,12 @@
 							<div className="richimage__crop-icon">
 								<Icon icon={ crop } />
 							</div>
-<<<<<<< HEAD
-						</Toolbar>
-						<Toolbar>
-							<DropdownMenu
-								icon={ aspectRatio }
-								label={ __( 'Aspect Ratio' ) }
-								popoverProps={ POPOVER_PROPS }
-								controls={ [
-									{
-										title: __( '16:10' ),
-										isDisabled: inProgress,
-										onClick: () =>
-											this.setState( {
-												aspect: 16 / 10,
-											} ),
-									},
-									{
-										title: __( '16:9' ),
-										isDisabled: inProgress,
-										onClick: () =>
-											this.setState( { aspect: 16 / 9 } ),
-									},
-									{
-										title: __( '4:3' ),
-										isDisabled: inProgress,
-										onClick: () =>
-											this.setState( { aspect: 4 / 3 } ),
-									},
-									{
-										title: __( '3:2' ),
-										isDisabled: inProgress,
-										onClick: () =>
-											this.setState( { aspect: 3 / 2 } ),
-									},
-									{
-										title: __( '1:1' ),
-										isDisabled: inProgress,
-										onClick: () =>
-											this.setState( { aspect: 1 } ),
-									},
-								] }
-							/>
-=======
 						</ToolbarGroup>
 						<ToolbarGroup>
 							<ToolbarItem>
 								{ ( toggleProps ) => (
 									<DropdownMenu
-										icon={ <AspectIcon /> }
+										icon={ aspectRatio }
 										label={ __( 'Aspect Ratio' ) }
 										popoverProps={ POPOVER_PROPS }
 										toggleProps={ toggleProps }
@@ -451,7 +350,6 @@
 									/>
 								) }
 							</ToolbarItem>
->>>>>>> 2822c999
 							<ToolbarButton
 								className="richimage-toolbar__dropdown"
 								disabled={ inProgress }
