--- conflicted
+++ resolved
@@ -76,7 +76,7 @@
 function AspectMenu( { isDisabled, onClick, toggleProps } ) {
 	return (
 		<DropdownMenu
-			icon={ <AspectIcon /> }
+			icon={ aspectRatio }
 			label={ __( 'Aspect Ratio' ) }
 			popoverProps={ POPOVER_PROPS }
 			toggleProps={ toggleProps }
@@ -399,14 +399,7 @@
 						<ToolbarGroup>
 							<ToolbarItem>
 								{ ( toggleProps ) => (
-<<<<<<< HEAD
 									<AspectMenu
-=======
-									<DropdownMenu
-										icon={ aspectRatio }
-										label={ __( 'Aspect Ratio' ) }
-										popoverProps={ POPOVER_PROPS }
->>>>>>> 2f3ea7b8
 										toggleProps={ toggleProps }
 										isDisabled={ inProgress }
 										onClick={ ( newAspect ) => {
