--- conflicted
+++ resolved
@@ -195,14 +195,10 @@
 				"width": true
 			}
 		},
-<<<<<<< HEAD
 		"__experimentalSelector": ".wp-block-table > table, .wp-block-table > table td"
-=======
-		"__experimentalSelector": ".wp-block-table > table",
 		"interactivity": {
 			"clientNavigation": true
 		}
->>>>>>> 237865fa
 	},
 	"styles": [
 		{
