/**
 * WordPress dependencies
 */
import { isBlobURL } from '@wordpress/blob';
import {
	ExternalLink,
	PanelBody,
	ResizableBox,
	Spinner,
	TextareaControl,
	TextControl,
	ToolbarButton,
} from '@wordpress/components';
import { useViewportMatch, usePrevious } from '@wordpress/compose';
import { useSelect, useDispatch } from '@wordpress/data';
import {
	BlockControls,
	InspectorControls,
	RichText,
	__experimentalImageSizeControl as ImageSizeControl,
	__experimentalImageURLInputUI as ImageURLInputUI,
	MediaReplaceFlow,
	store as blockEditorStore,
	BlockAlignmentControl,
	__experimentalImageEditor as ImageEditor,
	__experimentalGetElementClassName,
	__experimentalUseBorderProps as useBorderProps,
} from '@wordpress/block-editor';
import {
	useEffect,
	useMemo,
	useState,
	useRef,
	useCallback,
} from '@wordpress/element';
import { __, sprintf, isRTL } from '@wordpress/i18n';
import { getFilename } from '@wordpress/url';
import {
	createBlock,
	getDefaultBlockName,
	switchToBlockType,
} from '@wordpress/blocks';
import {
	crop,
	overlayText,
	upload,
	caption as captionIcon,
} from '@wordpress/icons';
import { store as noticesStore } from '@wordpress/notices';
import { store as coreStore } from '@wordpress/core-data';

/**
 * Internal dependencies
 */
import { createUpgradedEmbedBlock } from '../embed/util';
import useClientWidth from './use-client-width';
import { isExternalImage } from './edit';

/**
 * Module constants
 */
import { MIN_SIZE, ALLOWED_MEDIA_TYPES } from './constants';

export default function Image( {
	temporaryURL,
	attributes,
	setAttributes,
	isSelected,
	insertBlocksAfter,
	onReplace,
	onSelectImage,
	onSelectURL,
	onUploadError,
	containerRef,
	context,
	clientId,
	blockEditingMode,
} ) {
	const {
		url = '',
		alt,
		caption,
		align,
		id,
		href,
		rel,
		linkClass,
		linkDestination,
		title,
		width,
		height,
		linkTarget,
		sizeSlug,
	} = attributes;
	const imageRef = useRef();
	const prevCaption = usePrevious( caption );
	const [ showCaption, setShowCaption ] = useState( !! caption );
	const { allowResize = true } = context;
	const { getBlock } = useSelect( blockEditorStore );

	const { image, multiImageSelection } = useSelect(
		( select ) => {
			const { getMedia } = select( coreStore );
			const { getMultiSelectedBlockClientIds, getBlockName } =
				select( blockEditorStore );
			const multiSelectedClientIds = getMultiSelectedBlockClientIds();
			return {
				image:
					id && isSelected
						? getMedia( id, { context: 'view' } )
						: null,
				multiImageSelection:
					multiSelectedClientIds.length &&
					multiSelectedClientIds.every(
						( _clientId ) =>
							getBlockName( _clientId ) === 'core/image'
					),
			};
		},
		[ id, isSelected ]
	);
	const { canInsertCover, imageEditing, imageSizes, maxWidth, mediaUpload } =
		useSelect(
			( select ) => {
				const {
					getBlockRootClientId,
					getSettings,
					canInsertBlockType,
				} = select( blockEditorStore );

				const rootClientId = getBlockRootClientId( clientId );
				const settings = getSettings();

				return {
					imageEditing: settings.imageEditing,
					imageSizes: settings.imageSizes,
					maxWidth: settings.maxWidth,
					mediaUpload: settings.mediaUpload,
					canInsertCover: canInsertBlockType(
						'core/cover',
						rootClientId
					),
				};
			},
			[ clientId ]
		);
	const { replaceBlocks, toggleSelection } = useDispatch( blockEditorStore );
	const { createErrorNotice, createSuccessNotice } =
		useDispatch( noticesStore );
	const isLargeViewport = useViewportMatch( 'medium' );
	const isWideAligned = [ 'wide', 'full' ].includes( align );
	const [
		{ loadedNaturalWidth, loadedNaturalHeight },
		setLoadedNaturalSize,
	] = useState( {} );
	const [ isEditingImage, setIsEditingImage ] = useState( false );
	const [ externalBlob, setExternalBlob ] = useState();
	const clientWidth = useClientWidth( containerRef, [ align ] );
	const hasNonContentControls = blockEditingMode === 'default';
	const isResizable =
		allowResize &&
<<<<<<< HEAD
		blockEditingMode === 'default' &&
=======
		hasNonContentControls &&
>>>>>>> 075d9372
		! ( isWideAligned && isLargeViewport );
	const imageSizeOptions = imageSizes
		.filter(
			( { slug } ) => image?.media_details?.sizes?.[ slug ]?.source_url
		)
		.map( ( { name, slug } ) => ( { value: slug, label: name } ) );
	const canUploadMedia = !! mediaUpload;

	// If an image is externally hosted, try to fetch the image data. This may
	// fail if the image host doesn't allow CORS with the domain. If it works,
	// we can enable a button in the toolbar to upload the image.
	useEffect( () => {
		if (
			! isExternalImage( id, url ) ||
			! isSelected ||
			! canUploadMedia ||
			externalBlob
		) {
			return;
		}

		window
			.fetch( url )
			.then( ( response ) => response.blob() )
			.then( ( blob ) => setExternalBlob( blob ) )
			// Do nothing, cannot upload.
			.catch( () => {} );
	}, [ id, url, isSelected, externalBlob, canUploadMedia ] );

	// We need to show the caption when changes come from
	// history navigation(undo/redo).
	useEffect( () => {
		if ( caption && ! prevCaption ) {
			setShowCaption( true );
		}
	}, [ caption, prevCaption ] );

	// Focus the caption when we click to add one.
	const captionRef = useCallback(
		( node ) => {
			if ( node && ! caption ) {
				node.focus();
			}
		},
		[ caption ]
	);

	// Get naturalWidth and naturalHeight from image ref, and fall back to loaded natural
	// width and height. This resolves an issue in Safari where the loaded natural
	// width and height is otherwise lost when switching between alignments.
	// See: https://github.com/WordPress/gutenberg/pull/37210.
	const { naturalWidth, naturalHeight } = useMemo( () => {
		return {
			naturalWidth:
				imageRef.current?.naturalWidth ||
				loadedNaturalWidth ||
				undefined,
			naturalHeight:
				imageRef.current?.naturalHeight ||
				loadedNaturalHeight ||
				undefined,
		};
	}, [
		loadedNaturalWidth,
		loadedNaturalHeight,
		imageRef.current?.complete,
	] );

	function onResizeStart() {
		toggleSelection( false );
	}

	function onResizeStop() {
		toggleSelection( true );
	}

	function onImageError() {
		// Check if there's an embed block that handles this URL, e.g., instagram URL.
		// See: https://github.com/WordPress/gutenberg/pull/11472
		const embedBlock = createUpgradedEmbedBlock( { attributes: { url } } );

		if ( undefined !== embedBlock ) {
			onReplace( embedBlock );
		}
	}

	function onSetHref( props ) {
		setAttributes( props );
	}

	function onSetTitle( value ) {
		// This is the HTML title attribute, separate from the media object
		// title.
		setAttributes( { title: value } );
	}

	function updateAlt( newAlt ) {
		setAttributes( { alt: newAlt } );
	}

	function updateImage( newSizeSlug ) {
		const newUrl = image?.media_details?.sizes?.[ newSizeSlug ]?.source_url;
		if ( ! newUrl ) {
			return null;
		}

		setAttributes( {
			url: newUrl,
			width: undefined,
			height: undefined,
			sizeSlug: newSizeSlug,
		} );
	}

	function uploadExternal() {
		mediaUpload( {
			filesList: [ externalBlob ],
			onFileChange( [ img ] ) {
				onSelectImage( img );

				if ( isBlobURL( img.url ) ) {
					return;
				}

				setExternalBlob();
				createSuccessNotice( __( 'Image uploaded.' ), {
					type: 'snackbar',
				} );
			},
			allowedTypes: ALLOWED_MEDIA_TYPES,
			onError( message ) {
				createErrorNotice( message, { type: 'snackbar' } );
			},
		} );
	}

	function updateAlignment( nextAlign ) {
		const extraUpdatedAttributes = [ 'wide', 'full' ].includes( nextAlign )
			? { width: undefined, height: undefined }
			: {};
		setAttributes( {
			...extraUpdatedAttributes,
			align: nextAlign,
		} );
	}

	useEffect( () => {
		if ( ! isSelected ) {
			setIsEditingImage( false );
			if ( ! caption ) {
				setShowCaption( false );
			}
		}
	}, [ isSelected, caption ] );

	const canEditImage = id && naturalWidth && naturalHeight && imageEditing;
	const allowCrop = ! multiImageSelection && canEditImage && ! isEditingImage;

	function switchToCover() {
		replaceBlocks(
			clientId,
			switchToBlockType( getBlock( clientId ), 'core/cover' )
		);
	}

	const controls = (
		<>
			<BlockControls group="block">
<<<<<<< HEAD
				{ blockEditingMode === 'default' && (
=======
				{ hasNonContentControls && (
>>>>>>> 075d9372
					<BlockAlignmentControl
						value={ align }
						onChange={ updateAlignment }
					/>
				) }
<<<<<<< HEAD
				{ blockEditingMode === 'default' && (
=======
				{ hasNonContentControls && (
>>>>>>> 075d9372
					<ToolbarButton
						onClick={ () => {
							setShowCaption( ! showCaption );
							if ( showCaption && caption ) {
								setAttributes( { caption: undefined } );
							}
						} }
						icon={ captionIcon }
						isPressed={ showCaption }
						label={
							showCaption
								? __( 'Remove caption' )
								: __( 'Add caption' )
						}
					/>
				) }
				{ ! multiImageSelection && ! isEditingImage && (
					<ImageURLInputUI
						url={ href || '' }
						onChangeUrl={ onSetHref }
						linkDestination={ linkDestination }
						mediaUrl={ ( image && image.source_url ) || url }
						mediaLink={ image && image.link }
						linkTarget={ linkTarget }
						linkClass={ linkClass }
						rel={ rel }
					/>
				) }
				{ allowCrop && (
					<ToolbarButton
						onClick={ () => setIsEditingImage( true ) }
						icon={ crop }
						label={ __( 'Crop' ) }
					/>
				) }
				{ externalBlob && (
					<ToolbarButton
						onClick={ uploadExternal }
						icon={ upload }
						label={ __( 'Upload external image' ) }
					/>
				) }
				{ ! multiImageSelection && canInsertCover && (
					<ToolbarButton
						icon={ overlayText }
						label={ __( 'Add text over image' ) }
						onClick={ switchToCover }
					/>
				) }
			</BlockControls>
			{ ! multiImageSelection && ! isEditingImage && (
				<BlockControls group="other">
					<MediaReplaceFlow
						mediaId={ id }
						mediaURL={ url }
						allowedTypes={ ALLOWED_MEDIA_TYPES }
						accept="image/*"
						onSelect={ onSelectImage }
						onSelectURL={ onSelectURL }
						onError={ onUploadError }
					/>
				</BlockControls>
			) }
			<InspectorControls>
				<PanelBody title={ __( 'Settings' ) }>
					{ ! multiImageSelection && (
						<TextareaControl
							__nextHasNoMarginBottom
							label={ __( 'Alternative text' ) }
							value={ alt }
							onChange={ updateAlt }
							help={
								<>
									<ExternalLink href="https://www.w3.org/WAI/tutorials/images/decision-tree">
										{ __(
											'Describe the purpose of the image.'
										) }
									</ExternalLink>
									<br />
									{ __( 'Leave empty if decorative.' ) }
								</>
							}
						/>
					) }
					<ImageSizeControl
						onChangeImage={ updateImage }
						onChange={ ( value ) => setAttributes( value ) }
						slug={ sizeSlug }
						width={ width }
						height={ height }
						imageSizeOptions={ imageSizeOptions }
						isResizable={ isResizable }
						imageWidth={ naturalWidth }
						imageHeight={ naturalHeight }
						imageSizeHelp={ __(
							'Select the size of the source image.'
						) }
					/>
				</PanelBody>
			</InspectorControls>
			<InspectorControls group="advanced">
				<TextControl
					__nextHasNoMarginBottom
					label={ __( 'Title attribute' ) }
					value={ title || '' }
					onChange={ onSetTitle }
					help={
						<>
							{ __(
								'Describe the role of this image on the page.'
							) }
							<ExternalLink href="https://www.w3.org/TR/html52/dom.html#the-title-attribute">
								{ __(
									'(Note: many devices and browsers do not display this text.)'
								) }
							</ExternalLink>
						</>
					}
				/>
			</InspectorControls>
		</>
	);

	const filename = getFilename( url );
	let defaultedAlt;

	if ( alt ) {
		defaultedAlt = alt;
	} else if ( filename ) {
		defaultedAlt = sprintf(
			/* translators: %s: file name */
			__( 'This image has an empty alt attribute; its file name is %s' ),
			filename
		);
	} else {
		defaultedAlt = __( 'This image has an empty alt attribute' );
	}

	const borderProps = useBorderProps( attributes );
	const isRounded = attributes.className?.includes( 'is-style-rounded' );
	const hasCustomBorder =
		!! borderProps.className ||
		( borderProps.style && Object.keys( borderProps.style ).length > 0 );

	let img = (
		// Disable reason: Image itself is not meant to be interactive, but
		// should direct focus to block.
		/* eslint-disable jsx-a11y/no-noninteractive-element-interactions, jsx-a11y/click-events-have-key-events */
		<>
			<img
				src={ temporaryURL || url }
				alt={ defaultedAlt }
				onError={ () => onImageError() }
				onLoad={ ( event ) => {
					setLoadedNaturalSize( {
						loadedNaturalWidth: event.target?.naturalWidth,
						loadedNaturalHeight: event.target?.naturalHeight,
					} );
				} }
				ref={ imageRef }
				className={ borderProps.className }
				style={ borderProps.style }
			/>
			{ temporaryURL && <Spinner /> }
		</>
		/* eslint-enable jsx-a11y/no-noninteractive-element-interactions, jsx-a11y/click-events-have-key-events */
	);

	let imageWidthWithinContainer;
	let imageHeightWithinContainer;

	if ( clientWidth && naturalWidth && naturalHeight ) {
		const exceedMaxWidth = naturalWidth > clientWidth;
		const ratio = naturalHeight / naturalWidth;
		imageWidthWithinContainer = exceedMaxWidth ? clientWidth : naturalWidth;
		imageHeightWithinContainer = exceedMaxWidth
			? clientWidth * ratio
			: naturalHeight;
	}

	if ( canEditImage && isEditingImage ) {
		img = (
			<ImageEditor
				id={ id }
				url={ url }
				width={ width }
				height={ height }
				clientWidth={ clientWidth }
				naturalHeight={ naturalHeight }
				naturalWidth={ naturalWidth }
				onSaveImage={ ( imageAttributes ) =>
					setAttributes( imageAttributes )
				}
				onFinishEditing={ () => {
					setIsEditingImage( false );
				} }
				borderProps={ isRounded ? undefined : borderProps }
			/>
		);
	} else if ( ! isResizable || ! imageWidthWithinContainer ) {
		img = <div style={ { width, height } }>{ img }</div>;
	} else {
		const currentWidth = width || imageWidthWithinContainer;
		const currentHeight = height || imageHeightWithinContainer;

		const ratio = naturalWidth / naturalHeight;
		const minWidth =
			naturalWidth < naturalHeight ? MIN_SIZE : MIN_SIZE * ratio;
		const minHeight =
			naturalHeight < naturalWidth ? MIN_SIZE : MIN_SIZE / ratio;

		// With the current implementation of ResizableBox, an image needs an
		// explicit pixel value for the max-width. In absence of being able to
		// set the content-width, this max-width is currently dictated by the
		// vanilla editor style. The following variable adds a buffer to this
		// vanilla style, so 3rd party themes have some wiggleroom. This does,
		// in most cases, allow you to scale the image beyond the width of the
		// main column, though not infinitely.
		// @todo It would be good to revisit this once a content-width variable
		// becomes available.
		const maxWidthBuffer = maxWidth * 2.5;

		let showRightHandle = false;
		let showLeftHandle = false;

		/* eslint-disable no-lonely-if */
		// See https://github.com/WordPress/gutenberg/issues/7584.
		if ( align === 'center' ) {
			// When the image is centered, show both handles.
			showRightHandle = true;
			showLeftHandle = true;
		} else if ( isRTL() ) {
			// In RTL mode the image is on the right by default.
			// Show the right handle and hide the left handle only when it is
			// aligned left. Otherwise always show the left handle.
			if ( align === 'left' ) {
				showRightHandle = true;
			} else {
				showLeftHandle = true;
			}
		} else {
			// Show the left handle and hide the right handle only when the
			// image is aligned right. Otherwise always show the right handle.
			if ( align === 'right' ) {
				showLeftHandle = true;
			} else {
				showRightHandle = true;
			}
		}
		/* eslint-enable no-lonely-if */

		img = (
			<ResizableBox
				size={ {
					width: width ?? 'auto',
					height: height && ! hasCustomBorder ? height : 'auto',
				} }
				showHandle={ isSelected }
				minWidth={ minWidth }
				maxWidth={ maxWidthBuffer }
				minHeight={ minHeight }
				maxHeight={ maxWidthBuffer / ratio }
				lockAspectRatio
				enable={ {
					top: false,
					right: showRightHandle,
					bottom: true,
					left: showLeftHandle,
				} }
				onResizeStart={ onResizeStart }
				onResizeStop={ ( event, direction, elt, delta ) => {
					onResizeStop();
					setAttributes( {
						width: parseInt( currentWidth + delta.width, 10 ),
						height: parseInt( currentHeight + delta.height, 10 ),
					} );
				} }
				resizeRatio={ align === 'center' ? 2 : 1 }
			>
				{ img }
			</ResizableBox>
		);
	}

	return (
		<>
			{ /* Hide controls during upload to avoid component remount,
				which causes duplicated image upload. */ }
			{ ! temporaryURL && controls }
			{ img }
			{ showCaption &&
				( ! RichText.isEmpty( caption ) || isSelected ) && (
					<RichText
						identifier="caption"
						className={ __experimentalGetElementClassName(
							'caption'
						) }
						ref={ captionRef }
						tagName="figcaption"
						aria-label={ __( 'Image caption text' ) }
						placeholder={ __( 'Add caption' ) }
						value={ caption }
						onChange={ ( value ) =>
							setAttributes( { caption: value } )
						}
						inlineToolbar
						__unstableOnSplitAtEnd={ () =>
							insertBlocksAfter(
								createBlock( getDefaultBlockName() )
							)
						}
					/>
				) }
		</>
	);
}<|MERGE_RESOLUTION|>--- conflicted
+++ resolved
@@ -159,11 +159,7 @@
 	const hasNonContentControls = blockEditingMode === 'default';
 	const isResizable =
 		allowResize &&
-<<<<<<< HEAD
-		blockEditingMode === 'default' &&
-=======
 		hasNonContentControls &&
->>>>>>> 075d9372
 		! ( isWideAligned && isLargeViewport );
 	const imageSizeOptions = imageSizes
 		.filter(
@@ -332,21 +328,13 @@
 	const controls = (
 		<>
 			<BlockControls group="block">
-<<<<<<< HEAD
-				{ blockEditingMode === 'default' && (
-=======
 				{ hasNonContentControls && (
->>>>>>> 075d9372
 					<BlockAlignmentControl
 						value={ align }
 						onChange={ updateAlignment }
 					/>
 				) }
-<<<<<<< HEAD
-				{ blockEditingMode === 'default' && (
-=======
 				{ hasNonContentControls && (
->>>>>>> 075d9372
 					<ToolbarButton
 						onClick={ () => {
 							setShowCaption( ! showCaption );
