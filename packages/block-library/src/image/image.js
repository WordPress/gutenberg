/**
 * External dependencies
 */
import { get, filter, map, pick, includes } from 'lodash';

/**
 * WordPress dependencies
 */
import { isBlobURL } from '@wordpress/blob';
import {
	ExternalLink,
	PanelBody,
	ResizableBox,
	Spinner,
	TextareaControl,
	TextControl,
	ToolbarButton,
} from '@wordpress/components';
import { useViewportMatch, usePrevious } from '@wordpress/compose';
import { useSelect, useDispatch } from '@wordpress/data';
import {
	BlockControls,
	InspectorControls,
	RichText,
	__experimentalImageSizeControl as ImageSizeControl,
	__experimentalImageURLInputUI as ImageURLInputUI,
	MediaReplaceFlow,
	store as blockEditorStore,
	BlockAlignmentControl,
} from '@wordpress/block-editor';
import { useEffect, useState, useRef } from '@wordpress/element';
import { __, sprintf, isRTL } from '@wordpress/i18n';
import { getFilename } from '@wordpress/url';
import { createBlock, switchToBlockType } from '@wordpress/blocks';
import { crop, overlayText, upload } from '@wordpress/icons';
import { store as noticesStore } from '@wordpress/notices';
import { store as coreStore } from '@wordpress/core-data';

/**
 * Internal dependencies
 */
import { createUpgradedEmbedBlock } from '../embed/util';
import useClientWidth from './use-client-width';
import ImageEditor, { ImageEditingProvider } from './image-editing';
import { isExternalImage } from './edit';

/**
 * Module constants
 */
import { MIN_SIZE, ALLOWED_MEDIA_TYPES } from './constants';

export default function Image( {
	temporaryURL,
	attributes: {
		url = '',
		alt,
		caption,
		align,
		id,
		href,
		rel,
		linkClass,
		linkDestination,
		title,
		width,
		height,
		linkTarget,
		sizeSlug,
	},
	setAttributes,
	isSelected,
	insertBlocksAfter,
	onReplace,
	onSelectImage,
	onSelectURL,
	onUploadError,
	containerRef,
	context,
	clientId,
} ) {
	const captionRef = useRef();
	const prevUrl = usePrevious( url );
	const { allowResize = true } = context;
<<<<<<< HEAD
=======
	const { getBlock } = useSelect( blockEditorStore );

>>>>>>> fa4f49d7
	const { image, multiImageSelection } = useSelect(
		( select ) => {
			const { getMedia } = select( coreStore );
			const { getMultiSelectedBlockClientIds, getBlockName } = select(
				blockEditorStore
			);
			const multiSelectedClientIds = getMultiSelectedBlockClientIds();
			return {
				image: id && isSelected ? getMedia( id ) : null,
				multiImageSelection:
					multiSelectedClientIds.length &&
					multiSelectedClientIds.every(
						( _clientId ) =>
							getBlockName( _clientId ) === 'core/image'
					),
			};
		},
		[ id, isSelected ]
	);
	const {
		canInsertCover,
		imageEditing,
		imageSizes,
		maxWidth,
		mediaUpload,
	} = useSelect(
		( select ) => {
			const {
				getBlockRootClientId,
				getSettings,
				canInsertBlockType,
			} = select( blockEditorStore );

			const rootClientId = getBlockRootClientId( clientId );
			const settings = pick( getSettings(), [
				'imageEditing',
				'imageSizes',
				'maxWidth',
				'mediaUpload',
			] );

			return {
				...settings,
				canInsertCover: canInsertBlockType(
					'core/cover',
					rootClientId
				),
			};
		},
		[ clientId ]
	);
	const { replaceBlocks, toggleSelection } = useDispatch( blockEditorStore );
	const { createErrorNotice, createSuccessNotice } = useDispatch(
		noticesStore
	);
	const isLargeViewport = useViewportMatch( 'medium' );
	const isWideAligned = includes( [ 'wide', 'full' ], align );
	const [ { naturalWidth, naturalHeight }, setNaturalSize ] = useState( {} );
	const [ isEditingImage, setIsEditingImage ] = useState( false );
	const [ externalBlob, setExternalBlob ] = useState();
	const clientWidth = useClientWidth( containerRef, [ align ] );
	const isResizable = allowResize && ! ( isWideAligned && isLargeViewport );
	const imageSizeOptions = map(
		filter( imageSizes, ( { slug } ) =>
			get( image, [ 'media_details', 'sizes', slug, 'source_url' ] )
		),
		( { name, slug } ) => ( { value: slug, label: name } )
	);

	// If an image is externally hosted, try to fetch the image data. This may
	// fail if the image host doesn't allow CORS with the domain. If it works,
	// we can enable a button in the toolbar to upload the image.
	useEffect( () => {
		if ( ! isExternalImage( id, url ) || ! isSelected || externalBlob ) {
			return;
		}

		window
			.fetch( url )
			.then( ( response ) => response.blob() )
			.then( ( blob ) => setExternalBlob( blob ) )
			// Do nothing, cannot upload.
			.catch( () => {} );
	}, [ id, url, isSelected, externalBlob ] );

	// Focus the caption after inserting an image from the placeholder. This is
	// done to preserve the behaviour of focussing the first tabbable element
	// when a block is mounted. Previously, the image block would remount when
	// the placeholder is removed. Maybe this behaviour could be removed.
	useEffect( () => {
		if ( url && ! prevUrl && isSelected ) {
			captionRef.current.focus();
		}
	}, [ url, prevUrl ] );

	function onResizeStart() {
		toggleSelection( false );
	}

	function onResizeStop() {
		toggleSelection( true );
	}

	function onImageError() {
		// Check if there's an embed block that handles this URL.
		const embedBlock = createUpgradedEmbedBlock( { attributes: { url } } );
		if ( undefined !== embedBlock ) {
			onReplace( embedBlock );
		}
	}

	function onSetHref( props ) {
		setAttributes( props );
	}

	function onSetTitle( value ) {
		// This is the HTML title attribute, separate from the media object
		// title.
		setAttributes( { title: value } );
	}

	function updateAlt( newAlt ) {
		setAttributes( { alt: newAlt } );
	}

	function updateImage( newSizeSlug ) {
		const newUrl = get( image, [
			'media_details',
			'sizes',
			newSizeSlug,
			'source_url',
		] );
		if ( ! newUrl ) {
			return null;
		}

		setAttributes( {
			url: newUrl,
			width: undefined,
			height: undefined,
			sizeSlug: newSizeSlug,
		} );
	}

	function uploadExternal() {
		mediaUpload( {
			filesList: [ externalBlob ],
			onFileChange( [ img ] ) {
				onSelectImage( img );

				if ( isBlobURL( img.url ) ) {
					return;
				}

				setExternalBlob();
				createSuccessNotice( __( 'Image uploaded.' ), {
					type: 'snackbar',
				} );
			},
			allowedTypes: ALLOWED_MEDIA_TYPES,
			onError( message ) {
				createErrorNotice( message, { type: 'snackbar' } );
			},
		} );
	}

	function updateAlignment( nextAlign ) {
		const extraUpdatedAttributes = [ 'wide', 'full' ].includes( nextAlign )
			? { width: undefined, height: undefined }
			: {};
		setAttributes( {
			...extraUpdatedAttributes,
			align: nextAlign,
		} );
	}

	useEffect( () => {
		if ( ! isSelected ) {
			setIsEditingImage( false );
		}
	}, [ isSelected ] );

	const canEditImage = id && naturalWidth && naturalHeight && imageEditing;
	const allowCrop = ! multiImageSelection && canEditImage && ! isEditingImage;

	function switchToCover() {
		replaceBlocks(
			clientId,
			switchToBlockType( getBlock( clientId ), 'core/cover' )
		);
	}

	const controls = (
		<>
			<BlockControls group="block">
				<BlockAlignmentControl
					value={ align }
					onChange={ updateAlignment }
				/>
				{ ! multiImageSelection && ! isEditingImage && (
					<ImageURLInputUI
						url={ href || '' }
						onChangeUrl={ onSetHref }
						linkDestination={ linkDestination }
						mediaUrl={ ( image && image.source_url ) || url }
						mediaLink={ image && image.link }
						linkTarget={ linkTarget }
						linkClass={ linkClass }
						rel={ rel }
					/>
				) }
				{ allowCrop && (
					<ToolbarButton
						onClick={ () => setIsEditingImage( true ) }
						icon={ crop }
						label={ __( 'Crop' ) }
					/>
				) }
				{ externalBlob && (
					<ToolbarButton
						onClick={ uploadExternal }
						icon={ upload }
						label={ __( 'Upload external image' ) }
					/>
				) }
				{ ! multiImageSelection && canInsertCover && (
					<ToolbarButton
						icon={ overlayText }
						label={ __( 'Add text over image' ) }
						onClick={ switchToCover }
					/>
				) }
			</BlockControls>
			{ ! multiImageSelection && ! isEditingImage && (
				<BlockControls group="other">
					<MediaReplaceFlow
						mediaId={ id }
						mediaURL={ url }
						allowedTypes={ ALLOWED_MEDIA_TYPES }
						accept="image/*"
						onSelect={ onSelectImage }
						onSelectURL={ onSelectURL }
						onError={ onUploadError }
					/>
				</BlockControls>
			) }
			<InspectorControls>
				<PanelBody title={ __( 'Image settings' ) }>
					{ ! multiImageSelection && (
						<TextareaControl
							label={ __( 'Alt text (alternative text)' ) }
							value={ alt }
							onChange={ updateAlt }
							help={
								<>
									<ExternalLink href="https://www.w3.org/WAI/tutorials/images/decision-tree">
										{ __(
											'Describe the purpose of the image'
										) }
									</ExternalLink>
									{ __(
										'Leave empty if the image is purely decorative.'
									) }
								</>
							}
						/>
					) }
					<ImageSizeControl
						onChangeImage={ updateImage }
						onChange={ ( value ) => setAttributes( value ) }
						slug={ sizeSlug }
						width={ width }
						height={ height }
						imageSizeOptions={ imageSizeOptions }
						isResizable={ isResizable }
						imageWidth={ naturalWidth }
						imageHeight={ naturalHeight }
					/>
				</PanelBody>
			</InspectorControls>
			<InspectorControls __experimentalGroup="advanced">
				<TextControl
					label={ __( 'Title attribute' ) }
					value={ title || '' }
					onChange={ onSetTitle }
					help={
						<>
							{ __(
								'Describe the role of this image on the page.'
							) }
							<ExternalLink href="https://www.w3.org/TR/html52/dom.html#the-title-attribute">
								{ __(
									'(Note: many devices and browsers do not display this text.)'
								) }
							</ExternalLink>
						</>
					}
				/>
			</InspectorControls>
		</>
	);

	const filename = getFilename( url );
	let defaultedAlt;

	if ( alt ) {
		defaultedAlt = alt;
	} else if ( filename ) {
		defaultedAlt = sprintf(
			/* translators: %s: file name */
			__( 'This image has an empty alt attribute; its file name is %s' ),
			filename
		);
	} else {
		defaultedAlt = __( 'This image has an empty alt attribute' );
	}

	let img = (
		// Disable reason: Image itself is not meant to be interactive, but
		// should direct focus to block.
		/* eslint-disable jsx-a11y/no-noninteractive-element-interactions, jsx-a11y/click-events-have-key-events */
		<>
			<img
				src={ temporaryURL || url }
				alt={ defaultedAlt }
				onError={ () => onImageError() }
				onLoad={ ( event ) => {
					setNaturalSize(
						pick( event.target, [
							'naturalWidth',
							'naturalHeight',
						] )
					);
				} }
			/>
			{ temporaryURL && <Spinner /> }
		</>
		/* eslint-enable jsx-a11y/no-noninteractive-element-interactions, jsx-a11y/click-events-have-key-events */
	);

	let imageWidthWithinContainer;
	let imageHeightWithinContainer;

	if ( clientWidth && naturalWidth && naturalHeight ) {
		const exceedMaxWidth = naturalWidth > clientWidth;
		const ratio = naturalHeight / naturalWidth;
		imageWidthWithinContainer = exceedMaxWidth ? clientWidth : naturalWidth;
		imageHeightWithinContainer = exceedMaxWidth
			? clientWidth * ratio
			: naturalHeight;
	}

	if ( canEditImage && isEditingImage ) {
		img = (
			<ImageEditor
				url={ url }
				width={ width }
				height={ height }
				clientWidth={ clientWidth }
				naturalHeight={ naturalHeight }
				naturalWidth={ naturalWidth }
			/>
		);
	} else if ( ! isResizable || ! imageWidthWithinContainer ) {
		img = <div style={ { width, height } }>{ img }</div>;
	} else {
		const currentWidth = width || imageWidthWithinContainer;
		const currentHeight = height || imageHeightWithinContainer;

		const ratio = naturalWidth / naturalHeight;
		const minWidth =
			naturalWidth < naturalHeight ? MIN_SIZE : MIN_SIZE * ratio;
		const minHeight =
			naturalHeight < naturalWidth ? MIN_SIZE : MIN_SIZE / ratio;

		// With the current implementation of ResizableBox, an image needs an
		// explicit pixel value for the max-width. In absence of being able to
		// set the content-width, this max-width is currently dictated by the
		// vanilla editor style. The following variable adds a buffer to this
		// vanilla style, so 3rd party themes have some wiggleroom. This does,
		// in most cases, allow you to scale the image beyond the width of the
		// main column, though not infinitely.
		// @todo It would be good to revisit this once a content-width variable
		// becomes available.
		const maxWidthBuffer = maxWidth * 2.5;

		let showRightHandle = false;
		let showLeftHandle = false;

		/* eslint-disable no-lonely-if */
		// See https://github.com/WordPress/gutenberg/issues/7584.
		if ( align === 'center' ) {
			// When the image is centered, show both handles.
			showRightHandle = true;
			showLeftHandle = true;
		} else if ( isRTL() ) {
			// In RTL mode the image is on the right by default.
			// Show the right handle and hide the left handle only when it is
			// aligned left. Otherwise always show the left handle.
			if ( align === 'left' ) {
				showRightHandle = true;
			} else {
				showLeftHandle = true;
			}
		} else {
			// Show the left handle and hide the right handle only when the
			// image is aligned right. Otherwise always show the right handle.
			if ( align === 'right' ) {
				showLeftHandle = true;
			} else {
				showRightHandle = true;
			}
		}
		/* eslint-enable no-lonely-if */

		img = (
			<ResizableBox
				size={ {
					width: width ?? 'auto',
					height: height ?? 'auto',
				} }
				showHandle={ isSelected }
				minWidth={ minWidth }
				maxWidth={ maxWidthBuffer }
				minHeight={ minHeight }
				maxHeight={ maxWidthBuffer / ratio }
				lockAspectRatio
				enable={ {
					top: false,
					right: showRightHandle,
					bottom: true,
					left: showLeftHandle,
				} }
				onResizeStart={ onResizeStart }
				onResizeStop={ ( event, direction, elt, delta ) => {
					onResizeStop();
					setAttributes( {
						width: parseInt( currentWidth + delta.width, 10 ),
						height: parseInt( currentHeight + delta.height, 10 ),
					} );
				} }
			>
				{ img }
			</ResizableBox>
		);
	}

	return (
		<ImageEditingProvider
			id={ id }
			url={ url }
			naturalWidth={ naturalWidth }
			naturalHeight={ naturalHeight }
			clientWidth={ clientWidth }
			onSaveImage={ ( imageAttributes ) =>
				setAttributes( imageAttributes )
			}
			isEditing={ isEditingImage }
			onFinishEditing={ () => setIsEditingImage( false ) }
		>
			{ /* Hide controls during upload to avoid component remount,
				which causes duplicated image upload. */ }
			{ ! temporaryURL && controls }
			{ img }
			{ ( ! RichText.isEmpty( caption ) || isSelected ) && (
				<RichText
					ref={ captionRef }
					tagName="figcaption"
					aria-label={ __( 'Image caption text' ) }
					placeholder={ __( 'Add caption' ) }
					value={ caption }
					onChange={ ( value ) =>
						setAttributes( { caption: value } )
					}
					inlineToolbar
					__unstableOnSplitAtEnd={ () =>
						insertBlocksAfter( createBlock( 'core/paragraph' ) )
					}
				/>
			) }
		</ImageEditingProvider>
	);
}<|MERGE_RESOLUTION|>--- conflicted
+++ resolved
@@ -81,11 +81,8 @@
 	const captionRef = useRef();
 	const prevUrl = usePrevious( url );
 	const { allowResize = true } = context;
-<<<<<<< HEAD
-=======
 	const { getBlock } = useSelect( blockEditorStore );
 
->>>>>>> fa4f49d7
 	const { image, multiImageSelection } = useSelect(
 		( select ) => {
 			const { getMedia } = select( coreStore );
