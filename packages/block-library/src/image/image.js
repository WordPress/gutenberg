--- conflicted
+++ resolved
@@ -569,13 +569,8 @@
 					onSelectURL={ onSelectURL }
 					onError={ onUploadError }
 					name={ ! url ? __( 'Add image' ) : __( 'Replace' ) }
-				>
-					{ url && (
-						<MenuItem onClick={ () => onSelectImage( undefined ) }>
-							{ __( 'Reset' ) }
-						</MenuItem>
-					) }
-				</MediaReplaceFlow>
+					onReset={ () => onSelectImage( undefined ) }
+				/>
 			</BlockControls>
 		);
 
@@ -615,23 +610,6 @@
 					) }
 				</BlockControls>
 			) }
-<<<<<<< HEAD
-=======
-			{ isSingleSelected && ! isEditingImage && ! lockUrlControls && (
-				<BlockControls group="other">
-					<MediaReplaceFlow
-						mediaId={ id }
-						mediaURL={ url }
-						allowedTypes={ ALLOWED_MEDIA_TYPES }
-						accept="image/*"
-						onSelect={ onSelectImage }
-						onSelectURL={ onSelectURL }
-						onError={ onUploadError }
-						onReset={ () => onSelectImage( undefined ) }
-					/>
-				</BlockControls>
-			) }
->>>>>>> 5a153200
 			{ isSingleSelected && externalBlob && (
 				<BlockControls>
 					<ToolbarGroup>
