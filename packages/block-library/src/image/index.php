--- conflicted
+++ resolved
@@ -31,19 +31,9 @@
 		$processor->set_attribute( 'data-id', $attributes['data-id'] );
 	}
 
-<<<<<<< HEAD
 	$lightbox_enabled  = false;
 	$link_destination  = isset( $attributes['linkDestination'] ) ? $attributes['linkDestination'] : 'none';
 	$lightbox_settings = block_core_image_get_lightbox_settings( $block->parsed_block );
-=======
-	$should_load_view_script = false;
-	$link_destination        = isset( $attributes['linkDestination'] ) ? $attributes['linkDestination'] : 'none';
-
-	// Get the lightbox setting from the block attributes.
-	if ( isset( $attributes['lightbox'] ) ) {
-		$lightbox_settings = $attributes['lightbox'];
-	}
->>>>>>> fa334872
 
 	// If the lightbox is enabled and the image is not linked, flag the lightbox to be rendered.
 	if ( isset( $lightbox_settings ) && 'none' === $link_destination ) {
@@ -80,7 +70,6 @@
 	return $processor->get_updated_html();
 }
 
-<<<<<<< HEAD
 /**
  * Add the lightboxEnabled flag to the block data.
  *
@@ -90,23 +79,10 @@
  * @return array        Filtered block data.
  */
 function block_core_image_get_lightbox_settings( $block ) {
-=======
-
-/**
- * Add the directives and layout needed for the lightbox behavior.
- *
- * @param  string $block_content Rendered block content.
- * @param  array  $block         Block object.
- * @return string                Filtered block content.
- */
-function block_core_image_render_lightbox( $block_content, $block ) {
-	$link_destination = isset( $block['attrs']['linkDestination'] ) ? $block['attrs']['linkDestination'] : 'none';
->>>>>>> fa334872
-
+  
 	// Get the lightbox setting from the block attributes.
 	if ( isset( $block['attrs']['lightbox'] ) ) {
 		$lightbox_settings = $block['attrs']['lightbox'];
-<<<<<<< HEAD
 		// If the lightbox setting is not set in the block attributes,
 		// check the legacy lightbox settings that are set using the
 		// `gutenberg_should_render_lightbox` filter.
@@ -140,18 +116,7 @@
  * @return string                Filtered block content.
  */
 function block_core_image_render_lightbox( $block_content, $block ) {
-=======
-	}
-
-	if ( ! isset( $lightbox_settings ) || 'none' !== $link_destination ) {
-		return $block_content;
-	}
-
-	if ( isset( $lightbox_settings['enabled'] ) && false === $lightbox_settings['enabled'] ) {
-		return $block_content;
-	}
->>>>>>> fa334872
-
+  
 	$processor = new WP_HTML_Tag_Processor( $block_content );
 
 	$aria_label = __( 'Enlarge image', 'gutenberg' );
@@ -168,11 +133,7 @@
 	}
 	$content = $processor->get_updated_html();
 
-<<<<<<< HEAD
 	// Currently, we are only enabling the zoom animation.
-=======
-	// Currently, the only supported animation is 'zoom'.
->>>>>>> fa334872
 	$lightbox_animation = 'zoom';
 
 	// We want to store the src in the context so we can set it dynamically when the lightbox is opened.
@@ -321,22 +282,9 @@
 	return str_replace( '</figure>', $lightbox_html . '</figure>', $body_content );
 }
 
-<<<<<<< HEAD
 /**
  * Registers the `core/image` block on server.
  */
-=======
-// TODO: We should not be adding a separate filter but rather move the
-// the lightbox rendering to the `render_block_core_image` function.
-
-// Use priority 15 to run this hook after other hooks/plugins.
-// They could use the `render_block_{$this->name}` filter to modify the markup.
-add_filter( 'render_block_core/image', 'block_core_image_render_lightbox', 15, 2 );
-
-	/**
-	 * Registers the `core/image` block on server.
-	 */
->>>>>>> fa334872
 function register_block_core_image() {
 	register_block_type_from_metadata(
 		__DIR__ . '/image',
