--- conflicted
+++ resolved
@@ -214,21 +214,14 @@
 		)
 	);
 	$w->next_tag( 'img' );
-<<<<<<< HEAD
-	$w->set_attribute( 'data-wp-init', 'effects.setCurrentSrc' );
+	$w->set_attribute( 'data-wp-init', 'effects.initOriginImage' );
 	$w->set_attribute( 'data-wp-on--load', 'actions.handleLoad' );
 	$w->set_attribute( 'data-wp-watch', 'effects.setButtonStyles' );
-	$w->set_attribute( 'data-wp-watch--setStylesOnResize', 'effects.setStylesOnResize' );
-=======
-	$w->set_attribute( 'data-wp-init', 'effects.core.image.initOriginImage' );
-	$w->set_attribute( 'data-wp-on--load', 'actions.core.image.handleLoad' );
-	$w->set_attribute( 'data-wp-effect', 'effects.core.image.setButtonStyles' );
 	// We need to set an event callback on the `img` specifically
 	// because the `figure` element can also contain a caption, and
 	// we don't want to trigger the lightbox when the caption is clicked.
-	$w->set_attribute( 'data-wp-on--click', 'actions.core.image.showLightbox' );
-	$w->set_attribute( 'data-wp-effect--setStylesOnResize', 'effects.core.image.setStylesOnResize' );
->>>>>>> f137d979
+	$w->set_attribute( 'data-wp-on--click', 'actions.showLightbox' );
+	$w->set_attribute( 'data-wp-watch--setStylesOnResize', 'effects.setStylesOnResize' );
 	$body_content = $w->get_updated_html();
 
 	// Add a button alongside image in the body content.
@@ -242,23 +235,14 @@
 			type="button"
 			aria-haspopup="dialog"
 			aria-label="' . esc_attr( $aria_label ) . '"
-<<<<<<< HEAD
 			data-wp-on--click="actions.showLightbox"
-			data-wp-style--width="context.imageButtonWidth"
-			data-wp-style--height="context.imageButtonHeight"
-			data-wp-style--left="context.imageButtonLeft"
+			data-wp-style--right="context.imageButtonRight"
 			data-wp-style--top="context.imageButtonTop"
-		></button>';
-=======
-			data-wp-on--click="actions.core.image.showLightbox"
-			data-wp-style--right="context.core.image.imageButtonRight"
-			data-wp-style--top="context.core.image.imageButtonTop"
 		>
 			<svg xmlns="http://www.w3.org/2000/svg" width="12" height="12" fill="none" viewBox="0 0 12 12">
 				<path fill="#fff" d="M2 0a2 2 0 0 0-2 2v2h1.5V2a.5.5 0 0 1 .5-.5h2V0H2Zm2 10.5H2a.5.5 0 0 1-.5-.5V8H0v2a2 2 0 0 0 2 2h2v-1.5ZM8 12v-1.5h2a.5.5 0 0 0 .5-.5V8H12v2a2 2 0 0 1-2 2H8Zm2-12a2 2 0 0 1 2 2v2h-1.5V2a.5.5 0 0 0-.5-.5H8V0h2Z" />
 			</svg>
 		</button>';
->>>>>>> f137d979
 
 	$body_content = preg_replace( '/<img[^>]+>/', $button, $body_content );
 
@@ -319,7 +303,6 @@
 
 	$lightbox_html = <<<HTML
         <div data-wp-body="" class="wp-lightbox-overlay $lightbox_animation"
-<<<<<<< HEAD
             data-wp-bind--role="state.roleAttribute"
             data-wp-bind--aria-label="state.dialogLabel"
             data-wp-class--initialized="context.initialized"
@@ -332,21 +315,7 @@
             data-wp-on--touchmove="actions.handleTouchMove"
             data-wp-on--touchend="actions.handleTouchEnd"
             data-wp-on--click="actions.hideLightbox"
-=======
-            data-wp-bind--role="selectors.core.image.roleAttribute"
-            data-wp-bind--aria-label="selectors.core.image.dialogLabel"
-            data-wp-class--initialized="context.core.image.initialized"
-            data-wp-class--active="context.core.image.lightboxEnabled"
-            data-wp-class--hideAnimationEnabled="context.core.image.hideAnimationEnabled"
-            data-wp-bind--aria-modal="selectors.core.image.ariaModal"
-            data-wp-effect="effects.core.image.initLightbox"
-            data-wp-on--keydown="actions.core.image.handleKeydown"
-            data-wp-on--touchstart="actions.core.image.handleTouchStart"
-            data-wp-on--touchmove="actions.core.image.handleTouchMove"
-            data-wp-on--touchend="actions.core.image.handleTouchEnd"
-            data-wp-on--click="actions.core.image.hideLightbox"
             tabindex="-1"
->>>>>>> f137d979
             >
                 <button type="button" aria-label="$close_button_label" style="fill: $close_button_color" class="close-button" data-wp-on--click="actions.hideLightbox">
                     $close_button_icon
