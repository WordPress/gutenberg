// @format

.imageContainer {
	justify-content: center;
	align-items: center;
	background-color: $gray-lighten-30;
}

.imageBorder {
	border-color: $blue-medium;
	border-width: 2px;
	border-style: solid;
}

.uploadFailedText {
	color: #fff;
	font-size: 14;
	margin-top: 5;
}

.uploadFailedContainer {
	position: absolute;
	flex-direction: column;
	align-items: center;
}

<<<<<<< HEAD
.clearSettingsButton {
	color: $alert-red;
}

=======
>>>>>>> de715f6d
.modalIcon {
	width: 80px;
	height: 80px;
	justify-content: center;
	align-items: center;
}

.iconRetry {
	fill: #fff;
	width: 100%;
	height: 100%;
}

.icon {
	fill: $gray-dark;
	width: 100%;
	height: 100%;
}

.iconDark {
	fill: $white;
}<|MERGE_RESOLUTION|>--- conflicted
+++ resolved
@@ -24,13 +24,6 @@
 	align-items: center;
 }
 
-<<<<<<< HEAD
-.clearSettingsButton {
-	color: $alert-red;
-}
-
-=======
->>>>>>> de715f6d
 .modalIcon {
 	width: 80px;
 	height: 80px;
