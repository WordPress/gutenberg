// @format

@import "variables.scss";

.imageContainer {
	flex: 1;
	justify-content: center;
	align-items: center;
}

.uploadFailedText {
	color: #fff;
	font-size: 14;
	margin-top: 5;
}

.uploadFailedContainer {
	position: absolute;
	flex-direction: column;
	align-items: center;
}

<<<<<<< HEAD
.caption-text {
	font-family: $default-regular-font;
=======
.resetSettingsButton {
	color: $alert-red;
>>>>>>> 0a5b11fc
}<|MERGE_RESOLUTION|>--- conflicted
+++ resolved
@@ -20,11 +20,10 @@
 	align-items: center;
 }
 
-<<<<<<< HEAD
 .caption-text {
 	font-family: $default-regular-font;
-=======
+}
+
 .resetSettingsButton {
 	color: $alert-red;
->>>>>>> 0a5b11fc
 }