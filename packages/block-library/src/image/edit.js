--- conflicted
+++ resolved
@@ -100,13 +100,8 @@
 		this.updateDimensions = this.updateDimensions.bind( this );
 		this.onSetCustomHref = this.onSetCustomHref.bind( this );
 		this.onSetLinkDestination = this.onSetLinkDestination.bind( this );
-<<<<<<< HEAD
-		this.toggleIsEditing = this.toggleIsEditing.bind( this );
-		this.getFilename = this.getFilename.bind( this );
-=======
 		this.getFilename = this.getFilename.bind( this );
 		this.toggleIsEditing = this.toggleIsEditing.bind( this );
->>>>>>> d33eefe1
 
 		this.state = {
 			captionFocused: false,
