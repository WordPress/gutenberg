/**
 * External dependencies
 */
import classnames from 'classnames';
import { get, omit, pick } from 'lodash';

/**
 * WordPress dependencies
 */
import { getBlobByURL, isBlobURL, revokeBlobURL } from '@wordpress/blob';
import { withNotices } from '@wordpress/components';
import { useSelect } from '@wordpress/data';
import {
	BlockAlignmentToolbar,
	BlockControls,
	BlockIcon,
	MediaPlaceholder,
	useBlockProps,
} from '@wordpress/block-editor';
import { useEffect, useRef } from '@wordpress/element';
import { __ } from '@wordpress/i18n';
import { image as icon } from '@wordpress/icons';

/* global wp */

/**
 * Internal dependencies
 */
import Image from './image';

/**
 * Module constants
 */
import {
	LINK_DESTINATION_ATTACHMENT,
	LINK_DESTINATION_CUSTOM,
	LINK_DESTINATION_MEDIA,
	LINK_DESTINATION_NONE,
	ALLOWED_MEDIA_TYPES,
	DEFAULT_SIZE_SLUG,
} from './constants';

export const pickRelevantMediaFiles = ( image ) => {
	const imageProps = pick( image, [ 'alt', 'id', 'link', 'caption' ] );
	imageProps.url =
		get( image, [ 'sizes', 'large', 'url' ] ) ||
		get( image, [ 'media_details', 'sizes', 'large', 'source_url' ] ) ||
		image.url;
	return imageProps;
};

/**
 * Is the URL a temporary blob URL? A blob URL is one that is used temporarily
 * while the image is being uploaded and will not have an id yet allocated.
 *
 * @param {number=} id The id of the image.
 * @param {string=} url The url of the image.
 *
 * @return {boolean} Is the URL a Blob URL
 */
const isTemporaryImage = ( id, url ) => ! id && isBlobURL( url );

/**
 * Is the url for the image hosted externally. An externally hosted image has no
 * id and is not a blob url.
 *
 * @param {number=} id  The id of the image.
 * @param {string=} url The url of the image.
 *
 * @return {boolean} Is the url an externally hosted url?
 */
export const isExternalImage = ( id, url ) => url && ! id && ! isBlobURL( url );

export function ImageEdit( {
	attributes,
	setAttributes,
	isSelected,
	className,
	noticeUI,
	insertBlocksAfter,
	noticeOperations,
	onReplace,
} ) {
	const {
		url = '',
		alt,
		caption,
		align,
		id,
		width,
		height,
		sizeSlug,
	} = attributes;

	const altRef = useRef();
	useEffect( () => {
		altRef.current = alt;
	}, [ alt ] );

	const captionRef = useRef();
	useEffect( () => {
		captionRef.current = caption;
	}, [ caption ] );

	const ref = useRef();
	const mediaUpload = useSelect( ( select ) => {
		const { getSettings } = select( 'core/block-editor' );
		return getSettings().mediaUpload;
	} );

	function onUploadError( message ) {
		noticeOperations.removeAllNotices();
		noticeOperations.createErrorNotice( message );
	}

	function onSelectImage( media ) {
		if ( ! media || ! media.url ) {
			setAttributes( {
				url: undefined,
				alt: undefined,
				id: undefined,
				title: undefined,
				caption: undefined,
			} );
			return;
		}

		let mediaAttributes = pickRelevantMediaFiles( media );

		// If the current image is temporary but an alt text was meanwhile
		// written by the user, make sure the text is not overwritten.
		if ( isTemporaryImage( id, url ) ) {
			if ( altRef.current ) {
				mediaAttributes = omit( mediaAttributes, [ 'alt' ] );
			}
		}

		// If a caption text was meanwhile written by the user,
		// make sure the text is not overwritten by empty captions.
		if ( captionRef.current && ! get( mediaAttributes, [ 'caption' ] ) ) {
			mediaAttributes = omit( mediaAttributes, [ 'caption' ] );
		}

		let additionalAttributes;
		// Reset the dimension attributes if changing to a different image.
		if ( ! media.id || media.id !== id ) {
			additionalAttributes = {
				width: undefined,
				height: undefined,
				sizeSlug: DEFAULT_SIZE_SLUG,
			};
		} else {
			// Keep the same url when selecting the same file, so "Image Size"
			// option is not changed.
			additionalAttributes = { url };
		}

		// Check if default link setting should be used.
		let linkDestination = attributes.linkDestination;
		if ( ! linkDestination ) {
			// Use the WordPress option to determine the proper default.
			// The constants used in Gutenberg do not match WP options so a little more complicated than ideal.
			// TODO: fix this in a follow up PR, requires updating media-text and ui component.
			switch (
				wp?.media?.view?.settings?.defaultProps?.link ||
				LINK_DESTINATION_NONE
			) {
				case 'file':
				case LINK_DESTINATION_MEDIA:
					linkDestination = LINK_DESTINATION_MEDIA;
					break;
				case 'post':
				case LINK_DESTINATION_ATTACHMENT:
					linkDestination = LINK_DESTINATION_ATTACHMENT;
					break;
				case LINK_DESTINATION_CUSTOM:
					linkDestination = LINK_DESTINATION_CUSTOM;
					break;
				case LINK_DESTINATION_NONE:
					linkDestination = LINK_DESTINATION_NONE;
					break;
			}
		}

		// Check if the image is linked to it's media.
		let href;
		switch ( linkDestination ) {
			case LINK_DESTINATION_MEDIA:
				href = media.url;
				break;
			case LINK_DESTINATION_ATTACHMENT:
				href = media.link;
				break;
		}
		mediaAttributes.href = href;

		setAttributes( {
			...mediaAttributes,
			...additionalAttributes,
			linkDestination,
		} );
	}

	function onSelectURL( newURL ) {
		if ( newURL !== url ) {
			setAttributes( {
				url: newURL,
				id: undefined,
				sizeSlug: DEFAULT_SIZE_SLUG,
			} );
		}
	}

	function updateAlignment( nextAlign ) {
		const extraUpdatedAttributes = [ 'wide', 'full' ].includes( nextAlign )
			? { width: undefined, height: undefined }
			: {};
		setAttributes( {
			...extraUpdatedAttributes,
			align: nextAlign,
		} );
	}

	const isTemp = isTemporaryImage( id, url );

	// Upload a temporary image on mount.
	useEffect( () => {
		if ( ! isTemp ) {
			return;
		}

		const file = getBlobByURL( url );

		if ( file ) {
			mediaUpload( {
				filesList: [ file ],
				onFileChange: ( [ img ] ) => {
					onSelectImage( img );
				},
				allowedTypes: ALLOWED_MEDIA_TYPES,
				onError: ( message ) => {
					noticeOperations.createErrorNotice( message );
					setAttributes( {
						src: undefined,
						id: undefined,
						url: undefined,
					} );
				},
			} );
		}
	}, [] );

	// If an image is temporary, revoke the Blob url when it is uploaded (and is
	// no longer temporary).
	useEffect( () => {
		if ( ! isTemp ) {
			return;
		}

		return () => {
			revokeBlobURL( url );
		};
	}, [ isTemp ] );

	const isExternal = isExternalImage( id, url );
	const controls = (
		<BlockControls>
			<BlockAlignmentToolbar
				value={ align }
				onChange={ updateAlignment }
			/>
<<<<<<< HEAD
			{ url && (
				<MediaReplaceFlow
					mediaId={ id }
					mediaURL={ url }
					allowedTypes={ ALLOWED_MEDIA_TYPES }
					accept="image/*"
					onSelect={ onSelectImage }
					onSelectURL={ onSelectURL }
					onError={ onUploadError }
				/>
			) }
			{ url && (
				<ToolbarGroup>
					<ImageURLInputUI
						url={ href || '' }
						onChangeUrl={ onSetHref }
						linkDestination={ linkDestination }
						mediaUrl={ ( image && image.source_url) || url }
						mediaLink={ image && image.link }
						linkTarget={ linkTarget }
						linkClass={ linkClass }
						rel={ rel }
					/>
				</ToolbarGroup>
			) }
=======
>>>>>>> 759729cb
		</BlockControls>
	);
	const src = isExternal ? url : undefined;
	const mediaPreview = !! url && (
		<img
			alt={ __( 'Edit image' ) }
			title={ __( 'Edit image' ) }
			className={ 'edit-image-preview' }
			src={ url }
		/>
	);

	const mediaPlaceholder = (
		<MediaPlaceholder
			icon={ <BlockIcon icon={ icon } /> }
			onSelect={ onSelectImage }
			onSelectURL={ onSelectURL }
			notices={ noticeUI }
			onError={ onUploadError }
			accept="image/*"
			allowedTypes={ ALLOWED_MEDIA_TYPES }
			value={ { id, src } }
			mediaPreview={ mediaPreview }
			disableMediaButtons={ url }
		/>
	);

	const classes = classnames( className, {
		'is-transient': isBlobURL( url ),
		'is-resized': !! width || !! height,
		'is-focused': isSelected,
		[ `size-${ sizeSlug }` ]: sizeSlug,
	} );

	const blockProps = useBlockProps( {
		ref,
		className: classes,
	} );

	return (
		<>
			{ controls }
			<figure { ...blockProps }>
				{ url && (
					<Image
						attributes={ attributes }
						setAttributes={ setAttributes }
						isSelected={ isSelected }
						insertBlocksAfter={ insertBlocksAfter }
						onReplace={ onReplace }
						onSelectImage={ onSelectImage }
						onSelectURL={ onSelectURL }
						onUploadError={ onUploadError }
						containerRef={ ref }
					/>
				) }
				{ mediaPlaceholder }
			</figure>
		</>
	);
}

export default withNotices( ImageEdit );<|MERGE_RESOLUTION|>--- conflicted
+++ resolved
@@ -269,34 +269,6 @@
 				value={ align }
 				onChange={ updateAlignment }
 			/>
-<<<<<<< HEAD
-			{ url && (
-				<MediaReplaceFlow
-					mediaId={ id }
-					mediaURL={ url }
-					allowedTypes={ ALLOWED_MEDIA_TYPES }
-					accept="image/*"
-					onSelect={ onSelectImage }
-					onSelectURL={ onSelectURL }
-					onError={ onUploadError }
-				/>
-			) }
-			{ url && (
-				<ToolbarGroup>
-					<ImageURLInputUI
-						url={ href || '' }
-						onChangeUrl={ onSetHref }
-						linkDestination={ linkDestination }
-						mediaUrl={ ( image && image.source_url) || url }
-						mediaLink={ image && image.link }
-						linkTarget={ linkTarget }
-						linkClass={ linkClass }
-						rel={ rel }
-					/>
-				</ToolbarGroup>
-			) }
-=======
->>>>>>> 759729cb
 		</BlockControls>
 	);
 	const src = isExternal ? url : undefined;
