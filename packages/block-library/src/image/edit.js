/**
 * External dependencies
 */
import clsx from 'clsx';

/**
 * WordPress dependencies
 */
import { isBlobURL } from '@wordpress/blob';
import { store as blocksStore } from '@wordpress/blocks';
import { Placeholder } from '@wordpress/components';
import { useDispatch, useSelect } from '@wordpress/data';
import {
	BlockIcon,
	useBlockProps,
	MediaPlaceholder,
	store as blockEditorStore,
	__experimentalUseBorderProps as useBorderProps,
	__experimentalGetShadowClassesAndStyles as getShadowClassesAndStyles,
	useBlockEditingMode,
} from '@wordpress/block-editor';
import { useEffect, useRef, useState } from '@wordpress/element';
import { __, sprintf } from '@wordpress/i18n';
import { image as icon, plugins as pluginsIcon } from '@wordpress/icons';
import { store as noticesStore } from '@wordpress/notices';
import { useResizeObserver } from '@wordpress/compose';

/**
 * Internal dependencies
 */
import { unlock } from '../lock-unlock';
import { useUploadMediaFromBlobURL } from '../utils/hooks';
import Image from './image';

/**
 * Module constants
 */
import {
	LINK_DESTINATION_ATTACHMENT,
	LINK_DESTINATION_CUSTOM,
	LINK_DESTINATION_MEDIA,
	LINK_DESTINATION_NONE,
	ALLOWED_MEDIA_TYPES,
} from './constants';

export const pickRelevantMediaFiles = ( image, size ) => {
	const imageProps = Object.fromEntries(
		Object.entries( image ?? {} ).filter( ( [ key ] ) =>
			[ 'alt', 'id', 'link', 'caption' ].includes( key )
		)
	);

	imageProps.url =
		image?.sizes?.[ size ]?.url ||
		image?.media_details?.sizes?.[ size ]?.source_url ||
		image.url;
	return imageProps;
};

/**
 * Is the url for the image hosted externally. An externally hosted image has no
 * id and is not a blob url.
 *
 * @param {number=} id  The id of the image.
 * @param {string=} url The url of the image.
 *
 * @return {boolean} Is the url an externally hosted url?
 */
export const isExternalImage = ( id, url ) => url && ! id && ! isBlobURL( url );

/**
 * Checks if WP generated the specified image size. Size generation is skipped
 * when the image is smaller than the said size.
 *
 * @param {Object} image
 * @param {string} size
 *
 * @return {boolean} Whether or not it has default image size.
 */
function hasSize( image, size ) {
	return (
		'url' in ( image?.sizes?.[ size ] ?? {} ) ||
		'source_url' in ( image?.media_details?.sizes?.[ size ] ?? {} )
	);
}

export function ImageEdit( {
	attributes,
	setAttributes,
	isSelected: isSingleSelected,
	className,
	insertBlocksAfter,
	onReplace,
	context,
	clientId,
	__unstableParentLayout: parentLayout,
} ) {
	const {
		url = '',
		alt,
		caption,
		id,
		width,
		height,
		sizeSlug,
		aspectRatio,
		scale,
		align,
		metadata,
	} = attributes;

	const [ temporaryURL, setTemporaryURL ] = useState( attributes.blob );
	// const parentWidth = sizes?.width;
	// const parsedWidth = width && parseInt( width.replace( /px$/, '' ), 10 );

	// const isSmallLayout =
	// 	( parentWidth && parentWidth < 160 ) || parsedWidth < 160;

	const [ contentResizeListener, { width: containerWidth } ] =
		useResizeObserver();

	const altRef = useRef();
	useEffect( () => {
		altRef.current = alt;
	}, [ alt ] );

	const captionRef = useRef();
	useEffect( () => {
		captionRef.current = caption;
	}, [ caption ] );

	const { __unstableMarkNextChangeAsNotPersistent } =
		useDispatch( blockEditorStore );

	useEffect( () => {
		if ( [ 'wide', 'full' ].includes( align ) ) {
			__unstableMarkNextChangeAsNotPersistent();
			setAttributes( {
				width: undefined,
				height: undefined,
				aspectRatio: undefined,
				scale: undefined,
			} );
		}
	}, [ __unstableMarkNextChangeAsNotPersistent, align, setAttributes ] );

	const { getSettings } = useSelect( blockEditorStore );
	const blockEditingMode = useBlockEditingMode();

	const { createErrorNotice } = useDispatch( noticesStore );
	function onUploadError( message ) {
		createErrorNotice( message, { type: 'snackbar' } );
		setAttributes( {
			src: undefined,
			id: undefined,
			url: undefined,
			blob: undefined,
		} );
	}

	function onSelectImage( media ) {
		if ( ! media || ! media.url ) {
			setAttributes( {
				url: undefined,
				alt: undefined,
				id: undefined,
				title: undefined,
				caption: undefined,
				blob: undefined,
			} );
			setTemporaryURL();

			return;
		}

		if ( isBlobURL( media.url ) ) {
			setTemporaryURL( media.url );
			return;
		}

		const { imageDefaultSize } = getSettings();

		// Try to use the previous selected image size if its available
		// otherwise try the default image size or fallback to "full"
		let newSize = 'full';
		if ( sizeSlug && hasSize( media, sizeSlug ) ) {
			newSize = sizeSlug;
		} else if ( hasSize( media, imageDefaultSize ) ) {
			newSize = imageDefaultSize;
		}

		let mediaAttributes = pickRelevantMediaFiles( media, newSize );

		// If a caption text was meanwhile written by the user,
		// make sure the text is not overwritten by empty captions.
		if ( captionRef.current && ! mediaAttributes.caption ) {
			const { caption: omittedCaption, ...restMediaAttributes } =
				mediaAttributes;
			mediaAttributes = restMediaAttributes;
		}

		let additionalAttributes;
		// Reset the dimension attributes if changing to a different image.
		if ( ! media.id || media.id !== id ) {
			additionalAttributes = {
				sizeSlug: newSize,
			};
		} else {
			// Keep the same url when selecting the same file, so "Resolution"
			// option is not changed.
			additionalAttributes = { url };
		}

		// Check if default link setting should be used.
		let linkDestination = attributes.linkDestination;
		if ( ! linkDestination ) {
			// Use the WordPress option to determine the proper default.
			// The constants used in Gutenberg do not match WP options so a little more complicated than ideal.
			// TODO: fix this in a follow up PR, requires updating media-text and ui component.
			switch (
				window?.wp?.media?.view?.settings?.defaultProps?.link ||
				LINK_DESTINATION_NONE
			) {
				case 'file':
				case LINK_DESTINATION_MEDIA:
					linkDestination = LINK_DESTINATION_MEDIA;
					break;
				case 'post':
				case LINK_DESTINATION_ATTACHMENT:
					linkDestination = LINK_DESTINATION_ATTACHMENT;
					break;
				case LINK_DESTINATION_CUSTOM:
					linkDestination = LINK_DESTINATION_CUSTOM;
					break;
				case LINK_DESTINATION_NONE:
					linkDestination = LINK_DESTINATION_NONE;
					break;
			}
		}

		// Check if the image is linked to it's media.
		let href;
		switch ( linkDestination ) {
			case LINK_DESTINATION_MEDIA:
				href = media.url;
				break;
			case LINK_DESTINATION_ATTACHMENT:
				href = media.link;
				break;
		}
		mediaAttributes.href = href;

		setAttributes( {
			blob: undefined,
			...mediaAttributes,
			...additionalAttributes,
			linkDestination,
		} );
		setTemporaryURL();
	}

	function onSelectURL( newURL ) {
		if ( newURL !== url ) {
			setAttributes( {
				blob: undefined,
				url: newURL,
				id: undefined,
				sizeSlug: getSettings().imageDefaultSize,
			} );
			setTemporaryURL();
		}
	}

	useUploadMediaFromBlobURL( {
		url: temporaryURL,
		allowedTypes: ALLOWED_MEDIA_TYPES,
		onChange: onSelectImage,
		onError: onUploadError,
	} );

	const isExternal = isExternalImage( id, url );
	const src = isExternal ? url : undefined;
	const mediaPreview = !! url && (
		<img
			alt={ __( 'Edit image' ) }
			title={ __( 'Edit image' ) }
			className="edit-image-preview"
			src={ url }
		/>
	);

	const borderProps = useBorderProps( attributes );
	const shadowProps = getShadowClassesAndStyles( attributes );

	const classes = clsx( className, {
		'is-transient': !! temporaryURL,
		'is-resized': !! width || !! height,
		[ `size-${ sizeSlug }` ]: sizeSlug,
		'has-custom-border':
			!! borderProps.className ||
			( borderProps.style &&
				Object.keys( borderProps.style ).length > 0 ),
	} );

	const blockProps = useBlockProps( { className: classes } );

	// Much of this description is duplicated from MediaPlaceholder.
	const { lockUrlControls = false, lockUrlControlsMessage } = useSelect(
		( select ) => {
			if ( ! isSingleSelected ) {
				return {};
			}

			const blockBindingsSource = unlock(
				select( blocksStore )
			).getBlockBindingsSource( metadata?.bindings?.url?.source );

			return {
				lockUrlControls:
					!! metadata?.bindings?.url &&
					! blockBindingsSource?.canUserEditValue?.( {
						select,
						context,
						args: metadata?.bindings?.url?.args,
					} ),
				lockUrlControlsMessage: blockBindingsSource?.label
					? sprintf(
							/* translators: %s: Label of the bindings source. */
							__( 'Connected to %s' ),
							blockBindingsSource.label
					  )
					: __( 'Connected to dynamic data' ),
			};
		},
		[ context, isSingleSelected, metadata?.bindings?.url ]
	);
	const placeholder = ( content ) => {
		return (
			<Placeholder
				className={ clsx( 'block-editor-media-placeholder', {
					[ borderProps.className ]:
						!! borderProps.className && ! isSingleSelected,
				} ) }
				withIllustration
				icon={ lockUrlControls ? pluginsIcon : icon }
				label={ __( 'Image' ) }
				instructions={
					! lockUrlControls &&
					__(
						'Upload an image file, pick one from your media library, or add one with a URL.'
					)
				}
				style={ {
					aspectRatio:
						! ( width && height ) && aspectRatio
							? aspectRatio
							: undefined,
					width: height && aspectRatio ? '100%' : width,
					height: width && aspectRatio ? '100%' : height,
					objectFit: scale,
					...borderProps.style,
					...shadowProps.style,
				} }
			>
				{ lockUrlControls ? (
					<span className="block-bindings-media-placeholder-message">
						{ lockUrlControlsMessage }
					</span>
				) : (
					content
				) }
			</Placeholder>
		);
	};

	return (
		<>
			<figure { ...blockProps }>
				<Image
					temporaryURL={ temporaryURL }
					attributes={ attributes }
					setAttributes={ setAttributes }
					isSingleSelected={ isSingleSelected }
					insertBlocksAfter={ insertBlocksAfter }
					onReplace={ onReplace }
					onSelectImage={ onSelectImage }
					onSelectURL={ onSelectURL }
					onUploadError={ onUploadError }
					context={ context }
					clientId={ clientId }
					blockEditingMode={ blockEditingMode }
					parentLayoutType={ parentLayout?.type }
<<<<<<< HEAD
				/>

=======
					containerWidth={ containerWidth }
				/>
>>>>>>> 810a513c
				<MediaPlaceholder
					icon={ <BlockIcon icon={ icon } /> }
					onSelect={ onSelectImage }
					onSelectURL={ onSelectURL }
					onError={ onUploadError }
					placeholder={ placeholder }
					accept="image/*"
					allowedTypes={ ALLOWED_MEDIA_TYPES }
					value={ { id, src } }
					mediaPreview={ mediaPreview }
					disableMediaButtons={ temporaryURL || url }
				/>
			</figure>
<<<<<<< HEAD
=======
			{
				// The listener cannot be placed as the first element as it will break the in-between inserter.
				// See https://github.com/WordPress/gutenberg/blob/71134165868298fc15e22896d0c28b41b3755ff7/packages/block-editor/src/components/block-list/use-in-between-inserter.js#L120
				contentResizeListener
			}
>>>>>>> 810a513c
		</>
	);
}

export default ImageEdit;<|MERGE_RESOLUTION|>--- conflicted
+++ resolved
@@ -110,11 +110,6 @@
 	} = attributes;
 
 	const [ temporaryURL, setTemporaryURL ] = useState( attributes.blob );
-	// const parentWidth = sizes?.width;
-	// const parsedWidth = width && parseInt( width.replace( /px$/, '' ), 10 );
-
-	// const isSmallLayout =
-	// 	( parentWidth && parentWidth < 160 ) || parsedWidth < 160;
 
 	const [ contentResizeListener, { width: containerWidth } ] =
 		useResizeObserver();
@@ -390,13 +385,8 @@
 					clientId={ clientId }
 					blockEditingMode={ blockEditingMode }
 					parentLayoutType={ parentLayout?.type }
-<<<<<<< HEAD
-				/>
-
-=======
 					containerWidth={ containerWidth }
 				/>
->>>>>>> 810a513c
 				<MediaPlaceholder
 					icon={ <BlockIcon icon={ icon } /> }
 					onSelect={ onSelectImage }
@@ -410,14 +400,11 @@
 					disableMediaButtons={ temporaryURL || url }
 				/>
 			</figure>
-<<<<<<< HEAD
-=======
 			{
 				// The listener cannot be placed as the first element as it will break the in-between inserter.
 				// See https://github.com/WordPress/gutenberg/blob/71134165868298fc15e22896d0c28b41b3755ff7/packages/block-editor/src/components/block-list/use-in-between-inserter.js#L120
 				contentResizeListener
 			}
->>>>>>> 810a513c
 		</>
 	);
 }
