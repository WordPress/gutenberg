/**
 * External dependencies
 */
import classnames from 'classnames';
import { get, filter, map, last, omit, pick } from 'lodash';

/**
 * WordPress dependencies
 */
import { getBlobByURL, isBlobURL, revokeBlobURL } from '@wordpress/blob';
import {
	ExternalLink,
	PanelBody,
	ResizableBox,
	Spinner,
	TextareaControl,
	TextControl,
	ToolbarGroup,
	withNotices,
} from '@wordpress/components';
import { compose } from '@wordpress/compose';
import { withSelect, withDispatch } from '@wordpress/data';
import {
	BlockAlignmentToolbar,
	BlockControls,
	BlockIcon,
	InspectorControls,
	InspectorAdvancedControls,
	MediaPlaceholder,
	MediaReplaceFlow,
	RichText,
	__experimentalBlock as Block,
	__experimentalImageSizeControl as ImageSizeControl,
	__experimentalImageURLInputUI as ImageURLInputUI,
} from '@wordpress/block-editor';
import { Component, Fragment } from '@wordpress/element';
import { __, sprintf } from '@wordpress/i18n';
import { getPath } from '@wordpress/url';
import { withViewportMatch } from '@wordpress/viewport';
import { image as icon } from '@wordpress/icons';

/**
 * Internal dependencies
 */
import { createUpgradedEmbedBlock } from '../embed/util';
import ImageSize from './image-size';
/**
 * Module constants
 */
import {
	MIN_SIZE,
	LINK_DESTINATION_MEDIA,
	LINK_DESTINATION_ATTACHMENT,
	ALLOWED_MEDIA_TYPES,
	DEFAULT_SIZE_SLUG,
} from './constants';

export const pickRelevantMediaFiles = ( image ) => {
	const imageProps = pick( image, [ 'alt', 'id', 'link', 'caption' ] );
	imageProps.url =
		get( image, [ 'sizes', 'large', 'url' ] ) ||
		get( image, [ 'media_details', 'sizes', 'large', 'source_url' ] ) ||
		image.url;
	return imageProps;
};

/**
 * Is the URL a temporary blob URL? A blob URL is one that is used temporarily
 * while the image is being uploaded and will not have an id yet allocated.
 *
 * @param {number=} id The id of the image.
 * @param {string=} url The url of the image.
 *
 * @return {boolean} Is the URL a Blob URL
 */
const isTemporaryImage = ( id, url ) => ! id && isBlobURL( url );

/**
 * Is the url for the image hosted externally. An externally hosted image has no id
 * and is not a blob url.
 *
 * @param {number=} id  The id of the image.
 * @param {string=} url The url of the image.
 *
 * @return {boolean} Is the url an externally hosted url?
 */
const isExternalImage = ( id, url ) => url && ! id && ! isBlobURL( url );

export class ImageEdit extends Component {
	constructor() {
		super( ...arguments );
		this.updateAlt = this.updateAlt.bind( this );
		this.updateAlignment = this.updateAlignment.bind( this );
		this.onFocusCaption = this.onFocusCaption.bind( this );
		this.onImageClick = this.onImageClick.bind( this );
		this.onSelectImage = this.onSelectImage.bind( this );
		this.onSelectURL = this.onSelectURL.bind( this );
		this.updateImage = this.updateImage.bind( this );
		this.onSetHref = this.onSetHref.bind( this );
		this.onSetTitle = this.onSetTitle.bind( this );
		this.getFilename = this.getFilename.bind( this );
		this.onUploadError = this.onUploadError.bind( this );
		this.onImageError = this.onImageError.bind( this );

		this.state = {
			captionFocused: false,
		};
	}

	componentDidMount() {
		const { attributes, mediaUpload, noticeOperations } = this.props;
		const { id, url = '' } = attributes;

		if ( isTemporaryImage( id, url ) ) {
			const file = getBlobByURL( url );

			if ( file ) {
				mediaUpload( {
					filesList: [ file ],
					onFileChange: ( [ image ] ) => {
						this.onSelectImage( image );
					},
					allowedTypes: ALLOWED_MEDIA_TYPES,
					onError: ( message ) => {
						noticeOperations.createErrorNotice( message );
					},
				} );
			}
		}
	}

	componentDidUpdate( prevProps ) {
		const { id: prevID, url: prevURL = '' } = prevProps.attributes;
		const { id, url = '' } = this.props.attributes;

		if (
			isTemporaryImage( prevID, prevURL ) &&
			! isTemporaryImage( id, url )
		) {
			revokeBlobURL( url );
		}

		if (
			! this.props.isSelected &&
			prevProps.isSelected &&
			this.state.captionFocused
		) {
			this.setState( {
				captionFocused: false,
			} );
		}
	}

	onUploadError( message ) {
		const { noticeOperations } = this.props;
		noticeOperations.removeAllNotices();
		noticeOperations.createErrorNotice( message );
	}

	onSelectImage( media ) {
		if ( ! media || ! media.url ) {
			this.props.setAttributes( {
				url: undefined,
				alt: undefined,
				id: undefined,
				title: undefined,
				caption: undefined,
			} );
			return;
		}

		const {
			id,
			url,
			alt,
			caption,
			linkDestination,
		} = this.props.attributes;

		let mediaAttributes = pickRelevantMediaFiles( media );

		// If the current image is temporary but an alt text was meanwhile written by the user,
		// make sure the text is not overwritten.
		if ( isTemporaryImage( id, url ) ) {
			if ( alt ) {
				mediaAttributes = omit( mediaAttributes, [ 'alt' ] );
			}
		}

		// If a caption text was meanwhile written by the user,
		// make sure the text is not overwritten by empty captions
		if ( caption && ! get( mediaAttributes, [ 'caption' ] ) ) {
			mediaAttributes = omit( mediaAttributes, [ 'caption' ] );
		}

		let additionalAttributes;
		// Reset the dimension attributes if changing to a different image.
		if ( ! media.id || media.id !== id ) {
			additionalAttributes = {
				width: undefined,
				height: undefined,
				sizeSlug: DEFAULT_SIZE_SLUG,
			};
		} else {
			// Keep the same url when selecting the same file, so "Image Size" option is not changed.
			additionalAttributes = { url };
		}

		// Check if the image is linked to it's media.
		if ( linkDestination === LINK_DESTINATION_MEDIA ) {
			// Update the media link.
			mediaAttributes.href = media.url;
		}

		// Check if the image is linked to the attachment page.
		if ( linkDestination === LINK_DESTINATION_ATTACHMENT ) {
			// Update the media link.
			mediaAttributes.href = media.link;
		}

		this.props.setAttributes( {
			...mediaAttributes,
			...additionalAttributes,
		} );
	}

	onSelectURL( newURL ) {
		const { url } = this.props.attributes;

		if ( newURL !== url ) {
			this.props.setAttributes( {
				url: newURL,
				id: undefined,
				sizeSlug: DEFAULT_SIZE_SLUG,
			} );
		}
	}

	onImageError( url ) {
		// Check if there's an embed block that handles this URL.
		const embedBlock = createUpgradedEmbedBlock( { attributes: { url } } );
		if ( undefined !== embedBlock ) {
			this.props.onReplace( embedBlock );
		}
	}

	onSetHref( props ) {
		this.props.setAttributes( props );
	}

	onSetTitle( value ) {
		// This is the HTML title attribute, separate from the media object title
		this.props.setAttributes( { title: value } );
	}

	onFocusCaption() {
		if ( ! this.state.captionFocused ) {
			this.setState( {
				captionFocused: true,
			} );
		}
	}

	onImageClick() {
		if ( this.state.captionFocused ) {
			this.setState( {
				captionFocused: false,
			} );
		}
	}

	updateAlt( newAlt ) {
		this.props.setAttributes( { alt: newAlt } );
	}

	updateAlignment( nextAlign ) {
		const extraUpdatedAttributes =
			[ 'wide', 'full' ].indexOf( nextAlign ) !== -1
				? { width: undefined, height: undefined }
				: {};
		this.props.setAttributes( {
			...extraUpdatedAttributes,
			align: nextAlign,
		} );
	}

	updateImage( sizeSlug ) {
		const { image } = this.props;

		const url = get( image, [
			'media_details',
			'sizes',
			sizeSlug,
			'source_url',
		] );
		if ( ! url ) {
			return null;
		}

		this.props.setAttributes( {
			url,
			width: undefined,
			height: undefined,
			sizeSlug,
		} );
	}

	getFilename( url ) {
		const path = getPath( url );
		if ( path ) {
			return last( path.split( '/' ) );
		}
	}

	getImageSizeOptions() {
		const { imageSizes, image } = this.props;
		return map(
			filter( imageSizes, ( { slug } ) =>
				get( image, [ 'media_details', 'sizes', slug, 'source_url' ] )
			),
			( { name, slug } ) => ( { value: slug, label: name } )
		);
	}

	render() {
		const {
			attributes,
			setAttributes,
			isLargeViewport,
			isSelected,
			className,
			maxWidth,
			noticeUI,
			isRTL,
			onResizeStart,
			onResizeStop,
		} = this.props;
		const {
			url,
			alt,
			caption,
			align,
			id,
			href,
			rel,
			linkClass,
			linkDestination,
			title,
			width,
			height,
			linkTarget,
			sizeSlug,
		} = attributes;

		const isExternal = isExternalImage( id, url );
		const controls = (
			<BlockControls>
				<BlockAlignmentToolbar
					value={ align }
					onChange={ this.updateAlignment }
				/>
				{ url && (
					<MediaReplaceFlow
						mediaId={ id }
						mediaURL={ url }
						allowedTypes={ ALLOWED_MEDIA_TYPES }
						accept="image/*"
						onSelect={ this.onSelectImage }
						onSelectURL={ this.onSelectURL }
						onError={ this.onUploadError }
					/>
				) }
				{ url && (
					<ToolbarGroup>
						<ImageURLInputUI
							url={ href || '' }
							onChangeUrl={ this.onSetHref }
							linkDestination={ linkDestination }
							mediaUrl={
								this.props.image && this.props.image.source_url
							}
							mediaLink={
								this.props.image && this.props.image.link
							}
							linkTarget={ linkTarget }
							linkClass={ linkClass }
							rel={ rel }
						/>
					</ToolbarGroup>
				) }
			</BlockControls>
		);
		const src = isExternal ? url : undefined;
		const labels = {
			title: ! url ? __( 'Image' ) : __( 'Edit image' ),
			instructions: __(
				'Upload an image file, pick one from your media library, or add one with a URL.'
			),
		};
		const mediaPreview = !! url && (
			<img
				alt={ __( 'Edit image' ) }
				title={ __( 'Edit image' ) }
				className={ 'edit-image-preview' }
				src={ url }
			/>
		);
		const needsAlignmentWrapper = [ 'center', 'left', 'right' ].includes(
			align
		);

		const mediaPlaceholder = (
			<MediaPlaceholder
				icon={ <BlockIcon icon={ icon } /> }
				labels={ labels }
				onSelect={ this.onSelectImage }
				onSelectURL={ this.onSelectURL }
				notices={ noticeUI }
				onError={ this.onUploadError }
				accept="image/*"
				allowedTypes={ ALLOWED_MEDIA_TYPES }
				value={ { id, src } }
				mediaPreview={ mediaPreview }
				disableMediaButtons={ url }
			/>
		);

		if ( ! url ) {
			return (
				<>
					{ controls }
					<Block.div
						className={ classnames( className, {
							[ `align${ align }` ]:
								! needsAlignmentWrapper && align,
						} ) }
					>
						{ needsAlignmentWrapper ? (
							<div className={ `align${ align }` }>
								{ mediaPlaceholder }
							</div>
						) : (
							mediaPlaceholder
						) }
					</Block.div>
				</>
			);
		}

		const classes = classnames( className, {
			'is-transient': isBlobURL( url ),
			'is-resized': !! width || !! height,
			'is-focused': isSelected,
			[ `size-${ sizeSlug }` ]: sizeSlug,
			[ `align${ align }` ]: align,
		} );

		const isResizable =
			[ 'wide', 'full' ].indexOf( align ) === -1 && isLargeViewport;

		const imageSizeOptions = this.getImageSizeOptions();

		const getInspectorControls = ( imageWidth, imageHeight ) => (
			<>
				<InspectorControls>
					<PanelBody title={ __( 'Image settings' ) }>
						<TextareaControl
							label={ __( 'Alt text (alternative text)' ) }
							value={ alt }
							onChange={ this.updateAlt }
							help={
								<>
									<ExternalLink href="https://www.w3.org/WAI/tutorials/images/decision-tree">
										{ __(
											'Describe the purpose of the image'
										) }
									</ExternalLink>
									{ __(
										'Leave empty if the image is purely decorative.'
									) }
								</>
							}
						/>
						<ImageSizeControl
							onChangeImage={ this.updateImage }
							onChange={ ( value ) => setAttributes( value ) }
							slug={ sizeSlug }
							width={ width }
							height={ height }
							imageSizeOptions={ imageSizeOptions }
							isResizable={ isResizable }
							imageWidth={ imageWidth }
							imageHeight={ imageHeight }
						/>
					</PanelBody>
				</InspectorControls>
				<InspectorAdvancedControls>
					<TextControl
						label={ __( 'Title attribute' ) }
						value={ title || '' }
						onChange={ this.onSetTitle }
						help={
							<>
								{ __(
									'Describe the role of this image on the page.'
								) }
								<ExternalLink href="https://www.w3.org/TR/html52/dom.html#the-title-attribute">
									{ __(
										'(Note: many devices and browsers do not display this text.)'
									) }
								</ExternalLink>
							</>
						}
					/>
				</InspectorAdvancedControls>
			</>
		);

		const AlignmentWrapper = needsAlignmentWrapper ? Block.div : Fragment;
		const BlockContentWrapper = needsAlignmentWrapper
			? 'figure'
			: Block.figure;
		// Disable reason: Each block can be selected by clicking on it
		/* eslint-disable jsx-a11y/click-events-have-key-events */
		return (
			<>
				{ controls }
<<<<<<< HEAD
				<figure className={ classes }>
					<ImageSize src={ url } dirtynessTrigger={ align }>
						{ ( sizes ) => {
							const {
								imageWidthWithinContainer,
								imageHeightWithinContainer,
								imageWidth,
								imageHeight,
							} = sizes;

							const filename = this.getFilename( url );
							let defaultedAlt;
							if ( alt ) {
								defaultedAlt = alt;
							} else if ( filename ) {
								defaultedAlt = sprintf(
									/* translators: %s: file name */
									__(
										'This image has an empty alt attribute; its file name is %s'
									),
									filename
								);
							} else {
								defaultedAlt = __(
									'This image has an empty alt attribute'
=======
				<AlignmentWrapper>
					<BlockContentWrapper className={ classes }>
						<ImageSize src={ url } dirtynessTrigger={ align }>
							{ ( sizes ) => {
								const {
									imageWidthWithinContainer,
									imageHeightWithinContainer,
									imageWidth,
									imageHeight,
								} = sizes;

								const filename = this.getFilename( url );
								let defaultedAlt;
								if ( alt ) {
									defaultedAlt = alt;
								} else if ( filename ) {
									defaultedAlt = sprintf(
										__(
											'This image has an empty alt attribute; its file name is %s'
										),
										filename
									);
								} else {
									defaultedAlt = __(
										'This image has an empty alt attribute'
									);
								}

								const img = (
									// Disable reason: Image itself is not meant to be interactive, but
									// should direct focus to block.
									/* eslint-disable jsx-a11y/no-noninteractive-element-interactions */
									<>
										<img
											src={ url }
											alt={ defaultedAlt }
											onClick={ this.onImageClick }
											onError={ () =>
												this.onImageError( url )
											}
										/>
										{ isBlobURL( url ) && <Spinner /> }
									</>
									/* eslint-enable jsx-a11y/no-noninteractive-element-interactions */
>>>>>>> 177ca499
								);

								if (
									! isResizable ||
									! imageWidthWithinContainer
								) {
									return (
										<>
											{ getInspectorControls(
												imageWidth,
												imageHeight
											) }
											<div style={ { width, height } }>
												{ img }
											</div>
										</>
									);
								}

								const currentWidth =
									width || imageWidthWithinContainer;
								const currentHeight =
									height || imageHeightWithinContainer;

								const ratio = imageWidth / imageHeight;
								const minWidth =
									imageWidth < imageHeight
										? MIN_SIZE
										: MIN_SIZE * ratio;
								const minHeight =
									imageHeight < imageWidth
										? MIN_SIZE
										: MIN_SIZE / ratio;

								// With the current implementation of ResizableBox, an image needs an explicit pixel value for the max-width.
								// In absence of being able to set the content-width, this max-width is currently dictated by the vanilla editor style.
								// The following variable adds a buffer to this vanilla style, so 3rd party themes have some wiggleroom.
								// This does, in most cases, allow you to scale the image beyond the width of the main column, though not infinitely.
								// @todo It would be good to revisit this once a content-width variable becomes available.
								const maxWidthBuffer = maxWidth * 2.5;

								let showRightHandle = false;
								let showLeftHandle = false;

								/* eslint-disable no-lonely-if */
								// See https://github.com/WordPress/gutenberg/issues/7584.
								if ( align === 'center' ) {
									// When the image is centered, show both handles.
									showRightHandle = true;
									showLeftHandle = true;
								} else if ( isRTL ) {
									// In RTL mode the image is on the right by default.
									// Show the right handle and hide the left handle only when it is aligned left.
									// Otherwise always show the left handle.
									if ( align === 'left' ) {
										showRightHandle = true;
									} else {
										showLeftHandle = true;
									}
								} else {
									// Show the left handle and hide the right handle only when the image is aligned right.
									// Otherwise always show the right handle.
									if ( align === 'right' ) {
										showLeftHandle = true;
									} else {
										showRightHandle = true;
									}
								}
								/* eslint-enable no-lonely-if */

								return (
									<>
										{ getInspectorControls(
											imageWidth,
											imageHeight
										) }
										<ResizableBox
											size={ {
												width,
												height,
											} }
											minWidth={ minWidth }
											maxWidth={ maxWidthBuffer }
											minHeight={ minHeight }
											maxHeight={ maxWidthBuffer / ratio }
											lockAspectRatio
											enable={ {
												top: false,
												right: showRightHandle,
												bottom: true,
												left: showLeftHandle,
											} }
											onResizeStart={ onResizeStart }
											onResizeStop={ (
												event,
												direction,
												elt,
												delta
											) => {
												onResizeStop();
												setAttributes( {
													width: parseInt(
														currentWidth +
															delta.width,
														10
													),
													height: parseInt(
														currentHeight +
															delta.height,
														10
													),
												} );
											} }
										>
											{ img }
										</ResizableBox>
									</>
								);
							} }
						</ImageSize>
						{ ( ! RichText.isEmpty( caption ) || isSelected ) && (
							<RichText
								tagName="figcaption"
								placeholder={ __( 'Write caption…' ) }
								value={ caption }
								unstableOnFocus={ this.onFocusCaption }
								onChange={ ( value ) =>
									setAttributes( { caption: value } )
								}
								isSelected={ this.state.captionFocused }
								inlineToolbar
							/>
						) }

						{ mediaPlaceholder }
					</BlockContentWrapper>
				</AlignmentWrapper>
			</>
		);
		/* eslint-enable jsx-a11y/click-events-have-key-events */
	}
}

export default compose( [
	withDispatch( ( dispatch ) => {
		const { toggleSelection } = dispatch( 'core/block-editor' );

		return {
			onResizeStart: () => toggleSelection( false ),
			onResizeStop: () => toggleSelection( true ),
		};
	} ),
	withSelect( ( select, props ) => {
		const { getMedia } = select( 'core' );
		const { getSettings } = select( 'core/block-editor' );
		const {
			attributes: { id },
			isSelected,
		} = props;
		const { mediaUpload, imageSizes, isRTL, maxWidth } = getSettings();

		return {
			image: id && isSelected ? getMedia( id ) : null,
			maxWidth,
			isRTL,
			imageSizes,
			mediaUpload,
		};
	} ),
	withViewportMatch( { isLargeViewport: 'medium' } ),
	withNotices,
] )( ImageEdit );<|MERGE_RESOLUTION|>--- conflicted
+++ resolved
@@ -525,33 +525,6 @@
 		return (
 			<>
 				{ controls }
-<<<<<<< HEAD
-				<figure className={ classes }>
-					<ImageSize src={ url } dirtynessTrigger={ align }>
-						{ ( sizes ) => {
-							const {
-								imageWidthWithinContainer,
-								imageHeightWithinContainer,
-								imageWidth,
-								imageHeight,
-							} = sizes;
-
-							const filename = this.getFilename( url );
-							let defaultedAlt;
-							if ( alt ) {
-								defaultedAlt = alt;
-							} else if ( filename ) {
-								defaultedAlt = sprintf(
-									/* translators: %s: file name */
-									__(
-										'This image has an empty alt attribute; its file name is %s'
-									),
-									filename
-								);
-							} else {
-								defaultedAlt = __(
-									'This image has an empty alt attribute'
-=======
 				<AlignmentWrapper>
 					<BlockContentWrapper className={ classes }>
 						<ImageSize src={ url } dirtynessTrigger={ align }>
@@ -569,6 +542,7 @@
 									defaultedAlt = alt;
 								} else if ( filename ) {
 									defaultedAlt = sprintf(
+										/* translators: %s: file name */
 										__(
 											'This image has an empty alt attribute; its file name is %s'
 										),
@@ -596,7 +570,6 @@
 										{ isBlobURL( url ) && <Spinner /> }
 									</>
 									/* eslint-enable jsx-a11y/no-noninteractive-element-interactions */
->>>>>>> 177ca499
 								);
 
 								if (
