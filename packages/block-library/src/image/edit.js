--- conflicted
+++ resolved
@@ -297,10 +297,6 @@
 
 	render() {
 		const { isEditing } = this.state;
-<<<<<<< HEAD
-		const { attributes, setAttributes, isLargeViewport, isSelected, className, maxWidth, noticeOperations, noticeUI, toggleSelection, isRTL } = this.props;
-		const { url, alt, caption, align, id, href, rel, linkClass, linkDestination, width, height, linkTarget } = attributes;
-=======
 		const {
 			attributes,
 			setAttributes,
@@ -314,8 +310,7 @@
 			isRTL,
 			availableImageSizes,
 		} = this.props;
-		const { url, alt, caption, align, id, href, linkDestination, width, height, linkTarget } = attributes;
->>>>>>> 5c6f4807
+		const { url, alt, caption, align, id, href, rel, linkClass, linkDestination, width, height, linkTarget } = attributes;
 		const isExternal = isExternalImage( id, url );
 		const availableImageSizesBySlug = keyBy( availableImageSizes, 'slug' );
 
