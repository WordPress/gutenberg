/**
 * External dependencies
 */
import classnames from 'classnames';
import {
	get,
	isEmpty,
	map,
	pick,
	startCase,
} from 'lodash';

/**
 * WordPress dependencies
 */
import { __, sprintf } from '@wordpress/i18n';
import { Component, Fragment } from '@wordpress/element';
import { getBlobByURL, revokeBlobURL, isBlobURL } from '@wordpress/blob';
import {
	Button,
	ButtonGroup,
	IconButton,
	PanelBody,
	ResizableBox,
	SelectControl,
	TextControl,
	TextareaControl,
	Toolbar,
	withNotices,
	ToggleControl,
} from '@wordpress/components';
import { withSelect } from '@wordpress/data';
import {
	RichText,
	BlockControls,
	InspectorControls,
	MediaPlaceholder,
	MediaUpload,
	BlockAlignmentToolbar,
	mediaUpload,
} from '@wordpress/editor';
import { withViewportMatch } from '@wordpress/viewport';
import { compose } from '@wordpress/compose';

/**
 * Internal dependencies
 */
import ImageSize from './image-size';

/**
 * Module constants
 */
const MIN_SIZE = 20;
const LINK_DESTINATION_NONE = 'none';
const LINK_DESTINATION_MEDIA = 'media';
const LINK_DESTINATION_ATTACHMENT = 'attachment';
const LINK_DESTINATION_CUSTOM = 'custom';
const ALLOWED_MEDIA_TYPES = [ 'image' ];

export const pickRelevantMediaFiles = ( image ) => {
	return {
		...pick( image, [ 'alt', 'id', 'link', 'url', 'caption' ] ),
	};
};

/**
 * Is the URL a temporary blob URL? A blob URL is one that is used temporarily
 * while the image is being uploaded and will not have an id yet allocated.
 *
 * @param {number=} id The id of the image.
 * @param {string=} url The url of the image.
 *
 * @return {boolean} Is the URL a Blob URL
 */
const isTemporaryImage = ( id, url ) => ! id && isBlobURL( url );

/**
 * Is the url for the image hosted externally. An externally hosted image has no id
 * and is not a blob url.
 *
 * @param {number=} id  The id of the image.
 * @param {string=} url The url of the image.
 *
 * @return {boolean} Is the url an externally hosted url?
 */
const isExternalImage = ( id, url ) => url && ! id && ! isBlobURL( url );

class ImageEdit extends Component {
	constructor( { attributes } ) {
		super( ...arguments );
		this.updateAlt = this.updateAlt.bind( this );
		this.updateAlignment = this.updateAlignment.bind( this );
		this.onFocusCaption = this.onFocusCaption.bind( this );
		this.onImageClick = this.onImageClick.bind( this );
		this.onSelectImage = this.onSelectImage.bind( this );
		this.onSelectURL = this.onSelectURL.bind( this );
		this.updateImageURL = this.updateImageURL.bind( this );
		this.updateWidth = this.updateWidth.bind( this );
		this.updateHeight = this.updateHeight.bind( this );
		this.updateDimensions = this.updateDimensions.bind( this );
		this.onSetCustomHref = this.onSetCustomHref.bind( this );
		this.onSetLinkDestination = this.onSetLinkDestination.bind( this );
<<<<<<< HEAD
		this.getFilename = this.getFilename.bind( this );
=======
		this.toggleIsEditing = this.toggleIsEditing.bind( this );
>>>>>>> a696e508

		this.state = {
			captionFocused: false,
			isEditing: ! attributes.url,
		};
	}

	componentDidMount() {
		const { attributes, setAttributes } = this.props;
		const { id, url = '' } = attributes;

		if ( isTemporaryImage( id, url ) ) {
			const file = getBlobByURL( url );

			if ( file ) {
				mediaUpload( {
					filesList: [ file ],
					onFileChange: ( [ image ] ) => {
						setAttributes( pickRelevantMediaFiles( image ) );
					},
					allowedTypes: ALLOWED_MEDIA_TYPES,
				} );
			}
		}
	}

	componentDidUpdate( prevProps ) {
		const { id: prevID, url: prevURL = '' } = prevProps.attributes;
		const { id, url = '' } = this.props.attributes;

		if ( isTemporaryImage( prevID, prevURL ) && ! isTemporaryImage( id, url ) ) {
			revokeBlobURL( url );
		}

		if ( ! this.props.isSelected && prevProps.isSelected && this.state.captionFocused ) {
			this.setState( {
				captionFocused: false,
			} );
		}
	}

	onSelectImage( media ) {
		if ( ! media || ! media.url ) {
			this.props.setAttributes( {
				url: undefined,
				alt: undefined,
				id: undefined,
				caption: undefined,
			} );
			return;
		}

		this.setState( {
			isEditing: false,
		} );

		this.props.setAttributes( {
			...pickRelevantMediaFiles( media ),
			width: undefined,
			height: undefined,
		} );
	}

	onSetLinkDestination( value ) {
		let href;

		if ( value === LINK_DESTINATION_NONE ) {
			href = undefined;
		} else if ( value === LINK_DESTINATION_MEDIA ) {
			href = this.props.attributes.url;
		} else if ( value === LINK_DESTINATION_ATTACHMENT ) {
			href = this.props.image && this.props.image.link;
		} else {
			href = this.props.attributes.href;
		}

		this.props.setAttributes( {
			linkDestination: value,
			href,
		} );
	}

	onSelectURL( newURL ) {
		const { url } = this.props.attributes;

		if ( newURL !== url ) {
			this.props.setAttributes( {
				url: newURL,
				id: undefined,
			} );
		}

		this.setState( {
			isEditing: false,
		} );
	}

	onSetCustomHref( value ) {
		this.props.setAttributes( { href: value } );
	}

	onFocusCaption() {
		if ( ! this.state.captionFocused ) {
			this.setState( {
				captionFocused: true,
			} );
		}
	}

	onImageClick() {
		if ( this.state.captionFocused ) {
			this.setState( {
				captionFocused: false,
			} );
		}
	}

	updateAlt( newAlt ) {
		this.props.setAttributes( { alt: newAlt } );
	}

	updateAlignment( nextAlign ) {
		const extraUpdatedAttributes = [ 'wide', 'full' ].indexOf( nextAlign ) !== -1 ?
			{ width: undefined, height: undefined } :
			{};
		this.props.setAttributes( { ...extraUpdatedAttributes, align: nextAlign } );
	}

	updateImageURL( url ) {
		this.props.setAttributes( { url, width: undefined, height: undefined } );
	}

	updateWidth( width ) {
		this.props.setAttributes( { width: parseInt( width, 10 ) } );
	}

	updateHeight( height ) {
		this.props.setAttributes( { height: parseInt( height, 10 ) } );
	}

	updateDimensions( width = undefined, height = undefined ) {
		return () => {
			this.props.setAttributes( { width, height } );
		};
	}

	getFilename( url ) {
		if ( url ) {
			const fileName = url.toString().match( /.*\/(.+?)$/ );
			if ( fileName && fileName.length > 1 ) {
				return fileName[ 1 ];
			}
		}
		return '';
	}

	getAvailableSizes() {
		return get( this.props.image, [ 'media_details', 'sizes' ], {} );
	}

	getLinkDestinationOptions() {
		return [
			{ value: LINK_DESTINATION_NONE, label: __( 'None' ) },
			{ value: LINK_DESTINATION_MEDIA, label: __( 'Media File' ) },
			{ value: LINK_DESTINATION_ATTACHMENT, label: __( 'Attachment Page' ) },
			{ value: LINK_DESTINATION_CUSTOM, label: __( 'Custom URL' ) },
		];
	}

	toggleIsEditing() {
		this.setState( {
			isEditing: ! this.state.isEditing,
		} );
	}

	render() {
		const { isEditing } = this.state;
		const { attributes, setAttributes, isLargeViewport, isSelected, className, maxWidth, noticeOperations, noticeUI, toggleSelection, isRTL } = this.props;
		const { url, alt, caption, align, id, href, linkDestination, width, height, linkTarget } = attributes;
		const isExternal = isExternalImage( id, url );

		let toolbarEditButton;
		if ( url ) {
			if ( isExternal ) {
				toolbarEditButton = (
					<Toolbar>
						<IconButton
							className="components-icon-button components-toolbar__control"
							label={ __( 'Edit image' ) }
							onClick={ this.toggleIsEditing }
							icon="edit"
						/>
					</Toolbar>
				);
			} else {
				toolbarEditButton = (
					<Toolbar>
						<MediaUpload
							onSelect={ this.onSelectImage }
							allowedTypes={ ALLOWED_MEDIA_TYPES }
							value={ id }
							render={ ( { open } ) => (
								<IconButton
									className="components-toolbar__control"
									label={ __( 'Edit image' ) }
									icon="edit"
									onClick={ open }
								/>
							) }
						/>
					</Toolbar>
				);
			}
		}

		const controls = (
			<BlockControls>
				<BlockAlignmentToolbar
					value={ align }
					onChange={ this.updateAlignment }
				/>
				{ toolbarEditButton }
			</BlockControls>
		);

		if ( isEditing ) {
			const src = isExternal ? url : undefined;
			return (
				<Fragment>
					{ controls }
					<MediaPlaceholder
						icon="format-image"
						className={ className }
						onSelect={ this.onSelectImage }
						onSelectURL={ this.onSelectURL }
						notices={ noticeUI }
						onError={ noticeOperations.createErrorNotice }
						accept="image/*"
						allowedTypes={ ALLOWED_MEDIA_TYPES }
						value={ { id, src } }
					/>
				</Fragment>
			);
		}

		const classes = classnames( className, {
			'is-transient': isBlobURL( url ),
			'is-resized': !! width || !! height,
			'is-focused': isSelected,
		} );

		const availableSizes = this.getAvailableSizes();
		const isResizable = [ 'wide', 'full' ].indexOf( align ) === -1 && isLargeViewport;
		const isLinkURLInputDisabled = linkDestination !== LINK_DESTINATION_CUSTOM;

		const getInspectorControls = ( imageWidth, imageHeight ) => (
			<InspectorControls>
				<PanelBody title={ __( 'Image Settings' ) }>
					<TextareaControl
						label={ __( 'Alt Text (Alternative Text)' ) }
						value={ alt }
						onChange={ this.updateAlt }
						help={ __( 'Alternative text describes your image to people who can’t see it. Add a short description with its key details.' ) }
					/>
					{ ! isEmpty( availableSizes ) && (
						<SelectControl
							label={ __( 'Image Size' ) }
							value={ url }
							options={ map( availableSizes, ( size, name ) => ( {
								value: size.source_url,
								label: startCase( name ),
							} ) ) }
							onChange={ this.updateImageURL }
						/>
					) }
					{ isResizable && (
						<div className="block-library-image__dimensions">
							<p className="block-library-image__dimensions__row">
								{ __( 'Image Dimensions' ) }
							</p>
							<div className="block-library-image__dimensions__row">
								<TextControl
									type="number"
									className="block-library-image__dimensions__width"
									label={ __( 'Width' ) }
									value={ width !== undefined ? width : '' }
									placeholder={ imageWidth }
									min={ 1 }
									onChange={ this.updateWidth }
								/>
								<TextControl
									type="number"
									className="block-library-image__dimensions__height"
									label={ __( 'Height' ) }
									value={ height !== undefined ? height : '' }
									placeholder={ imageHeight }
									min={ 1 }
									onChange={ this.updateHeight }
								/>
							</div>
							<div className="block-library-image__dimensions__row">
								<ButtonGroup aria-label={ __( 'Image Size' ) }>
									{ [ 25, 50, 75, 100 ].map( ( scale ) => {
										const scaledWidth = Math.round( imageWidth * ( scale / 100 ) );
										const scaledHeight = Math.round( imageHeight * ( scale / 100 ) );

										const isCurrent = width === scaledWidth && height === scaledHeight;

										return (
											<Button
												key={ scale }
												isSmall
												isPrimary={ isCurrent }
												aria-pressed={ isCurrent }
												onClick={ this.updateDimensions( scaledWidth, scaledHeight ) }
											>
												{ scale }%
											</Button>
										);
									} ) }
								</ButtonGroup>
								<Button
									isSmall
									onClick={ this.updateDimensions() }
								>
									{ __( 'Reset' ) }
								</Button>
							</div>
						</div>
					) }
				</PanelBody>
				<PanelBody title={ __( 'Link Settings' ) }>
					<SelectControl
						label={ __( 'Link To' ) }
						value={ linkDestination }
						options={ this.getLinkDestinationOptions() }
						onChange={ this.onSetLinkDestination }
					/>
					{ linkDestination !== LINK_DESTINATION_NONE && (
						<Fragment>
							<TextControl
								label={ __( 'Link URL' ) }
								value={ href || '' }
								onChange={ this.onSetCustomHref }
								placeholder={ ! isLinkURLInputDisabled ? 'https://' : undefined }
								disabled={ isLinkURLInputDisabled }
							/>
							<ToggleControl
								label={ __( 'Open in New Tab' ) }
								onChange={ () => setAttributes( { linkTarget: ! linkTarget ? '_blank' : undefined } ) }
								checked={ linkTarget === '_blank' } />
						</Fragment>
					) }
				</PanelBody>
			</InspectorControls>
		);

		// Disable reason: Each block can be selected by clicking on it
		/* eslint-disable jsx-a11y/no-static-element-interactions, jsx-a11y/onclick-has-role, jsx-a11y/click-events-have-key-events */
		return (
			<Fragment>
				{ controls }
				<figure className={ classes }>
					<ImageSize src={ url } dirtynessTrigger={ align }>
						{ ( sizes ) => {
							const {
								imageWidthWithinContainer,
								imageHeightWithinContainer,
								imageWidth,
								imageHeight,
							} = sizes;

							const defaultAlt = sprintf( __( 'This image has an empty alt attribute; its file name is %s' ), this.getFilename( url ) );
							// Disable reason: Image itself is not meant to be
							// interactive, but should direct focus to block
							// eslint-disable-next-line jsx-a11y/no-noninteractive-element-interactions
							const img = <img src={ url } alt={ alt } onClick={ this.onImageClick } />;
							// Disable reason: Image itself is not meant to be
							// interactive, but should direct focus to block
							// eslint-disable-next-line jsx-a11y/no-noninteractive-element-interactions
							const imgNoAlt = <img src={ url } alt={ defaultAlt } onClick={ this.onImageClick } />;

							if ( ! isResizable || ! imageWidthWithinContainer ) {
								if ( ! alt ) {
									return (
										<Fragment>
											{ getInspectorControls( imageWidth, imageHeight ) }
											<div style={ { width, height } }>
												{ imgNoAlt }
											</div>
										</Fragment>

									);
								}
								return (
									<Fragment>
										{ getInspectorControls( imageWidth, imageHeight ) }
										<div style={ { width, height } }>
											{ img }
										</div>
									</Fragment>
								);
							}

							const currentWidth = width || imageWidthWithinContainer;
							const currentHeight = height || imageHeightWithinContainer;

							const ratio = imageWidth / imageHeight;
							const minWidth = imageWidth < imageHeight ? MIN_SIZE : MIN_SIZE * ratio;
							const minHeight = imageHeight < imageWidth ? MIN_SIZE : MIN_SIZE / ratio;

							let showRightHandle = false;
							let showLeftHandle = false;

							/* eslint-disable no-lonely-if */
							// See https://github.com/WordPress/gutenberg/issues/7584.
							if ( align === 'center' ) {
								// When the image is centered, show both handles.
								showRightHandle = true;
								showLeftHandle = true;
							} else if ( isRTL ) {
								// In RTL mode the image is on the right by default.
								// Show the right handle and hide the left handle only when it is aligned left.
								// Otherwise always show the left handle.
								if ( align === 'left' ) {
									showRightHandle = true;
								} else {
									showLeftHandle = true;
								}
							} else {
								// Show the left handle and hide the right handle only when the image is aligned right.
								// Otherwise always show the right handle.
								if ( align === 'right' ) {
									showLeftHandle = true;
								} else {
									showRightHandle = true;
								}
							}
							/* eslint-enable no-lonely-if */
							if ( ! alt ) {
								return (
									<Fragment>
										{ getInspectorControls( imageWidth, imageHeight ) }
										<ResizableBox
											size={
												width && height ? {
													width,
													height,
												} : undefined
											}
											minWidth={ minWidth }
											maxWidth={ maxWidth }
											minHeight={ minHeight }
											maxHeight={ maxWidth / ratio }
											lockAspectRatio
											enable={ {
												top: false,
												right: showRightHandle,
												bottom: true,
												left: showLeftHandle,
											} }
											onResizeStart={ () => {
												toggleSelection( false );
											} }
											onResizeStop={ ( event, direction, elt, delta ) => {
												setAttributes( {
													width: parseInt( currentWidth + delta.width, 10 ),
													height: parseInt( currentHeight + delta.height, 10 ),
												} );
												toggleSelection( true );
											} }
										>
											{ imgNoAlt }
										</ResizableBox>
									</Fragment>

								);
							}

							return (
								<Fragment>
									{ getInspectorControls( imageWidth, imageHeight ) }
									<ResizableBox
										size={
											width && height ? {
												width,
												height,
											} : undefined
										}
										minWidth={ minWidth }
										maxWidth={ maxWidth }
										minHeight={ minHeight }
										maxHeight={ maxWidth / ratio }
										lockAspectRatio
										enable={ {
											top: false,
											right: showRightHandle,
											bottom: true,
											left: showLeftHandle,
										} }
										onResizeStart={ () => {
											toggleSelection( false );
										} }
										onResizeStop={ ( event, direction, elt, delta ) => {
											setAttributes( {
												width: parseInt( currentWidth + delta.width, 10 ),
												height: parseInt( currentHeight + delta.height, 10 ),
											} );
											toggleSelection( true );
										} }
									>
										{ img }
									</ResizableBox>
								</Fragment>
							);
						} }
					</ImageSize>
					{ ( ! RichText.isEmpty( caption ) || isSelected ) && (
						<RichText
							tagName="figcaption"
							placeholder={ __( 'Write caption…' ) }
							value={ caption }
							unstableOnFocus={ this.onFocusCaption }
							onChange={ ( value ) => setAttributes( { caption: value } ) }
							isSelected={ this.state.captionFocused }
							inlineToolbar
						/>
					) }
				</figure>
			</Fragment>
		);
		/* eslint-enable jsx-a11y/no-static-element-interactions, jsx-a11y/onclick-has-role, jsx-a11y/click-events-have-key-events */
	}
}

export default compose( [
	withSelect( ( select, props ) => {
		const { getMedia } = select( 'core' );
		const { getEditorSettings } = select( 'core/editor' );
		const { id } = props.attributes;
		const { maxWidth, isRTL } = getEditorSettings();

		return {
			image: id ? getMedia( id ) : null,
			maxWidth,
			isRTL,
		};
	} ),
	withViewportMatch( { isLargeViewport: 'medium' } ),
	withNotices,
] )( ImageEdit );<|MERGE_RESOLUTION|>--- conflicted
+++ resolved
@@ -100,11 +100,8 @@
 		this.updateDimensions = this.updateDimensions.bind( this );
 		this.onSetCustomHref = this.onSetCustomHref.bind( this );
 		this.onSetLinkDestination = this.onSetLinkDestination.bind( this );
-<<<<<<< HEAD
 		this.getFilename = this.getFilename.bind( this );
-=======
 		this.toggleIsEditing = this.toggleIsEditing.bind( this );
->>>>>>> a696e508
 
 		this.state = {
 			captionFocused: false,
