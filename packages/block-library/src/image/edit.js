/**
 * External dependencies
 */
import classnames from 'classnames';
import {
	get,
	isEmpty,
	map,
	pick,
	startCase,
<<<<<<< HEAD
	round,
=======
	keyBy,
>>>>>>> 122e5695
} from 'lodash';

/**
 * WordPress dependencies
 */
import { __ } from '@wordpress/i18n';
import { Component, Fragment } from '@wordpress/element';
import { getBlobByURL, revokeBlobURL, isBlobURL } from '@wordpress/blob';
import {
	Button,
	ButtonGroup,
	IconButton,
	PanelBody,
	ResizableBox,
	SelectControl,
	TextControl,
	TextareaControl,
	Toolbar,
	withNotices,
	ToggleControl,
} from '@wordpress/components';
import { withSelect } from '@wordpress/data';
import {
	RichText,
	BlockControls,
	InspectorControls,
	MediaPlaceholder,
	MediaUpload,
	BlockAlignmentToolbar,
	mediaUpload,
} from '@wordpress/editor';
import { withViewportMatch } from '@wordpress/viewport';
import { compose } from '@wordpress/compose';

/**
 * Internal dependencies
 */
import ImageSize, { getBlockWidth } from './image-size';

/**
 * Module constants
 */
const MIN_SIZE = 20;
const LINK_DESTINATION_NONE = 'none';
const LINK_DESTINATION_MEDIA = 'media';
const LINK_DESTINATION_ATTACHMENT = 'attachment';
const LINK_DESTINATION_CUSTOM = 'custom';
const ALLOWED_MEDIA_TYPES = [ 'image' ];

export const pickRelevantMediaFiles = ( image ) => {
	return pick( image, [ 'alt', 'id', 'link', 'url', 'caption' ] );
};

/**
 * Is the URL a temporary blob URL? A blob URL is one that is used temporarily
 * while the image is being uploaded and will not have an id yet allocated.
 *
 * @param {number=} id The id of the image.
 * @param {string=} url The url of the image.
 *
 * @return {boolean} Is the URL a Blob URL
 */
const isTemporaryImage = ( id, url ) => ! id && isBlobURL( url );

/**
 * Is the url for the image hosted externally. An externally hosted image has no id
 * and is not a blob url.
 *
 * @param {number=} id  The id of the image.
 * @param {string=} url The url of the image.
 *
 * @return {boolean} Is the url an externally hosted url?
 */
const isExternalImage = ( id, url ) => url && ! id && ! isBlobURL( url );

class ImageEdit extends Component {
	constructor( { attributes } ) {
		super( ...arguments );
		this.updateAlt = this.updateAlt.bind( this );
		this.updateAlignment = this.updateAlignment.bind( this );
		this.onFocusCaption = this.onFocusCaption.bind( this );
		this.onImageClick = this.onImageClick.bind( this );
		this.onSelectImage = this.onSelectImage.bind( this );
		this.onSelectURL = this.onSelectURL.bind( this );
		this.updateImageURL = this.updateImageURL.bind( this );
		this.onSetCustomHref = this.onSetCustomHref.bind( this );
		this.onSetLinkDestination = this.onSetLinkDestination.bind( this );
		this.toggleIsEditing = this.toggleIsEditing.bind( this );
		this.updateWidth = this.updateWidth.bind( this );
		this.updateHeight = this.updateHeight.bind( this );
		this.resetWidthHeight = this.resetWidthHeight.bind( this );

		this.state = {
			captionFocused: false,
			isEditing: ! attributes.url,
		};
	}

	componentDidMount() {
		const { attributes, setAttributes } = this.props;
		const { id, url = '' } = attributes;

		if ( isTemporaryImage( id, url ) ) {
			const file = getBlobByURL( url );

			if ( file ) {
				mediaUpload( {
					filesList: [ file ],
					onFileChange: ( [ image ] ) => {
						setAttributes( pickRelevantMediaFiles( image ) );
					},
					allowedTypes: ALLOWED_MEDIA_TYPES,
				} );
			}
		}
	}

	componentDidUpdate( prevProps ) {
		const { id: prevID, url: prevURL = '' } = prevProps.attributes;
		const { id, url = '', fileWidth } = this.props.attributes;
		const imageData = this.props.image;
		const blockWidth = getBlockWidth();

		// Store the block width inside the editor for later.
		this.props.setAttributes( { editWidth: blockWidth } );

		if ( isTemporaryImage( prevID, prevURL ) && ! isTemporaryImage( id, url ) ) {
			revokeBlobURL( url );
		}

		if ( ! this.props.isSelected && prevProps.isSelected && this.state.captionFocused ) {
			this.setState( {
				captionFocused: false,
			} );
		}

		if ( url && imageData && ! fileWidth ) {
			// Old post or just uploaded image. Attempt to update the image props.
			const imageMeta = imageData.media_details;

			if ( imageMeta ) {
				const sizeFull = imageMeta.sizes.full;
				const sizeLarge = imageMeta.sizes.large;

				if ( url === sizeFull.source_url ) {
					if ( sizeLarge && this.imageMatchesRatio( sizeFull.width, sizeFull.height, sizeLarge.width, sizeLarge.height ) ) {
						// If the full size image was used, and there's a large size that matches the ratio, replace full with large size.
						this.updateImageURL( sizeLarge.source_url, imageMeta.sizes );
					} else {
						// Add srcset, sizes, and image file dimensions.
						this.updateSrcsetAndSizes( sizeFull );
					}
				}
			}
		}
	}

	onSelectImage( media ) {
		if ( ! media || ! media.url ) {
			this.props.setAttributes( {
				url: undefined,
				alt: undefined,
				id: undefined,
				caption: undefined,
			} );
			return;
		}

		this.setState( {
			isEditing: false,
		} );

		const blockWidth = getBlockWidth();
		let src = media.url;
		let img = {};
		let sizesWidth = blockWidth;
		let actualWidth;
		let actualHeight;

		if ( media.sizes ) {
			// The "full" size is already included in `sizes`.
			img = media.sizes.large || media.sizes.full;
			src = img.url;
			actualWidth = img.width;
			actualHeight = img.height;

			if ( img.actual_size && img.actual_size.width ) {
				actualWidth = img.actual_size.width;
				actualHeight = img.actual_size.height;
			}

			if ( actualWidth < blockWidth ) {
				// The "full" size may be narrower than 100%.
				sizesWidth = actualWidth;
			}

			if ( img.srcset ) {
				img.sizes = this.getSizesAttr( sizesWidth );
			}
		}

		this.props.setAttributes( {
			...pickRelevantMediaFiles( media ),
			url: src,
			srcSet: img.srcset,
			sizes: img.sizes,

			// Not used in the editor, passed to the front-end in block attributes.
			fileWidth: actualWidth,
			fileHeight: actualHeight,
		} );
	}

	onSetLinkDestination( value ) {
		let href;

		if ( value === LINK_DESTINATION_NONE ) {
			href = undefined;
		} else if ( value === LINK_DESTINATION_MEDIA ) {
			href = ( this.props.image && this.props.image.source_url ) || this.props.attributes.url;
		} else if ( value === LINK_DESTINATION_ATTACHMENT ) {
			href = this.props.image && this.props.image.link;
		} else {
			href = this.props.attributes.href;
		}

		this.props.setAttributes( {
			linkDestination: value,
			href,
		} );
	}

	onSelectURL( newURL ) {
		const { url } = this.props.attributes;

		if ( newURL !== url ) {
			this.props.setAttributes( {
				url: newURL,
				id: undefined,
			} );
			this.resetWidthHeight();
			this.resetSrcsetAndSizes();
		}

		this.setState( {
			isEditing: false,
		} );
	}

	onSetCustomHref( value ) {
		this.props.setAttributes( { href: value } );
	}

	onFocusCaption() {
		if ( ! this.state.captionFocused ) {
			this.setState( {
				captionFocused: true,
			} );
		}
	}

	onImageClick() {
		if ( this.state.captionFocused ) {
			this.setState( {
				captionFocused: false,
			} );
		}
	}

	updateAlt( newAlt ) {
		this.props.setAttributes( { alt: newAlt } );
	}

	updateAlignment( nextAlign ) {
		const { align, width, fileWidth, fileHeight } = this.props.attributes;
		const blockWidth = getBlockWidth();
		const isFullWidth = ( ! width || ( width >= blockWidth ) ) && ( fileWidth >= blockWidth );

		/* eslint-disable no-mixed-operators */
		// Reason for disabling: buggy, throws incorrect errors... :)
		if ( nextAlign === 'wide' || nextAlign === 'full' ) {
			// Reset all sizing attributes.
			this.resetWidthHeight();
		} else if ( ( nextAlign === 'right' || nextAlign === 'left' ) && isFullWidth ) {
			// When an image is floated resize it to 50% if large enough and not already resized.
			this.updateWidth( blockWidth * 0.5, fileWidth, fileHeight );
		} else if (
			( align === 'right' && nextAlign !== 'left' ) ||
			( align === 'left' && nextAlign !== 'right' ) &&
			fileWidth >= blockWidth &&
			width === blockWidth * 0.5
		) {
			// Revert the above.
			this.resetWidthHeight();
		}
		/* eslint-enable no-mixed-operators */

		this.props.setAttributes( { align: nextAlign } );
	}

	updateImageURL( url, availableSizes ) {
		this.resetWidthHeight();
		let imageData;
		let size;

		// Find the image data.
		for ( size in availableSizes ) {
			if ( availableSizes[ size ].source_url === url ) {
				imageData = availableSizes[ size ];
				break;
			}
		}

		this.updateSrcsetAndSizes( imageData );
		this.props.setAttributes( { url } );
	}

	updateWidth( width, imageWidth, imageHeight, directInput ) {
		width = parseInt( width, 10 );
		imageWidth = imageWidth || this.props.attributes.imageWidth;
		imageHeight = imageHeight || this.props.attributes.imageHeight;

		// Reset the image size when the user deletes the value.
		if ( ! width || ! imageWidth || ! imageHeight ) {
			this.resetWidthHeight();
			return;
		}

		const height = round( imageHeight * ( width / imageWidth ) );
		this.setWidthHeight( width, height, directInput );
	}

	updateHeight( height, imageWidth, imageHeight, directInput ) {
		height = parseInt( height, 10 );
		imageWidth = imageWidth || this.props.attributes.imageWidth;
		imageHeight = imageHeight || this.props.attributes.imageHeight;

		// Reset the image size when the user deletes the value.
		if ( ! height || ! imageWidth || ! imageHeight ) {
			this.resetWidthHeight();
			return;
		}

		const width = round( imageWidth * ( height / imageHeight ) );
		this.setWidthHeight( width, height, directInput );
	}

	setWidthHeight( width, height, directInput ) {
		// Set image size and also store the values separately when set directly by the user.
		const userWidth = directInput ? width : undefined;
		const userHeight = directInput ? height : undefined;

		this.props.setAttributes( {
			width,
			height,
			userWidth,
			userHeight,
		} );
	}

	resetWidthHeight() {
		this.props.setAttributes( {
			width: undefined,
			height: undefined,
			userWidth: undefined,
			userHeight: undefined,
		} );
	}

<<<<<<< HEAD
	updateSrcsetAndSizes( imageData ) {
		if ( ! imageData ) {
			this.resetSrcsetAndSizes();
		} else if ( ! imageData.srcset ) {
			this.props.setAttributes( {
				srcSet: undefined,
				sizes: undefined,
				fileWidth: imageData.width,
				fileHeight: imageData.height,
			} );
		} else {
			const blockWidth = getBlockWidth();
			const sizesWidth = ( imageData.width < blockWidth ) ? imageData.width : blockWidth;

			this.props.setAttributes( {
				srcSet: imageData.srcset,
				sizes: this.getSizesAttr( sizesWidth ),
				fileWidth: imageData.width,
				fileHeight: imageData.height,
			} );
		}
	}

	resetSrcsetAndSizes() {
		this.props.setAttributes( {
			srcSet: undefined,
			sizes: undefined,
			fileWidth: undefined,
			fileHeight: undefined,
		} );
	}

	getSizesAttr( width ) {
		// For use inside the editor.
		return '(max-width: '.concat( width, 'px) 100vw, ', width, 'px' );
=======
	getImageSizes() {
		return get( this.props.image, [ 'media_details', 'sizes' ], {} );
>>>>>>> 122e5695
	}

	getLinkDestinationOptions() {
		return [
			{ value: LINK_DESTINATION_NONE, label: __( 'None' ) },
			{ value: LINK_DESTINATION_MEDIA, label: __( 'Media File' ) },
			{ value: LINK_DESTINATION_ATTACHMENT, label: __( 'Attachment Page' ) },
			{ value: LINK_DESTINATION_CUSTOM, label: __( 'Custom URL' ) },
		];
	}

	/**
	 * Helper function to test if aspect ratios for two images match.
	 *
	 * @param {number} fullWidth  Width of the image in pixels.
	 * @param {number} fullHeight Height of the image in pixels.
	 * @param {number} targetWidth  Width of the smaller image in pixels.
	 * @param {number} targetHeight Height of the smaller image in pixels.
	 * @return {boolean} True if aspect ratios match within 1px. False if not.
	 */
	imageMatchesRatio( fullWidth, fullHeight, targetWidth, targetHeight ) {
		if ( ! fullWidth || ! fullHeight || ! targetWidth || ! targetHeight ) {
			return false;
		}

		const { width, height } = this.constrainImageDimensions( fullWidth, fullHeight, targetWidth );

		// If the image dimensions are within 1px of the expected size, we consider it a match.
		return ( Math.abs( width - targetWidth ) <= 1 && Math.abs( height - targetHeight ) <= 1 );
	}

	constrainImageDimensions( fullWidth, fullHeight, targetWidth ) {
		const ratio = targetWidth / fullWidth;

		// Very small dimensions may result in 0, 1 should be the minimum.
		const height = Math.max( 1, round( fullHeight * ratio ) );
		let width = Math.max( 1, round( fullWidth * ratio ) );

		// Sometimes, due to rounding, we'll end up with a result like this: 465x700 in a 177x177 box is 117x176... a pixel short.
		if ( width === targetWidth - 1 ) {
			width = targetWidth; // Round it up
		}

		return {
			width: width,
			height: height,
		};
	}

	getAvailableSizes() {
		const sizes = get( this.props.image, [ 'media_details', 'sizes' ], {} );

		if ( ! sizes.full ) {
			return;
		}

		let name;
		const fullWidth = sizes.full.width;
		const fullHeight = sizes.full.height;
		const showSizes = {
			default: sizes.large || sizes.full,
			// Always show the thumbnail size.
			thumbnail: sizes.thumbnail,
		};

		for ( name in sizes ) {
			const size = sizes[ name ];

			// Add custom sizes that do not match the ratio (they won't be in the srcset).
			if ( ! this.imageMatchesRatio( fullWidth, fullHeight, size.width, size.height ) ) {
				showSizes[ name ] = size;
			}
		}

		// Possibly a mismatch?
		if ( showSizes.hasOwnProperty( 'large' ) ) {
			delete showSizes.default;
		}

		return showSizes;
	}

	toggleIsEditing() {
		this.setState( {
			isEditing: ! this.state.isEditing,
		} );
	}

	render() {
		const { isEditing } = this.state;
<<<<<<< HEAD
		const { attributes, setAttributes, isLargeViewport, isSelected, className, maxWidth, noticeOperations, noticeUI, toggleSelection, isRTL } = this.props;
		const { url, alt, caption, align, id, href, linkDestination, srcSet, width, height, userWidth, userHeight, linkTarget } = attributes;
		const isExternal = isExternalImage( id, url );
		const sizesAttr = attributes.sizes;
=======
		const {
			attributes,
			setAttributes,
			isLargeViewport,
			isSelected,
			className,
			maxWidth,
			noticeOperations,
			noticeUI,
			toggleSelection,
			isRTL,
			availableImageSizes,
		} = this.props;
		const { url, alt, caption, align, id, href, linkDestination, width, height, linkTarget } = attributes;
		const isExternal = isExternalImage( id, url );
		const availableImageSizesBySlug = keyBy( availableImageSizes, 'slug' );
>>>>>>> 122e5695

		let toolbarEditButton;
		if ( url ) {
			if ( isExternal ) {
				toolbarEditButton = (
					<Toolbar>
						<IconButton
							className="components-icon-button components-toolbar__control"
							label={ __( 'Edit image' ) }
							onClick={ this.toggleIsEditing }
							icon="edit"
						/>
					</Toolbar>
				);
			} else {
				toolbarEditButton = (
					<Toolbar>
						<MediaUpload
							onSelect={ this.onSelectImage }
							allowedTypes={ ALLOWED_MEDIA_TYPES }
							value={ id }
							render={ ( { open } ) => (
								<IconButton
									className="components-toolbar__control"
									label={ __( 'Edit image' ) }
									icon="edit"
									onClick={ open }
								/>
							) }
						/>
					</Toolbar>
				);
			}
		}

		const controls = (
			<BlockControls>
				<BlockAlignmentToolbar
					value={ align }
					onChange={ this.updateAlignment }
				/>
				{ toolbarEditButton }
			</BlockControls>
		);

		if ( isEditing ) {
			const src = isExternal ? url : undefined;

			return (
				<Fragment>
					{ controls }
					<MediaPlaceholder
						icon="format-image"
						className={ className }
						onSelect={ this.onSelectImage }
						onSelectURL={ this.onSelectURL }
						notices={ noticeUI }
						onError={ noticeOperations.createErrorNotice }
						accept="image/*"
						allowedTypes={ ALLOWED_MEDIA_TYPES }
						value={ { id, src } }
					/>
				</Fragment>
			);
		}

		const classes = classnames( className, {
			'is-transient': isBlobURL( url ),
			'is-resized': !! width || !! height,
			'is-focused': isSelected,
		} );

		const imageSizes = this.getImageSizes();
		const isResizable = [ 'wide', 'full' ].indexOf( align ) === -1 && isLargeViewport;
		const isLinkURLInputDisabled = linkDestination !== LINK_DESTINATION_CUSTOM;

		const getInspectorControls = ( imageWidthWithinContainer, imageHeightWithinContainer, imageWidth, imageHeight ) => (
			<InspectorControls>
				<PanelBody title={ __( 'Image Settings' ) }>
					<TextareaControl
						label={ __( 'Alt Text (Alternative Text)' ) }
						value={ alt }
						onChange={ this.updateAlt }
						help={ __( 'Alternative text describes your image to people who can’t see it. Add a short description with its key details.' ) }
					/>
					{ ! isEmpty( imageSizes ) && (
						<SelectControl
							label={ __( 'Image Size' ) }
							value={ url }
							options={ map( imageSizes, ( size, slug ) => ( {
								value: size.source_url,
								label: availableImageSizesBySlug[ slug ] ? availableImageSizesBySlug[ slug ].name : startCase( slug ),
							} ) ) }
							onChange={ ( src ) => {
								this.updateImageURL( src, availableSizes );
							} }
						/>
					) }

					{ isResizable && (
						<div className="block-library-image__dimensions">
							<p className="block-library-image__dimensions__row">
								{ __( 'Image Dimensions' ) }
							</p>
							<div className="block-library-image__dimensions__row">
								<TextControl
									type="number"
									className="block-library-image__dimensions__width"
									label={ __( 'Width' ) }
									value={ userWidth ? userWidth : '' }
									placeholder={ imageWidth }
									min={ 1 }
									onChange={ ( value ) => {
										this.updateWidth( value, imageWidth, imageHeight, true );
									} }
								/>
								<TextControl
									type="number"
									className="block-library-image__dimensions__height"
									label={ __( 'Height' ) }
									value={ userHeight ? userHeight : '' }
									placeholder={ imageHeight }
									min={ 1 }
									onChange={ ( value ) => {
										this.updateHeight( value, imageWidth, imageHeight, true );
									} }
								/>
							</div>
							<div className="block-library-image__dimensions__row">
								<ButtonGroup aria-label={ __( 'Image Size' ) }>
									{ [ 25, 50, 75, 100 ].map( ( percent ) => {
										const blockWidth = getBlockWidth();

										// Percentage is relative to the block width.
										let scaledWidth = round( blockWidth * ( percent / 100 ) );
										let isCurrent = false;

										if ( scaledWidth > imageWidth ) {
											scaledWidth = imageWidth;
											isCurrent = percent === 100 && ( ! width || width === scaledWidth );
										} else {
											isCurrent = ( width === scaledWidth ) || ( ! width && percent === 100 && imageWidth > blockWidth );
										}

										return (
											<Button
												key={ percent }
												isSmall
												isPrimary={ isCurrent }
												aria-pressed={ isCurrent }
												onClick={ () => this.updateWidth( scaledWidth, imageWidth, imageHeight ) }
											>
												{ percent }%
											</Button>
										);
									} ) }
								</ButtonGroup>
								<Button
									isSmall
									onClick={ this.resetWidthHeight }
								>
									{ __( 'Reset' ) }
								</Button>
							</div>
						</div>
					) }
				</PanelBody>
				<PanelBody title={ __( 'Link Settings' ) }>
					<SelectControl
						label={ __( 'Link To' ) }
						value={ linkDestination }
						options={ this.getLinkDestinationOptions() }
						onChange={ this.onSetLinkDestination }
					/>
					{ linkDestination !== LINK_DESTINATION_NONE && (
						<Fragment>
							<TextControl
								label={ __( 'Link URL' ) }
								value={ href || '' }
								onChange={ this.onSetCustomHref }
								placeholder={ ! isLinkURLInputDisabled ? 'https://' : undefined }
								disabled={ isLinkURLInputDisabled }
							/>
							<ToggleControl
								label={ __( 'Open in New Tab' ) }
								onChange={ () => setAttributes( { linkTarget: ! linkTarget ? '_blank' : undefined } ) }
								checked={ linkTarget === '_blank' } />
						</Fragment>
					) }
				</PanelBody>
			</InspectorControls>
		);

		// Disable reason: Each block can be selected by clicking on it
		/* eslint-disable jsx-a11y/no-static-element-interactions, jsx-a11y/onclick-has-role, jsx-a11y/click-events-have-key-events */
		return (
			<Fragment>
				{ controls }
				<figure className={ classes }>
					<ImageSize src={ url } dirtynessTrigger={ align }>
						{ ( sizes ) => {
							const {
								imageWidthWithinContainer,
								imageHeightWithinContainer,
								imageWidth,
								imageHeight,
							} = sizes;

							// Disable reason: Image itself is not meant to be
							// interactive, but should direct focus to block
							// eslint-disable-next-line jsx-a11y/no-noninteractive-element-interactions
							const img = <img
								src={ url }
								alt={ alt }
								srcSet={ srcSet }
								sizes={ sizesAttr }
								onClick={ this.onImageClick }
							/>;

							// Floating a resized image can produce inaccurate `imageWidthWithinContainer`.
							const ratio = imageWidth / imageHeight;
							const blockWidth = getBlockWidth();
							let constrainedWidth;
							let constrainedHeight;

							if ( ( align === 'wide' || align === 'full' ) && imageWidthWithinContainer > blockWidth ) {
								// Do not limit the width.
								constrainedWidth = imageWidthWithinContainer;
								constrainedHeight = imageHeightWithinContainer;
							} else {
								constrainedWidth = width || imageWidth;
								constrainedWidth = constrainedWidth	> blockWidth ? blockWidth : constrainedWidth;
								constrainedHeight = round( constrainedWidth / ratio, 2 ) || undefined;
							}

							if ( ! isResizable || ! imageWidthWithinContainer ) {
								return (
									<Fragment>
										{ imageWidthWithinContainer && getInspectorControls( imageWidthWithinContainer, imageHeightWithinContainer, imageWidth, imageHeight ) }
										<div style={ {
											width: constrainedWidth,
											height: constrainedHeight,
										} }>
											{ img }
										</div>
									</Fragment>
								);
							}

							const minWidth = imageWidth < imageHeight ? MIN_SIZE : MIN_SIZE * ratio;
							const minHeight = imageHeight < imageWidth ? MIN_SIZE : MIN_SIZE / ratio;

							let showRightHandle = false;
							let showLeftHandle = false;

							/* eslint-disable no-lonely-if */
							// See https://github.com/WordPress/gutenberg/issues/7584.
							if ( align === 'center' ) {
								// When the image is centered, show both handles.
								showRightHandle = true;
								showLeftHandle = true;
							} else if ( isRTL ) {
								// In RTL mode the image is on the right by default.
								// Show the right handle and hide the left handle only when it is aligned left.
								// Otherwise always show the left handle.
								if ( align === 'left' ) {
									showRightHandle = true;
								} else {
									showLeftHandle = true;
								}
							} else {
								// Show the left handle and hide the right handle only when the image is aligned right.
								// Otherwise always show the right handle.
								if ( align === 'right' ) {
									showLeftHandle = true;
								} else {
									showRightHandle = true;
								}
							}
							/* eslint-enable no-lonely-if */

							return (
								<Fragment>
									{ getInspectorControls( imageWidthWithinContainer, imageHeightWithinContainer, imageWidth, imageHeight ) }
									<ResizableBox
										size={
											( constrainedWidth && constrainedHeight ) ? {
												width: constrainedWidth,
												height: constrainedHeight,
											} : undefined
										}
										minWidth={ minWidth }
										maxWidth={ maxWidth }
										minHeight={ minHeight }
										maxHeight={ maxWidth / ratio }
										lockAspectRatio
										enable={ {
											top: false,
											right: showRightHandle,
											bottom: true,
											left: showLeftHandle,
										} }
										onResizeStart={ () => {
											toggleSelection( false );
										} }
										onResizeStop={ ( event, direction, elt, delta ) => {
											let newWidth = parseInt( constrainedWidth + delta.width, 10 );

											// Snap-to-border for the last pixel when resizing by dragging.
											// That highlights the 100% width button.
											if ( Math.abs( constrainedWidth - newWidth ) < 2 ) {
												newWidth = constrainedWidth;
											}

											// Don't upscale.
											if ( newWidth > imageWidth ) {
												newWidth = imageWidth;
											}

											this.updateWidth( newWidth, imageWidth, imageHeight );
											toggleSelection( true );
										} }
									>
										{ img }
									</ResizableBox>
								</Fragment>
							);
						} }
					</ImageSize>
					{ ( ! RichText.isEmpty( caption ) || isSelected ) && (
						<RichText
							tagName="figcaption"
							placeholder={ __( 'Write caption…' ) }
							value={ caption }
							unstableOnFocus={ this.onFocusCaption }
							onChange={ ( value ) => setAttributes( { caption: value } ) }
							isSelected={ this.state.captionFocused }
							inlineToolbar
						/>
					) }
				</figure>
			</Fragment>
		);
		/* eslint-enable jsx-a11y/no-static-element-interactions, jsx-a11y/onclick-has-role, jsx-a11y/click-events-have-key-events */
	}
}

export default compose( [
	withSelect( ( select, props ) => {
		const { getMedia } = select( 'core' );
		const { getEditorSettings } = select( 'core/editor' );
		const { id } = props.attributes;
		const { maxWidth, isRTL, availableImageSizes } = getEditorSettings();

		return {
			image: id ? getMedia( id ) : null,
			maxWidth,
			isRTL,
			availableImageSizes,
		};
	} ),
	withViewportMatch( { isLargeViewport: 'medium' } ),
	withNotices,
] )( ImageEdit );<|MERGE_RESOLUTION|>--- conflicted
+++ resolved
@@ -7,12 +7,8 @@
 	isEmpty,
 	map,
 	pick,
-	startCase,
-<<<<<<< HEAD
 	round,
-=======
 	keyBy,
->>>>>>> 122e5695
 } from 'lodash';
 
 /**
@@ -313,15 +309,15 @@
 		this.props.setAttributes( { align: nextAlign } );
 	}
 
-	updateImageURL( url, availableSizes ) {
+	updateImageURL( url, displayableSizes ) {
 		this.resetWidthHeight();
 		let imageData;
 		let size;
 
 		// Find the image data.
-		for ( size in availableSizes ) {
-			if ( availableSizes[ size ].source_url === url ) {
-				imageData = availableSizes[ size ];
+		for ( size in displayableSizes ) {
+			if ( displayableSizes[ size ].source_url === url ) {
+				imageData = displayableSizes[ size ];
 				break;
 			}
 		}
@@ -382,7 +378,6 @@
 		} );
 	}
 
-<<<<<<< HEAD
 	updateSrcsetAndSizes( imageData ) {
 		if ( ! imageData ) {
 			this.resetSrcsetAndSizes();
@@ -418,10 +413,6 @@
 	getSizesAttr( width ) {
 		// For use inside the editor.
 		return '(max-width: '.concat( width, 'px) 100vw, ', width, 'px' );
-=======
-	getImageSizes() {
-		return get( this.props.image, [ 'media_details', 'sizes' ], {} );
->>>>>>> 122e5695
 	}
 
 	getLinkDestinationOptions() {
@@ -471,28 +462,39 @@
 		};
 	}
 
-	getAvailableSizes() {
+	getDisplayableSizes() {
 		const sizes = get( this.props.image, [ 'media_details', 'sizes' ], {} );
 
 		if ( ! sizes.full ) {
 			return;
 		}
 
-		let name;
+		const imageSizeLabels = keyBy( this.props.availableImageSizes, 'slug' );
 		const fullWidth = sizes.full.width;
 		const fullHeight = sizes.full.height;
-		const showSizes = {
-			default: sizes.large || sizes.full,
-			// Always show the thumbnail size.
-			thumbnail: sizes.thumbnail,
-		};
-
-		for ( name in sizes ) {
-			const size = sizes[ name ];
+		const defaultLabel = __( 'Default' );
+		const showSizes = {};
+
+		if ( sizes.large && imageSizeLabels.large ) {
+			showSizes[ defaultLabel ] = sizes.large;
+		} else if ( sizes.full && imageSizeLabels.full ) {
+			showSizes[ defaultLabel ] = sizes.full;
+		} else {
+			return;
+		}
+
+		// Always show the thumbnail size if "displayable".
+		if ( sizes.thumbnail && imageSizeLabels.thumbnail ) {
+			showSizes[ imageSizeLabels.thumbnail.name ] = sizes.thumbnail;
+		}
+
+		let slug;
+		for ( slug in sizes ) {
+			const size = sizes[ slug ];
 
 			// Add custom sizes that do not match the ratio (they won't be in the srcset).
-			if ( ! this.imageMatchesRatio( fullWidth, fullHeight, size.width, size.height ) ) {
-				showSizes[ name ] = size;
+			if ( ! this.imageMatchesRatio( fullWidth, fullHeight, size.width, size.height ) && imageSizeLabels[ slug ] ) {
+				showSizes[ imageSizeLabels[ slug ].name ] = size;
 			}
 		}
 
@@ -512,12 +514,6 @@
 
 	render() {
 		const { isEditing } = this.state;
-<<<<<<< HEAD
-		const { attributes, setAttributes, isLargeViewport, isSelected, className, maxWidth, noticeOperations, noticeUI, toggleSelection, isRTL } = this.props;
-		const { url, alt, caption, align, id, href, linkDestination, srcSet, width, height, userWidth, userHeight, linkTarget } = attributes;
-		const isExternal = isExternalImage( id, url );
-		const sizesAttr = attributes.sizes;
-=======
 		const {
 			attributes,
 			setAttributes,
@@ -529,12 +525,10 @@
 			noticeUI,
 			toggleSelection,
 			isRTL,
-			availableImageSizes,
 		} = this.props;
-		const { url, alt, caption, align, id, href, linkDestination, width, height, linkTarget } = attributes;
+		const { url, alt, caption, align, id, href, linkDestination, srcSet, width, height, userWidth, userHeight, linkTarget } = attributes;
 		const isExternal = isExternalImage( id, url );
-		const availableImageSizesBySlug = keyBy( availableImageSizes, 'slug' );
->>>>>>> 122e5695
+		const sizesAttr = attributes.sizes;
 
 		let toolbarEditButton;
 		if ( url ) {
@@ -607,7 +601,7 @@
 			'is-focused': isSelected,
 		} );
 
-		const imageSizes = this.getImageSizes();
+		const displayableSizes = this.getDisplayableSizes();
 		const isResizable = [ 'wide', 'full' ].indexOf( align ) === -1 && isLargeViewport;
 		const isLinkURLInputDisabled = linkDestination !== LINK_DESTINATION_CUSTOM;
 
@@ -620,16 +614,16 @@
 						onChange={ this.updateAlt }
 						help={ __( 'Alternative text describes your image to people who can’t see it. Add a short description with its key details.' ) }
 					/>
-					{ ! isEmpty( imageSizes ) && (
+					{ ! isEmpty( displayableSizes ) && (
 						<SelectControl
 							label={ __( 'Image Size' ) }
 							value={ url }
-							options={ map( imageSizes, ( size, slug ) => ( {
+							options={ map( displayableSizes, ( size, name ) => ( {
 								value: size.source_url,
-								label: availableImageSizesBySlug[ slug ] ? availableImageSizesBySlug[ slug ].name : startCase( slug ),
+								label: name,
 							} ) ) }
 							onChange={ ( src ) => {
-								this.updateImageURL( src, availableSizes );
+								this.updateImageURL( src, displayableSizes );
 							} }
 						/>
 					) }
