--- conflicted
+++ resolved
@@ -247,7 +247,6 @@
 		};
 	}
 
-<<<<<<< HEAD
 	getFilename( url ) {
 		if ( url ) {
 			const fileName = url.toString().match( /.*\/(.+?)$/ );
@@ -258,10 +257,7 @@
 		return '';
 	}
 
-	getAvailableSizes() {
-=======
 	getImageSizes() {
->>>>>>> 14278906
 		return get( this.props.image, [ 'media_details', 'sizes' ], {} );
 	}
 
