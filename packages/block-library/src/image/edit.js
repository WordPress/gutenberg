--- conflicted
+++ resolved
@@ -255,7 +255,6 @@
 		};
 	}
 
-<<<<<<< HEAD
 	getFilename( url ) {
 		const fileName = url.match( /.*\/(.+?)(?:\?.*)?$/ );
 		return fileName[ 1 ];
@@ -265,8 +264,6 @@
 		return get( this.props.image, [ 'media_details', 'sizes' ], {} );
 	}
 
-=======
->>>>>>> c1ae13ef
 	getLinkDestinationOptions() {
 		return [
 			{ value: LINK_DESTINATION_NONE, label: __( 'None' ) },
