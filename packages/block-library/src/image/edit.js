/**
 * External dependencies
 */
import classnames from 'classnames';
import {
	get,
	isEmpty,
	map,
	last,
	pick,
	compact,
} from 'lodash';

/**
 * WordPress dependencies
 */
import { getPath } from '@wordpress/url';
import { __, sprintf } from '@wordpress/i18n';
import { Component, Fragment } from '@wordpress/element';
import { getBlobByURL, revokeBlobURL, isBlobURL } from '@wordpress/blob';
import {
	Button,
	ButtonGroup,
	IconButton,
	PanelBody,
	ResizableBox,
	SelectControl,
	Spinner,
	TextControl,
	TextareaControl,
	Toolbar,
	withNotices,
	ToggleControl,
} from '@wordpress/components';
import { withSelect } from '@wordpress/data';
import {
	RichText,
	BlockControls,
	InspectorControls,
	MediaPlaceholder,
	MediaUpload,
	BlockAlignmentToolbar,
	mediaUpload,
} from '@wordpress/editor';
import { withViewportMatch } from '@wordpress/viewport';
import { compose } from '@wordpress/compose';

/**
 * Internal dependencies
 */
import { createUpgradedEmbedBlock } from '../embed/util';
import ImageSize from './image-size';

/**
 * Module constants
 */
const MIN_SIZE = 20;
const LINK_DESTINATION_NONE = 'none';
const LINK_DESTINATION_MEDIA = 'media';
const LINK_DESTINATION_ATTACHMENT = 'attachment';
const LINK_DESTINATION_CUSTOM = 'custom';
const ALLOWED_MEDIA_TYPES = [ 'image' ];

export const pickRelevantMediaFiles = ( image ) => {
	return pick( image, [ 'alt', 'id', 'link', 'url', 'caption' ] );
};

/**
 * Is the URL a temporary blob URL? A blob URL is one that is used temporarily
 * while the image is being uploaded and will not have an id yet allocated.
 *
 * @param {number=} id The id of the image.
 * @param {string=} url The url of the image.
 *
 * @return {boolean} Is the URL a Blob URL
 */
const isTemporaryImage = ( id, url ) => ! id && isBlobURL( url );

/**
 * Is the url for the image hosted externally. An externally hosted image has no id
 * and is not a blob url.
 *
 * @param {number=} id  The id of the image.
 * @param {string=} url The url of the image.
 *
 * @return {boolean} Is the url an externally hosted url?
 */
const isExternalImage = ( id, url ) => url && ! id && ! isBlobURL( url );

class ImageEdit extends Component {
	constructor( { attributes } ) {
		super( ...arguments );
		this.updateAlt = this.updateAlt.bind( this );
		this.updateAlignment = this.updateAlignment.bind( this );
		this.onFocusCaption = this.onFocusCaption.bind( this );
		this.onImageClick = this.onImageClick.bind( this );
		this.onSelectImage = this.onSelectImage.bind( this );
		this.onSelectURL = this.onSelectURL.bind( this );
		this.updateImageURL = this.updateImageURL.bind( this );
		this.updateWidth = this.updateWidth.bind( this );
		this.updateHeight = this.updateHeight.bind( this );
		this.updateDimensions = this.updateDimensions.bind( this );
		this.onSetCustomHref = this.onSetCustomHref.bind( this );
		this.onSetLinkDestination = this.onSetLinkDestination.bind( this );
		this.getFilename = this.getFilename.bind( this );
		this.toggleIsEditing = this.toggleIsEditing.bind( this );
		this.onUploadError = this.onUploadError.bind( this );
		this.onImageError = this.onImageError.bind( this );

		this.state = {
			captionFocused: false,
			isEditing: ! attributes.url,
		};
	}

	componentDidMount() {
		const { attributes, setAttributes } = this.props;
		const { id, url = '' } = attributes;

		if ( isTemporaryImage( id, url ) ) {
			const file = getBlobByURL( url );

			if ( file ) {
				mediaUpload( {
					filesList: [ file ],
					onFileChange: ( [ image ] ) => {
						setAttributes( pickRelevantMediaFiles( image ) );
					},
					allowedTypes: ALLOWED_MEDIA_TYPES,
				} );
			}
		}
	}

	componentDidUpdate( prevProps ) {
		const { id: prevID, url: prevURL = '' } = prevProps.attributes;
		const { id, url = '' } = this.props.attributes;

		if ( isTemporaryImage( prevID, prevURL ) && ! isTemporaryImage( id, url ) ) {
			revokeBlobURL( url );
		}

		if ( ! this.props.isSelected && prevProps.isSelected && this.state.captionFocused ) {
			this.setState( {
				captionFocused: false,
			} );
		}
	}

	onUploadError( message ) {
		const { noticeOperations } = this.props;
		noticeOperations.createErrorNotice( message );
		this.setState( {
			isEditing: true,
		} );
	}

	onSelectImage( media ) {
		if ( ! media || ! media.url ) {
			this.props.setAttributes( {
				url: undefined,
				alt: undefined,
				id: undefined,
				caption: undefined,
			} );
			return;
		}

		this.setState( {
			isEditing: false,
		} );

		this.props.setAttributes( {
			...pickRelevantMediaFiles( media ),
			width: undefined,
			height: undefined,
		} );
	}

	onSetLinkDestination( value ) {
		let href;

		if ( value === LINK_DESTINATION_NONE ) {
			href = undefined;
		} else if ( value === LINK_DESTINATION_MEDIA ) {
			href = ( this.props.image && this.props.image.source_url ) || this.props.attributes.url;
		} else if ( value === LINK_DESTINATION_ATTACHMENT ) {
			href = this.props.image && this.props.image.link;
		} else {
			href = this.props.attributes.href;
		}

		this.props.setAttributes( {
			linkDestination: value,
			href,
		} );
	}

	onSelectURL( newURL ) {
		const { url } = this.props.attributes;

		if ( newURL !== url ) {
			this.props.setAttributes( {
				url: newURL,
				id: undefined,
			} );
		}

		this.setState( {
			isEditing: false,
		} );
	}

	onImageError( url ) {
		// Check if there's an embed block that handles this URL.
		const embedBlock = createUpgradedEmbedBlock(
			{ attributes: { url } }
		);
		if ( undefined !== embedBlock ) {
			this.props.onReplace( embedBlock );
		}
	}

	onSetCustomHref( value ) {
		this.props.setAttributes( { href: value } );
	}

	onFocusCaption() {
		if ( ! this.state.captionFocused ) {
			this.setState( {
				captionFocused: true,
			} );
		}
	}

	onImageClick() {
		if ( this.state.captionFocused ) {
			this.setState( {
				captionFocused: false,
			} );
		}
	}

	updateAlt( newAlt ) {
		this.props.setAttributes( { alt: newAlt } );
	}

	updateAlignment( nextAlign ) {
		const extraUpdatedAttributes = [ 'wide', 'full' ].indexOf( nextAlign ) !== -1 ?
			{ width: undefined, height: undefined } :
			{};
		this.props.setAttributes( { ...extraUpdatedAttributes, align: nextAlign } );
	}

	updateImageURL( url ) {
		this.props.setAttributes( { url, width: undefined, height: undefined } );
	}

	updateWidth( width ) {
		this.props.setAttributes( { width: parseInt( width, 10 ) } );
	}

	updateHeight( height ) {
		this.props.setAttributes( { height: parseInt( height, 10 ) } );
	}

	updateDimensions( width = undefined, height = undefined ) {
		return () => {
			this.props.setAttributes( { width, height } );
		};
	}

	getFilename( url ) {
		const path = getPath( url );
		if ( path ) {
			return last( path.split( '/' ) );
		}
	}

	getLinkDestinationOptions() {
		return [
			{ value: LINK_DESTINATION_NONE, label: __( 'None' ) },
			{ value: LINK_DESTINATION_MEDIA, label: __( 'Media File' ) },
			{ value: LINK_DESTINATION_ATTACHMENT, label: __( 'Attachment Page' ) },
			{ value: LINK_DESTINATION_CUSTOM, label: __( 'Custom URL' ) },
		];
	}

	toggleIsEditing() {
		this.setState( {
			isEditing: ! this.state.isEditing,
		} );
	}

	getImageSizeOptions() {
		const { imageSizes, image } = this.props;
		return compact( map( imageSizes, ( { name, slug } ) => {
			const sizeUrl = get( image, [ 'media_details', 'sizes', slug, 'source_url' ] );
			if ( ! sizeUrl ) {
				return null;
			}
			return {
				value: sizeUrl,
				label: name,
			};
		} ) );
	}

	render() {
		const { isEditing } = this.state;
		const {
			attributes,
			setAttributes,
			isLargeViewport,
			isSelected,
			className,
			maxWidth,
			noticeUI,
			toggleSelection,
			isRTL,
		} = this.props;
		const { url, alt, caption, align, id, href, linkDestination, width, height, linkTarget } = attributes;
		const isExternal = isExternalImage( id, url );
		const imageSizeOptions = this.getImageSizeOptions();

		let toolbarEditButton;
		if ( url ) {
			if ( isExternal ) {
				toolbarEditButton = (
					<Toolbar>
						<IconButton
							className="components-icon-button components-toolbar__control"
							label={ __( 'Edit image' ) }
							onClick={ this.toggleIsEditing }
							icon="edit"
						/>
					</Toolbar>
				);
			} else {
				toolbarEditButton = (
					<Toolbar>
						<MediaUpload
							onSelect={ this.onSelectImage }
							allowedTypes={ ALLOWED_MEDIA_TYPES }
							value={ id }
							render={ ( { open } ) => (
								<IconButton
									className="components-toolbar__control"
									label={ __( 'Edit image' ) }
									icon="edit"
									onClick={ open }
								/>
							) }
						/>
					</Toolbar>
				);
			}
		}

		const controls = (
			<BlockControls>
				<BlockAlignmentToolbar
					value={ align }
					onChange={ this.updateAlignment }
				/>
				{ toolbarEditButton }
			</BlockControls>
		);

		if ( isEditing ) {
			const src = isExternal ? url : undefined;
			return (
				<Fragment>
					{ controls }
					<MediaPlaceholder
						icon="format-image"
						className={ className }
						onSelect={ this.onSelectImage }
						onSelectURL={ this.onSelectURL }
						notices={ noticeUI }
						onError={ this.onUploadError }
						accept="image/*"
						allowedTypes={ ALLOWED_MEDIA_TYPES }
						value={ { id, src } }
					/>
				</Fragment>
			);
		}

		const classes = classnames( className, {
			'is-transient': isBlobURL( url ),
			'is-resized': !! width || !! height,
			'is-focused': isSelected,
		} );

		const isResizable = [ 'wide', 'full' ].indexOf( align ) === -1 && isLargeViewport;
		const isLinkURLInputDisabled = linkDestination !== LINK_DESTINATION_CUSTOM;

		const getInspectorControls = ( imageWidth, imageHeight ) => (
			<InspectorControls>
				<PanelBody title={ __( 'Image Settings' ) }>
					<TextareaControl
						label={ __( 'Alt Text (Alternative Text)' ) }
						value={ alt }
						onChange={ this.updateAlt }
						help={ __( 'Alternative text describes your image to people who can’t see it. Add a short description with its key details.' ) }
					/>
					{ ! isEmpty( imageSizeOptions ) && (
						<SelectControl
							label={ __( 'Image Size' ) }
							value={ url }
							options={ imageSizeOptions }
							onChange={ this.updateImageURL }
						/>
					) }
					{ isResizable && (
						<div className="block-library-image__dimensions">
							<p className="block-library-image__dimensions__row">
								{ __( 'Image Dimensions' ) }
							</p>
							<div className="block-library-image__dimensions__row">
								<TextControl
									type="number"
									className="block-library-image__dimensions__width"
									label={ __( 'Width' ) }
									value={ width !== undefined ? width : '' }
									placeholder={ imageWidth }
									min={ 1 }
									onChange={ this.updateWidth }
								/>
								<TextControl
									type="number"
									className="block-library-image__dimensions__height"
									label={ __( 'Height' ) }
									value={ height !== undefined ? height : '' }
									placeholder={ imageHeight }
									min={ 1 }
									onChange={ this.updateHeight }
								/>
							</div>
							<div className="block-library-image__dimensions__row">
								<ButtonGroup aria-label={ __( 'Image Size' ) }>
									{ [ 25, 50, 75, 100 ].map( ( scale ) => {
										const scaledWidth = Math.round( imageWidth * ( scale / 100 ) );
										const scaledHeight = Math.round( imageHeight * ( scale / 100 ) );

										const isCurrent = width === scaledWidth && height === scaledHeight;

										return (
											<Button
												key={ scale }
												isSmall
												isPrimary={ isCurrent }
												aria-pressed={ isCurrent }
												onClick={ this.updateDimensions( scaledWidth, scaledHeight ) }
											>
												{ scale }%
											</Button>
										);
									} ) }
								</ButtonGroup>
								<Button
									isSmall
									onClick={ this.updateDimensions() }
								>
									{ __( 'Reset' ) }
								</Button>
							</div>
						</div>
					) }
				</PanelBody>
				<PanelBody title={ __( 'Link Settings' ) }>
					<SelectControl
						label={ __( 'Link To' ) }
						value={ linkDestination }
						options={ this.getLinkDestinationOptions() }
						onChange={ this.onSetLinkDestination }
					/>
					{ linkDestination !== LINK_DESTINATION_NONE && (
						<Fragment>
							<TextControl
								label={ __( 'Link URL' ) }
								value={ href || '' }
								onChange={ this.onSetCustomHref }
								placeholder={ ! isLinkURLInputDisabled ? 'https://' : undefined }
								disabled={ isLinkURLInputDisabled }
							/>
							<ToggleControl
								label={ __( 'Open in New Tab' ) }
								onChange={ () => setAttributes( { linkTarget: ! linkTarget ? '_blank' : undefined } ) }
								checked={ linkTarget === '_blank' } />
						</Fragment>
					) }
				</PanelBody>
			</InspectorControls>
		);

		// Disable reason: Each block can be selected by clicking on it
		/* eslint-disable jsx-a11y/no-static-element-interactions, jsx-a11y/onclick-has-role, jsx-a11y/click-events-have-key-events */
		return (
			<Fragment>
				{ controls }
				<figure className={ classes }>
					<ImageSize src={ url } dirtynessTrigger={ align }>
						{ ( sizes ) => {
							const {
								imageWidthWithinContainer,
								imageHeightWithinContainer,
								imageWidth,
								imageHeight,
							} = sizes;

							const filename = this.getFilename( url );
							let defaultedAlt;
							if ( alt ) {
								defaultedAlt = alt;
							} else if ( filename ) {
								defaultedAlt = sprintf( __( 'This image has an empty alt attribute; its file name is %s' ), filename );
							} else {
								defaultedAlt = __( 'This image has an empty alt attribute' );
							}
<<<<<<< HEAD
							// Disable reason: Image itself is not meant to be
							// interactive, but should direct focus to block
							// eslint-disable-next-line jsx-a11y/no-noninteractive-element-interactions
							const img = <img src={ url } alt={ defaultedAlt } onClick={ this.onImageClick } onError={ () => this.onImageError( url ) } />;
=======

							const img = (
								// Disable reason: Image itself is not meant to be interactive, but
								// should direct focus to block.
								/* eslint-disable jsx-a11y/no-noninteractive-element-interactions */
								<Fragment>
									<img src={ url } alt={ defaultedAlt } onClick={ this.onImageClick } />
									{ isBlobURL( url ) && <Spinner /> }
								</Fragment>
								/* eslint-enable jsx-a11y/no-noninteractive-element-interactions */
							);
>>>>>>> 00069875

							if ( ! isResizable || ! imageWidthWithinContainer ) {
								return (
									<Fragment>
										{ getInspectorControls( imageWidth, imageHeight ) }
										<div style={ { width, height } }>
											{ img }
										</div>
									</Fragment>
								);
							}

							const currentWidth = width || imageWidthWithinContainer;
							const currentHeight = height || imageHeightWithinContainer;

							const ratio = imageWidth / imageHeight;
							const minWidth = imageWidth < imageHeight ? MIN_SIZE : MIN_SIZE * ratio;
							const minHeight = imageHeight < imageWidth ? MIN_SIZE : MIN_SIZE / ratio;

							let showRightHandle = false;
							let showLeftHandle = false;

							/* eslint-disable no-lonely-if */
							// See https://github.com/WordPress/gutenberg/issues/7584.
							if ( align === 'center' ) {
								// When the image is centered, show both handles.
								showRightHandle = true;
								showLeftHandle = true;
							} else if ( isRTL ) {
								// In RTL mode the image is on the right by default.
								// Show the right handle and hide the left handle only when it is aligned left.
								// Otherwise always show the left handle.
								if ( align === 'left' ) {
									showRightHandle = true;
								} else {
									showLeftHandle = true;
								}
							} else {
								// Show the left handle and hide the right handle only when the image is aligned right.
								// Otherwise always show the right handle.
								if ( align === 'right' ) {
									showLeftHandle = true;
								} else {
									showRightHandle = true;
								}
							}
							/* eslint-enable no-lonely-if */

							return (
								<Fragment>
									{ getInspectorControls( imageWidth, imageHeight ) }
									<ResizableBox
										size={
											width && height ? {
												width,
												height,
											} : undefined
										}
										minWidth={ minWidth }
										maxWidth={ maxWidth }
										minHeight={ minHeight }
										maxHeight={ maxWidth / ratio }
										lockAspectRatio
										enable={ {
											top: false,
											right: showRightHandle,
											bottom: true,
											left: showLeftHandle,
										} }
										onResizeStart={ () => {
											toggleSelection( false );
										} }
										onResizeStop={ ( event, direction, elt, delta ) => {
											setAttributes( {
												width: parseInt( currentWidth + delta.width, 10 ),
												height: parseInt( currentHeight + delta.height, 10 ),
											} );
											toggleSelection( true );
										} }
									>
										{ img }
									</ResizableBox>
								</Fragment>
							);
						} }
					</ImageSize>
					{ ( ! RichText.isEmpty( caption ) || isSelected ) && (
						<RichText
							tagName="figcaption"
							placeholder={ __( 'Write caption…' ) }
							value={ caption }
							unstableOnFocus={ this.onFocusCaption }
							onChange={ ( value ) => setAttributes( { caption: value } ) }
							isSelected={ this.state.captionFocused }
							inlineToolbar
						/>
					) }
				</figure>
			</Fragment>
		);
		/* eslint-enable jsx-a11y/no-static-element-interactions, jsx-a11y/onclick-has-role, jsx-a11y/click-events-have-key-events */
	}
}

export default compose( [
	withSelect( ( select, props ) => {
		const { getMedia } = select( 'core' );
		const { getEditorSettings } = select( 'core/editor' );
		const { id } = props.attributes;
		const { maxWidth, isRTL, imageSizes } = getEditorSettings();

		return {
			image: id ? getMedia( id ) : null,
			maxWidth,
			isRTL,
			imageSizes,
		};
	} ),
	withViewportMatch( { isLargeViewport: 'medium' } ),
	withNotices,
] )( ImageEdit );<|MERGE_RESOLUTION|>--- conflicted
+++ resolved
@@ -519,24 +519,17 @@
 							} else {
 								defaultedAlt = __( 'This image has an empty alt attribute' );
 							}
-<<<<<<< HEAD
-							// Disable reason: Image itself is not meant to be
-							// interactive, but should direct focus to block
-							// eslint-disable-next-line jsx-a11y/no-noninteractive-element-interactions
-							const img = <img src={ url } alt={ defaultedAlt } onClick={ this.onImageClick } onError={ () => this.onImageError( url ) } />;
-=======
-
+      
 							const img = (
 								// Disable reason: Image itself is not meant to be interactive, but
 								// should direct focus to block.
 								/* eslint-disable jsx-a11y/no-noninteractive-element-interactions */
 								<Fragment>
-									<img src={ url } alt={ defaultedAlt } onClick={ this.onImageClick } />
+									<img src={ url } alt={ defaultedAlt } onClick={ this.onImageClick } onError={ () => this.onImageError( url ) } />
 									{ isBlobURL( url ) && <Spinner /> }
 								</Fragment>
 								/* eslint-enable jsx-a11y/no-noninteractive-element-interactions */
 							);
->>>>>>> 00069875
 
 							if ( ! isResizable || ! imageWidthWithinContainer ) {
 								return (
