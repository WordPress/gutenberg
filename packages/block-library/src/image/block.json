--- conflicted
+++ resolved
@@ -3,14 +3,10 @@
 	"name": "core/image",
 	"title": "Image",
 	"category": "media",
-<<<<<<< HEAD
 	"usesContext": [ "allowResize", "isGrouped", "imageCrop" ],
-=======
-	"usesContext": [ "allowResize", "isGrouped" ],
 	"description": "Insert an image to make a visual statement.",
 	"keywords": [ "img", "photo", "picture" ],
 	"textdomain": "default",
->>>>>>> 77091e29
 	"attributes": {
 		"align": {
 			"type": "string"
