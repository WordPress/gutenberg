{
	"$schema": "https://schemas.wp.org/trunk/block.json",
	"apiVersion": 3,
	"name": "core/image",
	"title": "Image",
	"category": "media",
	"usesContext": [ "allowResize", "imageCrop", "fixedHeight" ],
	"description": "Insert an image to make a visual statement.",
	"keywords": [ "img", "photo", "picture" ],
	"textdomain": "default",
	"attributes": {
		"url": {
			"type": "string",
			"source": "attribute",
			"selector": "img",
			"attribute": "src",
			"__experimentalRole": "content"
		},
		"alt": {
			"type": "string",
			"source": "attribute",
			"selector": "img",
			"attribute": "alt",
			"default": "",
			"__experimentalRole": "content"
		},
		"caption": {
			"type": "string",
			"source": "html",
			"selector": "figcaption",
			"__experimentalRole": "content"
		},
		"lightbox": {
			"type": "object",
			"enabled": {
				"type": "boolean"
			}
		},
		"title": {
			"type": "string",
			"source": "attribute",
			"selector": "img",
			"attribute": "title",
			"__experimentalRole": "content"
		},
		"href": {
			"type": "string",
			"source": "attribute",
			"selector": "figure > a",
			"attribute": "href",
			"__experimentalRole": "content"
		},
		"rel": {
			"type": "string",
			"source": "attribute",
			"selector": "figure > a",
			"attribute": "rel"
		},
		"linkClass": {
			"type": "string",
			"source": "attribute",
			"selector": "figure > a",
			"attribute": "class"
		},
		"id": {
			"type": "number",
			"__experimentalRole": "content"
		},
		"width": {
			"type": "string"
		},
		"height": {
			"type": "string"
		},
		"aspectRatio": {
			"type": "string"
		},
		"scale": {
			"type": "string"
		},
		"sizeSlug": {
			"type": "string"
		},
		"linkDestination": {
			"type": "string"
		},
		"linkTarget": {
			"type": "string",
			"source": "attribute",
			"selector": "figure > a",
			"attribute": "target"
		}
	},
	"supports": {
<<<<<<< HEAD
		"interactivity": true,
=======
		"align": [ "left", "center", "right", "wide", "full" ],
>>>>>>> e7ebdcf9
		"anchor": true,
		"color": {
			"text": false,
			"background": false
		},
		"filter": {
			"duotone": true
		},
		"__experimentalBorder": {
			"color": true,
			"radius": true,
			"width": true,
			"__experimentalSkipSerialization": true,
			"__experimentalDefaultControls": {
				"color": true,
				"radius": true,
				"width": true
			}
		}
	},
	"selectors": {
		"border": ".wp-block-image img, .wp-block-image .wp-block-image__crop-area, .wp-block-image .components-placeholder",
		"filter": {
			"duotone": ".wp-block-image img, .wp-block-image .components-placeholder"
		}
	},
	"styles": [
		{
			"name": "default",
			"label": "Default",
			"isDefault": true
		},
		{ "name": "rounded", "label": "Rounded" }
	],
	"editorStyle": "wp-block-image-editor",
	"style": "wp-block-image"
}<|MERGE_RESOLUTION|>--- conflicted
+++ resolved
@@ -92,11 +92,8 @@
 		}
 	},
 	"supports": {
-<<<<<<< HEAD
 		"interactivity": true,
-=======
 		"align": [ "left", "center", "right", "wide", "full" ],
->>>>>>> e7ebdcf9
 		"anchor": true,
 		"color": {
 			"text": false,
