/**
 * External dependencies
 */
import React from 'react';
import { View, ImageBackground, Text, TouchableWithoutFeedback } from 'react-native';
import {
	subscribeMediaUpload,
	requestMediaPickFromMediaLibrary,
	requestMediaPickFromDeviceLibrary,
	requestMediaPickFromDeviceCamera,
	requestMediaImport,
	mediaUploadSync,
	requestImageFailedRetryDialog,
	requestImageUploadCancelDialog,
} from 'react-native-gutenberg-bridge';
import { isEmpty } from 'lodash';

/**
 * WordPress dependencies
 */
import {
	Toolbar,
	ToolbarButton,
	Spinner,
	Dashicon,
} from '@wordpress/components';
import {
	MediaPlaceholder,
	RichText,
	BlockControls,
	InspectorControls,
	BottomSheet,
	Picker,
} from '@wordpress/block-editor';
import { __ } from '@wordpress/i18n';
import { isURL } from '@wordpress/url';
import { doAction, hasAction } from '@wordpress/hooks';

/**
 * Internal dependencies
 */
import ImageSize from './image-size';
import styles from './styles.scss';

const MEDIA_UPLOAD_STATE_UPLOADING = 1;
const MEDIA_UPLOAD_STATE_SUCCEEDED = 2;
const MEDIA_UPLOAD_STATE_FAILED = 3;
const MEDIA_UPLOAD_STATE_RESET = 4;

const MEDIA_UPLOAD_BOTTOM_SHEET_VALUE_CHOOSE_FROM_DEVICE = 'choose_from_device';
const MEDIA_UPLOAD_BOTTOM_SHEET_VALUE_TAKE_PHOTO = 'take_photo';
const MEDIA_UPLOAD_BOTTOM_SHEET_VALUE_WORD_PRESS_LIBRARY = 'wordpress_media_library';

const LINK_DESTINATION_CUSTOM = 'custom';
const LINK_DESTINATION_NONE = 'none';

class ImageEdit extends React.Component {
	constructor( props ) {
		super( props );

		this.state = {
			showSettings: false,
			progress: 0,
			isUploadInProgress: false,
			isUploadFailed: false,
			isCaptionSelected: false,
		};

		this.mediaUpload = this.mediaUpload.bind( this );
		this.finishMediaUploadWithSuccess = this.finishMediaUploadWithSuccess.bind( this );
		this.finishMediaUploadWithFailure = this.finishMediaUploadWithFailure.bind( this );
		this.updateMediaProgress = this.updateMediaProgress.bind( this );
		this.updateAlt = this.updateAlt.bind( this );
		this.updateImageURL = this.updateImageURL.bind( this );
		this.onSetLinkDestination = this.onSetLinkDestination.bind( this );
		this.onImagePressed = this.onImagePressed.bind( this );
		this.onClearSettings = this.onClearSettings.bind( this );
		this.onFocusCaption = this.onFocusCaption.bind( this );
	}

	componentDidMount() {
		this.addMediaUploadListener();

		const { attributes, setAttributes } = this.props;

		if ( attributes.id && ! isURL( attributes.url ) ) {
			if ( attributes.url.indexOf( 'file:' ) === 0 ) {
				requestMediaImport( attributes.url, ( mediaId, mediaUri ) => {
					if ( mediaUri ) {
						setAttributes( { url: mediaUri, id: mediaId } );
					}
				} );
			}
			mediaUploadSync();
		}
	}

	componentWillUnmount() {
		// this action will only exist if the user pressed the trash button on the block holder
		if ( hasAction( 'blocks.onRemoveBlockCheckUpload' ) && this.state.isUploadInProgress ) {
			doAction( 'blocks.onRemoveBlockCheckUpload', this.props.attributes.id );
		}
		this.removeMediaUploadListener();
	}

	componentWillReceiveProps( nextProps ) {
		// Avoid a UI flicker in the toolbar by insuring that isCaptionSelected
		// is updated immediately any time the isSelected prop becomes false
		this.setState( ( state ) => ( {
			isCaptionSelected: nextProps.isSelected && state.isCaptionSelected,
		} ) );
	}

	onImagePressed() {
		const { attributes } = this.props;

		if ( this.state.isUploadInProgress ) {
			requestImageUploadCancelDialog( attributes.id );
		} else if ( attributes.id && ! isURL( attributes.url ) ) {
			requestImageFailedRetryDialog( attributes.id );
		}

		this._caption.blur();
		this.setState( {
			isCaptionSelected: false,
		} );
	}

	mediaUpload( payload ) {
		const { attributes } = this.props;

		if ( payload.mediaId !== attributes.id ) {
			return;
		}

		switch ( payload.state ) {
			case MEDIA_UPLOAD_STATE_UPLOADING:
				this.updateMediaProgress( payload );
				break;
			case MEDIA_UPLOAD_STATE_SUCCEEDED:
				this.finishMediaUploadWithSuccess( payload );
				break;
			case MEDIA_UPLOAD_STATE_FAILED:
				this.finishMediaUploadWithFailure( payload );
				break;
			case MEDIA_UPLOAD_STATE_RESET:
				this.mediaUploadStateReset( payload );
				break;
		}
	}

	updateMediaProgress( payload ) {
		const { setAttributes } = this.props;
		this.setState( { progress: payload.progress, isUploadInProgress: true, isUploadFailed: false } );
		if ( payload.mediaUrl ) {
			setAttributes( { url: payload.mediaUrl } );
		}
	}

	finishMediaUploadWithSuccess( payload ) {
		const { setAttributes } = this.props;

		setAttributes( { url: payload.mediaUrl, id: payload.mediaServerId } );
		this.setState( { isUploadInProgress: false } );
	}

	finishMediaUploadWithFailure( payload ) {
		const { setAttributes } = this.props;

		setAttributes( { id: payload.mediaId } );
		this.setState( { isUploadInProgress: false, isUploadFailed: true } );
	}

	mediaUploadStateReset( payload ) {
		const { setAttributes } = this.props;

		setAttributes( { id: payload.mediaId, url: null } );
		this.setState( { isUploadInProgress: false, isUploadFailed: false } );
	}

	addMediaUploadListener() {
		//if we already have a subscription not worth doing it again
		if ( this.subscriptionParentMediaUpload ) {
			return;
		}
		this.subscriptionParentMediaUpload = subscribeMediaUpload( ( payload ) => {
			this.mediaUpload( payload );
		} );
	}

	removeMediaUploadListener() {
		if ( this.subscriptionParentMediaUpload ) {
			this.subscriptionParentMediaUpload.remove();
		}
	}

	updateAlt( newAlt ) {
		this.props.setAttributes( { alt: newAlt } );
	}

	updateImageURL( url ) {
		this.props.setAttributes( { url, width: undefined, height: undefined } );
	}

	onSetLinkDestination( href ) {
		this.props.setAttributes( {
			linkDestination: LINK_DESTINATION_CUSTOM,
			href,
		} );
	}

	onClearSettings() {
		this.props.setAttributes( {
			alt: '',
			linkDestination: LINK_DESTINATION_NONE,
			href: undefined,
		} );
	}

	getMediaOptionsItems() {
		return [
			{ icon: 'format-image', value: MEDIA_UPLOAD_BOTTOM_SHEET_VALUE_CHOOSE_FROM_DEVICE, label: __( 'Choose from device' ) },
			{ icon: 'camera', value: MEDIA_UPLOAD_BOTTOM_SHEET_VALUE_TAKE_PHOTO, label: __( 'Take a Photo' ) },
			{ icon: 'wordpress-alt', value: MEDIA_UPLOAD_BOTTOM_SHEET_VALUE_WORD_PRESS_LIBRARY, label: __( 'WordPress Media Library' ) },
		];
	}

	onFocusCaption() {
		if ( this.props.onFocus ) {
			this.props.onFocus();
		}
		if ( ! this.state.isCaptionSelected ) {
			this.setState( {
				isCaptionSelected: true,
			} );
		}
	}

	render() {
		const { attributes, isSelected, setAttributes } = this.props;
		const { url, caption, height, width, alt, href } = attributes;

		const onMediaLibraryButtonPressed = () => {
			requestMediaPickFromMediaLibrary( ( mediaId, mediaUrl ) => {
				if ( mediaUrl ) {
					setAttributes( { id: mediaId, url: mediaUrl } );
				}
			} );
		};

		const onMediaUploadButtonPressed = () => {
			requestMediaPickFromDeviceLibrary( ( mediaId, mediaUri ) => {
				if ( mediaUri ) {
					setAttributes( { url: mediaUri, id: mediaId } );
				}
			} );
		};

		const onMediaCaptureButtonPressed = () => {
			requestMediaPickFromDeviceCamera( ( mediaId, mediaUri ) => {
				if ( mediaUri ) {
					setAttributes( { url: mediaUri, id: mediaId } );
				}
			} );
		};

		const onImageSettingsButtonPressed = () => {
			this.setState( { showSettings: true } );
		};

		const onImageSettingsClose = () => {
			this.setState( { showSettings: false } );
		};

		let picker;

		const onMediaOptionsButtonPressed = () => {
			picker.presentPicker();
		};

		const toolbarEditButton = (
			<Toolbar>
				<ToolbarButton
					title={ __( 'Edit image' ) }
					icon="edit"
					onClick={ onMediaOptionsButtonPressed }
				/>
			</Toolbar>
		);

		const getInspectorControls = () => (
			<BottomSheet
				isVisible={ this.state.showSettings }
				onClose={ onImageSettingsClose }
				hideHeader
			>
				<BottomSheet.Cell
					icon={ 'admin-links' }
					label={ __( 'Link To' ) }
					value={ href || '' }
					valuePlaceholder={ __( 'Add URL' ) }
					onChangeValue={ this.onSetLinkDestination }
					autoCapitalize="none"
					autoCorrect={ false }
				/>
				<BottomSheet.Cell
					icon={ 'editor-textcolor' }
					label={ __( 'Alt Text' ) }
					value={ alt || '' }
					valuePlaceholder={ __( 'None' ) }
					separatorType={ 'fullWidth' }
					onChangeValue={ this.updateAlt }
				/>
				<BottomSheet.Cell
					label={ __( 'Clear All Settings' ) }
					labelStyle={ styles.clearSettingsButton }
					separatorType={ 'none' }
					onPress={ this.onClearSettings }
				/>
			</BottomSheet>
		);

		const mediaOptions = this.getMediaOptionsItems();

		const getMediaOptions = () => (
			<Picker
				hideCancelButton={ true }
				ref={ ( instance ) => picker = instance }
				options={ mediaOptions }
				onChange={ ( value ) => {
					if ( value === MEDIA_UPLOAD_BOTTOM_SHEET_VALUE_CHOOSE_FROM_DEVICE ) {
						onMediaUploadButtonPressed();
					} else if ( value === MEDIA_UPLOAD_BOTTOM_SHEET_VALUE_TAKE_PHOTO ) {
						onMediaCaptureButtonPressed();
					} else if ( value === MEDIA_UPLOAD_BOTTOM_SHEET_VALUE_WORD_PRESS_LIBRARY ) {
						onMediaLibraryButtonPressed();
					}
				} }
			/>
		);

		if ( ! url ) {
			return (
				<View style={ { flex: 1 } } >
					{ getMediaOptions() }
					<MediaPlaceholder
						onMediaOptionsPressed={ onMediaOptionsButtonPressed }
					/>
				</View>
			);
		}

		const showSpinner = this.state.isUploadInProgress;
		const opacity = this.state.isUploadInProgress ? 0.3 : 1;
		const progress = this.state.progress * 100;

		return (
			<TouchableWithoutFeedback
				accessible={ ! isSelected }
				accessibilityLabel={ __( 'Image block' ) + __( '.' ) + ' ' + alt + __( '.' ) + ' ' + caption }
				accessibilityRole={ 'button' }
				onPress={ this.onImagePressed }
				disabled={ ! isSelected }
			>
				<View style={ { flex: 1 } }>
					{ showSpinner && <Spinner progress={ progress } /> }
					{ ( ! this.state.isCaptionSelected ) &&
						<BlockControls>
							{ toolbarEditButton }
						</BlockControls>
					}
					<InspectorControls>
						<ToolbarButton
							title={ __( 'Image Settings' ) }
							icon="admin-generic"
							onClick={ onImageSettingsButtonPressed }
						/>
					</InspectorControls>
					<ImageSize src={ url } >
						{ ( sizes ) => {
							const {
								imageWidthWithinContainer,
								imageHeightWithinContainer,
							} = sizes;

							let finalHeight = imageHeightWithinContainer;
							if ( height > 0 && height < imageHeightWithinContainer ) {
								finalHeight = height;
							}

							let finalWidth = imageWidthWithinContainer;
							if ( width > 0 && width < imageWidthWithinContainer ) {
								finalWidth = width;
							}

							return (
								<View style={ { flex: 1 } } >
									{ getInspectorControls() }
									{ getMediaOptions() }
									{ ! imageWidthWithinContainer && <View style={ styles.imageContainer } >
										<Dashicon icon={ 'format-image' } size={ 300 } />
									</View> }
									<ImageBackground
										style={ { width: finalWidth, height: finalHeight, opacity } }
										resizeMethod="scale"
										source={ { uri: url } }
										key={ url }
										accessible={ true }
										accessibilityLabel={ alt }
									>
										{ this.state.isUploadFailed &&
											<View style={ styles.imageContainer } >
												<Dashicon icon={ 'image-rotate' } ariaPressed={ 'dashicon-active' } />
												<Text style={ styles.uploadFailedText }>{ __( 'Failed to insert media.\nPlease tap for options.' ) }</Text>
											</View>
										}
									</ImageBackground>
								</View>
							);
						} }
					</ImageSize>
					{ ( ! RichText.isEmpty( caption ) > 0 || isSelected ) && (
<<<<<<< HEAD
						<View style={ { padding: 12, flex: 1 } }>
							<RichText
								setRef={ ( ref ) => {
									this._caption = ref;
								} }
								tagName="figcaption"
=======
						<View
							style={ { padding: 12, flex: 1 } }
							accessible={ true }
							accessibilityLabel={ __( 'Image caption' ) + __( '.' ) + ' ' + ( isEmpty( caption ) ? __( 'Empty' ) : caption ) }
							accessibilityRole={ 'button' }
						>
							<TextInput
								style={ { textAlign: 'center' } }
								fontFamily={ this.props.fontFamily || ( styles[ 'caption-text' ].fontFamily ) }
								underlineColorAndroid="transparent"
								value={ caption }
>>>>>>> da09d36f
								placeholder={ __( 'Write caption…' ) }
								value={ caption }
								onChange={ ( newCaption ) => setAttributes( { caption: newCaption } ) }
								onFocus={ this.onFocusCaption }
								onBlur={ this.props.onBlur } // always assign onBlur as props
								isSelected={ this.state.isCaptionSelected }
								fontSize={ 14 }
								underlineColorAndroid="transparent"
							/>
						</View>
					) }
				</View>
			</TouchableWithoutFeedback>
		);
	}
}

export default ImageEdit;<|MERGE_RESOLUTION|>--- conflicted
+++ resolved
@@ -420,26 +420,16 @@
 						} }
 					</ImageSize>
 					{ ( ! RichText.isEmpty( caption ) > 0 || isSelected ) && (
-<<<<<<< HEAD
-						<View style={ { padding: 12, flex: 1 } }>
+						<View style={ { padding: 12, flex: 1 } }
+							accessible={ true }
+							accessibilityLabel={ __( 'Image caption' ) + __( '.' ) + ' ' + ( isEmpty( caption ) ? __( 'Empty' ) : caption ) }
+							accessibilityRole={ 'button' }
+						>
 							<RichText
 								setRef={ ( ref ) => {
 									this._caption = ref;
 								} }
 								tagName="figcaption"
-=======
-						<View
-							style={ { padding: 12, flex: 1 } }
-							accessible={ true }
-							accessibilityLabel={ __( 'Image caption' ) + __( '.' ) + ' ' + ( isEmpty( caption ) ? __( 'Empty' ) : caption ) }
-							accessibilityRole={ 'button' }
-						>
-							<TextInput
-								style={ { textAlign: 'center' } }
-								fontFamily={ this.props.fontFamily || ( styles[ 'caption-text' ].fontFamily ) }
-								underlineColorAndroid="transparent"
-								value={ caption }
->>>>>>> da09d36f
 								placeholder={ __( 'Write caption…' ) }
 								value={ caption }
 								onChange={ ( newCaption ) => setAttributes( { caption: newCaption } ) }
