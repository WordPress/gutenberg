--- conflicted
+++ resolved
@@ -92,9 +92,6 @@
 		this.accessibilityLabelCreator = this.accessibilityLabelCreator.bind(
 			this
 		);
-<<<<<<< HEAD
-		this.onClearMedia = this.onClearMedia.bind( this );
-=======
 		this.setMappedAttributes = this.setMappedAttributes.bind( this );
 		this.onSizeChangeValue = this.onSizeChangeValue.bind( this );
 
@@ -118,7 +115,7 @@
 			value: slug,
 			name,
 		} ) );
->>>>>>> 30b2c144
+		this.onClearMedia = this.onClearMedia.bind( this );
 	}
 
 	componentDidMount() {
@@ -378,16 +375,7 @@
 	getLinkSettings() {
 		const { isLinkSheetVisible } = this.state;
 		const {
-<<<<<<< HEAD
-			attributes,
-			isSelected,
-			image,
-			imageSizes,
-			clientId,
-			wasBlockJustInserted,
-=======
 			attributes: { href: url, ...unMappedAttributes },
->>>>>>> 30b2c144
 		} = this.props;
 
 		const mappedAttributes = { ...unMappedAttributes, url };
