/**
 * External dependencies
 */
import React from 'react';
import { View, TouchableWithoutFeedback } from 'react-native';
import { isEmpty, get, find, map } from 'lodash';

/**
 * WordPress dependencies
 */
import {
	requestMediaImport,
	mediaUploadSync,
	requestImageFailedRetryDialog,
	requestImageUploadCancelDialog,
	requestImageFullscreenPreview,
} from '@wordpress/react-native-bridge';
import {
	CycleSelectControl,
	Icon,
	PanelBody,
	TextControl,
	ToggleControl,
	ToolbarButton,
	ToolbarGroup,
	Image,
	WIDE_ALIGNMENTS,
} from '@wordpress/components';
import {
	BlockCaption,
	MediaPlaceholder,
	MediaUpload,
	MediaUploadProgress,
	MEDIA_TYPE_IMAGE,
	BlockControls,
	InspectorControls,
	BlockAlignmentToolbar,
	BlockStyles,
} from '@wordpress/block-editor';
import { __, sprintf } from '@wordpress/i18n';
import { getProtocol } from '@wordpress/url';
import { doAction, hasAction } from '@wordpress/hooks';
import { compose, withPreferredColorScheme } from '@wordpress/compose';
import { withSelect, withDispatch } from '@wordpress/data';
import {
	external,
	link,
	image as placeholderIcon,
	textColor,
	replace,
	expand,
} from '@wordpress/icons';

/**
 * Internal dependencies
 */
import styles from './styles.scss';
import { getUpdatedLinkTargetSettings } from './utils';

import { LINK_DESTINATION_CUSTOM, DEFAULT_SIZE_SLUG } from './constants';

const getUrlForSlug = ( image, { sizeSlug } ) => {
	return get( image, [ 'media_details', 'sizes', sizeSlug, 'source_url' ] );
};

export class ImageEdit extends React.Component {
	constructor( props ) {
		super( props );

		const { attributes, isSelected } = this.props;
		const { url } = attributes;
		const autoOpenMediaUpload = isSelected && ! url;
		this.state = {
			isCaptionSelected: false,
			autoOpenMediaUpload,
		};

		this.finishMediaUploadWithSuccess = this.finishMediaUploadWithSuccess.bind(
			this
		);
		this.finishMediaUploadWithFailure = this.finishMediaUploadWithFailure.bind(
			this
		);
		this.mediaUploadStateReset = this.mediaUploadStateReset.bind( this );
		this.onSelectMediaUploadOption = this.onSelectMediaUploadOption.bind(
			this
		);
		this.updateMediaProgress = this.updateMediaProgress.bind( this );
		this.updateAlt = this.updateAlt.bind( this );
		this.updateImageURL = this.updateImageURL.bind( this );
		this.onSetLinkDestination = this.onSetLinkDestination.bind( this );
		this.onSetNewTab = this.onSetNewTab.bind( this );
		this.onSetSizeSlug = this.onSetSizeSlug.bind( this );
		this.onImagePressed = this.onImagePressed.bind( this );
		this.onFocusCaption = this.onFocusCaption.bind( this );
		this.updateAlignment = this.updateAlignment.bind( this );
		this.accessibilityLabelCreator = this.accessibilityLabelCreator.bind(
			this
		);
		this.onClearMedia = this.onClearMedia.bind( this );
	}

	componentDidMount() {
		const { attributes, setAttributes } = this.props;
		// This will warn when we have `id` defined, while `url` is undefined.
		// This may help track this issue: https://github.com/wordpress-mobile/WordPress-Android/issues/9768
		// where a cancelled image upload was resulting in a subsequent crash.
		if ( attributes.id && ! attributes.url ) {
			// eslint-disable-next-line no-console
			console.warn( 'Attributes has id with no url.' );
		}

		// Detect any pasted image and start an upload
		if (
			! attributes.id &&
			attributes.url &&
			getProtocol( attributes.url ) === 'file:'
		) {
			requestMediaImport( attributes.url, ( id, url ) => {
				if ( url ) {
					setAttributes( { id, url } );
				}
			} );
		}

		// Make sure we mark any temporary images as failed if they failed while
		// the editor wasn't open
		if (
			attributes.id &&
			attributes.url &&
			getProtocol( attributes.url ) === 'file:'
		) {
			mediaUploadSync();
		}
	}

	componentWillUnmount() {
		// this action will only exist if the user pressed the trash button on the block holder
		if (
			hasAction( 'blocks.onRemoveBlockCheckUpload' ) &&
			this.state.isUploadInProgress
		) {
			doAction(
				'blocks.onRemoveBlockCheckUpload',
				this.props.attributes.id
			);
		}
	}

	componentDidUpdate( previousProps ) {
		if ( ! previousProps.image && this.props.image ) {
			const { image, attributes } = this.props;
			const url = getUrlForSlug( image, attributes ) || image.source_url;
			this.props.setAttributes( { url } );
		}
	}

	static getDerivedStateFromProps( props, state ) {
		// Avoid a UI flicker in the toolbar by insuring that isCaptionSelected
		// is updated immediately any time the isSelected prop becomes false
		return {
			isCaptionSelected: props.isSelected && state.isCaptionSelected,
		};
	}

	accessibilityLabelCreator( caption ) {
		return isEmpty( caption )
			? /* translators: accessibility text. Empty image caption. */
			  'Image caption. Empty'
			: sprintf(
					/* translators: accessibility text. %s: image caption. */
					__( 'Image caption. %s' ),
					caption
			  );
	}

	onImagePressed() {
		const { attributes, image } = this.props;

		if ( this.state.isUploadInProgress ) {
			requestImageUploadCancelDialog( attributes.id );
		} else if (
			attributes.id &&
			getProtocol( attributes.url ) === 'file:'
		) {
			requestImageFailedRetryDialog( attributes.id );
		} else if ( ! this.state.isCaptionSelected ) {
			requestImageFullscreenPreview(
				attributes.url,
				image && image.source_url
			);
		}

		this.setState( {
			isCaptionSelected: false,
		} );
	}

	updateMediaProgress( payload ) {
		const { setAttributes } = this.props;
		if ( payload.mediaUrl ) {
			setAttributes( { url: payload.mediaUrl } );
		}

		if ( ! this.state.isUploadInProgress ) {
			this.setState( { isUploadInProgress: true } );
		}
	}

	finishMediaUploadWithSuccess( payload ) {
		const { setAttributes } = this.props;

		setAttributes( { url: payload.mediaUrl, id: payload.mediaServerId } );
		this.setState( { isUploadInProgress: false } );
	}

	finishMediaUploadWithFailure( payload ) {
		const { setAttributes } = this.props;

		setAttributes( { id: payload.mediaId } );
		this.setState( { isUploadInProgress: false } );
	}

	mediaUploadStateReset() {
		const { setAttributes } = this.props;

		setAttributes( { id: null, url: null } );
		this.setState( { isUploadInProgress: false } );
	}

	updateAlt( newAlt ) {
		this.props.setAttributes( { alt: newAlt } );
	}

	updateImageURL( url ) {
		this.props.setAttributes( {
			url,
			width: undefined,
			height: undefined,
		} );
	}

	updateAlignment( nextAlign ) {
		const extraUpdatedAttributes = Object.values(
			WIDE_ALIGNMENTS.alignments
		).includes( nextAlign )
			? { width: undefined, height: undefined }
			: {};
		this.props.setAttributes( {
			...extraUpdatedAttributes,
			align: nextAlign,
		} );
	}

	onSetLinkDestination( href ) {
		this.props.setAttributes( {
			linkDestination: LINK_DESTINATION_CUSTOM,
			href,
		} );
	}

	onSetNewTab( value ) {
		const updatedLinkTarget = getUpdatedLinkTargetSettings(
			value,
			this.props.attributes
		);
		this.props.setAttributes( updatedLinkTarget );
	}

	onSetSizeSlug( sizeSlug ) {
		const { image } = this.props;

		const url = getUrlForSlug( image, { sizeSlug } );
		if ( ! url ) {
			return null;
		}

		this.props.setAttributes( {
			url,
			width: undefined,
			height: undefined,
			sizeSlug,
		} );
	}

	onSelectMediaUploadOption( media ) {
		const { id, url } = this.props.attributes;

		const mediaAttributes = {
			id: media.id,
			url: media.url,
			caption: media.caption,
		};

		let additionalAttributes;
		// Reset the dimension attributes if changing to a different image.
		if ( ! media.id || media.id !== id ) {
			additionalAttributes = {
				width: undefined,
				height: undefined,
				sizeSlug: DEFAULT_SIZE_SLUG,
			};
		} else {
			// Keep the same url when selecting the same file, so "Image Size" option is not changed.
			additionalAttributes = { url };
		}

		this.props.setAttributes( {
			...mediaAttributes,
			...additionalAttributes,
		} );
	}

	onFocusCaption() {
		if ( this.props.onFocus ) {
			this.props.onFocus();
		}
		if ( ! this.state.isCaptionSelected ) {
			this.setState( {
				isCaptionSelected: true,
			} );
		}
	}

	onClearMedia() {
		this.props.setAttributes( { id: null, url: null } );
		this.setState( { autoOpenMediaUpload: false } );
	}

	getPlaceholderIcon() {
		return (
			<Icon
				icon={ placeholderIcon }
				{ ...this.props.getStylesFromColorScheme(
					styles.iconPlaceholder,
					styles.iconPlaceholderDark
				) }
			/>
		);
	}

	getWidth() {
		const { attributes } = this.props;
		const { align, width } = attributes;

		return Object.values( WIDE_ALIGNMENTS.alignments ).includes( align )
			? '100%'
			: width;
	}

	render() {
<<<<<<< HEAD
		const { isCaptionSelected, autoOpenMediaUpload } = this.state;
=======
		const { isCaptionSelected } = this.state;
>>>>>>> f5c32f87
		const {
			attributes,
			isSelected,
			image,
			imageSizes,
<<<<<<< HEAD
			onDelete,
=======
			clientId,
>>>>>>> f5c32f87
		} = this.props;
		const {
			align,
			url,
			alt,
			href,
			id,
			linkTarget,
			sizeSlug,
			className,
		} = attributes;

		const sizeOptions = map( imageSizes, ( { name, slug } ) => ( {
			value: slug,
			name,
		} ) );
		const sizeOptionsValid = find( sizeOptions, [
			'value',
			DEFAULT_SIZE_SLUG,
		] );

		const getToolbarEditButton = ( open ) => (
			<BlockControls>
				<ToolbarGroup>
					<ToolbarButton
						title={ __( 'Edit image' ) }
						icon={ replace }
						onClick={ open }
					/>
				</ToolbarGroup>
				<BlockAlignmentToolbar
					value={ align }
					onChange={ this.updateAlignment }
				/>
			</BlockControls>
		);

		const getInspectorControls = () => (
			<InspectorControls>
				<PanelBody title={ __( 'Image settings' ) } />
				<PanelBody style={ styles.panelBody }>
					{ image && (
						<BlockStyles clientId={ clientId } url={ url } />
					) }
				</PanelBody>
				<PanelBody>
					<TextControl
						icon={ link }
						label={ __( 'Link To' ) }
						value={ href || '' }
						valuePlaceholder={ __( 'Add URL' ) }
						onChange={ this.onSetLinkDestination }
						autoCapitalize="none"
						autoCorrect={ false }
						keyboardType="url"
					/>
					<ToggleControl
						icon={ external }
						label={ __( 'Open in new tab' ) }
						checked={ linkTarget === '_blank' }
						onChange={ this.onSetNewTab }
					/>
					{ image && sizeOptionsValid && (
						<CycleSelectControl
							icon={ expand }
							label={ __( 'Size' ) }
							value={ sizeSlug || DEFAULT_SIZE_SLUG }
							onChangeValue={ ( newValue ) =>
								this.onSetSizeSlug( newValue )
							}
							options={ sizeOptions }
						/>
					) }
					<TextControl
						icon={ textColor }
						label={ __( 'Alt Text' ) }
						value={ alt || '' }
						valuePlaceholder={ __( 'None' ) }
						onChangeValue={ this.updateAlt }
					/>
				</PanelBody>
			</InspectorControls>
		);

		if ( ! url ) {
			return (
				<View style={ styles.content }>
					<MediaPlaceholder
						allowedTypes={ [ MEDIA_TYPE_IMAGE ] }
						onSelect={ this.onSelectMediaUploadOption }
						icon={ this.getPlaceholderIcon() }
						onFocus={ this.props.onFocus }
						autoOpenMediaUpload={ autoOpenMediaUpload }
						onMediaUploadCanceled={ onDelete }
					/>
				</View>
			);
		}

		const alignToFlex = {
			left: 'flex-start',
			center: 'center',
			right: 'flex-end',
			full: 'center',
			wide: 'center',
		};

		const getImageComponent = ( openMediaOptions, getMediaOptions ) => (
			<>
				<TouchableWithoutFeedback
					accessible={ ! isSelected }
					onPress={ this.onImagePressed }
					onLongPress={ openMediaOptions }
					disabled={ ! isSelected }
				>
					<View style={ styles.content }>
						{ getInspectorControls() }
						{ getMediaOptions() }
						{ ! this.state.isCaptionSelected &&
							getToolbarEditButton( openMediaOptions ) }
						<MediaUploadProgress
							coverUrl={ url }
							mediaId={ id }
							onUpdateMediaProgress={ this.updateMediaProgress }
							onFinishMediaUploadWithSuccess={
								this.finishMediaUploadWithSuccess
							}
							onFinishMediaUploadWithFailure={
								this.finishMediaUploadWithFailure
							}
							onMediaUploadStateReset={
								this.mediaUploadStateReset
							}
							renderContent={ ( {
								isUploadInProgress,
								isUploadFailed,
								retryMessage,
							} ) => {
								return (
									<Image
										align={ align && alignToFlex[ align ] }
										alt={ alt }
										isSelected={
											isSelected && ! isCaptionSelected
										}
										isUploadFailed={ isUploadFailed }
										isUploadInProgress={
											isUploadInProgress
										}
										onSelectMediaUploadOption={
											this.onSelectMediaUploadOption
										}
										onClearMedia={ this.onClearMedia }
										openMediaOptions={ openMediaOptions }
										retryMessage={ retryMessage }
										url={ url }
										shapeStyle={ styles[ className ] }
										width={ this.getWidth() }
									/>
								);
							} }
						/>
					</View>
				</TouchableWithoutFeedback>
				<BlockCaption
					clientId={ this.props.clientId }
					isSelected={ this.state.isCaptionSelected }
					accessible
					accessibilityLabelCreator={ this.accessibilityLabelCreator }
					onFocus={ this.onFocusCaption }
					onBlur={ this.props.onBlur } // always assign onBlur as props
					insertBlocksAfter={ this.props.insertBlocksAfter }
				/>
			</>
		);

		return (
			<MediaUpload
				allowedTypes={ [ MEDIA_TYPE_IMAGE ] }
				isReplacingMedia={ true }
				onSelect={ this.onSelectMediaUploadOption }
				render={ ( { open, getMediaOptions } ) => {
					return getImageComponent( open, getMediaOptions );
				} }
			/>
		);
	}
}

export default compose( [
	withSelect( ( select, props ) => {
		const { getMedia } = select( 'core' );
		const { getSettings } = select( 'core/block-editor' );
		const {
			attributes: { id, url },
			isSelected,
		} = props;
		const { imageSizes } = getSettings();

		const shouldGetMedia =
			id && isSelected && getProtocol( url ) !== 'file:';
		return {
			image: shouldGetMedia ? getMedia( id ) : null,
			imageSizes,
		};
	} ),
	withDispatch( ( dispatch, { clientId, rootClientId, onDelete } ) => {
		const { removeBlock } = dispatch( 'core/block-editor' );
		return {
			onDelete:
				onDelete || ( () => removeBlock( clientId, rootClientId ) ),
		};
	} ),
	withPreferredColorScheme,
] )( ImageEdit );<|MERGE_RESOLUTION|>--- conflicted
+++ resolved
@@ -349,21 +349,14 @@
 	}
 
 	render() {
-<<<<<<< HEAD
 		const { isCaptionSelected, autoOpenMediaUpload } = this.state;
-=======
-		const { isCaptionSelected } = this.state;
->>>>>>> f5c32f87
 		const {
 			attributes,
 			isSelected,
 			image,
 			imageSizes,
-<<<<<<< HEAD
-			onDelete,
-=======
 			clientId,
->>>>>>> f5c32f87
+            onDelete,
 		} = this.props;
 		const {
 			align,
