/**
 * External dependencies
 */
import { View, TouchableWithoutFeedback, Platform } from 'react-native';
import { isEmpty, get, find, map } from 'lodash';

/**
 * WordPress dependencies
 */
import { Component } from '@wordpress/element';
import {
	requestMediaImport,
	mediaUploadSync,
	requestImageFailedRetryDialog,
	requestImageUploadCancelDialog,
	requestImageFullscreenPreview,
	setFeaturedImage,
} from '@wordpress/react-native-bridge';
import {
	CycleSelectControl,
	Icon,
	PanelBody,
	ToolbarButton,
	ToolbarGroup,
	Image,
	WIDE_ALIGNMENTS,
	LinkSettingsNavigation,
	BottomSheet,
	BottomSheetTextControl,
	FooterMessageLink,
	Badge,
} from '@wordpress/components';
import {
	BlockCaption,
	MediaPlaceholder,
	MediaUpload,
	MediaUploadProgress,
	MEDIA_TYPE_IMAGE,
	BlockControls,
	InspectorControls,
	BlockAlignmentToolbar,
	BlockStyles,
	store as blockEditorStore,
} from '@wordpress/block-editor';
import { __, sprintf } from '@wordpress/i18n';
import { getProtocol, hasQueryArg } from '@wordpress/url';
import { doAction, hasAction } from '@wordpress/hooks';
import { compose, withPreferredColorScheme } from '@wordpress/compose';
import { withSelect, withDispatch } from '@wordpress/data';
import {
	image as placeholderIcon,
	replace,
	fullscreen,
	textColor,
} from '@wordpress/icons';
import { store as coreStore } from '@wordpress/core-data';
import { store as editPostStore } from '@wordpress/edit-post';

/**
 * Internal dependencies
 */
import styles from './styles.scss';
import { getUpdatedLinkTargetSettings } from './utils';

import {
	LINK_DESTINATION_CUSTOM,
	MEDIA_ID_NO_FEATURED_IMAGE_SET,
} from './constants';

const getUrlForSlug = ( image, { sizeSlug } ) => {
	return get( image, [ 'media_details', 'sizes', sizeSlug, 'source_url' ] );
};

export class ImageEdit extends Component {
	constructor( props ) {
		super( props );

		this.state = {
			isCaptionSelected: false,
		};

		this.finishMediaUploadWithSuccess = this.finishMediaUploadWithSuccess.bind(
			this
		);
		this.finishMediaUploadWithFailure = this.finishMediaUploadWithFailure.bind(
			this
		);
		this.mediaUploadStateReset = this.mediaUploadStateReset.bind( this );
		this.onSelectMediaUploadOption = this.onSelectMediaUploadOption.bind(
			this
		);
		this.updateMediaProgress = this.updateMediaProgress.bind( this );
		this.updateImageURL = this.updateImageURL.bind( this );
		this.onSetLinkDestination = this.onSetLinkDestination.bind( this );
		this.onSetNewTab = this.onSetNewTab.bind( this );
		this.onSetSizeSlug = this.onSetSizeSlug.bind( this );
		this.onImagePressed = this.onImagePressed.bind( this );
		this.onSetFeatured = this.onSetFeatured.bind( this );
		this.onFocusCaption = this.onFocusCaption.bind( this );
		this.updateAlignment = this.updateAlignment.bind( this );
		this.accessibilityLabelCreator = this.accessibilityLabelCreator.bind(
			this
		);
		this.setMappedAttributes = this.setMappedAttributes.bind( this );
		this.onSizeChangeValue = this.onSizeChangeValue.bind( this );

		this.linkSettingsOptions = {
			url: {
				label: __( 'Image Link URL' ),
				placeholder: __( 'Add URL' ),
				autoFocus: false,
				autoFill: true,
			},
			openInNewTab: {
				label: __( 'Open in new tab' ),
			},
			linkRel: {
				label: __( 'Link Rel' ),
				placeholder: __( 'None' ),
			},
		};

		this.sizeOptions = map( this.props.imageSizes, ( { name, slug } ) => ( {
			value: slug,
			name,
		} ) );
	}

	componentDidMount() {
		const { attributes, setAttributes } = this.props;
		// This will warn when we have `id` defined, while `url` is undefined.
		// This may help track this issue: https://github.com/wordpress-mobile/WordPress-Android/issues/9768
		// where a cancelled image upload was resulting in a subsequent crash.
		if ( attributes.id && ! attributes.url ) {
			// eslint-disable-next-line no-console
			console.warn( 'Attributes has id with no url.' );
		}

		// Detect any pasted image and start an upload
		if (
			! attributes.id &&
			attributes.url &&
			getProtocol( attributes.url ) === 'file:'
		) {
			requestMediaImport( attributes.url, ( id, url ) => {
				if ( url ) {
					setAttributes( { id, url } );
				}
			} );
		}

		// Make sure we mark any temporary images as failed if they failed while
		// the editor wasn't open
		if (
			attributes.id &&
			attributes.url &&
			getProtocol( attributes.url ) === 'file:'
		) {
			mediaUploadSync();
		}
	}

	componentWillUnmount() {
		// this action will only exist if the user pressed the trash button on the block holder
		if (
			hasAction( 'blocks.onRemoveBlockCheckUpload' ) &&
			this.state.isUploadInProgress
		) {
			doAction(
				'blocks.onRemoveBlockCheckUpload',
				this.props.attributes.id
			);
		}
	}

	componentDidUpdate( previousProps ) {
		if ( ! previousProps.image && this.props.image ) {
			const { image, attributes } = this.props;
			const url = getUrlForSlug( image, attributes ) || image.source_url;
			this.props.setAttributes( { url } );
		}
	}

	static getDerivedStateFromProps( props, state ) {
		// Avoid a UI flicker in the toolbar by insuring that isCaptionSelected
		// is updated immediately any time the isSelected prop becomes false
		return {
			isCaptionSelected: props.isSelected && state.isCaptionSelected,
		};
	}

	accessibilityLabelCreator( caption ) {
		return isEmpty( caption )
			? /* translators: accessibility text. Empty image caption. */
			  'Image caption. Empty'
			: sprintf(
					/* translators: accessibility text. %s: image caption. */
					__( 'Image caption. %s' ),
					caption
			  );
	}

	onImagePressed() {
		const { attributes, image } = this.props;

		if ( this.state.isUploadInProgress ) {
			requestImageUploadCancelDialog( attributes.id );
		} else if (
			attributes.id &&
			getProtocol( attributes.url ) === 'file:'
		) {
			requestImageFailedRetryDialog( attributes.id );
		} else if ( ! this.state.isCaptionSelected ) {
			requestImageFullscreenPreview(
				attributes.url,
				image && image.source_url
			);
		}

		this.setState( {
			isCaptionSelected: false,
		} );
	}

	updateMediaProgress( payload ) {
		const { setAttributes } = this.props;
		if ( payload.mediaUrl ) {
			setAttributes( { url: payload.mediaUrl } );
		}

		if ( ! this.state.isUploadInProgress ) {
			this.setState( { isUploadInProgress: true } );
		}
	}

	finishMediaUploadWithSuccess( payload ) {
		const { setAttributes } = this.props;

		setAttributes( { url: payload.mediaUrl, id: payload.mediaServerId } );
		this.setState( { isUploadInProgress: false } );
	}

	finishMediaUploadWithFailure( payload ) {
		const { setAttributes } = this.props;

		setAttributes( { id: payload.mediaId } );
		this.setState( { isUploadInProgress: false } );
	}

	mediaUploadStateReset() {
		const { setAttributes } = this.props;

		setAttributes( { id: null, url: null } );
		this.setState( { isUploadInProgress: false } );
	}

	updateImageURL( url ) {
		this.props.setAttributes( {
			url,
			width: undefined,
			height: undefined,
		} );
	}

	updateAlignment( nextAlign ) {
		const extraUpdatedAttributes = Object.values(
			WIDE_ALIGNMENTS.alignments
		).includes( nextAlign )
			? { width: undefined, height: undefined }
			: {};
		this.props.setAttributes( {
			...extraUpdatedAttributes,
			align: nextAlign,
		} );
	}

	onSetLinkDestination( href ) {
		this.props.setAttributes( {
			linkDestination: LINK_DESTINATION_CUSTOM,
			href,
		} );
	}

	onSetNewTab( value ) {
		const updatedLinkTarget = getUpdatedLinkTargetSettings(
			value,
			this.props.attributes
		);
		this.props.setAttributes( updatedLinkTarget );
	}

	onSetSizeSlug( sizeSlug ) {
		const { image } = this.props;

		const url = getUrlForSlug( image, { sizeSlug } );
		if ( ! url ) {
			return null;
		}

		this.props.setAttributes( {
			url,
			width: undefined,
			height: undefined,
			sizeSlug,
		} );
	}

	onSelectMediaUploadOption( media ) {
		const {
			attributes: { id, url },
			imageDefaultSize,
		} = this.props;

		const mediaAttributes = {
			id: media.id,
			url: media.url,
			caption: media.caption,
		};

		let additionalAttributes;
		// Reset the dimension attributes if changing to a different image.
		if ( ! media.id || media.id !== id ) {
			additionalAttributes = {
				width: undefined,
				height: undefined,
				sizeSlug: imageDefaultSize,
			};
		} else {
			// Keep the same url when selecting the same file, so "Image Size" option is not changed.
			additionalAttributes = { url };
		}

		this.props.setAttributes( {
			...mediaAttributes,
			...additionalAttributes,
		} );
	}

	onFocusCaption() {
		if ( this.props.onFocus ) {
			this.props.onFocus();
		}
		if ( ! this.state.isCaptionSelected ) {
			this.setState( {
				isCaptionSelected: true,
			} );
		}
	}

	getPlaceholderIcon() {
		return (
			<Icon
				icon={ placeholderIcon }
				{ ...this.props.getStylesFromColorScheme(
					styles.iconPlaceholder,
					styles.iconPlaceholderDark
				) }
			/>
		);
	}

	getWidth() {
		const { attributes } = this.props;
		const { align, width } = attributes;

		return Object.values( WIDE_ALIGNMENTS.alignments ).includes( align )
			? '100%'
			: width;
	}

	setMappedAttributes( { url: href, ...restAttributes } ) {
		const { setAttributes } = this.props;
		return href === undefined
			? setAttributes( restAttributes )
			: setAttributes( { ...restAttributes, href } );
	}

	getLinkSettings() {
		const { isLinkSheetVisible } = this.state;
		const {
			attributes: { href: url, ...unMappedAttributes },
		} = this.props;

		const mappedAttributes = { ...unMappedAttributes, url };

		return (
			<LinkSettingsNavigation
				isVisible={ isLinkSheetVisible }
				url={ mappedAttributes.url }
				rel={ mappedAttributes.rel }
				label={ mappedAttributes.label }
				linkTarget={ mappedAttributes.linkTarget }
				onClose={ this.dismissSheet }
				setAttributes={ this.setMappedAttributes }
				withBottomSheet={ false }
				hasPicker
				options={ this.linkSettingsOptions }
				showIcon={ false }
			/>
		);
	}

	getAltTextSettings() {
		const {
			attributes: { alt },
		} = this.props;

		const updateAlt = ( newAlt ) => {
			this.props.setAttributes( { alt: newAlt } );
		};

		return (
			<BottomSheetTextControl
				initialValue={ alt }
				onChange={ updateAlt }
				placeholder={ __( 'Add alt text' ) }
				label={ __( 'Alt Text' ) }
				icon={ textColor }
				footerNote={
					<>
						{ __(
							'Describe the purpose of the image. Leave empty if the image is purely decorative. '
						) }
						<FooterMessageLink
							href={
								'https://www.w3.org/WAI/tutorials/images/decision-tree/'
							}
							value={ __( 'What is alt text?' ) }
						/>
					</>
				}
			/>
		);
	}

	onSizeChangeValue( newValue ) {
		this.onSetSizeSlug( newValue );
	}

	onSetFeatured( mediaId ) {
		const { closeSettingsBottomSheet } = this.props;
<<<<<<< HEAD
		closeSettingsBottomSheet();
		setFeaturedImage( mediaId );
	}

	getFeaturedButtonPanel( isFeaturedImage ) {
		const { attributes, getStylesFromColorScheme } = this.props;

		const featuredButtonStyle = getStylesFromColorScheme(
			styles.featuredButton,
			styles.featuredButtonDark
		);

=======
		setFeaturedImage( mediaId );
		closeSettingsBottomSheet();
	}

	getSetFeaturedButton( isFeaturedImage ) {
		const { attributes, getStylesFromColorScheme } = this.props;

>>>>>>> b61dd804
		const setFeaturedButtonStyle = getStylesFromColorScheme(
			styles.setFeaturedButton,
			styles.setFeaturedButtonDark
		);

<<<<<<< HEAD
		return (
			<>
				<PanelBody>
					{ isFeaturedImage ? (
						<BottomSheet.Cell
							label={ __( 'Remove as Featured Image ' ) }
							labelStyle={ [
								featuredButtonStyle,
								styles.removeFeaturedButton,
							] }
							onPress={ () => this.onSetFeatured( 0 ) }
						/>
					) : (
						<BottomSheet.Cell
							label={ __( 'Set as Featured Image ' ) }
							labelStyle={ [
								featuredButtonStyle,
								setFeaturedButtonStyle,
							] }
							onPress={ () =>
								this.onSetFeatured( attributes.id )
							}
						/>
					) }
				</PanelBody>
			</>
=======
		const removeFeaturedButton = () => (
			<BottomSheet.Cell
				label={ __( 'Remove as Featured Image ' ) }
				labelStyle={ [
					setFeaturedButtonStyle,
					styles.removeFeaturedButton,
				] }
				onPress={ () =>
					this.onSetFeatured( MEDIA_ID_NO_FEATURED_IMAGE_SET )
				}
			/>
		);

		const setFeaturedButton = () => (
			<BottomSheet.Cell
				label={ __( 'Set as Featured Image ' ) }
				labelStyle={ setFeaturedButtonStyle }
				onPress={ () => this.onSetFeatured( attributes.id ) }
			/>
		);

		return (
			<PanelBody>
				{ isFeaturedImage
					? removeFeaturedButton()
					: setFeaturedButton() }
			</PanelBody>
>>>>>>> b61dd804
		);
	}

	render() {
		const { isCaptionSelected } = this.state;
		const {
			attributes,
			isSelected,
			image,
			clientId,
			imageDefaultSize,
			featuredImageId,
			wasBlockJustInserted,
		} = this.props;
		const { align, url, alt, id, sizeSlug, className } = attributes;

		const sizeOptionsValid = find( this.sizeOptions, [
			'value',
			imageDefaultSize,
		] );

		// By default, it's only possible to set images that have been uploaded to a site's library as featured.
		// Images that haven't been uploaded to a site's library have an id of 'undefined', which the 'canImageBeFeatured' check filters out.
		const canImageBeFeatured = typeof attributes.id !== 'undefined';

		const isFeaturedImage =
			canImageBeFeatured && featuredImageId === attributes.id;

		// eslint-disable-next-line no-unused-vars
		const androidOnly = Platform.OS === 'android';

		const getToolbarEditButton = ( open ) => (
			<BlockControls>
				<ToolbarGroup>
					<ToolbarButton
						title={ __( 'Edit image' ) }
						icon={ replace }
						onClick={ open }
					/>
				</ToolbarGroup>
				<BlockAlignmentToolbar
					value={ align }
					onChange={ this.updateAlignment }
				/>
			</BlockControls>
		);

		const getInspectorControls = () => (
			<InspectorControls>
				<PanelBody title={ __( 'Image settings' ) } />
				<PanelBody style={ styles.panelBody }>
					<BlockStyles clientId={ clientId } url={ url } />
				</PanelBody>
				<PanelBody>
					{ image && sizeOptionsValid && (
						<CycleSelectControl
							icon={ fullscreen }
							label={ __( 'Size' ) }
							value={ sizeSlug || imageDefaultSize }
							onChangeValue={ this.onSizeChangeValue }
							options={ this.sizeOptions }
						/>
					) }
					{ this.getAltTextSettings() }
				</PanelBody>
				<PanelBody title={ __( 'Link Settings' ) }>
					{ this.getLinkSettings( true ) }
				</PanelBody>
<<<<<<< HEAD
				{ this.getFeaturedButtonPanel( isFeaturedImage ) }
=======
				{ androidOnly &&
					canImageBeFeatured &&
					this.getSetFeaturedButton( isFeaturedImage ) }
>>>>>>> b61dd804
			</InspectorControls>
		);

		if ( ! url ) {
			return (
				<View style={ styles.content }>
					<MediaPlaceholder
						allowedTypes={ [ MEDIA_TYPE_IMAGE ] }
						onSelect={ this.onSelectMediaUploadOption }
						icon={ this.getPlaceholderIcon() }
						onFocus={ this.props.onFocus }
						autoOpenMediaUpload={
							isSelected && wasBlockJustInserted
						}
					/>
				</View>
			);
		}

		const alignToFlex = {
			left: 'flex-start',
			center: 'center',
			right: 'flex-end',
			full: 'center',
			wide: 'center',
		};

		const getImageComponent = ( openMediaOptions, getMediaOptions ) => (
			<Badge label={ __( 'Featured' ) } show={ isFeaturedImage }>
				<TouchableWithoutFeedback
					accessible={ ! isSelected }
					onPress={ this.onImagePressed }
					onLongPress={ openMediaOptions }
					disabled={ ! isSelected }
				>
					<View style={ styles.content }>
						{ isSelected && getInspectorControls() }
						{ isSelected && getMediaOptions() }
						{ ! this.state.isCaptionSelected &&
							getToolbarEditButton( openMediaOptions ) }
						<MediaUploadProgress
							coverUrl={ url }
							mediaId={ id }
							onUpdateMediaProgress={ this.updateMediaProgress }
							onFinishMediaUploadWithSuccess={
								this.finishMediaUploadWithSuccess
							}
							onFinishMediaUploadWithFailure={
								this.finishMediaUploadWithFailure
							}
							onMediaUploadStateReset={
								this.mediaUploadStateReset
							}
							renderContent={ ( {
								isUploadInProgress,
								isUploadFailed,
								retryMessage,
							} ) => {
								return (
									<Image
										align={ align && alignToFlex[ align ] }
										alt={ alt }
										isSelected={
											isSelected && ! isCaptionSelected
										}
										isUploadFailed={ isUploadFailed }
										isUploadInProgress={
											isUploadInProgress
										}
										onSelectMediaUploadOption={
											this.onSelectMediaUploadOption
										}
										openMediaOptions={ openMediaOptions }
										retryMessage={ retryMessage }
										url={ url }
										shapeStyle={ styles[ className ] }
										width={ this.getWidth() }
									/>
								);
							} }
						/>
					</View>
				</TouchableWithoutFeedback>
				<BlockCaption
					clientId={ this.props.clientId }
					isSelected={ this.state.isCaptionSelected }
					accessible
					accessibilityLabelCreator={ this.accessibilityLabelCreator }
					onFocus={ this.onFocusCaption }
					onBlur={ this.props.onBlur } // always assign onBlur as props
					insertBlocksAfter={ this.props.insertBlocksAfter }
				/>
			</Badge>
		);

		return (
			<MediaUpload
				allowedTypes={ [ MEDIA_TYPE_IMAGE ] }
				isReplacingMedia={ true }
				onSelect={ this.onSelectMediaUploadOption }
				render={ ( { open, getMediaOptions } ) => {
					return getImageComponent( open, getMediaOptions );
				} }
			/>
		);
	}
}

export default compose( [
	withSelect( ( select, props ) => {
		const { getMedia } = select( coreStore );
		const { getSettings, wasBlockJustInserted } = select(
			blockEditorStore
		);
		const { getEditedPostAttribute } = select( 'core/editor' );
		const {
			attributes: { id, url },
			isSelected,
			clientId,
		} = props;
		const { imageSizes, imageDefaultSize } = getSettings();
		const isNotFileUrl = id && getProtocol( url ) !== 'file:';
		const featuredImageId = getEditedPostAttribute( 'featured_media' );

		const shouldGetMedia =
			( isSelected && isNotFileUrl ) ||
			// Edge case to update the image after uploading if the block gets unselected
			// Check if it's the original image and not the resized one with queryparams
			( ! isSelected &&
				isNotFileUrl &&
				url &&
				! hasQueryArg( url, 'w' ) );

		return {
			image: shouldGetMedia ? getMedia( id ) : null,
			imageSizes,
			imageDefaultSize,
			featuredImageId,
			wasBlockJustInserted: wasBlockJustInserted(
				clientId,
				'inserter_menu'
			),
		};
	} ),
	withDispatch( ( dispatch ) => {
		return {
			closeSettingsBottomSheet() {
<<<<<<< HEAD
				dispatch( 'core/edit-post' ).closeGeneralSidebar();
=======
				dispatch( editPostStore ).closeGeneralSidebar();
>>>>>>> b61dd804
			},
		};
	} ),
	withPreferredColorScheme,
] )( ImageEdit );<|MERGE_RESOLUTION|>--- conflicted
+++ resolved
@@ -1,7 +1,7 @@
 /**
  * External dependencies
  */
-import { View, TouchableWithoutFeedback, Platform } from 'react-native';
+import { View, TouchableWithoutFeedback } from 'react-native';
 import { isEmpty, get, find, map } from 'lodash';
 
 /**
@@ -439,61 +439,18 @@
 
 	onSetFeatured( mediaId ) {
 		const { closeSettingsBottomSheet } = this.props;
-<<<<<<< HEAD
+		setFeaturedImage( mediaId );
 		closeSettingsBottomSheet();
-		setFeaturedImage( mediaId );
 	}
 
 	getFeaturedButtonPanel( isFeaturedImage ) {
 		const { attributes, getStylesFromColorScheme } = this.props;
 
-		const featuredButtonStyle = getStylesFromColorScheme(
-			styles.featuredButton,
-			styles.featuredButtonDark
-		);
-
-=======
-		setFeaturedImage( mediaId );
-		closeSettingsBottomSheet();
-	}
-
-	getSetFeaturedButton( isFeaturedImage ) {
-		const { attributes, getStylesFromColorScheme } = this.props;
-
->>>>>>> b61dd804
 		const setFeaturedButtonStyle = getStylesFromColorScheme(
 			styles.setFeaturedButton,
 			styles.setFeaturedButtonDark
 		);
 
-<<<<<<< HEAD
-		return (
-			<>
-				<PanelBody>
-					{ isFeaturedImage ? (
-						<BottomSheet.Cell
-							label={ __( 'Remove as Featured Image ' ) }
-							labelStyle={ [
-								featuredButtonStyle,
-								styles.removeFeaturedButton,
-							] }
-							onPress={ () => this.onSetFeatured( 0 ) }
-						/>
-					) : (
-						<BottomSheet.Cell
-							label={ __( 'Set as Featured Image ' ) }
-							labelStyle={ [
-								featuredButtonStyle,
-								setFeaturedButtonStyle,
-							] }
-							onPress={ () =>
-								this.onSetFeatured( attributes.id )
-							}
-						/>
-					) }
-				</PanelBody>
-			</>
-=======
 		const removeFeaturedButton = () => (
 			<BottomSheet.Cell
 				label={ __( 'Remove as Featured Image ' ) }
@@ -521,7 +478,6 @@
 					? removeFeaturedButton()
 					: setFeaturedButton() }
 			</PanelBody>
->>>>>>> b61dd804
 		);
 	}
 
@@ -590,13 +546,8 @@
 				<PanelBody title={ __( 'Link Settings' ) }>
 					{ this.getLinkSettings( true ) }
 				</PanelBody>
-<<<<<<< HEAD
-				{ this.getFeaturedButtonPanel( isFeaturedImage ) }
-=======
-				{ androidOnly &&
-					canImageBeFeatured &&
-					this.getSetFeaturedButton( isFeaturedImage ) }
->>>>>>> b61dd804
+				{ canImageBeFeatured &&
+					this.getFeaturedButtonPanel( isFeaturedImage ) }
 			</InspectorControls>
 		);
 
@@ -744,11 +695,7 @@
 	withDispatch( ( dispatch ) => {
 		return {
 			closeSettingsBottomSheet() {
-<<<<<<< HEAD
-				dispatch( 'core/edit-post' ).closeGeneralSidebar();
-=======
 				dispatch( editPostStore ).closeGeneralSidebar();
->>>>>>> b61dd804
 			},
 		};
 	} ),
