--- conflicted
+++ resolved
@@ -476,7 +476,6 @@
 							} }
 						/>
 					</View>
-<<<<<<< HEAD
 				</TouchableWithoutFeedback>
 				<BlockCaption
 					clientId={ this.props.clientId }
@@ -485,187 +484,9 @@
 					accessibilityLabelCreator={ this.accessibilityLabelCreator }
 					onFocus={ this.onFocusCaption }
 					onBlur={ this.props.onBlur } // always assign onBlur as props
+					insertBlocksAfter={ this.props.insertBlocksAfter }
 				/>
 			</>
-=======
-				</View>
-			</TouchableWithoutFeedback>
-		);
-
-		const getImageComponent = ( openMediaOptions, getMediaOptions ) => (
-			<TouchableWithoutFeedback
-				accessible={ ! isSelected }
-				onPress={ this.onImagePressed }
-				onLongPress={ openMediaOptions }
-				disabled={ ! isSelected }
-			>
-				<View style={ { flex: 1 } }>
-					{ getInspectorControls() }
-					{ getMediaOptions() }
-					{ ! this.state.isCaptionSelected &&
-						getToolbarEditButton( openMediaOptions ) }
-					<MediaUploadProgress
-						height={ height }
-						width={ width }
-						coverUrl={ url }
-						mediaId={ id }
-						onUpdateMediaProgress={ this.updateMediaProgress }
-						onFinishMediaUploadWithSuccess={
-							this.finishMediaUploadWithSuccess
-						}
-						onFinishMediaUploadWithFailure={
-							this.finishMediaUploadWithFailure
-						}
-						onMediaUploadStateReset={ this.mediaUploadStateReset }
-						renderContent={ ( {
-							isUploadInProgress,
-							isUploadFailed,
-							finalWidth,
-							finalHeight,
-							imageWidthWithinContainer,
-							retryMessage,
-						} ) => {
-							const opacity = isUploadInProgress ? 0.3 : 1;
-							const imageBorderOnSelectedStyle =
-								isSelected &&
-								! (
-									isUploadInProgress ||
-									isUploadFailed ||
-									this.state.isCaptionSelected
-								)
-									? styles.imageBorder
-									: '';
-
-							const iconRetryContainer = (
-								<View style={ styles.modalIcon }>
-									{ this.getIcon( ICON_TYPE.RETRY ) }
-								</View>
-							);
-
-							return (
-								<View
-									style={ {
-										flex: 1,
-										// only set alignSelf if an image exists because alignSelf causes the placeholder
-										// to disappear when an aligned image can't be downloaded
-										// https://github.com/wordpress-mobile/gutenberg-mobile/issues/1592
-										alignSelf:
-											imageWidthWithinContainer &&
-											alignToFlex[ align ],
-									} }
-								>
-									{ ! imageWidthWithinContainer && (
-										<View
-											style={ [
-												this.props.getStylesFromColorScheme(
-													styles.imageContainerUpload,
-													styles.imageContainerUploadDark
-												),
-												{
-													height: imageContainerHeight,
-												},
-											] }
-										>
-											<View
-												style={
-													styles.imageUploadingIconContainer
-												}
-											>
-												{ this.getIcon(
-													ICON_TYPE.UPLOAD
-												) }
-											</View>
-										</View>
-									) }
-									<ImageBackground
-										accessible={ true }
-										disabled={ ! isSelected }
-										accessibilityLabel={ alt }
-										accessibilityHint={ __(
-											'Double tap and hold to edit'
-										) }
-										accessibilityRole={ 'imagebutton' }
-										style={ [
-											imageBorderOnSelectedStyle,
-											{
-												width: finalWidth,
-												height: finalHeight,
-												opacity,
-											},
-										] }
-										resizeMethod="scale"
-										source={ { uri: url } }
-										key={ url }
-									>
-										{ isUploadFailed && (
-											<View
-												style={ [
-													styles.imageContainer,
-													{
-														flex: 1,
-														backgroundColor:
-															'rgba(0, 0, 0, 0.5)',
-													},
-												] }
-											>
-												{ iconRetryContainer }
-												<Text
-													style={
-														styles.uploadFailedText
-													}
-												>
-													{ retryMessage }
-												</Text>
-											</View>
-										) }
-										{ isSelected &&
-											! isUploadInProgress &&
-											! isUploadFailed &&
-											finalWidth &&
-											finalHeight && (
-												<MediaEdit
-													allowedTypes={ [
-														MEDIA_TYPE_IMAGE,
-													] }
-													onSelect={
-														this
-															.onSelectMediaUploadOption
-													}
-													source={ { uri: url } }
-													openReplaceMediaOptions={
-														openMediaOptions
-													}
-													render={
-														editImageComponent
-													}
-												/>
-											) }
-									</ImageBackground>
-								</View>
-							);
-						} }
-					/>
-					<BlockCaption
-						clientId={ this.props.clientId }
-						isSelected={ this.state.isCaptionSelected }
-						accessible={ true }
-						accessibilityLabelCreator={ ( caption ) =>
-							isEmpty( caption )
-								? /* translators: accessibility text. Empty image caption. */
-								  'Image caption. Empty'
-								: sprintf(
-										/* translators: accessibility text. %s: image caption. */
-										__( 'Image caption. %s' ),
-										caption
-								  )
-						}
-						onFocus={ this.onFocusCaption }
-						onBlur={ this.props.onBlur } // always assign onBlur as props
-						insertBlocksAfter={ this.props.insertBlocksAfter }
-					/>
-				</View>
-			</TouchableWithoutFeedback>
->>>>>>> 8258f408
 		);
 
 		return (
