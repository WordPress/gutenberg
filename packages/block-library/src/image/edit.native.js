/**
 * External dependencies
 */
import {
	ActivityIndicator,
	Image as RNImage,
	TouchableWithoutFeedback,
	View,
} from 'react-native';
import { useRoute } from '@react-navigation/native';

/**
 * WordPress dependencies
 */
import { Component, useEffect } from '@wordpress/element';
import {
	requestMediaImport,
	mediaUploadSync,
	requestImageFailedRetryDialog,
	requestImageUploadCancelDialog,
	requestImageFullscreenPreview,
	setFeaturedImage,
} from '@wordpress/react-native-bridge';
import {
	Icon,
	PanelBody,
	ToolbarButton,
	ToolbarGroup,
	Image,
	WIDE_ALIGNMENTS,
	LinkSettingsNavigation,
	BottomSheet,
	BottomSheetTextControl,
	BottomSheetSelectControl,
	FooterMessageControl,
	FooterMessageLink,
	Badge,
} from '@wordpress/components';
import {
	BlockCaption,
	MediaPlaceholder,
	MediaUpload,
	MediaUploadProgress,
	MEDIA_TYPE_IMAGE,
	BlockControls,
	InspectorControls,
	BlockAlignmentToolbar,
	BlockStyles,
	store as blockEditorStore,
	blockSettingsScreens,
} from '@wordpress/block-editor';
import { __, _x, sprintf } from '@wordpress/i18n';
import { getProtocol, hasQueryArg, isURL } from '@wordpress/url';
import { doAction, hasAction } from '@wordpress/hooks';
import { compose, withPreferredColorScheme } from '@wordpress/compose';
import { withSelect, withDispatch } from '@wordpress/data';
import {
	image as placeholderIcon,
	replace,
	fullscreen,
	textColor,
} from '@wordpress/icons';
import { store as coreStore } from '@wordpress/core-data';
import { store as editPostStore } from '@wordpress/edit-post';
import { store as noticesStore } from '@wordpress/notices';

/**
 * Internal dependencies
 */
import styles from './styles.scss';
import { getUpdatedLinkTargetSettings } from './utils';

import {
	LINK_DESTINATION_NONE,
	LINK_DESTINATION_CUSTOM,
	LINK_DESTINATION_ATTACHMENT,
	LINK_DESTINATION_MEDIA,
	MEDIA_ID_NO_FEATURED_IMAGE_SET,
} from './constants';

const getUrlForSlug = ( image, sizeSlug ) => {
	if ( ! sizeSlug ) {
		return undefined;
	}
	return image?.media_details?.sizes?.[ sizeSlug ]?.source_url;
};

function LinkSettings( {
	attributes,
	image,
	isLinkSheetVisible,
	setMappedAttributes,
} ) {
	const route = useRoute();
	const { href: url, label, linkDestination, linkTarget, rel } = attributes;

	// Persist attributes passed from child screen.
	useEffect( () => {
		const { inputValue: newUrl } = route.params || {};

		let newLinkDestination;
		switch ( newUrl ) {
			case attributes.url:
				newLinkDestination = LINK_DESTINATION_MEDIA;
				break;
			case image?.link:
				newLinkDestination = LINK_DESTINATION_ATTACHMENT;
				break;
			case '':
				newLinkDestination = LINK_DESTINATION_NONE;
				break;
			default:
				newLinkDestination = LINK_DESTINATION_CUSTOM;
				break;
		}

		setMappedAttributes( {
			url: newUrl,
			linkDestination: newLinkDestination,
		} );
	}, [ route.params?.inputValue ] );

	let valueMask;
	switch ( linkDestination ) {
		case LINK_DESTINATION_MEDIA:
			valueMask = __( 'Media File' );
			break;
		case LINK_DESTINATION_ATTACHMENT:
			valueMask = __( 'Attachment Page' );
			break;
		case LINK_DESTINATION_CUSTOM:
			valueMask = __( 'Custom URL' );
			break;
		default:
			valueMask = __( 'None' );
			break;
	}

	const linkSettingsOptions = {
		url: {
			valueMask,
			autoFocus: false,
			autoFill: false,
		},
		openInNewTab: {
			label: __( 'Open in new tab' ),
		},
		linkRel: {
			label: __( 'Link Rel' ),
			placeholder: _x( 'None', 'Link rel attribute value placeholder' ),
		},
	};

	return (
		<PanelBody title={ __( 'Link Settings' ) }>
			<LinkSettingsNavigation
				isVisible={ isLinkSheetVisible }
				url={ url }
				rel={ rel }
				label={ label }
				linkTarget={ linkTarget }
				setAttributes={ setMappedAttributes }
				withBottomSheet={ false }
				hasPicker
				options={ linkSettingsOptions }
				showIcon={ false }
				onLinkCellPressed={ ( { navigation } ) => {
					navigation.navigate(
						blockSettingsScreens.imageLinkDestinations,
						{
							inputValue: attributes.href,
							linkDestination: attributes.linkDestination,
							imageUrl: attributes.url,
							attachmentPageUrl: image?.link,
						}
					);
				} }
			/>
		</PanelBody>
	);
}

const UPLOAD_STATE_IDLE = 0;
const UPLOAD_STATE_UPLOADING = 1;
const UPLOAD_STATE_SUCCEEDED = 2;
const UPLOAD_STATE_FAILED = 3;

export class ImageEdit extends Component {
	constructor( props ) {
		super( props );

		this.state = {
			isCaptionSelected: false,
			uploadStatus: UPLOAD_STATE_IDLE,
		};

		this.replacedFeaturedImage = false;

		this.finishMediaUploadWithSuccess =
			this.finishMediaUploadWithSuccess.bind( this );
		this.finishMediaUploadWithFailure =
			this.finishMediaUploadWithFailure.bind( this );
		this.mediaUploadStateReset = this.mediaUploadStateReset.bind( this );
		this.onSelectMediaUploadOption =
			this.onSelectMediaUploadOption.bind( this );
		this.updateMediaProgress = this.updateMediaProgress.bind( this );
		this.updateImageURL = this.updateImageURL.bind( this );
		this.onSetNewTab = this.onSetNewTab.bind( this );
		this.onSetSizeSlug = this.onSetSizeSlug.bind( this );
		this.onImagePressed = this.onImagePressed.bind( this );
		this.onSetFeatured = this.onSetFeatured.bind( this );
		this.onFocusCaption = this.onFocusCaption.bind( this );
		this.onSelectURL = this.onSelectURL.bind( this );
		this.updateAlignment = this.updateAlignment.bind( this );
		this.accessibilityLabelCreator =
			this.accessibilityLabelCreator.bind( this );
		this.setMappedAttributes = this.setMappedAttributes.bind( this );
		this.onSizeChangeValue = this.onSizeChangeValue.bind( this );
	}

	componentDidMount() {
		const { attributes, setAttributes } = this.props;
		// This will warn when we have `id` defined, while `url` is undefined.
		// This may help track this issue: https://github.com/wordpress-mobile/WordPress-Android/issues/9768
		// where a cancelled image upload was resulting in a subsequent crash.
		if ( attributes.id && ! attributes.url ) {
			// eslint-disable-next-line no-console
			console.warn( 'Attributes has id with no url.' );
		}

		// Detect any pasted image and start an upload.
		if (
			! attributes.id &&
			attributes.url &&
			getProtocol( attributes.url ) === 'file:'
		) {
			requestMediaImport( attributes.url, ( id, url ) => {
				if ( url ) {
					setAttributes( { id, url } );
				}
			} );
		}

		// Make sure we mark any temporary images as failed if they failed while
		// the editor wasn't open.
		if (
			attributes.id &&
			attributes.url &&
			getProtocol( attributes.url ) === 'file:'
		) {
			mediaUploadSync();
		}
	}

	componentWillUnmount() {
		// This action will only exist if the user pressed the trash button on the block holder.
		if (
			hasAction( 'blocks.onRemoveBlockCheckUpload' ) &&
			this.state.uploadStatus === UPLOAD_STATE_UPLOADING
		) {
			doAction(
				'blocks.onRemoveBlockCheckUpload',
				this.props.attributes.id
			);
		}
	}

	componentDidUpdate( previousProps ) {
		const { image, attributes, setAttributes, featuredImageId } =
			this.props;
		if ( ! previousProps.image && image ) {
			const url =
				getUrlForSlug( image, attributes?.sizeSlug ) ||
				image.source_url;
			setAttributes( { url } );
		}

		const { id } = attributes;
		const { id: previousId } = previousProps.attributes;

		// The media changed and the previous media was set as the Featured Image,
		// we must keep track of the previous media's featured status to act on it
		// once the new media has a finalized ID.
		if (
			!! id &&
			id !== previousId &&
			!! featuredImageId &&
			featuredImageId === previousId
		) {
			this.replacedFeaturedImage = true;
		}

		// The media changed and now has a finalized ID (e.g. upload completed), we
		// should attempt to replace the featured image if applicable.
		if (
			this.replacedFeaturedImage &&
			!! image &&
			this.canImageBeFeatured()
		) {
			this.replacedFeaturedImage = false;
			setFeaturedImage( id );
		}
	}

	static getDerivedStateFromProps( props, state ) {
		// Avoid a UI flicker in the toolbar by insuring that isCaptionSelected
		// is updated immediately any time the isSelected prop becomes false.
		return {
			isCaptionSelected: props.isSelected && state.isCaptionSelected,
		};
	}

	accessibilityLabelCreator( caption ) {
		// Checks if caption is empty.
		return ( typeof caption === 'string' && caption.trim().length === 0 ) ||
			caption === undefined ||
			caption === null
			? /* translators: accessibility text. Empty image caption. */
			  'Image caption. Empty'
			: sprintf(
					/* translators: accessibility text. %s: image caption. */
					__( 'Image caption. %s' ),
					caption
			  );
	}

	onImagePressed() {
		const { attributes, image } = this.props;

		if ( this.state.uploadStatus === UPLOAD_STATE_UPLOADING ) {
			requestImageUploadCancelDialog( attributes.id );
		} else if (
			attributes.id &&
			getProtocol( attributes.url ) === 'file:'
		) {
			requestImageFailedRetryDialog( attributes.id );
		} else if ( ! this.state.isCaptionSelected ) {
			requestImageFullscreenPreview(
				attributes.url,
				image && image.source_url
			);
		}

		this.setState( {
			isCaptionSelected: false,
		} );
	}

	updateMediaProgress( payload ) {
		const { setAttributes } = this.props;
		if ( payload.mediaUrl ) {
			setAttributes( { url: payload.mediaUrl } );
		}

		if ( this.state.uploadStatus !== UPLOAD_STATE_UPLOADING ) {
			this.setState( { uploadStatus: UPLOAD_STATE_UPLOADING } );
		}
	}

	finishMediaUploadWithSuccess( payload ) {
		const { setAttributes } = this.props;

		setAttributes( { url: payload.mediaUrl, id: payload.mediaServerId } );
		this.setState( { uploadStatus: UPLOAD_STATE_SUCCEEDED } );
	}

	finishMediaUploadWithFailure( payload ) {
		const { setAttributes } = this.props;

		setAttributes( { id: payload.mediaId } );
		this.setState( { uploadStatus: UPLOAD_STATE_FAILED } );
	}

	mediaUploadStateReset() {
		const { setAttributes } = this.props;

		setAttributes( { id: null, url: null } );
		this.setState( { uploadStatus: UPLOAD_STATE_IDLE } );
	}

	updateImageURL( url ) {
		this.props.setAttributes( {
			url,
			width: undefined,
			height: undefined,
		} );
	}

	updateAlignment( nextAlign ) {
		const extraUpdatedAttributes = Object.values(
			WIDE_ALIGNMENTS.alignments
		).includes( nextAlign )
			? { width: undefined, height: undefined }
			: {};
		this.props.setAttributes( {
			...extraUpdatedAttributes,
			align: nextAlign,
		} );
	}

	onSetNewTab( value ) {
		const updatedLinkTarget = getUpdatedLinkTargetSettings(
			value,
			this.props.attributes
		);
		this.props.setAttributes( updatedLinkTarget );
	}

	onSetSizeSlug( sizeSlug ) {
		const { image, setAttributes } = this.props;

		const url = getUrlForSlug( image, sizeSlug );
		if ( ! url ) {
			return null;
		}
		setAttributes( {
			url,
			width: undefined,
			height: undefined,
			sizeSlug,
		} );
	}

	onSelectMediaUploadOption( media ) {
		const { imageDefaultSize } = this.props;
		const { id, url, destination } = this.props.attributes;
		const mediaAttributes = {
			id: media.id,
			url: media.url,
			caption: media.caption,
		};

		let additionalAttributes;
		// Reset the dimension attributes if changing to a different image.
		if ( ! media.id || media.id !== id ) {
			additionalAttributes = {
				width: undefined,
				height: undefined,
				sizeSlug: imageDefaultSize,
			};
		} else {
			// Keep the same url when selecting the same file, so "Image Size" option is not changed.
			additionalAttributes = { url };
		}

		let href;
		switch ( destination ) {
			case LINK_DESTINATION_MEDIA:
				href = media.url;
				break;
			case LINK_DESTINATION_ATTACHMENT:
				href = media.link;
				break;
		}
		mediaAttributes.href = href;

		this.props.setAttributes( {
			...mediaAttributes,
			...additionalAttributes,
		} );
	}

	onSelectURL( newURL ) {
<<<<<<< HEAD
		const {
			createErrorNotice,
			imageDefaultSize,
			setAttributes,
		} = this.props;
=======
		const { createErrorNotice, imageDefaultSize, setAttributes } =
			this.props;
>>>>>>> 8bddab43

		if ( isURL( newURL ) ) {
			this.setState( {
				isFetchingImage: true,
			} );

			// Use RN's Image.getSize to determine if URL is a valid image
			RNImage.getSize(
				newURL,
				() => {
					setAttributes( {
						url: newURL,
						id: undefined,
						width: undefined,
						height: undefined,
						sizeSlug: imageDefaultSize,
					} );
					this.setState( {
						isFetchingImage: false,
					} );
				},
				() => {
					createErrorNotice( __( 'Image file not found.' ) );
					this.setState( {
						isFetchingImage: false,
					} );
				}
			);
		} else {
			createErrorNotice( __( 'Invalid URL.' ) );
		}
	}

	onFocusCaption() {
		if ( this.props.onFocus ) {
			this.props.onFocus();
		}
		if ( ! this.state.isCaptionSelected ) {
			this.setState( {
				isCaptionSelected: true,
			} );
		}
	}

	getPlaceholderIcon() {
		return (
			<Icon
				icon={ placeholderIcon }
				{ ...this.props.getStylesFromColorScheme(
					styles.iconPlaceholder,
					styles.iconPlaceholderDark
				) }
			/>
		);
	}

	showLoadingIndicator() {
		return (
			<View style={ styles.image__loading }>
				<ActivityIndicator animating />
			</View>
		);
	}

	getWidth() {
		const { attributes } = this.props;
		const { align, width } = attributes;

		return Object.values( WIDE_ALIGNMENTS.alignments ).includes( align )
			? '100%'
			: width;
	}

	setMappedAttributes( { url: href, linkDestination, ...restAttributes } ) {
		const { setAttributes } = this.props;
		if ( ! href && ! linkDestination ) {
			linkDestination = LINK_DESTINATION_NONE;
		} else if ( ! linkDestination ) {
			linkDestination = LINK_DESTINATION_CUSTOM;
		}

		return href === undefined || href === this.props.attributes.href
			? setAttributes( restAttributes )
			: setAttributes( {
					...restAttributes,
					linkDestination,
					href,
			  } );
	}

	getAltTextSettings() {
		const {
			attributes: { alt },
		} = this.props;

		const updateAlt = ( newAlt ) => {
			this.props.setAttributes( { alt: newAlt } );
		};

		return (
			<BottomSheetTextControl
				initialValue={ alt }
				onChange={ updateAlt }
				placeholder={ __( 'Add alt text' ) }
				label={ __( 'Alt Text' ) }
				icon={ textColor }
				footerNote={
					<>
						{ __(
							'Describe the purpose of the image. Leave empty if the image is purely decorative.'
						) }
						<FooterMessageLink
							href={
								'https://www.w3.org/WAI/tutorials/images/decision-tree/'
							}
							value={ __( 'What is alt text?' ) }
						/>
					</>
				}
			/>
		);
	}

	onSizeChangeValue( newValue ) {
		this.onSetSizeSlug( newValue );
	}

	onSetFeatured( mediaId ) {
		const { closeSettingsBottomSheet } = this.props;
		setFeaturedImage( mediaId );
		closeSettingsBottomSheet();
	}

	getFeaturedButtonPanel( isFeaturedImage ) {
		const { attributes, getStylesFromColorScheme } = this.props;

		const setFeaturedButtonStyle = getStylesFromColorScheme(
			styles.setFeaturedButton,
			styles.setFeaturedButtonDark
		);

		const removeFeaturedButton = () => (
			<BottomSheet.Cell
				label={ __( 'Remove as Featured Image' ) }
				labelStyle={ [
					setFeaturedButtonStyle,
					styles.removeFeaturedButton,
				] }
				cellContainerStyle={ styles.setFeaturedButtonCellContainer }
				separatorType={ 'none' }
				onPress={ () =>
					this.onSetFeatured( MEDIA_ID_NO_FEATURED_IMAGE_SET )
				}
			/>
		);

		const setFeaturedButton = () => (
			<BottomSheet.Cell
				label={ __( 'Set as Featured Image' ) }
				labelStyle={ setFeaturedButtonStyle }
				cellContainerStyle={ styles.setFeaturedButtonCellContainer }
				separatorType={ 'none' }
				onPress={ () => this.onSetFeatured( attributes.id ) }
			/>
		);

		return isFeaturedImage ? removeFeaturedButton() : setFeaturedButton();
	}

	/**
	 * Featured images must be set to a successfully uploaded self-hosted image,
	 * which has an ID.
	 *
	 * @return {boolean} Boolean indicating whether or not the current may be set as featured.
	 */
	canImageBeFeatured() {
		const {
			attributes: { id },
		} = this.props;
		return (
			typeof id !== 'undefined' &&
			this.state.uploadStatus !== UPLOAD_STATE_UPLOADING &&
			this.state.uploadStatus !== UPLOAD_STATE_FAILED
		);
	}

	isGif( url ) {
		return url.toLowerCase().includes( '.gif' );
	}

	render() {
		const { isCaptionSelected, isFetchingImage } = this.state;
		const {
			attributes,
			isSelected,
			image,
			clientId,
			imageDefaultSize,
			context,
			featuredImageId,
			wasBlockJustInserted,
		} = this.props;
		const { align, url, alt, id, sizeSlug, className } = attributes;
		const hasImageContext = context
			? Object.keys( context ).length > 0
			: false;

		const imageSizes = Array.isArray( this.props.imageSizes )
			? this.props.imageSizes
			: [];
		// Only map available image sizes for the user to choose.
		const sizeOptions = imageSizes
			.filter( ( { slug } ) => getUrlForSlug( image, slug ) )
			.map( ( { name, slug } ) => ( { value: slug, label: name } ) );

		let selectedSizeOption = sizeSlug || imageDefaultSize;
		let sizeOptionsValid = sizeOptions.find(
			( option ) => option.value === selectedSizeOption
		);

		if ( ! sizeOptionsValid ) {
			// Default to 'full' size if the default large size is not available.
			sizeOptionsValid = sizeOptions.find(
				( option ) => option.value === 'full'
			);
			selectedSizeOption = 'full';
		}

		const canImageBeFeatured = this.canImageBeFeatured();
		const isFeaturedImage =
			canImageBeFeatured && featuredImageId === attributes.id;

		const getToolbarEditButton = ( open ) => (
			<BlockControls>
				<ToolbarGroup>
					<ToolbarButton
						title={ __( 'Edit image' ) }
						icon={ replace }
						onClick={ open }
					/>
				</ToolbarGroup>
				<BlockAlignmentToolbar
					value={ align }
					onChange={ this.updateAlignment }
				/>
			</BlockControls>
		);

		const getInspectorControls = () => (
			<InspectorControls>
				<PanelBody title={ __( 'Settings' ) } />
				<PanelBody style={ styles.panelBody }>
					<BlockStyles clientId={ clientId } url={ url } />
				</PanelBody>
				<PanelBody>
					{ image && sizeOptionsValid && (
						<BottomSheetSelectControl
							icon={ fullscreen }
							label={ __( 'Size' ) }
							options={ sizeOptions }
							onChange={ this.onSizeChangeValue }
							value={ selectedSizeOption }
						/>
					) }
					{ this.getAltTextSettings() }
				</PanelBody>
				<LinkSettings
					attributes={ this.props.attributes }
					image={ this.props.image }
					isLinkSheetVisible={ this.state.isLinkSheetVisible }
					setMappedAttributes={ this.setMappedAttributes }
				/>
				<PanelBody
					title={ __( 'Featured Image' ) }
					titleStyle={ styles.featuredImagePanelTitle }
				>
					{ canImageBeFeatured &&
						this.getFeaturedButtonPanel( isFeaturedImage ) }
					<FooterMessageControl
						label={ __(
							'Changes to featured image will not be affected by the undo/redo buttons.'
						) }
						cellContainerStyle={
							styles.setFeaturedButtonCellContainer
						}
					/>
				</PanelBody>
			</InspectorControls>
		);

		if ( ! url ) {
			return (
				<View style={ styles.content }>
					{ isFetchingImage && this.showLoadingIndicator() }
					<MediaPlaceholder
						allowedTypes={ [ MEDIA_TYPE_IMAGE ] }
						onSelect={ this.onSelectMediaUploadOption }
						onSelectURL={ this.onSelectURL }
						icon={ this.getPlaceholderIcon() }
						onFocus={ this.props.onFocus }
						autoOpenMediaUpload={
							isSelected && wasBlockJustInserted
						}
					/>
				</View>
			);
		}

		const alignToFlex = {
			left: 'flex-start',
			center: 'center',
			right: 'flex-end',
			full: 'center',
			wide: 'center',
		};

		const additionalImageProps = {
			height: '100%',
			resizeMode: context?.imageCrop ? 'cover' : 'contain',
		};

		const imageContainerStyles = [
			context?.fixedHeight && styles.fixedHeight,
		];

		const isGif = this.isGif( url );
		const badgeLabelShown = isFeaturedImage || isGif;
		let badgeLabelText = '';
		if ( isFeaturedImage ) {
			badgeLabelText = __( 'Featured' );
		} else if ( isGif ) {
			badgeLabelText = __( 'GIF' );
		}

		const getImageComponent = ( openMediaOptions, getMediaOptions ) => (
			<Badge label={ badgeLabelText } show={ badgeLabelShown }>
				<TouchableWithoutFeedback
					accessible={ ! isSelected }
					onPress={ this.onImagePressed }
					disabled={ ! isSelected }
				>
					<View style={ styles.content }>
						{ isSelected && getInspectorControls() }
						{ isSelected && getMediaOptions() }
						{ ! this.state.isCaptionSelected &&
							getToolbarEditButton( openMediaOptions ) }
						<MediaUploadProgress
							coverUrl={ url }
							mediaId={ id }
							onUpdateMediaProgress={ this.updateMediaProgress }
							onFinishMediaUploadWithSuccess={
								this.finishMediaUploadWithSuccess
							}
							onFinishMediaUploadWithFailure={
								this.finishMediaUploadWithFailure
							}
							onMediaUploadStateReset={
								this.mediaUploadStateReset
							}
							renderContent={ ( {
								isUploadInProgress,
								isUploadFailed,
								retryMessage,
							} ) => {
								return (
									<View style={ imageContainerStyles }>
										{ isFetchingImage &&
											this.showLoadingIndicator() }
										<Image
											align={
												align && alignToFlex[ align ]
											}
											alt={ alt }
											isSelected={
												isSelected &&
												! isCaptionSelected
											}
											isUploadFailed={ isUploadFailed }
											isUploadInProgress={
												isUploadInProgress
											}
											onSelectMediaUploadOption={
												this.onSelectMediaUploadOption
											}
											openMediaOptions={
												openMediaOptions
											}
											retryMessage={ retryMessage }
											url={ url }
											shapeStyle={
												styles[ className ] || className
											}
											width={ this.getWidth() }
											{ ...( hasImageContext
												? additionalImageProps
												: {} ) }
										/>
									</View>
								);
							} }
						/>
					</View>
				</TouchableWithoutFeedback>
				<BlockCaption
					clientId={ this.props.clientId }
					isSelected={ this.state.isCaptionSelected }
					accessible
					accessibilityLabelCreator={ this.accessibilityLabelCreator }
					onFocus={ this.onFocusCaption }
					onBlur={ this.props.onBlur } // Always assign onBlur as props.
					insertBlocksAfter={ this.props.insertBlocksAfter }
				/>
			</Badge>
		);

		return (
			<MediaUpload
				allowedTypes={ [ MEDIA_TYPE_IMAGE ] }
				isReplacingMedia={ true }
				onSelect={ this.onSelectMediaUploadOption }
				onSelectURL={ this.onSelectURL }
				render={ ( { open, getMediaOptions } ) => {
					return getImageComponent( open, getMediaOptions );
				} }
			/>
		);
	}
}

export default compose( [
	withSelect( ( select, props ) => {
		const { getMedia } = select( coreStore );
		const { getSettings, wasBlockJustInserted } =
			select( blockEditorStore );
		const { getEditedPostAttribute } = select( 'core/editor' );
		const {
			attributes: { id, url },
			isSelected,
			clientId,
		} = props;
		const { imageSizes, imageDefaultSize } = getSettings();
		const isNotFileUrl = id && getProtocol( url ) !== 'file:';
		const featuredImageId = getEditedPostAttribute( 'featured_media' );

		const shouldGetMedia =
			( isSelected && isNotFileUrl ) ||
			// Edge case to update the image after uploading if the block gets unselected
			// Check if it's the original image and not the resized one with queryparams.
			( ! isSelected &&
				isNotFileUrl &&
				url &&
				! hasQueryArg( url, 'w' ) );

		return {
			image: shouldGetMedia ? getMedia( id ) : null,
			imageSizes,
			imageDefaultSize,
			featuredImageId,
			wasBlockJustInserted: wasBlockJustInserted(
				clientId,
				'inserter_menu'
			),
		};
	} ),
	withDispatch( ( dispatch ) => {
		const { createErrorNotice } = dispatch( noticesStore );

		return {
			createErrorNotice,
			closeSettingsBottomSheet() {
				dispatch( editPostStore ).closeGeneralSidebar();
			},
		};
	} ),
	withPreferredColorScheme,
] )( ImageEdit );<|MERGE_RESOLUTION|>--- conflicted
+++ resolved
@@ -461,16 +461,8 @@
 	}
 
 	onSelectURL( newURL ) {
-<<<<<<< HEAD
-		const {
-			createErrorNotice,
-			imageDefaultSize,
-			setAttributes,
-		} = this.props;
-=======
 		const { createErrorNotice, imageDefaultSize, setAttributes } =
 			this.props;
->>>>>>> 8bddab43
 
 		if ( isURL( newURL ) ) {
 			this.setState( {
