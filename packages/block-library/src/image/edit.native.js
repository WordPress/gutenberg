/**
 * External dependencies
 */
<<<<<<< HEAD
import { View, TouchableWithoutFeedback } from 'react-native';
import { isEmpty, get, find, map } from 'lodash';
=======
import { View, TouchableWithoutFeedback, Platform } from 'react-native';
>>>>>>> 339a7d78

/**
 * WordPress dependencies
 */
import { Component } from '@wordpress/element';
import {
	requestMediaImport,
	mediaUploadSync,
	requestImageFailedRetryDialog,
	requestImageUploadCancelDialog,
	requestImageFullscreenPreview,
	setFeaturedImage,
} from '@wordpress/react-native-bridge';
import {
	Icon,
	PanelBody,
	ToolbarButton,
	ToolbarGroup,
	Image,
	WIDE_ALIGNMENTS,
	LinkSettingsNavigation,
	BottomSheet,
	BottomSheetTextControl,
	BottomSheetSelectControl,
	FooterMessageLink,
	Badge,
} from '@wordpress/components';
import {
	BlockCaption,
	MediaPlaceholder,
	MediaUpload,
	MediaUploadProgress,
	MEDIA_TYPE_IMAGE,
	BlockControls,
	InspectorControls,
	BlockAlignmentToolbar,
	BlockStyles,
	store as blockEditorStore,
} from '@wordpress/block-editor';
import { __, sprintf } from '@wordpress/i18n';
import { getProtocol, hasQueryArg } from '@wordpress/url';
import { doAction, hasAction } from '@wordpress/hooks';
import { compose, withPreferredColorScheme } from '@wordpress/compose';
import { withSelect, withDispatch } from '@wordpress/data';
import {
	image as placeholderIcon,
	replace,
	fullscreen,
	textColor,
} from '@wordpress/icons';
import { store as coreStore } from '@wordpress/core-data';
import { store as editPostStore } from '@wordpress/edit-post';

/**
 * Internal dependencies
 */
import styles from './styles.scss';
import { getUpdatedLinkTargetSettings } from './utils';

import {
	LINK_DESTINATION_CUSTOM,
	MEDIA_ID_NO_FEATURED_IMAGE_SET,
} from './constants';

const getUrlForSlug = ( image, sizeSlug ) => {
	if ( ! sizeSlug ) {
		return undefined;
	}
	return image?.media_details?.sizes?.[ sizeSlug ]?.source_url;
};

export class ImageEdit extends Component {
	constructor( props ) {
		super( props );

		this.state = {
			isCaptionSelected: false,
		};

		this.finishMediaUploadWithSuccess = this.finishMediaUploadWithSuccess.bind(
			this
		);
		this.finishMediaUploadWithFailure = this.finishMediaUploadWithFailure.bind(
			this
		);
		this.mediaUploadStateReset = this.mediaUploadStateReset.bind( this );
		this.onSelectMediaUploadOption = this.onSelectMediaUploadOption.bind(
			this
		);
		this.updateMediaProgress = this.updateMediaProgress.bind( this );
		this.updateImageURL = this.updateImageURL.bind( this );
		this.onSetLinkDestination = this.onSetLinkDestination.bind( this );
		this.onSetNewTab = this.onSetNewTab.bind( this );
		this.onSetSizeSlug = this.onSetSizeSlug.bind( this );
		this.onImagePressed = this.onImagePressed.bind( this );
		this.onSetFeatured = this.onSetFeatured.bind( this );
		this.onFocusCaption = this.onFocusCaption.bind( this );
		this.updateAlignment = this.updateAlignment.bind( this );
		this.accessibilityLabelCreator = this.accessibilityLabelCreator.bind(
			this
		);
		this.setMappedAttributes = this.setMappedAttributes.bind( this );
		this.onSizeChangeValue = this.onSizeChangeValue.bind( this );

		this.linkSettingsOptions = {
			url: {
				label: __( 'Image Link URL' ),
				placeholder: __( 'Add URL' ),
				autoFocus: false,
				autoFill: true,
			},
			openInNewTab: {
				label: __( 'Open in new tab' ),
			},
			linkRel: {
				label: __( 'Link Rel' ),
				placeholder: __( 'None' ),
			},
		};
	}

	componentDidMount() {
		const { attributes, setAttributes } = this.props;
		// This will warn when we have `id` defined, while `url` is undefined.
		// This may help track this issue: https://github.com/wordpress-mobile/WordPress-Android/issues/9768
		// where a cancelled image upload was resulting in a subsequent crash.
		if ( attributes.id && ! attributes.url ) {
			// eslint-disable-next-line no-console
			console.warn( 'Attributes has id with no url.' );
		}

		// Detect any pasted image and start an upload
		if (
			! attributes.id &&
			attributes.url &&
			getProtocol( attributes.url ) === 'file:'
		) {
			requestMediaImport( attributes.url, ( id, url ) => {
				if ( url ) {
					setAttributes( { id, url } );
				}
			} );
		}

		// Make sure we mark any temporary images as failed if they failed while
		// the editor wasn't open
		if (
			attributes.id &&
			attributes.url &&
			getProtocol( attributes.url ) === 'file:'
		) {
			mediaUploadSync();
		}
	}

	componentWillUnmount() {
		// this action will only exist if the user pressed the trash button on the block holder
		if (
			hasAction( 'blocks.onRemoveBlockCheckUpload' ) &&
			this.state.isUploadInProgress
		) {
			doAction(
				'blocks.onRemoveBlockCheckUpload',
				this.props.attributes.id
			);
		}
	}

	componentDidUpdate( previousProps ) {
		if ( ! previousProps.image && this.props.image ) {
			const { image, attributes } = this.props;
			const url =
				getUrlForSlug( image, attributes?.sizeSlug ) ||
				image.source_url;
			this.props.setAttributes( { url } );
		}
	}

	static getDerivedStateFromProps( props, state ) {
		// Avoid a UI flicker in the toolbar by insuring that isCaptionSelected
		// is updated immediately any time the isSelected prop becomes false
		return {
			isCaptionSelected: props.isSelected && state.isCaptionSelected,
		};
	}

	accessibilityLabelCreator( caption ) {
		// Checks if caption is empty.
		return ( typeof caption === 'string' && caption.trim().length === 0 ) ||
			caption === undefined ||
			caption === null
			? /* translators: accessibility text. Empty image caption. */
			  'Image caption. Empty'
			: sprintf(
					/* translators: accessibility text. %s: image caption. */
					__( 'Image caption. %s' ),
					caption
			  );
	}

	onImagePressed() {
		const { attributes, image } = this.props;

		if ( this.state.isUploadInProgress ) {
			requestImageUploadCancelDialog( attributes.id );
		} else if (
			attributes.id &&
			getProtocol( attributes.url ) === 'file:'
		) {
			requestImageFailedRetryDialog( attributes.id );
		} else if ( ! this.state.isCaptionSelected ) {
			requestImageFullscreenPreview(
				attributes.url,
				image && image.source_url
			);
		}

		this.setState( {
			isCaptionSelected: false,
		} );
	}

	updateMediaProgress( payload ) {
		const { setAttributes } = this.props;
		if ( payload.mediaUrl ) {
			setAttributes( { url: payload.mediaUrl } );
		}

		if ( ! this.state.isUploadInProgress ) {
			this.setState( { isUploadInProgress: true } );
		}
	}

	finishMediaUploadWithSuccess( payload ) {
		const { setAttributes } = this.props;

		setAttributes( { url: payload.mediaUrl, id: payload.mediaServerId } );
		this.setState( { isUploadInProgress: false } );
	}

	finishMediaUploadWithFailure( payload ) {
		const { setAttributes } = this.props;

		setAttributes( { id: payload.mediaId } );
		this.setState( { isUploadInProgress: false } );
	}

	mediaUploadStateReset() {
		const { setAttributes } = this.props;

		setAttributes( { id: null, url: null } );
		this.setState( { isUploadInProgress: false } );
	}

	updateImageURL( url ) {
		this.props.setAttributes( {
			url,
			width: undefined,
			height: undefined,
		} );
	}

	updateAlignment( nextAlign ) {
		const extraUpdatedAttributes = Object.values(
			WIDE_ALIGNMENTS.alignments
		).includes( nextAlign )
			? { width: undefined, height: undefined }
			: {};
		this.props.setAttributes( {
			...extraUpdatedAttributes,
			align: nextAlign,
		} );
	}

	onSetLinkDestination( href ) {
		this.props.setAttributes( {
			linkDestination: LINK_DESTINATION_CUSTOM,
			href,
		} );
	}

	onSetNewTab( value ) {
		const updatedLinkTarget = getUpdatedLinkTargetSettings(
			value,
			this.props.attributes
		);
		this.props.setAttributes( updatedLinkTarget );
	}

	onSetSizeSlug( sizeSlug ) {
		const { image } = this.props;

		const url = getUrlForSlug( image, sizeSlug );
		if ( ! url ) {
			return null;
		}

		this.props.setAttributes( {
			url,
			width: undefined,
			height: undefined,
			sizeSlug,
		} );
	}

	onSelectMediaUploadOption( media ) {
		const {
			attributes: { id, url },
			imageDefaultSize,
		} = this.props;

		const mediaAttributes = {
			id: media.id,
			url: media.url,
			caption: media.caption,
		};

		let additionalAttributes;
		// Reset the dimension attributes if changing to a different image.
		if ( ! media.id || media.id !== id ) {
			additionalAttributes = {
				width: undefined,
				height: undefined,
				sizeSlug: imageDefaultSize,
			};
		} else {
			// Keep the same url when selecting the same file, so "Image Size" option is not changed.
			additionalAttributes = { url };
		}

		this.props.setAttributes( {
			...mediaAttributes,
			...additionalAttributes,
		} );
	}

	onFocusCaption() {
		if ( this.props.onFocus ) {
			this.props.onFocus();
		}
		if ( ! this.state.isCaptionSelected ) {
			this.setState( {
				isCaptionSelected: true,
			} );
		}
	}

	getPlaceholderIcon() {
		return (
			<Icon
				icon={ placeholderIcon }
				{ ...this.props.getStylesFromColorScheme(
					styles.iconPlaceholder,
					styles.iconPlaceholderDark
				) }
			/>
		);
	}

	getWidth() {
		const { attributes } = this.props;
		const { align, width } = attributes;

		return Object.values( WIDE_ALIGNMENTS.alignments ).includes( align )
			? '100%'
			: width;
	}

	setMappedAttributes( { url: href, ...restAttributes } ) {
		const { setAttributes } = this.props;
		return href === undefined
			? setAttributes( restAttributes )
			: setAttributes( { ...restAttributes, href } );
	}

	getLinkSettings() {
		const { isLinkSheetVisible } = this.state;
		const {
			attributes: { href: url, ...unMappedAttributes },
		} = this.props;

		const mappedAttributes = { ...unMappedAttributes, url };

		return (
			<LinkSettingsNavigation
				isVisible={ isLinkSheetVisible }
				url={ mappedAttributes.url }
				rel={ mappedAttributes.rel }
				label={ mappedAttributes.label }
				linkTarget={ mappedAttributes.linkTarget }
				onClose={ this.dismissSheet }
				setAttributes={ this.setMappedAttributes }
				withBottomSheet={ false }
				hasPicker
				options={ this.linkSettingsOptions }
				showIcon={ false }
			/>
		);
	}

	getAltTextSettings() {
		const {
			attributes: { alt },
		} = this.props;

		const updateAlt = ( newAlt ) => {
			this.props.setAttributes( { alt: newAlt } );
		};

		return (
			<BottomSheetTextControl
				initialValue={ alt }
				onChange={ updateAlt }
				placeholder={ __( 'Add alt text' ) }
				label={ __( 'Alt Text' ) }
				icon={ textColor }
				footerNote={
					<>
						{ __(
							'Describe the purpose of the image. Leave empty if the image is purely decorative. '
						) }
						<FooterMessageLink
							href={
								'https://www.w3.org/WAI/tutorials/images/decision-tree/'
							}
							value={ __( 'What is alt text?' ) }
						/>
					</>
				}
			/>
		);
	}

	onSizeChangeValue( newValue ) {
		this.onSetSizeSlug( newValue );
	}

	onSetFeatured( mediaId ) {
		const { closeSettingsBottomSheet } = this.props;
		setFeaturedImage( mediaId );
		closeSettingsBottomSheet();
	}

	getFeaturedButtonPanel( isFeaturedImage ) {
		const { attributes, getStylesFromColorScheme } = this.props;

		const setFeaturedButtonStyle = getStylesFromColorScheme(
			styles.setFeaturedButton,
			styles.setFeaturedButtonDark
		);

		const removeFeaturedButton = () => (
			<BottomSheet.Cell
				label={ __( 'Remove as Featured Image ' ) }
				labelStyle={ [
					setFeaturedButtonStyle,
					styles.removeFeaturedButton,
				] }
				onPress={ () =>
					this.onSetFeatured( MEDIA_ID_NO_FEATURED_IMAGE_SET )
				}
			/>
		);

		const setFeaturedButton = () => (
			<BottomSheet.Cell
				label={ __( 'Set as Featured Image ' ) }
				labelStyle={ setFeaturedButtonStyle }
				onPress={ () => this.onSetFeatured( attributes.id ) }
			/>
		);

		return (
			<PanelBody>
				{ isFeaturedImage
					? removeFeaturedButton()
					: setFeaturedButton() }
			</PanelBody>
		);
	}

	render() {
		const { isCaptionSelected } = this.state;
		const {
			attributes,
			isSelected,
			image,
			clientId,
			imageDefaultSize,
			featuredImageId,
			wasBlockJustInserted,
		} = this.props;
		const { align, url, alt, id, sizeSlug, className } = attributes;

		const imageSizes = Array.isArray( this.props.imageSizes )
			? this.props.imageSizes
			: [];
		// Only map available image sizes for the user to choose.
		const sizeOptions = imageSizes
			.filter( ( { slug } ) => getUrlForSlug( image, slug ) )
			.map( ( { name, slug } ) => ( { value: slug, label: name } ) );

		let selectedSizeOption = sizeSlug || imageDefaultSize;
		let sizeOptionsValid = sizeOptions.find(
			( option ) => option.value === selectedSizeOption
		);

		if ( ! sizeOptionsValid ) {
			// Default to 'full' size if the default large size is not available.
			sizeOptionsValid = sizeOptions.find(
				( option ) => option.value === 'full'
			);
			selectedSizeOption = 'full';
		}

		// By default, it's only possible to set images that have been uploaded to a site's library as featured.
		// The 'canImageBeFeatured' check filters out images that haven't been uploaded based on the following:
		// - Images that are embedded in a post but are uploaded elsewhere have an id of 'undefined'.
		// - Image that are uploading or have failed to upload are given a temporary negative ID.
		const canImageBeFeatured =
			typeof attributes.id !== 'undefined' && attributes.id > 0;

		const isFeaturedImage =
			canImageBeFeatured && featuredImageId === attributes.id;

		const getToolbarEditButton = ( open ) => (
			<BlockControls>
				<ToolbarGroup>
					<ToolbarButton
						title={ __( 'Edit image' ) }
						icon={ replace }
						onClick={ open }
					/>
				</ToolbarGroup>
				<BlockAlignmentToolbar
					value={ align }
					onChange={ this.updateAlignment }
				/>
			</BlockControls>
		);

		const getInspectorControls = () => (
			<InspectorControls>
				<PanelBody title={ __( 'Image settings' ) } />
				<PanelBody style={ styles.panelBody }>
					<BlockStyles clientId={ clientId } url={ url } />
				</PanelBody>
				<PanelBody>
					{ image && sizeOptionsValid && (
						<BottomSheetSelectControl
							icon={ fullscreen }
							label={ __( 'Size' ) }
							options={ sizeOptions }
							onChange={ this.onSizeChangeValue }
							value={ selectedSizeOption }
						/>
					) }
					{ this.getAltTextSettings() }
				</PanelBody>
				<PanelBody title={ __( 'Link Settings' ) }>
					{ this.getLinkSettings( true ) }
				</PanelBody>
				{ canImageBeFeatured &&
					this.getFeaturedButtonPanel( isFeaturedImage ) }
			</InspectorControls>
		);

		if ( ! url ) {
			return (
				<View style={ styles.content }>
					<MediaPlaceholder
						allowedTypes={ [ MEDIA_TYPE_IMAGE ] }
						onSelect={ this.onSelectMediaUploadOption }
						icon={ this.getPlaceholderIcon() }
						onFocus={ this.props.onFocus }
						autoOpenMediaUpload={
							isSelected && wasBlockJustInserted
						}
					/>
				</View>
			);
		}

		const alignToFlex = {
			left: 'flex-start',
			center: 'center',
			right: 'flex-end',
			full: 'center',
			wide: 'center',
		};

		const getImageComponent = ( openMediaOptions, getMediaOptions ) => (
			<Badge label={ __( 'Featured' ) } show={ isFeaturedImage }>
				<TouchableWithoutFeedback
					accessible={ ! isSelected }
					onPress={ this.onImagePressed }
					onLongPress={ openMediaOptions }
					disabled={ ! isSelected }
				>
					<View style={ styles.content }>
						{ isSelected && getInspectorControls() }
						{ isSelected && getMediaOptions() }
						{ ! this.state.isCaptionSelected &&
							getToolbarEditButton( openMediaOptions ) }
						<MediaUploadProgress
							coverUrl={ url }
							mediaId={ id }
							onUpdateMediaProgress={ this.updateMediaProgress }
							onFinishMediaUploadWithSuccess={
								this.finishMediaUploadWithSuccess
							}
							onFinishMediaUploadWithFailure={
								this.finishMediaUploadWithFailure
							}
							onMediaUploadStateReset={
								this.mediaUploadStateReset
							}
							renderContent={ ( {
								isUploadInProgress,
								isUploadFailed,
								retryMessage,
							} ) => {
								return (
									<Image
										align={ align && alignToFlex[ align ] }
										alt={ alt }
										isSelected={
											isSelected && ! isCaptionSelected
										}
										isUploadFailed={ isUploadFailed }
										isUploadInProgress={
											isUploadInProgress
										}
										onSelectMediaUploadOption={
											this.onSelectMediaUploadOption
										}
										openMediaOptions={ openMediaOptions }
										retryMessage={ retryMessage }
										url={ url }
										shapeStyle={ styles[ className ] }
										width={ this.getWidth() }
									/>
								);
							} }
						/>
					</View>
				</TouchableWithoutFeedback>
				<BlockCaption
					clientId={ this.props.clientId }
					isSelected={ this.state.isCaptionSelected }
					accessible
					accessibilityLabelCreator={ this.accessibilityLabelCreator }
					onFocus={ this.onFocusCaption }
					onBlur={ this.props.onBlur } // always assign onBlur as props
					insertBlocksAfter={ this.props.insertBlocksAfter }
				/>
			</Badge>
		);

		return (
			<MediaUpload
				allowedTypes={ [ MEDIA_TYPE_IMAGE ] }
				isReplacingMedia={ true }
				onSelect={ this.onSelectMediaUploadOption }
				render={ ( { open, getMediaOptions } ) => {
					return getImageComponent( open, getMediaOptions );
				} }
			/>
		);
	}
}

export default compose( [
	withSelect( ( select, props ) => {
		const { getMedia } = select( coreStore );
		const { getSettings, wasBlockJustInserted } = select(
			blockEditorStore
		);
		const { getEditedPostAttribute } = select( 'core/editor' );
		const {
			attributes: { id, url },
			isSelected,
			clientId,
		} = props;
		const { imageSizes, imageDefaultSize } = getSettings();
		const isNotFileUrl = id && getProtocol( url ) !== 'file:';
		const featuredImageId = getEditedPostAttribute( 'featured_media' );

		const shouldGetMedia =
			( isSelected && isNotFileUrl ) ||
			// Edge case to update the image after uploading if the block gets unselected
			// Check if it's the original image and not the resized one with queryparams
			( ! isSelected &&
				isNotFileUrl &&
				url &&
				! hasQueryArg( url, 'w' ) );

		return {
			image: shouldGetMedia ? getMedia( id ) : null,
			imageSizes,
			imageDefaultSize,
			featuredImageId,
			wasBlockJustInserted: wasBlockJustInserted(
				clientId,
				'inserter_menu'
			),
		};
	} ),
	withDispatch( ( dispatch ) => {
		return {
			closeSettingsBottomSheet() {
				dispatch( editPostStore ).closeGeneralSidebar();
			},
		};
	} ),
	withPreferredColorScheme,
] )( ImageEdit );<|MERGE_RESOLUTION|>--- conflicted
+++ resolved
@@ -1,12 +1,7 @@
 /**
  * External dependencies
  */
-<<<<<<< HEAD
 import { View, TouchableWithoutFeedback } from 'react-native';
-import { isEmpty, get, find, map } from 'lodash';
-=======
-import { View, TouchableWithoutFeedback, Platform } from 'react-native';
->>>>>>> 339a7d78
 
 /**
  * WordPress dependencies
