/**
 * External dependencies
 */
import React from 'react';
import { View, TouchableWithoutFeedback } from 'react-native';
import { isEmpty, get, find, map } from 'lodash';

/**
 * WordPress dependencies
 */
import {
	requestMediaImport,
	mediaUploadSync,
	requestImageFailedRetryDialog,
	requestImageUploadCancelDialog,
	requestImageFullscreenPreview,
} from '@wordpress/react-native-bridge';
import {
	CycleSelectControl,
	Icon,
	PanelBody,
	TextControl,
	ToggleControl,
	ToolbarButton,
	ToolbarGroup,
	Image,
	WIDE_ALIGNMENTS,
} from '@wordpress/components';
import {
	BlockCaption,
	MediaPlaceholder,
	MediaUpload,
	MediaUploadProgress,
	MEDIA_TYPE_IMAGE,
	BlockControls,
	InspectorControls,
	BlockAlignmentToolbar,
	BlockStyles,
} from '@wordpress/block-editor';
import { __, sprintf } from '@wordpress/i18n';
import { getProtocol } from '@wordpress/url';
import { doAction, hasAction } from '@wordpress/hooks';
import { compose, withPreferredColorScheme } from '@wordpress/compose';
import { withSelect } from '@wordpress/data';
import {
	external,
	link,
	image as placeholderIcon,
	textColor,
	replace,
} from '@wordpress/icons';

/**
 * Internal dependencies
 */
import styles from './styles.scss';
import { getUpdatedLinkTargetSettings } from './utils';

import { LINK_DESTINATION_CUSTOM, DEFAULT_SIZE_SLUG } from './constants';

const getUrlForSlug = ( image, { sizeSlug } ) => {
	return get( image, [ 'media_details', 'sizes', sizeSlug, 'source_url' ] );
};

export class ImageEdit extends React.Component {
	constructor( props ) {
		super( props );

		this.state = {
			isCaptionSelected: false,
		};

		this.finishMediaUploadWithSuccess = this.finishMediaUploadWithSuccess.bind(
			this
		);
		this.finishMediaUploadWithFailure = this.finishMediaUploadWithFailure.bind(
			this
		);
		this.mediaUploadStateReset = this.mediaUploadStateReset.bind( this );
		this.onSelectMediaUploadOption = this.onSelectMediaUploadOption.bind(
			this
		);
		this.updateMediaProgress = this.updateMediaProgress.bind( this );
		this.updateAlt = this.updateAlt.bind( this );
		this.updateImageURL = this.updateImageURL.bind( this );
		this.onSetLinkDestination = this.onSetLinkDestination.bind( this );
		this.onSetNewTab = this.onSetNewTab.bind( this );
		this.onSetSizeSlug = this.onSetSizeSlug.bind( this );
		this.onImagePressed = this.onImagePressed.bind( this );
		this.onFocusCaption = this.onFocusCaption.bind( this );
		this.updateAlignment = this.updateAlignment.bind( this );
		this.accessibilityLabelCreator = this.accessibilityLabelCreator.bind(
			this
		);
	}

	componentDidMount() {
		const { attributes, setAttributes } = this.props;
		// This will warn when we have `id` defined, while `url` is undefined.
		// This may help track this issue: https://github.com/wordpress-mobile/WordPress-Android/issues/9768
		// where a cancelled image upload was resulting in a subsequent crash.
		if ( attributes.id && ! attributes.url ) {
			// eslint-disable-next-line no-console
			console.warn( 'Attributes has id with no url.' );
		}

		// Detect any pasted image and start an upload
		if (
			! attributes.id &&
			attributes.url &&
			getProtocol( attributes.url ) === 'file:'
		) {
			requestMediaImport( attributes.url, ( id, url ) => {
				if ( url ) {
					setAttributes( { id, url } );
				}
			} );
		}

		// Make sure we mark any temporary images as failed if they failed while
		// the editor wasn't open
		if (
			attributes.id &&
			attributes.url &&
			getProtocol( attributes.url ) === 'file:'
		) {
			mediaUploadSync();
		}
	}

	componentWillUnmount() {
		// this action will only exist if the user pressed the trash button on the block holder
		if (
			hasAction( 'blocks.onRemoveBlockCheckUpload' ) &&
			this.state.isUploadInProgress
		) {
			doAction(
				'blocks.onRemoveBlockCheckUpload',
				this.props.attributes.id
			);
		}
	}

	componentDidUpdate( previousProps ) {
		if ( ! previousProps.image && this.props.image ) {
			const { image, attributes } = this.props;
			const url = getUrlForSlug( image, attributes ) || image.source_url;
			this.props.setAttributes( { url } );
		}
	}

	static getDerivedStateFromProps( props, state ) {
		// Avoid a UI flicker in the toolbar by insuring that isCaptionSelected
		// is updated immediately any time the isSelected prop becomes false
		return {
			isCaptionSelected: props.isSelected && state.isCaptionSelected,
		};
	}

	accessibilityLabelCreator( caption ) {
		return isEmpty( caption )
			? /* translators: accessibility text. Empty image caption. */
			  'Image caption. Empty'
			: sprintf(
					/* translators: accessibility text. %s: image caption. */
					__( 'Image caption. %s' ),
					caption
			  );
	}

	onImagePressed() {
		const { attributes, image } = this.props;

		if ( this.state.isUploadInProgress ) {
			requestImageUploadCancelDialog( attributes.id );
		} else if (
			attributes.id &&
			getProtocol( attributes.url ) === 'file:'
		) {
			requestImageFailedRetryDialog( attributes.id );
		} else if ( ! this.state.isCaptionSelected ) {
			requestImageFullscreenPreview(
				attributes.url,
				image && image.source_url
			);
		}

		this.setState( {
			isCaptionSelected: false,
		} );
	}

	updateMediaProgress( payload ) {
		const { setAttributes } = this.props;
		if ( payload.mediaUrl ) {
			setAttributes( { url: payload.mediaUrl } );
		}

		if ( ! this.state.isUploadInProgress ) {
			this.setState( { isUploadInProgress: true } );
		}
	}

	finishMediaUploadWithSuccess( payload ) {
		const { setAttributes } = this.props;

		setAttributes( { url: payload.mediaUrl, id: payload.mediaServerId } );
		this.setState( { isUploadInProgress: false } );
	}

	finishMediaUploadWithFailure( payload ) {
		const { setAttributes } = this.props;

		setAttributes( { id: payload.mediaId } );
		this.setState( { isUploadInProgress: false } );
	}

	mediaUploadStateReset() {
		const { setAttributes } = this.props;

		setAttributes( { id: null, url: null } );
		this.setState( { isUploadInProgress: false } );
	}

	updateAlt( newAlt ) {
		this.props.setAttributes( { alt: newAlt } );
	}

	updateImageURL( url ) {
		this.props.setAttributes( {
			url,
			width: undefined,
			height: undefined,
		} );
	}

	updateAlignment( nextAlign ) {
		const extraUpdatedAttributes = Object.values(
			WIDE_ALIGNMENTS.alignments
		).includes( nextAlign )
			? { width: undefined, height: undefined }
			: {};
		this.props.setAttributes( {
			...extraUpdatedAttributes,
			align: nextAlign,
		} );
	}

	onSetLinkDestination( href ) {
		this.props.setAttributes( {
			linkDestination: LINK_DESTINATION_CUSTOM,
			href,
		} );
	}

	onSetNewTab( value ) {
		const updatedLinkTarget = getUpdatedLinkTargetSettings(
			value,
			this.props.attributes
		);
		this.props.setAttributes( updatedLinkTarget );
	}

	onSetSizeSlug( sizeSlug ) {
		const { image } = this.props;

		const url = getUrlForSlug( image, { sizeSlug } );
		if ( ! url ) {
			return null;
		}

		this.props.setAttributes( {
			url,
			width: undefined,
			height: undefined,
			sizeSlug,
		} );
	}

	onSelectMediaUploadOption( media ) {
		const { id, url } = this.props.attributes;

		const mediaAttributes = {
			id: media.id,
			url: media.url,
			caption: media.caption,
		};

		let additionalAttributes;
		// Reset the dimension attributes if changing to a different image.
		if ( ! media.id || media.id !== id ) {
			additionalAttributes = {
				width: undefined,
				height: undefined,
				sizeSlug: DEFAULT_SIZE_SLUG,
			};
		} else {
			// Keep the same url when selecting the same file, so "Image Size" option is not changed.
			additionalAttributes = { url };
		}

		this.props.setAttributes( {
			...mediaAttributes,
			...additionalAttributes,
		} );
	}

	onFocusCaption() {
		if ( this.props.onFocus ) {
			this.props.onFocus();
		}
		if ( ! this.state.isCaptionSelected ) {
			this.setState( {
				isCaptionSelected: true,
			} );
		}
	}

	getPlaceholderIcon() {
		return (
			<Icon
				icon={ placeholderIcon }
				{ ...this.props.getStylesFromColorScheme(
					styles.iconPlaceholder,
					styles.iconPlaceholderDark
				) }
			/>
		);
	}

	getWidth() {
		const { attributes } = this.props;
		const { align, width } = attributes;

		return Object.values( WIDE_ALIGNMENTS.alignments ).includes( align )
			? '100%'
			: width;
	}

	render() {
		const { isCaptionSelected } = this.state;
<<<<<<< HEAD
		const { attributes, isSelected, image, imageSizes } = this.props;
		const { align, url, alt, href, id, linkTarget, sizeSlug } = attributes;
=======
		const {
			attributes,
			isSelected,
			image,
			imageSizes,
			clientId,
		} = this.props;
		const {
			align,
			url,
			width,
			alt,
			href,
			id,
			linkTarget,
			sizeSlug,
			className,
		} = attributes;
>>>>>>> b1c80260

		const sizeOptions = map( imageSizes, ( { name, slug } ) => ( {
			value: slug,
			name,
		} ) );
		const sizeOptionsValid = find( sizeOptions, [
			'value',
			DEFAULT_SIZE_SLUG,
		] );

		const getToolbarEditButton = ( open ) => (
			<BlockControls>
				<ToolbarGroup>
					<ToolbarButton
						title={ __( 'Edit image' ) }
						icon={ replace }
						onClick={ open }
					/>
				</ToolbarGroup>
				<BlockAlignmentToolbar
					value={ align }
					onChange={ this.updateAlignment }
				/>
			</BlockControls>
		);

		const getInspectorControls = () => (
			<InspectorControls>
				<PanelBody title={ __( 'Image settings' ) } />
				<PanelBody style={ styles.panelBody }>
					{ image && (
						<BlockStyles clientId={ clientId } url={ url } />
					) }
				</PanelBody>
				<PanelBody>
					<TextControl
						icon={ link }
						label={ __( 'Link To' ) }
						value={ href || '' }
						valuePlaceholder={ __( 'Add URL' ) }
						onChange={ this.onSetLinkDestination }
						autoCapitalize="none"
						autoCorrect={ false }
						keyboardType="url"
					/>
					<ToggleControl
						icon={ external }
						label={ __( 'Open in new tab' ) }
						checked={ linkTarget === '_blank' }
						onChange={ this.onSetNewTab }
					/>
					{ image && sizeOptionsValid && (
						<CycleSelectControl
							icon={ 'editor-expand' }
							label={ __( 'Size' ) }
							value={ sizeSlug || DEFAULT_SIZE_SLUG }
							onChangeValue={ ( newValue ) =>
								this.onSetSizeSlug( newValue )
							}
							options={ sizeOptions }
						/>
					) }
					<TextControl
						icon={ textColor }
						label={ __( 'Alt Text' ) }
						value={ alt || '' }
						valuePlaceholder={ __( 'None' ) }
						onChangeValue={ this.updateAlt }
					/>
				</PanelBody>
			</InspectorControls>
		);

		if ( ! url ) {
			return (
				<View style={ styles.content }>
					<MediaPlaceholder
						allowedTypes={ [ MEDIA_TYPE_IMAGE ] }
						onSelect={ this.onSelectMediaUploadOption }
						icon={ this.getPlaceholderIcon() }
						onFocus={ this.props.onFocus }
					/>
				</View>
			);
		}

		const alignToFlex = {
			left: 'flex-start',
			center: 'center',
			right: 'flex-end',
			full: 'center',
			wide: 'center',
		};

		const getImageComponent = ( openMediaOptions, getMediaOptions ) => (
			<>
				<TouchableWithoutFeedback
					accessible={ ! isSelected }
					onPress={ this.onImagePressed }
					onLongPress={ openMediaOptions }
					disabled={ ! isSelected }
				>
					<View style={ styles.content }>
						{ getInspectorControls() }
						{ getMediaOptions() }
						{ ! this.state.isCaptionSelected &&
							getToolbarEditButton( openMediaOptions ) }
						<MediaUploadProgress
							coverUrl={ url }
							mediaId={ id }
							onUpdateMediaProgress={ this.updateMediaProgress }
							onFinishMediaUploadWithSuccess={
								this.finishMediaUploadWithSuccess
							}
							onFinishMediaUploadWithFailure={
								this.finishMediaUploadWithFailure
							}
							onMediaUploadStateReset={
								this.mediaUploadStateReset
							}
							renderContent={ ( {
								isUploadInProgress,
								isUploadFailed,
								retryMessage,
							} ) => {
								return (
									<Image
										align={ align && alignToFlex[ align ] }
										alt={ alt }
										isSelected={
											isSelected && ! isCaptionSelected
										}
										isUploadFailed={ isUploadFailed }
										isUploadInProgress={
											isUploadInProgress
										}
										onSelectMediaUploadOption={
											this.onSelectMediaUploadOption
										}
										openMediaOptions={ openMediaOptions }
										retryMessage={ retryMessage }
										url={ url }
<<<<<<< HEAD
										width={ this.getWidth() }
=======
										width={ width }
										shapeStyle={ styles[ className ] }
>>>>>>> b1c80260
									/>
								);
							} }
						/>
					</View>
				</TouchableWithoutFeedback>
				<BlockCaption
					clientId={ this.props.clientId }
					isSelected={ this.state.isCaptionSelected }
					accessible
					accessibilityLabelCreator={ this.accessibilityLabelCreator }
					onFocus={ this.onFocusCaption }
					onBlur={ this.props.onBlur } // always assign onBlur as props
					insertBlocksAfter={ this.props.insertBlocksAfter }
				/>
			</>
		);

		return (
			<MediaUpload
				allowedTypes={ [ MEDIA_TYPE_IMAGE ] }
				isReplacingMedia={ true }
				onSelect={ this.onSelectMediaUploadOption }
				render={ ( { open, getMediaOptions } ) => {
					return getImageComponent( open, getMediaOptions );
				} }
			/>
		);
	}
}

export default compose( [
	withSelect( ( select, props ) => {
		const { getMedia } = select( 'core' );
		const { getSettings } = select( 'core/block-editor' );
		const {
			attributes: { id, url },
			isSelected,
		} = props;
		const { imageSizes } = getSettings();

		const shouldGetMedia =
			id && isSelected && getProtocol( url ) !== 'file:';
		return {
			image: shouldGetMedia ? getMedia( id ) : null,
			imageSizes,
		};
	} ),
	withPreferredColorScheme,
] )( ImageEdit );<|MERGE_RESOLUTION|>--- conflicted
+++ resolved
@@ -339,10 +339,6 @@
 
 	render() {
 		const { isCaptionSelected } = this.state;
-<<<<<<< HEAD
-		const { attributes, isSelected, image, imageSizes } = this.props;
-		const { align, url, alt, href, id, linkTarget, sizeSlug } = attributes;
-=======
 		const {
 			attributes,
 			isSelected,
@@ -353,7 +349,6 @@
 		const {
 			align,
 			url,
-			width,
 			alt,
 			href,
 			id,
@@ -361,7 +356,6 @@
 			sizeSlug,
 			className,
 		} = attributes;
->>>>>>> b1c80260
 
 		const sizeOptions = map( imageSizes, ( { name, slug } ) => ( {
 			value: slug,
@@ -504,12 +498,8 @@
 										openMediaOptions={ openMediaOptions }
 										retryMessage={ retryMessage }
 										url={ url }
-<<<<<<< HEAD
+										shapeStyle={ styles[ className ] }
 										width={ this.getWidth() }
-=======
-										width={ width }
-										shapeStyle={ styles[ className ] }
->>>>>>> b1c80260
 									/>
 								);
 							} }
