--- conflicted
+++ resolved
@@ -456,12 +456,9 @@
 			image,
 			clientId,
 			imageDefaultSize,
-<<<<<<< HEAD
 			context: { isGrouped = false, imageCrop = false },
-=======
 			featuredImageId,
 			wasBlockJustInserted,
->>>>>>> 77091e29
 		} = this.props;
 		const { align, url, alt, id, sizeSlug, className } = attributes;
 
