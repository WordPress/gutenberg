--- conflicted
+++ resolved
@@ -263,14 +263,6 @@
 
 		if ( ! url ) {
 			return (
-<<<<<<< HEAD
-				<MediaPlaceholder
-					mediaType={ MEDIA_TYPE_IMAGE }
-					onSelectURL={ this.onSelectMediaUploadOption }
-					icon={ this.getIcon( false ) }
-					onFocus={ this.props.onFocus }
-				/>
-=======
 				<View style={ { flex: 1 } } >
 					<MediaPlaceholder
 						allowedTypes={ [ MEDIA_TYPE_IMAGE ] }
@@ -279,7 +271,6 @@
 						onFocus={ this.props.onFocus }
 					/>
 				</View>
->>>>>>> 3db95b76
 			);
 		}
 
