/**
 * External dependencies
 */
import { View, TouchableWithoutFeedback } from 'react-native';

/**
 * WordPress dependencies
 */
import { Component } from '@wordpress/element';
import {
	requestMediaImport,
	mediaUploadSync,
	requestImageFailedRetryDialog,
	requestImageUploadCancelDialog,
	requestImageFullscreenPreview,
	setFeaturedImage,
} from '@wordpress/react-native-bridge';
import {
	Icon,
	PanelBody,
	ToolbarButton,
	ToolbarGroup,
	Image,
	WIDE_ALIGNMENTS,
	LinkSettingsNavigation,
	BottomSheet,
	BottomSheetTextControl,
	BottomSheetSelectControl,
	FooterMessageControl,
	FooterMessageLink,
	Badge,
} from '@wordpress/components';
import {
	BlockCaption,
	MediaPlaceholder,
	MediaUpload,
	MediaUploadProgress,
	MEDIA_TYPE_IMAGE,
	BlockControls,
	InspectorControls,
	BlockAlignmentToolbar,
	BlockStyles,
	store as blockEditorStore,
} from '@wordpress/block-editor';
import { __, sprintf } from '@wordpress/i18n';
import { getProtocol, hasQueryArg } from '@wordpress/url';
import { doAction, hasAction } from '@wordpress/hooks';
import { compose, withPreferredColorScheme } from '@wordpress/compose';
import { withSelect, withDispatch } from '@wordpress/data';
import {
	image as placeholderIcon,
	replace,
	fullscreen,
	textColor,
} from '@wordpress/icons';
import { store as coreStore } from '@wordpress/core-data';
import { store as editPostStore } from '@wordpress/edit-post';

/**
 * Internal dependencies
 */
import styles from './styles.scss';
import { getUpdatedLinkTargetSettings } from './utils';

import {
	LINK_DESTINATION_CUSTOM,
	MEDIA_ID_NO_FEATURED_IMAGE_SET,
} from './constants';

const getUrlForSlug = ( image, sizeSlug ) => {
	if ( ! sizeSlug ) {
		return undefined;
	}
	return image?.media_details?.sizes?.[ sizeSlug ]?.source_url;
};

export class ImageEdit extends Component {
	constructor( props ) {
		super( props );

		this.state = {
			isCaptionSelected: false,
		};

		this.finishMediaUploadWithSuccess = this.finishMediaUploadWithSuccess.bind(
			this
		);
		this.finishMediaUploadWithFailure = this.finishMediaUploadWithFailure.bind(
			this
		);
		this.mediaUploadStateReset = this.mediaUploadStateReset.bind( this );
		this.onSelectMediaUploadOption = this.onSelectMediaUploadOption.bind(
			this
		);
		this.updateMediaProgress = this.updateMediaProgress.bind( this );
		this.updateImageURL = this.updateImageURL.bind( this );
		this.onSetLinkDestination = this.onSetLinkDestination.bind( this );
		this.onSetNewTab = this.onSetNewTab.bind( this );
		this.onSetSizeSlug = this.onSetSizeSlug.bind( this );
		this.onImagePressed = this.onImagePressed.bind( this );
		this.onSetFeatured = this.onSetFeatured.bind( this );
		this.onFocusCaption = this.onFocusCaption.bind( this );
		this.updateAlignment = this.updateAlignment.bind( this );
		this.accessibilityLabelCreator = this.accessibilityLabelCreator.bind(
			this
		);
		this.setMappedAttributes = this.setMappedAttributes.bind( this );
		this.onSizeChangeValue = this.onSizeChangeValue.bind( this );

		this.linkSettingsOptions = {
			url: {
				label: __( 'Image Link URL' ),
				placeholder: __( 'Add URL' ),
				autoFocus: false,
				autoFill: true,
			},
			openInNewTab: {
				label: __( 'Open in new tab' ),
			},
			linkRel: {
				label: __( 'Link Rel' ),
				placeholder: __( 'None' ),
			},
		};
	}

	componentDidMount() {
		const { attributes, setAttributes } = this.props;
		// This will warn when we have `id` defined, while `url` is undefined.
		// This may help track this issue: https://github.com/wordpress-mobile/WordPress-Android/issues/9768
		// where a cancelled image upload was resulting in a subsequent crash.
		if ( attributes.id && ! attributes.url ) {
			// eslint-disable-next-line no-console
			console.warn( 'Attributes has id with no url.' );
		}

		// Detect any pasted image and start an upload
		if (
			! attributes.id &&
			attributes.url &&
			getProtocol( attributes.url ) === 'file:'
		) {
			requestMediaImport( attributes.url, ( id, url ) => {
				if ( url ) {
					setAttributes( { id, url } );
				}
			} );
		}

		// Make sure we mark any temporary images as failed if they failed while
		// the editor wasn't open
		if (
			attributes.id &&
			attributes.url &&
			getProtocol( attributes.url ) === 'file:'
		) {
			mediaUploadSync();
		}
	}

	componentWillUnmount() {
		// this action will only exist if the user pressed the trash button on the block holder
		if (
			hasAction( 'blocks.onRemoveBlockCheckUpload' ) &&
			this.state.isUploadInProgress
		) {
			doAction(
				'blocks.onRemoveBlockCheckUpload',
				this.props.attributes.id
			);
		}
	}

	componentDidUpdate( previousProps ) {
		if ( ! previousProps.image && this.props.image ) {
			const { image, attributes } = this.props;
			const url =
				getUrlForSlug( image, attributes?.sizeSlug ) ||
				image.source_url;
			this.props.setAttributes( { url } );
		}
	}

	static getDerivedStateFromProps( props, state ) {
		// Avoid a UI flicker in the toolbar by insuring that isCaptionSelected
		// is updated immediately any time the isSelected prop becomes false
		return {
			isCaptionSelected: props.isSelected && state.isCaptionSelected,
		};
	}

	accessibilityLabelCreator( caption ) {
		// Checks if caption is empty.
		return ( typeof caption === 'string' && caption.trim().length === 0 ) ||
			caption === undefined ||
			caption === null
			? /* translators: accessibility text. Empty image caption. */
			  'Image caption. Empty'
			: sprintf(
					/* translators: accessibility text. %s: image caption. */
					__( 'Image caption. %s' ),
					caption
			  );
	}

	onImagePressed() {
		const { attributes, image } = this.props;

		if ( this.state.isUploadInProgress ) {
			requestImageUploadCancelDialog( attributes.id );
		} else if (
			attributes.id &&
			getProtocol( attributes.url ) === 'file:'
		) {
			requestImageFailedRetryDialog( attributes.id );
		} else if ( ! this.state.isCaptionSelected ) {
			requestImageFullscreenPreview(
				attributes.url,
				image && image.source_url
			);
		}

		this.setState( {
			isCaptionSelected: false,
		} );
	}

	updateMediaProgress( payload ) {
		const { setAttributes } = this.props;
		if ( payload.mediaUrl ) {
			setAttributes( { url: payload.mediaUrl } );
		}

		if ( ! this.state.isUploadInProgress ) {
			this.setState( { isUploadInProgress: true } );
		}
	}

	finishMediaUploadWithSuccess( payload ) {
		const { setAttributes } = this.props;

		setAttributes( { url: payload.mediaUrl, id: payload.mediaServerId } );
		this.setState( { isUploadInProgress: false } );
	}

	finishMediaUploadWithFailure( payload ) {
		const { setAttributes } = this.props;

		setAttributes( { id: payload.mediaId } );
		this.setState( { isUploadInProgress: false } );
	}

	mediaUploadStateReset() {
		const { setAttributes } = this.props;

		setAttributes( { id: null, url: null } );
		this.setState( { isUploadInProgress: false } );
	}

	updateImageURL( url ) {
		this.props.setAttributes( {
			url,
			width: undefined,
			height: undefined,
		} );
	}

	updateAlignment( nextAlign ) {
		const extraUpdatedAttributes = Object.values(
			WIDE_ALIGNMENTS.alignments
		).includes( nextAlign )
			? { width: undefined, height: undefined }
			: {};
		this.props.setAttributes( {
			...extraUpdatedAttributes,
			align: nextAlign,
		} );
	}

	onSetLinkDestination( href ) {
		this.props.setAttributes( {
			linkDestination: LINK_DESTINATION_CUSTOM,
			href,
		} );
	}

	onSetNewTab( value ) {
		const updatedLinkTarget = getUpdatedLinkTargetSettings(
			value,
			this.props.attributes
		);
		this.props.setAttributes( updatedLinkTarget );
	}

	onSetSizeSlug( sizeSlug ) {
		const { image } = this.props;

		const url = getUrlForSlug( image, sizeSlug );
		if ( ! url ) {
			return null;
		}

		this.props.setAttributes( {
			url,
			width: undefined,
			height: undefined,
			sizeSlug,
		} );
	}

	onSelectMediaUploadOption( media ) {
		const {
			attributes: { id, url },
			imageDefaultSize,
		} = this.props;

		const mediaAttributes = {
			id: media.id,
			url: media.url,
			caption: media.caption,
		};

		let additionalAttributes;
		// Reset the dimension attributes if changing to a different image.
		if ( ! media.id || media.id !== id ) {
			additionalAttributes = {
				width: undefined,
				height: undefined,
				sizeSlug: imageDefaultSize,
			};
		} else {
			// Keep the same url when selecting the same file, so "Image Size" option is not changed.
			additionalAttributes = { url };
		}

		this.props.setAttributes( {
			...mediaAttributes,
			...additionalAttributes,
		} );
	}

	onFocusCaption() {
		if ( this.props.onFocus ) {
			this.props.onFocus();
		}
		if ( ! this.state.isCaptionSelected ) {
			this.setState( {
				isCaptionSelected: true,
			} );
		}
	}

	getPlaceholderIcon() {
		return (
			<Icon
				icon={ placeholderIcon }
				{ ...this.props.getStylesFromColorScheme(
					styles.iconPlaceholder,
					styles.iconPlaceholderDark
				) }
			/>
		);
	}

	getWidth() {
		const { attributes } = this.props;
		const { align, width } = attributes;

		return Object.values( WIDE_ALIGNMENTS.alignments ).includes( align )
			? '100%'
			: width;
	}

	setMappedAttributes( { url: href, ...restAttributes } ) {
		const { setAttributes } = this.props;
		return href === undefined
			? setAttributes( restAttributes )
			: setAttributes( { ...restAttributes, href } );
	}

	getLinkSettings() {
		const { isLinkSheetVisible } = this.state;
		const {
			attributes: { href: url, ...unMappedAttributes },
		} = this.props;

		const mappedAttributes = { ...unMappedAttributes, url };

		return (
			<LinkSettingsNavigation
				isVisible={ isLinkSheetVisible }
				url={ mappedAttributes.url }
				rel={ mappedAttributes.rel }
				label={ mappedAttributes.label }
				linkTarget={ mappedAttributes.linkTarget }
				onClose={ this.dismissSheet }
				setAttributes={ this.setMappedAttributes }
				withBottomSheet={ false }
				hasPicker
				options={ this.linkSettingsOptions }
				showIcon={ false }
			/>
		);
	}

	getAltTextSettings() {
		const {
			attributes: { alt },
		} = this.props;

		const updateAlt = ( newAlt ) => {
			this.props.setAttributes( { alt: newAlt } );
		};

		return (
			<BottomSheetTextControl
				initialValue={ alt }
				onChange={ updateAlt }
				placeholder={ __( 'Add alt text' ) }
				label={ __( 'Alt Text' ) }
				icon={ textColor }
				footerNote={
					<>
						{ __(
							'Describe the purpose of the image. Leave empty if the image is purely decorative. '
						) }
						<FooterMessageLink
							href={
								'https://www.w3.org/WAI/tutorials/images/decision-tree/'
							}
							value={ __( 'What is alt text?' ) }
						/>
					</>
				}
			/>
		);
	}

	onSizeChangeValue( newValue ) {
		this.onSetSizeSlug( newValue );
	}

	onSetFeatured( mediaId ) {
		const { closeSettingsBottomSheet } = this.props;
		setFeaturedImage( mediaId );
		closeSettingsBottomSheet();
	}

	getFeaturedButtonPanel( isFeaturedImage ) {
		const { attributes, getStylesFromColorScheme } = this.props;

		const setFeaturedButtonStyle = getStylesFromColorScheme(
			styles.setFeaturedButton,
			styles.setFeaturedButtonDark
		);

		const removeFeaturedButton = () => (
			<BottomSheet.Cell
				label={ __( 'Remove as Featured Image ' ) }
				labelStyle={ [
					setFeaturedButtonStyle,
					styles.removeFeaturedButton,
				] }
				cellContainerStyle={ styles.setFeaturedCellContainer }
				onPress={ () =>
					this.onSetFeatured( MEDIA_ID_NO_FEATURED_IMAGE_SET )
				}
			/>
		);

		const setFeaturedButton = () => (
			<BottomSheet.Cell
				label={ __( 'Set as Featured Image ' ) }
				labelStyle={ setFeaturedButtonStyle }
				cellContainerStyle={ styles.setFeaturedCellContainer }
				onPress={ () => this.onSetFeatured( attributes.id ) }
			/>
		);

		return isFeaturedImage ? removeFeaturedButton() : setFeaturedButton();
	}

	render() {
		const { isCaptionSelected } = this.state;
		const {
			attributes,
			isSelected,
			image,
			clientId,
			imageDefaultSize,
			featuredImageId,
			wasBlockJustInserted,
		} = this.props;
		const { align, url, alt, id, sizeSlug, className } = attributes;

		const imageSizes = Array.isArray( this.props.imageSizes )
			? this.props.imageSizes
			: [];
		// Only map available image sizes for the user to choose.
		const sizeOptions = imageSizes
			.filter( ( { slug } ) => getUrlForSlug( image, slug ) )
			.map( ( { name, slug } ) => ( { value: slug, label: name } ) );

		let selectedSizeOption = sizeSlug || imageDefaultSize;
		let sizeOptionsValid = sizeOptions.find(
			( option ) => option.value === selectedSizeOption
		);

		if ( ! sizeOptionsValid ) {
			// Default to 'full' size if the default large size is not available.
			sizeOptionsValid = sizeOptions.find(
				( option ) => option.value === 'full'
			);
			selectedSizeOption = 'full';
		}

		// By default, it's only possible to set images that have been uploaded to a site's library as featured.
		// The 'canImageBeFeatured' check filters out images that haven't been uploaded based on the following:
		// - Images that are embedded in a post but are uploaded elsewhere have an id of 'undefined'.
		// - Image that are uploading or have failed to upload are given a temporary negative ID.
		const canImageBeFeatured =
			typeof attributes.id !== 'undefined' && attributes.id > 0;

		const isFeaturedImage =
			canImageBeFeatured && featuredImageId === attributes.id;

		const getToolbarEditButton = ( open ) => (
			<BlockControls>
				<ToolbarGroup>
					<ToolbarButton
						title={ __( 'Edit image' ) }
						icon={ replace }
						onClick={ open }
					/>
				</ToolbarGroup>
				<BlockAlignmentToolbar
					value={ align }
					onChange={ this.updateAlignment }
				/>
			</BlockControls>
		);

		const getInspectorControls = () => (
			<InspectorControls>
				<PanelBody title={ __( 'Image settings' ) } />
				<PanelBody style={ styles.panelBody }>
					<BlockStyles clientId={ clientId } url={ url } />
				</PanelBody>
				<PanelBody>
					{ image && sizeOptionsValid && (
						<BottomSheetSelectControl
							icon={ fullscreen }
							label={ __( 'Size' ) }
							options={ sizeOptions }
							onChange={ this.onSizeChangeValue }
							value={ selectedSizeOption }
						/>
					) }
					{ this.getAltTextSettings() }
				</PanelBody>
				<PanelBody title={ __( 'Link Settings' ) }>
					{ this.getLinkSettings( true ) }
				</PanelBody>
<<<<<<< HEAD
				<PanelBody
					title={ __( 'Featured Image' ) }
					titleStyle={ styles.featuredImagePanelTitle }
				>
					{ androidOnly &&
						canImageBeFeatured &&
						this.getSetFeaturedButton( isFeaturedImage ) }
				</PanelBody>
				<PanelBody>
					<FooterMessageControl
						label={ __(
							'Changes to featured image will not be affected by the undo/redo buttons.'
						) }
						cellContainerStyle={ styles.setFeaturedCellContainer }
					/>
				</PanelBody>
=======
				{ canImageBeFeatured &&
					this.getFeaturedButtonPanel( isFeaturedImage ) }
>>>>>>> ac9ab86c
			</InspectorControls>
		);

		if ( ! url ) {
			return (
				<View style={ styles.content }>
					<MediaPlaceholder
						allowedTypes={ [ MEDIA_TYPE_IMAGE ] }
						onSelect={ this.onSelectMediaUploadOption }
						icon={ this.getPlaceholderIcon() }
						onFocus={ this.props.onFocus }
						autoOpenMediaUpload={
							isSelected && wasBlockJustInserted
						}
					/>
				</View>
			);
		}

		const alignToFlex = {
			left: 'flex-start',
			center: 'center',
			right: 'flex-end',
			full: 'center',
			wide: 'center',
		};

		const getImageComponent = ( openMediaOptions, getMediaOptions ) => (
			<Badge label={ __( 'Featured' ) } show={ isFeaturedImage }>
				<TouchableWithoutFeedback
					accessible={ ! isSelected }
					onPress={ this.onImagePressed }
					onLongPress={ openMediaOptions }
					disabled={ ! isSelected }
				>
					<View style={ styles.content }>
						{ isSelected && getInspectorControls() }
						{ isSelected && getMediaOptions() }
						{ ! this.state.isCaptionSelected &&
							getToolbarEditButton( openMediaOptions ) }
						<MediaUploadProgress
							coverUrl={ url }
							mediaId={ id }
							onUpdateMediaProgress={ this.updateMediaProgress }
							onFinishMediaUploadWithSuccess={
								this.finishMediaUploadWithSuccess
							}
							onFinishMediaUploadWithFailure={
								this.finishMediaUploadWithFailure
							}
							onMediaUploadStateReset={
								this.mediaUploadStateReset
							}
							renderContent={ ( {
								isUploadInProgress,
								isUploadFailed,
								retryMessage,
							} ) => {
								return (
									<Image
										align={ align && alignToFlex[ align ] }
										alt={ alt }
										isSelected={
											isSelected && ! isCaptionSelected
										}
										isUploadFailed={ isUploadFailed }
										isUploadInProgress={
											isUploadInProgress
										}
										onSelectMediaUploadOption={
											this.onSelectMediaUploadOption
										}
										openMediaOptions={ openMediaOptions }
										retryMessage={ retryMessage }
										url={ url }
										shapeStyle={ styles[ className ] }
										width={ this.getWidth() }
									/>
								);
							} }
						/>
					</View>
				</TouchableWithoutFeedback>
				<BlockCaption
					clientId={ this.props.clientId }
					isSelected={ this.state.isCaptionSelected }
					accessible
					accessibilityLabelCreator={ this.accessibilityLabelCreator }
					onFocus={ this.onFocusCaption }
					onBlur={ this.props.onBlur } // always assign onBlur as props
					insertBlocksAfter={ this.props.insertBlocksAfter }
				/>
			</Badge>
		);

		return (
			<MediaUpload
				allowedTypes={ [ MEDIA_TYPE_IMAGE ] }
				isReplacingMedia={ true }
				onSelect={ this.onSelectMediaUploadOption }
				render={ ( { open, getMediaOptions } ) => {
					return getImageComponent( open, getMediaOptions );
				} }
			/>
		);
	}
}

export default compose( [
	withSelect( ( select, props ) => {
		const { getMedia } = select( coreStore );
		const { getSettings, wasBlockJustInserted } = select(
			blockEditorStore
		);
		const { getEditedPostAttribute } = select( 'core/editor' );
		const {
			attributes: { id, url },
			isSelected,
			clientId,
		} = props;
		const { imageSizes, imageDefaultSize } = getSettings();
		const isNotFileUrl = id && getProtocol( url ) !== 'file:';
		const featuredImageId = getEditedPostAttribute( 'featured_media' );

		const shouldGetMedia =
			( isSelected && isNotFileUrl ) ||
			// Edge case to update the image after uploading if the block gets unselected
			// Check if it's the original image and not the resized one with queryparams
			( ! isSelected &&
				isNotFileUrl &&
				url &&
				! hasQueryArg( url, 'w' ) );

		return {
			image: shouldGetMedia ? getMedia( id ) : null,
			imageSizes,
			imageDefaultSize,
			featuredImageId,
			wasBlockJustInserted: wasBlockJustInserted(
				clientId,
				'inserter_menu'
			),
		};
	} ),
	withDispatch( ( dispatch ) => {
		return {
			closeSettingsBottomSheet() {
				dispatch( editPostStore ).closeGeneralSidebar();
			},
		};
	} ),
	withPreferredColorScheme,
] )( ImageEdit );<|MERGE_RESOLUTION|>--- conflicted
+++ resolved
@@ -561,13 +561,11 @@
 				<PanelBody title={ __( 'Link Settings' ) }>
 					{ this.getLinkSettings( true ) }
 				</PanelBody>
-<<<<<<< HEAD
 				<PanelBody
 					title={ __( 'Featured Image' ) }
 					titleStyle={ styles.featuredImagePanelTitle }
 				>
-					{ androidOnly &&
-						canImageBeFeatured &&
+					{ canImageBeFeatured &&
 						this.getSetFeaturedButton( isFeaturedImage ) }
 				</PanelBody>
 				<PanelBody>
@@ -578,10 +576,6 @@
 						cellContainerStyle={ styles.setFeaturedCellContainer }
 					/>
 				</PanelBody>
-=======
-				{ canImageBeFeatured &&
-					this.getFeaturedButtonPanel( isFeaturedImage ) }
->>>>>>> ac9ab86c
 			</InspectorControls>
 		);
 
