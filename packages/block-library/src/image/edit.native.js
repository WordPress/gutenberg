/**
 * External dependencies
 */
import React from 'react';
import { View, ImageBackground, Text, TouchableWithoutFeedback, Dimensions } from 'react-native';
import {
	requestMediaImport,
	mediaUploadSync,
	requestImageFailedRetryDialog,
	requestImageUploadCancelDialog,
} from 'react-native-gutenberg-bridge';
import { isEmpty } from 'lodash';

/**
 * WordPress dependencies
 */
import {
	BottomSheet,
	Toolbar,
	ToolbarButton,
} from '@wordpress/components';
import {
	MediaPlaceholder,
	MediaUpload,
	MEDIA_TYPE_IMAGE,
	RichText,
	BlockControls,
	InspectorControls,
} from '@wordpress/block-editor';
import { __, sprintf } from '@wordpress/i18n';
import { isURL } from '@wordpress/url';
import { doAction, hasAction } from '@wordpress/hooks';

/**
 * Internal dependencies
 */
import styles from './styles.scss';
import MediaUploadProgress from './media-upload-progress';
import SvgIcon from './icon';
import SvgIconRetry from './icon-retry';

const LINK_DESTINATION_CUSTOM = 'custom';
const LINK_DESTINATION_NONE = 'none';

// Default Image ratio 4:3
const IMAGE_ASPECT_RATIO = 4 / 3;

class ImageEdit extends React.Component {
	constructor( props ) {
		super( props );

		this.state = {
			showSettings: false,
			isCaptionSelected: false,
		};

		this.finishMediaUploadWithSuccess = this.finishMediaUploadWithSuccess.bind( this );
		this.finishMediaUploadWithFailure = this.finishMediaUploadWithFailure.bind( this );
		this.mediaUploadStateReset = this.mediaUploadStateReset.bind( this );
		this.onSelectMediaUploadOption = this.onSelectMediaUploadOption.bind( this );
		this.updateMediaProgress = this.updateMediaProgress.bind( this );
		this.updateAlt = this.updateAlt.bind( this );
		this.updateImageURL = this.updateImageURL.bind( this );
		this.onSetLinkDestination = this.onSetLinkDestination.bind( this );
		this.onImagePressed = this.onImagePressed.bind( this );
		this.onClearSettings = this.onClearSettings.bind( this );
		this.onFocusCaption = this.onFocusCaption.bind( this );
	}

	componentDidMount() {
		const { attributes, setAttributes } = this.props;

		// This will warn when we have `id` defined, while `url` is undefined.
		// This may help track this issue: https://github.com/wordpress-mobile/WordPress-Android/issues/9768
		// where a cancelled image upload was resulting in a subsequent crash.
		if ( attributes.id && ! attributes.url ) {
			// eslint-disable-next-line no-console
			console.warn( 'Attributes has id with no url.' );
		}

		if ( attributes.id && attributes.url && ! isURL( attributes.url ) ) {
			if ( attributes.url.indexOf( 'file:' ) === 0 ) {
				requestMediaImport( attributes.url, ( mediaId, mediaUri ) => {
					if ( mediaUri ) {
						setAttributes( { url: mediaUri, id: mediaId } );
					}
				} );
			}
			mediaUploadSync();
		}
	}

	componentWillUnmount() {
		// this action will only exist if the user pressed the trash button on the block holder
		if ( hasAction( 'blocks.onRemoveBlockCheckUpload' ) && this.state.isUploadInProgress ) {
			doAction( 'blocks.onRemoveBlockCheckUpload', this.props.attributes.id );
		}
	}

	componentWillReceiveProps( nextProps ) {
		// Avoid a UI flicker in the toolbar by insuring that isCaptionSelected
		// is updated immediately any time the isSelected prop becomes false
		this.setState( ( state ) => ( {
			isCaptionSelected: nextProps.isSelected && state.isCaptionSelected,
		} ) );
	}

	onImagePressed() {
		const { attributes } = this.props;

		if ( this.state.isUploadInProgress ) {
			requestImageUploadCancelDialog( attributes.id );
		} else if ( attributes.id && ! isURL( attributes.url ) ) {
			requestImageFailedRetryDialog( attributes.id );
		}

		this._caption.blur();
		this.setState( {
			isCaptionSelected: false,
		} );
	}

	updateMediaProgress( payload ) {
		const { setAttributes } = this.props;
		if ( payload.mediaUrl ) {
			setAttributes( { url: payload.mediaUrl } );
		}

		if ( ! this.state.isUploadInProgress ) {
			this.setState( { isUploadInProgress: true } );
		}
	}

	finishMediaUploadWithSuccess( payload ) {
		const { setAttributes } = this.props;

		setAttributes( { url: payload.mediaUrl, id: payload.mediaServerId } );
		this.setState( { isUploadInProgress: false } );
	}

	finishMediaUploadWithFailure( payload ) {
		const { setAttributes } = this.props;

		setAttributes( { id: payload.mediaId } );
		this.setState( { isUploadInProgress: false } );
	}

	mediaUploadStateReset() {
		const { setAttributes } = this.props;

		setAttributes( { id: null, url: null } );
		this.setState( { isUploadInProgress: false } );
	}

	updateAlt( newAlt ) {
		this.props.setAttributes( { alt: newAlt } );
	}

	updateImageURL( url ) {
		this.props.setAttributes( { url, width: undefined, height: undefined } );
	}

	onSetLinkDestination( href ) {
		this.props.setAttributes( {
			linkDestination: LINK_DESTINATION_CUSTOM,
			href,
		} );
	}

	onClearSettings() {
		this.props.setAttributes( {
			alt: '',
			linkDestination: LINK_DESTINATION_NONE,
			href: undefined,
		} );
	}

	onSelectMediaUploadOption( mediaId, mediaUrl ) {
		const { setAttributes } = this.props;
		setAttributes( { url: mediaUrl, id: mediaId } );
	}

	onFocusCaption() {
		if ( this.props.onFocus ) {
			this.props.onFocus();
		}
		if ( ! this.state.isCaptionSelected ) {
			this.setState( {
				isCaptionSelected: true,
			} );
		}
	}

	getIcon( isRetryIcon ) {
		if ( isRetryIcon ) {
			return <SvgIconRetry fill={ styles.iconRetry.fill } />;
		}

		return <SvgIcon fill={ styles.icon.fill } />;
	}

	render() {
		const { attributes, isSelected, setAttributes } = this.props;
		const { url, caption, height, width, alt, href, id } = attributes;

		const onImageSettingsButtonPressed = () => {
			this.setState( { showSettings: true } );
		};

		const onImageSettingsClose = () => {
			this.setState( { showSettings: false } );
		};

		const getToolbarEditButton = ( open ) => (
			<BlockControls>
				<Toolbar>
					<ToolbarButton
						title={ __( 'Edit image' ) }
						icon="edit"
						onClick={ open }
					/>
				</Toolbar>
			</BlockControls>
		);

		const getInspectorControls = () => (
			<BottomSheet
				isVisible={ this.state.showSettings }
				onClose={ onImageSettingsClose }
				hideHeader
			>
				<BottomSheet.Cell
					icon={ 'admin-links' }
					label={ __( 'Link To' ) }
					value={ href || '' }
					valuePlaceholder={ __( 'Add URL' ) }
					onChangeValue={ this.onSetLinkDestination }
					autoCapitalize="none"
					autoCorrect={ false }
					keyboardType="url"
				/>
				<BottomSheet.Cell
					icon={ 'editor-textcolor' }
					label={ __( 'Alt Text' ) }
					value={ alt || '' }
					valuePlaceholder={ __( 'None' ) }
					separatorType={ 'fullWidth' }
					onChangeValue={ this.updateAlt }
				/>
				<BottomSheet.Cell
					label={ __( 'Clear All Settings' ) }
					labelStyle={ styles.clearSettingsButton }
					separatorType={ 'none' }
					onPress={ this.onClearSettings }
				/>
			</BottomSheet>
		);

		if ( ! url ) {
			return (
				<View style={ { flex: 1 } } >
					<MediaPlaceholder
						mediaType={ MEDIA_TYPE_IMAGE }
						onSelectURL={ this.onSelectMediaUploadOption }
						icon={ this.getIcon( false ) }
						onFocus={ this.props.onFocus }
					/>
				</View>
			);
		}

		const imageContainerHeight = Dimensions.get( 'window' ).width / IMAGE_ASPECT_RATIO;
		const getImageComponent = ( openMediaOptions, getMediaOptions ) => (
			<TouchableWithoutFeedback
				accessible={ ! isSelected }
<<<<<<< HEAD
=======
				accessibilityLabel={ sprintf(
					/* translators: accessibility text. 1: image alt text. 2: image caption. */
					__( 'Image block. %1$s. %2$s' ),
					alt,
					caption
				) }
				accessibilityRole={ 'button' }
>>>>>>> 392df98b
				onPress={ this.onImagePressed }
				onLongPress={ openMediaOptions }
				disabled={ ! isSelected }
			>
				<View style={ { flex: 1 } }>
					{ getInspectorControls() }
					{ getMediaOptions() }
					{ ( ! this.state.isCaptionSelected ) &&
						getToolbarEditButton( openMediaOptions )
					}
					<InspectorControls>
						<ToolbarButton
							title={ __( 'Image Settings' ) }
							icon="admin-generic"
							onClick={ onImageSettingsButtonPressed }
						/>
					</InspectorControls>
					<MediaUploadProgress
						height={ height }
						width={ width }
						coverUrl={ url }
						mediaId={ id }
						onUpdateMediaProgress={ this.updateMediaProgress }
						onFinishMediaUploadWithSuccess={ this.finishMediaUploadWithSuccess }
						onFinishMediaUploadWithFailure={ this.finishMediaUploadWithFailure }
						onMediaUploadStateReset={ this.mediaUploadStateReset }
						renderContent={ ( { isUploadInProgress, isUploadFailed, finalWidth, finalHeight, imageWidthWithinContainer, retryMessage } ) => {
							const opacity = isUploadInProgress ? 0.3 : 1;
							const icon = this.getIcon( isUploadFailed );

							const iconContainer = (
								<View style={ styles.modalIcon }>
									{ icon }
								</View>
							);

							return (
								<View style={ { flex: 1 } } >
									{ ! imageWidthWithinContainer &&
										<View style={ [ styles.imageContainer, { height: imageContainerHeight } ] } >
											{ this.getIcon( false ) }
										</View> }
									<ImageBackground
										accessible={ true }
										disabled={ ! isSelected }
										accessibilityLabel={ alt }
										accessibilityHint={ __( 'Double tap and hold to edit' ) }
										accessibilityRole={ 'imagebutton' }
										style={ { width: finalWidth, height: finalHeight, opacity } }
										resizeMethod="scale"
										source={ { uri: url } }
										key={ url }
									>
										{ isUploadFailed &&
											<View style={ [ styles.imageContainer, { flex: 1, backgroundColor: 'rgba(0, 0, 0, 0.5)' } ] } >
												{ iconContainer }
												<Text style={ styles.uploadFailedText }>{ retryMessage }</Text>
											</View>
										}
									</ImageBackground>
								</View>
							);
						} }
					/>
					{ ( ! RichText.isEmpty( caption ) > 0 || isSelected ) && (
						<View style={ { padding: 12, flex: 1 } }
							accessible={ true }
							accessibilityLabel={
								isEmpty( caption ) ?
									/* translators: accessibility text. Empty image caption. */
									__( 'Image caption. Empty' ) :
									sprintf(
										/* translators: accessibility text. %s: image caption. */
										__( 'Image caption. %s' ),
										caption
									)
							}
							accessibilityRole={ 'button' }
						>
							<RichText
								setRef={ ( ref ) => {
									this._caption = ref;
								} }
								rootTagsToEliminate={ [ 'p' ] }
								placeholder={ __( 'Write caption…' ) }
								value={ caption }
								onChange={ ( newCaption ) => setAttributes( { caption: newCaption } ) }
								onFocus={ this.onFocusCaption }
								onBlur={ this.props.onBlur } // always assign onBlur as props
								isSelected={ this.state.isCaptionSelected }
								fontSize={ 14 }
								underlineColorAndroid="transparent"
								textAlign={ 'center' }
							/>
						</View>
					) }
				</View>
			</TouchableWithoutFeedback>
		);

		return (
			<MediaUpload mediaType={ MEDIA_TYPE_IMAGE }
				onSelectURL={ this.onSelectMediaUploadOption }
				render={ ( { open, getMediaOptions } ) => {
					return getImageComponent( open, getMediaOptions );
				} }
			/>
		);
	}
}

export default ImageEdit;<|MERGE_RESOLUTION|>--- conflicted
+++ resolved
@@ -273,16 +273,6 @@
 		const getImageComponent = ( openMediaOptions, getMediaOptions ) => (
 			<TouchableWithoutFeedback
 				accessible={ ! isSelected }
-<<<<<<< HEAD
-=======
-				accessibilityLabel={ sprintf(
-					/* translators: accessibility text. 1: image alt text. 2: image caption. */
-					__( 'Image block. %1$s. %2$s' ),
-					alt,
-					caption
-				) }
-				accessibilityRole={ 'button' }
->>>>>>> 392df98b
 				onPress={ this.onImagePressed }
 				onLongPress={ openMediaOptions }
 				disabled={ ! isSelected }
