--- conflicted
+++ resolved
@@ -362,14 +362,8 @@
 								</View>
 							);
 
-							const contentStyle = ! imageWidthWithinContainer ? styles.content : styles.contentCentered;
-
 							return (
-<<<<<<< HEAD
-								<View style={ contentStyle } >
-=======
 								<View style={ { flex: 1, alignSelf: alignToFlex[ align ] } } >
->>>>>>> 567216fd
 									{ ! imageWidthWithinContainer &&
 										<View style={ [ styles.imageContainer, { height: imageContainerHeight } ] } >
 											{ this.getIcon( false ) }
