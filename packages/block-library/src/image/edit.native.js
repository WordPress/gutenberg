/**
 * External dependencies
 */
import React from 'react';
import { View, ImageBackground, TextInput, Text, TouchableWithoutFeedback } from 'react-native';
import {
	subscribeMediaUpload,
	requestMediaPickFromMediaLibrary,
	requestMediaPickFromDeviceLibrary,
	requestMediaPickFromDeviceCamera,
	mediaUploadSync,
	requestImageFailedRetryDialog,
	requestImageUploadCancelDialog,
} from 'react-native-gutenberg-bridge';

/**
 * WordPress dependencies
 */
import {
	Toolbar,
	ToolbarButton,
	Spinner,
	Dashicon,
} from '@wordpress/components';
import {
	MediaPlaceholder,
	RichText,
	BlockControls,
	InspectorControls,
	BottomSheet,
} from '@wordpress/editor';
import { __ } from '@wordpress/i18n';
import { isURL } from '@wordpress/url';

/**
 * Internal dependencies
 */
import ImageSize from './image-size';
import styles from './styles.scss';

const MEDIA_UPLOAD_STATE_UPLOADING = 1;
const MEDIA_UPLOAD_STATE_SUCCEEDED = 2;
const MEDIA_UPLOAD_STATE_FAILED = 3;
const MEDIA_UPLOAD_STATE_RESET = 4;

const LINK_DESTINATION_CUSTOM = 'custom';
const LINK_DESTINATION_NONE = 'none';

class ImageEdit extends React.Component {
	constructor( props ) {
		super( props );

		this.state = {
			showSettings: false,
			progress: 0,
			isUploadInProgress: false,
			isUploadFailed: false,
		};

		this.mediaUpload = this.mediaUpload.bind( this );
		this.addMediaUploadListener = this.addMediaUploadListener.bind( this );
		this.removeMediaUploadListener = this.removeMediaUploadListener.bind( this );
		this.finishMediaUploadWithSuccess = this.finishMediaUploadWithSuccess.bind( this );
		this.finishMediaUploadWithFailure = this.finishMediaUploadWithFailure.bind( this );
		this.updateAlt = this.updateAlt.bind( this );
		this.updateImageURL = this.updateImageURL.bind( this );
		this.onSetLinkDestination = this.onSetLinkDestination.bind( this );
		this.onImagePressed = this.onImagePressed.bind( this );
		this.onRevertSettings = this.onRevertSettings.bind( this );
	}

	componentDidMount() {
		const { attributes } = this.props;

		if ( attributes.id && ! isURL( attributes.url ) ) {
			this.addMediaUploadListener();
			mediaUploadSync();
		}
	}

	componentWillUnmount() {
		this.removeMediaUploadListener();
	}

	onImagePressed() {
		const { attributes } = this.props;

		if ( this.state.isUploadInProgress ) {
			requestImageUploadCancelDialog( attributes.id );
		} else if ( attributes.id && ! isURL( attributes.url ) ) {
			requestImageFailedRetryDialog( attributes.id );
		}
	}

	mediaUpload( payload ) {
		const { attributes } = this.props;

		if ( payload.mediaId !== attributes.id ) {
			return;
		}

		switch ( payload.state ) {
			case MEDIA_UPLOAD_STATE_UPLOADING:
				this.setState( { progress: payload.progress, isUploadInProgress: true, isUploadFailed: false } );
				break;
			case MEDIA_UPLOAD_STATE_SUCCEEDED:
				this.finishMediaUploadWithSuccess( payload );
				break;
			case MEDIA_UPLOAD_STATE_FAILED:
				this.finishMediaUploadWithFailure( payload );
				break;
			case MEDIA_UPLOAD_STATE_RESET:
				this.mediaUploadStateReset( payload );
				break;
		}
	}

	finishMediaUploadWithSuccess( payload ) {
		const { setAttributes } = this.props;

		setAttributes( { url: payload.mediaUrl, id: payload.mediaServerId } );
		this.setState( { isUploadInProgress: false } );

		this.removeMediaUploadListener();
	}

	finishMediaUploadWithFailure( payload ) {
		const { setAttributes } = this.props;

		setAttributes( { id: payload.mediaId } );
		this.setState( { isUploadInProgress: false, isUploadFailed: true } );
	}

	mediaUploadStateReset( payload ) {
		const { setAttributes } = this.props;

		setAttributes( { id: payload.mediaId, url: null } );
		this.setState( { isUploadInProgress: false, isUploadFailed: false } );
	}

	addMediaUploadListener() {
		this.subscriptionParentMediaUpload = subscribeMediaUpload( ( payload ) => {
			this.mediaUpload( payload );
		} );
	}

	removeMediaUploadListener() {
		if ( this.subscriptionParentMediaUpload ) {
			this.subscriptionParentMediaUpload.remove();
		}
	}

	updateAlt( newAlt ) {
		this.props.setAttributes( { alt: newAlt } );
	}

	updateImageURL( url ) {
		this.props.setAttributes( { url, width: undefined, height: undefined } );
	}

	onSetLinkDestination( href ) {
		this.props.setAttributes( {
			linkDestination: LINK_DESTINATION_CUSTOM,
			href,
		} );
	}

<<<<<<< HEAD
	onRevertSettings() {
		this.props.setAttributes( {
			alt: '',
			linkDestination: LINK_DESTINATION_NONE,
			href: undefined,
		} );
	}

	getImageSizeOptions() {
		const { imageSizes } = this.props;
		return compact( map( imageSizes, ( { label, slug } ) => {
			return {
				value: this.props.attributes.url + slug, //temporary url
				label,
			};
		} ) );
	}

=======
>>>>>>> 1c583b2c
	render() {
		const { attributes, isSelected, setAttributes } = this.props;
		const { url, caption, height, width, alt, href } = attributes;

		const onMediaLibraryButtonPressed = () => {
			requestMediaPickFromMediaLibrary( ( mediaId, mediaUrl ) => {
				if ( mediaUrl ) {
					setAttributes( { id: mediaId, url: mediaUrl } );
				}
			} );
		};

		if ( ! url ) {
			const onMediaUploadButtonPressed = () => {
				requestMediaPickFromDeviceLibrary( ( mediaId, mediaUri ) => {
					if ( mediaUri ) {
						this.addMediaUploadListener( );
						setAttributes( { url: mediaUri, id: mediaId } );
					}
				} );
			};

			const onMediaCaptureButtonPressed = () => {
				requestMediaPickFromDeviceCamera( ( mediaId, mediaUri ) => {
					if ( mediaUri ) {
						this.addMediaUploadListener( );
						setAttributes( { url: mediaUri, id: mediaId } );
					}
				} );
			};

			return (
				<MediaPlaceholder
					onUploadMediaPressed={ onMediaUploadButtonPressed }
					onMediaLibraryPressed={ onMediaLibraryButtonPressed }
					onCapturePhotoPressed={ onMediaCaptureButtonPressed }
				/>
			);
		}

		const onImageSettingsButtonPressed = () => {
			this.setState( { showSettings: true } );
		};

		const onImageSettingsClose = () => {
			this.setState( { showSettings: false } );
		};

		const toolbarEditButton = (
			<Toolbar>
				<ToolbarButton
					label={ __( 'Edit image' ) }
					icon="edit"
					onClick={ onMediaLibraryButtonPressed }
				/>
			</Toolbar>
		);

		const getInspectorControls = () => (
			<BottomSheet
				isVisible={ this.state.showSettings }
				onClose={ onImageSettingsClose }
				hideHeader
			>
				<BottomSheet.Cell
					icon={ 'admin-links' }
					label={ __( 'Link To' ) }
					value={ href || '' }
					valuePlaceholder={ __( 'Add URL' ) }
					onChangeValue={ this.onSetLinkDestination }
					autoCapitalize="none"
					autoCorrect={ false }
				/>
				<BottomSheet.Cell
					icon={ 'editor-textcolor' }
					label={ __( 'Alt Text' ) }
					value={ alt || '' }
					valuePlaceholder={ __( 'None' ) }
					onChangeValue={ this.updateAlt }
				/>
				<BottomSheet.Cell
					label={ __( 'Reset to Original' ) }
					labelStyle={ styles.resetSettingsButton }
					drawSeparator={ false }
					onPress={ this.onRevertSettings }
				/>
			</BottomSheet>
		);

		const showSpinner = this.state.isUploadInProgress;
		const opacity = this.state.isUploadInProgress ? 0.3 : 1;
		const progress = this.state.progress * 100;

		return (
			<TouchableWithoutFeedback onPress={ this.onImagePressed } disabled={ ! isSelected }>
				<View style={ { flex: 1 } }>
					{ showSpinner && <Spinner progress={ progress } /> }
					<BlockControls>
						{ toolbarEditButton }
					</BlockControls>
					<InspectorControls>
						<ToolbarButton
							label={ __( 'Image Settings' ) }
							icon="admin-generic"
							onClick={ onImageSettingsButtonPressed }
						/>
					</InspectorControls>
					<ImageSize src={ url } >
						{ ( sizes ) => {
							const {
								imageWidthWithinContainer,
								imageHeightWithinContainer,
							} = sizes;

							let finalHeight = imageHeightWithinContainer;
							if ( height > 0 && height < imageHeightWithinContainer ) {
								finalHeight = height;
							}

							let finalWidth = imageWidthWithinContainer;
							if ( width > 0 && width < imageWidthWithinContainer ) {
								finalWidth = width;
							}

							return (
								<View style={ { flex: 1 } } >
									{ getInspectorControls() }
									<ImageBackground
										style={ { width: finalWidth, height: finalHeight, opacity } }
										resizeMethod="scale"
										source={ { uri: url } }
										key={ url }
									>
										{ this.state.isUploadFailed &&
											<View style={ styles.imageContainer } >
												<Dashicon icon={ 'image-rotate' } ariaPressed={ 'dashicon-active' } />
												<Text style={ styles.uploadFailedText }>{ __( 'Failed to insert media.\nPlease tap for options.' ) }</Text>
											</View>
										}
									</ImageBackground>
								</View>
							);
						} }
					</ImageSize>
					{ ( ! RichText.isEmpty( caption ) > 0 || isSelected ) && (
						<View style={ { padding: 12, flex: 1 } }>
							<TextInput
								style={ { textAlign: 'center' } }
								fontFamily={ this.props.fontFamily || ( styles[ 'caption-text' ].fontFamily ) }
								underlineColorAndroid="transparent"
								value={ caption }
								placeholder={ __( 'Write caption…' ) }
								onChangeText={ ( newCaption ) => setAttributes( { caption: newCaption } ) }
							/>
						</View>
					) }
				</View>
			</TouchableWithoutFeedback>
		);
	}
}

export default ImageEdit;<|MERGE_RESOLUTION|>--- conflicted
+++ resolved
@@ -165,7 +165,6 @@
 		} );
 	}
 
-<<<<<<< HEAD
 	onRevertSettings() {
 		this.props.setAttributes( {
 			alt: '',
@@ -174,18 +173,6 @@
 		} );
 	}
 
-	getImageSizeOptions() {
-		const { imageSizes } = this.props;
-		return compact( map( imageSizes, ( { label, slug } ) => {
-			return {
-				value: this.props.attributes.url + slug, //temporary url
-				label,
-			};
-		} ) );
-	}
-
-=======
->>>>>>> 1c583b2c
 	render() {
 		const { attributes, isSelected, setAttributes } = this.props;
 		const { url, caption, height, width, alt, href } = attributes;
