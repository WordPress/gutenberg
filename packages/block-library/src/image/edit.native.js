/**
 * External dependencies
 */
import React from 'react';
import { View, ImageBackground, Text, TouchableWithoutFeedback, Dimensions } from 'react-native';
import {
	requestMediaImport,
	mediaUploadSync,
	requestImageFailedRetryDialog,
	requestImageUploadCancelDialog,
} from 'react-native-gutenberg-bridge';
import { isEmpty, map } from 'lodash';

/**
 * WordPress dependencies
 */
import {
<<<<<<< HEAD
	BottomSheet,
	ImageViewer,
=======
	TextControl,
	ToggleControl,
	SelectControl,
>>>>>>> de715f6d
	Icon,
	Toolbar,
	ToolbarButton,
	PanelBody,
	PanelActions,
} from '@wordpress/components';

import {
	Caption,
	MediaPlaceholder,
	MediaUpload,
	MediaUploadProgress,
	MEDIA_TYPE_IMAGE,
	BlockControls,
	InspectorControls,
} from '@wordpress/block-editor';
import { __, sprintf } from '@wordpress/i18n';
import { isURL } from '@wordpress/url';
import { doAction, hasAction } from '@wordpress/hooks';
import { withPreferredColorScheme } from '@wordpress/compose';

/**
 * Internal dependencies
 */
import styles from './styles.scss';
import SvgIcon from './icon';
import SvgIconRetry from './icon-retry';
import { getUpdatedLinkTargetSettings } from './utils';

import {
	LINK_DESTINATION_CUSTOM,
	LINK_DESTINATION_NONE,
} from './constants';

const IMAGE_SIZE_THUMBNAIL = 'thumbnail';
const IMAGE_SIZE_MEDIUM = 'medium';
const IMAGE_SIZE_LARGE = 'large';
const IMAGE_SIZE_FULL_SIZE = 'full';
const DEFAULT_SIZE_SLUG = IMAGE_SIZE_LARGE;
const sizeOptionLabels = {
	[ IMAGE_SIZE_THUMBNAIL ]: __( 'Thumbnail' ),
	[ IMAGE_SIZE_MEDIUM ]: __( 'Medium' ),
	[ IMAGE_SIZE_LARGE ]: __( 'Large' ),
	[ IMAGE_SIZE_FULL_SIZE ]: __( 'Full Size' ),
};
const sizeOptions = map( sizeOptionLabels, ( label, option ) => ( { value: option, label } ) );

// Default Image ratio 4:3
const IMAGE_ASPECT_RATIO = 4 / 3;

export class ImageEdit extends React.Component {
	constructor( props ) {
		super( props );

		this.state = {
			isCaptionSelected: false,
			showImageViewer: false,
		};

		this.finishMediaUploadWithSuccess = this.finishMediaUploadWithSuccess.bind( this );
		this.finishMediaUploadWithFailure = this.finishMediaUploadWithFailure.bind( this );
		this.mediaUploadStateReset = this.mediaUploadStateReset.bind( this );
		this.onSelectMediaUploadOption = this.onSelectMediaUploadOption.bind( this );
		this.updateMediaProgress = this.updateMediaProgress.bind( this );
		this.updateAlt = this.updateAlt.bind( this );
		this.updateImageURL = this.updateImageURL.bind( this );
		this.onSetLinkDestination = this.onSetLinkDestination.bind( this );
		this.onSetNewTab = this.onSetNewTab.bind( this );
		this.onSetSizeSlug = this.onSetSizeSlug.bind( this );
		this.onImagePressed = this.onImagePressed.bind( this );
		this.onClearSettings = this.onClearSettings.bind( this );
		this.onFocusCaption = this.onFocusCaption.bind( this );
	}

	componentDidMount() {
		const { attributes, setAttributes } = this.props;

		// This will warn when we have `id` defined, while `url` is undefined.
		// This may help track this issue: https://github.com/wordpress-mobile/WordPress-Android/issues/9768
		// where a cancelled image upload was resulting in a subsequent crash.
		if ( attributes.id && ! attributes.url ) {
			// eslint-disable-next-line no-console
			console.warn( 'Attributes has id with no url.' );
		}

		if ( attributes.id && attributes.url && ! isURL( attributes.url ) ) {
			if ( attributes.url.indexOf( 'file:' ) === 0 ) {
				requestMediaImport( attributes.url, ( id, url ) => {
					if ( url ) {
						setAttributes( { id, url } );
					}
				} );
			}
			mediaUploadSync();
		}
	}

	componentWillUnmount() {
		// this action will only exist if the user pressed the trash button on the block holder
		if ( hasAction( 'blocks.onRemoveBlockCheckUpload' ) && this.state.isUploadInProgress ) {
			doAction( 'blocks.onRemoveBlockCheckUpload', this.props.attributes.id );
		}
	}

	static getDerivedStateFromProps( props, state ) {
		// Avoid a UI flicker in the toolbar by insuring that isCaptionSelected
		// is updated immediately any time the isSelected prop becomes false
		return {
			isCaptionSelected: props.isSelected && state.isCaptionSelected,
		};
	}

	onImagePressed() {
		const { attributes } = this.props;

		if ( this.state.isUploadInProgress ) {
			requestImageUploadCancelDialog( attributes.id );
		} else if ( attributes.id && ! isURL( attributes.url ) ) {
			requestImageFailedRetryDialog( attributes.id );
		}
		// eslint-disable-next-line no-undef
		const enableFullscreen = __DEV__;
		this.setState( {
			isCaptionSelected: false,
			showImageViewer: enableFullscreen && true,
		} );
	}

	updateMediaProgress( payload ) {
		const { setAttributes } = this.props;
		if ( payload.mediaUrl ) {
			setAttributes( { url: payload.mediaUrl } );
		}

		if ( ! this.state.isUploadInProgress ) {
			this.setState( { isUploadInProgress: true } );
		}
	}

	finishMediaUploadWithSuccess( payload ) {
		const { setAttributes } = this.props;

		setAttributes( { url: payload.mediaUrl, id: payload.mediaServerId } );
		this.setState( { isUploadInProgress: false } );
	}

	finishMediaUploadWithFailure( payload ) {
		const { setAttributes } = this.props;

		setAttributes( { id: payload.mediaId } );
		this.setState( { isUploadInProgress: false } );
	}

	mediaUploadStateReset() {
		const { setAttributes } = this.props;

		setAttributes( { id: null, url: null } );
		this.setState( { isUploadInProgress: false } );
	}

	updateAlt( newAlt ) {
		this.props.setAttributes( { alt: newAlt } );
	}

	updateImageURL( url ) {
		this.props.setAttributes( { url, width: undefined, height: undefined } );
	}

	onSetLinkDestination( href ) {
		this.props.setAttributes( {
			linkDestination: LINK_DESTINATION_CUSTOM,
			href,
		} );
	}

	onSetNewTab( value ) {
		const updatedLinkTarget = getUpdatedLinkTargetSettings( value, this.props.attributes );
		this.props.setAttributes( updatedLinkTarget );
	}

	onSetSizeSlug( sizeSlug ) {
		this.props.setAttributes( {
			sizeSlug,
		} );
	}

	onClearSettings() {
		this.props.setAttributes( {
			alt: '',
			linkDestination: LINK_DESTINATION_NONE,
			href: undefined,
			linkTarget: undefined,
			sizeSlug: DEFAULT_SIZE_SLUG,
			rel: undefined,
		} );
	}

	onSelectMediaUploadOption( { id, url } ) {
		const { setAttributes } = this.props;
		setAttributes( { id, url } );
	}

	onFocusCaption() {
		if ( this.props.onFocus ) {
			this.props.onFocus();
		}
		if ( ! this.state.isCaptionSelected ) {
			this.setState( {
				isCaptionSelected: true,
			} );
		}
	}

	getIcon( isRetryIcon ) {
		if ( isRetryIcon ) {
			return <Icon icon={ SvgIconRetry } { ...styles.iconRetry } />;
		}

		const iconStyle = this.props.getStylesFromColorScheme( styles.icon, styles.iconDark );
		return <Icon icon={ SvgIcon } { ...iconStyle } />;
	}

	render() {
		const { attributes, isSelected } = this.props;
		const { url, height, width, alt, href, id, linkTarget, sizeSlug } = attributes;

		const actions = [ { label: __( 'Clear All Settings' ), onPress: this.onClearSettings } ];

		const onImageViewerClose = () => {
			this.setState( { showImageViewer: false } );
		};

		const getToolbarEditButton = ( open ) => (
			<BlockControls>
				<Toolbar>
					<ToolbarButton
						title={ __( 'Edit image' ) }
						icon="edit"
						onClick={ open }
					/>
				</Toolbar>
			</BlockControls>
		);

		const getInspectorControls = () => (
			<InspectorControls>
				<PanelBody title={ __( 'Image Settings' ) } >
					<TextControl
						icon={ 'admin-links' }
						label={ __( 'Link To' ) }
						value={ href || '' }
						valuePlaceholder={ __( 'Add URL' ) }
						onChange={ this.onSetLinkDestination }
						autoCapitalize="none"
						autoCorrect={ false }
						keyboardType="url"
					/>
					<ToggleControl
						icon={ 'external' }
						label={ __( 'Open in new tab' ) }
						checked={ linkTarget === '_blank' }
						onChange={ this.onSetNewTab }
					/>
					{ // eslint-disable-next-line no-undef
						__DEV__ &&
						<SelectControl
							hideCancelButton
							icon={ 'editor-expand' }
							label={ __( 'Size' ) }
							value={ sizeOptionLabels[ sizeSlug || DEFAULT_SIZE_SLUG ] }
							onChangeValue={ ( newValue ) => this.onSetSizeSlug( newValue ) }
							options={ sizeOptions }
						/> }
					<TextControl
						icon={ 'editor-textcolor' }
						label={ __( 'Alt Text' ) }
						value={ alt || '' }
						valuePlaceholder={ __( 'None' ) }
						separatorType={ 'none' }
						onChangeValue={ this.updateAlt }
					/>
				</PanelBody>
				<PanelActions actions={ actions } />
			</InspectorControls>
		);

		const getImageViewer = () => (
			<ImageViewer
				isVisible={ this.state.showImageViewer }
				onClose={ onImageViewerClose }
				url={ url }
			/>
		);

		if ( ! url ) {
			return (
				<View style={ { flex: 1 } } >
					<MediaPlaceholder
						allowedTypes={ [ MEDIA_TYPE_IMAGE ] }
						onSelect={ this.onSelectMediaUploadOption }
						icon={ this.getIcon( false ) }
						onFocus={ this.props.onFocus }
					/>
				</View>
			);
		}

		const imageContainerHeight = Dimensions.get( 'window' ).width / IMAGE_ASPECT_RATIO;

		const getImageComponent = ( openMediaOptions, getMediaOptions ) => (
			<TouchableWithoutFeedback
				accessible={ ! isSelected }
				onPress={ this.onImagePressed }
				onLongPress={ openMediaOptions }
				disabled={ ! isSelected }
			>
				<View style={ { flex: 1 } }>
					{ getInspectorControls() }
					{ getImageViewer() }
					{ getMediaOptions() }
					{ ( ! this.state.isCaptionSelected ) &&
						getToolbarEditButton( openMediaOptions )
					}
					<MediaUploadProgress
						height={ height }
						width={ width }
						coverUrl={ url }
						mediaId={ id }
						onUpdateMediaProgress={ this.updateMediaProgress }
						onFinishMediaUploadWithSuccess={ this.finishMediaUploadWithSuccess }
						onFinishMediaUploadWithFailure={ this.finishMediaUploadWithFailure }
						onMediaUploadStateReset={ this.mediaUploadStateReset }
						renderContent={ ( { isUploadInProgress, isUploadFailed, finalWidth, finalHeight, imageWidthWithinContainer, retryMessage } ) => {
							const opacity = isUploadInProgress ? 0.3 : 1;
							const icon = this.getIcon( isUploadFailed );
							const imageBorderOnSelectedStyle = isSelected ? styles.imageBorder : '';

							const iconContainer = (
								<View style={ styles.modalIcon }>
									{ icon }
								</View>
							);

							return (
								<View style={ { flex: 1 } } >
									{ ! imageWidthWithinContainer &&
										<View style={ [ styles.imageContainer, { height: imageContainerHeight } ] } >
											{ this.getIcon( false ) }
										</View> }
									<ImageBackground
										accessible={ true }
										disabled={ ! isSelected }
										accessibilityLabel={ alt }
										accessibilityHint={ __( 'Double tap and hold to edit' ) }
										accessibilityRole={ 'imagebutton' }
										style={ [ imageBorderOnSelectedStyle, { width: finalWidth, height: finalHeight, opacity } ] }
										resizeMethod="scale"
										source={ { uri: url } }
										key={ url }
									>
										{ isUploadFailed &&
											<View style={ [ styles.imageContainer, { flex: 1, backgroundColor: 'rgba(0, 0, 0, 0.5)' } ] } >
												{ iconContainer }
												<Text style={ styles.uploadFailedText }>{ retryMessage }</Text>
											</View>
										}
									</ImageBackground>
								</View>
							);
						} }
					/>
					<Caption
						clientId={ this.props.clientId }
						isSelected={ this.state.isCaptionSelected }
						accessible={ true }
						accessibilityLabelCreator={ ( caption ) =>
							isEmpty( caption ) ?
							/* translators: accessibility text. Empty image caption. */
								( 'Image caption. Empty' ) :
								sprintf(
								/* translators: accessibility text. %s: image caption. */
									__( 'Image caption. %s' ),
									caption )
						}
						onFocus={ this.onFocusCaption }
						onBlur={ this.props.onBlur } // always assign onBlur as props
					/>
				</View>
			</TouchableWithoutFeedback>
		);

		return (
			<MediaUpload allowedTypes={ [ MEDIA_TYPE_IMAGE ] }
				onSelect={ this.onSelectMediaUploadOption }
				render={ ( { open, getMediaOptions } ) => {
					return getImageComponent( open, getMediaOptions );
				} }
			/>
		);
	}
}

export default withPreferredColorScheme( ImageEdit );<|MERGE_RESOLUTION|>--- conflicted
+++ resolved
@@ -15,14 +15,10 @@
  * WordPress dependencies
  */
 import {
-<<<<<<< HEAD
-	BottomSheet,
 	ImageViewer,
-=======
 	TextControl,
 	ToggleControl,
 	SelectControl,
->>>>>>> de715f6d
 	Icon,
 	Toolbar,
 	ToolbarButton,
