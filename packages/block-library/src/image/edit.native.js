--- conflicted
+++ resolved
@@ -9,10 +9,7 @@
 	requestMediaPickFromDeviceLibrary,
 	requestMediaPickFromDeviceCamera,
 	mediaUploadSync,
-<<<<<<< HEAD
 	onImageFailedRetry,
-=======
->>>>>>> 45ec452b
 } from 'react-native-gutenberg-bridge';
 
 /**
@@ -176,7 +173,6 @@
 		const progress = this.state.progress * 100;
 
 		return (
-<<<<<<< HEAD
 			<TouchableWithoutFeedback onPress={ this.onImagePressed } >
 				<View style={ { flex: 1 } }>
 					{ showSpinner && <Spinner progress={ progress } /> }
@@ -201,16 +197,16 @@
 							}
 
 							return (
-								<View style={ { flex: 1, justifyContent: 'center', alignItems: 'center' } } >
+								<View style={ styles.imageContainer } >
 									<Image
 										style={ { width: finalWidth, height: finalHeight, opacity } }
 										resizeMethod="scale"
 										source={ { uri: url } }
 										key={ url }
 									/>
-									{this.state.isUploadFailed && <View style={ { position: 'absolute', flexDirection: 'column', alignItems: 'center'} }>
+									{this.state.isUploadFailed && <Text style={ styles.uploadFailedContainer }>
 										<Dashicon icon={ 'arrow-down-alt' }/>
-										<Text style={ { color: 'white', fontSize: 14, marginTop: 5 } }>{ __( 'Failed to insert media.Please tap for options.' ) }</Text>
+										<Text style={ styles.uploadFailedText }>{ __( 'Failed to insert media.Please tap for options.' ) }</Text>
 									</View>}
 								</View>
 							);
@@ -229,58 +225,6 @@
 					) }
 				</View>
 			</TouchableWithoutFeedback>
-=======
-			<View style={ { flex: 1 } }>
-				{ showSpinner && <Spinner progress={ progress } /> }
-				<BlockControls>
-					{ toolbarEditButton }
-				</BlockControls>
-				<ImageSize src={ url } >
-					{ ( sizes ) => {
-						const {
-							imageWidthWithinContainer,
-							imageHeightWithinContainer,
-						} = sizes;
-
-						let finalHeight = imageHeightWithinContainer;
-						if ( height > 0 && height < imageHeightWithinContainer ) {
-							finalHeight = height;
-						}
-
-						let finalWidth = imageWidthWithinContainer;
-						if ( width > 0 && width < imageWidthWithinContainer ) {
-							finalWidth = width;
-						}
-
-						return (
-							<View style={ styles.imageContainer } >
-								<Image
-									style={ { width: finalWidth, height: finalHeight, opacity } }
-									resizeMethod="scale"
-									source={ { uri: url } }
-									key={ url }
-								/>
-								{this.state.isUploadFailed && <Text style={ styles.uploadFailedContainer }>
-									<Dashicon icon={ 'arrow-down-alt' }/>
-									<Text style={ styles.uploadFailedText }>{ __( 'Failed to insert media.Please tap for options.' ) }</Text>
-								</View>}
-							</View>
-						);
-					} }
-				</ImageSize>
-				{ ( ! RichText.isEmpty( caption ) > 0 || isSelected ) && (
-					<View style={ { padding: 12, flex: 1 } }>
-						<TextInput
-							style={ { textAlign: 'center' } }
-							underlineColorAndroid="transparent"
-							value={ caption }
-							placeholder={ __( 'Write caption…' ) }
-							onChangeText={ ( newCaption ) => setAttributes( { caption: newCaption } ) }
-						/>
-					</View>
-				) }
-			</View>
->>>>>>> 45ec452b
 		);
 	}
 }