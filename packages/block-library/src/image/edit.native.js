--- conflicted
+++ resolved
@@ -2,11 +2,7 @@
  * External dependencies
  */
 import React from 'react';
-<<<<<<< HEAD
-import { View, TextInput, ImageBackground, Text, TouchableWithoutFeedback } from 'react-native';
-=======
 import { View, ImageBackground, Text, TouchableWithoutFeedback } from 'react-native';
->>>>>>> 2bd498dd
 import {
 	requestMediaImport,
 	mediaUploadSync,
@@ -51,10 +47,7 @@
 
 		this.state = {
 			showSettings: false,
-<<<<<<< HEAD
-=======
 			isCaptionSelected: false,
->>>>>>> 2bd498dd
 		};
 
 		this.finishMediaUploadWithSuccess = this.finishMediaUploadWithSuccess.bind( this );
@@ -98,8 +91,6 @@
 		if ( hasAction( 'blocks.onRemoveBlockCheckUpload' ) && this.state.isUploadInProgress ) {
 			doAction( 'blocks.onRemoveBlockCheckUpload', this.props.attributes.id );
 		}
-<<<<<<< HEAD
-=======
 	}
 
 	componentWillReceiveProps( nextProps ) {
@@ -108,7 +99,6 @@
 		this.setState( ( state ) => ( {
 			isCaptionSelected: nextProps.isSelected && state.isCaptionSelected,
 		} ) );
->>>>>>> 2bd498dd
 	}
 
 	onImagePressed() {
@@ -119,14 +109,11 @@
 		} else if ( attributes.id && ! isURL( attributes.url ) ) {
 			requestImageFailedRetryDialog( attributes.id );
 		}
-<<<<<<< HEAD
-=======
 
 		this._caption.blur();
 		this.setState( {
 			isCaptionSelected: false,
 		} );
->>>>>>> 2bd498dd
 	}
 
 	updateMediaProgress( payload ) {
@@ -144,27 +131,21 @@
 		const { setAttributes } = this.props;
 
 		setAttributes( { url: payload.mediaUrl, id: payload.mediaServerId } );
+		this.setState( { isUploadInProgress: false } );
 	}
 
 	finishMediaUploadWithFailure( payload ) {
 		const { setAttributes } = this.props;
 
 		setAttributes( { id: payload.mediaId } );
-<<<<<<< HEAD
-=======
 		this.setState( { isUploadInProgress: false } );
->>>>>>> 2bd498dd
 	}
 
 	mediaUploadStateReset() {
 		const { setAttributes } = this.props;
 
-<<<<<<< HEAD
-		setAttributes( { id: payload.mediaId, url: null } );
-=======
 		setAttributes( { id: null, url: null } );
 		this.setState( { isUploadInProgress: false } );
->>>>>>> 2bd498dd
 	}
 
 	updateAlt( newAlt ) {
@@ -195,8 +176,6 @@
 		setAttributes( { url: mediaUrl, id: mediaId } );
 	}
 
-<<<<<<< HEAD
-=======
 	onFocusCaption() {
 		if ( this.props.onFocus ) {
 			this.props.onFocus();
@@ -208,7 +187,6 @@
 		}
 	}
 
->>>>>>> 2bd498dd
 	render() {
 		const { attributes, isSelected, setAttributes } = this.props;
 		const { url, caption, height, width, alt, href, id } = attributes;
@@ -299,17 +277,11 @@
 			>
 				<View style={ { flex: 1 } }>
 					{ getInspectorControls() }
-<<<<<<< HEAD
-					<BlockControls>
-						{ toolbarEditButton }
-					</BlockControls>
-=======
 					{ ( ! this.state.isCaptionSelected ) &&
 						<BlockControls>
 							{ toolbarEditButton }
 						</BlockControls>
 					}
->>>>>>> 2bd498dd
 					<InspectorControls>
 						<ToolbarButton
 							title={ __( 'Image Settings' ) }
