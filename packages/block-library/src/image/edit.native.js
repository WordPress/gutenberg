/**
 * External dependencies
 */
import { View, TouchableWithoutFeedback } from 'react-native';
import { isEmpty, get, find, map } from 'lodash';

/**
 * WordPress dependencies
 */
import { Component } from '@wordpress/element';
import {
	requestMediaImport,
	mediaUploadSync,
	requestImageFailedRetryDialog,
	requestImageUploadCancelDialog,
	requestImageFullscreenPreview,
	setFeaturedImage,
} from '@wordpress/react-native-bridge';
import {
	CycleSelectControl,
	Icon,
	PanelBody,
	ToolbarButton,
	ToolbarGroup,
	Image,
	WIDE_ALIGNMENTS,
	LinkSettingsNavigation,
	BottomSheet,
	BottomSheetTextControl,
	FooterMessageLink,
	Badge,
} from '@wordpress/components';
import {
	BlockCaption,
	MediaPlaceholder,
	MediaUpload,
	MediaUploadProgress,
	MEDIA_TYPE_IMAGE,
	BlockControls,
	InspectorControls,
	BlockAlignmentToolbar,
	BlockStyles,
	store as blockEditorStore,
} from '@wordpress/block-editor';
import { __, sprintf } from '@wordpress/i18n';
import { getProtocol, hasQueryArg } from '@wordpress/url';
import { doAction, hasAction } from '@wordpress/hooks';
import { compose, withPreferredColorScheme } from '@wordpress/compose';
import { withSelect, withDispatch } from '@wordpress/data';
import {
	image as placeholderIcon,
	replace,
	expand,
	textColor,
} from '@wordpress/icons';
import { store as coreStore } from '@wordpress/core-data';

/**
 * Internal dependencies
 */
import styles from './styles.scss';
import { getUpdatedLinkTargetSettings } from './utils';

import { LINK_DESTINATION_CUSTOM } from './constants';

const getUrlForSlug = ( image, { sizeSlug } ) => {
	return get( image, [ 'media_details', 'sizes', sizeSlug, 'source_url' ] );
};

export class ImageEdit extends Component {
	constructor( props ) {
		super( props );

		this.state = {
			isCaptionSelected: false,
		};

		this.finishMediaUploadWithSuccess = this.finishMediaUploadWithSuccess.bind(
			this
		);
		this.finishMediaUploadWithFailure = this.finishMediaUploadWithFailure.bind(
			this
		);
		this.mediaUploadStateReset = this.mediaUploadStateReset.bind( this );
		this.onSelectMediaUploadOption = this.onSelectMediaUploadOption.bind(
			this
		);
		this.updateMediaProgress = this.updateMediaProgress.bind( this );
		this.updateImageURL = this.updateImageURL.bind( this );
		this.onSetLinkDestination = this.onSetLinkDestination.bind( this );
		this.onSetNewTab = this.onSetNewTab.bind( this );
		this.onSetSizeSlug = this.onSetSizeSlug.bind( this );
		this.onImagePressed = this.onImagePressed.bind( this );
		this.onSetFeatured = this.onSetFeatured.bind( this );
		this.onFocusCaption = this.onFocusCaption.bind( this );
		this.updateAlignment = this.updateAlignment.bind( this );
		this.accessibilityLabelCreator = this.accessibilityLabelCreator.bind(
			this
		);
		this.setMappedAttributes = this.setMappedAttributes.bind( this );
		this.onSizeChangeValue = this.onSizeChangeValue.bind( this );

		this.linkSettingsOptions = {
			url: {
				label: __( 'Image Link URL' ),
				placeholder: __( 'Add URL' ),
				autoFocus: false,
				autoFill: true,
			},
			openInNewTab: {
				label: __( 'Open in new tab' ),
			},
			linkRel: {
				label: __( 'Link Rel' ),
				placeholder: __( 'None' ),
			},
		};

		this.sizeOptions = map( this.props.imageSizes, ( { name, slug } ) => ( {
			value: slug,
			name,
		} ) );
	}

	componentDidMount() {
		const { attributes, setAttributes } = this.props;
		// This will warn when we have `id` defined, while `url` is undefined.
		// This may help track this issue: https://github.com/wordpress-mobile/WordPress-Android/issues/9768
		// where a cancelled image upload was resulting in a subsequent crash.
		if ( attributes.id && ! attributes.url ) {
			// eslint-disable-next-line no-console
			console.warn( 'Attributes has id with no url.' );
		}

		// Detect any pasted image and start an upload
		if (
			! attributes.id &&
			attributes.url &&
			getProtocol( attributes.url ) === 'file:'
		) {
			requestMediaImport( attributes.url, ( id, url ) => {
				if ( url ) {
					setAttributes( { id, url } );
				}
			} );
		}

		// Make sure we mark any temporary images as failed if they failed while
		// the editor wasn't open
		if (
			attributes.id &&
			attributes.url &&
			getProtocol( attributes.url ) === 'file:'
		) {
			mediaUploadSync();
		}
	}

	componentWillUnmount() {
		// this action will only exist if the user pressed the trash button on the block holder
		if (
			hasAction( 'blocks.onRemoveBlockCheckUpload' ) &&
			this.state.isUploadInProgress
		) {
			doAction(
				'blocks.onRemoveBlockCheckUpload',
				this.props.attributes.id
			);
		}
	}

	componentDidUpdate( previousProps ) {
		if ( ! previousProps.image && this.props.image ) {
			const { image, attributes } = this.props;
			const url = getUrlForSlug( image, attributes ) || image.source_url;
			this.props.setAttributes( { url } );
		}
	}

	static getDerivedStateFromProps( props, state ) {
		// Avoid a UI flicker in the toolbar by insuring that isCaptionSelected
		// is updated immediately any time the isSelected prop becomes false
		return {
			isCaptionSelected: props.isSelected && state.isCaptionSelected,
		};
	}

	accessibilityLabelCreator( caption ) {
		return isEmpty( caption )
			? /* translators: accessibility text. Empty image caption. */
			  'Image caption. Empty'
			: sprintf(
					/* translators: accessibility text. %s: image caption. */
					__( 'Image caption. %s' ),
					caption
			  );
	}

	onImagePressed() {
		const { attributes, image } = this.props;

		if ( this.state.isUploadInProgress ) {
			requestImageUploadCancelDialog( attributes.id );
		} else if (
			attributes.id &&
			getProtocol( attributes.url ) === 'file:'
		) {
			requestImageFailedRetryDialog( attributes.id );
		} else if ( ! this.state.isCaptionSelected ) {
			requestImageFullscreenPreview(
				attributes.url,
				image && image.source_url
			);
		}

		this.setState( {
			isCaptionSelected: false,
		} );
	}

	updateMediaProgress( payload ) {
		const { setAttributes } = this.props;
		if ( payload.mediaUrl ) {
			setAttributes( { url: payload.mediaUrl } );
		}

		if ( ! this.state.isUploadInProgress ) {
			this.setState( { isUploadInProgress: true } );
		}
	}

	finishMediaUploadWithSuccess( payload ) {
		const { setAttributes } = this.props;

		setAttributes( { url: payload.mediaUrl, id: payload.mediaServerId } );
		this.setState( { isUploadInProgress: false } );
	}

	finishMediaUploadWithFailure( payload ) {
		const { setAttributes } = this.props;

		setAttributes( { id: payload.mediaId } );
		this.setState( { isUploadInProgress: false } );
	}

	mediaUploadStateReset() {
		const { setAttributes } = this.props;

		setAttributes( { id: null, url: null } );
		this.setState( { isUploadInProgress: false } );
	}

	updateImageURL( url ) {
		this.props.setAttributes( {
			url,
			width: undefined,
			height: undefined,
		} );
	}

	updateAlignment( nextAlign ) {
		const extraUpdatedAttributes = Object.values(
			WIDE_ALIGNMENTS.alignments
		).includes( nextAlign )
			? { width: undefined, height: undefined }
			: {};
		this.props.setAttributes( {
			...extraUpdatedAttributes,
			align: nextAlign,
		} );
	}

	onSetLinkDestination( href ) {
		this.props.setAttributes( {
			linkDestination: LINK_DESTINATION_CUSTOM,
			href,
		} );
	}

	onSetNewTab( value ) {
		const updatedLinkTarget = getUpdatedLinkTargetSettings(
			value,
			this.props.attributes
		);
		this.props.setAttributes( updatedLinkTarget );
	}

	onSetSizeSlug( sizeSlug ) {
		const { image } = this.props;

		const url = getUrlForSlug( image, { sizeSlug } );
		if ( ! url ) {
			return null;
		}

		this.props.setAttributes( {
			url,
			width: undefined,
			height: undefined,
			sizeSlug,
		} );
	}

	onSelectMediaUploadOption( media ) {
		const {
			attributes: { id, url },
			imageDefaultSize,
		} = this.props;

		const mediaAttributes = {
			id: media.id,
			url: media.url,
			caption: media.caption,
		};

		let additionalAttributes;
		// Reset the dimension attributes if changing to a different image.
		if ( ! media.id || media.id !== id ) {
			additionalAttributes = {
				width: undefined,
				height: undefined,
				sizeSlug: imageDefaultSize,
			};
		} else {
			// Keep the same url when selecting the same file, so "Image Size" option is not changed.
			additionalAttributes = { url };
		}

		this.props.setAttributes( {
			...mediaAttributes,
			...additionalAttributes,
		} );
	}

	onFocusCaption() {
		if ( this.props.onFocus ) {
			this.props.onFocus();
		}
		if ( ! this.state.isCaptionSelected ) {
			this.setState( {
				isCaptionSelected: true,
			} );
		}
	}

	getPlaceholderIcon() {
		return (
			<Icon
				icon={ placeholderIcon }
				{ ...this.props.getStylesFromColorScheme(
					styles.iconPlaceholder,
					styles.iconPlaceholderDark
				) }
			/>
		);
	}

	getWidth() {
		const { attributes } = this.props;
		const { align, width } = attributes;

		return Object.values( WIDE_ALIGNMENTS.alignments ).includes( align )
			? '100%'
			: width;
	}

	setMappedAttributes( { url: href, ...restAttributes } ) {
		const { setAttributes } = this.props;
		return href === undefined
			? setAttributes( restAttributes )
			: setAttributes( { ...restAttributes, href } );
	}

	getLinkSettings() {
		const { isLinkSheetVisible } = this.state;
		const {
			attributes: { href: url, ...unMappedAttributes },
		} = this.props;

		const mappedAttributes = { ...unMappedAttributes, url };

		return (
			<LinkSettingsNavigation
				isVisible={ isLinkSheetVisible }
				url={ mappedAttributes.url }
				rel={ mappedAttributes.rel }
				label={ mappedAttributes.label }
				linkTarget={ mappedAttributes.linkTarget }
				onClose={ this.dismissSheet }
				setAttributes={ this.setMappedAttributes }
				withBottomSheet={ false }
				hasPicker
				options={ this.linkSettingsOptions }
				showIcon={ false }
			/>
		);
	}

	getAltTextSettings() {
		const {
			attributes: { alt },
		} = this.props;

		const updateAlt = ( newAlt ) => {
			this.props.setAttributes( { alt: newAlt } );
		};

		return (
			<BottomSheetTextControl
				initialValue={ alt }
				onChange={ updateAlt }
				placeholder={ __( 'Add alt text' ) }
				label={ __( 'Alt Text' ) }
				icon={ textColor }
				footerNote={
					<>
						{ __(
							'Describe the purpose of the image. Leave empty if the image is purely decorative. '
						) }
						<FooterMessageLink
							href={
								'https://www.w3.org/WAI/tutorials/images/decision-tree/'
							}
							value={ __( 'What is alt text?' ) }
						/>
					</>
				}
			/>
		);
	}

	onSizeChangeValue( newValue ) {
		this.onSetSizeSlug( newValue );
	}

	onSetFeatured( mediaId ) {
		const { closeSettingsBottomSheet } = this.props;
		closeSettingsBottomSheet();
		setFeaturedImage( mediaId );
	}

	getSetFeaturedButton( isFeaturedImage ) {
		const { attributes, getStylesFromColorScheme } = this.props;

		const featuredButtonStyle = getStylesFromColorScheme(
			styles.featuredButton,
			styles.featuredButtonDark
		);

		const setFeaturedButtonStyle = getStylesFromColorScheme(
			styles.setFeaturedButton,
			styles.setFeaturedButtonDark
		);

		return (
			<>
				<PanelBody>
					{ isFeaturedImage ? (
						<BottomSheet.Cell
							label={ __( 'Remove as Featured Image ' ) }
							labelStyle={ [
								featuredButtonStyle,
								styles.removeFeaturedButton,
							] }
							onPress={ () => this.onSetFeatured( 0 ) }
						/>
					) : (
						<BottomSheet.Cell
							label={ __( 'Set as Featured Image ' ) }
							labelStyle={ [
								featuredButtonStyle,
								setFeaturedButtonStyle,
							] }
							onPress={ () =>
								this.onSetFeatured( attributes.id )
							}
						/>
					) }
				</PanelBody>
			</>
		);
	}

	render() {
		const { isCaptionSelected } = this.state;
		const {
			attributes,
			isSelected,
			image,
			clientId,
			imageDefaultSize,
			featuredImageId,
			wasBlockJustInserted,
		} = this.props;
		const { align, url, alt, id, sizeSlug, className } = attributes;

		const isFeaturedImage = featuredImageId === attributes.id;

		const sizeOptionsValid = find( this.sizeOptions, [
			'value',
			imageDefaultSize,
		] );

<<<<<<< HEAD
=======
		const isFeaturedImage =
			typeof featuredImageId !== 'undefined' &&
			featuredImageId === attributes.id;

>>>>>>> 52946397
		const getToolbarEditButton = ( open ) => (
			<BlockControls>
				<ToolbarGroup>
					<ToolbarButton
						title={ __( 'Edit image' ) }
						icon={ replace }
						onClick={ open }
					/>
				</ToolbarGroup>
				<BlockAlignmentToolbar
					value={ align }
					onChange={ this.updateAlignment }
				/>
			</BlockControls>
		);

		const getInspectorControls = () => (
			<InspectorControls>
				<PanelBody title={ __( 'Image settings' ) } />
				<PanelBody style={ styles.panelBody }>
					<BlockStyles clientId={ clientId } url={ url } />
				</PanelBody>
				<PanelBody>
					{ image && sizeOptionsValid && (
						<CycleSelectControl
							icon={ expand }
							label={ __( 'Size' ) }
							value={ sizeSlug || imageDefaultSize }
							onChangeValue={ this.onSizeChangeValue }
							options={ this.sizeOptions }
						/>
					) }
					{ this.getAltTextSettings() }
				</PanelBody>
				<PanelBody title={ __( 'Link Settings' ) }>
					{ this.getLinkSettings( true ) }
				</PanelBody>
				{ this.getSetFeaturedButton( isFeaturedImage ) }
			</InspectorControls>
		);

		if ( ! url ) {
			return (
				<View style={ styles.content }>
					<MediaPlaceholder
						allowedTypes={ [ MEDIA_TYPE_IMAGE ] }
						onSelect={ this.onSelectMediaUploadOption }
						icon={ this.getPlaceholderIcon() }
						onFocus={ this.props.onFocus }
						autoOpenMediaUpload={
							isSelected && wasBlockJustInserted
						}
					/>
				</View>
			);
		}

		const alignToFlex = {
			left: 'flex-start',
			center: 'center',
			right: 'flex-end',
			full: 'center',
			wide: 'center',
		};

		const getImageComponent = ( openMediaOptions, getMediaOptions ) => (
			<Badge label={ __( 'Featured' ) } show={ isFeaturedImage }>
				<TouchableWithoutFeedback
					accessible={ ! isSelected }
					onPress={ this.onImagePressed }
					onLongPress={ openMediaOptions }
					disabled={ ! isSelected }
				>
					<View style={ styles.content }>
						{ isSelected && getInspectorControls() }
						{ isSelected && getMediaOptions() }
						{ ! this.state.isCaptionSelected &&
							getToolbarEditButton( openMediaOptions ) }
						<MediaUploadProgress
							coverUrl={ url }
							mediaId={ id }
							onUpdateMediaProgress={ this.updateMediaProgress }
							onFinishMediaUploadWithSuccess={
								this.finishMediaUploadWithSuccess
							}
							onFinishMediaUploadWithFailure={
								this.finishMediaUploadWithFailure
							}
							onMediaUploadStateReset={
								this.mediaUploadStateReset
							}
							renderContent={ ( {
								isUploadInProgress,
								isUploadFailed,
								retryMessage,
							} ) => {
								return (
									<Image
										align={ align && alignToFlex[ align ] }
										alt={ alt }
										isSelected={
											isSelected && ! isCaptionSelected
										}
										isUploadFailed={ isUploadFailed }
										isUploadInProgress={
											isUploadInProgress
										}
										onSelectMediaUploadOption={
											this.onSelectMediaUploadOption
										}
										openMediaOptions={ openMediaOptions }
										retryMessage={ retryMessage }
										url={ url }
										shapeStyle={ styles[ className ] }
										width={ this.getWidth() }
									/>
								);
							} }
						/>
					</View>
				</TouchableWithoutFeedback>
				<BlockCaption
					clientId={ this.props.clientId }
					isSelected={ this.state.isCaptionSelected }
					accessible
					accessibilityLabelCreator={ this.accessibilityLabelCreator }
					onFocus={ this.onFocusCaption }
					onBlur={ this.props.onBlur } // always assign onBlur as props
					insertBlocksAfter={ this.props.insertBlocksAfter }
				/>
			</Badge>
		);

		return (
			<MediaUpload
				allowedTypes={ [ MEDIA_TYPE_IMAGE ] }
				isReplacingMedia={ true }
				onSelect={ this.onSelectMediaUploadOption }
				render={ ( { open, getMediaOptions } ) => {
					return getImageComponent( open, getMediaOptions );
				} }
			/>
		);
	}
}

export default compose( [
	withSelect( ( select, props ) => {
		const { getMedia } = select( coreStore );
		const { getSettings, wasBlockJustInserted } = select(
			blockEditorStore
		);
		const { getEditedPostAttribute } = select( 'core/editor' );
		const {
			attributes: { id, url },
			isSelected,
			clientId,
		} = props;
		const { imageSizes, imageDefaultSize } = getSettings();
		const isNotFileUrl = id && getProtocol( url ) !== 'file:';
		const featuredImageId = getEditedPostAttribute( 'featured_media' );

		const shouldGetMedia =
			( isSelected && isNotFileUrl ) ||
			// Edge case to update the image after uploading if the block gets unselected
			// Check if it's the original image and not the resized one with queryparams
			( ! isSelected &&
				isNotFileUrl &&
				url &&
				! hasQueryArg( url, 'w' ) );

		return {
			image: shouldGetMedia ? getMedia( id ) : null,
			imageSizes,
			imageDefaultSize,
			featuredImageId,
			wasBlockJustInserted: wasBlockJustInserted(
				clientId,
				'inserter_menu'
			),
		};
	} ),
	withDispatch( ( dispatch ) => {
		return {
			closeSettingsBottomSheet() {
				dispatch( 'core/edit-post' ).closeGeneralSidebar();
			},
		};
	} ),
	withPreferredColorScheme,
] )( ImageEdit );<|MERGE_RESOLUTION|>--- conflicted
+++ resolved
@@ -494,20 +494,15 @@
 		} = this.props;
 		const { align, url, alt, id, sizeSlug, className } = attributes;
 
-		const isFeaturedImage = featuredImageId === attributes.id;
-
 		const sizeOptionsValid = find( this.sizeOptions, [
 			'value',
 			imageDefaultSize,
 		] );
 
-<<<<<<< HEAD
-=======
 		const isFeaturedImage =
 			typeof featuredImageId !== 'undefined' &&
 			featuredImageId === attributes.id;
 
->>>>>>> 52946397
 		const getToolbarEditButton = ( open ) => (
 			<BlockControls>
 				<ToolbarGroup>
