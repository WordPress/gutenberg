/**
 * External dependencies
 */
import {
	ActivityIndicator,
	Image as RNImage,
	TouchableWithoutFeedback,
	View,
} from 'react-native';
import { useRoute } from '@react-navigation/native';

/**
 * WordPress dependencies
 */
import { Component, useEffect } from '@wordpress/element';
import {
	requestMediaImport,
	mediaUploadSync,
	requestImageFailedRetryDialog,
	requestImageUploadCancelDialog,
	requestImageFullscreenPreview,
	setFeaturedImage,
} from '@wordpress/react-native-bridge';
import {
	Icon,
	PanelBody,
	ToolbarButton,
	ToolbarGroup,
	Image,
	WIDE_ALIGNMENTS,
	LinkSettingsNavigation,
	BottomSheet,
	BottomSheetTextControl,
	BottomSheetSelectControl,
	FooterMessageControl,
	FooterMessageLink,
	Badge,
} from '@wordpress/components';
import {
	BlockCaption,
	MediaPlaceholder,
	MediaUpload,
	MediaUploadProgress,
	MEDIA_TYPE_IMAGE,
	BlockControls,
	InspectorControls,
	BlockAlignmentToolbar,
	BlockStyles,
	store as blockEditorStore,
	blockSettingsScreens,
} from '@wordpress/block-editor';
import { __, _x, sprintf } from '@wordpress/i18n';
import { getProtocol, hasQueryArg, isURL } from '@wordpress/url';
import { doAction, hasAction } from '@wordpress/hooks';
import { compose, withPreferredColorScheme } from '@wordpress/compose';
import { withSelect, withDispatch } from '@wordpress/data';
import {
	image as placeholderIcon,
	replace,
	fullscreen,
	textColor,
} from '@wordpress/icons';
import { store as coreStore } from '@wordpress/core-data';
import { store as editPostStore } from '@wordpress/edit-post';
import { store as noticesStore } from '@wordpress/notices';

/**
 * Internal dependencies
 */
import styles from './styles.scss';
import { getUpdatedLinkTargetSettings } from './utils';

import {
	LINK_DESTINATION_NONE,
	LINK_DESTINATION_CUSTOM,
	LINK_DESTINATION_ATTACHMENT,
	LINK_DESTINATION_MEDIA,
	MEDIA_ID_NO_FEATURED_IMAGE_SET,
} from './constants';

const getUrlForSlug = ( image, sizeSlug ) => {
	if ( ! sizeSlug ) {
		return undefined;
	}
	return image?.media_details?.sizes?.[ sizeSlug ]?.source_url;
};

function LinkSettings( {
	attributes,
	image,
	isLinkSheetVisible,
	setMappedAttributes,
} ) {
	const route = useRoute();
	const { href: url, label, linkDestination, linkTarget, rel } = attributes;

	// Persist attributes passed from child screen.
	useEffect( () => {
		const { inputValue: newUrl } = route.params || {};

		let newLinkDestination;
		switch ( newUrl ) {
			case attributes.url:
				newLinkDestination = LINK_DESTINATION_MEDIA;
				break;
			case image?.link:
				newLinkDestination = LINK_DESTINATION_ATTACHMENT;
				break;
			case '':
				newLinkDestination = LINK_DESTINATION_NONE;
				break;
			default:
				newLinkDestination = LINK_DESTINATION_CUSTOM;
				break;
		}

		setMappedAttributes( {
			url: newUrl,
			linkDestination: newLinkDestination,
		} );
	}, [ route.params?.inputValue ] );

	let valueMask;
	switch ( linkDestination ) {
		case LINK_DESTINATION_MEDIA:
			valueMask = __( 'Media File' );
			break;
		case LINK_DESTINATION_ATTACHMENT:
			valueMask = __( 'Attachment Page' );
			break;
		case LINK_DESTINATION_CUSTOM:
			valueMask = __( 'Custom URL' );
			break;
		default:
			valueMask = __( 'None' );
			break;
	}

	const linkSettingsOptions = {
		url: {
			valueMask,
			autoFocus: false,
			autoFill: false,
		},
		openInNewTab: {
			label: __( 'Open in new tab' ),
		},
		linkRel: {
			label: __( 'Link Rel' ),
			placeholder: _x( 'None', 'Link rel attribute value placeholder' ),
		},
	};

	return (
		<PanelBody title={ __( 'Link Settings' ) }>
			<LinkSettingsNavigation
				isVisible={ isLinkSheetVisible }
				url={ url }
				rel={ rel }
				label={ label }
				linkTarget={ linkTarget }
				setAttributes={ setMappedAttributes }
				withBottomSheet={ false }
				hasPicker
				options={ linkSettingsOptions }
				showIcon={ false }
				onLinkCellPressed={ ( { navigation } ) => {
					navigation.navigate(
						blockSettingsScreens.imageLinkDestinations,
						{
							inputValue: attributes.href,
							linkDestination: attributes.linkDestination,
							imageUrl: attributes.url,
							attachmentPageUrl: image?.link,
						}
					);
				} }
			/>
		</PanelBody>
	);
}

const UPLOAD_STATE_IDLE = 0;
const UPLOAD_STATE_UPLOADING = 1;
const UPLOAD_STATE_SUCCEEDED = 2;
const UPLOAD_STATE_FAILED = 3;

export class ImageEdit extends Component {
	constructor( props ) {
		super( props );

		this.state = {
			isCaptionSelected: false,
			uploadStatus: UPLOAD_STATE_IDLE,
		};

		this.replacedFeaturedImage = false;

		this.finishMediaUploadWithSuccess =
			this.finishMediaUploadWithSuccess.bind( this );
		this.finishMediaUploadWithFailure =
			this.finishMediaUploadWithFailure.bind( this );
		this.mediaUploadStateReset = this.mediaUploadStateReset.bind( this );
		this.onSelectMediaUploadOption =
			this.onSelectMediaUploadOption.bind( this );
		this.updateMediaProgress = this.updateMediaProgress.bind( this );
		this.updateImageURL = this.updateImageURL.bind( this );
		this.onSetNewTab = this.onSetNewTab.bind( this );
		this.onSetSizeSlug = this.onSetSizeSlug.bind( this );
		this.onImagePressed = this.onImagePressed.bind( this );
		this.onSetFeatured = this.onSetFeatured.bind( this );
		this.onFocusCaption = this.onFocusCaption.bind( this );
		this.onSelectURL = this.onSelectURL.bind( this );
		this.updateAlignment = this.updateAlignment.bind( this );
		this.accessibilityLabelCreator =
			this.accessibilityLabelCreator.bind( this );
		this.setMappedAttributes = this.setMappedAttributes.bind( this );
		this.onSizeChangeValue = this.onSizeChangeValue.bind( this );
	}

	componentDidMount() {
		const { attributes, setAttributes } = this.props;
		// This will warn when we have `id` defined, while `url` is undefined.
		// This may help track this issue: https://github.com/wordpress-mobile/WordPress-Android/issues/9768
		// where a cancelled image upload was resulting in a subsequent crash.
		if ( attributes.id && ! attributes.url ) {
			// eslint-disable-next-line no-console
			console.warn( 'Attributes has id with no url.' );
		}

		// Detect any pasted image and start an upload.
		if (
			! attributes.id &&
			attributes.url &&
			getProtocol( attributes.url ) === 'file:'
		) {
			requestMediaImport( attributes.url, ( id, url ) => {
				if ( url ) {
					setAttributes( { id, url } );
				}
			} );
		}

		// Make sure we mark any temporary images as failed if they failed while
		// the editor wasn't open.
		if (
			attributes.id &&
			attributes.url &&
			getProtocol( attributes.url ) === 'file:'
		) {
			mediaUploadSync();
		}
	}

	componentWillUnmount() {
		// This action will only exist if the user pressed the trash button on the block holder.
		if (
			hasAction( 'blocks.onRemoveBlockCheckUpload' ) &&
			this.state.uploadStatus === UPLOAD_STATE_UPLOADING
		) {
			doAction(
				'blocks.onRemoveBlockCheckUpload',
				this.props.attributes.id
			);
		}
	}

	componentDidUpdate( previousProps ) {
		const { image, attributes, setAttributes, featuredImageId } =
			this.props;
		if ( ! previousProps.image && image ) {
			const url =
				getUrlForSlug( image, attributes?.sizeSlug ) ||
				image.source_url;
			setAttributes( { url } );
		}

		const { id } = attributes;
		const { id: previousId } = previousProps.attributes;

		// The media changed and the previous media was set as the Featured Image,
		// we must keep track of the previous media's featured status to act on it
		// once the new media has a finalized ID.
		if (
			!! id &&
			id !== previousId &&
			!! featuredImageId &&
			featuredImageId === previousId
		) {
			this.replacedFeaturedImage = true;
		}

		// The media changed and now has a finalized ID (e.g. upload completed), we
		// should attempt to replace the featured image if applicable.
		if (
			this.replacedFeaturedImage &&
			!! image &&
			this.canImageBeFeatured()
		) {
			this.replacedFeaturedImage = false;
			setFeaturedImage( id );
		}
	}

	static getDerivedStateFromProps( props, state ) {
		// Avoid a UI flicker in the toolbar by insuring that isCaptionSelected
		// is updated immediately any time the isSelected prop becomes false.
		return {
			isCaptionSelected: props.isSelected && state.isCaptionSelected,
		};
	}

	accessibilityLabelCreator( caption ) {
		// Checks if caption is empty.
		return ( typeof caption === 'string' && caption.trim().length === 0 ) ||
			caption === undefined ||
			caption === null
			? /* translators: accessibility text. Empty image caption. */
			  'Image caption. Empty'
			: sprintf(
					/* translators: accessibility text. %s: image caption. */
					__( 'Image caption. %s' ),
					caption
			  );
	}

	onImagePressed() {
		const { attributes, image } = this.props;

		if ( this.state.uploadStatus === UPLOAD_STATE_UPLOADING ) {
			requestImageUploadCancelDialog( attributes.id );
		} else if (
			attributes.id &&
			getProtocol( attributes.url ) === 'file:'
		) {
			requestImageFailedRetryDialog( attributes.id );
		} else if ( ! this.state.isCaptionSelected ) {
			requestImageFullscreenPreview(
				attributes.url,
				image && image.source_url
			);
		}

		this.setState( {
			isCaptionSelected: false,
		} );
	}

	updateMediaProgress( payload ) {
		const { setAttributes } = this.props;
		if ( payload.mediaUrl ) {
			setAttributes( { url: payload.mediaUrl } );
		}

		if ( this.state.uploadStatus !== UPLOAD_STATE_UPLOADING ) {
			this.setState( { uploadStatus: UPLOAD_STATE_UPLOADING } );
		}
	}

	finishMediaUploadWithSuccess( payload ) {
		const { setAttributes } = this.props;

		setAttributes( { url: payload.mediaUrl, id: payload.mediaServerId } );
		this.setState( { uploadStatus: UPLOAD_STATE_SUCCEEDED } );
	}

	finishMediaUploadWithFailure( payload ) {
		const { setAttributes } = this.props;

		setAttributes( { id: payload.mediaId } );
		this.setState( { uploadStatus: UPLOAD_STATE_FAILED } );
	}

	mediaUploadStateReset() {
		const { setAttributes } = this.props;

		setAttributes( { id: null, url: null } );
		this.setState( { uploadStatus: UPLOAD_STATE_IDLE } );
	}

	updateImageURL( url ) {
		this.props.setAttributes( {
			url,
			width: undefined,
			height: undefined,
		} );
	}

	updateAlignment( nextAlign ) {
		const extraUpdatedAttributes = Object.values(
			WIDE_ALIGNMENTS.alignments
		).includes( nextAlign )
			? { width: undefined, height: undefined }
			: {};
		this.props.setAttributes( {
			...extraUpdatedAttributes,
			align: nextAlign,
		} );
	}

	onSetNewTab( value ) {
		const updatedLinkTarget = getUpdatedLinkTargetSettings(
			value,
			this.props.attributes
		);
		this.props.setAttributes( updatedLinkTarget );
	}

	onSetSizeSlug( sizeSlug ) {
		const { image, setAttributes } = this.props;

		const url = getUrlForSlug( image, sizeSlug );
		if ( ! url ) {
			return null;
		}
		setAttributes( {
			url,
			width: undefined,
			height: undefined,
			sizeSlug,
		} );
	}

	onSelectMediaUploadOption( media ) {
		const { imageDefaultSize } = this.props;
		const { id, url, destination } = this.props.attributes;
		const mediaAttributes = {
			id: media.id,
			url: media.url,
			caption: media.caption,
			alt: media.alt,
		};

		let additionalAttributes;
		// Reset the dimension attributes if changing to a different image.
		if ( ! media.id || media.id !== id ) {
			additionalAttributes = {
				width: undefined,
				height: undefined,
				sizeSlug: imageDefaultSize,
			};
		} else {
			// Keep the same url when selecting the same file, so "Image Size" option is not changed.
			additionalAttributes = { url };
		}

		let href;
		switch ( destination ) {
			case LINK_DESTINATION_MEDIA:
				href = media.url;
				break;
			case LINK_DESTINATION_ATTACHMENT:
				href = media.link;
				break;
		}
		mediaAttributes.href = href;

		this.props.setAttributes( {
			...mediaAttributes,
			...additionalAttributes,
		} );
	}

	onSelectURL( newURL ) {
<<<<<<< HEAD
		const {
			createErrorNotice,
			imageDefaultSize,
			setAttributes,
		} = this.props;
=======
		const { createErrorNotice, imageDefaultSize, setAttributes } =
			this.props;
>>>>>>> 0af4bc75

		if ( isURL( newURL ) ) {
			this.setState( {
				isFetchingImage: true,
			} );

			// Use RN's Image.getSize to determine if URL is a valid image
			RNImage.getSize(
				newURL,
				() => {
					setAttributes( {
						url: newURL,
						id: undefined,
						width: undefined,
						height: undefined,
						sizeSlug: imageDefaultSize,
					} );
					this.setState( {
						isFetchingImage: false,
					} );
				},
				() => {
					createErrorNotice( __( 'Image file not found.' ) );
					this.setState( {
						isFetchingImage: false,
					} );
				}
			);
		} else {
			createErrorNotice( __( 'Invalid URL.' ) );
		}
	}

	onFocusCaption() {
		if ( this.props.onFocus ) {
			this.props.onFocus();
		}
		if ( ! this.state.isCaptionSelected ) {
			this.setState( {
				isCaptionSelected: true,
			} );
		}
	}

	getPlaceholderIcon() {
		return (
			<Icon
				icon={ placeholderIcon }
				{ ...this.props.getStylesFromColorScheme(
					styles.iconPlaceholder,
					styles.iconPlaceholderDark
				) }
			/>
		);
	}

	showLoadingIndicator() {
		return (
			<View style={ styles.image__loading }>
				<ActivityIndicator animating />
			</View>
		);
	}

	getWidth() {
		const { attributes } = this.props;
		const { align, width } = attributes;

		return Object.values( WIDE_ALIGNMENTS.alignments ).includes( align )
			? '100%'
			: width;
	}

	setMappedAttributes( { url: href, linkDestination, ...restAttributes } ) {
		const { setAttributes } = this.props;
		if ( ! href && ! linkDestination ) {
			linkDestination = LINK_DESTINATION_NONE;
		} else if ( ! linkDestination ) {
			linkDestination = LINK_DESTINATION_CUSTOM;
		}

		return href === undefined || href === this.props.attributes.href
			? setAttributes( restAttributes )
			: setAttributes( {
					...restAttributes,
					linkDestination,
					href,
			  } );
	}

	getAltTextSettings() {
		const {
			attributes: { alt },
		} = this.props;

		const updateAlt = ( newAlt ) => {
			this.props.setAttributes( { alt: newAlt } );
		};

		return (
			<BottomSheetTextControl
				initialValue={ alt }
				onChange={ updateAlt }
				placeholder={ __( 'Add alt text' ) }
				label={ __( 'Alt Text' ) }
				icon={ textColor }
				footerNote={
					<>
						{ __(
							'Describe the purpose of the image. Leave empty if the image is purely decorative.'
						) }
						<FooterMessageLink
							href={
								'https://www.w3.org/WAI/tutorials/images/decision-tree/'
							}
							value={ __( 'What is alt text?' ) }
						/>
					</>
				}
			/>
		);
	}

	onSizeChangeValue( newValue ) {
		this.onSetSizeSlug( newValue );
	}

	onSetFeatured( mediaId ) {
		const { closeSettingsBottomSheet } = this.props;
		setFeaturedImage( mediaId );
		closeSettingsBottomSheet();
	}

	getFeaturedButtonPanel( isFeaturedImage ) {
		const { attributes, getStylesFromColorScheme } = this.props;

		const setFeaturedButtonStyle = getStylesFromColorScheme(
			styles.setFeaturedButton,
			styles.setFeaturedButtonDark
		);

		const removeFeaturedButton = () => (
			<BottomSheet.Cell
				label={ __( 'Remove as Featured Image' ) }
				labelStyle={ [
					setFeaturedButtonStyle,
					styles.removeFeaturedButton,
				] }
				cellContainerStyle={ styles.setFeaturedButtonCellContainer }
				separatorType={ 'none' }
				onPress={ () =>
					this.onSetFeatured( MEDIA_ID_NO_FEATURED_IMAGE_SET )
				}
			/>
		);

		const setFeaturedButton = () => (
			<BottomSheet.Cell
				label={ __( 'Set as Featured Image' ) }
				labelStyle={ setFeaturedButtonStyle }
				cellContainerStyle={ styles.setFeaturedButtonCellContainer }
				separatorType={ 'none' }
				onPress={ () => this.onSetFeatured( attributes.id ) }
			/>
		);

		return isFeaturedImage ? removeFeaturedButton() : setFeaturedButton();
	}

	/**
	 * Featured images must be set to a successfully uploaded self-hosted image,
	 * which has an ID.
	 *
	 * @return {boolean} Boolean indicating whether or not the current may be set as featured.
	 */
	canImageBeFeatured() {
		const {
			attributes: { id },
		} = this.props;
		return (
			typeof id !== 'undefined' &&
			this.state.uploadStatus !== UPLOAD_STATE_UPLOADING &&
			this.state.uploadStatus !== UPLOAD_STATE_FAILED
		);
	}

	isGif( url ) {
		return url.toLowerCase().includes( '.gif' );
	}

	render() {
		const { isCaptionSelected, isFetchingImage } = this.state;
		const {
			attributes,
			isSelected,
			image,
			clientId,
			imageDefaultSize,
			context,
			featuredImageId,
			wasBlockJustInserted,
		} = this.props;
		const { align, url, alt, id, sizeSlug, className } = attributes;
		const hasImageContext = context
			? Object.keys( context ).length > 0
			: false;

		const imageSizes = Array.isArray( this.props.imageSizes )
			? this.props.imageSizes
			: [];
		// Only map available image sizes for the user to choose.
		const sizeOptions = imageSizes
			.filter( ( { slug } ) => getUrlForSlug( image, slug ) )
			.map( ( { name, slug } ) => ( { value: slug, label: name } ) );

		let selectedSizeOption = sizeSlug || imageDefaultSize;
		let sizeOptionsValid = sizeOptions.find(
			( option ) => option.value === selectedSizeOption
		);

		if ( ! sizeOptionsValid ) {
			// Default to 'full' size if the default large size is not available.
			sizeOptionsValid = sizeOptions.find(
				( option ) => option.value === 'full'
			);
			selectedSizeOption = 'full';
		}

		const canImageBeFeatured = this.canImageBeFeatured();
		const isFeaturedImage =
			canImageBeFeatured && featuredImageId === attributes.id;

		const getToolbarEditButton = ( open ) => (
			<BlockControls>
				<ToolbarGroup>
					<ToolbarButton
						title={ __( 'Edit image' ) }
						icon={ replace }
						onClick={ open }
					/>
				</ToolbarGroup>
				<BlockAlignmentToolbar
					value={ align }
					onChange={ this.updateAlignment }
				/>
			</BlockControls>
		);

		const getInspectorControls = () => (
			<InspectorControls>
				<PanelBody title={ __( 'Settings' ) } />
				<PanelBody style={ styles.panelBody }>
					<BlockStyles clientId={ clientId } url={ url } />
				</PanelBody>
				<PanelBody>
					{ image && sizeOptionsValid && (
						<BottomSheetSelectControl
							icon={ fullscreen }
							label={ __( 'Size' ) }
							options={ sizeOptions }
							onChange={ this.onSizeChangeValue }
							value={ selectedSizeOption }
						/>
					) }
					{ this.getAltTextSettings() }
				</PanelBody>
				<LinkSettings
					attributes={ this.props.attributes }
					image={ this.props.image }
					isLinkSheetVisible={ this.state.isLinkSheetVisible }
					setMappedAttributes={ this.setMappedAttributes }
				/>
				<PanelBody
					title={ __( 'Featured Image' ) }
					titleStyle={ styles.featuredImagePanelTitle }
				>
					{ canImageBeFeatured &&
						this.getFeaturedButtonPanel( isFeaturedImage ) }
					<FooterMessageControl
						label={ __(
							'Changes to featured image will not be affected by the undo/redo buttons.'
						) }
						cellContainerStyle={
							styles.setFeaturedButtonCellContainer
						}
					/>
				</PanelBody>
			</InspectorControls>
		);

		if ( ! url ) {
			return (
				<View style={ styles.content }>
					{ isFetchingImage && this.showLoadingIndicator() }
					<MediaPlaceholder
						allowedTypes={ [ MEDIA_TYPE_IMAGE ] }
						onSelect={ this.onSelectMediaUploadOption }
						onSelectURL={ this.onSelectURL }
						icon={ this.getPlaceholderIcon() }
						onFocus={ this.props.onFocus }
						autoOpenMediaUpload={
							isSelected && wasBlockJustInserted
						}
					/>
				</View>
			);
		}

		const alignToFlex = {
			left: 'flex-start',
			center: 'center',
			right: 'flex-end',
			full: 'center',
			wide: 'center',
		};

		const additionalImageProps = {
			height: '100%',
			resizeMode: context?.imageCrop ? 'cover' : 'contain',
		};

		const imageContainerStyles = [
			context?.fixedHeight && styles.fixedHeight,
		];

		const isGif = this.isGif( url );
		const badgeLabelShown = isFeaturedImage || isGif;
		let badgeLabelText = '';
		if ( isFeaturedImage ) {
			badgeLabelText = __( 'Featured' );
		} else if ( isGif ) {
			badgeLabelText = __( 'GIF' );
		}

		const getImageComponent = ( openMediaOptions, getMediaOptions ) => (
			<Badge label={ badgeLabelText } show={ badgeLabelShown }>
				<TouchableWithoutFeedback
					accessible={ ! isSelected }
					onPress={ this.onImagePressed }
					disabled={ ! isSelected }
				>
					<View style={ styles.content }>
						{ isSelected && getInspectorControls() }
						{ isSelected && getMediaOptions() }
						{ ! this.state.isCaptionSelected &&
							getToolbarEditButton( openMediaOptions ) }
						<MediaUploadProgress
							coverUrl={ url }
							mediaId={ id }
							onUpdateMediaProgress={ this.updateMediaProgress }
							onFinishMediaUploadWithSuccess={
								this.finishMediaUploadWithSuccess
							}
							onFinishMediaUploadWithFailure={
								this.finishMediaUploadWithFailure
							}
							onMediaUploadStateReset={
								this.mediaUploadStateReset
							}
							renderContent={ ( {
								isUploadInProgress,
								isUploadFailed,
								retryMessage,
							} ) => {
								return (
									<View style={ imageContainerStyles }>
										{ isFetchingImage &&
											this.showLoadingIndicator() }
										<Image
											align={
												align && alignToFlex[ align ]
											}
											alt={ alt }
											isSelected={
												isSelected &&
												! isCaptionSelected
											}
											isUploadFailed={ isUploadFailed }
											isUploadInProgress={
												isUploadInProgress
											}
											onSelectMediaUploadOption={
												this.onSelectMediaUploadOption
											}
											openMediaOptions={
												openMediaOptions
											}
											retryMessage={ retryMessage }
											url={ url }
											shapeStyle={
												styles[ className ] || className
											}
											width={ this.getWidth() }
											{ ...( hasImageContext
												? additionalImageProps
												: {} ) }
										/>
									</View>
								);
							} }
						/>
					</View>
				</TouchableWithoutFeedback>
				<BlockCaption
					clientId={ this.props.clientId }
					isSelected={ this.state.isCaptionSelected }
					accessible
					accessibilityLabelCreator={ this.accessibilityLabelCreator }
					onFocus={ this.onFocusCaption }
					onBlur={ this.props.onBlur } // Always assign onBlur as props.
					insertBlocksAfter={ this.props.insertBlocksAfter }
				/>
			</Badge>
		);

		return (
			<MediaUpload
				allowedTypes={ [ MEDIA_TYPE_IMAGE ] }
				isReplacingMedia={ true }
				onSelect={ this.onSelectMediaUploadOption }
				onSelectURL={ this.onSelectURL }
				render={ ( { open, getMediaOptions } ) => {
					return getImageComponent( open, getMediaOptions );
				} }
			/>
		);
	}
}

export default compose( [
	withSelect( ( select, props ) => {
		const { getMedia } = select( coreStore );
		const { getSettings, wasBlockJustInserted } =
			select( blockEditorStore );
		const { getEditedPostAttribute } = select( 'core/editor' );
		const {
			attributes: { id, url },
			isSelected,
			clientId,
		} = props;
		const { imageSizes, imageDefaultSize } = getSettings();
		const isNotFileUrl = id && getProtocol( url ) !== 'file:';
		const featuredImageId = getEditedPostAttribute( 'featured_media' );

		const shouldGetMedia =
			( isSelected && isNotFileUrl ) ||
			// Edge case to update the image after uploading if the block gets unselected
			// Check if it's the original image and not the resized one with queryparams.
			( ! isSelected &&
				isNotFileUrl &&
				url &&
				! hasQueryArg( url, 'w' ) );

		return {
			image: shouldGetMedia ? getMedia( id ) : null,
			imageSizes,
			imageDefaultSize,
			featuredImageId,
			wasBlockJustInserted: wasBlockJustInserted(
				clientId,
				'inserter_menu'
			),
		};
	} ),
	withDispatch( ( dispatch ) => {
		const { createErrorNotice } = dispatch( noticesStore );

		return {
			createErrorNotice,
			closeSettingsBottomSheet() {
				dispatch( editPostStore ).closeGeneralSidebar();
			},
		};
	} ),
	withPreferredColorScheme,
] )( ImageEdit );<|MERGE_RESOLUTION|>--- conflicted
+++ resolved
@@ -462,16 +462,8 @@
 	}
 
 	onSelectURL( newURL ) {
-<<<<<<< HEAD
-		const {
-			createErrorNotice,
-			imageDefaultSize,
-			setAttributes,
-		} = this.props;
-=======
 		const { createErrorNotice, imageDefaultSize, setAttributes } =
 			this.props;
->>>>>>> 0af4bc75
 
 		if ( isURL( newURL ) ) {
 			this.setState( {
