/**
 * External dependencies
 */
import React from 'react';
import { View, ImageBackground, Text, TouchableWithoutFeedback, Dimensions } from 'react-native';
import {
	requestMediaImport,
	mediaUploadSync,
	requestImageFailedRetryDialog,
	requestImageUploadCancelDialog,
} from 'react-native-gutenberg-bridge';
import { isEmpty } from 'lodash';

/**
 * WordPress dependencies
 */
import {
	Toolbar,
	ToolbarButton,
} from '@wordpress/components';
import {
	MediaPlaceholder,
	MediaUpload,
	MEDIA_TYPE_IMAGE,
	RichText,
	BlockControls,
	InspectorControls,
	BottomSheet,
} from '@wordpress/block-editor';
import { __, sprintf } from '@wordpress/i18n';
import { isURL } from '@wordpress/url';
import { doAction, hasAction } from '@wordpress/hooks';

/**
 * Internal dependencies
 */
import styles from './styles.scss';
import MediaUploadProgress from './media-upload-progress';
import SvgIcon from './icon';
import SvgIconRetry from './icon-retry';

const LINK_DESTINATION_CUSTOM = 'custom';
const LINK_DESTINATION_NONE = 'none';

// Default Image ratio 4:3
const IMAGE_ASPECT_RATIO = 4 / 3;

class ImageEdit extends React.Component {
	constructor( props ) {
		super( props );

		this.state = {
			showSettings: false,
			isCaptionSelected: false,
		};

		this.finishMediaUploadWithSuccess = this.finishMediaUploadWithSuccess.bind( this );
		this.finishMediaUploadWithFailure = this.finishMediaUploadWithFailure.bind( this );
		this.mediaUploadStateReset = this.mediaUploadStateReset.bind( this );
		this.onSelectMediaUploadOption = this.onSelectMediaUploadOption.bind( this );
		this.updateMediaProgress = this.updateMediaProgress.bind( this );
		this.updateAlt = this.updateAlt.bind( this );
		this.updateImageURL = this.updateImageURL.bind( this );
		this.onSetLinkDestination = this.onSetLinkDestination.bind( this );
		this.onImagePressed = this.onImagePressed.bind( this );
		this.onClearSettings = this.onClearSettings.bind( this );
		this.onFocusCaption = this.onFocusCaption.bind( this );
	}

	componentDidMount() {
		const { attributes, setAttributes } = this.props;

		// This will warn when we have `id` defined, while `url` is undefined.
		// This may help track this issue: https://github.com/wordpress-mobile/WordPress-Android/issues/9768
		// where a cancelled image upload was resulting in a subsequent crash.
		if ( attributes.id && ! attributes.url ) {
			// eslint-disable-next-line no-console
			console.warn( 'Attributes has id with no url.' );
		}

		if ( attributes.id && attributes.url && ! isURL( attributes.url ) ) {
			if ( attributes.url.indexOf( 'file:' ) === 0 ) {
				requestMediaImport( attributes.url, ( mediaId, mediaUri ) => {
					if ( mediaUri ) {
						setAttributes( { url: mediaUri, id: mediaId } );
					}
				} );
			}
			mediaUploadSync();
		}
	}

	componentWillUnmount() {
		// this action will only exist if the user pressed the trash button on the block holder
		if ( hasAction( 'blocks.onRemoveBlockCheckUpload' ) && this.state.isUploadInProgress ) {
			doAction( 'blocks.onRemoveBlockCheckUpload', this.props.attributes.id );
		}
	}

	componentWillReceiveProps( nextProps ) {
		// Avoid a UI flicker in the toolbar by insuring that isCaptionSelected
		// is updated immediately any time the isSelected prop becomes false
		this.setState( ( state ) => ( {
			isCaptionSelected: nextProps.isSelected && state.isCaptionSelected,
		} ) );
	}

	onImagePressed() {
		const { attributes } = this.props;

		if ( this.state.isUploadInProgress ) {
			requestImageUploadCancelDialog( attributes.id );
		} else if ( attributes.id && ! isURL( attributes.url ) ) {
			requestImageFailedRetryDialog( attributes.id );
		}

		this._caption.blur();
		this.setState( {
			isCaptionSelected: false,
		} );
	}

	updateMediaProgress( payload ) {
		const { setAttributes } = this.props;
		if ( payload.mediaUrl ) {
			setAttributes( { url: payload.mediaUrl } );
		}

		if ( ! this.state.isUploadInProgress ) {
			this.setState( { isUploadInProgress: true } );
		}
	}

	finishMediaUploadWithSuccess( payload ) {
		const { setAttributes } = this.props;

		setAttributes( { url: payload.mediaUrl, id: payload.mediaServerId } );
		this.setState( { isUploadInProgress: false } );
	}

	finishMediaUploadWithFailure( payload ) {
		const { setAttributes } = this.props;

		setAttributes( { id: payload.mediaId } );
		this.setState( { isUploadInProgress: false } );
	}

	mediaUploadStateReset() {
		const { setAttributes } = this.props;

		setAttributes( { id: null, url: null } );
		this.setState( { isUploadInProgress: false } );
	}

	updateAlt( newAlt ) {
		this.props.setAttributes( { alt: newAlt } );
	}

	updateImageURL( url ) {
		this.props.setAttributes( { url, width: undefined, height: undefined } );
	}

	onSetLinkDestination( href ) {
		this.props.setAttributes( {
			linkDestination: LINK_DESTINATION_CUSTOM,
			href,
		} );
	}

	onClearSettings() {
		this.props.setAttributes( {
			alt: '',
			linkDestination: LINK_DESTINATION_NONE,
			href: undefined,
		} );
	}

	onSelectMediaUploadOption( mediaId, mediaUrl ) {
		const { setAttributes } = this.props;
		setAttributes( { url: mediaUrl, id: mediaId } );
	}

	onFocusCaption() {
		if ( this.props.onFocus ) {
			this.props.onFocus();
		}
		if ( ! this.state.isCaptionSelected ) {
			this.setState( {
				isCaptionSelected: true,
			} );
		}
	}

	getIcon( isRetryIcon ) {
		if ( isRetryIcon ) {
			return <SvgIconRetry fill={ styles.iconRetry.fill } />;
		}

		return <SvgIcon fill={ styles.icon.fill } />;
	}

	render() {
		const { attributes, isSelected, setAttributes } = this.props;
		const { url, caption, height, width, alt, href, id } = attributes;

		const onImageSettingsButtonPressed = () => {
			this.setState( { showSettings: true } );
		};

		const onImageSettingsClose = () => {
			this.setState( { showSettings: false } );
		};

		const toolbarEditButton = ( open, getMediaOptions ) => (
			<BlockControls>
				<Toolbar>
					{ getMediaOptions() }
					<ToolbarButton
						title={ __( 'Edit image' ) }
						icon="edit"
						onClick={ open }
					/>
				</Toolbar>
			</BlockControls>
		);

		const getInspectorControls = () => (
			<BottomSheet
				isVisible={ this.state.showSettings }
				onClose={ onImageSettingsClose }
				hideHeader
			>
				<BottomSheet.Cell
					icon={ 'admin-links' }
					label={ __( 'Link To' ) }
					value={ href || '' }
					valuePlaceholder={ __( 'Add URL' ) }
					onChangeValue={ this.onSetLinkDestination }
					autoCapitalize="none"
					autoCorrect={ false }
					keyboardType="url"
				/>
				<BottomSheet.Cell
					icon={ 'editor-textcolor' }
					label={ __( 'Alt Text' ) }
					value={ alt || '' }
					valuePlaceholder={ __( 'None' ) }
					separatorType={ 'fullWidth' }
					onChangeValue={ this.updateAlt }
				/>
				<BottomSheet.Cell
					label={ __( 'Clear All Settings' ) }
					labelStyle={ styles.clearSettingsButton }
					separatorType={ 'none' }
					onPress={ this.onClearSettings }
				/>
			</BottomSheet>
		);

		if ( ! url ) {
			return (
				<View style={ { flex: 1 } } >
					<MediaPlaceholder
						mediaType={ MEDIA_TYPE_IMAGE }
						onSelectURL={ this.onSelectMediaUploadOption }
						icon={ this.getIcon( false ) }
						onFocus={ this.props.onFocus }
					/>
				</View>
			);
		}

<<<<<<< HEAD
		const getImageComponent = ( openMediaOptions, getMediaOptions ) => (
=======
		const imageContainerHeight = Dimensions.get( 'window' ).width / IMAGE_ASPECT_RATIO;

		return (
>>>>>>> 5df6a066
			<TouchableWithoutFeedback
				accessible={ ! isSelected }
				accessibilityLabel={ sprintf(
					/* translators: accessibility text. 1: image alt text. 2: image caption. */
					__( 'Image block. %1$s. %2$s' ),
					alt,
					caption
				) }
				accessibilityHint={ __( 'Double tap and hold to edit the image' ) }
				accessibilityRole={ 'imagebutton' }
				onPress={ this.onImagePressed }
				onLongPress={ url && openMediaOptions }
				disabled={ ! isSelected }
			>
				<View style={ { flex: 1 } }>
					{ getInspectorControls() }
					{ ( ! this.state.isCaptionSelected ) &&
							toolbarEditButton(openMediaOptions, getMediaOptions)
					}
					<InspectorControls>
						<ToolbarButton
							title={ __( 'Image Settings' ) }
							icon="admin-generic"
							onClick={ onImageSettingsButtonPressed }
						/>
					</InspectorControls>
					<MediaUploadProgress
						height={ height }
						width={ width }
						coverUrl={ url }
						mediaId={ id }
						onUpdateMediaProgress={ this.updateMediaProgress }
						onFinishMediaUploadWithSuccess={ this.finishMediaUploadWithSuccess }
						onFinishMediaUploadWithFailure={ this.finishMediaUploadWithFailure }
						onMediaUploadStateReset={ this.mediaUploadStateReset }
						renderContent={ ( { isUploadInProgress, isUploadFailed, finalWidth, finalHeight, imageWidthWithinContainer, retryMessage } ) => {
							const opacity = isUploadInProgress ? 0.3 : 1;
							const icon = this.getIcon( isUploadFailed );

							const iconContainer = (
								<View style={ styles.modalIcon }>
									{ icon }
								</View>
							);

							return (
								<View style={ { flex: 1 } } >
<<<<<<< HEAD
									{ ! imageWidthWithinContainer && (
										<View style={ styles.imageContainer } >
											<Dashicon icon={ 'format-image' } size={ 300 } />
										</View>
									) }
=======
									{ ! imageWidthWithinContainer && <View style={ [ styles.imageContainer, { height: imageContainerHeight } ] } >
										{ this.getIcon( false ) }
									</View> }
>>>>>>> 5df6a066
									<ImageBackground
										accessible={ true }
										disabled={ ! isSelected }
										accessibilityLabel={ alt }
										accessibilityRole={ 'image' }
										style={ { width: finalWidth, height: finalHeight, opacity } }
										resizeMethod="scale"
										source={ { uri: url } }
										key={ url }
									>
<<<<<<< HEAD
									{ isUploadFailed &&
										<View style={ styles.imageContainer } >
											<Dashicon icon={ retryIconName } ariaPressed={ 'dashicon-active' } />
											<Text style={ styles.uploadFailedText }>{ retryMessage }</Text>
										</View>
									}
=======
										{ isUploadFailed &&
											<View style={ [ styles.imageContainer, { flex: 1, backgroundColor: 'rgba(0, 0, 0, 0.5)' } ] } >
												{ iconContainer }
												<Text style={ styles.uploadFailedText }>{ retryMessage }</Text>
											</View>
										}
>>>>>>> 5df6a066
									</ImageBackground>
								</View>
							);
						} }
					/>
					{ ( ! RichText.isEmpty( caption ) > 0 || isSelected ) && (
						<View style={ { padding: 12, flex: 1 } }
							accessible={ true }
							accessibilityLabel={
								isEmpty( caption ) ?
									/* translators: accessibility text. Empty image caption. */
									__( 'Image caption. Empty' ) :
									sprintf(
										/* translators: accessibility text. %s: image caption. */
										__( 'Image caption. %s' ),
										caption
									)
							}
							accessibilityRole={ 'button' }
						>
							<RichText
								setRef={ ( ref ) => {
									this._caption = ref;
								} }
								rootTagsToEliminate={ [ 'p' ] }
								placeholder={ __( 'Write caption…' ) }
								value={ caption }
								onChange={ ( newCaption ) => setAttributes( { caption: newCaption } ) }
								onFocus={ this.onFocusCaption }
								onBlur={ this.props.onBlur } // always assign onBlur as props
								isSelected={ this.state.isCaptionSelected }
								fontSize={ 14 }
								underlineColorAndroid="transparent"
								textAlign={ 'center' }
							/>
						</View>
					) }
				</View>
			</TouchableWithoutFeedback>
		);

		return (
			<MediaUpload mediaType={ MEDIA_TYPE_IMAGE }
				onSelectURL={ this.onSelectMediaUploadOption }
				render={ ( { open, getMediaOptions } ) => {
					return getImageComponent( open, getMediaOptions );
				} }
			/>
		);
	}
}

export default ImageEdit;<|MERGE_RESOLUTION|>--- conflicted
+++ resolved
@@ -211,10 +211,9 @@
 			this.setState( { showSettings: false } );
 		};
 
-		const toolbarEditButton = ( open, getMediaOptions ) => (
+		const toolbarEditButton = ( open ) => (
 			<BlockControls>
 				<Toolbar>
-					{ getMediaOptions() }
 					<ToolbarButton
 						title={ __( 'Edit image' ) }
 						icon="edit"
@@ -270,13 +269,8 @@
 			);
 		}
 
-<<<<<<< HEAD
+		const imageContainerHeight = Dimensions.get( 'window' ).width / IMAGE_ASPECT_RATIO;
 		const getImageComponent = ( openMediaOptions, getMediaOptions ) => (
-=======
-		const imageContainerHeight = Dimensions.get( 'window' ).width / IMAGE_ASPECT_RATIO;
-
-		return (
->>>>>>> 5df6a066
 			<TouchableWithoutFeedback
 				accessible={ ! isSelected }
 				accessibilityLabel={ sprintf(
@@ -285,16 +279,16 @@
 					alt,
 					caption
 				) }
-				accessibilityHint={ __( 'Double tap and hold to edit the image' ) }
-				accessibilityRole={ 'imagebutton' }
+				accessibilityRole={ 'button' }
 				onPress={ this.onImagePressed }
-				onLongPress={ url && openMediaOptions }
+				onLongPress={ openMediaOptions }
 				disabled={ ! isSelected }
 			>
 				<View style={ { flex: 1 } }>
 					{ getInspectorControls() }
+					{ getMediaOptions() }
 					{ ( ! this.state.isCaptionSelected ) &&
-							toolbarEditButton(openMediaOptions, getMediaOptions)
+							toolbarEditButton( openMediaOptions )
 					}
 					<InspectorControls>
 						<ToolbarButton
@@ -324,42 +318,27 @@
 
 							return (
 								<View style={ { flex: 1 } } >
-<<<<<<< HEAD
-									{ ! imageWidthWithinContainer && (
-										<View style={ styles.imageContainer } >
-											<Dashicon icon={ 'format-image' } size={ 300 } />
-										</View>
-									) }
-=======
-									{ ! imageWidthWithinContainer && <View style={ [ styles.imageContainer, { height: imageContainerHeight } ] } >
-										{ this.getIcon( false ) }
-									</View> }
->>>>>>> 5df6a066
+									{ ! imageWidthWithinContainer && 
+										<View style={ [ styles.imageContainer, { height: imageContainerHeight } ] } >
+											{ this.getIcon( false ) }
+										</View>}
 									<ImageBackground
 										accessible={ true }
 										disabled={ ! isSelected }
 										accessibilityLabel={ alt }
-										accessibilityRole={ 'image' }
+										accessibilityHint={ __( 'Double tap and hold to edit' ) }
+										accessibilityRole={ 'imagebutton' }
 										style={ { width: finalWidth, height: finalHeight, opacity } }
 										resizeMethod="scale"
 										source={ { uri: url } }
 										key={ url }
 									>
-<<<<<<< HEAD
-									{ isUploadFailed &&
-										<View style={ styles.imageContainer } >
-											<Dashicon icon={ retryIconName } ariaPressed={ 'dashicon-active' } />
-											<Text style={ styles.uploadFailedText }>{ retryMessage }</Text>
-										</View>
-									}
-=======
 										{ isUploadFailed &&
 											<View style={ [ styles.imageContainer, { flex: 1, backgroundColor: 'rgba(0, 0, 0, 0.5)' } ] } >
 												{ iconContainer }
 												<Text style={ styles.uploadFailedText }>{ retryMessage }</Text>
 											</View>
 										}
->>>>>>> 5df6a066
 									</ImageBackground>
 								</View>
 							);
