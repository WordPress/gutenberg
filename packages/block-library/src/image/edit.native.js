--- conflicted
+++ resolved
@@ -2,20 +2,12 @@
  * External dependencies
  */
 import React from 'react';
-<<<<<<< HEAD
 import { View, TouchableWithoutFeedback } from 'react-native';
-=======
-import {
-	View,
-	ImageBackground,
-	Text,
-	TouchableWithoutFeedback,
-	Dimensions,
-} from 'react-native';
+import { isEmpty, get, find, map } from 'lodash';
+
 /**
  * WordPress dependencies
  */
->>>>>>> 1bec21fe
 import {
 	requestMediaImport,
 	mediaUploadSync,
@@ -23,11 +15,6 @@
 	requestImageUploadCancelDialog,
 	requestImageFullscreenPreview,
 } from '@wordpress/react-native-bridge';
-import { isEmpty, get, find, map } from 'lodash';
-
-/**
- * WordPress dependencies
- */
 import {
 	CycleSelectControl,
 	Icon,
