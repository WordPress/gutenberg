--- conflicted
+++ resolved
@@ -580,16 +580,12 @@
 							'Describe the purpose of the image. Leave empty if decorative.'
 						) }{ ' ' }
 						<FooterMessageLink
-<<<<<<< HEAD
 							href={
 								// translators: Localized tutorial, if one exists. W3C Web Accessibility Initiative link has list of existing translations.
 								__(
 									'https://www.w3.org/WAI/tutorials/images/decision-tree/'
 								)
 							}
-=======
-							href="https://www.w3.org/WAI/tutorials/images/decision-tree/"
->>>>>>> 1ec58db1
 							value={ __( 'What is alt text?' ) }
 						/>
 					</>
