--- conflicted
+++ resolved
@@ -395,20 +395,12 @@
 		const imageContainerHeight = Dimensions.get( 'window' ).width / IMAGE_ASPECT_RATIO;
 
 		const editImageComponent = ( { open, mediaOptions } ) => (
-<<<<<<< HEAD
-			<TouchableWithoutFeedback
-				onPress={ open }>
+			<TouchableWithoutFeedback onPress={ open }>
 				<View style={ styles.editContainer }>
 					<View style={ styles.edit }>
 						{ mediaOptions() }
 						<Icon size={ 16 } icon={ SvgIconCustomize } { ...styles.iconCustomise } />
 					</View>
-=======
-			<TouchableWithoutFeedback onPress={ open }>
-				<View style={ styles.edit }>
-					{ mediaOptions() }
-					<Icon icon={ SvgIconCustomize } { ...styles.iconCustomise } />
->>>>>>> f63053ca
 				</View>
 			</TouchableWithoutFeedback>
 		);
@@ -501,19 +493,9 @@
 												{ iconRetryContainer }
 												<Text style={ styles.uploadFailedText }>{ retryMessage }</Text>
 											</View>
-<<<<<<< HEAD
-										}
-										{ isSelected && ! isUploadInProgress && ! isUploadFailed && finalWidth && finalHeight && showMediaEditorButton &&
-											<MediaEdit allowedTypes={ [ MEDIA_TYPE_IMAGE ] }
-												onSelect={ this.onSelectMediaUploadOption }
-												source={ { uri: url } }
-												openReplaceMediaOptions={ openMediaOptions }
-												render={ editImageComponent }
-											/>
-										}
-=======
 										) }
-										{ ! isUploadInProgress &&
+										{ isSelected &&
+											! isUploadInProgress &&
 											! isUploadFailed &&
 											finalWidth &&
 											finalHeight &&
@@ -526,7 +508,6 @@
 													render={ editImageComponent }
 												/>
 											) }
->>>>>>> f63053ca
 									</ImageBackground>
 								</View>
 							);
