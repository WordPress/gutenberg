/**
 * External dependencies
 */
import { View, TouchableWithoutFeedback } from 'react-native';
import { isEmpty, get, find, map } from 'lodash';

/**
 * WordPress dependencies
 */
import { Component } from '@wordpress/element';
import {
	requestMediaImport,
	mediaUploadSync,
	requestImageFailedRetryDialog,
	requestImageUploadCancelDialog,
	requestImageFullscreenPreview,
} from '@wordpress/react-native-bridge';
import {
	CycleSelectControl,
	Icon,
	PanelBody,
	TextControl,
	ToolbarButton,
	ToolbarGroup,
	Image,
	WIDE_ALIGNMENTS,
	LinkSettingsNavigation,
} from '@wordpress/components';
import {
	BlockCaption,
	MediaPlaceholder,
	MediaUpload,
	MediaUploadProgress,
	MEDIA_TYPE_IMAGE,
	BlockControls,
	InspectorControls,
	BlockAlignmentToolbar,
	BlockStyles,
	store as blockEditorStore,
} from '@wordpress/block-editor';
import { __, sprintf } from '@wordpress/i18n';
import { getProtocol, hasQueryArg } from '@wordpress/url';
import { doAction, hasAction } from '@wordpress/hooks';
import { compose, withPreferredColorScheme } from '@wordpress/compose';
import { withSelect } from '@wordpress/data';
import {
	image as placeholderIcon,
	textColor,
	replace,
	expand,
} from '@wordpress/icons';
import { store as coreStore } from '@wordpress/core-data';

/**
 * Internal dependencies
 */
import styles from './styles.scss';
import { getUpdatedLinkTargetSettings } from './utils';

import { LINK_DESTINATION_CUSTOM } from './constants';

const getUrlForSlug = ( image, { sizeSlug } ) => {
	return get( image, [ 'media_details', 'sizes', sizeSlug, 'source_url' ] );
};

export class ImageEdit extends Component {
	constructor( props ) {
		super( props );

		this.state = {
			isCaptionSelected: false,
		};

		this.finishMediaUploadWithSuccess = this.finishMediaUploadWithSuccess.bind(
			this
		);
		this.finishMediaUploadWithFailure = this.finishMediaUploadWithFailure.bind(
			this
		);
		this.mediaUploadStateReset = this.mediaUploadStateReset.bind( this );
		this.onSelectMediaUploadOption = this.onSelectMediaUploadOption.bind(
			this
		);
		this.updateMediaProgress = this.updateMediaProgress.bind( this );
		this.updateAlt = this.updateAlt.bind( this );
		this.updateImageURL = this.updateImageURL.bind( this );
		this.onSetLinkDestination = this.onSetLinkDestination.bind( this );
		this.onSetNewTab = this.onSetNewTab.bind( this );
		this.onSetSizeSlug = this.onSetSizeSlug.bind( this );
		this.onImagePressed = this.onImagePressed.bind( this );
		this.onFocusCaption = this.onFocusCaption.bind( this );
		this.updateAlignment = this.updateAlignment.bind( this );
		this.accessibilityLabelCreator = this.accessibilityLabelCreator.bind(
			this
		);
		this.setMappedAttributes = this.setMappedAttributes.bind( this );
		this.onSizeChangeValue = this.onSizeChangeValue.bind( this );

		this.linkSettingsOptions = {
			url: {
				label: __( 'Image Link URL' ),
				placeholder: __( 'Add URL' ),
				autoFocus: false,
				autoFill: true,
			},
			openInNewTab: {
				label: __( 'Open in new tab' ),
			},
			linkRel: {
				label: __( 'Link Rel' ),
				placeholder: __( 'None' ),
			},
		};

		this.sizeOptions = map( this.props.imageSizes, ( { name, slug } ) => ( {
			value: slug,
			name,
		} ) );
	}

	componentDidMount() {
		const { attributes, setAttributes } = this.props;
		// This will warn when we have `id` defined, while `url` is undefined.
		// This may help track this issue: https://github.com/wordpress-mobile/WordPress-Android/issues/9768
		// where a cancelled image upload was resulting in a subsequent crash.
		if ( attributes.id && ! attributes.url ) {
			// eslint-disable-next-line no-console
			console.warn( 'Attributes has id with no url.' );
		}

		// Detect any pasted image and start an upload
		if (
			! attributes.id &&
			attributes.url &&
			getProtocol( attributes.url ) === 'file:'
		) {
			requestMediaImport( attributes.url, ( id, url ) => {
				if ( url ) {
					setAttributes( { id, url } );
				}
			} );
		}

		// Make sure we mark any temporary images as failed if they failed while
		// the editor wasn't open
		if (
			attributes.id &&
			attributes.url &&
			getProtocol( attributes.url ) === 'file:'
		) {
			mediaUploadSync();
		}
	}

	componentWillUnmount() {
		// this action will only exist if the user pressed the trash button on the block holder
		if (
			hasAction( 'blocks.onRemoveBlockCheckUpload' ) &&
			this.state.isUploadInProgress
		) {
			doAction(
				'blocks.onRemoveBlockCheckUpload',
				this.props.attributes.id
			);
		}
	}

	componentDidUpdate( previousProps ) {
		if ( ! previousProps.image && this.props.image ) {
			const { image, attributes } = this.props;
			const url = getUrlForSlug( image, attributes ) || image.source_url;
			this.props.setAttributes( { url } );
		}
	}

	static getDerivedStateFromProps( props, state ) {
		// Avoid a UI flicker in the toolbar by insuring that isCaptionSelected
		// is updated immediately any time the isSelected prop becomes false
		return {
			isCaptionSelected: props.isSelected && state.isCaptionSelected,
		};
	}

	accessibilityLabelCreator( caption ) {
		return isEmpty( caption )
			? /* translators: accessibility text. Empty image caption. */
			  'Image caption. Empty'
			: sprintf(
					/* translators: accessibility text. %s: image caption. */
					__( 'Image caption. %s' ),
					caption
			  );
	}

	onImagePressed() {
		const { attributes, image } = this.props;

		if ( this.state.isUploadInProgress ) {
			requestImageUploadCancelDialog( attributes.id );
		} else if (
			attributes.id &&
			getProtocol( attributes.url ) === 'file:'
		) {
			requestImageFailedRetryDialog( attributes.id );
		} else if ( ! this.state.isCaptionSelected ) {
			requestImageFullscreenPreview(
				attributes.url,
				image && image.source_url
			);
		}

		this.setState( {
			isCaptionSelected: false,
		} );
	}

	updateMediaProgress( payload ) {
		const { setAttributes } = this.props;
		if ( payload.mediaUrl ) {
			setAttributes( { url: payload.mediaUrl } );
		}

		if ( ! this.state.isUploadInProgress ) {
			this.setState( { isUploadInProgress: true } );
		}
	}

	finishMediaUploadWithSuccess( payload ) {
		const { setAttributes } = this.props;

		setAttributes( { url: payload.mediaUrl, id: payload.mediaServerId } );
		this.setState( { isUploadInProgress: false } );
	}

	finishMediaUploadWithFailure( payload ) {
		const { setAttributes } = this.props;

		setAttributes( { id: payload.mediaId } );
		this.setState( { isUploadInProgress: false } );
	}

	mediaUploadStateReset() {
		const { setAttributes } = this.props;

		setAttributes( { id: null, url: null } );
		this.setState( { isUploadInProgress: false } );
	}

	updateAlt( newAlt ) {
		this.props.setAttributes( { alt: newAlt } );
	}

	updateImageURL( url ) {
		this.props.setAttributes( {
			url,
			width: undefined,
			height: undefined,
		} );
	}

	updateAlignment( nextAlign ) {
		const extraUpdatedAttributes = Object.values(
			WIDE_ALIGNMENTS.alignments
		).includes( nextAlign )
			? { width: undefined, height: undefined }
			: {};
		this.props.setAttributes( {
			...extraUpdatedAttributes,
			align: nextAlign,
		} );
	}

	onSetLinkDestination( href ) {
		this.props.setAttributes( {
			linkDestination: LINK_DESTINATION_CUSTOM,
			href,
		} );
	}

	onSetNewTab( value ) {
		const updatedLinkTarget = getUpdatedLinkTargetSettings(
			value,
			this.props.attributes
		);
		this.props.setAttributes( updatedLinkTarget );
	}

	onSetSizeSlug( sizeSlug ) {
		const { image } = this.props;

		const url = getUrlForSlug( image, { sizeSlug } );
		if ( ! url ) {
			return null;
		}

		this.props.setAttributes( {
			url,
			width: undefined,
			height: undefined,
			sizeSlug,
		} );
	}

	onSelectMediaUploadOption( media ) {
		const {
			attributes: { id, url },
			imageDefaultSize,
		} = this.props;

		const mediaAttributes = {
			id: media.id,
			url: media.url,
			caption: media.caption,
		};

		let additionalAttributes;
		// Reset the dimension attributes if changing to a different image.
		if ( ! media.id || media.id !== id ) {
			additionalAttributes = {
				width: undefined,
				height: undefined,
				sizeSlug: imageDefaultSize,
			};
		} else {
			// Keep the same url when selecting the same file, so "Image Size" option is not changed.
			additionalAttributes = { url };
		}

		this.props.setAttributes( {
			...mediaAttributes,
			...additionalAttributes,
		} );
	}

	onFocusCaption() {
		if ( this.props.onFocus ) {
			this.props.onFocus();
		}
		if ( ! this.state.isCaptionSelected ) {
			this.setState( {
				isCaptionSelected: true,
			} );
		}
	}

	getPlaceholderIcon() {
		return (
			<Icon
				icon={ placeholderIcon }
				{ ...this.props.getStylesFromColorScheme(
					styles.iconPlaceholder,
					styles.iconPlaceholderDark
				) }
			/>
		);
	}

	getWidth() {
		const { attributes } = this.props;
		const { align, width } = attributes;

		return Object.values( WIDE_ALIGNMENTS.alignments ).includes( align )
			? '100%'
			: width;
	}

	setMappedAttributes( { url: href, ...restAttributes } ) {
		const { setAttributes } = this.props;
		return href === undefined
			? setAttributes( restAttributes )
			: setAttributes( { ...restAttributes, href } );
	}

	getLinkSettings() {
		const { isLinkSheetVisible } = this.state;
		const {
			attributes: { href: url, ...unMappedAttributes },
		} = this.props;

		const mappedAttributes = { ...unMappedAttributes, url };

		return (
			<LinkSettingsNavigation
				isVisible={ isLinkSheetVisible }
				url={ mappedAttributes.url }
				rel={ mappedAttributes.rel }
				label={ mappedAttributes.label }
				linkTarget={ mappedAttributes.linkTarget }
				onClose={ this.dismissSheet }
				setAttributes={ this.setMappedAttributes }
				withBottomSheet={ false }
				hasPicker
				options={ this.linkSettingsOptions }
				showIcon={ false }
			/>
		);
	}

	onSizeChangeValue( newValue ) {
		this.onSetSizeSlug( newValue );
	}

	render() {
		const { isCaptionSelected } = this.state;
		const {
			attributes,
			isSelected,
			image,
			clientId,
<<<<<<< HEAD
			wasBlockJustInserted,
=======
			imageDefaultSize,
>>>>>>> e70720a6
		} = this.props;
		const { align, url, alt, id, sizeSlug, className } = attributes;

		const sizeOptionsValid = find( this.sizeOptions, [
			'value',
			imageDefaultSize,
		] );

		const getToolbarEditButton = ( open ) => (
			<BlockControls>
				<ToolbarGroup>
					<ToolbarButton
						title={ __( 'Edit image' ) }
						icon={ replace }
						onClick={ open }
					/>
				</ToolbarGroup>
				<BlockAlignmentToolbar
					value={ align }
					onChange={ this.updateAlignment }
				/>
			</BlockControls>
		);

		const getInspectorControls = () => (
			<InspectorControls>
				<PanelBody title={ __( 'Image settings' ) } />
				<PanelBody style={ styles.panelBody }>
					<BlockStyles clientId={ clientId } url={ url } />
				</PanelBody>
				<PanelBody>
					{ image && sizeOptionsValid && (
						<CycleSelectControl
							icon={ expand }
							label={ __( 'Size' ) }
							value={ sizeSlug || imageDefaultSize }
							onChangeValue={ this.onSizeChangeValue }
							options={ this.sizeOptions }
						/>
					) }
					<TextControl
						icon={ textColor }
						label={ __( 'Alt Text' ) }
						value={ alt || '' }
						valuePlaceholder={ __( 'None' ) }
						onChangeValue={ this.updateAlt }
					/>
				</PanelBody>
				<PanelBody title={ __( 'Link Settings' ) }>
					{ this.getLinkSettings( true ) }
				</PanelBody>
			</InspectorControls>
		);

		if ( ! url ) {
			return (
				<View style={ styles.content }>
					<MediaPlaceholder
						allowedTypes={ [ MEDIA_TYPE_IMAGE ] }
						onSelect={ this.onSelectMediaUploadOption }
						icon={ this.getPlaceholderIcon() }
						onFocus={ this.props.onFocus }
						autoOpenMediaUpload={
							isSelected && ! url && wasBlockJustInserted
						}
					/>
				</View>
			);
		}

		const alignToFlex = {
			left: 'flex-start',
			center: 'center',
			right: 'flex-end',
			full: 'center',
			wide: 'center',
		};

		const getImageComponent = ( openMediaOptions, getMediaOptions ) => (
			<>
				<TouchableWithoutFeedback
					accessible={ ! isSelected }
					onPress={ this.onImagePressed }
					onLongPress={ openMediaOptions }
					disabled={ ! isSelected }
				>
					<View style={ styles.content }>
						{ isSelected && getInspectorControls() }
						{ isSelected && getMediaOptions() }
						{ ! this.state.isCaptionSelected &&
							getToolbarEditButton( openMediaOptions ) }
						<MediaUploadProgress
							coverUrl={ url }
							mediaId={ id }
							onUpdateMediaProgress={ this.updateMediaProgress }
							onFinishMediaUploadWithSuccess={
								this.finishMediaUploadWithSuccess
							}
							onFinishMediaUploadWithFailure={
								this.finishMediaUploadWithFailure
							}
							onMediaUploadStateReset={
								this.mediaUploadStateReset
							}
							renderContent={ ( {
								isUploadInProgress,
								isUploadFailed,
								retryMessage,
							} ) => {
								return (
									<Image
										align={ align && alignToFlex[ align ] }
										alt={ alt }
										isSelected={
											isSelected && ! isCaptionSelected
										}
										isUploadFailed={ isUploadFailed }
										isUploadInProgress={
											isUploadInProgress
										}
										onSelectMediaUploadOption={
											this.onSelectMediaUploadOption
										}
										openMediaOptions={ openMediaOptions }
										retryMessage={ retryMessage }
										url={ url }
										shapeStyle={ styles[ className ] }
										width={ this.getWidth() }
									/>
								);
							} }
						/>
					</View>
				</TouchableWithoutFeedback>
				<BlockCaption
					clientId={ this.props.clientId }
					isSelected={ this.state.isCaptionSelected }
					accessible
					accessibilityLabelCreator={ this.accessibilityLabelCreator }
					onFocus={ this.onFocusCaption }
					onBlur={ this.props.onBlur } // always assign onBlur as props
					insertBlocksAfter={ this.props.insertBlocksAfter }
				/>
			</>
		);

		return (
			<MediaUpload
				allowedTypes={ [ MEDIA_TYPE_IMAGE ] }
				isReplacingMedia={ true }
				onSelect={ this.onSelectMediaUploadOption }
				render={ ( { open, getMediaOptions } ) => {
					return getImageComponent( open, getMediaOptions );
				} }
			/>
		);
	}
}

export default compose( [
	withSelect( ( select, props ) => {
		const { getMedia } = select( coreStore );
		const { getSettings, wasBlockJustInserted } = select(
			blockEditorStore
		);
		const {
			attributes: { id, url },
			isSelected,
			clientId,
		} = props;
		const { imageSizes, imageDefaultSize } = getSettings();
		const isNotFileUrl = id && getProtocol( url ) !== 'file:';

		const shouldGetMedia =
			( isSelected && isNotFileUrl ) ||
			// Edge case to update the image after uploading if the block gets unselected
			// Check if it's the original image and not the resized one with queryparams
			( ! isSelected &&
				isNotFileUrl &&
				url &&
				! hasQueryArg( url, 'w' ) );

		return {
			image: shouldGetMedia ? getMedia( id ) : null,
			imageSizes,
<<<<<<< HEAD
			wasBlockJustInserted: wasBlockJustInserted(
				clientId,
				'inserter_menu'
			),
=======
			imageDefaultSize,
>>>>>>> e70720a6
		};
	} ),
	withPreferredColorScheme,
] )( ImageEdit );<|MERGE_RESOLUTION|>--- conflicted
+++ resolved
@@ -407,11 +407,8 @@
 			isSelected,
 			image,
 			clientId,
-<<<<<<< HEAD
-			wasBlockJustInserted,
-=======
 			imageDefaultSize,
->>>>>>> e70720a6
+            wasBlockJustInserted,
 		} = this.props;
 		const { align, url, alt, id, sizeSlug, className } = attributes;
 
@@ -597,14 +594,11 @@
 		return {
 			image: shouldGetMedia ? getMedia( id ) : null,
 			imageSizes,
-<<<<<<< HEAD
+			imageDefaultSize,
 			wasBlockJustInserted: wasBlockJustInserted(
 				clientId,
 				'inserter_menu'
 			),
-=======
-			imageDefaultSize,
->>>>>>> e70720a6
 		};
 	} ),
 	withPreferredColorScheme,
