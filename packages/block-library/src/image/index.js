/**
 * External dependencies
 */
import classnames from 'classnames';

/**
 * WordPress dependencies
 */
import { Fragment } from '@wordpress/element';
import { __ } from '@wordpress/i18n';
import {
	createBlock,
	getBlockAttributes,
	getPhrasingContentSchema,
} from '@wordpress/blocks';
import { RichText } from '@wordpress/editor';
import { createBlobURL } from '@wordpress/blob';
import {
	Path,
	SVG,
} from '@wordpress/components';

/**
 * Internal dependencies
 */
import edit from './edit';

export const name = 'core/image';

const blockAttributes = {
	url: {
		type: 'string',
		source: 'attribute',
		selector: 'img',
		attribute: 'src',
	},
	alt: {
		type: 'string',
		source: 'attribute',
		selector: 'img',
		attribute: 'alt',
		default: '',
	},
	caption: {
		type: 'string',
		source: 'html',
		selector: 'figcaption',
	},
	href: {
		type: 'string',
		source: 'attribute',
		selector: 'figure > a',
		attribute: 'href',
	},
	rel: {
		type: 'string',
		source: 'attribute',
		selector: 'figure > a',
		attribute: 'rel',
	},
	linkClass: {
		type: 'string',
		source: 'attribute',
		selector: 'figure > a',
		attribute: 'class',
	},
	id: {
		type: 'number',
	},
	align: {
		type: 'string',
	},
	width: {
		type: 'number',
	},
	height: {
		type: 'number',
	},
	linkDestination: {
		type: 'string',
		default: 'none',
	},
	linkTarget: {
		type: 'string',
		source: 'attribute',
		selector: 'figure > a',
		attribute: 'target',
	},
};

const imageSchema = {
	img: {
		attributes: [ 'src', 'alt' ],
		classes: [ 'alignleft', 'aligncenter', 'alignright', 'alignnone', /^wp-image-\d+$/ ],
	},
};

const schema = {
	figure: {
		require: [ 'img' ],
		children: {
			...imageSchema,
			a: {
				attributes: [ 'linkClass', 'href', 'rel', 'target' ],
				children: imageSchema,
			},
			figcaption: {
				children: getPhrasingContentSchema(),
			},
		},
	},
};

export const settings = {
	title: __( 'Image' ),

	description: __( 'Insert an image to make a visual statement.' ),

	icon: <SVG viewBox="0 0 24 24" xmlns="http://www.w3.org/2000/svg"><Path d="M0,0h24v24H0V0z" fill="none" /><Path d="m19 5v14h-14v-14h14m0-2h-14c-1.1 0-2 0.9-2 2v14c0 1.1 0.9 2 2 2h14c1.1 0 2-0.9 2-2v-14c0-1.1-0.9-2-2-2z" /><Path d="m14.14 11.86l-3 3.87-2.14-2.59-3 3.86h12l-3.86-5.14z" /></SVG>,

	category: 'common',

	keywords: [
		'img', // "img" is not translated as it is intended to reflect the HTML <img> tag.
		__( 'photo' ),
	],

	attributes: blockAttributes,

	transforms: {
		from: [
			{
				type: 'raw',
				isMatch: ( node ) => node.nodeName === 'FIGURE' && !! node.querySelector( 'img' ),
				schema,
				transform: ( node ) => {
					// Search both figure and image classes. Alignment could be
					// set on either. ID is set on the image.
					const className = node.className + ' ' + node.querySelector( 'img' ).className;
					const alignMatches = /(?:^|\s)align(left|center|right)(?:$|\s)/.exec( className );
					const align = alignMatches ? alignMatches[ 1 ] : undefined;
					const idMatches = /(?:^|\s)wp-image-(\d+)(?:$|\s)/.exec( className );
					const id = idMatches ? Number( idMatches[ 1 ] ) : undefined;
					const anchorElement = node.querySelector( 'a' );
					const linkDestination = anchorElement && anchorElement.href ? 'custom' : undefined;
					const href = anchorElement && anchorElement.href ? anchorElement.href : undefined;
<<<<<<< HEAD
					const rel = anchorElement && anchorElement.rel ? anchorElement.rel : undefined;
					const linkClass = anchorElement && anchorElement.className ? anchorElement.className : undefined;
					const blockType = getBlockType( 'core/image' );
					const attributes = getBlockAttributes( blockType, node.outerHTML, { align, id, linkDestination, href, rel, linkClass } );
=======
					const attributes = getBlockAttributes( 'core/image', node.outerHTML, { align, id, linkDestination, href } );
>>>>>>> 52a3375f
					return createBlock( 'core/image', attributes );
				},
			},
			{
				type: 'files',
				isMatch( files ) {
					return files.length === 1 && files[ 0 ].type.indexOf( 'image/' ) === 0;
				},
				transform( files ) {
					const file = files[ 0 ];
					// We don't need to upload the media directly here
					// It's already done as part of the `componentDidMount`
					// int the image block
					const block = createBlock( 'core/image', {
						url: createBlobURL( file ),
					} );

					return block;
				},
			},
			{
				type: 'shortcode',
				tag: 'caption',
				attributes: {
					url: {
						type: 'string',
						source: 'attribute',
						attribute: 'src',
						selector: 'img',
					},
					alt: {
						type: 'string',
						source: 'attribute',
						attribute: 'alt',
						selector: 'img',
					},
					caption: {
						shortcode: ( attributes, { shortcode } ) => {
							const { content } = shortcode;
							return content.replace( /\s*<img[^>]*>\s/, '' );
						},
					},
					href: {
						type: 'string',
						source: 'attribute',
						attribute: 'href',
						selector: 'a',
					},
					rel: {
						type: 'string',
						source: 'attribute',
						attribute: 'rel',
						selector: 'a',
					},
					linkClass: {
						type: 'string',
						source: 'attribute',
						attribute: 'class',
						selector: 'a',
					},
					id: {
						type: 'number',
						shortcode: ( { named: { id } } ) => {
							if ( ! id ) {
								return;
							}

							return parseInt( id.replace( 'attachment_', '' ), 10 );
						},
					},
					align: {
						type: 'string',
						shortcode: ( { named: { align = 'alignnone' } } ) => {
							return align.replace( 'align', '' );
						},
					},
				},
			},
		],
	},

	getEditWrapperProps( attributes ) {
		const { align, width } = attributes;
		if ( 'left' === align || 'center' === align || 'right' === align || 'wide' === align || 'full' === align ) {
			return { 'data-align': align, 'data-resized': !! width };
		}
	},

	edit,

	save( { attributes } ) {
		const {
			url,
			alt,
			caption,
			align,
			href,
			rel,
			linkClass,
			width,
			height,
			id,
			linkTarget,
		} = attributes;

		const classes = classnames( {
			[ `align${ align }` ]: align,
			'is-resized': width || height,
		} );

		const image = (
			<img
				src={ url }
				alt={ alt }
				className={ id ? `wp-image-${ id }` : null }
				width={ width }
				height={ height }
			/>
		);

		const figure = (
			<Fragment>
				{ href ? (
					<a
						className={ linkClass }
						href={ href }
						target={ linkTarget }
						rel={ rel }
					>
						{ image }
					</a>
				) : image }
				{ ! RichText.isEmpty( caption ) && <RichText.Content tagName="figcaption" value={ caption } /> }
			</Fragment>
		);

		if ( 'left' === align || 'right' === align || 'center' === align ) {
			return (
				<div>
					<figure className={ classes }>
						{ figure }
					</figure>
				</div>
			);
		}

		return (
			<figure className={ classes }>
				{ figure }
			</figure>
		);
	},

	deprecated: [
		{
			attributes: blockAttributes,
			save( { attributes } ) {
				const { url, alt, caption, align, href, width, height, id } = attributes;

				const classes = classnames( {
					[ `align${ align }` ]: align,
					'is-resized': width || height,
				} );

				const image = (
					<img
						src={ url }
						alt={ alt }
						className={ id ? `wp-image-${ id }` : null }
						width={ width }
						height={ height }
					/>
				);

				return (
					<figure className={ classes }>
						{ href ? <a href={ href }>{ image }</a> : image }
						{ ! RichText.isEmpty( caption ) && <RichText.Content tagName="figcaption" value={ caption } /> }
					</figure>
				);
			},
		},
		{
			attributes: blockAttributes,
			save( { attributes } ) {
				const { url, alt, caption, align, href, width, height, id } = attributes;

				const image = (
					<img
						src={ url }
						alt={ alt }
						className={ id ? `wp-image-${ id }` : null }
						width={ width }
						height={ height }
					/>
				);

				return (
					<figure className={ align ? `align${ align }` : null } >
						{ href ? <a href={ href }>{ image }</a> : image }
						{ ! RichText.isEmpty( caption ) && <RichText.Content tagName="figcaption" value={ caption } /> }
					</figure>
				);
			},
		},
		{
			attributes: blockAttributes,
			save( { attributes } ) {
				const { url, alt, caption, align, href, width, height } = attributes;
				const extraImageProps = width || height ? { width, height } : {};
				const image = <img src={ url } alt={ alt } { ...extraImageProps } />;

				let figureStyle = {};

				if ( width ) {
					figureStyle = { width };
				} else if ( align === 'left' || align === 'right' ) {
					figureStyle = { maxWidth: '50%' };
				}

				return (
					<figure className={ align ? `align${ align }` : null } style={ figureStyle }>
						{ href ? <a href={ href }>{ image }</a> : image }
						{ ! RichText.isEmpty( caption ) && <RichText.Content tagName="figcaption" value={ caption } /> }
					</figure>
				);
			},
		},
	],
};<|MERGE_RESOLUTION|>--- conflicted
+++ resolved
@@ -144,14 +144,9 @@
 					const anchorElement = node.querySelector( 'a' );
 					const linkDestination = anchorElement && anchorElement.href ? 'custom' : undefined;
 					const href = anchorElement && anchorElement.href ? anchorElement.href : undefined;
-<<<<<<< HEAD
 					const rel = anchorElement && anchorElement.rel ? anchorElement.rel : undefined;
 					const linkClass = anchorElement && anchorElement.className ? anchorElement.className : undefined;
-					const blockType = getBlockType( 'core/image' );
-					const attributes = getBlockAttributes( blockType, node.outerHTML, { align, id, linkDestination, href, rel, linkClass } );
-=======
-					const attributes = getBlockAttributes( 'core/image', node.outerHTML, { align, id, linkDestination, href } );
->>>>>>> 52a3375f
+					const attributes = getBlockAttributes( 'core/image', node.outerHTML, { align, id, linkDestination, href, rel, linkClass } );
 					return createBlock( 'core/image', attributes );
 				},
 			},
