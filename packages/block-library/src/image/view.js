--- conflicted
+++ resolved
@@ -64,16 +64,16 @@
  * instead to not rely on JavaScript, but this seems to be the best approach
  * for now that provides the best visual experience.
  *
- * @param {Object} image Context for the `core/image` namespace.
- */
-function handleScroll( image ) {
+ * @param {Object} ctx Context object with the `core/image` namespace.
+ */
+function handleScroll( ctx ) {
 	// We can't override the scroll behavior on mobile devices
 	// because doing so breaks the pinch to zoom functionality, and we
 	// want to allow users to zoom in further on the high-res image.
 	if ( ! isTouching && Date.now() - lastTouchTime > 450 ) {
 		// We are unable to use event.preventDefault() to prevent scrolling
 		// because the scroll event can't be canceled, so we reset the position instead.
-		window.scrollTo( image.scrollLeftReset, image.scrollTopReset );
+		window.scrollTo( ctx.scrollLeftReset, ctx.scrollTopReset );
 	}
 }
 
@@ -82,318 +82,52 @@
 		windowWidth: window.innerWidth,
 		windowHeight: window.innerHeight,
 		get roleAttribute() {
-			const image = getContext();
-			return image.lightboxEnabled ? 'dialog' : null;
-		},
-<<<<<<< HEAD
-		get ariaModal() {
-			const image = getContext();
-			return image.lightboxEnabled ? 'true' : null;
-=======
-		actions: {
-			core: {
-				image: {
-					showLightbox: ( { context, event } ) => {
-						// We can't initialize the lightbox until the reference
-						// image is loaded, otherwise the UX is broken.
-						if ( ! context.core.image.imageLoaded ) {
-							return;
-						}
-						context.core.image.initialized = true;
-						context.core.image.lastFocusedElement =
-							window.document.activeElement;
-						context.core.image.scrollDelta = 0;
-						context.core.image.pointerType = event.pointerType;
-
-						context.core.image.lightboxEnabled = true;
-						setStyles( context, context.core.image.imageRef );
-
-						context.core.image.scrollTopReset =
-							window.pageYOffset ||
-							document.documentElement.scrollTop;
-
-						// In most cases, this value will be 0, but this is included
-						// in case a user has created a page with horizontal scrolling.
-						context.core.image.scrollLeftReset =
-							window.pageXOffset ||
-							document.documentElement.scrollLeft;
-
-						// We define and bind the scroll callback here so
-						// that we can pass the context and as an argument.
-						// We may be able to change this in the future if we
-						// define the scroll callback in the store instead, but
-						// this approach seems to tbe clearest for now.
-						scrollCallback = handleScroll.bind( null, context );
-
-						// We need to add a scroll event listener to the window
-						// here because we are unable to otherwise access it via
-						// the Interactivity API directives. If we add a native way
-						// to access the window, we can remove this.
-						window.addEventListener(
-							'scroll',
-							scrollCallback,
-							false
-						);
-					},
-					hideLightbox: async ( { context } ) => {
-						context.core.image.hideAnimationEnabled = true;
-						if ( context.core.image.lightboxEnabled ) {
-							// We want to wait until the close animation is completed
-							// before allowing a user to scroll again. The duration of this
-							// animation is defined in the styles.scss and depends on if the
-							// animation is 'zoom' or 'fade', but in any case we should wait
-							// a few milliseconds longer than the duration, otherwise a user
-							// may scroll too soon and cause the animation to look sloppy.
-							setTimeout( function () {
-								window.removeEventListener(
-									'scroll',
-									scrollCallback
-								);
-								// If we don't delay before changing the focus,
-								// the focus ring will appear on Firefox before
-								// the image has finished animating, which looks broken.
-								context.core.image.lightboxTriggerRef.focus( {
-									preventScroll: true,
-								} );
-							}, 450 );
-
-							context.core.image.lightboxEnabled = false;
-						}
-					},
-					handleKeydown: ( { context, actions, event } ) => {
-						if ( context.core.image.lightboxEnabled ) {
-							if ( event.key === 'Tab' || event.keyCode === 9 ) {
-								// If shift + tab it change the direction
-								if (
-									event.shiftKey &&
-									window.document.activeElement ===
-										context.core.image.firstFocusableElement
-								) {
-									event.preventDefault();
-									context.core.image.lastFocusableElement.focus();
-								} else if (
-									! event.shiftKey &&
-									window.document.activeElement ===
-										context.core.image.lastFocusableElement
-								) {
-									event.preventDefault();
-									context.core.image.firstFocusableElement.focus();
-								}
-							}
-
-							if (
-								event.key === 'Escape' ||
-								event.keyCode === 27
-							) {
-								actions.core.image.hideLightbox( {
-									context,
-									event,
-								} );
-							}
-						}
-					},
-					// This is fired just by lazily loaded
-					// images on the page, not all images.
-					handleLoad: ( { context, effects, ref } ) => {
-						context.core.image.imageLoaded = true;
-						context.core.image.imageCurrentSrc = ref.currentSrc;
-						effects.core.image.setButtonStyles( {
-							context,
-							ref,
-						} );
-					},
-					handleTouchStart: () => {
-						isTouching = true;
-					},
-					handleTouchMove: ( { context, event } ) => {
-						// On mobile devices, we want to prevent triggering the
-						// scroll event because otherwise the page jumps around as
-						// we reset the scroll position. This also means that closing
-						// the lightbox requires that a user perform a simple tap. This
-						// may be changed in the future if we find a better alternative
-						// to override or reset the scroll position during swipe actions.
-						if ( context.core.image.lightboxEnabled ) {
-							event.preventDefault();
-						}
-					},
-					handleTouchEnd: () => {
-						// We need to wait a few milliseconds before resetting
-						// to ensure that pinch to zoom works consistently
-						// on mobile devices when the lightbox is open.
-						lastTouchTime = Date.now();
-						isTouching = false;
-					},
-				},
-			},
->>>>>>> f137d979
-		},
-		get dialogLabel() {
-			const image = getContext();
-			return image.lightboxEnabled ? image.dialogLabel : null;
-		},
-		get lightboxObjectFit() {
-			const image = getContext();
-			if ( image.initialized ) {
+			const ctx = getContext();
+			return ctx.lightboxEnabled ? 'dialog' : null;
+		},
+		get ariaModalroleAttribute() {
+			const ctx = getContext();
+			return ctx.lightboxEnabled ? 'true' : null;
+		},
+		get dialogLabelroleAttribute() {
+			const ctx = getContext();
+			return ctx.lightboxEnabled ? ctx.dialogLabel : null;
+		},
+		get lightboxObjectFitroleAttribute() {
+			const ctx = getContext();
+			if ( ctx.initialized ) {
 				return 'cover';
 			}
 		},
-<<<<<<< HEAD
-		get enlargedImgSrc() {
-			const image = getContext();
-			return image.initialized
-				? image.imageUploadedSrc
+		get enlargedImgSrcroleAttribute() {
+			const ctx = getContext();
+			return ctx.initialized
+				? ctx.imageUploadedSrc
 				: 'data:image/gif;base64,R0lGODlhAQABAAD/ACwAAAAAAQABAAACADs=';
-=======
-		effects: {
-			core: {
-				image: {
-					initOriginImage: ( { context, ref } ) => {
-						context.core.image.imageRef = ref;
-						context.core.image.lightboxTriggerRef =
-							ref.parentElement.querySelector(
-								'.lightbox-trigger'
-							);
-						if ( ref.complete ) {
-							context.core.image.imageLoaded = true;
-							context.core.image.imageCurrentSrc = ref.currentSrc;
-						}
-					},
-					initLightbox: async ( { context, ref } ) => {
-						if ( context.core.image.lightboxEnabled ) {
-							const focusableElements =
-								ref.querySelectorAll( focusableSelectors );
-							context.core.image.firstFocusableElement =
-								focusableElements[ 0 ];
-							context.core.image.lastFocusableElement =
-								focusableElements[
-									focusableElements.length - 1
-								];
-
-							// Move focus to the dialog when opening it.
-							ref.focus();
-						}
-					},
-					setButtonStyles: ( { context, ref } ) => {
-						const {
-							naturalWidth,
-							naturalHeight,
-							offsetWidth,
-							offsetHeight,
-						} = ref;
-
-						// If the image isn't loaded yet, we can't
-						// calculate where the button should be.
-						if ( naturalWidth === 0 || naturalHeight === 0 ) {
-							return;
-						}
-
-						const figure = ref.parentElement;
-						const figureWidth = ref.parentElement.clientWidth;
-
-						// We need special handling for the height because
-						// a caption will cause the figure to be taller than
-						// the image, which means we need to account for that
-						// when calculating the placement of the button in the
-						// top right corner of the image.
-						let figureHeight = ref.parentElement.clientHeight;
-						const caption = figure.querySelector( 'figcaption' );
-						if ( caption ) {
-							const captionComputedStyle =
-								window.getComputedStyle( caption );
-							if (
-								! [ 'absolute', 'fixed' ].includes(
-									captionComputedStyle.position
-								)
-							) {
-								figureHeight =
-									figureHeight -
-									caption.offsetHeight -
-									parseFloat(
-										captionComputedStyle.marginTop
-									) -
-									parseFloat(
-										captionComputedStyle.marginBottom
-									);
-							}
-						}
-
-						const buttonOffsetTop = figureHeight - offsetHeight;
-						const buttonOffsetRight = figureWidth - offsetWidth;
-
-						// In the case of an image with object-fit: contain, the
-						// size of the <img> element can be larger than the image itself,
-						// so we need to calculate where to place the button.
-						if ( context.core.image.scaleAttr === 'contain' ) {
-							// Natural ratio of the image.
-							const naturalRatio = naturalWidth / naturalHeight;
-							// Offset ratio of the image.
-							const offsetRatio = offsetWidth / offsetHeight;
-
-							if ( naturalRatio >= offsetRatio ) {
-								// If it reaches the width first, keep
-								// the width and compute the height.
-								const referenceHeight =
-									offsetWidth / naturalRatio;
-								context.core.image.imageButtonTop =
-									( offsetHeight - referenceHeight ) / 2 +
-									buttonOffsetTop +
-									16;
-								context.core.image.imageButtonRight =
-									buttonOffsetRight + 16;
-							} else {
-								// If it reaches the height first, keep
-								// the height and compute the width.
-								const referenceWidth =
-									offsetHeight * naturalRatio;
-								context.core.image.imageButtonTop =
-									buttonOffsetTop + 16;
-								context.core.image.imageButtonRight =
-									( offsetWidth - referenceWidth ) / 2 +
-									buttonOffsetRight +
-									16;
-							}
-						} else {
-							context.core.image.imageButtonTop =
-								buttonOffsetTop + 16;
-							context.core.image.imageButtonRight =
-								buttonOffsetRight + 16;
-						}
-					},
-					setStylesOnResize: ( { state, context, ref } ) => {
-						if (
-							context.core.image.lightboxEnabled &&
-							( state.core.image.windowWidth ||
-								state.core.image.windowHeight )
-						) {
-							setStyles( context, ref );
-						}
-					},
-				},
-			},
->>>>>>> f137d979
 		},
 	},
 	actions: {
 		showLightbox( event ) {
+			const ctx = getContext();
 			// We can't initialize the lightbox until the reference
 			// image is loaded, otherwise the UX is broken.
-			const image = getContext();
-			if ( ! image.imageLoaded ) {
+			if ( ! ctx.imageLoaded ) {
 				return;
 			}
-			image.initialized = true;
-			image.lastFocusedElement = window.document.activeElement;
-			image.scrollDelta = 0;
-
-			image.lightboxEnabled = true;
-			setStyles( image, event.target.previousElementSibling );
-
-			image.scrollTopReset =
+			ctx.initialized = true;
+			ctx.lastFocusedElement = window.document.activeElement;
+			ctx.scrollDelta = 0;
+			ctx.pointerType = event.pointerType;
+
+			ctx.lightboxEnabled = true;
+			setStyles( ctx, ctx.imageRef );
+
+			ctx.scrollTopReset =
 				window.pageYOffset || document.documentElement.scrollTop;
 
 			// In most cases, this value will be 0, but this is included
 			// in case a user has created a page with horizontal scrolling.
-			image.scrollLeftReset =
+			ctx.scrollLeftReset =
 				window.pageXOffset || document.documentElement.scrollLeft;
 
 			// We define and bind the scroll callback here so
@@ -401,7 +135,7 @@
 			// We may be able to change this in the future if we
 			// define the scroll callback in the store instead, but
 			// this approach seems to tbe clearest for now.
-			scrollCallback = handleScroll.bind( null, image );
+			scrollCallback = handleScroll.bind( null, ctx );
 
 			// We need to add a scroll event listener to the window
 			// here because we are unable to otherwise access it via
@@ -410,9 +144,9 @@
 			window.addEventListener( 'scroll', scrollCallback, false );
 		},
 		hideLightbox() {
-			const image = getContext();
-			image.hideAnimationEnabled = true;
-			if ( image.lightboxEnabled ) {
+			const ctx = getContext();
+			ctx.hideAnimationEnabled = true;
+			if ( ctx.lightboxEnabled ) {
 				// We want to wait until the close animation is completed
 				// before allowing a user to scroll again. The duration of this
 				// animation is defined in the styles.scss and depends on if the
@@ -421,64 +155,69 @@
 				// may scroll too soon and cause the animation to look sloppy.
 				setTimeout( function () {
 					window.removeEventListener( 'scroll', scrollCallback );
+					// If we don't delay before changing the focus,
+					// the focus ring will appear on Firefox before
+					// the image has finished animating, which looks broken.
+					ctx.lightboxTriggerRef.focus( {
+						preventScroll: true,
+					} );
 				}, 450 );
 
-				image.lightboxEnabled = false;
-				image.lastFocusedElement.focus( {
-					preventScroll: true,
-				} );
+				ctx.lightboxEnabled = false;
 			}
 		},
 		handleKeydown( event ) {
-			const image = getContext();
-			if ( image.lightboxEnabled ) {
+			const ctx = getContext();
+			if ( ctx.lightboxEnabled ) {
 				if ( event.key === 'Tab' || event.keyCode === 9 ) {
 					// If shift + tab it change the direction
 					if (
 						event.shiftKey &&
 						window.document.activeElement ===
-							image.firstFocusableElement
+							ctx.firstFocusableElement
 					) {
 						event.preventDefault();
-						image.lastFocusableElement.focus();
+						ctx.lastFocusableElement.focus();
 					} else if (
 						! event.shiftKey &&
 						window.document.activeElement ===
-							image.lastFocusableElement
+							ctx.lastFocusableElement
 					) {
 						event.preventDefault();
-						image.firstFocusableElement.focus();
+						ctx.firstFocusableElement.focus();
 					}
 				}
 
 				if ( event.key === 'Escape' || event.keyCode === 27 ) {
-					actions.hideLightbox();
+					actions.hideLightbox( event );
 				}
 			}
 		},
+		// This is fired just by lazily loaded
+		// images on the page, not all images.
 		handleLoad() {
-			const image = getContext();
+			const ctx = getContext();
 			const { ref } = getElement();
-			image.imageLoaded = true;
-			image.imageCurrentSrc = ref.currentSrc;
-			effects.image.setButtonStyles();
+			ctx.imageLoaded = true;
+			ctx.imageCurrentSrc = ref.currentSrc;
+			effects.setButtonStyles();
 		},
 		handleTouchStart() {
 			isTouching = true;
 		},
 		handleTouchMove( event ) {
-			const image = getContext();
+			const ctx = getContext();
 			// On mobile devices, we want to prevent triggering the
 			// scroll event because otherwise the page jumps around as
 			// we reset the scroll position. This also means that closing
 			// the lightbox requires that a user perform a simple tap. This
 			// may be changed in the future if we find a better alternative
 			// to override or reset the scroll position during swipe actions.
-			if ( image.lightboxEnabled ) {
+			if ( ctx.lightboxEnabled ) {
 				event.preventDefault();
 			}
 		},
-		handleTouchEnd: () => {
+		handleTouchEnd() {
 			// We need to wait a few milliseconds before resetting
 			// to ensure that pinch to zoom works consistently
 			// on mobile devices when the lightbox is open.
@@ -487,27 +226,29 @@
 		},
 	},
 	effects: {
-		setCurrentSrc() {
-			const image = getContext();
+		initOriginImage() {
+			const ctx = getContext();
 			const { ref } = getElement();
+			ctx.imageRef = ref;
+			ctx.lightboxTriggerRef =
+				ref.parentElement.querySelector( '.lightbox-trigger' );
 			if ( ref.complete ) {
-				image.imageLoaded = true;
-				image.imageCurrentSrc = ref.currentSrc;
+				ctx.imageLoaded = true;
+				ctx.imageCurrentSrc = ref.currentSrc;
 			}
 		},
 		initLightbox() {
-			const image = getContext();
+			const ctx = getContext();
 			const { ref } = getElement();
-			image.figureRef = ref.querySelector( 'figure' );
-			image.imageRef = ref.querySelector( 'img' );
-			if ( image.lightboxEnabled ) {
+			if ( ctx.lightboxEnabled ) {
 				const focusableElements =
 					ref.querySelectorAll( focusableSelectors );
-				image.firstFocusableElement = focusableElements[ 0 ];
-				image.lastFocusableElement =
+				ctx.firstFocusableElement = focusableElements[ 0 ];
+				ctx.lastFocusableElement =
 					focusableElements[ focusableElements.length - 1 ];
 
-				ref.querySelector( '.close-button' ).focus();
+				// Move focus to the dialog when opening it.
+				ref.focus();
 			}
 		},
 		setButtonStyles() {
@@ -516,59 +257,82 @@
 				ref;
 
 			// If the image isn't loaded yet, we can't
-			// calculate how big the button should be.
+			// calculate where the button should be.
 			if ( naturalWidth === 0 || naturalHeight === 0 ) {
 				return;
 			}
 
-			const image = getContext();
-
-			// Subscribe to the window dimensions so we can
-			// recalculate the styles if the window is resized.
-			if (
-				( state.windowWidth || state.windowHeight ) &&
-				image.scaleAttr === 'contain'
-			) {
-				// In the case of an image with object-fit: contain, the
-				// size of the img element can be larger than the image itself,
-				// so we need to calculate the size of the button to match.
-
+			const figure = ref.parentElement;
+			const figureWidth = ref.parentElement.clientWidth;
+
+			// We need special handling for the height because
+			// a caption will cause the figure to be taller than
+			// the image, which means we need to account for that
+			// when calculating the placement of the button in the
+			// top right corner of the image.
+			let figureHeight = ref.parentElement.clientHeight;
+			const caption = figure.querySelector( 'figcaption' );
+			if ( caption ) {
+				const captionComputedStyle = window.getComputedStyle( caption );
+				if (
+					! [ 'absolute', 'fixed' ].includes(
+						captionComputedStyle.position
+					)
+				) {
+					figureHeight =
+						figureHeight -
+						caption.offsetHeight -
+						parseFloat( captionComputedStyle.marginTop ) -
+						parseFloat( captionComputedStyle.marginBottom );
+				}
+			}
+
+			const buttonOffsetTop = figureHeight - offsetHeight;
+			const buttonOffsetRight = figureWidth - offsetWidth;
+
+			const ctx = getContext();
+
+			// In the case of an image with object-fit: contain, the
+			// size of the <img> element can be larger than the image itself,
+			// so we need to calculate where to place the button.
+			if ( ctx.scaleAttr === 'contain' ) {
 				// Natural ratio of the image.
 				const naturalRatio = naturalWidth / naturalHeight;
 				// Offset ratio of the image.
 				const offsetRatio = offsetWidth / offsetHeight;
 
-				if ( naturalRatio > offsetRatio ) {
+				if ( naturalRatio >= offsetRatio ) {
 					// If it reaches the width first, keep
-					// the width and recalculate the height.
-					image.imageButtonWidth = offsetWidth;
-					const buttonHeight = offsetWidth / naturalRatio;
-					image.imageButtonHeight = buttonHeight;
-					image.imageButtonTop = ( offsetHeight - buttonHeight ) / 2;
+					// the width and compute the height.
+					const referenceHeight = offsetWidth / naturalRatio;
+					ctx.imageButtonTop =
+						( offsetHeight - referenceHeight ) / 2 +
+						buttonOffsetTop +
+						16;
+					ctx.imageButtonRight = buttonOffsetRight + 16;
 				} else {
 					// If it reaches the height first, keep
-					// the height and recalculate the width.
-					image.imageButtonHeight = offsetHeight;
-					const buttonWidth = offsetHeight * naturalRatio;
-					image.imageButtonWidth = buttonWidth;
-					image.imageButtonLeft = ( offsetWidth - buttonWidth ) / 2;
+					// the height and compute the width.
+					const referenceWidth = offsetHeight * naturalRatio;
+					ctx.imageButtonTop = buttonOffsetTop + 16;
+					ctx.imageButtonRight =
+						( offsetWidth - referenceWidth ) / 2 +
+						buttonOffsetRight +
+						16;
 				}
 			} else {
-				// In all other cases, we can trust that the size of
-				// the image is the right size for the button as well.
-
-				image.imageButtonWidth = offsetWidth;
-				image.imageButtonHeight = offsetHeight;
+				ctx.imageButtonTop = buttonOffsetTop + 16;
+				ctx.imageButtonRight = buttonOffsetRight + 16;
 			}
 		},
 		setStylesOnResize() {
-			const image = getContext();
+			const ctx = getContext();
 			const { ref } = getElement();
 			if (
-				image.lightboxEnabled &&
+				ctx.lightboxEnabled &&
 				( state.windowWidth || state.windowHeight )
 			) {
-				setStyles( image, ref );
+				setStyles( ctx, ref );
 			}
 		},
 	},
@@ -582,14 +346,14 @@
 	} )
 );
 
-/*
+/**
  * Computes styles for the lightbox and adds them to the document.
  *
  * @function
- * @param {Object} image - The image object inside the Interactivity API context.
- * @param {Object} event - A triggering event
- */
-function setStyles( image, ref ) {
+ * @param {Object} ctx - Context for the `core/image` namespace.
+ * @param {Object} ref - The element reference.
+ */
+function setStyles( ctx, ref ) {
 	// The reference img element lies adjacent
 	// to the event target button in the DOM.
 	let {
@@ -607,7 +371,7 @@
 
 	// If it has object-fit: contain, recalculate the original sizes
 	// and the screen position without the blank spaces.
-	if ( image.scaleAttr === 'contain' ) {
+	if ( ctx.scaleAttr === 'contain' ) {
 		if ( naturalRatio > originalRatio ) {
 			const heightWithoutSpace = originalWidth / naturalRatio;
 			// Recalculate screen position without the top space.
@@ -627,10 +391,10 @@
 	// the image's dimensions in the lightbox are the same
 	// as those of the image in the content.
 	let imgMaxWidth = parseFloat(
-		image.targetWidth !== 'none' ? image.targetWidth : naturalWidth
+		ctx.targetWidth !== 'none' ? ctx.targetWidth : naturalWidth
 	);
 	let imgMaxHeight = parseFloat(
-		image.targetHeight !== 'none' ? image.targetHeight : naturalHeight
+		ctx.targetHeight !== 'none' ? ctx.targetHeight : naturalHeight
 	);
 
 	// Ratio of the biggest image stored in the database.
