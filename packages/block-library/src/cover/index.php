<?php
/**
 * Server-side rendering of the `core/cover` block.
 *
 * @package WordPress
 */

/**
 * Renders the `core/cover` block on server.
 *
 * @param array $attributes The block attributes.
 * @param array $content    The block rendered content.
 *
 * @return string Returns the cover block markup, if useFeaturedImage is true.
 */
function render_block_core_cover( $attributes, $content ) {
	if ( 'image' !== $attributes['backgroundType'] || false === $attributes['useFeaturedImage'] ) {
		return $content;
	}

	if ( ! ( $attributes['hasParallax'] || $attributes['isRepeated'] ) ) {
		$attr = array(
			'class'           => 'wp-block-cover__image-background',
			'data-object-fit' => 'cover',
		);

		if ( isset( $attributes['focalPoint'] ) ) {
			$object_position              = round( $attributes['focalPoint']['x'] * 100 ) . '%' . ' ' . round( $attributes['focalPoint']['y'] * 100 ) . '%';
			$attr['data-object-position'] = $object_position;
			$attr['style']                = 'object-position: ' . $object_position;
		}

		$image = get_the_post_thumbnail( null, 'post-thumbnail', $attr );

<<<<<<< HEAD
		/*
		 * Inserts the featured image between the (1st) cover 'background' `span` and 'inner_container' `div`,
		 * and removes eventual withespace characters between the two (typically introduced at template level)
		 */
		$inner_container_start = '/<div\b[^>]+wp-block-cover__inner-container[\s|"][^>]*>/U';
		if ( 1 === preg_match( $inner_container_start, $content, $matches, PREG_OFFSET_CAPTURE ) ) {
			$offset  = $matches[0][1];
			$content = substr( $content, 0, $offset ) . $image . substr( $content, $offset );
		}
=======
		$content = str_replace(
			'</span><div',
			'</span>' . $image . '<div',
			$content
		);

	} else {
		if ( in_the_loop() ) {
			update_post_thumbnail_cache();
		}
		$current_featured_image = get_the_post_thumbnail_url();

		$styles = 'background-image:url(' . esc_url( $current_featured_image ) . '); ';

		if ( isset( $attributes['minHeight'] ) ) {
			$height_unit = empty( $attributes['minHeightUnit'] ) ? 'px' : $attributes['minHeightUnit'];
			$height      = " min-height:{$attributes['minHeight']}{$height_unit}";

			$styles .= $height;
		}

		$content = preg_replace(
			'/class=\".*?\"/',
			'${0} style="' . $styles . '"',
			$content,
			1
		);
>>>>>>> 213bd586
	}

	return $content;
}

/**
 * Registers the `core/cover` block renderer on server.
 */
function register_block_core_cover() {
	register_block_type_from_metadata(
		__DIR__ . '/cover',
		array(
			'render_callback' => 'render_block_core_cover',
		)
	);
}
add_action( 'init', 'register_block_core_cover' );<|MERGE_RESOLUTION|>--- conflicted
+++ resolved
@@ -32,7 +32,6 @@
 
 		$image = get_the_post_thumbnail( null, 'post-thumbnail', $attr );
 
-<<<<<<< HEAD
 		/*
 		 * Inserts the featured image between the (1st) cover 'background' `span` and 'inner_container' `div`,
 		 * and removes eventual withespace characters between the two (typically introduced at template level)
@@ -42,13 +41,6 @@
 			$offset  = $matches[0][1];
 			$content = substr( $content, 0, $offset ) . $image . substr( $content, $offset );
 		}
-=======
-		$content = str_replace(
-			'</span><div',
-			'</span>' . $image . '<div',
-			$content
-		);
-
 	} else {
 		if ( in_the_loop() ) {
 			update_post_thumbnail_cache();
@@ -70,7 +62,6 @@
 			$content,
 			1
 		);
->>>>>>> 213bd586
 	}
 
 	return $content;
