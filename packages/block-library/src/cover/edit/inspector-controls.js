/**
 * WordPress dependencies
 */
import { useMemo } from '@wordpress/element';
import {
	Button,
	ExternalLink,
	FocalPointPicker,
	PanelBody,
	PanelRow,
	RangeControl,
	TextareaControl,
	ToggleControl,
	SelectControl,
	__experimentalUseCustomUnits as useCustomUnits,
	__experimentalToolsPanelItem as ToolsPanelItem,
	__experimentalUnitControl as UnitControl,
	__experimentalParseQuantityAndUnitFromRawValue as parseQuantityAndUnitFromRawValue,
} from '@wordpress/components';
import { useInstanceId } from '@wordpress/compose';
import {
	InspectorControls,
	useSetting,
	__experimentalColorGradientSettingsDropdown as ColorGradientSettingsDropdown,
	__experimentalUseGradient,
	__experimentalUseMultipleOriginColorsAndGradients as useMultipleOriginColorsAndGradients,
} from '@wordpress/block-editor';
import { __ } from '@wordpress/i18n';

/**
 * Internal dependencies
 */
import { COVER_MIN_HEIGHT, mediaPosition } from '../shared';

function CoverHeightInput( {
	onChange,
	onUnitChange,
	unit = 'px',
	value = '',
} ) {
	const instanceId = useInstanceId( UnitControl );
	const inputId = `block-cover-height-input-${ instanceId }`;
	const isPx = unit === 'px';

	const units = useCustomUnits( {
		availableUnits: useSetting( 'spacing.units' ) || [
			'px',
			'em',
			'rem',
			'vw',
			'vh',
		],
		defaultValues: { px: 430, '%': 20, em: 20, rem: 20, vw: 20, vh: 50 },
	} );

	const handleOnChange = ( unprocessedValue ) => {
		const inputValue =
			unprocessedValue !== ''
				? parseFloat( unprocessedValue )
				: undefined;

		if ( isNaN( inputValue ) && inputValue !== undefined ) {
			return;
		}
		onChange( inputValue );
	};

	const computedValue = useMemo( () => {
		const [ parsedQuantity ] = parseQuantityAndUnitFromRawValue( value );
		return [ parsedQuantity, unit ].join( '' );
	}, [ unit, value ] );

	const min = isPx ? COVER_MIN_HEIGHT : 0;

	return (
		<UnitControl
			label={ __( 'Minimum height of cover' ) }
			id={ inputId }
			isResetValueOnUnitChange
			min={ min }
			onChange={ handleOnChange }
			onUnitChange={ onUnitChange }
			__unstableInputWidth={ '80px' }
			units={ units }
			value={ computedValue }
		/>
	);
}
export default function CoverInspectorControls( {
	attributes,
	setAttributes,
	clientId,
	setOverlayColor,
	coverRef,
	currentSettings,
} ) {
	const {
		useFeaturedImage,
		dimRatio,
		focalPoint,
		hasParallax,
		isRepeated,
		minHeight,
		minHeightUnit,
		alt,
		tagName,
	} = attributes;
	const {
		isVideoBackground,
		isImageBackground,
		mediaElement,
		url,
		isImgElement,
		overlayColor,
	} = currentSettings;

	const { gradientValue, setGradient } = __experimentalUseGradient();

	const toggleParallax = () => {
		setAttributes( {
			hasParallax: ! hasParallax,
			...( ! hasParallax ? { focalPoint: undefined } : {} ),
		} );
	};

	const toggleIsRepeated = () => {
		setAttributes( {
			isRepeated: ! isRepeated,
		} );
	};

	const showFocalPointPicker =
		isVideoBackground ||
		( isImageBackground && ( ! hasParallax || isRepeated ) );

	const imperativeFocalPointPreview = ( value ) => {
		const [ styleOfRef, property ] = mediaElement.current
			? [ mediaElement.current.style, 'objectPosition' ]
			: [ coverRef.current.style, 'backgroundPosition' ];
		styleOfRef[ property ] = mediaPosition( value );
	};

	const colorGradientSettings = useMultipleOriginColorsAndGradients();

	const htmlElementMessages = {
		header: __(
			'The <header> element should represent introductory content, typically a group of introductory or navigational aids.'
		),
		main: __(
			'The <main> element should be used for the primary content of your document only. '
		),
		section: __(
			"The <section> element should represent a standalone portion of the document that can't be better represented by another element."
		),
		article: __(
			'The <article> element should represent a self-contained, syndicatable portion of the document.'
		),
		aside: __(
			"The <aside> element should represent a portion of a document whose content is only indirectly related to the document's main content."
		),
		footer: __(
			'The <footer> element should represent a footer for its nearest sectioning element (e.g.: <section>, <article>, <main> etc.).'
		),
	};

	return (
		<>
			<InspectorControls>
				{ !! url && (
					<PanelBody title={ __( 'Media settings' ) }>
						{ isImageBackground && (
							<>
								<ToggleControl
									__nextHasNoMarginBottom
									label={ __( 'Fixed background' ) }
									checked={ hasParallax }
									onChange={ toggleParallax }
								/>

								<ToggleControl
									__nextHasNoMarginBottom
									label={ __( 'Repeated background' ) }
									checked={ isRepeated }
									onChange={ toggleIsRepeated }
								/>
							</>
						) }
						{ showFocalPointPicker && (
							<FocalPointPicker
								__nextHasNoMarginBottom
								label={ __( 'Focal point picker' ) }
								url={ url }
								value={ focalPoint }
								onDragStart={ imperativeFocalPointPreview }
								onDrag={ imperativeFocalPointPreview }
								onChange={ ( newFocalPoint ) =>
									setAttributes( {
										focalPoint: newFocalPoint,
									} )
								}
							/>
						) }
						{ ! useFeaturedImage &&
							url &&
							isImageBackground &&
							isImgElement && (
								<TextareaControl
									__nextHasNoMarginBottom
									label={ __( 'Alternative text' ) }
									value={ alt }
									onChange={ ( newAlt ) =>
										setAttributes( { alt: newAlt } )
									}
									help={
										<>
											<ExternalLink href="https://www.w3.org/WAI/tutorials/images/decision-tree">
												{ __(
													'Describe the purpose of the image.'
												) }
											</ExternalLink>
											<br />
											{ __(
												'Leave empty if decorative.'
											) }
										</>
									}
								/>
							) }
						<PanelRow>
							<Button
								variant="secondary"
								isSmall
								className="block-library-cover__reset-button"
								onClick={ () =>
									setAttributes( {
										url: undefined,
										id: undefined,
										backgroundType: undefined,
										focalPoint: undefined,
										hasParallax: undefined,
										isRepeated: undefined,
										useFeaturedImage: false,
									} )
								}
							>
								{ __( 'Clear Media' ) }
							</Button>
						</PanelRow>
					</PanelBody>
				) }
			</InspectorControls>
			{ colorGradientSettings.hasColorsOrGradients && (
				<InspectorControls group="color">
					<ColorGradientSettingsDropdown
						__experimentalIsRenderedInSidebar
						settings={ [
							{
								colorValue: overlayColor.color,
								gradientValue,
								label: __( 'Overlay' ),
								onColorChange: setOverlayColor,
								onGradientChange: setGradient,
								isShownByDefault: true,
								resetAllFilter: () => ( {
									overlayColor: undefined,
									customOverlayColor: undefined,
									gradient: undefined,
									customGradient: undefined,
								} ),
							},
						] }
						panelId={ clientId }
						{ ...colorGradientSettings }
					/>
					<ToolsPanelItem
						hasValue={ () => {
							// If there's a media background the dimRatio will be
							// defaulted to 50 whereas it will be 100 for colors.
							return dimRatio === undefined
								? false
								: dimRatio !== ( url ? 50 : 100 );
						} }
						label={ __( 'Overlay opacity' ) }
						onDeselect={ () =>
							setAttributes( { dimRatio: url ? 50 : 100 } )
						}
<<<<<<< HEAD
						min={ 0 }
						max={ 100 }
						step={ 10 }
						required
						size="__unstable-large"
					/>
				</ToolsPanelItem>
			</InspectorControls>
=======
						resetAllFilter={ () => ( {
							dimRatio: url ? 50 : 100,
						} ) }
						isShownByDefault
						panelId={ clientId }
					>
						<RangeControl
							__nextHasNoMarginBottom
							label={ __( 'Overlay opacity' ) }
							value={ dimRatio }
							onChange={ ( newDimRation ) =>
								setAttributes( {
									dimRatio: newDimRation,
								} )
							}
							min={ 0 }
							max={ 100 }
							step={ 10 }
							required
						/>
					</ToolsPanelItem>
				</InspectorControls>
			) }
>>>>>>> 330dac9e
			<InspectorControls group="dimensions">
				<ToolsPanelItem
					hasValue={ () => !! minHeight }
					label={ __( 'Minimum height' ) }
					onDeselect={ () =>
						setAttributes( {
							minHeight: undefined,
							minHeightUnit: undefined,
						} )
					}
					resetAllFilter={ () => ( {
						minHeight: undefined,
						minHeightUnit: undefined,
					} ) }
					isShownByDefault={ true }
					panelId={ clientId }
				>
					<CoverHeightInput
						value={ minHeight }
						unit={ minHeightUnit }
						onChange={ ( newMinHeight ) =>
							setAttributes( { minHeight: newMinHeight } )
						}
						onUnitChange={ ( nextUnit ) =>
							setAttributes( {
								minHeightUnit: nextUnit,
							} )
						}
					/>
				</ToolsPanelItem>
			</InspectorControls>
			<InspectorControls group="advanced">
				<SelectControl
					__nextHasNoMarginBottom
					label={ __( 'HTML element' ) }
					options={ [
						{ label: __( 'Default (<div>)' ), value: 'div' },
						{ label: '<header>', value: 'header' },
						{ label: '<main>', value: 'main' },
						{ label: '<section>', value: 'section' },
						{ label: '<article>', value: 'article' },
						{ label: '<aside>', value: 'aside' },
						{ label: '<footer>', value: 'footer' },
					] }
					value={ tagName }
					onChange={ ( value ) =>
						setAttributes( { tagName: value } )
					}
					help={ htmlElementMessages[ tagName ] }
				/>
			</InspectorControls>
		</>
	);
}<|MERGE_RESOLUTION|>--- conflicted
+++ resolved
@@ -284,16 +284,6 @@
 						onDeselect={ () =>
 							setAttributes( { dimRatio: url ? 50 : 100 } )
 						}
-<<<<<<< HEAD
-						min={ 0 }
-						max={ 100 }
-						step={ 10 }
-						required
-						size="__unstable-large"
-					/>
-				</ToolsPanelItem>
-			</InspectorControls>
-=======
 						resetAllFilter={ () => ( {
 							dimRatio: url ? 50 : 100,
 						} ) }
@@ -313,11 +303,11 @@
 							max={ 100 }
 							step={ 10 }
 							required
+							size="__unstable-large"
 						/>
 					</ToolsPanelItem>
 				</InspectorControls>
 			) }
->>>>>>> 330dac9e
 			<InspectorControls group="dimensions">
 				<ToolsPanelItem
 					hasValue={ () => !! minHeight }
