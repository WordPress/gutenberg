/**
 * WordPress dependencies
 */
import { useMemo } from '@wordpress/element';
import {
	ExternalLink,
	FocalPointPicker,
<<<<<<< HEAD
=======
	PanelBody,
>>>>>>> 042f320a
	RangeControl,
	TextareaControl,
	ToggleControl,
	SelectControl,
	__experimentalUseCustomUnits as useCustomUnits,
	__experimentalToolsPanel as ToolsPanel,
	__experimentalToolsPanelItem as ToolsPanelItem,
	__experimentalUnitControl as UnitControl,
	__experimentalParseQuantityAndUnitFromRawValue as parseQuantityAndUnitFromRawValue,
} from '@wordpress/components';
import { useInstanceId } from '@wordpress/compose';
import {
	InspectorControls,
	useSettings,
	store as blockEditorStore,
	__experimentalColorGradientSettingsDropdown as ColorGradientSettingsDropdown,
	__experimentalUseGradient,
	__experimentalUseMultipleOriginColorsAndGradients as useMultipleOriginColorsAndGradients,
	privateApis as blockEditorPrivateApis,
} from '@wordpress/block-editor';
import { __ } from '@wordpress/i18n';
import { useSelect } from '@wordpress/data';
import { store as coreStore } from '@wordpress/core-data';

/**
 * Internal dependencies
 */
import { COVER_MIN_HEIGHT, mediaPosition } from '../shared';
import { unlock } from '../../lock-unlock';
import { useToolsPanelDropdownMenuProps } from '../../utils/hooks';

const { cleanEmptyObject, ResolutionTool } = unlock( blockEditorPrivateApis );

function CoverHeightInput( {
	onChange,
	onUnitChange,
	unit = 'px',
	value = '',
} ) {
	const instanceId = useInstanceId( UnitControl );
	const inputId = `block-cover-height-input-${ instanceId }`;
	const isPx = unit === 'px';

	const [ availableUnits ] = useSettings( 'spacing.units' );
	const units = useCustomUnits( {
		availableUnits: availableUnits || [ 'px', 'em', 'rem', 'vw', 'vh' ],
		defaultValues: { px: 430, '%': 20, em: 20, rem: 20, vw: 20, vh: 50 },
	} );

	const handleOnChange = ( unprocessedValue ) => {
		const inputValue =
			unprocessedValue !== ''
				? parseFloat( unprocessedValue )
				: undefined;

		if ( isNaN( inputValue ) && inputValue !== undefined ) {
			return;
		}
		onChange( inputValue );
	};

	const computedValue = useMemo( () => {
		const [ parsedQuantity ] = parseQuantityAndUnitFromRawValue( value );
		return [ parsedQuantity, unit ].join( '' );
	}, [ unit, value ] );

	const min = isPx ? COVER_MIN_HEIGHT : 0;

	return (
		<UnitControl
			__next40pxDefaultSize
			label={ __( 'Minimum height' ) }
			id={ inputId }
			isResetValueOnUnitChange
			min={ min }
			onChange={ handleOnChange }
			onUnitChange={ onUnitChange }
			units={ units }
			value={ computedValue }
		/>
	);
}
export default function CoverInspectorControls( {
	attributes,
	setAttributes,
	clientId,
	setOverlayColor,
	coverRef,
	currentSettings,
	updateDimRatio,
} ) {
	const {
		useFeaturedImage,
		id,
		dimRatio,
		focalPoint,
		hasParallax,
		isRepeated,
		minHeight,
		minHeightUnit,
		alt,
		tagName,
		sizeSlug,
	} = attributes;
	const {
		isVideoBackground,
		isImageBackground,
		mediaElement,
		url,
		overlayColor,
	} = currentSettings;

	const { gradientValue, setGradient } = __experimentalUseGradient();
	const { getSettings } = useSelect( blockEditorStore );

	const imageSizes = getSettings().imageSizes;

	const image = useSelect(
		( select ) =>
			id && isImageBackground
				? select( coreStore ).getMedia( id, { context: 'view' } )
				: null,
		[ id, isImageBackground ]
	);

	function updateImage( newSizeSlug ) {
		const newUrl = image?.media_details?.sizes?.[ newSizeSlug ]?.source_url;
		if ( ! newUrl ) {
			return null;
		}

		setAttributes( {
			url: newUrl,
			sizeSlug: newSizeSlug,
		} );
	}

	const imageSizeOptions = imageSizes
		.filter(
			( { slug } ) => image?.media_details?.sizes?.[ slug ]?.source_url
		)
		.map( ( { name, slug } ) => ( { value: slug, label: name } ) );

	const toggleParallax = () => {
		setAttributes( {
			hasParallax: ! hasParallax,
			...( ! hasParallax ? { focalPoint: undefined } : {} ),
		} );
	};

	const toggleIsRepeated = () => {
		setAttributes( {
			isRepeated: ! isRepeated,
		} );
	};

	const showFocalPointPicker =
		isVideoBackground ||
		( isImageBackground && ( ! hasParallax || isRepeated ) );

	const imperativeFocalPointPreview = ( value ) => {
		const [ styleOfRef, property ] = mediaElement.current
			? [ mediaElement.current.style, 'objectPosition' ]
			: [ coverRef.current.style, 'backgroundPosition' ];
		styleOfRef[ property ] = mediaPosition( value );
	};

	const colorGradientSettings = useMultipleOriginColorsAndGradients();

	const htmlElementMessages = {
		header: __(
			'The <header> element should represent introductory content, typically a group of introductory or navigational aids.'
		),
		main: __(
			'The <main> element should be used for the primary content of your document only.'
		),
		section: __(
			"The <section> element should represent a standalone portion of the document that can't be better represented by another element."
		),
		article: __(
			'The <article> element should represent a self-contained, syndicatable portion of the document.'
		),
		aside: __(
			"The <aside> element should represent a portion of a document whose content is only indirectly related to the document's main content."
		),
		footer: __(
			'The <footer> element should represent a footer for its nearest sectioning element (e.g.: <section>, <article>, <main> etc.).'
		),
	};

	const dropdownMenuProps = useToolsPanelDropdownMenuProps();

	const flag = true;
	return (
		<>
			<InspectorControls>
				{ flag && !! url && (
					<ToolsPanel
						label={ __( 'Settings' ) }
						resetAll={ () => {
							setAttributes( {
								hasParallax: undefined,
								focalPoint: undefined,
								isRepeated: false,
								alt: '',
								sizeSlug: undefined,
							} );
						} }
						dropdownMenuProps={ dropdownMenuProps }
					>
						{ isImageBackground && (
							<>
								<ToolsPanelItem
									label={ __( 'Fixed background' ) }
									isShownByDefault
									hasValue={ () => !! hasParallax }
									onDeselect={ () =>
										setAttributes( {
											hasParallax: undefined,
											focalPoint: undefined,
										} )
									}
								>
									<ToggleControl
										__nextHasNoMarginBottom
										label={ __( 'Fixed background' ) }
										checked={ hasParallax }
										onChange={ toggleParallax }
									/>
								</ToolsPanelItem>

								<ToolsPanelItem
									label={ __( 'Repeated background' ) }
									isShownByDefault
									hasValue={ () => !! isRepeated }
									onDeselect={ () =>
										setAttributes( {
											isRepeated: false,
										} )
									}
								>
									<ToggleControl
										__nextHasNoMarginBottom
										label={ __( 'Repeated background' ) }
										checked={ isRepeated }
										onChange={ toggleIsRepeated }
									/>
								</ToolsPanelItem>
							</>
						) }

						{ showFocalPointPicker && (
							<ToolsPanelItem
								label={ __( 'Focal point' ) }
								isShownByDefault
								hasValue={ () => !! focalPoint }
								onDeselect={ () =>
									setAttributes( {
										focalPoint: undefined,
									} )
								}
							>
								<FocalPointPicker
									__nextHasNoMarginBottom
									label={ __( 'Focal point' ) }
									url={ url }
									value={ focalPoint }
									onDragStart={ imperativeFocalPointPreview }
									onDrag={ imperativeFocalPointPreview }
									onChange={ ( newFocalPoint ) =>
										setAttributes( {
											focalPoint: newFocalPoint,
										} )
									}
								/>
							</ToolsPanelItem>
						) }

						{ ! useFeaturedImage && url && ! isVideoBackground && (
							<ToolsPanelItem
								label={ __( 'Alternative text' ) }
								isShownByDefault
								hasValue={ () => !! alt }
								onDeselect={ () =>
									setAttributes( { alt: '' } )
								}
							>
								<TextareaControl
									__nextHasNoMarginBottom
									label={ __( 'Alternative text' ) }
									value={ alt }
									onChange={ ( newAlt ) =>
										setAttributes( { alt: newAlt } )
									}
									help={
										<>
											<ExternalLink
												href={
													// translators: Localized tutorial, if one exists. W3C Web Accessibility Initiative link has list of existing translations.
													__(
														'https://www.w3.org/WAI/tutorials/images/decision-tree/'
													)
												}
											>
												{ __(
													'Describe the purpose of the image.'
												) }
											</ExternalLink>
											<br />
											{ __(
												'Leave empty if decorative.'
											) }
										</>
									}
								/>
							</ToolsPanelItem>
						) }
						{ ! useFeaturedImage && !! imageSizeOptions.length && (
							<ResolutionTool
								value={ sizeSlug }
								onChange={ updateImage }
								options={ imageSizeOptions }
							/>
						) }
<<<<<<< HEAD
					</ToolsPanel>
=======
					</PanelBody>
>>>>>>> 042f320a
				) }
			</InspectorControls>
			{ colorGradientSettings.hasColorsOrGradients && (
				<InspectorControls group="color">
					<ColorGradientSettingsDropdown
						__experimentalIsRenderedInSidebar
						settings={ [
							{
								colorValue: overlayColor.color,
								gradientValue,
								label: __( 'Overlay' ),
								onColorChange: setOverlayColor,
								onGradientChange: setGradient,
								isShownByDefault: true,
								resetAllFilter: () => ( {
									overlayColor: undefined,
									customOverlayColor: undefined,
									gradient: undefined,
									customGradient: undefined,
								} ),
								clearable: true,
							},
						] }
						panelId={ clientId }
						{ ...colorGradientSettings }
					/>
					<ToolsPanelItem
						hasValue={ () => {
							// If there's a media background the dimRatio will be
							// defaulted to 50 whereas it will be 100 for colors.
							return dimRatio === undefined
								? false
								: dimRatio !== ( url ? 50 : 100 );
						} }
						label={ __( 'Overlay opacity' ) }
						onDeselect={ () => updateDimRatio( url ? 50 : 100 ) }
						resetAllFilter={ () => ( {
							dimRatio: url ? 50 : 100,
						} ) }
						isShownByDefault
						panelId={ clientId }
					>
						<RangeControl
							__nextHasNoMarginBottom
							label={ __( 'Overlay opacity' ) }
							value={ dimRatio }
							onChange={ ( newDimRatio ) =>
								updateDimRatio( newDimRatio )
							}
							min={ 0 }
							max={ 100 }
							step={ 10 }
							required
							__next40pxDefaultSize
						/>
					</ToolsPanelItem>
				</InspectorControls>
			) }
			<InspectorControls group="dimensions">
				{ ! useFeaturedImage && !! imageSizeOptions.length && (
					<ToolsPanelItem
						hasValue={ () => !! sizeSlug }
						label={ __( 'Resolution' ) }
						isShownByDefault
						panelId={ clientId }
					>
						<ResolutionTool
							value={ sizeSlug }
							onChange={ updateImage }
							options={ imageSizeOptions }
						/>
					</ToolsPanelItem>
				) }
				<ToolsPanelItem
					className="single-column"
					hasValue={ () => !! minHeight }
					label={ __( 'Minimum height' ) }
					onDeselect={ () =>
						setAttributes( {
							minHeight: undefined,
							minHeightUnit: undefined,
						} )
					}
					resetAllFilter={ () => ( {
						minHeight: undefined,
						minHeightUnit: undefined,
					} ) }
					isShownByDefault
					panelId={ clientId }
				>
					<CoverHeightInput
						value={
							attributes?.style?.dimensions?.aspectRatio
								? ''
								: minHeight
						}
						unit={ minHeightUnit }
						onChange={ ( newMinHeight ) =>
							setAttributes( {
								minHeight: newMinHeight,
								style: cleanEmptyObject( {
									...attributes?.style,
									dimensions: {
										...attributes?.style?.dimensions,
										aspectRatio: undefined, // Reset aspect ratio when minHeight is set.
									},
								} ),
							} )
						}
						onUnitChange={ ( nextUnit ) =>
							setAttributes( {
								minHeightUnit: nextUnit,
							} )
						}
					/>
				</ToolsPanelItem>
			</InspectorControls>
			<InspectorControls group="advanced">
				<SelectControl
					__nextHasNoMarginBottom
					__next40pxDefaultSize
					label={ __( 'HTML element' ) }
					options={ [
						{ label: __( 'Default (<div>)' ), value: 'div' },
						{ label: '<header>', value: 'header' },
						{ label: '<main>', value: 'main' },
						{ label: '<section>', value: 'section' },
						{ label: '<article>', value: 'article' },
						{ label: '<aside>', value: 'aside' },
						{ label: '<footer>', value: 'footer' },
					] }
					value={ tagName }
					onChange={ ( value ) =>
						setAttributes( { tagName: value } )
					}
					help={ htmlElementMessages[ tagName ] }
				/>
			</InspectorControls>
		</>
	);
}<|MERGE_RESOLUTION|>--- conflicted
+++ resolved
@@ -5,10 +5,6 @@
 import {
 	ExternalLink,
 	FocalPointPicker,
-<<<<<<< HEAD
-=======
-	PanelBody,
->>>>>>> 042f320a
 	RangeControl,
 	TextareaControl,
 	ToggleControl,
@@ -286,7 +282,6 @@
 								/>
 							</ToolsPanelItem>
 						) }
-
 						{ ! useFeaturedImage && url && ! isVideoBackground && (
 							<ToolsPanelItem
 								label={ __( 'Alternative text' ) }
@@ -333,11 +328,7 @@
 								options={ imageSizeOptions }
 							/>
 						) }
-<<<<<<< HEAD
 					</ToolsPanel>
-=======
-					</PanelBody>
->>>>>>> 042f320a
 				) }
 			</InspectorControls>
 			{ colorGradientSettings.hasColorsOrGradients && (
