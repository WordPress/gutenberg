/**
 * External dependencies
 */
import { View, TouchableWithoutFeedback } from 'react-native';
import Video from 'react-native-video';
import { noop } from 'lodash';

/**
 * WordPress dependencies
 */
import {
	requestImageFailedRetryDialog,
	requestImageUploadCancelDialog,
	requestImageFullscreenPreview,
	mediaUploadSync,
} from '@wordpress/react-native-bridge';
import { __ } from '@wordpress/i18n';
import {
	Icon,
	Image,
	ImageEditingButton,
	IMAGE_DEFAULT_FOCAL_POINT,
	PanelBody,
	RangeControl,
	BottomSheet,
	ToolbarButton,
	ToolbarGroup,
	Gradient,
	ColorPalette,
} from '@wordpress/components';
import {
	BlockControls,
	InnerBlocks,
	InspectorControls,
	MEDIA_TYPE_IMAGE,
	MEDIA_TYPE_VIDEO,
	MediaPlaceholder,
	MediaUpload,
	MediaUploadProgress,
	withColors,
	__experimentalUseGradient,
} from '@wordpress/block-editor';
import { compose, withPreferredColorScheme } from '@wordpress/compose';
import { withSelect, withDispatch } from '@wordpress/data';
import { useEffect, useState, useRef } from '@wordpress/element';
import { cover as icon, replace } from '@wordpress/icons';
import { getProtocol } from '@wordpress/url';

/**
 * Internal dependencies
 */
import styles from './style.scss';
import {
	attributesFromMedia,
	COVER_MIN_HEIGHT,
	IMAGE_BACKGROUND_TYPE,
	VIDEO_BACKGROUND_TYPE,
} from './shared';
import OverlayColorSettings from './overlay-color-settings';

/**
 * Constants
 */
const ALLOWED_MEDIA_TYPES = [ MEDIA_TYPE_IMAGE, MEDIA_TYPE_VIDEO ];
const INNER_BLOCKS_TEMPLATE = [
	[
		'core/paragraph',
		{
			align: 'center',
			placeholder: __( 'Write title…' ),
		},
	],
];
const COVER_MAX_HEIGHT = 1000;
const COVER_DEFAULT_HEIGHT = 300;

const Cover = ( {
	attributes,
	getStylesFromColorScheme,
	isParentSelected,
	onFocus,
	overlayColor,
	setAttributes,
	settings,
	closeSettingsBottomSheet,
} ) => {
	const {
		backgroundType,
		dimRatio,
		focalPoint,
		minHeight,
		url,
		id,
		style,
		customOverlayColor,
	} = attributes;
	const CONTAINER_HEIGHT = minHeight || COVER_DEFAULT_HEIGHT;

	const THEME_COLORS_COUNT = 4;
	const coverDefaultPalette = {
		colors: settings.colors.slice( 0, THEME_COLORS_COUNT ),
	};

	const { gradientValue } = __experimentalUseGradient();

	const hasBackground = !! (
		url ||
		( style && style.color && style.color.background ) ||
		attributes.overlayColor ||
		overlayColor.color ||
		gradientValue
	);

	const openMediaOptionsRef = useRef();

	// Used to set a default color for its InnerBlocks
	// since there's no system to inherit styles yet
	// the RichText component will check if there are
	// parent styles for the current block. If there are,
	// it will use that color instead.
	useEffect( () => {
		// While we don't support theme colors
		if ( ! attributes.overlayColor || ( ! attributes.overlay && url ) ) {
			setAttributes( { childrenStyles: styles.defaultColor } );
		}
	}, [ setAttributes ] );

	// sync with local media store
	useEffect( mediaUploadSync, [] );

	// initialize uploading flag to false, awaiting sync
	const [ isUploadInProgress, setIsUploadInProgress ] = useState( false );

	// initialize upload failure flag to true if url is local
	const [ didUploadFail, setDidUploadFail ] = useState(
		id && getProtocol( url ) === 'file:'
	);

	// don't show failure if upload is in progress
	const shouldShowFailure = didUploadFail && ! isUploadInProgress;

	const onSelectMedia = ( media ) => {
		setDidUploadFail( false );
		const onSelect = attributesFromMedia( setAttributes );
		onSelect( media );
	};

	const onHeightChange = ( value ) => {
		if ( minHeight || value !== COVER_DEFAULT_HEIGHT ) {
			setAttributes( { minHeight: value } );
		}
	};

	const onOpactiyChange = ( value ) => {
		setAttributes( { dimRatio: value } );
	};

	const onMediaPressed = () => {
		if ( isUploadInProgress ) {
			requestImageUploadCancelDialog( id );
		} else if ( shouldShowFailure ) {
			requestImageFailedRetryDialog( id );
		} else if ( backgroundType === MEDIA_TYPE_IMAGE ) {
			requestImageFullscreenPreview( url );
		}
	};

	const [ isVideoLoading, setIsVideoLoading ] = useState( true );

	const onVideoLoadStart = () => {
		setIsVideoLoading( true );
	};

	const onVideoLoad = () => {
		setIsVideoLoading( false );
	};

<<<<<<< HEAD
	const onClearMedia = () => {
		setAttributes( { id: undefined, url: undefined } );
		closeSettingsBottomSheet();
	};
=======
	function setColor( color ) {
		setAttributes( {
			// clear all related attributes (only one should be set)
			overlayColor: undefined,
			customOverlayColor: color,
			gradient: undefined,
			customGradient: undefined,
		} );
	}
>>>>>>> 44295cef

	const backgroundColor = getStylesFromColorScheme(
		styles.backgroundSolid,
		styles.backgroundSolidDark
	);

	const overlayStyles = [
		styles.overlay,
		url && { opacity: dimRatio / 100 },
		! gradientValue && {
			backgroundColor:
				customOverlayColor ||
				overlayColor?.color ||
				style?.color?.background ||
				styles.overlay.color,
		},
		// While we don't support theme colors we add a default bg color
		! overlayColor.color && ! url ? backgroundColor : {},
		isParentSelected &&
			! isUploadInProgress &&
			! didUploadFail &&
			styles.overlaySelected,
	];

	const placeholderIconStyle = getStylesFromColorScheme(
		styles.icon,
		styles.iconDark
	);

	const placeholderIcon = <Icon icon={ icon } { ...placeholderIconStyle } />;

	const toolbarControls = ( open ) => (
		<BlockControls>
			<ToolbarGroup>
				<ToolbarButton
					title={ __( 'Edit cover media' ) }
					icon={ replace }
					onClick={ open }
				/>
			</ToolbarGroup>
		</BlockControls>
	);

	const controls = (
		<InspectorControls>
			<OverlayColorSettings
				attributes={ attributes }
				setAttributes={ setAttributes }
			/>
			{ url ? (
				<PanelBody>
					<RangeControl
						label={ __( 'Opacity' ) }
						minimumValue={ 0 }
						maximumValue={ 100 }
						value={ dimRatio }
						onChange={ onOpactiyChange }
						style={ styles.rangeCellContainer }
						separatorType={ 'topFullWidth' }
					/>
				</PanelBody>
			) : null }
			<PanelBody title={ __( 'Dimensions' ) }>
				<RangeControl
					label={ __( 'Minimum height in pixels' ) }
					minimumValue={ COVER_MIN_HEIGHT }
					maximumValue={ COVER_MAX_HEIGHT }
					value={ CONTAINER_HEIGHT }
					onChange={ onHeightChange }
					style={ styles.rangeCellContainer }
				/>
			</PanelBody>

			{ url ? (
				<PanelBody title={ __( 'Media' ) }>
					<BottomSheet.Cell
						leftAlign
						label={ __( 'Clear Media' ) }
						labelStyle={ styles.clearMediaButton }
						onPress={ onClearMedia }
					/>
				</PanelBody>
			) : null }
		</InspectorControls>
	);

	const renderBackground = ( getMediaOptions ) => (
		<TouchableWithoutFeedback
			accessible={ ! isParentSelected }
			onPress={ onMediaPressed }
			onLongPress={ openMediaOptionsRef.current }
			disabled={ ! isParentSelected }
		>
			<View style={ [ styles.background, backgroundColor ] }>
				{ getMediaOptions() }
				{ isParentSelected &&
					backgroundType === VIDEO_BACKGROUND_TYPE &&
					toolbarControls( openMediaOptionsRef.current ) }
				<MediaUploadProgress
					mediaId={ id }
					onUpdateMediaProgress={ () => {
						setIsUploadInProgress( true );
					} }
					onFinishMediaUploadWithSuccess={ ( {
						mediaServerId,
						mediaUrl,
					} ) => {
						setIsUploadInProgress( false );
						setDidUploadFail( false );
						setAttributes( {
							id: mediaServerId,
							url: mediaUrl,
							backgroundType,
						} );
					} }
					onFinishMediaUploadWithFailure={ () => {
						setIsUploadInProgress( false );
						setDidUploadFail( true );
					} }
					onMediaUploadStateReset={ () => {
						setIsUploadInProgress( false );
						setDidUploadFail( false );
						setAttributes( { id: undefined, url: undefined } );
					} }
				/>

				{ IMAGE_BACKGROUND_TYPE === backgroundType && (
					<View style={ styles.imageContainer }>
						<Image
							editButton={ false }
							focalPoint={
								focalPoint || IMAGE_DEFAULT_FOCAL_POINT
							}
							isSelected={ isParentSelected }
							isUploadFailed={ didUploadFail }
							isUploadInProgress={ isUploadInProgress }
							onSelectMediaUploadOption={ onSelectMedia }
							openMediaOptions={ openMediaOptionsRef.current }
							url={ url }
						/>
					</View>
				) }

				{ VIDEO_BACKGROUND_TYPE === backgroundType && (
					<Video
						muted
						disableFocus
						repeat
						resizeMode={ 'cover' }
						source={ { uri: url } }
						onLoad={ onVideoLoad }
						onLoadStart={ onVideoLoadStart }
						style={ [
							styles.background,
							// Hide Video component since it has black background while loading the source
							{ opacity: isVideoLoading ? 0 : 1 },
						] }
					/>
				) }
			</View>
		</TouchableWithoutFeedback>
	);

	if ( ! hasBackground ) {
		return (
			<View>
				<MediaPlaceholder
					height={ styles.mediaPlaceholderEmptyStateContainer.height }
					icon={ placeholderIcon }
					labels={ {
						title: __( 'Cover' ),
					} }
					onSelect={ onSelectMedia }
					allowedTypes={ ALLOWED_MEDIA_TYPES }
					onFocus={ onFocus }
				>
					<View style={ styles.colorPaletteWrapper }>
						<ColorPalette
							customColorIndicatorStyles={
								styles.paletteColorIndicator
							}
							setColor={ setColor }
							onCustomPress={ noop }
							defaultSettings={ coverDefaultPalette }
							shouldShowCustomIndicatorOption={ false }
							shouldShowCustomLabel={ false }
						/>
					</View>
				</MediaPlaceholder>
			</View>
		);
	}

	return (
		<View style={ styles.backgroundContainer }>
			{ controls }

			{ url &&
				openMediaOptionsRef.current &&
				isParentSelected &&
				! isUploadInProgress &&
				! didUploadFail && (
					<View style={ styles.imageEditButton }>
						<ImageEditingButton
							onRemove={ onClearMedia }
							onSelectMediaUploadOption={ onSelectMedia }
							openMediaOptions={ openMediaOptionsRef.current }
							url={ url }
						/>
					</View>
				) }

			<View
				pointerEvents="box-none"
				style={ [ styles.content, { minHeight: CONTAINER_HEIGHT } ] }
			>
				<InnerBlocks template={ INNER_BLOCKS_TEMPLATE } />
			</View>

			<View pointerEvents="none" style={ styles.overlayContainer }>
				<View style={ overlayStyles }>
					{ gradientValue && (
						<Gradient
							gradientValue={ gradientValue }
							style={ styles.background }
						/>
					) }
				</View>
			</View>

			<MediaUpload
				allowedTypes={ ALLOWED_MEDIA_TYPES }
				isReplacingMedia={ true }
				onSelect={ onSelectMedia }
				render={ ( { open, getMediaOptions } ) => {
					openMediaOptionsRef.current = open;
					return renderBackground( getMediaOptions );
				} }
			/>

			{ shouldShowFailure && (
				<View
					pointerEvents="none"
					style={ styles.uploadFailedContainer }
				>
					<View style={ styles.uploadFailed }>
						<Icon
							icon={ 'warning' }
							{ ...styles.uploadFailedIcon }
						/>
					</View>
				</View>
			) }
		</View>
	);
};

export default compose( [
	withColors( { overlayColor: 'background-color' } ),
	withSelect( ( select, { clientId } ) => {
		const { getSelectedBlockClientId } = select( 'core/block-editor' );

		const selectedBlockClientId = getSelectedBlockClientId();

		const { getSettings } = select( 'core/block-editor' );

		return {
			settings: getSettings(),
			isParentSelected: selectedBlockClientId === clientId,
		};
	} ),
	withDispatch( ( dispatch ) => {
		return {
			closeSettingsBottomSheet() {
				dispatch( 'core/edit-post' ).closeGeneralSidebar();
			},
		};
	} ),

	withPreferredColorScheme,
] )( Cover );<|MERGE_RESOLUTION|>--- conflicted
+++ resolved
@@ -175,12 +175,11 @@
 		setIsVideoLoading( false );
 	};
 
-<<<<<<< HEAD
 	const onClearMedia = () => {
 		setAttributes( { id: undefined, url: undefined } );
 		closeSettingsBottomSheet();
 	};
-=======
+
 	function setColor( color ) {
 		setAttributes( {
 			// clear all related attributes (only one should be set)
@@ -190,7 +189,6 @@
 			customGradient: undefined,
 		} );
 	}
->>>>>>> 44295cef
 
 	const backgroundColor = getStylesFromColorScheme(
 		styles.backgroundSolid,
