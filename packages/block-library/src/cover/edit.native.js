/**
 * External dependencies
 */
import {
	View,
	TouchableWithoutFeedback,
	InteractionManager,
	AccessibilityInfo,
} from 'react-native';
import Video from 'react-native-video';

/**
 * WordPress dependencies
 */
import {
	requestImageFailedRetryDialog,
	requestImageUploadCancelDialog,
	requestImageFullscreenPreview,
	mediaUploadSync,
} from '@wordpress/react-native-bridge';
import { __ } from '@wordpress/i18n';
import {
	Icon,
	Image,
	ImageEditingButton,
	IMAGE_DEFAULT_FOCAL_POINT,
	PanelBody,
	RangeControl,
	UnitControl,
	TextControl,
	ToolbarButton,
	ToolbarGroup,
	Gradient,
	ColorPalette,
	ColorPicker,
	BottomSheetConsumer,
	useConvertUnitToMobile,
} from '@wordpress/components';
import {
	BlockControls,
	InnerBlocks,
	InspectorControls,
	MEDIA_TYPE_IMAGE,
	MEDIA_TYPE_VIDEO,
	MediaPlaceholder,
	MediaUpload,
	MediaUploadProgress,
	withColors,
	__experimentalUseGradient,
	__experimentalUseEditorFeature as useEditorFeature,
} from '@wordpress/block-editor';
import { compose, withPreferredColorScheme } from '@wordpress/compose';
import { withSelect, withDispatch } from '@wordpress/data';
import { useEffect, useState, useRef, useCallback } from '@wordpress/element';
import { cover as icon, replace, image, warning } from '@wordpress/icons';
import { getProtocol } from '@wordpress/url';

/**
 * Internal dependencies
 */
import styles from './style.scss';
import {
	attributesFromMedia,
	COVER_MIN_HEIGHT,
	IMAGE_BACKGROUND_TYPE,
	VIDEO_BACKGROUND_TYPE,
	CSS_UNITS,
} from './shared';
import OverlayColorSettings from './overlay-color-settings';

/**
 * Constants
 */
const ALLOWED_MEDIA_TYPES = [ MEDIA_TYPE_IMAGE, MEDIA_TYPE_VIDEO ];
const INNER_BLOCKS_TEMPLATE = [
	[
		'core/paragraph',
		{
			align: 'center',
			placeholder: __( 'Write title…' ),
		},
	],
];
const COVER_MAX_HEIGHT = 1000;
const COVER_DEFAULT_HEIGHT = 300;

const Cover = ( {
	attributes,
	getStylesFromColorScheme,
	isParentSelected,
	onFocus,
	overlayColor,
	setAttributes,
	openGeneralSidebar,
	closeSettingsBottomSheet,
	isSelected,
<<<<<<< HEAD
=======
	selectBlock,
	blockWidth,
>>>>>>> ae85272e
} ) => {
	const {
		backgroundType,
		dimRatio,
		focalPoint,
		minHeight,
		url,
		id,
		style,
		customOverlayColor,
		minHeightUnit = 'px',
	} = attributes;
	const [ isScreenReaderEnabled, setIsScreenReaderEnabled ] = useState(
		false
	);

	const CONTAINER_HEIGHT = minHeight || COVER_DEFAULT_HEIGHT;

	useEffect( () => {
		// sync with local media store
		mediaUploadSync();
		AccessibilityInfo.addEventListener(
			'screenReaderChanged',
			setIsScreenReaderEnabled
		);

		AccessibilityInfo.isScreenReaderEnabled().then(
			setIsScreenReaderEnabled
		);

		return () => {
			AccessibilityInfo.removeEventListener(
				'screenReaderChanged',
				setIsScreenReaderEnabled
			);
		};
	}, [] );

	const convertedMinHeight = useConvertUnitToMobile(
		minHeight || COVER_DEFAULT_HEIGHT,
		minHeightUnit
	);

	const isImage = backgroundType === MEDIA_TYPE_IMAGE;

	const THEME_COLORS_COUNT = 4;
	const colorsDefault = useEditorFeature( 'color.palette' ) || [];
	const coverDefaultPalette = {
		colors: colorsDefault.slice( 0, THEME_COLORS_COUNT ),
	};

	const { gradientValue } = __experimentalUseGradient();

	const hasBackground = !! (
		url ||
		( style && style.color && style.color.background ) ||
		attributes.overlayColor ||
		overlayColor.color ||
		gradientValue
	);

	const hasOnlyColorBackground = ! url && hasBackground;

	const [
		isCustomColorPickerShowing,
		setCustomColorPickerShowing,
	] = useState( false );

	const openMediaOptionsRef = useRef();

	// Used to set a default color for its InnerBlocks
	// since there's no system to inherit styles yet
	// the RichText component will check if there are
	// parent styles for the current block. If there are,
	// it will use that color instead.
	useEffect( () => {
		// While we don't support theme colors
		if ( ! attributes.overlayColor || ( ! attributes.overlay && url ) ) {
			setAttributes( { childrenStyles: styles.defaultColor } );
		}
	}, [ setAttributes ] );

	// initialize uploading flag to false, awaiting sync
	const [ isUploadInProgress, setIsUploadInProgress ] = useState( false );

	// initialize upload failure flag to true if url is local
	const [ didUploadFail, setDidUploadFail ] = useState(
		id && getProtocol( url ) === 'file:'
	);

	// don't show failure if upload is in progress
	const shouldShowFailure = didUploadFail && ! isUploadInProgress;

	const onSelectMedia = ( media ) => {
		setDidUploadFail( false );
		const onSelect = attributesFromMedia( setAttributes );
		onSelect( media );
	};

<<<<<<< HEAD
	const onHeightChange = useCallback( ( value ) => {
		if ( minHeight || value !== COVER_DEFAULT_HEIGHT ) {
			setAttributes( { minHeight: value } );
		}
	}, [] );
=======
	const onHeightChange = useCallback(
		( value ) => {
			if ( minHeight || value !== COVER_DEFAULT_HEIGHT ) {
				setAttributes( { minHeight: value } );
			}
		},
		[ minHeight ]
	);
>>>>>>> ae85272e

	const onOpacityChange = useCallback( ( value ) => {
		setAttributes( { dimRatio: value } );
	}, [] );

	const onMediaPressed = () => {
		if ( isUploadInProgress ) {
			requestImageUploadCancelDialog( id );
		} else if ( shouldShowFailure ) {
			requestImageFailedRetryDialog( id );
		} else if ( isImage && url ) {
			requestImageFullscreenPreview( url );
		}
	};

	const [ isVideoLoading, setIsVideoLoading ] = useState( true );

	const onVideoLoadStart = () => {
		setIsVideoLoading( true );
	};

	const onVideoLoad = () => {
		setIsVideoLoading( false );
	};

	const onClearMedia = useCallback( () => {
		setAttributes( { id: undefined, url: undefined } );
		closeSettingsBottomSheet();
<<<<<<< HEAD
	}, [] );
=======
	}, [ closeSettingsBottomSheet ] );
>>>>>>> ae85272e

	function setColor( color ) {
		setAttributes( {
			// clear all related attributes (only one should be set)
			overlayColor: undefined,
			customOverlayColor: color,
			gradient: undefined,
			customGradient: undefined,
		} );
	}

	function openColorPicker() {
		selectBlock();
		setCustomColorPickerShowing( true );
		openGeneralSidebar();
	}

	const backgroundColor = getStylesFromColorScheme(
		styles.backgroundSolid,
		styles.backgroundSolidDark
	);

	const overlayStyles = [
		styles.overlay,
		url && { opacity: dimRatio / 100 },
		! gradientValue && {
			backgroundColor:
				customOverlayColor ||
				overlayColor?.color ||
				style?.color?.background ||
				styles.overlay.color,
		},
		// While we don't support theme colors we add a default bg color
		! overlayColor.color && ! url ? backgroundColor : {},
		isImage &&
			isParentSelected &&
			! isUploadInProgress &&
			! didUploadFail &&
			styles.overlaySelected,
	];

	const placeholderIconStyle = getStylesFromColorScheme(
		styles.icon,
		styles.iconDark
	);

	const placeholderIcon = <Icon icon={ icon } { ...placeholderIconStyle } />;

	const toolbarControls = ( open ) => (
		<BlockControls>
			<ToolbarGroup>
				<ToolbarButton
					title={ __( 'Edit cover media' ) }
					icon={ replace }
					onClick={ open }
				/>
			</ToolbarGroup>
		</BlockControls>
	);

	const addMediaButton = () => (
		<TouchableWithoutFeedback onPress={ openMediaOptionsRef.current }>
			<View style={ styles.selectImageContainer }>
				<View style={ styles.selectImage }>
					<Icon
						size={ 16 }
						icon={ image }
						{ ...styles.selectImageIcon }
					/>
				</View>
			</View>
		</TouchableWithoutFeedback>
	);

	const onChangeUnit = useCallback( ( nextUnit ) => {
		setAttributes( {
			minHeightUnit: nextUnit,
			minHeight:
				nextUnit === 'px'
					? Math.max( CONTAINER_HEIGHT, COVER_MIN_HEIGHT )
					: CONTAINER_HEIGHT,
		} );
	}, [] );
<<<<<<< HEAD
=======

	const onBottomSheetClosed = useCallback( () => {
		InteractionManager.runAfterInteractions( () => {
			setCustomColorPickerShowing( false );
		} );
	}, [] );
>>>>>>> ae85272e

	const controls = (
		<InspectorControls>
			<OverlayColorSettings
				overlayColor={ attributes.overlayColor }
				customOverlayColor={ attributes.customOverlayColor }
				gradient={ attributes.gradient }
				customGradient={ attributes.customGradient }
				setAttributes={ setAttributes }
			/>
			{ url ? (
				<PanelBody>
					<RangeControl
						label={ __( 'Opacity' ) }
						minimumValue={ 0 }
						maximumValue={ 100 }
						value={ dimRatio }
						onChange={ onOpacityChange }
						style={ styles.rangeCellContainer }
						separatorType={ 'topFullWidth' }
					/>
				</PanelBody>
			) : null }
			<PanelBody title={ __( 'Dimensions' ) }>
				<UnitControl
					label={ __( 'Minimum height' ) }
					min={ minHeightUnit === 'px' ? COVER_MIN_HEIGHT : 1 }
					max={ COVER_MAX_HEIGHT }
					unit={ minHeightUnit }
					value={ CONTAINER_HEIGHT }
					onChange={ onHeightChange }
					onUnitChange={ onChangeUnit }
					units={ CSS_UNITS }
					style={ styles.rangeCellContainer }
					key={ minHeightUnit }
				/>
			</PanelBody>
			{ url ? (
				<PanelBody title={ __( 'Media' ) }>
					<TextControl
						leftAlign
						label={ __( 'Clear Media' ) }
						labelStyle={ styles.clearMediaButton }
						onPress={ onClearMedia }
					/>
				</PanelBody>
			) : null }
		</InspectorControls>
	);

	const colorPickerControls = (
		<InspectorControls>
			<BottomSheetConsumer>
				{ ( {
					shouldEnableBottomSheetScroll,
					shouldEnableBottomSheetMaxHeight,
					onHandleClosingBottomSheet,
					onHandleHardwareButtonPress,
					isBottomSheetContentScrolling,
				} ) => (
					<ColorPicker
						shouldEnableBottomSheetScroll={
							shouldEnableBottomSheetScroll
						}
						shouldEnableBottomSheetMaxHeight={
							shouldEnableBottomSheetMaxHeight
						}
						setColor={ setColor }
						onNavigationBack={ closeSettingsBottomSheet }
						onHandleClosingBottomSheet={
							onHandleClosingBottomSheet
						}
						onHandleHardwareButtonPress={
							onHandleHardwareButtonPress
						}
						onBottomSheetClosed={ onBottomSheetClosed }
						isBottomSheetContentScrolling={
							isBottomSheetContentScrolling
						}
						bottomLabelText={ __( 'Select a color' ) }
					/>
				) }
			</BottomSheetConsumer>
		</InspectorControls>
	);

	const renderContent = ( getMediaOptions ) => (
		<>
			{ renderBackground( getMediaOptions ) }
			{ isParentSelected && hasOnlyColorBackground && addMediaButton() }
		</>
	);

	const renderBackground = ( getMediaOptions ) => (
		<TouchableWithoutFeedback
			accessible={ ! isParentSelected }
			onPress={ onMediaPressed }
			onLongPress={ openMediaOptionsRef.current }
			disabled={ ! isParentSelected }
		>
			<View style={ [ styles.background, backgroundColor ] }>
				{ getMediaOptions() }
				{ isParentSelected &&
					backgroundType === VIDEO_BACKGROUND_TYPE &&
					toolbarControls( openMediaOptionsRef.current ) }
				<MediaUploadProgress
					mediaId={ id }
					onUpdateMediaProgress={ () => {
						setIsUploadInProgress( true );
					} }
					onFinishMediaUploadWithSuccess={ ( {
						mediaServerId,
						mediaUrl,
					} ) => {
						setIsUploadInProgress( false );
						setDidUploadFail( false );
						setAttributes( {
							id: mediaServerId,
							url: mediaUrl,
							backgroundType,
						} );
					} }
					onFinishMediaUploadWithFailure={ () => {
						setIsUploadInProgress( false );
						setDidUploadFail( true );
					} }
					onMediaUploadStateReset={ () => {
						setIsUploadInProgress( false );
						setDidUploadFail( false );
						setAttributes( { id: undefined, url: undefined } );
					} }
				/>

				{ IMAGE_BACKGROUND_TYPE === backgroundType && (
					<View style={ styles.imageContainer }>
						<Image
							editButton={ false }
							focalPoint={
								focalPoint || IMAGE_DEFAULT_FOCAL_POINT
							}
							isSelected={ isParentSelected }
							isUploadFailed={ didUploadFail }
							isUploadInProgress={ isUploadInProgress }
							onSelectMediaUploadOption={ onSelectMedia }
							openMediaOptions={ openMediaOptionsRef.current }
							url={ url }
							width={ styles.image.width }
						/>
					</View>
				) }

				{ VIDEO_BACKGROUND_TYPE === backgroundType && (
					<Video
						muted
						disableFocus
						repeat
						resizeMode={ 'cover' }
						source={ { uri: url } }
						onLoad={ onVideoLoad }
						onLoadStart={ onVideoLoadStart }
						style={ [
							styles.background,
							// Hide Video component since it has black background while loading the source
							{ opacity: isVideoLoading ? 0 : 1 },
						] }
					/>
				) }
			</View>
		</TouchableWithoutFeedback>
	);

	if ( ! hasBackground || isCustomColorPickerShowing ) {
		return (
			<View>
				{ isCustomColorPickerShowing && colorPickerControls }
				<MediaPlaceholder
					height={ styles.mediaPlaceholderEmptyStateContainer.height }
					backgroundColor={ customOverlayColor }
					hideContent={
						customOverlayColor !== '' &&
						customOverlayColor !== undefined
					}
					icon={ placeholderIcon }
					labels={ {
						title: __( 'Cover' ),
					} }
					onSelect={ onSelectMedia }
					allowedTypes={ ALLOWED_MEDIA_TYPES }
					onFocus={ onFocus }
				>
					<View
						style={ styles.colorPaletteWrapper }
						pointerEvents={
							isScreenReaderEnabled ? 'none' : 'auto'
						}
					>
						<BottomSheetConsumer>
							{ ( { shouldEnableBottomSheetScroll } ) => (
								<ColorPalette
									customColorIndicatorStyles={
										styles.paletteColorIndicator
									}
									customIndicatorWrapperStyles={
										styles.paletteCustomIndicatorWrapper
									}
									setColor={ setColor }
									onCustomPress={ openColorPicker }
									defaultSettings={ coverDefaultPalette }
									shouldShowCustomLabel={ false }
									shouldShowCustomVerticalSeparator={ false }
									shouldEnableBottomSheetScroll={
										shouldEnableBottomSheetScroll
									}
								/>
							) }
						</BottomSheetConsumer>
					</View>
				</MediaPlaceholder>
			</View>
		);
	}

	return (
		<View style={ styles.backgroundContainer }>
			{ isSelected && controls }

			{ isImage &&
				url &&
				openMediaOptionsRef.current &&
				isParentSelected &&
				! isUploadInProgress &&
				! didUploadFail && (
					<View style={ styles.imageEditButton }>
						<ImageEditingButton
							onSelectMediaUploadOption={ onSelectMedia }
							openMediaOptions={ openMediaOptionsRef.current }
							pickerOptions={ [
								{
									destructiveButton: true,
									id: 'clearMedia',
									label: __( 'Clear Media' ),
									onPress: onClearMedia,
									separated: true,
									value: 'clearMedia',
								},
							] }
							url={ url }
						/>
					</View>
				) }

			<View
				pointerEvents="box-none"
				style={ [ styles.content, { minHeight: convertedMinHeight } ] }
			>
				<InnerBlocks
					template={ INNER_BLOCKS_TEMPLATE }
					templateInsertUpdatesSelection
					blockWidth={ blockWidth }
				/>
			</View>

			<View pointerEvents="none" style={ styles.overlayContainer }>
				<View style={ overlayStyles }>
					{ gradientValue && (
						<Gradient
							gradientValue={ gradientValue }
							style={ styles.background }
						/>
					) }
				</View>
			</View>

			<MediaUpload
				allowedTypes={ ALLOWED_MEDIA_TYPES }
				isReplacingMedia={ ! hasOnlyColorBackground }
				onSelect={ onSelectMedia }
				render={ ( { open, getMediaOptions } ) => {
					openMediaOptionsRef.current = open;
					return renderContent( getMediaOptions );
				} }
			/>

			{ shouldShowFailure && (
				<View
					pointerEvents="none"
					style={ styles.uploadFailedContainer }
				>
					<View style={ styles.uploadFailed }>
						<Icon icon={ warning } { ...styles.uploadFailedIcon } />
					</View>
				</View>
			) }
		</View>
	);
};

export default compose( [
	withColors( { overlayColor: 'background-color' } ),
	withSelect( ( select, { clientId } ) => {
		const { getSelectedBlockClientId } = select( 'core/block-editor' );

		const selectedBlockClientId = getSelectedBlockClientId();

		const { getSettings } = select( 'core/block-editor' );

		return {
			settings: getSettings(),
			isParentSelected: selectedBlockClientId === clientId,
		};
	} ),
	withDispatch( ( dispatch, { clientId } ) => {
		const { openGeneralSidebar } = dispatch( 'core/edit-post' );
		const { selectBlock } = dispatch( 'core/block-editor' );

		return {
			openGeneralSidebar: () => openGeneralSidebar( 'edit-post/block' ),
			closeSettingsBottomSheet() {
				dispatch( 'core/edit-post' ).closeGeneralSidebar();
			},
			selectBlock: () => selectBlock( clientId ),
		};
	} ),
	withPreferredColorScheme,
] )( Cover );<|MERGE_RESOLUTION|>--- conflicted
+++ resolved
@@ -94,11 +94,8 @@
 	openGeneralSidebar,
 	closeSettingsBottomSheet,
 	isSelected,
-<<<<<<< HEAD
-=======
 	selectBlock,
 	blockWidth,
->>>>>>> ae85272e
 } ) => {
 	const {
 		backgroundType,
@@ -198,13 +195,6 @@
 		onSelect( media );
 	};
 
-<<<<<<< HEAD
-	const onHeightChange = useCallback( ( value ) => {
-		if ( minHeight || value !== COVER_DEFAULT_HEIGHT ) {
-			setAttributes( { minHeight: value } );
-		}
-	}, [] );
-=======
 	const onHeightChange = useCallback(
 		( value ) => {
 			if ( minHeight || value !== COVER_DEFAULT_HEIGHT ) {
@@ -213,7 +203,6 @@
 		},
 		[ minHeight ]
 	);
->>>>>>> ae85272e
 
 	const onOpacityChange = useCallback( ( value ) => {
 		setAttributes( { dimRatio: value } );
@@ -242,11 +231,7 @@
 	const onClearMedia = useCallback( () => {
 		setAttributes( { id: undefined, url: undefined } );
 		closeSettingsBottomSheet();
-<<<<<<< HEAD
-	}, [] );
-=======
 	}, [ closeSettingsBottomSheet ] );
->>>>>>> ae85272e
 
 	function setColor( color ) {
 		setAttributes( {
@@ -330,15 +315,12 @@
 					: CONTAINER_HEIGHT,
 		} );
 	}, [] );
-<<<<<<< HEAD
-=======
 
 	const onBottomSheetClosed = useCallback( () => {
 		InteractionManager.runAfterInteractions( () => {
 			setCustomColorPickerShowing( false );
 		} );
 	}, [] );
->>>>>>> ae85272e
 
 	const controls = (
 		<InspectorControls>
