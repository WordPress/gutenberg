/**
 * External dependencies
 */
import { View, TouchableWithoutFeedback } from 'react-native';

/**
 * WordPress dependencies
 */
import { __ } from '@wordpress/i18n';
import {
	Icon,
	ImageWithFocalPoint,
	PanelBody,
	RangeControl,
	ToolbarButton,
	ToolbarGroup,
	LinearGradient,
} from '@wordpress/components';
import {
	BlockControls,
	InnerBlocks,
	InspectorControls,
	MEDIA_TYPE_IMAGE,
	MediaPlaceholder,
	MediaUpload,
	withColors,
	__experimentalUseGradient,
} from '@wordpress/block-editor';
import { compose, withPreferredColorScheme } from '@wordpress/compose';
import { withSelect } from '@wordpress/data';
import { useEffect } from '@wordpress/element';
import { cover as icon } from '@wordpress/icons';

/**
 * Internal dependencies
 */
import styles from './style.scss';
import {
	attributesFromMedia,
	COVER_MIN_HEIGHT,
	IMAGE_BACKGROUND_TYPE,
	VIDEO_BACKGROUND_TYPE,
} from './shared';
import { EditMediaIcon } from './edit-media-icon';

/**
 * Constants
 */
const ALLOWED_MEDIA_TYPES = [ MEDIA_TYPE_IMAGE ];
const INNER_BLOCKS_TEMPLATE = [
	[
		'core/paragraph',
		{
			align: 'center',
			placeholder: __( 'Write title…' ),
		},
	],
];
const COVER_MAX_HEIGHT = 1000;
const COVER_DEFAULT_HEIGHT = 300;

const Cover = ( {
	attributes,
	getStylesFromColorScheme,
	hasChildren,
	isParentSelected,
	onFocus,
	overlayColor,
	setAttributes,
} ) => {
	const { backgroundType, dimRatio, focalPoint, minHeight, url } = attributes;
	const CONTAINER_HEIGHT = minHeight || COVER_DEFAULT_HEIGHT;

	const { gradientValue } = __experimentalUseGradient();

	const hasBackground = !! (
		url ||
		attributes.overlayColor ||
		overlayColor.color ||
		gradientValue
	);

	// Used to set a default color for its InnerBlocks
	// since there's no system to inherit styles yet
	// the RichText component will check if there are
	// parent styles for the current block. If there are,
	// it will use that color instead.
	useEffect( () => {
		// While we don't support theme colors
		if ( ! attributes.overlayColor || ( ! attributes.overlay && url ) ) {
			setAttributes( { childrenStyles: styles.defaultColor } );
		}
	}, [ setAttributes ] );

	const onSelectMedia = ( media ) => {
		const onSelect = attributesFromMedia( setAttributes );
		// Remove gradient attribute
		setAttributes( { gradient: undefined, customGradient: undefined } );
		onSelect( media );
	};

	const onHeightChange = ( value ) => {
		if ( minHeight || value !== COVER_DEFAULT_HEIGHT ) {
			setAttributes( { minHeight: value } );
		}
	};

	const onOpactiyChange = ( value ) => {
		setAttributes( { dimRatio: value } );
	};

	const overlayStyles = [
		styles.overlay,
		{
			backgroundColor:
				overlayColor && overlayColor.color
					? overlayColor.color
					: styles.overlay.color,
			// Set opacity to 1 while video / theme color support is not available
			opacity:
				url && VIDEO_BACKGROUND_TYPE !== backgroundType
					? dimRatio / 100
					: 1,
		},
		// While we don't support theme colors we add a default bg color
		! overlayColor.color && ! url
			? getStylesFromColorScheme(
					styles.backgroundSolid,
					styles.backgroundSolidDark
			  )
			: {},
	];

	const placeholderIconStyle = getStylesFromColorScheme(
		styles.icon,
		styles.iconDark
	);

	const placeholderIcon = <Icon icon={ icon } { ...placeholderIconStyle } />;

	const toolbarControls = ( open ) => (
		<BlockControls>
			<ToolbarGroup>
				<ToolbarButton
					title={ __( 'Edit cover media' ) }
					icon={ EditMediaIcon }
					onClick={ open }
				/>
			</ToolbarGroup>
		</BlockControls>
	);

	const controls = (
		<InspectorControls>
			<PanelBody title={ __( 'Dimensions' ) }>
				<RangeControl
					label={ __( 'Minimum height in pixels' ) }
					minimumValue={ COVER_MIN_HEIGHT }
					maximumValue={ COVER_MAX_HEIGHT }
					separatorType={ 'none' }
					value={ CONTAINER_HEIGHT }
					onChange={ onHeightChange }
					style={ styles.rangeCellContainer }
				/>
			</PanelBody>
			{ url ? (
				<PanelBody title={ __( 'Overlay' ) }>
					<RangeControl
						label={ __( 'Background Opacity' ) }
						minimumValue={ 0 }
						maximumValue={ 100 }
						separatorType={ 'none' }
						value={ dimRatio }
						onChange={ onOpactiyChange }
						style={ styles.rangeCellContainer }
					/>
				</PanelBody>
			) : null }
		</InspectorControls>
	);

	const containerStyles = [
		hasChildren && ! isParentSelected && styles.regularMediaPadding,
		hasChildren && isParentSelected && styles.innerPadding,
	];

	const background = ( openMediaOptions, getMediaOptions ) => (
		<TouchableWithoutFeedback
			accessible={ ! isParentSelected }
			onLongPress={ openMediaOptions }
			disabled={ ! isParentSelected }
		>
			<View style={ styles.background }>
				{ getMediaOptions() }
				{ isParentSelected && toolbarControls( openMediaOptions ) }

				{ /* When the gradient is set as a background the backgroundType is equal to IMAGE_BACKGROUND_TYPE */ }
				{ IMAGE_BACKGROUND_TYPE === backgroundType &&
					( gradientValue ? (
						<LinearGradient
							gradientValue={ gradientValue }
							style={ styles.background }
						/>
					) : (
						<ImageWithFocalPoint
							focalPoint={ focalPoint }
							url={ url }
						/>
					) ) }
			</View>
		</TouchableWithoutFeedback>
	);

	if ( ! hasBackground ) {
		return (
			<View style={ containerStyles }>
				<MediaPlaceholder
					__experimentalOnlyMediaLibrary
					icon={ placeholderIcon }
					labels={ {
						title: __( 'Cover' ),
					} }
					onSelect={ onSelectMedia }
					allowedTypes={ ALLOWED_MEDIA_TYPES }
					onFocus={ onFocus }
				/>
			</View>
		);
	}

	return (
		<View style={ containerStyles }>
			{ controls }
			<View style={ styles.backgroundContainer }>
				<View
					pointerEvents="box-none"
					style={ [
						styles.content,
						{ minHeight: CONTAINER_HEIGHT },
					] }
				>
					<InnerBlocks template={ INNER_BLOCKS_TEMPLATE } />
				</View>

<<<<<<< HEAD
				<View pointerEvents="none" style={ getOverlayStyles() } />
=======
				<View pointerEvents="none" style={ overlayStyles } />

>>>>>>> 8bebf5e7
				<MediaUpload
					__experimentalOnlyMediaLibrary
					allowedTypes={ [ MEDIA_TYPE_IMAGE ] }
					onSelect={ onSelectMedia }
					render={ ( { open, getMediaOptions } ) => {
						return background( open, getMediaOptions );
					} }
				/>
			</View>
		</View>
	);
};

export default compose( [
	withColors( { overlayColor: 'background-color' } ),
	withSelect( ( select, { clientId } ) => {
		const { getSelectedBlockClientId, getBlockCount } = select(
			'core/block-editor'
		);

		const selectedBlockClientId = getSelectedBlockClientId();
		const hasChildren = getBlockCount( clientId );

		return {
			hasChildren,
			isParentSelected: selectedBlockClientId === clientId,
		};
	} ),
	withPreferredColorScheme,
] )( Cover );<|MERGE_RESOLUTION|>--- conflicted
+++ resolved
@@ -242,12 +242,8 @@
 					<InnerBlocks template={ INNER_BLOCKS_TEMPLATE } />
 				</View>
 
-<<<<<<< HEAD
-				<View pointerEvents="none" style={ getOverlayStyles() } />
-=======
 				<View pointerEvents="none" style={ overlayStyles } />
 
->>>>>>> 8bebf5e7
 				<MediaUpload
 					__experimentalOnlyMediaLibrary
 					allowedTypes={ [ MEDIA_TYPE_IMAGE ] }
