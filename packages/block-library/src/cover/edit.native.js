/**
 * External dependencies
 */
import { View, TouchableWithoutFeedback } from 'react-native';
import {
	requestImageFailedRetryDialog,
	requestImageUploadCancelDialog,
	mediaUploadSync,
} from 'react-native-gutenberg-bridge';
import Video from 'react-native-video';

/**
 * WordPress dependencies
 */
import { __ } from '@wordpress/i18n';
import {
	Icon,
	ImageWithFocalPoint,
	PanelBody,
	RangeControl,
	ToolbarButton,
	ToolbarGroup,
	LinearGradient,
} from '@wordpress/components';
import {
	BlockControls,
	InnerBlocks,
	InspectorControls,
	MEDIA_TYPE_IMAGE,
	MEDIA_TYPE_VIDEO,
	MediaPlaceholder,
	MediaUpload,
	MediaUploadProgress,
	withColors,
	__experimentalUseGradient,
} from '@wordpress/block-editor';
import { compose, withPreferredColorScheme } from '@wordpress/compose';
import { withSelect } from '@wordpress/data';
import { useEffect, useState } from '@wordpress/element';
import { cover as icon, replace } from '@wordpress/icons';
import { isURL, getProtocol } from '@wordpress/url';

/**
 * Internal dependencies
 */
import styles from './style.scss';
import {
	attributesFromMedia,
	COVER_MIN_HEIGHT,
	IMAGE_BACKGROUND_TYPE,
	VIDEO_BACKGROUND_TYPE,
} from './shared';

/**
 * Constants
 */
const ALLOWED_MEDIA_TYPES = [ MEDIA_TYPE_IMAGE, MEDIA_TYPE_VIDEO ];
const INNER_BLOCKS_TEMPLATE = [
	[
		'core/paragraph',
		{
			align: 'center',
			placeholder: __( 'Write title…' ),
		},
	],
];
const COVER_MAX_HEIGHT = 1000;
const COVER_DEFAULT_HEIGHT = 300;

const Cover = ( {
	attributes,
	getStylesFromColorScheme,
	isParentSelected,
	onFocus,
	overlayColor,
	setAttributes,
} ) => {
	const {
		backgroundType,
		dimRatio,
		focalPoint,
		minHeight,
		url,
		id,
	} = attributes;
	const CONTAINER_HEIGHT = minHeight || COVER_DEFAULT_HEIGHT;

	const { gradientValue } = __experimentalUseGradient();

	const hasBackground = !! (
		url ||
		attributes.overlayColor ||
		overlayColor.color ||
		gradientValue
	);

	// Used to set a default color for its InnerBlocks
	// since there's no system to inherit styles yet
	// the RichText component will check if there are
	// parent styles for the current block. If there are,
	// it will use that color instead.
	useEffect( () => {
		// While we don't support theme colors
		if ( ! attributes.overlayColor || ( ! attributes.overlay && url ) ) {
			setAttributes( { childrenStyles: styles.defaultColor } );
		}
	}, [ setAttributes ] );

	// sync with local media store
	useEffect( mediaUploadSync, [] );

	// initialize uploading flag to false, awaiting sync
	const [ isUploadInProgress, setIsUploadInProgress ] = useState( false );

	// initialize upload failure flag to true if url is local
	const [ didUploadFail, setDidUploadFail ] = useState(
		 id && getProtocol( url ) === 'file:'
	);

	// don't show failure if upload is in progress
	const shouldShowFailure = didUploadFail && ! isUploadInProgress;

	const onSelectMedia = ( media ) => {
		setDidUploadFail( false );
		const onSelect = attributesFromMedia( setAttributes );
		// Remove gradient attribute
		setAttributes( { gradient: undefined, customGradient: undefined } );
		onSelect( media );
	};

	const onHeightChange = ( value ) => {
		if ( minHeight || value !== COVER_DEFAULT_HEIGHT ) {
			setAttributes( { minHeight: value } );
		}
	};

	const onOpactiyChange = ( value ) => {
		setAttributes( { dimRatio: value } );
	};


	const onMediaPressed = () => {
		if ( isUploadInProgress ) {
			requestImageUploadCancelDialog( id );
		} else if ( shouldShowFailure ) {
			requestImageFailedRetryDialog( id );
		}
	}

	const overlayStyles = [
		styles.overlay,
		url && { opacity: dimRatio / 100 },
		! gradientValue && {
			backgroundColor: overlayColor?.color || styles.overlay.color,
		},
		// While we don't support theme colors we add a default bg color
		! overlayColor.color && ! url
			? getStylesFromColorScheme(
					styles.backgroundSolid,
					styles.backgroundSolidDark
			  )
			: {},
	];

	const placeholderIconStyle = getStylesFromColorScheme(
		styles.icon,
		styles.iconDark
	);

	const placeholderIcon = <Icon icon={ icon } { ...placeholderIconStyle } />;

	const toolbarControls = ( open ) => (
		<BlockControls>
			<ToolbarGroup>
				<ToolbarButton
					title={ __( 'Edit cover media' ) }
					icon={ replace }
					onClick={ open }
				/>
			</ToolbarGroup>
		</BlockControls>
	);

	const controls = (
		<InspectorControls>
			<PanelBody title={ __( 'Dimensions' ) }>
				<RangeControl
					label={ __( 'Minimum height in pixels' ) }
					minimumValue={ COVER_MIN_HEIGHT }
					maximumValue={ COVER_MAX_HEIGHT }
					separatorType={ 'none' }
					value={ CONTAINER_HEIGHT }
					onChange={ onHeightChange }
					style={ styles.rangeCellContainer }
				/>
			</PanelBody>
			{ url ? (
				<PanelBody title={ __( 'Overlay' ) }>
					<RangeControl
						label={ __( 'Background Opacity' ) }
						minimumValue={ 0 }
						maximumValue={ 100 }
						separatorType={ 'none' }
						value={ dimRatio }
						onChange={ onOpactiyChange }
						style={ styles.rangeCellContainer }
					/>
				</PanelBody>
			) : null }
		</InspectorControls>
	);

	const renderBackground = ( { open: openMediaOptions, getMediaOptions } ) => (
		<TouchableWithoutFeedback
			accessible={ ! isParentSelected }
			onPress={ onMediaPressed }
			onLongPress={ openMediaOptions }
			disabled={ ! isParentSelected }
		>
			<View style={ styles.background }>
				{ getMediaOptions() }
				{ isParentSelected && toolbarControls( openMediaOptions ) }
				<MediaUploadProgress 
					mediaId={ id }
					onUpdateMediaProgress={ () => {
						setIsUploadInProgress( true );
					} }
					onFinishMediaUploadWithSuccess={ ( {
						mediaServerId: id,
						mediaUrl: url,
					} ) => {
						setIsUploadInProgress( false );
						setDidUploadFail( false );
						setAttributes( { id, url, backgroundType } );
					} }
					onFinishMediaUploadWithFailure={ () => {
						setIsUploadInProgress( false );
						setDidUploadFail( true );
					} }
					onMediaUploadStateReset={ () => {
						setIsUploadInProgress( false );
						setDidUploadFail( false );
						setAttributes( { id: undefined, url: undefined } );
					} }
				/>
				{ IMAGE_BACKGROUND_TYPE === backgroundType && (
								<ImageWithFocalPoint
									focalPoint={ focalPoint }
									url={ url }
								/>
				) }
				{ VIDEO_BACKGROUND_TYPE === backgroundType && (
					<Video
						muted
						disableFocus
						repeat
						resizeMode={ 'cover' }
						source={ { uri: url } }
						style={ styles.background }
					/>
				) }
			</View>
		</TouchableWithoutFeedback>
	);

	if ( ! hasBackground ) {
		return (
			<View>
				<MediaPlaceholder
					// eslint-disable-next-line no-undef
					__experimentalOnlyMediaLibrary={ ! __DEV__ }
					icon={ placeholderIcon }
					labels={ {
						title: __( 'Cover' ),
					} }
					onSelect={ onSelectMedia }
					allowedTypes={ ALLOWED_MEDIA_TYPES }
					onFocus={ onFocus }
				/>
			</View>
		);
	}

	return (
		<View style={ styles.backgroundContainer }>
			{ controls }

			<View
				pointerEvents="box-none"
				style={ [ styles.content, { minHeight: CONTAINER_HEIGHT } ] }
			>
				<InnerBlocks template={ INNER_BLOCKS_TEMPLATE } />
			</View>

<<<<<<< HEAD
				<MediaUpload
					// eslint-disable-next-line no-undef
					__experimentalOnlyMediaLibrary={ ! __DEV__ }
					allowedTypes={ ALLOWED_MEDIA_TYPES }
					onSelect={ onSelectMedia }
					render={ renderBackground }
				/>

				{  shouldShowFailure && (
					<View
						pointerEvents="none"
						style={ styles.uploadFailedContainer }
					>
						<View style={ styles.uploadFailed }>
							<Icon
								icon={ 'warning' }
								{ ...styles.uploadFailedIcon }
							/>
						</View>
					</View>
				) }

=======
			<View pointerEvents="none" style={ overlayStyles }>
				{ gradientValue && (
					<LinearGradient
						gradientValue={ gradientValue }
						style={ styles.background }
					/>
				) }
>>>>>>> b5b1cbf7
			</View>

			<MediaUpload
				// eslint-disable-next-line no-undef
				__experimentalOnlyMediaLibrary={ ! __DEV__ }
				allowedTypes={ ALLOWED_MEDIA_TYPES }
				onSelect={ onSelectMedia }
				render={ renderBackground }
			/>
		</View>
	);
};

export default compose( [
	withColors( { overlayColor: 'background-color' } ),
	withSelect( ( select, { clientId } ) => {
		const { getSelectedBlockClientId } = select( 'core/block-editor' );

		const selectedBlockClientId = getSelectedBlockClientId();

		return {
			isParentSelected: selectedBlockClientId === clientId,
		};
	} ),
	withPreferredColorScheme,
] )( Cover );<|MERGE_RESOLUTION|>--- conflicted
+++ resolved
@@ -292,30 +292,6 @@
 				<InnerBlocks template={ INNER_BLOCKS_TEMPLATE } />
 			</View>
 
-<<<<<<< HEAD
-				<MediaUpload
-					// eslint-disable-next-line no-undef
-					__experimentalOnlyMediaLibrary={ ! __DEV__ }
-					allowedTypes={ ALLOWED_MEDIA_TYPES }
-					onSelect={ onSelectMedia }
-					render={ renderBackground }
-				/>
-
-				{  shouldShowFailure && (
-					<View
-						pointerEvents="none"
-						style={ styles.uploadFailedContainer }
-					>
-						<View style={ styles.uploadFailed }>
-							<Icon
-								icon={ 'warning' }
-								{ ...styles.uploadFailedIcon }
-							/>
-						</View>
-					</View>
-				) }
-
-=======
 			<View pointerEvents="none" style={ overlayStyles }>
 				{ gradientValue && (
 					<LinearGradient
@@ -323,7 +299,6 @@
 						style={ styles.background }
 					/>
 				) }
->>>>>>> b5b1cbf7
 			</View>
 
 			<MediaUpload
@@ -333,6 +308,20 @@
 				onSelect={ onSelectMedia }
 				render={ renderBackground }
 			/>
+
+			{  shouldShowFailure && (
+				<View
+					pointerEvents="none"
+					style={ styles.uploadFailedContainer }
+				>
+					<View style={ styles.uploadFailed }>
+						<Icon
+							icon={ 'warning' }
+							{ ...styles.uploadFailedIcon }
+						/>
+					</View>
+				</View>
+			) }
 		</View>
 	);
 };
