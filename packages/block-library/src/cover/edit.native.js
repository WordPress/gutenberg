/**
 * External dependencies
 */
import { View, TouchableWithoutFeedback } from 'react-native';
import {
	requestImageFailedRetryDialog,
	requestImageUploadCancelDialog,
	mediaUploadSync,
} from 'react-native-gutenberg-bridge';
import Video from 'react-native-video';

/**
 * WordPress dependencies
 */
import { __ } from '@wordpress/i18n';
import {
	Icon,
	ImageWithFocalPoint,
	PanelBody,
	RangeControl,
	ToolbarButton,
	ToolbarGroup,
	LinearGradient,
} from '@wordpress/components';
import {
	BlockControls,
	InnerBlocks,
	InspectorControls,
	MEDIA_TYPE_IMAGE,
	MEDIA_TYPE_VIDEO,
	MediaPlaceholder,
	MediaUpload,
	MediaUploadProgress,
	withColors,
	__experimentalUseGradient,
} from '@wordpress/block-editor';
import { compose, withPreferredColorScheme } from '@wordpress/compose';
import { withSelect } from '@wordpress/data';
import { useEffect, useState } from '@wordpress/element';
import { cover as icon, replace } from '@wordpress/icons';
import { isURL, getProtocol } from '@wordpress/url';

/**
 * Internal dependencies
 */
import styles from './style.scss';
import {
	attributesFromMedia,
	COVER_MIN_HEIGHT,
	IMAGE_BACKGROUND_TYPE,
	VIDEO_BACKGROUND_TYPE,
} from './shared';

/**
 * Constants
 */
const ALLOWED_MEDIA_TYPES = [ MEDIA_TYPE_IMAGE, MEDIA_TYPE_VIDEO ];
const INNER_BLOCKS_TEMPLATE = [
	[
		'core/paragraph',
		{
			align: 'center',
			placeholder: __( 'Write title…' ),
		},
	],
];
const COVER_MAX_HEIGHT = 1000;
const COVER_DEFAULT_HEIGHT = 300;

const Cover = ( {
	attributes,
	getStylesFromColorScheme,
	isParentSelected,
	onFocus,
	overlayColor,
	setAttributes,
} ) => {
	const {
		backgroundType,
		dimRatio,
		focalPoint,
		minHeight,
		url,
		id,
		style,
	} = attributes;
	const CONTAINER_HEIGHT = minHeight || COVER_DEFAULT_HEIGHT;

	const { gradientValue } = __experimentalUseGradient();

	const hasBackground = !! (
		url ||
		( style && style.color && style.color.background ) ||
		attributes.overlayColor ||
		overlayColor.color ||
		gradientValue
	);

	// Used to set a default color for its InnerBlocks
	// since there's no system to inherit styles yet
	// the RichText component will check if there are
	// parent styles for the current block. If there are,
	// it will use that color instead.
	useEffect( () => {
		// While we don't support theme colors
		if ( ! attributes.overlayColor || ( ! attributes.overlay && url ) ) {
			setAttributes( { childrenStyles: styles.defaultColor } );
		}
	}, [ setAttributes ] );

	// sync with local media store
	useEffect( mediaUploadSync, [] );

	// initialize uploading flag to false, awaiting sync
	const [ isUploadInProgress, setIsUploadInProgress ] = useState( false );

	// initialize upload failure flag to true if url is local
	const [ didUploadFail, setDidUploadFail ] = useState(
		 id && getProtocol( url ) === 'file:'
	);

	// don't show failure if upload is in progress
	const shouldShowFailure = didUploadFail && ! isUploadInProgress;

	const onSelectMedia = ( media ) => {
		setDidUploadFail( false );
		const onSelect = attributesFromMedia( setAttributes );
		// Remove gradient attribute
		setAttributes( { gradient: undefined, customGradient: undefined } );
		onSelect( media );
	};

	const onHeightChange = ( value ) => {
		if ( minHeight || value !== COVER_DEFAULT_HEIGHT ) {
			setAttributes( { minHeight: value } );
		}
	};

	const onOpactiyChange = ( value ) => {
		setAttributes( { dimRatio: value } );
	};


	const onMediaPressed = () => {
		if ( isUploadInProgress ) {
			requestImageUploadCancelDialog( id );
		} else if ( shouldShowFailure ) {
			requestImageFailedRetryDialog( id );
		}
	}

	const overlayStyles = [
		styles.overlay,
		url && { opacity: dimRatio / 100 },
		! gradientValue && {
			backgroundColor:
				overlayColor?.color ||
				style?.color?.background ||
				styles.overlay.color,
		},
		// While we don't support theme colors we add a default bg color
		! overlayColor.color && ! url
			? getStylesFromColorScheme(
					styles.backgroundSolid,
					styles.backgroundSolidDark
			  )
			: {},
	];

	const placeholderIconStyle = getStylesFromColorScheme(
		styles.icon,
		styles.iconDark
	);

	const placeholderIcon = <Icon icon={ icon } { ...placeholderIconStyle } />;

	const toolbarControls = ( open ) => (
		<BlockControls>
			<ToolbarGroup>
				<ToolbarButton
					title={ __( 'Edit cover media' ) }
					icon={ replace }
					onClick={ open }
				/>
			</ToolbarGroup>
		</BlockControls>
	);

	const controls = (
		<InspectorControls>
			<PanelBody title={ __( 'Dimensions' ) }>
				<RangeControl
					label={ __( 'Minimum height in pixels' ) }
					minimumValue={ COVER_MIN_HEIGHT }
					maximumValue={ COVER_MAX_HEIGHT }
					separatorType={ 'none' }
					value={ CONTAINER_HEIGHT }
					onChange={ onHeightChange }
					style={ styles.rangeCellContainer }
				/>
			</PanelBody>
			{ url ? (
				<PanelBody title={ __( 'Overlay' ) }>
					<RangeControl
						label={ __( 'Background Opacity' ) }
						minimumValue={ 0 }
						maximumValue={ 100 }
						separatorType={ 'none' }
						value={ dimRatio }
						onChange={ onOpactiyChange }
						style={ styles.rangeCellContainer }
					/>
				</PanelBody>
			) : null }
		</InspectorControls>
	);

	const renderBackground = ( {
		open: openMediaOptions,
		getMediaOptions,
	} ) => (
		<TouchableWithoutFeedback
			accessible={ ! isParentSelected }
			onPress={ onMediaPressed }
			onLongPress={ openMediaOptions }
			disabled={ ! isParentSelected }
		>
			<View style={ styles.background }>
				{ getMediaOptions() }
				{ isParentSelected && toolbarControls( openMediaOptions ) }
				<MediaUploadProgress
					mediaId={ id }
					onUpdateMediaProgress={ () => {
						setIsUploadInProgress( true );
					} }
					onFinishMediaUploadWithSuccess={ ( {
						mediaServerId,
						mediaUrl,
					} ) => {
<<<<<<< HEAD
						setIsUploadInProgress( false );
						setDidUploadFail( false );
						setAttributes( { id, url, backgroundType } );
					} }
					onFinishMediaUploadWithFailure={ () => {
						setIsUploadInProgress( false );
						setDidUploadFail( true );
					} }
					onMediaUploadStateReset={ () => {
						setIsUploadInProgress( false );
						setDidUploadFail( false );
						setAttributes( { id: undefined, url: undefined } );
					} }
=======
						setAttributes( {
							id: mediaServerId,
							url: mediaUrl,
							backgroundType,
						} );
					} }
					renderContent={ () => (
						<>
							{ IMAGE_BACKGROUND_TYPE === backgroundType && (
								<ImageWithFocalPoint
									focalPoint={ focalPoint }
									url={ url }
								/>
							) }
							{ VIDEO_BACKGROUND_TYPE === backgroundType && (
								<Video
									muted
									disableFocus
									repeat
									resizeMode={ 'cover' }
									source={ { uri: url } }
									style={ styles.background }
								/>
							) }
						</>
					) }
>>>>>>> 82b08801
				/>
				{ IMAGE_BACKGROUND_TYPE === backgroundType && (
								<ImageWithFocalPoint
									focalPoint={ focalPoint }
									url={ url }
								/>
				) }
				{ VIDEO_BACKGROUND_TYPE === backgroundType && (
					<Video
						muted
						disableFocus
						repeat
						resizeMode={ 'cover' }
						source={ { uri: url } }
						style={ styles.background }
					/>
				) }
			</View>
		</TouchableWithoutFeedback>
	);

	if ( ! hasBackground ) {
		return (
			<View>
				<MediaPlaceholder
					// eslint-disable-next-line no-undef
					__experimentalOnlyMediaLibrary={ ! __DEV__ }
					icon={ placeholderIcon }
					labels={ {
						title: __( 'Cover' ),
					} }
					onSelect={ onSelectMedia }
					allowedTypes={ ALLOWED_MEDIA_TYPES }
					onFocus={ onFocus }
				/>
			</View>
		);
	}

	return (
		<View style={ styles.backgroundContainer }>
			{ controls }

			<View
				pointerEvents="box-none"
				style={ [ styles.content, { minHeight: CONTAINER_HEIGHT } ] }
			>
				<InnerBlocks template={ INNER_BLOCKS_TEMPLATE } />
			</View>

			<View pointerEvents="none" style={ overlayStyles }>
				{ gradientValue && (
					<LinearGradient
						gradientValue={ gradientValue }
						style={ styles.background }
					/>
				) }
			</View>

			<MediaUpload
				// eslint-disable-next-line no-undef
				__experimentalOnlyMediaLibrary={ ! __DEV__ }
				allowedTypes={ ALLOWED_MEDIA_TYPES }
				onSelect={ onSelectMedia }
				render={ renderBackground }
			/>

			{  shouldShowFailure && (
				<View
					pointerEvents="none"
					style={ styles.uploadFailedContainer }
				>
					<View style={ styles.uploadFailed }>
						<Icon
							icon={ 'warning' }
							{ ...styles.uploadFailedIcon }
						/>
					</View>
				</View>
			) }
		</View>
	);
};

export default compose( [
	withColors( { overlayColor: 'background-color' } ),
	withSelect( ( select, { clientId } ) => {
		const { getSelectedBlockClientId } = select( 'core/block-editor' );

		const selectedBlockClientId = getSelectedBlockClientId();

		return {
			isParentSelected: selectedBlockClientId === clientId,
		};
	} ),
	withPreferredColorScheme,
] )( Cover );<|MERGE_RESOLUTION|>--- conflicted
+++ resolved
@@ -237,48 +237,23 @@
 						mediaServerId,
 						mediaUrl,
 					} ) => {
-<<<<<<< HEAD
 						setIsUploadInProgress( false );
 						setDidUploadFail( false );
-						setAttributes( { id, url, backgroundType } );
-					} }
-					onFinishMediaUploadWithFailure={ () => {
-						setIsUploadInProgress( false );
-						setDidUploadFail( true );
-					} }
-					onMediaUploadStateReset={ () => {
-						setIsUploadInProgress( false );
-						setDidUploadFail( false );
-						setAttributes( { id: undefined, url: undefined } );
-					} }
-=======
 						setAttributes( {
 							id: mediaServerId,
 							url: mediaUrl,
 							backgroundType,
 						} );
 					} }
-					renderContent={ () => (
-						<>
-							{ IMAGE_BACKGROUND_TYPE === backgroundType && (
-								<ImageWithFocalPoint
-									focalPoint={ focalPoint }
-									url={ url }
-								/>
-							) }
-							{ VIDEO_BACKGROUND_TYPE === backgroundType && (
-								<Video
-									muted
-									disableFocus
-									repeat
-									resizeMode={ 'cover' }
-									source={ { uri: url } }
-									style={ styles.background }
-								/>
-							) }
-						</>
-					) }
->>>>>>> 82b08801
+					onFinishMediaUploadWithFailure={ () => {
+						setIsUploadInProgress( false );
+						setDidUploadFail( true );
+					} }
+					onMediaUploadStateReset={ () => {
+						setIsUploadInProgress( false );
+						setDidUploadFail( false );
+						setAttributes( { id: undefined, url: undefined } );
+					} }
 				/>
 				{ IMAGE_BACKGROUND_TYPE === backgroundType && (
 								<ImageWithFocalPoint
