--- conflicted
+++ resolved
@@ -104,12 +104,9 @@
 		customOverlayColor,
 		minHeightUnit = 'px',
 	} = attributes;
-<<<<<<< HEAD
 	const [ isScreenReaderEnabled, setIsScreenReaderEnabled ] = useState(
 		false
 	);
-=======
->>>>>>> 86719610
 
 	const CONTAINER_HEIGHT = minHeight || COVER_DEFAULT_HEIGHT;
 
