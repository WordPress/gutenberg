/**
 * External dependencies
 */
import {
	View,
	TouchableWithoutFeedback,
	InteractionManager,
	AccessibilityInfo,
} from 'react-native';
import Video from 'react-native-video';

/**
 * WordPress dependencies
 */
import {
	requestImageFailedRetryDialog,
	requestImageUploadCancelDialog,
	requestImageFullscreenPreview,
	mediaUploadSync,
} from '@wordpress/react-native-bridge';
import { __ } from '@wordpress/i18n';
import {
	Icon,
	Image,
	ImageEditingButton,
	IMAGE_DEFAULT_FOCAL_POINT,
	ToolbarButton,
	ToolbarGroup,
	Gradient,
	ColorPalette,
	ColorPicker,
	BottomSheetConsumer,
	useConvertUnitToMobile,
} from '@wordpress/components';
import {
	BlockControls,
	InnerBlocks,
	InspectorControls,
	MEDIA_TYPE_IMAGE,
	MediaPlaceholder,
	MediaUpload,
	MediaUploadProgress,
	withColors,
	__experimentalUseGradient,
	__experimentalUseEditorFeature as useEditorFeature,
} from '@wordpress/block-editor';
import { compose, withPreferredColorScheme } from '@wordpress/compose';
import { withSelect, withDispatch } from '@wordpress/data';
import { useEffect, useState, useRef, useCallback } from '@wordpress/element';
import { cover as icon, replace, image, warning } from '@wordpress/icons';
import { getProtocol } from '@wordpress/url';

/**
 * Internal dependencies
 */
import styles from './style.scss';
import {
	attributesFromMedia,
	ALLOWED_MEDIA_TYPES,
	IMAGE_BACKGROUND_TYPE,
	VIDEO_BACKGROUND_TYPE,
	COVER_DEFAULT_HEIGHT,
} from './shared';
import Controls from './controls';

/**
 * Constants
 */
const INNER_BLOCKS_TEMPLATE = [
	[
		'core/paragraph',
		{
			align: 'center',
			placeholder: __( 'Write title…' ),
		},
	],
];

const Cover = ( {
	attributes,
	getStylesFromColorScheme,
	isParentSelected,
	onFocus,
	overlayColor,
	setAttributes,
	openGeneralSidebar,
	closeSettingsBottomSheet,
	isSelected,
	selectBlock,
	blockWidth,
} ) => {
	const {
		backgroundType,
		dimRatio,
		focalPoint,
		minHeight,
		url,
		id,
		style,
		customOverlayColor,
		minHeightUnit = 'px',
	} = attributes;
	const [ isScreenReaderEnabled, setIsScreenReaderEnabled ] = useState(
		false
	);

<<<<<<< HEAD
=======
	const CONTAINER_HEIGHT = minHeight || COVER_DEFAULT_HEIGHT;

	useEffect( () => {
		// sync with local media store
		mediaUploadSync();
		AccessibilityInfo.addEventListener(
			'screenReaderChanged',
			setIsScreenReaderEnabled
		);

		AccessibilityInfo.isScreenReaderEnabled().then(
			setIsScreenReaderEnabled
		);

		return () => {
			AccessibilityInfo.removeEventListener(
				'screenReaderChanged',
				setIsScreenReaderEnabled
			);
		};
	}, [] );

>>>>>>> 4cec5572
	const convertedMinHeight = useConvertUnitToMobile(
		minHeight || COVER_DEFAULT_HEIGHT,
		minHeightUnit
	);

	const isImage = backgroundType === MEDIA_TYPE_IMAGE;

	const THEME_COLORS_COUNT = 4;
	const colorsDefault = useEditorFeature( 'color.palette' ) || [];
	const coverDefaultPalette = {
		colors: colorsDefault.slice( 0, THEME_COLORS_COUNT ),
	};

	const { gradientValue } = __experimentalUseGradient();

	const hasBackground = !! (
		url ||
		( style && style.color && style.color.background ) ||
		attributes.overlayColor ||
		overlayColor.color ||
		gradientValue
	);

	const hasOnlyColorBackground = ! url && hasBackground;

	const [
		isCustomColorPickerShowing,
		setCustomColorPickerShowing,
	] = useState( false );

	const openMediaOptionsRef = useRef();

	// Used to set a default color for its InnerBlocks
	// since there's no system to inherit styles yet
	// the RichText component will check if there are
	// parent styles for the current block. If there are,
	// it will use that color instead.
	useEffect( () => {
		// While we don't support theme colors
		if ( ! attributes.overlayColor || ( ! attributes.overlay && url ) ) {
			setAttributes( { childrenStyles: styles.defaultColor } );
		}
	}, [ setAttributes ] );

	// initialize uploading flag to false, awaiting sync
	const [ isUploadInProgress, setIsUploadInProgress ] = useState( false );

	// initialize upload failure flag to true if url is local
	const [ didUploadFail, setDidUploadFail ] = useState(
		id && getProtocol( url ) === 'file:'
	);

	// don't show failure if upload is in progress
	const shouldShowFailure = didUploadFail && ! isUploadInProgress;

	const onSelectMedia = ( media ) => {
		setDidUploadFail( false );
		const onSelect = attributesFromMedia( setAttributes );
		onSelect( media );
	};

	const onMediaPressed = () => {
		if ( isUploadInProgress ) {
			requestImageUploadCancelDialog( id );
		} else if ( shouldShowFailure ) {
			requestImageFailedRetryDialog( id );
		} else if ( isImage && url ) {
			requestImageFullscreenPreview( url );
		}
	};

	const [ isVideoLoading, setIsVideoLoading ] = useState( true );

	const onVideoLoadStart = () => {
		setIsVideoLoading( true );
	};

	const onVideoLoad = () => {
		setIsVideoLoading( false );
	};

	const onClearMedia = useCallback( () => {
		setAttributes( {
			focalPoint: undefined,
			hasParallax: undefined,
			id: undefined,
			url: undefined,
		} );
		closeSettingsBottomSheet();
	}, [ closeSettingsBottomSheet ] );

	function setColor( color ) {
		setAttributes( {
			// clear all related attributes (only one should be set)
			overlayColor: undefined,
			customOverlayColor: color,
			gradient: undefined,
			customGradient: undefined,
		} );
	}

	function openColorPicker() {
		selectBlock();
		setCustomColorPickerShowing( true );
		openGeneralSidebar();
	}

	const backgroundColor = getStylesFromColorScheme(
		styles.backgroundSolid,
		styles.backgroundSolidDark
	);

	const overlayStyles = [
		styles.overlay,
		url && { opacity: dimRatio / 100 },
		! gradientValue && {
			backgroundColor:
				customOverlayColor ||
				overlayColor?.color ||
				style?.color?.background ||
				styles.overlay.color,
		},
		// While we don't support theme colors we add a default bg color
		! overlayColor.color && ! url ? backgroundColor : {},
		isImage &&
			isParentSelected &&
			! isUploadInProgress &&
			! didUploadFail &&
			styles.overlaySelected,
	];

	const placeholderIconStyle = getStylesFromColorScheme(
		styles.icon,
		styles.iconDark
	);

	const placeholderIcon = <Icon icon={ icon } { ...placeholderIconStyle } />;

	const toolbarControls = ( open ) => (
		<BlockControls>
			<ToolbarGroup>
				<ToolbarButton
					title={ __( 'Edit cover media' ) }
					icon={ replace }
					onClick={ open }
				/>
			</ToolbarGroup>
		</BlockControls>
	);

	const addMediaButton = () => (
		<TouchableWithoutFeedback onPress={ openMediaOptionsRef.current }>
			<View style={ styles.selectImageContainer }>
				<View style={ styles.selectImage }>
					<Icon
						size={ 16 }
						icon={ image }
						{ ...styles.selectImageIcon }
					/>
				</View>
			</View>
		</TouchableWithoutFeedback>
	);

	const onBottomSheetClosed = useCallback( () => {
		InteractionManager.runAfterInteractions( () => {
			setCustomColorPickerShowing( false );
		} );
	}, [] );

	const colorPickerControls = (
		<InspectorControls>
			<BottomSheetConsumer>
				{ ( {
					shouldEnableBottomSheetScroll,
					shouldEnableBottomSheetMaxHeight,
					onHandleClosingBottomSheet,
					onHandleHardwareButtonPress,
					isBottomSheetContentScrolling,
				} ) => (
					<ColorPicker
						shouldEnableBottomSheetScroll={
							shouldEnableBottomSheetScroll
						}
						shouldEnableBottomSheetMaxHeight={
							shouldEnableBottomSheetMaxHeight
						}
						setColor={ setColor }
						onNavigationBack={ closeSettingsBottomSheet }
						onHandleClosingBottomSheet={
							onHandleClosingBottomSheet
						}
						onHandleHardwareButtonPress={
							onHandleHardwareButtonPress
						}
						onBottomSheetClosed={ onBottomSheetClosed }
						isBottomSheetContentScrolling={
							isBottomSheetContentScrolling
						}
						bottomLabelText={ __( 'Select a color' ) }
					/>
				) }
			</BottomSheetConsumer>
		</InspectorControls>
	);

	const renderContent = ( getMediaOptions ) => (
		<>
			{ renderBackground( getMediaOptions ) }
			{ isParentSelected && hasOnlyColorBackground && addMediaButton() }
		</>
	);

	const renderBackground = ( getMediaOptions ) => (
		<TouchableWithoutFeedback
			accessible={ ! isParentSelected }
			onPress={ onMediaPressed }
			onLongPress={ openMediaOptionsRef.current }
			disabled={ ! isParentSelected }
		>
			<View style={ [ styles.background, backgroundColor ] }>
				{ getMediaOptions() }
				{ isParentSelected &&
					backgroundType === VIDEO_BACKGROUND_TYPE &&
					toolbarControls( openMediaOptionsRef.current ) }
				<MediaUploadProgress
					mediaId={ id }
					onUpdateMediaProgress={ () => {
						setIsUploadInProgress( true );
					} }
					onFinishMediaUploadWithSuccess={ ( {
						mediaServerId,
						mediaUrl,
					} ) => {
						setIsUploadInProgress( false );
						setDidUploadFail( false );
						setAttributes( {
							id: mediaServerId,
							url: mediaUrl,
							backgroundType,
						} );
					} }
					onFinishMediaUploadWithFailure={ () => {
						setIsUploadInProgress( false );
						setDidUploadFail( true );
					} }
					onMediaUploadStateReset={ () => {
						setIsUploadInProgress( false );
						setDidUploadFail( false );
						setAttributes( { id: undefined, url: undefined } );
					} }
				/>

				{ IMAGE_BACKGROUND_TYPE === backgroundType && (
					<View style={ styles.imageContainer }>
						<Image
							editButton={ false }
							focalPoint={
								focalPoint || IMAGE_DEFAULT_FOCAL_POINT
							}
							isSelected={ isParentSelected }
							isUploadFailed={ didUploadFail }
							isUploadInProgress={ isUploadInProgress }
							onSelectMediaUploadOption={ onSelectMedia }
							openMediaOptions={ openMediaOptionsRef.current }
							url={ url }
							width={ styles.image.width }
						/>
					</View>
				) }

				{ VIDEO_BACKGROUND_TYPE === backgroundType && (
					<Video
						muted
						disableFocus
						repeat
						resizeMode={ 'cover' }
						source={ { uri: url } }
						onLoad={ onVideoLoad }
						onLoadStart={ onVideoLoadStart }
						style={ [
							styles.background,
							// Hide Video component since it has black background while loading the source
							{ opacity: isVideoLoading ? 0 : 1 },
						] }
					/>
				) }
			</View>
		</TouchableWithoutFeedback>
	);

	if ( ! hasBackground || isCustomColorPickerShowing ) {
		return (
			<View>
				{ isCustomColorPickerShowing && colorPickerControls }
				<MediaPlaceholder
					height={ styles.mediaPlaceholderEmptyStateContainer.height }
					backgroundColor={ customOverlayColor }
					hideContent={
						customOverlayColor !== '' &&
						customOverlayColor !== undefined
					}
					icon={ placeholderIcon }
					labels={ {
						title: __( 'Cover' ),
					} }
					onSelect={ onSelectMedia }
					allowedTypes={ ALLOWED_MEDIA_TYPES }
					onFocus={ onFocus }
				>
					<View
						style={ styles.colorPaletteWrapper }
						pointerEvents={
							isScreenReaderEnabled ? 'none' : 'auto'
						}
					>
						<BottomSheetConsumer>
							{ ( { shouldEnableBottomSheetScroll } ) => (
								<ColorPalette
									customColorIndicatorStyles={
										styles.paletteColorIndicator
									}
									customIndicatorWrapperStyles={
										styles.paletteCustomIndicatorWrapper
									}
									setColor={ setColor }
									onCustomPress={ openColorPicker }
									defaultSettings={ coverDefaultPalette }
									shouldShowCustomLabel={ false }
									shouldShowCustomVerticalSeparator={ false }
									shouldEnableBottomSheetScroll={
										shouldEnableBottomSheetScroll
									}
								/>
							) }
						</BottomSheetConsumer>
					</View>
				</MediaPlaceholder>
			</View>
		);
	}

	return (
		<View style={ styles.backgroundContainer }>
			{ isSelected && (
				<Controls
					attributes={ attributes }
					didUploadFail={ didUploadFail }
					hasOnlyColorBackground={ hasOnlyColorBackground }
					isUploadInProgress={ isUploadInProgress }
					onClearMedia={ onClearMedia }
					onSelectMedia={ onSelectMedia }
					setAttributes={ setAttributes }
				/>
			) }

			<View
				pointerEvents="box-none"
				style={ [ styles.content, { minHeight: convertedMinHeight } ] }
			>
				<InnerBlocks
					template={ INNER_BLOCKS_TEMPLATE }
					templateInsertUpdatesSelection
					blockWidth={ blockWidth }
				/>
			</View>

			<View pointerEvents="none" style={ styles.overlayContainer }>
				<View style={ overlayStyles }>
					{ gradientValue && (
						<Gradient
							gradientValue={ gradientValue }
							style={ styles.background }
						/>
					) }
				</View>
			</View>

			<MediaUpload
				allowedTypes={ ALLOWED_MEDIA_TYPES }
				isReplacingMedia={ ! hasOnlyColorBackground }
				onSelect={ onSelectMedia }
				render={ ( { open, getMediaOptions } ) => {
					openMediaOptionsRef.current = open;
					return renderContent( getMediaOptions );
				} }
			/>

			{ isImage &&
				url &&
				openMediaOptionsRef.current &&
				isParentSelected &&
				! isUploadInProgress &&
				! didUploadFail && (
					<View style={ styles.imageEditButton }>
						<ImageEditingButton
							onSelectMediaUploadOption={ onSelectMedia }
							openMediaOptions={ openMediaOptionsRef.current }
							pickerOptions={ [
								{
									destructiveButton: true,
									id: 'clearMedia',
									label: __( 'Clear Media' ),
									onPress: onClearMedia,
									separated: true,
									value: 'clearMedia',
								},
							] }
							url={ url }
						/>
					</View>
				) }

			{ shouldShowFailure && (
				<View
					pointerEvents="none"
					style={ styles.uploadFailedContainer }
				>
					<View style={ styles.uploadFailed }>
						<Icon icon={ warning } { ...styles.uploadFailedIcon } />
					</View>
				</View>
			) }
		</View>
	);
};

export default compose( [
	withColors( { overlayColor: 'background-color' } ),
	withSelect( ( select, { clientId } ) => {
		const { getSelectedBlockClientId } = select( 'core/block-editor' );

		const selectedBlockClientId = getSelectedBlockClientId();

		const { getSettings } = select( 'core/block-editor' );

		return {
			settings: getSettings(),
			isParentSelected: selectedBlockClientId === clientId,
		};
	} ),
	withDispatch( ( dispatch, { clientId } ) => {
		const { openGeneralSidebar } = dispatch( 'core/edit-post' );
		const { selectBlock } = dispatch( 'core/block-editor' );

		return {
			openGeneralSidebar: () => openGeneralSidebar( 'edit-post/block' ),
			closeSettingsBottomSheet() {
				dispatch( 'core/edit-post' ).closeGeneralSidebar();
			},
			selectBlock: () => selectBlock( clientId ),
		};
	} ),
	withPreferredColorScheme,
] )( Cover );<|MERGE_RESOLUTION|>--- conflicted
+++ resolved
@@ -104,10 +104,6 @@
 		false
 	);
 
-<<<<<<< HEAD
-=======
-	const CONTAINER_HEIGHT = minHeight || COVER_DEFAULT_HEIGHT;
-
 	useEffect( () => {
 		// sync with local media store
 		mediaUploadSync();
@@ -128,7 +124,6 @@
 		};
 	}, [] );
 
->>>>>>> 4cec5572
 	const convertedMinHeight = useConvertUnitToMobile(
 		minHeight || COVER_DEFAULT_HEIGHT,
 		minHeightUnit
