/**
 * External dependencies
 */
import classnames from 'classnames';
import { extend } from 'colord';
import namesPlugin from 'colord/plugins/names';

/**
 * WordPress dependencies
 */
import { useEntityProp, store as coreStore } from '@wordpress/core-data';
import {
	Fragment,
	useEffect,
	useRef,
	useState,
	useMemo,
} from '@wordpress/element';
import {
	BaseControl,
	Button,
	ExternalLink,
	FocalPointPicker,
	PanelBody,
	PanelRow,
	RangeControl,
	ResizableBox,
	Spinner,
	TextareaControl,
	ToggleControl,
	ToolbarButton,
	__experimentalUseCustomUnits as useCustomUnits,
	__experimentalToolsPanelItem as ToolsPanelItem,
	__experimentalUnitControl as UnitControl,
	__experimentalParseQuantityAndUnitFromRawValue as parseQuantityAndUnitFromRawValue,
} from '@wordpress/components';
import { compose, useInstanceId } from '@wordpress/compose';
import {
	BlockControls,
	BlockIcon,
	InspectorControls,
	MediaPlaceholder,
	MediaReplaceFlow,
	withColors,
	ColorPalette,
	useBlockProps,
	useSetting,
	useInnerBlocksProps,
	__experimentalUseGradient,
	__experimentalPanelColorGradientSettings as PanelColorGradientSettings,
	__experimentalBlockAlignmentMatrixControl as BlockAlignmentMatrixControl,
	__experimentalBlockFullHeightAligmentControl as FullHeightAlignmentControl,
	store as blockEditorStore,
} from '@wordpress/block-editor';
import { __ } from '@wordpress/i18n';
import { useSelect, useDispatch } from '@wordpress/data';
import { postFeaturedImage, cover as icon } from '@wordpress/icons';
import { isBlobURL } from '@wordpress/blob';
import { store as noticesStore } from '@wordpress/notices';

/**
 * Internal dependencies
 */
import {
	ALLOWED_MEDIA_TYPES,
	attributesFromMedia,
	IMAGE_BACKGROUND_TYPE,
	VIDEO_BACKGROUND_TYPE,
	COVER_MIN_HEIGHT,
	dimRatioToClass,
	isContentPositionCenter,
	getPositionClassName,
	mediaPosition,
} from './shared';
import useCoverIsDark from './use-cover-is-dark';

extend( [ namesPlugin ] );

function getInnerBlocksTemplate( attributes ) {
	return [
		[
			'core/paragraph',
			{
				align: 'center',
				placeholder: __( 'Write title…' ),
				...attributes,
			},
		],
	];
}

function CoverHeightInput( {
	onChange,
	onUnitChange,
	unit = 'px',
	value = '',
} ) {
	const instanceId = useInstanceId( UnitControl );
	const inputId = `block-cover-height-input-${ instanceId }`;
	const isPx = unit === 'px';

	const units = useCustomUnits( {
		availableUnits: useSetting( 'spacing.units' ) || [
			'px',
			'em',
			'rem',
			'vw',
			'vh',
		],
		defaultValues: { px: 430, '%': 20, em: 20, rem: 20, vw: 20, vh: 50 },
	} );

	const handleOnChange = ( unprocessedValue ) => {
		const inputValue =
			unprocessedValue !== ''
				? parseFloat( unprocessedValue )
				: undefined;

		if ( isNaN( inputValue ) && inputValue !== undefined ) {
			return;
		}
		onChange( inputValue );
	};

	const computedValue = useMemo( () => {
		const [ parsedQuantity ] = parseQuantityAndUnitFromRawValue( value );
		return [ parsedQuantity, unit ].join( '' );
	}, [ unit, value ] );

	const min = isPx ? COVER_MIN_HEIGHT : 0;

	return (
		<BaseControl label={ __( 'Minimum height of cover' ) } id={ inputId }>
			<UnitControl
				id={ inputId }
				isResetValueOnUnitChange
				min={ min }
				onChange={ handleOnChange }
				onUnitChange={ onUnitChange }
				style={ { maxWidth: 80 } }
				units={ units }
				value={ computedValue }
			/>
		</BaseControl>
	);
}

const RESIZABLE_BOX_ENABLE_OPTION = {
	top: false,
	right: false,
	bottom: true,
	left: false,
	topRight: false,
	bottomRight: false,
	bottomLeft: false,
	topLeft: false,
};

function ResizableCover( {
	className,
	onResizeStart,
	onResize,
	onResizeStop,
	...props
} ) {
	const [ isResizing, setIsResizing ] = useState( false );

	return (
		<ResizableBox
			className={ classnames( className, {
				'is-resizing': isResizing,
			} ) }
			enable={ RESIZABLE_BOX_ENABLE_OPTION }
			onResizeStart={ ( _event, _direction, elt ) => {
				onResizeStart( elt.clientHeight );
				onResize( elt.clientHeight );
			} }
			onResize={ ( _event, _direction, elt ) => {
				onResize( elt.clientHeight );
				if ( ! isResizing ) {
					setIsResizing( true );
				}
			} }
			onResizeStop={ ( _event, _direction, elt ) => {
				onResizeStop( elt.clientHeight );
				setIsResizing( false );
			} }
			{ ...props }
		/>
	);
}

<<<<<<< HEAD
/**
 * useCoverIsDark is a hook that returns a boolean variable specifying if the cover
 * background is dark or not.
 *
 * @param {?string} url          Url of the media background.
 * @param {?number} dimRatio     Transparency of the overlay color. If an image and
 *                               color are set, dimRatio is used to decide what is used
 *                               for background darkness checking purposes.
 * @param {?string} overlayColor String containing the overlay color value if one exists.
 * @param {?Object} elementRef   If a media background is set, elementRef should contain a reference to a
 *                               dom element that renders that media.
 *
 * @return {boolean} True if the cover background is considered "dark" and false otherwise.
 */
function useCoverIsDark( url, dimRatio = 50, overlayColor, elementRef ) {
	const [ isDark, setIsDark ] = useState( false );
	useEffect( () => {
		// If opacity is lower than 50 the dominant color is the image or video color,
		// so use that color for the dark mode computation.
		if ( url && dimRatio <= 50 && elementRef.current ) {
			retrieveFastAverageColor().getColorAsync(
				elementRef.current,
				( color ) => {
					setIsDark( color.isDark );
				}
			);
		}
	}, [ url, url && dimRatio <= 50 && elementRef.current, setIsDark ] );
	useEffect( () => {
		// If opacity is greater than 50 the dominant color is the overlay color,
		// so use that color for the dark mode computation.
		if ( dimRatio > 50 || ! url ) {
			if ( ! overlayColor ) {
				// If no overlay color exists the overlay color is black (isDark )
				setIsDark( true );
				return;
			}
			setIsDark( colord( overlayColor ).isDark() );
		}
	}, [ overlayColor, dimRatio > 50 || ! url, setIsDark ] );
	useEffect( () => {
		if ( ! url && ! overlayColor ) {
			// Reset isDark.
			setIsDark( false );
		}
	}, [ ! url && ! overlayColor, setIsDark ] );
	return isDark;
=======
function mediaPosition( { x, y } ) {
	return `${ Math.round( x * 100 ) }% ${ Math.round( y * 100 ) }%`;
>>>>>>> 681cde28
}

/**
 * Is the URL a temporary blob URL? A blob URL is one that is used temporarily while
 * the media (image or video) is being uploaded and will not have an id allocated yet.
 *
 * @param {number} id  The id of the media.
 * @param {string} url The url of the media.
 *
 * @return {boolean} Is the URL a Blob URL.
 */
const isTemporaryMedia = ( id, url ) => ! id && isBlobURL( url );

function CoverPlaceholder( {
	disableMediaButtons = false,
	children,
	onSelectMedia,
	onError,
	style,
} ) {
	return (
		<MediaPlaceholder
			icon={ <BlockIcon icon={ icon } /> }
			labels={ {
				title: __( 'Cover' ),
				instructions: __(
					'Drag and drop onto this block, upload, or select existing media from your library.'
				),
			} }
			onSelect={ onSelectMedia }
			accept="image/*,video/*"
			allowedTypes={ ALLOWED_MEDIA_TYPES }
			disableMediaButtons={ disableMediaButtons }
			onError={ onError }
			style={ style }
		>
			{ children }
		</MediaPlaceholder>
	);
}

function CoverEdit( {
	attributes,
	clientId,
	isSelected,
	overlayColor,
	setAttributes,
	setOverlayColor,
	toggleSelection,
	context: { postId, postType },
} ) {
	const {
		contentPosition,
		id,
		useFeaturedImage,
		dimRatio,
		focalPoint,
		hasParallax,
		isDark,
		isRepeated,
		minHeight,
		minHeightUnit,
		alt,
		allowedBlocks,
		templateLock,
	} = attributes;

	const [ featuredImage ] = useEntityProp(
		'postType',
		postType,
		'featured_media',
		postId
	);

	const media = useSelect(
		( select ) =>
			featuredImage &&
			select( coreStore ).getMedia( featuredImage, { context: 'view' } ),
		[ featuredImage ]
	);
	const mediaUrl = media?.source_url;

	// instead of destructuring the attributes
	// we define the url and background type
	// depending on the value of the useFeaturedImage flag
	// to preview in edit the dynamic featured image
	const url = useFeaturedImage ? mediaUrl : attributes.url;
	const backgroundType = useFeaturedImage
		? IMAGE_BACKGROUND_TYPE
		: attributes.backgroundType;

	const { __unstableMarkNextChangeAsNotPersistent } = useDispatch(
		blockEditorStore
	);
	const { createErrorNotice } = useDispatch( noticesStore );
	const {
		gradientClass,
		gradientValue,
		setGradient,
	} = __experimentalUseGradient();
	const onSelectMedia = attributesFromMedia( setAttributes, dimRatio );
	const isUploadingMedia = isTemporaryMedia( id, url );

	const [ prevMinHeightValue, setPrevMinHeightValue ] = useState( minHeight );
	const [ prevMinHeightUnit, setPrevMinHeightUnit ] = useState(
		minHeightUnit
	);
	const isMinFullHeight = minHeightUnit === 'vh' && minHeight === 100;

	const toggleMinFullHeight = () => {
		if ( isMinFullHeight ) {
			// If there aren't previous values, take the default ones.
			if ( prevMinHeightUnit === 'vh' && prevMinHeightValue === 100 ) {
				return setAttributes( {
					minHeight: undefined,
					minHeightUnit: undefined,
				} );
			}

			// Set the previous values of height.
			return setAttributes( {
				minHeight: prevMinHeightValue,
				minHeightUnit: prevMinHeightUnit,
			} );
		}

		setPrevMinHeightValue( minHeight );
		setPrevMinHeightUnit( minHeightUnit );

		// Set full height.
		return setAttributes( {
			minHeight: 100,
			minHeightUnit: 'vh',
		} );
	};

	const toggleParallax = () => {
		setAttributes( {
			hasParallax: ! hasParallax,
			...( ! hasParallax ? { focalPoint: undefined } : {} ),
		} );
	};

	const toggleIsRepeated = () => {
		setAttributes( {
			isRepeated: ! isRepeated,
		} );
	};

	const toggleUseFeaturedImage = () => {
		setAttributes( {
			id: undefined,
			url: undefined,
			useFeaturedImage: ! useFeaturedImage,
			dimRatio: dimRatio === 100 ? 50 : dimRatio,
			backgroundType: useFeaturedImage
				? IMAGE_BACKGROUND_TYPE
				: undefined,
		} );
	};

	const onUploadError = ( message ) => {
		createErrorNotice( Array.isArray( message ) ? message[ 2 ] : message, {
			type: 'snackbar',
		} );
	};

	const isDarkElement = useRef();
	const isCoverDark = useCoverIsDark(
		url,
		dimRatio,
		overlayColor.color,
		isDarkElement
	);

	useEffect( () => {
		// This side-effect should not create an undo level.
		__unstableMarkNextChangeAsNotPersistent();
		setAttributes( { isDark: isCoverDark } );
	}, [ isCoverDark ] );

	const isImageBackground = IMAGE_BACKGROUND_TYPE === backgroundType;
	const isVideoBackground = VIDEO_BACKGROUND_TYPE === backgroundType;

	const minHeightWithUnit =
		minHeight && minHeightUnit
			? `${ minHeight }${ minHeightUnit }`
			: minHeight;

	const isImgElement = ! ( hasParallax || isRepeated );

	const style = {
		minHeight: minHeightWithUnit || undefined,
	};

	const backgroundImage = url ? `url(${ url })` : undefined;

	const backgroundPosition = mediaPosition( focalPoint );

	const bgStyle = { backgroundColor: overlayColor.color };
	const mediaStyle = {
		objectPosition:
			focalPoint && isImgElement
				? mediaPosition( focalPoint )
				: undefined,
	};

	const hasBackground = !! ( url || overlayColor.color || gradientValue );
	const showFocalPointPicker =
		isVideoBackground ||
		( isImageBackground && ( ! hasParallax || isRepeated ) );

	const imperativeFocalPointPreview = ( value ) => {
		const [ styleOfRef, property ] = isDarkElement.current
			? [ isDarkElement.current.style, 'objectPosition' ]
			: [ ref.current.style, 'backgroundPosition' ];
		styleOfRef[ property ] = mediaPosition( value );
	};

	const hasInnerBlocks = useSelect(
		( select ) =>
			select( blockEditorStore ).getBlock( clientId ).innerBlocks.length >
			0,
		[ clientId ]
	);

	const controls = (
		<>
			<BlockControls group="block">
				<BlockAlignmentMatrixControl
					label={ __( 'Change content position' ) }
					value={ contentPosition }
					onChange={ ( nextPosition ) =>
						setAttributes( {
							contentPosition: nextPosition,
						} )
					}
					isDisabled={ ! hasInnerBlocks }
				/>
				<FullHeightAlignmentControl
					isActive={ isMinFullHeight }
					onToggle={ toggleMinFullHeight }
					isDisabled={ ! hasInnerBlocks }
				/>
			</BlockControls>
			<BlockControls group="other">
				<ToolbarButton
					icon={ postFeaturedImage }
					label={ __( 'Use featured image' ) }
					isPressed={ useFeaturedImage }
					onClick={ toggleUseFeaturedImage }
				/>
				{ ! useFeaturedImage && (
					<MediaReplaceFlow
						mediaId={ id }
						mediaURL={ url }
						allowedTypes={ ALLOWED_MEDIA_TYPES }
						accept="image/*,video/*"
						onSelect={ onSelectMedia }
						name={ ! url ? __( 'Add Media' ) : __( 'Replace' ) }
					/>
				) }
			</BlockControls>
			<InspectorControls>
				{ !! url && (
					<PanelBody title={ __( 'Media settings' ) }>
						{ isImageBackground && (
							<Fragment>
								<ToggleControl
									label={ __( 'Fixed background' ) }
									checked={ hasParallax }
									onChange={ toggleParallax }
								/>

								<ToggleControl
									label={ __( 'Repeated background' ) }
									checked={ isRepeated }
									onChange={ toggleIsRepeated }
								/>
							</Fragment>
						) }
						{ showFocalPointPicker && (
							<FocalPointPicker
								label={ __( 'Focal point picker' ) }
								url={ url }
								value={ focalPoint }
								onDragStart={ imperativeFocalPointPreview }
								onDrag={ imperativeFocalPointPreview }
								onChange={ ( newFocalPoint ) =>
									setAttributes( {
										focalPoint: newFocalPoint,
									} )
								}
							/>
						) }
						{ ! useFeaturedImage &&
							url &&
							isImageBackground &&
							isImgElement && (
								<TextareaControl
									label={ __(
										'Alt text (alternative text)'
									) }
									value={ alt }
									onChange={ ( newAlt ) =>
										setAttributes( { alt: newAlt } )
									}
									help={
										<>
											<ExternalLink href="https://www.w3.org/WAI/tutorials/images/decision-tree">
												{ __(
													'Describe the purpose of the image'
												) }
											</ExternalLink>
											{ __(
												'Leave empty if the image is purely decorative.'
											) }
										</>
									}
								/>
							) }
						<PanelRow>
							<Button
								variant="secondary"
								isSmall
								className="block-library-cover__reset-button"
								onClick={ () =>
									setAttributes( {
										url: undefined,
										id: undefined,
										backgroundType: undefined,
										focalPoint: undefined,
										hasParallax: undefined,
										isRepeated: undefined,
										useFeaturedImage: false,
									} )
								}
							>
								{ __( 'Clear Media' ) }
							</Button>
						</PanelRow>
					</PanelBody>
				) }
				<PanelColorGradientSettings
					__experimentalHasMultipleOrigins
					__experimentalIsRenderedInSidebar
					title={ __( 'Overlay' ) }
					initialOpen={ true }
					settings={ [
						{
							colorValue: overlayColor.color,
							gradientValue,
							onColorChange: setOverlayColor,
							onGradientChange: setGradient,
							label: __( 'Color' ),
						},
					] }
				>
					<RangeControl
						label={ __( 'Opacity' ) }
						value={ dimRatio }
						onChange={ ( newDimRation ) =>
							setAttributes( {
								dimRatio: newDimRation,
							} )
						}
						min={ 0 }
						max={ 100 }
						step={ 10 }
						required
					/>
				</PanelColorGradientSettings>
			</InspectorControls>
			<InspectorControls __experimentalGroup="dimensions">
				<ToolsPanelItem
					hasValue={ () => !! minHeight }
					label={ __( 'Minimum height' ) }
					onDeselect={ () =>
						setAttributes( {
							minHeight: undefined,
							minHeightUnit: undefined,
						} )
					}
					resetAllFilter={ () => ( {
						minHeight: undefined,
						minHeightUnit: undefined,
					} ) }
					isShownByDefault={ true }
					panelId={ clientId }
				>
					<CoverHeightInput
						value={ minHeight }
						unit={ minHeightUnit }
						onChange={ ( newMinHeight ) =>
							setAttributes( { minHeight: newMinHeight } )
						}
						onUnitChange={ ( nextUnit ) =>
							setAttributes( {
								minHeightUnit: nextUnit,
							} )
						}
					/>
				</ToolsPanelItem>
			</InspectorControls>
		</>
	);

	const ref = useRef();
	const blockProps = useBlockProps( { ref } );

	// Check for fontSize support before we pass a fontSize attribute to the innerBlocks.
	const hasFontSizes = !! useSetting( 'typography.fontSizes' )?.length;
	const innerBlocksTemplate = getInnerBlocksTemplate( {
		fontSize: hasFontSizes ? 'large' : undefined,
	} );

	const innerBlocksProps = useInnerBlocksProps(
		{
			className: 'wp-block-cover__inner-container',
		},
		{
			template: innerBlocksTemplate,
			templateInsertUpdatesSelection: true,
			allowedBlocks,
			templateLock,
		}
	);

	if ( ! hasInnerBlocks && ! hasBackground ) {
		return (
			<>
				{ controls }
				<div
					{ ...blockProps }
					className={ classnames(
						'is-placeholder',
						blockProps.className
					) }
				>
					<CoverPlaceholder
						onSelectMedia={ onSelectMedia }
						onError={ onUploadError }
						style={ {
							minHeight: minHeightWithUnit || undefined,
						} }
					>
						<div className="wp-block-cover__placeholder-background-options">
							<ColorPalette
								disableCustomColors={ true }
								value={ overlayColor.color }
								onChange={ setOverlayColor }
								clearable={ false }
							/>
						</div>
					</CoverPlaceholder>
					<ResizableCover
						className="block-library-cover__resize-container"
						onResizeStart={ () => {
							setAttributes( { minHeightUnit: 'px' } );
							toggleSelection( false );
						} }
						onResize={ ( value ) => {
							setAttributes( { minHeight: value } );
						} }
						onResizeStop={ ( newMinHeight ) => {
							toggleSelection( true );
							setAttributes( { minHeight: newMinHeight } );
						} }
						showHandle={ isSelected }
					/>
				</div>
			</>
		);
	}

	const classes = classnames(
		{
			'is-dark-theme': isDark,
			'is-light': ! isDark,
			'is-transient': isUploadingMedia,
			'has-parallax': hasParallax,
			'is-repeated': isRepeated,
			'has-custom-content-position': ! isContentPositionCenter(
				contentPosition
			),
		},
		getPositionClassName( contentPosition )
	);

	return (
		<>
			{ controls }
			<div
				{ ...blockProps }
				className={ classnames( classes, blockProps.className ) }
				style={ { ...style, ...blockProps.style } }
				data-url={ url }
			>
				<ResizableCover
					className="block-library-cover__resize-container"
					onResizeStart={ () => {
						setAttributes( { minHeightUnit: 'px' } );
						toggleSelection( false );
					} }
					onResize={ ( value ) => {
						setAttributes( { minHeight: value } );
					} }
					onResizeStop={ ( newMinHeight ) => {
						toggleSelection( true );
						setAttributes( { minHeight: newMinHeight } );
					} }
					showHandle={ isSelected }
				/>

				<span
					aria-hidden="true"
					className={ classnames(
						'wp-block-cover__background',
						dimRatioToClass( dimRatio ),
						{
							[ overlayColor.class ]: overlayColor.class,
							'has-background-dim': dimRatio !== undefined,
							// For backwards compatibility. Former versions of the Cover Block applied
							// `.wp-block-cover__gradient-background` in the presence of
							// media, a gradient and a dim.
							'wp-block-cover__gradient-background':
								url && gradientValue && dimRatio !== 0,
							'has-background-gradient': gradientValue,
							[ gradientClass ]: gradientClass,
						}
					) }
					style={ { backgroundImage: gradientValue, ...bgStyle } }
				/>
				{ url &&
					isImageBackground &&
					( isImgElement ? (
						<img
							ref={ isDarkElement }
							className="wp-block-cover__image-background"
							alt={ alt }
							src={ url }
							style={ mediaStyle }
						/>
					) : (
						<div
							ref={ isDarkElement }
							role="img"
							className={ classnames(
								classes,
								'wp-block-cover__image-background'
							) }
							style={ { backgroundImage, backgroundPosition } }
						/>
					) ) }
				{ url && isVideoBackground && (
					<video
						ref={ isDarkElement }
						className="wp-block-cover__video-background"
						autoPlay
						muted
						loop
						src={ url }
						style={ mediaStyle }
					/>
				) }
				{ isUploadingMedia && <Spinner /> }
				<CoverPlaceholder
					disableMediaButtons
					onSelectMedia={ onSelectMedia }
					onError={ onUploadError }
				/>
				<div { ...innerBlocksProps } />
			</div>
		</>
	);
}

export default compose( [
	withColors( { overlayColor: 'background-color' } ),
] )( CoverEdit );<|MERGE_RESOLUTION|>--- conflicted
+++ resolved
@@ -188,60 +188,6 @@
 			{ ...props }
 		/>
 	);
-}
-
-<<<<<<< HEAD
-/**
- * useCoverIsDark is a hook that returns a boolean variable specifying if the cover
- * background is dark or not.
- *
- * @param {?string} url          Url of the media background.
- * @param {?number} dimRatio     Transparency of the overlay color. If an image and
- *                               color are set, dimRatio is used to decide what is used
- *                               for background darkness checking purposes.
- * @param {?string} overlayColor String containing the overlay color value if one exists.
- * @param {?Object} elementRef   If a media background is set, elementRef should contain a reference to a
- *                               dom element that renders that media.
- *
- * @return {boolean} True if the cover background is considered "dark" and false otherwise.
- */
-function useCoverIsDark( url, dimRatio = 50, overlayColor, elementRef ) {
-	const [ isDark, setIsDark ] = useState( false );
-	useEffect( () => {
-		// If opacity is lower than 50 the dominant color is the image or video color,
-		// so use that color for the dark mode computation.
-		if ( url && dimRatio <= 50 && elementRef.current ) {
-			retrieveFastAverageColor().getColorAsync(
-				elementRef.current,
-				( color ) => {
-					setIsDark( color.isDark );
-				}
-			);
-		}
-	}, [ url, url && dimRatio <= 50 && elementRef.current, setIsDark ] );
-	useEffect( () => {
-		// If opacity is greater than 50 the dominant color is the overlay color,
-		// so use that color for the dark mode computation.
-		if ( dimRatio > 50 || ! url ) {
-			if ( ! overlayColor ) {
-				// If no overlay color exists the overlay color is black (isDark )
-				setIsDark( true );
-				return;
-			}
-			setIsDark( colord( overlayColor ).isDark() );
-		}
-	}, [ overlayColor, dimRatio > 50 || ! url, setIsDark ] );
-	useEffect( () => {
-		if ( ! url && ! overlayColor ) {
-			// Reset isDark.
-			setIsDark( false );
-		}
-	}, [ ! url && ! overlayColor, setIsDark ] );
-	return isDark;
-=======
-function mediaPosition( { x, y } ) {
-	return `${ Math.round( x * 100 ) }% ${ Math.round( y * 100 ) }%`;
->>>>>>> 681cde28
 }
 
 /**
