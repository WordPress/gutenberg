.wp-block-cover-image,
.wp-block-cover {
	&.components-placeholder h2 {
		color: inherit;
	}

<<<<<<< HEAD
	&.has-right-content .editor-rich-text__inline-toolbar,
	&.has-left-content .editor-rich-text__inline-toolbar {
		display: inline-block;
	}

	.editor-block-list__layout {
		width: 100%;
	}

	.editor-block-list__block {
		color: $light-gray-100;
	}

	// wp-block-cover class is used just to increase selector specificity
	.wp-block-cover__inner-container {
		// avoid text align inherit from cover image align.
		text-align: left;
	}

	.wp-block-cover__inner-container > .editor-inner-blocks > .editor-block-list__layout {
=======
	&.has-right-content .block-editor-rich-text__inline-toolbar,
	&.has-left-content .block-editor-rich-text__inline-toolbar {
		display: inline-block;
	}

	.block-editor-block-list__layout {
		width: 100%;
	}

	.block-editor-block-list__block {
		color: $light-gray-100;
	}

	// wp-block-cover class is used just to increase selector specificity
	.wp-block-cover__inner-container {
		// avoid text align inherit from cover image align.
		text-align: left;
	}

	.wp-block-cover__inner-container > .block-editor-inner-blocks > .block-editor-block-list__layout {
>>>>>>> 2c1fe1a5
		margin-left: 0;
		margin-right: 0;
	}

	&.components-placeholder {
		// use opacity to work in various editor styles
		background: $dark-opacity-light-200;
		min-height: 200px;

		.is-dark-theme & {
			background: $light-opacity-light-200;
		}
	}

	// Apply max-width to floated items that have no intrinsic width
	[data-align="left"] &,
	[data-align="right"] & {
		max-width: $content-width / 2;
		width: 100%;
	}
}<|MERGE_RESOLUTION|>--- conflicted
+++ resolved
@@ -4,28 +4,6 @@
 		color: inherit;
 	}
 
-<<<<<<< HEAD
-	&.has-right-content .editor-rich-text__inline-toolbar,
-	&.has-left-content .editor-rich-text__inline-toolbar {
-		display: inline-block;
-	}
-
-	.editor-block-list__layout {
-		width: 100%;
-	}
-
-	.editor-block-list__block {
-		color: $light-gray-100;
-	}
-
-	// wp-block-cover class is used just to increase selector specificity
-	.wp-block-cover__inner-container {
-		// avoid text align inherit from cover image align.
-		text-align: left;
-	}
-
-	.wp-block-cover__inner-container > .editor-inner-blocks > .editor-block-list__layout {
-=======
 	&.has-right-content .block-editor-rich-text__inline-toolbar,
 	&.has-left-content .block-editor-rich-text__inline-toolbar {
 		display: inline-block;
@@ -46,7 +24,6 @@
 	}
 
 	.wp-block-cover__inner-container > .block-editor-inner-blocks > .block-editor-block-list__layout {
->>>>>>> 2c1fe1a5
 		margin-left: 0;
 		margin-right: 0;
 	}
