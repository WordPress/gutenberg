--- conflicted
+++ resolved
@@ -72,7 +72,6 @@
 	height: 100%;
 }
 
-<<<<<<< HEAD
 .selectImageContainer {
 	position: absolute;
 	padding: 8px;
@@ -95,14 +94,14 @@
 	fill: $white;
 	width: 100%;
 	height: 100%;
-=======
+}
+
 .clearMediaButton {
 	color: $alert-red;
 }
 
 .colorPaletteWrapper {
 	min-height: 58px;
->>>>>>> a41dc375
 }
 
 .contentContainer {
