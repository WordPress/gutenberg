/**
 * External dependencies
 */
import classnames from 'classnames';

/**
 * WordPress dependencies
 */
import {
	IconButton,
	PanelBody,
	RangeControl,
	ToggleControl,
	Toolbar,
	withNotices,
	SVG,
	Path,
} from '@wordpress/components';
import { Fragment } from '@wordpress/element';
import { __ } from '@wordpress/i18n';
import { createBlock } from '@wordpress/blocks';
import { compose } from '@wordpress/compose';
import {
	BlockControls,
	InspectorControls,
	BlockAlignmentToolbar,
	MediaPlaceholder,
	MediaUpload,
	MediaUploadCheck,
	AlignmentToolbar,
	PanelColorSettings,
	RichText,
	withColors,
	getColorClassName,
} from '@wordpress/editor';

const validAlignments = [ 'left', 'center', 'right', 'wide', 'full' ];

const blockAttributes = {
	title: {
		type: 'string',
		source: 'html',
		selector: 'p',
	},
	url: {
		type: 'string',
	},
	align: {
		type: 'string',
	},
	contentAlign: {
		type: 'string',
		default: 'center',
	},
	id: {
		type: 'number',
	},
	hasParallax: {
		type: 'boolean',
		default: false,
	},
	dimRatio: {
		type: 'number',
		default: 50,
	},
	overlayColor: {
		type: 'string',
	},
	customOverlayColor: {
		type: 'string',
	},
	backgroundType: {
		type: 'string',
		default: 'image',
	},
};

export const name = 'core/cover';

const ALLOWED_MEDIA_TYPES = [ 'image', 'video' ];
const IMAGE_BACKGROUND_TYPE = 'image';
const VIDEO_BACKGROUND_TYPE = 'video';

export const settings = {
	title: __( 'Cover' ),

	description: __( 'Add an image or video with a text overlay — great for headers.' ),

	icon: <SVG xmlns="http://www.w3.org/2000/svg" viewBox="0 0 24 24"><Path d="M4 4h7V2H4c-1.1 0-2 .9-2 2v7h2V4zm6 9l-4 5h12l-3-4-2.03 2.71L10 13zm7-4.5c0-.83-.67-1.5-1.5-1.5S14 7.67 14 8.5s.67 1.5 1.5 1.5S17 9.33 17 8.5zM20 2h-7v2h7v7h2V4c0-1.1-.9-2-2-2zm0 18h-7v2h7c1.1 0 2-.9 2-2v-7h-2v7zM4 13H2v7c0 1.1.9 2 2 2h7v-2H4v-7z" /><Path d="M0 0h24v24H0z" fill="none" /></SVG>,

	category: 'common',

	attributes: blockAttributes,

	transforms: {
		from: [
			{
				type: 'block',
				blocks: [ 'core/heading' ],
				transform: ( { content } ) => (
					createBlock( 'core/cover', { title: content } )
				),
			},
			{
				type: 'block',
				blocks: [ 'core/image' ],
				transform: ( { caption, url, align, id } ) => (
					createBlock( 'core/cover', {
						title: caption,
						url,
						align,
						id,
					} )
				),
			},
			{
				type: 'block',
				blocks: [ 'core/video' ],
				transform: ( { caption, src, align, id } ) => (
					createBlock( 'core/cover', {
						title: caption,
						url: src,
						align,
						id,
						backgroundType: VIDEO_BACKGROUND_TYPE,
					} )
				),
			},
		],
		to: [
			{
				type: 'block',
				blocks: [ 'core/heading' ],
				transform: ( { title } ) => (
					createBlock( 'core/heading', { content: title } )
				),
			},
			{
				type: 'block',
				blocks: [ 'core/image' ],
				isMatch: ( { backgroundType, url } ) => {
					return ! url || backgroundType === IMAGE_BACKGROUND_TYPE;
				},
				transform: ( { title, url, align, id } ) => (
					createBlock( 'core/image', {
						caption: title,
						url,
						align,
						id,
					} )
				),
			},
			{
				type: 'block',
				blocks: [ 'core/video' ],
				isMatch: ( { backgroundType, url } ) => {
					return ! url || backgroundType === VIDEO_BACKGROUND_TYPE;
				},
				transform: ( { title, url, align, id } ) => (
					createBlock( 'core/video', {
						caption: title,
						src: url,
						id,
						align,
					} )
				),
			},
		],
	},

	getEditWrapperProps( attributes ) {
		const { align } = attributes;
		if ( -1 !== validAlignments.indexOf( align ) ) {
			return { 'data-align': align };
		}
	},

	edit: compose( [
		withColors( { overlayColor: 'background-color' } ),
		withNotices,
	] )(
		( { attributes, setAttributes, isSelected, className, noticeOperations, noticeUI, overlayColor, setOverlayColor } ) => {
			const {
				align,
				backgroundType,
				contentAlign,
				dimRatio,
				hasParallax,
				id,
				title,
				url,
			} = attributes;
			const updateAlignment = ( nextAlign ) => setAttributes( { align: nextAlign } );
			const onSelectMedia = ( media ) => {
				if ( ! media || ! media.url ) {
					setAttributes( { url: undefined, id: undefined } );
					return;
				}
				let mediaType;
				// for media selections originated from a file upload.
				if ( media.media_type ) {
					if ( media.media_type === IMAGE_BACKGROUND_TYPE ) {
						mediaType = IMAGE_BACKGROUND_TYPE;
					} else {
						// only images and videos are accepted so if the media_type is not an image we can assume it is a video.
						// Videos contain the media type of 'file' in the object returned from the rest api.
						mediaType = VIDEO_BACKGROUND_TYPE;
					}
				} else { // for media selections originated from existing files in the media library.
					if (
						media.type !== IMAGE_BACKGROUND_TYPE &&
						media.type !== VIDEO_BACKGROUND_TYPE
					) {
						return;
					}
					mediaType = media.type;
				}

				setAttributes( {
					url: media.url,
					id: media.id,
					backgroundType: mediaType,
				} );
			};
			const toggleParallax = () => setAttributes( { hasParallax: ! hasParallax } );
			const setDimRatio = ( ratio ) => setAttributes( { dimRatio: ratio } );
			const setTitle = ( newTitle ) => setAttributes( { title: newTitle } );

			const style = {
				...(
					backgroundType === IMAGE_BACKGROUND_TYPE ?
						backgroundImageStyles( url ) :
						{}
				),
				backgroundColor: overlayColor.color,
			};

			const classes = classnames(
				className,
				contentAlign !== 'center' && `has-${ contentAlign }-content`,
				dimRatioToClass( dimRatio ),
				{
					'has-background-dim': dimRatio !== 0,
					'has-parallax': hasParallax,
				}
			);

			const controls = (
				<Fragment>
					<BlockControls>
						<BlockAlignmentToolbar
							value={ align }
							onChange={ updateAlignment }
						/>
						{ !! url && (
							<Fragment>
								<AlignmentToolbar
									value={ contentAlign }
									onChange={ ( nextAlign ) => {
										setAttributes( { contentAlign: nextAlign } );
									} }
								/>
<<<<<<< HEAD
								<Toolbar>
									<MediaUpload
										onSelect={ onSelectMedia }
										allowedTypes={ ALLOWED_MEDIA_TYPES }
										value={ id }
										render={ ( { open } ) => (
											<IconButton
												className="components-toolbar__control"
												label={ __( 'Edit Media' ) }
												icon="edit"
												onClick={ open }
											/>
										) }
									/>
								</Toolbar>
=======
								<MediaUploadCheck>
									<Toolbar>
										<MediaUpload
											onSelect={ onSelectMedia }
											allowedTypes={ ALLOWED_MEDIA_TYPES }
											value={ id }
											render={ ( { open } ) => (
												<IconButton
													className="components-toolbar__control"
													label={ __( 'Edit media' ) }
													icon="edit"
													onClick={ open }
												/>
											) }
										/>
									</Toolbar>
								</MediaUploadCheck>
>>>>>>> f090e848
							</Fragment>
						) }
					</BlockControls>
					{ !! url && (
						<InspectorControls>
							<PanelBody title={ __( 'Cover Settings' ) }>
								{ IMAGE_BACKGROUND_TYPE === backgroundType && (
									<ToggleControl
										label={ __( 'Fixed Background' ) }
										checked={ hasParallax }
										onChange={ toggleParallax }
									/>
								) }
								<PanelColorSettings
									title={ __( 'Overlay' ) }
									initialOpen={ true }
									colorSettings={ [ {
										value: overlayColor.color,
										onChange: setOverlayColor,
										label: __( 'Overlay Color' ),
									} ] }
								>
									<RangeControl
										label={ __( 'Background Opacity' ) }
										value={ dimRatio }
										onChange={ setDimRatio }
										min={ 0 }
										max={ 100 }
										step={ 10 }
									/>
								</PanelColorSettings>
							</PanelBody>
						</InspectorControls>
					) }
				</Fragment>
			);

			if ( ! url ) {
				const hasTitle = ! RichText.isEmpty( title );
				const icon = hasTitle ? undefined : 'format-image';
				const label = hasTitle ? (
					<RichText
						tagName="h2"
						value={ title }
						onChange={ setTitle }
						inlineToolbar
					/>
				) : __( 'Cover' );

				return (
					<Fragment>
						{ controls }
						<MediaPlaceholder
							icon={ icon }
							className={ className }
							labels={ {
								title: label,
								instructions: __( 'Drag an image or a video, upload a new one or select a file from your library.' ),
							} }
							onSelect={ onSelectMedia }
							accept="image/*,video/*"
							allowedTypes={ ALLOWED_MEDIA_TYPES }
							notices={ noticeUI }
							onError={ noticeOperations.createErrorNotice }
						/>
					</Fragment>
				);
			}

			return (
				<Fragment>
					{ controls }
					<div
						data-url={ url }
						style={ style }
						className={ classes }
					>
						{ VIDEO_BACKGROUND_TYPE === backgroundType && (
							<video
								className="wp-block-cover__video-background"
								autoPlay
								muted
								loop
								src={ url }
							/>
						) }
						{ ( ! RichText.isEmpty( title ) || isSelected ) && (
							<RichText
								tagName="p"
								className="wp-block-cover-text"
								placeholder={ __( 'Write title…' ) }
								value={ title }
								onChange={ setTitle }
								inlineToolbar
							/>
						) }
					</div>
				</Fragment>
			);
		}
	),

	save( { attributes } ) {
		const {
			align,
			backgroundType,
			contentAlign,
			customOverlayColor,
			dimRatio,
			hasParallax,
			overlayColor,
			title,
			url,
		} = attributes;
		const overlayColorClass = getColorClassName( 'background-color', overlayColor );
		const style = backgroundType === IMAGE_BACKGROUND_TYPE ?
			backgroundImageStyles( url ) :
			{};
		if ( ! overlayColorClass ) {
			style.backgroundColor = customOverlayColor;
		}

		const classes = classnames(
			dimRatioToClass( dimRatio ),
			overlayColorClass,
			{
				'has-background-dim': dimRatio !== 0,
				'has-parallax': hasParallax,
				[ `has-${ contentAlign }-content` ]: contentAlign !== 'center',
			},
			align ? `align${ align }` : null,
		);

		return (
			<div className={ classes } style={ style }>
				{ VIDEO_BACKGROUND_TYPE === backgroundType && url && ( <video
					className="wp-block-cover__video-background"
					autoPlay
					muted
					loop
					src={ url }
				/> ) }
				{ ! RichText.isEmpty( title ) && (
					<RichText.Content tagName="p" className="wp-block-cover-text" value={ title } />
				) }
			</div>
		);
	},

	deprecated: [ {
		attributes: {
			...blockAttributes,
		},

		supports: {
			className: false,
		},

		save( { attributes } ) {
			const { url, title, hasParallax, dimRatio, align, contentAlign, overlayColor, customOverlayColor } = attributes;
			const overlayColorClass = getColorClassName( 'background-color', overlayColor );
			const style = backgroundImageStyles( url );
			if ( ! overlayColorClass ) {
				style.backgroundColor = customOverlayColor;
			}

			const classes = classnames(
				'wp-block-cover-image',
				dimRatioToClass( dimRatio ),
				overlayColorClass,
				{
					'has-background-dim': dimRatio !== 0,
					'has-parallax': hasParallax,
					[ `has-${ contentAlign }-content` ]: contentAlign !== 'center',
				},
				align ? `align${ align }` : null,
			);

			return (
				<div className={ classes } style={ style }>
					{ ! RichText.isEmpty( title ) && (
						<RichText.Content tagName="p" className="wp-block-cover-image-text" value={ title } />
					) }
				</div>
			);
		},
	}, {
		attributes: {
			...blockAttributes,
			title: {
				type: 'string',
				source: 'html',
				selector: 'h2',
			},
		},

		save( { attributes } ) {
			const { url, title, hasParallax, dimRatio, align } = attributes;
			const style = backgroundImageStyles( url );
			const classes = classnames(
				dimRatioToClass( dimRatio ),
				{
					'has-background-dim': dimRatio !== 0,
					'has-parallax': hasParallax,
				},
				align ? `align${ align }` : null,
			);

			return (
				<section className={ classes } style={ style }>
					<RichText.Content tagName="h2" value={ title } />
				</section>
			);
		},
	} ],
};

function dimRatioToClass( ratio ) {
	return ( ratio === 0 || ratio === 50 ) ?
		null :
		'has-background-dim-' + ( 10 * Math.round( ratio / 10 ) );
}

function backgroundImageStyles( url ) {
	return url ?
		{ backgroundImage: `url(${ url })` } :
		{};
}<|MERGE_RESOLUTION|>--- conflicted
+++ resolved
@@ -260,23 +260,6 @@
 										setAttributes( { contentAlign: nextAlign } );
 									} }
 								/>
-<<<<<<< HEAD
-								<Toolbar>
-									<MediaUpload
-										onSelect={ onSelectMedia }
-										allowedTypes={ ALLOWED_MEDIA_TYPES }
-										value={ id }
-										render={ ( { open } ) => (
-											<IconButton
-												className="components-toolbar__control"
-												label={ __( 'Edit Media' ) }
-												icon="edit"
-												onClick={ open }
-											/>
-										) }
-									/>
-								</Toolbar>
-=======
 								<MediaUploadCheck>
 									<Toolbar>
 										<MediaUpload
@@ -294,7 +277,6 @@
 										/>
 									</Toolbar>
 								</MediaUploadCheck>
->>>>>>> f090e848
 							</Fragment>
 						) }
 					</BlockControls>
