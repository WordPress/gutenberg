--- conflicted
+++ resolved
@@ -59,13 +59,9 @@
 						id={ describedById }
 						href={ textLinkHref }
 						target={ textLinkTarget }
-<<<<<<< HEAD
-						rel={ textLinkTarget ? 'noopener' : false }
-=======
 						rel={
 							textLinkTarget ? 'noreferrer noopener' : undefined
 						}
->>>>>>> 733d8a52
 					>
 						<RichText.Content value={ fileName } />
 					</a>
