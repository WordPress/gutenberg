/**
 * External dependencies
 */
import classnames from 'classnames';

/**
 * WordPress dependencies
 */
import { __ } from '@wordpress/i18n';
import { getBlobByURL, revokeBlobURL, isBlobURL } from '@wordpress/blob';
import {
	ClipboardButton,
	IconButton,
	Toolbar,
	withNotices,
} from '@wordpress/components';
import { withSelect } from '@wordpress/data';
import { Component, Fragment } from '@wordpress/element';
import {
	MediaUpload,
	MediaPlaceholder,
	MediaUploadCheck,
	BlockControls,
	RichText,
	mediaUpload,
} from '@wordpress/editor';
import { compose } from '@wordpress/compose';

/**
 * Internal dependencies
 */
import FileBlockInspector from './inspector';

class FileEdit extends Component {
	constructor() {
		super( ...arguments );

		this.onSelectFile = this.onSelectFile.bind( this );
		this.confirmCopyURL = this.confirmCopyURL.bind( this );
		this.resetCopyConfirmation = this.resetCopyConfirmation.bind( this );
		this.changeLinkDestinationOption = this.changeLinkDestinationOption.bind( this );
		this.changeOpenInNewWindow = this.changeOpenInNewWindow.bind( this );
		this.changeShowDownloadButton = this.changeShowDownloadButton.bind( this );

		this.state = {
			hasError: false,
			showCopyConfirmation: false,
		};
	}

	componentDidMount() {
		const { attributes, noticeOperations } = this.props;
		const { href } = attributes;

		// Upload a file drag-and-dropped into the editor
		if ( isBlobURL( href ) ) {
			const file = getBlobByURL( href );

			mediaUpload( {
				filesList: [ file ],
				onFileChange: ( [ media ] ) => this.onSelectFile( media ),
				onError: ( message ) => {
					this.setState( { hasError: true } );
					noticeOperations.createErrorNotice( message );
				},
			} );

			revokeBlobURL( href );
		}
	}

	componentDidUpdate( prevProps ) {
		// Reset copy confirmation state when block is deselected
		if ( prevProps.isSelected && ! this.props.isSelected ) {
			this.setState( { showCopyConfirmation: false } );
		}
	}

	onSelectFile( media ) {
		if ( media && media.url ) {
			this.setState( { hasError: false } );
			this.props.setAttributes( {
				href: media.url,
				fileName: media.title,
				textLinkHref: media.url,
				id: media.id,
			} );
		}
	}

	confirmCopyURL() {
		this.setState( { showCopyConfirmation: true } );
	}

	resetCopyConfirmation() {
		this.setState( { showCopyConfirmation: false } );
	}

	changeLinkDestinationOption( newHref ) {
		// Choose Media File or Attachment Page (when file is in Media Library)
		this.props.setAttributes( { textLinkHref: newHref } );
	}

	changeOpenInNewWindow( newValue ) {
		this.props.setAttributes( {
			textLinkTarget: newValue ? '_blank' : false,
		} );
	}

	changeShowDownloadButton( newValue ) {
		this.props.setAttributes( { showDownloadButton: newValue } );
	}

	render() {
		const {
			className,
			isSelected,
			attributes,
			setAttributes,
			noticeUI,
			noticeOperations,
			media,
		} = this.props;
		const {
			fileName,
			href,
			textLinkHref,
			textLinkTarget,
			showDownloadButton,
			downloadButtonText,
			id,
		} = attributes;
		const { hasError, showCopyConfirmation } = this.state;
		const attachmentPage = media && media.link;

		if ( ! href || hasError ) {
			return (
				<MediaPlaceholder
					icon="media-default"
					labels={ {
						title: __( 'File' ),
						instructions: __( 'Drag a file, upload a new one or select a file from your library.' ),
					} }
					onSelect={ this.onSelectFile }
					notices={ noticeUI }
					onError={ noticeOperations.createErrorNotice }
					accept="*"
				/>
			);
		}

		const classes = classnames( className, {
			'is-transient': isBlobURL( href ),
		} );

		return (
			<Fragment>
				<FileBlockInspector
					hrefs={ { href, textLinkHref, attachmentPage } }
					{ ...{
						openInNewWindow: !! textLinkTarget,
						showDownloadButton,
						changeLinkDestinationOption: this.changeLinkDestinationOption,
						changeOpenInNewWindow: this.changeOpenInNewWindow,
						changeShowDownloadButton: this.changeShowDownloadButton,
					} }
				/>
				<BlockControls>
					<MediaUploadCheck>
						<Toolbar>
							<MediaUpload
								onSelect={ this.onSelectFile }
								value={ id }
								render={ ( { open } ) => (
									<IconButton
										className="components-toolbar__control"
										label={ __( 'Edit file' ) }
										onClick={ open }
										icon="edit"
									/>
								) }
							/>
						</Toolbar>
					</MediaUploadCheck>
				</BlockControls>
				<div className={ classes }>
<<<<<<< HEAD
					<div className={ 'wp-block-categories__content-wrapper' }>
						<RichText
							wrapperClassName={ 'wp-block-categories__textlink' }
=======
					<div className={ 'wp-block-file__content-wrapper' }>
						<RichText
							wrapperClassName={ 'wp-block-file__textlink' }
>>>>>>> 148e816e
							tagName="div" // must be block-level or else cursor disappears
							value={ fileName }
							placeholder={ __( 'Write file name…' ) }
							keepPlaceholderOnFocus
							formattingControls={ [] } // disable controls
							onChange={ ( text ) => setAttributes( { fileName: text } ) }
						/>
						{ showDownloadButton &&
<<<<<<< HEAD
							<div className={ 'wp-block-categories__button-richtext-wrapper' }>
								{ /* Using RichText here instead of PlainText so that it can be styled like a button */ }
								<RichText
									tagName="div" // must be block-level or else cursor disappears
									className={ 'wp-block-categories__button' }
=======
							<div className={ 'wp-block-file__button-richtext-wrapper' }>
								{ /* Using RichText here instead of PlainText so that it can be styled like a button */ }
								<RichText
									tagName="div" // must be block-level or else cursor disappears
									className={ 'wp-block-file__button' }
>>>>>>> 148e816e
									value={ downloadButtonText }
									formattingControls={ [] } // disable controls
									placeholder={ __( 'Add text…' ) }
									keepPlaceholderOnFocus
									onChange={ ( text ) => setAttributes( { downloadButtonText: text } ) }
								/>
							</div>
						}
					</div>
					{ isSelected &&
						<ClipboardButton
							isDefault
							text={ href }
							className={ 'wp-block-file__copy-url-button' }
							onCopy={ this.confirmCopyURL }
							onFinishCopy={ this.resetCopyConfirmation }
							disabled={ isBlobURL( href ) }
						>
							{ showCopyConfirmation ? __( 'Copied!' ) : __( 'Copy URL' ) }
						</ClipboardButton>
					}
				</div>
			</Fragment>
		);
	}
}

export default compose( [
	withSelect( ( select, props ) => {
		const { getMedia } = select( 'core' );
		const { id } = props.attributes;
		return {
			media: id === undefined ? undefined : getMedia( id ),
		};
	} ),
	withNotices,
] )( FileEdit );<|MERGE_RESOLUTION|>--- conflicted
+++ resolved
@@ -184,15 +184,9 @@
 					</MediaUploadCheck>
 				</BlockControls>
 				<div className={ classes }>
-<<<<<<< HEAD
-					<div className={ 'wp-block-categories__content-wrapper' }>
-						<RichText
-							wrapperClassName={ 'wp-block-categories__textlink' }
-=======
 					<div className={ 'wp-block-file__content-wrapper' }>
 						<RichText
 							wrapperClassName={ 'wp-block-file__textlink' }
->>>>>>> 148e816e
 							tagName="div" // must be block-level or else cursor disappears
 							value={ fileName }
 							placeholder={ __( 'Write file name…' ) }
@@ -201,19 +195,11 @@
 							onChange={ ( text ) => setAttributes( { fileName: text } ) }
 						/>
 						{ showDownloadButton &&
-<<<<<<< HEAD
-							<div className={ 'wp-block-categories__button-richtext-wrapper' }>
-								{ /* Using RichText here instead of PlainText so that it can be styled like a button */ }
-								<RichText
-									tagName="div" // must be block-level or else cursor disappears
-									className={ 'wp-block-categories__button' }
-=======
 							<div className={ 'wp-block-file__button-richtext-wrapper' }>
 								{ /* Using RichText here instead of PlainText so that it can be styled like a button */ }
 								<RichText
 									tagName="div" // must be block-level or else cursor disappears
 									className={ 'wp-block-file__button' }
->>>>>>> 148e816e
 									value={ downloadButtonText }
 									formattingControls={ [] } // disable controls
 									placeholder={ __( 'Add text…' ) }
