.wp-block-file {
<<<<<<< HEAD
	// This block has customizable padding, border-box makes that more predictable.
	box-sizing: border-box;

=======
>>>>>>> f861fa02
	&:not(.wp-element-button) {
		font-size: 0.8em;
	}

	&.aligncenter {
		text-align: center;
	}

	&.alignright {
		/*rtl:ignore*/
		text-align: right;
	}

	* + .wp-block-file__button {
		margin-left: 0.75em;
	}
}

// Lowest specificity to avoid overriding layout styles.
:where(.wp-block-file) {
	margin-bottom: 1.5em;
}

.wp-block-file__embed {
	margin-bottom: 1em;
}

//This needs a low specificity so it won't override the rules from the button element if defined in theme.json.
:where(.wp-block-file__button) {
	border-radius: 2em;
	padding: 0.5em 1em;
	display: inline-block;

	&:is(a) {

		&:hover,
		&:visited,
		&:focus,
		&:active {
			box-shadow: none;
			color: $white;
			opacity: 0.85;
			text-decoration: none;
		}
	}
}<|MERGE_RESOLUTION|>--- conflicted
+++ resolved
@@ -1,10 +1,7 @@
 .wp-block-file {
-<<<<<<< HEAD
 	// This block has customizable padding, border-box makes that more predictable.
 	box-sizing: border-box;
 
-=======
->>>>>>> f861fa02
 	&:not(.wp-element-button) {
 		font-size: 0.8em;
 	}
