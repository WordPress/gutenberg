/**
 * WordPress dependencies
 */
import { store } from '@wordpress/interactivity';
/**
 * Internal dependencies
 */
import { browserSupportsPdfs as hasPdfPreview } from './utils';

<<<<<<< HEAD
store( 'core/file', {
	state: {
		get hasPdfPreview() {
			return browserSupportsPdfs() ? 'inherit' : 'none';
=======
store( {
	selectors: {
		core: {
			file: {
				hasPdfPreview,
			},
>>>>>>> f137d979
		},
	},
} );<|MERGE_RESOLUTION|>--- conflicted
+++ resolved
@@ -5,21 +5,12 @@
 /**
  * Internal dependencies
  */
-import { browserSupportsPdfs as hasPdfPreview } from './utils';
+import { browserSupportsPdfs } from './utils';
 
-<<<<<<< HEAD
 store( 'core/file', {
 	state: {
 		get hasPdfPreview() {
-			return browserSupportsPdfs() ? 'inherit' : 'none';
-=======
-store( {
-	selectors: {
-		core: {
-			file: {
-				hasPdfPreview,
-			},
->>>>>>> f137d979
+			return browserSupportsPdfs();
 		},
 	},
 } );