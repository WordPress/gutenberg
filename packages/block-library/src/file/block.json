--- conflicted
+++ resolved
@@ -56,7 +56,6 @@
 	},
 	"supports": {
 		"anchor": true,
-<<<<<<< HEAD
 		"align": true,
 		"color": {
 			"gradients": true,
@@ -66,19 +65,7 @@
 				"background": true,
 				"link": true
 			}
-		},
-		"__experimentalStyle": {
-			"elements": {
-				"button": {
-					"typography": {
-						"fontSize": "0.8em"
-					}
-				}
-			}
 		}
-=======
-		"align": true
->>>>>>> 69f64df4
 	},
 	"viewScript": "file:./view.min.js",
 	"editorStyle": "wp-block-file-editor",
