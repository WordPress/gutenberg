{
	"$schema": "https://schemas.wp.org/trunk/block.json",
	"apiVersion": 2,
	"name": "core/file",
	"title": "File",
	"category": "media",
	"description": "Add a link to a downloadable file.",
	"keywords": [ "document", "pdf", "download" ],
	"textdomain": "default",
	"attributes": {
		"id": {
			"type": "number"
		},
		"href": {
			"type": "string"
		},
		"fileId": {
			"type": "string",
			"source": "attribute",
			"selector": "a:not([download])",
			"attribute": "id"
		},
		"fileName": {
			"type": "string",
			"source": "html",
			"selector": "a:not([download])"
		},
		"textLinkHref": {
			"type": "string",
			"source": "attribute",
			"selector": "a:not([download])",
			"attribute": "href"
		},
		"textLinkTarget": {
			"type": "string",
			"source": "attribute",
			"selector": "a:not([download])",
			"attribute": "target"
		},
		"showDownloadButton": {
			"type": "boolean",
			"default": true
		},
		"downloadButtonText": {
			"type": "string",
			"source": "html",
			"selector": "a[download]"
		},
		"displayPreview": {
			"type": "boolean"
		},
		"previewHeight": {
			"type": "number",
			"default": 600
		}
	},
	"supports": {
		"anchor": true,
		"align": true,
<<<<<<< HEAD
		"spacing": {
			"margin": true,
			"padding": true
		},
		"__experimentalStyle": {
			"spacing": {
				"margin": {
					"bottom": "1.5em"
				}
=======
		"color": {
			"gradients": true,
			"link": true,
			"text": false,
			"__experimentalDefaultControls": {
				"background": true,
				"link": true
>>>>>>> 637bbcd9
			}
		}
	},
	"viewScript": "file:./view.min.js",
	"editorStyle": "wp-block-file-editor",
	"style": "wp-block-file"
}<|MERGE_RESOLUTION|>--- conflicted
+++ resolved
@@ -57,7 +57,6 @@
 	"supports": {
 		"anchor": true,
 		"align": true,
-<<<<<<< HEAD
 		"spacing": {
 			"margin": true,
 			"padding": true
@@ -67,7 +66,8 @@
 				"margin": {
 					"bottom": "1.5em"
 				}
-=======
+			}
+		},
 		"color": {
 			"gradients": true,
 			"link": true,
@@ -75,7 +75,6 @@
 			"__experimentalDefaultControls": {
 				"background": true,
 				"link": true
->>>>>>> 637bbcd9
 			}
 		}
 	},
