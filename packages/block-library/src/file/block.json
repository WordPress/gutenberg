{
	"$schema": "https://schemas.wp.org/trunk/block.json",
	"apiVersion": 2,
	"name": "core/file",
	"title": "File",
	"category": "media",
	"description": "Add a link to a downloadable file.",
	"keywords": [ "document", "pdf", "download" ],
	"textdomain": "default",
	"attributes": {
		"id": {
			"type": "number"
		},
		"href": {
			"type": "string"
		},
		"fileId": {
			"type": "string",
			"source": "attribute",
			"selector": "a:not([download])",
			"attribute": "id"
		},
		"fileName": {
			"type": "string",
			"source": "html",
			"selector": "a:not([download])"
		},
		"textLinkHref": {
			"type": "string",
			"source": "attribute",
			"selector": "a:not([download])",
			"attribute": "href"
		},
		"textLinkTarget": {
			"type": "string",
			"source": "attribute",
			"selector": "a:not([download])",
			"attribute": "target"
		},
		"showDownloadButton": {
			"type": "boolean",
			"default": true
		},
		"downloadButtonText": {
			"type": "string",
			"source": "html",
			"selector": "a[download]"
		},
		"displayPreview": {
			"type": "boolean"
		},
		"previewHeight": {
			"type": "number",
			"default": 600
		}
	},
	"supports": {
		"anchor": true,
		"align": true,
<<<<<<< HEAD
		"color": {
			"gradients": true,
			"link": true,
			"text": false,
			"__experimentalDefaultControls": {
				"background": true,
				"link": true
=======
		"__experimentalStyle": {
			"elements": {
				"button": {
					"typography": {
						"fontSize": "0.8em"
					}
				}
>>>>>>> 11b0a301
			}
		}
	},
	"viewScript": "file:./view.min.js",
	"editorStyle": "wp-block-file-editor",
	"style": "wp-block-file"
}<|MERGE_RESOLUTION|>--- conflicted
+++ resolved
@@ -57,7 +57,6 @@
 	"supports": {
 		"anchor": true,
 		"align": true,
-<<<<<<< HEAD
 		"color": {
 			"gradients": true,
 			"link": true,
@@ -65,7 +64,8 @@
 			"__experimentalDefaultControls": {
 				"background": true,
 				"link": true
-=======
+      }
+    },
 		"__experimentalStyle": {
 			"elements": {
 				"button": {
@@ -73,7 +73,6 @@
 						"fontSize": "0.8em"
 					}
 				}
->>>>>>> 11b0a301
 			}
 		}
 	},
