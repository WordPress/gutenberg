{
	"apiVersion": 2,
	"name": "core/post-excerpt",
	"category": "design",
	"attributes": {
		"textAlign": {
			"type": "string"
		},
		"wordCount": {
			"type": "number",
			"default": 55
		},
		"moreText": {
			"type": "string"
		},
		"showMoreOnNewLine": {
			"type": "boolean",
			"default": true
		}
	},
	"usesContext": [
		"postId",
		"postType"
	],
	"supports": {
		"html": false,
		"fontSize": true,
		"color": {
			"gradients": true,
			"link": true
		},
<<<<<<< HEAD
		"__experimentalLineHeight": true
	},
	"editorStyle": "wp-block-post-excerpt-editor"
=======
		"lineHeight": true
	}
>>>>>>> 7493226e
}<|MERGE_RESOLUTION|>--- conflicted
+++ resolved
@@ -29,12 +29,7 @@
 			"gradients": true,
 			"link": true
 		},
-<<<<<<< HEAD
-		"__experimentalLineHeight": true
+		"lineHeight": true
 	},
 	"editorStyle": "wp-block-post-excerpt-editor"
-=======
-		"lineHeight": true
-	}
->>>>>>> 7493226e
 }