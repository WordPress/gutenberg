--- conflicted
+++ resolved
@@ -257,21 +257,6 @@
 					selectedWidth={ width }
 					setAttributes={ setAttributes }
 				/>
-<<<<<<< HEAD
-				<PanelBody title={ __( 'Link settings' ) }>
-					<ToggleControl
-						label={ __( 'Open in new tab' ) }
-						onChange={ onToggleOpenInNewTab }
-						checked={ linkTarget === '_blank' }
-					/>
-					<TextControl
-						label={ __( 'Link Rel' ) }
-						value={ rel || '' }
-						onChange={ onSetLinkRel }
-					/>
-				</PanelBody>
-=======
->>>>>>> 0d2a86db
 			</InspectorControls>
 			<InspectorControls __experimentalGroup="advanced">
 				<TextControl
