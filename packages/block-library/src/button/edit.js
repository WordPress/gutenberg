--- conflicted
+++ resolved
@@ -47,12 +47,6 @@
 import { useMergeRefs, useRefEffect } from '@wordpress/compose';
 import { useSelect, useDispatch } from '@wordpress/data';
 
-<<<<<<< HEAD
-const NEW_TAB_REL = 'noopener';
-const MIN_BORDER_RADIUS_VALUE = 0;
-const MAX_BORDER_RADIUS_VALUE = 50;
-const INITIAL_BORDER_RADIUS_POSITION = 5;
-=======
 const LINK_SETTINGS = [
 	...LinkControl.DEFAULT_LINK_SETTINGS,
 	{
@@ -60,7 +54,6 @@
 		title: __( 'Mark as nofollow' ),
 	},
 ];
->>>>>>> 733d8a52
 
 function useEnter( props ) {
 	const { replaceBlocks, selectionChange } = useDispatch( blockEditorStore );
