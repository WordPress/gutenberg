/**
 * External dependencies
 */
import { View, AccessibilityInfo, Platform, Text } from 'react-native';
/**
 * WordPress dependencies
 */
import { withInstanceId, compose } from '@wordpress/compose';
import { __ } from '@wordpress/i18n';
import {
	RichText,
	withColors,
	InspectorControls,
	BlockControls,
	withGradient,
} from '@wordpress/block-editor';
import {
	PanelBody,
	RangeControl,
	ToolbarGroup,
	ToolbarButton,
	LinkSettingsNavigation,
} from '@wordpress/components';
import { Component } from '@wordpress/element';
import { withSelect, withDispatch } from '@wordpress/data';
import { link } from '@wordpress/icons';

/**
 * Internal dependencies
 */
import richTextStyle from './rich-text.scss';
import styles from './editor.scss';
import ColorBackground from './color-background';
import ColorEdit from './color-edit';
import getColorAndStyleProps from './color-props';

const MIN_BORDER_RADIUS_VALUE = 0;
const MAX_BORDER_RADIUS_VALUE = 50;
const INITIAL_MAX_WIDTH = 108;
const MIN_WIDTH = 40;

class ButtonEdit extends Component {
	constructor( props ) {
		super( props );
		this.onChangeText = this.onChangeText.bind( this );
		this.onChangeBorderRadius = this.onChangeBorderRadius.bind( this );
		this.onClearSettings = this.onClearSettings.bind( this );
		this.onLayout = this.onLayout.bind( this );
		this.onSetMaxWidth = this.onSetMaxWidth.bind( this );
		this.dismissSheet = this.dismissSheet.bind( this );
		this.onShowLinkSettings = this.onShowLinkSettings.bind( this );
		this.onHideLinkSettings = this.onHideLinkSettings.bind( this );
		this.onToggleButtonFocus = this.onToggleButtonFocus.bind( this );
		this.setRef = this.setRef.bind( this );
		this.onRemove = this.onRemove.bind( this );
		this.getPlaceholderWidth = this.getPlaceholderWidth.bind( this );

		this.state = {
			maxWidth: INITIAL_MAX_WIDTH,
			isLinkSheetVisible: false,
			isButtonFocused: true,
			placeholderTextWidth: 0,
		};

<<<<<<< HEAD
		this.actions = [
=======
		this.linkSettingsActions = [
>>>>>>> ae85272e
			{
				label: __( 'Remove link' ),
				onPress: this.onClearSettings,
			},
		];

<<<<<<< HEAD
		this.baseOptions = {
=======
		this.linkSettingsOptions = {
>>>>>>> ae85272e
			url: {
				label: __( 'Button Link URL' ),
				placeholder: __( 'Add URL' ),
				autoFocus: true,
				autoFill: true,
			},
			openInNewTab: {
				label: __( 'Open in new tab' ),
			},
			linkRel: {
				label: __( 'Link Rel' ),
				placeholder: __( 'None' ),
			},
		};

<<<<<<< HEAD
		this.modOptions = {
			...this.baseOptions,
			...this.baseOptions.url,
			autoFocus: false,
=======
		this.noFocusLinkSettingOptions = {
			...this.linkSettingsOptions,
			url: {
				...this.linkSettingsOptions.url,
				autoFocus: false,
			},
>>>>>>> ae85272e
		};
	}

	componentDidMount() {
		this.onSetMaxWidth();
	}

	componentDidUpdate( prevProps, prevState ) {
		const { selectedId, editorSidebarOpened, parentWidth } = this.props;
		const { isLinkSheetVisible, isButtonFocused } = this.state;

		if ( prevProps.selectedId !== selectedId ) {
			this.onToggleButtonFocus( true );
		}

		if ( prevProps.parentWidth !== parentWidth ) {
			this.onSetMaxWidth();
		}

		// Blur `RichText` on Android when link settings sheet or button settings sheet is opened,
		// to avoid flashing caret after closing one of them
		if (
			( ! prevProps.editorSidebarOpened && editorSidebarOpened ) ||
			( ! prevState.isLinkSheetVisible && isLinkSheetVisible )
		) {
			if ( Platform.OS === 'android' && this.richTextRef ) {
				this.richTextRef.blur();
				this.onToggleButtonFocus( false );
			}
		}

		if ( this.richTextRef ) {
			const selectedRichText = this.richTextRef.props.id === selectedId;

			if ( ! selectedRichText && isButtonFocused ) {
				this.onToggleButtonFocus( false );
			}

			if (
				selectedRichText &&
				selectedId !== prevProps.selectedId &&
				! isButtonFocused
			) {
				AccessibilityInfo.isScreenReaderEnabled().then( ( enabled ) => {
					if ( enabled ) {
						this.onToggleButtonFocus( true );
						this.richTextRef.focus();
					}
				} );
			}
		}
	}

	getBackgroundColor() {
		const { backgroundColor, attributes, gradientValue } = this.props;
		const { customGradient } = attributes;

		if ( customGradient || gradientValue ) {
			return customGradient || gradientValue;
		}
		const colorAndStyleProps = getColorAndStyleProps( attributes );
		return (
			colorAndStyleProps.style?.backgroundColor ||
			colorAndStyleProps.style?.background ||
			// We still need the `backgroundColor.color` to support colors from the color pallete (not custom ones)
			backgroundColor.color ||
			styles.defaultButton.backgroundColor
		);
	}

	getTextColor() {
		const { textColor, attributes } = this.props;
		const colorAndStyleProps = getColorAndStyleProps( attributes );

		return (
			colorAndStyleProps.style?.color ||
			// We still need the `textColor.color` to support colors from the color pallete (not custom ones)
			textColor.color ||
			styles.defaultButton.color
		);
	}

	onChangeText( value ) {
		const { setAttributes } = this.props;
		setAttributes( { text: value } );
	}

	onChangeBorderRadius( value ) {
		const { setAttributes } = this.props;
		setAttributes( {
			borderRadius: value,
		} );
	}

	onShowLinkSettings() {
		this.setState( { isLinkSheetVisible: true } );
	}

	onHideLinkSettings() {
		this.setState( { isLinkSheetVisible: false } );
	}

	onToggleButtonFocus( value ) {
		this.setState( { isButtonFocused: value } );
	}

	onClearSettings() {
		const { setAttributes } = this.props;

		setAttributes( {
			url: '',
			rel: '',
			linkTarget: '',
		} );

		this.onHideLinkSettings();
	}

	onLayout( { nativeEvent } ) {
		const { width } = nativeEvent.layout;
		this.onSetMaxWidth( width );
	}

	onSetMaxWidth( width ) {
		const { maxWidth } = this.state;
		const { parentWidth } = this.props;
		const { marginRight: spacing } = styles.defaultButton;

		const isParentWidthChanged = maxWidth !== parentWidth;
		const isWidthChanged = maxWidth !== width;

		if ( parentWidth && ! width && isParentWidthChanged ) {
			this.setState( {
				maxWidth: Math.min(
					parentWidth,
					this.props.maxWidth - 2 * spacing
				),
			} );
		} else if ( ! parentWidth && width && isWidthChanged ) {
			this.setState( { maxWidth: width - spacing } );
		}
	}

	onRemove() {
		const { numOfButtons, onDeleteBlock, onReplace } = this.props;

		if ( numOfButtons === 1 ) {
			onDeleteBlock();
		} else {
			onReplace( [] );
		}
	}

	dismissSheet() {
		this.onHideLinkSettings();
		this.props.closeSettingsBottomSheet();
	}

	getLinkSettings( isCompatibleWithSettings ) {
		const { isLinkSheetVisible } = this.state;
		const { attributes, setAttributes } = this.props;
		return (
			<LinkSettingsNavigation
				isVisible={ isLinkSheetVisible }
				url={ attributes.url }
				rel={ attributes.rel }
				linkTarget={ attributes.linkTarget }
				onClose={ this.dismissSheet }
				setAttributes={ setAttributes }
				withBottomSheet={ ! isCompatibleWithSettings }
				hasPicker
<<<<<<< HEAD
				actions={ this.actions }
				options={
					isCompatibleWithSettings
						? this.baseOptions
						: this.modOptions
=======
				actions={ this.linkSettingsActions }
				options={
					isCompatibleWithSettings
						? this.linkSettingsOptions
						: this.noFocusLinkSettingOptions
>>>>>>> ae85272e
				}
				showIcon={ ! isCompatibleWithSettings }
			/>
		);
	}

	setRef( richText ) {
		this.richTextRef = richText;
	}

	// Render `Text` with `placeholderText` styled as a placeholder
	// to calculate its width which then is set as a `minWidth`
	getPlaceholderWidth( placeholderText ) {
		const { maxWidth, placeholderTextWidth } = this.state;
		return (
			<Text
				style={ styles.placeholder }
				onTextLayout={ ( { nativeEvent } ) => {
					const textWidth =
						nativeEvent.lines[ 0 ] && nativeEvent.lines[ 0 ].width;
					if ( textWidth && textWidth !== placeholderTextWidth ) {
						this.setState( {
							placeholderTextWidth: Math.min(
								textWidth,
								maxWidth
							),
						} );
					}
				} }
			>
				{ placeholderText }
			</Text>
		);
	}

	render() {
		const {
			attributes,
			isSelected,
			clientId,
			onReplace,
			mergeBlocks,
			parentWidth,
		} = this.props;
		const {
			placeholder,
			text,
			borderRadius,
			url,
			align = 'center',
		} = attributes;
		const { maxWidth, isButtonFocused, placeholderTextWidth } = this.state;
		const { paddingTop: spacing, borderWidth } = styles.defaultButton;

		if ( parentWidth === 0 ) {
			return null;
		}

		const borderRadiusValue = Number.isInteger( borderRadius )
			? borderRadius
			: styles.defaultButton.borderRadius;
		const outlineBorderRadius =
			borderRadiusValue > 0
				? borderRadiusValue + spacing + borderWidth
				: 0;

		// To achieve proper expanding and shrinking `RichText` on iOS, there is a need to set a `minWidth`
		// value at least on 1 when `RichText` is focused or when is not focused, but `RichText` value is
		// different than empty string.
		const minWidth =
			isButtonFocused || ( ! isButtonFocused && text && text !== '' )
				? MIN_WIDTH
				: placeholderTextWidth;
		// To achieve proper expanding and shrinking `RichText` on Android, there is a need to set
		// a `placeholder` as an empty string when `RichText` is focused,
		// because `AztecView` is calculating a `minWidth` based on placeholder text.
		const placeholderText =
			isButtonFocused || ( ! isButtonFocused && text && text !== '' )
				? ''
				: placeholder || __( 'Add text…' );

		const backgroundColor = this.getBackgroundColor();
		const textColor = this.getTextColor();

		return (
			<View onLayout={ this.onLayout }>
				{ this.getPlaceholderWidth( placeholderText ) }
				<ColorBackground
					borderRadiusValue={ borderRadiusValue }
					backgroundColor={ backgroundColor }
					isSelected={ isSelected }
				>
					{ isSelected && (
						<View
							pointerEvents="none"
							style={ [
								styles.outline,
								{
									borderRadius: outlineBorderRadius,
									borderColor: backgroundColor,
								},
							] }
						/>
					) }
					<RichText
						setRef={ this.setRef }
						placeholder={ placeholderText }
						value={ text }
						onChange={ this.onChangeText }
						style={ {
							...richTextStyle.richText,
							color: textColor,
						} }
						textAlign={ align }
						placeholderTextColor={
							styles.placeholderTextColor.color
						}
						identifier="text"
						tagName="p"
						minWidth={ minWidth }
						maxWidth={ maxWidth }
						id={ clientId }
						isSelected={ isButtonFocused }
						withoutInteractiveFormatting
						unstableOnFocus={ () =>
							this.onToggleButtonFocus( true )
						}
						__unstableMobileNoFocusOnMount={ ! isSelected }
						selectionColor={ textColor }
						onBlur={ () => {
							this.onSetMaxWidth();
						} }
						onReplace={ onReplace }
						onRemove={ this.onRemove }
						onMerge={ mergeBlocks }
					/>
				</ColorBackground>

				{ isSelected && (
					<>
						<BlockControls>
							<ToolbarGroup>
								<ToolbarButton
									title={ __( 'Edit link' ) }
									icon={ link }
									onClick={ this.onShowLinkSettings }
									isActive={ url }
								/>
							</ToolbarGroup>
						</BlockControls>
						{ this.getLinkSettings( false ) }
						<ColorEdit { ...this.props } />
						<InspectorControls>
							<PanelBody title={ __( 'Border Settings' ) }>
								<RangeControl
									label={ __( 'Border Radius' ) }
									minimumValue={ MIN_BORDER_RADIUS_VALUE }
									maximumValue={ MAX_BORDER_RADIUS_VALUE }
									value={ borderRadiusValue }
									onChange={ this.onChangeBorderRadius }
								/>
							</PanelBody>
							<PanelBody title={ __( 'Link Settings' ) }>
								{ this.getLinkSettings( true ) }
							</PanelBody>
						</InspectorControls>
					</>
				) }
			</View>
		);
	}
}

export default compose( [
	withInstanceId,
	withGradient,
	withColors( 'backgroundColor', { textColor: 'color' } ),
	withSelect( ( select, { clientId } ) => {
		const { isEditorSidebarOpened } = select( 'core/edit-post' );
		const {
			getSelectedBlockClientId,
			getBlockCount,
			getBlockRootClientId,
			getSettings,
		} = select( 'core/block-editor' );
		const { maxWidth } = getSettings();

		const parentId = getBlockRootClientId( clientId );
		const selectedId = getSelectedBlockClientId();
		const numOfButtons = getBlockCount( parentId );

		return {
			selectedId,
			editorSidebarOpened: isEditorSidebarOpened(),
			numOfButtons,
			maxWidth,
		};
	} ),
	withDispatch( ( dispatch ) => {
		return {
			closeSettingsBottomSheet() {
				dispatch( 'core/edit-post' ).closeGeneralSidebar();
			},
		};
	} ),
] )( ButtonEdit );<|MERGE_RESOLUTION|>--- conflicted
+++ resolved
@@ -62,22 +62,14 @@
 			placeholderTextWidth: 0,
 		};
 
-<<<<<<< HEAD
-		this.actions = [
-=======
 		this.linkSettingsActions = [
->>>>>>> ae85272e
 			{
 				label: __( 'Remove link' ),
 				onPress: this.onClearSettings,
 			},
 		];
 
-<<<<<<< HEAD
-		this.baseOptions = {
-=======
 		this.linkSettingsOptions = {
->>>>>>> ae85272e
 			url: {
 				label: __( 'Button Link URL' ),
 				placeholder: __( 'Add URL' ),
@@ -93,19 +85,12 @@
 			},
 		};
 
-<<<<<<< HEAD
-		this.modOptions = {
-			...this.baseOptions,
-			...this.baseOptions.url,
-			autoFocus: false,
-=======
 		this.noFocusLinkSettingOptions = {
 			...this.linkSettingsOptions,
 			url: {
 				...this.linkSettingsOptions.url,
 				autoFocus: false,
 			},
->>>>>>> ae85272e
 		};
 	}
 
@@ -277,19 +262,11 @@
 				setAttributes={ setAttributes }
 				withBottomSheet={ ! isCompatibleWithSettings }
 				hasPicker
-<<<<<<< HEAD
-				actions={ this.actions }
-				options={
-					isCompatibleWithSettings
-						? this.baseOptions
-						: this.modOptions
-=======
 				actions={ this.linkSettingsActions }
 				options={
 					isCompatibleWithSettings
 						? this.linkSettingsOptions
 						: this.noFocusLinkSettingOptions
->>>>>>> ae85272e
 				}
 				showIcon={ ! isCompatibleWithSettings }
 			/>
