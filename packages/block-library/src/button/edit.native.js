--- conflicted
+++ resolved
@@ -172,9 +172,8 @@
 	}
 
 	getBackgroundColor() {
-<<<<<<< HEAD
-		const { backgroundColor, attributes } = this.props;
-		const { style, gradient, customGradient } = attributes;
+		const { backgroundColor, attributes, wrapperProps } = this.props;
+		const { gradient, customGradient } = attributes;
 		const defaultGradients = SETTINGS_DEFAULTS.gradients;
 
 		if ( customGradient || gradient ) {
@@ -185,10 +184,6 @@
 				).gradient
 			);
 		}
-=======
-		const { backgroundColor, wrapperProps } = this.props;
-
->>>>>>> 2a4222c4
 		return (
 			wrapperProps?.style?.backgroundColor ||
 			// We still need the `backgroundColor.color` to support colors from the color pallete (not custom ones)
@@ -198,13 +193,8 @@
 	}
 
 	getTextColor() {
-<<<<<<< HEAD
-		const { textColor, attributes } = this.props;
-		const { style } = attributes;
-=======
 		const { textColor, wrapperProps } = this.props;
 
->>>>>>> 2a4222c4
 		return (
 			wrapperProps?.style?.color ||
 			// We still need the `textColor.color` to support colors from the color pallete (not custom ones)
