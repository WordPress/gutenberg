/**
 * External dependencies
 */
import {
	View,
	AccessibilityInfo,
	Platform,
	Clipboard,
	Text,
} from 'react-native';
/**
 * WordPress dependencies
 */
import { withInstanceId, compose } from '@wordpress/compose';
import { __ } from '@wordpress/i18n';
import {
	RichText,
	withColors,
	InspectorControls,
	BlockControls,
} from '@wordpress/block-editor';
import {
	TextControl,
	ToggleControl,
	PanelBody,
	RangeControl,
	UnsupportedFooterControl,
	ToolbarGroup,
	ToolbarButton,
	BottomSheet,
} from '@wordpress/components';
import { Component } from '@wordpress/element';
import { withSelect, withDispatch } from '@wordpress/data';
import { isURL, prependHTTP } from '@wordpress/url';
import { link, external } from '@wordpress/icons';

/**
 * Internal dependencies
 */
import richTextStyle from './rich-text.scss';
import styles from './editor.scss';
import ColorBackground from './color-background.native';
import LinkRelIcon from './link-rel';

const NEW_TAB_REL = 'noreferrer noopener';
const MIN_BORDER_RADIUS_VALUE = 0;
const MAX_BORDER_RADIUS_VALUE = 50;
const INITIAL_MAX_WIDTH = 108;
const PREPEND_HTTP = 'http://';

class ButtonEdit extends Component {
	constructor( props ) {
		super( props );
		this.onChangeText = this.onChangeText.bind( this );
		this.onChangeBorderRadius = this.onChangeBorderRadius.bind( this );
		this.onChangeLinkRel = this.onChangeLinkRel.bind( this );
		this.onChangeOpenInNewTab = this.onChangeOpenInNewTab.bind( this );
		this.onChangeURL = this.onChangeURL.bind( this );
		this.onClearSettings = this.onClearSettings.bind( this );
		this.onLayout = this.onLayout.bind( this );
		this.onSetMaxWidth = this.onSetMaxWidth.bind( this );
		this.dismissSheet = this.dismissSheet.bind( this );
		this.getURLFromClipboard = this.getURLFromClipboard.bind( this );
		this.onShowLinkSettings = this.onShowLinkSettings.bind( this );
		this.onHideLinkSettings = this.onHideLinkSettings.bind( this );
		this.onToggleButtonFocus = this.onToggleButtonFocus.bind( this );
		this.setRef = this.setRef.bind( this );
		this.onRemove = this.onRemove.bind( this );
		this.getPlaceholderWidth = this.getPlaceholderWidth.bind( this );

		// `isEditingURL` property is used to prevent from automatically pasting
		// URL from clipboard while trying to clear `Button URL` field and then
		// manually adding specific link
		this.isEditingURL = false;

		this.state = {
			maxWidth: INITIAL_MAX_WIDTH,
			isLinkSheetVisible: false,
			isButtonFocused: true,
			placeholderTextWidth: 0,
		};
	}

	componentDidMount() {
		this.onSetMaxWidth();
	}

	componentDidUpdate( prevProps, prevState ) {
		const {
			selectedId,
			setAttributes,
			editorSidebarOpened,
			attributes: { url },
			parentWidth,
		} = this.props;
		const { isLinkSheetVisible, isButtonFocused } = this.state;

		if ( prevProps.selectedId !== selectedId ) {
			this.onToggleButtonFocus( true );
		}

		if ( prevProps.parentWidth !== parentWidth ) {
			this.onSetMaxWidth();
		}

		if (
			( prevProps.editorSidebarOpened && ! editorSidebarOpened ) ||
			( prevState.isLinkSheetVisible && ! isLinkSheetVisible )
		) {
			// Prepends "http://" to an url when closing link settings sheet and button settings sheet
			setAttributes( { url: prependHTTP( url ) } );
			// Get initial value for `isEditingURL` when closing link settings sheet or button settings sheet
			this.isEditingURL = false;
		}

		// Blur `RichText` on Android when link settings sheet or button settings sheet is opened,
		// to avoid flashing caret after closing one of them
		if (
			( ! prevProps.editorSidebarOpened && editorSidebarOpened ) ||
			( ! prevState.isLinkSheetVisible && isLinkSheetVisible )
		) {
			if ( Platform.OS === 'android' && this.richTextRef ) {
				this.richTextRef.blur();
				this.onToggleButtonFocus( false );
			}
		}

		// Paste a URL from clipboard
		if (
			( isLinkSheetVisible || editorSidebarOpened ) &&
			! url &&
			! this.isEditingURL
		) {
			this.getURLFromClipboard();
		}

		if ( this.richTextRef ) {
			const selectedRichText = this.richTextRef.props.id === selectedId;

			if ( ! selectedRichText && isButtonFocused ) {
				this.onToggleButtonFocus( false );
			}

			if (
				selectedRichText &&
				selectedId !== prevProps.selectedId &&
				! isButtonFocused
			) {
				AccessibilityInfo.isScreenReaderEnabled().then( ( enabled ) => {
					if ( enabled ) {
						this.onToggleButtonFocus( true );
						this.richTextRef.focus();
					}
				} );
			}
		}
	}

	async getURLFromClipboard() {
		const { setAttributes } = this.props;
		const clipboardText = await Clipboard.getString();

		if ( ! clipboardText ) {
			return;
		}
		// Check if pasted text is URL
		if ( ! isURL( clipboardText ) ) {
			return;
		}

		setAttributes( { url: clipboardText } );
	}

	getBackgroundColor() {
		const { backgroundColor, attributes } = this.props;
		const { style } = attributes;

		return (
			( style && style.color && style.color.background ) ||
			backgroundColor.color ||
			styles.fallbackButton.backgroundColor
		);
	}

	getTextColor() {
		const { textColor, attributes } = this.props;
		const { style } = attributes;

		return (
			( style && style.color && style.color.text ) ||
			textColor.color ||
			styles.fallbackButton.color
		);
	}

	onChangeText( value ) {
		const { setAttributes } = this.props;
		setAttributes( { text: value } );
	}

	onChangeBorderRadius( value ) {
		const { setAttributes } = this.props;
		setAttributes( {
			borderRadius: value,
		} );
	}

	onChangeLinkRel( value ) {
		const { setAttributes } = this.props;
		setAttributes( { rel: value } );
	}

	onChangeURL( value ) {
		this.isEditingURL = true;
		const { setAttributes } = this.props;
		setAttributes( { url: value } );
	}

	onChangeOpenInNewTab( value ) {
		const { setAttributes, attributes } = this.props;
		const { rel } = attributes;

		const newLinkTarget = value ? '_blank' : undefined;

		let updatedRel = rel;
		if ( newLinkTarget && ! rel ) {
			updatedRel = NEW_TAB_REL;
		} else if ( ! newLinkTarget && rel === NEW_TAB_REL ) {
			updatedRel = undefined;
		}

		setAttributes( {
			linkTarget: newLinkTarget,
			rel: updatedRel,
		} );
	}

	onShowLinkSettings() {
		this.setState( { isLinkSheetVisible: true } );
	}

	onHideLinkSettings() {
		this.setState( { isLinkSheetVisible: false } );
	}

	onToggleButtonFocus( value ) {
		this.setState( { isButtonFocused: value } );
	}

	onClearSettings() {
		const { setAttributes } = this.props;

		setAttributes( {
			url: '',
			rel: '',
			linkTarget: '',
		} );

		this.setState( { isLinkSheetVisible: false } );
	}

	onLayout( { nativeEvent } ) {
		const { width } = nativeEvent.layout;
		this.onSetMaxWidth( width );
	}

	onSetMaxWidth( width ) {
		const { maxWidth } = this.state;
		const { parentWidth } = this.props;
		const { marginRight: spacing } = styles.button;

		const isParentWidthChanged = maxWidth !== parentWidth;
		const isWidthChanged = maxWidth !== width;

		if ( parentWidth && ! width && isParentWidthChanged ) {
			this.setState( {
				maxWidth: parentWidth,
			} );
		} else if ( ! parentWidth && width && isWidthChanged ) {
			this.setState( { maxWidth: width - spacing } );
		}
	}

	onRemove() {
		const { numOfButtons, onDeleteBlock, onReplace } = this.props;

		if ( numOfButtons === 1 ) {
			onDeleteBlock();
		} else {
			onReplace( [] );
		}
	}

	dismissSheet() {
		this.setState( {
			isLinkSheetVisible: false,
		} );
		this.props.closeSettingsBottomSheet();
	}

	getLinkSettings( url, rel, linkTarget, isCompatibleWithSettings ) {
		return (
			<>
				<TextControl
					icon={ ! isCompatibleWithSettings && link }
					label={ __( 'Button Link URL' ) }
					value={ url || '' }
					valuePlaceholder={ __( 'Add URL' ) }
					onChange={ this.onChangeURL }
					onSubmit={ this.dismissSheet }
					autoCapitalize="none"
					autoCorrect={ false }
					// eslint-disable-next-line jsx-a11y/no-autofocus
					autoFocus={
						! isCompatibleWithSettings && Platform.OS === 'ios'
					}
					separatorType={
						isCompatibleWithSettings ? 'fullWidth' : 'leftMargin'
					}
					keyboardType="url"
				/>
				<ToggleControl
					icon={ ! isCompatibleWithSettings && external }
					label={ __( 'Open in new tab' ) }
					checked={ linkTarget === '_blank' }
					onChange={ this.onChangeOpenInNewTab }
					separatorType={
						isCompatibleWithSettings ? 'fullWidth' : 'leftMargin'
					}
				/>
				<TextControl
					icon={ ! isCompatibleWithSettings && LinkRelIcon }
					label={ __( 'Link Rel' ) }
					value={ rel || '' }
					valuePlaceholder={ __( 'None' ) }
					onChange={ this.onChangeLinkRel }
					onSubmit={ this.dismissSheet }
					autoCapitalize="none"
					autoCorrect={ false }
					separatorType={
						isCompatibleWithSettings ? 'none' : 'fullWidth'
					}
					keyboardType="url"
				/>
			</>
		);
	}

	setRef( richText ) {
		this.richTextRef = richText;
	}

	// Render `Text` with `placeholderText` styled as a placeholder
	// to calculate its width which then is set as a `minWidth`
	getPlaceholderWidth( placeholderText ) {
		const { maxWidth, placeholderTextWidth } = this.state;
		return (
			<Text
				style={ styles.placeholder }
				onTextLayout={ ( { nativeEvent } ) => {
					const textWidth =
						nativeEvent.lines[ 0 ] && nativeEvent.lines[ 0 ].width;
					if ( textWidth && textWidth !== placeholderTextWidth ) {
						this.setState( {
							placeholderTextWidth: Math.min(
								textWidth,
								maxWidth
							),
						} );
					}
				} }
			>
				{ placeholderText }
			</Text>
		);
	}

	render() {
<<<<<<< HEAD
		const {
			attributes,
			textColor,
			isSelected,
			clientId,
			onReplace,
			mergeBlocks,
			parentWidth,
		} = this.props;
=======
		const { attributes, isSelected, clientId, onReplace } = this.props;
>>>>>>> f73151e2
		const {
			placeholder,
			text,
			borderRadius,
			url,
			linkTarget,
			rel,
		} = attributes;
		const {
			maxWidth,
			isLinkSheetVisible,
			isButtonFocused,
			placeholderTextWidth,
		} = this.state;

		if ( parentWidth === 0 ) {
			return null;
		}

		const borderRadiusValue =
			borderRadius !== undefined
				? borderRadius
				: styles.button.borderRadius;
		const outlineBorderRadius =
			borderRadiusValue > 0
				? borderRadiusValue +
				  styles.button.paddingTop +
				  styles.button.borderWidth
				: 0;

		// To achieve proper expanding and shrinking `RichText` on iOS, there is a need to set a `minWidth`
		// value at least on 1 when `RichText` is focused or when is not focused, but `RichText` value is
		// different than empty string.
		const minWidth =
			isButtonFocused || ( ! isButtonFocused && text && text !== '' )
				? 1
				: placeholderTextWidth;
		// To achieve proper expanding and shrinking `RichText` on Android, there is a need to set
		// a `placeholder` as an empty string when `RichText` is focused,
		// because `AztecView` is calculating a `minWidth` based on placeholder text.
		const placeholderText =
			isButtonFocused || ( ! isButtonFocused && text && text !== '' )
				? ''
				: placeholder || __( 'Add text…' );

		const backgroundColor = this.getBackgroundColor();

		return (
			<View onLayout={ this.onLayout }>
				{ this.getPlaceholderWidth( placeholderText ) }
				<ColorBackground
					borderRadiusValue={ borderRadiusValue }
					backgroundColor={ backgroundColor }
					isSelected={ isSelected }
				>
					{ isSelected && (
						<View
							pointerEvents="none"
							style={ [
								styles.outline,
								{
									borderRadius: outlineBorderRadius,
									borderColor: backgroundColor,
								},
							] }
						/>
					) }
					<RichText
						setRef={ this.setRef }
						placeholder={ placeholderText }
						value={ text }
						onChange={ this.onChangeText }
						style={ {
							...richTextStyle.richText,
							color: this.getTextColor(),
						} }
						textAlign="center"
						placeholderTextColor={
							styles.placeholderTextColor.color
						}
						identifier="content"
						tagName="p"
						minWidth={ minWidth }
						maxWidth={ maxWidth }
						id={ clientId }
						isSelected={ isButtonFocused }
						withoutInteractiveFormatting
						unstableOnFocus={ () =>
							this.onToggleButtonFocus( true )
						}
						__unstableMobileNoFocusOnMount={ ! isSelected }
<<<<<<< HEAD
						onBlur={ () => {
							this.onToggleButtonFocus( false );
							this.onSetMaxWidth();
						} }
						selectionColor={ textColor.color || '#fff' }
=======
						selectionColor={ this.getTextColor() }
>>>>>>> f73151e2
						onReplace={ onReplace }
						onRemove={ this.onRemove }
						onMerge={ mergeBlocks }
					/>
				</ColorBackground>

				{ isSelected && (
					<BlockControls>
						<ToolbarGroup>
							<ToolbarButton
								title={ __( 'Edit link' ) }
								icon={ link }
								onClick={ this.onShowLinkSettings }
								isActive={ url && url !== PREPEND_HTTP }
							/>
						</ToolbarGroup>
					</BlockControls>
				) }

				<BottomSheet
					isVisible={ isLinkSheetVisible }
					onClose={ this.onHideLinkSettings }
					hideHeader
				>
					{ this.getLinkSettings( url, rel, linkTarget ) }
					<BottomSheet.Cell
						label={ __( 'Remove link' ) }
						labelStyle={ styles.clearLinkButton }
						separatorType={ 'none' }
						onPress={ this.onClearSettings }
					/>
				</BottomSheet>

				<InspectorControls>
					<PanelBody title={ __( 'Border Settings' ) }>
						<RangeControl
							label={ __( 'Border Radius' ) }
							minimumValue={ MIN_BORDER_RADIUS_VALUE }
							maximumValue={ MAX_BORDER_RADIUS_VALUE }
							value={ borderRadiusValue }
							onChange={ this.onChangeBorderRadius }
							separatorType="none"
						/>
					</PanelBody>
					<PanelBody title={ __( 'Link Settings' ) }>
						{ this.getLinkSettings( url, rel, linkTarget, true ) }
					</PanelBody>
					<PanelBody>
						<UnsupportedFooterControl
							label={ __(
								'Button color settings are coming soon.'
							) }
							separatorType="none"
						/>
					</PanelBody>
				</InspectorControls>
			</View>
		);
	}
}

export default compose( [
	withInstanceId,
	withColors( 'backgroundColor', { textColor: 'color' } ),
	withSelect( ( select, { clientId } ) => {
		const { isEditorSidebarOpened } = select( 'core/edit-post' );
		const {
			getSelectedBlockClientId,
			getBlockCount,
			getBlockRootClientId,
		} = select( 'core/block-editor' );

		const parentId = getBlockRootClientId( clientId );
		const selectedId = getSelectedBlockClientId();
		const isParentSelected = parentId === selectedId;
		const numOfButtons = getBlockCount( parentId );

		return {
			selectedId,
			editorSidebarOpened: isEditorSidebarOpened(),
			parentId,
			numOfButtons,
			isParentSelected,
		};
	} ),
	withDispatch( ( dispatch ) => {
		return {
			closeSettingsBottomSheet() {
				dispatch( 'core/edit-post' ).closeGeneralSidebar();
			},
		};
	} ),
] )( ButtonEdit );<|MERGE_RESOLUTION|>--- conflicted
+++ resolved
@@ -376,19 +376,14 @@
 	}
 
 	render() {
-<<<<<<< HEAD
 		const {
 			attributes,
-			textColor,
 			isSelected,
 			clientId,
 			onReplace,
 			mergeBlocks,
 			parentWidth,
 		} = this.props;
-=======
-		const { attributes, isSelected, clientId, onReplace } = this.props;
->>>>>>> f73151e2
 		const {
 			placeholder,
 			text,
@@ -480,15 +475,11 @@
 							this.onToggleButtonFocus( true )
 						}
 						__unstableMobileNoFocusOnMount={ ! isSelected }
-<<<<<<< HEAD
 						onBlur={ () => {
 							this.onToggleButtonFocus( false );
 							this.onSetMaxWidth();
 						} }
-						selectionColor={ textColor.color || '#fff' }
-=======
 						selectionColor={ this.getTextColor() }
->>>>>>> f73151e2
 						onReplace={ onReplace }
 						onRemove={ this.onRemove }
 						onMerge={ mergeBlocks }
