/**
 * External dependencies
 */
import {
	View,
	AccessibilityInfo,
	Platform,
	Clipboard,
	Text,
} from 'react-native';
/**
 * WordPress dependencies
 */
import { withInstanceId, compose } from '@wordpress/compose';
import { __ } from '@wordpress/i18n';
import {
	RichText,
	withColors,
	InspectorControls,
	BlockControls,
	SETTINGS_DEFAULTS,
} from '@wordpress/block-editor';
import {
	TextControl,
	ToggleControl,
	PanelBody,
	PanelActions,
	RangeControl,
	ToolbarGroup,
	ToolbarButton,
	BottomSheet,
} from '@wordpress/components';
import { Component } from '@wordpress/element';
import { withSelect, withDispatch } from '@wordpress/data';
import { isURL, prependHTTP } from '@wordpress/url';
import { link, external } from '@wordpress/icons';

/**
 * Internal dependencies
 */
import richTextStyle from './rich-text.scss';
import styles from './editor.scss';
import ColorBackground from './color-background';
import LinkRelIcon from './link-rel';
import ColorEdit from './color-edit';
import getColorAndStyleProps from './color-props';

const NEW_TAB_REL = 'noreferrer noopener';
const MIN_BORDER_RADIUS_VALUE = 0;
const MAX_BORDER_RADIUS_VALUE = 50;
const INITIAL_MAX_WIDTH = 108;
const PREPEND_HTTP = 'http://';

class ButtonEdit extends Component {
	constructor( props ) {
		super( props );
		this.onChangeText = this.onChangeText.bind( this );
		this.onChangeBorderRadius = this.onChangeBorderRadius.bind( this );
		this.onChangeLinkRel = this.onChangeLinkRel.bind( this );
		this.onChangeOpenInNewTab = this.onChangeOpenInNewTab.bind( this );
		this.onChangeURL = this.onChangeURL.bind( this );
		this.onClearSettings = this.onClearSettings.bind( this );
		this.onLayout = this.onLayout.bind( this );
		this.onSetMaxWidth = this.onSetMaxWidth.bind( this );
		this.dismissSheet = this.dismissSheet.bind( this );
		this.getURLFromClipboard = this.getURLFromClipboard.bind( this );
		this.onShowLinkSettings = this.onShowLinkSettings.bind( this );
		this.onHideLinkSettings = this.onHideLinkSettings.bind( this );
		this.onToggleButtonFocus = this.onToggleButtonFocus.bind( this );
		this.setRef = this.setRef.bind( this );
		this.onRemove = this.onRemove.bind( this );
		this.getPlaceholderWidth = this.getPlaceholderWidth.bind( this );

		// `isEditingURL` property is used to prevent from automatically pasting
		// URL from clipboard while trying to clear `Button URL` field and then
		// manually adding specific link
		this.isEditingURL = false;

		this.state = {
			maxWidth: INITIAL_MAX_WIDTH,
			isLinkSheetVisible: false,
			isButtonFocused: true,
			placeholderTextWidth: 0,
		};
	}

	componentDidMount() {
		this.onSetMaxWidth();
	}

	componentDidUpdate( prevProps, prevState ) {
		const {
			selectedId,
			setAttributes,
			editorSidebarOpened,
			attributes: { url },
			parentWidth,
		} = this.props;
		const { isLinkSheetVisible, isButtonFocused } = this.state;

		if ( prevProps.selectedId !== selectedId ) {
			this.onToggleButtonFocus( true );
		}

		if ( prevProps.parentWidth !== parentWidth ) {
			this.onSetMaxWidth();
		}

		if (
			( prevProps.editorSidebarOpened && ! editorSidebarOpened ) ||
			( prevState.isLinkSheetVisible && ! isLinkSheetVisible )
		) {
			// Prepends "http://" to an url when closing link settings sheet and button settings sheet
			setAttributes( { url: prependHTTP( url ) } );
			// Get initial value for `isEditingURL` when closing link settings sheet or button settings sheet
			this.isEditingURL = false;
		}

		// Blur `RichText` on Android when link settings sheet or button settings sheet is opened,
		// to avoid flashing caret after closing one of them
		if (
			( ! prevProps.editorSidebarOpened && editorSidebarOpened ) ||
			( ! prevState.isLinkSheetVisible && isLinkSheetVisible )
		) {
			if ( Platform.OS === 'android' && this.richTextRef ) {
				this.richTextRef.blur();
				this.onToggleButtonFocus( false );
			}
		}

		// Paste a URL from clipboard
		if (
			( isLinkSheetVisible || editorSidebarOpened ) &&
			! url &&
			! this.isEditingURL
		) {
			this.getURLFromClipboard();
		}

		if ( this.richTextRef ) {
			const selectedRichText = this.richTextRef.props.id === selectedId;

			if ( ! selectedRichText && isButtonFocused ) {
				this.onToggleButtonFocus( false );
			}

			if (
				selectedRichText &&
				selectedId !== prevProps.selectedId &&
				! isButtonFocused
			) {
				AccessibilityInfo.isScreenReaderEnabled().then( ( enabled ) => {
					if ( enabled ) {
						this.onToggleButtonFocus( true );
						this.richTextRef.focus();
					}
				} );
			}
		}
	}

	async getURLFromClipboard() {
		const { setAttributes } = this.props;
		const clipboardText = await Clipboard.getString();

		if ( ! clipboardText ) {
			return;
		}
		// Check if pasted text is URL
		if ( ! isURL( clipboardText ) ) {
			return;
		}

		setAttributes( { url: clipboardText } );
	}

	getBackgroundColor() {
		const { backgroundColor, attributes } = this.props;
		const { gradient, customGradient } = attributes;
		const defaultGradients = SETTINGS_DEFAULTS.gradients;

		if ( customGradient || gradient ) {
			return (
				customGradient ||
				defaultGradients.find(
					( defaultGradient ) => defaultGradient.slug === gradient
				).gradient
			);
		}
		return (
			getColorAndStyleProps( attributes ).style?.backgroundColor ||
			// We still need the `backgroundColor.color` to support colors from the color pallete (not custom ones)
			backgroundColor.color ||
			styles.defaultButton.backgroundColor
		);
	}

	getTextColor() {
		const { textColor, attributes } = this.props;
		return (
			getColorAndStyleProps( attributes ).style?.color ||
			// We still need the `textColor.color` to support colors from the color pallete (not custom ones)
			textColor.color ||
			styles.defaultButton.color
		);
	}

	onChangeText( value ) {
		const { setAttributes } = this.props;
		setAttributes( { text: value } );
	}

	onChangeBorderRadius( value ) {
		const { setAttributes } = this.props;
		setAttributes( {
			borderRadius: value,
		} );
	}

	onChangeLinkRel( value ) {
		const { setAttributes } = this.props;
		setAttributes( { rel: value } );
	}

	onChangeURL( value ) {
		this.isEditingURL = true;
		const { setAttributes } = this.props;
		setAttributes( { url: value } );
	}

	onChangeOpenInNewTab( value ) {
		const { setAttributes, attributes } = this.props;
		const { rel } = attributes;

		const newLinkTarget = value ? '_blank' : undefined;

		let updatedRel = rel;
		if ( newLinkTarget && ! rel ) {
			updatedRel = NEW_TAB_REL;
		} else if ( ! newLinkTarget && rel === NEW_TAB_REL ) {
			updatedRel = undefined;
		}

		setAttributes( {
			linkTarget: newLinkTarget,
			rel: updatedRel,
		} );
	}

	onShowLinkSettings() {
		this.setState( { isLinkSheetVisible: true } );
	}

	onHideLinkSettings() {
		this.setState( { isLinkSheetVisible: false } );
	}

	onToggleButtonFocus( value ) {
		this.setState( { isButtonFocused: value } );
	}

	onClearSettings() {
		const { setAttributes } = this.props;

		setAttributes( {
			url: '',
			rel: '',
			linkTarget: '',
		} );

		this.setState( { isLinkSheetVisible: false } );
	}

	onLayout( { nativeEvent } ) {
		const { width } = nativeEvent.layout;
		this.onSetMaxWidth( width );
	}

	onSetMaxWidth( width ) {
		const { maxWidth } = this.state;
		const { parentWidth } = this.props;
		const { marginRight: spacing } = styles.defaultButton;

		const isParentWidthChanged = maxWidth !== parentWidth;
		const isWidthChanged = maxWidth !== width;

		if ( parentWidth && ! width && isParentWidthChanged ) {
			this.setState( {
				maxWidth: parentWidth,
			} );
		} else if ( ! parentWidth && width && isWidthChanged ) {
			this.setState( { maxWidth: width - spacing } );
		}
	}

	onRemove() {
		const { numOfButtons, onDeleteBlock, onReplace } = this.props;

		if ( numOfButtons === 1 ) {
			onDeleteBlock();
		} else {
			onReplace( [] );
		}
	}

	dismissSheet() {
		this.setState( {
			isLinkSheetVisible: false,
		} );
		this.props.closeSettingsBottomSheet();
	}

	getLinkSettings( url, rel, linkTarget, isCompatibleWithSettings ) {
		return (
			<>
				<TextControl
					icon={ ! isCompatibleWithSettings && link }
					label={ __( 'Button Link URL' ) }
					value={ url || '' }
					valuePlaceholder={ __( 'Add URL' ) }
					onChange={ this.onChangeURL }
					onSubmit={ this.dismissSheet }
					autoCapitalize="none"
					autoCorrect={ false }
					// eslint-disable-next-line jsx-a11y/no-autofocus
					autoFocus={
						! isCompatibleWithSettings && Platform.OS === 'ios'
					}
					keyboardType="url"
				/>
				<ToggleControl
					icon={ ! isCompatibleWithSettings && external }
					label={ __( 'Open in new tab' ) }
					checked={ linkTarget === '_blank' }
					onChange={ this.onChangeOpenInNewTab }
				/>
				<TextControl
					icon={ ! isCompatibleWithSettings && LinkRelIcon }
					label={ __( 'Link Rel' ) }
					value={ rel || '' }
					valuePlaceholder={ __( 'None' ) }
					onChange={ this.onChangeLinkRel }
					onSubmit={ this.dismissSheet }
					autoCapitalize="none"
					autoCorrect={ false }
					keyboardType="url"
				/>
			</>
		);
	}

	setRef( richText ) {
		this.richTextRef = richText;
	}

	// Render `Text` with `placeholderText` styled as a placeholder
	// to calculate its width which then is set as a `minWidth`
	getPlaceholderWidth( placeholderText ) {
		const { maxWidth, placeholderTextWidth } = this.state;
		return (
			<Text
				style={ styles.placeholder }
				onTextLayout={ ( { nativeEvent } ) => {
					const textWidth =
						nativeEvent.lines[ 0 ] && nativeEvent.lines[ 0 ].width;
					if ( textWidth && textWidth !== placeholderTextWidth ) {
						this.setState( {
							placeholderTextWidth: Math.min(
								textWidth,
								maxWidth
							),
						} );
					}
				} }
			>
				{ placeholderText }
			</Text>
		);
	}

	render() {
		const {
			attributes,
			isSelected,
			clientId,
			onReplace,
			mergeBlocks,
			parentWidth,
		} = this.props;
		const {
			placeholder,
			text,
			borderRadius,
			url,
			linkTarget,
			rel,
		} = attributes;
		const {
			maxWidth,
			isLinkSheetVisible,
			isButtonFocused,
			placeholderTextWidth,
		} = this.state;
		const { paddingTop: spacing, borderWidth } = styles.defaultButton;

		if ( parentWidth === 0 ) {
			return null;
		}

		const borderRadiusValue = Number.isInteger( borderRadius )
			? borderRadius
			: styles.defaultButton.borderRadius;
		const outlineBorderRadius =
			borderRadiusValue > 0
				? borderRadiusValue + spacing + borderWidth
				: 0;

		// To achieve proper expanding and shrinking `RichText` on iOS, there is a need to set a `minWidth`
		// value at least on 1 when `RichText` is focused or when is not focused, but `RichText` value is
		// different than empty string.
		const minWidth =
			isButtonFocused || ( ! isButtonFocused && text && text !== '' )
				? 1
				: placeholderTextWidth;
		// To achieve proper expanding and shrinking `RichText` on Android, there is a need to set
		// a `placeholder` as an empty string when `RichText` is focused,
		// because `AztecView` is calculating a `minWidth` based on placeholder text.
		const placeholderText =
			isButtonFocused || ( ! isButtonFocused && text && text !== '' )
				? ''
				: placeholder || __( 'Add text…' );

		const backgroundColor = this.getBackgroundColor();
		const textColor = this.getTextColor();

		const actions = [
			{
				label: __( 'Remove link' ),
				onPress: this.onClearSettings,
			},
		];

		return (
			<View onLayout={ this.onLayout }>
				{ this.getPlaceholderWidth( placeholderText ) }
				<ColorBackground
					borderRadiusValue={ borderRadiusValue }
					backgroundColor={ backgroundColor }
					isSelected={ isSelected }
				>
					{ isSelected && (
						<View
							pointerEvents="none"
							style={ [
								styles.outline,
								{
									borderRadius: outlineBorderRadius,
									borderColor: backgroundColor,
								},
							] }
						/>
					) }
					<RichText
						setRef={ this.setRef }
						placeholder={ placeholderText }
						value={ text }
						onChange={ this.onChangeText }
						style={ {
							...richTextStyle.richText,
							color: textColor,
						} }
						textAlign="center"
						placeholderTextColor={
							styles.placeholderTextColor.color
						}
						identifier="content"
						tagName="p"
						minWidth={ minWidth }
						maxWidth={ maxWidth }
						id={ clientId }
						isSelected={ isButtonFocused }
						withoutInteractiveFormatting
						unstableOnFocus={ () =>
							this.onToggleButtonFocus( true )
						}
						__unstableMobileNoFocusOnMount={ ! isSelected }
						selectionColor={ textColor }
						onBlur={ () => {
							this.onToggleButtonFocus( false );
							this.onSetMaxWidth();
						} }
						onReplace={ onReplace }
						onRemove={ this.onRemove }
						onMerge={ mergeBlocks }
					/>
				</ColorBackground>

				{ isSelected && (
					<BlockControls>
						<ToolbarGroup>
							<ToolbarButton
								title={ __( 'Edit link' ) }
								icon={ link }
								onClick={ this.onShowLinkSettings }
								isActive={ url && url !== PREPEND_HTTP }
							/>
						</ToolbarGroup>
					</BlockControls>
				) }

				<BottomSheet
					isVisible={ isLinkSheetVisible }
					onClose={ this.onHideLinkSettings }
					hideHeader
				>
					<PanelBody style={ styles.linkSettingsPanel }>
						{ this.getLinkSettings( url, rel, linkTarget ) }
					</PanelBody>
					<PanelActions actions={ actions } />
				</BottomSheet>

				<ColorEdit { ...this.props } />
				<InspectorControls>
					<PanelBody title={ __( 'Border Settings' ) }>
						<RangeControl
							label={ __( 'Border Radius' ) }
							minimumValue={ MIN_BORDER_RADIUS_VALUE }
							maximumValue={ MAX_BORDER_RADIUS_VALUE }
							value={ borderRadiusValue }
							onChange={ this.onChangeBorderRadius }
						/>
					</PanelBody>
					<PanelBody title={ __( 'Link Settings' ) }>
						{ this.getLinkSettings( url, rel, linkTarget, true ) }
					</PanelBody>
<<<<<<< HEAD
					<PanelBody>
						<UnsupportedFooterControl
							label={ __(
								'Button color settings are coming soon.'
							) }
						/>
					</PanelBody>
=======
>>>>>>> b87d6664
				</InspectorControls>
			</View>
		);
	}
}

export default compose( [
	withInstanceId,
	withColors( 'backgroundColor', { textColor: 'color' } ),
	withSelect( ( select, { clientId } ) => {
		const { isEditorSidebarOpened } = select( 'core/edit-post' );
		const {
			getSelectedBlockClientId,
			getBlockCount,
			getBlockRootClientId,
		} = select( 'core/block-editor' );

		const parentId = getBlockRootClientId( clientId );
		const selectedId = getSelectedBlockClientId();
		const numOfButtons = getBlockCount( parentId );

		return {
			selectedId,
			editorSidebarOpened: isEditorSidebarOpened(),
			numOfButtons,
		};
	} ),
	withDispatch( ( dispatch ) => {
		return {
			closeSettingsBottomSheet() {
				dispatch( 'core/edit-post' ).closeGeneralSidebar();
			},
		};
	} ),
] )( ButtonEdit );<|MERGE_RESOLUTION|>--- conflicted
+++ resolved
@@ -533,16 +533,6 @@
 					<PanelBody title={ __( 'Link Settings' ) }>
 						{ this.getLinkSettings( url, rel, linkTarget, true ) }
 					</PanelBody>
-<<<<<<< HEAD
-					<PanelBody>
-						<UnsupportedFooterControl
-							label={ __(
-								'Button color settings are coming soon.'
-							) }
-						/>
-					</PanelBody>
-=======
->>>>>>> b87d6664
 				</InspectorControls>
 			</View>
 		);
