/**
 * WordPress dependencies
 */
import { DropdownMenu } from '@wordpress/components';
import { useMemo } from '@wordpress/element';
import { __ } from '@wordpress/i18n';
import { justifyLeft, justifyCenter, justifyRight } from '@wordpress/icons';

const DEFAULT_ALLOWED_VALUES = [ 'left', 'center', 'right' ];

const CONTROLS = {
	left: {
		icon: justifyLeft,
		title: __( 'Justify content left' ),
	},
	center: {
		icon: justifyCenter,
		title: __( 'Justify content center' ),
	},
	right: {
		icon: justifyRight,
		title: __( 'Justify content right' ),
	},
};

const DEFAULT_ICON = CONTROLS.left.icon;

/**
 * Dropdown for selecting a content justification option.
 *
 * @param {Object}   props                 Component props.
 * @param {string[]} [props.allowedValues] List of options to include. Default:
 *                                         ['left', 'center', 'right'].
 * @param {()=>void} props.onChange        Callback to run when an option is
 *                                         selected in the dropdown.
 * @param {Object}   props.toggleProps     Props to pass to the dropdown toggle.
 * @param {string}   props.value           The current content justification
 *                                         value.
 *
 * @return {WPComponent} The component.
 */
export default function ContentJustificationDropdown( {
	onChange,
	allowedValues = DEFAULT_ALLOWED_VALUES,
	toggleProps,
	value,
} ) {
	const controls = useMemo( () => {
		return allowedValues.map( ( allowedValue ) => {
			return {
				...CONTROLS[ allowedValue ],
				isActive: value === allowedValue,
				role: 'menuitemradio',
				onClick: () =>
					onChange(
						value === allowedValue ? undefined : allowedValue
					),
			};
		} );
<<<<<<< HEAD
	}, [ allowedValues, value ] );
=======
	}, [ allowedValues, value, onChange ] );
>>>>>>> ae85272e

	return (
		<DropdownMenu
			icon={ CONTROLS[ value ]?.icon ?? DEFAULT_ICON }
			label={ __( 'Change content justification' ) }
			controls={ controls }
			toggleProps={ toggleProps }
		/>
	);
}<|MERGE_RESOLUTION|>--- conflicted
+++ resolved
@@ -57,11 +57,7 @@
 					),
 			};
 		} );
-<<<<<<< HEAD
-	}, [ allowedValues, value ] );
-=======
 	}, [ allowedValues, value, onChange ] );
->>>>>>> ae85272e
 
 	return (
 		<DropdownMenu
