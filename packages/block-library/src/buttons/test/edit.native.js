/**
 * External dependencies
 */
import {
	addBlock,
	fireEvent,
	getEditorHtml,
	within,
	getBlock,
	initializeEditor,
	triggerBlockListLayout,
	typeInRichText,
	screen,
	openBlockSettings,
	waitFor,
} from 'test/helpers';

/**
 * WordPress dependencies
 */
import { getBlockTypes, unregisterBlockType } from '@wordpress/blocks';
import { registerCoreBlocks } from '@wordpress/block-library';

const BUTTONS_HTML = `<!-- wp:buttons -->
<div class="wp-block-buttons"><!-- wp:button -->
<div class="wp-block-button"><a class="wp-block-button__link wp-element-button"></a></div>
<!-- /wp:button --></div>
<!-- /wp:buttons -->`;

beforeAll( () => {
	// Register all core blocks.
	registerCoreBlocks();
} );

afterAll( () => {
	// Clean up registered blocks.
	getBlockTypes().forEach( ( block ) => {
		unregisterBlockType( block.name );
	} );
} );

describe( 'Buttons block', () => {
	describe( 'when a button is shown', () => {
		it( 'adjusts the border radius', async () => {
			const initialHtml = `<!-- wp:buttons -->
			<div class="wp-block-buttons"><!-- wp:button {"style":{"border":{"radius":"5px"}}} -->
			<div class="wp-block-button"><a class="wp-block-button__link wp-element-button" style="border-radius:5px" >Hello</a></div>
			<!-- /wp:button --></div>
			<!-- /wp:buttons -->`;
			const editor = await initializeEditor( {
				initialHtml,
			} );

			const [ buttonsBlock ] = await editor.findAllByLabelText(
				/Buttons Block\. Row 1/
			);
			fireEvent.press( buttonsBlock );

			// onLayout event has to be explicitly dispatched in BlockList component,
			// otherwise the inner blocks are not rendered.
			const innerBlockListWrapper =
				await within( buttonsBlock ).findByTestId(
					'block-list-wrapper'
				);
			fireEvent( innerBlockListWrapper, 'layout', {
				nativeEvent: {
					layout: {
						width: 100,
					},
				},
			} );

			const [ buttonInnerBlock ] =
				await within( buttonsBlock ).findAllByLabelText(
					/Button Block\. Row 1/
				);
			fireEvent.press( buttonInnerBlock );

			const settingsButton =
				await editor.findByLabelText( 'Open Settings' );
			fireEvent.press( settingsButton );

			const radiusStepper =
				await editor.findByLabelText( /Border Radius/ );

			const incrementButton = await within( radiusStepper ).findByTestId(
				'Increment',
				{ hidden: true }
			);
			fireEvent( incrementButton, 'onPressIn' );

			expect( getEditorHtml() ).toMatchSnapshot();
		} );

		it( 'adds another button using the inline appender', async () => {
			await initializeEditor( {
				initialHtml: BUTTONS_HTML,
			} );

			// Get block
			const buttonsBlock = await getBlock( screen, 'Buttons' );

			// Trigger inner blocks layout
			const innerBlockListWrapper =
				await within( buttonsBlock ).findByTestId(
					'block-list-wrapper'
				);
			fireEvent( innerBlockListWrapper, 'layout', {
				nativeEvent: {
					layout: {
						width: 300,
					},
				},
			} );

			// Get inner button block
			const buttonBlock = await getBlock( screen, 'Button' );
			fireEvent.press( buttonBlock );

			// Add another Button using the inline appender
			const appenderButton =
				within( buttonsBlock ).getByTestId( 'appender-button' );
			fireEvent.press( appenderButton );

			// Check for new button
			const [ secondButtonBlock ] =
				await within( buttonsBlock ).findAllByLabelText(
					/Button Block\. Row 2/
				);
			expect( secondButtonBlock ).toBeVisible();

			// Add a Paragraph block using the empty placeholder at the bottom
			const paragraphPlaceholder = await screen.findByLabelText(
				'Add paragraph block'
			);
			fireEvent.press( paragraphPlaceholder );

			// Check for inline appenders
			const appenderButtons =
				within( buttonsBlock ).queryAllByTestId( 'appender-button' );
			expect( appenderButtons.length ).toBe( 0 );

			expect( getEditorHtml() ).toMatchSnapshot();
		} );

		it( 'adds another button using the inserter', async () => {
			await initializeEditor( {
				initialHtml: BUTTONS_HTML,
			} );

			// Get block
			const buttonsBlock = await getBlock( screen, 'Buttons' );
			fireEvent.press( buttonsBlock );

			// Trigger inner blocks layout
			const innerBlockListWrapper =
				await within( buttonsBlock ).findByTestId(
					'block-list-wrapper'
				);
			fireEvent( innerBlockListWrapper, 'layout', {
				nativeEvent: {
					layout: {
						width: 300,
					},
				},
			} );

			// Get inner button block
			const buttonBlock = await getBlock( screen, 'Button' );
			fireEvent.press( buttonBlock );

			// Open the block inserter
			fireEvent.press( screen.getByLabelText( 'Add block' ) );

			const blockList = screen.getByTestId( 'InserterUI-Blocks' );
			// onScroll event used to force the FlatList to render all items
			fireEvent.scroll( blockList, {
				nativeEvent: {
					contentOffset: { y: 0, x: 0 },
					contentSize: { width: 100, height: 100 },
					layoutMeasurement: { width: 100, height: 100 },
				},
			} );

			// Check the Add block here placeholder is not visible
			const addBlockHerePlaceholders =
				screen.queryAllByLabelText( 'ADD BLOCK HERE' );
			expect( addBlockHerePlaceholders.length ).toBe( 0 );

			// Add a new Button block
			fireEvent.press( within( blockList ).getByText( 'Button' ) );

			// Get new button
			const secondButtonBlock = await getBlock( screen, 'Button', {
				rowIndex: 2,
			} );
			const secondButtonInput =
				within( secondButtonBlock ).getByLabelText(
					'Text input. Empty'
				);
			typeInRichText( secondButtonInput, 'Hello!' );

			expect( getEditorHtml() ).toMatchSnapshot();
		} );

		it( 'shows only the button block when using the inserter', async () => {
			await initializeEditor();

			// Add block
			await addBlock( screen, 'Buttons' );

			// Get block
			const buttonsBlock = await getBlock( screen, 'Buttons' );
			fireEvent.press( buttonsBlock );
			await triggerBlockListLayout( buttonsBlock );

			// Get inner button block
			const buttonBlock = await getBlock( screen, 'Button' );
			fireEvent.press( buttonBlock );

			// Open the block inserter
			fireEvent.press( screen.getByLabelText( 'Add block' ) );

			const inserterList = screen.getByTestId( 'InserterUI-Blocks' );
			// onScroll event used to force the FlatList to render all items
			fireEvent.scroll( inserterList, {
				nativeEvent: {
					contentOffset: { y: 0, x: 0 },
					contentSize: { width: 100, height: 100 },
					layoutMeasurement: { width: 100, height: 100 },
				},
			} );

			// Check the Button block is in the list
			const buttonInserterBlock =
				await within( inserterList ).findByText( 'Button' );
			expect( buttonInserterBlock ).toBeVisible();

			// Check the Paragraph core block is not in the list
			expect(
				within( inserterList ).queryByLabelText( 'Paragraph block' )
			).toBeNull();
		} );

		describe( 'removing button along with buttons block', () => {
			it( 'removes the button and buttons block when deleting the block using the block delete action', async () => {
				await initializeEditor( {
					initialHtml: BUTTONS_HTML,
				} );

				// Get block
				const buttonsBlock = await getBlock( screen, 'Buttons' );

				// Trigger inner blocks layout
				const innerBlockListWrapper =
					await within( buttonsBlock ).findByTestId(
						'block-list-wrapper'
					);
				fireEvent( innerBlockListWrapper, 'layout', {
					nativeEvent: {
						layout: {
							width: 300,
						},
					},
				} );

				// Get inner button block
				const buttonBlock = await getBlock( screen, 'Button' );
				fireEvent.press( buttonBlock );

				// Open block actions menu
				const blockActionsButton = screen.getByLabelText(
					/Open Block Actions Menu/
				);
				fireEvent.press( blockActionsButton );

				// Delete block
				const deleteButton = screen.getByLabelText( /Remove block/ );
				fireEvent.press( deleteButton );

				expect( getEditorHtml() ).toMatchSnapshot();
			} );
		} );
	} );

	describe( 'justify content', () => {
		[
			'Justify items left',
			'Justify items center',
			'Justify items right',
		].forEach( ( justificationOption ) =>
			it( `sets ${ justificationOption } option`, async () => {
<<<<<<< HEAD
				const initialHtml = `<!-- wp:buttons -->
				<div class="wp-block-buttons"><!-- wp:button /--></div>
				<!-- /wp:buttons -->`;
				await initializeEditor( { initialHtml } );
=======
				const screen = await initializeEditor( {
					initialHtml: BUTTONS_HTML,
				} );
>>>>>>> b8fca79e

				const [ block ] = await screen.findAllByLabelText(
					/Buttons Block\. Row 1/
				);
				fireEvent.press( block );

				fireEvent.press(
					screen.getByLabelText( 'Change items justification' )
				);

				// Select alignment option.
				fireEvent.press(
					await screen.findByText( justificationOption )
				);

				expect( getEditorHtml() ).toMatchSnapshot();
			} )
		);
	} );

	describe( 'color customization', () => {
		it( 'sets a text color', async () => {
			// Arrange
			await initializeEditor();
			await addBlock( screen, 'Buttons' );

			// Act
			const buttonsBlock = getBlock( screen, 'Buttons' );
			fireEvent.press( buttonsBlock );

			// Trigger onLayout for the list
			await triggerBlockListLayout( buttonsBlock );

			const buttonBlock = await getBlock( screen, 'Button' );
			fireEvent.press( buttonBlock );

			// Open Block Settings.
			fireEvent.press( screen.getByLabelText( 'Open Settings' ) );

			// Wait for Block Settings to be visible.
			const blockSettingsModal = screen.getByTestId(
				'block-settings-modal'
			);
			await waitFor( () => blockSettingsModal.props.isVisible );

			// Open Text color settings
			fireEvent.press( screen.getByLabelText( 'Text, Default' ) );

			// Tap one color
			fireEvent.press( screen.getByLabelText( 'Pale pink' ) );
			// TODO(jest-console): Fix the warning and remove the expect below.
			expect( console ).toHaveWarnedWith(
				`Non-serializable values were found in the navigation state. Check:\n\nColor > params.onColorChange (Function)\n\nThis can break usage such as persisting and restoring state. This might happen if you passed non-serializable values such as function, class instances etc. in params. If you need to use components with callbacks in your options, you can use 'navigation.setOptions' instead. See https://reactnavigation.org/docs/troubleshooting#i-get-the-warning-non-serializable-values-were-found-in-the-navigation-state for more details.`
			);

			// Dismiss the Block Settings modal.
			fireEvent( blockSettingsModal, 'backdropPress' );

			// Assert
			expect( getEditorHtml() ).toMatchSnapshot();
		} );

		it( 'sets a background color', async () => {
			// Arrange
			await initializeEditor();
			await addBlock( screen, 'Buttons' );

			// Act
			const buttonsBlock = getBlock( screen, 'Buttons' );
			fireEvent.press( buttonsBlock );

			// Trigger onLayout for the list
			await triggerBlockListLayout( buttonsBlock );

			const buttonBlock = await getBlock( screen, 'Button' );
			fireEvent.press( buttonBlock );

			// Open Block Settings.
			fireEvent.press( screen.getByLabelText( 'Open Settings' ) );

			// Wait for Block Settings to be visible.
			const blockSettingsModal = screen.getByTestId(
				'block-settings-modal'
			);
			await waitFor( () => blockSettingsModal.props.isVisible );

			// Open Text color settings
			fireEvent.press( screen.getByLabelText( 'Background, Default' ) );

			// Tap one color
			fireEvent.press( screen.getByLabelText( 'Luminous vivid amber' ) );

			// Dismiss the Block Settings modal.
			fireEvent( blockSettingsModal, 'backdropPress' );

			// Assert
			expect( getEditorHtml() ).toMatchSnapshot();
		} );

		it( 'sets a gradient background color', async () => {
			// Arrange
			await initializeEditor();
			await addBlock( screen, 'Buttons' );

			// Act
			const buttonsBlock = getBlock( screen, 'Buttons' );
			fireEvent.press( buttonsBlock );

			// Trigger onLayout for the list
			await triggerBlockListLayout( buttonsBlock );

			const buttonBlock = await getBlock( screen, 'Button' );
			fireEvent.press( buttonBlock );

			// Open Block Settings.
			fireEvent.press( screen.getByLabelText( 'Open Settings' ) );

			// Wait for Block Settings to be visible.
			const blockSettingsModal = screen.getByTestId(
				'block-settings-modal'
			);
			await waitFor( () => blockSettingsModal.props.isVisible );

			// Open Text color settings
			fireEvent.press( screen.getByLabelText( 'Background, Default' ) );

			// Tap on the gradient segment
			fireEvent.press( screen.getByLabelText( 'Gradient' ) );

			// Tap one gradient color
			fireEvent.press(
				screen.getByLabelText( 'Light green cyan to vivid green cyan' )
			);

			// Dismiss the Block Settings modal.
			fireEvent( blockSettingsModal, 'backdropPress' );

			// Assert
			expect( getEditorHtml() ).toMatchSnapshot();
		} );

		it( 'sets a custom gradient background color', async () => {
			// Arrange
			await initializeEditor();
			await addBlock( screen, 'Buttons' );

			// Act
			const buttonsBlock = getBlock( screen, 'Buttons' );
			fireEvent.press( buttonsBlock );

			// Trigger onLayout for the list
			await triggerBlockListLayout( buttonsBlock );

			const buttonBlock = await getBlock( screen, 'Button' );
			fireEvent.press( buttonBlock );

			// Open Block Settings.
			await openBlockSettings( screen );

			// Open Text color settings
			fireEvent.press( screen.getByLabelText( 'Background, Default' ) );

			// Tap on the gradient segment
			fireEvent.press( screen.getByLabelText( 'Gradient' ) );

			// Tap one gradient color
			fireEvent.press(
				screen.getByLabelText( 'Light green cyan to vivid green cyan' )
			);

			// Tap on Customize Gradient
			fireEvent.press( screen.getByLabelText( /Customize Gradient/ ) );

			// Change the current angle
			fireEvent.press( screen.getByText( '135', { hidden: true } ) );
			const angleTextInput = screen.getByDisplayValue( '135', {
				hidden: true,
			} );
			fireEvent.changeText( angleTextInput, '200' );

			// Go back to the settings list.
			fireEvent.press( await screen.findByLabelText( 'Go back' ) );

			// Assert
			const customButton = await screen.findByText( 'CUSTOM' );
			expect( customButton ).toBeVisible();
			expect( getEditorHtml() ).toMatchSnapshot();
		} );
	} );
} );<|MERGE_RESOLUTION|>--- conflicted
+++ resolved
@@ -290,16 +290,9 @@
 			'Justify items right',
 		].forEach( ( justificationOption ) =>
 			it( `sets ${ justificationOption } option`, async () => {
-<<<<<<< HEAD
-				const initialHtml = `<!-- wp:buttons -->
-				<div class="wp-block-buttons"><!-- wp:button /--></div>
-				<!-- /wp:buttons -->`;
-				await initializeEditor( { initialHtml } );
-=======
-				const screen = await initializeEditor( {
+				await initializeEditor( {
 					initialHtml: BUTTONS_HTML,
 				} );
->>>>>>> b8fca79e
 
 				const [ block ] = await screen.findAllByLabelText(
 					/Buttons Block\. Row 1/
