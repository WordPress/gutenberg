/**
 * External dependencies
 */
import { debounce } from 'lodash';
import { View } from 'react-native';

/**
 * WordPress dependencies
 */
import { BlockControls, InnerBlocks } from '@wordpress/block-editor';
import { createBlock } from '@wordpress/blocks';
import { useResizeObserver } from '@wordpress/compose';
import { useDispatch, useSelect } from '@wordpress/data';
<<<<<<< HEAD
import { useState, useEffect, useRef, useCallback } from '@wordpress/element';
import { ToolbarGroup, ToolbarItem } from '@wordpress/components';
=======
import { useState, useEffect, useRef } from '@wordpress/element';
import {
	ToolbarGroup,
	ToolbarItem,
	alignmentHelpers,
} from '@wordpress/components';
>>>>>>> d0deff57

/**
 * Internal dependencies
 */
import { name as buttonBlockName } from '../button/';
import styles from './editor.scss';
import ContentJustificationDropdown from './content-justification-dropdown';

const ALLOWED_BLOCKS = [ buttonBlockName ];
const BUTTONS_TEMPLATE = [ [ 'core/button' ] ];

<<<<<<< HEAD
const layoutProp = { type: 'default', alignments: [] };

export default function ButtonsEdit( props ) {
	const {
		attributes: { contentJustification },
		clientId,
		isSelected,
		setAttributes,
		blockWidth,
	} = props;

=======
export default function ButtonsEdit( {
	attributes: { contentJustification, align },
	clientId,
	isSelected,
	setAttributes,
	blockWidth,
} ) {
>>>>>>> d0deff57
	const [ resizeObserver, sizes ] = useResizeObserver();
	const [ maxWidth, setMaxWidth ] = useState( 0 );
	const { marginLeft: spacing } = styles.spacing;

	const { getBlockOrder, isInnerButtonSelected, shouldDelete } = useSelect(
		( select ) => {
			const {
				getBlockCount,
				getBlockOrder: _getBlockOrder,
				getBlockParents,
				getSelectedBlockClientId,
			} = select( 'core/block-editor' );
			const selectedBlockClientId = getSelectedBlockClientId();
			const selectedBlockParents = getBlockParents(
				selectedBlockClientId,
				true
			);

			return {
				getBlockOrder: _getBlockOrder,
				isInnerButtonSelected: selectedBlockParents[ 0 ] === clientId,
				// The purpose of `shouldDelete` check is giving the ability to
				// pass to mobile toolbar function called `onDelete` which removes
				// the whole `Buttons` container along with the last inner button
				// when there is exactly one button.
				shouldDelete: getBlockCount( clientId ) === 1,
			};
		},
		[ clientId ]
	);

	const { insertBlock, removeBlock, selectBlock } = useDispatch(
		'core/block-editor'
	);

	useEffect( () => {
		const margins = 2 * styles.parent.marginRight;
		const { width } = sizes || {};
		const { isFullWidth } = alignmentHelpers;

		if ( width ) {
			const base = width - margins;
			const isFullWidthBlock = isFullWidth( align );

			setMaxWidth( isFullWidthBlock ? base - 2 * spacing : base );
		}
	}, [ sizes, align ] );

	const onAddNextButton = useCallback(
		debounce( ( selectedId ) => {
			const order = getBlockOrder( clientId );
			const selectedButtonIndex = order.findIndex(
				( i ) => i === selectedId
			);

			const index =
				selectedButtonIndex === -1
					? order.length + 1
					: selectedButtonIndex;

			const insertedBlock = createBlock( 'core/button' );

			insertBlock( insertedBlock, index, clientId );
			selectBlock( insertedBlock.clientId );
		}, 200 ),
		[]
	);

	function onChangeContentJustification( updatedValue ) {
		setAttributes( {
			contentJustification: updatedValue,
		} );
	}

	const renderFooterAppender = useRef( () => (
		<View style={ styles.appenderContainer }>
			<InnerBlocks.ButtonBlockAppender
				isFloating={ true }
				onAddBlock={ onAddNextButton }
			/>
		</View>
	) );

	const remove = useCallback( () => removeBlock( clientId ), [ clientId ] );
	const shouldRenderFooterAppender = isSelected || isInnerButtonSelected;
	return (
		<>
			<BlockControls>
				<ToolbarGroup>
					<ToolbarItem>
						{ ( toggleProps ) => (
							<ContentJustificationDropdown
								toggleProps={ toggleProps }
								value={ contentJustification }
								onChange={ onChangeContentJustification }
							/>
						) }
					</ToolbarItem>
				</ToolbarGroup>
			</BlockControls>
			{ resizeObserver }
			<InnerBlocks
				allowedBlocks={ ALLOWED_BLOCKS }
				template={ BUTTONS_TEMPLATE }
				renderFooterAppender={
					shouldRenderFooterAppender && renderFooterAppender.current
				}
				orientation="horizontal"
				horizontalAlignment={ contentJustification }
				onDeleteBlock={ shouldDelete ? remove : undefined }
				onAddBlock={ onAddNextButton }
				parentWidth={ maxWidth }
				marginHorizontal={ spacing }
				marginVertical={ spacing }
				__experimentalLayout={ layoutProp }
				templateInsertUpdatesSelection
				blockWidth={ blockWidth }
			/>
		</>
	);
}<|MERGE_RESOLUTION|>--- conflicted
+++ resolved
@@ -11,17 +11,12 @@
 import { createBlock } from '@wordpress/blocks';
 import { useResizeObserver } from '@wordpress/compose';
 import { useDispatch, useSelect } from '@wordpress/data';
-<<<<<<< HEAD
-import { useState, useEffect, useRef, useCallback } from '@wordpress/element';
-import { ToolbarGroup, ToolbarItem } from '@wordpress/components';
-=======
 import { useState, useEffect, useRef } from '@wordpress/element';
 import {
 	ToolbarGroup,
 	ToolbarItem,
 	alignmentHelpers,
 } from '@wordpress/components';
->>>>>>> d0deff57
 
 /**
  * Internal dependencies
@@ -33,19 +28,8 @@
 const ALLOWED_BLOCKS = [ buttonBlockName ];
 const BUTTONS_TEMPLATE = [ [ 'core/button' ] ];
 
-<<<<<<< HEAD
 const layoutProp = { type: 'default', alignments: [] };
 
-export default function ButtonsEdit( props ) {
-	const {
-		attributes: { contentJustification },
-		clientId,
-		isSelected,
-		setAttributes,
-		blockWidth,
-	} = props;
-
-=======
 export default function ButtonsEdit( {
 	attributes: { contentJustification, align },
 	clientId,
@@ -53,7 +37,6 @@
 	setAttributes,
 	blockWidth,
 } ) {
->>>>>>> d0deff57
 	const [ resizeObserver, sizes ] = useResizeObserver();
 	const [ maxWidth, setMaxWidth ] = useState( 0 );
 	const { marginLeft: spacing } = styles.spacing;
