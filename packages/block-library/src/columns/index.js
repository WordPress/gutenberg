--- conflicted
+++ resolved
@@ -8,27 +8,10 @@
  */
 import { __ } from '@wordpress/i18n';
 import {
-<<<<<<< HEAD
-	InspectorControls,
-	InnerBlocks,
-} from '@wordpress/block-editor';
-
-/**
- * Allowed blocks constant is passed to InnerBlocks precisely as specified here.
- * The contents of the array should never change.
- * The array should contain the name of each block that is allowed.
- * In columns block, the only block we allow is 'core/column'.
- *
- * @constant
- * @type {string[]}
-*/
-const ALLOWED_BLOCKS = [ 'core/column' ];
-=======
 	G,
 	SVG,
 	Path,
 } from '@wordpress/components';
->>>>>>> 2c1fe1a5
 
 import {
 	InnerBlocks,
