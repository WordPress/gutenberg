/**
 * External dependencies
 */
import clsx from 'clsx';

/**
 * WordPress dependencies
 */
import { __ } from '@wordpress/i18n';
import {
	Notice,
	PanelBody,
	RangeControl,
	ToggleControl,
} from '@wordpress/components';

import {
	InspectorControls,
	useInnerBlocksProps,
	BlockControls,
	BlockVerticalAlignmentToolbar,
	__experimentalBlockVariationPicker,
	useBlockProps,
	store as blockEditorStore,
} from '@wordpress/block-editor';
import { useDispatch, useSelect, useRegistry } from '@wordpress/data';
import {
	createBlock,
	createBlocksFromInnerBlocksTemplate,
	store as blocksStore,
} from '@wordpress/blocks';

/**
 * Internal dependencies
 */
import {
	hasExplicitPercentColumnWidths,
	getMappedColumnWidths,
	getRedistributedColumnWidths,
	toWidthPrecision,
} from './utils';

const DEFAULT_BLOCK = {
	name: 'core/column',
};

function ColumnInspectorControls( {
	clientId,
	setAttributes,
	isStackedOnMobile,
} ) {
	const { count, canInsertColumnBlock, minCount } = useSelect(
		( select ) => {
			const {
				canInsertBlockType,
				canRemoveBlock,
				getBlocks,
				getBlockCount,
			} = select( blockEditorStore );
			const innerBlocks = getBlocks( clientId );

			// Get the indexes of columns for which removal is prevented.
			// The highest index will be used to determine the minimum column count.
			const preventRemovalBlockIndexes = innerBlocks.reduce(
				( acc, block, index ) => {
					if ( ! canRemoveBlock( block.clientId ) ) {
						acc.push( index );
					}
					return acc;
				},
				[]
			);

			return {
				count: getBlockCount( clientId ),
				canInsertColumnBlock: canInsertBlockType(
					'core/column',
					clientId
				),
				minCount: Math.max( ...preventRemovalBlockIndexes ) + 1,
			};
		},
		[ clientId ]
	);
<<<<<<< HEAD

	const registry = useRegistry();
	const { getBlocks, getBlockOrder } = useSelect( blockEditorStore );
	const { updateBlockAttributes, replaceInnerBlocks } =
		useDispatch( blockEditorStore );

	const classes = clsx( {
		[ `are-vertically-aligned-${ verticalAlignment }` ]: verticalAlignment,
		[ `is-not-stacked-on-mobile` ]: ! isStackedOnMobile,
	} );

	const blockProps = useBlockProps( {
		className: classes,
	} );
	const innerBlocksProps = useInnerBlocksProps( blockProps, {
		defaultBlock: DEFAULT_BLOCK,
		directInsert: true,
		orientation: 'horizontal',
		renderAppender: false,
		templateLock,
	} );

	/**
	 * Update all child Column blocks with a new vertical alignment setting
	 * based on whatever alignment is passed in. This allows change to parent
	 * to overide anything set on a individual column basis.
	 *
	 * @param {string} newVerticalAlignment The vertical alignment setting.
	 */
	function updateAlignment( newVerticalAlignment ) {
		const innerBlockClientIds = getBlockOrder( clientId );

		// Update own and child Column block vertical alignments.
		// This is a single action; the batching prevents creating multiple history records.
		registry.batch( () => {
			setAttributes( { verticalAlignment: newVerticalAlignment } );
			updateBlockAttributes( innerBlockClientIds, {
				verticalAlignment: newVerticalAlignment,
			} );
		} );
	}
=======
	const { getBlocks } = useSelect( blockEditorStore );
	const { replaceInnerBlocks } = useDispatch( blockEditorStore );
>>>>>>> 62202c48

	/**
	 * Updates the column count, including necessary revisions to child Column
	 * blocks to grant required or redistribute available space.
	 *
	 * @param {number} previousColumns Previous column count.
	 * @param {number} newColumns      New column count.
	 */
	function updateColumns( previousColumns, newColumns ) {
		let innerBlocks = getBlocks( clientId );
		const hasExplicitWidths = hasExplicitPercentColumnWidths( innerBlocks );

		// Redistribute available width for existing inner blocks.
		const isAddingColumn = newColumns > previousColumns;

		if ( isAddingColumn && hasExplicitWidths ) {
			// If adding a new column, assign width to the new column equal to
			// as if it were `1 / columns` of the total available space.
			const newColumnWidth = toWidthPrecision( 100 / newColumns );
			const newlyAddedColumns = newColumns - previousColumns;

			// Redistribute in consideration of pending block insertion as
			// constraining the available working width.
			const widths = getRedistributedColumnWidths(
				innerBlocks,
				100 - newColumnWidth * newlyAddedColumns
			);

			innerBlocks = [
				...getMappedColumnWidths( innerBlocks, widths ),
				...Array.from( {
					length: newlyAddedColumns,
				} ).map( () => {
					return createBlock( 'core/column', {
						width: `${ newColumnWidth }%`,
					} );
				} ),
			];
		} else if ( isAddingColumn ) {
			innerBlocks = [
				...innerBlocks,
				...Array.from( {
					length: newColumns - previousColumns,
				} ).map( () => {
					return createBlock( 'core/column' );
				} ),
			];
		} else if ( newColumns < previousColumns ) {
			// The removed column will be the last of the inner blocks.
			innerBlocks = innerBlocks.slice(
				0,
				-( previousColumns - newColumns )
			);
			if ( hasExplicitWidths ) {
				// Redistribute as if block is already removed.
				const widths = getRedistributedColumnWidths( innerBlocks, 100 );

				innerBlocks = getMappedColumnWidths( innerBlocks, widths );
			}
		}

		replaceInnerBlocks( clientId, innerBlocks );
	}

	return (
		<PanelBody title={ __( 'Settings' ) }>
			{ canInsertColumnBlock && (
				<>
					<RangeControl
						__nextHasNoMarginBottom
						__next40pxDefaultSize
						label={ __( 'Columns' ) }
						value={ count }
						onChange={ ( value ) =>
							updateColumns( count, Math.max( minCount, value ) )
						}
						min={ Math.max( 1, minCount ) }
						max={ Math.max( 6, count ) }
					/>
					{ count > 6 && (
						<Notice status="warning" isDismissible={ false }>
							{ __(
								'This column count exceeds the recommended amount and may cause visual breakage.'
							) }
						</Notice>
					) }
				</>
			) }
			<ToggleControl
				__nextHasNoMarginBottom
				label={ __( 'Stack on mobile' ) }
				checked={ isStackedOnMobile }
				onChange={ () =>
					setAttributes( {
						isStackedOnMobile: ! isStackedOnMobile,
					} )
				}
			/>
		</PanelBody>
	);
}

function ColumnsEditContainer( { attributes, setAttributes, clientId } ) {
	const { isStackedOnMobile, verticalAlignment, templateLock } = attributes;
	const registry = useRegistry();
	const { getBlockOrder } = useSelect( blockEditorStore );
	const { updateBlockAttributes } = useDispatch( blockEditorStore );

	const classes = classnames( {
		[ `are-vertically-aligned-${ verticalAlignment }` ]: verticalAlignment,
		[ `is-not-stacked-on-mobile` ]: ! isStackedOnMobile,
	} );

	const blockProps = useBlockProps( {
		className: classes,
	} );
	const innerBlocksProps = useInnerBlocksProps( blockProps, {
		defaultBlock: DEFAULT_BLOCK,
		directInsert: true,
		orientation: 'horizontal',
		renderAppender: false,
		templateLock,
	} );

	/**
	 * Update all child Column blocks with a new vertical alignment setting
	 * based on whatever alignment is passed in. This allows change to parent
	 * to overide anything set on a individual column basis.
	 *
	 * @param {string} newVerticalAlignment The vertical alignment setting.
	 */
	function updateAlignment( newVerticalAlignment ) {
		const innerBlockClientIds = getBlockOrder( clientId );

		// Update own and child Column block vertical alignments.
		// This is a single action; the batching prevents creating multiple history records.
		registry.batch( () => {
			setAttributes( { verticalAlignment: newVerticalAlignment } );
			updateBlockAttributes( innerBlockClientIds, {
				verticalAlignment: newVerticalAlignment,
			} );
		} );
	}

	return (
		<>
			<BlockControls>
				<BlockVerticalAlignmentToolbar
					onChange={ updateAlignment }
					value={ verticalAlignment }
				/>
			</BlockControls>
			<InspectorControls>
				<ColumnInspectorControls
					clientId={ clientId }
					setAttributes={ setAttributes }
					isStackedOnMobile={ isStackedOnMobile }
				/>
			</InspectorControls>
			<div { ...innerBlocksProps } />
		</>
	);
}

function Placeholder( { clientId, name, setAttributes } ) {
	const { blockType, defaultVariation, variations } = useSelect(
		( select ) => {
			const {
				getBlockVariations,
				getBlockType,
				getDefaultBlockVariation,
			} = select( blocksStore );

			return {
				blockType: getBlockType( name ),
				defaultVariation: getDefaultBlockVariation( name, 'block' ),
				variations: getBlockVariations( name, 'block' ),
			};
		},
		[ name ]
	);
	const { replaceInnerBlocks } = useDispatch( blockEditorStore );
	const blockProps = useBlockProps();

	return (
		<div { ...blockProps }>
			<__experimentalBlockVariationPicker
				icon={ blockType?.icon?.src }
				label={ blockType?.title }
				variations={ variations }
				instructions={ __( 'Divide into columns. Select a layout:' ) }
				onSelect={ ( nextVariation = defaultVariation ) => {
					if ( nextVariation.attributes ) {
						setAttributes( nextVariation.attributes );
					}
					if ( nextVariation.innerBlocks ) {
						replaceInnerBlocks(
							clientId,
							createBlocksFromInnerBlocksTemplate(
								nextVariation.innerBlocks
							),
							true
						);
					}
				} }
				allowSkip
			/>
		</div>
	);
}

const ColumnsEdit = ( props ) => {
	const { clientId } = props;
	const hasInnerBlocks = useSelect(
		( select ) =>
			select( blockEditorStore ).getBlocks( clientId ).length > 0,
		[ clientId ]
	);
	const Component = hasInnerBlocks ? ColumnsEditContainer : Placeholder;

	return <Component { ...props } />;
};

export default ColumnsEdit;<|MERGE_RESOLUTION|>--- conflicted
+++ resolved
@@ -82,52 +82,8 @@
 		},
 		[ clientId ]
 	);
-<<<<<<< HEAD
-
-	const registry = useRegistry();
-	const { getBlocks, getBlockOrder } = useSelect( blockEditorStore );
-	const { updateBlockAttributes, replaceInnerBlocks } =
-		useDispatch( blockEditorStore );
-
-	const classes = clsx( {
-		[ `are-vertically-aligned-${ verticalAlignment }` ]: verticalAlignment,
-		[ `is-not-stacked-on-mobile` ]: ! isStackedOnMobile,
-	} );
-
-	const blockProps = useBlockProps( {
-		className: classes,
-	} );
-	const innerBlocksProps = useInnerBlocksProps( blockProps, {
-		defaultBlock: DEFAULT_BLOCK,
-		directInsert: true,
-		orientation: 'horizontal',
-		renderAppender: false,
-		templateLock,
-	} );
-
-	/**
-	 * Update all child Column blocks with a new vertical alignment setting
-	 * based on whatever alignment is passed in. This allows change to parent
-	 * to overide anything set on a individual column basis.
-	 *
-	 * @param {string} newVerticalAlignment The vertical alignment setting.
-	 */
-	function updateAlignment( newVerticalAlignment ) {
-		const innerBlockClientIds = getBlockOrder( clientId );
-
-		// Update own and child Column block vertical alignments.
-		// This is a single action; the batching prevents creating multiple history records.
-		registry.batch( () => {
-			setAttributes( { verticalAlignment: newVerticalAlignment } );
-			updateBlockAttributes( innerBlockClientIds, {
-				verticalAlignment: newVerticalAlignment,
-			} );
-		} );
-	}
-=======
 	const { getBlocks } = useSelect( blockEditorStore );
 	const { replaceInnerBlocks } = useDispatch( blockEditorStore );
->>>>>>> 62202c48
 
 	/**
 	 * Updates the column count, including necessary revisions to child Column
@@ -236,7 +192,7 @@
 	const { getBlockOrder } = useSelect( blockEditorStore );
 	const { updateBlockAttributes } = useDispatch( blockEditorStore );
 
-	const classes = classnames( {
+	const classes = clsx( {
 		[ `are-vertically-aligned-${ verticalAlignment }` ]: verticalAlignment,
 		[ `is-not-stacked-on-mobile` ]: ! isStackedOnMobile,
 	} );
