/**
 * External dependencies
 */
import { View, Dimensions } from 'react-native';
import { dropRight, times, map, compact, delay } from 'lodash';

/**
 * WordPress dependencies
 */
import { __ } from '@wordpress/i18n';
import {
	PanelBody,
	RangeControl,
	FooterMessageControl,
<<<<<<< HEAD
	WIDE_ALIGNMENTS,
=======
	UnitControl,
	getValueAndUnit,
>>>>>>> 270f6eb0
} from '@wordpress/components';
import {
	InspectorControls,
	InnerBlocks,
	BlockControls,
	BlockVerticalAlignmentToolbar,
	BlockVariationPicker,
} from '@wordpress/block-editor';
import { withDispatch, useSelect } from '@wordpress/data';
import { useEffect, useState, useMemo } from '@wordpress/element';
import { useResizeObserver } from '@wordpress/compose';
import { createBlock } from '@wordpress/blocks';
import { columns } from '@wordpress/icons';
/**
 * Internal dependencies
 */
import variations from './variations';
import styles from './editor.scss';
import {
<<<<<<< HEAD
	hasExplicitColumnWidths,
	getMappedColumnWidths,
	getRedistributedColumnWidths,
	toWidthPrecision,
	getColumnWidths,
} from './utils';
import {
	getColumnsInRow,
	getContainerWidth,
	getContentWidths,
} from './columnCalculations.native';
=======
	hasExplicitPercentColumnWidths,
	getMappedColumnWidths,
	getRedistributedColumnWidths,
	toWidthPrecision,
	getWidths,
	getWidthWithUnit,
	CSS_UNITS,
} from './utils';
>>>>>>> 270f6eb0
import ColumnsPreview from '../column/column-preview';

/**
 * Allowed blocks constant is passed to InnerBlocks precisely as specified here.
 * The contents of the array should never change.
 * The array should contain the name of each block that is allowed.
 * In columns block, the only block we allow is 'core/column'.
 *
 * @constant
 * @type {string[]}
 */
const ALLOWED_BLOCKS = [ 'core/column' ];

/**
 * Number of columns to assume for template in case the user opts to skip
 * template option selection.
 *
 * @type {number}
 */
const DEFAULT_COLUMNS_NUM = 2;

/**
 * Minimum number of columns in a row
 *
 * @type {number}
 */
const MIN_COLUMNS_NUM = 1;

function ColumnsEditContainer( {
	attributes,
	updateAlignment,
	updateColumns,
	columnCount,
	isSelected,
	onDeleteBlock,
	innerColumns,
	updateInnerColumnWidth,
	parentBlockAlignment,
	editorSidebarOpened,
} ) {
	const [ resizeListener, sizes ] = useResizeObserver();
	const [ columnsInRow, setColumnsInRow ] = useState( MIN_COLUMNS_NUM );
	const [ tempWidth, setTempWidth ] = useState( 0 );
	const screenWidth = Math.floor( Dimensions.get( 'window' ).width );

	const { verticalAlignment, align } = attributes;
	const { width } = sizes || {};

	const newColumnCount = columnCount || DEFAULT_COLUMNS_NUM;

	useEffect( () => {
		if ( columnCount === 0 ) {
			updateColumns( columnCount, newColumnCount );
		}
	}, [] );

	useEffect( () => {
		if ( width ) {
			if ( getColumnsInRow( width, columnCount ) !== columnsInRow ) {
				setColumnsInRow( getColumnsInRow( width, columnCount ) );
			}
		}
	}, [ width, columnCount ] );

	// Array of column width attribute values
	const columnWidthsValues = Object.values(
		getColumnWidths( innerColumns, columnCount )
	);

	const renderAppender = () => {
		const isFullWidth = align === WIDE_ALIGNMENTS.alignments.full;
		const isParentFullWidth =
			parentBlockAlignment === WIDE_ALIGNMENTS.alignments.full;
		const isEqualWidth = width === screenWidth;

		if ( isSelected ) {
			return (
				<View
					style={ [
						( isFullWidth || isParentFullWidth || isEqualWidth ) &&
							styles.columnAppender,
					] }
				>
					<InnerBlocks.ButtonBlockAppender
						onAddBlock={ () =>
							updateColumns( columnCount, columnCount + 1 )
						}
					/>
				</View>
			);
		}
		return null;
	};

<<<<<<< HEAD
	const getColumnsSliders = useMemo( () => {
		if ( ! editorSidebarOpened || ! isSelected ) {
			return null;
		}

		return innerColumns.map( ( column, index ) => (
			<RangeControl
				min={ 1 }
				max={ 100 }
				step={ 0.1 }
				value={ columnWidthsValues[ index ] }
				onChange={ ( value ) => setTempWidth( value ) }
				onComplete={ () =>
					updateInnerColumnWidth( tempWidth, column.clientId )
				}
				cellContainerStyle={ styles.cellContainerStyle }
				decimalNum={ 1 }
				rangePreview={
					<ColumnsPreview
						columnWidths={ columnWidthsValues }
						selectedColumnIndex={ index }
					/>
				}
				key={ `${ column.clientId }-${ columnWidthsValues.length }` }
				shouldDisplayTextInput={ false }
			/>
		) );
	}, [ innerColumns, columnWidthsValues, editorSidebarOpened ] );

	const contentWidths = getContentWidths(
		columnsInRow,
		width,
		columnCount,
		innerColumns
	);
=======
	const onChangeWidth = ( nextWidth, valueUnit, columnId ) => {
		const widthWithUnit = getWidthWithUnit( nextWidth, valueUnit );

		updateInnerColumnWidth( widthWithUnit, columnId );
	};

	const onChangeUnit = ( nextUnit, index, columnId ) => {
		const tempWidth = parseFloat( getWidths( innerColumns )[ index ] );
		const widthWithUnit = getWidthWithUnit( tempWidth, nextUnit );

		updateInnerColumnWidth( widthWithUnit, columnId );
	};

	const getColumnsSliders = () => {
		return innerColumns.map( ( column, index ) => {
			const { valueUnit = '%' } =
				getValueAndUnit( column.attributes.width ) || {};
			return (
				<UnitControl
					label={ `Column ${ index + 1 }` }
					key={ `${ column.clientId }-${
						getWidths( innerColumns ).length
					}` }
					min={ 1 }
					max={ valueUnit === '%' || ! valueUnit ? 100 : undefined }
					decimalNum={ 1 }
					value={ getWidths( innerColumns )[ index ] }
					onChange={ ( nextWidth ) => {
						onChangeWidth( nextWidth, valueUnit, column.clientId );
					} }
					onUnitChange={ ( nextUnit ) =>
						onChangeUnit( nextUnit, index, column.clientId )
					}
					unit={ valueUnit }
					units={ CSS_UNITS }
					preview={
						<ColumnsPreview
							columnWidths={ getWidths( innerColumns, false ) }
							selectedColumnIndex={ index }
						/>
					}
				/>
			);
		} );
	};
>>>>>>> 270f6eb0

	return (
		<>
			<InspectorControls>
				<PanelBody title={ __( 'Columns Settings' ) }>
					<RangeControl
						label={ __( 'Number of columns' ) }
						icon={ columns }
						value={ columnCount }
						onChange={ ( value ) =>
							updateColumns( columnCount, value )
						}
						min={ MIN_COLUMNS_NUM }
						max={ columnCount + 1 }
						type="stepper"
					/>
					{ getColumnsSliders }
				</PanelBody>
				<PanelBody>
					<FooterMessageControl
						label={ __(
							'Note: Column layout may vary between themes and screen sizes'
						) }
					/>
				</PanelBody>
			</InspectorControls>
			<BlockControls>
				<BlockVerticalAlignmentToolbar
					onChange={ updateAlignment }
					value={ verticalAlignment }
				/>
			</BlockControls>
			<View style={ isSelected && styles.innerBlocksSelected }>
				{ resizeListener }
				{ width && (
					<InnerBlocks
						renderAppender={ renderAppender }
						orientation={
							columnsInRow > 1 ? 'horizontal' : undefined
						}
						horizontal={ true }
						allowedBlocks={ ALLOWED_BLOCKS }
						contentResizeMode="stretch"
						onAddBlock={ () =>
							updateColumns( columnCount, columnCount + 1 )
						}
						onDeleteBlock={
							columnCount === 1 ? onDeleteBlock : undefined
						}
						blockWidth={ width }
						contentStyle={ contentWidths }
						parentWidth={
							align === WIDE_ALIGNMENTS.alignments.full &&
							columnCount === 0
								? screenWidth
								: getContainerWidth( width, columnsInRow )
						}
					/>
				) }
			</View>
		</>
	);
}

const ColumnsEditContainerWrapper = withDispatch(
	( dispatch, ownProps, registry ) => ( {
		/**
		 * Update all child Column blocks with a new vertical alignment setting
		 * based on whatever alignment is passed in. This allows change to parent
		 * to overide anything set on a individual column basis.
		 *
		 * @param {string} verticalAlignment the vertical alignment setting
		 */
		updateAlignment( verticalAlignment ) {
			const { clientId, setAttributes } = ownProps;
			const { updateBlockAttributes } = dispatch( 'core/block-editor' );
			const { getBlockOrder } = registry.select( 'core/block-editor' );

			// Update own alignment.
			setAttributes( { verticalAlignment } );

			// Update all child Column Blocks to match
			const innerBlockClientIds = getBlockOrder( clientId );
			innerBlockClientIds.forEach( ( innerBlockClientId ) => {
				updateBlockAttributes( innerBlockClientId, {
					verticalAlignment,
				} );
			} );
		},
		updateInnerColumnWidth( value, columnId ) {
			const { updateBlockAttributes } = dispatch( 'core/block-editor' );

			updateBlockAttributes( columnId, {
				width: value,
			} );
		},
		updateBlockSettings( settings ) {
			const { clientId } = ownProps;
			const { updateBlockListSettings } = dispatch( 'core/block-editor' );
			updateBlockListSettings( clientId, settings );
		},
		/**
		 * Updates the column columnCount, including necessary revisions to child Column
		 * blocks to grant required or redistribute available space.
		 *
		 * @param {number} previousColumns Previous column columnCount.
		 * @param {number} newColumns      New column columnCount.
		 */
		updateColumns( previousColumns, newColumns ) {
			const { clientId } = ownProps;
			const { replaceInnerBlocks } = dispatch( 'core/block-editor' );
			const { getBlocks, getBlockAttributes } = registry.select(
				'core/block-editor'
			);

			let innerBlocks = getBlocks( clientId );
<<<<<<< HEAD
			const hasExplicitWidths = hasExplicitColumnWidths( innerBlocks );
=======
			const hasExplicitWidths = hasExplicitPercentColumnWidths(
				innerBlocks
			);
>>>>>>> 270f6eb0

			// Redistribute available width for existing inner blocks.
			const isAddingColumn = newColumns > previousColumns;

			// Get verticalAlignment from Columns block to set the same to new Column
			const { verticalAlignment } = getBlockAttributes( clientId ) || {};

			if ( isAddingColumn && hasExplicitWidths ) {
				// If adding a new column, assign width to the new column equal to
				// as if it were `1 / columns` of the total available space.
				const newColumnWidth = toWidthPrecision( 100 / newColumns );
<<<<<<< HEAD

				// Redistribute in consideration of pending block insertion as
				// constraining the available working width.
				const widths = getRedistributedColumnWidths(
					innerBlocks,
					100 - newColumnWidth
				);
=======
>>>>>>> 270f6eb0

				// Redistribute in consideration of pending block insertion as
				// constraining the available working width.
				const widths = getRedistributedColumnWidths(
					innerBlocks,
					100 - newColumnWidth
				);

				innerBlocks = [
					...getMappedColumnWidths( innerBlocks, widths ),
					...times( newColumns - previousColumns, () => {
						return createBlock( 'core/column', {
							width: newColumnWidth,
							verticalAlignment,
						} );
					} ),
				];
			} else if ( isAddingColumn ) {
				innerBlocks = [
					...getMappedColumnWidths( innerBlocks, widths ),
					...times( newColumns - previousColumns, () => {
						return createBlock( 'core/column', {
							width: newColumnWidth,
							verticalAlignment,
						} );
					} ),
				];
			} else if ( isAddingColumn ) {
				innerBlocks = [
					...innerBlocks,
					...times( newColumns - previousColumns, () => {
						return createBlock( 'core/column', {
							verticalAlignment,
						} );
					} ),
				];
			} else {
				// The removed column will be the last of the inner blocks.
				innerBlocks = dropRight(
					innerBlocks,
					previousColumns - newColumns
				);

				if ( hasExplicitWidths ) {
					// Redistribute as if block is already removed.
					const widths = getRedistributedColumnWidths(
						innerBlocks,
						100
					);

					innerBlocks = getMappedColumnWidths( innerBlocks, widths );
				}
			}

			replaceInnerBlocks( clientId, innerBlocks );
		},
		onAddNextColumn: () => {
			const { clientId } = ownProps;
			const { replaceInnerBlocks, selectBlock } = dispatch(
				'core/block-editor'
			);
			const { getBlocks, getBlockAttributes } = registry.select(
				'core/block-editor'
			);

			// Get verticalAlignment from Columns block to set the same to new Column
			const { verticalAlignment } = getBlockAttributes( clientId );

			const innerBlocks = getBlocks( clientId );

			const insertedBlock = createBlock( 'core/column', {
				verticalAlignment,
			} );

			replaceInnerBlocks(
				clientId,
				[ ...innerBlocks, insertedBlock ],
				true
			);
			selectBlock( insertedBlock.clientId );
		},
		onDeleteBlock: () => {
			const { clientId } = ownProps;
			const { removeBlock } = dispatch( 'core/block-editor' );
			removeBlock( clientId );
		},
	} )
)( ColumnsEditContainer );

const ColumnsEdit = ( props ) => {
	const { clientId, isSelected } = props;
	const {
		columnCount,
		isDefaultColumns,
		innerColumns = [],
		hasParents,
		parentBlockAlignment,
		editorSidebarOpened,
	} = useSelect(
		( select ) => {
			const {
				getBlockCount,
				getBlock,
				getBlockParents,
				getBlockAttributes,
			} = select( 'core/block-editor' );
			const { isEditorSidebarOpened } = select( 'core/edit-post' );
			const block = getBlock( clientId );
			const innerBlocks = block?.innerBlocks;
			const isContentEmpty = map(
				innerBlocks,
				( innerBlock ) => innerBlock.innerBlocks.length
			);
			const parents = getBlockParents( clientId, true );

			return {
				columnCount: getBlockCount( clientId ),
				isDefaultColumns: ! compact( isContentEmpty ).length,
				innerColumns: innerBlocks,
				hasParents: !! parents.length,
				parentBlockAlignment: getBlockAttributes( parents[ 0 ] )?.align,
				editorSidebarOpened: isEditorSidebarOpened(),
			};
		},
		[ clientId ]
	);

	const [ isVisible, setIsVisible ] = useState( false );

	useEffect( () => {
		if ( isSelected && isDefaultColumns ) {
			delay( () => setIsVisible( true ), 100 );
		}
	}, [] );

	return (
		<>
			<ColumnsEditContainerWrapper
				columnCount={ columnCount }
				innerColumns={ innerColumns }
				hasParents={ hasParents }
				parentBlockAlignment={ parentBlockAlignment }
				editorSidebarOpened={ editorSidebarOpened }
				{ ...props }
			/>
			<BlockVariationPicker
				variations={ variations }
				onClose={ () => setIsVisible( false ) }
				clientId={ clientId }
				isVisible={ isVisible }
			/>
		</>
	);
};

export default ColumnsEdit;<|MERGE_RESOLUTION|>--- conflicted
+++ resolved
@@ -12,12 +12,9 @@
 	PanelBody,
 	RangeControl,
 	FooterMessageControl,
-<<<<<<< HEAD
 	WIDE_ALIGNMENTS,
-=======
 	UnitControl,
 	getValueAndUnit,
->>>>>>> 270f6eb0
 } from '@wordpress/components';
 import {
 	InspectorControls,
@@ -27,7 +24,7 @@
 	BlockVariationPicker,
 } from '@wordpress/block-editor';
 import { withDispatch, useSelect } from '@wordpress/data';
-import { useEffect, useState, useMemo } from '@wordpress/element';
+import { useEffect, useState } from '@wordpress/element';
 import { useResizeObserver } from '@wordpress/compose';
 import { createBlock } from '@wordpress/blocks';
 import { columns } from '@wordpress/icons';
@@ -37,19 +34,6 @@
 import variations from './variations';
 import styles from './editor.scss';
 import {
-<<<<<<< HEAD
-	hasExplicitColumnWidths,
-	getMappedColumnWidths,
-	getRedistributedColumnWidths,
-	toWidthPrecision,
-	getColumnWidths,
-} from './utils';
-import {
-	getColumnsInRow,
-	getContainerWidth,
-	getContentWidths,
-} from './columnCalculations.native';
-=======
 	hasExplicitPercentColumnWidths,
 	getMappedColumnWidths,
 	getRedistributedColumnWidths,
@@ -58,7 +42,11 @@
 	getWidthWithUnit,
 	CSS_UNITS,
 } from './utils';
->>>>>>> 270f6eb0
+import {
+	getColumnsInRow,
+	getContainerWidth,
+	getContentWidths,
+} from './columnCalculations.native';
 import ColumnsPreview from '../column/column-preview';
 
 /**
@@ -123,11 +111,6 @@
 		}
 	}, [ width, columnCount ] );
 
-	// Array of column width attribute values
-	const columnWidthsValues = Object.values(
-		getColumnWidths( innerColumns, columnCount )
-	);
-
 	const renderAppender = () => {
 		const isFullWidth = align === WIDE_ALIGNMENTS.alignments.full;
 		const isParentFullWidth =
@@ -153,59 +136,35 @@
 		return null;
 	};
 
-<<<<<<< HEAD
-	const getColumnsSliders = useMemo( () => {
-		if ( ! editorSidebarOpened || ! isSelected ) {
-			return null;
-		}
-
-		return innerColumns.map( ( column, index ) => (
-			<RangeControl
-				min={ 1 }
-				max={ 100 }
-				step={ 0.1 }
-				value={ columnWidthsValues[ index ] }
-				onChange={ ( value ) => setTempWidth( value ) }
-				onComplete={ () =>
-					updateInnerColumnWidth( tempWidth, column.clientId )
-				}
-				cellContainerStyle={ styles.cellContainerStyle }
-				decimalNum={ 1 }
-				rangePreview={
-					<ColumnsPreview
-						columnWidths={ columnWidthsValues }
-						selectedColumnIndex={ index }
-					/>
-				}
-				key={ `${ column.clientId }-${ columnWidthsValues.length }` }
-				shouldDisplayTextInput={ false }
-			/>
-		) );
-	}, [ innerColumns, columnWidthsValues, editorSidebarOpened ] );
-
 	const contentWidths = getContentWidths(
 		columnsInRow,
 		width,
 		columnCount,
 		innerColumns
 	);
-=======
-	const onChangeWidth = ( nextWidth, valueUnit, columnId ) => {
-		const widthWithUnit = getWidthWithUnit( nextWidth, valueUnit );
+
+	const onChangeWidth = ( valueUnit, columnId ) => {
+		const widthWithUnit = getWidthWithUnit( tempWidth, valueUnit );
 
 		updateInnerColumnWidth( widthWithUnit, columnId );
 	};
 
 	const onChangeUnit = ( nextUnit, index, columnId ) => {
-		const tempWidth = parseFloat( getWidths( innerColumns )[ index ] );
-		const widthWithUnit = getWidthWithUnit( tempWidth, nextUnit );
+		const widthWithoutUnit = parseFloat(
+			getWidths( innerColumns )[ index ]
+		);
+		const widthWithUnit = getWidthWithUnit( widthWithoutUnit, nextUnit );
 
 		updateInnerColumnWidth( widthWithUnit, columnId );
 	};
 
 	const getColumnsSliders = () => {
+		if ( ! editorSidebarOpened || ! isSelected ) {
+			return null;
+		}
+
 		return innerColumns.map( ( column, index ) => {
-			const { valueUnit = '%' } =
+			const { valueUnit } =
 				getValueAndUnit( column.attributes.width ) || {};
 			return (
 				<UnitControl
@@ -217,13 +176,14 @@
 					max={ valueUnit === '%' || ! valueUnit ? 100 : undefined }
 					decimalNum={ 1 }
 					value={ getWidths( innerColumns )[ index ] }
-					onChange={ ( nextWidth ) => {
-						onChangeWidth( nextWidth, valueUnit, column.clientId );
-					} }
+					onChange={ ( value ) => setTempWidth( value ) }
 					onUnitChange={ ( nextUnit ) =>
 						onChangeUnit( nextUnit, index, column.clientId )
 					}
-					unit={ valueUnit }
+					onComplete={ () => {
+						onChangeWidth( valueUnit, column.clientId );
+					} }
+					unit={ valueUnit || '%' }
 					units={ CSS_UNITS }
 					preview={
 						<ColumnsPreview
@@ -235,7 +195,6 @@
 			);
 		} );
 	};
->>>>>>> 270f6eb0
 
 	return (
 		<>
@@ -252,7 +211,7 @@
 						max={ columnCount + 1 }
 						type="stepper"
 					/>
-					{ getColumnsSliders }
+					{ getColumnsSliders() }
 				</PanelBody>
 				<PanelBody>
 					<FooterMessageControl
@@ -352,13 +311,9 @@
 			);
 
 			let innerBlocks = getBlocks( clientId );
-<<<<<<< HEAD
-			const hasExplicitWidths = hasExplicitColumnWidths( innerBlocks );
-=======
 			const hasExplicitWidths = hasExplicitPercentColumnWidths(
 				innerBlocks
 			);
->>>>>>> 270f6eb0
 
 			// Redistribute available width for existing inner blocks.
 			const isAddingColumn = newColumns > previousColumns;
@@ -370,7 +325,6 @@
 				// If adding a new column, assign width to the new column equal to
 				// as if it were `1 / columns` of the total available space.
 				const newColumnWidth = toWidthPrecision( 100 / newColumns );
-<<<<<<< HEAD
 
 				// Redistribute in consideration of pending block insertion as
 				// constraining the available working width.
@@ -378,26 +332,7 @@
 					innerBlocks,
 					100 - newColumnWidth
 				);
-=======
->>>>>>> 270f6eb0
-
-				// Redistribute in consideration of pending block insertion as
-				// constraining the available working width.
-				const widths = getRedistributedColumnWidths(
-					innerBlocks,
-					100 - newColumnWidth
-				);
-
-				innerBlocks = [
-					...getMappedColumnWidths( innerBlocks, widths ),
-					...times( newColumns - previousColumns, () => {
-						return createBlock( 'core/column', {
-							width: newColumnWidth,
-							verticalAlignment,
-						} );
-					} ),
-				];
-			} else if ( isAddingColumn ) {
+
 				innerBlocks = [
 					...getMappedColumnWidths( innerBlocks, widths ),
 					...times( newColumns - previousColumns, () => {
