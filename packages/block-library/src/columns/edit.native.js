/**
 * External dependencies
 */
import { View } from 'react-native';
import { dropRight, times } from 'lodash';

/**
 * WordPress dependencies
 */
import { __ } from '@wordpress/i18n';
import { PanelBody, StepperControl } from '@wordpress/components';
import {
	InspectorControls,
	InnerBlocks,
	BlockControls,
	BlockVerticalAlignmentToolbar,
} from '@wordpress/block-editor';
import { withDispatch, useSelect } from '@wordpress/data';
import { useEffect, useState } from '@wordpress/element';
import {
	withPreferredColorScheme,
	useResizeObserver,
} from '@wordpress/compose';
import { createBlock } from '@wordpress/blocks';
/**
 * Internal dependencies
 */
import styles from './editor.scss';

/**
 * Allowed blocks constant is passed to InnerBlocks precisely as specified here.
 * The contents of the array should never change.
 * The array should contain the name of each block that is allowed.
 * In columns block, the only block we allow is 'core/column'.
 *
 * @constant
 * @type {string[]}
 */
const ALLOWED_BLOCKS = [ 'core/column' ];

/**
 * Number of columns to assume for template in case the user opts to skip
 * template option selection.
 *
 * @type {number}
 */
const DEFAULT_COLUMNS = 2;
const MIN_COLUMNS_NUMBER = 1;

function ColumnsEditContainer( {
	attributes,
	updateAlignment,
	updateColumns,
	columnCount,
	isSelected,
<<<<<<< HEAD
=======
	onAddNextColumn,
	onDelete,
>>>>>>> f57e6ace
} ) {
	const [ resizeListener, sizes ] = useResizeObserver();
	const [ columnsSettings, setColumnsSettings ] = useState( {
		columnsInRow: MIN_COLUMNS_NUMBER,
	} );

	const { verticalAlignment } = attributes;
	const { width } = sizes || {};

	useEffect( () => {
		const newColumnCount = ! columnCount ? DEFAULT_COLUMNS : columnCount;
		updateColumns( columnCount, newColumnCount );
		setColumnsSettings( {
			...columnsSettings,
			columnsInRow: getColumnsInRow( width, newColumnCount ),
		} );
	}, [ columnCount ] );

	useEffect( () => {
		setColumnsSettings( {
			columnsInRow: getColumnsInRow( width, columnCount ),
			width,
		} );
	}, [ width ] );

	const getColumnsInRow = ( containerWidth, columnsNumber ) => {
		if ( containerWidth < 480 ) {
			return 1;
		}
		if ( containerWidth >= 480 && containerWidth < 768 ) {
			return Math.min( columnCount, 2 );
		}
		return columnsNumber;
	};

	const renderAppender = () => {
		if ( isSelected ) {
			return (
				<InnerBlocks.ButtonBlockAppender
					customOnAdd={ onAddNextColumn }
				/>
			);
		}
		return null;
	};

	return (
		<>
			<InspectorControls>
				<PanelBody title={ __( 'Columns Settings' ) }>
					<StepperControl
						label={ __( 'Number of columns' ) }
						icon="columns"
						value={ columnCount }
						onChange={ ( value ) =>
							updateColumns( columnCount, value )
						}
						min={ MIN_COLUMNS_NUMBER }
						max={ columnCount + 1 }
					/>
				</PanelBody>
			</InspectorControls>
			<BlockControls>
				<BlockVerticalAlignmentToolbar
					onChange={ updateAlignment }
					value={ verticalAlignment }
					isCollapsed={ false }
				/>
			</BlockControls>
			<View style={ isSelected ? styles.blockSelected : styles.block }>
				{ resizeListener }
				<InnerBlocks
					renderAppender={ renderAppender }
					__experimentalMoverDirection={
						getColumnsInRow( width, columnCount ) > 1
							? 'horizontal'
							: ''
					}
					flatListProps={ {
						contentContainerStyle: {
							...styles.columnsContainer,
							maxWidth: width,
						},
						horizontal: true,
						scrollEnabled: false,
						style: styles.innerBlocks,
					} }
					containerStyle={ { flex: 1 } }
					allowedBlocks={ ALLOWED_BLOCKS }
					disallowRemoveInnerBlocks
					columnsSettings={ columnsSettings }
					customOnAdd={ onAddNextColumn }
					customOnDelete={ columnCount === 1 && onDelete }
				/>
			</View>
		</>
	);
}

const ColumnsEditContainerWrapper = withDispatch(
	( dispatch, ownProps, registry ) => ( {
		/**
		 * Update all child Column blocks with a new vertical alignment setting
		 * based on whatever alignment is passed in. This allows change to parent
		 * to overide anything set on a individual column basis.
		 *
		 * @param {string} verticalAlignment the vertical alignment setting
		 */
		updateAlignment( verticalAlignment ) {
			const { clientId, setAttributes } = ownProps;
			const { updateBlockAttributes } = dispatch( 'core/block-editor' );
			const { getBlockOrder } = registry.select( 'core/block-editor' );

			// Update own alignment.
			setAttributes( { verticalAlignment } );

			// Update all child Column Blocks to match
			const innerBlockClientIds = getBlockOrder( clientId );
			innerBlockClientIds.forEach( ( innerBlockClientId ) => {
				updateBlockAttributes( innerBlockClientId, {
					verticalAlignment,
				} );
			} );
		},
		updateBlockSettings( settings ) {
			const { clientId } = ownProps;
			const { updateBlockListSettings } = dispatch( 'core/block-editor' );
			updateBlockListSettings( clientId, settings );
		},
		/**
		 * Updates the column columnCount, including necessary revisions to child Column
		 * blocks to grant required or redistribute available space.
		 *
		 * @param {number} previousColumns Previous column columnCount.
		 * @param {number} newColumns      New column columnCount.
		 */
		updateColumns( previousColumns, newColumns ) {
			const { clientId } = ownProps;
			const { replaceInnerBlocks, selectBlock } = dispatch(
				'core/block-editor'
			);
			const { getBlocks } = registry.select( 'core/block-editor' );

			let innerBlocks = getBlocks( clientId );

			// Redistribute available width for existing inner blocks.
			const isAddingColumn = newColumns > previousColumns;

			if ( isAddingColumn ) {
				innerBlocks = [
					...innerBlocks,
					...times( newColumns - previousColumns, () => {
						return createBlock( 'core/column' );
					} ),
				];
			} else {
				// The removed column will be the last of the inner blocks.
				innerBlocks = dropRight(
					innerBlocks,
					previousColumns - newColumns
				);
			}

			if ( innerBlocks.length < MIN_COLUMNS_NUMBER ) {
				innerBlocks = [
					...innerBlocks,
					...times( MIN_COLUMNS_NUMBER - innerBlocks.length, () => {
						return createBlock( 'core/column' );
					} ),
				];
				selectBlock( clientId );
			}

			replaceInnerBlocks( clientId, innerBlocks, false );
		},
		onAddNextColumn: () => {
			const { clientId } = ownProps;
			const { replaceInnerBlocks, selectBlock } = dispatch(
				'core/block-editor'
			);
			const { getBlocks } = registry.select( 'core/block-editor' );

			const innerBlocks = getBlocks( clientId );

			const insertedBlock = createBlock( 'core/column' );

			innerBlocks.push( insertedBlock );

			replaceInnerBlocks( clientId, innerBlocks, true );
			selectBlock( insertedBlock.clientId );
		},
		onDelete: () => {
			const { clientId } = ownProps;
			const { removeBlock } = dispatch( 'core/block-editor' );
			removeBlock( clientId );
		},
	} )
)( ColumnsEditContainer );

const ColumnsEdit = ( props ) => {
	const { clientId, isSelected, getStylesFromColorScheme } = props;
	const { hasChildren, columnCount } = useSelect(
		( select ) => {
			const { getBlocks, getBlockCount, isBlockSelected } = select(
				'core/block-editor'
			);

			return {
				isSelected: isBlockSelected( clientId ),
				hasChildren: getBlocks( clientId ).length > 0,
				columnCount: getBlockCount( clientId ),
			};
		},
		[ clientId ]
	);

	if ( ! isSelected && ! hasChildren ) {
		return (
			<View
				style={ [
					getStylesFromColorScheme(
						styles.columnsPlaceholder,
						styles.columnsPlaceholderDark
					),
					! hasChildren && {
						...styles.marginVerticalDense,
						...styles.marginHorizontalNone,
					},
				] }
			/>
		);
	}

	return (
		<ColumnsEditContainerWrapper columnCount={ columnCount } { ...props } />
	);
};

export default withPreferredColorScheme( ColumnsEdit );<|MERGE_RESOLUTION|>--- conflicted
+++ resolved
@@ -53,11 +53,8 @@
 	updateColumns,
 	columnCount,
 	isSelected,
-<<<<<<< HEAD
-=======
 	onAddNextColumn,
 	onDelete,
->>>>>>> f57e6ace
 } ) {
 	const [ resizeListener, sizes ] = useResizeObserver();
 	const [ columnsSettings, setColumnsSettings ] = useState( {
