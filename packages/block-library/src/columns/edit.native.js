--- conflicted
+++ resolved
@@ -453,13 +453,8 @@
 				getBlockAttributes,
 			} = select( 'core/block-editor' );
 			const { isEditorSidebarOpened } = select( 'core/edit-post' );
-<<<<<<< HEAD
 			const innerBlocks = getBlocks( clientId );
-=======
-
-			const block = getBlock( clientId );
-			const innerBlocks = block?.innerBlocks;
->>>>>>> 7bf1297d
+
 			const isContentEmpty = map(
 				innerBlocks,
 				( innerBlock ) => innerBlock.innerBlocks.length
