<?php
/**
 * Server-side rendering of the `core/post-template` block.
 *
 * @package WordPress
 */

/**
 * Determines whether a block list contains a block that uses the featured image.
 *
 * @since 6.0.0
 *
 * @param WP_Block_List $inner_blocks Inner block instance.
 *
 * @return bool Whether the block list contains a block that uses the featured image.
 */
function block_core_post_template_uses_featured_image( $inner_blocks ) {
	foreach ( $inner_blocks as $block ) {
		if ( 'core/post-featured-image' === $block->name ) {
			return true;
		}
		if (
			'core/cover' === $block->name &&
			! empty( $block->attributes['useFeaturedImage'] )
		) {
			return true;
		}
		if ( $block->inner_blocks && block_core_post_template_uses_featured_image( $block->inner_blocks ) ) {
			return true;
		}
	}

	return false;
}

/**
 * Renders the `core/post-template` block on the server.
 *
 * @since 6.3.0 Changed render_block_context priority to `1`.
 *
 * @global WP_Query $wp_query WordPress Query object.
 *
 * @param array    $attributes Block attributes.
 * @param string   $content    Block default content.
 * @param WP_Block $block      Block instance.
 *
 * @return string Returns the output of the query, structured using the layout defined by the block's inner blocks.
 */
function render_block_core_post_template( $attributes, $content, $block ) {
	$page_key            = isset( $block->context['queryId'] ) ? 'query-' . $block->context['queryId'] . '-page' : 'query-page';
	$enhanced_pagination = isset( $block->context['enhancedPagination'] ) && $block->context['enhancedPagination'];
	$page                = empty( $_GET[ $page_key ] ) ? 1 : (int) $_GET[ $page_key ];
<<<<<<< HEAD
	$search_query        = empty( $_GET['search'] ) ? '' : sanitize_text_field( $_GET['search'] );
=======
	$search_query        = empty( $_GET['instant-search'] ) ? '' : sanitize_text_field( $_GET['instant-search'] );
>>>>>>> a55194fe

	// Check if the Instant Search experiment is enabled.
	$gutenberg_experiments  = get_option( 'gutenberg-experiments' );
	$instant_search_enabled = isset( $gutenberg_experiments['gutenberg-search-query-block'] ) && $gutenberg_experiments['gutenberg-search-query-block'];

	// Use global query if needed.
	$use_global_query = ( isset( $block->context['query']['inherit'] ) && $block->context['query']['inherit'] );
	if ( $use_global_query ) {
		global $wp_query;

		/*
		 * If already in the main query loop, duplicate the query instance to not tamper with the main instance.
		 * Since this is a nested query, it should start at the beginning, therefore rewind posts.
		 * Otherwise, the main query loop has not started yet and this block is responsible for doing so.
		 */
		if ( in_the_loop() ) {
			$query = clone $wp_query;
			$query->rewind_posts();
			$query_args = $wp_query->query_vars;

			// Add search parameter if it exists.
			if ( $enhanced_pagination && $instant_search_enabled && ! empty( $search_query ) ) {
				$query_args['s'] = $search_query;
			}
			$query->query( $query_args );
		} else {
			// The query has not been run yet, modify the global query.
			if ( $enhanced_pagination && $instant_search_enabled && ! empty( $search_query ) ) {
				$wp_query->set( 's', $search_query );
			}
			$query = $wp_query;
		}

		/*
		 * If the following conditions are met, run a new query with the search query:
		 * 1. Enhanced pagination is on.
		 * 2. Instant search is enabled.
		 * 3. The search query is not empty.
		 * 4. The query already has posts.
		 */
		if ( $enhanced_pagination && $instant_search_enabled && ! empty( $search_query ) && $query->have_posts() ) {
			$args = array_merge( $query->query_vars, array( 's' => $search_query ) );
			$query = new WP_Query( $args );
		}
	} else {
		$query_args = build_query_vars_from_query_block( $block, $page );

		// Add search parameter if enhanced pagination is on and search query exists
		if ( $enhanced_pagination && $instant_search_enabled && ! empty( $search_query ) ) {
			$query_args['s'] = $search_query;
		}

		$query = new WP_Query( $query_args );
	}

	if ( ! $query->have_posts() ) {
		return '';
	}

	if ( block_core_post_template_uses_featured_image( $block->inner_blocks ) ) {
		update_post_thumbnail_cache( $query );
	}

	$classnames = '';
	if ( isset( $block->context['displayLayout'] ) && isset( $block->context['query'] ) ) {
		if ( isset( $block->context['displayLayout']['type'] ) && 'flex' === $block->context['displayLayout']['type'] ) {
			$classnames = "is-flex-container columns-{$block->context['displayLayout']['columns']}";
		}
	}
	if ( isset( $attributes['style']['elements']['link']['color']['text'] ) ) {
		$classnames .= ' has-link-color';
	}

	// Ensure backwards compatibility by flagging the number of columns via classname when using grid layout.
	if ( isset( $attributes['layout']['type'] ) && 'grid' === $attributes['layout']['type'] && ! empty( $attributes['layout']['columnCount'] ) ) {
		$classnames .= ' ' . sanitize_title( 'columns-' . $attributes['layout']['columnCount'] );
	}

	$wrapper_attributes = get_block_wrapper_attributes( array( 'class' => trim( $classnames ) ) );

	$content = '';
	while ( $query->have_posts() ) {
		$query->the_post();

		// Get an instance of the current Post Template block.
		$block_instance = $block->parsed_block;

		// Set the block name to one that does not correspond to an existing registered block.
		// This ensures that for the inner instances of the Post Template block, we do not render any block supports.
		$block_instance['blockName'] = 'core/null';

		$post_id              = get_the_ID();
		$post_type            = get_post_type();
		$filter_block_context = static function ( $context ) use ( $post_id, $post_type ) {
			$context['postType'] = $post_type;
			$context['postId']   = $post_id;
			return $context;
		};

		// Use an early priority to so that other 'render_block_context' filters have access to the values.
		add_filter( 'render_block_context', $filter_block_context, 1 );
		// Render the inner blocks of the Post Template block with `dynamic` set to `false` to prevent calling
		// `render_callback` and ensure that no wrapper markup is included.
		$block_content = ( new WP_Block( $block_instance ) )->render( array( 'dynamic' => false ) );
		remove_filter( 'render_block_context', $filter_block_context, 1 );

		// Wrap the render inner blocks in a `li` element with the appropriate post classes.
		$post_classes = implode( ' ', get_post_class( 'wp-block-post' ) );

		$inner_block_directives = $enhanced_pagination ? ' data-wp-key="post-template-item-' . $post_id . '"' : '';

		$content .= '<li' . $inner_block_directives . ' class="' . esc_attr( $post_classes ) . '">' . $block_content . '</li>';
	}

	/*
	 * Use this function to restore the context of the template tags
	 * from a secondary query loop back to the main query loop.
	 * Since we use two custom loops, it's safest to always restore.
	*/
	wp_reset_postdata();

	return sprintf(
		'<ul %1$s>%2$s</ul>',
		$wrapper_attributes,
		$content
	);
}

/**
 * Registers the `core/post-template` block on the server.
 *
 * @since 5.8.0
 */
function register_block_core_post_template() {
	register_block_type_from_metadata(
		__DIR__ . '/post-template',
		array(
			'render_callback'   => 'render_block_core_post_template',
			'skip_inner_blocks' => true,
		)
	);
}
add_action( 'init', 'register_block_core_post_template' );<|MERGE_RESOLUTION|>--- conflicted
+++ resolved
@@ -50,11 +50,7 @@
 	$page_key            = isset( $block->context['queryId'] ) ? 'query-' . $block->context['queryId'] . '-page' : 'query-page';
 	$enhanced_pagination = isset( $block->context['enhancedPagination'] ) && $block->context['enhancedPagination'];
 	$page                = empty( $_GET[ $page_key ] ) ? 1 : (int) $_GET[ $page_key ];
-<<<<<<< HEAD
-	$search_query        = empty( $_GET['search'] ) ? '' : sanitize_text_field( $_GET['search'] );
-=======
 	$search_query        = empty( $_GET['instant-search'] ) ? '' : sanitize_text_field( $_GET['instant-search'] );
->>>>>>> a55194fe
 
 	// Check if the Instant Search experiment is enabled.
 	$gutenberg_experiments  = get_option( 'gutenberg-experiments' );
