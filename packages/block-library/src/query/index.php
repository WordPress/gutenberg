<?php
/**
 * Server-side rendering of the `core/query` block.
 *
 * @package WordPress
 */

/**
 * Modifies the static `core/query` block on the server.
 *
 * @since 6.4.0
 *
 * @param array    $attributes Block attributes.
 * @param string   $content    Block default content.
 * @param WP_Block $block      The block instance.
 *
 * @return string Returns the modified output of the query block.
 */
function render_block_core_query( $attributes, $content, $block ) {
	$is_interactive = isset( $attributes['enhancedPagination'] ) && true === $attributes['enhancedPagination'] && isset( $attributes['queryId'] );

	// Enqueue the script module and add the necessary directives if the block is
	// interactive.
	if ( $is_interactive ) {
		wp_enqueue_script_module( '@wordpress/block-library/query' );

		$p = new WP_HTML_Tag_Processor( $content );
		if ( $p->next_tag() ) {
			// Add the necessary directives.
			$p->set_attribute( 'data-wp-interactive', '{"namespace":"core/query"}' );
			$p->set_attribute( 'data-wp-navigation-id', 'query-' . $attributes['queryId'] );
			// Use context to send translated strings.
			$p->set_attribute(
				'data-wp-context',
				wp_json_encode(
					array(
						'loadingText' => __( 'Loading page, please wait.' ),
						'loadedText'  => __( 'Page Loaded.' ),
					),
					JSON_HEX_TAG | JSON_HEX_APOS | JSON_HEX_AMP
				)
			);
			$content = $p->get_updated_html();

			// Mark the block as interactive.
			$block->block_type->supports['interactivity'] = true;

			// Add a div to announce messages using `aria-live`.
			$html_tag = 'div';
			if ( ! empty( $attributes['tagName'] ) ) {
				$html_tag = esc_attr( $attributes['tagName'] );
			}
			$last_tag_position = strripos( $content, '</' . $html_tag . '>' );
			$content           = substr_replace(
				$content,
				'<div
					class="screen-reader-text"
					aria-live="polite"
					data-wp-text="context.message"
				></div>
				<div
					class="wp-block-query__enhanced-pagination-animation"
					data-wp-class--start-animation="state.startAnimation"
					data-wp-class--finish-animation="state.finishAnimation"
				></div>',
				$last_tag_position,
				0
			);
		}
	}

	// Add the styles to the block type if the block is interactive and remove
	// them if it's not.
	$style_asset = 'wp-block-query';
	if ( ! wp_style_is( $style_asset ) ) {
		$style_handles = $block->block_type->style_handles;
		// If the styles are not needed, and they are still in the `style_handles`, remove them.
		if ( ! $is_interactive && in_array( $style_asset, $style_handles, true ) ) {
			$block->block_type->style_handles = array_diff( $style_handles, array( $style_asset ) );
		}
		// If the styles are needed, but they were previously removed, add them again.
		if ( $is_interactive && ! in_array( $style_asset, $style_handles, true ) ) {
			$block->block_type->style_handles = array_merge( $style_handles, array( $style_asset ) );
		}
	}

	return $content;
}

/**
 * Registers the `core/query` block on the server.
 */
function register_block_core_query() {
	register_block_type_from_metadata(
		__DIR__ . '/query',
		array(
			'render_callback' => 'render_block_core_query',
		)
	);

<<<<<<< HEAD
	if ( defined( 'IS_GUTENBERG_PLUGIN' ) && IS_GUTENBERG_PLUGIN ) {
		gutenberg_register_module(
			'@wordpress/block-library/query',
			'/wp-content/plugins/gutenberg/build/interactivity/query.min.js',
			array(
				'@wordpress/interactivity',
				array(
					'id'   => '@wordpress/interactivity/router',
					'type' => 'dynamic',
				),
			),
			defined( 'GUTENBERG_VERSION' ) ? GUTENBERG_VERSION : get_bloginfo( 'version' )
		);
	}
=======
	wp_register_script_module(
		'@wordpress/block-library/query',
		'/wp-content/plugins/gutenberg/build/interactivity/query.min.js',
		array( '@wordpress/interactivity' ),
		defined( 'GUTENBERG_VERSION' ) ? GUTENBERG_VERSION : get_bloginfo( 'version' )
	);
>>>>>>> 3c3e0e97
}
add_action( 'init', 'register_block_core_query' );

/**
 * Traverse the tree of blocks looking for any plugin block (i.e., a block from
 * an installed plugin) inside a Query block with the enhanced pagination
 * enabled. If at least one is found, the enhanced pagination is effectively
 * disabled to prevent any potential incompatibilities.
 *
 * @since 6.4.0
 *
 * @param array $parsed_block The block being rendered.
 * @return string Returns the parsed block, unmodified.
 */
function block_core_query_disable_enhanced_pagination( $parsed_block ) {
	static $enhanced_query_stack   = array();
	static $dirty_enhanced_queries = array();
	static $render_query_callback  = null;

	$is_interactive = isset( $parsed_block['attrs']['enhancedPagination'] ) && true === $parsed_block['attrs']['enhancedPagination'] && isset( $parsed_block['attrs']['queryId'] );
	$block_name     = $parsed_block['blockName'];

	if ( 'core/query' === $block_name && $is_interactive ) {
		$enhanced_query_stack[] = $parsed_block['attrs']['queryId'];

		if ( ! isset( $render_query_callback ) ) {
			/**
			 * Filter that disables the enhanced pagination feature during block
			 * rendering when a plugin block has been found inside. It does so
			 * by adding an attribute called `data-wp-navigation-disabled` which
			 * is later handled by the front-end logic.
			 *
			 * @param string   $content  The block content.
			 * @param array    $block    The full block, including name and attributes.
			 * @return string Returns the modified output of the query block.
			 */
			$render_query_callback = static function ( $content, $block ) use ( &$enhanced_query_stack, &$dirty_enhanced_queries, &$render_query_callback ) {
				$is_interactive = isset( $block['attrs']['enhancedPagination'] ) && true === $block['attrs']['enhancedPagination'] && isset( $block['attrs']['queryId'] );

				if ( ! $is_interactive ) {
					return $content;
				}

				if ( isset( $dirty_enhanced_queries[ $block['attrs']['queryId'] ] ) ) {
					$p = new WP_HTML_Tag_Processor( $content );
					if ( $p->next_tag() ) {
						$p->set_attribute( 'data-wp-navigation-disabled', 'true' );
					}
					$content = $p->get_updated_html();
					$dirty_enhanced_queries[ $block['attrs']['queryId'] ] = null;
				}

				array_pop( $enhanced_query_stack );

				if ( empty( $enhanced_query_stack ) ) {
					remove_filter( 'render_block_core/query', $render_query_callback );
					$render_query_callback = null;
				}

				return $content;
			};

			add_filter( 'render_block_core/query', $render_query_callback, 10, 2 );
		}
	} elseif (
		! empty( $enhanced_query_stack ) &&
		isset( $block_name ) &&
		( ! str_starts_with( $block_name, 'core/' ) || 'core/post-content' === $block_name )
	) {
		foreach ( $enhanced_query_stack as $query_id ) {
			$dirty_enhanced_queries[ $query_id ] = true;
		}
	}

	return $parsed_block;
}

add_filter( 'render_block_data', 'block_core_query_disable_enhanced_pagination', 10, 1 );<|MERGE_RESOLUTION|>--- conflicted
+++ resolved
@@ -98,29 +98,18 @@
 		)
 	);
 
-<<<<<<< HEAD
-	if ( defined( 'IS_GUTENBERG_PLUGIN' ) && IS_GUTENBERG_PLUGIN ) {
-		gutenberg_register_module(
-			'@wordpress/block-library/query',
-			'/wp-content/plugins/gutenberg/build/interactivity/query.min.js',
-			array(
-				'@wordpress/interactivity',
-				array(
-					'id'   => '@wordpress/interactivity/router',
-					'type' => 'dynamic',
-				),
-			),
-			defined( 'GUTENBERG_VERSION' ) ? GUTENBERG_VERSION : get_bloginfo( 'version' )
-		);
-	}
-=======
 	wp_register_script_module(
 		'@wordpress/block-library/query',
 		'/wp-content/plugins/gutenberg/build/interactivity/query.min.js',
-		array( '@wordpress/interactivity' ),
+		array(
+			'@wordpress/interactivity',
+			array(
+				'id'   => '@wordpress/interactivity/router',
+				'type' => 'dynamic',
+			),
+		),
 		defined( 'GUTENBERG_VERSION' ) ? GUTENBERG_VERSION : get_bloginfo( 'version' )
 	);
->>>>>>> 3c3e0e97
 }
 add_action( 'init', 'register_block_core_query' );
 
