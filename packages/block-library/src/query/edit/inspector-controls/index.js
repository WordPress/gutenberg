/**
 * External dependencies
 */
import { startOfYear, endOfYear, format as dateFormat } from 'date-fns';

/**
 * WordPress dependencies
 */
import {
	PanelBody,
	TextControl,
	SelectControl,
	RangeControl,
	__experimentalToggleGroupControl as ToggleGroupControl,
	__experimentalToggleGroupControlOption as ToggleGroupControlOption,
	Notice,
	__experimentalToolsPanel as ToolsPanel,
	__experimentalToolsPanelItem as ToolsPanelItem,
} from '@wordpress/components';
import { useSelect } from '@wordpress/data';
import { store as coreStore } from '@wordpress/core-data';
import { __ } from '@wordpress/i18n';
import { privateApis as blockEditorPrivateApis } from '@wordpress/block-editor';
import { debounce } from '@wordpress/compose';
import { useEffect, useState, useCallback } from '@wordpress/element';

/**
 * Internal dependencies
 */
import OrderControl from './order-control';
import AuthorControl from './author-control';
import ParentControl from './parent-control';
import { TaxonomyControls } from './taxonomy-controls';
import FormatControls from './format-controls';
import StickyControl from './sticky-control';
import CreateNewPostLink from './create-new-post-link';
import PerPageControl from './per-page-control';
import OffsetControl from './offset-controls';
import PagesControl from './pages-control';
import { unlock } from '../../../lock-unlock';
import {
	usePostTypes,
	useIsPostTypeHierarchical,
	useAllowedControls,
	isControlAllowed,
	useTaxonomies,
} from '../../utils';
import { useToolsPanelDropdownMenuProps } from '../../../utils/hooks';

const { BlockInfo } = unlock( blockEditorPrivateApis );
const TIMEZONELESS_FORMAT = "yyyy-MM-dd'T'HH:mm:ss";

export default function QueryInspectorControls( props ) {
	const { attributes, setQuery, setDisplayLayout, isTemplate } = props;
	const { query, displayLayout } = attributes;
	const {
		order,
		orderBy,
		author: authorIds,
		pages,
		postType,
		perPage,
		offset,
		sticky,
		inherit,
		taxQuery,
		parents,
		after,
		before,
		format,
	} = query;
	const allowedControls = useAllowedControls( attributes );
<<<<<<< HEAD
	const [ showSticky, setShowSticky ] = useState( postType === 'post' );
	const [ queryYear, setQueryYear ] = useState(
		!! after ? new Date( after ).getFullYear() : ''
	);
=======
	const showSticky = postType === 'post';
>>>>>>> 013b4905
	const {
		postTypesTaxonomiesMap,
		postTypesSelectOptions,
		postTypeFormatSupportMap,
	} = usePostTypes();
	const taxonomies = useTaxonomies( postType );
	const isPostTypeHierarchical = useIsPostTypeHierarchical( postType );
	const onPostTypeChange = ( newValue ) => {
		const updateQuery = { postType: newValue };
		// We need to dynamically update the `taxQuery` property,
		// by removing any not supported taxonomy from the query.
		const supportedTaxonomies = postTypesTaxonomiesMap[ newValue ];
		const updatedTaxQuery = Object.entries( taxQuery || {} ).reduce(
			( accumulator, [ taxonomySlug, terms ] ) => {
				if ( supportedTaxonomies.includes( taxonomySlug ) ) {
					accumulator[ taxonomySlug ] = terms;
				}
				return accumulator;
			},
			{}
		);
		updateQuery.taxQuery = !! Object.keys( updatedTaxQuery ).length
			? updatedTaxQuery
			: undefined;

		if ( newValue !== 'post' ) {
			updateQuery.sticky = '';
		}
		// We need to reset `parents` because they are tied to each post type.
		updateQuery.parents = [];
		// Post types can register post format support with `add_post_type_support`.
		// But we need to reset the `format` property when switching to post types
		// that do not support post formats.
		const hasFormatSupport = postTypeFormatSupportMap[ newValue ];
		if ( ! hasFormatSupport ) {
			updateQuery.format = [];
		}

		setQuery( updateQuery );
	};
	const onYearChange = ( value ) => {
		setQueryYear( value );
		const yearRegex = /^\d{4}$/;

		if ( ! yearRegex.test( value ) ) {
			setQuery( {
				after: '',
				before: '',
			} );
			return;
		}

		setQuery( {
			after: dateFormat( startOfYear( value ), TIMEZONELESS_FORMAT ),
			before: dateFormat( endOfYear( value ), TIMEZONELESS_FORMAT ),
		} );
	};
	const [ querySearch, setQuerySearch ] = useState( query.search );
	const onChangeDebounced = useCallback(
		debounce( () => {
			if ( query.search !== querySearch ) {
				setQuery( { search: querySearch } );
			}
		}, 250 ),
		[ querySearch, query.search ]
	);
	useEffect( () => {
		onChangeDebounced();
		return onChangeDebounced.cancel;
	}, [ querySearch, onChangeDebounced ] );

	const showInheritControl =
		isTemplate && isControlAllowed( allowedControls, 'inherit' );
	const showPostTypeControl =
		! inherit && isControlAllowed( allowedControls, 'postType' );
	const postTypeControlLabel = __( 'Post type' );
	const postTypeControlHelp = __(
		'Select the type of content to display: posts, pages, or custom post types.'
	);
	const showColumnsControl = false;
	const showOrderControl =
		! inherit && isControlAllowed( allowedControls, 'order' );
	const showStickyControl =
		! inherit &&
		showSticky &&
		isControlAllowed( allowedControls, 'sticky' );
	const showSettingsPanel =
		showInheritControl ||
		showPostTypeControl ||
		showColumnsControl ||
		showOrderControl ||
		showStickyControl;
	const showTaxControl =
		!! taxonomies?.length &&
		isControlAllowed( allowedControls, 'taxQuery' );
	const showYearControl =
		isControlAllowed( allowedControls, 'after' ) ||
		isControlAllowed( allowedControls, 'before' );
	const showAuthorControl = isControlAllowed( allowedControls, 'author' );
	const showSearchControl = isControlAllowed( allowedControls, 'search' );
	const showParentControl =
		isControlAllowed( allowedControls, 'parents' ) &&
		isPostTypeHierarchical;

	const postTypeHasFormatSupport = postTypeFormatSupportMap[ postType ];
	const showFormatControl = useSelect(
		( select ) => {
			// Check if the post type supports post formats and if the control is allowed.
			if (
				! postTypeHasFormatSupport ||
				! isControlAllowed( allowedControls, 'format' )
			) {
				return false;
			}

			const themeSupports = select( coreStore ).getThemeSupports();

			// If there are no supported formats, getThemeSupports still includes the default 'standard' format,
			// and in this case the control should not be shown since the user has no other formats to choose from.
			return (
				themeSupports.formats &&
				themeSupports.formats.length > 0 &&
				themeSupports.formats.some( ( type ) => type !== 'standard' )
			);
		},
		[ allowedControls, postTypeHasFormatSupport ]
	);

	const showFiltersPanel =
		showTaxControl ||
		showAuthorControl ||
		showSearchControl ||
		showParentControl ||
		showFormatControl ||
		showYearControl;
	const dropdownMenuProps = useToolsPanelDropdownMenuProps();

	const showPostCountControl = isControlAllowed(
		allowedControls,
		'postCount'
	);
	const showOffSetControl = isControlAllowed( allowedControls, 'offset' );
	const showPagesControl = isControlAllowed( allowedControls, 'pages' );

	const showDisplayPanel =
		showPostCountControl || showOffSetControl || showPagesControl;

	return (
		<>
			{ !! postType && (
				<BlockInfo>
					<CreateNewPostLink postType={ postType } />
				</BlockInfo>
			) }
			{ showSettingsPanel && (
				<PanelBody title={ __( 'Settings' ) }>
					{ showInheritControl && (
						<ToggleGroupControl
							__next40pxDefaultSize
							__nextHasNoMarginBottom
							label={ __( 'Query type' ) }
							isBlock
							onChange={ ( value ) => {
								setQuery( { inherit: value === 'default' } );
							} }
							help={
								inherit
									? __(
											'Display a list of posts or custom post types based on the current template.'
									  )
									: __(
											'Display a list of posts or custom post types based on specific criteria.'
									  )
							}
							value={ !! inherit ? 'default' : 'custom' }
						>
							<ToggleGroupControlOption
								value="default"
								label={ __( 'Default' ) }
							/>
							<ToggleGroupControlOption
								value="custom"
								label={ __( 'Custom' ) }
							/>
						</ToggleGroupControl>
					) }
					{ showPostTypeControl &&
						( postTypesSelectOptions.length > 2 ? (
							<SelectControl
								__nextHasNoMarginBottom
								__next40pxDefaultSize
								options={ postTypesSelectOptions }
								value={ postType }
								label={ postTypeControlLabel }
								onChange={ onPostTypeChange }
								help={ postTypeControlHelp }
							/>
						) : (
							<ToggleGroupControl
								__nextHasNoMarginBottom
								__next40pxDefaultSize
								isBlock
								value={ postType }
								label={ postTypeControlLabel }
								onChange={ onPostTypeChange }
								help={ postTypeControlHelp }
							>
								{ postTypesSelectOptions.map( ( option ) => (
									<ToggleGroupControlOption
										key={ option.value }
										value={ option.value }
										label={ option.label }
									/>
								) ) }
							</ToggleGroupControl>
						) ) }

					{ showColumnsControl && (
						<>
							<RangeControl
								__nextHasNoMarginBottom
								__next40pxDefaultSize
								label={ __( 'Columns' ) }
								value={ displayLayout.columns }
								onChange={ ( value ) =>
									setDisplayLayout( {
										columns: value,
									} )
								}
								min={ 2 }
								max={ Math.max( 6, displayLayout.columns ) }
							/>
							{ displayLayout.columns > 6 && (
								<Notice
									status="warning"
									isDismissible={ false }
								>
									{ __(
										'This column count exceeds the recommended amount and may cause visual breakage.'
									) }
								</Notice>
							) }
						</>
					) }
					{ showOrderControl && (
						<OrderControl
							{ ...{ order, orderBy } }
							onChange={ setQuery }
						/>
					) }
					{ showStickyControl && (
						<StickyControl
							value={ sticky }
							onChange={ ( value ) =>
								setQuery( { sticky: value } )
							}
						/>
					) }
				</PanelBody>
			) }
			{ ! inherit && showDisplayPanel && (
				<ToolsPanel
					className="block-library-query-toolspanel__display"
					label={ __( 'Display' ) }
					resetAll={ () => {
						setQuery( {
							offset: 0,
							pages: 0,
						} );
					} }
					dropdownMenuProps={ dropdownMenuProps }
				>
					<ToolsPanelItem
						label={ __( 'Items per page' ) }
						hasValue={ () => perPage > 0 }
					>
						<PerPageControl
							perPage={ perPage }
							offset={ offset }
							onChange={ setQuery }
						/>
					</ToolsPanelItem>
					<ToolsPanelItem
						label={ __( 'Offset' ) }
						hasValue={ () => offset > 0 }
						onDeselect={ () => setQuery( { offset: 0 } ) }
					>
						<OffsetControl
							offset={ offset }
							onChange={ setQuery }
						/>
					</ToolsPanelItem>
					<ToolsPanelItem
						label={ __( 'Max pages to show' ) }
						hasValue={ () => pages > 0 }
						onDeselect={ () => setQuery( { pages: 0 } ) }
					>
						<PagesControl pages={ pages } onChange={ setQuery } />
					</ToolsPanelItem>
				</ToolsPanel>
			) }
			{ ! inherit && showFiltersPanel && (
				<ToolsPanel
					className="block-library-query-toolspanel__filters" // unused but kept for backward compatibility
					label={ __( 'Filters' ) }
					resetAll={ () => {
						setQuery( {
							author: '',
							parents: [],
							search: '',
							taxQuery: null,
							after: undefined,
							before: undefined,
							format: [],
						} );
						setQuerySearch( '' );
					} }
					dropdownMenuProps={ dropdownMenuProps }
				>
					{ showTaxControl && (
						<ToolsPanelItem
							label={ __( 'Taxonomies' ) }
							hasValue={ () =>
								Object.values( taxQuery || {} ).some(
									( terms ) => !! terms.length
								)
							}
							onDeselect={ () => setQuery( { taxQuery: null } ) }
						>
							<TaxonomyControls
								onChange={ setQuery }
								query={ query }
							/>
						</ToolsPanelItem>
					) }
					{ showAuthorControl && (
						<ToolsPanelItem
							hasValue={ () => !! authorIds }
							label={ __( 'Authors' ) }
							onDeselect={ () => setQuery( { author: '' } ) }
						>
							<AuthorControl
								value={ authorIds }
								onChange={ setQuery }
							/>
						</ToolsPanelItem>
					) }
					{ showSearchControl && (
						<ToolsPanelItem
							hasValue={ () => !! querySearch }
							label={ __( 'Keyword' ) }
							onDeselect={ () => setQuerySearch( '' ) }
						>
							<TextControl
								__nextHasNoMarginBottom
								__next40pxDefaultSize
								label={ __( 'Keyword' ) }
								value={ querySearch }
								onChange={ setQuerySearch }
							/>
						</ToolsPanelItem>
					) }
					{ showYearControl && (
						<ToolsPanelItem
							hasValue={ () => !! after || !! before }
							label={ __( 'Year' ) }
							onDeselect={ () =>
								setQuery( {
									after: undefined,
									before: undefined,
								} )
							}
						>
							<TextControl
								__next40pxDefaultSize
								__nextHasNoMarginBottom
								label={ __( 'Year:' ) }
								type="number"
								value={ queryYear }
								onChange={ onYearChange }
							/>
						</ToolsPanelItem>
					) }
					{ showParentControl && (
						<ToolsPanelItem
							hasValue={ () => !! parents?.length }
							label={ __( 'Parents' ) }
							onDeselect={ () => setQuery( { parents: [] } ) }
						>
							<ParentControl
								parents={ parents }
								postType={ postType }
								onChange={ setQuery }
							/>
						</ToolsPanelItem>
					) }
					{ showFormatControl && (
						<ToolsPanelItem
							hasValue={ () => !! format?.length }
							label={ __( 'Formats' ) }
							onDeselect={ () => setQuery( { format: [] } ) }
						>
							<FormatControls
								onChange={ setQuery }
								query={ query }
							/>
						</ToolsPanelItem>
					) }
				</ToolsPanel>
			) }
		</>
	);
}<|MERGE_RESOLUTION|>--- conflicted
+++ resolved
@@ -70,14 +70,10 @@
 		format,
 	} = query;
 	const allowedControls = useAllowedControls( attributes );
-<<<<<<< HEAD
-	const [ showSticky, setShowSticky ] = useState( postType === 'post' );
+	const showSticky = postType === 'post';
 	const [ queryYear, setQueryYear ] = useState(
 		!! after ? new Date( after ).getFullYear() : ''
 	);
-=======
-	const showSticky = postType === 'post';
->>>>>>> 013b4905
 	const {
 		postTypesTaxonomiesMap,
 		postTypesSelectOptions,
