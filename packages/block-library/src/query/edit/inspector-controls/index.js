/**
 * WordPress dependencies
 */
import {
	PanelBody,
	TextControl,
	SelectControl,
	RangeControl,
	__experimentalToggleGroupControl as ToggleGroupControl,
	__experimentalToggleGroupControlOption as ToggleGroupControlOption,
	Notice,
	__experimentalToolsPanel as ToolsPanel,
	__experimentalToolsPanelItem as ToolsPanelItem,
} from '@wordpress/components';
import { useSelect } from '@wordpress/data';
import { store as coreStore } from '@wordpress/core-data';
import { __ } from '@wordpress/i18n';
import { privateApis as blockEditorPrivateApis } from '@wordpress/block-editor';
import { debounce } from '@wordpress/compose';
import { useEffect, useState, useCallback } from '@wordpress/element';

/**
 * Internal dependencies
 */
import OrderControl from './order-control';
import AuthorControl from './author-control';
import ParentControl from './parent-control';
import { TaxonomyControls } from './taxonomy-controls';
import FormatControls from './format-controls';
import StickyControl from './sticky-control';
import CreateNewPostLink from './create-new-post-link';
import PerPageControl from './per-page-control';
import OffsetControl from './offset-controls';
import PagesControl from './pages-control';
import { unlock } from '../../../lock-unlock';
import {
	usePostTypes,
	useIsPostTypeHierarchical,
	useAllowedControls,
	isControlAllowed,
	useTaxonomies,
} from '../../utils';
import { useToolsPanelDropdownMenuProps } from '../../../utils/hooks';

const { BlockInfo } = unlock( blockEditorPrivateApis );

export default function QueryInspectorControls( props ) {
	const { attributes, setQuery, setDisplayLayout, isSingular } = props;
	const { query, displayLayout } = attributes;
	const {
		order,
		orderBy,
		author: authorIds,
		pages,
		postType,
		perPage,
		offset,
		sticky,
		inherit,
		taxQuery,
		parents,
		format,
	} = query;
	const allowedControls = useAllowedControls( attributes );
	const showSticky = postType === 'post';
	const {
		postTypesTaxonomiesMap,
		postTypesSelectOptions,
		postTypeFormatSupportMap,
	} = usePostTypes();
	const taxonomies = useTaxonomies( postType );
	const isPostTypeHierarchical = useIsPostTypeHierarchical( postType );
	const onPostTypeChange = ( newValue ) => {
		const updateQuery = { postType: newValue };
		// We need to dynamically update the `taxQuery` property,
		// by removing any not supported taxonomy from the query.
		const supportedTaxonomies = postTypesTaxonomiesMap[ newValue ];
		const updatedTaxQuery = Object.entries( taxQuery || {} ).reduce(
			( accumulator, [ taxonomySlug, terms ] ) => {
				if ( supportedTaxonomies.includes( taxonomySlug ) ) {
					accumulator[ taxonomySlug ] = terms;
				}
				return accumulator;
			},
			{}
		);
		updateQuery.taxQuery = !! Object.keys( updatedTaxQuery ).length
			? updatedTaxQuery
			: undefined;

		if ( newValue !== 'post' ) {
			updateQuery.sticky = '';
		}
		// We need to reset `parents` because they are tied to each post type.
		updateQuery.parents = [];
		// Post types can register post format support with `add_post_type_support`.
		// But we need to reset the `format` property when switching to post types
		// that do not support post formats.
		const hasFormatSupport = postTypeFormatSupportMap[ newValue ];
		if ( ! hasFormatSupport ) {
			updateQuery.format = [];
		}

		setQuery( updateQuery );
	};
	const [ querySearch, setQuerySearch ] = useState( query.search );
	const onChangeDebounced = useCallback(
		debounce( () => {
			if ( query.search !== querySearch ) {
				setQuery( { search: querySearch } );
			}
		}, 250 ),
		[ querySearch, query.search ]
	);
	useEffect( () => {
		onChangeDebounced();
		return onChangeDebounced.cancel;
	}, [ querySearch, onChangeDebounced ] );

	const showInheritControl =
		! isSingular && isControlAllowed( allowedControls, 'inherit' );
	const showPostTypeControl =
<<<<<<< HEAD
		( ! inherit && isControlAllowed( allowedControls, 'postType' ) ) ||
		isSingular;
=======
		! inherit && isControlAllowed( allowedControls, 'postType' );
>>>>>>> abe37675
	const postTypeControlLabel = __( 'Post type' );
	const postTypeControlHelp = __(
		'Select the type of content to display: posts, pages, or custom post types.'
	);
	const showColumnsControl = false;
	const showOrderControl =
<<<<<<< HEAD
		( ! inherit && isControlAllowed( allowedControls, 'order' ) ) ||
		isSingular;
	const showStickyControl =
		( ! inherit &&
			showSticky &&
			isControlAllowed( allowedControls, 'sticky' ) ) ||
		( showSticky && isSingular );
=======
		! inherit && isControlAllowed( allowedControls, 'order' );
	const showStickyControl =
		! inherit &&
		showSticky &&
		isControlAllowed( allowedControls, 'sticky' );
>>>>>>> abe37675
	const showSettingsPanel =
		showInheritControl ||
		showPostTypeControl ||
		showColumnsControl ||
		showOrderControl ||
		showStickyControl;
	const showTaxControl =
		!! taxonomies?.length &&
		isControlAllowed( allowedControls, 'taxQuery' );
	const showAuthorControl = isControlAllowed( allowedControls, 'author' );
	const showSearchControl = isControlAllowed( allowedControls, 'search' );
	const showParentControl =
		isControlAllowed( allowedControls, 'parents' ) &&
		isPostTypeHierarchical;

	const postTypeHasFormatSupport = postTypeFormatSupportMap[ postType ];
	const showFormatControl = useSelect(
		( select ) => {
			// Check if the post type supports post formats and if the control is allowed.
			if (
				! postTypeHasFormatSupport ||
				! isControlAllowed( allowedControls, 'format' )
			) {
				return false;
			}

			const themeSupports = select( coreStore ).getThemeSupports();

			// If there are no supported formats, getThemeSupports still includes the default 'standard' format,
			// and in this case the control should not be shown since the user has no other formats to choose from.
			return (
				themeSupports.formats &&
				themeSupports.formats.length > 0 &&
				themeSupports.formats.some( ( type ) => type !== 'standard' )
			);
		},
		[ allowedControls, postTypeHasFormatSupport ]
	);

	const showFiltersPanel =
		showTaxControl ||
		showAuthorControl ||
		showSearchControl ||
		showParentControl ||
		showFormatControl;
	const dropdownMenuProps = useToolsPanelDropdownMenuProps();

	const showPostCountControl = isControlAllowed(
		allowedControls,
		'postCount'
	);
	const showOffSetControl = isControlAllowed( allowedControls, 'offset' );
	const showPagesControl = isControlAllowed( allowedControls, 'pages' );

	const showDisplayPanel =
		showPostCountControl || showOffSetControl || showPagesControl;

	return (
		<>
			{ !! postType && (
				<BlockInfo>
					<CreateNewPostLink postType={ postType } />
				</BlockInfo>
			) }
			{ showSettingsPanel && (
				<PanelBody title={ __( 'Settings' ) }>
					{ showInheritControl && (
						<ToggleGroupControl
							__next40pxDefaultSize
							__nextHasNoMarginBottom
							label={ __( 'Query type' ) }
							isBlock
							onChange={ ( value ) => {
								setQuery( { inherit: value === 'default' } );
							} }
							help={
								inherit
									? __(
											'Display a list of posts or custom post types based on the current template.'
									  )
									: __(
											'Display a list of posts or custom post types based on specific criteria.'
									  )
							}
							value={ !! inherit ? 'default' : 'custom' }
						>
							<ToggleGroupControlOption
								value="default"
								label={ __( 'Default' ) }
							/>
							<ToggleGroupControlOption
								value="custom"
								label={ __( 'Custom' ) }
							/>
						</ToggleGroupControl>
					) }
					{ showPostTypeControl &&
						( postTypesSelectOptions.length > 2 ? (
							<SelectControl
								__nextHasNoMarginBottom
								__next40pxDefaultSize
								options={ postTypesSelectOptions }
								value={ postType }
								label={ postTypeControlLabel }
								onChange={ onPostTypeChange }
								help={ postTypeControlHelp }
							/>
						) : (
							<ToggleGroupControl
								__nextHasNoMarginBottom
								__next40pxDefaultSize
								isBlock
								value={ postType }
								label={ postTypeControlLabel }
								onChange={ onPostTypeChange }
								help={ postTypeControlHelp }
							>
								{ postTypesSelectOptions.map( ( option ) => (
									<ToggleGroupControlOption
										key={ option.value }
										value={ option.value }
										label={ option.label }
									/>
								) ) }
							</ToggleGroupControl>
						) ) }

					{ showColumnsControl && (
						<>
							<RangeControl
								__nextHasNoMarginBottom
								__next40pxDefaultSize
								label={ __( 'Columns' ) }
								value={ displayLayout.columns }
								onChange={ ( value ) =>
									setDisplayLayout( {
										columns: value,
									} )
								}
								min={ 2 }
								max={ Math.max( 6, displayLayout.columns ) }
							/>
							{ displayLayout.columns > 6 && (
								<Notice
									status="warning"
									isDismissible={ false }
								>
									{ __(
										'This column count exceeds the recommended amount and may cause visual breakage.'
									) }
								</Notice>
							) }
						</>
					) }
					{ showOrderControl && (
						<OrderControl
							{ ...{ order, orderBy } }
							onChange={ setQuery }
						/>
					) }
					{ showStickyControl && (
						<StickyControl
							value={ sticky }
							onChange={ ( value ) =>
								setQuery( { sticky: value } )
							}
						/>
					) }
				</PanelBody>
			) }
			{ ! inherit && showDisplayPanel && (
				<ToolsPanel
					className="block-library-query-toolspanel__display"
					label={ __( 'Display' ) }
					resetAll={ () => {
						setQuery( {
							offset: 0,
							pages: 0,
						} );
					} }
					dropdownMenuProps={ dropdownMenuProps }
				>
					<ToolsPanelItem
						label={ __( 'Items per page' ) }
						hasValue={ () => perPage > 0 }
					>
						<PerPageControl
							perPage={ perPage }
							offset={ offset }
							onChange={ setQuery }
						/>
					</ToolsPanelItem>
					<ToolsPanelItem
						label={ __( 'Offset' ) }
						hasValue={ () => offset > 0 }
						onDeselect={ () => setQuery( { offset: 0 } ) }
					>
						<OffsetControl
							offset={ offset }
							onChange={ setQuery }
						/>
					</ToolsPanelItem>
					<ToolsPanelItem
						label={ __( 'Max pages to show' ) }
						hasValue={ () => pages > 0 }
						onDeselect={ () => setQuery( { pages: 0 } ) }
					>
						<PagesControl pages={ pages } onChange={ setQuery } />
					</ToolsPanelItem>
				</ToolsPanel>
			) }
			{ ! inherit && showFiltersPanel && (
				<ToolsPanel
					className="block-library-query-toolspanel__filters" // unused but kept for backward compatibility
					label={ __( 'Filters' ) }
					resetAll={ () => {
						setQuery( {
							author: '',
							parents: [],
							search: '',
							taxQuery: null,
							format: [],
						} );
						setQuerySearch( '' );
					} }
					dropdownMenuProps={ dropdownMenuProps }
				>
					{ showTaxControl && (
						<ToolsPanelItem
							label={ __( 'Taxonomies' ) }
							hasValue={ () =>
								Object.values( taxQuery || {} ).some(
									( terms ) => !! terms.length
								)
							}
							onDeselect={ () => setQuery( { taxQuery: null } ) }
						>
							<TaxonomyControls
								onChange={ setQuery }
								query={ query }
							/>
						</ToolsPanelItem>
					) }
					{ showAuthorControl && (
						<ToolsPanelItem
							hasValue={ () => !! authorIds }
							label={ __( 'Authors' ) }
							onDeselect={ () => setQuery( { author: '' } ) }
						>
							<AuthorControl
								value={ authorIds }
								onChange={ setQuery }
							/>
						</ToolsPanelItem>
					) }
					{ showSearchControl && (
						<ToolsPanelItem
							hasValue={ () => !! querySearch }
							label={ __( 'Keyword' ) }
							onDeselect={ () => setQuerySearch( '' ) }
						>
							<TextControl
								__nextHasNoMarginBottom
								__next40pxDefaultSize
								label={ __( 'Keyword' ) }
								value={ querySearch }
								onChange={ setQuerySearch }
							/>
						</ToolsPanelItem>
					) }
					{ showParentControl && (
						<ToolsPanelItem
							hasValue={ () => !! parents?.length }
							label={ __( 'Parents' ) }
							onDeselect={ () => setQuery( { parents: [] } ) }
						>
							<ParentControl
								parents={ parents }
								postType={ postType }
								onChange={ setQuery }
							/>
						</ToolsPanelItem>
					) }
					{ showFormatControl && (
						<ToolsPanelItem
							hasValue={ () => !! format?.length }
							label={ __( 'Formats' ) }
							onDeselect={ () => setQuery( { format: [] } ) }
						>
							<FormatControls
								onChange={ setQuery }
								query={ query }
							/>
						</ToolsPanelItem>
					) }
				</ToolsPanel>
			) }
		</>
	);
}<|MERGE_RESOLUTION|>--- conflicted
+++ resolved
@@ -120,33 +120,18 @@
 	const showInheritControl =
 		! isSingular && isControlAllowed( allowedControls, 'inherit' );
 	const showPostTypeControl =
-<<<<<<< HEAD
-		( ! inherit && isControlAllowed( allowedControls, 'postType' ) ) ||
-		isSingular;
-=======
 		! inherit && isControlAllowed( allowedControls, 'postType' );
->>>>>>> abe37675
 	const postTypeControlLabel = __( 'Post type' );
 	const postTypeControlHelp = __(
 		'Select the type of content to display: posts, pages, or custom post types.'
 	);
 	const showColumnsControl = false;
 	const showOrderControl =
-<<<<<<< HEAD
-		( ! inherit && isControlAllowed( allowedControls, 'order' ) ) ||
-		isSingular;
-	const showStickyControl =
-		( ! inherit &&
-			showSticky &&
-			isControlAllowed( allowedControls, 'sticky' ) ) ||
-		( showSticky && isSingular );
-=======
 		! inherit && isControlAllowed( allowedControls, 'order' );
 	const showStickyControl =
 		! inherit &&
 		showSticky &&
 		isControlAllowed( allowedControls, 'sticky' );
->>>>>>> abe37675
 	const showSettingsPanel =
 		showInheritControl ||
 		showPostTypeControl ||
