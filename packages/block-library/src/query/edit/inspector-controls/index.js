--- conflicted
+++ resolved
@@ -174,20 +174,6 @@
 							}
 						/>
 					) }
-<<<<<<< HEAD
-					{ showPostTypeControl && (
-						<SelectControl
-							__nextHasNoMarginBottom
-							options={ postTypesSelectOptions }
-							value={ postType }
-							label={ __( 'Post type' ) }
-							onChange={ onPostTypeChange }
-							help={ __(
-								'WordPress contains different types of content and they are divided into collections called “Post types”. By default there are a few different ones such as blog posts and pages, but plugins could add more.'
-							) }
-						/>
-					) }
-=======
 					{ showPostTypeControl &&
 						( postTypesSelectOptions.length > 2 ? (
 							<SelectControl
@@ -218,7 +204,6 @@
 								) ) }
 							</ToggleGroupControl>
 						) ) }
->>>>>>> f7b42299
 
 					{ showColumnsControl && (
 						<>
