--- conflicted
+++ resolved
@@ -190,11 +190,8 @@
 				displayTransform={ decodeEntities }
 				onChange={ onTermsChange }
 				__experimentalShowHowTo={ false }
-<<<<<<< HEAD
 				__nextHasNoMarginBottom
-=======
 				__next40pxDefaultSize
->>>>>>> 34e18e62
 			/>
 		</div>
 	);
