/**
 * WordPress dependencies
 */
import { __ } from '@wordpress/i18n';
import { FormTokenField } from '@wordpress/components';
import { useSelect } from '@wordpress/data';
import { store as coreStore } from '@wordpress/core-data';

/**
 * Internal dependencies
 */
import { getEntitiesInfo } from '../../utils';

const AUTHORS_QUERY = {
	who: 'authors',
	per_page: -1,
	_fields: 'id,name',
	context: 'view',
};

function AuthorControl( { value, onChange } ) {
	const authorsList = useSelect( ( select ) => {
		const { getUsers } = select( coreStore );
		return getUsers( AUTHORS_QUERY );
	}, [] );

	if ( ! authorsList ) {
		return null;
	}
	const authorsInfo = getEntitiesInfo( authorsList );
	/**
	 * We need to normalize the value because the block operates on a
	 * comma(`,`) separated string value and `FormTokenFiels` needs an
	 * array.
	 */
	const normalizedValue = ! value ? [] : value.toString().split( ',' );
	// Returns only the existing authors ids. This prevents the component
	// from crashing in the editor, when non existing ids are provided.
	const sanitizedValue = normalizedValue.reduce(
		( accumulator, authorId ) => {
			const author = authorsInfo.mapById[ authorId ];
			if ( author ) {
				accumulator.push( {
					id: authorId,
					value: author.name,
				} );
			}
			return accumulator;
		},
		[]
	);

	const getIdByValue = ( entitiesMappedByName, authorValue ) => {
		const id = authorValue?.id || entitiesMappedByName[ authorValue ]?.id;
		if ( id ) {
			return id;
		}
	};
	const onAuthorChange = ( newValue ) => {
		const ids = Array.from(
			newValue.reduce( ( accumulator, author ) => {
				// Verify that new values point to existing entities.
				const id = getIdByValue( authorsInfo.mapByName, author );
				if ( id ) {
					accumulator.add( id );
				}
				return accumulator;
			}, new Set() )
		);
		onChange( { author: ids.join( ',' ) } );
	};
	return (
		<FormTokenField
			label={ __( 'Authors' ) }
			value={ sanitizedValue }
			suggestions={ authorsInfo.names }
			onChange={ onAuthorChange }
			__experimentalShowHowTo={ false }
<<<<<<< HEAD
			__nextHasNoMarginBottom
=======
			__next40pxDefaultSize
>>>>>>> 34e18e62
		/>
	);
}

export default AuthorControl;<|MERGE_RESOLUTION|>--- conflicted
+++ resolved
@@ -76,11 +76,8 @@
 			suggestions={ authorsInfo.names }
 			onChange={ onAuthorChange }
 			__experimentalShowHowTo={ false }
-<<<<<<< HEAD
 			__nextHasNoMarginBottom
-=======
 			__next40pxDefaultSize
->>>>>>> 34e18e62
 		/>
 	);
 }
