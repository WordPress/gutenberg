/**
 * External dependencies
 */
import { escape, upperFirst } from 'lodash';
import classnames from 'classnames';

/**
 * WordPress dependencies
 */
import { useMemo, Fragment, useRef } from '@wordpress/element';
import {
	InnerBlocks,
	InspectorControls,
	BlockControls,
	FontSizePicker,
	withFontSizes,
	__experimentalUseColors,
	__experimentalBlock as Block,
} from '@wordpress/block-editor';

import { createBlock } from '@wordpress/blocks';
import { useDispatch, withSelect, withDispatch } from '@wordpress/data';
import {
	Button,
	PanelBody,
	Placeholder,
	Spinner,
	ToggleControl,
	Toolbar,
	ToolbarGroup,
} from '@wordpress/components';
import { compose } from '@wordpress/compose';
import { __ } from '@wordpress/i18n';
<<<<<<< HEAD
import { navigation as icon } from '@wordpress/icons';
import { addQueryArgs } from '@wordpress/url';
import { useApiFetch } from '@wordpress/api-fetch';
=======
import { menu } from '@wordpress/icons';

>>>>>>> a1767524
/**
 * Internal dependencies
 */
import useBlockNavigator from './use-block-navigator';
import BlockNavigationList from './block-navigation-list';
import BlockColorsStyleSelector from './block-colors-selector';
import * as navIcons from './icons';

function Navigation( {
	attributes,
	clientId,
	fontSize,
	hasExistingNavItems,
	hasResolvedPages,
	isRequestingPages,
	pages,
	setAttributes,
	setFontSize,
	updateNavItemBlocks,
	className,
} ) {
	//
	// HOOKS
	//

	const ref = useRef();
	const { selectBlock } = useDispatch( 'core/block-editor' );
	const { TextColor, BackgroundColor, ColorPanel } = __experimentalUseColors(
		[
			{ name: 'textColor', property: 'color' },
			{ name: 'backgroundColor', className: 'has-background' },
		],
		{
			contrastCheckers: [
				{
					backgroundColor: true,
					textColor: true,
					fontSize: fontSize.size,
				},
			],
			colorDetector: { targetRef: ref },
			colorPanelProps: {
				initialOpen: true,
			},
		},
		[ fontSize.size ]
	);

	const { navigatorToolbarButton, navigatorModal } = useBlockNavigator(
		clientId
	);

	// Builds navigation links from default Pages.
	const defaultPagesNavigationItems = useMemo( () => {
		if ( ! pages ) {
			return null;
		}

		return pages.map( ( { title, type, link: url, id } ) =>
			createBlock( 'core/navigation-link', {
				type,
				id,
				url,
				label: ! title.rendered
					? __( '(no title)' )
					: escape( title.rendered ),
				opensInNewTab: false,
			} )
		);
	}, [ pages ] );

	//
	// HANDLERS
	//
	function handleItemsAlignment( align ) {
		return () => {
			const itemsJustification =
				attributes.itemsJustification === align ? undefined : align;
			setAttributes( {
				itemsJustification,
			} );
		};
	}

	function handleCreateEmpty() {
		const emptyNavLinkBlock = createBlock( 'core/navigation-link' );
		updateNavItemBlocks( [ emptyNavLinkBlock ] );
	}

	function handleCreateFromExistingPages() {
		updateNavItemBlocks( defaultPagesNavigationItems );
		selectBlock( clientId );
	}

	const hasPages = hasResolvedPages && pages && pages.length;

	const blockInlineStyles = {
		fontSize: fontSize.size ? fontSize.size + 'px' : undefined,
	};

	// If we don't have existing items or the User hasn't
	// indicated they want to automatically add top level Pages
	// then show the Placeholder
	if ( ! hasExistingNavItems ) {
		return (
			<Block.div>
				<Placeholder
					className="wp-block-navigation-placeholder"
					icon={ icon }
					label={ __( 'Navigation' ) }
					instructions={ __(
						'Create a Navigation from all existing pages, or create an empty one.'
					) }
				>
					<div
						ref={ ref }
						className="wp-block-navigation-placeholder__buttons"
					>
						<Button
							isPrimary
							className="wp-block-navigation-placeholder__button"
							onClick={ handleCreateFromExistingPages }
							disabled={ ! hasPages }
						>
							{ __( 'Create from all top-level pages' ) }
						</Button>

						<Button
							isLink
							className="wp-block-navigation-placeholder__button"
							onClick={ handleCreateEmpty }
						>
							{ __( 'Create empty' ) }
						</Button>
					</div>
				</Placeholder>
			</Block.div>
		);
	}

	const blockClassNames = classnames( className, {
		[ `items-justified-${ attributes.itemsJustification }` ]: attributes.itemsJustification,
		[ fontSize.class ]: fontSize.class,
		'is-vertical': attributes.orientation === 'vertical',
	} );

	// UI State: rendered Block UI
	return (
		<Fragment>
			<BlockControls>
				<Toolbar
					icon={
						attributes.itemsJustification
							? navIcons[
									`justify${ upperFirst(
										attributes.itemsJustification
									) }Icon`
							  ]
							: navIcons.justifyLeftIcon
					}
					label={ __( 'Change items justification' ) }
					isCollapsed
					controls={ [
						{
							icon: navIcons.justifyLeftIcon,
							title: __( 'Justify items left' ),
							isActive: 'left' === attributes.itemsJustification,
							onClick: handleItemsAlignment( 'left' ),
						},
						{
							icon: navIcons.justifyCenterIcon,
							title: __( 'Justify items center' ),
							isActive:
								'center' === attributes.itemsJustification,
							onClick: handleItemsAlignment( 'center' ),
						},
						{
							icon: navIcons.justifyRightIcon,
							title: __( 'Justify items right' ),
							isActive: 'right' === attributes.itemsJustification,
							onClick: handleItemsAlignment( 'right' ),
						},
					] }
				/>
				<ToolbarGroup>{ navigatorToolbarButton }</ToolbarGroup>

				<BlockColorsStyleSelector
					TextColor={ TextColor }
					BackgroundColor={ BackgroundColor }
				>
					{ ColorPanel }
				</BlockColorsStyleSelector>
			</BlockControls>
			{ navigatorModal }
			<InspectorControls>
				<PanelBody title={ __( 'Navigation Structure' ) }>
					<BlockNavigationList clientId={ clientId } />
				</PanelBody>
				<PanelBody title={ __( 'Text settings' ) }>
					<FontSizePicker
						value={ fontSize.size }
						onChange={ setFontSize }
					/>
				</PanelBody>
			</InspectorControls>
			<InspectorControls>
				<PanelBody title={ __( 'Display settings' ) }>
					<ToggleControl
						checked={ attributes.showSubmenuIcon }
						onChange={ ( value ) => {
							setAttributes( { showSubmenuIcon: value } );
						} }
						label={ __( 'Show submenu indicator icons' ) }
					/>
				</PanelBody>
			</InspectorControls>
			<TextColor>
				<BackgroundColor>
					<Block.nav
						className={ blockClassNames }
						style={ blockInlineStyles }
					>
						{ ! hasExistingNavItems && isRequestingPages && (
							<>
								<Spinner /> { __( 'Loading Navigation…' ) }{ ' ' }
							</>
						) }
						<InnerBlocks
							ref={ ref }
							allowedBlocks={ [ 'core/navigation-link' ] }
							templateInsertUpdatesSelection={ false }
							__experimentalMoverDirection={
								attributes.orientation
							}
							__experimentalTagName="ul"
							__experimentalAppenderTagName="li"
							__experimentalPassedProps={ {
								className: 'wp-block-navigation__container',
							} }
							__experimentalCaptureToolbars={ true }
							// Template lock set to false here so that the Nav
							// Block on the experimental menus screen does not
							// inherit templateLock={ 'all' }.
							templateLock={ false }
						/>
					</Block.nav>
				</BackgroundColor>
			</TextColor>
		</Fragment>
	);
}

export default compose( [
	withFontSizes( 'fontSize' ),
	withSelect( ( select, { clientId } ) => {
		const innerBlocks = select( 'core/block-editor' ).getBlocks( clientId );

		const filterDefaultPages = {
			parent: 0,
			order: 'asc',
			orderby: 'id',
		};

		const pagesSelect = [
			'core',
			'getEntityRecords',
			[ 'postType', 'page', filterDefaultPages ],
		];

		return {
			hasExistingNavItems: !! innerBlocks.length,
			pages: select( 'core' ).getEntityRecords(
				'postType',
				'page',
				filterDefaultPages
			),
			isRequestingPages: select( 'core/data' ).isResolving(
				...pagesSelect
			),
			hasResolvedPages: select( 'core/data' ).hasFinishedResolution(
				...pagesSelect
			),
		};
	} ),
	withDispatch( ( dispatch, { clientId } ) => {
		return {
			updateNavItemBlocks( blocks ) {
				dispatch( 'core/block-editor' ).replaceInnerBlocks(
					clientId,
					blocks
				);
			},
		};
	} ),
] )( Navigation );<|MERGE_RESOLUTION|>--- conflicted
+++ resolved
@@ -31,14 +31,8 @@
 } from '@wordpress/components';
 import { compose } from '@wordpress/compose';
 import { __ } from '@wordpress/i18n';
-<<<<<<< HEAD
 import { navigation as icon } from '@wordpress/icons';
-import { addQueryArgs } from '@wordpress/url';
-import { useApiFetch } from '@wordpress/api-fetch';
-=======
-import { menu } from '@wordpress/icons';
-
->>>>>>> a1767524
+
 /**
  * Internal dependencies
  */
