--- conflicted
+++ resolved
@@ -133,11 +133,7 @@
 			}
 		}
 	},
-<<<<<<< HEAD
 	"viewScript": [ "wp-interactivity", "file:./view.min.js" ],
-=======
-	"viewScript": [ "file:./view.min.js", "file:./view-modal.min.js" ],
->>>>>>> 3f3c2cd8
 	"editorStyle": "wp-block-navigation-editor",
 	"style": "wp-block-navigation"
 }