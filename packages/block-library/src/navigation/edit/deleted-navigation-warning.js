/**
 * WordPress dependencies
 */
import { Button, Notice } from '@wordpress/components';
import { __ } from '@wordpress/i18n';
import { createInterpolateElement, useState } from '@wordpress/element';

function DeletedNavigationNotice( { onCreateNew } ) {
	const [ noticeVisible, setNoticeVisible ] = useState( true );

	return (
<<<<<<< HEAD
		noticeVisible && (
			<Notice
				status="warning"
				onRemove={ () => setNoticeVisible( false ) }
				isDismissible
			>
				{ createInterpolateElement(
					__(
						'Navigation Menu has been deleted or is unavailable. <button>Create a new Menu?</button>'
					),
					{
						button: (
							<Button onClick={ onCreateNew } variant="link" />
						),
					}
				) }
			</Notice>
		)
=======
		<Warning>
			{ createInterpolateElement(
				__(
					'Navigation Menu has been deleted or is unavailable. <button>Create a new Menu?</button>'
				),
				{
					button: (
						<Button
							__next40pxDefaultSize
							onClick={ onCreateNew }
							variant="link"
						/>
					),
				}
			) }
		</Warning>
>>>>>>> bf642726
	);
}

export default DeletedNavigationNotice;<|MERGE_RESOLUTION|>--- conflicted
+++ resolved
@@ -9,7 +9,6 @@
 	const [ noticeVisible, setNoticeVisible ] = useState( true );
 
 	return (
-<<<<<<< HEAD
 		noticeVisible && (
 			<Notice
 				status="warning"
@@ -22,30 +21,16 @@
 					),
 					{
 						button: (
-							<Button onClick={ onCreateNew } variant="link" />
+							<Button
+								__next40pxDefaultSize
+								onClick={ onCreateNew }
+								variant="link"
+							/>
 						),
 					}
 				) }
 			</Notice>
 		)
-=======
-		<Warning>
-			{ createInterpolateElement(
-				__(
-					'Navigation Menu has been deleted or is unavailable. <button>Create a new Menu?</button>'
-				),
-				{
-					button: (
-						<Button
-							__next40pxDefaultSize
-							onClick={ onCreateNew }
-							variant="link"
-						/>
-					),
-				}
-			) }
-		</Warning>
->>>>>>> bf642726
 	);
 }
 
