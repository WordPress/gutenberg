/**
 * External dependencies
 */
import { View } from 'react-native';
import Hr from 'react-native-hr';

/**
 * WordPress dependencies
 */
import { __ } from '@wordpress/i18n';

/**
 * Internal dependencies
 */
import styles from './editor.scss';

export default function NextPageEdit( { attributes, isSelected, onFocus } ) {
	const { customText = __( 'Page break' ) } = attributes;
<<<<<<< HEAD
	const accessibilityTitle = attributes.customText || '';
=======
	// Setting the font here to keep the CSS linter happy, it was demanding a syntax
	// that React Native wasn't able to handle (adding a fallback generic font family).
	const textStyle = {
		...styles[ 'block-library-nextpage__text' ],
		fontFamily: 'System',
	};

>>>>>>> bb3b77ae
	return (
		<View
			accessible
			accessibilityLabel={ __( 'Page break block' ) + '. ' + accessibilityTitle }
			accessibilityStates={ isSelected && [ 'selected' ] }
			onAccessibilityTap={ onFocus }
			style={ styles[ 'block-library-nextpage__container' ] }
		>
			<Hr text={ customText }
				textStyle={ textStyle }
				lineStyle={ styles[ 'block-library-nextpage__line' ] } />
		</View>
	);
}<|MERGE_RESOLUTION|>--- conflicted
+++ resolved
@@ -16,9 +16,7 @@
 
 export default function NextPageEdit( { attributes, isSelected, onFocus } ) {
 	const { customText = __( 'Page break' ) } = attributes;
-<<<<<<< HEAD
 	const accessibilityTitle = attributes.customText || '';
-=======
 	// Setting the font here to keep the CSS linter happy, it was demanding a syntax
 	// that React Native wasn't able to handle (adding a fallback generic font family).
 	const textStyle = {
@@ -26,7 +24,6 @@
 		fontFamily: 'System',
 	};
 
->>>>>>> bb3b77ae
 	return (
 		<View
 			accessible
