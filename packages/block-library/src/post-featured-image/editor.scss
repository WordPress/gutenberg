--- conflicted
+++ resolved
@@ -40,12 +40,6 @@
 
 		// Show default placeholder height when not resized.
 		min-height: 200px;
-<<<<<<< HEAD
-
-		// The following override the default placeholder styles that remove
-		// its border so that a user selection for border color or width displays
-		// a visual border.
-=======
 	}
 
 	// The following override the default placeholder styles that remove
@@ -59,7 +53,6 @@
 		// img borders with a higher specificity than those added by the border
 		// block support to provide a default border-style of solid when a border
 		// color or width has been set.
->>>>>>> 74b03774
 		&:where(.has-border-color) {
 			border-style: solid;
 		}
@@ -84,17 +77,10 @@
 		}
 		&:where([style*="border-right-width"]) {
 			border-right-style: solid;
-<<<<<<< HEAD
 		}
 		&:where([style*="border-bottom-width"]) {
 			border-bottom-style: solid;
 		}
-=======
-		}
-		&:where([style*="border-bottom-width"]) {
-			border-bottom-style: solid;
-		}
->>>>>>> 74b03774
 		&:where([style*="border-left-width"]) {
 			border-left-style: solid;
 		}
