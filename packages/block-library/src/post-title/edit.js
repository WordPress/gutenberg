--- conflicted
+++ resolved
@@ -12,11 +12,8 @@
 	InspectorControls,
 	useBlockProps,
 	PlainText,
-<<<<<<< HEAD
 	HeadingLevelDropdown,
-=======
 	privateApis as blockEditorPrivateApis,
->>>>>>> 1a011dfc
 } from '@wordpress/block-editor';
 import { ToggleControl, TextControl, PanelBody } from '@wordpress/components';
 import { __ } from '@wordpress/i18n';
