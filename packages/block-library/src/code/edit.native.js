--- conflicted
+++ resolved
@@ -8,11 +8,7 @@
  */
 import { PlainText } from '@wordpress/block-editor';
 import { __ } from '@wordpress/i18n';
-<<<<<<< HEAD
-import { withTheme, useStyle } from '@wordpress/components';
-=======
 import { withTheme } from '@wordpress/components';
->>>>>>> 264b178e
 
 /**
  * Internal dependencies
@@ -27,15 +23,9 @@
 // Note: styling is applied directly to the (nested) PlainText component. Web-side components
 // apply it to the container 'div' but we don't have a proper proposal for cascading styling yet.
 export function CodeEdit( props ) {
-<<<<<<< HEAD
-	const { attributes, setAttributes, style, onFocus, onBlur, theme } = props;
-	const codeStyle = useStyle( styles.blockCode, styles.blockCodeDark, theme );
-	const placeholderStyle = useStyle( styles.placeholder, styles.placeholderDark, theme );
-=======
 	const { attributes, setAttributes, style, onFocus, onBlur, useStyle } = props;
 	const codeStyle = useStyle( styles.blockCode, styles.blockCodeDark );
 	const placeholderStyle = useStyle( styles.placeholder, styles.placeholderDark );
->>>>>>> 264b178e
 
 	return (
 		<View>
