--- conflicted
+++ resolved
@@ -22,12 +22,8 @@
 	icon,
 	example: {
 		attributes: {
-<<<<<<< HEAD
 			// translators: Preserve \n markers for line breaks
-			content: '// A "block" is the abstract term used\n// to describe units of markup that\n// when composed together, form the\n// content or layout of a page.\nregisterBlockType( name, settings );',
-=======
 			content: __( '// A "block" is the abstract term used\n// to describe units of markup that\n// when composed together, form the\n// content or layout of a page.\nregisterBlockType( name, settings );' ),
->>>>>>> fe22b9d8
 		},
 	},
 	supports: {
