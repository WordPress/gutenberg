{
	"apiVersion": 2,
	"name": "core/code",
	"category": "text",
	"attributes": {
		"content": {
			"type": "string",
			"source": "html",
			"selector": "code"
		}
	},
	"supports": {
<<<<<<< HEAD
		"anchor": true
	},
	"editorStyle": "wp-block-code-editor"
=======
		"anchor": true,
		"fontSize": true
	}
>>>>>>> 51bf5f39
}<|MERGE_RESOLUTION|>--- conflicted
+++ resolved
@@ -10,13 +10,8 @@
 		}
 	},
 	"supports": {
-<<<<<<< HEAD
-		"anchor": true
+		"anchor": true,
+		"fontSize": true
 	},
 	"editorStyle": "wp-block-code-editor"
-=======
-		"anchor": true,
-		"fontSize": true
-	}
->>>>>>> 51bf5f39
 }