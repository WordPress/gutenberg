{
	"apiVersion": 2,
	"name": "core/code",
	"category": "text",
	"attributes": {
		"content": {
			"type": "string",
			"source": "html",
			"selector": "code"
		}
	},
	"supports": {
<<<<<<< HEAD
		"anchor": true,
		"html": false,
		"lightBlockWrapper": true
	},
	"editorStyle": "wp-block-code-editor"
=======
		"anchor": true
	}
>>>>>>> 7493226e
}<|MERGE_RESOLUTION|>--- conflicted
+++ resolved
@@ -10,14 +10,7 @@
 		}
 	},
 	"supports": {
-<<<<<<< HEAD
-		"anchor": true,
-		"html": false,
-		"lightBlockWrapper": true
+		"anchor": true
 	},
 	"editorStyle": "wp-block-code-editor"
-=======
-		"anchor": true
-	}
->>>>>>> 7493226e
 }