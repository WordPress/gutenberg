/**
 * WordPress dependencies
 */
import { __, _x, isRTL } from '@wordpress/i18n';
import { createBlock } from '@wordpress/blocks';
import {
	RichText,
	BlockControls,
	RichTextShortcut,
	useBlockProps,
} from '@wordpress/block-editor';
import { ToolbarButton } from '@wordpress/components';
import {
	__unstableCanIndentListItems as canIndentListItems,
	__unstableCanOutdentListItems as canOutdentListItems,
	__unstableIndentListItems as indentListItems,
	__unstableOutdentListItems as outdentListItems,
	__unstableChangeListType as changeListType,
	__unstableIsListRootSelected as isListRootSelected,
	__unstableIsActiveListType as isActiveListType,
} from '@wordpress/rich-text';
import {
	formatListBullets,
	formatListBulletsRTL,
	formatListNumbered,
	formatListNumberedRTL,
	formatIndent,
	formatIndentRTL,
	formatOutdent,
	formatOutdentRTL,
} from '@wordpress/icons';

/**
 * Internal dependencies
 */
import { name } from './';
import OrderedListSettings from './ordered-list-settings';

export default function ListEdit( {
	attributes,
	setAttributes,
	mergeBlocks,
	onReplace,
<<<<<<< HEAD
	isSelected,
	mergedStyle,
=======
>>>>>>> 3d780d37
} ) {
	const { ordered, values, type, reversed, start, placeholder } = attributes;
	const tagName = ordered ? 'ol' : 'ul';

	const controls = ( { value, onChange, onFocus } ) => (
		<>
			<RichTextShortcut
				type="primary"
				character="["
				onUse={ () => {
					onChange( outdentListItems( value ) );
				} }
			/>
			<RichTextShortcut
				type="primary"
				character="]"
				onUse={ () => {
					onChange( indentListItems( value, { type: tagName } ) );
				} }
			/>
			<RichTextShortcut
				type="primary"
				character="m"
				onUse={ () => {
					onChange( indentListItems( value, { type: tagName } ) );
				} }
			/>
			<RichTextShortcut
				type="primaryShift"
				character="m"
				onUse={ () => {
					onChange( outdentListItems( value ) );
				} }
			/>
			<BlockControls group="block">
				<ToolbarButton
					icon={ isRTL() ? formatListBulletsRTL : formatListBullets }
					title={ __( 'Unordered' ) }
					describedBy={ __( 'Convert to unordered list' ) }
					isActive={ isActiveListType( value, 'ul', tagName ) }
					onClick={ () => {
						onChange( changeListType( value, { type: 'ul' } ) );
						onFocus();

						if ( isListRootSelected( value ) ) {
							setAttributes( { ordered: false } );
						}
					} }
				/>
				<ToolbarButton
					icon={
						isRTL() ? formatListNumberedRTL : formatListNumbered
					}
					title={ __( 'Ordered' ) }
					describedBy={ __( 'Convert to ordered list' ) }
					isActive={ isActiveListType( value, 'ol', tagName ) }
					onClick={ () => {
						onChange( changeListType( value, { type: 'ol' } ) );
						onFocus();

						if ( isListRootSelected( value ) ) {
							setAttributes( { ordered: true } );
						}
					} }
				/>
				<ToolbarButton
					icon={ isRTL() ? formatOutdentRTL : formatOutdent }
					title={ __( 'Outdent' ) }
					describedBy={ __( 'Outdent list item' ) }
					shortcut={ _x( 'Backspace', 'keyboard key' ) }
					isDisabled={ ! canOutdentListItems( value ) }
					onClick={ () => {
						onChange( outdentListItems( value ) );
						onFocus();
					} }
				/>
				<ToolbarButton
					icon={ isRTL() ? formatIndentRTL : formatIndent }
					title={ __( 'Indent' ) }
					describedBy={ __( 'Indent list item' ) }
					shortcut={ _x( 'Space', 'keyboard key' ) }
					isDisabled={ ! canIndentListItems( value ) }
					onClick={ () => {
						onChange( indentListItems( value, { type: tagName } ) );
						onFocus();
					} }
				/>
			</BlockControls>
		</>
	);

	const blockProps = useBlockProps( {
		style: mergedStyle,
	} );

	return (
		<>
			<RichText
				identifier="values"
				multiline="li"
				tagName={ tagName }
				onChange={ ( nextValues ) =>
					setAttributes( { values: nextValues } )
				}
				value={ values }
				aria-label={ __( 'List text' ) }
				placeholder={ placeholder || __( 'List' ) }
				onMerge={ mergeBlocks }
				onSplit={ ( value ) =>
					createBlock( name, { ...attributes, values: value } )
				}
				__unstableOnSplitMiddle={ () =>
					createBlock( 'core/paragraph' )
				}
				onReplace={ onReplace }
				onRemove={ () => onReplace( [] ) }
				start={ start }
				reversed={ reversed }
				type={ type }
				{ ...blockProps }
			>
				{ controls }
			</RichText>
			{ ordered && (
				<OrderedListSettings
					setAttributes={ setAttributes }
					ordered={ ordered }
					reversed={ reversed }
					start={ start }
					placeholder={ placeholder }
				/>
			) }
		</>
	);
}<|MERGE_RESOLUTION|>--- conflicted
+++ resolved
@@ -41,11 +41,7 @@
 	setAttributes,
 	mergeBlocks,
 	onReplace,
-<<<<<<< HEAD
-	isSelected,
 	mergedStyle,
-=======
->>>>>>> 3d780d37
 } ) {
 	const { ordered, values, type, reversed, start, placeholder } = attributes;
 	const tagName = ordered ? 'ol' : 'ul';
