--- conflicted
+++ resolved
@@ -98,11 +98,10 @@
 				"text": true
 			}
 		},
-<<<<<<< HEAD
 		"spacing": {
 			"margin": true,
 			"padding": true
-=======
+    },
 		"typography": {
 			"fontSize": true,
 			"lineHeight": true,
@@ -115,7 +114,6 @@
 			"__experimentalDefaultControls": {
 				"fontSize": true
 			}
->>>>>>> 2bc40bb8
 		}
 	},
 	"editorStyle": "wp-block-media-text-editor",
