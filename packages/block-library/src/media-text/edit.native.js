/**
 * External dependencies
 */
import { get } from 'lodash';
import { View } from 'react-native';

/**
 * WordPress dependencies
 */
import { __ } from '@wordpress/i18n';
import {
	BlockControls,
	BlockVerticalAlignmentToolbar,
	InnerBlocks,
	withColors,
} from '@wordpress/block-editor';
import { Component } from '@wordpress/element';
import { ToolbarGroup } from '@wordpress/components';
import { withSelect } from '@wordpress/data';
import { compose } from '@wordpress/compose';
<<<<<<< HEAD
=======
import { pullLeft, pullRight } from '@wordpress/icons';
>>>>>>> 251bab45

/**
 * Internal dependencies
 */
import MediaContainer from './media-container';
import styles from './style.scss';

/**
 * Constants
 */
const ALLOWED_BLOCKS = [
	'core/button',
	'core/paragraph',
	'core/heading',
	'core/list',
];
const TEMPLATE = [ [ 'core/paragraph' ] ];
// this limits the resize to a safe zone to avoid making broken layouts
const WIDTH_CONSTRAINT_PERCENTAGE = 15;
const BREAKPOINTS = {
	mobile: 480,
};
const applyWidthConstraints = ( width ) =>
	Math.max(
		WIDTH_CONSTRAINT_PERCENTAGE,
		Math.min( width, 100 - WIDTH_CONSTRAINT_PERCENTAGE )
	);

class MediaTextEdit extends Component {
	constructor() {
		super( ...arguments );

		this.onSelectMedia = this.onSelectMedia.bind( this );
		this.onMediaUpdate = this.onMediaUpdate.bind( this );
		this.onWidthChange = this.onWidthChange.bind( this );
		this.commitWidthChange = this.commitWidthChange.bind( this );
		this.onLayoutChange = this.onLayoutChange.bind( this );

		this.state = {
			mediaWidth: null,
			containerWidth: 0,
		};
	}

	onSelectMedia( media ) {
		const { setAttributes } = this.props;

		let mediaType;
		let src;
		// for media selections originated from a file upload.
		if ( media.media_type ) {
			if ( media.media_type === 'image' ) {
				mediaType = 'image';
			} else {
				// only images and videos are accepted so if the media_type is not an image we can assume it is a video.
				// video contain the media type of 'file' in the object returned from the rest api.
				mediaType = 'video';
			}
		} else {
			// for media selections originated from existing files in the media library.
			mediaType = media.type;
		}

		if ( mediaType === 'image' && media.sizes ) {
			// Try the "large" size URL, falling back to the "full" size URL below.
			src =
				get( media, [ 'sizes', 'large', 'url' ] ) ||
				get( media, [
					'media_details',
					'sizes',
					'large',
					'source_url',
				] );
		}

		setAttributes( {
			mediaAlt: media.alt,
			mediaId: media.id,
			mediaType,
			mediaUrl: src || media.url,
			imageFill: undefined,
			focalPoint: undefined,
		} );
	}

	onMediaUpdate( media ) {
		const { setAttributes } = this.props;

		setAttributes( {
			mediaId: media.id,
			mediaUrl: media.url,
		} );
	}

	onWidthChange( width ) {
		this.setState( {
			mediaWidth: applyWidthConstraints( width ),
		} );
	}

	commitWidthChange( width ) {
		const { setAttributes } = this.props;

		setAttributes( {
			mediaWidth: applyWidthConstraints( width ),
		} );
		this.setState( {
			mediaWidth: null,
		} );
	}

	onLayoutChange( { nativeEvent } ) {
		const { width } = nativeEvent.layout;
		const { containerWidth } = this.state;

		if ( containerWidth === width ) {
			return null;
		}

		this.setState( {
			containerWidth: width,
		} );
	}

	renderMediaArea() {
		const { attributes, isSelected } = this.props;
		const {
			mediaAlt,
			mediaId,
			mediaPosition,
			mediaType,
			mediaUrl,
			mediaWidth,
			imageFill,
			focalPoint,
		} = attributes;

		return (
			<MediaContainer
				onSelectMedia={ this.onSelectMedia }
				onMediaUpdate={ this.onMediaUpdate }
				onWidthChange={ this.onWidthChange }
				commitWidthChange={ this.commitWidthChange }
				onFocus={ this.props.onFocus }
				{ ...{
					mediaAlt,
					mediaId,
					mediaType,
					mediaUrl,
					mediaPosition,
					mediaWidth,
					imageFill,
					focalPoint,
					isSelected,
				} }
			/>
		);
	}

	render() {
		const {
			attributes,
			backgroundColor,
			setAttributes,
			isSelected,
			isParentSelected,
			isAncestorSelected,
		} = this.props;
		const {
			isStackedOnMobile,
			mediaPosition,
			mediaWidth,
			verticalAlignment,
		} = attributes;
		const { containerWidth } = this.state;

		const isMobile = containerWidth < BREAKPOINTS.mobile;
		const shouldStack = isStackedOnMobile && isMobile;
		const temporaryMediaWidth = shouldStack
			? 100
			: this.state.mediaWidth || mediaWidth;
		const widthString = `${ temporaryMediaWidth }%`;

		const innerBlockContainerStyle = ! shouldStack && {
			...styles.paddingHorizontalNone,
			...( mediaPosition === 'right' && styles.innerPaddingMediaOnRight ),
			...( mediaPosition === 'left' && styles.innerPaddingMediaOnLeft ),
		};
		const containerStyles = {
			...styles[ 'wp-block-media-text' ],
			...styles[
				`is-vertically-aligned-${ verticalAlignment || 'center' }`
			],
			...( mediaPosition === 'right'
				? styles[ 'has-media-on-the-right' ]
				: {} ),
			...( shouldStack ? styles[ 'is-stacked-on-mobile' ] : {} ),
			...( shouldStack && mediaPosition === 'right'
				? styles[ 'is-stacked-on-mobile.has-media-on-the-right' ]
				: {} ),
			backgroundColor: backgroundColor.color,
		};
		const innerBlockWidth = shouldStack ? 100 : 100 - temporaryMediaWidth;
		const innerBlockWidthString = `${ innerBlockWidth }%`;
		const mediaContainerStyle = {
			...( isParentSelected || isAncestorSelected
				? styles.denseMediaPadding
				: styles.regularMediaPadding ),
			...( isSelected && styles.innerPadding ),
		};

		const toolbarControls = [
			{
<<<<<<< HEAD
				icon: 'align-pull-left',
=======
				icon: pullLeft,
>>>>>>> 251bab45
				title: __( 'Show media on left' ),
				isActive: mediaPosition === 'left',
				onClick: () => setAttributes( { mediaPosition: 'left' } ),
			},
			{
<<<<<<< HEAD
				icon: 'align-pull-right',
=======
				icon: pullRight,
>>>>>>> 251bab45
				title: __( 'Show media on right' ),
				isActive: mediaPosition === 'right',
				onClick: () => setAttributes( { mediaPosition: 'right' } ),
			},
		];

		const onVerticalAlignmentChange = ( alignment ) => {
			setAttributes( { verticalAlignment: alignment } );
		};

		return (
			<>
				<BlockControls>
					<ToolbarGroup controls={ toolbarControls } />
					<BlockVerticalAlignmentToolbar
						onChange={ onVerticalAlignmentChange }
						value={ verticalAlignment }
						isCollapsed={ false }
					/>
				</BlockControls>
				<View
					style={ containerStyles }
					onLayout={ this.onLayoutChange }
				>
					<View
						style={ { width: widthString, ...mediaContainerStyle } }
					>
						{ this.renderMediaArea() }
					</View>
					<View
						style={ {
							width: innerBlockWidthString,
							...innerBlockContainerStyle,
						} }
					>
						<InnerBlocks
							allowedBlocks={ ALLOWED_BLOCKS }
							template={ TEMPLATE }
							templateInsertUpdatesSelection={ false }
						/>
					</View>
				</View>
			</>
		);
	}
}

export default compose(
	withColors( 'backgroundColor' ),
	withSelect( ( select, { clientId } ) => {
		const {
			getSelectedBlockClientId,
			getBlockRootClientId,
			getBlockParents,
		} = select( 'core/block-editor' );

		const parents = getBlockParents( clientId, true );

		const selectedBlockClientId = getSelectedBlockClientId();
		const isParentSelected =
			selectedBlockClientId &&
			selectedBlockClientId === getBlockRootClientId( clientId );
		const isAncestorSelected =
			selectedBlockClientId && parents.includes( selectedBlockClientId );

		return {
			isSelected: selectedBlockClientId === clientId,
			isParentSelected,
			isAncestorSelected,
		};
	} )
)( MediaTextEdit );<|MERGE_RESOLUTION|>--- conflicted
+++ resolved
@@ -18,10 +18,7 @@
 import { ToolbarGroup } from '@wordpress/components';
 import { withSelect } from '@wordpress/data';
 import { compose } from '@wordpress/compose';
-<<<<<<< HEAD
-=======
 import { pullLeft, pullRight } from '@wordpress/icons';
->>>>>>> 251bab45
 
 /**
  * Internal dependencies
@@ -235,21 +232,13 @@
 
 		const toolbarControls = [
 			{
-<<<<<<< HEAD
-				icon: 'align-pull-left',
-=======
 				icon: pullLeft,
->>>>>>> 251bab45
 				title: __( 'Show media on left' ),
 				isActive: mediaPosition === 'left',
 				onClick: () => setAttributes( { mediaPosition: 'left' } ),
 			},
 			{
-<<<<<<< HEAD
-				icon: 'align-pull-right',
-=======
 				icon: pullRight,
->>>>>>> 251bab45
 				title: __( 'Show media on right' ),
 				isActive: mediaPosition === 'right',
 				onClick: () => setAttributes( { mediaPosition: 'right' } ),
