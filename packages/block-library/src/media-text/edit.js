--- conflicted
+++ resolved
@@ -346,7 +346,6 @@
 					) }
 				/>
 			) }
-<<<<<<< HEAD
 			{ ( mediaUrl || featuredImageURL ) && (
 				<RangeControl
 					__nextHasNoMarginBottom
@@ -357,8 +356,6 @@
 					max={ 100 - WIDTH_CONSTRAINT_PERCENTAGE }
 				/>
 			) }
-=======
->>>>>>> 4ea44317
 		</PanelBody>
 	);
 
