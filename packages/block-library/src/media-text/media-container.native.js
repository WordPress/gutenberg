/**
 * External dependencies
 */
import { View, ImageBackground, Text, TouchableWithoutFeedback } from 'react-native';
<<<<<<< HEAD
=======
import {
	mediaUploadSync,
	requestImageFailedRetryDialog,
	requestImageUploadCancelDialog,
} from 'react-native-gutenberg-bridge';
>>>>>>> 9cdffb42

/**
 * WordPress dependencies
 */
import {
	Icon,
	IconButton,
	Toolbar,
	withNotices,
} from '@wordpress/components';

import {
	requestMediaImport,
	mediaUploadSync,
	requestImageFailedRetryDialog,
	requestImageUploadCancelDialog,
} from '@wordpress/react-native-bridge';

import {
	BlockControls,
	MEDIA_TYPE_IMAGE,
	MEDIA_TYPE_VIDEO,
	MediaPlaceholder,
	MediaUpload,
	MediaUploadProgress,
	VIDEO_ASPECT_RATIO,
	VideoPlayer,
} from '@wordpress/block-editor';
import { Component } from '@wordpress/element';
import { __ } from '@wordpress/i18n';
import { isURL } from '@wordpress/url';
import { compose, withPreferredColorScheme } from '@wordpress/compose';

/**
 * Internal dependencies
 */
import styles from './style.scss';
import icon from './media-container-icon';
import SvgIconRetry from './icon-retry';

/**
 * Constants
 */
const ALLOWED_MEDIA_TYPES = [ MEDIA_TYPE_IMAGE, MEDIA_TYPE_VIDEO ];

class MediaContainer extends Component {
	constructor() {
		super( ...arguments );
		this.onUploadError = this.onUploadError.bind( this );
		this.updateMediaProgress = this.updateMediaProgress.bind( this );
		this.finishMediaUploadWithSuccess = this.finishMediaUploadWithSuccess.bind( this );
		this.finishMediaUploadWithFailure = this.finishMediaUploadWithFailure.bind( this );
		this.mediaUploadStateReset = this.mediaUploadStateReset.bind( this );
		this.onSelectMediaUploadOption = this.onSelectMediaUploadOption.bind( this );
		this.onMediaPressed = this.onMediaPressed.bind( this );

		this.state = {
			isUploadInProgress: false,
		};
	}

	componentDidMount() {
		const { mediaId, mediaUrl } = this.props;

		// Make sure we mark any temporary images as failed if they failed while
		// the editor wasn't open
		if ( mediaId && mediaUrl && mediaUrl.indexOf( 'file:' ) === 0 ) {
			mediaUploadSync();
		}
	}

	onUploadError( message ) {
		const { noticeOperations } = this.props;
		noticeOperations.removeAllNotices();
		noticeOperations.createErrorNotice( message );
	}

	onSelectMediaUploadOption( params ) {
		const { id, url, type } = params;
		const { onSelectMedia } = this.props;

		onSelectMedia( {
			media_type: type,
			id,
			url,
		} );
	}

	onMediaPressed() {
		const { mediaId, mediaUrl } = this.props;

		if ( this.state.isUploadInProgress ) {
			requestImageUploadCancelDialog( mediaId );
		} else if ( mediaId && ! isURL( mediaUrl ) ) {
			requestImageFailedRetryDialog( mediaId );
		}
	}

	getIcon( isRetryIcon, isVideo ) {
		if ( isRetryIcon ) {
			return <Icon icon={ SvgIconRetry } { ...( styles.iconRetry, isVideo ? styles.iconRetryVideo : {} ) } />;
		}

		const iconStyle = this.props.getStylesFromColorScheme( styles.icon, styles.iconDark );
		return <Icon icon={ icon } { ...iconStyle } />;
	}

	renderToolbarEditButton( open ) {
		return (
			<BlockControls>
				<Toolbar>
					<IconButton
						className="components-toolbar__control"
						label={ __( 'Edit media' ) }
						icon="edit"
						onClick={ open }
					/>
				</Toolbar>
			</BlockControls>
		);
	}

	updateMediaProgress() {
		if ( ! this.state.isUploadInProgress ) {
			this.setState( { isUploadInProgress: true } );
		}
	}

	finishMediaUploadWithSuccess( payload ) {
		const { onMediaUpdate } = this.props;

		onMediaUpdate( {
			id: payload.mediaServerId,
			url: payload.mediaUrl,
		} );
		this.setState( { isUploadInProgress: false } );
	}

	finishMediaUploadWithFailure() {
		this.setState( { isUploadInProgress: false } );
	}

	mediaUploadStateReset() {
		const { onMediaUpdate } = this.props;

		onMediaUpdate( { id: null, url: null } );
		this.setState( { isUploadInProgress: false } );
	}

	renderImage( params, openMediaOptions ) {
		const { isUploadInProgress } = this.state;
		const { mediaAlt, mediaUrl, isSelected } = this.props;
		const { finalWidth, finalHeight, imageWidthWithinContainer, isUploadFailed, retryMessage } = params;
		const opacity = isUploadInProgress ? 0.3 : 1;

		const contentStyle = ! imageWidthWithinContainer ? styles.content : styles.contentCentered;

		return (
			<TouchableWithoutFeedback
				accessible={ ! isSelected }
				onPress={ this.onMediaPressed }
				onLongPress={ openMediaOptions }
				disabled={ ! isSelected }
			>
				<View style={ contentStyle }>
					{ ! imageWidthWithinContainer &&
						<View style={ styles.imageContainer }>
							{ this.getIcon( false ) }
						</View> }
					<ImageBackground
						accessible={ true }
						accessibilityLabel={ mediaAlt }
						accessibilityHint={ __( 'Double tap and hold to edit' ) }
						accessibilityRole={ 'imagebutton' }
						style={ { width: finalWidth, height: finalHeight, opacity } }
						resizeMethod="scale"
						source={ { uri: mediaUrl } }
						key={ mediaUrl }
					>
						{ isUploadFailed &&
							<View style={ [ styles.imageContainer, styles.uploadFailed ] }>
								<View style={ styles.modalIcon }>
									{ this.getIcon( isUploadFailed ) }
								</View>
								<Text style={ styles.uploadFailedText }>{ retryMessage }</Text>
							</View>
						}
					</ImageBackground>
				</View>
			</TouchableWithoutFeedback>
		);
	}

	renderVideo( params, openMediaOptions ) {
		const { mediaUrl, isSelected } = this.props;
		const { isUploadInProgress } = this.state;
		const { isUploadFailed, retryMessage } = params;
		const showVideo = isURL( mediaUrl ) && ! isUploadInProgress && ! isUploadFailed;

		return (
			<TouchableWithoutFeedback
				accessible={ ! isSelected }
				onPress={ this.onMediaPressed }
				onLongPress={ openMediaOptions }
				disabled={ ! isSelected }
			>
				<View aspectRatio={ VIDEO_ASPECT_RATIO }>
					{ showVideo &&
						<View style={ styles.videoContainer }>
							<VideoPlayer
								isSelected={ isSelected }
								style={ styles.video }
								source={ { uri: mediaUrl } }
								paused={ true }
							/>
						</View>
					}
					{ ! showVideo &&
						<View style={ styles.videoPlaceholder }>
							<View style={ styles.modalIcon } >
								{ isUploadFailed ? this.getIcon( isUploadFailed ) : this.getIcon( false ) }
							</View>
							{ isUploadFailed && <Text style={ [ styles.uploadFailedText, styles.uploadFailedTextVideo ] }>{ retryMessage }</Text> }
						</View>
					}
				</View>
			</TouchableWithoutFeedback>
		);
	}

	renderContent( params, openMediaOptions ) {
		const { mediaType } = this.props;
		let mediaElement = null;

		switch ( mediaType ) {
			case MEDIA_TYPE_IMAGE:
				mediaElement = this.renderImage( params, openMediaOptions );
				break;
			case MEDIA_TYPE_VIDEO:
				mediaElement = this.renderVideo( params, openMediaOptions );
				break;
		}
		return mediaElement;
	}

	renderPlaceholder() {
		return (
			<MediaPlaceholder
				icon={ this.getIcon( false ) }
				labels={ {
					title: __( 'Media area' ),
				} }
				onSelect={ this.onSelectMediaUploadOption }
				allowedTypes={ ALLOWED_MEDIA_TYPES }
				onFocus={ this.props.onFocus }
				onError={ this.onUploadError }
			/>
		);
	}

	render() {
		const { mediaUrl, mediaId, mediaType } = this.props;
		const coverUrl = mediaType === MEDIA_TYPE_IMAGE ? mediaUrl : null;

		if ( mediaUrl ) {
			return (
				<View>
					<MediaUpload
						onSelect={ this.onSelectMediaUploadOption }
						allowedTypes={ ALLOWED_MEDIA_TYPES }
						value={ mediaId }
						render={ ( { open, getMediaOptions } ) => {
							return (
								<View style={ { flex: 1 } }>
									{ getMediaOptions() }
									{ this.renderToolbarEditButton( open ) }

									<MediaUploadProgress
										coverUrl={ coverUrl }
										mediaId={ mediaId }
										onUpdateMediaProgress={ this.updateMediaProgress }
										onFinishMediaUploadWithSuccess={ this.finishMediaUploadWithSuccess }
										onFinishMediaUploadWithFailure={ this.finishMediaUploadWithFailure }
										onMediaUploadStateReset={ this.mediaUploadStateReset }
										renderContent={ ( params ) => {
											return (
												<View style={ styles.content }>
													{ this.renderContent( params, open ) }
												</View>
											);
										} }
									/>
								</View>
							);
						} }
					/>
				</View>
			);
		}
		return this.renderPlaceholder();
	}
}

export default compose(
	withNotices,
	withPreferredColorScheme,
)( MediaContainer );<|MERGE_RESOLUTION|>--- conflicted
+++ resolved
@@ -2,14 +2,6 @@
  * External dependencies
  */
 import { View, ImageBackground, Text, TouchableWithoutFeedback } from 'react-native';
-<<<<<<< HEAD
-=======
-import {
-	mediaUploadSync,
-	requestImageFailedRetryDialog,
-	requestImageUploadCancelDialog,
-} from 'react-native-gutenberg-bridge';
->>>>>>> 9cdffb42
 
 /**
  * WordPress dependencies
@@ -22,7 +14,6 @@
 } from '@wordpress/components';
 
 import {
-	requestMediaImport,
 	mediaUploadSync,
 	requestImageFailedRetryDialog,
 	requestImageUploadCancelDialog,
