--- conflicted
+++ resolved
@@ -341,52 +341,8 @@
 
 		if ( mediaUrl ) {
 			return (
-<<<<<<< HEAD
-				<View>
-					<MediaUpload
-						onSelect={ this.onSelectMediaUploadOption }
-						allowedTypes={ ALLOWED_MEDIA_TYPES }
-						isReplacingMedia={ true }
-						value={ mediaId }
-						render={ ( { open, getMediaOptions } ) => {
-							return (
-								<View style={ { flex: 1 } }>
-									{ getMediaOptions() }
-									{ this.renderToolbarEditButton( open ) }
-
-									<MediaUploadProgress
-										coverUrl={ coverUrl }
-										mediaId={ mediaId }
-										onUpdateMediaProgress={
-											this.updateMediaProgress
-										}
-										onFinishMediaUploadWithSuccess={
-											this.finishMediaUploadWithSuccess
-										}
-										onFinishMediaUploadWithFailure={
-											this.finishMediaUploadWithFailure
-										}
-										onMediaUploadStateReset={
-											this.mediaUploadStateReset
-										}
-										renderContent={ ( params ) => {
-											return (
-												<View style={ styles.content }>
-													{ this.renderContent(
-														params,
-														open
-													) }
-												</View>
-											);
-										} }
-									/>
-								</View>
-							);
-						} }
-					/>
-				</View>
-=======
 				<MediaUpload
+					isReplacingMedia={ true }
 					onSelect={ this.onSelectMediaUploadOption }
 					allowedTypes={ ALLOWED_MEDIA_TYPES }
 					value={ mediaId }
@@ -423,7 +379,6 @@
 						);
 					} }
 				/>
->>>>>>> b010251c
 			);
 		}
 		return this.renderPlaceholder();
