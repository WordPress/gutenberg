--- conflicted
+++ resolved
@@ -1,7 +1,6 @@
 /**
  * WordPress dependencies
  */
-<<<<<<< HEAD
 import { useSelect, useDispatch } from '@wordpress/data';
 import { useEntityBlockEditor } from '@wordpress/core-data';
 import { useCallback } from '@wordpress/element';
@@ -13,28 +12,13 @@
 	ToolbarButton,
 } from '@wordpress/components';
 import { __ } from '@wordpress/i18n';
-=======
->>>>>>> ab7fad9c
 import {
 	BlockEditorProvider,
 	WritingFlow,
 	BlockList,
 	BlockControls,
 } from '@wordpress/block-editor';
-<<<<<<< HEAD
-=======
-import { parse, serialize } from '@wordpress/blocks';
-import {
-	Disabled,
-	Placeholder,
-	Spinner,
-	ToolbarButton,
-	ToolbarGroup,
-} from '@wordpress/components';
-import { useDispatch, useSelect } from '@wordpress/data';
-import { useLayoutEffect, useState } from '@wordpress/element';
-import { __ } from '@wordpress/i18n';
->>>>>>> ab7fad9c
+
 
 /**
  * Internal dependencies
@@ -46,7 +30,6 @@
 	clientId,
 	isSelected,
 } ) {
-<<<<<<< HEAD
 	const recordArgs = [ 'postType', 'wp_block', ref ];
 
 	const {
@@ -84,62 +67,10 @@
 			__experimentalSetEditingReusableBlock( clientId, value );
 		},
 		[ clientId ]
-=======
-	const {
-		reusableBlock,
-		isFetching,
-		isSaving,
-		blocks,
-		title,
-		canUpdateBlock,
-		settings,
-	} = useSelect(
-		( select ) => {
-			const { canUser } = select( 'core' );
-			const {
-				__experimentalGetParsedReusableBlock: getParsedReusableBlock,
-				getSettings,
-			} = select( 'core/block-editor' );
-			const {
-				__experimentalGetReusableBlock: getReusableBlock,
-				__experimentalIsFetchingReusableBlock: isFetchingReusableBlock,
-				__experimentalIsSavingReusableBlock: isSavingReusableBlock,
-			} = select( 'core/editor' );
-			const _reusableBlock = getReusableBlock( ref );
-
-			let _blocks;
-			if ( _reusableBlock ) {
-				if ( _reusableBlock.isTemporary ) {
-					// The getParsedReusableBlock selector won't work for temporary
-					// reusable blocks.
-					_blocks = parse( _reusableBlock.content );
-				} else {
-					_blocks = getParsedReusableBlock( ref );
-				}
-			} else {
-				_blocks = null;
-			}
-
-			return {
-				reusableBlock: _reusableBlock,
-				isFetching: isFetchingReusableBlock( ref ),
-				isSaving: isSavingReusableBlock( ref ),
-				blocks: _blocks,
-				title: _reusableBlock?.title ?? null,
-				canUpdateBlock:
-					!! _reusableBlock &&
-					! _reusableBlock.isTemporary &&
-					!! canUser( 'update', 'blocks', ref ),
-				settings: getSettings(),
-			};
-		},
-		[ ref ]
->>>>>>> ab7fad9c
 	);
 
 	const {
 		__experimentalConvertBlockToStatic: convertBlockToStatic,
-<<<<<<< HEAD
 	} = useDispatch( 'core/reusable-blocks' );
 
 	const { createSuccessNotice, createErrorNotice } = useDispatch(
@@ -197,134 +128,22 @@
 		element = <Disabled>{ element }</Disabled>;
 	}
 
-=======
-		__experimentalFetchReusableBlocks: fetchReusableBlocks,
-		__experimentalUpdateReusableBlock: updateReusableBlock,
-		__experimentalSaveReusableBlock: saveReusableBlock,
-	} = useDispatch( 'core/editor' );
-
-	const fetchReusableBlock = partial( fetchReusableBlocks, ref );
-	const onChange = partial( updateReusableBlock, ref );
-	const onSave = partial( saveReusableBlock, ref );
-
-	// Start in edit mode when working with a newly created reusable block.
-	// Start in preview mode when we're working with an existing reusable block.
-	const [ isEditing, setIsEditing ] = useState(
-		reusableBlock?.isTemporary ?? false
-	);
-
-	// Local state used for temporary (newly-created, unsaved) reusable blocks
-	// and reusable blocks being edited. This state is used to make changes to
-	// the block without having to save them.
-	const [ localTitle, setLocalTitle ] = useState(
-		reusableBlock && isEditing ? title : null
-	);
-	const [ localBlocks, setLocalBlocks ] = useState(
-		reusableBlock && isEditing ? blocks : null
-	);
-
-	useLayoutEffect( () => {
-		if ( ! reusableBlock ) {
-			fetchReusableBlock();
-		}
-	}, [] );
-
-	function startEditing() {
-		// Copy saved reusable block data into local state.
-		setLocalBlocks( blocks );
-		setLocalTitle( title );
-
-		setIsEditing( true );
-	}
-
-	function cancelEditing() {
-		// Clear local state.
-		setLocalBlocks( null );
-		setLocalTitle( null );
-
-		setIsEditing( false );
-	}
-
-	function saveAndStopEditing() {
-		onChange( { title: localTitle, content: serialize( localBlocks ) } );
-		onSave();
-
-		// Clear local state.
-		setLocalBlocks( null );
-		setLocalTitle( null );
-
-		setIsEditing( false );
-	}
-
-	if ( ! reusableBlock ) {
-		if ( isFetching ) {
-			return (
-				<Placeholder>
-					<Spinner />
-				</Placeholder>
-			);
-		}
-		return (
-			<Placeholder>
-				{ __( 'Block has been deleted or is unavailable.' ) }
-			</Placeholder>
-		);
-	}
-
-	function handleModifyBlocks( modifedBlocks ) {
-		// We shouldn't change local state when the blocks are loading
-		// from the saved reusable block.
-		if ( isEditing ) {
-			setLocalBlocks( modifedBlocks );
-		}
-	}
-
-	let content = (
-		<BlockEditorProvider
-			settings={ settings }
-			// If editing, use local state; otherwise, load the blocks from the
-			// saved reusable block.
-			value={ isEditing ? localBlocks : blocks }
-			onChange={ handleModifyBlocks }
-			onInput={ handleModifyBlocks }
-		>
-			<WritingFlow>
-				<BlockList />
-			</WritingFlow>
-		</BlockEditorProvider>
-	);
-
-	if ( ! isEditing ) {
-		content = <Disabled>{ content }</Disabled>;
-	}
-
->>>>>>> ab7fad9c
 	return (
 		<>
 			<BlockControls>
 				<ToolbarGroup>
 					<ToolbarButton
-<<<<<<< HEAD
 						onClick={ () => convertBlockToStatic( clientId ) }
-=======
-						onClick={ () => {
-							convertBlockToStatic( clientId );
-						} }
->>>>>>> ab7fad9c
 					>
 						{ __( 'Convert to regular blocks' ) }
 					</ToolbarButton>
 				</ToolbarGroup>
 			</BlockControls>
-<<<<<<< HEAD
 
-=======
->>>>>>> ab7fad9c
 			<div className="block-library-block__reusable-block-container">
 				{ ( isSelected || isEditing ) && (
 					<ReusableBlockEditPanel
 						isEditing={ isEditing }
-<<<<<<< HEAD
 						title={ reusableBlock.title }
 						isSaving={ isSaving }
 						isEditDisabled={ ! canUserUpdate }
@@ -339,25 +158,6 @@
 					/>
 				) }
 				{ element }
-=======
-						title={ isEditing ? localTitle : title }
-						isSaving={
-							isSaving &&
-							! ( reusableBlock?.isTemporary ?? false )
-						}
-						isEditDisabled={ ! canUpdateBlock }
-						onEdit={ startEditing }
-						onChangeTitle={ ( updatedTitle ) => {
-							if ( isEditing ) {
-								setLocalTitle( updatedTitle );
-							}
-						} }
-						onSave={ saveAndStopEditing }
-						onCancel={ cancelEditing }
-					/>
-				) }
-				{ content }
->>>>>>> ab7fad9c
 			</div>
 		</>
 	);
