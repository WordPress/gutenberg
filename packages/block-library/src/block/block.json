--- conflicted
+++ resolved
@@ -4,12 +4,8 @@
 	"name": "core/block",
 	"title": "Pattern",
 	"category": "reusable",
-<<<<<<< HEAD
-	"description": "Create and save content to reuse across your site. Update the block, and the changes apply everywhere it’s used.",
-	"keywords": [ "reusable" ],
-=======
 	"description": "Create and save content to reuse across your site. Update the pattern, and the changes apply everywhere it’s used.",
->>>>>>> 56defb48
+ 	"keywords": [ "reusable" ],
 	"textdomain": "default",
 	"attributes": {
 		"ref": {
