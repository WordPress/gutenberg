--- conflicted
+++ resolved
@@ -16,18 +16,11 @@
 	getFontSizeClass,
 	RichText,
 } from '@wordpress/editor';
-<<<<<<< HEAD
-import {
-	getPhrasingContentSchema,
-	children,
-} from '@wordpress/blocks';
+import { getPhrasingContentSchema } from '@wordpress/blocks';
 import {
 	Path,
 	SVG,
 } from '@wordpress/components';
-=======
-import { getPhrasingContentSchema } from '@wordpress/blocks';
->>>>>>> 644e45f2
 
 /**
  * Internal dependencies
