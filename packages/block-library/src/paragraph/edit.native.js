--- conflicted
+++ resolved
@@ -99,10 +99,6 @@
 						...style,
 						minHeight: Math.max( minHeight, this.state.aztecHeight ),
 					} }
-<<<<<<< HEAD
-					fontFamily={ 'NotoSerif' }
-=======
->>>>>>> c029cb45
 					onChange={ ( event ) => {
 						// Create a React Tree from the new HTML
 						const newParaBlock = parse( '<!-- wp:paragraph --><p>' + event.content + '</p><!-- /wp:paragraph -->' )[ 0 ];
