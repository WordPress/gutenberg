/**
 * WordPress dependencies
 */
import { __ } from '@wordpress/i18n';
import { createBlock } from '@wordpress/blocks';
import {
	AlignmentToolbar,
	BlockControls,
	RichText,
} from '@wordpress/block-editor';
import { useSelect } from '@wordpress/data';

const name = 'core/paragraph';

function ParagraphBlock( {
	attributes,
	mergeBlocks,
	onReplace,
	setAttributes,
	mergedStyle,
	style,
} ) {
<<<<<<< HEAD
	const isRTL = useSelect( ( select ) => {
		return !! select( 'core/block-editor' ).getSettings().isRTL;
	}, [] );

	const { align, content, placeholder, style } = attributes;
=======
	const { align, content, placeholder } = attributes;
>>>>>>> 5d50972f

	const styles = {
		...mergedStyle,
		...style,
	};

	return (
		<>
			<BlockControls>
				<AlignmentToolbar
					value={ align }
					isRTL={ isRTL }
					onChange={ ( nextAlign ) => {
						setAttributes( { align: nextAlign } );
					} }
				/>
			</BlockControls>
			<RichText
				identifier="content"
				tagName="p"
				value={ content }
				deleteEnter={ true }
				style={ styles }
				onChange={ ( nextContent ) => {
					setAttributes( {
						content: nextContent,
					} );
				} }
				onSplit={ ( value ) => {
					if ( ! value ) {
						return createBlock( name );
					}

					return createBlock( name, {
						...attributes,
						content: value,
					} );
				} }
				onMerge={ mergeBlocks }
				onReplace={ onReplace }
				onRemove={ onReplace ? () => onReplace( [] ) : undefined }
				placeholder={ placeholder || __( 'Start writing…' ) }
				textAlign={ align }
			/>
		</>
	);
}

export default ParagraphBlock;<|MERGE_RESOLUTION|>--- conflicted
+++ resolved
@@ -20,15 +20,11 @@
 	mergedStyle,
 	style,
 } ) {
-<<<<<<< HEAD
 	const isRTL = useSelect( ( select ) => {
 		return !! select( 'core/block-editor' ).getSettings().isRTL;
 	}, [] );
 
-	const { align, content, placeholder, style } = attributes;
-=======
 	const { align, content, placeholder } = attributes;
->>>>>>> 5d50972f
 
 	const styles = {
 		...mergedStyle,
