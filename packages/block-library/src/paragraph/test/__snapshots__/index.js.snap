--- conflicted
+++ resolved
@@ -13,12 +13,7 @@
         >
           <p
             aria-autocomplete="list"
-<<<<<<< HEAD
-            aria-expanded="false"
             aria-label="Empty paragraph block"
-=======
-            aria-label="Empty block; start writing or type forward slash to choose a block"
->>>>>>> 9446bc2b
             aria-multiline="true"
             class="wp-block-paragraph editor-rich-text__tinymce"
             contenteditable="true"
