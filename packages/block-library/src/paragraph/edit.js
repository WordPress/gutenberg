--- conflicted
+++ resolved
@@ -50,7 +50,7 @@
 	} );
 
 	return ( isRTL && (
-		<Toolbar
+		<ToolbarGroup
 			controls={ [
 				{
 					icon: 'editor-ltr',
@@ -147,94 +147,6 @@
 						value={ fontSize.size }
 						onChange={ setFontSize }
 					/>
-<<<<<<< HEAD
-					{ isRTL && (
-						<ToolbarGroup
-							controls={ [
-								{
-									icon: 'editor-ltr',
-									title: _x( 'Left to right', 'editor button' ),
-									isActive: direction === 'ltr',
-									onClick() {
-										const nextDirection = direction === 'ltr' ? undefined : 'ltr';
-										setAttributes( {
-											direction: nextDirection,
-										} );
-									},
-								},
-							] }
-						/>
-					) }
-				</BlockControls>
-				<InspectorControls>
-					<PanelBody title={ __( 'Text Settings' ) } className="blocks-font-size">
-						<FontSizePicker
-							fallbackFontSize={ fallbackFontSize }
-							value={ fontSize.size }
-							onChange={ setFontSize }
-						/>
-						<ToggleControl
-							label={ __( 'Drop Cap' ) }
-							checked={ !! dropCap }
-							onChange={ this.toggleDropCap }
-							help={ this.getDropCapHelp }
-						/>
-					</PanelBody>
-					<PanelColorSettings
-						title={ __( 'Color Settings' ) }
-						initialOpen={ false }
-						colorSettings={ [
-							{
-								value: backgroundColor.color,
-								onChange: setBackgroundColor,
-								label: __( 'Background Color' ),
-							},
-							{
-								value: textColor.color,
-								onChange: setTextColor,
-								label: __( 'Text Color' ),
-							},
-						] }
-					>
-						<ContrastChecker
-							{ ...{
-								textColor: textColor.color,
-								backgroundColor: backgroundColor.color,
-								fallbackTextColor,
-								fallbackBackgroundColor,
-							} }
-							fontSize={ fontSize.size }
-						/>
-					</PanelColorSettings>
-				</InspectorControls>
-				<RichText
-					identifier="content"
-					tagName="p"
-					className={ classnames( 'wp-block-paragraph', className, {
-						'has-text-color': textColor.color,
-						'has-background': backgroundColor.color,
-						'has-drop-cap': dropCap,
-						[ `has-text-align-${ align }` ]: align,
-						[ backgroundColor.class ]: backgroundColor.class,
-						[ textColor.class ]: textColor.class,
-						[ fontSize.class ]: fontSize.class,
-					} ) }
-					style={ {
-						backgroundColor: backgroundColor.color,
-						color: textColor.color,
-						fontSize: fontSize.size ? fontSize.size + 'px' : undefined,
-						direction,
-					} }
-					value={ content }
-					onChange={ ( nextContent ) => {
-						setAttributes( {
-							content: nextContent,
-						} );
-					} }
-					onSplit={ ( value ) => {
-						if ( ! value ) {
-							return createBlock( name );
-=======
 					<ToggleControl
 						label={ __( 'Drop Cap' ) }
 						checked={ !! dropCap }
@@ -242,7 +154,6 @@
 						help={ dropCap ?
 							__( 'Showing large initial letter.' ) :
 							__( 'Toggle to show a large initial letter.' )
->>>>>>> 87c44f73
 						}
 					/>
 				</PanelBody>
