/**
 * External dependencies
 */
import { View } from 'react-native';

/**
 * WordPress dependencies
 */
import { withSelect } from '@wordpress/data';
import { compose, withPreferredColorScheme } from '@wordpress/compose';
import {
	InnerBlocks,
	BlockControls,
	BlockVerticalAlignmentToolbar,
} from '@wordpress/block-editor';
/**
 * Internal dependencies
 */
import styles from './editor.scss';

function ColumnEdit( {
	attributes,
	setAttributes,
	hasChildren,
	isSelected,
	getStylesFromColorScheme,
	isParentSelected,
<<<<<<< HEAD
	columnsSettings,
=======
	isDescendantOfParentSelected,
	isDescendantSelected,
	isAncestorSelected,
	customBlockProps,
>>>>>>> 9599f883
} ) {
	const { verticalAlignment } = attributes;
	const { columnsInRow, width: columnsContainerWidth } = customBlockProps;

	const containerMaxWidth = styles[ 'columns-container' ].maxWidth;

	const containerWidth = columnsContainerWidth || containerMaxWidth;

	const minWidth = Math.min( containerWidth, containerMaxWidth );
	const columnBaseWidth = minWidth / Math.max( 1, columnsInRow );

	const applyBlockStyle = () => {
		let width = columnBaseWidth;
		if ( columnsInRow > 1 ) {
			const margins = columnsInRow * 2 * styles.columnMargin.marginLeft;
			width = ( minWidth - margins ) / Math.max( 1, columnsInRow );
		}

		return { width };
	};

	const updateAlignment = ( alignment ) => {
		setAttributes( { verticalAlignment: alignment } );
	};

	if ( ! isSelected && ! hasChildren ) {
		return (
			<View
				style={ [
					! isParentSelected &&
						getStylesFromColorScheme(
							styles.columnPlaceholder,
							styles.columnPlaceholderDark
						),
					applyBlockStyle(),
					styles.columnPlaceholderNotSelected,
				] }
			></View>
		);
	}

	return (
		<>
			<BlockControls>
				<BlockVerticalAlignmentToolbar
					onChange={ updateAlignment }
					value={ verticalAlignment }
					isCollapsed={ false }
				/>
			</BlockControls>
			<View
				style={ [
					applyBlockStyle(),
					isSelected && hasChildren && styles.innerBlocksBottomSpace,
				] }
			>
				<InnerBlocks
					flatListProps={ {
						scrollEnabled: false,
						style: styles.innerBlocks,
					} }
					renderAppender={
						isSelected && InnerBlocks.ButtonBlockAppender
					}
				/>
			</View>
		</>
	);
}

function ColumnEditWrapper( props ) {
	const { verticalAlignment } = props.attributes;

	const getVerticalAlignmentRemap = ( alignment ) => {
		if ( ! alignment ) return styles.flexBase;
		return {
			...styles.flexBase,
			...styles[ `is-vertically-aligned-${ alignment }` ],
		};
	};

	return (
		<View style={ getVerticalAlignmentRemap( verticalAlignment ) }>
			<ColumnEdit { ...props } />
		</View>
	);
}

export default compose( [
	withSelect( ( select, { clientId } ) => {
		const {
			getBlockCount,
			getBlockRootClientId,
			getSelectedBlockClientId,
		} = select( 'core/block-editor' );

		const selectedBlockClientId = getSelectedBlockClientId();
		const isSelected = selectedBlockClientId === clientId;

		const parentId = getBlockRootClientId( clientId );
		const hasChildren = !! getBlockCount( clientId );

		const isParentSelected =
			selectedBlockClientId && selectedBlockClientId === parentId;

		return {
			hasChildren,
			isParentSelected,
			isSelected,
		};
	} ),
	withPreferredColorScheme,
] )( ColumnEditWrapper );<|MERGE_RESOLUTION|>--- conflicted
+++ resolved
@@ -25,14 +25,7 @@
 	isSelected,
 	getStylesFromColorScheme,
 	isParentSelected,
-<<<<<<< HEAD
-	columnsSettings,
-=======
-	isDescendantOfParentSelected,
-	isDescendantSelected,
-	isAncestorSelected,
 	customBlockProps,
->>>>>>> 9599f883
 } ) {
 	const { verticalAlignment } = attributes;
 	const { columnsInRow, width: columnsContainerWidth } = customBlockProps;
