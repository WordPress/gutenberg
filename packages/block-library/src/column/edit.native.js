/**
 * External dependencies
 */
import { View, Dimensions } from 'react-native';

/**
 * WordPress dependencies
 */
import { withSelect } from '@wordpress/data';
import { compose, withPreferredColorScheme } from '@wordpress/compose';
import { useEffect, useState } from '@wordpress/element';
import {
	InnerBlocks,
	BlockControls,
	BlockVerticalAlignmentToolbar,
	InspectorControls,
} from '@wordpress/block-editor';
import {
	PanelBody,
	RangeControl,
	FooterMessageControl,
} from '@wordpress/components';
import { __ } from '@wordpress/i18n';
/**
 * Internal dependencies
 */
import styles from './editor.scss';
import ColumnsPreview from './column-preview';
import { getColumnWidths } from '../columns/utils';

function ColumnEdit( {
	attributes,
	setAttributes,
	hasChildren,
	isSelected,
	getStylesFromColorScheme,
	isParentSelected,
	contentStyle,
	columns,
	columnCount,
	selectedColumnIndex,
	parentAlignment,
	clientId,
} ) {
	const { verticalAlignment } = attributes;
	const screenWidth = Math.floor( Dimensions.get( 'window' ).width );
	const [ tempWidth, setTempWidth ] = useState( 0 );

	const updateAlignment = ( alignment ) => {
		setAttributes( { verticalAlignment: alignment } );
	};

	useEffect( () => {
		if ( ! verticalAlignment && parentAlignment ) {
			updateAlignment( parentAlignment );
		}
	}, [] );

	const onWidthChange = () => {
		setAttributes( {
			width: tempWidth,
		} );
	};

	const columnWidths = Object.values(
		getColumnWidths( columns, columnCount )
	);

	const renderAppender = () => {
		const { width } = contentStyle[ clientId ];
		const isScreenWidthEqual = width === screenWidth;

		if ( isSelected ) {
			return (
				<View
					style={ [
						isScreenWidthEqual &&
							( hasChildren
								? styles.columnAppender
								: styles.widerColumnAppender ),
					] }
				>
					<InnerBlocks.ButtonBlockAppender />
				</View>
			);
		}
		return null;
	};

	if ( ! isSelected && ! hasChildren ) {
		return (
			<View
				style={ [
					! isParentSelected &&
						getStylesFromColorScheme(
							styles.columnPlaceholder,
							styles.columnPlaceholderDark
						),
					styles.columnPlaceholderNotSelected,
					contentStyle[ clientId ],
				] }
			/>
		);
	}

	return (
		<>
			<BlockControls>
				<BlockVerticalAlignmentToolbar
					onChange={ updateAlignment }
					value={ verticalAlignment }
				/>
			</BlockControls>
			<InspectorControls>
				<PanelBody title={ __( 'Column settings' ) }>
					<RangeControl
						label={ __( 'Width' ) }
						min={ 1 }
						max={ 100 }
						value={ columnWidths[ selectedColumnIndex ] }
<<<<<<< HEAD
						onChange={ ( value ) => setTempWidth( value ) }
						onComplete={ onWidthChange }
						toFixed={ 1 }
=======
						onChange={ onWidthChange }
						decimalNum={ 1 }
>>>>>>> 736890da
						rangePreview={
							<ColumnsPreview
								columnWidths={ columnWidths }
								selectedColumnIndex={ selectedColumnIndex }
							/>
						}
					/>
				</PanelBody>
				<PanelBody>
					<FooterMessageControl
						label={ __(
							'Note: Column layout may vary between themes and screen sizes'
						) }
					/>
				</PanelBody>
			</InspectorControls>
			<View
				style={ [
					isSelected && hasChildren && styles.innerBlocksBottomSpace,
					contentStyle[ clientId ],
				] }
			>
				<InnerBlocks
					renderAppender={ renderAppender }
					parentWidth={ contentStyle[ clientId ].width }
				/>
			</View>
		</>
	);
}

function ColumnEditWrapper( props ) {
	const { verticalAlignment } = props.attributes;

	const getVerticalAlignmentRemap = ( alignment ) => {
		if ( ! alignment ) return styles.flexBase;
		return {
			...styles.flexBase,
			...styles[ `is-vertically-aligned-${ alignment }` ],
		};
	};

	return (
		<View style={ getVerticalAlignmentRemap( verticalAlignment ) }>
			<ColumnEdit { ...props } />
		</View>
	);
}

export default compose( [
	withSelect( ( select, { clientId } ) => {
		const {
			getBlockCount,
			getBlockRootClientId,
			getSelectedBlockClientId,
			getBlocks,
			getBlockOrder,
			getBlockAttributes,
		} = select( 'core/block-editor' );

		const selectedBlockClientId = getSelectedBlockClientId();
		const isSelected = selectedBlockClientId === clientId;

		const parentId = getBlockRootClientId( clientId );
		const hasChildren = !! getBlockCount( clientId );
		const isParentSelected =
			selectedBlockClientId && selectedBlockClientId === parentId;

		const blockOrder = getBlockOrder( parentId );

		const selectedColumnIndex = blockOrder.indexOf( clientId );
		const columnCount = getBlockCount( parentId );
		const columns = getBlocks( parentId );

		const parentAlignment = getBlockAttributes( parentId )
			?.verticalAlignment;

		return {
			hasChildren,
			isParentSelected,
			isSelected,
			selectedColumnIndex,
			columns,
			columnCount,
			parentAlignment,
		};
	} ),
	withPreferredColorScheme,
] )( ColumnEditWrapper );<|MERGE_RESOLUTION|>--- conflicted
+++ resolved
@@ -118,14 +118,9 @@
 						min={ 1 }
 						max={ 100 }
 						value={ columnWidths[ selectedColumnIndex ] }
-<<<<<<< HEAD
 						onChange={ ( value ) => setTempWidth( value ) }
 						onComplete={ onWidthChange }
-						toFixed={ 1 }
-=======
-						onChange={ onWidthChange }
 						decimalNum={ 1 }
->>>>>>> 736890da
 						rangePreview={
 							<ColumnsPreview
 								columnWidths={ columnWidths }
