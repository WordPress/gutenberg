--- conflicted
+++ resolved
@@ -9,16 +9,10 @@
 			"type": "string"
 		},
 		"width": {
-<<<<<<< HEAD
 			"type": "string"
-=======
-			"type": "number",
-			"min": 0,
-			"max": 100
 		},
 		"allowedBlocks": {
 			"type": "array"
->>>>>>> fae40528
 		}
 	},
 	"supports": {
