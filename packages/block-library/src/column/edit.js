/**
 * External dependencies
 */
import classnames from 'classnames';

/**
 * WordPress dependencies
 */
import {
	InnerBlocks,
	BlockControls,
	BlockVerticalAlignmentToolbar,
	InspectorControls,
	__experimentalUseBlockWrapperProps as useBlockWrapperProps,
} from '@wordpress/block-editor';
import {
	PanelBody,
	__experimentalUnitControl as UnitControl,
} from '@wordpress/components';
import { useSelect, useDispatch } from '@wordpress/data';
import { __ } from '@wordpress/i18n';

function ColumnEdit( {
	attributes: { verticalAlignment, width },
	setAttributes,
	clientId,
} ) {
	const classes = classnames( 'block-core-columns', {
		[ `is-vertically-aligned-${ verticalAlignment }` ]: verticalAlignment,
	} );

	const { hasChildBlocks, rootClientId } = useSelect(
		( select ) => {
			const { getBlockOrder, getBlockRootClientId } = select(
				'core/block-editor'
			);

			return {
				hasChildBlocks: getBlockOrder( clientId ).length > 0,
				rootClientId: getBlockRootClientId( clientId ),
			};
		},
		[ clientId ]
	);

	const { updateBlockAttributes } = useDispatch( 'core/block-editor' );

	const updateAlignment = ( value ) => {
		// Update own alignment.
		setAttributes( { verticalAlignment: value } );
		// Reset parent Columns block.
		updateBlockAttributes( rootClientId, {
			verticalAlignment: null,
		} );
	};

<<<<<<< HEAD
=======
	const hasWidth = Number.isFinite( width );
	const blockWrapperProps = useBlockWrapperProps( {
		className: classes,
		style: hasWidth ? { flexBasis: width + '%' } : undefined,
	} );

>>>>>>> 2d5e6f9e
	return (
		<>
			<BlockControls>
				<BlockVerticalAlignmentToolbar
					onChange={ updateAlignment }
					value={ verticalAlignment }
				/>
			</BlockControls>
			<InspectorControls>
				<PanelBody title={ __( 'Column settings' ) }>
					<UnitControl
						label={ __( 'Width' ) }
						value={ width || '' }
						onChange={ ( nextWidth ) => {
							nextWidth =
								0 > parseFloat( nextWidth ) ? '0' : nextWidth;
							setAttributes( { width: nextWidth } );
						} }
						units={ [
							{ value: '%', label: '%', default: '' },
							{ value: 'px', label: 'px', default: '' },
							{ value: 'em', label: 'em', default: '' },
							{ value: 'rem', label: 'rem', default: '' },
							{ value: 'vw', label: 'vw', default: '' },
						] }
					/>
				</PanelBody>
			</InspectorControls>
			<InnerBlocks
				templateLock={ false }
				renderAppender={
					hasChildBlocks ? undefined : InnerBlocks.ButtonBlockAppender
				}
<<<<<<< HEAD
				__experimentalTagName={ Block.div }
				__experimentalPassedProps={ {
					className: classes,
					style: width ? { flexBasis: width } : undefined,
				} }
=======
				__experimentalTagName="div"
				__experimentalPassedProps={ blockWrapperProps }
>>>>>>> 2d5e6f9e
			/>
		</>
	);
}

export default ColumnEdit;<|MERGE_RESOLUTION|>--- conflicted
+++ resolved
@@ -54,15 +54,12 @@
 		} );
 	};
 
-<<<<<<< HEAD
-=======
 	const hasWidth = Number.isFinite( width );
 	const blockWrapperProps = useBlockWrapperProps( {
 		className: classes,
 		style: hasWidth ? { flexBasis: width + '%' } : undefined,
 	} );
 
->>>>>>> 2d5e6f9e
 	return (
 		<>
 			<BlockControls>
@@ -96,16 +93,8 @@
 				renderAppender={
 					hasChildBlocks ? undefined : InnerBlocks.ButtonBlockAppender
 				}
-<<<<<<< HEAD
-				__experimentalTagName={ Block.div }
-				__experimentalPassedProps={ {
-					className: classes,
-					style: width ? { flexBasis: width } : undefined,
-				} }
-=======
 				__experimentalTagName="div"
 				__experimentalPassedProps={ blockWrapperProps }
->>>>>>> 2d5e6f9e
 			/>
 		</>
 	);
