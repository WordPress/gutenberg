--- conflicted
+++ resolved
@@ -94,18 +94,10 @@
 				renderAppender={
 					hasChildBlocks ? undefined : InnerBlocks.ButtonBlockAppender
 				}
-<<<<<<< HEAD
 				__experimentalTagName="div"
 				__experimentalPassedProps={ blockWrapperProps }
-=======
-				__experimentalTagName={ Block.div }
-				__experimentalPassedProps={ {
-					className: classes,
-					style: hasWidth ? { flexBasis: width + '%' } : undefined,
-				} }
 				//Specify the blocks allowed to be placed within this column
 				allowedBlocks={ allowedBlocks }
->>>>>>> fae40528
 			/>
 		</>
 	);
