/**
 * External dependencies
 */
import classnames from 'classnames';

/**
 * WordPress dependencies
 */
import {
	InnerBlocks,
	BlockControls,
	BlockVerticalAlignmentToolbar,
	InspectorControls,
	useBlockProps,
	__experimentalUseInnerBlocksProps as useInnerBlocksProps,
} from '@wordpress/block-editor';
import {
	PanelBody,
	__experimentalUnitControl as UnitControl,
} from '@wordpress/components';
import { useSelect, useDispatch } from '@wordpress/data';
import { __ } from '@wordpress/i18n';

function ColumnEdit( {
<<<<<<< HEAD
	attributes: { verticalAlignment, width, allowedBlocks },
=======
	attributes: { verticalAlignment, width, templateLock = false },
>>>>>>> b0a5e068
	setAttributes,
	clientId,
} ) {
	const classes = classnames( 'block-core-columns', {
		[ `is-vertically-aligned-${ verticalAlignment }` ]: verticalAlignment,
	} );

	const { hasChildBlocks, rootClientId } = useSelect(
		( select ) => {
			const { getBlockOrder, getBlockRootClientId } = select(
				'core/block-editor'
			);

			return {
				hasChildBlocks: getBlockOrder( clientId ).length > 0,
				rootClientId: getBlockRootClientId( clientId ),
			};
		},
		[ clientId ]
	);

	const { updateBlockAttributes } = useDispatch( 'core/block-editor' );

	const updateAlignment = ( value ) => {
		// Update own alignment.
		setAttributes( { verticalAlignment: value } );
		// Reset parent Columns block.
		updateBlockAttributes( rootClientId, {
			verticalAlignment: null,
		} );
	};

	const blockProps = useBlockProps( {
		className: classes,
		style: width ? { flexBasis: width } : undefined,
	} );
	const innerBlocksProps = useInnerBlocksProps( blockProps, {
		templateLock,
		renderAppender: hasChildBlocks
			? undefined
			: InnerBlocks.ButtonBlockAppender,
	} );

	return (
		<>
			<BlockControls>
				<BlockVerticalAlignmentToolbar
					onChange={ updateAlignment }
					value={ verticalAlignment }
				/>
			</BlockControls>
			<InspectorControls>
				<PanelBody title={ __( 'Column settings' ) }>
					<UnitControl
						label={ __( 'Width' ) }
						labelPosition="edge"
						__unstableInputWidth="80px"
						value={ width || '' }
						onChange={ ( nextWidth ) => {
							nextWidth =
								0 > parseFloat( nextWidth ) ? '0' : nextWidth;
							setAttributes( { width: nextWidth } );
						} }
						units={ [
							{ value: '%', label: '%', default: '' },
							{ value: 'px', label: 'px', default: '' },
							{ value: 'em', label: 'em', default: '' },
							{ value: 'rem', label: 'rem', default: '' },
							{ value: 'vw', label: 'vw', default: '' },
						] }
					/>
				</PanelBody>
			</InspectorControls>
<<<<<<< HEAD
			<InnerBlocks
				templateLock={ false }
				renderAppender={
					hasChildBlocks ? undefined : InnerBlocks.ButtonBlockAppender
				}
				__experimentalTagName="div"

				__experimentalPassedProps={ blockProps }
				//Specify the blocks allowed to be placed within this column
				allowedBlocks={ allowedBlocks }
			/>
=======
			<div { ...innerBlocksProps } />
>>>>>>> b0a5e068
		</>
	);
}

export default ColumnEdit;<|MERGE_RESOLUTION|>--- conflicted
+++ resolved
@@ -22,11 +22,7 @@
 import { __ } from '@wordpress/i18n';
 
 function ColumnEdit( {
-<<<<<<< HEAD
-	attributes: { verticalAlignment, width, allowedBlocks },
-=======
-	attributes: { verticalAlignment, width, templateLock = false },
->>>>>>> b0a5e068
+	attributes: { verticalAlignment, width, templateLock = false, allowedBlocks },
 	setAttributes,
 	clientId,
 } ) {
@@ -65,6 +61,7 @@
 	} );
 	const innerBlocksProps = useInnerBlocksProps( blockProps, {
 		templateLock,
+    allowedBlocks,
 		renderAppender: hasChildBlocks
 			? undefined
 			: InnerBlocks.ButtonBlockAppender,
@@ -100,21 +97,7 @@
 					/>
 				</PanelBody>
 			</InspectorControls>
-<<<<<<< HEAD
-			<InnerBlocks
-				templateLock={ false }
-				renderAppender={
-					hasChildBlocks ? undefined : InnerBlocks.ButtonBlockAppender
-				}
-				__experimentalTagName="div"
-
-				__experimentalPassedProps={ blockProps }
-				//Specify the blocks allowed to be placed within this column
-				allowedBlocks={ allowedBlocks }
-			/>
-=======
 			<div { ...innerBlocksProps } />
->>>>>>> b0a5e068
 		</>
 	);
 }
