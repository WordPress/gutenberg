--- conflicted
+++ resolved
@@ -95,13 +95,10 @@
 					hasChildBlocks ? undefined : InnerBlocks.ButtonBlockAppender
 				}
 				__experimentalTagName="div"
-<<<<<<< HEAD
-				__experimentalPassedProps={ blockWrapperProps }
+
+				__experimentalPassedProps={ blockProps }
 				//Specify the blocks allowed to be placed within this column
 				allowedBlocks={ allowedBlocks }
-=======
-				__experimentalPassedProps={ blockProps }
->>>>>>> f007eb1c
 			/>
 		</>
 	);
