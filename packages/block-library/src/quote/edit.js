/**
 * WordPress dependencies
 */
import { __ } from '@wordpress/i18n';
import { AlignmentToolbar, BlockControls, RichText } from '@wordpress/block-editor';
import { BlockQuotation } from '@wordpress/components';

export default function QuoteEdit( { attributes, setAttributes, isSelected, mergeBlocks, onReplace, className } ) {
	const { align, value, citation } = attributes;
	return (
		<>
			<BlockControls>
				<AlignmentToolbar
					value={ align }
					onChange={ ( nextAlign ) => {
						setAttributes( { align: nextAlign } );
					} }
				/>
			</BlockControls>
			<BlockQuotation className={ className } style={ { textAlign: align } }>
				<RichText
					identifier="value"
					multiline
					value={ value }
					onChange={
						( nextValue ) => setAttributes( {
							value: nextValue,
						} )
					}
					onMerge={ mergeBlocks }
					onRemove={ ( forward ) => {
						const hasEmptyCitation = ! citation || citation.length === 0;
						if ( ! forward && hasEmptyCitation ) {
							onReplace( [] );
						}
					} }
					placeholder={
						// translators: placeholder text used for the quote
						__( 'Write quote…' )
					}
				/>
				{ ( ! RichText.isEmpty( citation ) || isSelected ) && (
					<RichText
						identifier="citation"
						value={ citation }
						onChange={
							( nextCitation ) => setAttributes( {
								citation: nextCitation,
							} )
						}
<<<<<<< HEAD
						noFocusOnMount
=======
						__unstableMobileNoFocusOnMount
>>>>>>> 941c6ec0
						placeholder={
							// translators: placeholder text used for the citation
							__( 'Write citation…' )
						}
						className="wp-block-quote__citation"
					/>
				) }
			</BlockQuotation>
		</>
	);
}<|MERGE_RESOLUTION|>--- conflicted
+++ resolved
@@ -48,11 +48,7 @@
 								citation: nextCitation,
 							} )
 						}
-<<<<<<< HEAD
-						noFocusOnMount
-=======
 						__unstableMobileNoFocusOnMount
->>>>>>> 941c6ec0
 						placeholder={
 							// translators: placeholder text used for the citation
 							__( 'Write citation…' )
