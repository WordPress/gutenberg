<?php
/**
 * Server-side rendering of the `core/latest-posts` block.
 *
 * @package WordPress
 */

/**
 * Renders the `core/latest-posts` block on server.
 *
 * @param array $attributes The block attributes.
 *
 * @return string Returns the post content with latest posts added.
 */
function render_block_core_latest_posts( $attributes ) {
	$args = array(
<<<<<<< HEAD
		'posts_per_page'   => $attributes['postsToShow'],
		'post_status'      => 'publish',
		'order'            => $attributes['order'],
		'orderby'          => $attributes['orderBy'],
		'suppress_filters' => false,
	);

	if( isset( $attributes['categories'] ) ){
		$args['category'] = join( ',', $attributes['categories'] );
	}

	$recent_posts = get_posts( $args );
=======
		'numberposts' => $attributes['postsToShow'],
		'post_status' => 'publish',
		'order'       => $attributes['order'],
		'orderby'     => $attributes['orderBy'],
	);

	if ( isset( $attributes['categories'] ) ) {
		$args['category'] = $attributes['categories'];
	}

	$recent_posts = wp_get_recent_posts( $args );
>>>>>>> f003f053

	$list_items_markup = '';

	foreach ( $recent_posts as $post ) {
		$title = get_the_title( $post );
		if ( ! $title ) {
			$title = __( '(Untitled)' );
		}
		$list_items_markup .= sprintf(
			'<li><a href="%1$s">%2$s</a>',
			esc_url( get_permalink( $post ) ),
			esc_html( $title )
		);

		if ( isset( $attributes['displayPostDate'] ) && $attributes['displayPostDate'] ) {
			$list_items_markup .= sprintf(
				'<time datetime="%1$s" class="wp-block-latest-posts__post-date">%2$s</time>',
				esc_attr( get_the_date( 'c', $post ) ),
				esc_html( get_the_date( '', $post ) )
			);
		}

		$list_items_markup .= "</li>\n";
	}

	$class = 'wp-block-latest-posts';
	if ( isset( $attributes['align'] ) ) {
		$class .= ' align' . $attributes['align'];
	}

	if ( isset( $attributes['postLayout'] ) && 'grid' === $attributes['postLayout'] ) {
		$class .= ' is-grid';
	}

	if ( isset( $attributes['columns'] ) && 'grid' === $attributes['postLayout'] ) {
		$class .= ' columns-' . $attributes['columns'];
	}

	if ( isset( $attributes['displayPostDate'] ) && $attributes['displayPostDate'] ) {
		$class .= ' has-dates';
	}

	if ( isset( $attributes['className'] ) ) {
		$class .= ' ' . $attributes['className'];
	}

	$block_content = sprintf(
		'<ul class="%1$s">%2$s</ul>',
		esc_attr( $class ),
		$list_items_markup
	);

	return $block_content;
}

/**
 * Registers the `core/latest-posts` block on server.
 */
function register_block_core_latest_posts() {
	register_block_type(
		'core/latest-posts',
		array(
			'attributes'      => array(
				'categories'      => array(
					'type' => 'string',
				),
				'className'       => array(
					'type' => 'string',
				),
				'postsToShow'     => array(
					'type'    => 'number',
					'default' => 5,
				),
				'displayPostDate' => array(
					'type'    => 'boolean',
					'default' => false,
				),
				'postLayout'      => array(
					'type'    => 'string',
					'default' => 'list',
				),
				'columns'         => array(
					'type'    => 'number',
					'default' => 3,
				),
				'align'           => array(
					'type' => 'string',
				),
				'order'           => array(
					'type'    => 'string',
					'default' => 'desc',
				),
				'orderBy'         => array(
					'type'    => 'string',
					'default' => 'date',
				),
			),
			'render_callback' => 'render_block_core_latest_posts',
		)
	);
}

add_action( 'init', 'register_block_core_latest_posts' );<|MERGE_RESOLUTION|>--- conflicted
+++ resolved
@@ -14,7 +14,6 @@
  */
 function render_block_core_latest_posts( $attributes ) {
 	$args = array(
-<<<<<<< HEAD
 		'posts_per_page'   => $attributes['postsToShow'],
 		'post_status'      => 'publish',
 		'order'            => $attributes['order'],
@@ -27,19 +26,6 @@
 	}
 
 	$recent_posts = get_posts( $args );
-=======
-		'numberposts' => $attributes['postsToShow'],
-		'post_status' => 'publish',
-		'order'       => $attributes['order'],
-		'orderby'     => $attributes['orderBy'],
-	);
-
-	if ( isset( $attributes['categories'] ) ) {
-		$args['category'] = $attributes['categories'];
-	}
-
-	$recent_posts = wp_get_recent_posts( $args );
->>>>>>> f003f053
 
 	$list_items_markup = '';
 
