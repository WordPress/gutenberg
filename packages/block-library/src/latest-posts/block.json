--- conflicted
+++ resolved
@@ -85,7 +85,6 @@
 	"supports": {
 		"align": true,
 		"html": false,
-<<<<<<< HEAD
 		"color": {
 			"gradients": true,
 			"link": true,
@@ -94,11 +93,10 @@
 				"text": true,
 				"link": true
 			}
-=======
+    },
 		"spacing": {
 			"margin": true,
 			"padding": true
->>>>>>> 3076dec3
 		},
 		"typography": {
 			"fontSize": true,
