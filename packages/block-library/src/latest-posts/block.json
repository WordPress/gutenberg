--- conflicted
+++ resolved
@@ -85,7 +85,6 @@
 	"supports": {
 		"align": true,
 		"html": false,
-<<<<<<< HEAD
 		"color": {
 			"gradients": true,
 			"link": true,
@@ -93,7 +92,8 @@
 				"background": true,
 				"text": true,
 				"link": true
-=======
+      }
+    },
 		"typography": {
 			"fontSize": true,
 			"lineHeight": true,
@@ -105,7 +105,6 @@
 			"__experimentalLetterSpacing": true,
 			"__experimentalDefaultControls": {
 				"fontSize": true
->>>>>>> ebd3a06c
 			}
 		}
 	},
