--- conflicted
+++ resolved
@@ -502,38 +502,6 @@
 						excerptLength < excerpt.trim().split( ' ' ).length &&
 						post.excerpt.raw === '';
 
-<<<<<<< HEAD
-						const postExcerpt = needsReadMore ? (
-							<>
-								{ excerpt
-									.trim()
-									.split( ' ', excerptLength )
-									.join( ' ' ) }
-								{ /* translators: excerpt truncation character, default …  */ }
-								{ __( ' … ' ) }
-								<a href={ post.link }>{ __( 'Read more' ) }</a>
-							</>
-						) : (
-							excerpt
-						);
-
-						return (
-							<li key={ i }>
-								{ renderFeaturedImage && (
-									<div className={ imageClasses }>
-										{ addLinkToFeaturedImage ? (
-											<a href={ post.link }>
-												{ featuredImage }
-											</a>
-										) : (
-											featuredImage
-										) }
-									</div>
-								) }
-								<a href={ post.link }>
-									{ titleTrimmed ? (
-										<RawHTML>{ titleTrimmed }</RawHTML>
-=======
 					const postExcerpt = needsReadMore ? (
 						<>
 							{ excerpt
@@ -542,11 +510,7 @@
 								.join( ' ' ) }
 							{ /* translators: excerpt truncation character, default …  */ }
 							{ __( ' … ' ) }
-							<a
-								href={ post.link }
-								target="_blank"
-								rel="noopener noreferrer"
-							>
+							<a href={ post.link } rel="noopener noreferrer">
 								{ __( 'Read more' ) }
 							</a>
 						</>
@@ -561,22 +525,16 @@
 									{ addLinkToFeaturedImage ? (
 										<a
 											href={ post.link }
-											target="_blank"
 											rel="noreferrer noopener"
 										>
 											{ featuredImage }
 										</a>
->>>>>>> 26d2b0a8
 									) : (
 										featuredImage
 									) }
 								</div>
 							) }
-							<a
-								href={ post.link }
-								target="_blank"
-								rel="noreferrer noopener"
-							>
+							<a href={ post.link } rel="noreferrer noopener">
 								{ titleTrimmed ? (
 									<RawHTML>{ titleTrimmed }</RawHTML>
 								) : (
