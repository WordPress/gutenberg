--- conflicted
+++ resolved
@@ -482,17 +482,6 @@
 								.trim()
 								.split( ' ', excerptLength )
 								.join( ' ' ) }
-<<<<<<< HEAD
-							{ /* translators: excerpt truncation character, default …  */ }
-							{ __( ' … ' ) }
-							<a
-								href={ post.link }
-								target="_blank"
-								rel="noopener"
-							>
-								{ __( 'Read more' ) }
-							</a>
-=======
 							{ createInterpolateElement(
 								sprintf(
 									/* translators: 1: Hidden accessibility text: Post title */
@@ -518,7 +507,6 @@
 									),
 								}
 							) }
->>>>>>> 733d8a52
 						</>
 					) : (
 						excerpt
@@ -532,15 +520,10 @@
 										<a
 											className="wp-block-latest-posts__post-title"
 											href={ post.link }
-<<<<<<< HEAD
-											target="_blank"
-											rel="noopener"
-=======
 											rel="noreferrer noopener"
 											onClick={
 												showRedirectionPreventedNotice
 											}
->>>>>>> 733d8a52
 										>
 											{ featuredImage }
 										</a>
@@ -551,10 +534,6 @@
 							) }
 							<a
 								href={ post.link }
-<<<<<<< HEAD
-								target="_blank"
-								rel="noopener"
-=======
 								rel="noreferrer noopener"
 								dangerouslySetInnerHTML={
 									!! titleTrimmed
@@ -564,7 +543,6 @@
 										: undefined
 								}
 								onClick={ showRedirectionPreventedNotice }
->>>>>>> 733d8a52
 							>
 								{ ! titleTrimmed ? __( '(no title)' ) : null }
 							</a>
