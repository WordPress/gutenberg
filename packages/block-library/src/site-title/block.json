--- conflicted
+++ resolved
@@ -20,10 +20,7 @@
 		"fontSize": true,
 		"lineHeight": true,
 		"__experimentalFontFamily": true,
-<<<<<<< HEAD
 		"__experimentalSelector": ".wp-block-site-title, .wp-block-site-title > a"
-=======
 		"__experimentalTextTransform": true
->>>>>>> 912eb9e4
 	}
 }