/**
 * External dependencies
 */
import classnames from 'classnames';
import { includes } from 'lodash';

/**
 * WordPress dependencies
 */
import { __ } from '@wordpress/i18n';
import { Component, Platform } from '@wordpress/element';
import {
	RichText,
	ContrastChecker,
	InspectorControls,
	withColors,
	PanelColorSettings,
} from '@wordpress/block-editor';
/**
 * Internal dependencies
 */
import { Figure } from './figure';
import { BlockQuote } from './blockquote';

/**
 * Internal dependencies
 */
import { SOLID_COLOR_CLASS } from './shared';

class PullQuoteEdit extends Component {
	constructor( props ) {
		super( props );

		this.wasTextColorAutomaticallyComputed = false;
		this.pullQuoteMainColorSetter = this.pullQuoteMainColorSetter.bind(
			this
		);
		this.pullQuoteTextColorSetter = this.pullQuoteTextColorSetter.bind(
			this
		);
	}

	pullQuoteMainColorSetter( colorValue ) {
		const {
			colorUtils,
			textColor,
			setAttributes,
			setTextColor,
			setMainColor,
			className,
		} = this.props;
		const isSolidColorStyle = includes( className, SOLID_COLOR_CLASS );
		const needTextColor =
			! textColor.color || this.wasTextColorAutomaticallyComputed;
		const shouldSetTextColor =
			isSolidColorStyle && needTextColor && colorValue;

		if ( isSolidColorStyle ) {
			// If we use the solid color style, set the color using the normal mechanism.
			setMainColor( colorValue );
		} else {
			// If we use the default style, set the color as a custom color to force the usage of an inline style.
			// Default style uses a border color for which classes are not available.
			setAttributes( { customMainColor: colorValue } );
		}

		if ( shouldSetTextColor ) {
			this.wasTextColorAutomaticallyComputed = true;
			setTextColor( colorUtils.getMostReadableColor( colorValue ) );
		}
	}

	pullQuoteTextColorSetter( colorValue ) {
		const { setTextColor } = this.props;
		setTextColor( colorValue );
		this.wasTextColorAutomaticallyComputed = false;
	}

	componentDidUpdate( prevProps ) {
		const { attributes, className, mainColor, setAttributes } = this.props;
		// If the block includes a named color and we switched from the
		// solid color style to the default style.
		if (
			attributes.mainColor &&
			! includes( className, SOLID_COLOR_CLASS ) &&
			includes( prevProps.className, SOLID_COLOR_CLASS )
		) {
			// Remove the named color, and set the color as a custom color.
			// This is done because named colors use classes, in the default style we use a border color,
			// and themes don't set classes for border colors.
			setAttributes( {
				mainColor: undefined,
				customMainColor: mainColor.color,
			} );
		}
	}

	render() {
		const {
			attributes,
			mainColor,
			textColor,
			setAttributes,
			isSelected,
			className,
		} = this.props;

		const { value, citation } = attributes;

		const isSolidColorStyle = includes( className, SOLID_COLOR_CLASS );
		const figureStyles = isSolidColorStyle
			? { backgroundColor: mainColor.color }
			: { borderColor: mainColor.color };

		const figureClasses = classnames( className, {
			'has-background': isSolidColorStyle && mainColor.color,
			[ mainColor.class ]: isSolidColorStyle && mainColor.class,
		} );

		const blockquoteStyles = {
			color: textColor.color,
		};

		const blockquoteClasses =
			textColor.color &&
			classnames( 'has-text-color', {
				[ textColor.class ]: textColor.class,
			} );

		return (
			<>
				<Figure style={ figureStyles } className={ figureClasses }>
					<BlockQuote
						style={ blockquoteStyles }
						className={ blockquoteClasses }
					>
						<RichText
							identifier="value"
							multiline
							value={ value }
							onChange={ ( nextValue ) =>
								setAttributes( {
									value: nextValue,
								} )
							}
							placeholder={
								// translators: placeholder text used for the quote
								__( 'Write quote…' )
							}
							textAlign="center"
						/>
						{ ( ! RichText.isEmpty( citation ) || isSelected ) && (
							<RichText
								identifier="citation"
								value={ citation }
								placeholder={
									// translators: placeholder text used for the citation
									__( 'Write citation…' )
								}
								onChange={ ( nextCitation ) =>
									setAttributes( {
										citation: nextCitation,
									} )
								}
								className="wp-block-pullquote__citation"
								__unstableMobileNoFocusOnMount
								textAlign="center"
							/>
						) }
<<<<<<< HEAD
					</BlockQuote>
				</Figure>
				{ Platform.OS === 'web' && (
					<InspectorControls>
						<PanelColorSettings
							title={ __( 'Color settings' ) }
							colorSettings={ [
								{
									value: mainColor.color,
									onChange: this.pullQuoteMainColorSetter,
									label: __( 'Main Color' ),
								},
								{
									value: textColor.color,
									onChange: this.pullQuoteTextColorSetter,
									label: __( 'Text Color' ),
								},
							] }
						>
							{ isSolidColorStyle && (
								<ContrastChecker
									{ ...{
										textColor: textColor.color,
										backgroundColor: mainColor.color,
									} }
									isLargeText={ false }
								/>
							) }
						</PanelColorSettings>
					</InspectorControls>
				) }
=======
					</blockquote>
				</figure>
				<InspectorControls>
					<PanelColorSettings
						title={ __( 'Color settings' ) }
						colorSettings={ [
							{
								value: mainColor.color,
								onChange: this.pullQuoteMainColorSetter,
								label: __( 'Main color' ),
							},
							{
								value: textColor.color,
								onChange: this.pullQuoteTextColorSetter,
								label: __( 'Text color' ),
							},
						] }
					>
						{ isSolidColorStyle && (
							<ContrastChecker
								{ ...{
									textColor: textColor.color,
									backgroundColor: mainColor.color,
								} }
								isLargeText={ false }
							/>
						) }
					</PanelColorSettings>
				</InspectorControls>
>>>>>>> eae64720
			</>
		);
	}
}

const PullQuoteEditWeb = withColors( {
	mainColor: 'background-color',
	textColor: 'color',
} )( PullQuoteEdit );

const PullQuoteEditNative = ( props ) => {
	return <PullQuoteEdit mainColor={ {} } textColor={ {} } { ...props } />;
};

export default Platform.OS === 'web' ? PullQuoteEditWeb : PullQuoteEditNative;<|MERGE_RESOLUTION|>--- conflicted
+++ resolved
@@ -167,7 +167,6 @@
 								textAlign="center"
 							/>
 						) }
-<<<<<<< HEAD
 					</BlockQuote>
 				</Figure>
 				{ Platform.OS === 'web' && (
@@ -178,12 +177,12 @@
 								{
 									value: mainColor.color,
 									onChange: this.pullQuoteMainColorSetter,
-									label: __( 'Main Color' ),
+									label: __( 'Main color' ),
 								},
 								{
 									value: textColor.color,
 									onChange: this.pullQuoteTextColorSetter,
-									label: __( 'Text Color' ),
+									label: __( 'Text color' ),
 								},
 							] }
 						>
@@ -199,37 +198,6 @@
 						</PanelColorSettings>
 					</InspectorControls>
 				) }
-=======
-					</blockquote>
-				</figure>
-				<InspectorControls>
-					<PanelColorSettings
-						title={ __( 'Color settings' ) }
-						colorSettings={ [
-							{
-								value: mainColor.color,
-								onChange: this.pullQuoteMainColorSetter,
-								label: __( 'Main color' ),
-							},
-							{
-								value: textColor.color,
-								onChange: this.pullQuoteTextColorSetter,
-								label: __( 'Text color' ),
-							},
-						] }
-					>
-						{ isSolidColorStyle && (
-							<ContrastChecker
-								{ ...{
-									textColor: textColor.color,
-									backgroundColor: mainColor.color,
-								} }
-								isLargeText={ false }
-							/>
-						) }
-					</PanelColorSettings>
-				</InspectorControls>
->>>>>>> eae64720
 			</>
 		);
 	}
