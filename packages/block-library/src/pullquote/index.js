/**
 * WordPress dependencies
 */
import { __, _x } from '@wordpress/i18n';
import { pullquote as icon } from '@wordpress/icons';

/**
 * Internal dependencies
 */
import { SOLID_COLOR_STYLE_NAME } from './shared';
import deprecated from './deprecated';
import edit from './edit';
import metadata from './block.json';
import save from './save';

const { name } = metadata;

export { metadata, name };

export const settings = {
	title: __( 'Pullquote' ),
	description: __(
		'Give special visual emphasis to a quote from your text.'
	),
	icon,
	example: {
		attributes: {
			value:
				'<p>' +
				// translators: Quote serving as example for the Pullquote block. Attributed to Matt Mullenweg.
				__(
					'One of the hardest things to do in technology is disrupt yourself.'
				) +
				'</p>',
			citation: __( 'Matt Mullenweg' ),
		},
	},
	styles: [
		{
			name: 'default',
			label: _x( 'Default', 'block style' ),
			isDefault: true,
		},
<<<<<<< HEAD
		{ name: SOLID_COLOR_STYLE_NAME, label: __( 'Solid Color' ) },
=======
		{ name: SOLID_COLOR_STYLE_NAME, label: __( 'Solid color' ) },
>>>>>>> 251bab45
	],
	supports: {
		align: [ 'left', 'right', 'wide', 'full' ],
	},
	edit,
	save,
	deprecated,
};<|MERGE_RESOLUTION|>--- conflicted
+++ resolved
@@ -41,11 +41,7 @@
 			label: _x( 'Default', 'block style' ),
 			isDefault: true,
 		},
-<<<<<<< HEAD
-		{ name: SOLID_COLOR_STYLE_NAME, label: __( 'Solid Color' ) },
-=======
 		{ name: SOLID_COLOR_STYLE_NAME, label: __( 'Solid color' ) },
->>>>>>> 251bab45
 	],
 	supports: {
 		align: [ 'left', 'right', 'wide', 'full' ],
