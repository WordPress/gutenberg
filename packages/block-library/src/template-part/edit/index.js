--- conflicted
+++ resolved
@@ -14,13 +14,9 @@
 	ToolbarButton,
 	Spinner,
 } from '@wordpress/components';
-<<<<<<< HEAD
 import { __, sprintf } from '@wordpress/i18n';
 import { chevronUp, chevronDown } from '@wordpress/icons';
-=======
-import { __ } from '@wordpress/i18n';
 import { store as coreStore } from '@wordpress/core-data';
->>>>>>> f0a00564
 
 /**
  * Internal dependencies
