--- conflicted
+++ resolved
@@ -17,9 +17,7 @@
 
 export const settings = {
 	icon,
-<<<<<<< HEAD
 	transforms,
-=======
 	example: {
 		viewportWidth: 350,
 		attributes: {
@@ -27,7 +25,6 @@
 			byline: __( 'Posted by' ),
 		},
 	},
->>>>>>> d10c2035
 	edit,
 };
 
