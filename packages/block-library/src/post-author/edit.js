/**
 * External dependencies
 */
import clsx from 'clsx';

/**
 * WordPress dependencies
 */
import {
	AlignmentControl,
	BlockControls,
	InspectorControls,
	RichText,
	useBlockProps,
	store as blockEditorStore,
	privateApis as blockEditorPrivateApis,
} from '@wordpress/block-editor';
import {
	Button,
	ComboboxControl,
	PanelBody,
	SelectControl,
	ToggleControl,
<<<<<<< HEAD
	__experimentalText as Text,
=======
>>>>>>> 90d7c3b1
	__experimentalVStack as VStack,
} from '@wordpress/components';
import { useSelect, useDispatch } from '@wordpress/data';
import { __ } from '@wordpress/i18n';
import { store as coreStore } from '@wordpress/core-data';

/**
 * Internal dependencies
 */
import { migrateToRecommendedBlocks } from './utils';
import { unlock } from '../lock-unlock';

const { InspectorControlsLastItem } = unlock( blockEditorPrivateApis );

const minimumUsersForCombobox = 25;

const AUTHORS_QUERY = {
	who: 'authors',
	per_page: 100,
};

function PostAuthorEdit( {
	isSelected,
	context: { postType, postId, queryId },
	attributes,
	setAttributes,
	clientId,
} ) {
	const isDescendentOfQueryLoop = Number.isFinite( queryId );
	const { authorId, authorDetails, authors } = useSelect(
		( select ) => {
			const { getEditedEntityRecord, getUser, getUsers } =
				select( coreStore );
			const _authorId = getEditedEntityRecord(
				'postType',
				postType,
				postId
			)?.author;

			return {
				authorId: _authorId,
				authorDetails: _authorId ? getUser( _authorId ) : null,
				authors: getUsers( AUTHORS_QUERY ),
			};
		},
		[ postType, postId ]
	);

	const { editEntityRecord } = useDispatch( coreStore );
	const { replaceBlock } = useDispatch( blockEditorStore );

	const { textAlign, showAvatar, showBio, byline, isLink, linkTarget } =
		attributes;
	const avatarSizes = [];
	const authorName = authorDetails?.name || __( 'Post Author' );
	if ( authorDetails?.avatar_urls ) {
		Object.keys( authorDetails.avatar_urls ).forEach( ( size ) => {
			avatarSizes.push( {
				value: size,
				label: `${ size } x ${ size }`,
			} );
		} );
	}

	const blockProps = useBlockProps( {
		className: clsx( {
			[ `has-text-align-${ textAlign }` ]: textAlign,
		} ),
	} );

	const authorOptions = authors?.length
		? authors.map( ( { id, name } ) => {
				return {
					value: id,
					label: name,
				};
		  } )
		: [];

	const handleSelect = ( nextAuthorId ) => {
		editEntityRecord( 'postType', postType, postId, {
			author: nextAuthorId,
		} );
	};

	const showCombobox = authorOptions.length >= minimumUsersForCombobox;
	const showAuthorControl =
		!! postId && ! isDescendentOfQueryLoop && authorOptions.length > 0;

	function transformBlock() {
		replaceBlock( clientId, migrateToRecommendedBlocks( attributes ) );
	}

	return (
		<>
			<InspectorControls>
				<PanelBody title={ __( 'Settings' ) }>
					<VStack
						spacing={ 4 }
						className="wp-block-post-author__inspector-settings"
					>
						{ showAuthorControl &&
							( ( showCombobox && (
								<ComboboxControl
									__next40pxDefaultSize
									__nextHasNoMarginBottom
									label={ __( 'Author' ) }
									options={ authorOptions }
									value={ authorId }
									onChange={ handleSelect }
									allowReset={ false }
								/>
							) ) || (
								<SelectControl
									__next40pxDefaultSize
									__nextHasNoMarginBottom
									label={ __( 'Author' ) }
									value={ authorId }
									options={ authorOptions }
									onChange={ handleSelect }
								/>
							) ) }
						<ToggleControl
							__nextHasNoMarginBottom
							label={ __( 'Show avatar' ) }
							checked={ showAvatar }
							onChange={ () =>
								setAttributes( { showAvatar: ! showAvatar } )
							}
						/>
						{ showAvatar && (
							<SelectControl
								__next40pxDefaultSize
								__nextHasNoMarginBottom
								label={ __( 'Avatar size' ) }
								value={ attributes.avatarSize }
								options={ avatarSizes }
								onChange={ ( size ) => {
									setAttributes( {
										avatarSize: Number( size ),
									} );
								} }
							/>
						) }
						<ToggleControl
							__nextHasNoMarginBottom
							label={ __( 'Show bio' ) }
							checked={ showBio }
							onChange={ () =>
								setAttributes( { showBio: ! showBio } )
							}
						/>
						<ToggleControl
							__nextHasNoMarginBottom
							label={ __( 'Link author name to author page' ) }
							checked={ isLink }
							onChange={ () =>
								setAttributes( { isLink: ! isLink } )
							}
						/>
						{ isLink && (
							<ToggleControl
								__nextHasNoMarginBottom
								label={ __( 'Open in new tab' ) }
								onChange={ ( value ) =>
									setAttributes( {
										linkTarget: value ? '_blank' : '_self',
									} )
								}
								checked={ linkTarget === '_blank' }
							/>
						) }
					</VStack>
				</PanelBody>
			</InspectorControls>
			<InspectorControlsLastItem>
				<VStack
					className="wp-block-post-author__transform"
					alignment="left"
					spacing={ 4 }
				>
					<Text as="p">
						{ __(
							'This block is no longer supported. Please migrate to the Author Name, Avatar, and Biography blocks to design youor content as needed.'
						) }
					</Text>
					<Button
						variant="primary"
						onClick={ transformBlock }
						__next40pxDefaultSize
					>
						{ __( 'Migrate' ) }
					</Button>
				</VStack>
			</InspectorControlsLastItem>

			<BlockControls group="block">
				<AlignmentControl
					value={ textAlign }
					onChange={ ( nextAlign ) => {
						setAttributes( { textAlign: nextAlign } );
					} }
				/>
			</BlockControls>

			<div { ...blockProps }>
				{ showAvatar && authorDetails?.avatar_urls && (
					<div className="wp-block-post-author__avatar">
						<img
							width={ attributes.avatarSize }
							src={
								authorDetails.avatar_urls[
									attributes.avatarSize
								]
							}
							alt={ authorDetails.name }
						/>
					</div>
				) }
				<div className="wp-block-post-author__content">
					{ ( ! RichText.isEmpty( byline ) || isSelected ) && (
						<RichText
							identifier="byline"
							className="wp-block-post-author__byline"
							aria-label={ __( 'Post author byline text' ) }
							placeholder={ __( 'Write byline…' ) }
							value={ byline }
							onChange={ ( value ) =>
								setAttributes( { byline: value } )
							}
						/>
					) }
					<p className="wp-block-post-author__name">
						{ isLink ? (
							<a
								href="#post-author-pseudo-link"
								onClick={ ( event ) => event.preventDefault() }
							>
								{ authorName }
							</a>
						) : (
							authorName
						) }
					</p>
					{ showBio && (
						<p
							className="wp-block-post-author__bio"
							dangerouslySetInnerHTML={ {
								__html: authorDetails?.description,
							} }
						/>
					) }
				</div>
			</div>
		</>
	);
}

export default PostAuthorEdit;<|MERGE_RESOLUTION|>--- conflicted
+++ resolved
@@ -21,10 +21,7 @@
 	PanelBody,
 	SelectControl,
 	ToggleControl,
-<<<<<<< HEAD
 	__experimentalText as Text,
-=======
->>>>>>> 90d7c3b1
 	__experimentalVStack as VStack,
 } from '@wordpress/components';
 import { useSelect, useDispatch } from '@wordpress/data';
