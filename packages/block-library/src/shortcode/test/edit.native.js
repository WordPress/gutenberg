/**
 * External dependencies
 */
import {
	getEditorHtml,
	initializeEditor,
	fireEvent,
	waitFor,
} from 'test/helpers';

/**
 * WordPress dependencies
 */
import { getBlockTypes, unregisterBlockType } from '@wordpress/blocks';
import { registerCoreBlocks } from '@wordpress/block-library';

beforeAll( () => {
	// Register all core blocks
	registerCoreBlocks();
} );

afterAll( () => {
	// Clean up registered blocks
	getBlockTypes().forEach( ( block ) => {
		unregisterBlockType( block.name );
	} );
} );

describe( 'Shortcode block', () => {
	it( 'inserts block', async () => {
<<<<<<< HEAD
		const {
			getByA11yLabel,
			getByTestId,
			getByText,
		} = await initializeEditor();
=======
		const { getByA11yLabel, getByTestId, getByText } =
			await initializeEditor();
>>>>>>> 4ed1c113

		fireEvent.press( getByA11yLabel( 'Add block' ) );

		const blockList = getByTestId( 'InserterUI-Blocks' );
		// onScroll event used to force the FlatList to render all items
		fireEvent.scroll( blockList, {
			nativeEvent: {
				contentOffset: { y: 0, x: 0 },
				contentSize: { width: 100, height: 100 },
				layoutMeasurement: { width: 100, height: 100 },
			},
		} );

		fireEvent.press( await waitFor( () => getByText( 'Shortcode' ) ) );

		expect( getByA11yLabel( /Shortcode Block\. Row 1/ ) ).toBeVisible();
		expect( getEditorHtml() ).toMatchSnapshot();
	} );

	it( 'edits content', async () => {
		const { getByA11yLabel, getByPlaceholderText } = await initializeEditor(
			{
				initialHtml: '<!-- wp:shortcode /-->',
			}
		);
		const shortcodeBlock = getByA11yLabel( /Shortcode Block\. Row 1/ );
		fireEvent.press( shortcodeBlock );

		const textField = getByPlaceholderText( 'Add a shortcode…' );
		fireEvent( textField, 'focus' );
		fireEvent( textField, 'onChange', {
			nativeEvent: {
				eventCount: 1,
				target: undefined,
				text: '[youtube https://www.youtube.com/watch?v=ssfHW5lwFZg]',
			},
		} );

		expect( getEditorHtml() ).toMatchSnapshot();
	} );
} );<|MERGE_RESOLUTION|>--- conflicted
+++ resolved
@@ -28,16 +28,8 @@
 
 describe( 'Shortcode block', () => {
 	it( 'inserts block', async () => {
-<<<<<<< HEAD
-		const {
-			getByA11yLabel,
-			getByTestId,
-			getByText,
-		} = await initializeEditor();
-=======
 		const { getByA11yLabel, getByTestId, getByText } =
 			await initializeEditor();
->>>>>>> 4ed1c113
 
 		fireEvent.press( getByA11yLabel( 'Add block' ) );
 
