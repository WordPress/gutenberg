/**
 * External dependencies
 */
import { View, Text } from 'react-native';

/**
 * WordPress dependencies
 */
import { __ } from '@wordpress/i18n';
import { PlainText } from '@wordpress/block-editor';
import { withPreferredColorScheme } from '@wordpress/compose';
import { useCallback } from '@wordpress/element';

/**
 * Internal dependencies
 */

import styles from './style.scss';

export function ShortcodeEdit( props ) {
	const {
		attributes,
		setAttributes,
		onFocus,
		onBlur,
		getStylesFromColorScheme,
		blockWidth,
	} = props;
	const titleStyle = getStylesFromColorScheme(
		styles.blockTitle,
		styles.blockTitleDark
	);
	const shortcodeContainerStyle = getStylesFromColorScheme(
		styles.blockShortcodeContainer,
		styles.blockShortcodeContainerDark
	);
	const shortcodeStyle = getStylesFromColorScheme(
		styles.blockShortcode,
		styles.blockShortcodeDark
	);
	const placeholderStyle = getStylesFromColorScheme(
		styles.placeholder,
		styles.placeholderDark
	);

	const maxWidth =
		blockWidth -
		shortcodeContainerStyle.paddingLeft +
		shortcodeContainerStyle.paddingRight;

<<<<<<< HEAD
	const onChange = useCallback( ( text ) => setAttributes( { text } ), [
		setAttributes,
	] );
=======
	const onChange = useCallback(
		( text ) => setAttributes( { text } ),
		[ setAttributes ]
	);
>>>>>>> 0af4bc75

	return (
		<View>
			<Text style={ titleStyle }>{ __( 'Shortcode' ) }</Text>
			<View style={ shortcodeContainerStyle }>
				<PlainText
					__experimentalVersion={ 2 }
					value={ attributes.text }
					style={ shortcodeStyle }
					onChange={ onChange }
					placeholder={ __( 'Add a shortcode…' ) }
					onFocus={ onFocus }
					onBlur={ onBlur }
					placeholderTextColor={ placeholderStyle.color }
					maxWidth={ maxWidth }
					disableAutocorrection
				/>
			</View>
		</View>
	);
}

export default withPreferredColorScheme( ShortcodeEdit );<|MERGE_RESOLUTION|>--- conflicted
+++ resolved
@@ -48,16 +48,10 @@
 		shortcodeContainerStyle.paddingLeft +
 		shortcodeContainerStyle.paddingRight;
 
-<<<<<<< HEAD
-	const onChange = useCallback( ( text ) => setAttributes( { text } ), [
-		setAttributes,
-	] );
-=======
 	const onChange = useCallback(
 		( text ) => setAttributes( { text } ),
 		[ setAttributes ]
 	);
->>>>>>> 0af4bc75
 
 	return (
 		<View>
