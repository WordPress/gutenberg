/**
 * External dependencies
 */
<<<<<<< HEAD
import { View, TextInput, Platform } from 'react-native';
=======
import { View } from 'react-native';
>>>>>>> 7f58c19d
import classnames from 'classnames';

/**
 * WordPress dependencies
 */
import {
	RichText,
<<<<<<< HEAD
=======
	PlainText,
	BlockControls,
>>>>>>> 7f58c19d
	useBlockProps,
	InspectorControls,
} from '@wordpress/block-editor';
import {
	Button,
	PanelBody,
	SelectControl,
	ToggleControl,
} from '@wordpress/components';
import { __ } from '@wordpress/i18n';
import { search } from '@wordpress/icons';
import { useRef, useEffect, useState } from '@wordpress/element';

/**
 * Internal dependencies
 */
import styles from './style.scss';
import richTextStyles from './rich-text.scss';

/**
 * Constants
 */
const MIN_BUTTON_WIDTH = 100;
const BUTTON_OPTIONS = [
	{ value: 'button-inside', label: __( 'Button inside' ) },
	{ value: 'button-outside', label: __( 'Button outside' ) },
	{ value: 'no-button', label: __( 'No button' ) },
];

export default function SearchEdit( {
	onFocus,
	isSelected,
	attributes,
	setAttributes,
	className,
} ) {
	const [ isButtonSelected, setIsButtonSelected ] = useState( false );
	const [ isLabelSelected, setIsLabelSelected ] = useState( false );
	const [ isPlaceholderSelected, setIsPlaceholderSelected ] = useState(
		false
	);

	const textInputRef = useRef( null );
	const isAndroid = Platform.OS === 'android';

	let timeoutRef = null;

<<<<<<< HEAD
=======
export default function SearchEdit( {
	onFocus,
	isSelected,
	attributes,
	setAttributes,
	className,
} ) {
	const [ isButtonSelected, setIsButtonSelected ] = useState( false );
	const [ isLabelSelected, setIsLabelSelected ] = useState( false );
	const [ isPlaceholderSelected, setIsPlaceholderSelected ] = useState(
		true
	);

	const textInputRef = useRef( null );

>>>>>>> 7f58c19d
	const {
		label,
		showLabel,
		buttonPosition,
		buttonUseIcon,
		placeholder,
		buttonText,
	} = attributes;

	/*
<<<<<<< HEAD
	 * Set the focus to the placeholder text when the block is first mounted (
	 * if the block is selected).
	 */
	useEffect( () => {
		if (
			hasTextInput() &&
			textInputRef.current.isFocused() === false &&
			isSelected
		) {
			if ( isAndroid ) {
				/*
				 * There seems to be an issue in React Native where the keyboard doesn't show if called shortly after rendering.
				 * As a common work around this delay is used.
				 * https://github.com/facebook/react-native/issues/19366#issuecomment-400603928
				 */
				timeoutRef = setTimeout( () => {
					textInputRef.current.focus();
				}, 150 );
			} else {
				textInputRef.current.focus();
			}
=======
	 * Called when the value of isSelected changes. Blurs the PlainText component
	 * used by the placeholder when this block loses focus.
	 */
	useEffect( () => {
		if ( hasTextInput() && isPlaceholderSelected && ! isSelected ) {
			textInputRef.current.blur();
		}
	}, [ isSelected ] );

	const hasTextInput = () => {
		return textInputRef && textInputRef.current;
	};

	const onChange = ( nextWidth ) => {
		if ( isPercentageUnit( widthUnit ) || ! widthUnit ) {
			return;
>>>>>>> 7f58c19d
		}
		return () => {
			// Clear the timeout when the component is unmounted
			if ( isAndroid ) {
				clearTimeout( timeoutRef );
			}
		};
	}, [] );

	/*
	 * Called when the value of isSelected changes. Blurs the TextInput for the
	 * placeholder when this block loses focus.
	 */
	useEffect( () => {
		if ( hasTextInput() && isPlaceholderSelected && ! isSelected ) {
			textInputRef.current.blur();
		}
	}, [ isSelected ] );

	const hasTextInput = () => {
		return textInputRef && textInputRef.current;
	};

	const getBlockClassNames = () => {
		return classnames(
			className,
			'button-inside' === buttonPosition
				? 'wp-block-search__button-inside'
				: undefined,
			'button-outside' === buttonPosition
				? 'wp-block-search__button-outside'
				: undefined,
			'no-button' === buttonPosition
				? 'wp-block-search__no-button'
				: undefined,
			'button-only' === buttonPosition
				? 'wp-block-search__button-only'
				: undefined,
			! buttonUseIcon && 'no-button' !== buttonPosition
				? 'wp-block-search__text-button'
				: undefined,
			buttonUseIcon && 'no-button' !== buttonPosition
				? 'wp-block-search__icon-button'
				: undefined
		);
	};

	const getSelectedButtonPositionLabel = ( option ) => {
		switch ( option ) {
			case 'button-inside':
				return __( 'Inside' );
			case 'button-outside':
				return __( 'Outside' );
			case 'no-button':
				return __( 'No button' );
		}
	};

	const blockProps = useBlockProps( {
		className: getBlockClassNames(),
	} );

	const controls = (
		<InspectorControls>
			<PanelBody title={ __( 'Search settings' ) }>
				<ToggleControl
					label={ __( 'Hide search heading' ) }
					checked={ ! showLabel }
					onChange={ () => {
						setAttributes( {
							showLabel: ! showLabel,
						} );
					} }
				/>
				<SelectControl
					label={ __( 'Button position' ) }
					value={ getSelectedButtonPositionLabel( buttonPosition ) }
					onChange={ ( position ) => {
						setAttributes( {
							buttonPosition: position,
						} );
					} }
					options={ BUTTON_OPTIONS }
					hideCancelButton={ true }
				/>
				<ToggleControl
					label={ __( 'Use icon button' ) }
					checked={ buttonUseIcon }
					onChange={ () => {
						setAttributes( {
							buttonUseIcon: ! buttonUseIcon,
						} );
					} }
				/>
			</PanelBody>
		</InspectorControls>
	);

	const mergeWithBorderStyle = ( style ) => {
		return { ...style, ...styles.border };
	};

	const renderTextField = () => {
		const inputStyle =
			buttonPosition === 'button-inside'
				? styles.searchTextInput
				: mergeWithBorderStyle( styles.searchTextInput );

		return (
<<<<<<< HEAD
			<TextInput
				ref={ textInputRef }
=======
			<PlainText
				ref={ textInputRef }
				isSelected={ isPlaceholderSelected }
>>>>>>> 7f58c19d
				className="wp-block-search__input"
				style={ inputStyle }
				numberOfLines={ 1 }
				ellipsizeMode="tail" // currently only works on ios
				label={ null }
				value={ placeholder }
				placeholder={
					placeholder ? undefined : __( 'Optional placeholder…' )
				}
				onChange={ ( newVal ) =>
					setAttributes( { placeholder: newVal } )
				}
				onFocus={ () => {
					setIsPlaceholderSelected( true );
					onFocus();
				} }
				onBlur={ () => setIsPlaceholderSelected( false ) }
			/>
		);
	};

	const renderButton = () => {
		return (
			<View style={ styles.buttonContainer }>
				{ buttonUseIcon && (
					<Button
						className="wp-block-search__button"
						icon={ search }
						onFocus={ onFocus }
					/>
				) }

				{ ! buttonUseIcon && (
					<RichText
						className="wp-block-search__button"
						identifier="text"
						tagName="p"
						style={ richTextStyles.searchButton }
						placeholder={ __( 'Add button text' ) }
						value={ buttonText }
						withoutInteractiveFormatting
						onChange={ ( html ) =>
							setAttributes( { buttonText: html } )
						}
						minWidth={ MIN_BUTTON_WIDTH }
						textAlign="center"
						isSelected={ isButtonSelected }
						__unstableMobileNoFocusOnMount={ ! isSelected }
						unstableOnFocus={ () => {
							setIsButtonSelected( true );
						} }
						onBlur={ () => {
							setIsButtonSelected( false );
						} }
					/>
				) }
			</View>
		);
	};

	const searchBarStyle =
		buttonPosition === 'button-inside'
			? mergeWithBorderStyle( styles.searchBarContainer )
			: styles.searchBarContainer;

	return (
		<View { ...blockProps } style={ styles.searchBlockContainer }>
			{ isSelected && controls }

			{ showLabel && (
				<RichText
					className="wp-block-search__label"
					identifier="text"
					tagName="p"
					style={ {
						...styles.searchLabel,
						...richTextStyles.searchLabel,
					} }
					aria-label={ __( 'Label text' ) }
					placeholder={ __( 'Add label…' ) }
					withoutInteractiveFormatting
					value={ label }
					onChange={ ( html ) => setAttributes( { label: html } ) }
					isSelected={ isLabelSelected }
					__unstableMobileNoFocusOnMount={ ! isSelected }
					unstableOnFocus={ () => {
						setIsLabelSelected( true );
					} }
					onBlur={ () => {
						setIsLabelSelected( false );
					} }
				/>
			) }

			{ ( 'button-inside' === buttonPosition ||
				'button-outside' === buttonPosition ) && (
				<View style={ searchBarStyle }>
					{ renderTextField() }
					{ renderButton() }
				</View>
			) }

			{ 'button-only' === buttonPosition && renderButton() }
			{ 'no-button' === buttonPosition && renderTextField() }
		</View>
	);
}<|MERGE_RESOLUTION|>--- conflicted
+++ resolved
@@ -1,11 +1,7 @@
 /**
  * External dependencies
  */
-<<<<<<< HEAD
-import { View, TextInput, Platform } from 'react-native';
-=======
 import { View } from 'react-native';
->>>>>>> 7f58c19d
 import classnames from 'classnames';
 
 /**
@@ -13,11 +9,7 @@
  */
 import {
 	RichText,
-<<<<<<< HEAD
-=======
-	PlainText,
 	BlockControls,
->>>>>>> 7f58c19d
 	useBlockProps,
 	InspectorControls,
 } from '@wordpress/block-editor';
@@ -57,32 +49,11 @@
 	const [ isButtonSelected, setIsButtonSelected ] = useState( false );
 	const [ isLabelSelected, setIsLabelSelected ] = useState( false );
 	const [ isPlaceholderSelected, setIsPlaceholderSelected ] = useState(
-		false
-	);
-
-	const textInputRef = useRef( null );
-	const isAndroid = Platform.OS === 'android';
-
-	let timeoutRef = null;
-
-<<<<<<< HEAD
-=======
-export default function SearchEdit( {
-	onFocus,
-	isSelected,
-	attributes,
-	setAttributes,
-	className,
-} ) {
-	const [ isButtonSelected, setIsButtonSelected ] = useState( false );
-	const [ isLabelSelected, setIsLabelSelected ] = useState( false );
-	const [ isPlaceholderSelected, setIsPlaceholderSelected ] = useState(
 		true
 	);
 
 	const textInputRef = useRef( null );
 
->>>>>>> 7f58c19d
 	const {
 		label,
 		showLabel,
@@ -93,29 +64,6 @@
 	} = attributes;
 
 	/*
-<<<<<<< HEAD
-	 * Set the focus to the placeholder text when the block is first mounted (
-	 * if the block is selected).
-	 */
-	useEffect( () => {
-		if (
-			hasTextInput() &&
-			textInputRef.current.isFocused() === false &&
-			isSelected
-		) {
-			if ( isAndroid ) {
-				/*
-				 * There seems to be an issue in React Native where the keyboard doesn't show if called shortly after rendering.
-				 * As a common work around this delay is used.
-				 * https://github.com/facebook/react-native/issues/19366#issuecomment-400603928
-				 */
-				timeoutRef = setTimeout( () => {
-					textInputRef.current.focus();
-				}, 150 );
-			} else {
-				textInputRef.current.focus();
-			}
-=======
 	 * Called when the value of isSelected changes. Blurs the PlainText component
 	 * used by the placeholder when this block loses focus.
 	 */
@@ -132,7 +80,6 @@
 	const onChange = ( nextWidth ) => {
 		if ( isPercentageUnit( widthUnit ) || ! widthUnit ) {
 			return;
->>>>>>> 7f58c19d
 		}
 		return () => {
 			// Clear the timeout when the component is unmounted
@@ -242,14 +189,9 @@
 				: mergeWithBorderStyle( styles.searchTextInput );
 
 		return (
-<<<<<<< HEAD
-			<TextInput
-				ref={ textInputRef }
-=======
 			<PlainText
 				ref={ textInputRef }
 				isSelected={ isPlaceholderSelected }
->>>>>>> 7f58c19d
 				className="wp-block-search__input"
 				style={ inputStyle }
 				numberOfLines={ 1 }
