/**
 * External dependencies
 */
import { View, Dimensions } from 'react-native';
import classnames from 'classnames';

/**
 * WordPress dependencies
 */
import {
	RichText,
	PlainText,
	useBlockProps,
	InspectorControls,
} from '@wordpress/block-editor';
import {
	PanelBody,
	SelectControl,
	ToggleControl,
	Icon,
} from '@wordpress/components';
import { __ } from '@wordpress/i18n';
import { search } from '@wordpress/icons';
import { useRef, useEffect, useState } from '@wordpress/element';
import { usePreferredColorSchemeStyle } from '@wordpress/compose';

/**
 * Internal dependencies
 */
import styles from './style.scss';

/**
 * Constants
 */
const MIN_BUTTON_WIDTH = 75;
const MARGINS =
	styles.widthMargin?.marginLeft + styles.widthMargin?.paddingLeft;

const BUTTON_OPTIONS = [
	{ value: 'button-inside', label: __( 'Button inside' ) },
	{ value: 'button-outside', label: __( 'Button outside' ) },
	{ value: 'no-button', label: __( 'No button' ) },
];

export default function SearchEdit( {
	onFocus,
	isSelected,
	attributes,
	setAttributes,
	className,
	blockWidth,
} ) {
	const [ isButtonSelected, setIsButtonSelected ] = useState( false );
	const [ isLabelSelected, setIsLabelSelected ] = useState( false );
	const [ isPlaceholderSelected, setIsPlaceholderSelected ] = useState(
		true
	);
	const [ isLongButton, setIsLongButton ] = useState( false );
<<<<<<< HEAD
	const [ containerWidth, setContainerWidth ] = useState(
		Math.floor( Dimensions.get( 'window' ).width )
	);
=======
>>>>>>> 1e48e9d7
	const [ buttonWidth, setButtonWidth ] = useState( MIN_BUTTON_WIDTH );

	const textInputRef = useRef( null );

	const {
		label,
		showLabel,
		buttonPosition,
		buttonUseIcon,
		placeholder,
		buttonText,
	} = attributes;

	/*
	 * Called when the value of isSelected changes. Blurs the PlainText component
	 * used by the placeholder when this block loses focus.
	 */
	useEffect( () => {
		if ( hasTextInput() && isPlaceholderSelected && ! isSelected ) {
			textInputRef.current.blur();
		}
	}, [ isSelected ] );

	useEffect( () => {
<<<<<<< HEAD
		const maxButtonWidth = Math.floor( containerWidth / 2 - MARGINS );
		const tempIsLongButton = buttonWidth > maxButtonWidth;

		// Update this value only if it has changed to avoid flickering. This is required
		// to update the view on orientation change if needed.
		if ( isLongButton !== tempIsLongButton ) {
			setIsLongButton( tempIsLongButton );
		}
	}, [ containerWidth, buttonWidth ] );
=======
		const maxButtonWidth = Math.floor( blockWidth / 2 - MARGINS );
		const tempIsLongButton = buttonWidth > maxButtonWidth;

		// Update this value only if it has changed to avoid flickering.
		if ( isLongButton !== tempIsLongButton ) {
			setIsLongButton( tempIsLongButton );
		}
	}, [ blockWidth, buttonWidth ] );
>>>>>>> 1e48e9d7

	const hasTextInput = () => {
		return textInputRef && textInputRef.current;
	};

	const onLayoutButton = ( { nativeEvent } ) => {
		const { width } = nativeEvent?.layout;

		if ( width ) {
			setButtonWidth( width );
		}
	};

<<<<<<< HEAD
	const onLayoutContainer = ( { nativeEvent } ) => {
		const { width } = nativeEvent?.layout;

		if ( width ) {
			setContainerWidth( width );
		}
	};

=======
>>>>>>> 1e48e9d7
	const getBlockClassNames = () => {
		return classnames(
			className,
			'button-inside' === buttonPosition
				? 'wp-block-search__button-inside'
				: undefined,
			'button-outside' === buttonPosition
				? 'wp-block-search__button-outside'
				: undefined,
			'no-button' === buttonPosition
				? 'wp-block-search__no-button'
				: undefined,
			'button-only' === buttonPosition
				? 'wp-block-search__button-only'
				: undefined,
			! buttonUseIcon && 'no-button' !== buttonPosition
				? 'wp-block-search__text-button'
				: undefined,
			buttonUseIcon && 'no-button' !== buttonPosition
				? 'wp-block-search__icon-button'
				: undefined
		);
	};

	const getSelectedButtonPositionLabel = ( option ) => {
		switch ( option ) {
			case 'button-inside':
				return __( 'Inside' );
			case 'button-outside':
				return __( 'Outside' );
			case 'no-button':
				return __( 'No button' );
		}
	};

	const blockProps = useBlockProps( {
		className: getBlockClassNames(),
	} );

	const controls = (
		<InspectorControls>
			<PanelBody title={ __( 'Search settings' ) }>
				<ToggleControl
					label={ __( 'Hide search heading' ) }
					checked={ ! showLabel }
					onChange={ () => {
						setAttributes( {
							showLabel: ! showLabel,
						} );
					} }
				/>
				<SelectControl
					label={ __( 'Button position' ) }
					value={ getSelectedButtonPositionLabel( buttonPosition ) }
					onChange={ ( position ) => {
						setAttributes( {
							buttonPosition: position,
						} );
					} }
					options={ BUTTON_OPTIONS }
					hideCancelButton={ true }
				/>
				{ buttonPosition !== 'no-button' && (
					<ToggleControl
						label={ __( 'Use icon button' ) }
						checked={ buttonUseIcon }
						onChange={ () => {
							setAttributes( {
								buttonUseIcon: ! buttonUseIcon,
							} );
						} }
					/>
				) }
			</PanelBody>
		</InspectorControls>
	);

	const isButtonInside = buttonPosition === 'button-inside';

	const borderStyle = usePreferredColorSchemeStyle(
		styles.border,
		styles.borderDark
	);

	const inputStyle = [
		! isButtonInside && borderStyle,
		usePreferredColorSchemeStyle(
			styles.plainTextInput,
			styles.plainTextInputDark
		),
	];

	const placeholderStyle = usePreferredColorSchemeStyle(
		styles.plainTextPlaceholder,
		styles.plainTextPlaceholderDark
	);

	const searchBarStyle = [
		styles.searchBarContainer,
		isButtonInside && borderStyle,
		isLongButton && { flexDirection: 'column' },
	];

	const getPlaceholderAccessibilityLabel = () => {
		const title = __( 'Search input field.' );
		const description = placeholder
			? `${ __( 'Current placeholder text is' ) } ${ placeholder }`
			: __( 'No custom placeholder set' );
		return `${ title } ${ description }`;
	};

	const renderTextField = () => {
		return (
			<View
				style={ styles.searchInputContainer }
				accessible={ true }
				accessibilityRole="none"
				accessibilityHint={ __(
					'Double tap to edit placeholder text'
				) }
				accessibilityLabel={ getPlaceholderAccessibilityLabel() }
				testID="search-block-input"
			>
				<PlainText
					ref={ textInputRef }
					isSelected={ isPlaceholderSelected }
					className="wp-block-search__input"
					style={ inputStyle }
					numberOfLines={ 1 }
					ellipsizeMode="tail" // currently only works on ios
					label={ null }
					value={ placeholder }
					placeholder={
						placeholder ? undefined : __( 'Optional placeholder…' )
					}
					onChange={ ( newVal ) =>
						setAttributes( { placeholder: newVal } )
					}
					onFocus={ () => {
						setIsPlaceholderSelected( true );
						onFocus();
					} }
					onBlur={ () => setIsPlaceholderSelected( false ) }
					placeholderTextColor={ placeholderStyle?.color }
				/>
			</View>
		);
	};

	// To achieve proper expanding and shrinking `RichText` on Android, there is a need to set
	// a `placeholder` as an empty string when `RichText` is focused,
	// because `AztecView` is calculating a `minWidth` based on placeholder text.
	const buttonPlaceholderText =
		isButtonSelected ||
		( ! isButtonSelected && buttonText && buttonText !== '' )
			? ''
			: __( 'Add button text' );

	const renderButton = () => {
		return (
			<View
				style={ [
					styles.buttonContainer,
					isLongButton && styles.buttonContainerWide,
				] }
			>
				{ buttonUseIcon && (
					<Icon
						icon={ search }
						{ ...styles.icon }
						onLayout={ onLayoutButton }
					/>
				) }

				{ ! buttonUseIcon && (
					<View
						accessible={ true }
						accessibilityRole="none"
						accessibilityHint={ __(
							'Double tap to edit button text'
						) }
						accessibilityLabel={ `${ __(
							'Search button. Current button text is'
						) } ${ buttonText }` }
<<<<<<< HEAD
						testID="search-block-button"
=======
>>>>>>> 1e48e9d7
						onLayout={ onLayoutButton }
					>
						<RichText
							className="wp-block-search__button"
							identifier="text"
							tagName="p"
							style={ styles.richTextButton }
							placeholder={ buttonPlaceholderText }
							value={ buttonText }
							withoutInteractiveFormatting
							onChange={ ( html ) =>
								setAttributes( { buttonText: html } )
							}
							minWidth={ MIN_BUTTON_WIDTH }
<<<<<<< HEAD
							maxWidth={ containerWidth - MARGINS }
=======
							maxWidth={ blockWidth - MARGINS }
>>>>>>> 1e48e9d7
							textAlign="center"
							isSelected={ isButtonSelected }
							__unstableMobileNoFocusOnMount={ ! isSelected }
							unstableOnFocus={ () => {
								setIsButtonSelected( true );
							} }
							onBlur={ () => {
								setIsButtonSelected( false );
							} }
							selectionColor={
								styles.richTextButtonCursor?.color
							}
						/>
					</View>
				) }
			</View>
		);
	};

	return (
		<View
			{ ...blockProps }
			style={ styles.searchBlockContainer }
			importantForAccessibility={
				isSelected ? 'yes' : 'no-hide-descendants'
			}
			accessibilityElementsHidden={ isSelected ? false : true }
		>
			{ isSelected && controls }

			{ showLabel && (
				<View
					accessible={ true }
					accessibilityRole="none"
					accessibilityHint={ __( 'Double tap to edit label text' ) }
					accessibilityLabel={ `${ __(
						'Search block label. Current text is'
					) } ${ label }` }
					testID="search-block-label"
				>
					<RichText
						className="wp-block-search__label"
						identifier="text"
						tagName="p"
						style={ styles.richTextLabel }
						placeholder={ __( 'Add label…' ) }
						withoutInteractiveFormatting
						value={ label }
						onChange={ ( html ) =>
							setAttributes( { label: html } )
						}
						isSelected={ isLabelSelected }
						__unstableMobileNoFocusOnMount={ ! isSelected }
						unstableOnFocus={ () => {
							setIsLabelSelected( true );
						} }
						onBlur={ () => {
							setIsLabelSelected( false );
						} }
						selectionColor={ styles.richTextButtonCursor?.color }
					/>
				</View>
			) }

			{ ( 'button-inside' === buttonPosition ||
				'button-outside' === buttonPosition ) && (
				<View style={ searchBarStyle } onLayout={ onLayoutContainer }>
					{ renderTextField() }
					{ renderButton() }
				</View>
			) }

			{ 'button-only' === buttonPosition && renderButton() }
			{ 'no-button' === buttonPosition && renderTextField() }
		</View>
	);
}<|MERGE_RESOLUTION|>--- conflicted
+++ resolved
@@ -1,7 +1,7 @@
 /**
  * External dependencies
  */
-import { View, Dimensions } from 'react-native';
+import { View } from 'react-native';
 import classnames from 'classnames';
 
 /**
@@ -56,12 +56,6 @@
 		true
 	);
 	const [ isLongButton, setIsLongButton ] = useState( false );
-<<<<<<< HEAD
-	const [ containerWidth, setContainerWidth ] = useState(
-		Math.floor( Dimensions.get( 'window' ).width )
-	);
-=======
->>>>>>> 1e48e9d7
 	const [ buttonWidth, setButtonWidth ] = useState( MIN_BUTTON_WIDTH );
 
 	const textInputRef = useRef( null );
@@ -86,17 +80,6 @@
 	}, [ isSelected ] );
 
 	useEffect( () => {
-<<<<<<< HEAD
-		const maxButtonWidth = Math.floor( containerWidth / 2 - MARGINS );
-		const tempIsLongButton = buttonWidth > maxButtonWidth;
-
-		// Update this value only if it has changed to avoid flickering. This is required
-		// to update the view on orientation change if needed.
-		if ( isLongButton !== tempIsLongButton ) {
-			setIsLongButton( tempIsLongButton );
-		}
-	}, [ containerWidth, buttonWidth ] );
-=======
 		const maxButtonWidth = Math.floor( blockWidth / 2 - MARGINS );
 		const tempIsLongButton = buttonWidth > maxButtonWidth;
 
@@ -105,7 +88,6 @@
 			setIsLongButton( tempIsLongButton );
 		}
 	}, [ blockWidth, buttonWidth ] );
->>>>>>> 1e48e9d7
 
 	const hasTextInput = () => {
 		return textInputRef && textInputRef.current;
@@ -119,17 +101,6 @@
 		}
 	};
 
-<<<<<<< HEAD
-	const onLayoutContainer = ( { nativeEvent } ) => {
-		const { width } = nativeEvent?.layout;
-
-		if ( width ) {
-			setContainerWidth( width );
-		}
-	};
-
-=======
->>>>>>> 1e48e9d7
 	const getBlockClassNames = () => {
 		return classnames(
 			className,
@@ -314,10 +285,7 @@
 						accessibilityLabel={ `${ __(
 							'Search button. Current button text is'
 						) } ${ buttonText }` }
-<<<<<<< HEAD
 						testID="search-block-button"
-=======
->>>>>>> 1e48e9d7
 						onLayout={ onLayoutButton }
 					>
 						<RichText
@@ -332,11 +300,7 @@
 								setAttributes( { buttonText: html } )
 							}
 							minWidth={ MIN_BUTTON_WIDTH }
-<<<<<<< HEAD
-							maxWidth={ containerWidth - MARGINS }
-=======
 							maxWidth={ blockWidth - MARGINS }
->>>>>>> 1e48e9d7
 							textAlign="center"
 							isSelected={ isButtonSelected }
 							__unstableMobileNoFocusOnMount={ ! isSelected }
@@ -403,7 +367,7 @@
 
 			{ ( 'button-inside' === buttonPosition ||
 				'button-outside' === buttonPosition ) && (
-				<View style={ searchBarStyle } onLayout={ onLayoutContainer }>
+				<View style={ searchBarStyle }>
 					{ renderTextField() }
 					{ renderButton() }
 				</View>
