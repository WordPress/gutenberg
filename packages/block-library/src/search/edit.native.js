/**
 * External dependencies
 */
import { View } from 'react-native';
import classnames from 'classnames';

/**
 * WordPress dependencies
 */
import {
	RichText,
	PlainText,
	useBlockProps,
	InspectorControls,
} from '@wordpress/block-editor';
import {
	PanelBody,
	SelectControl,
	ToggleControl,
	Icon,
} from '@wordpress/components';
import { __ } from '@wordpress/i18n';
import { search } from '@wordpress/icons';
import { useRef, useEffect, useState } from '@wordpress/element';
import { usePreferredColorSchemeStyle } from '@wordpress/compose';

/**
 * Internal dependencies
 */
import styles from './style.scss';

/**
 * Constants
 */
const MIN_BUTTON_WIDTH = 75;

const BUTTON_OPTIONS = [
	{ value: 'button-inside', label: __( 'Button inside' ) },
	{ value: 'button-outside', label: __( 'Button outside' ) },
	{ value: 'no-button', label: __( 'No button' ) },
];

export default function SearchEdit( {
	onFocus,
	isSelected,
	attributes,
	setAttributes,
	className,
} ) {
	const [ isButtonSelected, setIsButtonSelected ] = useState( false );
	const [ isLabelSelected, setIsLabelSelected ] = useState( false );
	const [ isPlaceholderSelected, setIsPlaceholderSelected ] = useState(
		true
	);

	const textInputRef = useRef( null );

	const {
		label,
		showLabel,
		buttonPosition,
		buttonUseIcon,
		placeholder,
		buttonText,
	} = attributes;

	/*
	 * Called when the value of isSelected changes. Blurs the PlainText component
	 * used by the placeholder when this block loses focus.
	 */
	useEffect( () => {
		if ( hasTextInput() && isPlaceholderSelected && ! isSelected ) {
			textInputRef.current.blur();
		}
	}, [ isSelected ] );

	const hasTextInput = () => {
		return textInputRef && textInputRef.current;
	};

	const getBlockClassNames = () => {
		return classnames(
			className,
			'button-inside' === buttonPosition
				? 'wp-block-search__button-inside'
				: undefined,
			'button-outside' === buttonPosition
				? 'wp-block-search__button-outside'
				: undefined,
			'no-button' === buttonPosition
				? 'wp-block-search__no-button'
				: undefined,
			'button-only' === buttonPosition
				? 'wp-block-search__button-only'
				: undefined,
			! buttonUseIcon && 'no-button' !== buttonPosition
				? 'wp-block-search__text-button'
				: undefined,
			buttonUseIcon && 'no-button' !== buttonPosition
				? 'wp-block-search__icon-button'
				: undefined
		);
	};

	const getSelectedButtonPositionLabel = ( option ) => {
		switch ( option ) {
			case 'button-inside':
				return __( 'Inside' );
			case 'button-outside':
				return __( 'Outside' );
			case 'no-button':
				return __( 'No button' );
		}
	};

	const blockProps = useBlockProps( {
		className: getBlockClassNames(),
	} );

	const controls = (
		<InspectorControls>
			<PanelBody title={ __( 'Search settings' ) }>
				<ToggleControl
					label={ __( 'Hide search heading' ) }
					checked={ ! showLabel }
					onChange={ () => {
						setAttributes( {
							showLabel: ! showLabel,
						} );
					} }
				/>
				<SelectControl
					label={ __( 'Button position' ) }
					value={ getSelectedButtonPositionLabel( buttonPosition ) }
					onChange={ ( position ) => {
						setAttributes( {
							buttonPosition: position,
						} );
					} }
					options={ BUTTON_OPTIONS }
					hideCancelButton={ true }
				/>
				{ buttonPosition !== 'no-button' && (
					<ToggleControl
						label={ __( 'Use icon button' ) }
						checked={ buttonUseIcon }
						onChange={ () => {
							setAttributes( {
								buttonUseIcon: ! buttonUseIcon,
							} );
						} }
					/>
				) }
			</PanelBody>
		</InspectorControls>
	);

	const isButtonInside = buttonPosition === 'button-inside';
<<<<<<< HEAD

	const borderStyle = usePreferredColorSchemeStyle(
		styles.border,
		styles.borderDark
	);

	const inputStyle = [
		usePreferredColorSchemeStyle(
			styles.plainTextInput,
			styles.plainTextInputDark
		),
		! isButtonInside && borderStyle,
	];

	const placeholderStyle = usePreferredColorSchemeStyle(
		styles.plainTextPlaceholder,
		styles.plainTextPlaceholderDark
	);

	const searchBarStyle = [
		styles.searchBarContainer,
		isButtonInside && borderStyle,
	];

	const getPlaceholderAccessibilityLabel = () => {
		const title = __( 'Search input field.' );
		const description = placeholder
			? `${ __( 'Current placeholder text is' ) } ${ placeholder }`
			: __( 'No custom placeholder set' );
		return `${ title } ${ description }`;
	};

	const renderTextField = () => {
		return (
			<View
				style={ styles.searchInputContainer }
				accessible={ true }
				accessibilityRole="none"
				accessibilityHint={ __(
					'Double tap to edit placeholder text'
				) }
				accessibilityLabel={ getPlaceholderAccessibilityLabel() }
			>
				<PlainText
					ref={ textInputRef }
					isSelected={ isPlaceholderSelected }
					className="wp-block-search__input"
					style={ inputStyle }
					numberOfLines={ 1 }
					ellipsizeMode="tail" // currently only works on ios
					label={ null }
					value={ placeholder }
					placeholder={
						placeholder ? undefined : __( 'Optional placeholder…' )
					}
					onChange={ ( newVal ) =>
						setAttributes( { placeholder: newVal } )
					}
					onFocus={ () => {
						setIsPlaceholderSelected( true );
						onFocus();
					} }
					onBlur={ () => setIsPlaceholderSelected( false ) }
					placeholderTextColor={ placeholderStyle.color }
				/>
			</View>
=======

	const borderStyle = usePreferredColorSchemeStyle(
		styles.border,
		styles.borderDark
	);

	const inputStyle = [
		usePreferredColorSchemeStyle(
			styles.plainTextInput,
			styles.plainTextInputDark
		),
		! isButtonInside && borderStyle,
	];

	const placeholderStyle = usePreferredColorSchemeStyle(
		styles.plainTextPlaceholder,
		styles.plainTextPlaceholderDark
	);

	const searchBarStyle = [
		styles.searchBarContainer,
		isButtonInside && borderStyle,
	];

	const renderTextField = () => {
		return (
			<PlainText
				ref={ textInputRef }
				isSelected={ isPlaceholderSelected }
				className="wp-block-search__input"
				style={ inputStyle }
				numberOfLines={ 1 }
				ellipsizeMode="tail" // currently only works on ios
				label={ null }
				value={ placeholder }
				placeholder={
					placeholder ? undefined : __( 'Optional placeholder…' )
				}
				onChange={ ( newVal ) =>
					setAttributes( { placeholder: newVal } )
				}
				onFocus={ () => {
					setIsPlaceholderSelected( true );
					onFocus();
				} }
				onBlur={ () => setIsPlaceholderSelected( false ) }
				placeholderTextColor={ placeholderStyle.color }
			/>
>>>>>>> 139ecce7
		);
	};

	// To achieve proper expanding and shrinking `RichText` on Android, there is a need to set
	// a `placeholder` as an empty string when `RichText` is focused,
	// because `AztecView` is calculating a `minWidth` based on placeholder text.
	const buttonPlaceholderText =
		isButtonSelected ||
		( ! isButtonSelected && buttonText && buttonText !== '' )
			? ''
			: __( 'Add button text' );

	const renderButton = () => {
		return (
			<View style={ styles.buttonContainer }>
				{ buttonUseIcon && <Icon icon={ search } { ...styles.icon } /> }

				{ ! buttonUseIcon && (
					<View
						accessible={ true }
						accessibilityRole="none"
						accessibilityHint={ __(
							'Double tap to edit button text'
						) }
						accessibilityLabel={ `${ __(
							'Search button. Current button text is'
						) } ${ buttonText }` }
					>
						<RichText
							className="wp-block-search__button"
							identifier="text"
							tagName="p"
							style={ styles.richTextButton }
							placeholder={ buttonPlaceholderText }
							value={ buttonText }
							withoutInteractiveFormatting
							onChange={ ( html ) =>
								setAttributes( { buttonText: html } )
							}
							minWidth={ MIN_BUTTON_WIDTH }
							textAlign="center"
							isSelected={ isButtonSelected }
							__unstableMobileNoFocusOnMount={ ! isSelected }
							unstableOnFocus={ () => {
								setIsButtonSelected( true );
							} }
							onBlur={ () => {
								setIsButtonSelected( false );
							} }
							selectionColor={ styles.richTextButtonCursor.color }
						/>
					</View>
				) }
			</View>
		);
	};

	return (
		<View
			{ ...blockProps }
			style={ styles.searchBlockContainer }
			importantForAccessibility={
				isSelected ? 'yes' : 'no-hide-descendants'
			}
			accessibilityElementsHidden={ isSelected ? false : true }
		>
			{ isSelected && controls }

			{ showLabel && (
				<View
					accessible={ true }
					accessibilityRole="none"
					accessibilityHint={ __( 'Double tap to edit label text' ) }
					accessibilityLabel={ `${ __(
						'Search block label. Current text is'
					) } ${ label }` }
				>
					<RichText
						className="wp-block-search__label"
						identifier="text"
						tagName="p"
<<<<<<< HEAD
						style={ styles.richTextLabel }
						placeholder={ __( 'Add label…' ) }
=======
						style={ styles.richTextButton }
						placeholder={ buttonPlaceholderText }
						value={ buttonText }
>>>>>>> 139ecce7
						withoutInteractiveFormatting
						value={ label }
						onChange={ ( html ) =>
							setAttributes( { label: html } )
						}
						isSelected={ isLabelSelected }
						__unstableMobileNoFocusOnMount={ ! isSelected }
						unstableOnFocus={ () => {
							setIsLabelSelected( true );
						} }
						onBlur={ () => {
							setIsLabelSelected( false );
						} }
						selectionColor={ styles.richTextButtonCursor.color }
					/>
<<<<<<< HEAD
				</View>
=======
				) }
			</View>
		);
	};

	return (
		<View { ...blockProps } style={ styles.searchBlockContainer }>
			{ isSelected && controls }

			{ showLabel && (
				<RichText
					className="wp-block-search__label"
					identifier="text"
					tagName="p"
					style={ styles.richTextLabel }
					aria-label={ __( 'Label text' ) }
					placeholder={ __( 'Add label…' ) }
					withoutInteractiveFormatting
					value={ label }
					onChange={ ( html ) => setAttributes( { label: html } ) }
					isSelected={ isLabelSelected }
					__unstableMobileNoFocusOnMount={ ! isSelected }
					unstableOnFocus={ () => {
						setIsLabelSelected( true );
					} }
					onBlur={ () => {
						setIsLabelSelected( false );
					} }
				/>
>>>>>>> 139ecce7
			) }

			{ ( 'button-inside' === buttonPosition ||
				'button-outside' === buttonPosition ) && (
				<View style={ searchBarStyle }>
					{ renderTextField() }
					{ renderButton() }
				</View>
			) }

			{ 'button-only' === buttonPosition && renderButton() }
			{ 'no-button' === buttonPosition && renderTextField() }
		</View>
	);
}<|MERGE_RESOLUTION|>--- conflicted
+++ resolved
@@ -156,7 +156,6 @@
 	);
 
 	const isButtonInside = buttonPosition === 'button-inside';
-<<<<<<< HEAD
 
 	const borderStyle = usePreferredColorSchemeStyle(
 		styles.border,
@@ -223,56 +222,6 @@
 					placeholderTextColor={ placeholderStyle.color }
 				/>
 			</View>
-=======
-
-	const borderStyle = usePreferredColorSchemeStyle(
-		styles.border,
-		styles.borderDark
-	);
-
-	const inputStyle = [
-		usePreferredColorSchemeStyle(
-			styles.plainTextInput,
-			styles.plainTextInputDark
-		),
-		! isButtonInside && borderStyle,
-	];
-
-	const placeholderStyle = usePreferredColorSchemeStyle(
-		styles.plainTextPlaceholder,
-		styles.plainTextPlaceholderDark
-	);
-
-	const searchBarStyle = [
-		styles.searchBarContainer,
-		isButtonInside && borderStyle,
-	];
-
-	const renderTextField = () => {
-		return (
-			<PlainText
-				ref={ textInputRef }
-				isSelected={ isPlaceholderSelected }
-				className="wp-block-search__input"
-				style={ inputStyle }
-				numberOfLines={ 1 }
-				ellipsizeMode="tail" // currently only works on ios
-				label={ null }
-				value={ placeholder }
-				placeholder={
-					placeholder ? undefined : __( 'Optional placeholder…' )
-				}
-				onChange={ ( newVal ) =>
-					setAttributes( { placeholder: newVal } )
-				}
-				onFocus={ () => {
-					setIsPlaceholderSelected( true );
-					onFocus();
-				} }
-				onBlur={ () => setIsPlaceholderSelected( false ) }
-				placeholderTextColor={ placeholderStyle.color }
-			/>
->>>>>>> 139ecce7
 		);
 	};
 
@@ -354,14 +303,8 @@
 						className="wp-block-search__label"
 						identifier="text"
 						tagName="p"
-<<<<<<< HEAD
 						style={ styles.richTextLabel }
 						placeholder={ __( 'Add label…' ) }
-=======
-						style={ styles.richTextButton }
-						placeholder={ buttonPlaceholderText }
-						value={ buttonText }
->>>>>>> 139ecce7
 						withoutInteractiveFormatting
 						value={ label }
 						onChange={ ( html ) =>
@@ -377,39 +320,7 @@
 						} }
 						selectionColor={ styles.richTextButtonCursor.color }
 					/>
-<<<<<<< HEAD
 				</View>
-=======
-				) }
-			</View>
-		);
-	};
-
-	return (
-		<View { ...blockProps } style={ styles.searchBlockContainer }>
-			{ isSelected && controls }
-
-			{ showLabel && (
-				<RichText
-					className="wp-block-search__label"
-					identifier="text"
-					tagName="p"
-					style={ styles.richTextLabel }
-					aria-label={ __( 'Label text' ) }
-					placeholder={ __( 'Add label…' ) }
-					withoutInteractiveFormatting
-					value={ label }
-					onChange={ ( html ) => setAttributes( { label: html } ) }
-					isSelected={ isLabelSelected }
-					__unstableMobileNoFocusOnMount={ ! isSelected }
-					unstableOnFocus={ () => {
-						setIsLabelSelected( true );
-					} }
-					onBlur={ () => {
-						setIsLabelSelected( false );
-					} }
-				/>
->>>>>>> 139ecce7
 			) }
 
 			{ ( 'button-inside' === buttonPosition ||
