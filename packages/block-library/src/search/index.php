<?php
/**
 * Server-side rendering of the `core/search` block.
 *
 * @package WordPress
 */

/**
 * Dynamically renders the `core/search` block.
 *
 * @since 6.3.0 Using block.json `viewScript` to register script, and update `view_script_handles()` only when needed.
 *
 * @param array    $attributes The block attributes.
 * @param string   $content    The saved content.
 * @param WP_Block $block      The parsed block.
 *
 * @return string The search block markup.
 */
function render_block_core_search( $attributes ) {
	// Older versions of the Search block defaulted the label and buttonText
	// attributes to `__( 'Search' )` meaning that many posts contain `<!--
	// wp:search /-->`. Support these by defaulting an undefined label and
	// buttonText to `__( 'Search' )`.
	$attributes = wp_parse_args(
		$attributes,
		array(
			'label'      => __( 'Search' ),
			'buttonText' => __( 'Search' ),
		)
	);

	$input_id            = wp_unique_id( 'wp-block-search__input-' );
	$classnames          = classnames_for_block_core_search( $attributes );
	$show_label          = ( ! empty( $attributes['showLabel'] ) ) ? true : false;
	$use_icon_button     = ( ! empty( $attributes['buttonUseIcon'] ) ) ? true : false;
	$show_button         = ( ! empty( $attributes['buttonPosition'] ) && 'no-button' === $attributes['buttonPosition'] ) ? false : true;
	$button_position     = $show_button ? $attributes['buttonPosition'] : null;
	$query_params        = ( ! empty( $attributes['query'] ) ) ? $attributes['query'] : array();
	$button              = '';
	$query_params_markup = '';
	$inline_styles       = styles_for_block_core_search( $attributes );
	$color_classes       = get_color_classes_for_block_core_search( $attributes );
	$typography_classes  = get_typography_classes_for_block_core_search( $attributes );
	$is_button_inside    = ! empty( $attributes['buttonPosition'] ) &&
		'button-inside' === $attributes['buttonPosition'];
	// Border color classes need to be applied to the elements that have a border color.
	$border_color_classes = get_border_color_classes_for_block_core_search( $attributes );
	// This variable is a constant and its value is always false at this moment.
	// It is defined this way because some values depend on it, in case it changes in the future.
	$open_by_default = false;

	$label_inner_html = empty( $attributes['label'] ) ? __( 'Search' ) : wp_kses_post( $attributes['label'] );
	$label            = new WP_HTML_Tag_Processor( sprintf( '<label %1$s>%2$s</label>', $inline_styles['label'], $label_inner_html ) );
	if ( $label->next_tag() ) {
		$label->set_attribute( 'for', $input_id );
		$label->add_class( 'wp-block-search__label' );
		if ( $show_label && ! empty( $attributes['label'] ) ) {
			if ( ! empty( $typography_classes ) ) {
				$label->add_class( $typography_classes );
			}
		} else {
			$label->add_class( 'screen-reader-text' );
		}
	}

	$input         = new WP_HTML_Tag_Processor( sprintf( '<input type="search" name="s" required %s/>', $inline_styles['input'] ) );
	$input_classes = array( 'wp-block-search__input' );
	if ( ! $is_button_inside && ! empty( $border_color_classes ) ) {
		$input_classes[] = $border_color_classes;
	}
	if ( ! empty( $typography_classes ) ) {
		$input_classes[] = $typography_classes;
	}
	if ( $input->next_tag() ) {
		$input->add_class( implode( ' ', $input_classes ) );
		$input->set_attribute( 'id', $input_id );
		$input->set_attribute( 'value', get_search_query() );
		$input->set_attribute( 'placeholder', $attributes['placeholder'] );

		// If it's interactive, enqueue the script module and add the directives.
		$is_expandable_searchfield = 'button-only' === $button_position;
		if ( $is_expandable_searchfield ) {
			$suffix = wp_scripts_get_suffix();
			if ( defined( 'IS_GUTENBERG_PLUGIN' ) && IS_GUTENBERG_PLUGIN ) {
				$module_url = gutenberg_url( '/build/interactivity/search.min.js' );
			}

			wp_register_script_module(
				'@wordpress/block-library/search',
				isset( $module_url ) ? $module_url : includes_url( "blocks/search/view{$suffix}.js" ),
				array( '@wordpress/interactivity' ),
				defined( 'GUTENBERG_VERSION' ) ? GUTENBERG_VERSION : get_bloginfo( 'version' )
			);
			wp_enqueue_script_module( '@wordpress/block-library/search' );

			$input->set_attribute( 'data-wp-bind--aria-hidden', '!context.isSearchInputVisible' );
			$input->set_attribute( 'data-wp-bind--tabindex', 'state.tabindex' );

			// Adding these attributes manually is needed until the Interactivity API
			// SSR logic is added to core.
			$input->set_attribute( 'aria-hidden', 'true' );
			$input->set_attribute( 'tabindex', '-1' );
		}
	}

	if ( count( $query_params ) > 0 ) {
		foreach ( $query_params as $param => $value ) {
			$query_params_markup .= sprintf(
				'<input type="hidden" name="%s" value="%s" />',
				esc_attr( $param ),
				esc_attr( $value )
			);
		}
	}

	if ( $show_button ) {
		$button_classes         = array( 'wp-block-search__button' );
		$button_internal_markup = '';
		if ( ! empty( $color_classes ) ) {
			$button_classes[] = $color_classes;
		}
		if ( ! empty( $typography_classes ) ) {
			$button_classes[] = $typography_classes;
		}

		if ( ! $is_button_inside && ! empty( $border_color_classes ) ) {
			$button_classes[] = $border_color_classes;
		}
		if ( ! $use_icon_button ) {
			if ( ! empty( $attributes['buttonText'] ) ) {
				$button_internal_markup = wp_kses_post( $attributes['buttonText'] );
			}
		} else {
			$button_classes[]       = 'has-icon';
			$button_internal_markup =
				'<svg class="search-icon" viewBox="0 0 24 24" width="24" height="24">
					<path d="M13 5c-3.3 0-6 2.7-6 6 0 1.4.5 2.7 1.3 3.7l-3.8 3.8 1.1 1.1 3.8-3.8c1 .8 2.3 1.3 3.7 1.3 3.3 0 6-2.7 6-6S16.3 5 13 5zm0 10.5c-2.5 0-4.5-2-4.5-4.5s2-4.5 4.5-4.5 4.5 2 4.5 4.5-2 4.5-4.5 4.5z"></path>
				</svg>';
		}

		// Include the button element class.
		$button_classes[] = wp_theme_get_element_class_name( 'button' );
		$button           = new WP_HTML_Tag_Processor( sprintf( '<button type="submit" %s>%s</button>', $inline_styles['button'], $button_internal_markup ) );

		if ( $button->next_tag() ) {
			$button->add_class( implode( ' ', $button_classes ) );
			if ( 'button-only' === $attributes['buttonPosition'] ) {
				$button->set_attribute( 'data-wp-bind--aria-label', 'state.ariaLabel' );
				$button->set_attribute( 'data-wp-bind--aria-controls', 'state.ariaControls' );
				$button->set_attribute( 'data-wp-bind--aria-expanded', 'context.isSearchInputVisible' );
				$button->set_attribute( 'data-wp-bind--type', 'state.type' );
				$button->set_attribute( 'data-wp-on--click', 'actions.openSearchInput' );

				// Adding these attributes manually is needed until the Interactivity
				// API SSR logic is added to core.
				$button->set_attribute( 'aria-label', __( 'Expand search field' ) );
				$button->set_attribute( 'aria-controls', 'wp-block-search__input-' . $input_id );
				$button->set_attribute( 'aria-expanded', 'false' );
				$button->set_attribute( 'type', 'button' );
			} else {
				$button->set_attribute( 'aria-label', wp_strip_all_tags( $attributes['buttonText'] ) );
			}
		}
	}

	$field_markup_classes = $is_button_inside ? $border_color_classes : '';
	$field_markup         = sprintf(
		'<div class="wp-block-search__inside-wrapper %s" %s>%s</div>',
		esc_attr( $field_markup_classes ),
		$inline_styles['wrapper'],
		$input . $query_params_markup . $button
	);
	$wrapper_attributes   = get_block_wrapper_attributes(
		array( 'class' => $classnames )
	);
	$form_directives      = '';

	// If it's interactive, add the directives.
	if ( $is_expandable_searchfield ) {
		$aria_label_expanded  = __( 'Submit Search' );
		$aria_label_collapsed = __( 'Expand search field' );
		$form_context         = wp_interactivity_data_wp_context(
			array(
				'isSearchInputVisible' => $open_by_default,
				'inputId'              => $input_id,
				'ariaLabelExpanded'    => $aria_label_expanded,
				'ariaLabelCollapsed'   => $aria_label_collapsed,
			)
		);
		$form_directives      = '
<<<<<<< HEAD
		 data-wp-interactive="core/search"
		 ' . $form_context . '
		 data-wp-class--wp-block-search__searchfield-hidden="!context.isSearchInputVisible"
		 data-wp-on--keydown="actions.handleSearchKeydown"
		 data-wp-on--focusout="actions.handleSearchFocusout"
=======
		 data-wp-interactive="core/search"'
		. $form_context .
		'data-wp-class--wp-block-search__searchfield-hidden="!context.isSearchInputVisible"
		 data-wp-on-async--keydown="actions.handleSearchKeydown"
		 data-wp-on-async--focusout="actions.handleSearchFocusout"
>>>>>>> 2d34e2aa
		';
	}

	return sprintf(
		'<form role="search" method="get" action="%1s" %2s %3s>%4s</form>',
		esc_url( home_url( '/' ) ),
		$wrapper_attributes,
		$form_directives,
		$label . $field_markup
	);
}

/**
 * Registers the `core/search` block on the server.
 *
 * @since 5.2.0
 */
function register_block_core_search() {
	register_block_type_from_metadata(
		__DIR__ . '/search',
		array(
			'render_callback' => 'render_block_core_search',
		)
	);
}
add_action( 'init', 'register_block_core_search' );

/**
 * Builds the correct top level classnames for the 'core/search' block.
 *
 * @since 5.6.0
 *
 * @param array $attributes The block attributes.
 *
 * @return string The classnames used in the block.
 */
function classnames_for_block_core_search( $attributes ) {
	$classnames = array();

	if ( ! empty( $attributes['buttonPosition'] ) ) {
		if ( 'button-inside' === $attributes['buttonPosition'] ) {
			$classnames[] = 'wp-block-search__button-inside';
		}

		if ( 'button-outside' === $attributes['buttonPosition'] ) {
			$classnames[] = 'wp-block-search__button-outside';
		}

		if ( 'no-button' === $attributes['buttonPosition'] ) {
			$classnames[] = 'wp-block-search__no-button';
		}

		if ( 'button-only' === $attributes['buttonPosition'] ) {
			$classnames[] = 'wp-block-search__button-only wp-block-search__searchfield-hidden';
		}
	}

	if ( isset( $attributes['buttonUseIcon'] ) ) {
		if ( ! empty( $attributes['buttonPosition'] ) && 'no-button' !== $attributes['buttonPosition'] ) {
			if ( $attributes['buttonUseIcon'] ) {
				$classnames[] = 'wp-block-search__icon-button';
			} else {
				$classnames[] = 'wp-block-search__text-button';
			}
		}
	}

	return implode( ' ', $classnames );
}

/**
 * This generates a CSS rule for the given border property and side if provided.
 * Based on whether the Search block is configured to display the button inside
 * or not, the generated rule is injected into the appropriate collection of
 * styles for later application in the block's markup.
 *
 * @since 6.1.0
 *
 * @param array  $attributes     The block attributes.
 * @param string $property       Border property to generate rule for e.g. width or color.
 * @param string $side           Optional side border. The dictates the value retrieved and final CSS property.
 * @param array  $wrapper_styles Current collection of wrapper styles.
 * @param array  $button_styles  Current collection of button styles.
 * @param array  $input_styles   Current collection of input styles.
 */
function apply_block_core_search_border_style( $attributes, $property, $side, &$wrapper_styles, &$button_styles, &$input_styles ) {
	$is_button_inside = isset( $attributes['buttonPosition'] ) && 'button-inside' === $attributes['buttonPosition'];

	$path = array( 'style', 'border', $property );

	if ( $side ) {
		array_splice( $path, 2, 0, $side );
	}

	$value = _wp_array_get( $attributes, $path, false );

	if ( empty( $value ) ) {
		return;
	}

	if ( 'color' === $property && $side ) {
		$has_color_preset = str_contains( $value, 'var:preset|color|' );
		if ( $has_color_preset ) {
			$named_color_value = substr( $value, strrpos( $value, '|' ) + 1 );
			$value             = sprintf( 'var(--wp--preset--color--%s)', $named_color_value );
		}
	}

	$property_suffix = $side ? sprintf( '%s-%s', $side, $property ) : $property;

	if ( $is_button_inside ) {
		$wrapper_styles[] = sprintf( 'border-%s: %s;', $property_suffix, esc_attr( $value ) );
	} else {
		$button_styles[] = sprintf( 'border-%s: %s;', $property_suffix, esc_attr( $value ) );
		$input_styles[]  = sprintf( 'border-%s: %s;', $property_suffix, esc_attr( $value ) );
	}
}

/**
 * This adds CSS rules for a given border property e.g. width or color. It
 * injects rules into the provided wrapper, button and input style arrays for
 * uniform "flat" borders or those with individual sides configured.
 *
 * @since 6.1.0
 *
 * @param array  $attributes     The block attributes.
 * @param string $property       Border property to generate rule for e.g. width or color.
 * @param array  $wrapper_styles Current collection of wrapper styles.
 * @param array  $button_styles  Current collection of button styles.
 * @param array  $input_styles   Current collection of input styles.
 */
function apply_block_core_search_border_styles( $attributes, $property, &$wrapper_styles, &$button_styles, &$input_styles ) {
	apply_block_core_search_border_style( $attributes, $property, null, $wrapper_styles, $button_styles, $input_styles );
	apply_block_core_search_border_style( $attributes, $property, 'top', $wrapper_styles, $button_styles, $input_styles );
	apply_block_core_search_border_style( $attributes, $property, 'right', $wrapper_styles, $button_styles, $input_styles );
	apply_block_core_search_border_style( $attributes, $property, 'bottom', $wrapper_styles, $button_styles, $input_styles );
	apply_block_core_search_border_style( $attributes, $property, 'left', $wrapper_styles, $button_styles, $input_styles );
}

/**
 * Builds an array of inline styles for the search block.
 *
 * The result will contain one entry for shared styles such as those for the
 * inner input or button and a second for the inner wrapper should the block
 * be positioning the button "inside".
 *
 * @since 5.8.0
 *
 * @param  array $attributes The block attributes.
 *
 * @return array Style HTML attribute.
 */
function styles_for_block_core_search( $attributes ) {
	$wrapper_styles   = array();
	$button_styles    = array();
	$input_styles     = array();
	$label_styles     = array();
	$is_button_inside = ! empty( $attributes['buttonPosition'] ) &&
		'button-inside' === $attributes['buttonPosition'];
	$show_label       = ( isset( $attributes['showLabel'] ) ) && false !== $attributes['showLabel'];

	// Add width styles.
	$has_width = ! empty( $attributes['width'] ) && ! empty( $attributes['widthUnit'] );

	if ( $has_width ) {
		$wrapper_styles[] = sprintf(
			'width: %d%s;',
			esc_attr( $attributes['width'] ),
			esc_attr( $attributes['widthUnit'] )
		);
	}

	// Add border width and color styles.
	apply_block_core_search_border_styles( $attributes, 'width', $wrapper_styles, $button_styles, $input_styles );
	apply_block_core_search_border_styles( $attributes, 'color', $wrapper_styles, $button_styles, $input_styles );
	apply_block_core_search_border_styles( $attributes, 'style', $wrapper_styles, $button_styles, $input_styles );

	// Add border radius styles.
	$has_border_radius = ! empty( $attributes['style']['border']['radius'] );

	if ( $has_border_radius ) {
		$default_padding = '4px';
		$border_radius   = $attributes['style']['border']['radius'];

		if ( is_array( $border_radius ) ) {
			// Apply styles for individual corner border radii.
			foreach ( $border_radius as $key => $value ) {
				if ( null !== $value ) {
					// Convert camelCase key to kebab-case.
					$name = strtolower( preg_replace( '/(?<!^)[A-Z]/', '-$0', $key ) );

					// Add shared styles for individual border radii for input & button.
					$border_style    = sprintf(
						'border-%s-radius: %s;',
						esc_attr( $name ),
						esc_attr( $value )
					);
					$input_styles[]  = $border_style;
					$button_styles[] = $border_style;

					// Add adjusted border radius styles for the wrapper element
					// if button is positioned inside.
					if ( $is_button_inside && intval( $value ) !== 0 ) {
						$wrapper_styles[] = sprintf(
							'border-%s-radius: calc(%s + %s);',
							esc_attr( $name ),
							esc_attr( $value ),
							$default_padding
						);
					}
				}
			}
		} else {
			// Numeric check is for backwards compatibility purposes.
			$border_radius   = is_numeric( $border_radius ) ? $border_radius . 'px' : $border_radius;
			$border_style    = sprintf( 'border-radius: %s;', esc_attr( $border_radius ) );
			$input_styles[]  = $border_style;
			$button_styles[] = $border_style;

			if ( $is_button_inside && intval( $border_radius ) !== 0 ) {
				// Adjust wrapper border radii to maintain visual consistency
				// with inner elements when button is positioned inside.
				$wrapper_styles[] = sprintf(
					'border-radius: calc(%s + %s);',
					esc_attr( $border_radius ),
					$default_padding
				);
			}
		}
	}

	// Add color styles.
	$has_text_color = ! empty( $attributes['style']['color']['text'] );
	if ( $has_text_color ) {
		$button_styles[] = sprintf( 'color: %s;', $attributes['style']['color']['text'] );
	}

	$has_background_color = ! empty( $attributes['style']['color']['background'] );
	if ( $has_background_color ) {
		$button_styles[] = sprintf( 'background-color: %s;', $attributes['style']['color']['background'] );
	}

	$has_custom_gradient = ! empty( $attributes['style']['color']['gradient'] );
	if ( $has_custom_gradient ) {
		$button_styles[] = sprintf( 'background: %s;', $attributes['style']['color']['gradient'] );
	}

	// Get typography styles to be shared across inner elements.
	$typography_styles = esc_attr( get_typography_styles_for_block_core_search( $attributes ) );
	if ( ! empty( $typography_styles ) ) {
		$label_styles [] = $typography_styles;
		$button_styles[] = $typography_styles;
		$input_styles [] = $typography_styles;
	}

	// Typography text-decoration is only applied to the label and button.
	if ( ! empty( $attributes['style']['typography']['textDecoration'] ) ) {
		$text_decoration_value = sprintf( 'text-decoration: %s;', esc_attr( $attributes['style']['typography']['textDecoration'] ) );
		$button_styles[]       = $text_decoration_value;
		// Input opts out of text decoration.
		if ( $show_label ) {
			$label_styles[] = $text_decoration_value;
		}
	}

	return array(
		'input'   => ! empty( $input_styles ) ? sprintf( ' style="%s"', esc_attr( safecss_filter_attr( implode( ' ', $input_styles ) ) ) ) : '',
		'button'  => ! empty( $button_styles ) ? sprintf( ' style="%s"', esc_attr( safecss_filter_attr( implode( ' ', $button_styles ) ) ) ) : '',
		'wrapper' => ! empty( $wrapper_styles ) ? sprintf( ' style="%s"', esc_attr( safecss_filter_attr( implode( ' ', $wrapper_styles ) ) ) ) : '',
		'label'   => ! empty( $label_styles ) ? sprintf( ' style="%s"', esc_attr( safecss_filter_attr( implode( ' ', $label_styles ) ) ) ) : '',
	);
}

/**
 * Returns typography classnames depending on whether there are named font sizes/families.
 *
 * @since 6.1.0
 *
 * @param array $attributes The block attributes.
 *
 * @return string The typography color classnames to be applied to the block elements.
 */
function get_typography_classes_for_block_core_search( $attributes ) {
	$typography_classes    = array();
	$has_named_font_family = ! empty( $attributes['fontFamily'] );
	$has_named_font_size   = ! empty( $attributes['fontSize'] );

	if ( $has_named_font_size ) {
		$typography_classes[] = sprintf( 'has-%s-font-size', esc_attr( $attributes['fontSize'] ) );
	}

	if ( $has_named_font_family ) {
		$typography_classes[] = sprintf( 'has-%s-font-family', esc_attr( $attributes['fontFamily'] ) );
	}

	return implode( ' ', $typography_classes );
}

/**
 * Returns typography styles to be included in an HTML style tag.
 * This excludes text-decoration, which is applied only to the label and button elements of the search block.
 *
 * @since 6.1.0
 *
 * @param array $attributes The block attributes.
 *
 * @return string A string of typography CSS declarations.
 */
function get_typography_styles_for_block_core_search( $attributes ) {
	$typography_styles = array();

	// Add typography styles.
	if ( ! empty( $attributes['style']['typography']['fontSize'] ) ) {
		$typography_styles[] = sprintf(
			'font-size: %s;',
			wp_get_typography_font_size_value(
				array(
					'size' => $attributes['style']['typography']['fontSize'],
				)
			)
		);

	}

	if ( ! empty( $attributes['style']['typography']['fontFamily'] ) ) {
		$typography_styles[] = sprintf( 'font-family: %s;', $attributes['style']['typography']['fontFamily'] );
	}

	if ( ! empty( $attributes['style']['typography']['letterSpacing'] ) ) {
		$typography_styles[] = sprintf( 'letter-spacing: %s;', $attributes['style']['typography']['letterSpacing'] );
	}

	if ( ! empty( $attributes['style']['typography']['fontWeight'] ) ) {
		$typography_styles[] = sprintf( 'font-weight: %s;', $attributes['style']['typography']['fontWeight'] );
	}

	if ( ! empty( $attributes['style']['typography']['fontStyle'] ) ) {
		$typography_styles[] = sprintf( 'font-style: %s;', $attributes['style']['typography']['fontStyle'] );
	}

	if ( ! empty( $attributes['style']['typography']['lineHeight'] ) ) {
		$typography_styles[] = sprintf( 'line-height: %s;', $attributes['style']['typography']['lineHeight'] );
	}

	if ( ! empty( $attributes['style']['typography']['textTransform'] ) ) {
		$typography_styles[] = sprintf( 'text-transform: %s;', $attributes['style']['typography']['textTransform'] );
	}

	return implode( '', $typography_styles );
}

/**
 * Returns border color classnames depending on whether there are named or custom border colors.
 *
 * @since 5.9.0
 *
 * @param array $attributes The block attributes.
 *
 * @return string The border color classnames to be applied to the block elements.
 */
function get_border_color_classes_for_block_core_search( $attributes ) {
	$border_color_classes    = array();
	$has_custom_border_color = ! empty( $attributes['style']['border']['color'] );
	$has_named_border_color  = ! empty( $attributes['borderColor'] );

	if ( $has_custom_border_color || $has_named_border_color ) {
		$border_color_classes[] = 'has-border-color';
	}

	if ( $has_named_border_color ) {
		$border_color_classes[] = sprintf( 'has-%s-border-color', esc_attr( $attributes['borderColor'] ) );
	}

	return implode( ' ', $border_color_classes );
}

/**
 * Returns color classnames depending on whether there are named or custom text and background colors.
 *
 * @since 5.9.0
 *
 * @param array $attributes The block attributes.
 *
 * @return string The color classnames to be applied to the block elements.
 */
function get_color_classes_for_block_core_search( $attributes ) {
	$classnames = array();

	// Text color.
	$has_named_text_color  = ! empty( $attributes['textColor'] );
	$has_custom_text_color = ! empty( $attributes['style']['color']['text'] );
	if ( $has_named_text_color ) {
		$classnames[] = sprintf( 'has-text-color has-%s-color', $attributes['textColor'] );
	} elseif ( $has_custom_text_color ) {
		// If a custom 'textColor' was selected instead of a preset, still add the generic `has-text-color` class.
		$classnames[] = 'has-text-color';
	}

	// Background color.
	$has_named_background_color  = ! empty( $attributes['backgroundColor'] );
	$has_custom_background_color = ! empty( $attributes['style']['color']['background'] );
	$has_named_gradient          = ! empty( $attributes['gradient'] );
	$has_custom_gradient         = ! empty( $attributes['style']['color']['gradient'] );
	if (
		$has_named_background_color ||
		$has_custom_background_color ||
		$has_named_gradient ||
		$has_custom_gradient
	) {
		$classnames[] = 'has-background';
	}
	if ( $has_named_background_color ) {
		$classnames[] = sprintf( 'has-%s-background-color', $attributes['backgroundColor'] );
	}
	if ( $has_named_gradient ) {
		$classnames[] = sprintf( 'has-%s-gradient-background', $attributes['gradient'] );
	}

	return implode( ' ', $classnames );
}<|MERGE_RESOLUTION|>--- conflicted
+++ resolved
@@ -188,19 +188,11 @@
 			)
 		);
 		$form_directives      = '
-<<<<<<< HEAD
 		 data-wp-interactive="core/search"
 		 ' . $form_context . '
 		 data-wp-class--wp-block-search__searchfield-hidden="!context.isSearchInputVisible"
-		 data-wp-on--keydown="actions.handleSearchKeydown"
-		 data-wp-on--focusout="actions.handleSearchFocusout"
-=======
-		 data-wp-interactive="core/search"'
-		. $form_context .
-		'data-wp-class--wp-block-search__searchfield-hidden="!context.isSearchInputVisible"
 		 data-wp-on-async--keydown="actions.handleSearchKeydown"
 		 data-wp-on-async--focusout="actions.handleSearchFocusout"
->>>>>>> 2d34e2aa
 		';
 	}
 
