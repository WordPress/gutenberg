<?php
/**
 * Server-side rendering of the `core/search` block.
 *
 * @package WordPress
 */

/**
 * Dynamically renders the `core/search` block.
 *
 * @since 6.3.0 Using block.json `viewScript` to register script, and update `view_script_handles()` only when needed.
 *
 * @param array    $attributes The block attributes.
 * @param string   $content    The saved content.
 * @param WP_Block $block      The parsed block.
 *
 * @return string The search block markup.
 */
function render_block_core_search( $attributes, $content, $block ) {
	// Older versions of the Search block defaulted the label and buttonText
	// attributes to `__( 'Search' )` meaning that many posts contain `<!--
	// wp:search /-->`. Support these by defaulting an undefined label and
	// buttonText to `__( 'Search' )`.
	$attributes = wp_parse_args(
		$attributes,
		array(
			'label'      => __( 'Search' ),
			'buttonText' => __( 'Search' ),
		)
	);

	$input_id            = wp_unique_id( 'wp-block-search__input-' );
	$classnames          = classnames_for_block_core_search( $attributes );
	$show_label          = ( ! empty( $attributes['showLabel'] ) ) ? true : false;
	$use_icon_button     = ( ! empty( $attributes['buttonUseIcon'] ) ) ? true : false;
	$show_button         = ( ! empty( $attributes['buttonPosition'] ) && 'no-button' === $attributes['buttonPosition'] ) ? false : true;
	$button_position     = $show_button ? $attributes['buttonPosition'] : null;
	$query_params        = ( ! empty( $attributes['query'] ) ) ? $attributes['query'] : array();
	$button              = '';
	$query_params_markup = '';
	$inline_styles       = styles_for_block_core_search( $attributes );
	$color_classes       = get_color_classes_for_block_core_search( $attributes );
	$typography_classes  = get_typography_classes_for_block_core_search( $attributes );
	$is_button_inside    = ! empty( $attributes['buttonPosition'] ) &&
		'button-inside' === $attributes['buttonPosition'];
	// Border color classes need to be applied to the elements that have a border color.
	$border_color_classes = get_border_color_classes_for_block_core_search( $attributes );
	// This variable is a constant and its value is always false at this moment.
	// It is defined this way because some values depend on it, in case it changes in the future.
	$open_by_default = false;
	// Check if the block is using the enhanced pagination.
	$enhanced_pagination = isset( $block->context['enhancedPagination'] ) && $block->context['enhancedPagination'];

	$label_inner_html = empty( $attributes['label'] ) ? __( 'Search' ) : wp_kses_post( $attributes['label'] );
	$label            = new WP_HTML_Tag_Processor( sprintf( '<label %1$s>%2$s</label>', $inline_styles['label'], $label_inner_html ) );
	if ( $label->next_tag() ) {
		$label->set_attribute( 'for', $input_id );
		$label->add_class( 'wp-block-search__label' );
		if ( $show_label && ! empty( $attributes['label'] ) ) {
			if ( ! empty( $typography_classes ) ) {
				$label->add_class( $typography_classes );
			}
		} else {
			$label->add_class( 'screen-reader-text' );
		}
	}

	$input         = new WP_HTML_Tag_Processor( sprintf( '<input type="search" name="s" required %s/>', $inline_styles['input'] ) );
	$input_classes = array( 'wp-block-search__input' );
	if ( ! $is_button_inside && ! empty( $border_color_classes ) ) {
		$input_classes[] = $border_color_classes;
	}
	if ( ! empty( $typography_classes ) ) {
		$input_classes[] = $typography_classes;
	}
	if ( $input->next_tag() ) {
		$input->add_class( implode( ' ', $input_classes ) );
		$input->set_attribute( 'id', $input_id );
		$input->set_attribute( 'value', get_search_query() );
		$input->set_attribute( 'placeholder', $attributes['placeholder'] );

		// If it's interactive, enqueue the script module and add the directives.
		$is_expandable_searchfield = 'button-only' === $button_position;
		if ( $is_expandable_searchfield || $enhanced_pagination ) {
			wp_enqueue_script_module( '@wordpress/block-library/search/view' );

		}
		if ( $is_expandable_searchfield ) {
			$input->set_attribute( 'data-wp-bind--aria-hidden', '!context.isSearchInputVisible' );
			$input->set_attribute( 'data-wp-bind--tabindex', 'state.tabindex' );
			// Adding these attributes manually is needed until the Interactivity API
			// SSR logic is added to core.
			$input->set_attribute( 'aria-hidden', 'true' );
			$input->set_attribute( 'tabindex', '-1' );
		}
		// Instant search is only available when using the enhanced pagination.
		if ( $enhanced_pagination ) {
			$input->set_attribute( 'data-wp-bind--value', 'state.search' );
			$input->set_attribute( 'data-wp-on--input', 'actions.updateSearch' );
		}
	}

	if ( count( $query_params ) > 0 ) {
		foreach ( $query_params as $param => $value ) {
			$query_params_markup .= sprintf(
				'<input type="hidden" name="%s" value="%s" />',
				esc_attr( $param ),
				esc_attr( $value )
			);
		}
	}

	if ( $show_button ) {
		$button_classes         = array( 'wp-block-search__button' );
		$button_internal_markup = '';
		if ( ! empty( $color_classes ) ) {
			$button_classes[] = $color_classes;
		}
		if ( ! empty( $typography_classes ) ) {
			$button_classes[] = $typography_classes;
		}

		if ( ! $is_button_inside && ! empty( $border_color_classes ) ) {
			$button_classes[] = $border_color_classes;
		}
		if ( ! $use_icon_button ) {
			if ( ! empty( $attributes['buttonText'] ) ) {
				$button_internal_markup = wp_kses_post( $attributes['buttonText'] );
			}
		} else {
			$button_classes[]       = 'has-icon';
			$button_internal_markup =
				'<svg class="search-icon" viewBox="0 0 24 24" width="24" height="24">
					<path d="M13 5c-3.3 0-6 2.7-6 6 0 1.4.5 2.7 1.3 3.7l-3.8 3.8 1.1 1.1 3.8-3.8c1 .8 2.3 1.3 3.7 1.3 3.3 0 6-2.7 6-6S16.3 5 13 5zm0 10.5c-2.5 0-4.5-2-4.5-4.5s2-4.5 4.5-4.5 4.5 2 4.5 4.5-2 4.5-4.5 4.5z"></path>
				</svg>';
		}

		// Include the button element class.
		$button_classes[] = wp_theme_get_element_class_name( 'button' );
		$button           = new WP_HTML_Tag_Processor( sprintf( '<button type="submit" %s>%s</button>', $inline_styles['button'], $button_internal_markup ) );

		if ( $button->next_tag() ) {
			$button->add_class( implode( ' ', $button_classes ) );
			if ( 'button-only' === $attributes['buttonPosition'] ) {
				$button->set_attribute( 'data-wp-bind--aria-label', 'state.ariaLabel' );
				$button->set_attribute( 'data-wp-bind--aria-controls', 'state.ariaControls' );
				$button->set_attribute( 'data-wp-bind--aria-expanded', 'context.isSearchInputVisible' );
				$button->set_attribute( 'data-wp-bind--type', 'state.type' );
				$button->set_attribute( 'data-wp-on--click', 'actions.openSearchInput' );

				// Adding these attributes manually is needed until the Interactivity
				// API SSR logic is added to core.
				$button->set_attribute( 'aria-label', __( 'Expand search field' ) );
				$button->set_attribute( 'aria-controls', 'wp-block-search__input-' . $input_id );
				$button->set_attribute( 'aria-expanded', 'false' );
				$button->set_attribute( 'type', 'button' );
			} else {
				$button->set_attribute( 'aria-label', wp_strip_all_tags( $attributes['buttonText'] ) );
			}
		}
	}

	$field_markup_classes = $is_button_inside ? $border_color_classes : '';
	$field_markup         = sprintf(
		'<div class="wp-block-search__inside-wrapper %s" %s>%s</div>',
		esc_attr( $field_markup_classes ),
		$inline_styles['wrapper'],
		$input . $query_params_markup . $button
	);
	$wrapper_attributes   = get_block_wrapper_attributes(
		array( 'class' => $classnames )
	);
	$form_directives      = '';

	// If it's interactive, add the directives.
	if ( $is_expandable_searchfield || $enhanced_pagination ) {
		$form_directives = 'data-wp-interactive="core/search"';
	}

	// Adding wp_interactivity_state for the search block.
	if ( $enhanced_pagination ) {
		wp_interactivity_state(
			'core/search',
			array(
<<<<<<< HEAD
				'search' => isset( $_GET['search'] ) ? $_GET['search'] : '',
=======
				'search' => isset( $_GET['instant-search'] ) ? $_GET['instant-search'] : '',
>>>>>>> a55194fe
			)
		);
	}

	if ( $is_expandable_searchfield ) {
		$aria_label_expanded  = __( 'Submit Search' );
		$aria_label_collapsed = __( 'Expand search field' );
		$form_context         = wp_interactivity_data_wp_context(
			array(
				'isSearchInputInitiallyVisible' => $open_by_default,
				'inputId'                       => $input_id,
				'ariaLabelExpanded'             => $aria_label_expanded,
				'ariaLabelCollapsed'            => $aria_label_collapsed,
			)
		);
		$form_directives     .= $form_context .
		'data-wp-class--wp-block-search__searchfield-hidden="!context.isSearchInputVisible"
		 data-wp-on-async--keydown="actions.handleSearchKeydown"
		 data-wp-on-async--focusout="actions.handleSearchFocusout"
		';
	}

	return sprintf(
		'<form role="search" method="get" action="%1s" %2s %3s>%4s</form>',
		esc_url( home_url( '/' ) ),
		$wrapper_attributes,
		$form_directives,
		$label . $field_markup
	);
}

/**
 * Registers the `core/search` block on the server.
 *
 * @since 5.2.0
 */
function register_block_core_search() {
	register_block_type_from_metadata(
		__DIR__ . '/search',
		array(
			'render_callback' => 'render_block_core_search',
		)
	);
}
add_action( 'init', 'register_block_core_search' );

/**
 * Builds the correct top level classnames for the 'core/search' block.
 *
 * @since 5.6.0
 *
 * @param array $attributes The block attributes.
 *
 * @return string The classnames used in the block.
 */
function classnames_for_block_core_search( $attributes ) {
	$classnames = array();

	if ( ! empty( $attributes['buttonPosition'] ) ) {
		if ( 'button-inside' === $attributes['buttonPosition'] ) {
			$classnames[] = 'wp-block-search__button-inside';
		}

		if ( 'button-outside' === $attributes['buttonPosition'] ) {
			$classnames[] = 'wp-block-search__button-outside';
		}

		if ( 'no-button' === $attributes['buttonPosition'] ) {
			$classnames[] = 'wp-block-search__no-button';
		}

		if ( 'button-only' === $attributes['buttonPosition'] ) {
			$classnames[] = 'wp-block-search__button-only wp-block-search__searchfield-hidden';
		}
	}

	if ( isset( $attributes['buttonUseIcon'] ) ) {
		if ( ! empty( $attributes['buttonPosition'] ) && 'no-button' !== $attributes['buttonPosition'] ) {
			if ( $attributes['buttonUseIcon'] ) {
				$classnames[] = 'wp-block-search__icon-button';
			} else {
				$classnames[] = 'wp-block-search__text-button';
			}
		}
	}

	return implode( ' ', $classnames );
}

/**
 * This generates a CSS rule for the given border property and side if provided.
 * Based on whether the Search block is configured to display the button inside
 * or not, the generated rule is injected into the appropriate collection of
 * styles for later application in the block's markup.
 *
 * @since 6.1.0
 *
 * @param array  $attributes     The block attributes.
 * @param string $property       Border property to generate rule for e.g. width or color.
 * @param string $side           Optional side border. The dictates the value retrieved and final CSS property.
 * @param array  $wrapper_styles Current collection of wrapper styles.
 * @param array  $button_styles  Current collection of button styles.
 * @param array  $input_styles   Current collection of input styles.
 */
function apply_block_core_search_border_style( $attributes, $property, $side, &$wrapper_styles, &$button_styles, &$input_styles ) {
	$is_button_inside = isset( $attributes['buttonPosition'] ) && 'button-inside' === $attributes['buttonPosition'];

	$path = array( 'style', 'border', $property );

	if ( $side ) {
		array_splice( $path, 2, 0, $side );
	}

	$value = _wp_array_get( $attributes, $path, false );

	if ( empty( $value ) ) {
		return;
	}

	if ( 'color' === $property && $side ) {
		$has_color_preset = str_contains( $value, 'var:preset|color|' );
		if ( $has_color_preset ) {
			$named_color_value = substr( $value, strrpos( $value, '|' ) + 1 );
			$value             = sprintf( 'var(--wp--preset--color--%s)', $named_color_value );
		}
	}

	$property_suffix = $side ? sprintf( '%s-%s', $side, $property ) : $property;

	if ( $is_button_inside ) {
		$wrapper_styles[] = sprintf( 'border-%s: %s;', $property_suffix, esc_attr( $value ) );
	} else {
		$button_styles[] = sprintf( 'border-%s: %s;', $property_suffix, esc_attr( $value ) );
		$input_styles[]  = sprintf( 'border-%s: %s;', $property_suffix, esc_attr( $value ) );
	}
}

/**
 * This adds CSS rules for a given border property e.g. width or color. It
 * injects rules into the provided wrapper, button and input style arrays for
 * uniform "flat" borders or those with individual sides configured.
 *
 * @since 6.1.0
 *
 * @param array  $attributes     The block attributes.
 * @param string $property       Border property to generate rule for e.g. width or color.
 * @param array  $wrapper_styles Current collection of wrapper styles.
 * @param array  $button_styles  Current collection of button styles.
 * @param array  $input_styles   Current collection of input styles.
 */
function apply_block_core_search_border_styles( $attributes, $property, &$wrapper_styles, &$button_styles, &$input_styles ) {
	apply_block_core_search_border_style( $attributes, $property, null, $wrapper_styles, $button_styles, $input_styles );
	apply_block_core_search_border_style( $attributes, $property, 'top', $wrapper_styles, $button_styles, $input_styles );
	apply_block_core_search_border_style( $attributes, $property, 'right', $wrapper_styles, $button_styles, $input_styles );
	apply_block_core_search_border_style( $attributes, $property, 'bottom', $wrapper_styles, $button_styles, $input_styles );
	apply_block_core_search_border_style( $attributes, $property, 'left', $wrapper_styles, $button_styles, $input_styles );
}

/**
 * Builds an array of inline styles for the search block.
 *
 * The result will contain one entry for shared styles such as those for the
 * inner input or button and a second for the inner wrapper should the block
 * be positioning the button "inside".
 *
 * @since 5.8.0
 *
 * @param  array $attributes The block attributes.
 *
 * @return array Style HTML attribute.
 */
function styles_for_block_core_search( $attributes ) {
	$wrapper_styles   = array();
	$button_styles    = array();
	$input_styles     = array();
	$label_styles     = array();
	$is_button_inside = ! empty( $attributes['buttonPosition'] ) &&
		'button-inside' === $attributes['buttonPosition'];
	$show_label       = ( isset( $attributes['showLabel'] ) ) && false !== $attributes['showLabel'];

	// Add width styles.
	$has_width = ! empty( $attributes['width'] ) && ! empty( $attributes['widthUnit'] );

	if ( $has_width ) {
		$wrapper_styles[] = sprintf(
			'width: %d%s;',
			esc_attr( $attributes['width'] ),
			esc_attr( $attributes['widthUnit'] )
		);
	}

	// Add border width and color styles.
	apply_block_core_search_border_styles( $attributes, 'width', $wrapper_styles, $button_styles, $input_styles );
	apply_block_core_search_border_styles( $attributes, 'color', $wrapper_styles, $button_styles, $input_styles );
	apply_block_core_search_border_styles( $attributes, 'style', $wrapper_styles, $button_styles, $input_styles );

	// Add border radius styles.
	$has_border_radius = ! empty( $attributes['style']['border']['radius'] );

	if ( $has_border_radius ) {
		$default_padding = '4px';
		$border_radius   = $attributes['style']['border']['radius'];

		if ( is_array( $border_radius ) ) {
			// Apply styles for individual corner border radii.
			foreach ( $border_radius as $key => $value ) {
				if ( null !== $value ) {
					// Convert camelCase key to kebab-case.
					$name = strtolower( preg_replace( '/(?<!^)[A-Z]/', '-$0', $key ) );

					// Add shared styles for individual border radii for input & button.
					$border_style    = sprintf(
						'border-%s-radius: %s;',
						esc_attr( $name ),
						esc_attr( $value )
					);
					$input_styles[]  = $border_style;
					$button_styles[] = $border_style;

					// Add adjusted border radius styles for the wrapper element
					// if button is positioned inside.
					if ( $is_button_inside && intval( $value ) !== 0 ) {
						$wrapper_styles[] = sprintf(
							'border-%s-radius: calc(%s + %s);',
							esc_attr( $name ),
							esc_attr( $value ),
							$default_padding
						);
					}
				}
			}
		} else {
			// Numeric check is for backwards compatibility purposes.
			$border_radius   = is_numeric( $border_radius ) ? $border_radius . 'px' : $border_radius;
			$border_style    = sprintf( 'border-radius: %s;', esc_attr( $border_radius ) );
			$input_styles[]  = $border_style;
			$button_styles[] = $border_style;

			if ( $is_button_inside && intval( $border_radius ) !== 0 ) {
				// Adjust wrapper border radii to maintain visual consistency
				// with inner elements when button is positioned inside.
				$wrapper_styles[] = sprintf(
					'border-radius: calc(%s + %s);',
					esc_attr( $border_radius ),
					$default_padding
				);
			}
		}
	}

	// Add color styles.
	$has_text_color = ! empty( $attributes['style']['color']['text'] );
	if ( $has_text_color ) {
		$button_styles[] = sprintf( 'color: %s;', $attributes['style']['color']['text'] );
	}

	$has_background_color = ! empty( $attributes['style']['color']['background'] );
	if ( $has_background_color ) {
		$button_styles[] = sprintf( 'background-color: %s;', $attributes['style']['color']['background'] );
	}

	$has_custom_gradient = ! empty( $attributes['style']['color']['gradient'] );
	if ( $has_custom_gradient ) {
		$button_styles[] = sprintf( 'background: %s;', $attributes['style']['color']['gradient'] );
	}

	// Get typography styles to be shared across inner elements.
	$typography_styles = esc_attr( get_typography_styles_for_block_core_search( $attributes ) );
	if ( ! empty( $typography_styles ) ) {
		$label_styles [] = $typography_styles;
		$button_styles[] = $typography_styles;
		$input_styles [] = $typography_styles;
	}

	// Typography text-decoration is only applied to the label and button.
	if ( ! empty( $attributes['style']['typography']['textDecoration'] ) ) {
		$text_decoration_value = sprintf( 'text-decoration: %s;', esc_attr( $attributes['style']['typography']['textDecoration'] ) );
		$button_styles[]       = $text_decoration_value;
		// Input opts out of text decoration.
		if ( $show_label ) {
			$label_styles[] = $text_decoration_value;
		}
	}

	return array(
		'input'   => ! empty( $input_styles ) ? sprintf( ' style="%s"', esc_attr( safecss_filter_attr( implode( ' ', $input_styles ) ) ) ) : '',
		'button'  => ! empty( $button_styles ) ? sprintf( ' style="%s"', esc_attr( safecss_filter_attr( implode( ' ', $button_styles ) ) ) ) : '',
		'wrapper' => ! empty( $wrapper_styles ) ? sprintf( ' style="%s"', esc_attr( safecss_filter_attr( implode( ' ', $wrapper_styles ) ) ) ) : '',
		'label'   => ! empty( $label_styles ) ? sprintf( ' style="%s"', esc_attr( safecss_filter_attr( implode( ' ', $label_styles ) ) ) ) : '',
	);
}

/**
 * Returns typography classnames depending on whether there are named font sizes/families.
 *
 * @since 6.1.0
 *
 * @param array $attributes The block attributes.
 *
 * @return string The typography color classnames to be applied to the block elements.
 */
function get_typography_classes_for_block_core_search( $attributes ) {
	$typography_classes    = array();
	$has_named_font_family = ! empty( $attributes['fontFamily'] );
	$has_named_font_size   = ! empty( $attributes['fontSize'] );

	if ( $has_named_font_size ) {
		$typography_classes[] = sprintf( 'has-%s-font-size', esc_attr( $attributes['fontSize'] ) );
	}

	if ( $has_named_font_family ) {
		$typography_classes[] = sprintf( 'has-%s-font-family', esc_attr( $attributes['fontFamily'] ) );
	}

	return implode( ' ', $typography_classes );
}

/**
 * Returns typography styles to be included in an HTML style tag.
 * This excludes text-decoration, which is applied only to the label and button elements of the search block.
 *
 * @since 6.1.0
 *
 * @param array $attributes The block attributes.
 *
 * @return string A string of typography CSS declarations.
 */
function get_typography_styles_for_block_core_search( $attributes ) {
	$typography_styles = array();

	// Add typography styles.
	if ( ! empty( $attributes['style']['typography']['fontSize'] ) ) {
		$typography_styles[] = sprintf(
			'font-size: %s;',
			wp_get_typography_font_size_value(
				array(
					'size' => $attributes['style']['typography']['fontSize'],
				)
			)
		);

	}

	if ( ! empty( $attributes['style']['typography']['fontFamily'] ) ) {
		$typography_styles[] = sprintf( 'font-family: %s;', $attributes['style']['typography']['fontFamily'] );
	}

	if ( ! empty( $attributes['style']['typography']['letterSpacing'] ) ) {
		$typography_styles[] = sprintf( 'letter-spacing: %s;', $attributes['style']['typography']['letterSpacing'] );
	}

	if ( ! empty( $attributes['style']['typography']['fontWeight'] ) ) {
		$typography_styles[] = sprintf( 'font-weight: %s;', $attributes['style']['typography']['fontWeight'] );
	}

	if ( ! empty( $attributes['style']['typography']['fontStyle'] ) ) {
		$typography_styles[] = sprintf( 'font-style: %s;', $attributes['style']['typography']['fontStyle'] );
	}

	if ( ! empty( $attributes['style']['typography']['lineHeight'] ) ) {
		$typography_styles[] = sprintf( 'line-height: %s;', $attributes['style']['typography']['lineHeight'] );
	}

	if ( ! empty( $attributes['style']['typography']['textTransform'] ) ) {
		$typography_styles[] = sprintf( 'text-transform: %s;', $attributes['style']['typography']['textTransform'] );
	}

	return implode( '', $typography_styles );
}

/**
 * Returns border color classnames depending on whether there are named or custom border colors.
 *
 * @since 5.9.0
 *
 * @param array $attributes The block attributes.
 *
 * @return string The border color classnames to be applied to the block elements.
 */
function get_border_color_classes_for_block_core_search( $attributes ) {
	$border_color_classes    = array();
	$has_custom_border_color = ! empty( $attributes['style']['border']['color'] );
	$has_named_border_color  = ! empty( $attributes['borderColor'] );

	if ( $has_custom_border_color || $has_named_border_color ) {
		$border_color_classes[] = 'has-border-color';
	}

	if ( $has_named_border_color ) {
		$border_color_classes[] = sprintf( 'has-%s-border-color', esc_attr( $attributes['borderColor'] ) );
	}

	return implode( ' ', $border_color_classes );
}

/**
 * Returns color classnames depending on whether there are named or custom text and background colors.
 *
 * @since 5.9.0
 *
 * @param array $attributes The block attributes.
 *
 * @return string The color classnames to be applied to the block elements.
 */
function get_color_classes_for_block_core_search( $attributes ) {
	$classnames = array();

	// Text color.
	$has_named_text_color  = ! empty( $attributes['textColor'] );
	$has_custom_text_color = ! empty( $attributes['style']['color']['text'] );
	if ( $has_named_text_color ) {
		$classnames[] = sprintf( 'has-text-color has-%s-color', $attributes['textColor'] );
	} elseif ( $has_custom_text_color ) {
		// If a custom 'textColor' was selected instead of a preset, still add the generic `has-text-color` class.
		$classnames[] = 'has-text-color';
	}

	// Background color.
	$has_named_background_color  = ! empty( $attributes['backgroundColor'] );
	$has_custom_background_color = ! empty( $attributes['style']['color']['background'] );
	$has_named_gradient          = ! empty( $attributes['gradient'] );
	$has_custom_gradient         = ! empty( $attributes['style']['color']['gradient'] );
	if (
		$has_named_background_color ||
		$has_custom_background_color ||
		$has_named_gradient ||
		$has_custom_gradient
	) {
		$classnames[] = 'has-background';
	}
	if ( $has_named_background_color ) {
		$classnames[] = sprintf( 'has-%s-background-color', $attributes['backgroundColor'] );
	}
	if ( $has_named_gradient ) {
		$classnames[] = sprintf( 'has-%s-gradient-background', $attributes['gradient'] );
	}

	return implode( ' ', $classnames );
}<|MERGE_RESOLUTION|>--- conflicted
+++ resolved
@@ -88,6 +88,7 @@
 		if ( $is_expandable_searchfield ) {
 			$input->set_attribute( 'data-wp-bind--aria-hidden', '!context.isSearchInputVisible' );
 			$input->set_attribute( 'data-wp-bind--tabindex', 'state.tabindex' );
+
 			// Adding these attributes manually is needed until the Interactivity API
 			// SSR logic is added to core.
 			$input->set_attribute( 'aria-hidden', 'true' );
@@ -182,11 +183,7 @@
 		wp_interactivity_state(
 			'core/search',
 			array(
-<<<<<<< HEAD
-				'search' => isset( $_GET['search'] ) ? $_GET['search'] : '',
-=======
 				'search' => isset( $_GET['instant-search'] ) ? $_GET['instant-search'] : '',
->>>>>>> a55194fe
 			)
 		);
 	}
