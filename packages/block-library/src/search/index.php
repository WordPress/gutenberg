--- conflicted
+++ resolved
@@ -9,14 +9,10 @@
  * Dynamically renders the `core/search` block.
  *
  * @param array    $attributes The block attributes.
-<<<<<<< HEAD
- * @param string   $content    The block content.
-=======
  * @param string   $content    The saved content.
->>>>>>> 211713c7
  * @param WP_Block $block      The parsed block.
  *
- * @return string Returns the block content.
+ * @return string The search block markup.
  */
 function render_block_core_search( $attributes, $content, $block ) {
 	// Older versions of the Search block defaulted the label and buttonText
@@ -71,11 +67,6 @@
 	if ( ! empty( $typography_classes ) ) {
 		$input_classes[] = $typography_classes;
 	}
-
-	$view_js_file = 'wp-block-search-view';
-	wp_script_add_data( $view_js_file, 'strategy', 'async' ); // TODO: This should be able to be specified in block.json. See Core-54018.
-	$should_load_view_script = false;
-
 	if ( $input->next_tag() ) {
 		$input->add_class( implode( ' ', $input_classes ) );
 		$input->set_attribute( 'id', $input_id );
@@ -86,27 +77,11 @@
 		if ( $is_expandable_searchfield ) {
 			$input->set_attribute( 'aria-hidden', 'true' );
 			$input->set_attribute( 'tabindex', '-1' );
-<<<<<<< HEAD
-			$should_load_view_script = true;
-		}
-	}
-
-	// If the script already exists, there is no point in removing it from viewScript.
-	if ( ! wp_script_is( $view_js_file ) ) {
-		$script_handles = $block->block_type->view_script_handles;
-
-		// If the script is not needed, and it is still in the `view_script_handles`, remove it.
-		if ( ! $should_load_view_script && in_array( $view_js_file, $script_handles, true ) ) {
-			$block->block_type->view_script_handles = array_diff( $script_handles, array( $view_js_file ) );
-		}
-		// If the script is needed, but it was previously removed, add it again.
-		if ( $should_load_view_script && ! in_array( $view_js_file, $script_handles, true ) ) {
-			$block->block_type->view_script_handles = array_merge( $script_handles, array( $view_js_file ) );
-=======
 		}
 
 		// If the script already exists, there is no point in removing it from viewScript.
 		$view_js_file = 'wp-block-search-view';
+		wp_script_add_data( $view_js_file, 'strategy', 'async' ); // TODO: This should be able to be specified in block.json. See Core-54018.
 		if ( ! wp_script_is( $view_js_file ) ) {
 			$script_handles = $block->block_type->view_script_handles;
 
@@ -118,7 +93,6 @@
 			if ( $is_expandable_searchfield && ! in_array( $view_js_file, $script_handles, true ) ) {
 				$block->block_type->view_script_handles = array_merge( $script_handles, array( $view_js_file ) );
 			}
->>>>>>> 211713c7
 		}
 	}
 
