--- conflicted
+++ resolved
@@ -33,11 +33,7 @@
 
 const EmbedEdit = ( props ) => {
 	const {
-<<<<<<< HEAD
 		attributes: { align, providerNameSlug, previewable, responsive, url },
-=======
-		attributes: { providerNameSlug, previewable, responsive, url },
->>>>>>> 0b9027ec
 		attributes,
 		isSelected,
 		onReplace,
@@ -171,12 +167,8 @@
 	}
 
 	const showEmbedPlaceholder = ! preview || cannotEmbed;
-<<<<<<< HEAD
-	const { type } = getMergedAttributes();
-=======
 	const { type, className: classFromPreview } = getMergedAttributes();
 	const className = classnames( classFromPreview, props.className );
->>>>>>> 0b9027ec
 
 	return (
 		<>
@@ -201,11 +193,8 @@
 					/>
 					<View { ...blockProps }>
 						<EmbedPreview
-<<<<<<< HEAD
 							align={ align }
-=======
 							className={ className }
->>>>>>> 0b9027ec
 							clientId={ clientId }
 							icon={ icon }
 							insertBlocksAfter={ insertBlocksAfter }
