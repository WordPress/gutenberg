/**
 * External dependencies
 */
import { View, Text, TouchableWithoutFeedback } from 'react-native';

/**
 * WordPress dependencies
 */
import { __ } from '@wordpress/i18n';
import { usePreferredColorSchemeStyle } from '@wordpress/compose';
<<<<<<< HEAD
import { useState } from '@wordpress/element';
import { useSelect } from '@wordpress/data';
import {
	useBlockEditContext,
	store as blockEditorStore,
} from '@wordpress/block-editor';
import { warning } from '@wordpress/icons';
=======
>>>>>>> dd4ce779

/**
 * Internal dependencies
 */
import styles from './styles.scss';

const EmbedPlaceholder = ( {
	icon,
	isSelected,
	label,
	onPress,
	cannotEmbed,
} ) => {
	const containerStyle = usePreferredColorSchemeStyle(
		styles.embed__container,
		styles[ 'embed__container--dark' ]
	);
	const labelStyle = usePreferredColorSchemeStyle(
		styles.embed__label,
		styles[ 'embed__label--dark' ]
	);
	const descriptionStyle = usePreferredColorSchemeStyle(
		styles.embed__description,
		styles[ 'embed__description--dark' ]
	);
	const actionStyle = usePreferredColorSchemeStyle(
		styles.embed__action,
		styles[ 'embed__action--dark' ]
	);

	return (
		<>
			<TouchableWithoutFeedback
				accessibilityRole={ 'button' }
				accessibilityHint={ __( 'Double tap to add a link.' ) }
				onPress={ onPress }
				disabled={ ! isSelected }
			>
				<View style={ containerStyle }>
					{ cannotEmbed ? (
						<>
<<<<<<< HEAD
							<View style={ styles.embed__icon }>
								{ warning }
							</View>
							<Text style={ labelStyle }>
								{ __( 'Unable to embed media' ) }
=======
							<Text style={ descriptionStyle }>
								{ __(
									'Sorry, this content could not be embedded.'
								) }
>>>>>>> dd4ce779
							</Text>
							<Text style={ actionStyle }>
								{ __( 'EDIT LINK' ) }
							</Text>
						</>
					) : (
<<<<<<< HEAD
						<>
							<View style={ styles.embed__icon }>{ icon }</View>
							<Text style={ labelStyle }>{ label }</Text>
							<Text
								style={ styles[ 'embed-empty__description' ] }
							>
								{ __( 'ADD LINK' ) }
							</Text>
						</>
=======
						<Text style={ actionStyle }>{ __( 'ADD LINK' ) }</Text>
>>>>>>> dd4ce779
					) }
				</View>
			</TouchableWithoutFeedback>
		</>
	);
};

export default EmbedPlaceholder;<|MERGE_RESOLUTION|>--- conflicted
+++ resolved
@@ -8,16 +8,7 @@
  */
 import { __ } from '@wordpress/i18n';
 import { usePreferredColorSchemeStyle } from '@wordpress/compose';
-<<<<<<< HEAD
-import { useState } from '@wordpress/element';
-import { useSelect } from '@wordpress/data';
-import {
-	useBlockEditContext,
-	store as blockEditorStore,
-} from '@wordpress/block-editor';
 import { warning } from '@wordpress/icons';
-=======
->>>>>>> dd4ce779
 
 /**
  * Internal dependencies
@@ -59,37 +50,24 @@
 				<View style={ containerStyle }>
 					{ cannotEmbed ? (
 						<>
-<<<<<<< HEAD
 							<View style={ styles.embed__icon }>
 								{ warning }
 							</View>
-							<Text style={ labelStyle }>
+							<Text style={ descriptionStyle }>
 								{ __( 'Unable to embed media' ) }
-=======
-							<Text style={ descriptionStyle }>
-								{ __(
-									'Sorry, this content could not be embedded.'
-								) }
->>>>>>> dd4ce779
 							</Text>
 							<Text style={ actionStyle }>
 								{ __( 'EDIT LINK' ) }
 							</Text>
 						</>
 					) : (
-<<<<<<< HEAD
 						<>
 							<View style={ styles.embed__icon }>{ icon }</View>
 							<Text style={ labelStyle }>{ label }</Text>
-							<Text
-								style={ styles[ 'embed-empty__description' ] }
-							>
+							<Text style={ actionStyle }>
 								{ __( 'ADD LINK' ) }
 							</Text>
 						</>
-=======
-						<Text style={ actionStyle }>{ __( 'ADD LINK' ) }</Text>
->>>>>>> dd4ce779
 					) }
 				</View>
 			</TouchableWithoutFeedback>
