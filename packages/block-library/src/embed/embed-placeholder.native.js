/**
 * External dependencies
 */
import { View, Text, TouchableWithoutFeedback } from 'react-native';

/**
 * WordPress dependencies
 */
import { __ } from '@wordpress/i18n';
import { usePreferredColorSchemeStyle } from '@wordpress/compose';
import { useState } from '@wordpress/element';
import { useSelect } from '@wordpress/data';
import {
	useBlockEditContext,
	store as blockEditorStore,
} from '@wordpress/block-editor';

/**
 * Internal dependencies
 */
import EmbedBottomSheet from './embed-bottom-sheet';
import styles from './styles.scss';

const EmbedPlaceholder = ( {
	icon,
	isEditingURL,
	isSelected,
	label,
	onFocus,
	value,
	onSubmit,
	cannotEmbed,
} ) => {
	const { clientId } = useBlockEditContext();
	const { wasBlockJustInserted } = useSelect(
		( select ) => ( {
			wasBlockJustInserted: select(
				blockEditorStore
			).wasBlockJustInserted( clientId, 'inserter_menu' ),
		} ),
		[ clientId ]
	);
	const [ isEmbedSheetVisible, setIsEmbedSheetVisible ] = useState(
		isSelected && ( ( wasBlockJustInserted && ! value ) || isEditingURL )
	);

	const containerStyle = usePreferredColorSchemeStyle(
		styles.embed__container,
		styles[ 'embed__container--dark' ]
	);
	const labelStyle = usePreferredColorSchemeStyle(
		styles.embed__label,
		styles[ 'embed__label--dark' ]
	);
	const descriptionStyle = usePreferredColorSchemeStyle(
		styles.embed__description,
		styles[ 'embed__description--dark' ]
	);
	const actionStyle = usePreferredColorSchemeStyle(
		styles.embed__action,
		styles[ 'embed__action--dark' ]
	);

	return (
		<>
			<TouchableWithoutFeedback
				accessibilityRole={ 'button' }
				accessibilityHint={ __( 'Double tap to add a link.' ) }
				onPress={ ( event ) => {
					onFocus( event );
					setIsEmbedSheetVisible( true );
				} }
				disabled={ ! isSelected }
			>
				<View style={ containerStyle }>
					<View style={ styles.embed__icon }>{ icon }</View>
					<Text style={ labelStyle }>{ label }</Text>
					{ cannotEmbed ? (
						<>
<<<<<<< HEAD
							<Text style={ descriptionStyle }>
=======
							<Text style={ labelStyle }>
>>>>>>> 2f32ec41
								{ __(
									'Sorry, this content could not be embedded.'
								) }
							</Text>
<<<<<<< HEAD
							<Text style={ actionStyle }>
=======
							<Text
								style={ styles[ 'embed-empty__description' ] }
							>
>>>>>>> 2f32ec41
								{ __( 'EDIT LINK' ) }
							</Text>
						</>
					) : (
<<<<<<< HEAD
						<Text style={ actionStyle }>{ __( 'ADD LINK' ) }</Text>
=======
						<Text style={ styles[ 'embed-empty__description' ] }>
							{ __( 'ADD LINK' ) }
						</Text>
>>>>>>> 2f32ec41
					) }
				</View>
			</TouchableWithoutFeedback>
			<EmbedBottomSheet
				value={ value }
				isVisible={ isEmbedSheetVisible }
				onClose={ () => setIsEmbedSheetVisible( false ) }
				onSubmit={ onSubmit }
			/>
		</>
	);
};

export default EmbedPlaceholder;<|MERGE_RESOLUTION|>--- conflicted
+++ resolved
@@ -77,33 +77,17 @@
 					<Text style={ labelStyle }>{ label }</Text>
 					{ cannotEmbed ? (
 						<>
-<<<<<<< HEAD
 							<Text style={ descriptionStyle }>
-=======
-							<Text style={ labelStyle }>
->>>>>>> 2f32ec41
 								{ __(
 									'Sorry, this content could not be embedded.'
 								) }
 							</Text>
-<<<<<<< HEAD
 							<Text style={ actionStyle }>
-=======
-							<Text
-								style={ styles[ 'embed-empty__description' ] }
-							>
->>>>>>> 2f32ec41
 								{ __( 'EDIT LINK' ) }
 							</Text>
 						</>
 					) : (
-<<<<<<< HEAD
 						<Text style={ actionStyle }>{ __( 'ADD LINK' ) }</Text>
-=======
-						<Text style={ styles[ 'embed-empty__description' ] }>
-							{ __( 'ADD LINK' ) }
-						</Text>
->>>>>>> 2f32ec41
 					) }
 				</View>
 			</TouchableWithoutFeedback>
