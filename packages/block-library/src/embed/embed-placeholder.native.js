/**
 * External dependencies
 */
import { View, Text, TouchableWithoutFeedback } from 'react-native';

/**
 * WordPress dependencies
 */
import { __ } from '@wordpress/i18n';
import { usePreferredColorSchemeStyle } from '@wordpress/compose';

/**
 * Internal dependencies
 */
import styles from './styles.scss';

const EmbedPlaceholder = ( { icon, label, onFocus } ) => {
	const emptyStateContainerStyle = usePreferredColorSchemeStyle(
		styles.emptyStateContainer,
		styles.emptyStateContainerDark
	);

	const emptyStateTitleStyle = usePreferredColorSchemeStyle(
		styles.emptyStateTitle,
		styles.emptyStateTitleDark
	);

<<<<<<< HEAD
/**
 * Internal dependencies
 */
import EmbedBottomSheet from './embed-bottom-sheet';

const EmbedPlaceholder = ( { value } ) => {
	return (
		<>
			<TextInput
				value={ value }
				placeholder={ __( 'Enter URL to embed here…' ) }
			/>
			<EmbedBottomSheet
				value={ value }
				onClose={ () => {
					// TODO:
				} }
			/>
		</>
=======
	return (
		<TouchableWithoutFeedback
			accessibilityRole={ 'button' }
			accessibilityHint={ __( 'Double tap to add a link.' ) }
			onPress={ ( event ) => {
				onFocus( event );
			} }
		>
			<View style={ emptyStateContainerStyle }>
				<View style={ styles.modalIcon }>{ icon }</View>
				<Text style={ emptyStateTitleStyle }>{ label }</Text>
				<Text style={ styles.emptyStateDescription }>
					{ __( 'ADD LINK' ) }
				</Text>
			</View>
		</TouchableWithoutFeedback>
>>>>>>> a6314ffd
	);
};

export default EmbedPlaceholder;<|MERGE_RESOLUTION|>--- conflicted
+++ resolved
@@ -8,13 +8,26 @@
  */
 import { __ } from '@wordpress/i18n';
 import { usePreferredColorSchemeStyle } from '@wordpress/compose';
+import { useState } from '@wordpress/element';
 
 /**
  * Internal dependencies
  */
+import EmbedBottomSheet from './embed-bottom-sheet';
 import styles from './styles.scss';
 
-const EmbedPlaceholder = ( { icon, label, onFocus } ) => {
+const EmbedPlaceholder = ( {
+	icon,
+	label,
+	onFocus,
+	value,
+	onSubmit,
+	onChange,
+} ) => {
+	const [ isBottomSheetVisible, setIsBottomSheetVisible ] = useState(
+		! value
+	);
+
 	const emptyStateContainerStyle = usePreferredColorSchemeStyle(
 		styles.emptyStateContainer,
 		styles.emptyStateContainerDark
@@ -25,44 +38,38 @@
 		styles.emptyStateTitleDark
 	);
 
-<<<<<<< HEAD
-/**
- * Internal dependencies
- */
-import EmbedBottomSheet from './embed-bottom-sheet';
-
-const EmbedPlaceholder = ( { value } ) => {
 	return (
 		<>
-			<TextInput
-				value={ value }
-				placeholder={ __( 'Enter URL to embed here…' ) }
-			/>
+			{ value ? (
+				<Text>{ value }</Text>
+			) : (
+				<TouchableWithoutFeedback
+					accessibilityRole={ 'button' }
+					accessibilityHint={ __( 'Double tap to add a link.' ) }
+					onPress={ ( event ) => {
+						onFocus( event );
+						setIsBottomSheetVisible( true );
+					} }
+				>
+					<View style={ emptyStateContainerStyle }>
+						<View style={ styles.modalIcon }>{ icon }</View>
+						<Text style={ emptyStateTitleStyle }>{ label }</Text>
+						<Text style={ styles.emptyStateDescription }>
+							{ __( 'ADD LINK' ) }
+						</Text>
+					</View>
+				</TouchableWithoutFeedback>
+			) }
 			<EmbedBottomSheet
 				value={ value }
-				onClose={ () => {
-					// TODO:
+				isVisible={ isBottomSheetVisible }
+				onClose={ ( { url } ) => {
+					setIsBottomSheetVisible( false );
+					onChange( { target: { value: url } } );
+					onSubmit();
 				} }
 			/>
 		</>
-=======
-	return (
-		<TouchableWithoutFeedback
-			accessibilityRole={ 'button' }
-			accessibilityHint={ __( 'Double tap to add a link.' ) }
-			onPress={ ( event ) => {
-				onFocus( event );
-			} }
-		>
-			<View style={ emptyStateContainerStyle }>
-				<View style={ styles.modalIcon }>{ icon }</View>
-				<Text style={ emptyStateTitleStyle }>{ label }</Text>
-				<Text style={ styles.emptyStateDescription }>
-					{ __( 'ADD LINK' ) }
-				</Text>
-			</View>
-		</TouchableWithoutFeedback>
->>>>>>> a6314ffd
 	);
 };
 
