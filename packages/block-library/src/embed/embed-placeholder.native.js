/**
 * External dependencies
 */
import { View, Text, TouchableWithoutFeedback } from 'react-native';

/**
 * WordPress dependencies
 */
import { __ } from '@wordpress/i18n';
import { usePreferredColorSchemeStyle } from '@wordpress/compose';
import { useState } from '@wordpress/element';
import { useSelect } from '@wordpress/data';
import {
	useBlockEditContext,
	store as blockEditorStore,
} from '@wordpress/block-editor';

/**
 * Internal dependencies
 */
import EmbedBottomSheet from './embed-bottom-sheet';
import styles from './styles.scss';

const EmbedPlaceholder = ( {
	icon,
	isSelected,
	label,
	onFocus,
	value,
	onSubmit,
	cannotEmbed,
} ) => {
	const { clientId } = useBlockEditContext();
	const { wasBlockJustInserted } = useSelect(
		( select ) => ( {
			wasBlockJustInserted: select(
				blockEditorStore
			).wasBlockJustInserted( clientId, 'inserter_menu' ),
		} ),
		[ clientId ]
	);
	const [ isEmbedSheetVisible, setIsEmbedSheetVisible ] = useState(
		isSelected && wasBlockJustInserted && ! value
	);

	const containerStyle = usePreferredColorSchemeStyle(
		styles.embed__container,
		styles[ 'embed__container--dark' ]
	);
	const labelStyle = usePreferredColorSchemeStyle(
		styles.embed__label,
		styles[ 'embed__label--dark' ]
	);

	return (
		<>
			<TouchableWithoutFeedback
				accessibilityRole={ 'button' }
				accessibilityHint={ __( 'Double tap to add a link.' ) }
				onPress={ ( event ) => {
					onFocus( event );
					setIsEmbedSheetVisible( true );
				} }
			>
<<<<<<< HEAD
				<View style={ emptyStateContainerStyle }>
					<View style={ styles.modalIcon }>{ icon }</View>
					<Text style={ emptyStateTitleStyle }>{ label }</Text>
					{ cannotEmbed ? (
						<>
							<Text>
								{ __(
									'Sorry, this content could not be embedded.'
								) }
							</Text>
							<Text style={ styles.editLink }>
								{ __( 'EDIT LINK' ) }
							</Text>
						</>
					) : (
						<Text style={ styles.emptyStateDescription }>
							{ __( 'ADD LINK' ) }
						</Text>
					) }
=======
				<View style={ containerStyle }>
					<View style={ styles.embed__icon }>{ icon }</View>
					<Text style={ labelStyle }>{ label }</Text>
					<Text style={ styles[ 'embed-empty__description' ] }>
						{ __( 'ADD LINK' ) }
					</Text>
>>>>>>> 8499a38f
				</View>
			</TouchableWithoutFeedback>
			<EmbedBottomSheet
				value={ value }
				isVisible={ isEmbedSheetVisible }
				onClose={ () => setIsEmbedSheetVisible( false ) }
				onSubmit={ onSubmit }
			/>
		</>
	);
};

export default EmbedPlaceholder;<|MERGE_RESOLUTION|>--- conflicted
+++ resolved
@@ -62,34 +62,27 @@
 					setIsEmbedSheetVisible( true );
 				} }
 			>
-<<<<<<< HEAD
-				<View style={ emptyStateContainerStyle }>
-					<View style={ styles.modalIcon }>{ icon }</View>
-					<Text style={ emptyStateTitleStyle }>{ label }</Text>
+				<View style={ containerStyle }>
+					<View style={ styles.embed__icon }>{ icon }</View>
+					<Text style={ labelStyle }>{ label }</Text>
 					{ cannotEmbed ? (
 						<>
-							<Text>
+							<Text style={ labelStyle }>
 								{ __(
 									'Sorry, this content could not be embedded.'
 								) }
 							</Text>
-							<Text style={ styles.editLink }>
+							<Text
+								style={ styles[ 'embed-empty__description' ] }
+							>
 								{ __( 'EDIT LINK' ) }
 							</Text>
 						</>
 					) : (
-						<Text style={ styles.emptyStateDescription }>
+						<Text style={ styles[ 'embed-empty__description' ] }>
 							{ __( 'ADD LINK' ) }
 						</Text>
 					) }
-=======
-				<View style={ containerStyle }>
-					<View style={ styles.embed__icon }>{ icon }</View>
-					<Text style={ labelStyle }>{ label }</Text>
-					<Text style={ styles[ 'embed-empty__description' ] }>
-						{ __( 'ADD LINK' ) }
-					</Text>
->>>>>>> 8499a38f
 				</View>
 			</TouchableWithoutFeedback>
 			<EmbedBottomSheet
