/**
 * Internal dependencies
 */
import {
	embedContentIcon,
	embedAudioIcon,
	embedPhotoIcon,
	embedVideoIcon,
	embedTwitterIcon,
	embedYouTubeIcon,
	embedFacebookIcon,
	embedInstagramIcon,
	embedWordPressIcon,
	embedSpotifyIcon,
	embedFlickrIcon,
	embedVimeoIcon,
	embedRedditIcon,
	embedTumblrIcon,
	embedAmazonIcon,
} from './icons';

/**
 * WordPress dependencies
 */
import { __ } from '@wordpress/i18n';
import { createBlock } from '@wordpress/blocks';

export const common = [
	{
		name: 'core-embed/twitter',
		settings: {
			title: 'Twitter',
			icon: embedTwitterIcon,
			keywords: [ 'tweet', __( 'social' ) ],
			description: __( 'Embed a tweet.' ),
		},
		patterns: [ /^https?:\/\/(www\.)?twitter\.com\/.+/i ],
	},
	{
		name: 'core-embed/youtube',
		settings: {
			title: 'YouTube',
			icon: embedYouTubeIcon,
			keywords: [ __( 'music' ), __( 'video' ) ],
			description: __( 'Embed a YouTube video.' ),
		},
		patterns: [
			/^https?:\/\/((m|www)\.)?youtube\.com\/.+/i,
			/^https?:\/\/youtu\.be\/.+/i,
		],
	},
	{
		name: 'core-embed/facebook',
		settings: {
			title: 'Facebook',
			icon: embedFacebookIcon,
			keywords: [ __( 'social' ) ],
			description: __( 'Embed a Facebook post.' ),
		},
		patterns: [ /^https?:\/\/www\.facebook.com\/.+/i ],
	},
	{
		name: 'core-embed/instagram',
		settings: {
			title: 'Instagram',
			icon: embedInstagramIcon,
			keywords: [ __( 'image' ), __( 'social' ) ],
			description: __( 'Embed an Instagram post.' ),
		},
		patterns: [ /^https?:\/\/(www\.)?instagr(\.am|am\.com)\/.+/i ],
	},
	{
		name: 'core-embed/wordpress',
		settings: {
			title: 'WordPress',
			icon: embedWordPressIcon,
			keywords: [ __( 'post' ), __( 'blog' ) ],
			responsive: false,
			description: __( 'Embed a WordPress post.' ),
		},
	},
	{
		name: 'core-embed/soundcloud',
		settings: {
			title: 'SoundCloud',
			icon: embedAudioIcon,
			keywords: [ __( 'music' ), __( 'audio' ) ],
			description: __( 'Embed SoundCloud content.' ),
		},
		patterns: [ /^https?:\/\/(www\.)?soundcloud\.com\/.+/i ],
	},
	{
		name: 'core-embed/spotify',
		settings: {
			title: 'Spotify',
			icon: embedSpotifyIcon,
			keywords: [ __( 'music' ), __( 'audio' ) ],
			description: __( 'Embed Spotify content.' ),
		},
		patterns: [ /^https?:\/\/(open|play)\.spotify\.com\/.+/i ],
	},
	{
		name: 'core-embed/flickr',
		settings: {
			title: 'Flickr',
			icon: embedFlickrIcon,
			keywords: [ __( 'image' ) ],
			description: __( 'Embed Flickr content.' ),
		},
		patterns: [
			/^https?:\/\/(www\.)?flickr\.com\/.+/i,
			/^https?:\/\/flic\.kr\/.+/i,
		],
	},
	{
		name: 'core-embed/vimeo',
		settings: {
			title: 'Vimeo',
			icon: embedVimeoIcon,
			keywords: [ __( 'video' ) ],
			description: __( 'Embed a Vimeo video.' ),
		},
		patterns: [ /^https?:\/\/(www\.)?vimeo\.com\/.+/i ],
	},
];

export const others = [
	{
		name: 'core-embed/animoto',
		settings: {
			title: 'Animoto',
			icon: embedVideoIcon,
			description: __( 'Embed an Animoto video.' ),
		},
		patterns: [ /^https?:\/\/(www\.)?(animoto|video214)\.com\/.+/i ],
	},
	{
		name: 'core-embed/cloudup',
		settings: {
			title: 'Cloudup',
			icon: embedContentIcon,
			description: __( 'Embed Cloudup content.' ),
		},
		patterns: [ /^https?:\/\/cloudup\.com\/.+/i ],
	},
	{
		// Deprecated since CollegeHumor content is now powered by YouTube
		name: 'core-embed/collegehumor',
		settings: {
			title: 'CollegeHumor',
			icon: embedVideoIcon,
			description: __( 'Embed CollegeHumor content.' ),
			supports: {
				inserter: false,
			},
		},
		patterns: [],
	},
	{
		name: 'core-embed/crowdsignal',
		settings: {
			title: 'Crowdsignal',
			icon: embedContentIcon,
<<<<<<< HEAD
			keywords: [ 'polldaddy' ],
			transforms: {
				from: [ {
=======
			keywords: [ 'polldaddy', __( 'survey' ) ],
			transform: [
				{
>>>>>>> fe0d10cb
					type: 'block',
					blocks: [ 'core-embed/polldaddy' ],
					transform: ( content ) => {
						return createBlock( 'core-embed/crowdsignal', {
							content,
						} );
					},
<<<<<<< HEAD
				} ],
			},
			description: __( 'Embed Crowdsignal (formerly Polldaddy) content.' ),
=======
				},
			],
			description: __(
				'Embed Crowdsignal (formerly Polldaddy) content.'
			),
>>>>>>> fe0d10cb
		},
		patterns: [
			/^https?:\/\/((.+\.)?polldaddy\.com|poll\.fm|.+\.survey\.fm)\/.+/i,
		],
	},
	{
		name: 'core-embed/dailymotion',
		settings: {
			title: 'Dailymotion',
			icon: embedVideoIcon,
			keywords: [ __( 'video' ) ],
			description: __( 'Embed a Dailymotion video.' ),
		},
		patterns: [ /^https?:\/\/(www\.)?dailymotion\.com\/.+/i ],
	},
	{
		name: 'core-embed/hulu',
		settings: {
			title: 'Hulu',
			icon: embedVideoIcon,
			keywords: [ __( 'video' ) ],
			description: __( 'Embed Hulu content.' ),
		},
		patterns: [ /^https?:\/\/(www\.)?hulu\.com\/.+/i ],
	},
	{
		name: 'core-embed/imgur',
		settings: {
			title: 'Imgur',
			icon: embedPhotoIcon,
			description: __( 'Embed Imgur content.' ),
		},
		patterns: [ /^https?:\/\/(.+\.)?imgur\.com\/.+/i ],
	},
	{
		name: 'core-embed/issuu',
		settings: {
			title: 'Issuu',
			icon: embedContentIcon,
			description: __( 'Embed Issuu content.' ),
		},
		patterns: [ /^https?:\/\/(www\.)?issuu\.com\/.+/i ],
	},
	{
		name: 'core-embed/kickstarter',
		settings: {
			title: 'Kickstarter',
			icon: embedContentIcon,
			description: __( 'Embed Kickstarter content.' ),
		},
		patterns: [
			/^https?:\/\/(www\.)?kickstarter\.com\/.+/i,
			/^https?:\/\/kck\.st\/.+/i,
		],
	},
	{
		name: 'core-embed/meetup-com',
		settings: {
			title: 'Meetup.com',
			icon: embedContentIcon,
			description: __( 'Embed Meetup.com content.' ),
		},
		patterns: [ /^https?:\/\/(www\.)?meetu(\.ps|p\.com)\/.+/i ],
	},
	{
		name: 'core-embed/mixcloud',
		settings: {
			title: 'Mixcloud',
			icon: embedAudioIcon,
			keywords: [ __( 'music' ), __( 'audio' ) ],
			description: __( 'Embed Mixcloud content.' ),
		},
		patterns: [ /^https?:\/\/(www\.)?mixcloud\.com\/.+/i ],
	},
	{
		// Deprecated in favour of the core-embed/crowdsignal block
		name: 'core-embed/polldaddy',
		settings: {
			title: 'Polldaddy',
			icon: embedContentIcon,
			description: __( 'Embed Polldaddy content.' ),
			supports: {
				inserter: false,
			},
		},
		patterns: [],
	},
	{
		name: 'core-embed/reddit',
		settings: {
			title: 'Reddit',
			icon: embedRedditIcon,
			description: __( 'Embed a Reddit thread.' ),
		},
		patterns: [ /^https?:\/\/(www\.)?reddit\.com\/.+/i ],
	},
	{
		name: 'core-embed/reverbnation',
		settings: {
			title: 'ReverbNation',
			icon: embedAudioIcon,
			description: __( 'Embed ReverbNation content.' ),
		},
		patterns: [ /^https?:\/\/(www\.)?reverbnation\.com\/.+/i ],
	},
	{
		name: 'core-embed/screencast',
		settings: {
			title: 'Screencast',
			icon: embedVideoIcon,
			description: __( 'Embed Screencast content.' ),
		},
		patterns: [ /^https?:\/\/(www\.)?screencast\.com\/.+/i ],
	},
	{
		name: 'core-embed/scribd',
		settings: {
			title: 'Scribd',
			icon: embedContentIcon,
			description: __( 'Embed Scribd content.' ),
		},
		patterns: [ /^https?:\/\/(www\.)?scribd\.com\/.+/i ],
	},
	{
		name: 'core-embed/slideshare',
		settings: {
			title: 'Slideshare',
			icon: embedContentIcon,
			description: __( 'Embed Slideshare content.' ),
		},
		patterns: [ /^https?:\/\/(.+?\.)?slideshare\.net\/.+/i ],
	},
	{
		name: 'core-embed/smugmug',
		settings: {
			title: 'SmugMug',
			icon: embedPhotoIcon,
			description: __( 'Embed SmugMug content.' ),
		},
		patterns: [ /^https?:\/\/(www\.)?smugmug\.com\/.+/i ],
	},
	{
		// Deprecated in favour of the core-embed/speaker-deck block.
		name: 'core-embed/speaker',
		settings: {
			title: 'Speaker',
			icon: embedAudioIcon,
			supports: {
				inserter: false,
			},
		},
		patterns: [],
	},
	{
		name: 'core-embed/speaker-deck',
		settings: {
			title: 'Speaker Deck',
			icon: embedContentIcon,
<<<<<<< HEAD
			transforms: {
				from: [ {
=======
			transform: [
				{
>>>>>>> fe0d10cb
					type: 'block',
					blocks: [ 'core-embed/speaker' ],
					transform: ( content ) => {
						return createBlock( 'core-embed/speaker-deck', {
							content,
						} );
					},
<<<<<<< HEAD
				} ],
			},
=======
				},
			],
>>>>>>> fe0d10cb
			description: __( 'Embed Speaker Deck content.' ),
		},
		patterns: [ /^https?:\/\/(www\.)?speakerdeck\.com\/.+/i ],
	},
	{
		name: 'core-embed/tiktok',
		settings: {
			title: 'TikTok',
			icon: embedVideoIcon,
			keywords: [ __( 'video' ) ],
			description: __( 'Embed a TikTok video.' ),
		},
		patterns: [ /^https?:\/\/(www\.)?tiktok\.com\/.+/i ],
	},
	{
		name: 'core-embed/ted',
		settings: {
			title: 'TED',
			icon: embedVideoIcon,
			description: __( 'Embed a TED video.' ),
		},
		patterns: [ /^https?:\/\/(www\.|embed\.)?ted\.com\/.+/i ],
	},
	{
		name: 'core-embed/tumblr',
		settings: {
			title: 'Tumblr',
			icon: embedTumblrIcon,
			keywords: [ __( 'social' ) ],
			description: __( 'Embed a Tumblr post.' ),
		},
		patterns: [ /^https?:\/\/(www\.)?tumblr\.com\/.+/i ],
	},
	{
		name: 'core-embed/videopress',
		settings: {
			title: 'VideoPress',
			icon: embedVideoIcon,
			keywords: [ __( 'video' ) ],
			description: __( 'Embed a VideoPress video.' ),
		},
		patterns: [ /^https?:\/\/videopress\.com\/.+/i ],
	},
	{
		name: 'core-embed/wordpress-tv',
		settings: {
			title: 'WordPress.tv',
			icon: embedVideoIcon,
			description: __( 'Embed a WordPress.tv video.' ),
		},
		patterns: [ /^https?:\/\/wordpress\.tv\/.+/i ],
	},
	{
		name: 'core-embed/amazon-kindle',
		settings: {
			title: 'Amazon Kindle',
			icon: embedAmazonIcon,
			keywords: [ __( 'ebook' ) ],
			responsive: false,
			description: __( 'Embed Amazon Kindle content.' ),
		},
		patterns: [
			/^https?:\/\/([a-z0-9-]+\.)?(amazon|amzn)(\.[a-z]{2,4})+\/.+/i,
			/^https?:\/\/(www\.)?(a\.co|z\.cn)\/.+/i,
		],
	},
];<|MERGE_RESOLUTION|>--- conflicted
+++ resolved
@@ -161,33 +161,23 @@
 		settings: {
 			title: 'Crowdsignal',
 			icon: embedContentIcon,
-<<<<<<< HEAD
-			keywords: [ 'polldaddy' ],
+			keywords: [ 'polldaddy', __( 'survey' ) ],
 			transforms: {
-				from: [ {
-=======
-			keywords: [ 'polldaddy', __( 'survey' ) ],
-			transform: [
-				{
->>>>>>> fe0d10cb
-					type: 'block',
-					blocks: [ 'core-embed/polldaddy' ],
-					transform: ( content ) => {
-						return createBlock( 'core-embed/crowdsignal', {
-							content,
-						} );
+				from: [
+					{
+						type: 'block',
+						blocks: [ 'core-embed/polldaddy' ],
+						transform: ( content ) => {
+							return createBlock( 'core-embed/crowdsignal', {
+								content,
+							} );
+						},
 					},
-<<<<<<< HEAD
-				} ],
+				],
 			},
-			description: __( 'Embed Crowdsignal (formerly Polldaddy) content.' ),
-=======
-				},
-			],
 			description: __(
 				'Embed Crowdsignal (formerly Polldaddy) content.'
 			),
->>>>>>> fe0d10cb
 		},
 		patterns: [
 			/^https?:\/\/((.+\.)?polldaddy\.com|poll\.fm|.+\.survey\.fm)\/.+/i,
@@ -346,27 +336,19 @@
 		settings: {
 			title: 'Speaker Deck',
 			icon: embedContentIcon,
-<<<<<<< HEAD
 			transforms: {
-				from: [ {
-=======
-			transform: [
-				{
->>>>>>> fe0d10cb
-					type: 'block',
-					blocks: [ 'core-embed/speaker' ],
-					transform: ( content ) => {
-						return createBlock( 'core-embed/speaker-deck', {
-							content,
-						} );
+				from: [
+					{
+						type: 'block',
+						blocks: [ 'core-embed/speaker' ],
+						transform: ( content ) => {
+							return createBlock( 'core-embed/speaker-deck', {
+								content,
+							} );
+						},
 					},
-<<<<<<< HEAD
-				} ],
+				],
 			},
-=======
-				},
-			],
->>>>>>> fe0d10cb
 			description: __( 'Embed Speaker Deck content.' ),
 		},
 		patterns: [ /^https?:\/\/(www\.)?speakerdeck\.com\/.+/i ],
