--- conflicted
+++ resolved
@@ -74,17 +74,9 @@
 				url: this.props.attributes.url,
 			};
 
-<<<<<<< HEAD
-			if ( this.props.preview && ! this.props.previewIsFallback ) {
-				this.setAttributesFromPreview();
-			}
-
-			this.maybeSwitchBlock();
-=======
 			if ( this.props.preview ) {
 				this.handleIncomingPreview();
 			}
->>>>>>> 58fd2d14
 		}
 
 		handleIncomingPreview() {
