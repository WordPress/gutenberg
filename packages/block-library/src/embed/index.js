--- conflicted
+++ resolved
@@ -257,13 +257,7 @@
 		render() {
 			const { url, editingURL } = this.state;
 			const { caption, type, allowResponsive } = this.props.attributes;
-<<<<<<< HEAD
-			const { fetching, setAttributes, isSelected, className, preview, previewIsFallback, supportsResponsive } = this.props;
-			// We have a URL, but couldn't get a preview, or the preview was the oEmbed fallback.
-			const cannotEmbed = url && ( ! preview || previewIsFallback );
-=======
-			const { fetching, setAttributes, isSelected, className, preview, cannotEmbed } = this.props;
->>>>>>> d2ad8af2
+			const { fetching, setAttributes, isSelected, className, preview, cannotEmbed, supportsResponsive } = this.props;
 			const controls = (
 				<Fragment>
 					<BlockControls>
@@ -416,20 +410,13 @@
 			withSelect( ( select, ownProps ) => {
 				const { url } = ownProps.attributes;
 				const core = select( 'core' );
-<<<<<<< HEAD
-				const { getEmbedPreview, isPreviewEmbedFallback, isRequestingEmbedPreview, getThemeSupports } = core;
-				const preview = url && getEmbedPreview( url );
-				const previewIsFallback = url && isPreviewEmbedFallback( url );
-				const fetching = undefined !== url && isRequestingEmbedPreview( url );
-				const themeSupports = getThemeSupports();
-=======
 				const { getEmbedPreview, isPreviewEmbedFallback, isRequestingEmbedPreview } = core;
 				const preview = undefined !== url && getEmbedPreview( url );
 				const previewIsFallback = undefined !== url && isPreviewEmbedFallback( url );
 				const fetching = undefined !== url && isRequestingEmbedPreview( url );
+        const themeSupports = getThemeSupports();
 				// The external oEmbed provider does not exist. We got no type info and no html.
 				const badEmbedProvider = !! preview && undefined === preview.type && false === preview.html;
->>>>>>> d2ad8af2
 				// Some WordPress URLs that can't be embedded will cause the API to return
 				// a valid JSON response with no HTML and `data.status` set to 404, rather
 				// than generating a fallback response as other embeds do.
@@ -439,11 +426,8 @@
 				return {
 					preview: validPreview ? preview : undefined,
 					fetching,
-<<<<<<< HEAD
 					supportsResponsive: themeSupports[ 'responsive-embeds' ],
-=======
 					cannotEmbed,
->>>>>>> d2ad8af2
 				};
 			} )
 		)( getEmbedEdit( title, icon ) ),
