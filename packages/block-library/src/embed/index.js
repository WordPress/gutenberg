/**
 * Internal dependencies
 */
import { common as commonEmbeds, others as otherEmbeds } from './core-embeds';
import { embedContentIcon } from './icons';
import { getEmbedBlockSettings } from './settings';

/**
 * WordPress dependencies
 */
<<<<<<< HEAD
import { __, _x, sprintf } from '@wordpress/i18n';
import { compose } from '@wordpress/compose';
import { Component, renderToString, Fragment } from '@wordpress/element';
import {
	Button,
	Placeholder,
	Spinner,
	SandBox,
	IconButton,
	Toolbar,
	PanelBody,
	ToggleControl,
} from '@wordpress/components';
import { createBlock } from '@wordpress/blocks';
import { RichText, BlockControls, BlockIcon, InspectorControls } from '@wordpress/editor';
import { withSelect } from '@wordpress/data';

// These embeds do not work in sandboxes
const HOSTS_NO_PREVIEWS = [ 'facebook.com' ];

const ASPECT_RATIOS = [
	// Common video resolutions.
	{ ratio: '2.33', className: 'wp-embed-aspect-21-9' },
	{ ratio: '2.00', className: 'wp-embed-aspect-18-9' },
	{ ratio: '1.78', className: 'wp-embed-aspect-16-9' },
	{ ratio: '1.33', className: 'wp-embed-aspect-4-3' },
	// Vertical video and instagram square video support.
	{ ratio: '1.00', className: 'wp-embed-aspect-1-1' },
	{ ratio: '0.56', className: 'wp-embed-aspect-9-16' },
	{ ratio: '0.50', className: 'wp-embed-aspect-1-2' },
];

const matchesPatterns = ( url, patterns = [] ) => {
	return patterns.some( ( pattern ) => {
		return url.match( pattern );
	} );
};

const findBlock = ( url ) => {
	for ( const block of [ ...common, ...others ] ) {
		if ( matchesPatterns( url, block.patterns ) ) {
			return block.name;
		}
	}
	return 'core/embed';
};

export function getEmbedEdit( title, icon ) {
	return class extends Component {
		constructor() {
			super( ...arguments );

			this.switchBackToURLInput = this.switchBackToURLInput.bind( this );
			this.setUrl = this.setUrl.bind( this );
			this.maybeSwitchBlock = this.maybeSwitchBlock.bind( this );
			this.setAttributesFromPreview = this.setAttributesFromPreview.bind( this );
			this.setAspectRatioClassNames = this.setAspectRatioClassNames.bind( this );
			this.getResponsiveHelp = this.getResponsiveHelp.bind( this );
			this.toggleResponsive = this.toggleResponsive.bind( this );
			this.handleIncomingPreview = this.handleIncomingPreview.bind( this );

			this.state = {
				editingURL: false,
				url: this.props.attributes.url,
			};

			if ( this.props.preview ) {
				this.handleIncomingPreview();
			}
		}

		handleIncomingPreview() {
			this.setAttributesFromPreview();
			this.maybeSwitchBlock();
		}

		componentDidUpdate( prevProps ) {
			const hasPreview = undefined !== this.props.preview;
			const hadPreview = undefined !== prevProps.preview;
			// We had a preview, and the URL was edited, and the new URL already has a preview fetched.
			const switchedPreview = this.props.preview && this.props.attributes.url !== prevProps.attributes.url;
			const switchedURL = this.props.attributes.url !== prevProps.attributes.url;

			if ( switchedURL && this.maybeSwitchBlock() ) {
				return;
			}

			if ( ( hasPreview && ! hadPreview ) || switchedPreview ) {
				if ( this.props.previewIsFallback ) {
					this.setState( { editingURL: true } );
					return;
				}
				this.handleIncomingPreview();
			}
		}

		getPhotoHtml( photo ) {
			// 100% width for the preview so it fits nicely into the document, some "thumbnails" are
			// acually the full size photo.
			const photoPreview = <p><img src={ photo.thumbnail_url } alt={ photo.title } width="100%" /></p>;
			return renderToString( photoPreview );
		}

		setUrl( event ) {
			if ( event ) {
				event.preventDefault();
			}
			const { url } = this.state;
			const { setAttributes } = this.props;
			this.setState( { editingURL: false } );
			setAttributes( { url } );
		}

		/***
		 * Maybe switches to a different embed block type, based on the URL
		 * and the HTML in the preview.
		 *
		 * @return {boolean} Whether the block was switched.
		 */
		maybeSwitchBlock() {
			const { preview } = this.props;
			const { url } = this.props.attributes;

			if ( ! url ) {
				return false;
			}

			const matchingBlock = findBlock( url );

			// WordPress blocks can work on multiple sites, and so don't have patterns,
			// so if we're in a WordPress block, assume the user has chosen it for a WordPress URL.
			if ( 'core-embed/wordpress' !== this.props.name && 'core/embed' !== matchingBlock ) {
				// At this point, we have discovered a more suitable block for this url, so transform it.
				if ( this.props.name !== matchingBlock ) {
					this.props.onReplace( createBlock( matchingBlock, { url } ) );
					return true;
				}
			}

			if ( preview ) {
				const { html } = preview;

				// This indicates it's a WordPress embed, there aren't a set of URL patterns we can use to match WordPress URLs.
				if ( includes( html, 'class="wp-embedded-content" data-secret' ) ) {
					// If this is not the WordPress embed block, transform it into one.
					if ( this.props.name !== 'core-embed/wordpress' ) {
						this.props.onReplace( createBlock( 'core-embed/wordpress', { url } ) );
						return true;
					}
				}
			}

			return false;
		}

		/**
		 * Gets the appropriate CSS class names to enforce an aspect ratio when the embed is resized
		 * if the HTML has an iframe with width and height set.
		 *
		 * @param {string} html The preview HTML that possibly contains an iframe with width and height set.
		 * @param {boolean} allowResponsive If the classes should be added, or removed.
		 * @return {Object} Object with classnames set for use with `classnames`.
		 */
		getAspectRatioClassNames( html, allowResponsive = true ) {
			const previewDocument = document.implementation.createHTMLDocument( '' );
			previewDocument.body.innerHTML = html;
			const iframe = previewDocument.body.querySelector( 'iframe' );

			if ( iframe && iframe.height && iframe.width ) {
				const aspectRatio = ( iframe.width / iframe.height ).toFixed( 2 );
				// Given the actual aspect ratio, find the widest ratio to support it.
				for ( let ratioIndex = 0; ratioIndex < ASPECT_RATIOS.length; ratioIndex++ ) {
					const potentialRatio = ASPECT_RATIOS[ ratioIndex ];
					if ( aspectRatio >= potentialRatio.ratio ) {
						return {
							[ potentialRatio.className ]: allowResponsive,
							'wp-has-aspect-ratio': allowResponsive,
						};
					}
				}
			}
		}

		/**
		 * Sets the aspect ratio related class names returned by `getAspectRatioClassNames`
		 * if `allowResponsive` is truthy.
		 *
		 * @param {string} html The preview HTML.
		 */
		setAspectRatioClassNames( html ) {
			const { allowResponsive } = this.props.attributes;
			if ( ! allowResponsive ) {
				return;
			}
			const className = classnames(
				this.props.attributes.className,
				this.getAspectRatioClassNames( html )
			);
			this.props.setAttributes( { className } );
		}

		/***
		 * Sets block attributes based on the preview data.
		 */
		setAttributesFromPreview() {
			const { setAttributes, preview } = this.props;

			// Some plugins only return HTML with no type info, so default this to 'rich'.
			let { type = 'rich' } = preview;
			// If we got a provider name from the API, use it for the slug, otherwise we use the title,
			// because not all embed code gives us a provider name.
			const { html, provider_name: providerName } = preview;
			const providerNameSlug = kebabCase( toLower( '' !== providerName ? providerName : title ) );

			if ( includes( html, 'class="wp-embedded-content" data-secret' ) ) {
				type = 'wp-embed';
			}

			if ( html || 'photo' === type ) {
				setAttributes( { type, providerNameSlug } );
			}

			this.setAspectRatioClassNames( html );
		}

		switchBackToURLInput() {
			this.setState( { editingURL: true } );
		}

		getResponsiveHelp( checked ) {
			return checked ? __( 'Videos and other content automatically resizes.' ) : __( 'Content is fixed size.' );
		}

		toggleResponsive() {
			const { allowResponsive, className } = this.props.attributes;
			const { html } = this.props.preview;
			const responsiveClassNames = this.getAspectRatioClassNames( html, ! allowResponsive );

			this.props.setAttributes(
				{
					allowResponsive: ! allowResponsive,
					className: classnames( className, responsiveClassNames ),
				}
			);
		}

		render() {
			const { url, editingURL } = this.state;
			const { caption, type, allowResponsive } = this.props.attributes;
			const { fetching, setAttributes, isSelected, className, preview, previewIsFallback } = this.props;
			// We have a URL, but couldn't get a preview, or the preview was the oEmbed fallback.
			const cannotEmbed = url && ( ! preview || previewIsFallback );
			const controls = (
				<Fragment>
					<BlockControls>
						<Toolbar>
							{ preview && ! previewIsFallback && (
								<IconButton
									className="components-toolbar__control"
									label={ __( 'Edit URL' ) }
									icon="edit"
									onClick={ this.switchBackToURLInput }
								/>
							) }
						</Toolbar>
					</BlockControls>
					<InspectorControls>
						<PanelBody title={ __( 'Media Settings' ) } className="blocks-responsive">
							<ToggleControl
								label={ __( 'Automatically scale content' ) }
								checked={ allowResponsive }
								help={ this.getResponsiveHelp }
								onChange={ this.toggleResponsive }
							/>
						</PanelBody>
					</InspectorControls>
				</Fragment>
			);

			if ( fetching ) {
				return (
					<div className="wp-block-embed is-loading">
						<Spinner />
						<p>{ __( 'Embedding…' ) }</p>
					</div>
				);
			}

			// translators: %s: type of embed e.g: "YouTube", "Twitter", etc. "Embed" is used when no specific type exists
			const label = sprintf( __( '%s URL' ), title );

			if ( ! preview || previewIsFallback || editingURL ) {
				return (
					<Placeholder icon={ <BlockIcon icon={ icon } showColors /> } label={ label } className="wp-block-embed">
						<form onSubmit={ this.setUrl }>
							<input
								type="url"
								value={ url || '' }
								className="components-placeholder__input"
								aria-label={ label }
								placeholder={ __( 'Enter URL to embed here…' ) }
								onChange={ ( event ) => this.setState( { url: event.target.value } ) } />
							<Button
								isLarge
								type="submit">
								{ _x( 'Embed', 'button label' ) }
							</Button>
							{ cannotEmbed && <p className="components-placeholder__error">{ __( 'Sorry, we could not embed that content.' ) }</p> }
						</form>
					</Placeholder>
				);
			}

			const html = 'photo' === type ? this.getPhotoHtml( preview ) : preview.html;
			const { scripts } = preview;
			const parsedUrl = parse( url );
			const cannotPreview = includes( HOSTS_NO_PREVIEWS, parsedUrl.host.replace( /^www\./, '' ) );
			// translators: %s: host providing embed content e.g: www.youtube.com
			const iframeTitle = sprintf( __( 'Embedded content from %s' ), parsedUrl.host );
			const sandboxClassnames = classnames( type, className );
			const embedWrapper = 'wp-embed' === type ? (
				<div
					className="wp-block-embed__wrapper"
					dangerouslySetInnerHTML={ { __html: html } }
				/>
			) : (
				<div className="wp-block-embed__wrapper">
					<SandBox
						html={ html }
						scripts={ scripts }
						title={ iframeTitle }
						type={ sandboxClassnames }
					/>
				</div>
			);

			return (
				<figure className={ classnames( className, 'wp-block-embed', { 'is-video': 'video' === type } ) }>
					{ controls }
					{ ( cannotPreview ) ? (
						<Placeholder icon={ <BlockIcon icon={ icon } showColors /> } label={ label }>
							<p className="components-placeholder__error"><a href={ url }>{ url }</a></p>
							<p className="components-placeholder__error">{ __( 'Previews for this are unavailable in the editor, sorry!' ) }</p>
						</Placeholder>
					) : embedWrapper }
					{ ( ! RichText.isEmpty( caption ) || isSelected ) && (
						<RichText
							tagName="figcaption"
							placeholder={ __( 'Write caption…' ) }
							value={ caption }
							onChange={ ( value ) => setAttributes( { caption: value } ) }
							inlineToolbar
						/>
					) }
				</figure>
			);
		}
	};
}

const embedAttributes = {
	url: {
		type: 'string',
	},
	caption: {
		source: 'html',
		selector: 'figcaption',
	},
	type: {
		type: 'string',
	},
	providerNameSlug: {
		type: 'string',
	},
	allowResponsive: {
		type: 'boolean',
		default: true,
	},
};

function getEmbedBlockSettings( { title, description, icon, category = 'embed', transforms, keywords = [], supports = {} } ) {
	// translators: %s: Name of service (e.g. VideoPress, YouTube)
	const blockDescription = description || sprintf( __( 'Add a block that displays content pulled from other sites, like Twitter, Instagram or YouTube.' ), title );
	return {
		title,
		description: blockDescription,
		icon,
		category,
		keywords,
		attributes: embedAttributes,

		supports: {
			align: true,
			...supports,
		},

		transforms,

		edit: compose(
			withSelect( ( select, ownProps ) => {
				const { url } = ownProps.attributes;
				const core = select( 'core' );
				const { getEmbedPreview, isPreviewEmbedFallback, isRequestingEmbedPreview } = core;
				const preview = url && getEmbedPreview( url );
				const previewIsFallback = url && isPreviewEmbedFallback( url );
				const fetching = undefined !== url && isRequestingEmbedPreview( url );
				// Some WordPress URLs that can't be embedded will cause the API to return
				// a valid JSON response with no HTML and `data.status` set to 404, rather
				// than generating a fallback response as other embeds do.
				const validPreview = preview && ! ( preview.data && preview.data.status === 404 );
				return {
					preview: validPreview && preview,
					previewIsFallback,
					fetching,
				};
			} )
		)( getEmbedEdit( title, icon ) ),

		save( { attributes } ) {
			const { url, caption, type, providerNameSlug } = attributes;

			if ( ! url ) {
				return null;
			}

			const embedClassName = classnames( 'wp-block-embed', {
				[ `is-type-${ type }` ]: type,
				[ `is-provider-${ providerNameSlug }` ]: providerNameSlug,
			} );

			return (
				<figure className={ embedClassName }>
					<div className="wp-block-embed__wrapper">
						{ `\n${ url }\n` /* URL needs to be on its own line. */ }
					</div>
					{ ! RichText.isEmpty( caption ) && <RichText.Content tagName="figcaption" value={ caption } /> }
				</figure>
			);
		},

		deprecated: [
			{
				attributes: embedAttributes,
				save( { attributes } ) {
					const { url, caption, type, providerNameSlug } = attributes;

					if ( ! url ) {
						return null;
					}

					const embedClassName = classnames( 'wp-block-embed', {
						[ `is-type-${ type }` ]: type,
						[ `is-provider-${ providerNameSlug }` ]: providerNameSlug,
					} );

					return (
						<figure className={ embedClassName }>
							{ `\n${ url }\n` /* URL needs to be on its own line. */ }
							{ ! RichText.isEmpty( caption ) && <RichText.Content tagName="figcaption" value={ caption } /> }
						</figure>
					);
				},
			},
		],
	};
}
=======
import { __ } from '@wordpress/i18n';
import { createBlock } from '@wordpress/blocks';
>>>>>>> cb22c145

export const name = 'core/embed';

export const settings = getEmbedBlockSettings( {
	title: _x( 'Embed', 'block title' ),
	description: __( 'The Embed block allows you to easily add videos, images, tweets, audio, and other content to your post or page.' ),
	icon: embedContentIcon,
	// Unknown embeds should not be responsive by default.
	responsive: false,
	transforms: {
		from: [
			{
				type: 'raw',
				isMatch: ( node ) => node.nodeName === 'P' && /^\s*(https?:\/\/\S+)\s*$/i.test( node.textContent ),
				transform: ( node ) => {
					return createBlock( 'core/embed', {
						url: node.textContent.trim(),
					} );
				},
			},
		],
	},
} );

export const common = commonEmbeds.map(
	( embedDefinition ) => {
		return {
			...embedDefinition,
			settings: getEmbedBlockSettings( embedDefinition.settings ),
		};
	}
);

export const others = otherEmbeds.map(
	( embedDefinition ) => {
		return {
			...embedDefinition,
			settings: getEmbedBlockSettings( embedDefinition.settings ),
		};
	}
);<|MERGE_RESOLUTION|>--- conflicted
+++ resolved
@@ -8,477 +8,8 @@
 /**
  * WordPress dependencies
  */
-<<<<<<< HEAD
-import { __, _x, sprintf } from '@wordpress/i18n';
-import { compose } from '@wordpress/compose';
-import { Component, renderToString, Fragment } from '@wordpress/element';
-import {
-	Button,
-	Placeholder,
-	Spinner,
-	SandBox,
-	IconButton,
-	Toolbar,
-	PanelBody,
-	ToggleControl,
-} from '@wordpress/components';
+import { __, _x } from '@wordpress/i18n';
 import { createBlock } from '@wordpress/blocks';
-import { RichText, BlockControls, BlockIcon, InspectorControls } from '@wordpress/editor';
-import { withSelect } from '@wordpress/data';
-
-// These embeds do not work in sandboxes
-const HOSTS_NO_PREVIEWS = [ 'facebook.com' ];
-
-const ASPECT_RATIOS = [
-	// Common video resolutions.
-	{ ratio: '2.33', className: 'wp-embed-aspect-21-9' },
-	{ ratio: '2.00', className: 'wp-embed-aspect-18-9' },
-	{ ratio: '1.78', className: 'wp-embed-aspect-16-9' },
-	{ ratio: '1.33', className: 'wp-embed-aspect-4-3' },
-	// Vertical video and instagram square video support.
-	{ ratio: '1.00', className: 'wp-embed-aspect-1-1' },
-	{ ratio: '0.56', className: 'wp-embed-aspect-9-16' },
-	{ ratio: '0.50', className: 'wp-embed-aspect-1-2' },
-];
-
-const matchesPatterns = ( url, patterns = [] ) => {
-	return patterns.some( ( pattern ) => {
-		return url.match( pattern );
-	} );
-};
-
-const findBlock = ( url ) => {
-	for ( const block of [ ...common, ...others ] ) {
-		if ( matchesPatterns( url, block.patterns ) ) {
-			return block.name;
-		}
-	}
-	return 'core/embed';
-};
-
-export function getEmbedEdit( title, icon ) {
-	return class extends Component {
-		constructor() {
-			super( ...arguments );
-
-			this.switchBackToURLInput = this.switchBackToURLInput.bind( this );
-			this.setUrl = this.setUrl.bind( this );
-			this.maybeSwitchBlock = this.maybeSwitchBlock.bind( this );
-			this.setAttributesFromPreview = this.setAttributesFromPreview.bind( this );
-			this.setAspectRatioClassNames = this.setAspectRatioClassNames.bind( this );
-			this.getResponsiveHelp = this.getResponsiveHelp.bind( this );
-			this.toggleResponsive = this.toggleResponsive.bind( this );
-			this.handleIncomingPreview = this.handleIncomingPreview.bind( this );
-
-			this.state = {
-				editingURL: false,
-				url: this.props.attributes.url,
-			};
-
-			if ( this.props.preview ) {
-				this.handleIncomingPreview();
-			}
-		}
-
-		handleIncomingPreview() {
-			this.setAttributesFromPreview();
-			this.maybeSwitchBlock();
-		}
-
-		componentDidUpdate( prevProps ) {
-			const hasPreview = undefined !== this.props.preview;
-			const hadPreview = undefined !== prevProps.preview;
-			// We had a preview, and the URL was edited, and the new URL already has a preview fetched.
-			const switchedPreview = this.props.preview && this.props.attributes.url !== prevProps.attributes.url;
-			const switchedURL = this.props.attributes.url !== prevProps.attributes.url;
-
-			if ( switchedURL && this.maybeSwitchBlock() ) {
-				return;
-			}
-
-			if ( ( hasPreview && ! hadPreview ) || switchedPreview ) {
-				if ( this.props.previewIsFallback ) {
-					this.setState( { editingURL: true } );
-					return;
-				}
-				this.handleIncomingPreview();
-			}
-		}
-
-		getPhotoHtml( photo ) {
-			// 100% width for the preview so it fits nicely into the document, some "thumbnails" are
-			// acually the full size photo.
-			const photoPreview = <p><img src={ photo.thumbnail_url } alt={ photo.title } width="100%" /></p>;
-			return renderToString( photoPreview );
-		}
-
-		setUrl( event ) {
-			if ( event ) {
-				event.preventDefault();
-			}
-			const { url } = this.state;
-			const { setAttributes } = this.props;
-			this.setState( { editingURL: false } );
-			setAttributes( { url } );
-		}
-
-		/***
-		 * Maybe switches to a different embed block type, based on the URL
-		 * and the HTML in the preview.
-		 *
-		 * @return {boolean} Whether the block was switched.
-		 */
-		maybeSwitchBlock() {
-			const { preview } = this.props;
-			const { url } = this.props.attributes;
-
-			if ( ! url ) {
-				return false;
-			}
-
-			const matchingBlock = findBlock( url );
-
-			// WordPress blocks can work on multiple sites, and so don't have patterns,
-			// so if we're in a WordPress block, assume the user has chosen it for a WordPress URL.
-			if ( 'core-embed/wordpress' !== this.props.name && 'core/embed' !== matchingBlock ) {
-				// At this point, we have discovered a more suitable block for this url, so transform it.
-				if ( this.props.name !== matchingBlock ) {
-					this.props.onReplace( createBlock( matchingBlock, { url } ) );
-					return true;
-				}
-			}
-
-			if ( preview ) {
-				const { html } = preview;
-
-				// This indicates it's a WordPress embed, there aren't a set of URL patterns we can use to match WordPress URLs.
-				if ( includes( html, 'class="wp-embedded-content" data-secret' ) ) {
-					// If this is not the WordPress embed block, transform it into one.
-					if ( this.props.name !== 'core-embed/wordpress' ) {
-						this.props.onReplace( createBlock( 'core-embed/wordpress', { url } ) );
-						return true;
-					}
-				}
-			}
-
-			return false;
-		}
-
-		/**
-		 * Gets the appropriate CSS class names to enforce an aspect ratio when the embed is resized
-		 * if the HTML has an iframe with width and height set.
-		 *
-		 * @param {string} html The preview HTML that possibly contains an iframe with width and height set.
-		 * @param {boolean} allowResponsive If the classes should be added, or removed.
-		 * @return {Object} Object with classnames set for use with `classnames`.
-		 */
-		getAspectRatioClassNames( html, allowResponsive = true ) {
-			const previewDocument = document.implementation.createHTMLDocument( '' );
-			previewDocument.body.innerHTML = html;
-			const iframe = previewDocument.body.querySelector( 'iframe' );
-
-			if ( iframe && iframe.height && iframe.width ) {
-				const aspectRatio = ( iframe.width / iframe.height ).toFixed( 2 );
-				// Given the actual aspect ratio, find the widest ratio to support it.
-				for ( let ratioIndex = 0; ratioIndex < ASPECT_RATIOS.length; ratioIndex++ ) {
-					const potentialRatio = ASPECT_RATIOS[ ratioIndex ];
-					if ( aspectRatio >= potentialRatio.ratio ) {
-						return {
-							[ potentialRatio.className ]: allowResponsive,
-							'wp-has-aspect-ratio': allowResponsive,
-						};
-					}
-				}
-			}
-		}
-
-		/**
-		 * Sets the aspect ratio related class names returned by `getAspectRatioClassNames`
-		 * if `allowResponsive` is truthy.
-		 *
-		 * @param {string} html The preview HTML.
-		 */
-		setAspectRatioClassNames( html ) {
-			const { allowResponsive } = this.props.attributes;
-			if ( ! allowResponsive ) {
-				return;
-			}
-			const className = classnames(
-				this.props.attributes.className,
-				this.getAspectRatioClassNames( html )
-			);
-			this.props.setAttributes( { className } );
-		}
-
-		/***
-		 * Sets block attributes based on the preview data.
-		 */
-		setAttributesFromPreview() {
-			const { setAttributes, preview } = this.props;
-
-			// Some plugins only return HTML with no type info, so default this to 'rich'.
-			let { type = 'rich' } = preview;
-			// If we got a provider name from the API, use it for the slug, otherwise we use the title,
-			// because not all embed code gives us a provider name.
-			const { html, provider_name: providerName } = preview;
-			const providerNameSlug = kebabCase( toLower( '' !== providerName ? providerName : title ) );
-
-			if ( includes( html, 'class="wp-embedded-content" data-secret' ) ) {
-				type = 'wp-embed';
-			}
-
-			if ( html || 'photo' === type ) {
-				setAttributes( { type, providerNameSlug } );
-			}
-
-			this.setAspectRatioClassNames( html );
-		}
-
-		switchBackToURLInput() {
-			this.setState( { editingURL: true } );
-		}
-
-		getResponsiveHelp( checked ) {
-			return checked ? __( 'Videos and other content automatically resizes.' ) : __( 'Content is fixed size.' );
-		}
-
-		toggleResponsive() {
-			const { allowResponsive, className } = this.props.attributes;
-			const { html } = this.props.preview;
-			const responsiveClassNames = this.getAspectRatioClassNames( html, ! allowResponsive );
-
-			this.props.setAttributes(
-				{
-					allowResponsive: ! allowResponsive,
-					className: classnames( className, responsiveClassNames ),
-				}
-			);
-		}
-
-		render() {
-			const { url, editingURL } = this.state;
-			const { caption, type, allowResponsive } = this.props.attributes;
-			const { fetching, setAttributes, isSelected, className, preview, previewIsFallback } = this.props;
-			// We have a URL, but couldn't get a preview, or the preview was the oEmbed fallback.
-			const cannotEmbed = url && ( ! preview || previewIsFallback );
-			const controls = (
-				<Fragment>
-					<BlockControls>
-						<Toolbar>
-							{ preview && ! previewIsFallback && (
-								<IconButton
-									className="components-toolbar__control"
-									label={ __( 'Edit URL' ) }
-									icon="edit"
-									onClick={ this.switchBackToURLInput }
-								/>
-							) }
-						</Toolbar>
-					</BlockControls>
-					<InspectorControls>
-						<PanelBody title={ __( 'Media Settings' ) } className="blocks-responsive">
-							<ToggleControl
-								label={ __( 'Automatically scale content' ) }
-								checked={ allowResponsive }
-								help={ this.getResponsiveHelp }
-								onChange={ this.toggleResponsive }
-							/>
-						</PanelBody>
-					</InspectorControls>
-				</Fragment>
-			);
-
-			if ( fetching ) {
-				return (
-					<div className="wp-block-embed is-loading">
-						<Spinner />
-						<p>{ __( 'Embedding…' ) }</p>
-					</div>
-				);
-			}
-
-			// translators: %s: type of embed e.g: "YouTube", "Twitter", etc. "Embed" is used when no specific type exists
-			const label = sprintf( __( '%s URL' ), title );
-
-			if ( ! preview || previewIsFallback || editingURL ) {
-				return (
-					<Placeholder icon={ <BlockIcon icon={ icon } showColors /> } label={ label } className="wp-block-embed">
-						<form onSubmit={ this.setUrl }>
-							<input
-								type="url"
-								value={ url || '' }
-								className="components-placeholder__input"
-								aria-label={ label }
-								placeholder={ __( 'Enter URL to embed here…' ) }
-								onChange={ ( event ) => this.setState( { url: event.target.value } ) } />
-							<Button
-								isLarge
-								type="submit">
-								{ _x( 'Embed', 'button label' ) }
-							</Button>
-							{ cannotEmbed && <p className="components-placeholder__error">{ __( 'Sorry, we could not embed that content.' ) }</p> }
-						</form>
-					</Placeholder>
-				);
-			}
-
-			const html = 'photo' === type ? this.getPhotoHtml( preview ) : preview.html;
-			const { scripts } = preview;
-			const parsedUrl = parse( url );
-			const cannotPreview = includes( HOSTS_NO_PREVIEWS, parsedUrl.host.replace( /^www\./, '' ) );
-			// translators: %s: host providing embed content e.g: www.youtube.com
-			const iframeTitle = sprintf( __( 'Embedded content from %s' ), parsedUrl.host );
-			const sandboxClassnames = classnames( type, className );
-			const embedWrapper = 'wp-embed' === type ? (
-				<div
-					className="wp-block-embed__wrapper"
-					dangerouslySetInnerHTML={ { __html: html } }
-				/>
-			) : (
-				<div className="wp-block-embed__wrapper">
-					<SandBox
-						html={ html }
-						scripts={ scripts }
-						title={ iframeTitle }
-						type={ sandboxClassnames }
-					/>
-				</div>
-			);
-
-			return (
-				<figure className={ classnames( className, 'wp-block-embed', { 'is-video': 'video' === type } ) }>
-					{ controls }
-					{ ( cannotPreview ) ? (
-						<Placeholder icon={ <BlockIcon icon={ icon } showColors /> } label={ label }>
-							<p className="components-placeholder__error"><a href={ url }>{ url }</a></p>
-							<p className="components-placeholder__error">{ __( 'Previews for this are unavailable in the editor, sorry!' ) }</p>
-						</Placeholder>
-					) : embedWrapper }
-					{ ( ! RichText.isEmpty( caption ) || isSelected ) && (
-						<RichText
-							tagName="figcaption"
-							placeholder={ __( 'Write caption…' ) }
-							value={ caption }
-							onChange={ ( value ) => setAttributes( { caption: value } ) }
-							inlineToolbar
-						/>
-					) }
-				</figure>
-			);
-		}
-	};
-}
-
-const embedAttributes = {
-	url: {
-		type: 'string',
-	},
-	caption: {
-		source: 'html',
-		selector: 'figcaption',
-	},
-	type: {
-		type: 'string',
-	},
-	providerNameSlug: {
-		type: 'string',
-	},
-	allowResponsive: {
-		type: 'boolean',
-		default: true,
-	},
-};
-
-function getEmbedBlockSettings( { title, description, icon, category = 'embed', transforms, keywords = [], supports = {} } ) {
-	// translators: %s: Name of service (e.g. VideoPress, YouTube)
-	const blockDescription = description || sprintf( __( 'Add a block that displays content pulled from other sites, like Twitter, Instagram or YouTube.' ), title );
-	return {
-		title,
-		description: blockDescription,
-		icon,
-		category,
-		keywords,
-		attributes: embedAttributes,
-
-		supports: {
-			align: true,
-			...supports,
-		},
-
-		transforms,
-
-		edit: compose(
-			withSelect( ( select, ownProps ) => {
-				const { url } = ownProps.attributes;
-				const core = select( 'core' );
-				const { getEmbedPreview, isPreviewEmbedFallback, isRequestingEmbedPreview } = core;
-				const preview = url && getEmbedPreview( url );
-				const previewIsFallback = url && isPreviewEmbedFallback( url );
-				const fetching = undefined !== url && isRequestingEmbedPreview( url );
-				// Some WordPress URLs that can't be embedded will cause the API to return
-				// a valid JSON response with no HTML and `data.status` set to 404, rather
-				// than generating a fallback response as other embeds do.
-				const validPreview = preview && ! ( preview.data && preview.data.status === 404 );
-				return {
-					preview: validPreview && preview,
-					previewIsFallback,
-					fetching,
-				};
-			} )
-		)( getEmbedEdit( title, icon ) ),
-
-		save( { attributes } ) {
-			const { url, caption, type, providerNameSlug } = attributes;
-
-			if ( ! url ) {
-				return null;
-			}
-
-			const embedClassName = classnames( 'wp-block-embed', {
-				[ `is-type-${ type }` ]: type,
-				[ `is-provider-${ providerNameSlug }` ]: providerNameSlug,
-			} );
-
-			return (
-				<figure className={ embedClassName }>
-					<div className="wp-block-embed__wrapper">
-						{ `\n${ url }\n` /* URL needs to be on its own line. */ }
-					</div>
-					{ ! RichText.isEmpty( caption ) && <RichText.Content tagName="figcaption" value={ caption } /> }
-				</figure>
-			);
-		},
-
-		deprecated: [
-			{
-				attributes: embedAttributes,
-				save( { attributes } ) {
-					const { url, caption, type, providerNameSlug } = attributes;
-
-					if ( ! url ) {
-						return null;
-					}
-
-					const embedClassName = classnames( 'wp-block-embed', {
-						[ `is-type-${ type }` ]: type,
-						[ `is-provider-${ providerNameSlug }` ]: providerNameSlug,
-					} );
-
-					return (
-						<figure className={ embedClassName }>
-							{ `\n${ url }\n` /* URL needs to be on its own line. */ }
-							{ ! RichText.isEmpty( caption ) && <RichText.Content tagName="figcaption" value={ caption } /> }
-						</figure>
-					);
-				},
-			},
-		],
-	};
-}
-=======
-import { __ } from '@wordpress/i18n';
-import { createBlock } from '@wordpress/blocks';
->>>>>>> cb22c145
 
 export const name = 'core/embed';
 
