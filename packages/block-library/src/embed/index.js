--- conflicted
+++ resolved
@@ -1,7 +1,7 @@
 /**
  * External dependencies
  */
-import { concat, get } from 'lodash';
+import { concat } from 'lodash';
 
 /**
  * Internal dependencies
@@ -26,70 +26,45 @@
 	icon: embedContentIcon,
 	// Unknown embeds should not be responsive by default.
 	responsive: false,
-<<<<<<< HEAD
 	transforms,
 } );
 
-export const common = commonEmbeds.map(
-	( embedDefinition ) => {
-		const embedSettings = getEmbedBlockSettings( embedDefinition.settings );
-		return {
-			...embedDefinition,
-			settings: {
-				...embedSettings,
-				transforms: {
-					from: concat( get( transforms, 'from', [] ), get( embedSettings, 'transforms.from', [] ) ).filter( Boolean ),
-					to: concat( get( transforms, 'to', [] ), get( embedSettings, 'transforms.to', [] ) ).filter( Boolean ),
-				},
-			},
-		};
-	}
-);
-
-export const others = otherEmbeds.map(
-	( embedDefinition ) => {
-		const embedSettings = getEmbedBlockSettings( embedDefinition.settings );
-		return {
-			...embedDefinition,
-			settings: {
-				...embedSettings,
-				transforms: {
-					from: concat( get( transforms, 'from', [] ), get( embedSettings, 'transforms.from', [] ) ).filter( Boolean ),
-					to: concat( get( transforms, 'to', [] ), get( embedSettings, 'transforms.to', [] ) ).filter( Boolean ),
-				},
-			},
-		};
-	}
-);
-=======
-	transforms: {
-		from: [
-			{
-				type: 'raw',
-				isMatch: ( node ) =>
-					node.nodeName === 'P' &&
-					/^\s*(https?:\/\/\S+)\s*$/i.test( node.textContent ),
-				transform: ( node ) => {
-					return createBlock( 'core/embed', {
-						url: node.textContent.trim(),
-					} );
-				},
-			},
-		],
-	},
-} );
-
 export const common = commonEmbeds.map( ( embedDefinition ) => {
+	const embedSettings = getEmbedBlockSettings( embedDefinition.settings );
 	return {
 		...embedDefinition,
-		settings: getEmbedBlockSettings( embedDefinition.settings ),
+		settings: {
+			...embedSettings,
+			transforms: {
+				from: concat(
+					transforms?.from ?? [],
+					embedSettings?.transforms?.from ?? []
+				).filter( Boolean ),
+				to: concat(
+					transforms?.to ?? [],
+					embedSettings?.transforms?.to ?? []
+				).filter( Boolean ),
+			},
+		},
 	};
 } );
 
 export const others = otherEmbeds.map( ( embedDefinition ) => {
+	const embedSettings = getEmbedBlockSettings( embedDefinition.settings );
 	return {
 		...embedDefinition,
-		settings: getEmbedBlockSettings( embedDefinition.settings ),
+		settings: {
+			...embedSettings,
+			transforms: {
+				from: concat(
+					transforms?.from ?? [],
+					embedSettings?.transforms?.from ?? []
+				).filter( Boolean ),
+				to: concat(
+					transforms?.to ?? [],
+					embedSettings?.transforms?.to ?? []
+				).filter( Boolean ),
+			},
+		},
 	};
-} );
->>>>>>> fe0d10cb
+} );