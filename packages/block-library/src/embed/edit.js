--- conflicted
+++ resolved
@@ -14,25 +14,8 @@
 /**
  * WordPress dependencies
  */
-<<<<<<< HEAD
 import { __, sprintf } from '@wordpress/i18n';
 import { Component, Fragment } from '@wordpress/element';
-=======
-import { __, _x, sprintf } from '@wordpress/i18n';
-import { Component, renderToString, Fragment } from '@wordpress/element';
-import {
-	Button,
-	Placeholder,
-	Spinner,
-	SandBox,
-	IconButton,
-	Toolbar,
-	PanelBody,
-	ToggleControl,
-} from '@wordpress/components';
-import { createBlock } from '@wordpress/blocks';
-import { RichText, BlockControls, BlockIcon, InspectorControls } from '@wordpress/editor';
->>>>>>> 3b66a7f2
 
 export function getEmbedEditComponent( title, icon, responsive = true ) {
 	return class extends Component {
@@ -107,12 +90,8 @@
 			previewDocument.body.innerHTML = html;
 			const iframe = previewDocument.body.querySelector( 'iframe' );
 
-<<<<<<< HEAD
-			if ( ! isFromWordPress( html ) && iframe && iframe.height && iframe.width ) {
-=======
 			// If we have a fixed aspect iframe, and it's a responsive embed block.
 			if ( responsive && iframe && iframe.height && iframe.width ) {
->>>>>>> 3b66a7f2
 				const aspectRatio = ( iframe.width / iframe.height ).toFixed( 2 );
 				// Given the actual aspect ratio, find the widest ratio to support it.
 				for ( let ratioIndex = 0; ratioIndex < ASPECT_RATIOS.length; ratioIndex++ ) {
@@ -196,37 +175,6 @@
 			const { url, editingURL } = this.state;
 			const { caption, type, allowResponsive } = this.props.attributes;
 			const { fetching, setAttributes, isSelected, className, preview, cannotEmbed, supportsResponsive } = this.props;
-<<<<<<< HEAD
-=======
-			const controls = (
-				<Fragment>
-					<BlockControls>
-						<Toolbar>
-							{ preview && ! cannotEmbed && (
-								<IconButton
-									className="components-toolbar__control"
-									label={ __( 'Edit URL' ) }
-									icon="edit"
-									onClick={ this.switchBackToURLInput }
-								/>
-							) }
-						</Toolbar>
-					</BlockControls>
-					{ supportsResponsive && (
-						<InspectorControls>
-							<PanelBody title={ __( 'Media Settings' ) } className="blocks-responsive">
-								<ToggleControl
-									label={ __( 'Resize for smaller devices' ) }
-									checked={ allowResponsive }
-									help={ this.getResponsiveHelp }
-									onChange={ this.toggleResponsive }
-								/>
-							</PanelBody>
-						</InspectorControls>
-					) }
-				</Fragment>
-			);
->>>>>>> 3b66a7f2
 
 			if ( fetching ) {
 				return (
@@ -240,7 +188,6 @@
 			// No preview, or we can't embed the current URL, or we've clicked the edit button.
 			if ( ! preview || cannotEmbed || editingURL ) {
 				return (
-<<<<<<< HEAD
 					<EmbedEditUrl
 						icon={ icon }
 						label={ label }
@@ -249,25 +196,6 @@
 						cannotEmbed={ cannotEmbed }
 						onChange={ ( event ) => this.setState( { url: event.target.value } ) }
 					/>
-=======
-					<Placeholder icon={ <BlockIcon icon={ icon } showColors /> } label={ label } className="wp-block-embed">
-						<form onSubmit={ this.setUrl }>
-							<input
-								type="url"
-								value={ url || '' }
-								className="components-placeholder__input"
-								aria-label={ label }
-								placeholder={ __( 'Enter URL to embed here…' ) }
-								onChange={ ( event ) => this.setState( { url: event.target.value } ) } />
-							<Button
-								isLarge
-								type="submit">
-								{ _x( 'Embed', 'button label' ) }
-							</Button>
-							{ cannotEmbed && <p className="components-placeholder__error">{ __( 'Sorry, we could not embed that content.' ) }</p> }
-						</form>
-					</Placeholder>
->>>>>>> 3b66a7f2
 				);
 			}
 
