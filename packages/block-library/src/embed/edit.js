/**
 * Internal dependencies
 */
import { isFromWordPress, createUpgradedEmbedBlock, getClassNames } from './util';
import EmbedControls from './embed-controls';
import EmbedLoading from './embed-loading';
import EmbedPlaceholder from './embed-placeholder';
import EmbedPreview from './embed-preview';

/**
 * External dependencies
 */
import { kebabCase, toLower } from 'lodash';

/**
 * WordPress dependencies
 */
import { __, sprintf } from '@wordpress/i18n';
import { Component, Fragment } from '@wordpress/element';

export function getEmbedEditComponent( title, icon, responsive = true ) {
	return class extends Component {
		constructor() {
			super( ...arguments );
			this.switchBackToURLInput = this.switchBackToURLInput.bind( this );
			this.setUrl = this.setUrl.bind( this );
			this.getAttributesFromPreview = this.getAttributesFromPreview.bind( this );
			this.setAttributesFromPreview = this.setAttributesFromPreview.bind( this );
			this.getResponsiveHelp = this.getResponsiveHelp.bind( this );
			this.toggleResponsive = this.toggleResponsive.bind( this );
			this.handleIncomingPreview = this.handleIncomingPreview.bind( this );

			this.state = {
				editingURL: false,
				url: this.props.attributes.url,
			};

			if ( this.props.preview ) {
				this.handleIncomingPreview();
			}
		}

		handleIncomingPreview() {
			const { allowResponsive } = this.props.attributes;
			this.setAttributesFromPreview();
			const upgradedBlock = createUpgradedEmbedBlock(
				this.props,
				this.getAttributesFromPreview( this.props.preview, allowResponsive )
			);
			if ( upgradedBlock ) {
				this.props.onReplace( upgradedBlock );
			}
		}

		componentDidUpdate( prevProps ) {
			const hasPreview = undefined !== this.props.preview;
			const hadPreview = undefined !== prevProps.preview;
			const switchedPreview = this.props.preview && this.props.attributes.url !== prevProps.attributes.url;
			const switchedURL = this.props.attributes.url !== prevProps.attributes.url;

			if ( ( hasPreview && ! hadPreview ) || switchedPreview || switchedURL ) {
				if ( this.props.cannotEmbed ) {
					// Can't embed this URL, and we've just received or switched the preview.
					return;
				}
				this.handleIncomingPreview();
			}
		}

		setUrl( event ) {
			if ( event ) {
				event.preventDefault();
			}
			const { url } = this.state;
			const { setAttributes } = this.props;
			this.setState( { editingURL: false } );
			setAttributes( { url } );
		}

		/***
		 * Gets block attributes based on the preview and responsive state.
		 *
		 * @param {string} preview The preview data.
		 * @param {boolean} allowResponsive Apply responsive classes to fixed size content.
		 * @return {Object} Attributes and values.
		 */
		getAttributesFromPreview( preview, allowResponsive = true ) {
			const attributes = {};
			// Some plugins only return HTML with no type info, so default this to 'rich'.
			let { type = 'rich' } = preview;
			// If we got a provider name from the API, use it for the slug, otherwise we use the title,
			// because not all embed code gives us a provider name.
			const { html, provider_name: providerName } = preview;
			const providerNameSlug = kebabCase( toLower( '' !== providerName ? providerName : title ) );

			if ( isFromWordPress( html ) ) {
				type = 'wp-embed';
			}

			if ( html || 'photo' === type ) {
				attributes.type = type;
				attributes.providerNameSlug = providerNameSlug;
			}

			attributes.className = getClassNames( html, this.props.attributes.className, responsive && allowResponsive );

			return attributes;
		}

		/***
		 * Sets block attributes based on the preview data.
		 */
		setAttributesFromPreview() {
			const { setAttributes, preview } = this.props;
			const { allowResponsive } = this.props.attributes;
			setAttributes( this.getAttributesFromPreview( preview, allowResponsive ) );
		}

		switchBackToURLInput() {
			this.setState( { editingURL: true } );
		}

		getResponsiveHelp( checked ) {
			return checked ? __( 'This embed will preserve its aspect ratio when the browser is resized.' ) : __( 'This embed may not preserve its aspect ratio when the browser is resized.' );
		}

		toggleResponsive() {
			const { allowResponsive, className } = this.props.attributes;
			const { html } = this.props.preview;
			const newAllowResponsive = ! allowResponsive;

			this.props.setAttributes(
				{
					allowResponsive: newAllowResponsive,
					className: getClassNames( html, className, responsive && newAllowResponsive ),
				}
			);
		}

		render() {
			const { url, editingURL } = this.state;
			const { caption, type, allowResponsive } = this.props.attributes;
			const { fetching, setAttributes, isSelected, className, preview, cannotEmbed, themeSupportsResponsive } = this.props;

			if ( fetching ) {
				return (
					<EmbedLoading />
				);
			}

			// translators: %s: type of embed e.g: "YouTube", "Twitter", etc. "Embed" is used when no specific type exists
			const label = sprintf( __( '%s URL' ), title );

			// No preview, or we can't embed the current URL, or we've clicked the edit button.
			if ( ! preview || cannotEmbed || editingURL ) {
				return (
					<EmbedPlaceholder
						icon={ icon }
						label={ label }
						onSubmit={ this.setUrl }
						value={ url }
						cannotEmbed={ cannotEmbed }
						onChange={ ( event ) => this.setState( { url: event.target.value } ) }
					/>
				);
			}

			return (
<<<<<<< HEAD
				<figure className={ classnames( className, 'wp-block-embed', { 'is-type-video': 'video' === type } ) }>
					{ controls }
					{ ( cannotPreview ) ? (
						<Placeholder icon={ <BlockIcon icon={ icon } showColors /> } label={ label }>
							<p className="components-placeholder__error"><a href={ url }>{ url }</a></p>
							<p className="components-placeholder__error">{ __( 'Sorry, previews for this are unavailable in the editor.' ) }</p>
						</Placeholder>
					) : embedWrapper }
					{ ( ! RichText.isEmpty( caption ) || isSelected ) && (
						<RichText
							tagName="figcaption"
							placeholder={ __( 'Write caption…' ) }
							value={ caption }
							onChange={ ( value ) => setAttributes( { caption: value } ) }
							inlineToolbar
						/>
					) }
				</figure>
=======
				<Fragment>
					<EmbedControls
						showEditButton={ preview && ! cannotEmbed }
						themeSupportsResponsive={ themeSupportsResponsive }
						blockSupportsResponsive={ responsive }
						allowResponsive={ allowResponsive }
						getResponsiveHelp={ this.getResponsiveHelp }
						toggleResponsive={ this.toggleResponsive }
						switchBackToURLInput={ this.switchBackToURLInput }
					/>
					<EmbedPreview
						preview={ preview }
						className={ className }
						url={ url }
						type={ type }
						caption={ caption }
						onCaptionChange={ ( value ) => setAttributes( { caption: value } ) }
						isSelected={ isSelected }
						icon={ icon }
						label={ label }
					/>
				</Fragment>
>>>>>>> 283193f6
			);
		}
	};
}<|MERGE_RESOLUTION|>--- conflicted
+++ resolved
@@ -166,26 +166,6 @@
 			}
 
 			return (
-<<<<<<< HEAD
-				<figure className={ classnames( className, 'wp-block-embed', { 'is-type-video': 'video' === type } ) }>
-					{ controls }
-					{ ( cannotPreview ) ? (
-						<Placeholder icon={ <BlockIcon icon={ icon } showColors /> } label={ label }>
-							<p className="components-placeholder__error"><a href={ url }>{ url }</a></p>
-							<p className="components-placeholder__error">{ __( 'Sorry, previews for this are unavailable in the editor.' ) }</p>
-						</Placeholder>
-					) : embedWrapper }
-					{ ( ! RichText.isEmpty( caption ) || isSelected ) && (
-						<RichText
-							tagName="figcaption"
-							placeholder={ __( 'Write caption…' ) }
-							value={ caption }
-							onChange={ ( value ) => setAttributes( { caption: value } ) }
-							inlineToolbar
-						/>
-					) }
-				</figure>
-=======
 				<Fragment>
 					<EmbedControls
 						showEditButton={ preview && ! cannotEmbed }
@@ -208,7 +188,6 @@
 						label={ label }
 					/>
 				</Fragment>
->>>>>>> 283193f6
 			);
 		}
 	};
