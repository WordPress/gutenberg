/**
 * Internal dependencies
 */
import {
	createUpgradedEmbedBlock,
	getClassNames,
	fallback,
	getAttributesFromPreview,
	getEmbedInfoByProvider,
} from './util';
import { settings } from './index';
import EmbedControls from './embed-controls';
import EmbedLoading from './embed-loading';
import EmbedPlaceholder from './embed-placeholder';
import EmbedPreview from './embed-preview';
import { EmbedWrapper } from './embed-wrapper';

/**
 * External dependencies
 */
import classnames from 'classnames';

/**
 * WordPress dependencies
 */

import { __, sprintf } from '@wordpress/i18n';
import { useState, useEffect, Platform } from '@wordpress/element';
import { useDispatch, useSelect } from '@wordpress/data';
import { useBlockProps } from '@wordpress/block-editor';
import { store as coreStore } from '@wordpress/core-data';
import { View } from '@wordpress/primitives';

function getResponsiveHelp( checked ) {
	return checked
		? __(
				'This embed will preserve its aspect ratio when the browser is resized.'
		  )
		: __(
				'This embed may not preserve its aspect ratio when the browser is resized.'
		  );
}

const EmbedEdit = ( props ) => {
	const {
		attributes: {
			providerNameSlug,
			previewable,
			responsive,
			url: attributesUrl,
		},
		attributes,
		isSelected,
		onReplace,
		setAttributes,
		insertBlocksAfter,
	} = props;

	const defaultEmbedInfo = {
		title: settings.title,
		icon: settings.icon,
	};
	const { icon, title } =
		getEmbedInfoByProvider( providerNameSlug ) || defaultEmbedInfo;

	const [ url, setURL ] = useState( attributesUrl );
	const [ isEditingURL, setIsEditingURL ] = useState( false );
	const { invalidateResolution } = useDispatch( 'core/data' );

	const {
		preview,
		fetching,
		themeSupportsResponsive,
		cannotEmbed,
	} = useSelect(
		( select ) => {
			const {
				getEmbedPreview,
				isPreviewEmbedFallback,
				isRequestingEmbedPreview,
				getThemeSupports,
			} = select( coreStore );
			if ( ! attributesUrl ) {
				return { fetching: false, cannotEmbed: false };
			}

			const embedPreview = getEmbedPreview( attributesUrl );
			const previewIsFallback = isPreviewEmbedFallback( attributesUrl );

			// The external oEmbed provider does not exist. We got no type info and no html.
			const badEmbedProvider =
				embedPreview?.html === false &&
				embedPreview?.type === undefined;
			// Some WordPress URLs that can't be embedded will cause the API to return
			// a valid JSON response with no HTML and `data.status` set to 404, rather
			// than generating a fallback response as other embeds do.
			const wordpressCantEmbed = embedPreview?.data?.status === 404;
			const validPreview =
				!! embedPreview && ! badEmbedProvider && ! wordpressCantEmbed;
			return {
				preview: validPreview ? embedPreview : undefined,
				fetching: isRequestingEmbedPreview( attributesUrl ),
				themeSupportsResponsive: getThemeSupports()[
					'responsive-embeds'
				],
				cannotEmbed: ! validPreview || previewIsFallback,
			};
		},
		[ attributesUrl ]
	);

	/**
	 * @return {Object} Attributes derived from the preview, merged with the current attributes.
	 */
	const getMergedAttributes = () => {
		const { allowResponsive, className } = attributes;
		return {
			...attributes,
			...getAttributesFromPreview(
				preview,
				title,
				className,
				responsive,
				allowResponsive
			),
		};
	};

	const toggleResponsive = () => {
		const { allowResponsive, className } = attributes;
		const { html } = preview;
		const newAllowResponsive = ! allowResponsive;

		setAttributes( {
			allowResponsive: newAllowResponsive,
			className: getClassNames(
				html,
				className,
				responsive && newAllowResponsive
			),
		} );
	};

	useEffect( () => {
		if ( ! preview?.html || ! cannotEmbed || fetching ) {
			return;
		}
		// At this stage, we're not fetching the preview and know it can't be embedded,
		// so try removing any trailing slash, and resubmit.
		const newURL = attributesUrl.replace( /\/$/, '' );
		setURL( newURL );
		setIsEditingURL( false );
		setAttributes( { url: newURL } );
	}, [ preview?.html, attributesUrl ] );

	// Handle incoming preview
	useEffect( () => {
		if ( preview && ! isEditingURL ) {
			// Even though we set attributes that get derived from the preview,
			// we don't access them directly because for the initial render,
			// the `setAttributes` call will not have taken effect. If we're
			// rendering responsive content, setting the responsive classes
			// after the preview has been rendered can result in unwanted
			// clipping or scrollbars. The `getAttributesFromPreview` function
			// that `getMergedAttributes` uses is memoized so that we're not
			// calculating them on every render.
			setAttributes( getMergedAttributes() );
			if ( onReplace ) {
				const upgradedBlock = createUpgradedEmbedBlock(
					props,
					getMergedAttributes()
				);

				if ( upgradedBlock ) {
					onReplace( upgradedBlock );
				}
			}
		}
	}, [ preview, isEditingURL ] );

	const blockProps = useBlockProps();

	if ( fetching ) {
		return (
<<<<<<< HEAD
			<EmbedWrapper { ...blockProps }>
				<EmbedLoading />
			</EmbedWrapper>
=======
			<View { ...blockProps }>
				<EmbedLoading />
			</View>
>>>>>>> 3b815c40
		);
	}

	const label = Platform.select( {
		// translators: %s: type of embed e.g: "YouTube", "Twitter", etc. "Embed" is used when no specific type exists
		web: sprintf( __( '%s URL' ), title ),
		native: title,
	} );
	// No preview, or we can't embed the current URL, or we've clicked the edit button.
	const showEmbedPlaceholder = ! preview || cannotEmbed || isEditingURL;
	if ( showEmbedPlaceholder ) {
		return (
<<<<<<< HEAD
			<EmbedWrapper { ...blockProps }>
=======
			<View { ...blockProps }>
>>>>>>> 3b815c40
				<EmbedPlaceholder
					icon={ icon }
					label={ label }
					onSubmit={ ( event ) => {
						if ( event ) {
							event.preventDefault();
						}

						setIsEditingURL( false );
						setAttributes( { url } );
					} }
					value={ url }
					cannotEmbed={ cannotEmbed }
					onChange={ ( event ) => setURL( event.target.value ) }
					fallback={ () => fallback( url, onReplace ) }
					tryAgain={ () => {
						invalidateResolution( 'core', 'getEmbedPreview', [
							url,
						] );
					} }
				/>
<<<<<<< HEAD
			</EmbedWrapper>
=======
			</View>
>>>>>>> 3b815c40
		);
	}

	// Even though we set attributes that get derived from the preview,
	// we don't access them directly because for the initial render,
	// the `setAttributes` call will not have taken effect. If we're
	// rendering responsive content, setting the responsive classes
	// after the preview has been rendered can result in unwanted
	// clipping or scrollbars. The `getAttributesFromPreview` function
	// that `getMergedAttributes` uses is memoized so that we're not
	const {
		caption,
		type,
		allowResponsive,
		className: classFromPreview,
	} = getMergedAttributes();
	const className = classnames( classFromPreview, props.className );

	return (
		<>
			<EmbedControls
				showEditButton={ preview && ! cannotEmbed }
				themeSupportsResponsive={ themeSupportsResponsive }
				blockSupportsResponsive={ responsive }
				allowResponsive={ allowResponsive }
				getResponsiveHelp={ getResponsiveHelp }
				toggleResponsive={ toggleResponsive }
				switchBackToURLInput={ () => setIsEditingURL( true ) }
			/>
<<<<<<< HEAD
			<EmbedWrapper { ...blockProps }>
=======
			<View { ...blockProps }>
>>>>>>> 3b815c40
				<EmbedPreview
					preview={ preview }
					previewable={ previewable }
					className={ className }
					url={ url }
					type={ type }
					caption={ caption }
					onCaptionChange={ ( value ) =>
						setAttributes( { caption: value } )
					}
					isSelected={ isSelected }
					icon={ icon }
					label={ label }
					insertBlocksAfter={ insertBlocksAfter }
				/>
<<<<<<< HEAD
			</EmbedWrapper>
=======
			</View>
>>>>>>> 3b815c40
		</>
	);
};

export default EmbedEdit;<|MERGE_RESOLUTION|>--- conflicted
+++ resolved
@@ -182,15 +182,9 @@
 
 	if ( fetching ) {
 		return (
-<<<<<<< HEAD
-			<EmbedWrapper { ...blockProps }>
-				<EmbedLoading />
-			</EmbedWrapper>
-=======
 			<View { ...blockProps }>
 				<EmbedLoading />
 			</View>
->>>>>>> 3b815c40
 		);
 	}
 
@@ -203,11 +197,7 @@
 	const showEmbedPlaceholder = ! preview || cannotEmbed || isEditingURL;
 	if ( showEmbedPlaceholder ) {
 		return (
-<<<<<<< HEAD
-			<EmbedWrapper { ...blockProps }>
-=======
 			<View { ...blockProps }>
->>>>>>> 3b815c40
 				<EmbedPlaceholder
 					icon={ icon }
 					label={ label }
@@ -229,11 +219,7 @@
 						] );
 					} }
 				/>
-<<<<<<< HEAD
-			</EmbedWrapper>
-=======
 			</View>
->>>>>>> 3b815c40
 		);
 	}
 
@@ -263,11 +249,7 @@
 				toggleResponsive={ toggleResponsive }
 				switchBackToURLInput={ () => setIsEditingURL( true ) }
 			/>
-<<<<<<< HEAD
-			<EmbedWrapper { ...blockProps }>
-=======
 			<View { ...blockProps }>
->>>>>>> 3b815c40
 				<EmbedPreview
 					preview={ preview }
 					previewable={ previewable }
@@ -283,11 +265,7 @@
 					label={ label }
 					insertBlocksAfter={ insertBlocksAfter }
 				/>
-<<<<<<< HEAD
-			</EmbedWrapper>
-=======
 			</View>
->>>>>>> 3b815c40
 		</>
 	);
 };
