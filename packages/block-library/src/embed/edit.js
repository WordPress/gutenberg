--- conflicted
+++ resolved
@@ -22,13 +22,8 @@
 /**
  * WordPress dependencies
  */
-<<<<<<< HEAD
-import { __, sprintf } from '@wordpress/i18n';
+import { __, _x, sprintf } from '@wordpress/i18n';
 import { useState, useEffect, Platform } from '@wordpress/element';
-=======
-import { __, _x, sprintf } from '@wordpress/i18n';
-import { useState, useEffect } from '@wordpress/element';
->>>>>>> 0f02f51a
 import { useDispatch, useSelect } from '@wordpress/data';
 import { useBlockProps } from '@wordpress/block-editor';
 import { store as coreStore } from '@wordpress/core-data';
