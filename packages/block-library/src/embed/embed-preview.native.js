/**
 * External dependencies
 */
import { TouchableWithoutFeedback } from 'react-native';
import { isEmpty } from 'lodash';
import classnames from 'classnames/dedupe';

/**
 * WordPress dependencies
 */
import { View } from '@wordpress/primitives';

import { BlockCaption } from '@wordpress/block-editor';
import { __, sprintf } from '@wordpress/i18n';
import { memo, useState } from '@wordpress/element';
import { SandBox } from '@wordpress/components';

/**
 * Internal dependencies
 */
import { getPhotoHtml } from './util';
import EmbedNoPreview from './embed-no-preview';
<<<<<<< HEAD
import WpEmbedPreview from './wp-embed-preview';
=======
import styles from './styles.scss';
>>>>>>> 1ad7a0ba

const EmbedPreview = ( {
	align,
	className,
	clientId,
	icon,
	insertBlocksAfter,
	isSelected,
	label,
	onFocus,
	preview,
	previewable,
	type,
	url,
} ) => {
	const [ isCaptionSelected, setIsCaptionSelected ] = useState( false );

	const wrapperStyle = styles[ 'embed-preview__wrapper' ];
	const wrapperAlignStyle =
		styles[ `embed-preview__wrapper--align-${ align }` ];
	const sandboxAlignStyle =
		styles[ `embed-preview__sandbox--align-${ align }` ];

	function accessibilityLabelCreator( caption ) {
		return isEmpty( caption )
			? /* translators: accessibility text. Empty Embed caption. */
			  __( 'Embed caption. Empty' )
			: sprintf(
					/* translators: accessibility text. %s: Embed caption. */
					__( 'Embed caption. %s' ),
					caption
			  );
	}

	function onEmbedPreviewPress() {
		setIsCaptionSelected( false );
	}

	function onFocusCaption() {
		if ( onFocus ) {
			onFocus();
		}
		if ( ! isCaptionSelected ) {
			setIsCaptionSelected( true );
		}
	}

	const { provider_url: providerUrl } = preview;
	const html = 'photo' === type ? getPhotoHtml( preview ) : preview.html;
	const parsedHost = new URL( url ).host.split( '.' );
	const parsedHostBaseUrl = parsedHost
		.splice( parsedHost.length - 2, parsedHost.length - 1 )
		.join( '.' );
	const iframeTitle = sprintf(
		// translators: %s: host providing embed content e.g: www.youtube.com
		__( 'Embedded content from %s' ),
		parsedHostBaseUrl
	);
	const sandboxClassnames = classnames(
		type,
		className,
		'wp-block-embed__wrapper'
	);

<<<<<<< HEAD
	const PreviewContent = 'wp-embed' === type ? WpEmbedPreview : SandBox;
	const embedWrapper = (
		<>
			<TouchableWithoutFeedback
				onPress={ () => {
					if ( onFocus ) {
						onFocus();
					}
					if ( isCaptionSelected ) {
						setIsCaptionSelected( false );
					}
				} }
			>
				<View pointerEvents="box-only">
					<PreviewContent
						html={ html }
						title={ iframeTitle }
						type={ sandboxClassnames }
						providerUrl={ providerUrl }
						url={ url }
					/>
				</View>
			</TouchableWithoutFeedback>
		</>
	);
=======
	const embedWrapper =
		/* We should render here: <WpEmbedPreview html={ html } /> */
		'wp-embed' === type ? null : (
			<>
				<TouchableWithoutFeedback
					onPress={ () => {
						if ( onFocus ) {
							onFocus();
						}
						if ( isCaptionSelected ) {
							setIsCaptionSelected( false );
						}
					} }
				>
					<View
						pointerEvents="box-only"
						style={ [ wrapperStyle, wrapperAlignStyle ] }
					>
						<SandBox
							html={ html }
							title={ iframeTitle }
							type={ sandboxClassnames }
							providerUrl={ providerUrl }
							url={ url }
							containerStyle={ sandboxAlignStyle }
						/>
					</View>
				</TouchableWithoutFeedback>
			</>
		);

>>>>>>> 1ad7a0ba
	return (
		<TouchableWithoutFeedback
			accessible={ ! isSelected }
			onPress={ onEmbedPreviewPress }
			disabled={ ! isSelected }
		>
			<View>
				{ previewable ? (
					embedWrapper
				) : (
					<EmbedNoPreview
						label={ label }
						icon={ icon }
						isSelected={ isSelected }
						onPress={ () => setIsCaptionSelected( false ) }
					/>
				) }
				<BlockCaption
					accessibilityLabelCreator={ accessibilityLabelCreator }
					accessible
					clientId={ clientId }
					insertBlocksAfter={ insertBlocksAfter }
					isSelected={ isCaptionSelected }
					onFocus={ onFocusCaption }
				/>
			</View>
		</TouchableWithoutFeedback>
	);
};

export default memo( EmbedPreview );<|MERGE_RESOLUTION|>--- conflicted
+++ resolved
@@ -20,11 +20,8 @@
  */
 import { getPhotoHtml } from './util';
 import EmbedNoPreview from './embed-no-preview';
-<<<<<<< HEAD
 import WpEmbedPreview from './wp-embed-preview';
-=======
 import styles from './styles.scss';
->>>>>>> 1ad7a0ba
 
 const EmbedPreview = ( {
 	align,
@@ -89,7 +86,6 @@
 		'wp-block-embed__wrapper'
 	);
 
-<<<<<<< HEAD
 	const PreviewContent = 'wp-embed' === type ? WpEmbedPreview : SandBox;
 	const embedWrapper = (
 		<>
@@ -103,51 +99,22 @@
 					}
 				} }
 			>
-				<View pointerEvents="box-only">
+				<View
+					pointerEvents="box-only"
+					style={ [ wrapperStyle, wrapperAlignStyle ] }
+				>
 					<PreviewContent
 						html={ html }
 						title={ iframeTitle }
 						type={ sandboxClassnames }
 						providerUrl={ providerUrl }
 						url={ url }
+						containerStyle={ sandboxAlignStyle }
 					/>
 				</View>
 			</TouchableWithoutFeedback>
 		</>
 	);
-=======
-	const embedWrapper =
-		/* We should render here: <WpEmbedPreview html={ html } /> */
-		'wp-embed' === type ? null : (
-			<>
-				<TouchableWithoutFeedback
-					onPress={ () => {
-						if ( onFocus ) {
-							onFocus();
-						}
-						if ( isCaptionSelected ) {
-							setIsCaptionSelected( false );
-						}
-					} }
-				>
-					<View
-						pointerEvents="box-only"
-						style={ [ wrapperStyle, wrapperAlignStyle ] }
-					>
-						<SandBox
-							html={ html }
-							title={ iframeTitle }
-							type={ sandboxClassnames }
-							providerUrl={ providerUrl }
-							url={ url }
-							containerStyle={ sandboxAlignStyle }
-						/>
-					</View>
-				</TouchableWithoutFeedback>
-			</>
-		);
-
->>>>>>> 1ad7a0ba
 	return (
 		<TouchableWithoutFeedback
 			accessible={ ! isSelected }
