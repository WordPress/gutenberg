--- conflicted
+++ resolved
@@ -23,11 +23,8 @@
 import styles from './styles.scss';
 
 const EmbedPreview = ( {
-<<<<<<< HEAD
 	align,
-=======
 	className,
->>>>>>> 0b9027ec
 	clientId,
 	icon,
 	insertBlocksAfter,
@@ -73,11 +70,7 @@
 		}
 	}
 
-<<<<<<< HEAD
-	const { scripts, provider_url: providerUrl } = preview;
-=======
 	const { provider_url: providerUrl } = preview;
->>>>>>> 0b9027ec
 	const html = 'photo' === type ? getPhotoHtml( preview ) : preview.html;
 	const parsedHost = new URL( url ).host.split( '.' );
 	const parsedHostBaseUrl = parsedHost
@@ -88,14 +81,11 @@
 		__( 'Embedded content from %s' ),
 		parsedHostBaseUrl
 	);
-<<<<<<< HEAD
-=======
 	const sandboxClassnames = classnames(
 		type,
 		className,
 		'wp-block-embed__wrapper'
 	);
->>>>>>> 0b9027ec
 
 	const embedWrapper =
 		/* We should render here: <WpEmbedPreview html={ html } /> */
@@ -111,26 +101,17 @@
 						}
 					} }
 				>
-<<<<<<< HEAD
 					<View
 						pointerEvents="box-only"
 						style={ [ wrapperStyle, wrapperAlignStyle ] }
 					>
 						<SandBox
 							html={ html }
-							scripts={ scripts }
-							title={ iframeTitle }
-							providerUrl={ providerUrl }
-							containerStyle={ sandboxAlignStyle }
-=======
-					<View pointerEvents="box-only">
-						<SandBox
-							html={ html }
 							title={ iframeTitle }
 							type={ sandboxClassnames }
 							providerUrl={ providerUrl }
 							url={ url }
->>>>>>> 0b9027ec
+							containerStyle={ sandboxAlignStyle }
 						/>
 					</View>
 				</TouchableWithoutFeedback>
