/**
 * External dependencies
 */
import { TouchableWithoutFeedback } from 'react-native';
import { isEmpty } from 'lodash';
import classnames from 'classnames/dedupe';

/**
 * WordPress dependencies
 */
import { View } from '@wordpress/primitives';

import { BlockCaption } from '@wordpress/block-editor';
import { __, sprintf } from '@wordpress/i18n';
import { memo, useState } from '@wordpress/element';
import { SandBox } from '@wordpress/components';
import { usePreferredColorScheme } from '@wordpress/compose';

/**
 * Internal dependencies
 */
import { getPhotoHtml } from './util';
import EmbedNoPreview from './embed-no-preview';
import WpEmbedPreview from './wp-embed-preview';
import styles from './styles.scss';

const EmbedPreview = ( {
	align,
	className,
	clientId,
	icon,
	insertBlocksAfter,
	isSelected,
	label,
	onFocus,
	preview,
	previewable,
	type,
	url,
} ) => {
	const colorScheme = usePreferredColorScheme();
	const [ isCaptionSelected, setIsCaptionSelected ] = useState( false );

	const wrapperStyle = styles[ 'embed-preview__wrapper' ];
	const wrapperAlignStyle =
		styles[ `embed-preview__wrapper--align-${ align }` ];
	const sandboxAlignStyle =
		styles[ `embed-preview__sandbox--align-${ align }` ];

	function accessibilityLabelCreator( caption ) {
		return isEmpty( caption )
			? /* translators: accessibility text. Empty Embed caption. */
			  __( 'Embed caption. Empty' )
			: sprintf(
					/* translators: accessibility text. %s: Embed caption. */
					__( 'Embed caption. %s' ),
					caption
			  );
	}

	function onEmbedPreviewPress() {
		setIsCaptionSelected( false );
	}

	function onFocusCaption() {
		if ( onFocus ) {
			onFocus();
		}
		if ( ! isCaptionSelected ) {
			setIsCaptionSelected( true );
		}
	}

	const { provider_url: providerUrl } = preview;
	const html = 'photo' === type ? getPhotoHtml( preview ) : preview.html;
	const parsedHost = new URL( url ).host.split( '.' );
	const parsedHostBaseUrl = parsedHost
		.splice( parsedHost.length - 2, parsedHost.length - 1 )
		.join( '.' );
	const iframeTitle = sprintf(
		// translators: %s: host providing embed content e.g: www.youtube.com
		__( 'Embedded content from %s' ),
		parsedHostBaseUrl
	);
	const sandboxClassnames = classnames(
		type,
		className,
		'wp-block-embed__wrapper'
	);

	const PreviewContent = 'wp-embed' === type ? WpEmbedPreview : SandBox;
	const embedWrapper = (
		<>
			<TouchableWithoutFeedback
				onPress={ () => {
					if ( onFocus ) {
						onFocus();
					}
					if ( isCaptionSelected ) {
						setIsCaptionSelected( false );
					}
				} }
			>
				<View
					pointerEvents="box-only"
					style={ [ wrapperStyle, wrapperAlignStyle ] }
				>
<<<<<<< HEAD
					<View pointerEvents="box-only">
						<SandBox
							html={ html }
							title={ iframeTitle }
							type={ sandboxClassnames }
							colorScheme={ colorScheme }
							providerUrl={ providerUrl }
							url={ url }
						/>
					</View>
				</TouchableWithoutFeedback>
			</>
		);

=======
					<PreviewContent
						html={ html }
						title={ iframeTitle }
						type={ sandboxClassnames }
						providerUrl={ providerUrl }
						url={ url }
						containerStyle={ sandboxAlignStyle }
					/>
				</View>
			</TouchableWithoutFeedback>
		</>
	);
>>>>>>> 8ac696b2
	return (
		<TouchableWithoutFeedback
			accessible={ ! isSelected }
			onPress={ onEmbedPreviewPress }
			disabled={ ! isSelected }
		>
			<View>
				{ previewable ? (
					embedWrapper
				) : (
					<EmbedNoPreview
						label={ label }
						icon={ icon }
						isSelected={ isSelected }
						onPress={ () => setIsCaptionSelected( false ) }
					/>
				) }
				<BlockCaption
					accessibilityLabelCreator={ accessibilityLabelCreator }
					accessible
					clientId={ clientId }
					insertBlocksAfter={ insertBlocksAfter }
					isSelected={ isCaptionSelected }
					onFocus={ onFocusCaption }
				/>
			</View>
		</TouchableWithoutFeedback>
	);
};

export default memo( EmbedPreview );<|MERGE_RESOLUTION|>--- conflicted
+++ resolved
@@ -105,23 +105,8 @@
 					pointerEvents="box-only"
 					style={ [ wrapperStyle, wrapperAlignStyle ] }
 				>
-<<<<<<< HEAD
-					<View pointerEvents="box-only">
-						<SandBox
-							html={ html }
-							title={ iframeTitle }
-							type={ sandboxClassnames }
-							colorScheme={ colorScheme }
-							providerUrl={ providerUrl }
-							url={ url }
-						/>
-					</View>
-				</TouchableWithoutFeedback>
-			</>
-		);
-
-=======
 					<PreviewContent
+						colorScheme={ colorScheme }
 						html={ html }
 						title={ iframeTitle }
 						type={ sandboxClassnames }
@@ -133,7 +118,6 @@
 			</TouchableWithoutFeedback>
 		</>
 	);
->>>>>>> 8ac696b2
 	return (
 		<TouchableWithoutFeedback
 			accessible={ ! isSelected }
