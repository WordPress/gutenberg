/**
 * External dependencies
 */
import { TouchableWithoutFeedback } from 'react-native';
import { isEmpty } from 'lodash';
import classnames from 'classnames/dedupe';

/**
 * WordPress dependencies
 */
import { View } from '@wordpress/primitives';
import {
	BlockCaption,
	store as blockEditorStore,
} from '@wordpress/block-editor';
import { __, sprintf } from '@wordpress/i18n';
import { memo, useState } from '@wordpress/element';
import { SandBox } from '@wordpress/components';
import { useSelect } from '@wordpress/data';

/**
 * Internal dependencies
 */
import { getPhotoHtml } from './util';
import EmbedNoPreview from './embed-no-preview';
import WpEmbedPreview from './wp-embed-preview';
import styles from './styles.scss';

const EmbedPreview = ( {
	align,
	className,
	clientId,
	icon,
	insertBlocksAfter,
	isSelected,
	label,
	onFocus,
	preview,
	previewable,
	isProviderPreviewable,
	type,
	url,
	isDefaultEmbedInfo,
} ) => {
	const [ isCaptionSelected, setIsCaptionSelected ] = useState( false );
	const { locale } = useSelect( blockEditorStore ).getSettings();

	const wrapperStyle = styles[ 'embed-preview__wrapper' ];
	const wrapperAlignStyle =
		styles[ `embed-preview__wrapper--align-${ align }` ];
	const sandboxAlignStyle =
		styles[ `embed-preview__sandbox--align-${ align }` ];

	function accessibilityLabelCreator( caption ) {
		return isEmpty( caption )
			? /* translators: accessibility text. Empty Embed caption. */
			  __( 'Embed caption. Empty' )
			: sprintf(
					/* translators: accessibility text. %s: Embed caption. */
					__( 'Embed caption. %s' ),
					caption
			  );
	}

	function onEmbedPreviewPress() {
		setIsCaptionSelected( false );
	}

	function onFocusCaption() {
		if ( onFocus ) {
			onFocus();
		}
		if ( ! isCaptionSelected ) {
			setIsCaptionSelected( true );
		}
	}

	const { provider_url: providerUrl } = preview;
	const html = 'photo' === type ? getPhotoHtml( preview ) : preview.html;
	const parsedHost = new URL( url ).host.split( '.' );
	const parsedHostBaseUrl = parsedHost
		.splice( parsedHost.length - 2, parsedHost.length - 1 )
		.join( '.' );
	const iframeTitle = sprintf(
		// translators: %s: host providing embed content e.g: www.youtube.com
		__( 'Embedded content from %s' ),
		parsedHostBaseUrl
	);
	const sandboxClassnames = classnames(
		type,
		className,
		'wp-block-embed__wrapper'
	);

	const PreviewContent = 'wp-embed' === type ? WpEmbedPreview : SandBox;
	const embedWrapper = (
		<>
			<TouchableWithoutFeedback
				onPress={ () => {
					if ( onFocus ) {
						onFocus();
					}
					if ( isCaptionSelected ) {
						setIsCaptionSelected( false );
					}
				} }
			>
				<View
					pointerEvents="box-only"
					style={ [ wrapperStyle, wrapperAlignStyle ] }
				>
					<PreviewContent
						html={ html }
						lang={ locale }
						title={ iframeTitle }
						type={ sandboxClassnames }
						providerUrl={ providerUrl }
						url={ url }
						containerStyle={ sandboxAlignStyle }
					/>
				</View>
			</TouchableWithoutFeedback>
		</>
	);
	return (
		<TouchableWithoutFeedback
			accessible={ ! isSelected }
			onPress={ onEmbedPreviewPress }
			disabled={ ! isSelected }
		>
			<View>
				{ isProviderPreviewable && previewable ? (
					embedWrapper
				) : (
					<EmbedNoPreview
						label={ label }
						icon={ icon }
						isSelected={ isSelected }
						onPress={ () => setIsCaptionSelected( false ) }
<<<<<<< HEAD
						isDefaultEmbedInfo={ isDefaultEmbedInfo }
=======
						previewable={ previewable }
>>>>>>> e48adc4f
					/>
				) }
				<BlockCaption
					accessibilityLabelCreator={ accessibilityLabelCreator }
					accessible
					clientId={ clientId }
					insertBlocksAfter={ insertBlocksAfter }
					isSelected={ isCaptionSelected }
					onFocus={ onFocusCaption }
				/>
			</View>
		</TouchableWithoutFeedback>
	);
};

export default memo( EmbedPreview );<|MERGE_RESOLUTION|>--- conflicted
+++ resolved
@@ -137,11 +137,8 @@
 						icon={ icon }
 						isSelected={ isSelected }
 						onPress={ () => setIsCaptionSelected( false ) }
-<<<<<<< HEAD
+						previewable={ previewable }
 						isDefaultEmbedInfo={ isDefaultEmbedInfo }
-=======
-						previewable={ previewable }
->>>>>>> e48adc4f
 					/>
 				) }
 				<BlockCaption
