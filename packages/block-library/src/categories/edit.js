/**
 * External dependencies
 */
import classnames from 'classnames';

/**
 * WordPress dependencies
 */
import {
	PanelBody,
	Placeholder,
	Spinner,
	ToggleControl,
	VisuallyHidden,
} from '@wordpress/components';
import { useInstanceId } from '@wordpress/compose';
import { InspectorControls, useBlockProps } from '@wordpress/block-editor';
import { decodeEntities } from '@wordpress/html-entities';
import { __ } from '@wordpress/i18n';
import { pin } from '@wordpress/icons';
import { useEntityRecords } from '@wordpress/core-data';

export default function CategoriesEdit( {
	attributes: {
		displayAsDropdown,
		showHierarchy,
		showPostCounts,
		showOnlyTopLevel,
		showEmpty,
	},
	setAttributes,
	className,
} ) {
	const selectId = useInstanceId( CategoriesEdit, 'blocks-category-select' );
	const query = { per_page: -1, hide_empty: ! showEmpty, context: 'view' };
	if ( showOnlyTopLevel ) {
		query.parent = 0;
	}

	const { records: categories, isResolving } = useEntityRecords(
		'taxonomy',
		'category',
		query
	);

	const getCategoriesList = ( parentId ) => {
		if ( ! categories?.length ) {
			return [];
		}
		if ( parentId === null ) {
			return categories;
		}
		return categories.filter( ( { parent } ) => parent === parentId );
	};

	const toggleAttribute = ( attributeName ) => ( newValue ) =>
		setAttributes( { [ attributeName ]: newValue } );

	const renderCategoryName = ( name ) =>
		! name ? __( '(Untitled)' ) : decodeEntities( name ).trim();

	const renderCategoryList = () => {
		const parentId = showHierarchy ? 0 : null;
		const categoriesList = getCategoriesList( parentId );
		return categoriesList.map( ( category ) =>
			renderCategoryListItem( category )
		);
	};

	const renderCategoryListItem = ( category ) => {
		const childCategories = getCategoriesList( category.id );
		const { id, link, count, name } = category;
		return (
<<<<<<< HEAD
			<li key={ id }>
				<a href={ link } target="_blank" rel="noopener">
=======
			<li key={ id } className={ `cat-item cat-item-${ id }` }>
				<a href={ link } target="_blank" rel="noreferrer noopener">
>>>>>>> 733d8a52
					{ renderCategoryName( name ) }
				</a>
				{ showPostCounts && ` (${ count })` }
				{ showHierarchy && !! childCategories.length && (
					<ul className="children">
						{ childCategories.map( ( childCategory ) =>
							renderCategoryListItem( childCategory )
						) }
					</ul>
				) }
			</li>
		);
	};

	const renderCategoryDropdown = () => {
		const parentId = showHierarchy ? 0 : null;
		const categoriesList = getCategoriesList( parentId );
		return (
			<>
				<VisuallyHidden as="label" htmlFor={ selectId }>
					{ __( 'Categories' ) }
				</VisuallyHidden>
				<select id={ selectId }>
					<option>{ __( 'Select Category' ) }</option>
					{ categoriesList.map( ( category ) =>
						renderCategoryDropdownItem( category, 0 )
					) }
				</select>
			</>
		);
	};

	const renderCategoryDropdownItem = ( category, level ) => {
		const { id, count, name } = category;
		const childCategories = getCategoriesList( id );
		return [
			<option key={ id } className={ `level-${ level }` }>
				{ Array.from( { length: level * 3 } ).map( () => '\xa0' ) }
				{ renderCategoryName( name ) }
				{ showPostCounts && ` (${ count })` }
			</option>,
			showHierarchy &&
				!! childCategories.length &&
				childCategories.map( ( childCategory ) =>
					renderCategoryDropdownItem( childCategory, level + 1 )
				),
		];
	};

	const TagName =
		!! categories?.length && ! displayAsDropdown && ! isResolving
			? 'ul'
			: 'div';

	const classes = classnames( className, {
		'wp-block-categories-list':
			!! categories?.length && ! displayAsDropdown && ! isResolving,
		'wp-block-categories-dropdown':
			!! categories?.length && displayAsDropdown && ! isResolving,
	} );

	const blockProps = useBlockProps( {
		className: classes,
	} );

	return (
		<TagName { ...blockProps }>
			<InspectorControls>
				<PanelBody title={ __( 'Settings' ) }>
					<ToggleControl
						__nextHasNoMarginBottom
						label={ __( 'Display as dropdown' ) }
						checked={ displayAsDropdown }
						onChange={ toggleAttribute( 'displayAsDropdown' ) }
					/>
					<ToggleControl
						__nextHasNoMarginBottom
						label={ __( 'Show post counts' ) }
						checked={ showPostCounts }
						onChange={ toggleAttribute( 'showPostCounts' ) }
					/>
					<ToggleControl
						__nextHasNoMarginBottom
						label={ __( 'Show only top level categories' ) }
						checked={ showOnlyTopLevel }
						onChange={ toggleAttribute( 'showOnlyTopLevel' ) }
					/>
					<ToggleControl
						__nextHasNoMarginBottom
						label={ __( 'Show empty categories' ) }
						checked={ showEmpty }
						onChange={ toggleAttribute( 'showEmpty' ) }
					/>
					{ ! showOnlyTopLevel && (
						<ToggleControl
							__nextHasNoMarginBottom
							label={ __( 'Show hierarchy' ) }
							checked={ showHierarchy }
							onChange={ toggleAttribute( 'showHierarchy' ) }
						/>
					) }
				</PanelBody>
			</InspectorControls>
			{ isResolving && (
				<Placeholder icon={ pin } label={ __( 'Categories' ) }>
					<Spinner />
				</Placeholder>
			) }
			{ ! isResolving && categories?.length === 0 && (
				<p>
					{ __(
						'Your site does not have any posts, so there is nothing to display here at the moment.'
					) }
				</p>
			) }
			{ ! isResolving &&
				categories?.length > 0 &&
				( displayAsDropdown
					? renderCategoryDropdown()
					: renderCategoryList() ) }
		</TagName>
	);
}<|MERGE_RESOLUTION|>--- conflicted
+++ resolved
@@ -71,13 +71,8 @@
 		const childCategories = getCategoriesList( category.id );
 		const { id, link, count, name } = category;
 		return (
-<<<<<<< HEAD
-			<li key={ id }>
-				<a href={ link } target="_blank" rel="noopener">
-=======
 			<li key={ id } className={ `cat-item cat-item-${ id }` }>
 				<a href={ link } target="_blank" rel="noreferrer noopener">
->>>>>>> 733d8a52
 					{ renderCategoryName( name ) }
 				</a>
 				{ showPostCounts && ` (${ count })` }
