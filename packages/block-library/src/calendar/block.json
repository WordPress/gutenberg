--- conflicted
+++ resolved
@@ -17,14 +17,14 @@
 	},
 	"supports": {
 		"align": true,
-<<<<<<< HEAD
 		"color": {
 			"link": true,
 			"__experimentalSkipSerialization": [ "text", "background" ],
 			"__experimentalDefaultControls": {
 				"background": true,
 				"text": true
-=======
+			}
+		},
 		"typography": {
 			"fontSize": true,
 			"lineHeight": true,
@@ -35,7 +35,6 @@
 			"__experimentalLetterSpacing": true,
 			"__experimentalDefaultControls": {
 				"fontSize": true
->>>>>>> 0ac70781
 			}
 		}
 	},
