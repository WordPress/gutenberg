--- conflicted
+++ resolved
@@ -15,13 +15,8 @@
 		}
 	},
 	"supports": {
-<<<<<<< HEAD
-		"anchor": true
+		"anchor": true,
+		"__experimentalFontFamily": true
 	},
 	"editorStyle": "wp-block-verse-editor"
-=======
-		"anchor": true,
-		"__experimentalFontFamily": true
-	}
->>>>>>> 8b722e38
 }