--- conflicted
+++ resolved
@@ -342,9 +342,6 @@
 }
 
 /**
-<<<<<<< HEAD
- * Returns an array of variations for the navigation link block.
-=======
  * Unregister a variation for a post type / taxonomy for the navigation link block.
  *
  * @param string $name Name of the post type / taxonomy (which was used as variation name).
@@ -371,7 +368,7 @@
 
 /**
  * Register the navigation link block.
->>>>>>> 939c49a7
+ * Returns an array of variations for the navigation link block.
  *
  * @return array
  */
