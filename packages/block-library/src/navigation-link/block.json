{
	"apiVersion": 2,
	"name": "core/navigation-link",
	"category": "design",
	"parent": [ "core/navigation" ],
	"attributes": {
		"label": {
			"type": "string"
		},
		"type": {
			"type": "string"
		},
		"description": {
			"type": "string"
		},
		"rel": {
			"type": "string"
		},
		"id": {
			"type": "number"
		},
		"opensInNewTab": {
			"type": "boolean",
			"default": false
		},
		"url": {
			"type": "string"
		},
		"title": {
			"type": "string"
		}
	},
	"usesContext": [
		"textColor",
		"customTextColor",
		"backgroundColor",
		"customBackgroundColor",
		"fontSize",
		"customFontSize",
		"showSubmenuIcon"
	],
	"supports": {
		"reusable": false,
<<<<<<< HEAD
		"html": false,
		"lightBlockWrapper": true
	},
	"editorStyle": "wp-block-navigation-link-editor",
	"style": "wp-block-navigation-link"
=======
		"html": false
	}
>>>>>>> 7493226e
}<|MERGE_RESOLUTION|>--- conflicted
+++ resolved
@@ -41,14 +41,8 @@
 	],
 	"supports": {
 		"reusable": false,
-<<<<<<< HEAD
-		"html": false,
-		"lightBlockWrapper": true
+		"html": false
 	},
 	"editorStyle": "wp-block-navigation-link-editor",
 	"style": "wp-block-navigation-link"
-=======
-		"html": false
-	}
->>>>>>> 7493226e
 }