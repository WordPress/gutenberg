--- conflicted
+++ resolved
@@ -315,11 +315,8 @@
 		( select ) => {
 			const {
 				getBlocks,
-<<<<<<< HEAD
-=======
 				getBlockName,
 				getBlockRootClientId,
->>>>>>> a1281f79
 				getClientIdsOfDescendants,
 				hasSelectedInnerBlock,
 				getSelectedBlockClientId,
@@ -334,16 +331,6 @@
 			return {
 				innerBlocks: getBlocks( clientId ),
 				isAtMaxNesting:
-<<<<<<< HEAD
-					getBlockParentsByBlockName( clientId, name ).length >=
-					MAX_NESTING,
-				// Temporary fix until navigation link submenus are properly deprecated.
-				isTopLevelLink:
-					getBlockParentsByBlockName( clientId, [
-						name,
-						'core/navigation-submenu',
-					] ).length === 0,
-=======
 					getBlockParentsByBlockName( clientId, [
 						name,
 						'core/navigation-submenu',
@@ -351,7 +338,6 @@
 				isTopLevelLink:
 					getBlockName( getBlockRootClientId( clientId ) ) ===
 					'core/navigation',
->>>>>>> a1281f79
 				isParentOfSelectedBlock: hasSelectedInnerBlock(
 					clientId,
 					true
