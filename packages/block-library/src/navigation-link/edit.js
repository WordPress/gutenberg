--- conflicted
+++ resolved
@@ -297,13 +297,8 @@
 
 		return {
 			id: page.id,
-<<<<<<< HEAD
-			postType,
+			type: postType,
 			title: page.title?.raw,
-=======
-			type: postType,
-			title: page.title.rendered,
->>>>>>> 1be5eb46
 			url: page.link,
 			kind: 'post-type',
 		};
