/**
 * WordPress dependencies
 */
import { __ } from '@wordpress/i18n';
import { Component } from '@wordpress/element';
<<<<<<< HEAD
import { BlockControls, PlainText } from '@wordpress/block-editor';
import { transformStyles } from '@wordpress/editor';
import { Disabled, SandBox, ResizableBox } from '@wordpress/components';
=======
import {
	BlockControls,
	PlainText,
	__experimentalTransformStyles,
} from '@wordpress/block-editor';
import { Disabled, SandBox } from '@wordpress/components';
>>>>>>> 13e58516
import { withSelect } from '@wordpress/data';

class HTMLEdit extends Component {
	constructor() {
		super( ...arguments );
		this.state = {
			isPreview: false,
			styles: [],
		};
		this.switchToHTML = this.switchToHTML.bind( this );
		this.switchToPreview = this.switchToPreview.bind( this );
	}

	componentDidMount() {
		const { styles } = this.props;

		// Default styles used to unset some of the styles
		// that might be inherited from the editor style.
		const defaultStyles = `
			html,body,:root {
				margin: 0 !important;
				padding: 0 !important;
				overflow: visible !important;
				min-height: auto !important;
			}
		`;

		this.setState( { styles: [
			defaultStyles,
			...__experimentalTransformStyles( styles ),
		] } );
	}

	switchToPreview() {
		this.setState( { isPreview: true } );
	}

	switchToHTML() {
		this.setState( { isPreview: false } );
	}

	renderHTML() {
		const { attributes, setAttributes } = this.props;
		const { isPreview, styles } = this.state;

		return (
			<div className="wp-block-html">
				<BlockControls>
					<div className="components-toolbar">
						<button
							className={ `components-tab-button ${ ! isPreview ? 'is-active' : '' }` }
							onClick={ this.switchToHTML }
						>
							<span>HTML</span>
						</button>
						<button
							className={ `components-tab-button ${ isPreview ? 'is-active' : '' }` }
							onClick={ this.switchToPreview }
						>
							<span>{ __( 'Preview' ) }</span>
						</button>
					</div>
				</BlockControls>
				<Disabled.Consumer>
					{ ( isDisabled ) => (
						( isPreview || isDisabled ) ? (
							<SandBox html={ attributes.content } styles={ styles } />
						) : (
							<PlainText
								value={ attributes.content }
								onChange={ ( content ) => setAttributes( { content } ) }
								placeholder={ __( 'Write HTML…' ) }
								aria-label={ __( 'HTML' ) }
							/>
						)
					) }
				</Disabled.Consumer>
			</div>
		);
	}

	render() {
		return (
			<ResizableBox
				minWidth="10%"
				maxWidth="100%"
				axis="x"
			>
				{ this.renderHTML() }
			</ResizableBox>
		);
	}
}
export default withSelect( ( select ) => {
	const { getSettings } = select( 'core/block-editor' );
	return {
		styles: getSettings().styles,
	};
} )( HTMLEdit );<|MERGE_RESOLUTION|>--- conflicted
+++ resolved
@@ -3,18 +3,12 @@
  */
 import { __ } from '@wordpress/i18n';
 import { Component } from '@wordpress/element';
-<<<<<<< HEAD
-import { BlockControls, PlainText } from '@wordpress/block-editor';
-import { transformStyles } from '@wordpress/editor';
-import { Disabled, SandBox, ResizableBox } from '@wordpress/components';
-=======
 import {
 	BlockControls,
 	PlainText,
 	__experimentalTransformStyles,
 } from '@wordpress/block-editor';
-import { Disabled, SandBox } from '@wordpress/components';
->>>>>>> 13e58516
+import { Disabled, SandBox, ResizableBox } from '@wordpress/components';
 import { withSelect } from '@wordpress/data';
 
 class HTMLEdit extends Component {
