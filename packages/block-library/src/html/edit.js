/**
 * WordPress dependencies
 */
import { __ } from '@wordpress/i18n';
import { useContext } from '@wordpress/element';
import {
	BlockControls,
	PlainText,
	useBlockProps,
} from '@wordpress/block-editor';
import {
	ToolbarButton,
	Disabled,
	ToolbarGroup,
	VisuallyHidden,
} from '@wordpress/components';
import { useInstanceId } from '@wordpress/compose';

/**
 * Internal dependencies
 */
import Preview from './preview';

export default function HTMLEdit( { attributes, setAttributes, isSelected } ) {
	const isDisabled = useContext( Disabled.Context );
	const instanceId = useInstanceId( HTMLEdit, 'html-edit-desc' );
	const blockProps = useBlockProps( {
		className: 'block-library-html__edit',
		'aria-describedby': attributes.isPreview ? instanceId : undefined,
	} );

	return (
		<div { ...blockProps }>
			<BlockControls>
				<ToolbarGroup>
					<ToolbarButton
<<<<<<< HEAD
						className="components-tab-button"
						isPressed={ ! attributes.isPreview }
						onClick={ () => setAttributes( { isPreview: false } ) }
=======
						isPressed={ ! isPreview }
						onClick={ switchToHTML }
>>>>>>> 2df24b3f
					>
						{ __( 'Edit' ) }
					</ToolbarButton>
					<ToolbarButton
<<<<<<< HEAD
						className="components-tab-button"
						isPressed={ attributes.isPreview }
						onClick={ () => setAttributes( { isPreview: true } ) }
=======
						isPressed={ isPreview }
						onClick={ switchToPreview }
>>>>>>> 2df24b3f
					>
						{ __( 'Preview' ) }
					</ToolbarButton>
				</ToolbarGroup>
			</BlockControls>
			{ attributes.isPreview || isDisabled ? (
				<>
					<Preview
						content={ attributes.content }
						isSelected={ isSelected }
					/>
					<VisuallyHidden id={ instanceId }>
						{ __(
							'HTML preview is not yet fully accessible. Please switch screen reader to virtualized mode to navigate the below iFrame.'
						) }
					</VisuallyHidden>
				</>
			) : (
				<PlainText
					value={ attributes.content }
					onChange={ ( content ) => setAttributes( { content } ) }
					placeholder={ __( 'Write HTML…' ) }
					aria-label={ __( 'HTML' ) }
				/>
			) }
		</div>
	);
}<|MERGE_RESOLUTION|>--- conflicted
+++ resolved
@@ -34,26 +34,14 @@
 			<BlockControls>
 				<ToolbarGroup>
 					<ToolbarButton
-<<<<<<< HEAD
-						className="components-tab-button"
 						isPressed={ ! attributes.isPreview }
 						onClick={ () => setAttributes( { isPreview: false } ) }
-=======
-						isPressed={ ! isPreview }
-						onClick={ switchToHTML }
->>>>>>> 2df24b3f
 					>
 						{ __( 'Edit' ) }
 					</ToolbarButton>
 					<ToolbarButton
-<<<<<<< HEAD
-						className="components-tab-button"
 						isPressed={ attributes.isPreview }
 						onClick={ () => setAttributes( { isPreview: true } ) }
-=======
-						isPressed={ isPreview }
-						onClick={ switchToPreview }
->>>>>>> 2df24b3f
 					>
 						{ __( 'Preview' ) }
 					</ToolbarButton>
