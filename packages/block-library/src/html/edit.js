--- conflicted
+++ resolved
@@ -23,25 +23,12 @@
 
 export default function HTMLEdit( { attributes, setAttributes, isSelected } ) {
 	const isDisabled = useContext( Disabled.Context );
-
-<<<<<<< HEAD
-=======
 	const instanceId = useInstanceId( HTMLEdit, 'html-edit-desc' );
-
-	function switchToPreview() {
-		setIsPreview( true );
-	}
-
-	function switchToHTML() {
-		setIsPreview( false );
-	}
-
 	const blockProps = useBlockProps( {
 		className: 'block-library-html__edit',
-		'aria-describedby': isPreview ? instanceId : undefined,
+		'aria-describedby': attributes.isPreview ? instanceId : undefined,
 	} );
 
->>>>>>> 5939c416
 	return (
 		<div { ...blockProps }>
 			<BlockControls>
@@ -51,7 +38,7 @@
 						isPressed={ ! attributes.isPreview }
 						onClick={ () => setAttributes( { isPreview: false } ) }
 					>
-						{ __( 'HTML' ) }
+						{ __( 'Edit' ) }
 					</ToolbarButton>
 					<ToolbarButton
 						className="components-tab-button"
@@ -62,14 +49,7 @@
 					</ToolbarButton>
 				</ToolbarGroup>
 			</BlockControls>
-<<<<<<< HEAD
 			{ attributes.isPreview || isDisabled ? (
-				<Preview
-					content={ attributes.content }
-					isSelected={ isSelected }
-				/>
-=======
-			{ isPreview || isDisabled ? (
 				<>
 					<Preview
 						content={ attributes.content }
@@ -81,7 +61,6 @@
 						) }
 					</VisuallyHidden>
 				</>
->>>>>>> 5939c416
 			) : (
 				<PlainText
 					value={ attributes.content }
