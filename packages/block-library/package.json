--- conflicted
+++ resolved
@@ -28,11 +28,7 @@
 		"build-style/**",
 		"src/**/*.scss",
 		"{src,build,build-module}/*/init.js",
-<<<<<<< HEAD
-		"src/utils/interactivity/index.js"
-=======
 		"{src,build,build-module}/utils/interactivity/index.js"
->>>>>>> 9d6869e5
 	],
 	"dependencies": {
 		"@babel/runtime": "^7.16.0",
