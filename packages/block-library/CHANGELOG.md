<!-- Learn how to maintain this file at https://github.com/WordPress/gutenberg/tree/HEAD/packages#maintaining-changelogs. -->

## Unreleased

<<<<<<< HEAD
### Enhancement

-   Declare blocks as __experimental in block.json to automate syncing Gutenberg packages to WordPress ([#40655](https://github.com/WordPress/gutenberg/pull/40655)).
=======
## 7.5.0 (2022-05-04)
>>>>>>> b85a929e

## 7.4.0 (2022-04-21)

## 7.3.0 (2022-04-08)

## 7.2.0 (2022-03-23)

### Bug Fix

-   Table block: Fix deprecation eligibility to prevent loss of named (color palette) background color ([#39445](https://github.com/WordPress/gutenberg/pull/39445)).

### Enhancement

-   Social Icons: Avoid loss of previously selected background color when switching back from "Logos Only" style ([#39276](https://github.com/WordPress/gutenberg/pull/39276)).

## 7.1.0 (2022-03-11)

## 7.0.0 (2022-02-10)

### Breaking Change

-   The `GUTENBERG_PHASE` environment variable has been renamed to `IS_GUTENBERG_PLUGIN` and is now a boolean ([#38202](https://github.com/WordPress/gutenberg/pull/38202)).

### Bug Fix

-   Gallery block: disable edit as html support ([#39318](https://github.com/WordPress/gutenberg/pull/39318)).
-   Removed unused `@wordpress/escape-html` and `@wordpress/is-shallow-equal` dependencies ([#38388](https://github.com/WordPress/gutenberg/pull/38388)).

## 6.1.0 (2022-01-27)

-   Code quality: Add block schema to each core block ([#35900](https://github.com/WordPress/gutenberg/pull/35900)).

## 6.0.0 (2021-09-09)

### Breaking Change

-   Remove the background-colors, foreground-colors, and gradient-colors mixins.

## 5.0.0 (2021-07-29)

### Breaking Change

-   Upgraded React components to work with v17.0 ([#29118](https://github.com/WordPress/gutenberg/pull/29118)). There are no new features in React v17.0 as explained in the [blog post](https://reactjs.org/blog/2020/10/20/react-v17.html).

## 4.0.0 (2021-07-21)

### Breaking Changes

-   Removes the `core/legacy-widget` block. This is now in `@wordpress/widgets` via `registerLegacyWidgetBlock()`.

### Bug Fixes

-   Include missing attributes when upgrading embed block ([#33235](https://github.com/WordPress/gutenberg/pull/33235))

## 3.2.0 (2021-05-24)

### New Features

-   Marks the `core/legacy-widget` block as stable.

## 3.1.0 (2021-05-20)

## 3.0.0 (2021-05-14)

### Breaking Changes

-   Drop support for Internet Explorer 11 ([#31110](https://github.com/WordPress/gutenberg/pull/31110)). Learn more at https://make.wordpress.org/core/2021/04/22/ie-11-support-phase-out-plan/.
-   Increase the minimum Node.js version to v12 matching Long Term Support releases ([#31270](https://github.com/WordPress/gutenberg/pull/31270)). Learn more at https://nodejs.org/en/about/releases/.

## 2.29.0 (2021-03-17)

### Bug Fixes

-   Fix a regression where the Cover block migration would not work with a non-default contentPosition ([#29542](https://github.com/WordPress/gutenberg/pull/29542))

## 2.28.0 (2021-02-01)

### New Features

-   Allow setting the `crossOrigin` attribute so the `useTransformImage` hook can use cross-origin sources ([#28255](https://github.com/WordPress/gutenberg/pull/28255/)).

### Bug Fixes

-   Fix a regression where the Cover block migration would not work with custom units for `minHeight` ([#28627](https://github.com/WordPress/gutenberg/pull/28627))

## 2.27.0 (2020-12-17)

### Enhancement

-   File Block: Copy url button is moved to Block toolbar.
-   Code and Preformatted Blocks: delete on backspace from an empty block.

### Bug Fixes

-   Fix a regression where the Cover would not show opacity controls for the default overlay color ([#26625](https://github.com/WordPress/gutenberg/pull/26625)).
-   Fix a regression ([#26545](https://github.com/WordPress/gutenberg/pull/26545)) where the Cover block lost its default background overlay color
    ([#26569](https://github.com/WordPress/gutenberg/pull/26569)).
-   Fix Image Block, reset image dimensions when replace URL. bug mentioned in ([#26333](https://github.com/WordPress/gutenberg/issues/26333)).

### Enhancement

-   File Block: Copy url button is moved to Block toolbar.

## 2.23.0 (2020-09-03)

### Enhancement

-   Site title is now a link.

### New Features

-   Add heading level controls to Site Title block.

## 2.12.0 (2020-01-13)

### Bug Fixes

-   Fixes a regression published in version 2.9.2 that would prevent some build tools from including
    styles provided in the packages build-styles directory.

## 2.7.0 (2019-08-05)

### Enhancements

-   Heading block uses `has-text-align-*` class names rather than inline style for text alignment.
-   Verse block uses `has-text-align-*` class names rather than inline style for text alignment.

### Bug Fixes

-   Fixed insertion of columns in the table block, which now inserts columns for all table sections ([#16410](https://github.com/WordPress/gutenberg/pull/16410))

## 2.6.0 (2019-06-12)

-   Fixed an issue with creating upgraded embed blocks that are not registered ([#15883](https://github.com/WordPress/gutenberg/issues/15883)).

## 2.5.0 (2019-05-21)

-   Add vertical alignment controls to Columns Block ([#13899](https://github.com/WordPress/gutenberg/pull/13899/)).
-   Add vertical alignment controls to Media & Text Block ([#13989](https://github.com/WordPress/gutenberg/pull/13989)).
-   Add `wide` and `full` alignments to Archives block ([#14533](https://github.com/WordPress/gutenberg/pull/14533)).
-   Add `wide` and `full` alignments to Categories block ([#14533](https://github.com/WordPress/gutenberg/pull/14533)).
-   Add all alignment options to RSS block ([#14533](https://github.com/WordPress/gutenberg/pull/14533)).
-   Add all alignment options to Search block ([#14533](https://github.com/WordPress/gutenberg/pull/14533)).
-   Add image fill option and focal point picker to Media & Text block ([#14445](https://github.com/WordPress/gutenberg/pull/14445)).
-   Updated the edit flow of the `image` block, updated the edit icon and unified the image editing in only one UI based on `MediaPlaceholder`

### Bug Fixes

-   fix uncaught error in `columns` block due to accessing a property on an object that might be undefined [#14605](https://github.com/WordPress/gutenberg/pull/14605)

## 2.3.0 (2019-03-06)

### New Feature

-   Add background color controls for the table block.
-   Add new `RSS` block ([#7966](https://github.com/WordPress/gutenberg/pull/7966)).
-   Add new `Search` block ([#13583](https://github.com/WordPress/gutenberg/pull/13583)).

## 2.2.12 (2019-01-03)

## 2.2.11 (2018-12-18)

## 2.2.10 (2018-12-12)

## 2.2.9 (2018-11-30)

## 2.2.8 (2018-11-30)

## 2.2.7 (2018-11-22)

## 2.2.6 (2018-11-21)

## 2.2.5 (2018-11-20)

## 2.2.4 (2018-11-15)

## 2.2.3 (2018-11-12)

### Bug Fixes

-   Add a minimum width for the audio block to fixed floated audio blocks.

## 2.2.2 (2018-11-12)

### Polish

-   Columns Block: Improve usability while editing columns.

## 2.2.1 (2018-11-09)

## 2.2.0 (2018-11-09)

### New Features

-   Gallery Block: Add screen reader support for order of images in gallery.

## 2.1.8 (2018-11-03)

### Polish

-   File Block: Create file blocks when dropping multiple files at once.

## 2.1.7 (2018-10-30)

## 2.1.6 (2018-10-30)

### Bug Fixes

-   Classic Block: Prevent theme styles from italicising the italicise button.
-   Gallery Block: Fix the "Remove Image" button appearing blank when an image is focussed.

## 2.1.5 (2018-10-29)

## 2.1.4 (2018-10-22)

### Bug Fixes

-   Video Block: Set correct media types for the poster image.

## 2.1.3 (2018-10-19)

## 2.1.2 (2018-10-18)

## 2.1.0 (2018-10-10)

### New Features

-   Include the classic block if `wp.oldEditor` is defined.
-   Include the HTML block.

## 2.0.0 (2018-09-05)

### Breaking Change

-   Change how required built-ins are polyfilled with Babel 7 ([#9171](https://github.com/WordPress/gutenberg/pull/9171)). If you're using an environment that has limited or no support for ES2015+ such as lower versions of IE then using [core-js](https://github.com/zloirock/core-js) or [@babel/polyfill](https://babeljs.io/docs/en/next/babel-polyfill) will add support for these methods.

### Deprecations

-   Attribute type coercion has been deprecated. Omit the source to preserve type via serialized comment demarcation.<|MERGE_RESOLUTION|>--- conflicted
+++ resolved
@@ -2,13 +2,11 @@
 
 ## Unreleased
 
-<<<<<<< HEAD
 ### Enhancement
 
 -   Declare blocks as __experimental in block.json to automate syncing Gutenberg packages to WordPress ([#40655](https://github.com/WordPress/gutenberg/pull/40655)).
-=======
+
 ## 7.5.0 (2022-05-04)
->>>>>>> b85a929e
 
 ## 7.4.0 (2022-04-21)
 
