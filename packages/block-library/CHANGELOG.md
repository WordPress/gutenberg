--- conflicted
+++ resolved
@@ -1,5 +1,3 @@
-<<<<<<< HEAD
-=======
 ## 2.4.0 (Unreleased)
 
 - Add vertical alignment controls to `columns` Block ([#13899](https://github.com/WordPress/gutenberg/pull/13899/)).
@@ -8,7 +6,6 @@
 
 - fix uncaught error in `columns` block due to accessing a property on an object that might be undefined [#14605](https://github.com/WordPress/gutenberg/pull/14605)
 
->>>>>>> 2c1fe1a5
 ## 2.3.0 (2019-03-06)
 
 ### New Feature
