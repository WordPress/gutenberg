--- conflicted
+++ resolved
@@ -2,13 +2,11 @@
 
 ## Unreleased
 
-<<<<<<< HEAD
 ### New Feature
 
 -   Query Loop Block: Moves per page, offset, and pages controls into Inspector Controls. ([#58207](https://github.com/WordPress/gutenberg/pull/58207))
-=======
+
 ## 9.3.0 (2024-07-10)
->>>>>>> f7b42299
 
 ## 9.2.0 (2024-06-26)
 
