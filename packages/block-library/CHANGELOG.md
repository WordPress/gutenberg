--- conflicted
+++ resolved
@@ -2,13 +2,11 @@
 
 ## Unreleased
 
-<<<<<<< HEAD
 ### New Feature
 
 -   Added support for `border-control` to `Quote Block` ([47537](https://github.com/WordPress/gutenberg/pull/47537))
-=======
+
 ## 8.3.0 (2023-02-01)
->>>>>>> c9507b0c
 
 ## 8.2.0 (2023-01-11)
 
