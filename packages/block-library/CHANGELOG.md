--- conflicted
+++ resolved
@@ -6,11 +6,8 @@
 - Add `wide` and `full` alignments to Categories block ([#14533](https://github.com/WordPress/gutenberg/pull/14533)).
 - Add all alignment options to RSS block ([#14533](https://github.com/WordPress/gutenberg/pull/14533)).
 - Add all alignment options to Search block ([#14533](https://github.com/WordPress/gutenberg/pull/14533)).
-<<<<<<< HEAD
 - Add image fill option and focal point picker to Media & Text block ([#14445](https://github.com/WordPress/gutenberg/pull/14445)).
-=======
 - Updated the edit flow of the `image` block, updated the edit icon and unified the image editing in only one UI based on `MediaPlaceholder`
->>>>>>> 4905299e
 
 ### Bug Fixes
 
