--- conflicted
+++ resolved
@@ -2,15 +2,13 @@
 
 ## Unreleased
 
-<<<<<<< HEAD
 ### Bug Fix
 
 -   Table block: Fix deprecation eligibility to prevent loss of named (color palette) background color ([#39445](https://github.com/WordPress/gutenberg/pull/39445)).
-=======
+
 ### Enhancement
 
 -   Social Icons: Avoid loss of previously selected background color when switching back from "Logos Only" style ([#39276](https://github.com/WordPress/gutenberg/pull/39276)).
->>>>>>> 3739bd76
 
 ## 7.1.0 (2022-03-11)
 
