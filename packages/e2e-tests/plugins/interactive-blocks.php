--- conflicted
+++ resolved
@@ -24,7 +24,6 @@
 				wp_register_script_module(
 					$name . '-view',
 					$view_file,
-<<<<<<< HEAD
 					array(
 						'@wordpress/interactivity',
 						array(
@@ -32,12 +31,7 @@
 							'type' => 'dynamic',
 						),
 					),
-					filemtime( $view_file ),
-					true
-=======
-					array( '@wordpress/interactivity' ),
 					filemtime( $view_file )
->>>>>>> 3c3e0e97
 				);
 
 				register_block_type_from_metadata( $block_folder );
