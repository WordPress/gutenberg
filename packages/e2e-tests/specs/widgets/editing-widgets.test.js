/**
 * WordPress dependencies
 */
import {
	__experimentalActivatePlugin as activatePlugin,
	activateTheme,
	clickBlockToolbarButton,
	__experimentalDeactivatePlugin as deactivatePlugin,
	showBlockToolbar,
	visitAdminPage,
	deleteAllWidgets,
	pressKeyWithModifier,
	__experimentalRest as rest,
	openListView,
	closeListView,
	openGlobalBlockInserter,
	searchForBlock,
	closeGlobalBlockInserter,
	setBrowserViewport,
} from '@wordpress/e2e-test-utils';

/**
 * External dependencies
 */
// eslint-disable-next-line no-restricted-imports
import { find, findAll } from 'puppeteer-testing-library';
import { groupBy, mapValues } from 'lodash';

describe( 'Widgets screen', () => {
	beforeEach( async () => {
		await visitWidgetsScreen();

		// Disable welcome guide if it is enabled.
		const isWelcomeGuideActive = await page.evaluate(
			() =>
				!! wp.data
					.select( 'core/preferences' )
					.get( 'core/edit-widgets', 'welcomeGuide' )
		);
		if ( isWelcomeGuideActive ) {
			await page.evaluate( () =>
				wp.data
					.dispatch( 'core/preferences' )
					.toggle( 'core/edit-widgets', 'welcomeGuide' )
			);
		}

		// Wait for the widget areas to load.
		await findAll( {
			role: 'document',
			name: 'Block: Widget Area',
		} );
	} );

	afterEach( async () => {
		await deleteAllWidgets();
	} );

	beforeAll( async () => {
		// TODO: Ideally we can bundle our test theme directly in the repo.
		await activateTheme( 'twentytwenty' );
		await deleteAllWidgets();
	} );

	afterAll( async () => {
		await activateTheme( 'twentytwentyone' );
	} );

	async function getBlockInGlobalInserter( blockName ) {
		await openGlobalBlockInserter();

		const blockLibrary = await find( {
			role: 'region',
			name: 'Block Library',
		} );

		// Check that there are categorizations in the inserter (#26329).
		const categoryHeaders = await findAll(
			{
				role: 'heading',
				level: 2,
			},
			{
				root: blockLibrary,
			}
		);
		expect( categoryHeaders.length > 0 ).toBe( true );

		const searchBox = await find( {
			role: 'searchbox',
			name: 'Search for blocks and patterns',
		} );
		await searchBox.type( blockName );

		await searchForBlock( blockName );

		return await page.waitForXPath(
			`//button//span[contains(text(), '${ blockName }')]`
		);
	}

	async function expectInsertionPointIndicatorToBeBelowLastBlock(
		widgetArea
	) {
		const childBlocks = await findAll(
			{ selector: '[data-block]' },
			{ root: widgetArea }
		);
		// The initial block appender also has the [data-block] property, adding to the count.
		const lastBlock = childBlocks[ childBlocks.length - 2 ];
		const lastBlockBoundingBox = await lastBlock.boundingBox();

		const insertionPointIndicator = await page.$(
			'.block-editor-block-list__insertion-point-indicator'
		);
		const insertionPointIndicatorBoundingBox =
			await insertionPointIndicator.boundingBox();

		expect(
			insertionPointIndicatorBoundingBox.y > lastBlockBoundingBox.y
		).toBe( true );
	}

	it.skip( 'Should insert content using the global inserter', async () => {
		const updateButton = await find( {
			role: 'button',
			name: 'Update',
		} );

		// Update button should start out disabled.
		expect(
			await updateButton.evaluate( ( button ) => button.disabled )
		).toBe( true );

		const widgetAreas = await findAll( {
			role: 'document',
			name: 'Block: Widget Area',
		} );
		const [ firstWidgetArea, secondWidgetArea ] = widgetAreas;

		let addParagraphBlock = await getBlockInGlobalInserter( 'Paragraph' );
		await addParagraphBlock.hover();

		// FIXME: The insertion point indicator is not showing when the widget area has no blocks.
		// await expectInsertionPointIndicatorToBeBelowLastBlock(
		// 	firstWidgetArea
		// );

		await addParagraphBlock.click();

		// Adding content should enable the Update button.
		expect(
			await updateButton.evaluate( ( button ) => button.disabled )
		).toBe( false );

		let addedParagraphBlockInFirstWidgetArea = await find(
			{
				name: /^Empty block/,
				selector: '[data-block][data-type="core/paragraph"]',
			},
			{
				root: firstWidgetArea,
			}
		);

		await addedParagraphBlockInFirstWidgetArea.focus();

		await page.keyboard.type( 'First Paragraph' );

		addParagraphBlock = await getBlockInGlobalInserter( 'Paragraph' );
		await page.keyboard.press( 'Tab' );
		await page.keyboard.press( 'Tab' );

		await expectInsertionPointIndicatorToBeBelowLastBlock(
			firstWidgetArea
		);
		await addParagraphBlock.focus();
		await addParagraphBlock.click();

		addedParagraphBlockInFirstWidgetArea = await firstWidgetArea.$(
			'[data-block][data-type="core/paragraph"][aria-label^="Empty block"]'
		);
		await addedParagraphBlockInFirstWidgetArea.focus();
		await page.keyboard.type( 'Second Paragraph' );

		const addShortCodeBlock = await getBlockInGlobalInserter( 'Shortcode' );
		await addShortCodeBlock.click();

		const shortCodeInput = await page.waitForSelector(
			'textarea[aria-label="Shortcode text"]'
		);
		await shortCodeInput.focus();
		// The famous Big Buck Bunny video.
		await shortCodeInput.type(
			'[video src="http://commondatastorage.googleapis.com/gtv-videos-bucket/sample/BigBuckBunny.mp4"]'
		);

		// Add to the second widget area.
		await secondWidgetArea.click();

		addParagraphBlock = await getBlockInGlobalInserter( 'Paragraph' );
		await addParagraphBlock.click();

		const addedParagraphBlockInSecondWidgetArea = await secondWidgetArea.$(
			'[data-block][data-type="core/paragraph"][aria-label^="Empty block"]'
		);
		await addedParagraphBlockInSecondWidgetArea.focus();
		await page.keyboard.type( 'Third Paragraph' );

		await saveWidgets();

		// The Update button should be disabled again after saving.
		expect(
			await updateButton.evaluate( ( button ) => button.disabled )
		).toBe( true );

		const serializedWidgetAreas = await getSerializedWidgetAreas();
		expect( serializedWidgetAreas ).toMatchInlineSnapshot( `
		Object {
		  "sidebar-1": "<div class=\\"widget widget_block widget_text\\"><div class=\\"widget-content\\">
		<p>First Paragraph</p>
		</div></div>
		<div class=\\"widget widget_block widget_text\\"><div class=\\"widget-content\\">
		<p>Second Paragraph</p>
		</div></div>
		<div class=\\"widget widget_block\\"><div class=\\"widget-content\\"><p><div style=\\"width: 580px;\\" class=\\"wp-video\\"><!--[if lt IE 9]><script>document.createElement('video');</script><![endif]-->
		<video class=\\"wp-video-shortcode\\" id=\\"video-0-1\\" width=\\"580\\" height=\\"326\\" preload=\\"metadata\\" controls=\\"controls\\"><source type=\\"video/mp4\\" src=\\"http://commondatastorage.googleapis.com/gtv-videos-bucket/sample/BigBuckBunny.mp4?_=1\\" /><a href=\\"http://commondatastorage.googleapis.com/gtv-videos-bucket/sample/BigBuckBunny.mp4\\">http://commondatastorage.googleapis.com/gtv-videos-bucket/sample/BigBuckBunny.mp4</a></video></div></p>
		</div></div>",
		  "sidebar-2": "<div class=\\"widget widget_block widget_text\\"><div class=\\"widget-content\\">
		<p>Third Paragraph</p>
		</div></div>",
		}
	` );
	} );

	it.skip( 'Should insert content using the inline inserter', async () => {
		const [ firstWidgetArea ] = await findAll( {
			role: 'document',
			name: 'Block: Widget Area',
		} );

		// Scroll to the end of the first widget area.
		await firstWidgetArea.evaluate( ( node ) =>
			node.scrollIntoView( { block: 'end' } )
		);

		const firstWidgetAreaBoundingBox = await firstWidgetArea.boundingBox();

		// Click near the end of the widget area to select it.
		await page.mouse.click(
			firstWidgetAreaBoundingBox.x + firstWidgetAreaBoundingBox.width / 2,
			firstWidgetAreaBoundingBox.y +
				firstWidgetAreaBoundingBox.height -
				10
		);

		let inlineInserterButton = await find( {
			role: 'combobox',
			name: 'Add block',
		} );
		await inlineInserterButton.click();

		let inlineQuickInserter = await find( {
			role: 'listbox',
			name: 'Blocks',
		} );

		const paragraphBlock = await find(
			{
				role: 'option',
				name: 'Paragraph',
			},
			{
				root: inlineQuickInserter,
			}
		);
		await paragraphBlock.click();

		const firstParagraphBlock = await find(
			{
				name: /^Empty block/,
				selector: '[data-block][data-type="core/paragraph"]',
			},
			{
				root: firstWidgetArea,
			}
		);

		await firstParagraphBlock.focus();
		await page.keyboard.type( 'First Paragraph' );

		await page.keyboard.press( 'Enter' );
		await page.keyboard.type( 'Second Paragraph' );

		const secondParagraphBlock = await page.evaluateHandle(
			() => document.activeElement
		);
		await expect( secondParagraphBlock ).not.toBeElement(
			firstParagraphBlock
		);

		const secondParagraphBlockBoundingBox =
			await secondParagraphBlock.boundingBox();

		// Click outside the block to move the focus back to the widget area.
		await page.mouse.click(
			secondParagraphBlockBoundingBox.x +
				firstWidgetAreaBoundingBox.width / 2,
			secondParagraphBlockBoundingBox.y +
				secondParagraphBlockBoundingBox.height +
				10
		);

		// Hover above the last block to trigger the inline inserter between blocks.
		await page.mouse.move(
			secondParagraphBlockBoundingBox.x +
				secondParagraphBlockBoundingBox.width / 2,
			secondParagraphBlockBoundingBox.y - 10
		);

		// There will be 2 matches here.
		// One is the in-between inserter,
		// and the other one is the button block appender.
		[ inlineInserterButton ] = await findAll( {
			role: 'combobox',
			name: 'Add block',
		} );
		await inlineInserterButton.click();

		const inserterSearchBox = await find( {
			role: 'searchbox',
			name: 'Search for blocks and patterns',
		} );
		await expect( inserterSearchBox ).toHaveFocus();

		await page.keyboard.type( 'Heading' );

		inlineQuickInserter = await find( {
			role: 'listbox',
			name: 'Blocks',
		} );
		const headingBlockOption = await find(
			{
				role: 'option',
				name: 'Heading',
			},
			{
				root: inlineQuickInserter,
			}
		);
		await headingBlockOption.click();

		// Get the added heading block as second last block.
		const addedHeadingBlock = await secondParagraphBlock.evaluateHandle(
			( node ) => node.previousSibling
		);

		await expect( addedHeadingBlock ).toHaveFocus();

		await page.keyboard.type( 'My Heading' );

		await expect( addedHeadingBlock ).toMatchQuery( {
			name: 'Block: Heading',
			level: 2,
			value: 'My Heading',
		} );

		await saveWidgets();
		const serializedWidgetAreas = await getSerializedWidgetAreas();
		expect( serializedWidgetAreas ).toMatchInlineSnapshot( `
		Object {
		  "sidebar-1": "<div class=\\"widget widget_block widget_text\\"><div class=\\"widget-content\\">
		<p>First Paragraph</p>
		</div></div>
		<div class=\\"widget widget_block\\"><div class=\\"widget-content\\">
		<h2 id=\\"my-heading\\">My Heading</h2>
		</div></div>
		<div class=\\"widget widget_block widget_text\\"><div class=\\"widget-content\\">
		<p>Second Paragraph</p>
		</div></div>",
		}
	` );
	} );

	describe( 'Function widgets', () => {
		async function addMarquee( nbExpectedMarquees ) {
			const [ firstWidgetArea ] = await findAll( {
				role: 'document',
				name: 'Block: Widget Area',
			} );
			await firstWidgetArea.focus();
			const marqueeBlock = await getBlockInGlobalInserter(
				'Marquee Greeting'
			);
			await marqueeBlock.click();
			await page.waitForFunction(
				( expectedMarquees ) => {
					return (
						document.querySelectorAll(
							'[data-testid="marquee-greeting"]'
						).length === expectedMarquees
					);
				},
				{},
				nbExpectedMarquees
			);
		}

		async function deleteExistingMarquees() {
			const widgetAreasHoldingMarqueeWidgets = await page.$x(
				'//input[@data-testid="marquee-greeting"]/ancestor::div[@aria-label="Block: Widget Area"]'
			);
			for ( const widgetArea of widgetAreasHoldingMarqueeWidgets ) {
				const closedPanelBody = await widgetArea.$(
					'.components-panel__body:not(.is-opened)'
				);
				if ( closedPanelBody ) {
					await closedPanelBody.focus();
					await closedPanelBody.click();
				}

				const [ existingMarqueeWidgets ] = await widgetArea.$x(
					'//input[@data-testid="marquee-greeting"]/ancestor::div[@data-block][contains(@class, "wp-block-legacy-widget")]'
				);
				if ( existingMarqueeWidgets ) {
					await existingMarqueeWidgets.focus();
					await pressKeyWithModifier( 'access', 'z' );
				}
			}
		}

		beforeAll( async () => {
			await activatePlugin( 'gutenberg-test-marquee-widget' );
		} );

		beforeEach( async () => {
			await deleteExistingMarquees();
		} );

		afterAll( async () => {
			await deactivatePlugin( 'gutenberg-test-marquee-widget' );
		} );

		it( 'Should add and save the marquee widget', async () => {
			await addMarquee( 1 );

			// Use find because the input might not be visible at first.
			const marqueeInput = await find( {
				selector: '[data-testid="marquee-greeting"]',
			} );
			// Clear the input.
			await marqueeInput.evaluate( ( input ) => {
				input.value = '';
			} );
			await marqueeInput.type( 'Howdy' );

			// The first marquee is saved after clicking the form save button.
			const marqueeSaveButton = await marqueeInput.evaluateHandle(
				( input ) =>
					input
						// Get the parent block element.
						.closest( '[data-block]' )
						// Get the save button.
						.querySelector( 'button[type="submit"]' )
			);
			await marqueeSaveButton.click();

			await saveWidgets();
			let editedSerializedWidgetAreas = await getSerializedWidgetAreas();
			await expect( editedSerializedWidgetAreas ).toMatchInlineSnapshot( `
			{
			  "sidebar-1": "<marquee>Howdy</marquee>",
			}
		` );

			await page.reload();

			editedSerializedWidgetAreas = await getSerializedWidgetAreas();
			await expect( editedSerializedWidgetAreas ).toMatchInlineSnapshot( `
			{
			  "sidebar-1": "<marquee>Howdy</marquee>",
			}
		` );

			await addMarquee( 2 );

			const marqueeInputs = await page.$$(
				'[data-testid="marquee-greeting"]'
			);

			expect( marqueeInputs ).toHaveLength( 2 );
			await marqueeInputs[ 0 ].type( 'first ' );
			await marqueeInputs[ 1 ].type( 'Second ' );

			// No marquee should be changed without clicking on their "save" button.
			// The second marquee shouldn't be stored as a widget.
			// See #32978 for more info.
			await saveWidgets();
			editedSerializedWidgetAreas = await getSerializedWidgetAreas();
			await expect( editedSerializedWidgetAreas ).toMatchInlineSnapshot( `
			{
			  "sidebar-1": "<marquee>Howdy</marquee>",
			}
		` );

			await page.reload();
			const marqueesAfter = await findAll( {
				selector: '[data-testid="marquee-greeting"]',
			} );
			expect( marqueesAfter ).toHaveLength( 1 );
		} );
	} );

	it.skip( 'Should duplicate the widgets', async () => {
		let [ firstWidgetArea ] = await findAll( {
			role: 'document',
			name: 'Block: Widget Area',
		} );

		const addParagraphBlock = await getBlockInGlobalInserter( 'Paragraph' );
		await addParagraphBlock.click();

		let firstParagraphBlock = await find(
			{
				role: 'document',
				name: /^Empty block/,
			},
			{ root: firstWidgetArea }
		);
		await firstParagraphBlock.focus();
		await page.keyboard.type( 'First Paragraph' );

		await saveWidgets();
		await page.reload();
		// Wait for the widget areas to load.
		[ firstWidgetArea ] = await findAll( {
			role: 'document',
			name: 'Block: Widget Area',
		} );

		const initialSerializedWidgetAreas = await getSerializedWidgetAreas();
		expect( initialSerializedWidgetAreas ).toMatchInlineSnapshot( `
		Object {
		  "sidebar-1": "<div class=\\"widget widget_block widget_text\\"><div class=\\"widget-content\\">
		<p>First Paragraph</p>
		</div></div>",
		}
	` );

		firstParagraphBlock = await firstWidgetArea.$(
			'[data-block][data-type="core/paragraph"]'
		);
		await firstParagraphBlock.focus();

		await showBlockToolbar();
		await clickBlockToolbarButton( 'Options' );
		const duplicateButton = await find( {
			role: 'menuitem',
			name: /^Duplicate/,
		} );
		await duplicateButton.click();

		await page.waitForFunction(
			( paragraph ) =>
				paragraph.nextSibling &&
				paragraph.nextSibling.matches( '[data-block]' ),
			{},
			firstParagraphBlock
		);
		const duplicatedParagraphBlock =
			await firstParagraphBlock.evaluateHandle(
				( paragraph ) => paragraph.nextSibling
			);

		const firstParagraphBlockClientId = await firstParagraphBlock.evaluate(
			( node ) => node.dataset.block
		);
		const duplicatedParagraphBlockClientId =
			await duplicatedParagraphBlock.evaluate(
				( node ) => node.dataset.block
			);

		expect( firstParagraphBlockClientId ).not.toBe(
			duplicatedParagraphBlockClientId
		);
		await expect( duplicatedParagraphBlock ).toMatchQuery( {
			text: 'First Paragraph',
		} );
		await expect( duplicatedParagraphBlock ).toHaveFocus();

		await saveWidgets();
		const editedSerializedWidgetAreas = await getSerializedWidgetAreas();
		expect( editedSerializedWidgetAreas ).toMatchInlineSnapshot( `
		Object {
		  "sidebar-1": "<div class=\\"widget widget_block widget_text\\"><div class=\\"widget-content\\">
		<p>First Paragraph</p>
		</div></div>
		<div class=\\"widget widget_block widget_text\\"><div class=\\"widget-content\\">
		<p>First Paragraph</p>
		</div></div>",
		}
	` );
		expect( editedSerializedWidgetAreas[ 'sidebar-1' ] ).toBe(
			[
				initialSerializedWidgetAreas[ 'sidebar-1' ],
				initialSerializedWidgetAreas[ 'sidebar-1' ],
			].join( '\n' )
		);
	} );

	it.skip( 'Should display legacy widgets', async () => {
		// Get the default empty instance of a legacy search widget.
		const { instance: defaultSearchInstance } = await rest( {
			method: 'POST',
			path: '/wp/v2/widget-types/search/encode',
			data: { instance: {} },
		} );

		// Create a search widget in the first sidebar using the default instance.
		await rest( {
			method: 'POST',
			path: '/wp/v2/widgets',
			data: {
				id_base: 'search',
				sidebar: 'sidebar-1',
				instance: defaultSearchInstance,
			},
		} );

		await page.reload();

		// Wait for the Legacy Widget block's preview iframe to load.
		const frame = await new Promise( ( resolve ) => {
			const checkFrame = async () => {
				const frameElement = await page.$(
					'iframe.wp-block-legacy-widget__edit-preview-iframe'
				);
				if ( frameElement ) {
					page.off( 'frameattached', checkFrame );
					page.off( 'framenavigated', checkFrame );
					resolve( frameElement.contentFrame() );
				}
			};
			page.on( 'frameattached', checkFrame );
			page.on( 'framenavigated', checkFrame );
		} );

		// Expect to have search input.
		await find(
			{
				role: 'searchbox',
			},
			{
				page: frame,
			}
		);

		// Focus the Legacy Widget block.
		const legacyWidget = await find( {
			role: 'document',
			name: 'Block: Legacy Widget',
		} );
		await legacyWidget.focus();

		// There should be a title at the top of the widget form.
		const legacyWidgetName = await find(
			{
				role: 'heading',
				level: 3,
			},
			{
				root: legacyWidget,
			}
		);
		expect( legacyWidgetName ).toMatchQuery( { text: 'Search' } );

		// Update the widget form.
		// TODO: Convert to find() API from puppeteer-testing-library.
		const titleInput = await page.waitForSelector(
			`#widget-search-1-title`
		);
		await titleInput.type( 'Search Title' );

		// Switch to Navigation mode.
		await page.keyboard.press( 'Escape' );

		// Wait for the preview to update.
		await frame.waitForNavigation();

		// Expect to have search title.
		await find(
			{
				role: 'heading',
				name: 'Search Title',
			},
			{
				page: frame,
			}
		);

		await saveWidgets();
		const serializedWidgetAreas = await getSerializedWidgetAreas();
		expect( serializedWidgetAreas ).toMatchInlineSnapshot( `
		Object {
		  "sidebar-1": "<div class=\\"widget widget_search\\"><div class=\\"widget-content\\"><h2 class=\\"widget-title subheading heading-size-3\\">Search Title</h2><form role=\\"search\\"  method=\\"get\\" class=\\"search-form\\" action=\\"http://localhost:8889/\\">
			<label for=\\"search-form-1\\">
				<span class=\\"screen-reader-text\\">Search for:</span>
				<input type=\\"search\\" id=\\"search-form-1\\" class=\\"search-field\\" placeholder=\\"Search &hellip;\\" value=\\"\\" name=\\"s\\" />
			</label>
			<input type=\\"submit\\" class=\\"search-submit\\" value=\\"Search\\" />
		</form>
		</div></div>",
		}
	` );
	} );

	it.skip( 'allows widgets to be moved between widget areas using the dropdown in the block toolbar', async () => {
		const widgetAreas = await findAll( {
			role: 'document',
			name: 'Block: Widget Area',
		} );
		const [ firstWidgetArea, secondWidgetArea ] = widgetAreas;

		// Insert a paragraph it should be in the first widget area.
		const inserterParagraphBlock = await getBlockInGlobalInserter(
			'Paragraph'
		);
		await inserterParagraphBlock.hover();
		await inserterParagraphBlock.click();
		const addedParagraphBlockInFirstWidgetArea = await find(
			{
				role: 'document',
				name: /^Empty block/,
			},
			{ root: firstWidgetArea }
		);
		await addedParagraphBlockInFirstWidgetArea.focus();
		await page.keyboard.type( 'First Paragraph' );

		// Check that the block exists in the first widget area.
		await find(
			{
				role: 'document',
				name: 'Paragraph block',
				value: 'First Paragraph',
			},
			{
				root: firstWidgetArea,
			}
		);

		// Move the block to the second widget area.
		await showBlockToolbar();
		await clickBlockToolbarButton( 'Move to widget area' );
		const widgetAreaButton = await find( {
			role: 'menuitemradio',
			name: /^Footer #2/,
		} );
		await widgetAreaButton.click();

		// Check that the block exists in the second widget area.
		await find(
			{
				role: 'document',
				name: 'Paragraph block',
				value: 'First Paragraph',
			},
			{
				root: secondWidgetArea,
			}
		);

		// Assert that the serialized widget areas shows the block as in the second widget area.
		await saveWidgets();
		const serializedWidgetAreas2 = await getSerializedWidgetAreas();
		expect( serializedWidgetAreas2 ).toMatchInlineSnapshot( `
		Object {
		  "sidebar-2": "<div class=\\"widget widget_block widget_text\\"><div class=\\"widget-content\\">
		<p>First Paragraph</p>
		</div></div>",
		}
	` );
	} );

	it( 'Allows widget deletion to be undone', async () => {
		const [ firstWidgetArea ] = await findAll( {
			role: 'document',
			name: 'Block: Widget Area',
		} );

		let addParagraphBlock = await getBlockInGlobalInserter( 'Paragraph' );
		await addParagraphBlock.click();

		let addedParagraphBlockInFirstWidgetArea = await find(
			{
				name: /^Empty block/,
				selector: '[data-block][data-type="core/paragraph"]',
			},
			{
				root: firstWidgetArea,
			}
		);
		await addedParagraphBlockInFirstWidgetArea.focus();
		await page.keyboard.type( 'First Paragraph' );

		addParagraphBlock = await getBlockInGlobalInserter( 'Paragraph' );
		await addParagraphBlock.click();

		addedParagraphBlockInFirstWidgetArea = await firstWidgetArea.$(
			'[data-block][data-type="core/paragraph"][aria-label^="Empty block"]'
		);
		await addedParagraphBlockInFirstWidgetArea.focus();
		await page.keyboard.type( 'Second Paragraph' );

		await saveWidgets();
		await page.focus( '.block-editor-writing-flow' );

		// Delete the last block and save again.
		await pressKeyWithModifier( 'access', 'z' );
		await saveWidgets();
		// To do: clicking on the Snackbar causes focus loss.
		await page.focus( '.block-editor-writing-flow' );

		// Undo block deletion and save again.
		await pressKeyWithModifier( 'primary', 'z' );
		await saveWidgets();

		// Reload the page to make sure changes were actually saved.
		await page.reload();

		const serializedWidgetAreas = await getSerializedWidgetAreas();
		expect( serializedWidgetAreas ).toMatchInlineSnapshot( `
<<<<<<< HEAD
		Object {
		  "sidebar-1": "<div class=\\"widget widget_block widget_text\\"><div class=\\"widget-content\\">
		<p class=\\"wp-block-paragraph\\">First Paragraph</p>
		</div></div>
		<div class=\\"widget widget_block widget_text\\"><div class=\\"widget-content\\">
		<p class=\\"wp-block-paragraph\\">Second Paragraph</p>
=======
		{
		  "sidebar-1": "<div class="widget widget_block widget_text"><div class="widget-content">
		<p>First Paragraph</p>
		</div></div>
		<div class="widget widget_block widget_text"><div class="widget-content">
		<p>Second Paragraph</p>
>>>>>>> ce49c68c
		</div></div>",
		}
	` );
	} );

	it( 'can toggle sidebar list view', async () => {
		const widgetAreas = await findAll( {
			role: 'document',
			name: 'Block: Widget Area',
		} );
		await openListView();
		const listItems = await page.$$(
			'.edit-widgets-editor__list-view-panel .block-editor-list-view-leaf'
		);
		expect( listItems.length >= widgetAreas.length ).toEqual( true );
		await closeListView();
	} );

	// Check for regressions of https://github.com/WordPress/gutenberg/issues/38002.
	it( 'allows blocks to be added on mobile viewports', async () => {
		await setBrowserViewport( 'small' );
		const [ firstWidgetArea ] = await findAll( {
			role: 'document',
			name: 'Block: Widget Area',
		} );

		const addParagraphBlock = await getBlockInGlobalInserter( 'Paragraph' );
		await addParagraphBlock.click();

		const addedParagraphBlockInFirstWidgetArea = await find(
			{
				name: /^Empty block/,
				selector: '[data-block][data-type="core/paragraph"]',
			},
			{
				root: firstWidgetArea,
			}
		);
		await addedParagraphBlockInFirstWidgetArea.focus();
		await page.keyboard.type( 'First Paragraph' );
		const updatedParagraphBlockInFirstWidgetArea = await find(
			{
				name: 'Paragraph block',
				value: 'First Paragraph',
			},
			{
				root: firstWidgetArea,
			}
		);

		expect( updatedParagraphBlockInFirstWidgetArea ).toBeTruthy();
	} );
} );

/**
 * Visit the widgets screen via link clicking. The widgets screen currently
 * has different URLs during the integration to core.
 * We should be able to refactor it once it's fully merged into core.
 */
async function visitWidgetsScreen() {
	// Visit the Appearance page.
	await visitAdminPage( 'themes.php' );

	// Go to the Widgets page.
	const appearanceMenu = await page.$( '#menu-appearance' );
	await appearanceMenu.hover();
	const widgetsLink = await find(
		{ role: 'link', name: 'Widgets' },
		{ root: appearanceMenu }
	);
	await Promise.all( [
		page.waitForNavigation(),
		// Click on the link no matter if it's visible or not.
		widgetsLink.evaluate( ( link ) => {
			link.click();
		} ),
	] );
}

async function saveWidgets() {
	await closeListView();
	await closeGlobalBlockInserter();
	const updateButton = await find( {
		role: 'button',
		name: 'Update',
	} );
	await updateButton.click();

	// Expect the "Widgets saved." snackbar to appear.
	const savedSnackbarQuery = {
		role: 'button',
		name: 'Dismiss this notice',
		text: 'Widgets saved.',
	};
	await expect( savedSnackbarQuery ).toBeFound();

	// Close the snackbar.
	const savedSnackbar = await find( savedSnackbarQuery );
	await savedSnackbar.click();
	// Expect focus not to be lost.
	await expect(
		await page.evaluate( () => document.activeElement.className )
	).toBe( 'components-snackbar-list edit-widgets-notices__snackbar' );
	await expect( savedSnackbarQuery ).not.toBeFound();
}

async function getSerializedWidgetAreas() {
	const widgets = await rest( { path: '/wp/v2/widgets' } );

	const serializedWidgetAreas = mapValues(
		groupBy( widgets, 'sidebar' ),
		( sidebarWidgets ) =>
			sidebarWidgets
				.map( ( widget ) => widget.rendered )
				.filter( Boolean )
				.join( '\n' )
	);

	return serializedWidgetAreas;
}<|MERGE_RESOLUTION|>--- conflicted
+++ resolved
@@ -468,19 +468,19 @@
 			await saveWidgets();
 			let editedSerializedWidgetAreas = await getSerializedWidgetAreas();
 			await expect( editedSerializedWidgetAreas ).toMatchInlineSnapshot( `
-			{
-			  "sidebar-1": "<marquee>Howdy</marquee>",
-			}
-		` );
+									{
+									  "sidebar-1": "<marquee>Howdy</marquee>",
+									}
+							` );
 
 			await page.reload();
 
 			editedSerializedWidgetAreas = await getSerializedWidgetAreas();
 			await expect( editedSerializedWidgetAreas ).toMatchInlineSnapshot( `
-			{
-			  "sidebar-1": "<marquee>Howdy</marquee>",
-			}
-		` );
+									{
+									  "sidebar-1": "<marquee>Howdy</marquee>",
+									}
+							` );
 
 			await addMarquee( 2 );
 
@@ -498,10 +498,10 @@
 			await saveWidgets();
 			editedSerializedWidgetAreas = await getSerializedWidgetAreas();
 			await expect( editedSerializedWidgetAreas ).toMatchInlineSnapshot( `
-			{
-			  "sidebar-1": "<marquee>Howdy</marquee>",
-			}
-		` );
+									{
+									  "sidebar-1": "<marquee>Howdy</marquee>",
+									}
+							` );
 
 			await page.reload();
 			const marqueesAfter = await findAll( {
@@ -830,21 +830,12 @@
 
 		const serializedWidgetAreas = await getSerializedWidgetAreas();
 		expect( serializedWidgetAreas ).toMatchInlineSnapshot( `
-<<<<<<< HEAD
-		Object {
-		  "sidebar-1": "<div class=\\"widget widget_block widget_text\\"><div class=\\"widget-content\\">
-		<p class=\\"wp-block-paragraph\\">First Paragraph</p>
-		</div></div>
-		<div class=\\"widget widget_block widget_text\\"><div class=\\"widget-content\\">
-		<p class=\\"wp-block-paragraph\\">Second Paragraph</p>
-=======
 		{
 		  "sidebar-1": "<div class="widget widget_block widget_text"><div class="widget-content">
-		<p>First Paragraph</p>
+		<p class="wp-block-paragraph">First Paragraph</p>
 		</div></div>
 		<div class="widget widget_block widget_text"><div class="widget-content">
-		<p>Second Paragraph</p>
->>>>>>> ce49c68c
+		<p class="wp-block-paragraph">Second Paragraph</p>
 		</div></div>",
 		}
 	` );
