--- conflicted
+++ resolved
@@ -304,17 +304,10 @@
 			inserterMenuInputSelector
 		);
 		inserterMenuSearchInput.type( 'cover' );
-<<<<<<< HEAD
-		// Wait for the search results to load (Cover block).
-		await page.waitForSelector(
-			'.block-editor-block-types-list__item.editor-block-list-item-cover'
-		);
-=======
 		await page.waitForSelector(
 			'.block-editor-block-types-list .editor-block-list-item-cover'
 		);
 		// clicking may be too quick and may select a detached node.
->>>>>>> 5a2a966a
 		await page.keyboard.press( 'Tab' );
 		await page.keyboard.press( 'Tab' );
 		await page.keyboard.press( 'Enter' );
