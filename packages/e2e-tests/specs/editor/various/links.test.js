/**
 * WordPress dependencies
 */
import {
	clickBlockAppender,
	clickBlockToolbarButton,
	getEditedPostContent,
	createNewPost,
	pressKeyWithModifier,
} from '@wordpress/e2e-test-utils';

/**
 * The modifier keys needed to invoke a 'select the next word' keyboard shortcut.
 *
 * @type {string}
 */

describe( 'Links', () => {
	beforeEach( async () => {
		await createNewPost();
	} );

	const waitForAutoFocus = async () => {
		await page.waitForFunction(
			() => !! document.activeElement.closest( '.block-editor-url-input' )
		);
	};

	it( 'can be created by selecting text and clicking Link', async () => {
		// Create a block with some text
		await clickBlockAppender();
		await page.keyboard.type( 'This is Gutenberg' );

		// Select some text
		await pressKeyWithModifier( 'shiftAlt', 'ArrowLeft' );

		// Click on the Link button
		await page.click( 'button[aria-label="Link"]' );

		// Wait for the URL field to auto-focus
		await waitForAutoFocus();

		// Type a URL
		await page.keyboard.type( 'https://wordpress.org/gutenberg' );

		// Submit the link
		await page.keyboard.press( 'Enter' );

		// The link should have been inserted
		expect( await getEditedPostContent() ).toMatchSnapshot();
	} );

	it( 'can be created by selecting text and using keyboard shortcuts', async () => {
		// Create a block with some text
		await clickBlockAppender();
		await page.keyboard.type( 'This is Gutenberg' );

		// Select some text
		await pressKeyWithModifier( 'shiftAlt', 'ArrowLeft' );

		// Press Cmd+K to insert a link
		await pressKeyWithModifier( 'primary', 'K' );

		// Wait for the URL field to auto-focus
		await waitForAutoFocus();

		// Type a URL
		await page.keyboard.type( 'https://wordpress.org/gutenberg' );

		// Navigate to and toggle the "Open in new tab" checkbox.
		await page.keyboard.press( 'Tab' );
		await page.keyboard.press( 'Tab' );
		await page.keyboard.press( 'Space' );

		// Toggle should still have focus and be checked.
		await page.waitForSelector(
			':focus:checked.components-form-toggle__input'
		);

		// Ensure that the contents of the post have not been changed, since at
		// this point the link is still not inserted.
		expect( await getEditedPostContent() ).toMatchSnapshot();

		// Tab back to the Submit and apply the link
		await pressKeyWithModifier( 'shift', 'Tab' );
		await page.keyboard.press( 'Enter' );

		// The link should have been inserted
		expect( await getEditedPostContent() ).toMatchSnapshot();
	} );

	it( 'can be created without any text selected', async () => {
		// Create a block with some text
		await clickBlockAppender();
		await page.keyboard.type( 'This is Gutenberg: ' );

		// Press Cmd+K to insert a link
		await pressKeyWithModifier( 'primary', 'K' );

		// Wait for the URL field to auto-focus
		await waitForAutoFocus();

		// Type a URL
		await page.keyboard.type( 'https://wordpress.org/gutenberg' );

		// Press Enter to apply the link
		await page.keyboard.press( 'Enter' );

		// A link with the URL as its text should have been inserted
		expect( await getEditedPostContent() ).toMatchSnapshot();
	} );

	it( 'can be created instantly when a URL is selected', async () => {
		// Create a block with some text
		await clickBlockAppender();
		await page.keyboard.type(
			'This is Gutenberg: https://wordpress.org/gutenberg'
		);

		// Select the URL
		await pressKeyWithModifier( 'shiftAlt', 'ArrowLeft' );
		await pressKeyWithModifier( 'shiftAlt', 'ArrowLeft' );
		await pressKeyWithModifier( 'shiftAlt', 'ArrowLeft' );
		await pressKeyWithModifier( 'shiftAlt', 'ArrowLeft' );

		// Click on the Link button
		await page.click( 'button[aria-label="Link"]' );

		// A link with the selected URL as its href should have been inserted
		expect( await getEditedPostContent() ).toMatchSnapshot();
	} );

	it( 'is not created when we click away from the link input', async () => {
		// Create a block with some text
		await clickBlockAppender();
		await page.keyboard.type( 'This is Gutenberg' );

		// Select some text
		await pressKeyWithModifier( 'shiftAlt', 'ArrowLeft' );

		// Click on the Link button
		await page.click( 'button[aria-label="Link"]' );

		// Wait for the URL field to auto-focus
		await waitForAutoFocus();

		// Type a URL
		await page.keyboard.type( 'https://wordpress.org/gutenberg' );

		// Click somewhere else - it doesn't really matter where
		await page.click( '.editor-post-title' );
	} );

	const createAndReselectLink = async () => {
		// Create a block with some text
		await clickBlockAppender();
		await page.keyboard.type( 'This is Gutenberg' );

		// Select some text
		await pressKeyWithModifier( 'shiftAlt', 'ArrowLeft' );

		// Click on the Link button
		await page.click( 'button[aria-label="Link"]' );

		// Wait for the URL field to auto-focus
		await waitForAutoFocus();

		// Type a URL
		await page.keyboard.type( 'https://wordpress.org/gutenberg' );

		// Click on the Submit button
		await page.keyboard.press( 'Enter' );
	};

	it( 'can be edited', async () => {
		await createAndReselectLink();

		// Click on the Edit button
		const [ editButton ] = await page.$x( '//button[text()="Edit"]' );
		await editButton.click();

		// Wait for the URL field to auto-focus
		await waitForAutoFocus();

		// Change the URL
		await page.keyboard.type( '/handbook' );

		// Submit the link
		await page.keyboard.press( 'Enter' );

		// The link should have been updated
		expect( await getEditedPostContent() ).toMatchSnapshot();
	} );

	it( 'can be removed', async () => {
		await createAndReselectLink();

		// Click on the Unlink button
		await page.click( 'button[aria-label="Unlink"]' );

		// The link should have been removed
		expect( await getEditedPostContent() ).toMatchSnapshot();
	} );

	const toggleFixedToolbar = async ( isFixed ) => {
		await page.evaluate( ( _isFixed ) => {
			const { select, dispatch } = wp.data;
			const isCurrentlyFixed = select( 'core/edit-post' ).isFeatureActive(
				'fixedToolbar'
			);
			if ( isCurrentlyFixed !== _isFixed ) {
				dispatch( 'core/edit-post' ).toggleFeature( 'fixedToolbar' );
			}
		}, isFixed );
	};

	it( 'allows Left to be pressed during creation when the toolbar is fixed to top', async () => {
		await toggleFixedToolbar( true );

		await clickBlockAppender();
		await page.keyboard.type( 'Text' );
		await page.click( 'button[aria-label="Link"]' );

		// Typing "left" should not close the dialog
		await page.keyboard.press( 'ArrowLeft' );
		let popover = await page.$(
			'.components-popover__content .block-editor-link-control'
		);
		expect( popover ).not.toBeNull();

		// Escape should close the dialog still.
		await page.keyboard.press( 'Escape' );
		popover = await page.$(
			'.components-popover__content .block-editor-link-control'
		);
		expect( popover ).toBeNull();
	} );

	it( 'allows Left to be pressed during creation in "Docked Toolbar" mode', async () => {
		await toggleFixedToolbar( false );

		await clickBlockAppender();
		await page.keyboard.type( 'Text' );

		await clickBlockToolbarButton( 'Link' );

		// Typing "left" should not close the dialog
		await page.keyboard.press( 'ArrowLeft' );
		let popover = await page.$(
			'.components-popover__content .block-editor-link-control'
		);
		expect( popover ).not.toBeNull();

		// Escape should close the dialog still.
		await page.keyboard.press( 'Escape' );
		popover = await page.$(
			'.components-popover__content .block-editor-link-control'
		);
		expect( popover ).toBeNull();
	} );

	it( 'can be edited with collapsed selection', async () => {
		await createAndReselectLink();
		// Make a collapsed selection inside the link
		await page.keyboard.press( 'ArrowLeft' );
		await page.keyboard.press( 'ArrowRight' );
		// Move the mouse to show the block toolbar
		await page.mouse.move( 0, 0 );
		await page.mouse.move( 10, 10 );
		const [ editButton ] = await page.$x( '//button[text()="Edit"]' );
		await editButton.click();
		await waitForAutoFocus();
		await page.keyboard.type( '/handbook' );
		await page.keyboard.press( 'Enter' );
		expect( await getEditedPostContent() ).toMatchSnapshot();
	} );

	const createPostWithTitle = async ( titleText ) => {
		await createNewPost();
		await page.type( '.editor-post-title__input', titleText );
		await page.click( '.editor-post-publish-panel__toggle' );

		// Disable reason: Wait for the animation to complete, since otherwise the
		// click attempt may occur at the wrong point.
		// eslint-disable-next-line no-restricted-syntax
		await page.waitFor( 100 );

		// Publish the post
		await page.click( '.editor-post-publish-button' );

		// Return the URL of the new post
		await page.waitForSelector(
			'.post-publish-panel__postpublish-post-address input'
		);
		return page.evaluate(
			() =>
				document.querySelector(
					'.post-publish-panel__postpublish-post-address input'
				).value
		);
	};

	it( 'allows use of escape key to dismiss the url popover', async () => {
		const titleText = 'Test post escape';
		await createPostWithTitle( titleText );

		await createNewPost();
		await clickBlockAppender();

		// Now in a new post and try to create a link from an autocomplete suggestion using the keyboard.
		await page.keyboard.type( 'This is Gutenberg' );
		await pressKeyWithModifier( 'shiftAlt', 'ArrowLeft' );

		// Press Cmd+K to insert a link
		await pressKeyWithModifier( 'primary', 'K' );

		// Wait for the URL field to auto-focus
		await waitForAutoFocus();
		expect(
			await page.$(
				'.components-popover__content .block-editor-link-control'
			)
		).not.toBeNull();

		// Trigger the autocomplete suggestion list and select the first suggestion.
		await page.keyboard.type( titleText );
		await page.waitForSelector( '.block-editor-link-control__search-item' );
		await page.keyboard.press( 'ArrowDown' );

		// Expect the the escape key to dismiss the popover when the autocomplete suggestion list is open.
		await page.keyboard.press( 'Escape' );
		expect(
			await page.$(
				'.components-popover__content .block-editor-link-control'
			)
		).toBeNull();
<<<<<<< HEAD
=======

		// Confirm that selection is returned to where it was before launching
		// the link editor, with "Gutenberg" as an uncollapsed selection.
		await page.keyboard.press( 'ArrowRight' );
		await page.keyboard.type( '.' );
		expect( await getEditedPostContent() ).toMatchSnapshot();
>>>>>>> 251bab45

		// Press Cmd+K to insert a link
		await pressKeyWithModifier( 'primary', 'K' );

		// Wait for the URL field to auto-focus
		await waitForAutoFocus();
		expect(
			await page.$(
				'.components-popover__content .block-editor-link-control'
			)
		).not.toBeNull();

		// Expect the the escape key to dismiss the popover normally.
		await page.keyboard.press( 'Escape' );
		expect(
			await page.$(
				'.components-popover__content .block-editor-link-control'
			)
		).toBeNull();

		// Press Cmd+K to insert a link
		await pressKeyWithModifier( 'primary', 'K' );

		// Wait for the URL field to auto-focus
		await waitForAutoFocus();
		expect(
			await page.$(
				'.components-popover__content .block-editor-link-control'
			)
		).not.toBeNull();

		// Tab to the "Open in new tab" toggle.
		await page.keyboard.press( 'Tab' );
		await page.keyboard.press( 'Tab' );

		// Expect the the escape key to dismiss the popover normally.
		await page.keyboard.press( 'Escape' );
		expect(
			await page.$(
				'.components-popover__content .block-editor-link-control'
			)
		).toBeNull();
	} );

	it( 'can be modified using the keyboard once a link has been set', async () => {
		const URL = 'https://wordpress.org/gutenberg';

		// Create a block with some text and format it as a link.
		await clickBlockAppender();
		await page.keyboard.type( 'This is Gutenberg' );
		await pressKeyWithModifier( 'shiftAlt', 'ArrowLeft' );
		await pressKeyWithModifier( 'primary', 'K' );
		await waitForAutoFocus();
		await page.keyboard.type( URL );
		await page.keyboard.press( 'Enter' );

		// Deselect the link text by moving the caret to the end of the line
		// and the link popover should not be displayed.
		await page.keyboard.press( 'End' );
		expect(
			await page.$(
				'.components-popover__content .block-editor-link-control'
			)
		).toBeNull();

		// Move the caret back into the link text and the link popover
		// should be displayed.
		await page.keyboard.press( 'ArrowLeft' );
		expect(
			await page.$(
				'.components-popover__content .block-editor-link-control'
			)
		).not.toBeNull();

		// Press Cmd+K to edit the link and the url-input should become
		// focused with the value previously inserted.
		await pressKeyWithModifier( 'primary', 'K' );
		await page.waitForSelector(
			':focus.block-editor-link-control__search-item-title'
		);
		await page.keyboard.press( 'Tab' ); // Shift focus to "Edit" button
		await page.keyboard.press( 'Enter' ); // Click "Edit" button

		await waitForAutoFocus();
<<<<<<< HEAD
		const activeElementParentClasses = await page.evaluate( () =>
			Object.values(
				document.activeElement.parentElement.parentElement.classList
			)
		);
		expect( activeElementParentClasses ).toContain(
			'block-editor-url-input'
		);
=======
		const isInURLInput = await page.evaluate(
			() => !! document.activeElement.closest( '.block-editor-url-input' )
		);
		expect( isInURLInput ).toBe( true );
>>>>>>> 251bab45
		const activeElementValue = await page.evaluate(
			() => document.activeElement.value
		);
		expect( activeElementValue ).toBe( URL );

		// Confirm that submitting the input without any changes keeps the same
		// value and moves focus back to the paragraph.
		await page.keyboard.press( 'Enter' );
		await page.keyboard.press( 'ArrowRight' );
		await page.keyboard.type( '.' );
		expect( await getEditedPostContent() ).toMatchSnapshot();
	} );

	it( 'adds an assertive message for screenreader users when an invalid link is set', async () => {
		await clickBlockAppender();
		await page.keyboard.type( 'This is Gutenberg' );
		await pressKeyWithModifier( 'shiftAlt', 'ArrowLeft' );
		await pressKeyWithModifier( 'primary', 'K' );
		await waitForAutoFocus();
		await page.keyboard.type( 'http://#test.com' );
		await page.keyboard.press( 'Enter' );
		const assertiveContent = await page.evaluate(
			() => document.querySelector( '#a11y-speak-assertive' ).textContent
		);
		expect( assertiveContent.trim() ).toBe(
			'Warning: the link has been inserted but may have errors. Please test it.'
		);
	} );

	it( 'should contain a label when it should open in a new tab', async () => {
		await clickBlockAppender();
		await page.keyboard.type( 'This is WordPress' );
		// Select "WordPress".
		await pressKeyWithModifier( 'shiftAlt', 'ArrowLeft' );
		await pressKeyWithModifier( 'primary', 'k' );
		await waitForAutoFocus();
		await page.keyboard.type( 'w.org' );

		// Insert the link
		await page.keyboard.press( 'Enter' );

		// Navigate back to the popover
		await pressKeyWithModifier( 'primary', 'k' );
<<<<<<< HEAD
		await page.waitForSelector(
			'.components-popover__content .block-editor-link-control'
		);

		// Navigate to the "Open in New Tab" checkbox.
		await page.keyboard.press( 'Tab' );
		await page.keyboard.press( 'Tab' );

		// Check the checkbox.
		await page.keyboard.press( 'Space' );
=======
		await waitForAutoFocus();

		// Navigate to and toggle the "Open in new tab" checkbox.
		await page.keyboard.press( 'Tab' );
		await page.keyboard.press( 'Tab' );
		await page.keyboard.press( 'Space' );

		// Confirm that focus was not prematurely returned to the paragraph on
		// a changing value of the setting.
		await page.waitForSelector( ':focus.components-form-toggle__input' );

		// Close dialog. Expect that "Open in new tab" would have been applied
		// immediately.
		await page.keyboard.press( 'Escape' );
>>>>>>> 251bab45

		expect( await getEditedPostContent() ).toMatchSnapshot();

		// Regression Test: This verifies that the UI is updated according to
		// the expected changed values, where previously the value could have
		// fallen out of sync with how the UI is displayed (specifically for
		// collapsed selections).
		//
		// See: https://github.com/WordPress/gutenberg/pull/15573

		// Collapse selection.
		await page.keyboard.press( 'ArrowLeft' );
		await page.keyboard.press( 'ArrowRight' );
		// Edit link.
		await pressKeyWithModifier( 'primary', 'k' );
		await page.waitForSelector(
			':focus.block-editor-link-control__search-item-title'
		);
		await page.keyboard.press( 'Tab' ); // Shift focus to "Edit" button
		await page.keyboard.press( 'Enter' ); // Click "Edit" button
		await waitForAutoFocus();
		await pressKeyWithModifier( 'primary', 'a' );
		await page.keyboard.type( 'wordpress.org' );

		// Update the link
		await page.keyboard.press( 'Enter' );

		// Navigate back to the popover
		await pressKeyWithModifier( 'primary', 'k' );
<<<<<<< HEAD
		await page.waitForSelector(
			'.components-popover__content .block-editor-link-control'
		);

		// Navigate to the "Open in New Tab" checkbox.
=======
		await waitForAutoFocus();

		// Navigate to the "Open in new tab" checkbox.
>>>>>>> 251bab45
		await page.keyboard.press( 'Tab' );
		await page.keyboard.press( 'Tab' );
		// Uncheck the checkbox.
		await page.keyboard.press( 'Space' );

		expect( await getEditedPostContent() ).toMatchSnapshot();
	} );
} );<|MERGE_RESOLUTION|>--- conflicted
+++ resolved
@@ -334,15 +334,12 @@
 				'.components-popover__content .block-editor-link-control'
 			)
 		).toBeNull();
-<<<<<<< HEAD
-=======
 
 		// Confirm that selection is returned to where it was before launching
 		// the link editor, with "Gutenberg" as an uncollapsed selection.
 		await page.keyboard.press( 'ArrowRight' );
 		await page.keyboard.type( '.' );
 		expect( await getEditedPostContent() ).toMatchSnapshot();
->>>>>>> 251bab45
 
 		// Press Cmd+K to insert a link
 		await pressKeyWithModifier( 'primary', 'K' );
@@ -427,21 +424,10 @@
 		await page.keyboard.press( 'Enter' ); // Click "Edit" button
 
 		await waitForAutoFocus();
-<<<<<<< HEAD
-		const activeElementParentClasses = await page.evaluate( () =>
-			Object.values(
-				document.activeElement.parentElement.parentElement.classList
-			)
-		);
-		expect( activeElementParentClasses ).toContain(
-			'block-editor-url-input'
-		);
-=======
 		const isInURLInput = await page.evaluate(
 			() => !! document.activeElement.closest( '.block-editor-url-input' )
 		);
 		expect( isInURLInput ).toBe( true );
->>>>>>> 251bab45
 		const activeElementValue = await page.evaluate(
 			() => document.activeElement.value
 		);
@@ -485,18 +471,6 @@
 
 		// Navigate back to the popover
 		await pressKeyWithModifier( 'primary', 'k' );
-<<<<<<< HEAD
-		await page.waitForSelector(
-			'.components-popover__content .block-editor-link-control'
-		);
-
-		// Navigate to the "Open in New Tab" checkbox.
-		await page.keyboard.press( 'Tab' );
-		await page.keyboard.press( 'Tab' );
-
-		// Check the checkbox.
-		await page.keyboard.press( 'Space' );
-=======
 		await waitForAutoFocus();
 
 		// Navigate to and toggle the "Open in new tab" checkbox.
@@ -511,7 +485,6 @@
 		// Close dialog. Expect that "Open in new tab" would have been applied
 		// immediately.
 		await page.keyboard.press( 'Escape' );
->>>>>>> 251bab45
 
 		expect( await getEditedPostContent() ).toMatchSnapshot();
 
@@ -541,17 +514,9 @@
 
 		// Navigate back to the popover
 		await pressKeyWithModifier( 'primary', 'k' );
-<<<<<<< HEAD
-		await page.waitForSelector(
-			'.components-popover__content .block-editor-link-control'
-		);
-
-		// Navigate to the "Open in New Tab" checkbox.
-=======
 		await waitForAutoFocus();
 
 		// Navigate to the "Open in new tab" checkbox.
->>>>>>> 251bab45
 		await page.keyboard.press( 'Tab' );
 		await page.keyboard.press( 'Tab' );
 		// Uncheck the checkbox.
