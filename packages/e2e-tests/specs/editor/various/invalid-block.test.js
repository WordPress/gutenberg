--- conflicted
+++ resolved
@@ -26,7 +26,6 @@
 		await clickMenuItem( 'Edit as HTML' );
 
 		// Focus on the textarea and enter an invalid paragraph
-<<<<<<< HEAD
 		await page.evaluate( () => {
 			document
 				.querySelector(
@@ -35,11 +34,6 @@
 				.click();
 		} );
 
-=======
-		await canvas().click(
-			'.block-editor-block-list__layout .block-editor-block-list__block .block-editor-block-list__block-html-textarea'
-		);
->>>>>>> 93413fb5
 		await page.keyboard.type( '<p>invalid paragraph' );
 
 		// Takes the focus away from the block so the invalid warning is triggered
