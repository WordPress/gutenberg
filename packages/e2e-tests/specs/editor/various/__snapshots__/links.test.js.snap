--- conflicted
+++ resolved
@@ -12,21 +12,6 @@
 <!-- /wp:paragraph -->"
 `;
 
-<<<<<<< HEAD
-exports[`Links can be created by selecting text and using keyboard shortcuts 1`] = `
-"<!-- wp:paragraph -->
-<p class="wp-block-paragraph">This is Gutenberg</p>
-<!-- /wp:paragraph -->"
-`;
-
-exports[`Links can be created by selecting text and using keyboard shortcuts 2`] = `
-"<!-- wp:paragraph -->
-<p class="wp-block-paragraph">This is <a href="https://wordpress.org/gutenberg" target="_blank" rel="noreferrer noopener">Gutenberg</a></p>
-<!-- /wp:paragraph -->"
-`;
-
-=======
->>>>>>> 93413fb5
 exports[`Links can be created instantly when a URL is selected 1`] = `
 "<!-- wp:paragraph -->
 <p class="wp-block-paragraph">This is Gutenberg: <a href="https://wordpress.org/gutenberg">https://wordpress.org/gutenberg</a></p>
@@ -61,19 +46,4 @@
 "<!-- wp:paragraph -->
 <p class="wp-block-paragraph">This is Gutenberg</p>
 <!-- /wp:paragraph -->"
-<<<<<<< HEAD
-`;
-
-exports[`Links should contain a label when it should open in a new tab 1`] = `
-"<!-- wp:paragraph -->
-<p class="wp-block-paragraph">This is <a href="http://w.org" target="_blank" rel="noreferrer noopener">WordPress</a></p>
-<!-- /wp:paragraph -->"
-`;
-
-exports[`Links should contain a label when it should open in a new tab 2`] = `
-"<!-- wp:paragraph -->
-<p class="wp-block-paragraph">This is <a href="http://wordpress.org" target="_blank" rel="noreferrer noopener">WordPress</a></p>
-<!-- /wp:paragraph -->"
-=======
->>>>>>> 93413fb5
 `;