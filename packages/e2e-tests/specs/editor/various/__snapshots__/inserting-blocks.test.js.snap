--- conflicted
+++ resolved
@@ -54,26 +54,20 @@
 `;
 
 exports[`Inserting blocks inserts a block in proper place after having clicked \`Browse All\` from block appender 1`] = `
-<<<<<<< HEAD
-"<!-- wp:group {\\"layout\\":{\\"type\\":\\"constrained\\"}} -->
-<div class=\\"wp-block-group\\"><!-- wp:paragraph -->
-<p class=\\"wp-block-paragraph\\">Paragraph inside group</p>
-=======
 "<!-- wp:group {"layout":{"type":"constrained"}} -->
 <div class="wp-block-group"><!-- wp:paragraph -->
-<p>Paragraph inside group</p>
->>>>>>> ce49c68c
+<p class="wp-block-paragraph">Paragraph inside group</p>
 <!-- /wp:paragraph --></div>
 <!-- /wp:group -->
 
 <!-- wp:paragraph -->
-<p class=\\"wp-block-paragraph\\">Paragraph after group</p>
+<p class="wp-block-paragraph">Paragraph after group</p>
 <!-- /wp:paragraph -->"
 `;
 
 exports[`Inserting blocks inserts a block in proper place after having clicked \`Browse All\` from inline inserter 1`] = `
 "<!-- wp:paragraph -->
-<p class=\\"wp-block-paragraph\\">First paragraph</p>
+<p class="wp-block-paragraph">First paragraph</p>
 <!-- /wp:paragraph -->
 
 <!-- wp:heading -->
@@ -81,17 +75,17 @@
 <!-- /wp:heading -->
 
 <!-- wp:paragraph -->
-<p class=\\"wp-block-paragraph\\">Second paragraph</p>
+<p class="wp-block-paragraph">Second paragraph</p>
 <!-- /wp:paragraph -->
 
 <!-- wp:paragraph -->
-<p class=\\"wp-block-paragraph\\">Third paragraph</p>
+<p class="wp-block-paragraph">Third paragraph</p>
 <!-- /wp:paragraph -->"
 `;
 
 exports[`Inserting blocks inserts a block in proper place after having clicked \`Browse All\` from inline inserter 2`] = `
 "<!-- wp:paragraph -->
-<p class=\\"wp-block-paragraph\\">First paragraph</p>
+<p class="wp-block-paragraph">First paragraph</p>
 <!-- /wp:paragraph -->
 
 <!-- wp:cover {"isDark":false} -->
@@ -103,11 +97,11 @@
 <!-- /wp:heading -->
 
 <!-- wp:paragraph -->
-<p class=\\"wp-block-paragraph\\">Second paragraph</p>
+<p class="wp-block-paragraph">Second paragraph</p>
 <!-- /wp:paragraph -->
 
 <!-- wp:paragraph -->
-<p class=\\"wp-block-paragraph\\">Third paragraph</p>
+<p class="wp-block-paragraph">Third paragraph</p>
 <!-- /wp:paragraph -->"
 `;
 
@@ -119,6 +113,6 @@
 <!-- /wp:buttons -->
 
 <!-- wp:paragraph -->
-<p class=\\"wp-block-paragraph\\">2</p>
+<p class="wp-block-paragraph">2</p>
 <!-- /wp:paragraph -->"
 `;