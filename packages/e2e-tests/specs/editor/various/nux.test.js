--- conflicted
+++ resolved
@@ -15,11 +15,7 @@
 			'.edit-post-welcome-guide',
 			( element ) => element.innerText
 		);
-<<<<<<< HEAD
-		expect( welcomeGuideText ).toContain( 'Welcome to the Block Editor' );
-=======
 		expect( welcomeGuideText ).toContain( 'Welcome to the block editor' );
->>>>>>> 251bab45
 
 		// Click on the 'Next' button
 		const [ nextButton ] = await page.$x(
@@ -45,11 +41,7 @@
 			'.edit-post-welcome-guide',
 			( element ) => element.innerText
 		);
-<<<<<<< HEAD
-		expect( welcomeGuideText ).toContain( 'Welcome to the Block Editor' );
-=======
 		expect( welcomeGuideText ).toContain( 'Welcome to the block editor' );
->>>>>>> 251bab45
 
 		// Press the button for Page 2
 		await page.click( 'button[aria-label="Page 2 of 4"]' );
@@ -63,21 +55,13 @@
 		// Press the right arrow key for Page 3
 		await page.keyboard.press( 'ArrowRight' );
 		await page.waitForXPath(
-<<<<<<< HEAD
-			'//h1[contains(text(), "Get to know the Block Library")]'
-=======
 			'//h1[contains(text(), "Get to know the block library")]'
->>>>>>> 251bab45
 		);
 
 		// Press the right arrow key for Page 4
 		await page.keyboard.press( 'ArrowRight' );
 		await page.waitForXPath(
-<<<<<<< HEAD
-			'//h1[contains(text(), "Learn how to use the Block Editor")]'
-=======
 			'//h1[contains(text(), "Learn how to use the block editor")]'
->>>>>>> 251bab45
 		);
 
 		// Click on the *visible* 'Get started' button. There are two in the DOM
