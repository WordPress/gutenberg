/**
 * WordPress dependencies
 */
import {
	clickBlockAppender,
	createNewPost,
	getEditedPostContent,
	pressKeyWithModifier,
} from '@wordpress/e2e-test-utils';

describe( 'Heading', () => {
	const CUSTOM_COLOR_BUTTON_X_SELECTOR = `.components-color-palette__custom-color`;
	const CUSTOM_COLOR_DETAILS_BUTTON_SELECTOR =
		'.components-color-picker button[aria-label="Show detailed inputs"]';
	const COLOR_INPUT_FIELD_SELECTOR =
		'.components-color-picker .components-input-control__input';
	const COLOR_PANEL_TOGGLE_X_SELECTOR =
		"//button[./span[contains(text(),'Color')]]";

	beforeEach( async () => {
		await createNewPost();
	} );

	it( 'can be created by prefixing number sign and a space', async () => {
		await clickBlockAppender();
		await page.keyboard.type( '### 3' );

		expect( await getEditedPostContent() ).toMatchSnapshot();
	} );

	it( 'can be created by prefixing existing content with number signs and a space', async () => {
		await clickBlockAppender();
		await page.keyboard.type( '4' );
		await page.keyboard.press( 'ArrowLeft' );
		await page.keyboard.type( '#### ' );

		expect( await getEditedPostContent() ).toMatchSnapshot();
	} );

	it( 'should not work with the list input rule', async () => {
		await clickBlockAppender();
		await page.keyboard.type( '## 1. H' );

		expect( await getEditedPostContent() ).toMatchSnapshot();
	} );

	it( 'should work with the format input rules', async () => {
		await clickBlockAppender();
		await page.keyboard.type( '## `code`' );

		expect( await getEditedPostContent() ).toMatchSnapshot();
	} );

	it( 'should create a paragraph block above when pressing enter at the start', async () => {
		await page.keyboard.press( 'Enter' );
		await page.keyboard.type( '## a' );
		await page.keyboard.press( 'ArrowLeft' );
		await page.keyboard.press( 'Enter' );

		expect( await getEditedPostContent() ).toMatchSnapshot();
	} );

	it( 'should create a paragraph block below when pressing enter at the end', async () => {
		await page.keyboard.press( 'Enter' );
		await page.keyboard.type( '## a' );
		await page.keyboard.press( 'Enter' );

		expect( await getEditedPostContent() ).toMatchSnapshot();
	} );

	it( 'should correctly apply custom colors', async () => {
		await clickBlockAppender();
		await page.keyboard.type( '### Heading' );
		const colorPanelToggle = await page.waitForXPath(
			COLOR_PANEL_TOGGLE_X_SELECTOR
		);
		await colorPanelToggle.click();

		const customTextColorButton = await page.waitForSelector(
			CUSTOM_COLOR_BUTTON_X_SELECTOR
		);

		await customTextColorButton.click();
		await page.click( CUSTOM_COLOR_DETAILS_BUTTON_SELECTOR );
		await page.waitForSelector( COLOR_INPUT_FIELD_SELECTOR );
		await page.click( COLOR_INPUT_FIELD_SELECTOR );
		await pressKeyWithModifier( 'primary', 'A' );
		await page.keyboard.type( '7700ff' );
		await page.click( 'h3[data-type="core/heading"]' );
<<<<<<< HEAD
		await page.waitForSelector(
			'.component-color-indicator[aria-label="(Color: rgb(119, 0, 255))"]'
		);
=======
		await page.waitForXPath( '//button[text()="#7700ff"]' );
>>>>>>> b33e3942
		expect( await getEditedPostContent() ).toMatchSnapshot();
	} );

	it( 'should correctly apply named colors', async () => {
		await clickBlockAppender();
		await page.keyboard.type( '## Heading' );
		const [ colorPanelToggle ] = await page.$x(
			COLOR_PANEL_TOGGLE_X_SELECTOR
		);
		await colorPanelToggle.click();

		const colorButtonSelector = `//button[@aria-label='Color: Luminous vivid orange']`;
		const [ colorButton ] = await page.$x( colorButtonSelector );
		await colorButton.click();
		await page.click( 'h2[data-type="core/heading"]' );
		await page.waitForXPath(
			`${ colorButtonSelector }[@aria-pressed='true']`
		);
		expect( await getEditedPostContent() ).toMatchSnapshot();
	} );
} );<|MERGE_RESOLUTION|>--- conflicted
+++ resolved
@@ -87,13 +87,7 @@
 		await pressKeyWithModifier( 'primary', 'A' );
 		await page.keyboard.type( '7700ff' );
 		await page.click( 'h3[data-type="core/heading"]' );
-<<<<<<< HEAD
-		await page.waitForSelector(
-			'.component-color-indicator[aria-label="(Color: rgb(119, 0, 255))"]'
-		);
-=======
 		await page.waitForXPath( '//button[text()="#7700ff"]' );
->>>>>>> b33e3942
 		expect( await getEditedPostContent() ).toMatchSnapshot();
 	} );
 
