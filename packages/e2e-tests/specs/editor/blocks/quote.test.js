--- conflicted
+++ resolved
@@ -143,11 +143,8 @@
 		expect( await getEditedPostContent() ).toMatchSnapshot();
 
 		await page.keyboard.press( 'Backspace' );
-<<<<<<< HEAD
-=======
 		// Allow time for selection to update.
 		await page.evaluate( () => new Promise( window.requestIdleCallback ) );
->>>>>>> 4efdb495
 		await page.keyboard.type( '2' );
 
 		// Expect the paragraph to be merged into the quote block.
