--- conflicted
+++ resolved
@@ -20,13 +20,8 @@
 
 		expect( await getEditedPostContent() ).toMatchInlineSnapshot( `
 		"<!-- wp:quote -->
-<<<<<<< HEAD
-		<blockquote class=\\"wp-block-quote\\"><!-- wp:paragraph -->
-		<p class=\\"wp-block-paragraph\\">test</p>
-=======
 		<blockquote class="wp-block-quote"><!-- wp:paragraph -->
-		<p>test</p>
->>>>>>> ce49c68c
+		<p class="wp-block-paragraph">test</p>
 		<!-- /wp:paragraph --></blockquote>
 		<!-- /wp:quote -->"
 	` );
@@ -43,13 +38,8 @@
 
 		expect( await getEditedPostContent() ).toMatchInlineSnapshot( `
 		"<!-- wp:quote -->
-<<<<<<< HEAD
-		<blockquote class=\\"wp-block-quote\\"><!-- wp:paragraph -->
-		<p class=\\"wp-block-paragraph\\">test</p>
-=======
 		<blockquote class="wp-block-quote"><!-- wp:paragraph -->
-		<p>test</p>
->>>>>>> ce49c68c
+		<p class="wp-block-paragraph">test</p>
 		<!-- /wp:paragraph --></blockquote>
 		<!-- /wp:quote -->"
 	` );
