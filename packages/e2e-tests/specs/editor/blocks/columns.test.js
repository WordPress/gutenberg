/**
 * WordPress dependencies
 */
import {
	createNewPost,
	getAllBlockInserterItemTitles,
	insertBlock,
	openGlobalBlockInserter,
	closeGlobalBlockInserter,
} from '@wordpress/e2e-test-utils';

describe( 'Columns', () => {
	beforeEach( async () => {
		await createNewPost();
	} );

	it( 'restricts all blocks inside the columns block', async () => {
		await insertBlock( 'Columns' );
		await closeGlobalBlockInserter();
		await page.click( '[aria-label="Two columns; equal split"]' );
		await page.click( '[aria-label="Block navigation"]' );
		const columnBlockMenuItem = (
			await page.$x(
				'//button[contains(concat(" ", @class, " "), " block-editor-block-navigation__item-button ")][text()="Column"]'
			)
		 )[ 0 ];
		await columnBlockMenuItem.click();
		await openGlobalBlockInserter();
<<<<<<< HEAD
		await openAllBlockInserterCategories();
=======
>>>>>>> 827a098b
		expect( await getAllBlockInserterItemTitles() ).toHaveLength( 1 );
	} );
} );<|MERGE_RESOLUTION|>--- conflicted
+++ resolved
@@ -26,10 +26,6 @@
 		 )[ 0 ];
 		await columnBlockMenuItem.click();
 		await openGlobalBlockInserter();
-<<<<<<< HEAD
-		await openAllBlockInserterCategories();
-=======
->>>>>>> 827a098b
 		expect( await getAllBlockInserterItemTitles() ).toHaveLength( 1 );
 	} );
 } );