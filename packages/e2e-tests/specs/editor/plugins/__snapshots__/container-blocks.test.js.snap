--- conflicted
+++ resolved
@@ -22,18 +22,11 @@
 <p class="wp-block-paragraph has-large-font-size">Content…</p>
 <!-- /wp:paragraph -->
 
-<<<<<<< HEAD
-<!-- wp:paragraph -->
-<p class="wp-block-paragraph">added paragraph</p>
-<!-- /wp:paragraph -->
-<!-- /wp:test/test-inner-blocks-no-locking -->"
-=======
 			<!-- wp:paragraph -->
-			<p>added paragraph</p>
+			<pc lass="wp-block-paragraph">added paragraph</p>
 			<!-- /wp:paragraph -->
 		<!-- /wp:test/test-inner-blocks-no-locking -->
 "
->>>>>>> 93413fb5
 `;
 
 exports[`InnerBlocks Template Sync Removes blocks that are not expected by the template if a lock all exists 1`] = `
