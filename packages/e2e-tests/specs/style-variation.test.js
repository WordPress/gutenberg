--- conflicted
+++ resolved
@@ -18,15 +18,9 @@
 		await insertBlock( 'Quote' );
 		await page.keyboard.type( 'Quote content' );
 
-<<<<<<< HEAD
-		await clickBlockToolbarButton( 'Change block type' );
-
-		const styleVariations = await page.$$( '.editor-block-styles__item' );
-=======
 		await clickBlockToolbarButton( 'Change block type or style' );
 
 		const styleVariations = await page.$$( '.block-editor-block-styles__item' );
->>>>>>> 7e5f1d84
 		await styleVariations[ 1 ].click();
 
 		// Check the content
