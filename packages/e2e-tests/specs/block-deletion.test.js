/**
 * WordPress dependencies
 */
import {
	clickBlockAppender,
	getEditedPostContent,
	createNewPost,
	isInDefaultBlock,
	pressKeyWithModifier,
} from '@wordpress/e2e-test-utils';

const addThreeParagraphsToNewPost = async () => {
	await createNewPost();

	// Add demo content
	await clickBlockAppender();
	await page.keyboard.type( 'First paragraph' );
	await page.keyboard.press( 'Enter' );
	await page.keyboard.type( 'Second paragraph' );
	await page.keyboard.press( 'Enter' );
};

const clickOnBlockSettingsMenuItem = async ( buttonLabel ) => {
	await expect( page ).toClick( '.block-editor-block-settings-menu__toggle' );
	const itemButton = ( await page.$x( `//*[contains(@class, "block-editor-block-settings-menu__popover")]//button[contains(text(), '${ buttonLabel }')]` ) )[ 0 ];
	await itemButton.click();
};

describe( 'block deletion -', () => {
	beforeEach( addThreeParagraphsToNewPost );

	describe( 'deleting the third block using the Remove Block menu item', () => {
		it( 'results in two remaining blocks and positions the caret at the end of the second block', async () => {
			// The blocks can't be empty to trigger the toolbar
			await page.keyboard.type( 'Paragraph to remove' );

			// Move the mouse to show the block toolbar
			await page.mouse.move( 200, 300, { steps: 10 } );

			await clickOnBlockSettingsMenuItem( 'Remove Block' );
			expect( await getEditedPostContent() ).toMatchSnapshot();

			// Type additional text and assert that caret position is correct by comparing to snapshot.
			await page.keyboard.type( ' - caret was here' );
			expect( await getEditedPostContent() ).toMatchSnapshot();
		} );
	} );

	describe( 'deleting the third block using the Remove Block shortcut', () => {
		it( 'results in two remaining blocks and positions the caret at the end of the second block', async () => {
			// Type some text to assert that the shortcut also deletes block content.
			await page.keyboard.type( 'this is block 2' );
			await pressKeyWithModifier( 'access', 'z' );
			expect( await getEditedPostContent() ).toMatchSnapshot();

			// Type additional text and assert that caret position is correct by comparing to snapshot.
			await page.keyboard.type( ' - caret was here' );
			expect( await getEditedPostContent() ).toMatchSnapshot();
		} );
	} );

	describe( 'deleting the third block using backspace in an empty block', () => {
		it( 'results in two remaining blocks and positions the caret at the end of the second block', async () => {
			await page.keyboard.press( 'Backspace' );
			expect( await getEditedPostContent() ).toMatchSnapshot();

			// Type additional text and assert that caret position is correct by comparing to snapshot.
			await page.keyboard.type( ' - caret was here' );
			expect( await getEditedPostContent() ).toMatchSnapshot();
		} );
	} );

	describe( 'deleting the third block using backspace with block wrapper selection', () => {
		it( 'results in three remaining blocks and positions the caret at the end of the third block', async () => {
			// Add an image block since it's easier to click the wrapper on non-textual blocks.
			await page.keyboard.type( '/image' );
			await page.keyboard.press( 'Enter' );

			// Click on something that's not a block.
			await page.click( '.editor-post-title' );

			// Click on the third (image) block so that its wrapper is selected and backspace to delete it.
			await page.click( '.block-editor-block-list__block:nth-child(3) .components-placeholder__label' );
			await page.keyboard.press( 'Backspace' );

			expect( await getEditedPostContent() ).toMatchSnapshot();

			// Type additional text and assert that caret position is correct by comparing to snapshot.
			await page.keyboard.type( ' - caret was here' );
			expect( await getEditedPostContent() ).toMatchSnapshot();
		} );
	} );

	describe( 'deleting the third and fourth blocks using backspace with multi-block selection', () => {
		it( 'results in two remaining blocks and positions the caret at the end of the second block', async () => {
			// Add a third paragraph for this test.
			await page.keyboard.type( 'Third paragraph' );
			await page.keyboard.press( 'Enter' );

			// Press the up arrow once to select the third and fourth blocks.
			await pressKeyWithModifier( 'shift', 'ArrowUp' );

			// Now that the block wrapper is selected, press backspace to delete it.
			await page.keyboard.press( 'Backspace' );
			expect( await getEditedPostContent() ).toMatchSnapshot();

			// Type additional text and assert that caret position is correct by comparing to snapshot.
			await page.keyboard.type( ' - caret was here' );
			expect( await getEditedPostContent() ).toMatchSnapshot();
		} );
	} );
} );

describe( 'deleting all blocks', () => {
	it( 'results in the default block getting selected', async () => {
		await createNewPost();
		await clickBlockAppender();
		await page.keyboard.type( 'Paragraph' );

		await page.keyboard.press( 'Escape' );

		await clickOnBlockSettingsMenuItem( 'Remove Block' );

		// There is a default block:
<<<<<<< HEAD
		expect( await page.$$( '.editor-block-list__block' ) ).toHaveLength( 1 );
=======
		expect( await page.$$( '.block-editor-block-list__block' ) ).toHaveLength( 1 );
>>>>>>> 7e5f1d84

		// But the effective saved content is still empty:
		expect( await getEditedPostContent() ).toBe( '' );

		// And focus is retained:
		expect( await isInDefaultBlock() ).toBe( true );
	} );
} );<|MERGE_RESOLUTION|>--- conflicted
+++ resolved
@@ -122,11 +122,7 @@
 		await clickOnBlockSettingsMenuItem( 'Remove Block' );
 
 		// There is a default block:
-<<<<<<< HEAD
-		expect( await page.$$( '.editor-block-list__block' ) ).toHaveLength( 1 );
-=======
 		expect( await page.$$( '.block-editor-block-list__block' ) ).toHaveLength( 1 );
->>>>>>> 7e5f1d84
 
 		// But the effective saved content is still empty:
 		expect( await getEditedPostContent() ).toBe( '' );
