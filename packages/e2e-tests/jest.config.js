--- conflicted
+++ resolved
@@ -10,10 +10,6 @@
 	],
 	testPathIgnorePatterns: [
 		'/node_modules/',
-<<<<<<< HEAD
-=======
-		'<rootDir>/wordpress/',
->>>>>>> 5c86e8a1
 		'e2e-tests/specs/performance/',
 	],
 };