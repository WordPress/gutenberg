{
	"name": "@wordpress/i18n",
	"version": "3.17.0",
	"description": "WordPress internationalization (i18n) library.",
	"author": "The WordPress Contributors",
	"license": "GPL-2.0-or-later",
	"keywords": [
		"wordpress",
		"gutenberg",
		"i18n"
	],
	"homepage": "https://github.com/WordPress/gutenberg/tree/master/packages/i18n/README.md",
	"repository": {
		"type": "git",
		"url": "https://github.com/WordPress/gutenberg.git",
		"directory": "packages/i18n"
	},
	"bugs": {
		"url": "https://github.com/WordPress/gutenberg/issues"
	},
	"main": "build/index.js",
	"module": "build-module/index.js",
	"react-native": "src/index",
	"types": "build-types",
	"bin": {
		"pot-to-php": "./tools/pot-to-php.js"
	},
	"dependencies": {
<<<<<<< HEAD
		"@babel/runtime": "^7.11.2",
		"@wordpress/hooks": "file:../hooks",
=======
		"@babel/runtime": "^7.12.5",
>>>>>>> d94b354a
		"gettext-parser": "^1.3.1",
		"lodash": "^4.17.19",
		"memize": "^1.1.0",
		"sprintf-js": "^1.1.1",
		"tannin": "^1.2.0"
	},
	"publishConfig": {
		"access": "public"
	}
}<|MERGE_RESOLUTION|>--- conflicted
+++ resolved
@@ -26,12 +26,8 @@
 		"pot-to-php": "./tools/pot-to-php.js"
 	},
 	"dependencies": {
-<<<<<<< HEAD
-		"@babel/runtime": "^7.11.2",
+		"@babel/runtime": "^7.12.5",
 		"@wordpress/hooks": "file:../hooks",
-=======
-		"@babel/runtime": "^7.12.5",
->>>>>>> d94b354a
 		"gettext-parser": "^1.3.1",
 		"lodash": "^4.17.19",
 		"memize": "^1.1.0",
