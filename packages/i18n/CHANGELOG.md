--- conflicted
+++ resolved
@@ -1,11 +1,5 @@
 ## 3.0.0 (2018-09-30)
 
-<<<<<<< HEAD
-### Breaking Change
-
-- `getI18n` has been removed. Use `__`, `_x`, `_n`, or `_nx` instead.
-- `dcnpgettext` has been removed. Use `__`, `_x`, `_n`, or `_nx` instead.
-=======
 ### Breaking Changes
 
 - `getI18n` has been removed. Use `__`, `_x`, `_n`, or `_nx` instead.
@@ -14,7 +8,6 @@
 ### Bug Fixes
 
 - The initialization of the internal Jed instance now correctly assigns its default data.
->>>>>>> 30574860
 
 ## 2.0.0 (2018-09-05)
 
