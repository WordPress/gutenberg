<!-- Learn how to maintain this file at https://github.com/WordPress/gutenberg/tree/HEAD/packages#maintaining-changelogs. -->

<!--
For each user feature we should also add a importance categorization label  to indicate the relevance of the change for end users of GB Mobile. The format is the following:
[***] → Major new features, significant updates to core flows, or impactful fixes (e.g. a crash that impacts a lot of users) — things our users should be aware of.

[**] → Changes our users will probably notice, but doesn’t impact core flows. Most fixes.

[*] → Minor enhancements and fixes that address annoyances — things our users can miss.
-->

## Unreleased

<<<<<<< HEAD
-   [*] Image block: Add a "featured" banner and ability to set or remove an image as featured. (iOS only) [#31345]

=======
-   [*] Update loading and failed screens for web version of the editor [#32395]
>>>>>>> a125447b
## 1.55.2
-   [**] Fix incorrect block insertion point after blurring the post title field. [#32831]

-   [*] Tweaks to the badge component's styling, including change of background color and reduced padding. [#32865]

## 1.55.1
-   [*] Fix: RNMobile borderRadius value setting [#32717]
-   [*] Improve unsupported block message for reusable block [#32618]

## 1.55.0
-   [*] Gallery block - Fix gallery images caption text formatting [#32351]
-   [*] Image block: "Set as featured" button within image block settings. (Android only) [#31705]
-   [***] Audio block now available on WP.com sites on the free plan. [#31966]

## 1.54.0
-   [***] Slash inserter [#29772]
-   [*] Audio block: Add Insert from URL functionality. [#27817]
-   [*] The BottomSheet Cell component now supports the help prop so that a hint can be supplied to all Cell based components. [#30885]
-   [***] Enable reusable block only in WP.com sites [#31744]

## 1.53.1

-   [*] Fix missing title for some unsupported blocks [#31743]

## 1.53.0

-   [*] Bottom-sheet: Add custom header [#30291]
-   [*] Fixes color picker rendering bug when scrolling [#30994]
-   [*] Add enableCaching param to fetch request on Android [#31186]
-   [***] Add reusable blocks to the inserter menu. [#28495]

## 1.52.2

-   [*] Disabled featured image banner on iOS. [#31681]

## 1.52.1

-   [*] Fixes for the generated localized strings files.

## 1.52.0

-   [***] Search block now available on mobile! [https://github.com/WordPress/gutenberg/pull/30783]
-   [*] Image block: Add a "featured" banner. (Android only) [#30806]
-   [**] The media upload options of the Image, Video and Gallery block automatically opens when the respective block is inserted. [#29546]
-   [**] The media upload options of the File and Audio block automatically opens when the respective block is inserted. [#31025]
-   [*] Fixed a bug where the Search block was stealing focus from the Image block upon updating image asset [#31393]

## 1.51.1

-   [*] Updates relative block-support asset path [#31184]

## 1.51.0

-   [*] Image block: Improve text entry for long alt text. [#29670]
-   [*] a11y: Bug fix: Allow stepper cell to be selected by screenreader [#30694]

## 1.50.1

-   [*] Truncate rangecell screenreader decimals] [#30678]
-   [*] Fix Quote block citation [#30548]
-   [**] Fix crash from non-adjustable unit RangeCell a11y activation [#30636]
-   [**] Fix Unsupported Block Editor on Android [#30650]

## 1.50.0

-   [***] a11y: Screenreader improvements for the UnitControl component [#29741]

## 1.49.0

-   [*] Remove the cancel button from settings options (Android only) [https://github.com/WordPress/gutenberg/pull/29599]

## 1.48.0

-   [**] Buttons block: added width setting. [#28543]

## 1.47.2

-   [**] Adds a `replaceBlock` method to iOS bridge delegate with a string to match the clientID and the contents to replace with. [#29734]

## 1.47.1

-   [**] Reduce the number of items per page when fetching reusable blocks to prevent a crash. [#29626]

## 1.47.0

-   [**] Add support for setting Cover block focal point. [#25810]

## 1.46.1

-   [**] Make inserter long-press options "add to beginning" and "add to end" always available. [#28610]
-   [*] Fix crash when Column block width attribute was empty. [#29015]

## 1.46.0

-   [***] New Block: Audio [#27401, #27467, #28594]
-   [**] Add support for setting heading anchors [#27935]
-   [**] Disable Unsupported Block Editor for Reusable blocks [#28552]
-   [**] Add proper handling for single use blocks such as the more block [#28339]

## 1.45.0

-   [*] Use react-native-url-polyfill in globals - [https://github.com/WordPress/gutenberg/pull/27867]
-   [*] Remove Old Layout Picker - [https://github.com/WordPress/gutenberg/pull/27640]

## 1.44.1

-   [**] Fix crash in mobile paragraph blocks with custom font size [#28121]
-   [**] Add move to top bottom when long pressing block movers [#27554]

## 1.44.0

-   [***] Add support for cross-posting between sites
-   [***] Full-width and wide alignment support for Columns

## 1.43.0

-   [***] New Block: File [#27228]
-   [**] Fix issue where a blocks would disappear when deleting all of the text inside without requiring the extra backspace to remove the block. [#27583]

## 1.42.0

-   [***] Adding support for selecting different unit of value in Cover and Columns blocks [#26161]
-   [**] Button block - Add link picker to the block settings [#26206]
-   [**] Support to render background/text colors in Group, Paragraph and Quote blocks [#25994]
-   [*] Fix theme colors syncing with the editor [#26821]
-   [**] Fix issue where a blocks would disappear when deleting all of the text inside without requiring the extra backspace to remove the block. [#27583]

## 1.41.0

-   [***] Faster editor start and overall operation on Android [#26732]
-   [*] [Android] Enable multiple upload support for Image block

## 1.40.0

## 1.39.1

-   [*] Heading block - Disable full-width/wide alignment [#26308]

## 1.39.0

-   [***] Full-width and wide alignment support for Video, Latest-posts, Gallery, Media & text, and Pullquote block
-   [***] Fix unsupported block bottom sheet is triggered when device is rotated
-   [***] Unsupported Block Editor: Fixed issue when cannot view or interact with the classic block on Jetpack site

## 1.38.0

[***] Add support for selecting user's post when configuring the link

## 1.37.0

-   [**] Add support for rounded style in Image block
-   [***] Full-width and wide alignment support for Group, Cover and Image block

## 1.36.1

-   [**] [iOS] Fixed Dark Mode transition for editor menus.

## 1.36.0

-   [**] [Android] Removed pullquote dev only restriction in Android
-   [**] Reflect changes of slider in block settings immediately.

## 1.35.0

-   [***] Fixed empty text fields on RTL layout. Now they are selectable and placeholders are visible.
-   [**] Add settings to allow changing column widths
-   [**] Media editing support in Gallery block.

## 1.34.0

-   [***] Media editing support in Cover block.
-   [*] Fixed a bug on the Heading block, where a heading with a link and string formatting showed a white shadow in dark mode.

## 1.33.1

-   Fixed a bug in the @-mentions feature where dismissing the @-mentions UI removed the @ character from the post.

## 1.33.0

-   [***] Media editing support in Media & Text block.
-   [***] New block: Social Icons
-   [*] Cover block placeholder is updated to allow users start the block with a background color

## 1.32.0

-   [***] Adds Copy, Cut, Paste, and Duplicate functionality to blocks
-   [***] Add support for mentions.
-   [***] Users can now individually edit unsupported blocks found in posts or pages.
-   [*] [iOS] Improved editor loading experience with Ghost Effect.

## 1.31.1

-   Fix for pullquote stylying in dark mode.
-   Fix for button style.

## 1.31.0

-   [**] Add support for customizing gradient type and angle in Buttons and Cover blocks.
-   [*] Show content information (block, word and characters counts).
-   [*] [Android] Fix handling of upload completion while re-opening the editor

## 1.30.0

-   [**] Adds editor support for theme defined colors and theme defined gradients on cover and button blocks.
-   [*] Support for breaking out of captions/citation authors by pressing enter on the following blocks: image, video, gallery, quote, and pullquote.

## 1.29.1

-   Revert Creating undo levels less frequently

## 1.29.0

-   [**] Add support for changing overlay color settings in Cover block
-   Add enter/exit animation in FloatingToolbar
-   [***] New block: Verse
-   [*] Fix merging of text blocks when text had active formatting (bold, italic, strike, link)
-   [***] Trash icon that is used to remove blocks is moved to the new menu reachable via ellipsis button in the block toolbar
-   [**] Block toolbar can now collapse when the block width is smaller than the toolbar content
-   [**] Creating undo levels less frequently
-   [**] Tooltip for page template selection buttons
-   [*] Fix button alignment in page templates and make strings consistent
-   [*] Add support for displaying radial gradients in Buttons and Cover blocks

## 1.28.2

-   [***] Disable Pullquote Block on Android

## 1.28.1

-   [**] Avoid crash when editor selection state becomes invalid

## 1.28.0

-   [***] New block: Pullquote
-   [**] Add support for changing background and text color in Buttons block
-   [*] Fix the icons and buttons in Gallery, Paragraph, List and MediaText block on RTL mode
-   [**] Remove Subscription Button from the Blog template since it didn't have an initial functionality and it is hard to configure for users.
-   [**] [iOS] Add support for the subscript `<sub>` and superscript `<sup>`HTML elements in text blocks
-   [**] Update page templates to use recently added blocks

## 1.27.1

-   Remove Subscription Button from the Blog template since it didn't have an initial functionality and it is hard to configure for users.

## 1.27.0

-   Block Editor: Add dialog for mentioning other users in your post
-   Prefill caption for image blocks when available on the Media library
-   New block: Buttons. From now you’ll be able to add the individual Button block only inside the Buttons block
-   Fix bug where whitespaces at start of text blocks were being removed
-   Add support for upload options in Cover block
-   [Android] Floating toolbar, previously located above nested blocks, is now placed at the top of the screen
-   [iOS] Floating toolbar, previously located above nested blocks, is now placed at the bottom of the screen
-   Fix the icons in FloatingToolbar on RTL mode
-   [Android] Add alignment options for heading block
-   Fix Quote block so it visually reflects selected alignment
-   Fix bug where buttons in page templates were not rendering correctly on web

## 1.26.0

-   [iOS] Disable ripple effect in all BottomSheet's controls.
-   [Android] Disable ripple effect for Slider control
-   New block: Columns
-   New starter page template: Blog
-   Make Starter Page Template picker buttons visible only when the screen height is enough
-   Fix a bug which caused to show URL settings modal randomly when changing the device orientation multiple times during the time Starter Page Template Preview is open

## 1.25.0

-   New block: Cover
-   [Android] Dark Mode
-   [Android] Improve icon on the "Take a Video" media option
-   Removed the dimming effect on unselected blocks
-   [iOS] Add alignment options for heading block
-   Implemented dropdown toolbar for alignment toolbar in Heading, Paragraph, Image, MediaText blocks
-   Block Editor: When editing link settings, tapping the keyboard return button now closes the settings panel as well as closing the keyboard.
-   [Android] Show an "Edit" button overlay on selected image blocks

## 1.24.0

-   New block: Latest Posts
-   Fix Quote block's left border not being visible in Dark Mode
-   Added Starter Page Templates: when you create a new page, we now show you a few templates to get started more quickly.
-   Fix crash when pasting HTML content with embeded images on paragraphs

## 1.23.0

-   New block: Group
-   Add support for upload options in Gallery block
-   Add support for size options in the Image block
-   New block: Button
-   Add scroll support inside block picker and block settings
-   [Android] Fix issue preventing correct placeholder image from displaying during image upload
-   [iOS] Fix diplay of large numbers on ordered lists
-   Fix issue where adding emojis to the post title add strong HTML elements to the title of the post
-   [iOS] Fix issue where alignment of paragraph blocks was not always being respected when splitting the paragraph or reading the post's html content.
-   We’ve introduced a new toolbar that floats above the block you’re editing, which makes navigating your blocks easier — especially complex ones.

## 1.22.0

-   Make inserter to show options on long-press to add before/after
-   Retry displaying image when connectivity restores
-   [iOS] Show an "Edit" button overlay on selected image blocks
-   [Android] Fix blank post when sharing media from another app
-   Add support for image size options in the gallery block
-   Fix issue that sometimes prevented merging paragraph blocks

## 1.21.0

-   Reduced padding around text on Rich Text based blocks.
-   [Android] Improved stability on very long posts.

## 1.20.0

-   Fix bug where image placeholders would sometimes not be shown
-   Fix crash on undo
-   Style fixes on the navigation UI
-   [iOS] Fix focus issue
-   New block: Shortcode. You can now create and edit Shortcode blocks in the editor.

## 1.19.0

-   Add support for changing Settings in List Block.
-   [iOS] Fix crash dismissing bottom-sheet after device rotation.
-   [Android] Add support for Preformatted block.
-   New block: Gallery. You can now create image galleries using WordPress Media library. Upload feature is coming soon.
-   Add support for Video block settings

## 1.18.0

-   [iOS] Added native fullscreen preview when clicking image from Image Block
-   New block: Spacer

## 1.17.0

-   Include block title in Unsupported block's UI
-   Show new-block-indicator when no blocks at all and when at the last block
-   Use existing links in the clipboard to prefill url field when inserting new link.
-   Media & Text block alignment options
-   Add alignment controls for paragraph blocks
-   [iOS] Fix issue where the keyboard would not capitalize sentences correctly on some cases.
-   [iOS] Support for Pexels image library
-   [Android] Added native fullscreen preview when clicking image from Image Block
-   [iOS] Add support for Preformatted block.
-   [Android] Fix issue when removing image/page break block crashes the app

## 1.16.1

-   [iOS] Fix tap on links bug that reappear on iOS 13.2

## 1.16.0

-   [Android] Add support for pexels images
-   Add left, center, and right image alignment controls

## 1.15.3

-   [iOS] Fix a layout bug in RCTAztecView in iOS 13.2

## 1.15.2

-   Fix issue when copy/paste photos from other apps, was not inserting an image on the post.
-   Fix issue where the block inserter layout wasn't correct after device rotation.

## 1.15.0

-   Fix issue when multiple media selection adds only one image or video block on Android
-   Fix issue when force Touch app shortcut doesn't work properly selecting "New Photo Post" on iOS
-   Add Link Target (Open in new tab) to Image Block.
-   [iOS] DarkMode improvements.
-   [iOS] Update to iOS 11 and Swift 5
-   New block: Media & Text

## 1.14.0

-   Fix a bug on iOS 13.0 were tapping on a link opens Safari
-   Fix a link editing issue, where trying to add a empty link at the start of another link would remove the existing link.
-   Fix missing content on long posts in html mode on Android

## 1.12.0

-   Add rich text styling to video captions
-   Prevent keyboard dismissal when switching between caption and text block on Android
-   Blocks that would be replaced are now hidden when add block bottom sheet displays
-   Tapping on empty editor area now always inserts new block at end of post

## 1.11.0

-   Toolbar scroll position now resets when its content changes.
-   Dark Mode for iOS.

## 1.10.0

-   Adding a block from the post title now shows the add block here indicator.
-   Deselect post title any time a block is added
-   Fix loss of center alignment in image captions on Android

## 1.9.0

-   Enable video block on Android platform
-   Tapping on an empty editor area will create a new paragraph block
-   Fix content loss issue when loading unsupported blocks containing inner blocks.
-   Adding a block from the Post Title now inserts the block at the top of the Post.

## 1.8.0

-   Fix pasting simple text on Post Title
-   Remove editable empty line after list on the List block
-   Performance improvements on rich text editing

## 1.7.0

-   Fixed keyboard flickering issue after pressing Enter repeatedly on the Post Title.
-   New blocks are available: video/quote/more

## 1.6.0

-   Fixed issue with link settings where “Open in New Tab” was always OFF on open.
-   Added UI to display a warning when a block has invalid content.<|MERGE_RESOLUTION|>--- conflicted
+++ resolved
@@ -11,12 +11,9 @@
 
 ## Unreleased
 
-<<<<<<< HEAD
+-   [*] Update loading and failed screens for web version of the editor [#32395]
 -   [*] Image block: Add a "featured" banner and ability to set or remove an image as featured. (iOS only) [#31345]
 
-=======
--   [*] Update loading and failed screens for web version of the editor [#32395]
->>>>>>> a125447b
 ## 1.55.2
 -   [**] Fix incorrect block insertion point after blurring the post title field. [#32831]
 
