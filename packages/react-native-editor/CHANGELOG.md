--- conflicted
+++ resolved
@@ -11,10 +11,6 @@
 
 ## Unreleased
 
-<<<<<<< HEAD
-## 1.61.2
--   [*] Image block - Fix height and border regression. [#34957]
-=======
 ## 1.62.0
 -   [**] [Embed block] Implement WP embed preview component [#34004]
 -   [*] [Embed block] Fix content disappearing on Android when switching light/dark mode [#34207]
@@ -24,7 +20,9 @@
 -   [*] Column block: Translate column width's control labels [#34777]
 -   [**] Enable embed preview for Instagram and Vimeo providers. [#34563]
 -   [**] Embed block: Add error bottom sheet with retry and convert to link actions. [#34604]
->>>>>>> 78d83e25
+
+## 1.61.2
+-   [*] Image block - Fix height and border regression. [#34957]
 
 ## 1.61.1
 -   [*] Fix crash related to reusable blocks in the block picker. [#34873]
