--- conflicted
+++ resolved
@@ -11,12 +11,8 @@
 
 ## Unreleased
 * [**] Add support for setting heading anchors
-<<<<<<< HEAD
 * [**] Make inserter long-press options "add to beginning" and "add to end" always available. [#28610]
-=======
 * [**] Disable Unsupported Block Editor for Reusable blocks
-
->>>>>>> 0ff5cc69
 
 #### Bug Fix
 * Add proper handling for single use blocks such as the more block [#28339]
