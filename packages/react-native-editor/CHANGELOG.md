<!-- Learn how to maintain this file at https://github.com/WordPress/gutenberg/tree/HEAD/packages#maintaining-changelogs. -->

<!--
For each user feature we should also add a importance categorization label  to indicate the relevance of the change for end users of GB Mobile. The format is the following:
[***] → Major new features, significant updates to core flows, or impactful fixes (e.g. a crash that impacts a lot of users) — things our users should be aware of.

[**] → Changes our users will probably notice, but doesn’t impact core flows. Most fixes.

[*] → Minor enhancements and fixes that address annoyances — things our users can miss.
-->

## Unreleased

-   [***] Slash inserter [#29772]
-   [*] Audio block: Add Insert from URL functionality. [#27817]
-   [*] The BottomSheet Cell component now supports the help prop so that a hint can be supplied to all Cell based components. [#30885]
-   [***] Enable reusable block only in WP.com sites [#31744]
<<<<<<< HEAD
-   [***] Audio block now available on WP.com sites on the free plan. [#31966]
=======
-   [*] Gallery block - Fix gallery images caption text formatting [#32351]
>>>>>>> cdbab7ff

## 1.53.1

-   [*] Fix missing title for some unsupported blocks [#31743]

## 1.53.0

-   [*] Bottom-sheet: Add custom header [#30291]
-   [*] Fixes color picker rendering bug when scrolling [#30994]
-   [*] Add enableCaching param to fetch request on Android [#31186]
-   [***] Add reusable blocks to the inserter menu. [#28495]

## 1.52.2

-   [*] Disabled featured image banner on iOS. [#31681]

## 1.52.1

-   [*] Fixes for the generated localized strings files.

## 1.52.0

-   [***] Search block now available on mobile! [https://github.com/WordPress/gutenberg/pull/30783]
-   [*] Image block: Add a "featured" banner. (Android only) [#30806]
-   [**] The media upload options of the Image, Video and Gallery block automatically opens when the respective block is inserted. [#29546]
-   [**] The media upload options of the File and Audio block automatically opens when the respective block is inserted. [#31025]
-   [*] Fixed a bug where the Search block was stealing focus from the Image block upon updating image asset [#31393]

## 1.51.1

-   [*] Updates relative block-support asset path [#31184]

## 1.51.0

-   [*] Image block: Improve text entry for long alt text. [#29670]
-   [*] a11y: Bug fix: Allow stepper cell to be selected by screenreader [#30694]

## 1.50.1

-   [*] Truncate rangecell screenreader decimals] [#30678]
-   [*] Fix Quote block citation [#30548]
-   [**] Fix crash from non-adjustable unit RangeCell a11y activation [#30636]
-   [**] Fix Unsupported Block Editor on Android [#30650]

## 1.50.0

-   [***] a11y: Screenreader improvements for the UnitControl component [#29741]

## 1.49.0

-   [*] Remove the cancel button from settings options (Android only) [https://github.com/WordPress/gutenberg/pull/29599]

## 1.48.0

-   [**] Buttons block: added width setting. [#28543]

## 1.47.2

-   [**] Adds a `replaceBlock` method to iOS bridge delegate with a string to match the clientID and the contents to replace with. [#29734]

## 1.47.1

-   [**] Reduce the number of items per page when fetching reusable blocks to prevent a crash. [#29626]

## 1.47.0

-   [**] Add support for setting Cover block focal point. [#25810]

## 1.46.1

-   [**] Make inserter long-press options "add to beginning" and "add to end" always available. [#28610]
-   [*] Fix crash when Column block width attribute was empty. [#29015]

## 1.46.0

-   [***] New Block: Audio [#27401, #27467, #28594]
-   [**] Add support for setting heading anchors [#27935]
-   [**] Disable Unsupported Block Editor for Reusable blocks [#28552]
-   [**] Add proper handling for single use blocks such as the more block [#28339]

## 1.45.0

-   [*] Use react-native-url-polyfill in globals - [https://github.com/WordPress/gutenberg/pull/27867]
-   [*] Remove Old Layout Picker - [https://github.com/WordPress/gutenberg/pull/27640]

## 1.44.1

-   [**] Fix crash in mobile paragraph blocks with custom font size [#28121]
-   [**] Add move to top bottom when long pressing block movers [#27554]

## 1.44.0

-   [***] Add support for cross-posting between sites
-   [***] Full-width and wide alignment support for Columns

## 1.43.0

-   [***] New Block: File [#27228]
-   [**] Fix issue where a blocks would disappear when deleting all of the text inside without requiring the extra backspace to remove the block. [#27583]

## 1.42.0

-   [***] Adding support for selecting different unit of value in Cover and Columns blocks [#26161]
-   [**] Button block - Add link picker to the block settings [#26206]
-   [**] Support to render background/text colors in Group, Paragraph and Quote blocks [#25994]
-   [*] Fix theme colors syncing with the editor [#26821]
-   [**] Fix issue where a blocks would disappear when deleting all of the text inside without requiring the extra backspace to remove the block. [#27583]

## 1.41.0

-   [***] Faster editor start and overall operation on Android [#26732]
-   [*] [Android] Enable multiple upload support for Image block

## 1.40.0

## 1.39.1

-   [*] Heading block - Disable full-width/wide alignment [#26308]

## 1.39.0

-   [***] Full-width and wide alignment support for Video, Latest-posts, Gallery, Media & text, and Pullquote block
-   [***] Fix unsupported block bottom sheet is triggered when device is rotated
-   [***] Unsupported Block Editor: Fixed issue when cannot view or interact with the classic block on Jetpack site

## 1.38.0

[***] Add support for selecting user's post when configuring the link

## 1.37.0

-   [**] Add support for rounded style in Image block
-   [***] Full-width and wide alignment support for Group, Cover and Image block

## 1.36.1

-   [**] [iOS] Fixed Dark Mode transition for editor menus.

## 1.36.0

-   [**] [Android] Removed pullquote dev only restriction in Android
-   [**] Reflect changes of slider in block settings immediately.

## 1.35.0

-   [***] Fixed empty text fields on RTL layout. Now they are selectable and placeholders are visible.
-   [**] Add settings to allow changing column widths
-   [**] Media editing support in Gallery block.

## 1.34.0

-   [***] Media editing support in Cover block.
-   [*] Fixed a bug on the Heading block, where a heading with a link and string formatting showed a white shadow in dark mode.

## 1.33.1

-   Fixed a bug in the @-mentions feature where dismissing the @-mentions UI removed the @ character from the post.

## 1.33.0

-   [***] Media editing support in Media & Text block.
-   [***] New block: Social Icons
-   [*] Cover block placeholder is updated to allow users start the block with a background color

## 1.32.0

-   [***] Adds Copy, Cut, Paste, and Duplicate functionality to blocks
-   [***] Add support for mentions.
-   [***] Users can now individually edit unsupported blocks found in posts or pages.
-   [*] [iOS] Improved editor loading experience with Ghost Effect.

## 1.31.1

-   Fix for pullquote stylying in dark mode.
-   Fix for button style.

## 1.31.0

-   [**] Add support for customizing gradient type and angle in Buttons and Cover blocks.
-   [*] Show content information (block, word and characters counts).
-   [*] [Android] Fix handling of upload completion while re-opening the editor

## 1.30.0

-   [**] Adds editor support for theme defined colors and theme defined gradients on cover and button blocks.
-   [*] Support for breaking out of captions/citation authors by pressing enter on the following blocks: image, video, gallery, quote, and pullquote.

## 1.29.1

-   Revert Creating undo levels less frequently

## 1.29.0

-   [**] Add support for changing overlay color settings in Cover block
-   Add enter/exit animation in FloatingToolbar
-   [***] New block: Verse
-   [*] Fix merging of text blocks when text had active formatting (bold, italic, strike, link)
-   [***] Trash icon that is used to remove blocks is moved to the new menu reachable via ellipsis button in the block toolbar
-   [**] Block toolbar can now collapse when the block width is smaller than the toolbar content
-   [**] Creating undo levels less frequently
-   [**] Tooltip for page template selection buttons
-   [*] Fix button alignment in page templates and make strings consistent
-   [*] Add support for displaying radial gradients in Buttons and Cover blocks

## 1.28.2

-   [***] Disable Pullquote Block on Android

## 1.28.1

-   [**] Avoid crash when editor selection state becomes invalid

## 1.28.0

-   [***] New block: Pullquote
-   [**] Add support for changing background and text color in Buttons block
-   [*] Fix the icons and buttons in Gallery, Paragraph, List and MediaText block on RTL mode
-   [**] Remove Subscription Button from the Blog template since it didn't have an initial functionality and it is hard to configure for users.
-   [**] [iOS] Add support for the subscript `<sub>` and superscript `<sup>`HTML elements in text blocks
-   [**] Update page templates to use recently added blocks

## 1.27.1

-   Remove Subscription Button from the Blog template since it didn't have an initial functionality and it is hard to configure for users.

## 1.27.0

-   Block Editor: Add dialog for mentioning other users in your post
-   Prefill caption for image blocks when available on the Media library
-   New block: Buttons. From now you’ll be able to add the individual Button block only inside the Buttons block
-   Fix bug where whitespaces at start of text blocks were being removed
-   Add support for upload options in Cover block
-   [Android] Floating toolbar, previously located above nested blocks, is now placed at the top of the screen
-   [iOS] Floating toolbar, previously located above nested blocks, is now placed at the bottom of the screen
-   Fix the icons in FloatingToolbar on RTL mode
-   [Android] Add alignment options for heading block
-   Fix Quote block so it visually reflects selected alignment
-   Fix bug where buttons in page templates were not rendering correctly on web

## 1.26.0

-   [iOS] Disable ripple effect in all BottomSheet's controls.
-   [Android] Disable ripple effect for Slider control
-   New block: Columns
-   New starter page template: Blog
-   Make Starter Page Template picker buttons visible only when the screen height is enough
-   Fix a bug which caused to show URL settings modal randomly when changing the device orientation multiple times during the time Starter Page Template Preview is open

## 1.25.0

-   New block: Cover
-   [Android] Dark Mode
-   [Android] Improve icon on the "Take a Video" media option
-   Removed the dimming effect on unselected blocks
-   [iOS] Add alignment options for heading block
-   Implemented dropdown toolbar for alignment toolbar in Heading, Paragraph, Image, MediaText blocks
-   Block Editor: When editing link settings, tapping the keyboard return button now closes the settings panel as well as closing the keyboard.
-   [Android] Show an "Edit" button overlay on selected image blocks

## 1.24.0

-   New block: Latest Posts
-   Fix Quote block's left border not being visible in Dark Mode
-   Added Starter Page Templates: when you create a new page, we now show you a few templates to get started more quickly.
-   Fix crash when pasting HTML content with embeded images on paragraphs

## 1.23.0

-   New block: Group
-   Add support for upload options in Gallery block
-   Add support for size options in the Image block
-   New block: Button
-   Add scroll support inside block picker and block settings
-   [Android] Fix issue preventing correct placeholder image from displaying during image upload
-   [iOS] Fix diplay of large numbers on ordered lists
-   Fix issue where adding emojis to the post title add strong HTML elements to the title of the post
-   [iOS] Fix issue where alignment of paragraph blocks was not always being respected when splitting the paragraph or reading the post's html content.
-   We’ve introduced a new toolbar that floats above the block you’re editing, which makes navigating your blocks easier — especially complex ones.

## 1.22.0

-   Make inserter to show options on long-press to add before/after
-   Retry displaying image when connectivity restores
-   [iOS] Show an "Edit" button overlay on selected image blocks
-   [Android] Fix blank post when sharing media from another app
-   Add support for image size options in the gallery block
-   Fix issue that sometimes prevented merging paragraph blocks

## 1.21.0

-   Reduced padding around text on Rich Text based blocks.
-   [Android] Improved stability on very long posts.

## 1.20.0

-   Fix bug where image placeholders would sometimes not be shown
-   Fix crash on undo
-   Style fixes on the navigation UI
-   [iOS] Fix focus issue
-   New block: Shortcode. You can now create and edit Shortcode blocks in the editor.

## 1.19.0

-   Add support for changing Settings in List Block.
-   [iOS] Fix crash dismissing bottom-sheet after device rotation.
-   [Android] Add support for Preformatted block.
-   New block: Gallery. You can now create image galleries using WordPress Media library. Upload feature is coming soon.
-   Add support for Video block settings

## 1.18.0

-   [iOS] Added native fullscreen preview when clicking image from Image Block
-   New block: Spacer

## 1.17.0

-   Include block title in Unsupported block's UI
-   Show new-block-indicator when no blocks at all and when at the last block
-   Use existing links in the clipboard to prefill url field when inserting new link.
-   Media & Text block alignment options
-   Add alignment controls for paragraph blocks
-   [iOS] Fix issue where the keyboard would not capitalize sentences correctly on some cases.
-   [iOS] Support for Pexels image library
-   [Android] Added native fullscreen preview when clicking image from Image Block
-   [iOS] Add support for Preformatted block.
-   [Android] Fix issue when removing image/page break block crashes the app

## 1.16.1

-   [iOS] Fix tap on links bug that reappear on iOS 13.2

## 1.16.0

-   [Android] Add support for pexels images
-   Add left, center, and right image alignment controls

## 1.15.3

-   [iOS] Fix a layout bug in RCTAztecView in iOS 13.2

## 1.15.2

-   Fix issue when copy/paste photos from other apps, was not inserting an image on the post.
-   Fix issue where the block inserter layout wasn't correct after device rotation.

## 1.15.0

-   Fix issue when multiple media selection adds only one image or video block on Android
-   Fix issue when force Touch app shortcut doesn't work properly selecting "New Photo Post" on iOS
-   Add Link Target (Open in new tab) to Image Block.
-   [iOS] DarkMode improvements.
-   [iOS] Update to iOS 11 and Swift 5
-   New block: Media & Text

## 1.14.0

-   Fix a bug on iOS 13.0 were tapping on a link opens Safari
-   Fix a link editing issue, where trying to add a empty link at the start of another link would remove the existing link.
-   Fix missing content on long posts in html mode on Android

## 1.12.0

-   Add rich text styling to video captions
-   Prevent keyboard dismissal when switching between caption and text block on Android
-   Blocks that would be replaced are now hidden when add block bottom sheet displays
-   Tapping on empty editor area now always inserts new block at end of post

## 1.11.0

-   Toolbar scroll position now resets when its content changes.
-   Dark Mode for iOS.

## 1.10.0

-   Adding a block from the post title now shows the add block here indicator.
-   Deselect post title any time a block is added
-   Fix loss of center alignment in image captions on Android

## 1.9.0

-   Enable video block on Android platform
-   Tapping on an empty editor area will create a new paragraph block
-   Fix content loss issue when loading unsupported blocks containing inner blocks.
-   Adding a block from the Post Title now inserts the block at the top of the Post.

## 1.8.0

-   Fix pasting simple text on Post Title
-   Remove editable empty line after list on the List block
-   Performance improvements on rich text editing

## 1.7.0

-   Fixed keyboard flickering issue after pressing Enter repeatedly on the Post Title.
-   New blocks are available: video/quote/more

## 1.6.0

-   Fixed issue with link settings where “Open in New Tab” was always OFF on open.
-   Added UI to display a warning when a block has invalid content.<|MERGE_RESOLUTION|>--- conflicted
+++ resolved
@@ -15,11 +15,8 @@
 -   [*] Audio block: Add Insert from URL functionality. [#27817]
 -   [*] The BottomSheet Cell component now supports the help prop so that a hint can be supplied to all Cell based components. [#30885]
 -   [***] Enable reusable block only in WP.com sites [#31744]
-<<<<<<< HEAD
 -   [***] Audio block now available on WP.com sites on the free plan. [#31966]
-=======
 -   [*] Gallery block - Fix gallery images caption text formatting [#32351]
->>>>>>> cdbab7ff
 
 ## 1.53.1
 
