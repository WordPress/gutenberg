<!-- Learn how to maintain this file at https://github.com/WordPress/gutenberg/tree/HEAD/packages#maintaining-changelogs. -->

<!--
For each user feature we should also add a importance categorization label  to indicate the relevance of the change for end users of GB Mobile. The format is the following:
[***] → Major new features, significant updates to core flows, or impactful fixes (e.g. a crash that impacts a lot of users) — things our users should be aware of.

[**] → Changes our users will probably notice, but doesn’t impact core flows. Most fixes.

[*] → Minor enhancements and fixes that address annoyances — things our users can miss.
-->

## Unreleased
<<<<<<< HEAD
-   [**] Upgrade React Native to 0.71.11 [#51303]
=======
-   [*] Remove visual gap in mobile toolbar when a Gallery block is selected [#52966]
>>>>>>> 4404be95

## 1.100.1
-   [**] Add WP hook for registering non-core blocks [#52791]

## 1.100.0
-   [**] Add media inserter buttons to editor toolbar [#51827]
-   [**] Update native BlockOutline component styles to remove blue border from blocks [#51222]
-   [**] Move the undo/redo buttons to the navigation bar [#51766]
-   [**] Update Editor block inserter button styles and default text input placeholder/selection styles [#52269]
-   [**] Update Editor toolbar icons and colors [#52336]
-   [*] Update Block Settings button border [#52715]

## 1.99.1
- [**] Fix crash related to removing a block under certain conditions [#52595]

## 1.99.0
-   [*] Rename "Reusable blocks" to "Synced patterns", aligning with the web editor. [#51704]
-   [**] Fix a crash related to Reanimated when closing the editor [#52320]

## 1.98.1
-   [*] fix: Display heading level dropdown icons and labels [#52004]

## 1.98.0
-   [*] Image block - Fix issue where in some cases the image doesn't display the right aspect ratio [#51463]
-   [*] Fix cursor positioning when dictating text on iOS [#51227]

## 1.97.1
-   [**] Fix crash when using the delete key to remove a single button [#51435]
-   [*] Ensure text input field is not editable when Bottom sheet cell is disabled [#51567]

## 1.97.0
-   [**] [iOS] Fix dictation regression, in which typing/dictating at the same time caused content loss. [#49452]
-   [*] [internal] Upgrade compile and target sdk version to Android API 33 [#50731]
-   [*] Display lock icon in disabled state of `Cell` component [#50907]

## 1.96.1
-   [**] Fix Android-only issue related to block toolbar not being displayed on some blocks in UBE [#51131]

## 1.96.0
-   [**] Tapping on all nested blocks gets focus directly instead of having to tap multiple times depending on the nesting levels. [#50672]
-   [*] Add disabled style to `Cell` component [#50665]
-   [**] Fix undo/redo history when inserting a link configured to open in a new tab [#50460]
-   [*] [List block] Fix an issue when merging a list item into a Paragraph would remove its nested list items. [#50701]

## 1.95.0
-   [*] Fix crash when trying to convert to regular blocks an undefined/deleted reusable block [#50475]
-   [**] Tapping on nested text blocks gets focus directly instead of having to tap multiple times depeding on the nesting levels. [#50108]
-   [*] Use host app namespace in reusable block message [#50478]
-   [**] Configuring a link to open in a new tab no longer results in a partial loss of edit history (undo and redo) [#50460]

## 1.94.0
-   [*] Split pasted content between title and body. [#37169]

## 1.93.1
-   [**] Fix regression with the Color hook and ColorPanel. [#49917]

## 1.93.0
-   [***] [iOS] Fixed iOS scroll jumping issue by refactoring KeyboardAwareFlatList improving writing flow and caret focus handling. [#48791]

## 1.92.1
-   [*] Avoid empty Gallery block error [#49557]

## 1.92.0
* No User facing changes *

## 1.91.0
-   [*] Allow new block transformations for most blocks. [#48792]

## 1.90.0
-   [*] Fix parsing of css units for null matched values [#48484]
-   [*] Spacer block - Add initial support for spacing presets [#47258]
-   [*] Support Visual Regression testing [#47845]
-   [*] Add metadata parameter to media upload events [#48103]  

## 1.89.1 
-   [*] Fix inaccessible block settings within the unsupported block editor [#48435]

## 1.89.0 
* No User facing changes *

## 1.88.0 
-   [*] Bump Android `minSdkVersion` to 24 [#47604]
-   [*] Update React Native Reanimated to 2.9.1-wp-3 [#47574]
-   [*] Bump Aztec version to `1.6.3` [#47610]

## 1.87.3
-   [*] Fix insert blocks not handling raw string properly in unsupported block editor [#47472]

## 1.87.2
-   [*] Add boolean contentStyle and clientId check to Column Edit InnerBlocks [#47234]
-   [*] Line-height and font-size regression fixes [#47284]

## 1.87.1
-   [**] Gallery block: Address styling regression, in which negative margin was added [#47086]
-   [*] RichText - Parse CSS values and avoid setting undefined ones [#47080]

## 1.87.0
-   [*] Add capabilities to force only Core blocks and control Support section [#46215]

## 1.86.1
-   [*] Block Actions Menu - Fix block title regression and adds integration tests [#46699]

## 1.86.0
-   [**] Upgrade React Native to 0.69.4 [#43485]
-   [**] Prevent error message from unneccesarily firing when uploading to Gallery block [#46175]

## 1.85.1
-   [**] Prevent error message from unneccesarily firing when uploading to Gallery block [#46175]

## 1.85.0
-   [*] [iOS] Fixed iOS Voice Control support within Image block captions. [#44850]

## 1.84.1
-   [**] Native inner blocks merge where appropriate [#45048]

## 1.84.0
-   [*] Upgrade compile and target sdk version to Android API 31 [#44610]
-   [*] [iOS] Fixed iOS Voice Control support within Image block captions. [#44850]

## 1.83.0
* No User facing changes *

## 1.82.1
-   [**] List block v2: Fix issues splitting or merging paragraphs into the block [#43949]

## 1.82.0
-   [*] [iOS] Explicitly set tint color for action sheets to always be blue [#43759]

## 1.81.2
-   [**] List V2 - Prevent error when list is empty [#43861]

## 1.81.1
-   [*] List block v2: Fix text color inconsistencies with list items [#43244]
-   [*] Use default placeholder text color for native List Item [#43353]
-   [**] Add BlockListCompact [#43431]
-   [*] Fix dynamic React Native version [#43058]
-   [**] Disable FastImage on Android [#43322]

## 1.81.0
-   [***] List block V2 [#42702]

## 1.80.1
-   [*] Image - Workaround for Android and orientation changes [#42900]

## 1.80.0
-   [*] Add React Native FastImage [#42009]
-   [*] Block inserter displays block collections [#42405]
-   [*] Fix incorrect spacing within Image alt text footnote [#42504]
-   [***] Gallery and Image block - Performance improvements [#42178]

## 1.79.1
-   [**] Fix a crash when scrolling posts containing Embed blocks (Android 12 only) [#42514]

## 1.79.0
-   [*] Add 'Insert from URL' option to Video block [#41493]
-   [*] Image block copies the alt text from the media library when selecting an item [#41839]
-   [*] Introduce "block recovery" option for invalid blocks [#41988]

## 1.78.1

-   [**] Re-introduce support for v1 of the Gallery block to the native version of the editor [#41533]
-   [**] Fix missing translations for locales that include region (only on Android) [#41685]

## 1.78.0

-   [*] Bump react-native-gesture-handler to version 2.3.2 [#41337]

## 1.77.1

-   [***] Fix crash on iOS related to JSI and Reanimated [#41482]

## 1.77.0

-   [*] [a11y] Improve text read by screen readers for BottomSheetSelectControl [#41036]
-   [*] Add 'Insert from URL' option to Image block [#40334]

## 1.76.3

-   [***] Fix crash on iOS related to JSI and Reanimated [#41482]

## 1.76.2

-   [*] Ensure post title gets focused when is notified from native side [#41371]

## 1.76.1

-   [*] BlockList - Add internal onLayout from CellRendererComponent to BlockListItemCell [#41105]
-   [*] Fix Drag & Drop Chip positioning issue with RTL languages [#41053]
-   [*] Add drag & drop help guide in Help & Support screen [#40961]
-   [**] Fix drag mode not being enabled when long-pressing over Shortcode block [#41155]

## 1.76.0

-   [**] [Buttons block] Fix Android-only issue related to displaying formatting buttons after closing the block settings [#40725]
-   [**] [Cover block] Improve color contrast between background and text [#40691]
-   [*] [Gallery block] Fix broken "Link To" settings and add "Image Size" settings [#40947]
-   [***] Add drag & drop blocks feature [#40424]

## 1.75.0

-   [*] [Latest Posts block] Add featured image settings [#39257]
-   [*] Prevent incorrect notices displaying when switching between HTML-Visual mode quickly [#40415]
-   [*] [Embed block] Fix inline preview cut-off when editing URL [#35326]
-   [*] [iOS] Prevent gaps shown around floating toolbar when using external keyboard [#40266]

## 1.74.1

-   [**] RichText - Set a default value for selection values [#40581]

## 1.74.0

-   [**] [Quote block] Adds support for V2 behind a feature flag [#40133]
-   [**] Update "add block" button's style in default editor view. [#39726]
-   [*] Remove banner error notification on upload failure [#39694]

## 1.73.1

-   [*] [Spacer block] Fix crash when changing the height value using the text input [#40053]

## 1.73.0

-   [*] Update react-native-reanimated version to 2.4.1 [#39430]
-   [*] Upgrade Gradle to 7.4 & AGP to 7.1.1 [#39508]
-   [*] Add waits to fix editor test flakiness [#39668]

## 1.72.1

-   [*] Detect GIF badge during render [#39882]

## 1.72.0

-   [*] Add GIF badge for animated GIFs uploaded to Image blocks [#38996]
-   [*] Small refinement to media upload errors, including centring and tweaking copy. [#38951]
-   [*] Update gesture handler and reanimated libraries [#39098]
-   [*] Fix issue with list's starting index and the order [#39354]

## 1.71.3

-   [*] Fix autocorrected Headings applying bold formatting on iOS [#38633]
-   [***] Support for multiple color palettes [#38417]

## 1.71.1

-   [*] Highlight text: Check if style attribute value is defined during filtering [#38670]

## 1.71.0

-   [*] Image block: Replacing the media for an image set as featured prompts to update the featured image [#34666]
-   [***] Font size and line-height support for text-based blocks used in block-based themes [#38205]

## 1.70.3

-   [*] Highlight text: Check if style attribute value is defined during filtering [#38670]

## 1.70.2

-   [**] Rich Text - Validate link colors [#38474]

## 1.70.1

-   [**] [Gallery block] Fix crash when adding images and selecting a gallery item [#38238]

## 1.70.0

-   [**] Fix content justification attribute in Buttons block [#37887]
-   [*] Hide help button from Unsupported Block Editor. [#37221]
-   [*] Add contrast checker to text-based blocks [#34902]
-   [*] [Image block] Fix missing translations [#37956]
-   [*] Fix cut-off setting labels by properly wrapping the text [#37993]
-   [*] Highlight text: fix applying formatting for non-selected text [#37915]
-   [*] Fix missing translations of color settings [#38026]

## 1.69.1

-   [*] Fix app freeze when closing link picker while virtual keyboard is hidden [#37782]
-   [*] Gallery block - Fix bug when migrating from old galleries format [#37889]
-   [*] RichText - Use parsed font size values when comparing new changes [#37951]

## 1.69.0

-   [*] Give multi-line block names central alignment in inserter [#37185]
-   [**] Fix empty line apperaing when splitting heading blocks on Android 12 [#37279]
-   [**] Fix missing translations by refactoring the editor initialization code [#37073]
-   [**] Fix text formatting mode lost after backspace is used [#37676]
-   [*] Fix app freeze when closing link picker while virtual keyboard is hidden [#37782]

## 1.68.0

-   [**] Fix undo/redo functionality in links when applying text format [#36861]
-   [**] [iOS] Fix scroll update when typing in RichText component [#36914]
-   [*] [Preformatted block] Fix an issue where the background color is not showing up for standard themes [#36883]
-   [**] Update Gallery Block to default to the new format and auto-convert old galleries to the new format [#36191]
-   [***] Highlight text - enables color customization for specific text within a Paragraph block [#36028]

## 1.67.0

-   [**] Adds Clipboard Link Suggestion to Image block and Button block [#35972]
-   [*] [Embed block] Included Link in Block Settings [#36099]
-   [**] Fix tab titles translation of inserter menu [#36534]
-   [*] [Media & Text block] Fix an issue where the text font size would be bigger than expected in some cases [#36570]
-   [**] [Gallery block] When a gallery block is added, the media options are auto opened for v2 of the Gallery block. [#36757]

## 1.66.0

-   [**] [Image block] Add ability to quickly link images to Media Files and Attachment Pages [#34846]
-   [*] Fixed a race condition when autosaving content (Android) [#36072]

## 1.65.1

-   [**] Fixed a crash that could occur when copying lists from Microsoft Word. [https://github.com/WordPress/gutenberg/pull/36019]

## 1.65.0

-   [**] Search block - Text and background color support [#35511]
-   [*] [Embed Block] Fix loading glitch with resolver resolution approach [#35798]
-   [*] Fixed an issue where the Help screens may not respect an iOS device's notch. [#35570]
-   [**] Block inserter indicates newly available block types [#35201]
-   [*] Add support for the Mark HTML tag [#35956]

## 1.64.1

-   [**] Fix updating the block list after block removal [#35721]
-   [**] Cover block: Change dimRatio to 50 if media added and dimRatio is set to 100 [#35792]

## 1.64.0

-   [*] [Embed block] Fix inline preview cut-off when editing URL [#35321]
-   [**] [Embed block] Detect when an embeddable URL is pasted into an empty paragraph. [#35204]
-   [*] [Unsupported Block Editor] Fix text selection bug for Android [#34668]
-   [*] [Embed block] Fix URL not editable after dismissing the edit URL bottom sheet with empty value [#35460]
-   [**] Pullquote block - Added support for text and background color customization [#34451]
-   [**] Preformatted block - Added support for text and background color customization [#35314]

## 1.63.1

-   [*] Fixed missing modal backdrop for Android help section [#35557]
-   [*] Fixed erroneous overflow within editor Help screens. [#35552]

## 1.63.0

-   [**] [Embed block] Add the top 5 specific embed blocks to the Block inserter list [#34967]
-   [*] Embed block: Fix URL update when edited after setting a bad URL of a provider [#35013]
-   [**] Users can now contact support from inside the block editor screen. [#34890]

## 1.62.2

-   Same as 1.62.1 but with the changelog.

## 1.62.1

-   [**] Image block: fix height and border regression. [#34957]
-   [**] Column block: fix width attribute float cut off. [#34604]

## 1.62.0

-   [**] [Embed block] Implement WP embed preview component [#34004]
-   [*] [Embed block] Fix content disappearing on Android when switching light/dark mode [#34207]
-   [*] Embed block: Add device's locale to preview content [#33858]
-   [**] Fix Android-only issue of main toolbar initial position being wrong when RTL [#34617]
-   [**] Embed block: Implemented the No Preview UI when an embed is successful, but we're unable to show an inline preview [#34626]
-   [*] Column block: Translate column width's control labels [#34777]
-   [**] Enable embed preview for Instagram and Vimeo providers. [#34563]
-   [**] Embed block: Add error bottom sheet with retry and convert to link actions. [#34604]

## 1.61.2

-   [*] Image block - Fix height and border regression. [#34957]

## 1.61.1

-   [*] Fix crash related to reusable blocks in the block picker. [#34873]

## 1.61.0

-   [**] Enable embed preview for a list of providers (for now only YouTube and Twitter) [#34446]
-   [***] Inserter: Add Inserter Block Search [https://github.com/WordPress/gutenberg/pull/33237]

## 1.60.1

-   [*] RNmobile: Fix the cancel button on Block Variation Picker / Columns Block. [#34249]
-   [*] Column block: Fix Android close button alignment. [#34332]

## 1.60.0

-   [**] Embed block: Add "Resize for smaller devices" setting. [#33654]

## 1.59.2

-   [*] Inserter: Prevent non-deterministic order of inserter items [#34078]
-   [*] Fix missing block title of core/latest-posts block [#34116]

## 1.59.1

-   [*] Global styles - Add color to the block styles filter list [#34000]
-   [*] Rich text - toTree - Add check in replacements before accessing its type [#34020]

## 1.59.0

-   [*] [Android] Fix UBE's inaccessible "more" toolbar item. [#33740]
-   [*] Image block: Add a "featured" banner and ability to set or remove an image as featured. (iOS only) [#31345]

## 1.58.3

-   [*] Rich text - toTree - Add check in replacements before accessing its type [#34020]

## 1.58.2

-   [*] Fix issue with text input in alt text settings [#33845]

## 1.58.1

-   [*] Global styles: Check for undefined values and merge user colors [#33707]
-   [*] [Embed block] Disable paragraph transform [#33745]

## 1.58.0

-   [***] New Block: Embed block. [#33452]

## 1.57.0

-   [*] Update loading and failed screens for web version of the editor [#32395]
-   [*] Handle floating keyboard case - Fix issue with the block selector on iPad. [#33089]
-   [**] Added color/background customization for text blocks. [#33250]

## 1.56.0

-   [*] Tweaks to the badge component's styling, including change of background color and reduced padding. [#32865]

## 1.55.2

-   [**] Fix incorrect block insertion point after blurring the post title field. [#32831]

## 1.55.1

-   [*] Fix: RNMobile borderRadius value setting [#32717]
-   [*] Improve unsupported block message for reusable block [#32618]

## 1.55.0

-   [*] Gallery block - Fix gallery images caption text formatting [#32351]
-   [*] Image block: "Set as featured" button within image block settings. (Android only) [#31705]
-   [***] Audio block now available on WP.com sites on the free plan. [#31966]

## 1.54.0

-   [***] Slash inserter [#29772]
-   [*] Audio block: Add Insert from URL functionality. [#27817]
-   [*] The BottomSheet Cell component now supports the help prop so that a hint can be supplied to all Cell based components. [#30885]
-   [***] Enable reusable block only in WP.com sites [#31744]

## 1.53.1

-   [*] Fix missing title for some unsupported blocks [#31743]

## 1.53.0

-   [*] Bottom-sheet: Add custom header [#30291]
-   [*] Fixes color picker rendering bug when scrolling [#30994]
-   [*] Add enableCaching param to fetch request on Android [#31186]
-   [***] Add reusable blocks to the inserter menu. [#28495]

## 1.52.2

-   [*] Disabled featured image banner on iOS. [#31681]

## 1.52.1

-   [*] Fixes for the generated localized strings files.

## 1.52.0

-   [***] Search block now available on mobile! [https://github.com/WordPress/gutenberg/pull/30783]
-   [*] Image block: Add a "featured" banner. (Android only) [#30806]
-   [**] The media upload options of the Image, Video and Gallery block automatically opens when the respective block is inserted. [#29546]
-   [**] The media upload options of the File and Audio block automatically opens when the respective block is inserted. [#31025]
-   [*] Fixed a bug where the Search block was stealing focus from the Image block upon updating image asset [#31393]

## 1.51.1

-   [*] Updates relative block-support asset path [#31184]

## 1.51.0

-   [*] Image block: Improve text entry for long alt text. [#29670]
-   [*] a11y: Bug fix: Allow stepper cell to be selected by screenreader [#30694]

## 1.50.1

-   [*] Truncate rangecell screenreader decimals] [#30678]
-   [*] Fix Quote block citation [#30548]
-   [**] Fix crash from non-adjustable unit RangeCell a11y activation [#30636]
-   [**] Fix Unsupported Block Editor on Android [#30650]

## 1.50.0

-   [***] a11y: Screenreader improvements for the UnitControl component [#29741]

## 1.49.0

-   [*] Remove the cancel button from settings options (Android only) [https://github.com/WordPress/gutenberg/pull/29599]

## 1.48.0

-   [**] Buttons block: added width setting. [#28543]

## 1.47.2

-   [**] Adds a `replaceBlock` method to iOS bridge delegate with a string to match the clientID and the contents to replace with. [#29734]

## 1.47.1

-   [**] Reduce the number of items per page when fetching reusable blocks to prevent a crash. [#29626]

## 1.47.0

-   [**] Add support for setting Cover block focal point. [#25810]

## 1.46.1

-   [**] Make inserter long-press options "add to beginning" and "add to end" always available. [#28610]
-   [*] Fix crash when Column block width attribute was empty. [#29015]

## 1.46.0

-   [***] New Block: Audio [#27401, #27467, #28594]
-   [**] Add support for setting heading anchors [#27935]
-   [**] Disable Unsupported Block Editor for Reusable blocks [#28552]
-   [**] Add proper handling for single use blocks such as the more block [#28339]

## 1.45.0

-   [*] Use react-native-url-polyfill in globals - [https://github.com/WordPress/gutenberg/pull/27867]
-   [*] Remove Old Layout Picker - [https://github.com/WordPress/gutenberg/pull/27640]

## 1.44.1

-   [**] Fix crash in mobile paragraph blocks with custom font size [#28121]
-   [**] Add move to top bottom when long pressing block movers [#27554]

## 1.44.0

-   [***] Add support for cross-posting between sites
-   [***] Full-width and wide alignment support for Columns

## 1.43.0

-   [***] New Block: File [#27228]
-   [**] Fix issue where a blocks would disappear when deleting all of the text inside without requiring the extra backspace to remove the block. [#27583]

## 1.42.0

-   [***] Adding support for selecting different unit of value in Cover and Columns blocks [#26161]
-   [**] Button block - Add link picker to the block settings [#26206]
-   [**] Support to render background/text colors in Group, Paragraph and Quote blocks [#25994]
-   [*] Fix theme colors syncing with the editor [#26821]
-   [**] Fix issue where a blocks would disappear when deleting all of the text inside without requiring the extra backspace to remove the block. [#27583]

## 1.41.0

-   [***] Faster editor start and overall operation on Android [#26732]
-   [*] [Android] Enable multiple upload support for Image block

## 1.40.0

## 1.39.1

-   [*] Heading block - Disable full-width/wide alignment [#26308]

## 1.39.0

-   [***] Full-width and wide alignment support for Video, Latest-posts, Gallery, Media & text, and Pullquote block
-   [***] Fix unsupported block bottom sheet is triggered when device is rotated
-   [***] Unsupported Block Editor: Fixed issue when cannot view or interact with the classic block on Jetpack site

## 1.38.0

[***] Add support for selecting user's post when configuring the link

## 1.37.0

-   [**] Add support for rounded style in Image block
-   [***] Full-width and wide alignment support for Group, Cover and Image block

## 1.36.1

-   [**] [iOS] Fixed Dark Mode transition for editor menus.

## 1.36.0

-   [**] [Android] Removed pullquote dev only restriction in Android
-   [**] Reflect changes of slider in block settings immediately.

## 1.35.0

-   [***] Fixed empty text fields on RTL layout. Now they are selectable and placeholders are visible.
-   [**] Add settings to allow changing column widths
-   [**] Media editing support in Gallery block.

## 1.34.0

-   [***] Media editing support in Cover block.
-   [*] Fixed a bug on the Heading block, where a heading with a link and string formatting showed a white shadow in dark mode.

## 1.33.1

-   Fixed a bug in the @-mentions feature where dismissing the @-mentions UI removed the @ character from the post.

## 1.33.0

-   [***] Media editing support in Media & Text block.
-   [***] New block: Social Icons
-   [*] Cover block placeholder is updated to allow users start the block with a background color

## 1.32.0

-   [***] Adds Copy, Cut, Paste, and Duplicate functionality to blocks
-   [***] Add support for mentions.
-   [***] Users can now individually edit unsupported blocks found in posts or pages.
-   [*] [iOS] Improved editor loading experience with Ghost Effect.

## 1.31.1

-   Fix for pullquote stylying in dark mode.
-   Fix for button style.

## 1.31.0

-   [**] Add support for customizing gradient type and angle in Buttons and Cover blocks.
-   [*] Show content information (block, word and characters counts).
-   [*] [Android] Fix handling of upload completion while re-opening the editor

## 1.30.0

-   [**] Adds editor support for theme defined colors and theme defined gradients on cover and button blocks.
-   [*] Support for breaking out of captions/citation authors by pressing enter on the following blocks: image, video, gallery, quote, and pullquote.

## 1.29.1

-   Revert Creating undo levels less frequently

## 1.29.0

-   [**] Add support for changing overlay color settings in Cover block
-   Add enter/exit animation in FloatingToolbar
-   [***] New block: Verse
-   [*] Fix merging of text blocks when text had active formatting (bold, italic, strike, link)
-   [***] Trash icon that is used to remove blocks is moved to the new menu reachable via ellipsis button in the block toolbar
-   [**] Block toolbar can now collapse when the block width is smaller than the toolbar content
-   [**] Creating undo levels less frequently
-   [**] Tooltip for page template selection buttons
-   [*] Fix button alignment in page templates and make strings consistent
-   [*] Add support for displaying radial gradients in Buttons and Cover blocks

## 1.28.2

-   [***] Disable Pullquote Block on Android

## 1.28.1

-   [**] Avoid crash when editor selection state becomes invalid

## 1.28.0

-   [***] New block: Pullquote
-   [**] Add support for changing background and text color in Buttons block
-   [*] Fix the icons and buttons in Gallery, Paragraph, List and MediaText block on RTL mode
-   [**] Remove Subscription Button from the Blog template since it didn't have an initial functionality and it is hard to configure for users.
-   [**] [iOS] Add support for the subscript `<sub>` and superscript `<sup>`HTML elements in text blocks
-   [**] Update page templates to use recently added blocks

## 1.27.1

-   Remove Subscription Button from the Blog template since it didn't have an initial functionality and it is hard to configure for users.

## 1.27.0

-   Block Editor: Add dialog for mentioning other users in your post
-   Prefill caption for image blocks when available on the Media library
-   New block: Buttons. From now you’ll be able to add the individual Button block only inside the Buttons block
-   Fix bug where whitespaces at start of text blocks were being removed
-   Add support for upload options in Cover block
-   [Android] Floating toolbar, previously located above nested blocks, is now placed at the top of the screen
-   [iOS] Floating toolbar, previously located above nested blocks, is now placed at the bottom of the screen
-   Fix the icons in FloatingToolbar on RTL mode
-   [Android] Add alignment options for heading block
-   Fix Quote block so it visually reflects selected alignment
-   Fix bug where buttons in page templates were not rendering correctly on web

## 1.26.0

-   [iOS] Disable ripple effect in all BottomSheet's controls.
-   [Android] Disable ripple effect for Slider control
-   New block: Columns
-   New starter page template: Blog
-   Make Starter Page Template picker buttons visible only when the screen height is enough
-   Fix a bug which caused to show URL settings modal randomly when changing the device orientation multiple times during the time Starter Page Template Preview is open

## 1.25.0

-   New block: Cover
-   [Android] Dark Mode
-   [Android] Improve icon on the "Take a Video" media option
-   Removed the dimming effect on unselected blocks
-   [iOS] Add alignment options for heading block
-   Implemented dropdown toolbar for alignment toolbar in Heading, Paragraph, Image, MediaText blocks
-   Block Editor: When editing link settings, tapping the keyboard return button now closes the settings panel as well as closing the keyboard.
-   [Android] Show an "Edit" button overlay on selected image blocks

## 1.24.0

-   New block: Latest Posts
-   Fix Quote block's left border not being visible in Dark Mode
-   Added Starter Page Templates: when you create a new page, we now show you a few templates to get started more quickly.
-   Fix crash when pasting HTML content with embeded images on paragraphs

## 1.23.0

-   New block: Group
-   Add support for upload options in Gallery block
-   Add support for size options in the Image block
-   New block: Button
-   Add scroll support inside block picker and block settings
-   [Android] Fix issue preventing correct placeholder image from displaying during image upload
-   [iOS] Fix diplay of large numbers on ordered lists
-   Fix issue where adding emojis to the post title add strong HTML elements to the title of the post
-   [iOS] Fix issue where alignment of paragraph blocks was not always being respected when splitting the paragraph or reading the post's html content.
-   We’ve introduced a new toolbar that floats above the block you’re editing, which makes navigating your blocks easier — especially complex ones.

## 1.22.0

-   Make inserter to show options on long-press to add before/after
-   Retry displaying image when connectivity restores
-   [iOS] Show an "Edit" button overlay on selected image blocks
-   [Android] Fix blank post when sharing media from another app
-   Add support for image size options in the gallery block
-   Fix issue that sometimes prevented merging paragraph blocks

## 1.21.0

-   Reduced padding around text on Rich Text based blocks.
-   [Android] Improved stability on very long posts.

## 1.20.0

-   Fix bug where image placeholders would sometimes not be shown
-   Fix crash on undo
-   Style fixes on the navigation UI
-   [iOS] Fix focus issue
-   New block: Shortcode. You can now create and edit Shortcode blocks in the editor.

## 1.19.0

-   Add support for changing Settings in List Block.
-   [iOS] Fix crash dismissing bottom-sheet after device rotation.
-   [Android] Add support for Preformatted block.
-   New block: Gallery. You can now create image galleries using WordPress Media library. Upload feature is coming soon.
-   Add support for Video block settings

## 1.18.0

-   [iOS] Added native fullscreen preview when clicking image from Image Block
-   New block: Spacer

## 1.17.0

-   Include block title in Unsupported block's UI
-   Show new-block-indicator when no blocks at all and when at the last block
-   Use existing links in the clipboard to prefill url field when inserting new link.
-   Media & Text block alignment options
-   Add alignment controls for paragraph blocks
-   [iOS] Fix issue where the keyboard would not capitalize sentences correctly on some cases.
-   [iOS] Support for Pexels image library
-   [Android] Added native fullscreen preview when clicking image from Image Block
-   [iOS] Add support for Preformatted block.
-   [Android] Fix issue when removing image/page break block crashes the app

## 1.16.1

-   [iOS] Fix tap on links bug that reappear on iOS 13.2

## 1.16.0

-   [Android] Add support for pexels images
-   Add left, center, and right image alignment controls

## 1.15.3

-   [iOS] Fix a layout bug in RCTAztecView in iOS 13.2

## 1.15.2

-   Fix issue when copy/paste photos from other apps, was not inserting an image on the post.
-   Fix issue where the block inserter layout wasn't correct after device rotation.

## 1.15.0

-   Fix issue when multiple media selection adds only one image or video block on Android
-   Fix issue when force Touch app shortcut doesn't work properly selecting "New Photo Post" on iOS
-   Add Link Target (Open in new tab) to Image Block.
-   [iOS] DarkMode improvements.
-   [iOS] Update to iOS 11 and Swift 5
-   New block: Media & Text

## 1.14.0

-   Fix a bug on iOS 13.0 were tapping on a link opens Safari
-   Fix a link editing issue, where trying to add a empty link at the start of another link would remove the existing link.
-   Fix missing content on long posts in html mode on Android

## 1.12.0

-   Add rich text styling to video captions
-   Prevent keyboard dismissal when switching between caption and text block on Android
-   Blocks that would be replaced are now hidden when add block bottom sheet displays
-   Tapping on empty editor area now always inserts new block at end of post

## 1.11.0

-   Toolbar scroll position now resets when its content changes.
-   Dark Mode for iOS.

## 1.10.0

-   Adding a block from the post title now shows the add block here indicator.
-   Deselect post title any time a block is added
-   Fix loss of center alignment in image captions on Android

## 1.9.0

-   Enable video block on Android platform
-   Tapping on an empty editor area will create a new paragraph block
-   Fix content loss issue when loading unsupported blocks containing inner blocks.
-   Adding a block from the Post Title now inserts the block at the top of the Post.

## 1.8.0

-   Fix pasting simple text on Post Title
-   Remove editable empty line after list on the List block
-   Performance improvements on rich text editing

## 1.7.0

-   Fixed keyboard flickering issue after pressing Enter repeatedly on the Post Title.
-   New blocks are available: video/quote/more

## 1.6.0

-   Fixed issue with link settings where “Open in New Tab” was always OFF on open.
-   Added UI to display a warning when a block has invalid content.<|MERGE_RESOLUTION|>--- conflicted
+++ resolved
@@ -10,11 +10,8 @@
 -->
 
 ## Unreleased
-<<<<<<< HEAD
+-   [*] Remove visual gap in mobile toolbar when a Gallery block is selected [#52966]
 -   [**] Upgrade React Native to 0.71.11 [#51303]
-=======
--   [*] Remove visual gap in mobile toolbar when a Gallery block is selected [#52966]
->>>>>>> 4404be95
 
 ## 1.100.1
 -   [**] Add WP hook for registering non-core blocks [#52791]
