--- conflicted
+++ resolved
@@ -10,12 +10,6 @@
 -->
 
 ## Unreleased
-<<<<<<< HEAD
--   [**] Fix content justification attribute in Buttons block [#37887]
--   [*] Hide help button from Unsupported Block Editor. [#37221]
--   [*] Add contrast checker to text-based blocks [#34902]
--   [*] Fix missing translations of color settings [#38026]
-=======
 
 -   [**] Fix content justification attribute in Buttons block [#37887]
 -   [*] Hide help button from Unsupported Block Editor. [#37221]
@@ -23,7 +17,7 @@
 -   [*] [Image block] Fix missing translations [#37956]
 -   [*] Fix cut-off setting labels by properly wrapping the text [#37993]
 -   [*] Highlight text: fix applying formatting for non-selected text [#37915]
->>>>>>> 74530bc5
+-   [*] Fix missing translations of color settings [#38026]
 
 ## 1.69.0
 
