<!-- Learn how to maintain this file at https://github.com/WordPress/gutenberg/tree/HEAD/packages#maintaining-changelogs. -->

<!--
For each user feature we should also add a importance categorization label  to indicate the relevance of the change for end users of GB Mobile. The format is the following:
[***] → Major new features, significant updates to core flows, or impactful fixes (e.g. a crash that impacts a lot of users) — things our users should be aware of.

[**] → Changes our users will probably notice, but doesn’t impact core flows. Most fixes.

[*] → Minor enhancements and fixes that address annoyances — things our users can miss.
-->

## Unreleased
<<<<<<< HEAD
-   [*] [internal] Upgrade compile and target sdk version to Android API 33 [#50731]
=======
-   [**] Fix Android-only issue related to block toolbar not being displayed on some blocks in UBE [#51131]
>>>>>>> d51edb99

## 1.96.0
-   [**] Tapping on all nested blocks gets focus directly instead of having to tap multiple times depending on the nesting levels. [#50672]
-   [*] Add disabled style to `Cell` component [#50665]
-   [**] Fix undo/redo history when inserting a link configured to open in a new tab [#50460]
-   [*] [List block] Fix an issue when merging a list item into a Paragraph would remove its nested list items. [#50701]

## 1.95.0
-   [*] Fix crash when trying to convert to regular blocks an undefined/deleted reusable block [#50475]
-   [**] Tapping on nested text blocks gets focus directly instead of having to tap multiple times depeding on the nesting levels. [#50108]
-   [*] Use host app namespace in reusable block message [#50478]
-   [**] Configuring a link to open in a new tab no longer results in a partial loss of edit history (undo and redo) [#50460]

## 1.94.0
-   [*] Split pasted content between title and body. [#37169]

## 1.93.1
-   [**] Fix regression with the Color hook and ColorPanel. [#49917]

## 1.93.0
-   [***] [iOS] Fixed iOS scroll jumping issue by refactoring KeyboardAwareFlatList improving writing flow and caret focus handling. [#48791]

## 1.92.1
-   [*] Avoid empty Gallery block error [#49557]

## 1.92.0
* No User facing changes *

## 1.91.0
-   [*] Allow new block transformations for most blocks. [#48792]

## 1.90.0
-   [*] Fix parsing of css units for null matched values [#48484]
-   [*] Spacer block - Add initial support for spacing presets [#47258]
-   [*] Support Visual Regression testing [#47845]
-   [*] Add metadata parameter to media upload events [#48103]  

## 1.89.1 
-   [*] Fix inaccessible block settings within the unsupported block editor [#48435]

## 1.89.0 
* No User facing changes *

## 1.88.0 
-   [*] Bump Android `minSdkVersion` to 24 [#47604]
-   [*] Update React Native Reanimated to 2.9.1-wp-3 [#47574]
-   [*] Bump Aztec version to `1.6.3` [#47610]

## 1.87.3
-   [*] Fix insert blocks not handling raw string properly in unsupported block editor [#47472]

## 1.87.2
-   [*] Add boolean contentStyle and clientId check to Column Edit InnerBlocks [#47234]
-   [*] Line-height and font-size regression fixes [#47284]

## 1.87.1
-   [**] Gallery block: Address styling regression, in which negative margin was added [#47086]
-   [*] RichText - Parse CSS values and avoid setting undefined ones [#47080]

## 1.87.0
-   [*] Add capabilities to force only Core blocks and control Support section [#46215]

## 1.86.1
-   [*] Block Actions Menu - Fix block title regression and adds integration tests [#46699]

## 1.86.0
-   [**] Upgrade React Native to 0.69.4 [#43485]
-   [**] Prevent error message from unneccesarily firing when uploading to Gallery block [#46175]

## 1.85.1
-   [**] Prevent error message from unneccesarily firing when uploading to Gallery block [#46175]

## 1.85.0
-   [*] [iOS] Fixed iOS Voice Control support within Image block captions. [#44850]

## 1.84.1
-   [**] Native inner blocks merge where appropriate [#45048]

## 1.84.0
-   [*] Upgrade compile and target sdk version to Android API 31 [#44610]
-   [*] [iOS] Fixed iOS Voice Control support within Image block captions. [#44850]

## 1.83.0
* No User facing changes *

## 1.82.1
-   [**] List block v2: Fix issues splitting or merging paragraphs into the block [#43949]

## 1.82.0
-   [*] [iOS] Explicitly set tint color for action sheets to always be blue [#43759]

## 1.81.2
-   [**] List V2 - Prevent error when list is empty [#43861]

## 1.81.1
-   [*] List block v2: Fix text color inconsistencies with list items [#43244]
-   [*] Use default placeholder text color for native List Item [#43353]
-   [**] Add BlockListCompact [#43431]
-   [*] Fix dynamic React Native version [#43058]
-   [**] Disable FastImage on Android [#43322]

## 1.81.0
-   [***] List block V2 [#42702]

## 1.80.1
-   [*] Image - Workaround for Android and orientation changes [#42900]

## 1.80.0
-   [*] Add React Native FastImage [#42009]
-   [*] Block inserter displays block collections [#42405]
-   [*] Fix incorrect spacing within Image alt text footnote [#42504]
-   [***] Gallery and Image block - Performance improvements [#42178]

## 1.79.1
-   [**] Fix a crash when scrolling posts containing Embed blocks (Android 12 only) [#42514]

## 1.79.0
-   [*] Add 'Insert from URL' option to Video block [#41493]
-   [*] Image block copies the alt text from the media library when selecting an item [#41839]
-   [*] Introduce "block recovery" option for invalid blocks [#41988]

## 1.78.1

-   [**] Re-introduce support for v1 of the Gallery block to the native version of the editor [#41533]
-   [**] Fix missing translations for locales that include region (only on Android) [#41685]

## 1.78.0

-   [*] Bump react-native-gesture-handler to version 2.3.2 [#41337]

## 1.77.1

-   [***] Fix crash on iOS related to JSI and Reanimated [#41482]

## 1.77.0

-   [*] [a11y] Improve text read by screen readers for BottomSheetSelectControl [#41036]
-   [*] Add 'Insert from URL' option to Image block [#40334]

## 1.76.3

-   [***] Fix crash on iOS related to JSI and Reanimated [#41482]

## 1.76.2

-   [*] Ensure post title gets focused when is notified from native side [#41371]

## 1.76.1

-   [*] BlockList - Add internal onLayout from CellRendererComponent to BlockListItemCell [#41105]
-   [*] Fix Drag & Drop Chip positioning issue with RTL languages [#41053]
-   [*] Add drag & drop help guide in Help & Support screen [#40961]
-   [**] Fix drag mode not being enabled when long-pressing over Shortcode block [#41155]

## 1.76.0

-   [**] [Buttons block] Fix Android-only issue related to displaying formatting buttons after closing the block settings [#40725]
-   [**] [Cover block] Improve color contrast between background and text [#40691]
-   [*] [Gallery block] Fix broken "Link To" settings and add "Image Size" settings [#40947]
-   [***] Add drag & drop blocks feature [#40424]

## 1.75.0

-   [*] [Latest Posts block] Add featured image settings [#39257]
-   [*] Prevent incorrect notices displaying when switching between HTML-Visual mode quickly [#40415]
-   [*] [Embed block] Fix inline preview cut-off when editing URL [#35326]
-   [*] [iOS] Prevent gaps shown around floating toolbar when using external keyboard [#40266]

## 1.74.1

-   [**] RichText - Set a default value for selection values [#40581]

## 1.74.0

-   [**] [Quote block] Adds support for V2 behind a feature flag [#40133]
-   [**] Update "add block" button's style in default editor view. [#39726]
-   [*] Remove banner error notification on upload failure [#39694]

## 1.73.1

-   [*] [Spacer block] Fix crash when changing the height value using the text input [#40053]

## 1.73.0

-   [*] Update react-native-reanimated version to 2.4.1 [#39430]
-   [*] Upgrade Gradle to 7.4 & AGP to 7.1.1 [#39508]
-   [*] Add waits to fix editor test flakiness [#39668]

## 1.72.1

-   [*] Detect GIF badge during render [#39882]

## 1.72.0

-   [*] Add GIF badge for animated GIFs uploaded to Image blocks [#38996]
-   [*] Small refinement to media upload errors, including centring and tweaking copy. [#38951]
-   [*] Update gesture handler and reanimated libraries [#39098]
-   [*] Fix issue with list's starting index and the order [#39354]

## 1.71.3

-   [*] Fix autocorrected Headings applying bold formatting on iOS [#38633]
-   [***] Support for multiple color palettes [#38417]

## 1.71.1

-   [*] Highlight text: Check if style attribute value is defined during filtering [#38670]

## 1.71.0

-   [*] Image block: Replacing the media for an image set as featured prompts to update the featured image [#34666]
-   [***] Font size and line-height support for text-based blocks used in block-based themes [#38205]

## 1.70.3

-   [*] Highlight text: Check if style attribute value is defined during filtering [#38670]

## 1.70.2

-   [**] Rich Text - Validate link colors [#38474]

## 1.70.1

-   [**] [Gallery block] Fix crash when adding images and selecting a gallery item [#38238]

## 1.70.0

-   [**] Fix content justification attribute in Buttons block [#37887]
-   [*] Hide help button from Unsupported Block Editor. [#37221]
-   [*] Add contrast checker to text-based blocks [#34902]
-   [*] [Image block] Fix missing translations [#37956]
-   [*] Fix cut-off setting labels by properly wrapping the text [#37993]
-   [*] Highlight text: fix applying formatting for non-selected text [#37915]
-   [*] Fix missing translations of color settings [#38026]

## 1.69.1

-   [*] Fix app freeze when closing link picker while virtual keyboard is hidden [#37782]
-   [*] Gallery block - Fix bug when migrating from old galleries format [#37889]
-   [*] RichText - Use parsed font size values when comparing new changes [#37951]

## 1.69.0

-   [*] Give multi-line block names central alignment in inserter [#37185]
-   [**] Fix empty line apperaing when splitting heading blocks on Android 12 [#37279]
-   [**] Fix missing translations by refactoring the editor initialization code [#37073]
-   [**] Fix text formatting mode lost after backspace is used [#37676]
-   [*] Fix app freeze when closing link picker while virtual keyboard is hidden [#37782]

## 1.68.0

-   [**] Fix undo/redo functionality in links when applying text format [#36861]
-   [**] [iOS] Fix scroll update when typing in RichText component [#36914]
-   [*] [Preformatted block] Fix an issue where the background color is not showing up for standard themes [#36883]
-   [**] Update Gallery Block to default to the new format and auto-convert old galleries to the new format [#36191]
-   [***] Highlight text - enables color customization for specific text within a Paragraph block [#36028]

## 1.67.0

-   [**] Adds Clipboard Link Suggestion to Image block and Button block [#35972]
-   [*] [Embed block] Included Link in Block Settings [#36099]
-   [**] Fix tab titles translation of inserter menu [#36534]
-   [*] [Media & Text block] Fix an issue where the text font size would be bigger than expected in some cases [#36570]
-   [**] [Gallery block] When a gallery block is added, the media options are auto opened for v2 of the Gallery block. [#36757]

## 1.66.0

-   [**] [Image block] Add ability to quickly link images to Media Files and Attachment Pages [#34846]
-   [*] Fixed a race condition when autosaving content (Android) [#36072]

## 1.65.1

-   [**] Fixed a crash that could occur when copying lists from Microsoft Word. [https://github.com/WordPress/gutenberg/pull/36019]

## 1.65.0

-   [**] Search block - Text and background color support [#35511]
-   [*] [Embed Block] Fix loading glitch with resolver resolution approach [#35798]
-   [*] Fixed an issue where the Help screens may not respect an iOS device's notch. [#35570]
-   [**] Block inserter indicates newly available block types [#35201]
-   [*] Add support for the Mark HTML tag [#35956]

## 1.64.1

-   [**] Fix updating the block list after block removal [#35721]
-   [**] Cover block: Change dimRatio to 50 if media added and dimRatio is set to 100 [#35792]

## 1.64.0

-   [*] [Embed block] Fix inline preview cut-off when editing URL [#35321]
-   [**] [Embed block] Detect when an embeddable URL is pasted into an empty paragraph. [#35204]
-   [*] [Unsupported Block Editor] Fix text selection bug for Android [#34668]
-   [*] [Embed block] Fix URL not editable after dismissing the edit URL bottom sheet with empty value [#35460]
-   [**] Pullquote block - Added support for text and background color customization [#34451]
-   [**] Preformatted block - Added support for text and background color customization [#35314]

## 1.63.1

-   [*] Fixed missing modal backdrop for Android help section [#35557]
-   [*] Fixed erroneous overflow within editor Help screens. [#35552]

## 1.63.0

-   [**] [Embed block] Add the top 5 specific embed blocks to the Block inserter list [#34967]
-   [*] Embed block: Fix URL update when edited after setting a bad URL of a provider [#35013]
-   [**] Users can now contact support from inside the block editor screen. [#34890]

## 1.62.2

-   Same as 1.62.1 but with the changelog.

## 1.62.1

-   [**] Image block: fix height and border regression. [#34957]
-   [**] Column block: fix width attribute float cut off. [#34604]

## 1.62.0

-   [**] [Embed block] Implement WP embed preview component [#34004]
-   [*] [Embed block] Fix content disappearing on Android when switching light/dark mode [#34207]
-   [*] Embed block: Add device's locale to preview content [#33858]
-   [**] Fix Android-only issue of main toolbar initial position being wrong when RTL [#34617]
-   [**] Embed block: Implemented the No Preview UI when an embed is successful, but we're unable to show an inline preview [#34626]
-   [*] Column block: Translate column width's control labels [#34777]
-   [**] Enable embed preview for Instagram and Vimeo providers. [#34563]
-   [**] Embed block: Add error bottom sheet with retry and convert to link actions. [#34604]

## 1.61.2

-   [*] Image block - Fix height and border regression. [#34957]

## 1.61.1

-   [*] Fix crash related to reusable blocks in the block picker. [#34873]

## 1.61.0

-   [**] Enable embed preview for a list of providers (for now only YouTube and Twitter) [#34446]
-   [***] Inserter: Add Inserter Block Search [https://github.com/WordPress/gutenberg/pull/33237]

## 1.60.1

-   [*] RNmobile: Fix the cancel button on Block Variation Picker / Columns Block. [#34249]
-   [*] Column block: Fix Android close button alignment. [#34332]

## 1.60.0

-   [**] Embed block: Add "Resize for smaller devices" setting. [#33654]

## 1.59.2

-   [*] Inserter: Prevent non-deterministic order of inserter items [#34078]
-   [*] Fix missing block title of core/latest-posts block [#34116]

## 1.59.1

-   [*] Global styles - Add color to the block styles filter list [#34000]
-   [*] Rich text - toTree - Add check in replacements before accessing its type [#34020]

## 1.59.0

-   [*] [Android] Fix UBE's inaccessible "more" toolbar item. [#33740]
-   [*] Image block: Add a "featured" banner and ability to set or remove an image as featured. (iOS only) [#31345]

## 1.58.3

-   [*] Rich text - toTree - Add check in replacements before accessing its type [#34020]

## 1.58.2

-   [*] Fix issue with text input in alt text settings [#33845]

## 1.58.1

-   [*] Global styles: Check for undefined values and merge user colors [#33707]
-   [*] [Embed block] Disable paragraph transform [#33745]

## 1.58.0

-   [***] New Block: Embed block. [#33452]

## 1.57.0

-   [*] Update loading and failed screens for web version of the editor [#32395]
-   [*] Handle floating keyboard case - Fix issue with the block selector on iPad. [#33089]
-   [**] Added color/background customization for text blocks. [#33250]

## 1.56.0

-   [*] Tweaks to the badge component's styling, including change of background color and reduced padding. [#32865]

## 1.55.2

-   [**] Fix incorrect block insertion point after blurring the post title field. [#32831]

## 1.55.1

-   [*] Fix: RNMobile borderRadius value setting [#32717]
-   [*] Improve unsupported block message for reusable block [#32618]

## 1.55.0

-   [*] Gallery block - Fix gallery images caption text formatting [#32351]
-   [*] Image block: "Set as featured" button within image block settings. (Android only) [#31705]
-   [***] Audio block now available on WP.com sites on the free plan. [#31966]

## 1.54.0

-   [***] Slash inserter [#29772]
-   [*] Audio block: Add Insert from URL functionality. [#27817]
-   [*] The BottomSheet Cell component now supports the help prop so that a hint can be supplied to all Cell based components. [#30885]
-   [***] Enable reusable block only in WP.com sites [#31744]

## 1.53.1

-   [*] Fix missing title for some unsupported blocks [#31743]

## 1.53.0

-   [*] Bottom-sheet: Add custom header [#30291]
-   [*] Fixes color picker rendering bug when scrolling [#30994]
-   [*] Add enableCaching param to fetch request on Android [#31186]
-   [***] Add reusable blocks to the inserter menu. [#28495]

## 1.52.2

-   [*] Disabled featured image banner on iOS. [#31681]

## 1.52.1

-   [*] Fixes for the generated localized strings files.

## 1.52.0

-   [***] Search block now available on mobile! [https://github.com/WordPress/gutenberg/pull/30783]
-   [*] Image block: Add a "featured" banner. (Android only) [#30806]
-   [**] The media upload options of the Image, Video and Gallery block automatically opens when the respective block is inserted. [#29546]
-   [**] The media upload options of the File and Audio block automatically opens when the respective block is inserted. [#31025]
-   [*] Fixed a bug where the Search block was stealing focus from the Image block upon updating image asset [#31393]

## 1.51.1

-   [*] Updates relative block-support asset path [#31184]

## 1.51.0

-   [*] Image block: Improve text entry for long alt text. [#29670]
-   [*] a11y: Bug fix: Allow stepper cell to be selected by screenreader [#30694]

## 1.50.1

-   [*] Truncate rangecell screenreader decimals] [#30678]
-   [*] Fix Quote block citation [#30548]
-   [**] Fix crash from non-adjustable unit RangeCell a11y activation [#30636]
-   [**] Fix Unsupported Block Editor on Android [#30650]

## 1.50.0

-   [***] a11y: Screenreader improvements for the UnitControl component [#29741]

## 1.49.0

-   [*] Remove the cancel button from settings options (Android only) [https://github.com/WordPress/gutenberg/pull/29599]

## 1.48.0

-   [**] Buttons block: added width setting. [#28543]

## 1.47.2

-   [**] Adds a `replaceBlock` method to iOS bridge delegate with a string to match the clientID and the contents to replace with. [#29734]

## 1.47.1

-   [**] Reduce the number of items per page when fetching reusable blocks to prevent a crash. [#29626]

## 1.47.0

-   [**] Add support for setting Cover block focal point. [#25810]

## 1.46.1

-   [**] Make inserter long-press options "add to beginning" and "add to end" always available. [#28610]
-   [*] Fix crash when Column block width attribute was empty. [#29015]

## 1.46.0

-   [***] New Block: Audio [#27401, #27467, #28594]
-   [**] Add support for setting heading anchors [#27935]
-   [**] Disable Unsupported Block Editor for Reusable blocks [#28552]
-   [**] Add proper handling for single use blocks such as the more block [#28339]

## 1.45.0

-   [*] Use react-native-url-polyfill in globals - [https://github.com/WordPress/gutenberg/pull/27867]
-   [*] Remove Old Layout Picker - [https://github.com/WordPress/gutenberg/pull/27640]

## 1.44.1

-   [**] Fix crash in mobile paragraph blocks with custom font size [#28121]
-   [**] Add move to top bottom when long pressing block movers [#27554]

## 1.44.0

-   [***] Add support for cross-posting between sites
-   [***] Full-width and wide alignment support for Columns

## 1.43.0

-   [***] New Block: File [#27228]
-   [**] Fix issue where a blocks would disappear when deleting all of the text inside without requiring the extra backspace to remove the block. [#27583]

## 1.42.0

-   [***] Adding support for selecting different unit of value in Cover and Columns blocks [#26161]
-   [**] Button block - Add link picker to the block settings [#26206]
-   [**] Support to render background/text colors in Group, Paragraph and Quote blocks [#25994]
-   [*] Fix theme colors syncing with the editor [#26821]
-   [**] Fix issue where a blocks would disappear when deleting all of the text inside without requiring the extra backspace to remove the block. [#27583]

## 1.41.0

-   [***] Faster editor start and overall operation on Android [#26732]
-   [*] [Android] Enable multiple upload support for Image block

## 1.40.0

## 1.39.1

-   [*] Heading block - Disable full-width/wide alignment [#26308]

## 1.39.0

-   [***] Full-width and wide alignment support for Video, Latest-posts, Gallery, Media & text, and Pullquote block
-   [***] Fix unsupported block bottom sheet is triggered when device is rotated
-   [***] Unsupported Block Editor: Fixed issue when cannot view or interact with the classic block on Jetpack site

## 1.38.0

[***] Add support for selecting user's post when configuring the link

## 1.37.0

-   [**] Add support for rounded style in Image block
-   [***] Full-width and wide alignment support for Group, Cover and Image block

## 1.36.1

-   [**] [iOS] Fixed Dark Mode transition for editor menus.

## 1.36.0

-   [**] [Android] Removed pullquote dev only restriction in Android
-   [**] Reflect changes of slider in block settings immediately.

## 1.35.0

-   [***] Fixed empty text fields on RTL layout. Now they are selectable and placeholders are visible.
-   [**] Add settings to allow changing column widths
-   [**] Media editing support in Gallery block.

## 1.34.0

-   [***] Media editing support in Cover block.
-   [*] Fixed a bug on the Heading block, where a heading with a link and string formatting showed a white shadow in dark mode.

## 1.33.1

-   Fixed a bug in the @-mentions feature where dismissing the @-mentions UI removed the @ character from the post.

## 1.33.0

-   [***] Media editing support in Media & Text block.
-   [***] New block: Social Icons
-   [*] Cover block placeholder is updated to allow users start the block with a background color

## 1.32.0

-   [***] Adds Copy, Cut, Paste, and Duplicate functionality to blocks
-   [***] Add support for mentions.
-   [***] Users can now individually edit unsupported blocks found in posts or pages.
-   [*] [iOS] Improved editor loading experience with Ghost Effect.

## 1.31.1

-   Fix for pullquote stylying in dark mode.
-   Fix for button style.

## 1.31.0

-   [**] Add support for customizing gradient type and angle in Buttons and Cover blocks.
-   [*] Show content information (block, word and characters counts).
-   [*] [Android] Fix handling of upload completion while re-opening the editor

## 1.30.0

-   [**] Adds editor support for theme defined colors and theme defined gradients on cover and button blocks.
-   [*] Support for breaking out of captions/citation authors by pressing enter on the following blocks: image, video, gallery, quote, and pullquote.

## 1.29.1

-   Revert Creating undo levels less frequently

## 1.29.0

-   [**] Add support for changing overlay color settings in Cover block
-   Add enter/exit animation in FloatingToolbar
-   [***] New block: Verse
-   [*] Fix merging of text blocks when text had active formatting (bold, italic, strike, link)
-   [***] Trash icon that is used to remove blocks is moved to the new menu reachable via ellipsis button in the block toolbar
-   [**] Block toolbar can now collapse when the block width is smaller than the toolbar content
-   [**] Creating undo levels less frequently
-   [**] Tooltip for page template selection buttons
-   [*] Fix button alignment in page templates and make strings consistent
-   [*] Add support for displaying radial gradients in Buttons and Cover blocks

## 1.28.2

-   [***] Disable Pullquote Block on Android

## 1.28.1

-   [**] Avoid crash when editor selection state becomes invalid

## 1.28.0

-   [***] New block: Pullquote
-   [**] Add support for changing background and text color in Buttons block
-   [*] Fix the icons and buttons in Gallery, Paragraph, List and MediaText block on RTL mode
-   [**] Remove Subscription Button from the Blog template since it didn't have an initial functionality and it is hard to configure for users.
-   [**] [iOS] Add support for the subscript `<sub>` and superscript `<sup>`HTML elements in text blocks
-   [**] Update page templates to use recently added blocks

## 1.27.1

-   Remove Subscription Button from the Blog template since it didn't have an initial functionality and it is hard to configure for users.

## 1.27.0

-   Block Editor: Add dialog for mentioning other users in your post
-   Prefill caption for image blocks when available on the Media library
-   New block: Buttons. From now you’ll be able to add the individual Button block only inside the Buttons block
-   Fix bug where whitespaces at start of text blocks were being removed
-   Add support for upload options in Cover block
-   [Android] Floating toolbar, previously located above nested blocks, is now placed at the top of the screen
-   [iOS] Floating toolbar, previously located above nested blocks, is now placed at the bottom of the screen
-   Fix the icons in FloatingToolbar on RTL mode
-   [Android] Add alignment options for heading block
-   Fix Quote block so it visually reflects selected alignment
-   Fix bug where buttons in page templates were not rendering correctly on web

## 1.26.0

-   [iOS] Disable ripple effect in all BottomSheet's controls.
-   [Android] Disable ripple effect for Slider control
-   New block: Columns
-   New starter page template: Blog
-   Make Starter Page Template picker buttons visible only when the screen height is enough
-   Fix a bug which caused to show URL settings modal randomly when changing the device orientation multiple times during the time Starter Page Template Preview is open

## 1.25.0

-   New block: Cover
-   [Android] Dark Mode
-   [Android] Improve icon on the "Take a Video" media option
-   Removed the dimming effect on unselected blocks
-   [iOS] Add alignment options for heading block
-   Implemented dropdown toolbar for alignment toolbar in Heading, Paragraph, Image, MediaText blocks
-   Block Editor: When editing link settings, tapping the keyboard return button now closes the settings panel as well as closing the keyboard.
-   [Android] Show an "Edit" button overlay on selected image blocks

## 1.24.0

-   New block: Latest Posts
-   Fix Quote block's left border not being visible in Dark Mode
-   Added Starter Page Templates: when you create a new page, we now show you a few templates to get started more quickly.
-   Fix crash when pasting HTML content with embeded images on paragraphs

## 1.23.0

-   New block: Group
-   Add support for upload options in Gallery block
-   Add support for size options in the Image block
-   New block: Button
-   Add scroll support inside block picker and block settings
-   [Android] Fix issue preventing correct placeholder image from displaying during image upload
-   [iOS] Fix diplay of large numbers on ordered lists
-   Fix issue where adding emojis to the post title add strong HTML elements to the title of the post
-   [iOS] Fix issue where alignment of paragraph blocks was not always being respected when splitting the paragraph or reading the post's html content.
-   We’ve introduced a new toolbar that floats above the block you’re editing, which makes navigating your blocks easier — especially complex ones.

## 1.22.0

-   Make inserter to show options on long-press to add before/after
-   Retry displaying image when connectivity restores
-   [iOS] Show an "Edit" button overlay on selected image blocks
-   [Android] Fix blank post when sharing media from another app
-   Add support for image size options in the gallery block
-   Fix issue that sometimes prevented merging paragraph blocks

## 1.21.0

-   Reduced padding around text on Rich Text based blocks.
-   [Android] Improved stability on very long posts.

## 1.20.0

-   Fix bug where image placeholders would sometimes not be shown
-   Fix crash on undo
-   Style fixes on the navigation UI
-   [iOS] Fix focus issue
-   New block: Shortcode. You can now create and edit Shortcode blocks in the editor.

## 1.19.0

-   Add support for changing Settings in List Block.
-   [iOS] Fix crash dismissing bottom-sheet after device rotation.
-   [Android] Add support for Preformatted block.
-   New block: Gallery. You can now create image galleries using WordPress Media library. Upload feature is coming soon.
-   Add support for Video block settings

## 1.18.0

-   [iOS] Added native fullscreen preview when clicking image from Image Block
-   New block: Spacer

## 1.17.0

-   Include block title in Unsupported block's UI
-   Show new-block-indicator when no blocks at all and when at the last block
-   Use existing links in the clipboard to prefill url field when inserting new link.
-   Media & Text block alignment options
-   Add alignment controls for paragraph blocks
-   [iOS] Fix issue where the keyboard would not capitalize sentences correctly on some cases.
-   [iOS] Support for Pexels image library
-   [Android] Added native fullscreen preview when clicking image from Image Block
-   [iOS] Add support for Preformatted block.
-   [Android] Fix issue when removing image/page break block crashes the app

## 1.16.1

-   [iOS] Fix tap on links bug that reappear on iOS 13.2

## 1.16.0

-   [Android] Add support for pexels images
-   Add left, center, and right image alignment controls

## 1.15.3

-   [iOS] Fix a layout bug in RCTAztecView in iOS 13.2

## 1.15.2

-   Fix issue when copy/paste photos from other apps, was not inserting an image on the post.
-   Fix issue where the block inserter layout wasn't correct after device rotation.

## 1.15.0

-   Fix issue when multiple media selection adds only one image or video block on Android
-   Fix issue when force Touch app shortcut doesn't work properly selecting "New Photo Post" on iOS
-   Add Link Target (Open in new tab) to Image Block.
-   [iOS] DarkMode improvements.
-   [iOS] Update to iOS 11 and Swift 5
-   New block: Media & Text

## 1.14.0

-   Fix a bug on iOS 13.0 were tapping on a link opens Safari
-   Fix a link editing issue, where trying to add a empty link at the start of another link would remove the existing link.
-   Fix missing content on long posts in html mode on Android

## 1.12.0

-   Add rich text styling to video captions
-   Prevent keyboard dismissal when switching between caption and text block on Android
-   Blocks that would be replaced are now hidden when add block bottom sheet displays
-   Tapping on empty editor area now always inserts new block at end of post

## 1.11.0

-   Toolbar scroll position now resets when its content changes.
-   Dark Mode for iOS.

## 1.10.0

-   Adding a block from the post title now shows the add block here indicator.
-   Deselect post title any time a block is added
-   Fix loss of center alignment in image captions on Android

## 1.9.0

-   Enable video block on Android platform
-   Tapping on an empty editor area will create a new paragraph block
-   Fix content loss issue when loading unsupported blocks containing inner blocks.
-   Adding a block from the Post Title now inserts the block at the top of the Post.

## 1.8.0

-   Fix pasting simple text on Post Title
-   Remove editable empty line after list on the List block
-   Performance improvements on rich text editing

## 1.7.0

-   Fixed keyboard flickering issue after pressing Enter repeatedly on the Post Title.
-   New blocks are available: video/quote/more

## 1.6.0

-   Fixed issue with link settings where “Open in New Tab” was always OFF on open.
-   Added UI to display a warning when a block has invalid content.<|MERGE_RESOLUTION|>--- conflicted
+++ resolved
@@ -10,11 +10,8 @@
 -->
 
 ## Unreleased
-<<<<<<< HEAD
 -   [*] [internal] Upgrade compile and target sdk version to Android API 33 [#50731]
-=======
 -   [**] Fix Android-only issue related to block toolbar not being displayed on some blocks in UBE [#51131]
->>>>>>> d51edb99
 
 ## 1.96.0
 -   [**] Tapping on all nested blocks gets focus directly instead of having to tap multiple times depending on the nesting levels. [#50672]
