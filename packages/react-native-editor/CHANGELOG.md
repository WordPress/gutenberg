--- conflicted
+++ resolved
@@ -15,11 +15,8 @@
 -   [**] [internal] Upgrade React Native to version 0.73.3 [#58475]
 -   [**] Add error boundary components and exception logging [#59221]
 -   [**] Fix crash occurring when the URL associated with a Video block is changed too quickly [#59841]
-<<<<<<< HEAD
 -   [**] Improve File block UI [#59863]
-=======
 -   [**] Enable setting HTML anchor IDs for all supported block types [#59802]
->>>>>>> 33ffd500
 
 ## 1.114.1
 -   [**] Fix a crash produced when the content of a synced pattern is updated [#59632]
