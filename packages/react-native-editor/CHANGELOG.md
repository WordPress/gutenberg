<!-- Learn how to maintain this file at https://github.com/WordPress/gutenberg/tree/HEAD/packages#maintaining-changelogs. -->

<!--
For each user feature we should also add a importance categorization label  to indicate the relevance of the change for end users of GB Mobile. The format is the following:
[***] → Major new features, significant updates to core flows, or impactful fixes (e.g. a crash that impacts a lot of users) — things our users should be aware of.

[**] → Changes our users will probably notice, but doesn’t impact core flows. Most fixes.

[*] → Minor enhancements and fixes that address annoyances — things our users can miss.
-->

## Unreleased
<<<<<<< HEAD

## 1.63.1
-   [*] Fixed missing modal backdrop for Android help section [#35557]
-   [*] Fixed erroneous overflow within editor Help screens. [#35552]
=======
-   [*] [Embed block] Fix inline preview cut-off when editing URL [#35321]
-   [*] [Unsupported Block Editor] Fix text selection bug for Android [#34668]
-   [*] Fixed missing modal backdrop for Android help section [#35557]
-   [*] Fixed erroneous overflow within editor Help screens. [#35552]
-   [*] [Embed block] Fix URL not editable after dismissing the edit URL bottom sheet with empty value [#35460]
>>>>>>> bccecb53

## 1.63.0
-   [**] [Embed block] Add the top 5 specific embed blocks to the Block inserter list [#34967]
-   [*] Embed block: Fix URL update when edited after setting a bad URL of a provider [#35013]
-   [**] Users can now contact support from inside the block editor screen. [#34890]

## 1.62.2
-   Same as 1.62.1 but with the changelog.

## 1.62.1
-   [**] Image block: fix height and border regression. [https://github.com/WordPress/gutenberg/pull/34957]
<<<<<<< HEAD
-   [**] Column block: fix width attribute flout cutoff. [https://github.com/wordpress-mobile/gutenberg-mobile/pull/3921]
=======
-   [**] Column block: fix width float attribute cut off. [#35061]
>>>>>>> bccecb53

## 1.62.0
-   [**] [Embed block] Implement WP embed preview component [#34004]
-   [*] [Embed block] Fix content disappearing on Android when switching light/dark mode [#34207]
-   [*] Embed block: Add device's locale to preview content [#33858]
-   [**] Fix Android-only issue of main toolbar initial position being wrong when RTL [#34617]
-   [**] Embed block: Implemented the No Preview UI when an embed is successful, but we're unable to show an inline preview [#34626]
-   [*] Column block: Translate column width's control labels [#34777]
-   [**] Enable embed preview for Instagram and Vimeo providers. [#34563]
-   [**] Embed block: Add error bottom sheet with retry and convert to link actions. [#34604]

## 1.61.2
-   [*] Image block - Fix height and border regression. [#34957]

## 1.61.1
-   [*] Fix crash related to reusable blocks in the block picker. [#34873]

## 1.61.0
-   [**] Enable embed preview for a list of providers (for now only YouTube and Twitter) [#34446]
-   [***] Inserter: Add Inserter Block Search [https://github.com/WordPress/gutenberg/pull/33237]

## 1.60.1
-   [*] RNmobile: Fix the cancel button on Block Variation Picker / Columns Block. [#34249]
-   [*] Column block: Fix Android close button alignment. [#34332]

## 1.60.0
-   [**] Embed block: Add "Resize for smaller devices" setting. [#33654]

## 1.59.2
-   [*] Inserter: Prevent non-deterministic order of inserter items [#34078]
-   [*] Fix missing block title of core/latest-posts block [#34116]

## 1.59.1
-   [*] Global styles - Add color to the block styles filter list [#34000]
-   [*] Rich text - toTree - Add check in replacements before accessing its type [#34020]

## 1.59.0
-   [*] [Android] Fix UBE's inaccessible "more" toolbar item. [#33740]
-   [*] Image block: Add a "featured" banner and ability to set or remove an image as featured. (iOS only) [#31345]

## 1.58.3
-   [*] Rich text - toTree - Add check in replacements before accessing its type [#34020]

## 1.58.2
-   [*] Fix issue with text input in alt text settings [#33845]

## 1.58.1
-   [*] Global styles: Check for undefined values and merge user colors [#33707]
-   [*] [Embed block] Disable paragraph transform [#33745]

## 1.58.0
-   [***] New Block: Embed block. [#33452]

## 1.57.0
-   [*] Update loading and failed screens for web version of the editor [#32395]
-   [*] Handle floating keyboard case - Fix issue with the block selector on iPad. [#33089]
-   [**] Added color/background customization for text blocks. [#33250]

## 1.56.0
-   [*] Tweaks to the badge component's styling, including change of background color and reduced padding. [#32865]

## 1.55.2
-   [**] Fix incorrect block insertion point after blurring the post title field. [#32831]

## 1.55.1
-   [*] Fix: RNMobile borderRadius value setting [#32717]
-   [*] Improve unsupported block message for reusable block [#32618]

## 1.55.0
-   [*] Gallery block - Fix gallery images caption text formatting [#32351]
-   [*] Image block: "Set as featured" button within image block settings. (Android only) [#31705]
-   [***] Audio block now available on WP.com sites on the free plan. [#31966]

## 1.54.0
-   [***] Slash inserter [#29772]
-   [*] Audio block: Add Insert from URL functionality. [#27817]
-   [*] The BottomSheet Cell component now supports the help prop so that a hint can be supplied to all Cell based components. [#30885]
-   [***] Enable reusable block only in WP.com sites [#31744]

## 1.53.1

-   [*] Fix missing title for some unsupported blocks [#31743]

## 1.53.0

-   [*] Bottom-sheet: Add custom header [#30291]
-   [*] Fixes color picker rendering bug when scrolling [#30994]
-   [*] Add enableCaching param to fetch request on Android [#31186]
-   [***] Add reusable blocks to the inserter menu. [#28495]

## 1.52.2

-   [*] Disabled featured image banner on iOS. [#31681]

## 1.52.1

-   [*] Fixes for the generated localized strings files.

## 1.52.0

-   [***] Search block now available on mobile! [https://github.com/WordPress/gutenberg/pull/30783]
-   [*] Image block: Add a "featured" banner. (Android only) [#30806]
-   [**] The media upload options of the Image, Video and Gallery block automatically opens when the respective block is inserted. [#29546]
-   [**] The media upload options of the File and Audio block automatically opens when the respective block is inserted. [#31025]
-   [*] Fixed a bug where the Search block was stealing focus from the Image block upon updating image asset [#31393]

## 1.51.1

-   [*] Updates relative block-support asset path [#31184]

## 1.51.0

-   [*] Image block: Improve text entry for long alt text. [#29670]
-   [*] a11y: Bug fix: Allow stepper cell to be selected by screenreader [#30694]

## 1.50.1

-   [*] Truncate rangecell screenreader decimals] [#30678]
-   [*] Fix Quote block citation [#30548]
-   [**] Fix crash from non-adjustable unit RangeCell a11y activation [#30636]
-   [**] Fix Unsupported Block Editor on Android [#30650]

## 1.50.0

-   [***] a11y: Screenreader improvements for the UnitControl component [#29741]

## 1.49.0

-   [*] Remove the cancel button from settings options (Android only) [https://github.com/WordPress/gutenberg/pull/29599]

## 1.48.0

-   [**] Buttons block: added width setting. [#28543]

## 1.47.2

-   [**] Adds a `replaceBlock` method to iOS bridge delegate with a string to match the clientID and the contents to replace with. [#29734]

## 1.47.1

-   [**] Reduce the number of items per page when fetching reusable blocks to prevent a crash. [#29626]

## 1.47.0

-   [**] Add support for setting Cover block focal point. [#25810]

## 1.46.1

-   [**] Make inserter long-press options "add to beginning" and "add to end" always available. [#28610]
-   [*] Fix crash when Column block width attribute was empty. [#29015]

## 1.46.0

-   [***] New Block: Audio [#27401, #27467, #28594]
-   [**] Add support for setting heading anchors [#27935]
-   [**] Disable Unsupported Block Editor for Reusable blocks [#28552]
-   [**] Add proper handling for single use blocks such as the more block [#28339]

## 1.45.0

-   [*] Use react-native-url-polyfill in globals - [https://github.com/WordPress/gutenberg/pull/27867]
-   [*] Remove Old Layout Picker - [https://github.com/WordPress/gutenberg/pull/27640]

## 1.44.1

-   [**] Fix crash in mobile paragraph blocks with custom font size [#28121]
-   [**] Add move to top bottom when long pressing block movers [#27554]

## 1.44.0

-   [***] Add support for cross-posting between sites
-   [***] Full-width and wide alignment support for Columns

## 1.43.0

-   [***] New Block: File [#27228]
-   [**] Fix issue where a blocks would disappear when deleting all of the text inside without requiring the extra backspace to remove the block. [#27583]

## 1.42.0

-   [***] Adding support for selecting different unit of value in Cover and Columns blocks [#26161]
-   [**] Button block - Add link picker to the block settings [#26206]
-   [**] Support to render background/text colors in Group, Paragraph and Quote blocks [#25994]
-   [*] Fix theme colors syncing with the editor [#26821]
-   [**] Fix issue where a blocks would disappear when deleting all of the text inside without requiring the extra backspace to remove the block. [#27583]

## 1.41.0

-   [***] Faster editor start and overall operation on Android [#26732]
-   [*] [Android] Enable multiple upload support for Image block

## 1.40.0

## 1.39.1

-   [*] Heading block - Disable full-width/wide alignment [#26308]

## 1.39.0

-   [***] Full-width and wide alignment support for Video, Latest-posts, Gallery, Media & text, and Pullquote block
-   [***] Fix unsupported block bottom sheet is triggered when device is rotated
-   [***] Unsupported Block Editor: Fixed issue when cannot view or interact with the classic block on Jetpack site

## 1.38.0

[***] Add support for selecting user's post when configuring the link

## 1.37.0

-   [**] Add support for rounded style in Image block
-   [***] Full-width and wide alignment support for Group, Cover and Image block

## 1.36.1

-   [**] [iOS] Fixed Dark Mode transition for editor menus.

## 1.36.0

-   [**] [Android] Removed pullquote dev only restriction in Android
-   [**] Reflect changes of slider in block settings immediately.

## 1.35.0

-   [***] Fixed empty text fields on RTL layout. Now they are selectable and placeholders are visible.
-   [**] Add settings to allow changing column widths
-   [**] Media editing support in Gallery block.

## 1.34.0

-   [***] Media editing support in Cover block.
-   [*] Fixed a bug on the Heading block, where a heading with a link and string formatting showed a white shadow in dark mode.

## 1.33.1

-   Fixed a bug in the @-mentions feature where dismissing the @-mentions UI removed the @ character from the post.

## 1.33.0

-   [***] Media editing support in Media & Text block.
-   [***] New block: Social Icons
-   [*] Cover block placeholder is updated to allow users start the block with a background color

## 1.32.0

-   [***] Adds Copy, Cut, Paste, and Duplicate functionality to blocks
-   [***] Add support for mentions.
-   [***] Users can now individually edit unsupported blocks found in posts or pages.
-   [*] [iOS] Improved editor loading experience with Ghost Effect.

## 1.31.1

-   Fix for pullquote stylying in dark mode.
-   Fix for button style.

## 1.31.0

-   [**] Add support for customizing gradient type and angle in Buttons and Cover blocks.
-   [*] Show content information (block, word and characters counts).
-   [*] [Android] Fix handling of upload completion while re-opening the editor

## 1.30.0

-   [**] Adds editor support for theme defined colors and theme defined gradients on cover and button blocks.
-   [*] Support for breaking out of captions/citation authors by pressing enter on the following blocks: image, video, gallery, quote, and pullquote.

## 1.29.1

-   Revert Creating undo levels less frequently

## 1.29.0

-   [**] Add support for changing overlay color settings in Cover block
-   Add enter/exit animation in FloatingToolbar
-   [***] New block: Verse
-   [*] Fix merging of text blocks when text had active formatting (bold, italic, strike, link)
-   [***] Trash icon that is used to remove blocks is moved to the new menu reachable via ellipsis button in the block toolbar
-   [**] Block toolbar can now collapse when the block width is smaller than the toolbar content
-   [**] Creating undo levels less frequently
-   [**] Tooltip for page template selection buttons
-   [*] Fix button alignment in page templates and make strings consistent
-   [*] Add support for displaying radial gradients in Buttons and Cover blocks

## 1.28.2

-   [***] Disable Pullquote Block on Android

## 1.28.1

-   [**] Avoid crash when editor selection state becomes invalid

## 1.28.0

-   [***] New block: Pullquote
-   [**] Add support for changing background and text color in Buttons block
-   [*] Fix the icons and buttons in Gallery, Paragraph, List and MediaText block on RTL mode
-   [**] Remove Subscription Button from the Blog template since it didn't have an initial functionality and it is hard to configure for users.
-   [**] [iOS] Add support for the subscript `<sub>` and superscript `<sup>`HTML elements in text blocks
-   [**] Update page templates to use recently added blocks

## 1.27.1

-   Remove Subscription Button from the Blog template since it didn't have an initial functionality and it is hard to configure for users.

## 1.27.0

-   Block Editor: Add dialog for mentioning other users in your post
-   Prefill caption for image blocks when available on the Media library
-   New block: Buttons. From now you’ll be able to add the individual Button block only inside the Buttons block
-   Fix bug where whitespaces at start of text blocks were being removed
-   Add support for upload options in Cover block
-   [Android] Floating toolbar, previously located above nested blocks, is now placed at the top of the screen
-   [iOS] Floating toolbar, previously located above nested blocks, is now placed at the bottom of the screen
-   Fix the icons in FloatingToolbar on RTL mode
-   [Android] Add alignment options for heading block
-   Fix Quote block so it visually reflects selected alignment
-   Fix bug where buttons in page templates were not rendering correctly on web

## 1.26.0

-   [iOS] Disable ripple effect in all BottomSheet's controls.
-   [Android] Disable ripple effect for Slider control
-   New block: Columns
-   New starter page template: Blog
-   Make Starter Page Template picker buttons visible only when the screen height is enough
-   Fix a bug which caused to show URL settings modal randomly when changing the device orientation multiple times during the time Starter Page Template Preview is open

## 1.25.0

-   New block: Cover
-   [Android] Dark Mode
-   [Android] Improve icon on the "Take a Video" media option
-   Removed the dimming effect on unselected blocks
-   [iOS] Add alignment options for heading block
-   Implemented dropdown toolbar for alignment toolbar in Heading, Paragraph, Image, MediaText blocks
-   Block Editor: When editing link settings, tapping the keyboard return button now closes the settings panel as well as closing the keyboard.
-   [Android] Show an "Edit" button overlay on selected image blocks

## 1.24.0

-   New block: Latest Posts
-   Fix Quote block's left border not being visible in Dark Mode
-   Added Starter Page Templates: when you create a new page, we now show you a few templates to get started more quickly.
-   Fix crash when pasting HTML content with embeded images on paragraphs

## 1.23.0

-   New block: Group
-   Add support for upload options in Gallery block
-   Add support for size options in the Image block
-   New block: Button
-   Add scroll support inside block picker and block settings
-   [Android] Fix issue preventing correct placeholder image from displaying during image upload
-   [iOS] Fix diplay of large numbers on ordered lists
-   Fix issue where adding emojis to the post title add strong HTML elements to the title of the post
-   [iOS] Fix issue where alignment of paragraph blocks was not always being respected when splitting the paragraph or reading the post's html content.
-   We’ve introduced a new toolbar that floats above the block you’re editing, which makes navigating your blocks easier — especially complex ones.

## 1.22.0

-   Make inserter to show options on long-press to add before/after
-   Retry displaying image when connectivity restores
-   [iOS] Show an "Edit" button overlay on selected image blocks
-   [Android] Fix blank post when sharing media from another app
-   Add support for image size options in the gallery block
-   Fix issue that sometimes prevented merging paragraph blocks

## 1.21.0

-   Reduced padding around text on Rich Text based blocks.
-   [Android] Improved stability on very long posts.

## 1.20.0

-   Fix bug where image placeholders would sometimes not be shown
-   Fix crash on undo
-   Style fixes on the navigation UI
-   [iOS] Fix focus issue
-   New block: Shortcode. You can now create and edit Shortcode blocks in the editor.

## 1.19.0

-   Add support for changing Settings in List Block.
-   [iOS] Fix crash dismissing bottom-sheet after device rotation.
-   [Android] Add support for Preformatted block.
-   New block: Gallery. You can now create image galleries using WordPress Media library. Upload feature is coming soon.
-   Add support for Video block settings

## 1.18.0

-   [iOS] Added native fullscreen preview when clicking image from Image Block
-   New block: Spacer

## 1.17.0

-   Include block title in Unsupported block's UI
-   Show new-block-indicator when no blocks at all and when at the last block
-   Use existing links in the clipboard to prefill url field when inserting new link.
-   Media & Text block alignment options
-   Add alignment controls for paragraph blocks
-   [iOS] Fix issue where the keyboard would not capitalize sentences correctly on some cases.
-   [iOS] Support for Pexels image library
-   [Android] Added native fullscreen preview when clicking image from Image Block
-   [iOS] Add support for Preformatted block.
-   [Android] Fix issue when removing image/page break block crashes the app

## 1.16.1

-   [iOS] Fix tap on links bug that reappear on iOS 13.2

## 1.16.0

-   [Android] Add support for pexels images
-   Add left, center, and right image alignment controls

## 1.15.3

-   [iOS] Fix a layout bug in RCTAztecView in iOS 13.2

## 1.15.2

-   Fix issue when copy/paste photos from other apps, was not inserting an image on the post.
-   Fix issue where the block inserter layout wasn't correct after device rotation.

## 1.15.0

-   Fix issue when multiple media selection adds only one image or video block on Android
-   Fix issue when force Touch app shortcut doesn't work properly selecting "New Photo Post" on iOS
-   Add Link Target (Open in new tab) to Image Block.
-   [iOS] DarkMode improvements.
-   [iOS] Update to iOS 11 and Swift 5
-   New block: Media & Text

## 1.14.0

-   Fix a bug on iOS 13.0 were tapping on a link opens Safari
-   Fix a link editing issue, where trying to add a empty link at the start of another link would remove the existing link.
-   Fix missing content on long posts in html mode on Android

## 1.12.0

-   Add rich text styling to video captions
-   Prevent keyboard dismissal when switching between caption and text block on Android
-   Blocks that would be replaced are now hidden when add block bottom sheet displays
-   Tapping on empty editor area now always inserts new block at end of post

## 1.11.0

-   Toolbar scroll position now resets when its content changes.
-   Dark Mode for iOS.

## 1.10.0

-   Adding a block from the post title now shows the add block here indicator.
-   Deselect post title any time a block is added
-   Fix loss of center alignment in image captions on Android

## 1.9.0

-   Enable video block on Android platform
-   Tapping on an empty editor area will create a new paragraph block
-   Fix content loss issue when loading unsupported blocks containing inner blocks.
-   Adding a block from the Post Title now inserts the block at the top of the Post.

## 1.8.0

-   Fix pasting simple text on Post Title
-   Remove editable empty line after list on the List block
-   Performance improvements on rich text editing

## 1.7.0

-   Fixed keyboard flickering issue after pressing Enter repeatedly on the Post Title.
-   New blocks are available: video/quote/more

## 1.6.0

-   Fixed issue with link settings where “Open in New Tab” was always OFF on open.
-   Added UI to display a warning when a block has invalid content.<|MERGE_RESOLUTION|>--- conflicted
+++ resolved
@@ -10,18 +10,13 @@
 -->
 
 ## Unreleased
-<<<<<<< HEAD
+-   [*] [Embed block] Fix inline preview cut-off when editing URL [#35321]
+-   [*] [Unsupported Block Editor] Fix text selection bug for Android [#34668]
+-   [*] [Embed block] Fix URL not editable after dismissing the edit URL bottom sheet with empty value [#35460]
 
 ## 1.63.1
 -   [*] Fixed missing modal backdrop for Android help section [#35557]
 -   [*] Fixed erroneous overflow within editor Help screens. [#35552]
-=======
--   [*] [Embed block] Fix inline preview cut-off when editing URL [#35321]
--   [*] [Unsupported Block Editor] Fix text selection bug for Android [#34668]
--   [*] Fixed missing modal backdrop for Android help section [#35557]
--   [*] Fixed erroneous overflow within editor Help screens. [#35552]
--   [*] [Embed block] Fix URL not editable after dismissing the edit URL bottom sheet with empty value [#35460]
->>>>>>> bccecb53
 
 ## 1.63.0
 -   [**] [Embed block] Add the top 5 specific embed blocks to the Block inserter list [#34967]
@@ -33,11 +28,7 @@
 
 ## 1.62.1
 -   [**] Image block: fix height and border regression. [https://github.com/WordPress/gutenberg/pull/34957]
-<<<<<<< HEAD
--   [**] Column block: fix width attribute flout cutoff. [https://github.com/wordpress-mobile/gutenberg-mobile/pull/3921]
-=======
 -   [**] Column block: fix width float attribute cut off. [#35061]
->>>>>>> bccecb53
 
 ## 1.62.0
 -   [**] [Embed block] Implement WP embed preview component [#34004]
