--- conflicted
+++ resolved
@@ -10,14 +10,11 @@
 -->
 
 ## Unreleased
-<<<<<<< HEAD
+-   [**] Embed block: Add "Resize for smaller devices" setting. [#33654]
 
 ## 1.59.2
 -   [*] Inserter: Prevent non-deterministic order of inserter items [#34078]
 -   [*] Fix missing block title of core/latest-posts block [#34116]
-=======
--   [**] Embed block: Add "Resize for smaller devices" setting. [#33654]
->>>>>>> 3789ce69
 
 ## 1.59.1
 -   [*] Global styles - Add color to the block styles filter list [#34000]
