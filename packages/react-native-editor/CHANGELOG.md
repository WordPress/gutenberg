--- conflicted
+++ resolved
@@ -10,7 +10,7 @@
 -->
 
 ## Unreleased
-<<<<<<< HEAD
+-   [*] [internal] Move InserterButton from components package to block-editor package [#56494]
 
 ## 1.109.2
 -   [**] Fix issue related to text color format and receiving in rare cases an undefined ref from `RichText` component [#56686]
@@ -22,15 +22,6 @@
 
 ## 1.109.1
 -   [***] Fix issue when backspacing in an empty Paragraph block [#56496]
-=======
--   [*] [internal] Move InserterButton from components package to block-editor package [#56494]
-
-## 1.109.1
--   [***] Fix issue when backspacing in an empty Paragraph block [#56496]
--   [**] Fix issue related to text color format and receiving in rare cases an undefined ref from `RichText` component [#56686]
--   [**] Fixes a crash on pasting MS Word list markup [#56653]
--   [**] Address rare cases where a null value is passed to a heading block, causing a crash [#56757]
->>>>>>> 6ab61f62
 
 ## 1.109.0
 -   [*] Audio block: Improve legibility of audio file details on various background colors [#55627]
