<!-- Learn how to maintain this file at https://github.com/WordPress/gutenberg/tree/HEAD/packages#maintaining-changelogs. -->

<!--
For each user feature we should also add a importance categorization label  to indicate the relevance of the change for end users of GB Mobile. The format is the following:
[***] → Major new features, significant updates to core flows, or impactful fixes (e.g. a crash that impacts a lot of users) — things our users should be aware of.

[**] → Changes our users will probably notice, but doesn’t impact core flows. Most fixes.

[*] → Minor enhancements and fixes that address annoyances — things our users can miss.
-->

## Unreleased
<<<<<<< HEAD

## 1.102.1
- [**] Fix Voice Over and assistive keyboards [#53895]
=======
-   [**] Replace third-party dependency react-native-hsv-color-picker with first-party code [#53329]
-   [*] Search Control - Prevent calling TextInput's methods when undefined [#53745]
-   [*] Improve horizontal rule styles to avoid invisible lines [#53883]
-   [*] Fix horizontal rule style extensions [#53917]
>>>>>>> a9252ece

## 1.102.0
-   [*] Display custom color value in mobile Cover Block color picker [#51414]
-   [**] Display outline around selected Social Link block [#53377]
-   [**] Fixes font customization not getting updated on iOS [#53391]

## 1.101.2
-  [**] Fix Voice Over and assistive keyboards [#53895]

## 1.101.1
-   [**] Fix the dynamic height when opening/closing navigation screens within the bottom sheet. [https://github.com/WordPress/gutenberg/pull/53608]

## 1.101.0
-   [*] Remove visual gap in mobile toolbar when a Gallery block is selected [#52966]
-   [*] Remove Gallery caption button on mobile [#53010]
-   [**] Upgrade React Native to 0.71.11 [#51303]
-   [*] Upgrade Gradle to 8.2.1 & AGP to 8.1.0 [#52872]
-   [*] Fix Gallery block selection when adding media [#53127]

## 1.100.2
-   [**] Fix iOS Focus loop for RichText components [#53217]

## 1.100.1
-   [**] Add WP hook for registering non-core blocks [#52791]

## 1.100.0
-   [**] Add media inserter buttons to editor toolbar [#51827]
-   [**] Update native BlockOutline component styles to remove blue border from blocks [#51222]
-   [**] Move the undo/redo buttons to the navigation bar [#51766]
-   [**] Update Editor block inserter button styles and default text input placeholder/selection styles [#52269]
-   [**] Update Editor toolbar icons and colors [#52336]
-   [*] Update Block Settings button border [#52715]

## 1.99.1
- [**] Fix crash related to removing a block under certain conditions [#52595]

## 1.99.0
-   [*] Rename "Reusable blocks" to "Synced patterns", aligning with the web editor. [#51704]
-   [**] Fix a crash related to Reanimated when closing the editor [#52320]

## 1.98.1
-   [*] fix: Display heading level dropdown icons and labels [#52004]

## 1.98.0
-   [*] Image block - Fix issue where in some cases the image doesn't display the right aspect ratio [#51463]
-   [*] Fix cursor positioning when dictating text on iOS [#51227]

## 1.97.1
-   [**] Fix crash when using the delete key to remove a single button [#51435]
-   [*] Ensure text input field is not editable when Bottom sheet cell is disabled [#51567]

## 1.97.0
-   [**] [iOS] Fix dictation regression, in which typing/dictating at the same time caused content loss. [#49452]
-   [*] [internal] Upgrade compile and target sdk version to Android API 33 [#50731]
-   [*] Display lock icon in disabled state of `Cell` component [#50907]

## 1.96.1
-   [**] Fix Android-only issue related to block toolbar not being displayed on some blocks in UBE [#51131]

## 1.96.0
-   [**] Tapping on all nested blocks gets focus directly instead of having to tap multiple times depending on the nesting levels. [#50672]
-   [*] Add disabled style to `Cell` component [#50665]
-   [**] Fix undo/redo history when inserting a link configured to open in a new tab [#50460]
-   [*] [List block] Fix an issue when merging a list item into a Paragraph would remove its nested list items. [#50701]

## 1.95.0
-   [*] Fix crash when trying to convert to regular blocks an undefined/deleted reusable block [#50475]
-   [**] Tapping on nested text blocks gets focus directly instead of having to tap multiple times depeding on the nesting levels. [#50108]
-   [*] Use host app namespace in reusable block message [#50478]
-   [**] Configuring a link to open in a new tab no longer results in a partial loss of edit history (undo and redo) [#50460]

## 1.94.0
-   [*] Split pasted content between title and body. [#37169]

## 1.93.1
-   [**] Fix regression with the Color hook and ColorPanel. [#49917]

## 1.93.0
-   [***] [iOS] Fixed iOS scroll jumping issue by refactoring KeyboardAwareFlatList improving writing flow and caret focus handling. [#48791]

## 1.92.1
-   [*] Avoid empty Gallery block error [#49557]

## 1.92.0
* No User facing changes *

## 1.91.0
-   [*] Allow new block transformations for most blocks. [#48792]

## 1.90.0
-   [*] Fix parsing of css units for null matched values [#48484]
-   [*] Spacer block - Add initial support for spacing presets [#47258]
-   [*] Support Visual Regression testing [#47845]
-   [*] Add metadata parameter to media upload events [#48103]  

## 1.89.1 
-   [*] Fix inaccessible block settings within the unsupported block editor [#48435]

## 1.89.0 
* No User facing changes *

## 1.88.0 
-   [*] Bump Android `minSdkVersion` to 24 [#47604]
-   [*] Update React Native Reanimated to 2.9.1-wp-3 [#47574]
-   [*] Bump Aztec version to `1.6.3` [#47610]

## 1.87.3
-   [*] Fix insert blocks not handling raw string properly in unsupported block editor [#47472]

## 1.87.2
-   [*] Add boolean contentStyle and clientId check to Column Edit InnerBlocks [#47234]
-   [*] Line-height and font-size regression fixes [#47284]

## 1.87.1
-   [**] Gallery block: Address styling regression, in which negative margin was added [#47086]
-   [*] RichText - Parse CSS values and avoid setting undefined ones [#47080]

## 1.87.0
-   [*] Add capabilities to force only Core blocks and control Support section [#46215]

## 1.86.1
-   [*] Block Actions Menu - Fix block title regression and adds integration tests [#46699]

## 1.86.0
-   [**] Upgrade React Native to 0.69.4 [#43485]
-   [**] Prevent error message from unneccesarily firing when uploading to Gallery block [#46175]

## 1.85.1
-   [**] Prevent error message from unneccesarily firing when uploading to Gallery block [#46175]

## 1.85.0
-   [*] [iOS] Fixed iOS Voice Control support within Image block captions. [#44850]

## 1.84.1
-   [**] Native inner blocks merge where appropriate [#45048]

## 1.84.0
-   [*] Upgrade compile and target sdk version to Android API 31 [#44610]
-   [*] [iOS] Fixed iOS Voice Control support within Image block captions. [#44850]

## 1.83.0
* No User facing changes *

## 1.82.1
-   [**] List block v2: Fix issues splitting or merging paragraphs into the block [#43949]

## 1.82.0
-   [*] [iOS] Explicitly set tint color for action sheets to always be blue [#43759]

## 1.81.2
-   [**] List V2 - Prevent error when list is empty [#43861]

## 1.81.1
-   [*] List block v2: Fix text color inconsistencies with list items [#43244]
-   [*] Use default placeholder text color for native List Item [#43353]
-   [**] Add BlockListCompact [#43431]
-   [*] Fix dynamic React Native version [#43058]
-   [**] Disable FastImage on Android [#43322]

## 1.81.0
-   [***] List block V2 [#42702]

## 1.80.1
-   [*] Image - Workaround for Android and orientation changes [#42900]

## 1.80.0
-   [*] Add React Native FastImage [#42009]
-   [*] Block inserter displays block collections [#42405]
-   [*] Fix incorrect spacing within Image alt text footnote [#42504]
-   [***] Gallery and Image block - Performance improvements [#42178]

## 1.79.1
-   [**] Fix a crash when scrolling posts containing Embed blocks (Android 12 only) [#42514]

## 1.79.0
-   [*] Add 'Insert from URL' option to Video block [#41493]
-   [*] Image block copies the alt text from the media library when selecting an item [#41839]
-   [*] Introduce "block recovery" option for invalid blocks [#41988]

## 1.78.1

-   [**] Re-introduce support for v1 of the Gallery block to the native version of the editor [#41533]
-   [**] Fix missing translations for locales that include region (only on Android) [#41685]

## 1.78.0

-   [*] Bump react-native-gesture-handler to version 2.3.2 [#41337]

## 1.77.1

-   [***] Fix crash on iOS related to JSI and Reanimated [#41482]

## 1.77.0

-   [*] [a11y] Improve text read by screen readers for BottomSheetSelectControl [#41036]
-   [*] Add 'Insert from URL' option to Image block [#40334]

## 1.76.3

-   [***] Fix crash on iOS related to JSI and Reanimated [#41482]

## 1.76.2

-   [*] Ensure post title gets focused when is notified from native side [#41371]

## 1.76.1

-   [*] BlockList - Add internal onLayout from CellRendererComponent to BlockListItemCell [#41105]
-   [*] Fix Drag & Drop Chip positioning issue with RTL languages [#41053]
-   [*] Add drag & drop help guide in Help & Support screen [#40961]
-   [**] Fix drag mode not being enabled when long-pressing over Shortcode block [#41155]

## 1.76.0

-   [**] [Buttons block] Fix Android-only issue related to displaying formatting buttons after closing the block settings [#40725]
-   [**] [Cover block] Improve color contrast between background and text [#40691]
-   [*] [Gallery block] Fix broken "Link To" settings and add "Image Size" settings [#40947]
-   [***] Add drag & drop blocks feature [#40424]

## 1.75.0

-   [*] [Latest Posts block] Add featured image settings [#39257]
-   [*] Prevent incorrect notices displaying when switching between HTML-Visual mode quickly [#40415]
-   [*] [Embed block] Fix inline preview cut-off when editing URL [#35326]
-   [*] [iOS] Prevent gaps shown around floating toolbar when using external keyboard [#40266]

## 1.74.1

-   [**] RichText - Set a default value for selection values [#40581]

## 1.74.0

-   [**] [Quote block] Adds support for V2 behind a feature flag [#40133]
-   [**] Update "add block" button's style in default editor view. [#39726]
-   [*] Remove banner error notification on upload failure [#39694]

## 1.73.1

-   [*] [Spacer block] Fix crash when changing the height value using the text input [#40053]

## 1.73.0

-   [*] Update react-native-reanimated version to 2.4.1 [#39430]
-   [*] Upgrade Gradle to 7.4 & AGP to 7.1.1 [#39508]
-   [*] Add waits to fix editor test flakiness [#39668]

## 1.72.1

-   [*] Detect GIF badge during render [#39882]

## 1.72.0

-   [*] Add GIF badge for animated GIFs uploaded to Image blocks [#38996]
-   [*] Small refinement to media upload errors, including centring and tweaking copy. [#38951]
-   [*] Update gesture handler and reanimated libraries [#39098]
-   [*] Fix issue with list's starting index and the order [#39354]

## 1.71.3

-   [*] Fix autocorrected Headings applying bold formatting on iOS [#38633]
-   [***] Support for multiple color palettes [#38417]

## 1.71.1

-   [*] Highlight text: Check if style attribute value is defined during filtering [#38670]

## 1.71.0

-   [*] Image block: Replacing the media for an image set as featured prompts to update the featured image [#34666]
-   [***] Font size and line-height support for text-based blocks used in block-based themes [#38205]

## 1.70.3

-   [*] Highlight text: Check if style attribute value is defined during filtering [#38670]

## 1.70.2

-   [**] Rich Text - Validate link colors [#38474]

## 1.70.1

-   [**] [Gallery block] Fix crash when adding images and selecting a gallery item [#38238]

## 1.70.0

-   [**] Fix content justification attribute in Buttons block [#37887]
-   [*] Hide help button from Unsupported Block Editor. [#37221]
-   [*] Add contrast checker to text-based blocks [#34902]
-   [*] [Image block] Fix missing translations [#37956]
-   [*] Fix cut-off setting labels by properly wrapping the text [#37993]
-   [*] Highlight text: fix applying formatting for non-selected text [#37915]
-   [*] Fix missing translations of color settings [#38026]

## 1.69.1

-   [*] Fix app freeze when closing link picker while virtual keyboard is hidden [#37782]
-   [*] Gallery block - Fix bug when migrating from old galleries format [#37889]
-   [*] RichText - Use parsed font size values when comparing new changes [#37951]

## 1.69.0

-   [*] Give multi-line block names central alignment in inserter [#37185]
-   [**] Fix empty line apperaing when splitting heading blocks on Android 12 [#37279]
-   [**] Fix missing translations by refactoring the editor initialization code [#37073]
-   [**] Fix text formatting mode lost after backspace is used [#37676]
-   [*] Fix app freeze when closing link picker while virtual keyboard is hidden [#37782]

## 1.68.0

-   [**] Fix undo/redo functionality in links when applying text format [#36861]
-   [**] [iOS] Fix scroll update when typing in RichText component [#36914]
-   [*] [Preformatted block] Fix an issue where the background color is not showing up for standard themes [#36883]
-   [**] Update Gallery Block to default to the new format and auto-convert old galleries to the new format [#36191]
-   [***] Highlight text - enables color customization for specific text within a Paragraph block [#36028]

## 1.67.0

-   [**] Adds Clipboard Link Suggestion to Image block and Button block [#35972]
-   [*] [Embed block] Included Link in Block Settings [#36099]
-   [**] Fix tab titles translation of inserter menu [#36534]
-   [*] [Media & Text block] Fix an issue where the text font size would be bigger than expected in some cases [#36570]
-   [**] [Gallery block] When a gallery block is added, the media options are auto opened for v2 of the Gallery block. [#36757]

## 1.66.0

-   [**] [Image block] Add ability to quickly link images to Media Files and Attachment Pages [#34846]
-   [*] Fixed a race condition when autosaving content (Android) [#36072]

## 1.65.1

-   [**] Fixed a crash that could occur when copying lists from Microsoft Word. [https://github.com/WordPress/gutenberg/pull/36019]

## 1.65.0

-   [**] Search block - Text and background color support [#35511]
-   [*] [Embed Block] Fix loading glitch with resolver resolution approach [#35798]
-   [*] Fixed an issue where the Help screens may not respect an iOS device's notch. [#35570]
-   [**] Block inserter indicates newly available block types [#35201]
-   [*] Add support for the Mark HTML tag [#35956]

## 1.64.1

-   [**] Fix updating the block list after block removal [#35721]
-   [**] Cover block: Change dimRatio to 50 if media added and dimRatio is set to 100 [#35792]

## 1.64.0

-   [*] [Embed block] Fix inline preview cut-off when editing URL [#35321]
-   [**] [Embed block] Detect when an embeddable URL is pasted into an empty paragraph. [#35204]
-   [*] [Unsupported Block Editor] Fix text selection bug for Android [#34668]
-   [*] [Embed block] Fix URL not editable after dismissing the edit URL bottom sheet with empty value [#35460]
-   [**] Pullquote block - Added support for text and background color customization [#34451]
-   [**] Preformatted block - Added support for text and background color customization [#35314]

## 1.63.1

-   [*] Fixed missing modal backdrop for Android help section [#35557]
-   [*] Fixed erroneous overflow within editor Help screens. [#35552]

## 1.63.0

-   [**] [Embed block] Add the top 5 specific embed blocks to the Block inserter list [#34967]
-   [*] Embed block: Fix URL update when edited after setting a bad URL of a provider [#35013]
-   [**] Users can now contact support from inside the block editor screen. [#34890]

## 1.62.2

-   Same as 1.62.1 but with the changelog.

## 1.62.1

-   [**] Image block: fix height and border regression. [#34957]
-   [**] Column block: fix width attribute float cut off. [#34604]

## 1.62.0

-   [**] [Embed block] Implement WP embed preview component [#34004]
-   [*] [Embed block] Fix content disappearing on Android when switching light/dark mode [#34207]
-   [*] Embed block: Add device's locale to preview content [#33858]
-   [**] Fix Android-only issue of main toolbar initial position being wrong when RTL [#34617]
-   [**] Embed block: Implemented the No Preview UI when an embed is successful, but we're unable to show an inline preview [#34626]
-   [*] Column block: Translate column width's control labels [#34777]
-   [**] Enable embed preview for Instagram and Vimeo providers. [#34563]
-   [**] Embed block: Add error bottom sheet with retry and convert to link actions. [#34604]

## 1.61.2

-   [*] Image block - Fix height and border regression. [#34957]

## 1.61.1

-   [*] Fix crash related to reusable blocks in the block picker. [#34873]

## 1.61.0

-   [**] Enable embed preview for a list of providers (for now only YouTube and Twitter) [#34446]
-   [***] Inserter: Add Inserter Block Search [https://github.com/WordPress/gutenberg/pull/33237]

## 1.60.1

-   [*] RNmobile: Fix the cancel button on Block Variation Picker / Columns Block. [#34249]
-   [*] Column block: Fix Android close button alignment. [#34332]

## 1.60.0

-   [**] Embed block: Add "Resize for smaller devices" setting. [#33654]

## 1.59.2

-   [*] Inserter: Prevent non-deterministic order of inserter items [#34078]
-   [*] Fix missing block title of core/latest-posts block [#34116]

## 1.59.1

-   [*] Global styles - Add color to the block styles filter list [#34000]
-   [*] Rich text - toTree - Add check in replacements before accessing its type [#34020]

## 1.59.0

-   [*] [Android] Fix UBE's inaccessible "more" toolbar item. [#33740]
-   [*] Image block: Add a "featured" banner and ability to set or remove an image as featured. (iOS only) [#31345]

## 1.58.3

-   [*] Rich text - toTree - Add check in replacements before accessing its type [#34020]

## 1.58.2

-   [*] Fix issue with text input in alt text settings [#33845]

## 1.58.1

-   [*] Global styles: Check for undefined values and merge user colors [#33707]
-   [*] [Embed block] Disable paragraph transform [#33745]

## 1.58.0

-   [***] New Block: Embed block. [#33452]

## 1.57.0

-   [*] Update loading and failed screens for web version of the editor [#32395]
-   [*] Handle floating keyboard case - Fix issue with the block selector on iPad. [#33089]
-   [**] Added color/background customization for text blocks. [#33250]

## 1.56.0

-   [*] Tweaks to the badge component's styling, including change of background color and reduced padding. [#32865]

## 1.55.2

-   [**] Fix incorrect block insertion point after blurring the post title field. [#32831]

## 1.55.1

-   [*] Fix: RNMobile borderRadius value setting [#32717]
-   [*] Improve unsupported block message for reusable block [#32618]

## 1.55.0

-   [*] Gallery block - Fix gallery images caption text formatting [#32351]
-   [*] Image block: "Set as featured" button within image block settings. (Android only) [#31705]
-   [***] Audio block now available on WP.com sites on the free plan. [#31966]

## 1.54.0

-   [***] Slash inserter [#29772]
-   [*] Audio block: Add Insert from URL functionality. [#27817]
-   [*] The BottomSheet Cell component now supports the help prop so that a hint can be supplied to all Cell based components. [#30885]
-   [***] Enable reusable block only in WP.com sites [#31744]

## 1.53.1

-   [*] Fix missing title for some unsupported blocks [#31743]

## 1.53.0

-   [*] Bottom-sheet: Add custom header [#30291]
-   [*] Fixes color picker rendering bug when scrolling [#30994]
-   [*] Add enableCaching param to fetch request on Android [#31186]
-   [***] Add reusable blocks to the inserter menu. [#28495]

## 1.52.2

-   [*] Disabled featured image banner on iOS. [#31681]

## 1.52.1

-   [*] Fixes for the generated localized strings files.

## 1.52.0

-   [***] Search block now available on mobile! [https://github.com/WordPress/gutenberg/pull/30783]
-   [*] Image block: Add a "featured" banner. (Android only) [#30806]
-   [**] The media upload options of the Image, Video and Gallery block automatically opens when the respective block is inserted. [#29546]
-   [**] The media upload options of the File and Audio block automatically opens when the respective block is inserted. [#31025]
-   [*] Fixed a bug where the Search block was stealing focus from the Image block upon updating image asset [#31393]

## 1.51.1

-   [*] Updates relative block-support asset path [#31184]

## 1.51.0

-   [*] Image block: Improve text entry for long alt text. [#29670]
-   [*] a11y: Bug fix: Allow stepper cell to be selected by screenreader [#30694]

## 1.50.1

-   [*] Truncate rangecell screenreader decimals] [#30678]
-   [*] Fix Quote block citation [#30548]
-   [**] Fix crash from non-adjustable unit RangeCell a11y activation [#30636]
-   [**] Fix Unsupported Block Editor on Android [#30650]

## 1.50.0

-   [***] a11y: Screenreader improvements for the UnitControl component [#29741]

## 1.49.0

-   [*] Remove the cancel button from settings options (Android only) [https://github.com/WordPress/gutenberg/pull/29599]

## 1.48.0

-   [**] Buttons block: added width setting. [#28543]

## 1.47.2

-   [**] Adds a `replaceBlock` method to iOS bridge delegate with a string to match the clientID and the contents to replace with. [#29734]

## 1.47.1

-   [**] Reduce the number of items per page when fetching reusable blocks to prevent a crash. [#29626]

## 1.47.0

-   [**] Add support for setting Cover block focal point. [#25810]

## 1.46.1

-   [**] Make inserter long-press options "add to beginning" and "add to end" always available. [#28610]
-   [*] Fix crash when Column block width attribute was empty. [#29015]

## 1.46.0

-   [***] New Block: Audio [#27401, #27467, #28594]
-   [**] Add support for setting heading anchors [#27935]
-   [**] Disable Unsupported Block Editor for Reusable blocks [#28552]
-   [**] Add proper handling for single use blocks such as the more block [#28339]

## 1.45.0

-   [*] Use react-native-url-polyfill in globals - [https://github.com/WordPress/gutenberg/pull/27867]
-   [*] Remove Old Layout Picker - [https://github.com/WordPress/gutenberg/pull/27640]

## 1.44.1

-   [**] Fix crash in mobile paragraph blocks with custom font size [#28121]
-   [**] Add move to top bottom when long pressing block movers [#27554]

## 1.44.0

-   [***] Add support for cross-posting between sites
-   [***] Full-width and wide alignment support for Columns

## 1.43.0

-   [***] New Block: File [#27228]
-   [**] Fix issue where a blocks would disappear when deleting all of the text inside without requiring the extra backspace to remove the block. [#27583]

## 1.42.0

-   [***] Adding support for selecting different unit of value in Cover and Columns blocks [#26161]
-   [**] Button block - Add link picker to the block settings [#26206]
-   [**] Support to render background/text colors in Group, Paragraph and Quote blocks [#25994]
-   [*] Fix theme colors syncing with the editor [#26821]
-   [**] Fix issue where a blocks would disappear when deleting all of the text inside without requiring the extra backspace to remove the block. [#27583]

## 1.41.0

-   [***] Faster editor start and overall operation on Android [#26732]
-   [*] [Android] Enable multiple upload support for Image block

## 1.40.0

## 1.39.1

-   [*] Heading block - Disable full-width/wide alignment [#26308]

## 1.39.0

-   [***] Full-width and wide alignment support for Video, Latest-posts, Gallery, Media & text, and Pullquote block
-   [***] Fix unsupported block bottom sheet is triggered when device is rotated
-   [***] Unsupported Block Editor: Fixed issue when cannot view or interact with the classic block on Jetpack site

## 1.38.0

[***] Add support for selecting user's post when configuring the link

## 1.37.0

-   [**] Add support for rounded style in Image block
-   [***] Full-width and wide alignment support for Group, Cover and Image block

## 1.36.1

-   [**] [iOS] Fixed Dark Mode transition for editor menus.

## 1.36.0

-   [**] [Android] Removed pullquote dev only restriction in Android
-   [**] Reflect changes of slider in block settings immediately.

## 1.35.0

-   [***] Fixed empty text fields on RTL layout. Now they are selectable and placeholders are visible.
-   [**] Add settings to allow changing column widths
-   [**] Media editing support in Gallery block.

## 1.34.0

-   [***] Media editing support in Cover block.
-   [*] Fixed a bug on the Heading block, where a heading with a link and string formatting showed a white shadow in dark mode.

## 1.33.1

-   Fixed a bug in the @-mentions feature where dismissing the @-mentions UI removed the @ character from the post.

## 1.33.0

-   [***] Media editing support in Media & Text block.
-   [***] New block: Social Icons
-   [*] Cover block placeholder is updated to allow users start the block with a background color

## 1.32.0

-   [***] Adds Copy, Cut, Paste, and Duplicate functionality to blocks
-   [***] Add support for mentions.
-   [***] Users can now individually edit unsupported blocks found in posts or pages.
-   [*] [iOS] Improved editor loading experience with Ghost Effect.

## 1.31.1

-   Fix for pullquote stylying in dark mode.
-   Fix for button style.

## 1.31.0

-   [**] Add support for customizing gradient type and angle in Buttons and Cover blocks.
-   [*] Show content information (block, word and characters counts).
-   [*] [Android] Fix handling of upload completion while re-opening the editor

## 1.30.0

-   [**] Adds editor support for theme defined colors and theme defined gradients on cover and button blocks.
-   [*] Support for breaking out of captions/citation authors by pressing enter on the following blocks: image, video, gallery, quote, and pullquote.

## 1.29.1

-   Revert Creating undo levels less frequently

## 1.29.0

-   [**] Add support for changing overlay color settings in Cover block
-   Add enter/exit animation in FloatingToolbar
-   [***] New block: Verse
-   [*] Fix merging of text blocks when text had active formatting (bold, italic, strike, link)
-   [***] Trash icon that is used to remove blocks is moved to the new menu reachable via ellipsis button in the block toolbar
-   [**] Block toolbar can now collapse when the block width is smaller than the toolbar content
-   [**] Creating undo levels less frequently
-   [**] Tooltip for page template selection buttons
-   [*] Fix button alignment in page templates and make strings consistent
-   [*] Add support for displaying radial gradients in Buttons and Cover blocks

## 1.28.2

-   [***] Disable Pullquote Block on Android

## 1.28.1

-   [**] Avoid crash when editor selection state becomes invalid

## 1.28.0

-   [***] New block: Pullquote
-   [**] Add support for changing background and text color in Buttons block
-   [*] Fix the icons and buttons in Gallery, Paragraph, List and MediaText block on RTL mode
-   [**] Remove Subscription Button from the Blog template since it didn't have an initial functionality and it is hard to configure for users.
-   [**] [iOS] Add support for the subscript `<sub>` and superscript `<sup>`HTML elements in text blocks
-   [**] Update page templates to use recently added blocks

## 1.27.1

-   Remove Subscription Button from the Blog template since it didn't have an initial functionality and it is hard to configure for users.

## 1.27.0

-   Block Editor: Add dialog for mentioning other users in your post
-   Prefill caption for image blocks when available on the Media library
-   New block: Buttons. From now you’ll be able to add the individual Button block only inside the Buttons block
-   Fix bug where whitespaces at start of text blocks were being removed
-   Add support for upload options in Cover block
-   [Android] Floating toolbar, previously located above nested blocks, is now placed at the top of the screen
-   [iOS] Floating toolbar, previously located above nested blocks, is now placed at the bottom of the screen
-   Fix the icons in FloatingToolbar on RTL mode
-   [Android] Add alignment options for heading block
-   Fix Quote block so it visually reflects selected alignment
-   Fix bug where buttons in page templates were not rendering correctly on web

## 1.26.0

-   [iOS] Disable ripple effect in all BottomSheet's controls.
-   [Android] Disable ripple effect for Slider control
-   New block: Columns
-   New starter page template: Blog
-   Make Starter Page Template picker buttons visible only when the screen height is enough
-   Fix a bug which caused to show URL settings modal randomly when changing the device orientation multiple times during the time Starter Page Template Preview is open

## 1.25.0

-   New block: Cover
-   [Android] Dark Mode
-   [Android] Improve icon on the "Take a Video" media option
-   Removed the dimming effect on unselected blocks
-   [iOS] Add alignment options for heading block
-   Implemented dropdown toolbar for alignment toolbar in Heading, Paragraph, Image, MediaText blocks
-   Block Editor: When editing link settings, tapping the keyboard return button now closes the settings panel as well as closing the keyboard.
-   [Android] Show an "Edit" button overlay on selected image blocks

## 1.24.0

-   New block: Latest Posts
-   Fix Quote block's left border not being visible in Dark Mode
-   Added Starter Page Templates: when you create a new page, we now show you a few templates to get started more quickly.
-   Fix crash when pasting HTML content with embeded images on paragraphs

## 1.23.0

-   New block: Group
-   Add support for upload options in Gallery block
-   Add support for size options in the Image block
-   New block: Button
-   Add scroll support inside block picker and block settings
-   [Android] Fix issue preventing correct placeholder image from displaying during image upload
-   [iOS] Fix diplay of large numbers on ordered lists
-   Fix issue where adding emojis to the post title add strong HTML elements to the title of the post
-   [iOS] Fix issue where alignment of paragraph blocks was not always being respected when splitting the paragraph or reading the post's html content.
-   We’ve introduced a new toolbar that floats above the block you’re editing, which makes navigating your blocks easier — especially complex ones.

## 1.22.0

-   Make inserter to show options on long-press to add before/after
-   Retry displaying image when connectivity restores
-   [iOS] Show an "Edit" button overlay on selected image blocks
-   [Android] Fix blank post when sharing media from another app
-   Add support for image size options in the gallery block
-   Fix issue that sometimes prevented merging paragraph blocks

## 1.21.0

-   Reduced padding around text on Rich Text based blocks.
-   [Android] Improved stability on very long posts.

## 1.20.0

-   Fix bug where image placeholders would sometimes not be shown
-   Fix crash on undo
-   Style fixes on the navigation UI
-   [iOS] Fix focus issue
-   New block: Shortcode. You can now create and edit Shortcode blocks in the editor.

## 1.19.0

-   Add support for changing Settings in List Block.
-   [iOS] Fix crash dismissing bottom-sheet after device rotation.
-   [Android] Add support for Preformatted block.
-   New block: Gallery. You can now create image galleries using WordPress Media library. Upload feature is coming soon.
-   Add support for Video block settings

## 1.18.0

-   [iOS] Added native fullscreen preview when clicking image from Image Block
-   New block: Spacer

## 1.17.0

-   Include block title in Unsupported block's UI
-   Show new-block-indicator when no blocks at all and when at the last block
-   Use existing links in the clipboard to prefill url field when inserting new link.
-   Media & Text block alignment options
-   Add alignment controls for paragraph blocks
-   [iOS] Fix issue where the keyboard would not capitalize sentences correctly on some cases.
-   [iOS] Support for Pexels image library
-   [Android] Added native fullscreen preview when clicking image from Image Block
-   [iOS] Add support for Preformatted block.
-   [Android] Fix issue when removing image/page break block crashes the app

## 1.16.1

-   [iOS] Fix tap on links bug that reappear on iOS 13.2

## 1.16.0

-   [Android] Add support for pexels images
-   Add left, center, and right image alignment controls

## 1.15.3

-   [iOS] Fix a layout bug in RCTAztecView in iOS 13.2

## 1.15.2

-   Fix issue when copy/paste photos from other apps, was not inserting an image on the post.
-   Fix issue where the block inserter layout wasn't correct after device rotation.

## 1.15.0

-   Fix issue when multiple media selection adds only one image or video block on Android
-   Fix issue when force Touch app shortcut doesn't work properly selecting "New Photo Post" on iOS
-   Add Link Target (Open in new tab) to Image Block.
-   [iOS] DarkMode improvements.
-   [iOS] Update to iOS 11 and Swift 5
-   New block: Media & Text

## 1.14.0

-   Fix a bug on iOS 13.0 were tapping on a link opens Safari
-   Fix a link editing issue, where trying to add a empty link at the start of another link would remove the existing link.
-   Fix missing content on long posts in html mode on Android

## 1.12.0

-   Add rich text styling to video captions
-   Prevent keyboard dismissal when switching between caption and text block on Android
-   Blocks that would be replaced are now hidden when add block bottom sheet displays
-   Tapping on empty editor area now always inserts new block at end of post

## 1.11.0

-   Toolbar scroll position now resets when its content changes.
-   Dark Mode for iOS.

## 1.10.0

-   Adding a block from the post title now shows the add block here indicator.
-   Deselect post title any time a block is added
-   Fix loss of center alignment in image captions on Android

## 1.9.0

-   Enable video block on Android platform
-   Tapping on an empty editor area will create a new paragraph block
-   Fix content loss issue when loading unsupported blocks containing inner blocks.
-   Adding a block from the Post Title now inserts the block at the top of the Post.

## 1.8.0

-   Fix pasting simple text on Post Title
-   Remove editable empty line after list on the List block
-   Performance improvements on rich text editing

## 1.7.0

-   Fixed keyboard flickering issue after pressing Enter repeatedly on the Post Title.
-   New blocks are available: video/quote/more

## 1.6.0

-   Fixed issue with link settings where “Open in New Tab” was always OFF on open.
-   Added UI to display a warning when a block has invalid content.<|MERGE_RESOLUTION|>--- conflicted
+++ resolved
@@ -10,16 +10,13 @@
 -->
 
 ## Unreleased
-<<<<<<< HEAD
-
-## 1.102.1
-- [**] Fix Voice Over and assistive keyboards [#53895]
-=======
 -   [**] Replace third-party dependency react-native-hsv-color-picker with first-party code [#53329]
 -   [*] Search Control - Prevent calling TextInput's methods when undefined [#53745]
 -   [*] Improve horizontal rule styles to avoid invisible lines [#53883]
 -   [*] Fix horizontal rule style extensions [#53917]
->>>>>>> a9252ece
+
+## 1.102.1
+- [**] Fix Voice Over and assistive keyboards [#53895]
 
 ## 1.102.0
 -   [*] Display custom color value in mobile Cover Block color picker [#51414]
