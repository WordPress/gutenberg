--- conflicted
+++ resolved
@@ -11,32 +11,26 @@
 
 ## Unreleased
 
+-   [*] Image block: "Set as featured" button within image block settings. (Android only) [#31705]
+
 ## 1.53.0
 
 -   [*] Bottom-sheet: Add custom header [#30291]
 -   [*] Fixes color picker rendering bug when scrolling [#30994]
 -   [*] Add enableCaching param to fetch request on Android [#31186]
-<<<<<<< HEAD
--   [*] Image block: "Set as featured" button within image block settings. (Android only) [#31705]
-=======
->>>>>>> c2905392
 -   [***] Add reusable blocks to the inserter menu. [#28495]
 -   [*] The BottomSheet Cell component now supports the help prop so that a hint can be supplied to all Cell based components. [#30885]
 
-
 ## 1.52.2
 
 -   [*] Disabled featured image banner on iOS. [#31681]
 
-<<<<<<< HEAD
-=======
 ## 1.52.1
 
 -   [*] Fixes for the generated localized strings files.
 
 ## 1.52.0
 
->>>>>>> c2905392
 ## 1.52.2
 
 -   [*] Disabled featured image banner on iOS. [#31681]
