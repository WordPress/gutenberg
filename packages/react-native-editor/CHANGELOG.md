<!-- Learn how to maintain this file at https://github.com/WordPress/gutenberg/tree/HEAD/packages#maintaining-changelogs. -->

<!--
For each user feature we should also add a importance categorization label  to indicate the relevance of the change for end users of GB Mobile. The format is the following:
[***] → Major new features, significant updates to core flows, or impactful fixes (e.g. a crash that impacts a lot of users) — things our users should be aware of.

[**] → Changes our users will probably notice, but doesn’t impact core flows. Most fixes.

[*] → Minor enhancements and fixes that address annoyances — things our users can miss.
-->

## Unreleased

## 1.102.0
-   [*] Display custom color value in mobile Cover Block color picker [#51414]
<<<<<<< HEAD
-   [**] Replace third-party dependency react-native-hsv-color-picker with first-party code [#53329]
-   [**] Display outline around selected Social Link block [#51414]
=======
-   [**] Display outline around selected Social Link block [#53377]
-   [**] Fixes font customization not getting updated on iOS [#53391]

## 1.101.1
-  [**] Fix the dynamic height when opening/closing navigation screens within the bottom sheet. [https://github.com/WordPress/gutenberg/pull/53608]
>>>>>>> 644805a6

## 1.101.0
-   [*] Remove visual gap in mobile toolbar when a Gallery block is selected [#52966]
-   [*] Remove Gallery caption button on mobile [#53010]
-   [**] Upgrade React Native to 0.71.11 [#51303]
-   [*] Upgrade Gradle to 8.2.1 & AGP to 8.1.0 [#52872]
-   [*] Fix Gallery block selection when adding media [#53127]

## 1.100.2
-   [**] Fix iOS Focus loop for RichText components [#53217]

## 1.100.1
-   [**] Add WP hook for registering non-core blocks [#52791]

## 1.100.0
-   [**] Add media inserter buttons to editor toolbar [#51827]
-   [**] Update native BlockOutline component styles to remove blue border from blocks [#51222]
-   [**] Move the undo/redo buttons to the navigation bar [#51766]
-   [**] Update Editor block inserter button styles and default text input placeholder/selection styles [#52269]
-   [**] Update Editor toolbar icons and colors [#52336]
-   [*] Update Block Settings button border [#52715]

## 1.99.1
- [**] Fix crash related to removing a block under certain conditions [#52595]

## 1.99.0
-   [*] Rename "Reusable blocks" to "Synced patterns", aligning with the web editor. [#51704]
-   [**] Fix a crash related to Reanimated when closing the editor [#52320]

## 1.98.1
-   [*] fix: Display heading level dropdown icons and labels [#52004]

## 1.98.0
-   [*] Image block - Fix issue where in some cases the image doesn't display the right aspect ratio [#51463]
-   [*] Fix cursor positioning when dictating text on iOS [#51227]

## 1.97.1
-   [**] Fix crash when using the delete key to remove a single button [#51435]
-   [*] Ensure text input field is not editable when Bottom sheet cell is disabled [#51567]

## 1.97.0
-   [**] [iOS] Fix dictation regression, in which typing/dictating at the same time caused content loss. [#49452]
-   [*] [internal] Upgrade compile and target sdk version to Android API 33 [#50731]
-   [*] Display lock icon in disabled state of `Cell` component [#50907]

## 1.96.1
-   [**] Fix Android-only issue related to block toolbar not being displayed on some blocks in UBE [#51131]

## 1.96.0
-   [**] Tapping on all nested blocks gets focus directly instead of having to tap multiple times depending on the nesting levels. [#50672]
-   [*] Add disabled style to `Cell` component [#50665]
-   [**] Fix undo/redo history when inserting a link configured to open in a new tab [#50460]
-   [*] [List block] Fix an issue when merging a list item into a Paragraph would remove its nested list items. [#50701]

## 1.95.0
-   [*] Fix crash when trying to convert to regular blocks an undefined/deleted reusable block [#50475]
-   [**] Tapping on nested text blocks gets focus directly instead of having to tap multiple times depeding on the nesting levels. [#50108]
-   [*] Use host app namespace in reusable block message [#50478]
-   [**] Configuring a link to open in a new tab no longer results in a partial loss of edit history (undo and redo) [#50460]

## 1.94.0
-   [*] Split pasted content between title and body. [#37169]

## 1.93.1
-   [**] Fix regression with the Color hook and ColorPanel. [#49917]

## 1.93.0
-   [***] [iOS] Fixed iOS scroll jumping issue by refactoring KeyboardAwareFlatList improving writing flow and caret focus handling. [#48791]

## 1.92.1
-   [*] Avoid empty Gallery block error [#49557]

## 1.92.0
* No User facing changes *

## 1.91.0
-   [*] Allow new block transformations for most blocks. [#48792]

## 1.90.0
-   [*] Fix parsing of css units for null matched values [#48484]
-   [*] Spacer block - Add initial support for spacing presets [#47258]
-   [*] Support Visual Regression testing [#47845]
-   [*] Add metadata parameter to media upload events [#48103]  

## 1.89.1 
-   [*] Fix inaccessible block settings within the unsupported block editor [#48435]

## 1.89.0 
* No User facing changes *

## 1.88.0 
-   [*] Bump Android `minSdkVersion` to 24 [#47604]
-   [*] Update React Native Reanimated to 2.9.1-wp-3 [#47574]
-   [*] Bump Aztec version to `1.6.3` [#47610]

## 1.87.3
-   [*] Fix insert blocks not handling raw string properly in unsupported block editor [#47472]

## 1.87.2
-   [*] Add boolean contentStyle and clientId check to Column Edit InnerBlocks [#47234]
-   [*] Line-height and font-size regression fixes [#47284]

## 1.87.1
-   [**] Gallery block: Address styling regression, in which negative margin was added [#47086]
-   [*] RichText - Parse CSS values and avoid setting undefined ones [#47080]

## 1.87.0
-   [*] Add capabilities to force only Core blocks and control Support section [#46215]

## 1.86.1
-   [*] Block Actions Menu - Fix block title regression and adds integration tests [#46699]

## 1.86.0
-   [**] Upgrade React Native to 0.69.4 [#43485]
-   [**] Prevent error message from unneccesarily firing when uploading to Gallery block [#46175]

## 1.85.1
-   [**] Prevent error message from unneccesarily firing when uploading to Gallery block [#46175]

## 1.85.0
-   [*] [iOS] Fixed iOS Voice Control support within Image block captions. [#44850]

## 1.84.1
-   [**] Native inner blocks merge where appropriate [#45048]

## 1.84.0
-   [*] Upgrade compile and target sdk version to Android API 31 [#44610]
-   [*] [iOS] Fixed iOS Voice Control support within Image block captions. [#44850]

## 1.83.0
* No User facing changes *

## 1.82.1
-   [**] List block v2: Fix issues splitting or merging paragraphs into the block [#43949]

## 1.82.0
-   [*] [iOS] Explicitly set tint color for action sheets to always be blue [#43759]

## 1.81.2
-   [**] List V2 - Prevent error when list is empty [#43861]

## 1.81.1
-   [*] List block v2: Fix text color inconsistencies with list items [#43244]
-   [*] Use default placeholder text color for native List Item [#43353]
-   [**] Add BlockListCompact [#43431]
-   [*] Fix dynamic React Native version [#43058]
-   [**] Disable FastImage on Android [#43322]

## 1.81.0
-   [***] List block V2 [#42702]

## 1.80.1
-   [*] Image - Workaround for Android and orientation changes [#42900]

## 1.80.0
-   [*] Add React Native FastImage [#42009]
-   [*] Block inserter displays block collections [#42405]
-   [*] Fix incorrect spacing within Image alt text footnote [#42504]
-   [***] Gallery and Image block - Performance improvements [#42178]

## 1.79.1
-   [**] Fix a crash when scrolling posts containing Embed blocks (Android 12 only) [#42514]

## 1.79.0
-   [*] Add 'Insert from URL' option to Video block [#41493]
-   [*] Image block copies the alt text from the media library when selecting an item [#41839]
-   [*] Introduce "block recovery" option for invalid blocks [#41988]

## 1.78.1

-   [**] Re-introduce support for v1 of the Gallery block to the native version of the editor [#41533]
-   [**] Fix missing translations for locales that include region (only on Android) [#41685]

## 1.78.0

-   [*] Bump react-native-gesture-handler to version 2.3.2 [#41337]

## 1.77.1

-   [***] Fix crash on iOS related to JSI and Reanimated [#41482]

## 1.77.0

-   [*] [a11y] Improve text read by screen readers for BottomSheetSelectControl [#41036]
-   [*] Add 'Insert from URL' option to Image block [#40334]

## 1.76.3

-   [***] Fix crash on iOS related to JSI and Reanimated [#41482]

## 1.76.2

-   [*] Ensure post title gets focused when is notified from native side [#41371]

## 1.76.1

-   [*] BlockList - Add internal onLayout from CellRendererComponent to BlockListItemCell [#41105]
-   [*] Fix Drag & Drop Chip positioning issue with RTL languages [#41053]
-   [*] Add drag & drop help guide in Help & Support screen [#40961]
-   [**] Fix drag mode not being enabled when long-pressing over Shortcode block [#41155]

## 1.76.0

-   [**] [Buttons block] Fix Android-only issue related to displaying formatting buttons after closing the block settings [#40725]
-   [**] [Cover block] Improve color contrast between background and text [#40691]
-   [*] [Gallery block] Fix broken "Link To" settings and add "Image Size" settings [#40947]
-   [***] Add drag & drop blocks feature [#40424]

## 1.75.0

-   [*] [Latest Posts block] Add featured image settings [#39257]
-   [*] Prevent incorrect notices displaying when switching between HTML-Visual mode quickly [#40415]
-   [*] [Embed block] Fix inline preview cut-off when editing URL [#35326]
-   [*] [iOS] Prevent gaps shown around floating toolbar when using external keyboard [#40266]

## 1.74.1

-   [**] RichText - Set a default value for selection values [#40581]

## 1.74.0

-   [**] [Quote block] Adds support for V2 behind a feature flag [#40133]
-   [**] Update "add block" button's style in default editor view. [#39726]
-   [*] Remove banner error notification on upload failure [#39694]

## 1.73.1

-   [*] [Spacer block] Fix crash when changing the height value using the text input [#40053]

## 1.73.0

-   [*] Update react-native-reanimated version to 2.4.1 [#39430]
-   [*] Upgrade Gradle to 7.4 & AGP to 7.1.1 [#39508]
-   [*] Add waits to fix editor test flakiness [#39668]

## 1.72.1

-   [*] Detect GIF badge during render [#39882]

## 1.72.0

-   [*] Add GIF badge for animated GIFs uploaded to Image blocks [#38996]
-   [*] Small refinement to media upload errors, including centring and tweaking copy. [#38951]
-   [*] Update gesture handler and reanimated libraries [#39098]
-   [*] Fix issue with list's starting index and the order [#39354]

## 1.71.3

-   [*] Fix autocorrected Headings applying bold formatting on iOS [#38633]
-   [***] Support for multiple color palettes [#38417]

## 1.71.1

-   [*] Highlight text: Check if style attribute value is defined during filtering [#38670]

## 1.71.0

-   [*] Image block: Replacing the media for an image set as featured prompts to update the featured image [#34666]
-   [***] Font size and line-height support for text-based blocks used in block-based themes [#38205]

## 1.70.3

-   [*] Highlight text: Check if style attribute value is defined during filtering [#38670]

## 1.70.2

-   [**] Rich Text - Validate link colors [#38474]

## 1.70.1

-   [**] [Gallery block] Fix crash when adding images and selecting a gallery item [#38238]

## 1.70.0

-   [**] Fix content justification attribute in Buttons block [#37887]
-   [*] Hide help button from Unsupported Block Editor. [#37221]
-   [*] Add contrast checker to text-based blocks [#34902]
-   [*] [Image block] Fix missing translations [#37956]
-   [*] Fix cut-off setting labels by properly wrapping the text [#37993]
-   [*] Highlight text: fix applying formatting for non-selected text [#37915]
-   [*] Fix missing translations of color settings [#38026]

## 1.69.1

-   [*] Fix app freeze when closing link picker while virtual keyboard is hidden [#37782]
-   [*] Gallery block - Fix bug when migrating from old galleries format [#37889]
-   [*] RichText - Use parsed font size values when comparing new changes [#37951]

## 1.69.0

-   [*] Give multi-line block names central alignment in inserter [#37185]
-   [**] Fix empty line apperaing when splitting heading blocks on Android 12 [#37279]
-   [**] Fix missing translations by refactoring the editor initialization code [#37073]
-   [**] Fix text formatting mode lost after backspace is used [#37676]
-   [*] Fix app freeze when closing link picker while virtual keyboard is hidden [#37782]

## 1.68.0

-   [**] Fix undo/redo functionality in links when applying text format [#36861]
-   [**] [iOS] Fix scroll update when typing in RichText component [#36914]
-   [*] [Preformatted block] Fix an issue where the background color is not showing up for standard themes [#36883]
-   [**] Update Gallery Block to default to the new format and auto-convert old galleries to the new format [#36191]
-   [***] Highlight text - enables color customization for specific text within a Paragraph block [#36028]

## 1.67.0

-   [**] Adds Clipboard Link Suggestion to Image block and Button block [#35972]
-   [*] [Embed block] Included Link in Block Settings [#36099]
-   [**] Fix tab titles translation of inserter menu [#36534]
-   [*] [Media & Text block] Fix an issue where the text font size would be bigger than expected in some cases [#36570]
-   [**] [Gallery block] When a gallery block is added, the media options are auto opened for v2 of the Gallery block. [#36757]

## 1.66.0

-   [**] [Image block] Add ability to quickly link images to Media Files and Attachment Pages [#34846]
-   [*] Fixed a race condition when autosaving content (Android) [#36072]

## 1.65.1

-   [**] Fixed a crash that could occur when copying lists from Microsoft Word. [https://github.com/WordPress/gutenberg/pull/36019]

## 1.65.0

-   [**] Search block - Text and background color support [#35511]
-   [*] [Embed Block] Fix loading glitch with resolver resolution approach [#35798]
-   [*] Fixed an issue where the Help screens may not respect an iOS device's notch. [#35570]
-   [**] Block inserter indicates newly available block types [#35201]
-   [*] Add support for the Mark HTML tag [#35956]

## 1.64.1

-   [**] Fix updating the block list after block removal [#35721]
-   [**] Cover block: Change dimRatio to 50 if media added and dimRatio is set to 100 [#35792]

## 1.64.0

-   [*] [Embed block] Fix inline preview cut-off when editing URL [#35321]
-   [**] [Embed block] Detect when an embeddable URL is pasted into an empty paragraph. [#35204]
-   [*] [Unsupported Block Editor] Fix text selection bug for Android [#34668]
-   [*] [Embed block] Fix URL not editable after dismissing the edit URL bottom sheet with empty value [#35460]
-   [**] Pullquote block - Added support for text and background color customization [#34451]
-   [**] Preformatted block - Added support for text and background color customization [#35314]

## 1.63.1

-   [*] Fixed missing modal backdrop for Android help section [#35557]
-   [*] Fixed erroneous overflow within editor Help screens. [#35552]

## 1.63.0

-   [**] [Embed block] Add the top 5 specific embed blocks to the Block inserter list [#34967]
-   [*] Embed block: Fix URL update when edited after setting a bad URL of a provider [#35013]
-   [**] Users can now contact support from inside the block editor screen. [#34890]

## 1.62.2

-   Same as 1.62.1 but with the changelog.

## 1.62.1

-   [**] Image block: fix height and border regression. [#34957]
-   [**] Column block: fix width attribute float cut off. [#34604]

## 1.62.0

-   [**] [Embed block] Implement WP embed preview component [#34004]
-   [*] [Embed block] Fix content disappearing on Android when switching light/dark mode [#34207]
-   [*] Embed block: Add device's locale to preview content [#33858]
-   [**] Fix Android-only issue of main toolbar initial position being wrong when RTL [#34617]
-   [**] Embed block: Implemented the No Preview UI when an embed is successful, but we're unable to show an inline preview [#34626]
-   [*] Column block: Translate column width's control labels [#34777]
-   [**] Enable embed preview for Instagram and Vimeo providers. [#34563]
-   [**] Embed block: Add error bottom sheet with retry and convert to link actions. [#34604]

## 1.61.2

-   [*] Image block - Fix height and border regression. [#34957]

## 1.61.1

-   [*] Fix crash related to reusable blocks in the block picker. [#34873]

## 1.61.0

-   [**] Enable embed preview for a list of providers (for now only YouTube and Twitter) [#34446]
-   [***] Inserter: Add Inserter Block Search [https://github.com/WordPress/gutenberg/pull/33237]

## 1.60.1

-   [*] RNmobile: Fix the cancel button on Block Variation Picker / Columns Block. [#34249]
-   [*] Column block: Fix Android close button alignment. [#34332]

## 1.60.0

-   [**] Embed block: Add "Resize for smaller devices" setting. [#33654]

## 1.59.2

-   [*] Inserter: Prevent non-deterministic order of inserter items [#34078]
-   [*] Fix missing block title of core/latest-posts block [#34116]

## 1.59.1

-   [*] Global styles - Add color to the block styles filter list [#34000]
-   [*] Rich text - toTree - Add check in replacements before accessing its type [#34020]

## 1.59.0

-   [*] [Android] Fix UBE's inaccessible "more" toolbar item. [#33740]
-   [*] Image block: Add a "featured" banner and ability to set or remove an image as featured. (iOS only) [#31345]

## 1.58.3

-   [*] Rich text - toTree - Add check in replacements before accessing its type [#34020]

## 1.58.2

-   [*] Fix issue with text input in alt text settings [#33845]

## 1.58.1

-   [*] Global styles: Check for undefined values and merge user colors [#33707]
-   [*] [Embed block] Disable paragraph transform [#33745]

## 1.58.0

-   [***] New Block: Embed block. [#33452]

## 1.57.0

-   [*] Update loading and failed screens for web version of the editor [#32395]
-   [*] Handle floating keyboard case - Fix issue with the block selector on iPad. [#33089]
-   [**] Added color/background customization for text blocks. [#33250]

## 1.56.0

-   [*] Tweaks to the badge component's styling, including change of background color and reduced padding. [#32865]

## 1.55.2

-   [**] Fix incorrect block insertion point after blurring the post title field. [#32831]

## 1.55.1

-   [*] Fix: RNMobile borderRadius value setting [#32717]
-   [*] Improve unsupported block message for reusable block [#32618]

## 1.55.0

-   [*] Gallery block - Fix gallery images caption text formatting [#32351]
-   [*] Image block: "Set as featured" button within image block settings. (Android only) [#31705]
-   [***] Audio block now available on WP.com sites on the free plan. [#31966]

## 1.54.0

-   [***] Slash inserter [#29772]
-   [*] Audio block: Add Insert from URL functionality. [#27817]
-   [*] The BottomSheet Cell component now supports the help prop so that a hint can be supplied to all Cell based components. [#30885]
-   [***] Enable reusable block only in WP.com sites [#31744]

## 1.53.1

-   [*] Fix missing title for some unsupported blocks [#31743]

## 1.53.0

-   [*] Bottom-sheet: Add custom header [#30291]
-   [*] Fixes color picker rendering bug when scrolling [#30994]
-   [*] Add enableCaching param to fetch request on Android [#31186]
-   [***] Add reusable blocks to the inserter menu. [#28495]

## 1.52.2

-   [*] Disabled featured image banner on iOS. [#31681]

## 1.52.1

-   [*] Fixes for the generated localized strings files.

## 1.52.0

-   [***] Search block now available on mobile! [https://github.com/WordPress/gutenberg/pull/30783]
-   [*] Image block: Add a "featured" banner. (Android only) [#30806]
-   [**] The media upload options of the Image, Video and Gallery block automatically opens when the respective block is inserted. [#29546]
-   [**] The media upload options of the File and Audio block automatically opens when the respective block is inserted. [#31025]
-   [*] Fixed a bug where the Search block was stealing focus from the Image block upon updating image asset [#31393]

## 1.51.1

-   [*] Updates relative block-support asset path [#31184]

## 1.51.0

-   [*] Image block: Improve text entry for long alt text. [#29670]
-   [*] a11y: Bug fix: Allow stepper cell to be selected by screenreader [#30694]

## 1.50.1

-   [*] Truncate rangecell screenreader decimals] [#30678]
-   [*] Fix Quote block citation [#30548]
-   [**] Fix crash from non-adjustable unit RangeCell a11y activation [#30636]
-   [**] Fix Unsupported Block Editor on Android [#30650]

## 1.50.0

-   [***] a11y: Screenreader improvements for the UnitControl component [#29741]

## 1.49.0

-   [*] Remove the cancel button from settings options (Android only) [https://github.com/WordPress/gutenberg/pull/29599]

## 1.48.0

-   [**] Buttons block: added width setting. [#28543]

## 1.47.2

-   [**] Adds a `replaceBlock` method to iOS bridge delegate with a string to match the clientID and the contents to replace with. [#29734]

## 1.47.1

-   [**] Reduce the number of items per page when fetching reusable blocks to prevent a crash. [#29626]

## 1.47.0

-   [**] Add support for setting Cover block focal point. [#25810]

## 1.46.1

-   [**] Make inserter long-press options "add to beginning" and "add to end" always available. [#28610]
-   [*] Fix crash when Column block width attribute was empty. [#29015]

## 1.46.0

-   [***] New Block: Audio [#27401, #27467, #28594]
-   [**] Add support for setting heading anchors [#27935]
-   [**] Disable Unsupported Block Editor for Reusable blocks [#28552]
-   [**] Add proper handling for single use blocks such as the more block [#28339]

## 1.45.0

-   [*] Use react-native-url-polyfill in globals - [https://github.com/WordPress/gutenberg/pull/27867]
-   [*] Remove Old Layout Picker - [https://github.com/WordPress/gutenberg/pull/27640]

## 1.44.1

-   [**] Fix crash in mobile paragraph blocks with custom font size [#28121]
-   [**] Add move to top bottom when long pressing block movers [#27554]

## 1.44.0

-   [***] Add support for cross-posting between sites
-   [***] Full-width and wide alignment support for Columns

## 1.43.0

-   [***] New Block: File [#27228]
-   [**] Fix issue where a blocks would disappear when deleting all of the text inside without requiring the extra backspace to remove the block. [#27583]

## 1.42.0

-   [***] Adding support for selecting different unit of value in Cover and Columns blocks [#26161]
-   [**] Button block - Add link picker to the block settings [#26206]
-   [**] Support to render background/text colors in Group, Paragraph and Quote blocks [#25994]
-   [*] Fix theme colors syncing with the editor [#26821]
-   [**] Fix issue where a blocks would disappear when deleting all of the text inside without requiring the extra backspace to remove the block. [#27583]

## 1.41.0

-   [***] Faster editor start and overall operation on Android [#26732]
-   [*] [Android] Enable multiple upload support for Image block

## 1.40.0

## 1.39.1

-   [*] Heading block - Disable full-width/wide alignment [#26308]

## 1.39.0

-   [***] Full-width and wide alignment support for Video, Latest-posts, Gallery, Media & text, and Pullquote block
-   [***] Fix unsupported block bottom sheet is triggered when device is rotated
-   [***] Unsupported Block Editor: Fixed issue when cannot view or interact with the classic block on Jetpack site

## 1.38.0

[***] Add support for selecting user's post when configuring the link

## 1.37.0

-   [**] Add support for rounded style in Image block
-   [***] Full-width and wide alignment support for Group, Cover and Image block

## 1.36.1

-   [**] [iOS] Fixed Dark Mode transition for editor menus.

## 1.36.0

-   [**] [Android] Removed pullquote dev only restriction in Android
-   [**] Reflect changes of slider in block settings immediately.

## 1.35.0

-   [***] Fixed empty text fields on RTL layout. Now they are selectable and placeholders are visible.
-   [**] Add settings to allow changing column widths
-   [**] Media editing support in Gallery block.

## 1.34.0

-   [***] Media editing support in Cover block.
-   [*] Fixed a bug on the Heading block, where a heading with a link and string formatting showed a white shadow in dark mode.

## 1.33.1

-   Fixed a bug in the @-mentions feature where dismissing the @-mentions UI removed the @ character from the post.

## 1.33.0

-   [***] Media editing support in Media & Text block.
-   [***] New block: Social Icons
-   [*] Cover block placeholder is updated to allow users start the block with a background color

## 1.32.0

-   [***] Adds Copy, Cut, Paste, and Duplicate functionality to blocks
-   [***] Add support for mentions.
-   [***] Users can now individually edit unsupported blocks found in posts or pages.
-   [*] [iOS] Improved editor loading experience with Ghost Effect.

## 1.31.1

-   Fix for pullquote stylying in dark mode.
-   Fix for button style.

## 1.31.0

-   [**] Add support for customizing gradient type and angle in Buttons and Cover blocks.
-   [*] Show content information (block, word and characters counts).
-   [*] [Android] Fix handling of upload completion while re-opening the editor

## 1.30.0

-   [**] Adds editor support for theme defined colors and theme defined gradients on cover and button blocks.
-   [*] Support for breaking out of captions/citation authors by pressing enter on the following blocks: image, video, gallery, quote, and pullquote.

## 1.29.1

-   Revert Creating undo levels less frequently

## 1.29.0

-   [**] Add support for changing overlay color settings in Cover block
-   Add enter/exit animation in FloatingToolbar
-   [***] New block: Verse
-   [*] Fix merging of text blocks when text had active formatting (bold, italic, strike, link)
-   [***] Trash icon that is used to remove blocks is moved to the new menu reachable via ellipsis button in the block toolbar
-   [**] Block toolbar can now collapse when the block width is smaller than the toolbar content
-   [**] Creating undo levels less frequently
-   [**] Tooltip for page template selection buttons
-   [*] Fix button alignment in page templates and make strings consistent
-   [*] Add support for displaying radial gradients in Buttons and Cover blocks

## 1.28.2

-   [***] Disable Pullquote Block on Android

## 1.28.1

-   [**] Avoid crash when editor selection state becomes invalid

## 1.28.0

-   [***] New block: Pullquote
-   [**] Add support for changing background and text color in Buttons block
-   [*] Fix the icons and buttons in Gallery, Paragraph, List and MediaText block on RTL mode
-   [**] Remove Subscription Button from the Blog template since it didn't have an initial functionality and it is hard to configure for users.
-   [**] [iOS] Add support for the subscript `<sub>` and superscript `<sup>`HTML elements in text blocks
-   [**] Update page templates to use recently added blocks

## 1.27.1

-   Remove Subscription Button from the Blog template since it didn't have an initial functionality and it is hard to configure for users.

## 1.27.0

-   Block Editor: Add dialog for mentioning other users in your post
-   Prefill caption for image blocks when available on the Media library
-   New block: Buttons. From now you’ll be able to add the individual Button block only inside the Buttons block
-   Fix bug where whitespaces at start of text blocks were being removed
-   Add support for upload options in Cover block
-   [Android] Floating toolbar, previously located above nested blocks, is now placed at the top of the screen
-   [iOS] Floating toolbar, previously located above nested blocks, is now placed at the bottom of the screen
-   Fix the icons in FloatingToolbar on RTL mode
-   [Android] Add alignment options for heading block
-   Fix Quote block so it visually reflects selected alignment
-   Fix bug where buttons in page templates were not rendering correctly on web

## 1.26.0

-   [iOS] Disable ripple effect in all BottomSheet's controls.
-   [Android] Disable ripple effect for Slider control
-   New block: Columns
-   New starter page template: Blog
-   Make Starter Page Template picker buttons visible only when the screen height is enough
-   Fix a bug which caused to show URL settings modal randomly when changing the device orientation multiple times during the time Starter Page Template Preview is open

## 1.25.0

-   New block: Cover
-   [Android] Dark Mode
-   [Android] Improve icon on the "Take a Video" media option
-   Removed the dimming effect on unselected blocks
-   [iOS] Add alignment options for heading block
-   Implemented dropdown toolbar for alignment toolbar in Heading, Paragraph, Image, MediaText blocks
-   Block Editor: When editing link settings, tapping the keyboard return button now closes the settings panel as well as closing the keyboard.
-   [Android] Show an "Edit" button overlay on selected image blocks

## 1.24.0

-   New block: Latest Posts
-   Fix Quote block's left border not being visible in Dark Mode
-   Added Starter Page Templates: when you create a new page, we now show you a few templates to get started more quickly.
-   Fix crash when pasting HTML content with embeded images on paragraphs

## 1.23.0

-   New block: Group
-   Add support for upload options in Gallery block
-   Add support for size options in the Image block
-   New block: Button
-   Add scroll support inside block picker and block settings
-   [Android] Fix issue preventing correct placeholder image from displaying during image upload
-   [iOS] Fix diplay of large numbers on ordered lists
-   Fix issue where adding emojis to the post title add strong HTML elements to the title of the post
-   [iOS] Fix issue where alignment of paragraph blocks was not always being respected when splitting the paragraph or reading the post's html content.
-   We’ve introduced a new toolbar that floats above the block you’re editing, which makes navigating your blocks easier — especially complex ones.

## 1.22.0

-   Make inserter to show options on long-press to add before/after
-   Retry displaying image when connectivity restores
-   [iOS] Show an "Edit" button overlay on selected image blocks
-   [Android] Fix blank post when sharing media from another app
-   Add support for image size options in the gallery block
-   Fix issue that sometimes prevented merging paragraph blocks

## 1.21.0

-   Reduced padding around text on Rich Text based blocks.
-   [Android] Improved stability on very long posts.

## 1.20.0

-   Fix bug where image placeholders would sometimes not be shown
-   Fix crash on undo
-   Style fixes on the navigation UI
-   [iOS] Fix focus issue
-   New block: Shortcode. You can now create and edit Shortcode blocks in the editor.

## 1.19.0

-   Add support for changing Settings in List Block.
-   [iOS] Fix crash dismissing bottom-sheet after device rotation.
-   [Android] Add support for Preformatted block.
-   New block: Gallery. You can now create image galleries using WordPress Media library. Upload feature is coming soon.
-   Add support for Video block settings

## 1.18.0

-   [iOS] Added native fullscreen preview when clicking image from Image Block
-   New block: Spacer

## 1.17.0

-   Include block title in Unsupported block's UI
-   Show new-block-indicator when no blocks at all and when at the last block
-   Use existing links in the clipboard to prefill url field when inserting new link.
-   Media & Text block alignment options
-   Add alignment controls for paragraph blocks
-   [iOS] Fix issue where the keyboard would not capitalize sentences correctly on some cases.
-   [iOS] Support for Pexels image library
-   [Android] Added native fullscreen preview when clicking image from Image Block
-   [iOS] Add support for Preformatted block.
-   [Android] Fix issue when removing image/page break block crashes the app

## 1.16.1

-   [iOS] Fix tap on links bug that reappear on iOS 13.2

## 1.16.0

-   [Android] Add support for pexels images
-   Add left, center, and right image alignment controls

## 1.15.3

-   [iOS] Fix a layout bug in RCTAztecView in iOS 13.2

## 1.15.2

-   Fix issue when copy/paste photos from other apps, was not inserting an image on the post.
-   Fix issue where the block inserter layout wasn't correct after device rotation.

## 1.15.0

-   Fix issue when multiple media selection adds only one image or video block on Android
-   Fix issue when force Touch app shortcut doesn't work properly selecting "New Photo Post" on iOS
-   Add Link Target (Open in new tab) to Image Block.
-   [iOS] DarkMode improvements.
-   [iOS] Update to iOS 11 and Swift 5
-   New block: Media & Text

## 1.14.0

-   Fix a bug on iOS 13.0 were tapping on a link opens Safari
-   Fix a link editing issue, where trying to add a empty link at the start of another link would remove the existing link.
-   Fix missing content on long posts in html mode on Android

## 1.12.0

-   Add rich text styling to video captions
-   Prevent keyboard dismissal when switching between caption and text block on Android
-   Blocks that would be replaced are now hidden when add block bottom sheet displays
-   Tapping on empty editor area now always inserts new block at end of post

## 1.11.0

-   Toolbar scroll position now resets when its content changes.
-   Dark Mode for iOS.

## 1.10.0

-   Adding a block from the post title now shows the add block here indicator.
-   Deselect post title any time a block is added
-   Fix loss of center alignment in image captions on Android

## 1.9.0

-   Enable video block on Android platform
-   Tapping on an empty editor area will create a new paragraph block
-   Fix content loss issue when loading unsupported blocks containing inner blocks.
-   Adding a block from the Post Title now inserts the block at the top of the Post.

## 1.8.0

-   Fix pasting simple text on Post Title
-   Remove editable empty line after list on the List block
-   Performance improvements on rich text editing

## 1.7.0

-   Fixed keyboard flickering issue after pressing Enter repeatedly on the Post Title.
-   New blocks are available: video/quote/more

## 1.6.0

-   Fixed issue with link settings where “Open in New Tab” was always OFF on open.
-   Added UI to display a warning when a block has invalid content.<|MERGE_RESOLUTION|>--- conflicted
+++ resolved
@@ -10,19 +10,15 @@
 -->
 
 ## Unreleased
+-   [**] Replace third-party dependency react-native-hsv-color-picker with first-party code [#53329]
 
 ## 1.102.0
 -   [*] Display custom color value in mobile Cover Block color picker [#51414]
-<<<<<<< HEAD
--   [**] Replace third-party dependency react-native-hsv-color-picker with first-party code [#53329]
 -   [**] Display outline around selected Social Link block [#51414]
-=======
--   [**] Display outline around selected Social Link block [#53377]
 -   [**] Fixes font customization not getting updated on iOS [#53391]
 
 ## 1.101.1
--  [**] Fix the dynamic height when opening/closing navigation screens within the bottom sheet. [https://github.com/WordPress/gutenberg/pull/53608]
->>>>>>> 644805a6
+-   [**] Fix the dynamic height when opening/closing navigation screens within the bottom sheet. [https://github.com/WordPress/gutenberg/pull/53608]
 
 ## 1.101.0
 -   [*] Remove visual gap in mobile toolbar when a Gallery block is selected [#52966]
