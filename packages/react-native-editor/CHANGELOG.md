<!-- Learn how to maintain this file at https://github.com/WordPress/gutenberg/tree/HEAD/packages#maintaining-changelogs. -->

<!--
For each user feature we should also add a importance categorization label  to indicate the relevance of the change for end users of GB Mobile. The format is the following:
[***] → Major new features, significant updates to core flows, or impactful fixes (e.g. a crash that impacts a lot of users) — things our users should be aware of.

[**] → Changes our users will probably notice, but doesn’t impact core flows. Most fixes.

[*] → Minor enhancements and fixes that address annoyances — things our users can miss.
-->

## Unreleased
-   [*] [Embed block] Fix inline preview cut-off when editing URL [#35321]
-   [*] [Unsupported Block Editor] Fix text selection bug for Android [#34668]
<<<<<<< HEAD
-   [**] Pullquote block - Added support for text and background color customization [#34451]
=======
-   [*] Fixed missing modal backdrop for Android help section [#35557]
-   [*] Fixed erroneous overflow within editor Help screens. [#35552]
-   [*] [Embed block] Fix URL not editable after dismissing the edit URL bottom sheet with empty value [#35460]
>>>>>>> bccecb53

## 1.63.0
-   [**] [Embed block] Add the top 5 specific embed blocks to the Block inserter list [#34967]
-   [*] Embed block: Fix URL update when edited after setting a bad URL of a provider [#35013]
-   [**] Users can now contact support from inside the block editor screen. [#34890]

## 1.62.2
-   Same as 1.62.1 but with the changelog.

## 1.62.1
-   [**] Image block: fix height and border regression. [https://github.com/WordPress/gutenberg/pull/34957]
-   [**] Column block: fix width float attribute cut off. [#35061]

## 1.62.0
-   [**] [Embed block] Implement WP embed preview component [#34004]
-   [*] [Embed block] Fix content disappearing on Android when switching light/dark mode [#34207]
-   [*] Embed block: Add device's locale to preview content [#33858]
-   [**] Fix Android-only issue of main toolbar initial position being wrong when RTL [#34617]
-   [**] Embed block: Implemented the No Preview UI when an embed is successful, but we're unable to show an inline preview [#34626]
-   [*] Column block: Translate column width's control labels [#34777]
-   [**] Enable embed preview for Instagram and Vimeo providers. [#34563]
-   [**] Embed block: Add error bottom sheet with retry and convert to link actions. [#34604]

## 1.61.2
-   [*] Image block - Fix height and border regression. [#34957]

## 1.61.1
-   [*] Fix crash related to reusable blocks in the block picker. [#34873]

## 1.61.0
-   [**] Enable embed preview for a list of providers (for now only YouTube and Twitter) [#34446]
-   [***] Inserter: Add Inserter Block Search [https://github.com/WordPress/gutenberg/pull/33237]

## 1.60.1
-   [*] RNmobile: Fix the cancel button on Block Variation Picker / Columns Block. [#34249]
-   [*] Column block: Fix Android close button alignment. [#34332]

## 1.60.0
-   [**] Embed block: Add "Resize for smaller devices" setting. [#33654]

## 1.59.2
-   [*] Inserter: Prevent non-deterministic order of inserter items [#34078]
-   [*] Fix missing block title of core/latest-posts block [#34116]

## 1.59.1
-   [*] Global styles - Add color to the block styles filter list [#34000]
-   [*] Rich text - toTree - Add check in replacements before accessing its type [#34020]

## 1.59.0
-   [*] [Android] Fix UBE's inaccessible "more" toolbar item. [#33740]
-   [*] Image block: Add a "featured" banner and ability to set or remove an image as featured. (iOS only) [#31345]

## 1.58.3
-   [*] Rich text - toTree - Add check in replacements before accessing its type [#34020]

## 1.58.2
-   [*] Fix issue with text input in alt text settings [#33845]

## 1.58.1
-   [*] Global styles: Check for undefined values and merge user colors [#33707]
-   [*] [Embed block] Disable paragraph transform [#33745]

## 1.58.0
-   [***] New Block: Embed block. [#33452]

## 1.57.0
-   [*] Update loading and failed screens for web version of the editor [#32395]
-   [*] Handle floating keyboard case - Fix issue with the block selector on iPad. [#33089]
-   [**] Added color/background customization for text blocks. [#33250]

## 1.56.0
-   [*] Tweaks to the badge component's styling, including change of background color and reduced padding. [#32865]

## 1.55.2
-   [**] Fix incorrect block insertion point after blurring the post title field. [#32831]

## 1.55.1
-   [*] Fix: RNMobile borderRadius value setting [#32717]
-   [*] Improve unsupported block message for reusable block [#32618]

## 1.55.0
-   [*] Gallery block - Fix gallery images caption text formatting [#32351]
-   [*] Image block: "Set as featured" button within image block settings. (Android only) [#31705]
-   [***] Audio block now available on WP.com sites on the free plan. [#31966]

## 1.54.0
-   [***] Slash inserter [#29772]
-   [*] Audio block: Add Insert from URL functionality. [#27817]
-   [*] The BottomSheet Cell component now supports the help prop so that a hint can be supplied to all Cell based components. [#30885]
-   [***] Enable reusable block only in WP.com sites [#31744]

## 1.53.1

-   [*] Fix missing title for some unsupported blocks [#31743]

## 1.53.0

-   [*] Bottom-sheet: Add custom header [#30291]
-   [*] Fixes color picker rendering bug when scrolling [#30994]
-   [*] Add enableCaching param to fetch request on Android [#31186]
-   [***] Add reusable blocks to the inserter menu. [#28495]

## 1.52.2

-   [*] Disabled featured image banner on iOS. [#31681]

## 1.52.1

-   [*] Fixes for the generated localized strings files.

## 1.52.0

-   [***] Search block now available on mobile! [https://github.com/WordPress/gutenberg/pull/30783]
-   [*] Image block: Add a "featured" banner. (Android only) [#30806]
-   [**] The media upload options of the Image, Video and Gallery block automatically opens when the respective block is inserted. [#29546]
-   [**] The media upload options of the File and Audio block automatically opens when the respective block is inserted. [#31025]
-   [*] Fixed a bug where the Search block was stealing focus from the Image block upon updating image asset [#31393]

## 1.51.1

-   [*] Updates relative block-support asset path [#31184]

## 1.51.0

-   [*] Image block: Improve text entry for long alt text. [#29670]
-   [*] a11y: Bug fix: Allow stepper cell to be selected by screenreader [#30694]

## 1.50.1

-   [*] Truncate rangecell screenreader decimals] [#30678]
-   [*] Fix Quote block citation [#30548]
-   [**] Fix crash from non-adjustable unit RangeCell a11y activation [#30636]
-   [**] Fix Unsupported Block Editor on Android [#30650]

## 1.50.0

-   [***] a11y: Screenreader improvements for the UnitControl component [#29741]

## 1.49.0

-   [*] Remove the cancel button from settings options (Android only) [https://github.com/WordPress/gutenberg/pull/29599]

## 1.48.0

-   [**] Buttons block: added width setting. [#28543]

## 1.47.2

-   [**] Adds a `replaceBlock` method to iOS bridge delegate with a string to match the clientID and the contents to replace with. [#29734]

## 1.47.1

-   [**] Reduce the number of items per page when fetching reusable blocks to prevent a crash. [#29626]

## 1.47.0

-   [**] Add support for setting Cover block focal point. [#25810]

## 1.46.1

-   [**] Make inserter long-press options "add to beginning" and "add to end" always available. [#28610]
-   [*] Fix crash when Column block width attribute was empty. [#29015]

## 1.46.0

-   [***] New Block: Audio [#27401, #27467, #28594]
-   [**] Add support for setting heading anchors [#27935]
-   [**] Disable Unsupported Block Editor for Reusable blocks [#28552]
-   [**] Add proper handling for single use blocks such as the more block [#28339]

## 1.45.0

-   [*] Use react-native-url-polyfill in globals - [https://github.com/WordPress/gutenberg/pull/27867]
-   [*] Remove Old Layout Picker - [https://github.com/WordPress/gutenberg/pull/27640]

## 1.44.1

-   [**] Fix crash in mobile paragraph blocks with custom font size [#28121]
-   [**] Add move to top bottom when long pressing block movers [#27554]

## 1.44.0

-   [***] Add support for cross-posting between sites
-   [***] Full-width and wide alignment support for Columns

## 1.43.0

-   [***] New Block: File [#27228]
-   [**] Fix issue where a blocks would disappear when deleting all of the text inside without requiring the extra backspace to remove the block. [#27583]

## 1.42.0

-   [***] Adding support for selecting different unit of value in Cover and Columns blocks [#26161]
-   [**] Button block - Add link picker to the block settings [#26206]
-   [**] Support to render background/text colors in Group, Paragraph and Quote blocks [#25994]
-   [*] Fix theme colors syncing with the editor [#26821]
-   [**] Fix issue where a blocks would disappear when deleting all of the text inside without requiring the extra backspace to remove the block. [#27583]

## 1.41.0

-   [***] Faster editor start and overall operation on Android [#26732]
-   [*] [Android] Enable multiple upload support for Image block

## 1.40.0

## 1.39.1

-   [*] Heading block - Disable full-width/wide alignment [#26308]

## 1.39.0

-   [***] Full-width and wide alignment support for Video, Latest-posts, Gallery, Media & text, and Pullquote block
-   [***] Fix unsupported block bottom sheet is triggered when device is rotated
-   [***] Unsupported Block Editor: Fixed issue when cannot view or interact with the classic block on Jetpack site

## 1.38.0

[***] Add support for selecting user's post when configuring the link

## 1.37.0

-   [**] Add support for rounded style in Image block
-   [***] Full-width and wide alignment support for Group, Cover and Image block

## 1.36.1

-   [**] [iOS] Fixed Dark Mode transition for editor menus.

## 1.36.0

-   [**] [Android] Removed pullquote dev only restriction in Android
-   [**] Reflect changes of slider in block settings immediately.

## 1.35.0

-   [***] Fixed empty text fields on RTL layout. Now they are selectable and placeholders are visible.
-   [**] Add settings to allow changing column widths
-   [**] Media editing support in Gallery block.

## 1.34.0

-   [***] Media editing support in Cover block.
-   [*] Fixed a bug on the Heading block, where a heading with a link and string formatting showed a white shadow in dark mode.

## 1.33.1

-   Fixed a bug in the @-mentions feature where dismissing the @-mentions UI removed the @ character from the post.

## 1.33.0

-   [***] Media editing support in Media & Text block.
-   [***] New block: Social Icons
-   [*] Cover block placeholder is updated to allow users start the block with a background color

## 1.32.0

-   [***] Adds Copy, Cut, Paste, and Duplicate functionality to blocks
-   [***] Add support for mentions.
-   [***] Users can now individually edit unsupported blocks found in posts or pages.
-   [*] [iOS] Improved editor loading experience with Ghost Effect.

## 1.31.1

-   Fix for pullquote stylying in dark mode.
-   Fix for button style.

## 1.31.0

-   [**] Add support for customizing gradient type and angle in Buttons and Cover blocks.
-   [*] Show content information (block, word and characters counts).
-   [*] [Android] Fix handling of upload completion while re-opening the editor

## 1.30.0

-   [**] Adds editor support for theme defined colors and theme defined gradients on cover and button blocks.
-   [*] Support for breaking out of captions/citation authors by pressing enter on the following blocks: image, video, gallery, quote, and pullquote.

## 1.29.1

-   Revert Creating undo levels less frequently

## 1.29.0

-   [**] Add support for changing overlay color settings in Cover block
-   Add enter/exit animation in FloatingToolbar
-   [***] New block: Verse
-   [*] Fix merging of text blocks when text had active formatting (bold, italic, strike, link)
-   [***] Trash icon that is used to remove blocks is moved to the new menu reachable via ellipsis button in the block toolbar
-   [**] Block toolbar can now collapse when the block width is smaller than the toolbar content
-   [**] Creating undo levels less frequently
-   [**] Tooltip for page template selection buttons
-   [*] Fix button alignment in page templates and make strings consistent
-   [*] Add support for displaying radial gradients in Buttons and Cover blocks

## 1.28.2

-   [***] Disable Pullquote Block on Android

## 1.28.1

-   [**] Avoid crash when editor selection state becomes invalid

## 1.28.0

-   [***] New block: Pullquote
-   [**] Add support for changing background and text color in Buttons block
-   [*] Fix the icons and buttons in Gallery, Paragraph, List and MediaText block on RTL mode
-   [**] Remove Subscription Button from the Blog template since it didn't have an initial functionality and it is hard to configure for users.
-   [**] [iOS] Add support for the subscript `<sub>` and superscript `<sup>`HTML elements in text blocks
-   [**] Update page templates to use recently added blocks

## 1.27.1

-   Remove Subscription Button from the Blog template since it didn't have an initial functionality and it is hard to configure for users.

## 1.27.0

-   Block Editor: Add dialog for mentioning other users in your post
-   Prefill caption for image blocks when available on the Media library
-   New block: Buttons. From now you’ll be able to add the individual Button block only inside the Buttons block
-   Fix bug where whitespaces at start of text blocks were being removed
-   Add support for upload options in Cover block
-   [Android] Floating toolbar, previously located above nested blocks, is now placed at the top of the screen
-   [iOS] Floating toolbar, previously located above nested blocks, is now placed at the bottom of the screen
-   Fix the icons in FloatingToolbar on RTL mode
-   [Android] Add alignment options for heading block
-   Fix Quote block so it visually reflects selected alignment
-   Fix bug where buttons in page templates were not rendering correctly on web

## 1.26.0

-   [iOS] Disable ripple effect in all BottomSheet's controls.
-   [Android] Disable ripple effect for Slider control
-   New block: Columns
-   New starter page template: Blog
-   Make Starter Page Template picker buttons visible only when the screen height is enough
-   Fix a bug which caused to show URL settings modal randomly when changing the device orientation multiple times during the time Starter Page Template Preview is open

## 1.25.0

-   New block: Cover
-   [Android] Dark Mode
-   [Android] Improve icon on the "Take a Video" media option
-   Removed the dimming effect on unselected blocks
-   [iOS] Add alignment options for heading block
-   Implemented dropdown toolbar for alignment toolbar in Heading, Paragraph, Image, MediaText blocks
-   Block Editor: When editing link settings, tapping the keyboard return button now closes the settings panel as well as closing the keyboard.
-   [Android] Show an "Edit" button overlay on selected image blocks

## 1.24.0

-   New block: Latest Posts
-   Fix Quote block's left border not being visible in Dark Mode
-   Added Starter Page Templates: when you create a new page, we now show you a few templates to get started more quickly.
-   Fix crash when pasting HTML content with embeded images on paragraphs

## 1.23.0

-   New block: Group
-   Add support for upload options in Gallery block
-   Add support for size options in the Image block
-   New block: Button
-   Add scroll support inside block picker and block settings
-   [Android] Fix issue preventing correct placeholder image from displaying during image upload
-   [iOS] Fix diplay of large numbers on ordered lists
-   Fix issue where adding emojis to the post title add strong HTML elements to the title of the post
-   [iOS] Fix issue where alignment of paragraph blocks was not always being respected when splitting the paragraph or reading the post's html content.
-   We’ve introduced a new toolbar that floats above the block you’re editing, which makes navigating your blocks easier — especially complex ones.

## 1.22.0

-   Make inserter to show options on long-press to add before/after
-   Retry displaying image when connectivity restores
-   [iOS] Show an "Edit" button overlay on selected image blocks
-   [Android] Fix blank post when sharing media from another app
-   Add support for image size options in the gallery block
-   Fix issue that sometimes prevented merging paragraph blocks

## 1.21.0

-   Reduced padding around text on Rich Text based blocks.
-   [Android] Improved stability on very long posts.

## 1.20.0

-   Fix bug where image placeholders would sometimes not be shown
-   Fix crash on undo
-   Style fixes on the navigation UI
-   [iOS] Fix focus issue
-   New block: Shortcode. You can now create and edit Shortcode blocks in the editor.

## 1.19.0

-   Add support for changing Settings in List Block.
-   [iOS] Fix crash dismissing bottom-sheet after device rotation.
-   [Android] Add support for Preformatted block.
-   New block: Gallery. You can now create image galleries using WordPress Media library. Upload feature is coming soon.
-   Add support for Video block settings

## 1.18.0

-   [iOS] Added native fullscreen preview when clicking image from Image Block
-   New block: Spacer

## 1.17.0

-   Include block title in Unsupported block's UI
-   Show new-block-indicator when no blocks at all and when at the last block
-   Use existing links in the clipboard to prefill url field when inserting new link.
-   Media & Text block alignment options
-   Add alignment controls for paragraph blocks
-   [iOS] Fix issue where the keyboard would not capitalize sentences correctly on some cases.
-   [iOS] Support for Pexels image library
-   [Android] Added native fullscreen preview when clicking image from Image Block
-   [iOS] Add support for Preformatted block.
-   [Android] Fix issue when removing image/page break block crashes the app

## 1.16.1

-   [iOS] Fix tap on links bug that reappear on iOS 13.2

## 1.16.0

-   [Android] Add support for pexels images
-   Add left, center, and right image alignment controls

## 1.15.3

-   [iOS] Fix a layout bug in RCTAztecView in iOS 13.2

## 1.15.2

-   Fix issue when copy/paste photos from other apps, was not inserting an image on the post.
-   Fix issue where the block inserter layout wasn't correct after device rotation.

## 1.15.0

-   Fix issue when multiple media selection adds only one image or video block on Android
-   Fix issue when force Touch app shortcut doesn't work properly selecting "New Photo Post" on iOS
-   Add Link Target (Open in new tab) to Image Block.
-   [iOS] DarkMode improvements.
-   [iOS] Update to iOS 11 and Swift 5
-   New block: Media & Text

## 1.14.0

-   Fix a bug on iOS 13.0 were tapping on a link opens Safari
-   Fix a link editing issue, where trying to add a empty link at the start of another link would remove the existing link.
-   Fix missing content on long posts in html mode on Android

## 1.12.0

-   Add rich text styling to video captions
-   Prevent keyboard dismissal when switching between caption and text block on Android
-   Blocks that would be replaced are now hidden when add block bottom sheet displays
-   Tapping on empty editor area now always inserts new block at end of post

## 1.11.0

-   Toolbar scroll position now resets when its content changes.
-   Dark Mode for iOS.

## 1.10.0

-   Adding a block from the post title now shows the add block here indicator.
-   Deselect post title any time a block is added
-   Fix loss of center alignment in image captions on Android

## 1.9.0

-   Enable video block on Android platform
-   Tapping on an empty editor area will create a new paragraph block
-   Fix content loss issue when loading unsupported blocks containing inner blocks.
-   Adding a block from the Post Title now inserts the block at the top of the Post.

## 1.8.0

-   Fix pasting simple text on Post Title
-   Remove editable empty line after list on the List block
-   Performance improvements on rich text editing

## 1.7.0

-   Fixed keyboard flickering issue after pressing Enter repeatedly on the Post Title.
-   New blocks are available: video/quote/more

## 1.6.0

-   Fixed issue with link settings where “Open in New Tab” was always OFF on open.
-   Added UI to display a warning when a block has invalid content.<|MERGE_RESOLUTION|>--- conflicted
+++ resolved
@@ -12,13 +12,10 @@
 ## Unreleased
 -   [*] [Embed block] Fix inline preview cut-off when editing URL [#35321]
 -   [*] [Unsupported Block Editor] Fix text selection bug for Android [#34668]
-<<<<<<< HEAD
--   [**] Pullquote block - Added support for text and background color customization [#34451]
-=======
 -   [*] Fixed missing modal backdrop for Android help section [#35557]
 -   [*] Fixed erroneous overflow within editor Help screens. [#35552]
 -   [*] [Embed block] Fix URL not editable after dismissing the edit URL bottom sheet with empty value [#35460]
->>>>>>> bccecb53
+-   [**] Pullquote block - Added support for text and background color customization [#34451]
 
 ## 1.63.0
 -   [**] [Embed block] Add the top 5 specific embed blocks to the Block inserter list [#34967]
