--- conflicted
+++ resolved
@@ -17,13 +17,9 @@
 -   [**] Upgrade React Native to 0.71.11 [#51303]
 -   [*] Upgrade Gradle to 8.2.1 & AGP to 8.1.0 [#52872]
 -   [*] Fix Gallery block selection when adding media [#53127]
-<<<<<<< HEAD
-=======
 
 ## 1.100.2
-=======
 -   [**] Fix iOS Focus loop for RichText components [#53217]
->>>>>>> 8a29e63a
 
 ## 1.100.1
 -   [**] Add WP hook for registering non-core blocks [#52791]
