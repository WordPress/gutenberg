--- conflicted
+++ resolved
@@ -10,18 +10,14 @@
 -->
 
 ## Unreleased
-<<<<<<< HEAD
+
+
+## 1.47.0
 * [**] Add support for setting Cover block focal point. [#25810]
 
 ## 1.46.1
 * [**] Make inserter long-press options "add to beginning" and "add to end" always available. [#28610]
-=======
-
-## 1.47.0
-* [**] Make inserter long-press options "add to beginning" and "add to end" always available. [#28610]
-* [**] Add support for setting Cover block focal point. [#25810]
->>>>>>> 181da849
-* [*] Fix crash when Column block width attribute was empty. [#29015]
+* * [*] Fix crash when Column block width attribute was empty. [#29015]
 
 ## 1.46.0
 * [***] New Block: Audio [#27401, #27467, #28594]
