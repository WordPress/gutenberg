--- conflicted
+++ resolved
@@ -10,14 +10,12 @@
 -->
 
 ## Unreleased
+-   [***] Slash inserter 
 
 ## 1.53.0
 
 -   [*] Bottom-sheet: Add custom header [#30291]
 -   [*] Fixes color picker rendering bug when scrolling [#30994]
-<<<<<<< HEAD
--   [***] Slash inserter 
-=======
 -   [*] Add enableCaching param to fetch request on Android [#31186]
 -   [***] Add reusable blocks to the inserter menu. [#28495]
 -   [*] The BottomSheet Cell component now supports the help prop so that a hint can be supplied to all Cell based components. [#30885]
@@ -37,7 +35,6 @@
 ## 1.52.2
 
 -   [*] Disabled featured image banner on iOS. [#31681]
->>>>>>> 8313703a
 
 ## 1.52.1
 
