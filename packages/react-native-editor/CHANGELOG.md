--- conflicted
+++ resolved
@@ -11,13 +11,10 @@
 
 ## Unreleased
 -   [*] [Embed block] Fix inline preview cut-off when editing URL [#35321]
-<<<<<<< HEAD
--   [*] [Embed block] Fix URL not editable after dismissing the edit URL bottom sheet with empty value [#35460]
-=======
 -   [*] [Unsupported Block Editor] Fix text selection bug for Android [#34668]
 -   [*] Fixed missing modal backdrop for Android help section [#35557]
 -   [*] Fixed erroneous overflow within editor Help screens. [#35552]
->>>>>>> 94d75b20
+-   [*] [Embed block] Fix URL not editable after dismissing the edit URL bottom sheet with empty value [#35460]
 
 ## 1.63.0
 -   [**] [Embed block] Add the top 5 specific embed blocks to the Block inserter list [#34967]
