--- conflicted
+++ resolved
@@ -11,17 +11,14 @@
 
 ## Unreleased
 
-<<<<<<< HEAD
 -   [*] Image block: Improve text entry for long alt text. [#29670]
 -   [***] Search block now available on mobile! [https://github.com/WordPress/gutenberg/pull/30783]
-=======
 -   [*] Image block: Add a "featured" banner. (Android only) [#30806]
 
 ## 1.51.0
 
 -   [*] Image block: Improve text entry for long alt text. [#29670]
 -   [*] a11y: Bug fix: Allow stepper cell to be selected by screenreader [#30694]
->>>>>>> 40cbf27d
 
 ## 1.50.1
 
