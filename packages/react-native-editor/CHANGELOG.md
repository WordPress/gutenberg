<!-- Learn how to maintain this file at https://github.com/WordPress/gutenberg/tree/HEAD/packages#maintaining-changelogs. -->

<!--
For each user feature we should also add a importance categorization label  to indicate the relevance of the change for end users of GB Mobile. The format is the following:
[***] → Major new features, significant updates to core flows, or impactful fixes (e.g. a crash that impacts a lot of users) — things our users should be aware of.

[**] → Changes our users will probably notice, but doesn’t impact core flows. Most fixes.

[*] → Minor enhancements and fixes that address annoyances — things our users can miss.
-->

## Unreleased
<<<<<<< HEAD

## 1.103.2
=======
-   [*] Fix the obscurred "Insert from URL" input for media blocks when using a device in landscape orientation. [#54096]
>>>>>>> d31f96af
-   [*] Fix issue with missing characters in Add Media placeholder button [#54281]

## 1.103.1
-   [**] Fix long-press gestures not working in RichText component [Android] [#54213]

## 1.103.0
-   [**] Replace third-party dependency react-native-hsv-color-picker with first-party code [#53329]
-   [*] Search Control - Prevent calling TextInput's methods when undefined [#53745]
-   [*] Improve horizontal rule styles to avoid invisible lines [#53883]
-   [*] Fix horizontal rule style extensions [#53917]
-   [*] Add block outline to all Social Link blocks when selected [#54011]
-   [*] Columns block - Fix transforming into a Group block crash [#54035]
-   [*] Fix Social Icons block alignment [#54100]

## 1.102.1
- [**] Fix Voice Over and assistive keyboards [#53895]

## 1.102.0
-   [*] Display custom color value in mobile Cover Block color picker [#51414]
-   [**] Display outline around selected Social Link block [#53377]
-   [**] Fixes font customization not getting updated on iOS [#53391]

## 1.101.2
-  [**] Fix Voice Over and assistive keyboards [#53895]

## 1.101.1
-   [**] Fix the dynamic height when opening/closing navigation screens within the bottom sheet. [https://github.com/WordPress/gutenberg/pull/53608]

## 1.101.0
-   [*] Remove visual gap in mobile toolbar when a Gallery block is selected [#52966]
-   [*] Remove Gallery caption button on mobile [#53010]
-   [**] Upgrade React Native to 0.71.11 [#51303]
-   [*] Upgrade Gradle to 8.2.1 & AGP to 8.1.0 [#52872]
-   [*] Fix Gallery block selection when adding media [#53127]

## 1.100.2
-   [**] Fix iOS Focus loop for RichText components [#53217]

## 1.100.1
-   [**] Add WP hook for registering non-core blocks [#52791]

## 1.100.0
-   [**] Add media inserter buttons to editor toolbar [#51827]
-   [**] Update native BlockOutline component styles to remove blue border from blocks [#51222]
-   [**] Move the undo/redo buttons to the navigation bar [#51766]
-   [**] Update Editor block inserter button styles and default text input placeholder/selection styles [#52269]
-   [**] Update Editor toolbar icons and colors [#52336]
-   [*] Update Block Settings button border [#52715]

## 1.99.1
- [**] Fix crash related to removing a block under certain conditions [#52595]

## 1.99.0
-   [*] Rename "Reusable blocks" to "Synced patterns", aligning with the web editor. [#51704]
-   [**] Fix a crash related to Reanimated when closing the editor [#52320]

## 1.98.1
-   [*] fix: Display heading level dropdown icons and labels [#52004]

## 1.98.0
-   [*] Image block - Fix issue where in some cases the image doesn't display the right aspect ratio [#51463]
-   [*] Fix cursor positioning when dictating text on iOS [#51227]

## 1.97.1
-   [**] Fix crash when using the delete key to remove a single button [#51435]
-   [*] Ensure text input field is not editable when Bottom sheet cell is disabled [#51567]

## 1.97.0
-   [**] [iOS] Fix dictation regression, in which typing/dictating at the same time caused content loss. [#49452]
-   [*] [internal] Upgrade compile and target sdk version to Android API 33 [#50731]
-   [*] Display lock icon in disabled state of `Cell` component [#50907]

## 1.96.1
-   [**] Fix Android-only issue related to block toolbar not being displayed on some blocks in UBE [#51131]

## 1.96.0
-   [**] Tapping on all nested blocks gets focus directly instead of having to tap multiple times depending on the nesting levels. [#50672]
-   [*] Add disabled style to `Cell` component [#50665]
-   [**] Fix undo/redo history when inserting a link configured to open in a new tab [#50460]
-   [*] [List block] Fix an issue when merging a list item into a Paragraph would remove its nested list items. [#50701]

## 1.95.0
-   [*] Fix crash when trying to convert to regular blocks an undefined/deleted reusable block [#50475]
-   [**] Tapping on nested text blocks gets focus directly instead of having to tap multiple times depeding on the nesting levels. [#50108]
-   [*] Use host app namespace in reusable block message [#50478]
-   [**] Configuring a link to open in a new tab no longer results in a partial loss of edit history (undo and redo) [#50460]

## 1.94.0
-   [*] Split pasted content between title and body. [#37169]

## 1.93.1
-   [**] Fix regression with the Color hook and ColorPanel. [#49917]

## 1.93.0
-   [***] [iOS] Fixed iOS scroll jumping issue by refactoring KeyboardAwareFlatList improving writing flow and caret focus handling. [#48791]

## 1.92.1
-   [*] Avoid empty Gallery block error [#49557]

## 1.92.0
* No User facing changes *

## 1.91.0
-   [*] Allow new block transformations for most blocks. [#48792]

## 1.90.0
-   [*] Fix parsing of css units for null matched values [#48484]
-   [*] Spacer block - Add initial support for spacing presets [#47258]
-   [*] Support Visual Regression testing [#47845]
-   [*] Add metadata parameter to media upload events [#48103]  

## 1.89.1 
-   [*] Fix inaccessible block settings within the unsupported block editor [#48435]

## 1.89.0 
* No User facing changes *

## 1.88.0 
-   [*] Bump Android `minSdkVersion` to 24 [#47604]
-   [*] Update React Native Reanimated to 2.9.1-wp-3 [#47574]
-   [*] Bump Aztec version to `1.6.3` [#47610]

## 1.87.3
-   [*] Fix insert blocks not handling raw string properly in unsupported block editor [#47472]

## 1.87.2
-   [*] Add boolean contentStyle and clientId check to Column Edit InnerBlocks [#47234]
-   [*] Line-height and font-size regression fixes [#47284]

## 1.87.1
-   [**] Gallery block: Address styling regression, in which negative margin was added [#47086]
-   [*] RichText - Parse CSS values and avoid setting undefined ones [#47080]

## 1.87.0
-   [*] Add capabilities to force only Core blocks and control Support section [#46215]

## 1.86.1
-   [*] Block Actions Menu - Fix block title regression and adds integration tests [#46699]

## 1.86.0
-   [**] Upgrade React Native to 0.69.4 [#43485]
-   [**] Prevent error message from unneccesarily firing when uploading to Gallery block [#46175]

## 1.85.1
-   [**] Prevent error message from unneccesarily firing when uploading to Gallery block [#46175]

## 1.85.0
-   [*] [iOS] Fixed iOS Voice Control support within Image block captions. [#44850]

## 1.84.1
-   [**] Native inner blocks merge where appropriate [#45048]

## 1.84.0
-   [*] Upgrade compile and target sdk version to Android API 31 [#44610]
-   [*] [iOS] Fixed iOS Voice Control support within Image block captions. [#44850]

## 1.83.0
* No User facing changes *

## 1.82.1
-   [**] List block v2: Fix issues splitting or merging paragraphs into the block [#43949]

## 1.82.0
-   [*] [iOS] Explicitly set tint color for action sheets to always be blue [#43759]

## 1.81.2
-   [**] List V2 - Prevent error when list is empty [#43861]

## 1.81.1
-   [*] List block v2: Fix text color inconsistencies with list items [#43244]
-   [*] Use default placeholder text color for native List Item [#43353]
-   [**] Add BlockListCompact [#43431]
-   [*] Fix dynamic React Native version [#43058]
-   [**] Disable FastImage on Android [#43322]

## 1.81.0
-   [***] List block V2 [#42702]

## 1.80.1
-   [*] Image - Workaround for Android and orientation changes [#42900]

## 1.80.0
-   [*] Add React Native FastImage [#42009]
-   [*] Block inserter displays block collections [#42405]
-   [*] Fix incorrect spacing within Image alt text footnote [#42504]
-   [***] Gallery and Image block - Performance improvements [#42178]

## 1.79.1
-   [**] Fix a crash when scrolling posts containing Embed blocks (Android 12 only) [#42514]

## 1.79.0
-   [*] Add 'Insert from URL' option to Video block [#41493]
-   [*] Image block copies the alt text from the media library when selecting an item [#41839]
-   [*] Introduce "block recovery" option for invalid blocks [#41988]

## 1.78.1

-   [**] Re-introduce support for v1 of the Gallery block to the native version of the editor [#41533]
-   [**] Fix missing translations for locales that include region (only on Android) [#41685]

## 1.78.0

-   [*] Bump react-native-gesture-handler to version 2.3.2 [#41337]

## 1.77.1

-   [***] Fix crash on iOS related to JSI and Reanimated [#41482]

## 1.77.0

-   [*] [a11y] Improve text read by screen readers for BottomSheetSelectControl [#41036]
-   [*] Add 'Insert from URL' option to Image block [#40334]

## 1.76.3

-   [***] Fix crash on iOS related to JSI and Reanimated [#41482]

## 1.76.2

-   [*] Ensure post title gets focused when is notified from native side [#41371]

## 1.76.1

-   [*] BlockList - Add internal onLayout from CellRendererComponent to BlockListItemCell [#41105]
-   [*] Fix Drag & Drop Chip positioning issue with RTL languages [#41053]
-   [*] Add drag & drop help guide in Help & Support screen [#40961]
-   [**] Fix drag mode not being enabled when long-pressing over Shortcode block [#41155]

## 1.76.0

-   [**] [Buttons block] Fix Android-only issue related to displaying formatting buttons after closing the block settings [#40725]
-   [**] [Cover block] Improve color contrast between background and text [#40691]
-   [*] [Gallery block] Fix broken "Link To" settings and add "Image Size" settings [#40947]
-   [***] Add drag & drop blocks feature [#40424]

## 1.75.0

-   [*] [Latest Posts block] Add featured image settings [#39257]
-   [*] Prevent incorrect notices displaying when switching between HTML-Visual mode quickly [#40415]
-   [*] [Embed block] Fix inline preview cut-off when editing URL [#35326]
-   [*] [iOS] Prevent gaps shown around floating toolbar when using external keyboard [#40266]

## 1.74.1

-   [**] RichText - Set a default value for selection values [#40581]

## 1.74.0

-   [**] [Quote block] Adds support for V2 behind a feature flag [#40133]
-   [**] Update "add block" button's style in default editor view. [#39726]
-   [*] Remove banner error notification on upload failure [#39694]

## 1.73.1

-   [*] [Spacer block] Fix crash when changing the height value using the text input [#40053]

## 1.73.0

-   [*] Update react-native-reanimated version to 2.4.1 [#39430]
-   [*] Upgrade Gradle to 7.4 & AGP to 7.1.1 [#39508]
-   [*] Add waits to fix editor test flakiness [#39668]

## 1.72.1

-   [*] Detect GIF badge during render [#39882]

## 1.72.0

-   [*] Add GIF badge for animated GIFs uploaded to Image blocks [#38996]
-   [*] Small refinement to media upload errors, including centring and tweaking copy. [#38951]
-   [*] Update gesture handler and reanimated libraries [#39098]
-   [*] Fix issue with list's starting index and the order [#39354]

## 1.71.3

-   [*] Fix autocorrected Headings applying bold formatting on iOS [#38633]
-   [***] Support for multiple color palettes [#38417]

## 1.71.1

-   [*] Highlight text: Check if style attribute value is defined during filtering [#38670]

## 1.71.0

-   [*] Image block: Replacing the media for an image set as featured prompts to update the featured image [#34666]
-   [***] Font size and line-height support for text-based blocks used in block-based themes [#38205]

## 1.70.3

-   [*] Highlight text: Check if style attribute value is defined during filtering [#38670]

## 1.70.2

-   [**] Rich Text - Validate link colors [#38474]

## 1.70.1

-   [**] [Gallery block] Fix crash when adding images and selecting a gallery item [#38238]

## 1.70.0

-   [**] Fix content justification attribute in Buttons block [#37887]
-   [*] Hide help button from Unsupported Block Editor. [#37221]
-   [*] Add contrast checker to text-based blocks [#34902]
-   [*] [Image block] Fix missing translations [#37956]
-   [*] Fix cut-off setting labels by properly wrapping the text [#37993]
-   [*] Highlight text: fix applying formatting for non-selected text [#37915]
-   [*] Fix missing translations of color settings [#38026]

## 1.69.1

-   [*] Fix app freeze when closing link picker while virtual keyboard is hidden [#37782]
-   [*] Gallery block - Fix bug when migrating from old galleries format [#37889]
-   [*] RichText - Use parsed font size values when comparing new changes [#37951]

## 1.69.0

-   [*] Give multi-line block names central alignment in inserter [#37185]
-   [**] Fix empty line apperaing when splitting heading blocks on Android 12 [#37279]
-   [**] Fix missing translations by refactoring the editor initialization code [#37073]
-   [**] Fix text formatting mode lost after backspace is used [#37676]
-   [*] Fix app freeze when closing link picker while virtual keyboard is hidden [#37782]

## 1.68.0

-   [**] Fix undo/redo functionality in links when applying text format [#36861]
-   [**] [iOS] Fix scroll update when typing in RichText component [#36914]
-   [*] [Preformatted block] Fix an issue where the background color is not showing up for standard themes [#36883]
-   [**] Update Gallery Block to default to the new format and auto-convert old galleries to the new format [#36191]
-   [***] Highlight text - enables color customization for specific text within a Paragraph block [#36028]

## 1.67.0

-   [**] Adds Clipboard Link Suggestion to Image block and Button block [#35972]
-   [*] [Embed block] Included Link in Block Settings [#36099]
-   [**] Fix tab titles translation of inserter menu [#36534]
-   [*] [Media & Text block] Fix an issue where the text font size would be bigger than expected in some cases [#36570]
-   [**] [Gallery block] When a gallery block is added, the media options are auto opened for v2 of the Gallery block. [#36757]

## 1.66.0

-   [**] [Image block] Add ability to quickly link images to Media Files and Attachment Pages [#34846]
-   [*] Fixed a race condition when autosaving content (Android) [#36072]

## 1.65.1

-   [**] Fixed a crash that could occur when copying lists from Microsoft Word. [https://github.com/WordPress/gutenberg/pull/36019]

## 1.65.0

-   [**] Search block - Text and background color support [#35511]
-   [*] [Embed Block] Fix loading glitch with resolver resolution approach [#35798]
-   [*] Fixed an issue where the Help screens may not respect an iOS device's notch. [#35570]
-   [**] Block inserter indicates newly available block types [#35201]
-   [*] Add support for the Mark HTML tag [#35956]

## 1.64.1

-   [**] Fix updating the block list after block removal [#35721]
-   [**] Cover block: Change dimRatio to 50 if media added and dimRatio is set to 100 [#35792]

## 1.64.0

-   [*] [Embed block] Fix inline preview cut-off when editing URL [#35321]
-   [**] [Embed block] Detect when an embeddable URL is pasted into an empty paragraph. [#35204]
-   [*] [Unsupported Block Editor] Fix text selection bug for Android [#34668]
-   [*] [Embed block] Fix URL not editable after dismissing the edit URL bottom sheet with empty value [#35460]
-   [**] Pullquote block - Added support for text and background color customization [#34451]
-   [**] Preformatted block - Added support for text and background color customization [#35314]

## 1.63.1

-   [*] Fixed missing modal backdrop for Android help section [#35557]
-   [*] Fixed erroneous overflow within editor Help screens. [#35552]

## 1.63.0

-   [**] [Embed block] Add the top 5 specific embed blocks to the Block inserter list [#34967]
-   [*] Embed block: Fix URL update when edited after setting a bad URL of a provider [#35013]
-   [**] Users can now contact support from inside the block editor screen. [#34890]

## 1.62.2

-   Same as 1.62.1 but with the changelog.

## 1.62.1

-   [**] Image block: fix height and border regression. [#34957]
-   [**] Column block: fix width attribute float cut off. [#34604]

## 1.62.0

-   [**] [Embed block] Implement WP embed preview component [#34004]
-   [*] [Embed block] Fix content disappearing on Android when switching light/dark mode [#34207]
-   [*] Embed block: Add device's locale to preview content [#33858]
-   [**] Fix Android-only issue of main toolbar initial position being wrong when RTL [#34617]
-   [**] Embed block: Implemented the No Preview UI when an embed is successful, but we're unable to show an inline preview [#34626]
-   [*] Column block: Translate column width's control labels [#34777]
-   [**] Enable embed preview for Instagram and Vimeo providers. [#34563]
-   [**] Embed block: Add error bottom sheet with retry and convert to link actions. [#34604]

## 1.61.2

-   [*] Image block - Fix height and border regression. [#34957]

## 1.61.1

-   [*] Fix crash related to reusable blocks in the block picker. [#34873]

## 1.61.0

-   [**] Enable embed preview for a list of providers (for now only YouTube and Twitter) [#34446]
-   [***] Inserter: Add Inserter Block Search [https://github.com/WordPress/gutenberg/pull/33237]

## 1.60.1

-   [*] RNmobile: Fix the cancel button on Block Variation Picker / Columns Block. [#34249]
-   [*] Column block: Fix Android close button alignment. [#34332]

## 1.60.0

-   [**] Embed block: Add "Resize for smaller devices" setting. [#33654]

## 1.59.2

-   [*] Inserter: Prevent non-deterministic order of inserter items [#34078]
-   [*] Fix missing block title of core/latest-posts block [#34116]

## 1.59.1

-   [*] Global styles - Add color to the block styles filter list [#34000]
-   [*] Rich text - toTree - Add check in replacements before accessing its type [#34020]

## 1.59.0

-   [*] [Android] Fix UBE's inaccessible "more" toolbar item. [#33740]
-   [*] Image block: Add a "featured" banner and ability to set or remove an image as featured. (iOS only) [#31345]

## 1.58.3

-   [*] Rich text - toTree - Add check in replacements before accessing its type [#34020]

## 1.58.2

-   [*] Fix issue with text input in alt text settings [#33845]

## 1.58.1

-   [*] Global styles: Check for undefined values and merge user colors [#33707]
-   [*] [Embed block] Disable paragraph transform [#33745]

## 1.58.0

-   [***] New Block: Embed block. [#33452]

## 1.57.0

-   [*] Update loading and failed screens for web version of the editor [#32395]
-   [*] Handle floating keyboard case - Fix issue with the block selector on iPad. [#33089]
-   [**] Added color/background customization for text blocks. [#33250]

## 1.56.0

-   [*] Tweaks to the badge component's styling, including change of background color and reduced padding. [#32865]

## 1.55.2

-   [**] Fix incorrect block insertion point after blurring the post title field. [#32831]

## 1.55.1

-   [*] Fix: RNMobile borderRadius value setting [#32717]
-   [*] Improve unsupported block message for reusable block [#32618]

## 1.55.0

-   [*] Gallery block - Fix gallery images caption text formatting [#32351]
-   [*] Image block: "Set as featured" button within image block settings. (Android only) [#31705]
-   [***] Audio block now available on WP.com sites on the free plan. [#31966]

## 1.54.0

-   [***] Slash inserter [#29772]
-   [*] Audio block: Add Insert from URL functionality. [#27817]
-   [*] The BottomSheet Cell component now supports the help prop so that a hint can be supplied to all Cell based components. [#30885]
-   [***] Enable reusable block only in WP.com sites [#31744]

## 1.53.1

-   [*] Fix missing title for some unsupported blocks [#31743]

## 1.53.0

-   [*] Bottom-sheet: Add custom header [#30291]
-   [*] Fixes color picker rendering bug when scrolling [#30994]
-   [*] Add enableCaching param to fetch request on Android [#31186]
-   [***] Add reusable blocks to the inserter menu. [#28495]

## 1.52.2

-   [*] Disabled featured image banner on iOS. [#31681]

## 1.52.1

-   [*] Fixes for the generated localized strings files.

## 1.52.0

-   [***] Search block now available on mobile! [https://github.com/WordPress/gutenberg/pull/30783]
-   [*] Image block: Add a "featured" banner. (Android only) [#30806]
-   [**] The media upload options of the Image, Video and Gallery block automatically opens when the respective block is inserted. [#29546]
-   [**] The media upload options of the File and Audio block automatically opens when the respective block is inserted. [#31025]
-   [*] Fixed a bug where the Search block was stealing focus from the Image block upon updating image asset [#31393]

## 1.51.1

-   [*] Updates relative block-support asset path [#31184]

## 1.51.0

-   [*] Image block: Improve text entry for long alt text. [#29670]
-   [*] a11y: Bug fix: Allow stepper cell to be selected by screenreader [#30694]

## 1.50.1

-   [*] Truncate rangecell screenreader decimals] [#30678]
-   [*] Fix Quote block citation [#30548]
-   [**] Fix crash from non-adjustable unit RangeCell a11y activation [#30636]
-   [**] Fix Unsupported Block Editor on Android [#30650]

## 1.50.0

-   [***] a11y: Screenreader improvements for the UnitControl component [#29741]

## 1.49.0

-   [*] Remove the cancel button from settings options (Android only) [https://github.com/WordPress/gutenberg/pull/29599]

## 1.48.0

-   [**] Buttons block: added width setting. [#28543]

## 1.47.2

-   [**] Adds a `replaceBlock` method to iOS bridge delegate with a string to match the clientID and the contents to replace with. [#29734]

## 1.47.1

-   [**] Reduce the number of items per page when fetching reusable blocks to prevent a crash. [#29626]

## 1.47.0

-   [**] Add support for setting Cover block focal point. [#25810]

## 1.46.1

-   [**] Make inserter long-press options "add to beginning" and "add to end" always available. [#28610]
-   [*] Fix crash when Column block width attribute was empty. [#29015]

## 1.46.0

-   [***] New Block: Audio [#27401, #27467, #28594]
-   [**] Add support for setting heading anchors [#27935]
-   [**] Disable Unsupported Block Editor for Reusable blocks [#28552]
-   [**] Add proper handling for single use blocks such as the more block [#28339]

## 1.45.0

-   [*] Use react-native-url-polyfill in globals - [https://github.com/WordPress/gutenberg/pull/27867]
-   [*] Remove Old Layout Picker - [https://github.com/WordPress/gutenberg/pull/27640]

## 1.44.1

-   [**] Fix crash in mobile paragraph blocks with custom font size [#28121]
-   [**] Add move to top bottom when long pressing block movers [#27554]

## 1.44.0

-   [***] Add support for cross-posting between sites
-   [***] Full-width and wide alignment support for Columns

## 1.43.0

-   [***] New Block: File [#27228]
-   [**] Fix issue where a blocks would disappear when deleting all of the text inside without requiring the extra backspace to remove the block. [#27583]

## 1.42.0

-   [***] Adding support for selecting different unit of value in Cover and Columns blocks [#26161]
-   [**] Button block - Add link picker to the block settings [#26206]
-   [**] Support to render background/text colors in Group, Paragraph and Quote blocks [#25994]
-   [*] Fix theme colors syncing with the editor [#26821]
-   [**] Fix issue where a blocks would disappear when deleting all of the text inside without requiring the extra backspace to remove the block. [#27583]

## 1.41.0

-   [***] Faster editor start and overall operation on Android [#26732]
-   [*] [Android] Enable multiple upload support for Image block

## 1.40.0

## 1.39.1

-   [*] Heading block - Disable full-width/wide alignment [#26308]

## 1.39.0

-   [***] Full-width and wide alignment support for Video, Latest-posts, Gallery, Media & text, and Pullquote block
-   [***] Fix unsupported block bottom sheet is triggered when device is rotated
-   [***] Unsupported Block Editor: Fixed issue when cannot view or interact with the classic block on Jetpack site

## 1.38.0

[***] Add support for selecting user's post when configuring the link

## 1.37.0

-   [**] Add support for rounded style in Image block
-   [***] Full-width and wide alignment support for Group, Cover and Image block

## 1.36.1

-   [**] [iOS] Fixed Dark Mode transition for editor menus.

## 1.36.0

-   [**] [Android] Removed pullquote dev only restriction in Android
-   [**] Reflect changes of slider in block settings immediately.

## 1.35.0

-   [***] Fixed empty text fields on RTL layout. Now they are selectable and placeholders are visible.
-   [**] Add settings to allow changing column widths
-   [**] Media editing support in Gallery block.

## 1.34.0

-   [***] Media editing support in Cover block.
-   [*] Fixed a bug on the Heading block, where a heading with a link and string formatting showed a white shadow in dark mode.

## 1.33.1

-   Fixed a bug in the @-mentions feature where dismissing the @-mentions UI removed the @ character from the post.

## 1.33.0

-   [***] Media editing support in Media & Text block.
-   [***] New block: Social Icons
-   [*] Cover block placeholder is updated to allow users start the block with a background color

## 1.32.0

-   [***] Adds Copy, Cut, Paste, and Duplicate functionality to blocks
-   [***] Add support for mentions.
-   [***] Users can now individually edit unsupported blocks found in posts or pages.
-   [*] [iOS] Improved editor loading experience with Ghost Effect.

## 1.31.1

-   Fix for pullquote stylying in dark mode.
-   Fix for button style.

## 1.31.0

-   [**] Add support for customizing gradient type and angle in Buttons and Cover blocks.
-   [*] Show content information (block, word and characters counts).
-   [*] [Android] Fix handling of upload completion while re-opening the editor

## 1.30.0

-   [**] Adds editor support for theme defined colors and theme defined gradients on cover and button blocks.
-   [*] Support for breaking out of captions/citation authors by pressing enter on the following blocks: image, video, gallery, quote, and pullquote.

## 1.29.1

-   Revert Creating undo levels less frequently

## 1.29.0

-   [**] Add support for changing overlay color settings in Cover block
-   Add enter/exit animation in FloatingToolbar
-   [***] New block: Verse
-   [*] Fix merging of text blocks when text had active formatting (bold, italic, strike, link)
-   [***] Trash icon that is used to remove blocks is moved to the new menu reachable via ellipsis button in the block toolbar
-   [**] Block toolbar can now collapse when the block width is smaller than the toolbar content
-   [**] Creating undo levels less frequently
-   [**] Tooltip for page template selection buttons
-   [*] Fix button alignment in page templates and make strings consistent
-   [*] Add support for displaying radial gradients in Buttons and Cover blocks

## 1.28.2

-   [***] Disable Pullquote Block on Android

## 1.28.1

-   [**] Avoid crash when editor selection state becomes invalid

## 1.28.0

-   [***] New block: Pullquote
-   [**] Add support for changing background and text color in Buttons block
-   [*] Fix the icons and buttons in Gallery, Paragraph, List and MediaText block on RTL mode
-   [**] Remove Subscription Button from the Blog template since it didn't have an initial functionality and it is hard to configure for users.
-   [**] [iOS] Add support for the subscript `<sub>` and superscript `<sup>`HTML elements in text blocks
-   [**] Update page templates to use recently added blocks

## 1.27.1

-   Remove Subscription Button from the Blog template since it didn't have an initial functionality and it is hard to configure for users.

## 1.27.0

-   Block Editor: Add dialog for mentioning other users in your post
-   Prefill caption for image blocks when available on the Media library
-   New block: Buttons. From now you’ll be able to add the individual Button block only inside the Buttons block
-   Fix bug where whitespaces at start of text blocks were being removed
-   Add support for upload options in Cover block
-   [Android] Floating toolbar, previously located above nested blocks, is now placed at the top of the screen
-   [iOS] Floating toolbar, previously located above nested blocks, is now placed at the bottom of the screen
-   Fix the icons in FloatingToolbar on RTL mode
-   [Android] Add alignment options for heading block
-   Fix Quote block so it visually reflects selected alignment
-   Fix bug where buttons in page templates were not rendering correctly on web

## 1.26.0

-   [iOS] Disable ripple effect in all BottomSheet's controls.
-   [Android] Disable ripple effect for Slider control
-   New block: Columns
-   New starter page template: Blog
-   Make Starter Page Template picker buttons visible only when the screen height is enough
-   Fix a bug which caused to show URL settings modal randomly when changing the device orientation multiple times during the time Starter Page Template Preview is open

## 1.25.0

-   New block: Cover
-   [Android] Dark Mode
-   [Android] Improve icon on the "Take a Video" media option
-   Removed the dimming effect on unselected blocks
-   [iOS] Add alignment options for heading block
-   Implemented dropdown toolbar for alignment toolbar in Heading, Paragraph, Image, MediaText blocks
-   Block Editor: When editing link settings, tapping the keyboard return button now closes the settings panel as well as closing the keyboard.
-   [Android] Show an "Edit" button overlay on selected image blocks

## 1.24.0

-   New block: Latest Posts
-   Fix Quote block's left border not being visible in Dark Mode
-   Added Starter Page Templates: when you create a new page, we now show you a few templates to get started more quickly.
-   Fix crash when pasting HTML content with embeded images on paragraphs

## 1.23.0

-   New block: Group
-   Add support for upload options in Gallery block
-   Add support for size options in the Image block
-   New block: Button
-   Add scroll support inside block picker and block settings
-   [Android] Fix issue preventing correct placeholder image from displaying during image upload
-   [iOS] Fix diplay of large numbers on ordered lists
-   Fix issue where adding emojis to the post title add strong HTML elements to the title of the post
-   [iOS] Fix issue where alignment of paragraph blocks was not always being respected when splitting the paragraph or reading the post's html content.
-   We’ve introduced a new toolbar that floats above the block you’re editing, which makes navigating your blocks easier — especially complex ones.

## 1.22.0

-   Make inserter to show options on long-press to add before/after
-   Retry displaying image when connectivity restores
-   [iOS] Show an "Edit" button overlay on selected image blocks
-   [Android] Fix blank post when sharing media from another app
-   Add support for image size options in the gallery block
-   Fix issue that sometimes prevented merging paragraph blocks

## 1.21.0

-   Reduced padding around text on Rich Text based blocks.
-   [Android] Improved stability on very long posts.

## 1.20.0

-   Fix bug where image placeholders would sometimes not be shown
-   Fix crash on undo
-   Style fixes on the navigation UI
-   [iOS] Fix focus issue
-   New block: Shortcode. You can now create and edit Shortcode blocks in the editor.

## 1.19.0

-   Add support for changing Settings in List Block.
-   [iOS] Fix crash dismissing bottom-sheet after device rotation.
-   [Android] Add support for Preformatted block.
-   New block: Gallery. You can now create image galleries using WordPress Media library. Upload feature is coming soon.
-   Add support for Video block settings

## 1.18.0

-   [iOS] Added native fullscreen preview when clicking image from Image Block
-   New block: Spacer

## 1.17.0

-   Include block title in Unsupported block's UI
-   Show new-block-indicator when no blocks at all and when at the last block
-   Use existing links in the clipboard to prefill url field when inserting new link.
-   Media & Text block alignment options
-   Add alignment controls for paragraph blocks
-   [iOS] Fix issue where the keyboard would not capitalize sentences correctly on some cases.
-   [iOS] Support for Pexels image library
-   [Android] Added native fullscreen preview when clicking image from Image Block
-   [iOS] Add support for Preformatted block.
-   [Android] Fix issue when removing image/page break block crashes the app

## 1.16.1

-   [iOS] Fix tap on links bug that reappear on iOS 13.2

## 1.16.0

-   [Android] Add support for pexels images
-   Add left, center, and right image alignment controls

## 1.15.3

-   [iOS] Fix a layout bug in RCTAztecView in iOS 13.2

## 1.15.2

-   Fix issue when copy/paste photos from other apps, was not inserting an image on the post.
-   Fix issue where the block inserter layout wasn't correct after device rotation.

## 1.15.0

-   Fix issue when multiple media selection adds only one image or video block on Android
-   Fix issue when force Touch app shortcut doesn't work properly selecting "New Photo Post" on iOS
-   Add Link Target (Open in new tab) to Image Block.
-   [iOS] DarkMode improvements.
-   [iOS] Update to iOS 11 and Swift 5
-   New block: Media & Text

## 1.14.0

-   Fix a bug on iOS 13.0 were tapping on a link opens Safari
-   Fix a link editing issue, where trying to add a empty link at the start of another link would remove the existing link.
-   Fix missing content on long posts in html mode on Android

## 1.12.0

-   Add rich text styling to video captions
-   Prevent keyboard dismissal when switching between caption and text block on Android
-   Blocks that would be replaced are now hidden when add block bottom sheet displays
-   Tapping on empty editor area now always inserts new block at end of post

## 1.11.0

-   Toolbar scroll position now resets when its content changes.
-   Dark Mode for iOS.

## 1.10.0

-   Adding a block from the post title now shows the add block here indicator.
-   Deselect post title any time a block is added
-   Fix loss of center alignment in image captions on Android

## 1.9.0

-   Enable video block on Android platform
-   Tapping on an empty editor area will create a new paragraph block
-   Fix content loss issue when loading unsupported blocks containing inner blocks.
-   Adding a block from the Post Title now inserts the block at the top of the Post.

## 1.8.0

-   Fix pasting simple text on Post Title
-   Remove editable empty line after list on the List block
-   Performance improvements on rich text editing

## 1.7.0

-   Fixed keyboard flickering issue after pressing Enter repeatedly on the Post Title.
-   New blocks are available: video/quote/more

## 1.6.0

-   Fixed issue with link settings where “Open in New Tab” was always OFF on open.
-   Added UI to display a warning when a block has invalid content.<|MERGE_RESOLUTION|>--- conflicted
+++ resolved
@@ -10,12 +10,9 @@
 -->
 
 ## Unreleased
-<<<<<<< HEAD
+-   [*] Fix the obscurred "Insert from URL" input for media blocks when using a device in landscape orientation. [#54096]
 
 ## 1.103.2
-=======
--   [*] Fix the obscurred "Insert from URL" input for media blocks when using a device in landscape orientation. [#54096]
->>>>>>> d31f96af
 -   [*] Fix issue with missing characters in Add Media placeholder button [#54281]
 
 ## 1.103.1
