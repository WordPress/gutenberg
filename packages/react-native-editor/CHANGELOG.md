<!-- Learn how to maintain this file at https://github.com/WordPress/gutenberg/tree/master/packages#maintaining-changelogs. -->

<!--
For each user feature we should also add a importance categorization label  to indicate the relevance of the change for end users of GB Mobile. The format is the following:
[***] → Major new features, significant updates to core flows, or impactful fixes (e.g. a crash that impacts a lot of users) — things our users should be aware of.

[**] → Changes our users will probably notice, but doesn’t impact core flows. Most fixes.

[*] → Minor enhancements and fixes that address annoyances — things our users can miss.
-->

## Unreleased

<<<<<<< HEAD
## 1.35.0

* [***] Media editing support in Gallery block.
=======
# 1.35.0

* [**] Add settings to allow changing column widths
>>>>>>> 6604d966

## 1.34.0

* [***] Media editing support in Cover block.
* [*] Fixed a bug on the Heading block, where a heading with a link and string formatting showed a white shadow in dark mode.

## 1.33.1

* Fixed a bug in the @-mentions feature where dismissing the @-mentions UI removed the @ character from the post.

## 1.33.0

* [***] Media editing support in Media & Text block.
* [***] New block: Social Icons
* [*] Cover block placeholder is updated to allow users start the block with a background color

## 1.32.0

* [***] Adds Copy, Cut, Paste, and Duplicate functionality to blocks
* [***] Add support for mentions.
* [***] Users can now individually edit unsupported blocks found in posts or pages.
* [*] [iOS] Improved editor loading experience with Ghost Effect. 

## 1.31.1

* Fix for pullquote stylying in dark mode.
* Fix for button style.

## 1.31.0

* [**] Add support for customizing gradient type and angle in Buttons and Cover blocks.
* [*] Show content information (block, word and characters counts).
* [*] [Android] Fix handling of upload completion while re-opening the editor

## 1.30.0

* [**] Adds editor support for theme defined colors and theme defined gradients on cover and button blocks.
* [*] Support for breaking out of captions/citation authors by pressing enter on the following blocks: image, video, gallery, quote, and pullquote.

## 1.29.1

* Revert Creating undo levels less frequently

## 1.29.0

* [**] Add support for changing overlay color settings in Cover block
* Add enter/exit animation in FloatingToolbar
* [***] New block: Verse
* [*] Fix merging of text blocks when text had active formatting (bold, italic, strike, link)
* [***] Trash icon that is used to remove blocks is moved to the new menu reachable via ellipsis button in the block toolbar
* [**] Block toolbar can now collapse when the block width is smaller than the toolbar content
* [**] Creating undo levels less frequently
* [**] Tooltip for page template selection buttons
* [*] Fix button alignment in page templates and make strings consistent
* [*] Add support for displaying radial gradients in Buttons and Cover blocks

## 1.28.2

* [***] Disable Pullquote Block on Android

## 1.28.1

* [**] Avoid crash when editor selection state becomes invalid

## 1.28.0

* [***] New block: Pullquote
* [**] Add support for changing background and text color in Buttons block
* [*] Fix the icons and buttons in Gallery, Paragraph, List and MediaText block on RTL mode
* [**] Remove Subscription Button from the Blog template since it didn't have an initial functionality and it is hard to configure for users.
* [**] [iOS] Add support for the subscript `<sub>` and superscript `<sup>`HTML elements in text blocks
* [**] Update page templates to use recently added blocks

## 1.27.1

* Remove Subscription Button from the Blog template since it didn't have an initial functionality and it is hard to configure for users.

## 1.27.0

* Block Editor: Add dialog for mentioning other users in your post
* Prefill caption for image blocks when available on the Media library
* New block: Buttons. From now you’ll be able to add the individual Button block only inside the Buttons block
* Fix bug where whitespaces at start of text blocks were being removed
* Add support for upload options in Cover block
* [Android] Floating toolbar, previously located above nested blocks, is now placed at the top of the screen
* [iOS] Floating toolbar, previously located above nested blocks, is now placed at the bottom of the screen
* Fix the icons in FloatingToolbar on RTL mode
* [Android] Add alignment options for heading block
* Fix Quote block so it visually reflects selected alignment
* Fix bug where buttons in page templates were not rendering correctly on web

## 1.26.0

* [iOS] Disable ripple effect in all BottomSheet's controls.
* [Android] Disable ripple effect for Slider control
* New block: Columns
* New starter page template: Blog
* Make Starter Page Template picker buttons visible only when the screen height is enough
* Fix a bug which caused to show URL settings modal randomly when changing the device orientation multiple times during the time Starter Page Template Preview is open

## 1.25.0

* New block: Cover
* [Android] Dark Mode
* [Android] Improve icon on the "Take a Video" media option
* Removed the dimming effect on unselected blocks
* [iOS] Add alignment options for heading block
* Implemented dropdown toolbar for alignment toolbar in Heading, Paragraph, Image, MediaText blocks
* Block Editor: When editing link settings, tapping the keyboard return button now closes the settings panel as well as closing the keyboard.
* [Android] Show an "Edit" button overlay on selected image blocks

## 1.24.0

* New block: Latest Posts
* Fix Quote block's left border not being visible in Dark Mode
* Added Starter Page Templates: when you create a new page, we now show you a few templates to get started more quickly.
* Fix crash when pasting HTML content with embeded images on paragraphs

## 1.23.0

* New block: Group
* Add support for upload options in Gallery block
* Add support for size options in the Image block
* New block: Button
* Add scroll support inside block picker and block settings
* [Android] Fix issue preventing correct placeholder image from displaying during image upload
* [iOS] Fix diplay of large numbers on ordered lists
* Fix issue where adding emojis to the post title add strong HTML elements to the title of the post
* [iOS] Fix issue where alignment of paragraph blocks was not always being respected when splitting the paragraph or reading the post's html content.
* We’ve introduced a new toolbar that floats above the block you’re editing, which makes navigating your blocks easier — especially complex ones.

## 1.22.0

* Make inserter to show options on long-press to add before/after
* Retry displaying image when connectivity restores
* [iOS] Show an "Edit" button overlay on selected image blocks
* [Android] Fix blank post when sharing media from another app
* Add support for image size options in the gallery block
* Fix issue that sometimes prevented merging paragraph blocks

## 1.21.0

* Reduced padding around text on Rich Text based blocks.
* [Android] Improved stability on very long posts.

## 1.20.0

* Fix bug where image placeholders would sometimes not be shown
* Fix crash on undo
* Style fixes on the navigation UI
* [iOS] Fix focus issue
* New block: Shortcode. You can now create and edit Shortcode blocks in the editor.

## 1.19.0

* Add support for changing Settings in List Block.
* [iOS] Fix crash dismissing bottom-sheet after device rotation.
* [Android] Add support for Preformatted block.
* New block: Gallery. You can now create image galleries using WordPress Media library. Upload feature is coming soon.
* Add support for Video block settings

## 1.18.0

* [iOS] Added native fullscreen preview when clicking image from Image Block
* New block: Spacer

## 1.17.0

* Include block title in Unsupported block's UI
* Show new-block-indicator when no blocks at all and when at the last block
* Use existing links in the clipboard to prefill url field when inserting new link.
* Media & Text block alignment options
* Add alignment controls for paragraph blocks
* [iOS] Fix issue where the keyboard would not capitalize sentences correctly on some cases.
* [iOS] Support for Pexels image library
* [Android] Added native fullscreen preview when clicking image from Image Block
* [iOS] Add support for Preformatted block.
* [Android] Fix issue when removing image/page break block crashes the app

## 1.16.1

* [iOS] Fix tap on links bug that reappear on iOS 13.2

## 1.16.0

* [Android] Add support for pexels images
* Add left, center, and right image alignment controls

## 1.15.3

* [iOS] Fix a layout bug in RCTAztecView in iOS 13.2

## 1.15.2

* Fix issue when copy/paste photos from other apps, was not inserting an image on the post.
* Fix issue where the block inserter layout wasn't correct after device rotation.

## 1.15.0

* Fix issue when multiple media selection adds only one image or video block on Android
* Fix issue when force Touch app shortcut doesn't work properly selecting "New Photo Post" on iOS
* Add Link Target (Open in new tab) to Image Block.
* [iOS] DarkMode improvements.
* [iOS] Update to iOS 11 and Swift 5
* New block: Media & Text

## 1.14.0

* Fix a bug on iOS 13.0 were tapping on a link opens Safari
* Fix a link editing issue, where trying to add a empty link at the start of another link would remove the existing link.
* Fix missing content on long posts in html mode on Android

## 1.12.0

* Add rich text styling to video captions
* Prevent keyboard dismissal when switching between caption and text block on Android
* Blocks that would be replaced are now hidden when add block bottom sheet displays
* Tapping on empty editor area now always inserts new block at end of post

## 1.11.0

* Toolbar scroll position now resets when its content changes.
* Dark Mode for iOS.

## 1.10.0

* Adding a block from the post title now shows the add block here indicator.
* Deselect post title any time a block is added
* Fix loss of center alignment in image captions on Android

## 1.9.0

* Enable video block on Android platform
* Tapping on an empty editor area will create a new paragraph block
* Fix content loss issue when loading unsupported blocks containing inner blocks.
* Adding a block from the Post Title now inserts the block at the top of the Post.

## 1.8.0

* Fix pasting simple text on Post Title
* Remove editable empty line after list on the List block
* Performance improvements on rich text editing

## 1.7.0

* Fixed keyboard flickering issue after pressing Enter repeatedly on the Post Title.
* New blocks are available: video/quote/more

## 1.6.0

* Fixed issue with link settings where “Open in New Tab” was always OFF on open.
* Added UI to display a warning when a block has invalid content.<|MERGE_RESOLUTION|>--- conflicted
+++ resolved
@@ -11,15 +11,10 @@
 
 ## Unreleased
 
-<<<<<<< HEAD
 ## 1.35.0
 
-* [***] Media editing support in Gallery block.
-=======
-# 1.35.0
-
 * [**] Add settings to allow changing column widths
->>>>>>> 6604d966
+* [**] Media editing support in Gallery block.
 
 ## 1.34.0
 
