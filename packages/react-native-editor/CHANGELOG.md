--- conflicted
+++ resolved
@@ -17,8 +17,6 @@
 -   [***] Enable reusable block only in WP.com sites [#31744]
 -   [*] Gallery block - Fix gallery images caption text formatting [#32351]
 
-<<<<<<< HEAD
-=======
 ## 1.53.1
 
 -   [*] Fix missing title for some unsupported blocks [#31743]
@@ -55,7 +53,6 @@
 -   [*] Image block: Improve text entry for long alt text. [#29670]
 -   [*] a11y: Bug fix: Allow stepper cell to be selected by screenreader [#30694]
 
->>>>>>> cba8fec7
 ## 1.50.1
 
 -   [*] Truncate rangecell screenreader decimals] [#30678]
