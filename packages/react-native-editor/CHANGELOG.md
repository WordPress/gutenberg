--- conflicted
+++ resolved
@@ -11,12 +11,9 @@
 
 ## Unreleased
 
-<<<<<<< HEAD
 ## 1.82.0
 -   [*] [iOS] Explicitly set tint color for action sheets to always be blue [#43759]
 
-=======
->>>>>>> fa3233c1
 ## 1.81.1
 -   [*] List block v2: Fix text color inconsistencies with list items [#43244]
 -   [*] Use default placeholder text color for native List Item [#43353]
