<!-- Learn how to maintain this file at https://github.com/WordPress/gutenberg/tree/HEAD/packages#maintaining-changelogs. -->

<!--
For each user feature we should also add a importance categorization label  to indicate the relevance of the change for end users of GB Mobile. The format is the following:
[***] → Major new features, significant updates to core flows, or impactful fixes (e.g. a crash that impacts a lot of users) — things our users should be aware of.

[**] → Changes our users will probably notice, but doesn’t impact core flows. Most fixes.

[*] → Minor enhancements and fixes that address annoyances — things our users can miss.
-->

## Unreleased

-   [***] Slash inserter [#29772]
-   [*] Audio block: Add Insert from URL functionality. [#27817]
-   [*] The BottomSheet Cell component now supports the help prop so that a hint can be supplied to all Cell based components. [#30885]
-   [***] Enable reusable block only in WP.com sites [#31744]
<<<<<<< HEAD
-   [*] Image block: "Set as featured" button within image block settings. (Android only) [#31705]
=======
-   [*] Gallery block - Fix gallery images caption text formatting [#32351]
>>>>>>> 19017d79

## 1.53.1

-   [*] Fix missing title for some unsupported blocks [#31743]

## 1.53.0

-   [*] Bottom-sheet: Add custom header [#30291]
-   [*] Fixes color picker rendering bug when scrolling [#30994]
-   [*] Add enableCaching param to fetch request on Android [#31186]
-   [***] Add reusable blocks to the inserter menu. [#28495]

## 1.52.2

-   [*] Disabled featured image banner on iOS. [#31681]

## 1.52.1

-   [*] Fixes for the generated localized strings files.

## 1.52.0

-   [***] Search block now available on mobile! [https://github.com/WordPress/gutenberg/pull/30783]
-   [*] Image block: Add a "featured" banner. (Android only) [#30806]
-   [**] The media upload options of the Image, Video and Gallery block automatically opens when the respective block is inserted. [#29546]
-   [**] The media upload options of the File and Audio block automatically opens when the respective block is inserted. [#31025]
-   [*] Fixed a bug where the Search block was stealing focus from the Image block upon updating image asset [#31393]

## 1.51.1

-   [*] Updates relative block-support asset path [#31184]

## 1.51.0

-   [*] Image block: Improve text entry for long alt text. [#29670]
-   [*] a11y: Bug fix: Allow stepper cell to be selected by screenreader [#30694]

## 1.50.1

-   [x] Truncate rangecell screenreader decimals] [#30678]
-   [x] Fix Quote block citation [#30548]
-   [xx] Fix crash from non-adjustable unit RangeCell a11y activation [#30636]
-   [xx] Fix Unsupported Block Editor on Android [#30650]

## 1.50.0

-   [***] a11y: Screenreader improvements for the UnitControl component [#29741]

## 1.49.0

-   [*] Remove the cancel button from settings options (Android only) [https://github.com/WordPress/gutenberg/pull/29599]

## 1.48.0

-   [**] Buttons block: added width setting. [#28543]

## 1.47.2

-   [**] Adds a `replaceBlock` method to iOS bridge delegate with a string to match the clientID and the contents to replace with. [#29734]

## 1.47.1

-   [**] Reduce the number of items per page when fetching reusable blocks to prevent a crash. [#29626]

## 1.47.0

-   [**] Add support for setting Cover block focal point. [#25810]

## 1.46.1

-   [**] Make inserter long-press options "add to beginning" and "add to end" always available. [#28610]
-   [*] Fix crash when Column block width attribute was empty. [#29015]

## 1.46.0

-   [***] New Block: Audio [#27401, #27467, #28594]
-   [**] Add support for setting heading anchors [#27935]
-   [**] Disable Unsupported Block Editor for Reusable blocks [#28552]
-   [**] Add proper handling for single use blocks such as the more block [#28339]

## 1.45.0

-   [*] Use react-native-url-polyfill in globals - [https://github.com/WordPress/gutenberg/pull/27867]
-   [*] Remove Old Layout Picker - [https://github.com/WordPress/gutenberg/pull/27640]

## 1.44.1

-   [**] Fix crash in mobile paragraph blocks with custom font size [#28121]
-   [**] Add move to top bottom when long pressing block movers [#27554]

## 1.44.0

-   [***] Add support for cross-posting between sites
-   [***] Full-width and wide alignment support for Columns

## 1.43.0

-   [***] New Block: File [#27228]
-   [**] Fix issue where a blocks would disappear when deleting all of the text inside without requiring the extra backspace to remove the block. [#27583]

## 1.42.0

-   [***] Adding support for selecting different unit of value in Cover and Columns blocks [#26161]
-   [**] Button block - Add link picker to the block settings [#26206]
-   [**] Support to render background/text colors in Group, Paragraph and Quote blocks [#25994]
-   [*] Fix theme colors syncing with the editor [#26821]
-   [**] Fix issue where a blocks would disappear when deleting all of the text inside without requiring the extra backspace to remove the block. [#27583]

## 1.41.0

-   [***] Faster editor start and overall operation on Android [#26732]
-   [*] [Android] Enable multiple upload support for Image block

## 1.40.0

## 1.39.1

-   [*] Heading block - Disable full-width/wide alignment [#26308]

## 1.39.0

-   [***] Full-width and wide alignment support for Video, Latest-posts, Gallery, Media & text, and Pullquote block
-   [***] Fix unsupported block bottom sheet is triggered when device is rotated
-   [***] Unsupported Block Editor: Fixed issue when cannot view or interact with the classic block on Jetpack site

## 1.38.0

[***] Add support for selecting user's post when configuring the link

## 1.37.0

-   [**] Add support for rounded style in Image block
-   [***] Full-width and wide alignment support for Group, Cover and Image block

## 1.36.1

-   [**] [iOS] Fixed Dark Mode transition for editor menus.

## 1.36.0

-   [**] [Android] Removed pullquote dev only restriction in Android
-   [**] Reflect changes of slider in block settings immediately.

## 1.35.0

-   [***] Fixed empty text fields on RTL layout. Now they are selectable and placeholders are visible.
-   [**] Add settings to allow changing column widths
-   [**] Media editing support in Gallery block.

## 1.34.0

-   [***] Media editing support in Cover block.
-   [*] Fixed a bug on the Heading block, where a heading with a link and string formatting showed a white shadow in dark mode.

## 1.33.1

-   Fixed a bug in the @-mentions feature where dismissing the @-mentions UI removed the @ character from the post.

## 1.33.0

-   [***] Media editing support in Media & Text block.
-   [***] New block: Social Icons
-   [*] Cover block placeholder is updated to allow users start the block with a background color

## 1.32.0

-   [***] Adds Copy, Cut, Paste, and Duplicate functionality to blocks
-   [***] Add support for mentions.
-   [***] Users can now individually edit unsupported blocks found in posts or pages.
-   [*] [iOS] Improved editor loading experience with Ghost Effect.

## 1.31.1

-   Fix for pullquote stylying in dark mode.
-   Fix for button style.

## 1.31.0

-   [**] Add support for customizing gradient type and angle in Buttons and Cover blocks.
-   [*] Show content information (block, word and characters counts).
-   [*] [Android] Fix handling of upload completion while re-opening the editor

## 1.30.0

-   [**] Adds editor support for theme defined colors and theme defined gradients on cover and button blocks.
-   [*] Support for breaking out of captions/citation authors by pressing enter on the following blocks: image, video, gallery, quote, and pullquote.

## 1.29.1

-   Revert Creating undo levels less frequently

## 1.29.0

-   [**] Add support for changing overlay color settings in Cover block
-   Add enter/exit animation in FloatingToolbar
-   [***] New block: Verse
-   [*] Fix merging of text blocks when text had active formatting (bold, italic, strike, link)
-   [***] Trash icon that is used to remove blocks is moved to the new menu reachable via ellipsis button in the block toolbar
-   [**] Block toolbar can now collapse when the block width is smaller than the toolbar content
-   [**] Creating undo levels less frequently
-   [**] Tooltip for page template selection buttons
-   [*] Fix button alignment in page templates and make strings consistent
-   [*] Add support for displaying radial gradients in Buttons and Cover blocks

## 1.28.2

-   [***] Disable Pullquote Block on Android

## 1.28.1

-   [**] Avoid crash when editor selection state becomes invalid

## 1.28.0

-   [***] New block: Pullquote
-   [**] Add support for changing background and text color in Buttons block
-   [*] Fix the icons and buttons in Gallery, Paragraph, List and MediaText block on RTL mode
-   [**] Remove Subscription Button from the Blog template since it didn't have an initial functionality and it is hard to configure for users.
-   [**] [iOS] Add support for the subscript `<sub>` and superscript `<sup>`HTML elements in text blocks
-   [**] Update page templates to use recently added blocks

## 1.27.1

-   Remove Subscription Button from the Blog template since it didn't have an initial functionality and it is hard to configure for users.

## 1.27.0

-   Block Editor: Add dialog for mentioning other users in your post
-   Prefill caption for image blocks when available on the Media library
-   New block: Buttons. From now you’ll be able to add the individual Button block only inside the Buttons block
-   Fix bug where whitespaces at start of text blocks were being removed
-   Add support for upload options in Cover block
-   [Android] Floating toolbar, previously located above nested blocks, is now placed at the top of the screen
-   [iOS] Floating toolbar, previously located above nested blocks, is now placed at the bottom of the screen
-   Fix the icons in FloatingToolbar on RTL mode
-   [Android] Add alignment options for heading block
-   Fix Quote block so it visually reflects selected alignment
-   Fix bug where buttons in page templates were not rendering correctly on web

## 1.26.0

-   [iOS] Disable ripple effect in all BottomSheet's controls.
-   [Android] Disable ripple effect for Slider control
-   New block: Columns
-   New starter page template: Blog
-   Make Starter Page Template picker buttons visible only when the screen height is enough
-   Fix a bug which caused to show URL settings modal randomly when changing the device orientation multiple times during the time Starter Page Template Preview is open

## 1.25.0

-   New block: Cover
-   [Android] Dark Mode
-   [Android] Improve icon on the "Take a Video" media option
-   Removed the dimming effect on unselected blocks
-   [iOS] Add alignment options for heading block
-   Implemented dropdown toolbar for alignment toolbar in Heading, Paragraph, Image, MediaText blocks
-   Block Editor: When editing link settings, tapping the keyboard return button now closes the settings panel as well as closing the keyboard.
-   [Android] Show an "Edit" button overlay on selected image blocks

## 1.24.0

-   New block: Latest Posts
-   Fix Quote block's left border not being visible in Dark Mode
-   Added Starter Page Templates: when you create a new page, we now show you a few templates to get started more quickly.
-   Fix crash when pasting HTML content with embeded images on paragraphs

## 1.23.0

-   New block: Group
-   Add support for upload options in Gallery block
-   Add support for size options in the Image block
-   New block: Button
-   Add scroll support inside block picker and block settings
-   [Android] Fix issue preventing correct placeholder image from displaying during image upload
-   [iOS] Fix diplay of large numbers on ordered lists
-   Fix issue where adding emojis to the post title add strong HTML elements to the title of the post
-   [iOS] Fix issue where alignment of paragraph blocks was not always being respected when splitting the paragraph or reading the post's html content.
-   We’ve introduced a new toolbar that floats above the block you’re editing, which makes navigating your blocks easier — especially complex ones.

## 1.22.0

-   Make inserter to show options on long-press to add before/after
-   Retry displaying image when connectivity restores
-   [iOS] Show an "Edit" button overlay on selected image blocks
-   [Android] Fix blank post when sharing media from another app
-   Add support for image size options in the gallery block
-   Fix issue that sometimes prevented merging paragraph blocks

## 1.21.0

-   Reduced padding around text on Rich Text based blocks.
-   [Android] Improved stability on very long posts.

## 1.20.0

-   Fix bug where image placeholders would sometimes not be shown
-   Fix crash on undo
-   Style fixes on the navigation UI
-   [iOS] Fix focus issue
-   New block: Shortcode. You can now create and edit Shortcode blocks in the editor.

## 1.19.0

-   Add support for changing Settings in List Block.
-   [iOS] Fix crash dismissing bottom-sheet after device rotation.
-   [Android] Add support for Preformatted block.
-   New block: Gallery. You can now create image galleries using WordPress Media library. Upload feature is coming soon.
-   Add support for Video block settings

## 1.18.0

-   [iOS] Added native fullscreen preview when clicking image from Image Block
-   New block: Spacer

## 1.17.0

-   Include block title in Unsupported block's UI
-   Show new-block-indicator when no blocks at all and when at the last block
-   Use existing links in the clipboard to prefill url field when inserting new link.
-   Media & Text block alignment options
-   Add alignment controls for paragraph blocks
-   [iOS] Fix issue where the keyboard would not capitalize sentences correctly on some cases.
-   [iOS] Support for Pexels image library
-   [Android] Added native fullscreen preview when clicking image from Image Block
-   [iOS] Add support for Preformatted block.
-   [Android] Fix issue when removing image/page break block crashes the app

## 1.16.1

-   [iOS] Fix tap on links bug that reappear on iOS 13.2

## 1.16.0

-   [Android] Add support for pexels images
-   Add left, center, and right image alignment controls

## 1.15.3

-   [iOS] Fix a layout bug in RCTAztecView in iOS 13.2

## 1.15.2

-   Fix issue when copy/paste photos from other apps, was not inserting an image on the post.
-   Fix issue where the block inserter layout wasn't correct after device rotation.

## 1.15.0

-   Fix issue when multiple media selection adds only one image or video block on Android
-   Fix issue when force Touch app shortcut doesn't work properly selecting "New Photo Post" on iOS
-   Add Link Target (Open in new tab) to Image Block.
-   [iOS] DarkMode improvements.
-   [iOS] Update to iOS 11 and Swift 5
-   New block: Media & Text

## 1.14.0

-   Fix a bug on iOS 13.0 were tapping on a link opens Safari
-   Fix a link editing issue, where trying to add a empty link at the start of another link would remove the existing link.
-   Fix missing content on long posts in html mode on Android

## 1.12.0

-   Add rich text styling to video captions
-   Prevent keyboard dismissal when switching between caption and text block on Android
-   Blocks that would be replaced are now hidden when add block bottom sheet displays
-   Tapping on empty editor area now always inserts new block at end of post

## 1.11.0

-   Toolbar scroll position now resets when its content changes.
-   Dark Mode for iOS.

## 1.10.0

-   Adding a block from the post title now shows the add block here indicator.
-   Deselect post title any time a block is added
-   Fix loss of center alignment in image captions on Android

## 1.9.0

-   Enable video block on Android platform
-   Tapping on an empty editor area will create a new paragraph block
-   Fix content loss issue when loading unsupported blocks containing inner blocks.
-   Adding a block from the Post Title now inserts the block at the top of the Post.

## 1.8.0

-   Fix pasting simple text on Post Title
-   Remove editable empty line after list on the List block
-   Performance improvements on rich text editing

## 1.7.0

-   Fixed keyboard flickering issue after pressing Enter repeatedly on the Post Title.
-   New blocks are available: video/quote/more

## 1.6.0

-   Fixed issue with link settings where “Open in New Tab” was always OFF on open.
-   Added UI to display a warning when a block has invalid content.<|MERGE_RESOLUTION|>--- conflicted
+++ resolved
@@ -15,11 +15,8 @@
 -   [*] Audio block: Add Insert from URL functionality. [#27817]
 -   [*] The BottomSheet Cell component now supports the help prop so that a hint can be supplied to all Cell based components. [#30885]
 -   [***] Enable reusable block only in WP.com sites [#31744]
-<<<<<<< HEAD
+-   [*] Gallery block - Fix gallery images caption text formatting [#32351]
 -   [*] Image block: "Set as featured" button within image block settings. (Android only) [#31705]
-=======
--   [*] Gallery block - Fix gallery images caption text formatting [#32351]
->>>>>>> 19017d79
 
 ## 1.53.1
 
