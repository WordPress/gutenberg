--- conflicted
+++ resolved
@@ -10,11 +10,8 @@
 -->
 
 ## Unreleased
-<<<<<<< HEAD
 -   [*] [Android] Fix UBE's inaccessible "more" toolbar item. [#33740]
-=======
 -   [*] Image block: Add a "featured" banner and ability to set or remove an image as featured. (iOS only) [#31345]
->>>>>>> ce2321a0
 
 ## 1.58.1
 -   [*] Global styles: Check for undefined values and merge user colors [#33707]
