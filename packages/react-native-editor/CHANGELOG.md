--- conflicted
+++ resolved
@@ -10,11 +10,8 @@
 -->
 
 ## Unreleased
-<<<<<<< HEAD
 -   [*] Audio block: Improve legibility of audio file details on various background colors [#55627]
-=======
 -   [*] Fix error when pasting deeply nested structure content [#55613]
->>>>>>> 2e49ac6c
 
 ## 1.107.0
 -   [*] Social Icons: Fix visibility of inactive icons when used with block based themes in dark mode [#55398]
