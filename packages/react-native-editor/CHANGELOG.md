--- conflicted
+++ resolved
@@ -10,11 +10,8 @@
 -->
 
 ## Unreleased
-<<<<<<< HEAD
 -   [*] Synced Patterns: Fix visibility of heading section when used with block based themes in dark mode [https://github.com/WordPress/gutenberg/pull/55399]
-=======
 -   [*] Classic block: Add option to convert to blocks [#55461]
->>>>>>> a00a5ddb
 
 ## 1.106.0
 -   [*] Exit Preformatted and Verse blocks by triple pressing the Return key [#53354]
