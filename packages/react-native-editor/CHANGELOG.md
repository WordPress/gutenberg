<!-- Learn how to maintain this file at https://github.com/WordPress/gutenberg/tree/HEAD/packages#maintaining-changelogs. -->

<!--
For each user feature we should also add a importance categorization label  to indicate the relevance of the change for end users of GB Mobile. The format is the following:
[***] → Major new features, significant updates to core flows, or impactful fixes (e.g. a crash that impacts a lot of users) — things our users should be aware of.

[**] → Changes our users will probably notice, but doesn’t impact core flows. Most fixes.

[*] → Minor enhancements and fixes that address annoyances — things our users can miss.
-->

## Unreleased

<<<<<<< HEAD
## 1.53.1

-   [*] Fix missing title for some unsupported blocks [#31743]
=======
-   [***] Slash inserter [#29772]
-   [*] Audio block: Add Insert from URL functionality. [#27817]
-   [*] Fix missing title for some unsupported blocks [#31743]
-   [*] The BottomSheet Cell component now supports the help prop so that a hint can be supplied to all Cell based components. [#30885]
-   [***] Enable reusable block only in WP.com sites [#31744]
>>>>>>> f10179b9

## 1.53.0

-   [*] Bottom-sheet: Add custom header [#30291]
-   [*] Fixes color picker rendering bug when scrolling [#30994]
-   [*] Add enableCaching param to fetch request on Android [#31186]
-   [***] Add reusable blocks to the inserter menu. [#28495]

## 1.52.2

-   [*] Disabled featured image banner on iOS. [#31681]

## 1.52.1

-   [*] Fixes for the generated localized strings files.

## 1.52.0

-   [***] Search block now available on mobile! [https://github.com/WordPress/gutenberg/pull/30783]
-   [*] Image block: Add a "featured" banner. (Android only) [#30806]
-   [**] The media upload options of the Image, Video and Gallery block automatically opens when the respective block is inserted. [#29546]
-   [**] The media upload options of the File and Audio block automatically opens when the respective block is inserted. [#31025]
-   [*] Fixed a bug where the Search block was stealing focus from the Image block upon updating image asset [#31393]

## 1.51.1

-   [*] Updates relative block-support asset path [#31184]

## 1.51.0

-   [*] Image block: Improve text entry for long alt text. [#29670]
-   [*] a11y: Bug fix: Allow stepper cell to be selected by screenreader [#30694]

## 1.50.1

-   [x] Truncate rangecell screenreader decimals] [#30678]
-   [x] Fix Quote block citation [#30548]
-   [xx] Fix crash from non-adjustable unit RangeCell a11y activation [#30636]
-   [xx] Fix Unsupported Block Editor on Android [#30650]

## 1.50.0

-   [***] a11y: Screenreader improvements for the UnitControl component [#29741]

## 1.49.0

-   [*] Remove the cancel button from settings options (Android only) [https://github.com/WordPress/gutenberg/pull/29599]

## 1.48.0

-   [**] Buttons block: added width setting. [#28543]

## 1.47.2

-   [**] Adds a `replaceBlock` method to iOS bridge delegate with a string to match the clientID and the contents to replace with. [#29734]

## 1.47.1

-   [**] Reduce the number of items per page when fetching reusable blocks to prevent a crash. [#29626]

## 1.47.0

-   [**] Add support for setting Cover block focal point. [#25810]

## 1.46.1

-   [**] Make inserter long-press options "add to beginning" and "add to end" always available. [#28610]
-   [*] Fix crash when Column block width attribute was empty. [#29015]

## 1.46.0

-   [***] New Block: Audio [#27401, #27467, #28594]
-   [**] Add support for setting heading anchors [#27935]
-   [**] Disable Unsupported Block Editor for Reusable blocks [#28552]
-   [**] Add proper handling for single use blocks such as the more block [#28339]

## 1.45.0

-   [*] Use react-native-url-polyfill in globals - [https://github.com/WordPress/gutenberg/pull/27867]
-   [*] Remove Old Layout Picker - [https://github.com/WordPress/gutenberg/pull/27640]

## 1.44.1

-   [**] Fix crash in mobile paragraph blocks with custom font size [#28121]
-   [**] Add move to top bottom when long pressing block movers [#27554]

## 1.44.0

-   [***] Add support for cross-posting between sites
-   [***] Full-width and wide alignment support for Columns

## 1.43.0

-   [***] New Block: File [#27228]
-   [**] Fix issue where a blocks would disappear when deleting all of the text inside without requiring the extra backspace to remove the block. [#27583]

## 1.42.0

-   [***] Adding support for selecting different unit of value in Cover and Columns blocks [#26161]
-   [**] Button block - Add link picker to the block settings [#26206]
-   [**] Support to render background/text colors in Group, Paragraph and Quote blocks [#25994]
-   [*] Fix theme colors syncing with the editor [#26821]
-   [**] Fix issue where a blocks would disappear when deleting all of the text inside without requiring the extra backspace to remove the block. [#27583]

## 1.41.0

-   [***] Faster editor start and overall operation on Android [#26732]
-   [*] [Android] Enable multiple upload support for Image block

## 1.40.0

## 1.39.1

-   [*] Heading block - Disable full-width/wide alignment [#26308]

## 1.39.0

-   [***] Full-width and wide alignment support for Video, Latest-posts, Gallery, Media & text, and Pullquote block
-   [***] Fix unsupported block bottom sheet is triggered when device is rotated
-   [***] Unsupported Block Editor: Fixed issue when cannot view or interact with the classic block on Jetpack site

## 1.38.0

[***] Add support for selecting user's post when configuring the link

## 1.37.0

-   [**] Add support for rounded style in Image block
-   [***] Full-width and wide alignment support for Group, Cover and Image block

## 1.36.1

-   [**] [iOS] Fixed Dark Mode transition for editor menus.

## 1.36.0

-   [**] [Android] Removed pullquote dev only restriction in Android
-   [**] Reflect changes of slider in block settings immediately.

## 1.35.0

-   [***] Fixed empty text fields on RTL layout. Now they are selectable and placeholders are visible.
-   [**] Add settings to allow changing column widths
-   [**] Media editing support in Gallery block.

## 1.34.0

-   [***] Media editing support in Cover block.
-   [*] Fixed a bug on the Heading block, where a heading with a link and string formatting showed a white shadow in dark mode.

## 1.33.1

-   Fixed a bug in the @-mentions feature where dismissing the @-mentions UI removed the @ character from the post.

## 1.33.0

-   [***] Media editing support in Media & Text block.
-   [***] New block: Social Icons
-   [*] Cover block placeholder is updated to allow users start the block with a background color

## 1.32.0

-   [***] Adds Copy, Cut, Paste, and Duplicate functionality to blocks
-   [***] Add support for mentions.
-   [***] Users can now individually edit unsupported blocks found in posts or pages.
-   [*] [iOS] Improved editor loading experience with Ghost Effect.

## 1.31.1

-   Fix for pullquote stylying in dark mode.
-   Fix for button style.

## 1.31.0

-   [**] Add support for customizing gradient type and angle in Buttons and Cover blocks.
-   [*] Show content information (block, word and characters counts).
-   [*] [Android] Fix handling of upload completion while re-opening the editor

## 1.30.0

-   [**] Adds editor support for theme defined colors and theme defined gradients on cover and button blocks.
-   [*] Support for breaking out of captions/citation authors by pressing enter on the following blocks: image, video, gallery, quote, and pullquote.

## 1.29.1

-   Revert Creating undo levels less frequently

## 1.29.0

-   [**] Add support for changing overlay color settings in Cover block
-   Add enter/exit animation in FloatingToolbar
-   [***] New block: Verse
-   [*] Fix merging of text blocks when text had active formatting (bold, italic, strike, link)
-   [***] Trash icon that is used to remove blocks is moved to the new menu reachable via ellipsis button in the block toolbar
-   [**] Block toolbar can now collapse when the block width is smaller than the toolbar content
-   [**] Creating undo levels less frequently
-   [**] Tooltip for page template selection buttons
-   [*] Fix button alignment in page templates and make strings consistent
-   [*] Add support for displaying radial gradients in Buttons and Cover blocks

## 1.28.2

-   [***] Disable Pullquote Block on Android

## 1.28.1

-   [**] Avoid crash when editor selection state becomes invalid

## 1.28.0

-   [***] New block: Pullquote
-   [**] Add support for changing background and text color in Buttons block
-   [*] Fix the icons and buttons in Gallery, Paragraph, List and MediaText block on RTL mode
-   [**] Remove Subscription Button from the Blog template since it didn't have an initial functionality and it is hard to configure for users.
-   [**] [iOS] Add support for the subscript `<sub>` and superscript `<sup>`HTML elements in text blocks
-   [**] Update page templates to use recently added blocks

## 1.27.1

-   Remove Subscription Button from the Blog template since it didn't have an initial functionality and it is hard to configure for users.

## 1.27.0

-   Block Editor: Add dialog for mentioning other users in your post
-   Prefill caption for image blocks when available on the Media library
-   New block: Buttons. From now you’ll be able to add the individual Button block only inside the Buttons block
-   Fix bug where whitespaces at start of text blocks were being removed
-   Add support for upload options in Cover block
-   [Android] Floating toolbar, previously located above nested blocks, is now placed at the top of the screen
-   [iOS] Floating toolbar, previously located above nested blocks, is now placed at the bottom of the screen
-   Fix the icons in FloatingToolbar on RTL mode
-   [Android] Add alignment options for heading block
-   Fix Quote block so it visually reflects selected alignment
-   Fix bug where buttons in page templates were not rendering correctly on web

## 1.26.0

-   [iOS] Disable ripple effect in all BottomSheet's controls.
-   [Android] Disable ripple effect for Slider control
-   New block: Columns
-   New starter page template: Blog
-   Make Starter Page Template picker buttons visible only when the screen height is enough
-   Fix a bug which caused to show URL settings modal randomly when changing the device orientation multiple times during the time Starter Page Template Preview is open

## 1.25.0

-   New block: Cover
-   [Android] Dark Mode
-   [Android] Improve icon on the "Take a Video" media option
-   Removed the dimming effect on unselected blocks
-   [iOS] Add alignment options for heading block
-   Implemented dropdown toolbar for alignment toolbar in Heading, Paragraph, Image, MediaText blocks
-   Block Editor: When editing link settings, tapping the keyboard return button now closes the settings panel as well as closing the keyboard.
-   [Android] Show an "Edit" button overlay on selected image blocks

## 1.24.0

-   New block: Latest Posts
-   Fix Quote block's left border not being visible in Dark Mode
-   Added Starter Page Templates: when you create a new page, we now show you a few templates to get started more quickly.
-   Fix crash when pasting HTML content with embeded images on paragraphs

## 1.23.0

-   New block: Group
-   Add support for upload options in Gallery block
-   Add support for size options in the Image block
-   New block: Button
-   Add scroll support inside block picker and block settings
-   [Android] Fix issue preventing correct placeholder image from displaying during image upload
-   [iOS] Fix diplay of large numbers on ordered lists
-   Fix issue where adding emojis to the post title add strong HTML elements to the title of the post
-   [iOS] Fix issue where alignment of paragraph blocks was not always being respected when splitting the paragraph or reading the post's html content.
-   We’ve introduced a new toolbar that floats above the block you’re editing, which makes navigating your blocks easier — especially complex ones.

## 1.22.0

-   Make inserter to show options on long-press to add before/after
-   Retry displaying image when connectivity restores
-   [iOS] Show an "Edit" button overlay on selected image blocks
-   [Android] Fix blank post when sharing media from another app
-   Add support for image size options in the gallery block
-   Fix issue that sometimes prevented merging paragraph blocks

## 1.21.0

-   Reduced padding around text on Rich Text based blocks.
-   [Android] Improved stability on very long posts.

## 1.20.0

-   Fix bug where image placeholders would sometimes not be shown
-   Fix crash on undo
-   Style fixes on the navigation UI
-   [iOS] Fix focus issue
-   New block: Shortcode. You can now create and edit Shortcode blocks in the editor.

## 1.19.0

-   Add support for changing Settings in List Block.
-   [iOS] Fix crash dismissing bottom-sheet after device rotation.
-   [Android] Add support for Preformatted block.
-   New block: Gallery. You can now create image galleries using WordPress Media library. Upload feature is coming soon.
-   Add support for Video block settings

## 1.18.0

-   [iOS] Added native fullscreen preview when clicking image from Image Block
-   New block: Spacer

## 1.17.0

-   Include block title in Unsupported block's UI
-   Show new-block-indicator when no blocks at all and when at the last block
-   Use existing links in the clipboard to prefill url field when inserting new link.
-   Media & Text block alignment options
-   Add alignment controls for paragraph blocks
-   [iOS] Fix issue where the keyboard would not capitalize sentences correctly on some cases.
-   [iOS] Support for Pexels image library
-   [Android] Added native fullscreen preview when clicking image from Image Block
-   [iOS] Add support for Preformatted block.
-   [Android] Fix issue when removing image/page break block crashes the app

## 1.16.1

-   [iOS] Fix tap on links bug that reappear on iOS 13.2

## 1.16.0

-   [Android] Add support for pexels images
-   Add left, center, and right image alignment controls

## 1.15.3

-   [iOS] Fix a layout bug in RCTAztecView in iOS 13.2

## 1.15.2

-   Fix issue when copy/paste photos from other apps, was not inserting an image on the post.
-   Fix issue where the block inserter layout wasn't correct after device rotation.

## 1.15.0

-   Fix issue when multiple media selection adds only one image or video block on Android
-   Fix issue when force Touch app shortcut doesn't work properly selecting "New Photo Post" on iOS
-   Add Link Target (Open in new tab) to Image Block.
-   [iOS] DarkMode improvements.
-   [iOS] Update to iOS 11 and Swift 5
-   New block: Media & Text

## 1.14.0

-   Fix a bug on iOS 13.0 were tapping on a link opens Safari
-   Fix a link editing issue, where trying to add a empty link at the start of another link would remove the existing link.
-   Fix missing content on long posts in html mode on Android

## 1.12.0

-   Add rich text styling to video captions
-   Prevent keyboard dismissal when switching between caption and text block on Android
-   Blocks that would be replaced are now hidden when add block bottom sheet displays
-   Tapping on empty editor area now always inserts new block at end of post

## 1.11.0

-   Toolbar scroll position now resets when its content changes.
-   Dark Mode for iOS.

## 1.10.0

-   Adding a block from the post title now shows the add block here indicator.
-   Deselect post title any time a block is added
-   Fix loss of center alignment in image captions on Android

## 1.9.0

-   Enable video block on Android platform
-   Tapping on an empty editor area will create a new paragraph block
-   Fix content loss issue when loading unsupported blocks containing inner blocks.
-   Adding a block from the Post Title now inserts the block at the top of the Post.

## 1.8.0

-   Fix pasting simple text on Post Title
-   Remove editable empty line after list on the List block
-   Performance improvements on rich text editing

## 1.7.0

-   Fixed keyboard flickering issue after pressing Enter repeatedly on the Post Title.
-   New blocks are available: video/quote/more

## 1.6.0

-   Fixed issue with link settings where “Open in New Tab” was always OFF on open.
-   Added UI to display a warning when a block has invalid content.<|MERGE_RESOLUTION|>--- conflicted
+++ resolved
@@ -11,17 +11,14 @@
 
 ## Unreleased
 
-<<<<<<< HEAD
-## 1.53.1
-
--   [*] Fix missing title for some unsupported blocks [#31743]
-=======
 -   [***] Slash inserter [#29772]
 -   [*] Audio block: Add Insert from URL functionality. [#27817]
--   [*] Fix missing title for some unsupported blocks [#31743]
 -   [*] The BottomSheet Cell component now supports the help prop so that a hint can be supplied to all Cell based components. [#30885]
 -   [***] Enable reusable block only in WP.com sites [#31744]
->>>>>>> f10179b9
+
+## 1.53.1
+
+-   [*] Fix missing title for some unsupported blocks [#31743]
 
 ## 1.53.0
 
