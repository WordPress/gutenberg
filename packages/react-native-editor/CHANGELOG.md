--- conflicted
+++ resolved
@@ -11,11 +11,8 @@
 
 ## Unreleased
 -   [**] Tapping on all nested blocks gets focus directly instead of having to tap multiple times depending on the nesting levels. [#50672]
-<<<<<<< HEAD
+-   [*] Add disabled style to `Cell` component [#50665]
 -   [*] [List block] Fix an issue when merging a list item into a Paragraph would remove its nested list items. [#50701]
-=======
--   [*] Add disabled style to `Cell` component [#50665]
->>>>>>> c14da5eb
 
 ## 1.95.0
 -   [*] Fix crash when trying to convert to regular blocks an undefined/deleted reusable block [#50475]
