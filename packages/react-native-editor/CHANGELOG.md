<!-- Learn how to maintain this file at https://github.com/WordPress/gutenberg/tree/HEAD/packages#maintaining-changelogs. -->

<!--
For each user feature we should also add a importance categorization label  to indicate the relevance of the change for end users of GB Mobile. The format is the following:
[***] → Major new features, significant updates to core flows, or impactful fixes (e.g. a crash that impacts a lot of users) — things our users should be aware of.

[**] → Changes our users will probably notice, but doesn’t impact core flows. Most fixes.

[*] → Minor enhancements and fixes that address annoyances — things our users can miss.
-->

## Unreleased
-   [**] [iOS] Fix scroll update when typing in RichText component [#36914]
<<<<<<< HEAD
-   [***] Highlight text - enables color customization for specific text within a Pragraph block [#36028]
=======
-   [*] [Preformatted block] Fix an issue where the background color is not showing up for standard themes. [#36883]
>>>>>>> e87f4ad6

## 1.67.0
-   [**] Adds Clipboard Link Suggestion to Image block and Button block [#35972]
-   [*] [Embed block] Included Link in Block Settings [#36099]
-   [**] Fix tab titles translation of inserter menu [#36534]
-   [*] [Media & Text block] Fix an issue where the text font size would be bigger than expected in some cases [#36570]
-   [**] [Gallery block] When a gallery block is added, the media options are auto opened for v2 of the Gallery block. [#36757]

## 1.66.0
-   [**] [Image block] Add ability to quickly link images to Media Files and Attachment Pages [#34846]
-   [*] Fixed a race condition when autosaving content (Android) [#36072]

## 1.65.1
-   [**] Fixed a crash that could occur when copying lists from Microsoft Word. [https://github.com/WordPress/gutenberg/pull/36019]

## 1.65.0
-   [**] Search block - Text and background color support [#35511]
-   [*] [Embed Block] Fix loading glitch with resolver resolution approach [#35798]
-   [*] Fixed an issue where the Help screens may not respect an iOS device's notch. [#35570]
-   [**] Block inserter indicates newly available block types [#35201]
-   [*] Add support for the Mark HTML tag [#35956]

## 1.64.1
-   [**] Fix updating the block list after block removal [#35721]
-   [**] Cover block: Change dimRatio to 50 if media added and dimRatio is set to 100 [#35792]

## 1.64.0
-   [*] [Embed block] Fix inline preview cut-off when editing URL [#35321]
-   [**] [Embed block] Detect when an embeddable URL is pasted into an empty paragraph. [#35204]
-   [*] [Unsupported Block Editor] Fix text selection bug for Android [#34668]
-   [*] [Embed block] Fix URL not editable after dismissing the edit URL bottom sheet with empty value [#35460]
-   [**] Pullquote block - Added support for text and background color customization [#34451]
-   [**] Preformatted block - Added support for text and background color customization [#35314]

## 1.63.1
-   [*] Fixed missing modal backdrop for Android help section [#35557]
-   [*] Fixed erroneous overflow within editor Help screens. [#35552]

## 1.63.0
-   [**] [Embed block] Add the top 5 specific embed blocks to the Block inserter list [#34967]
-   [*] Embed block: Fix URL update when edited after setting a bad URL of a provider [#35013]
-   [**] Users can now contact support from inside the block editor screen. [#34890]

## 1.62.2
-   Same as 1.62.1 but with the changelog.

## 1.62.1
-   [**] Image block: fix height and border regression. [#34957]
-   [**] Column block: fix width attribute float cut off. [#34604]

## 1.62.0
-   [**] [Embed block] Implement WP embed preview component [#34004]
-   [*] [Embed block] Fix content disappearing on Android when switching light/dark mode [#34207]
-   [*] Embed block: Add device's locale to preview content [#33858]
-   [**] Fix Android-only issue of main toolbar initial position being wrong when RTL [#34617]
-   [**] Embed block: Implemented the No Preview UI when an embed is successful, but we're unable to show an inline preview [#34626]
-   [*] Column block: Translate column width's control labels [#34777]
-   [**] Enable embed preview for Instagram and Vimeo providers. [#34563]
-   [**] Embed block: Add error bottom sheet with retry and convert to link actions. [#34604]

## 1.61.2
-   [*] Image block - Fix height and border regression. [#34957]

## 1.61.1
-   [*] Fix crash related to reusable blocks in the block picker. [#34873]

## 1.61.0
-   [**] Enable embed preview for a list of providers (for now only YouTube and Twitter) [#34446]
-   [***] Inserter: Add Inserter Block Search [https://github.com/WordPress/gutenberg/pull/33237]

## 1.60.1
-   [*] RNmobile: Fix the cancel button on Block Variation Picker / Columns Block. [#34249]
-   [*] Column block: Fix Android close button alignment. [#34332]

## 1.60.0
-   [**] Embed block: Add "Resize for smaller devices" setting. [#33654]

## 1.59.2
-   [*] Inserter: Prevent non-deterministic order of inserter items [#34078]
-   [*] Fix missing block title of core/latest-posts block [#34116]

## 1.59.1
-   [*] Global styles - Add color to the block styles filter list [#34000]
-   [*] Rich text - toTree - Add check in replacements before accessing its type [#34020]

## 1.59.0
-   [*] [Android] Fix UBE's inaccessible "more" toolbar item. [#33740]
-   [*] Image block: Add a "featured" banner and ability to set or remove an image as featured. (iOS only) [#31345]

## 1.58.3
-   [*] Rich text - toTree - Add check in replacements before accessing its type [#34020]

## 1.58.2
-   [*] Fix issue with text input in alt text settings [#33845]

## 1.58.1
-   [*] Global styles: Check for undefined values and merge user colors [#33707]
-   [*] [Embed block] Disable paragraph transform [#33745]

## 1.58.0
-   [***] New Block: Embed block. [#33452]

## 1.57.0
-   [*] Update loading and failed screens for web version of the editor [#32395]
-   [*] Handle floating keyboard case - Fix issue with the block selector on iPad. [#33089]
-   [**] Added color/background customization for text blocks. [#33250]

## 1.56.0
-   [*] Tweaks to the badge component's styling, including change of background color and reduced padding. [#32865]

## 1.55.2
-   [**] Fix incorrect block insertion point after blurring the post title field. [#32831]

## 1.55.1
-   [*] Fix: RNMobile borderRadius value setting [#32717]
-   [*] Improve unsupported block message for reusable block [#32618]

## 1.55.0
-   [*] Gallery block - Fix gallery images caption text formatting [#32351]
-   [*] Image block: "Set as featured" button within image block settings. (Android only) [#31705]
-   [***] Audio block now available on WP.com sites on the free plan. [#31966]

## 1.54.0
-   [***] Slash inserter [#29772]
-   [*] Audio block: Add Insert from URL functionality. [#27817]
-   [*] The BottomSheet Cell component now supports the help prop so that a hint can be supplied to all Cell based components. [#30885]
-   [***] Enable reusable block only in WP.com sites [#31744]

## 1.53.1

-   [*] Fix missing title for some unsupported blocks [#31743]

## 1.53.0

-   [*] Bottom-sheet: Add custom header [#30291]
-   [*] Fixes color picker rendering bug when scrolling [#30994]
-   [*] Add enableCaching param to fetch request on Android [#31186]
-   [***] Add reusable blocks to the inserter menu. [#28495]

## 1.52.2

-   [*] Disabled featured image banner on iOS. [#31681]

## 1.52.1

-   [*] Fixes for the generated localized strings files.

## 1.52.0

-   [***] Search block now available on mobile! [https://github.com/WordPress/gutenberg/pull/30783]
-   [*] Image block: Add a "featured" banner. (Android only) [#30806]
-   [**] The media upload options of the Image, Video and Gallery block automatically opens when the respective block is inserted. [#29546]
-   [**] The media upload options of the File and Audio block automatically opens when the respective block is inserted. [#31025]
-   [*] Fixed a bug where the Search block was stealing focus from the Image block upon updating image asset [#31393]

## 1.51.1

-   [*] Updates relative block-support asset path [#31184]

## 1.51.0

-   [*] Image block: Improve text entry for long alt text. [#29670]
-   [*] a11y: Bug fix: Allow stepper cell to be selected by screenreader [#30694]

## 1.50.1

-   [*] Truncate rangecell screenreader decimals] [#30678]
-   [*] Fix Quote block citation [#30548]
-   [**] Fix crash from non-adjustable unit RangeCell a11y activation [#30636]
-   [**] Fix Unsupported Block Editor on Android [#30650]

## 1.50.0

-   [***] a11y: Screenreader improvements for the UnitControl component [#29741]

## 1.49.0

-   [*] Remove the cancel button from settings options (Android only) [https://github.com/WordPress/gutenberg/pull/29599]

## 1.48.0

-   [**] Buttons block: added width setting. [#28543]

## 1.47.2

-   [**] Adds a `replaceBlock` method to iOS bridge delegate with a string to match the clientID and the contents to replace with. [#29734]

## 1.47.1

-   [**] Reduce the number of items per page when fetching reusable blocks to prevent a crash. [#29626]

## 1.47.0

-   [**] Add support for setting Cover block focal point. [#25810]

## 1.46.1

-   [**] Make inserter long-press options "add to beginning" and "add to end" always available. [#28610]
-   [*] Fix crash when Column block width attribute was empty. [#29015]

## 1.46.0

-   [***] New Block: Audio [#27401, #27467, #28594]
-   [**] Add support for setting heading anchors [#27935]
-   [**] Disable Unsupported Block Editor for Reusable blocks [#28552]
-   [**] Add proper handling for single use blocks such as the more block [#28339]

## 1.45.0

-   [*] Use react-native-url-polyfill in globals - [https://github.com/WordPress/gutenberg/pull/27867]
-   [*] Remove Old Layout Picker - [https://github.com/WordPress/gutenberg/pull/27640]

## 1.44.1

-   [**] Fix crash in mobile paragraph blocks with custom font size [#28121]
-   [**] Add move to top bottom when long pressing block movers [#27554]

## 1.44.0

-   [***] Add support for cross-posting between sites
-   [***] Full-width and wide alignment support for Columns

## 1.43.0

-   [***] New Block: File [#27228]
-   [**] Fix issue where a blocks would disappear when deleting all of the text inside without requiring the extra backspace to remove the block. [#27583]

## 1.42.0

-   [***] Adding support for selecting different unit of value in Cover and Columns blocks [#26161]
-   [**] Button block - Add link picker to the block settings [#26206]
-   [**] Support to render background/text colors in Group, Paragraph and Quote blocks [#25994]
-   [*] Fix theme colors syncing with the editor [#26821]
-   [**] Fix issue where a blocks would disappear when deleting all of the text inside without requiring the extra backspace to remove the block. [#27583]

## 1.41.0

-   [***] Faster editor start and overall operation on Android [#26732]
-   [*] [Android] Enable multiple upload support for Image block

## 1.40.0

## 1.39.1

-   [*] Heading block - Disable full-width/wide alignment [#26308]

## 1.39.0

-   [***] Full-width and wide alignment support for Video, Latest-posts, Gallery, Media & text, and Pullquote block
-   [***] Fix unsupported block bottom sheet is triggered when device is rotated
-   [***] Unsupported Block Editor: Fixed issue when cannot view or interact with the classic block on Jetpack site

## 1.38.0

[***] Add support for selecting user's post when configuring the link

## 1.37.0

-   [**] Add support for rounded style in Image block
-   [***] Full-width and wide alignment support for Group, Cover and Image block

## 1.36.1

-   [**] [iOS] Fixed Dark Mode transition for editor menus.

## 1.36.0

-   [**] [Android] Removed pullquote dev only restriction in Android
-   [**] Reflect changes of slider in block settings immediately.

## 1.35.0

-   [***] Fixed empty text fields on RTL layout. Now they are selectable and placeholders are visible.
-   [**] Add settings to allow changing column widths
-   [**] Media editing support in Gallery block.

## 1.34.0

-   [***] Media editing support in Cover block.
-   [*] Fixed a bug on the Heading block, where a heading with a link and string formatting showed a white shadow in dark mode.

## 1.33.1

-   Fixed a bug in the @-mentions feature where dismissing the @-mentions UI removed the @ character from the post.

## 1.33.0

-   [***] Media editing support in Media & Text block.
-   [***] New block: Social Icons
-   [*] Cover block placeholder is updated to allow users start the block with a background color

## 1.32.0

-   [***] Adds Copy, Cut, Paste, and Duplicate functionality to blocks
-   [***] Add support for mentions.
-   [***] Users can now individually edit unsupported blocks found in posts or pages.
-   [*] [iOS] Improved editor loading experience with Ghost Effect.

## 1.31.1

-   Fix for pullquote stylying in dark mode.
-   Fix for button style.

## 1.31.0

-   [**] Add support for customizing gradient type and angle in Buttons and Cover blocks.
-   [*] Show content information (block, word and characters counts).
-   [*] [Android] Fix handling of upload completion while re-opening the editor

## 1.30.0

-   [**] Adds editor support for theme defined colors and theme defined gradients on cover and button blocks.
-   [*] Support for breaking out of captions/citation authors by pressing enter on the following blocks: image, video, gallery, quote, and pullquote.

## 1.29.1

-   Revert Creating undo levels less frequently

## 1.29.0

-   [**] Add support for changing overlay color settings in Cover block
-   Add enter/exit animation in FloatingToolbar
-   [***] New block: Verse
-   [*] Fix merging of text blocks when text had active formatting (bold, italic, strike, link)
-   [***] Trash icon that is used to remove blocks is moved to the new menu reachable via ellipsis button in the block toolbar
-   [**] Block toolbar can now collapse when the block width is smaller than the toolbar content
-   [**] Creating undo levels less frequently
-   [**] Tooltip for page template selection buttons
-   [*] Fix button alignment in page templates and make strings consistent
-   [*] Add support for displaying radial gradients in Buttons and Cover blocks

## 1.28.2

-   [***] Disable Pullquote Block on Android

## 1.28.1

-   [**] Avoid crash when editor selection state becomes invalid

## 1.28.0

-   [***] New block: Pullquote
-   [**] Add support for changing background and text color in Buttons block
-   [*] Fix the icons and buttons in Gallery, Paragraph, List and MediaText block on RTL mode
-   [**] Remove Subscription Button from the Blog template since it didn't have an initial functionality and it is hard to configure for users.
-   [**] [iOS] Add support for the subscript `<sub>` and superscript `<sup>`HTML elements in text blocks
-   [**] Update page templates to use recently added blocks

## 1.27.1

-   Remove Subscription Button from the Blog template since it didn't have an initial functionality and it is hard to configure for users.

## 1.27.0

-   Block Editor: Add dialog for mentioning other users in your post
-   Prefill caption for image blocks when available on the Media library
-   New block: Buttons. From now you’ll be able to add the individual Button block only inside the Buttons block
-   Fix bug where whitespaces at start of text blocks were being removed
-   Add support for upload options in Cover block
-   [Android] Floating toolbar, previously located above nested blocks, is now placed at the top of the screen
-   [iOS] Floating toolbar, previously located above nested blocks, is now placed at the bottom of the screen
-   Fix the icons in FloatingToolbar on RTL mode
-   [Android] Add alignment options for heading block
-   Fix Quote block so it visually reflects selected alignment
-   Fix bug where buttons in page templates were not rendering correctly on web

## 1.26.0

-   [iOS] Disable ripple effect in all BottomSheet's controls.
-   [Android] Disable ripple effect for Slider control
-   New block: Columns
-   New starter page template: Blog
-   Make Starter Page Template picker buttons visible only when the screen height is enough
-   Fix a bug which caused to show URL settings modal randomly when changing the device orientation multiple times during the time Starter Page Template Preview is open

## 1.25.0

-   New block: Cover
-   [Android] Dark Mode
-   [Android] Improve icon on the "Take a Video" media option
-   Removed the dimming effect on unselected blocks
-   [iOS] Add alignment options for heading block
-   Implemented dropdown toolbar for alignment toolbar in Heading, Paragraph, Image, MediaText blocks
-   Block Editor: When editing link settings, tapping the keyboard return button now closes the settings panel as well as closing the keyboard.
-   [Android] Show an "Edit" button overlay on selected image blocks

## 1.24.0

-   New block: Latest Posts
-   Fix Quote block's left border not being visible in Dark Mode
-   Added Starter Page Templates: when you create a new page, we now show you a few templates to get started more quickly.
-   Fix crash when pasting HTML content with embeded images on paragraphs

## 1.23.0

-   New block: Group
-   Add support for upload options in Gallery block
-   Add support for size options in the Image block
-   New block: Button
-   Add scroll support inside block picker and block settings
-   [Android] Fix issue preventing correct placeholder image from displaying during image upload
-   [iOS] Fix diplay of large numbers on ordered lists
-   Fix issue where adding emojis to the post title add strong HTML elements to the title of the post
-   [iOS] Fix issue where alignment of paragraph blocks was not always being respected when splitting the paragraph or reading the post's html content.
-   We’ve introduced a new toolbar that floats above the block you’re editing, which makes navigating your blocks easier — especially complex ones.

## 1.22.0

-   Make inserter to show options on long-press to add before/after
-   Retry displaying image when connectivity restores
-   [iOS] Show an "Edit" button overlay on selected image blocks
-   [Android] Fix blank post when sharing media from another app
-   Add support for image size options in the gallery block
-   Fix issue that sometimes prevented merging paragraph blocks

## 1.21.0

-   Reduced padding around text on Rich Text based blocks.
-   [Android] Improved stability on very long posts.

## 1.20.0

-   Fix bug where image placeholders would sometimes not be shown
-   Fix crash on undo
-   Style fixes on the navigation UI
-   [iOS] Fix focus issue
-   New block: Shortcode. You can now create and edit Shortcode blocks in the editor.

## 1.19.0

-   Add support for changing Settings in List Block.
-   [iOS] Fix crash dismissing bottom-sheet after device rotation.
-   [Android] Add support for Preformatted block.
-   New block: Gallery. You can now create image galleries using WordPress Media library. Upload feature is coming soon.
-   Add support for Video block settings

## 1.18.0

-   [iOS] Added native fullscreen preview when clicking image from Image Block
-   New block: Spacer

## 1.17.0

-   Include block title in Unsupported block's UI
-   Show new-block-indicator when no blocks at all and when at the last block
-   Use existing links in the clipboard to prefill url field when inserting new link.
-   Media & Text block alignment options
-   Add alignment controls for paragraph blocks
-   [iOS] Fix issue where the keyboard would not capitalize sentences correctly on some cases.
-   [iOS] Support for Pexels image library
-   [Android] Added native fullscreen preview when clicking image from Image Block
-   [iOS] Add support for Preformatted block.
-   [Android] Fix issue when removing image/page break block crashes the app

## 1.16.1

-   [iOS] Fix tap on links bug that reappear on iOS 13.2

## 1.16.0

-   [Android] Add support for pexels images
-   Add left, center, and right image alignment controls

## 1.15.3

-   [iOS] Fix a layout bug in RCTAztecView in iOS 13.2

## 1.15.2

-   Fix issue when copy/paste photos from other apps, was not inserting an image on the post.
-   Fix issue where the block inserter layout wasn't correct after device rotation.

## 1.15.0

-   Fix issue when multiple media selection adds only one image or video block on Android
-   Fix issue when force Touch app shortcut doesn't work properly selecting "New Photo Post" on iOS
-   Add Link Target (Open in new tab) to Image Block.
-   [iOS] DarkMode improvements.
-   [iOS] Update to iOS 11 and Swift 5
-   New block: Media & Text

## 1.14.0

-   Fix a bug on iOS 13.0 were tapping on a link opens Safari
-   Fix a link editing issue, where trying to add a empty link at the start of another link would remove the existing link.
-   Fix missing content on long posts in html mode on Android

## 1.12.0

-   Add rich text styling to video captions
-   Prevent keyboard dismissal when switching between caption and text block on Android
-   Blocks that would be replaced are now hidden when add block bottom sheet displays
-   Tapping on empty editor area now always inserts new block at end of post

## 1.11.0

-   Toolbar scroll position now resets when its content changes.
-   Dark Mode for iOS.

## 1.10.0

-   Adding a block from the post title now shows the add block here indicator.
-   Deselect post title any time a block is added
-   Fix loss of center alignment in image captions on Android

## 1.9.0

-   Enable video block on Android platform
-   Tapping on an empty editor area will create a new paragraph block
-   Fix content loss issue when loading unsupported blocks containing inner blocks.
-   Adding a block from the Post Title now inserts the block at the top of the Post.

## 1.8.0

-   Fix pasting simple text on Post Title
-   Remove editable empty line after list on the List block
-   Performance improvements on rich text editing

## 1.7.0

-   Fixed keyboard flickering issue after pressing Enter repeatedly on the Post Title.
-   New blocks are available: video/quote/more

## 1.6.0

-   Fixed issue with link settings where “Open in New Tab” was always OFF on open.
-   Added UI to display a warning when a block has invalid content.<|MERGE_RESOLUTION|>--- conflicted
+++ resolved
@@ -11,11 +11,8 @@
 
 ## Unreleased
 -   [**] [iOS] Fix scroll update when typing in RichText component [#36914]
-<<<<<<< HEAD
+-   [*] [Preformatted block] Fix an issue where the background color is not showing up for standard themes. [#36883]
 -   [***] Highlight text - enables color customization for specific text within a Pragraph block [#36028]
-=======
--   [*] [Preformatted block] Fix an issue where the background color is not showing up for standard themes. [#36883]
->>>>>>> e87f4ad6
 
 ## 1.67.0
 -   [**] Adds Clipboard Link Suggestion to Image block and Button block [#35972]
