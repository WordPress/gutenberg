<!-- Learn how to maintain this file at https://github.com/WordPress/gutenberg/tree/master/packages#maintaining-changelogs. -->

<!--
For each user feature we should also add a importance categorization label  to indicate the relevance of the change for end users of GB Mobile. The format is the following:
[***] → Major new features, significant updates to core flows, or impactful fixes (e.g. a crash that impacts a lot of users) — things our users should be aware of.

[**] → Changes our users will probably notice, but doesn’t impact core flows. Most fixes.

[*] → Minor enhancements and fixes that address annoyances — things our users can miss.
-->

## Unreleased

<<<<<<< HEAD
#### Bug Fix
* Add proper handling for single use blocks such as the more block [#28339]
=======
## 1.45.0
* [*] Use react-native-url-polyfill in globals - [https://github.com/WordPress/gutenberg/pull/27867]
* [*] Remove Old Layout Picker - [https://github.com/WordPress/gutenberg/pull/27640]
>>>>>>> 9065340f

## 1.44.1
* [**] Fix crash in mobile paragraph blocks with custom font size [#28121]
* [**] Add move to top bottom when long pressing block movers  [#27554]

## 1.44.0

* [***] Add support for cross-posting between sites
* [***] Full-width and wide alignment support for Columns

## 1.43.0
* [***] New Block: File [#27228]
* [**] Fix issue where a blocks would disappear when deleting all of the text inside without requiring the extra backspace to remove the block. [#27583]

## 1.42.0
* [***] Adding support for selecting different unit of value in Cover and Columns blocks [#26161]
* [**] Button block - Add link picker to the block settings [#26206]
* [**] Support to render background/text colors in Group, Paragraph and Quote blocks [#25994]
* [*] Fix theme colors syncing with the editor [#26821]
* [**] Fix issue where a blocks would disappear when deleting all of the text inside without requiring the extra backspace to remove the block. [#27583]

## 1.41.0

* [***] Faster editor start and overall operation on Android [#26732]
* [*] [Android] Enable multiple upload support for Image block

## 1.40.0

## 1.39.1

* [*] Heading block - Disable full-width/wide alignment [#26308]

## 1.39.0

* [***] Full-width and wide alignment support for Video, Latest-posts, Gallery, Media & text, and Pullquote block
* [***] Fix unsupported block bottom sheet is triggered when device is rotated
* [***] Unsupported Block Editor: Fixed issue when cannot view or interact with the classic block on Jetpack site


## 1.38.0

[***] Add support for selecting user's post when configuring the link

## 1.37.0

* [**] Add support for rounded style in Image block
* [***] Full-width and wide alignment support for Group, Cover and Image block

## 1.36.1

* [**] [iOS] Fixed Dark Mode transition for editor menus.

## 1.36.0

* [**] [Android] Removed pullquote dev only restriction in Android
* [**] Reflect changes of slider in block settings immediately.

## 1.35.0

* [***] Fixed empty text fields on RTL layout. Now they are selectable and placeholders are visible.
* [**] Add settings to allow changing column widths
* [**] Media editing support in Gallery block.

## 1.34.0

* [***] Media editing support in Cover block.
* [*] Fixed a bug on the Heading block, where a heading with a link and string formatting showed a white shadow in dark mode.

## 1.33.1

* Fixed a bug in the @-mentions feature where dismissing the @-mentions UI removed the @ character from the post.

## 1.33.0

* [***] Media editing support in Media & Text block.
* [***] New block: Social Icons
* [*] Cover block placeholder is updated to allow users start the block with a background color

## 1.32.0

* [***] Adds Copy, Cut, Paste, and Duplicate functionality to blocks
* [***] Add support for mentions.
* [***] Users can now individually edit unsupported blocks found in posts or pages.
* [*] [iOS] Improved editor loading experience with Ghost Effect. 

## 1.31.1

* Fix for pullquote stylying in dark mode.
* Fix for button style.

## 1.31.0

* [**] Add support for customizing gradient type and angle in Buttons and Cover blocks.
* [*] Show content information (block, word and characters counts).
* [*] [Android] Fix handling of upload completion while re-opening the editor

## 1.30.0

* [**] Adds editor support for theme defined colors and theme defined gradients on cover and button blocks.
* [*] Support for breaking out of captions/citation authors by pressing enter on the following blocks: image, video, gallery, quote, and pullquote.

## 1.29.1

* Revert Creating undo levels less frequently

## 1.29.0

* [**] Add support for changing overlay color settings in Cover block
* Add enter/exit animation in FloatingToolbar
* [***] New block: Verse
* [*] Fix merging of text blocks when text had active formatting (bold, italic, strike, link)
* [***] Trash icon that is used to remove blocks is moved to the new menu reachable via ellipsis button in the block toolbar
* [**] Block toolbar can now collapse when the block width is smaller than the toolbar content
* [**] Creating undo levels less frequently
* [**] Tooltip for page template selection buttons
* [*] Fix button alignment in page templates and make strings consistent
* [*] Add support for displaying radial gradients in Buttons and Cover blocks

## 1.28.2

* [***] Disable Pullquote Block on Android

## 1.28.1

* [**] Avoid crash when editor selection state becomes invalid

## 1.28.0

* [***] New block: Pullquote
* [**] Add support for changing background and text color in Buttons block
* [*] Fix the icons and buttons in Gallery, Paragraph, List and MediaText block on RTL mode
* [**] Remove Subscription Button from the Blog template since it didn't have an initial functionality and it is hard to configure for users.
* [**] [iOS] Add support for the subscript `<sub>` and superscript `<sup>`HTML elements in text blocks
* [**] Update page templates to use recently added blocks

## 1.27.1

* Remove Subscription Button from the Blog template since it didn't have an initial functionality and it is hard to configure for users.

## 1.27.0

* Block Editor: Add dialog for mentioning other users in your post
* Prefill caption for image blocks when available on the Media library
* New block: Buttons. From now you’ll be able to add the individual Button block only inside the Buttons block
* Fix bug where whitespaces at start of text blocks were being removed
* Add support for upload options in Cover block
* [Android] Floating toolbar, previously located above nested blocks, is now placed at the top of the screen
* [iOS] Floating toolbar, previously located above nested blocks, is now placed at the bottom of the screen
* Fix the icons in FloatingToolbar on RTL mode
* [Android] Add alignment options for heading block
* Fix Quote block so it visually reflects selected alignment
* Fix bug where buttons in page templates were not rendering correctly on web

## 1.26.0

* [iOS] Disable ripple effect in all BottomSheet's controls.
* [Android] Disable ripple effect for Slider control
* New block: Columns
* New starter page template: Blog
* Make Starter Page Template picker buttons visible only when the screen height is enough
* Fix a bug which caused to show URL settings modal randomly when changing the device orientation multiple times during the time Starter Page Template Preview is open

## 1.25.0

* New block: Cover
* [Android] Dark Mode
* [Android] Improve icon on the "Take a Video" media option
* Removed the dimming effect on unselected blocks
* [iOS] Add alignment options for heading block
* Implemented dropdown toolbar for alignment toolbar in Heading, Paragraph, Image, MediaText blocks
* Block Editor: When editing link settings, tapping the keyboard return button now closes the settings panel as well as closing the keyboard.
* [Android] Show an "Edit" button overlay on selected image blocks

## 1.24.0

* New block: Latest Posts
* Fix Quote block's left border not being visible in Dark Mode
* Added Starter Page Templates: when you create a new page, we now show you a few templates to get started more quickly.
* Fix crash when pasting HTML content with embeded images on paragraphs

## 1.23.0

* New block: Group
* Add support for upload options in Gallery block
* Add support for size options in the Image block
* New block: Button
* Add scroll support inside block picker and block settings
* [Android] Fix issue preventing correct placeholder image from displaying during image upload
* [iOS] Fix diplay of large numbers on ordered lists
* Fix issue where adding emojis to the post title add strong HTML elements to the title of the post
* [iOS] Fix issue where alignment of paragraph blocks was not always being respected when splitting the paragraph or reading the post's html content.
* We’ve introduced a new toolbar that floats above the block you’re editing, which makes navigating your blocks easier — especially complex ones.

## 1.22.0

* Make inserter to show options on long-press to add before/after
* Retry displaying image when connectivity restores
* [iOS] Show an "Edit" button overlay on selected image blocks
* [Android] Fix blank post when sharing media from another app
* Add support for image size options in the gallery block
* Fix issue that sometimes prevented merging paragraph blocks

## 1.21.0

* Reduced padding around text on Rich Text based blocks.
* [Android] Improved stability on very long posts.

## 1.20.0

* Fix bug where image placeholders would sometimes not be shown
* Fix crash on undo
* Style fixes on the navigation UI
* [iOS] Fix focus issue
* New block: Shortcode. You can now create and edit Shortcode blocks in the editor.

## 1.19.0

* Add support for changing Settings in List Block.
* [iOS] Fix crash dismissing bottom-sheet after device rotation.
* [Android] Add support for Preformatted block.
* New block: Gallery. You can now create image galleries using WordPress Media library. Upload feature is coming soon.
* Add support for Video block settings

## 1.18.0

* [iOS] Added native fullscreen preview when clicking image from Image Block
* New block: Spacer

## 1.17.0

* Include block title in Unsupported block's UI
* Show new-block-indicator when no blocks at all and when at the last block
* Use existing links in the clipboard to prefill url field when inserting new link.
* Media & Text block alignment options
* Add alignment controls for paragraph blocks
* [iOS] Fix issue where the keyboard would not capitalize sentences correctly on some cases.
* [iOS] Support for Pexels image library
* [Android] Added native fullscreen preview when clicking image from Image Block
* [iOS] Add support for Preformatted block.
* [Android] Fix issue when removing image/page break block crashes the app

## 1.16.1

* [iOS] Fix tap on links bug that reappear on iOS 13.2

## 1.16.0

* [Android] Add support for pexels images
* Add left, center, and right image alignment controls

## 1.15.3

* [iOS] Fix a layout bug in RCTAztecView in iOS 13.2

## 1.15.2

* Fix issue when copy/paste photos from other apps, was not inserting an image on the post.
* Fix issue where the block inserter layout wasn't correct after device rotation.

## 1.15.0

* Fix issue when multiple media selection adds only one image or video block on Android
* Fix issue when force Touch app shortcut doesn't work properly selecting "New Photo Post" on iOS
* Add Link Target (Open in new tab) to Image Block.
* [iOS] DarkMode improvements.
* [iOS] Update to iOS 11 and Swift 5
* New block: Media & Text

## 1.14.0

* Fix a bug on iOS 13.0 were tapping on a link opens Safari
* Fix a link editing issue, where trying to add a empty link at the start of another link would remove the existing link.
* Fix missing content on long posts in html mode on Android

## 1.12.0

* Add rich text styling to video captions
* Prevent keyboard dismissal when switching between caption and text block on Android
* Blocks that would be replaced are now hidden when add block bottom sheet displays
* Tapping on empty editor area now always inserts new block at end of post

## 1.11.0

* Toolbar scroll position now resets when its content changes.
* Dark Mode for iOS.

## 1.10.0

* Adding a block from the post title now shows the add block here indicator.
* Deselect post title any time a block is added
* Fix loss of center alignment in image captions on Android

## 1.9.0

* Enable video block on Android platform
* Tapping on an empty editor area will create a new paragraph block
* Fix content loss issue when loading unsupported blocks containing inner blocks.
* Adding a block from the Post Title now inserts the block at the top of the Post.

## 1.8.0

* Fix pasting simple text on Post Title
* Remove editable empty line after list on the List block
* Performance improvements on rich text editing

## 1.7.0

* Fixed keyboard flickering issue after pressing Enter repeatedly on the Post Title.
* New blocks are available: video/quote/more

## 1.6.0

* Fixed issue with link settings where “Open in New Tab” was always OFF on open.
* Added UI to display a warning when a block has invalid content.<|MERGE_RESOLUTION|>--- conflicted
+++ resolved
@@ -11,14 +11,13 @@
 
 ## Unreleased
 
-<<<<<<< HEAD
+
 #### Bug Fix
 * Add proper handling for single use blocks such as the more block [#28339]
-=======
+
 ## 1.45.0
 * [*] Use react-native-url-polyfill in globals - [https://github.com/WordPress/gutenberg/pull/27867]
 * [*] Remove Old Layout Picker - [https://github.com/WordPress/gutenberg/pull/27640]
->>>>>>> 9065340f
 
 ## 1.44.1
 * [**] Fix crash in mobile paragraph blocks with custom font size [#28121]
