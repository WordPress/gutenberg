<!-- Learn how to maintain this file at https://github.com/WordPress/gutenberg/tree/HEAD/packages#maintaining-changelogs. -->

<!--
For each user feature we should also add a importance categorization label  to indicate the relevance of the change for end users of GB Mobile. The format is the following:
[***] → Major new features, significant updates to core flows, or impactful fixes (e.g. a crash that impacts a lot of users) — things our users should be aware of.

[**] → Changes our users will probably notice, but doesn’t impact core flows. Most fixes.

[*] → Minor enhancements and fixes that address annoyances — things our users can miss.
-->

## Unreleased
<<<<<<< HEAD
-   [**] Embed block: Implemented the No Preview UI when an embed is successful, but we're unable to show an inline preview [#34626]
=======
-   [**] [Embed block] Implement WP embed preview component [#34004]
-   [*] [Embed block] Fix content disappearing on Android when switching light/dark mode [#34207]
-   [*] Embed block: Add device's locale to preview content [#33858]
-   [**] Fix Android-only issue of main toolbar initial position being wrong when RTL [#34617]
>>>>>>> dade3003

## 1.61.0
-   [**] Enable embed preview for a list of providers (for now only YouTube and Twitter) [#34446]
-   [***] Inserter: Add Inserter Block Search [https://github.com/WordPress/gutenberg/pull/33237]

## 1.60.1
-   [*] RNmobile: Fix the cancel button on Block Variation Picker / Columns Block. [#34249]
-   [*] Column block: Fix Android close button alignment. [#34332]

## 1.60.0
-   [**] Embed block: Add "Resize for smaller devices" setting. [#33654]

## 1.59.2
-   [*] Inserter: Prevent non-deterministic order of inserter items [#34078]
-   [*] Fix missing block title of core/latest-posts block [#34116]

## 1.59.1
-   [*] Global styles - Add color to the block styles filter list [#34000]
-   [*] Rich text - toTree - Add check in replacements before accessing its type [#34020]

## 1.59.0
-   [*] [Android] Fix UBE's inaccessible "more" toolbar item. [#33740]
-   [*] Image block: Add a "featured" banner and ability to set or remove an image as featured. (iOS only) [#31345]

## 1.58.3
-   [*] Rich text - toTree - Add check in replacements before accessing its type [#34020]

## 1.58.2
-   [*] Fix issue with text input in alt text settings [#33845]

## 1.58.1
-   [*] Global styles: Check for undefined values and merge user colors [#33707]
-   [*] [Embed block] Disable paragraph transform [#33745]

## 1.58.0
-   [***] New Block: Embed block. [#33452]

## 1.57.0
-   [*] Update loading and failed screens for web version of the editor [#32395]
-   [*] Handle floating keyboard case - Fix issue with the block selector on iPad. [#33089]
-   [**] Added color/background customization for text blocks. [#33250]

## 1.56.0
-   [*] Tweaks to the badge component's styling, including change of background color and reduced padding. [#32865]

## 1.55.2
-   [**] Fix incorrect block insertion point after blurring the post title field. [#32831]

## 1.55.1
-   [*] Fix: RNMobile borderRadius value setting [#32717]
-   [*] Improve unsupported block message for reusable block [#32618]

## 1.55.0
-   [*] Gallery block - Fix gallery images caption text formatting [#32351]
-   [*] Image block: "Set as featured" button within image block settings. (Android only) [#31705]
-   [***] Audio block now available on WP.com sites on the free plan. [#31966]

## 1.54.0
-   [***] Slash inserter [#29772]
-   [*] Audio block: Add Insert from URL functionality. [#27817]
-   [*] The BottomSheet Cell component now supports the help prop so that a hint can be supplied to all Cell based components. [#30885]
-   [***] Enable reusable block only in WP.com sites [#31744]

## 1.53.1

-   [*] Fix missing title for some unsupported blocks [#31743]

## 1.53.0

-   [*] Bottom-sheet: Add custom header [#30291]
-   [*] Fixes color picker rendering bug when scrolling [#30994]
-   [*] Add enableCaching param to fetch request on Android [#31186]
-   [***] Add reusable blocks to the inserter menu. [#28495]

## 1.52.2

-   [*] Disabled featured image banner on iOS. [#31681]

## 1.52.1

-   [*] Fixes for the generated localized strings files.

## 1.52.0

-   [***] Search block now available on mobile! [https://github.com/WordPress/gutenberg/pull/30783]
-   [*] Image block: Add a "featured" banner. (Android only) [#30806]
-   [**] The media upload options of the Image, Video and Gallery block automatically opens when the respective block is inserted. [#29546]
-   [**] The media upload options of the File and Audio block automatically opens when the respective block is inserted. [#31025]
-   [*] Fixed a bug where the Search block was stealing focus from the Image block upon updating image asset [#31393]

## 1.51.1

-   [*] Updates relative block-support asset path [#31184]

## 1.51.0

-   [*] Image block: Improve text entry for long alt text. [#29670]
-   [*] a11y: Bug fix: Allow stepper cell to be selected by screenreader [#30694]

## 1.50.1

-   [*] Truncate rangecell screenreader decimals] [#30678]
-   [*] Fix Quote block citation [#30548]
-   [**] Fix crash from non-adjustable unit RangeCell a11y activation [#30636]
-   [**] Fix Unsupported Block Editor on Android [#30650]

## 1.50.0

-   [***] a11y: Screenreader improvements for the UnitControl component [#29741]

## 1.49.0

-   [*] Remove the cancel button from settings options (Android only) [https://github.com/WordPress/gutenberg/pull/29599]

## 1.48.0

-   [**] Buttons block: added width setting. [#28543]

## 1.47.2

-   [**] Adds a `replaceBlock` method to iOS bridge delegate with a string to match the clientID and the contents to replace with. [#29734]

## 1.47.1

-   [**] Reduce the number of items per page when fetching reusable blocks to prevent a crash. [#29626]

## 1.47.0

-   [**] Add support for setting Cover block focal point. [#25810]

## 1.46.1

-   [**] Make inserter long-press options "add to beginning" and "add to end" always available. [#28610]
-   [*] Fix crash when Column block width attribute was empty. [#29015]

## 1.46.0

-   [***] New Block: Audio [#27401, #27467, #28594]
-   [**] Add support for setting heading anchors [#27935]
-   [**] Disable Unsupported Block Editor for Reusable blocks [#28552]
-   [**] Add proper handling for single use blocks such as the more block [#28339]

## 1.45.0

-   [*] Use react-native-url-polyfill in globals - [https://github.com/WordPress/gutenberg/pull/27867]
-   [*] Remove Old Layout Picker - [https://github.com/WordPress/gutenberg/pull/27640]

## 1.44.1

-   [**] Fix crash in mobile paragraph blocks with custom font size [#28121]
-   [**] Add move to top bottom when long pressing block movers [#27554]

## 1.44.0

-   [***] Add support for cross-posting between sites
-   [***] Full-width and wide alignment support for Columns

## 1.43.0

-   [***] New Block: File [#27228]
-   [**] Fix issue where a blocks would disappear when deleting all of the text inside without requiring the extra backspace to remove the block. [#27583]

## 1.42.0

-   [***] Adding support for selecting different unit of value in Cover and Columns blocks [#26161]
-   [**] Button block - Add link picker to the block settings [#26206]
-   [**] Support to render background/text colors in Group, Paragraph and Quote blocks [#25994]
-   [*] Fix theme colors syncing with the editor [#26821]
-   [**] Fix issue where a blocks would disappear when deleting all of the text inside without requiring the extra backspace to remove the block. [#27583]

## 1.41.0

-   [***] Faster editor start and overall operation on Android [#26732]
-   [*] [Android] Enable multiple upload support for Image block

## 1.40.0

## 1.39.1

-   [*] Heading block - Disable full-width/wide alignment [#26308]

## 1.39.0

-   [***] Full-width and wide alignment support for Video, Latest-posts, Gallery, Media & text, and Pullquote block
-   [***] Fix unsupported block bottom sheet is triggered when device is rotated
-   [***] Unsupported Block Editor: Fixed issue when cannot view or interact with the classic block on Jetpack site

## 1.38.0

[***] Add support for selecting user's post when configuring the link

## 1.37.0

-   [**] Add support for rounded style in Image block
-   [***] Full-width and wide alignment support for Group, Cover and Image block

## 1.36.1

-   [**] [iOS] Fixed Dark Mode transition for editor menus.

## 1.36.0

-   [**] [Android] Removed pullquote dev only restriction in Android
-   [**] Reflect changes of slider in block settings immediately.

## 1.35.0

-   [***] Fixed empty text fields on RTL layout. Now they are selectable and placeholders are visible.
-   [**] Add settings to allow changing column widths
-   [**] Media editing support in Gallery block.

## 1.34.0

-   [***] Media editing support in Cover block.
-   [*] Fixed a bug on the Heading block, where a heading with a link and string formatting showed a white shadow in dark mode.

## 1.33.1

-   Fixed a bug in the @-mentions feature where dismissing the @-mentions UI removed the @ character from the post.

## 1.33.0

-   [***] Media editing support in Media & Text block.
-   [***] New block: Social Icons
-   [*] Cover block placeholder is updated to allow users start the block with a background color

## 1.32.0

-   [***] Adds Copy, Cut, Paste, and Duplicate functionality to blocks
-   [***] Add support for mentions.
-   [***] Users can now individually edit unsupported blocks found in posts or pages.
-   [*] [iOS] Improved editor loading experience with Ghost Effect.

## 1.31.1

-   Fix for pullquote stylying in dark mode.
-   Fix for button style.

## 1.31.0

-   [**] Add support for customizing gradient type and angle in Buttons and Cover blocks.
-   [*] Show content information (block, word and characters counts).
-   [*] [Android] Fix handling of upload completion while re-opening the editor

## 1.30.0

-   [**] Adds editor support for theme defined colors and theme defined gradients on cover and button blocks.
-   [*] Support for breaking out of captions/citation authors by pressing enter on the following blocks: image, video, gallery, quote, and pullquote.

## 1.29.1

-   Revert Creating undo levels less frequently

## 1.29.0

-   [**] Add support for changing overlay color settings in Cover block
-   Add enter/exit animation in FloatingToolbar
-   [***] New block: Verse
-   [*] Fix merging of text blocks when text had active formatting (bold, italic, strike, link)
-   [***] Trash icon that is used to remove blocks is moved to the new menu reachable via ellipsis button in the block toolbar
-   [**] Block toolbar can now collapse when the block width is smaller than the toolbar content
-   [**] Creating undo levels less frequently
-   [**] Tooltip for page template selection buttons
-   [*] Fix button alignment in page templates and make strings consistent
-   [*] Add support for displaying radial gradients in Buttons and Cover blocks

## 1.28.2

-   [***] Disable Pullquote Block on Android

## 1.28.1

-   [**] Avoid crash when editor selection state becomes invalid

## 1.28.0

-   [***] New block: Pullquote
-   [**] Add support for changing background and text color in Buttons block
-   [*] Fix the icons and buttons in Gallery, Paragraph, List and MediaText block on RTL mode
-   [**] Remove Subscription Button from the Blog template since it didn't have an initial functionality and it is hard to configure for users.
-   [**] [iOS] Add support for the subscript `<sub>` and superscript `<sup>`HTML elements in text blocks
-   [**] Update page templates to use recently added blocks

## 1.27.1

-   Remove Subscription Button from the Blog template since it didn't have an initial functionality and it is hard to configure for users.

## 1.27.0

-   Block Editor: Add dialog for mentioning other users in your post
-   Prefill caption for image blocks when available on the Media library
-   New block: Buttons. From now you’ll be able to add the individual Button block only inside the Buttons block
-   Fix bug where whitespaces at start of text blocks were being removed
-   Add support for upload options in Cover block
-   [Android] Floating toolbar, previously located above nested blocks, is now placed at the top of the screen
-   [iOS] Floating toolbar, previously located above nested blocks, is now placed at the bottom of the screen
-   Fix the icons in FloatingToolbar on RTL mode
-   [Android] Add alignment options for heading block
-   Fix Quote block so it visually reflects selected alignment
-   Fix bug where buttons in page templates were not rendering correctly on web

## 1.26.0

-   [iOS] Disable ripple effect in all BottomSheet's controls.
-   [Android] Disable ripple effect for Slider control
-   New block: Columns
-   New starter page template: Blog
-   Make Starter Page Template picker buttons visible only when the screen height is enough
-   Fix a bug which caused to show URL settings modal randomly when changing the device orientation multiple times during the time Starter Page Template Preview is open

## 1.25.0

-   New block: Cover
-   [Android] Dark Mode
-   [Android] Improve icon on the "Take a Video" media option
-   Removed the dimming effect on unselected blocks
-   [iOS] Add alignment options for heading block
-   Implemented dropdown toolbar for alignment toolbar in Heading, Paragraph, Image, MediaText blocks
-   Block Editor: When editing link settings, tapping the keyboard return button now closes the settings panel as well as closing the keyboard.
-   [Android] Show an "Edit" button overlay on selected image blocks

## 1.24.0

-   New block: Latest Posts
-   Fix Quote block's left border not being visible in Dark Mode
-   Added Starter Page Templates: when you create a new page, we now show you a few templates to get started more quickly.
-   Fix crash when pasting HTML content with embeded images on paragraphs

## 1.23.0

-   New block: Group
-   Add support for upload options in Gallery block
-   Add support for size options in the Image block
-   New block: Button
-   Add scroll support inside block picker and block settings
-   [Android] Fix issue preventing correct placeholder image from displaying during image upload
-   [iOS] Fix diplay of large numbers on ordered lists
-   Fix issue where adding emojis to the post title add strong HTML elements to the title of the post
-   [iOS] Fix issue where alignment of paragraph blocks was not always being respected when splitting the paragraph or reading the post's html content.
-   We’ve introduced a new toolbar that floats above the block you’re editing, which makes navigating your blocks easier — especially complex ones.

## 1.22.0

-   Make inserter to show options on long-press to add before/after
-   Retry displaying image when connectivity restores
-   [iOS] Show an "Edit" button overlay on selected image blocks
-   [Android] Fix blank post when sharing media from another app
-   Add support for image size options in the gallery block
-   Fix issue that sometimes prevented merging paragraph blocks

## 1.21.0

-   Reduced padding around text on Rich Text based blocks.
-   [Android] Improved stability on very long posts.

## 1.20.0

-   Fix bug where image placeholders would sometimes not be shown
-   Fix crash on undo
-   Style fixes on the navigation UI
-   [iOS] Fix focus issue
-   New block: Shortcode. You can now create and edit Shortcode blocks in the editor.

## 1.19.0

-   Add support for changing Settings in List Block.
-   [iOS] Fix crash dismissing bottom-sheet after device rotation.
-   [Android] Add support for Preformatted block.
-   New block: Gallery. You can now create image galleries using WordPress Media library. Upload feature is coming soon.
-   Add support for Video block settings

## 1.18.0

-   [iOS] Added native fullscreen preview when clicking image from Image Block
-   New block: Spacer

## 1.17.0

-   Include block title in Unsupported block's UI
-   Show new-block-indicator when no blocks at all and when at the last block
-   Use existing links in the clipboard to prefill url field when inserting new link.
-   Media & Text block alignment options
-   Add alignment controls for paragraph blocks
-   [iOS] Fix issue where the keyboard would not capitalize sentences correctly on some cases.
-   [iOS] Support for Pexels image library
-   [Android] Added native fullscreen preview when clicking image from Image Block
-   [iOS] Add support for Preformatted block.
-   [Android] Fix issue when removing image/page break block crashes the app

## 1.16.1

-   [iOS] Fix tap on links bug that reappear on iOS 13.2

## 1.16.0

-   [Android] Add support for pexels images
-   Add left, center, and right image alignment controls

## 1.15.3

-   [iOS] Fix a layout bug in RCTAztecView in iOS 13.2

## 1.15.2

-   Fix issue when copy/paste photos from other apps, was not inserting an image on the post.
-   Fix issue where the block inserter layout wasn't correct after device rotation.

## 1.15.0

-   Fix issue when multiple media selection adds only one image or video block on Android
-   Fix issue when force Touch app shortcut doesn't work properly selecting "New Photo Post" on iOS
-   Add Link Target (Open in new tab) to Image Block.
-   [iOS] DarkMode improvements.
-   [iOS] Update to iOS 11 and Swift 5
-   New block: Media & Text

## 1.14.0

-   Fix a bug on iOS 13.0 were tapping on a link opens Safari
-   Fix a link editing issue, where trying to add a empty link at the start of another link would remove the existing link.
-   Fix missing content on long posts in html mode on Android

## 1.12.0

-   Add rich text styling to video captions
-   Prevent keyboard dismissal when switching between caption and text block on Android
-   Blocks that would be replaced are now hidden when add block bottom sheet displays
-   Tapping on empty editor area now always inserts new block at end of post

## 1.11.0

-   Toolbar scroll position now resets when its content changes.
-   Dark Mode for iOS.

## 1.10.0

-   Adding a block from the post title now shows the add block here indicator.
-   Deselect post title any time a block is added
-   Fix loss of center alignment in image captions on Android

## 1.9.0

-   Enable video block on Android platform
-   Tapping on an empty editor area will create a new paragraph block
-   Fix content loss issue when loading unsupported blocks containing inner blocks.
-   Adding a block from the Post Title now inserts the block at the top of the Post.

## 1.8.0

-   Fix pasting simple text on Post Title
-   Remove editable empty line after list on the List block
-   Performance improvements on rich text editing

## 1.7.0

-   Fixed keyboard flickering issue after pressing Enter repeatedly on the Post Title.
-   New blocks are available: video/quote/more

## 1.6.0

-   Fixed issue with link settings where “Open in New Tab” was always OFF on open.
-   Added UI to display a warning when a block has invalid content.<|MERGE_RESOLUTION|>--- conflicted
+++ resolved
@@ -10,14 +10,11 @@
 -->
 
 ## Unreleased
-<<<<<<< HEAD
--   [**] Embed block: Implemented the No Preview UI when an embed is successful, but we're unable to show an inline preview [#34626]
-=======
 -   [**] [Embed block] Implement WP embed preview component [#34004]
 -   [*] [Embed block] Fix content disappearing on Android when switching light/dark mode [#34207]
 -   [*] Embed block: Add device's locale to preview content [#33858]
 -   [**] Fix Android-only issue of main toolbar initial position being wrong when RTL [#34617]
->>>>>>> dade3003
+-   [**] Embed block: Implemented the No Preview UI when an embed is successful, but we're unable to show an inline preview [#34626]
 
 ## 1.61.0
 -   [**] Enable embed preview for a list of providers (for now only YouTube and Twitter) [#34446]
