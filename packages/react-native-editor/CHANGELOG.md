<!-- Learn how to maintain this file at https://github.com/WordPress/gutenberg/tree/HEAD/packages#maintaining-changelogs. -->

<!--
For each user feature we should also add a importance categorization label  to indicate the relevance of the change for end users of GB Mobile. The format is the following:
[***] → Major new features, significant updates to core flows, or impactful fixes (e.g. a crash that impacts a lot of users) — things our users should be aware of.

[**] → Changes our users will probably notice, but doesn’t impact core flows. Most fixes.

[*] → Minor enhancements and fixes that address annoyances — things our users can miss.
-->

## Unreleased

<<<<<<< HEAD
## 1.73.1

-   [*] [Spacer block] Fix crash when changing the height value using the text input [#40053]
=======
-   [*] Remove banner error notification on upload failure [#39694]
>>>>>>> d3116882

## 1.73.0

-   [*] Update react-native-reanimated version to 2.4.1 [#39430]
-   [*] Upgrade Gradle to 7.4 & AGP to 7.1.1 [#39508]
-   [*] Add waits to fix editor test flakiness [#39668]

## 1.72.1

-   [*] Detect GIF badge during render [#39882]

## 1.72.0

-   [*] Add GIF badge for animated GIFs uploaded to Image blocks [#38996]
-   [*] Small refinement to media upload errors, including centring and tweaking copy. [#38951]
-   [*] Update gesture handler and reanimated libraries [#39098]
-   [*] Fix issue with list's starting index and the order [#39354]

## 1.71.3

-   [*] Fix autocorrected Headings applying bold formatting on iOS [#38633]
-   [***] Support for multiple color palettes [#38417]

## 1.71.1

-   [*] Highlight text: Check if style attribute value is defined during filtering [#38670]

## 1.71.0

-   [*] Image block: Replacing the media for an image set as featured prompts to update the featured image [#34666]
-   [***] Font size and line-height support for text-based blocks used in block-based themes [#38205]

## 1.70.3

-   [*] Highlight text: Check if style attribute value is defined during filtering [#38670]

## 1.70.2

-   [**] Rich Text - Validate link colors [#38474]

## 1.70.1

-   [**] [Gallery block] Fix crash when adding images and selecting a gallery item [#38238]

## 1.70.0

-   [**] Fix content justification attribute in Buttons block [#37887]
-   [*] Hide help button from Unsupported Block Editor. [#37221]
-   [*] Add contrast checker to text-based blocks [#34902]
-   [*] [Image block] Fix missing translations [#37956]
-   [*] Fix cut-off setting labels by properly wrapping the text [#37993]
-   [*] Highlight text: fix applying formatting for non-selected text [#37915]
-   [*] Fix missing translations of color settings [#38026]

## 1.69.1

-   [*] Fix app freeze when closing link picker while virtual keyboard is hidden [#37782]
-   [*] Gallery block - Fix bug when migrating from old galleries format [#37889]
-   [*] RichText - Use parsed font size values when comparing new changes [#37951]

## 1.69.0

-   [*] Give multi-line block names central alignment in inserter [#37185]
-   [**] Fix empty line apperaing when splitting heading blocks on Android 12 [#37279]
-   [**] Fix missing translations by refactoring the editor initialization code [#37073]
-   [**] Fix text formatting mode lost after backspace is used [#37676]
-   [*] Fix app freeze when closing link picker while virtual keyboard is hidden [#37782]

## 1.68.0

-   [**] Fix undo/redo functionality in links when applying text format [#36861]
-   [**] [iOS] Fix scroll update when typing in RichText component [#36914]
-   [*] [Preformatted block] Fix an issue where the background color is not showing up for standard themes [#36883]
-   [**] Update Gallery Block to default to the new format and auto-convert old galleries to the new format [#36191]
-   [***] Highlight text - enables color customization for specific text within a Paragraph block [#36028]

## 1.67.0

-   [**] Adds Clipboard Link Suggestion to Image block and Button block [#35972]
-   [*] [Embed block] Included Link in Block Settings [#36099]
-   [**] Fix tab titles translation of inserter menu [#36534]
-   [*] [Media & Text block] Fix an issue where the text font size would be bigger than expected in some cases [#36570]
-   [**] [Gallery block] When a gallery block is added, the media options are auto opened for v2 of the Gallery block. [#36757]

## 1.66.0

-   [**] [Image block] Add ability to quickly link images to Media Files and Attachment Pages [#34846]
-   [*] Fixed a race condition when autosaving content (Android) [#36072]

## 1.65.1

-   [**] Fixed a crash that could occur when copying lists from Microsoft Word. [https://github.com/WordPress/gutenberg/pull/36019]

## 1.65.0

-   [**] Search block - Text and background color support [#35511]
-   [*] [Embed Block] Fix loading glitch with resolver resolution approach [#35798]
-   [*] Fixed an issue where the Help screens may not respect an iOS device's notch. [#35570]
-   [**] Block inserter indicates newly available block types [#35201]
-   [*] Add support for the Mark HTML tag [#35956]

## 1.64.1

-   [**] Fix updating the block list after block removal [#35721]
-   [**] Cover block: Change dimRatio to 50 if media added and dimRatio is set to 100 [#35792]

## 1.64.0

-   [*] [Embed block] Fix inline preview cut-off when editing URL [#35321]
-   [**] [Embed block] Detect when an embeddable URL is pasted into an empty paragraph. [#35204]
-   [*] [Unsupported Block Editor] Fix text selection bug for Android [#34668]
-   [*] [Embed block] Fix URL not editable after dismissing the edit URL bottom sheet with empty value [#35460]
-   [**] Pullquote block - Added support for text and background color customization [#34451]
-   [**] Preformatted block - Added support for text and background color customization [#35314]

## 1.63.1

-   [*] Fixed missing modal backdrop for Android help section [#35557]
-   [*] Fixed erroneous overflow within editor Help screens. [#35552]

## 1.63.0

-   [**] [Embed block] Add the top 5 specific embed blocks to the Block inserter list [#34967]
-   [*] Embed block: Fix URL update when edited after setting a bad URL of a provider [#35013]
-   [**] Users can now contact support from inside the block editor screen. [#34890]

## 1.62.2

-   Same as 1.62.1 but with the changelog.

## 1.62.1

-   [**] Image block: fix height and border regression. [#34957]
-   [**] Column block: fix width attribute float cut off. [#34604]

## 1.62.0

-   [**] [Embed block] Implement WP embed preview component [#34004]
-   [*] [Embed block] Fix content disappearing on Android when switching light/dark mode [#34207]
-   [*] Embed block: Add device's locale to preview content [#33858]
-   [**] Fix Android-only issue of main toolbar initial position being wrong when RTL [#34617]
-   [**] Embed block: Implemented the No Preview UI when an embed is successful, but we're unable to show an inline preview [#34626]
-   [*] Column block: Translate column width's control labels [#34777]
-   [**] Enable embed preview for Instagram and Vimeo providers. [#34563]
-   [**] Embed block: Add error bottom sheet with retry and convert to link actions. [#34604]

## 1.61.2

-   [*] Image block - Fix height and border regression. [#34957]

## 1.61.1

-   [*] Fix crash related to reusable blocks in the block picker. [#34873]

## 1.61.0

-   [**] Enable embed preview for a list of providers (for now only YouTube and Twitter) [#34446]
-   [***] Inserter: Add Inserter Block Search [https://github.com/WordPress/gutenberg/pull/33237]

## 1.60.1

-   [*] RNmobile: Fix the cancel button on Block Variation Picker / Columns Block. [#34249]
-   [*] Column block: Fix Android close button alignment. [#34332]

## 1.60.0

-   [**] Embed block: Add "Resize for smaller devices" setting. [#33654]

## 1.59.2

-   [*] Inserter: Prevent non-deterministic order of inserter items [#34078]
-   [*] Fix missing block title of core/latest-posts block [#34116]

## 1.59.1

-   [*] Global styles - Add color to the block styles filter list [#34000]
-   [*] Rich text - toTree - Add check in replacements before accessing its type [#34020]

## 1.59.0

-   [*] [Android] Fix UBE's inaccessible "more" toolbar item. [#33740]
-   [*] Image block: Add a "featured" banner and ability to set or remove an image as featured. (iOS only) [#31345]

## 1.58.3

-   [*] Rich text - toTree - Add check in replacements before accessing its type [#34020]

## 1.58.2

-   [*] Fix issue with text input in alt text settings [#33845]

## 1.58.1

-   [*] Global styles: Check for undefined values and merge user colors [#33707]
-   [*] [Embed block] Disable paragraph transform [#33745]

## 1.58.0

-   [***] New Block: Embed block. [#33452]

## 1.57.0

-   [*] Update loading and failed screens for web version of the editor [#32395]
-   [*] Handle floating keyboard case - Fix issue with the block selector on iPad. [#33089]
-   [**] Added color/background customization for text blocks. [#33250]

## 1.56.0

-   [*] Tweaks to the badge component's styling, including change of background color and reduced padding. [#32865]

## 1.55.2

-   [**] Fix incorrect block insertion point after blurring the post title field. [#32831]

## 1.55.1

-   [*] Fix: RNMobile borderRadius value setting [#32717]
-   [*] Improve unsupported block message for reusable block [#32618]

## 1.55.0

-   [*] Gallery block - Fix gallery images caption text formatting [#32351]
-   [*] Image block: "Set as featured" button within image block settings. (Android only) [#31705]
-   [***] Audio block now available on WP.com sites on the free plan. [#31966]

## 1.54.0

-   [***] Slash inserter [#29772]
-   [*] Audio block: Add Insert from URL functionality. [#27817]
-   [*] The BottomSheet Cell component now supports the help prop so that a hint can be supplied to all Cell based components. [#30885]
-   [***] Enable reusable block only in WP.com sites [#31744]

## 1.53.1

-   [*] Fix missing title for some unsupported blocks [#31743]

## 1.53.0

-   [*] Bottom-sheet: Add custom header [#30291]
-   [*] Fixes color picker rendering bug when scrolling [#30994]
-   [*] Add enableCaching param to fetch request on Android [#31186]
-   [***] Add reusable blocks to the inserter menu. [#28495]

## 1.52.2

-   [*] Disabled featured image banner on iOS. [#31681]

## 1.52.1

-   [*] Fixes for the generated localized strings files.

## 1.52.0

-   [***] Search block now available on mobile! [https://github.com/WordPress/gutenberg/pull/30783]
-   [*] Image block: Add a "featured" banner. (Android only) [#30806]
-   [**] The media upload options of the Image, Video and Gallery block automatically opens when the respective block is inserted. [#29546]
-   [**] The media upload options of the File and Audio block automatically opens when the respective block is inserted. [#31025]
-   [*] Fixed a bug where the Search block was stealing focus from the Image block upon updating image asset [#31393]

## 1.51.1

-   [*] Updates relative block-support asset path [#31184]

## 1.51.0

-   [*] Image block: Improve text entry for long alt text. [#29670]
-   [*] a11y: Bug fix: Allow stepper cell to be selected by screenreader [#30694]

## 1.50.1

-   [*] Truncate rangecell screenreader decimals] [#30678]
-   [*] Fix Quote block citation [#30548]
-   [**] Fix crash from non-adjustable unit RangeCell a11y activation [#30636]
-   [**] Fix Unsupported Block Editor on Android [#30650]

## 1.50.0

-   [***] a11y: Screenreader improvements for the UnitControl component [#29741]

## 1.49.0

-   [*] Remove the cancel button from settings options (Android only) [https://github.com/WordPress/gutenberg/pull/29599]

## 1.48.0

-   [**] Buttons block: added width setting. [#28543]

## 1.47.2

-   [**] Adds a `replaceBlock` method to iOS bridge delegate with a string to match the clientID and the contents to replace with. [#29734]

## 1.47.1

-   [**] Reduce the number of items per page when fetching reusable blocks to prevent a crash. [#29626]

## 1.47.0

-   [**] Add support for setting Cover block focal point. [#25810]

## 1.46.1

-   [**] Make inserter long-press options "add to beginning" and "add to end" always available. [#28610]
-   [*] Fix crash when Column block width attribute was empty. [#29015]

## 1.46.0

-   [***] New Block: Audio [#27401, #27467, #28594]
-   [**] Add support for setting heading anchors [#27935]
-   [**] Disable Unsupported Block Editor for Reusable blocks [#28552]
-   [**] Add proper handling for single use blocks such as the more block [#28339]

## 1.45.0

-   [*] Use react-native-url-polyfill in globals - [https://github.com/WordPress/gutenberg/pull/27867]
-   [*] Remove Old Layout Picker - [https://github.com/WordPress/gutenberg/pull/27640]

## 1.44.1

-   [**] Fix crash in mobile paragraph blocks with custom font size [#28121]
-   [**] Add move to top bottom when long pressing block movers [#27554]

## 1.44.0

-   [***] Add support for cross-posting between sites
-   [***] Full-width and wide alignment support for Columns

## 1.43.0

-   [***] New Block: File [#27228]
-   [**] Fix issue where a blocks would disappear when deleting all of the text inside without requiring the extra backspace to remove the block. [#27583]

## 1.42.0

-   [***] Adding support for selecting different unit of value in Cover and Columns blocks [#26161]
-   [**] Button block - Add link picker to the block settings [#26206]
-   [**] Support to render background/text colors in Group, Paragraph and Quote blocks [#25994]
-   [*] Fix theme colors syncing with the editor [#26821]
-   [**] Fix issue where a blocks would disappear when deleting all of the text inside without requiring the extra backspace to remove the block. [#27583]

## 1.41.0

-   [***] Faster editor start and overall operation on Android [#26732]
-   [*] [Android] Enable multiple upload support for Image block

## 1.40.0

## 1.39.1

-   [*] Heading block - Disable full-width/wide alignment [#26308]

## 1.39.0

-   [***] Full-width and wide alignment support for Video, Latest-posts, Gallery, Media & text, and Pullquote block
-   [***] Fix unsupported block bottom sheet is triggered when device is rotated
-   [***] Unsupported Block Editor: Fixed issue when cannot view or interact with the classic block on Jetpack site

## 1.38.0

[***] Add support for selecting user's post when configuring the link

## 1.37.0

-   [**] Add support for rounded style in Image block
-   [***] Full-width and wide alignment support for Group, Cover and Image block

## 1.36.1

-   [**] [iOS] Fixed Dark Mode transition for editor menus.

## 1.36.0

-   [**] [Android] Removed pullquote dev only restriction in Android
-   [**] Reflect changes of slider in block settings immediately.

## 1.35.0

-   [***] Fixed empty text fields on RTL layout. Now they are selectable and placeholders are visible.
-   [**] Add settings to allow changing column widths
-   [**] Media editing support in Gallery block.

## 1.34.0

-   [***] Media editing support in Cover block.
-   [*] Fixed a bug on the Heading block, where a heading with a link and string formatting showed a white shadow in dark mode.

## 1.33.1

-   Fixed a bug in the @-mentions feature where dismissing the @-mentions UI removed the @ character from the post.

## 1.33.0

-   [***] Media editing support in Media & Text block.
-   [***] New block: Social Icons
-   [*] Cover block placeholder is updated to allow users start the block with a background color

## 1.32.0

-   [***] Adds Copy, Cut, Paste, and Duplicate functionality to blocks
-   [***] Add support for mentions.
-   [***] Users can now individually edit unsupported blocks found in posts or pages.
-   [*] [iOS] Improved editor loading experience with Ghost Effect.

## 1.31.1

-   Fix for pullquote stylying in dark mode.
-   Fix for button style.

## 1.31.0

-   [**] Add support for customizing gradient type and angle in Buttons and Cover blocks.
-   [*] Show content information (block, word and characters counts).
-   [*] [Android] Fix handling of upload completion while re-opening the editor

## 1.30.0

-   [**] Adds editor support for theme defined colors and theme defined gradients on cover and button blocks.
-   [*] Support for breaking out of captions/citation authors by pressing enter on the following blocks: image, video, gallery, quote, and pullquote.

## 1.29.1

-   Revert Creating undo levels less frequently

## 1.29.0

-   [**] Add support for changing overlay color settings in Cover block
-   Add enter/exit animation in FloatingToolbar
-   [***] New block: Verse
-   [*] Fix merging of text blocks when text had active formatting (bold, italic, strike, link)
-   [***] Trash icon that is used to remove blocks is moved to the new menu reachable via ellipsis button in the block toolbar
-   [**] Block toolbar can now collapse when the block width is smaller than the toolbar content
-   [**] Creating undo levels less frequently
-   [**] Tooltip for page template selection buttons
-   [*] Fix button alignment in page templates and make strings consistent
-   [*] Add support for displaying radial gradients in Buttons and Cover blocks

## 1.28.2

-   [***] Disable Pullquote Block on Android

## 1.28.1

-   [**] Avoid crash when editor selection state becomes invalid

## 1.28.0

-   [***] New block: Pullquote
-   [**] Add support for changing background and text color in Buttons block
-   [*] Fix the icons and buttons in Gallery, Paragraph, List and MediaText block on RTL mode
-   [**] Remove Subscription Button from the Blog template since it didn't have an initial functionality and it is hard to configure for users.
-   [**] [iOS] Add support for the subscript `<sub>` and superscript `<sup>`HTML elements in text blocks
-   [**] Update page templates to use recently added blocks

## 1.27.1

-   Remove Subscription Button from the Blog template since it didn't have an initial functionality and it is hard to configure for users.

## 1.27.0

-   Block Editor: Add dialog for mentioning other users in your post
-   Prefill caption for image blocks when available on the Media library
-   New block: Buttons. From now you’ll be able to add the individual Button block only inside the Buttons block
-   Fix bug where whitespaces at start of text blocks were being removed
-   Add support for upload options in Cover block
-   [Android] Floating toolbar, previously located above nested blocks, is now placed at the top of the screen
-   [iOS] Floating toolbar, previously located above nested blocks, is now placed at the bottom of the screen
-   Fix the icons in FloatingToolbar on RTL mode
-   [Android] Add alignment options for heading block
-   Fix Quote block so it visually reflects selected alignment
-   Fix bug where buttons in page templates were not rendering correctly on web

## 1.26.0

-   [iOS] Disable ripple effect in all BottomSheet's controls.
-   [Android] Disable ripple effect for Slider control
-   New block: Columns
-   New starter page template: Blog
-   Make Starter Page Template picker buttons visible only when the screen height is enough
-   Fix a bug which caused to show URL settings modal randomly when changing the device orientation multiple times during the time Starter Page Template Preview is open

## 1.25.0

-   New block: Cover
-   [Android] Dark Mode
-   [Android] Improve icon on the "Take a Video" media option
-   Removed the dimming effect on unselected blocks
-   [iOS] Add alignment options for heading block
-   Implemented dropdown toolbar for alignment toolbar in Heading, Paragraph, Image, MediaText blocks
-   Block Editor: When editing link settings, tapping the keyboard return button now closes the settings panel as well as closing the keyboard.
-   [Android] Show an "Edit" button overlay on selected image blocks

## 1.24.0

-   New block: Latest Posts
-   Fix Quote block's left border not being visible in Dark Mode
-   Added Starter Page Templates: when you create a new page, we now show you a few templates to get started more quickly.
-   Fix crash when pasting HTML content with embeded images on paragraphs

## 1.23.0

-   New block: Group
-   Add support for upload options in Gallery block
-   Add support for size options in the Image block
-   New block: Button
-   Add scroll support inside block picker and block settings
-   [Android] Fix issue preventing correct placeholder image from displaying during image upload
-   [iOS] Fix diplay of large numbers on ordered lists
-   Fix issue where adding emojis to the post title add strong HTML elements to the title of the post
-   [iOS] Fix issue where alignment of paragraph blocks was not always being respected when splitting the paragraph or reading the post's html content.
-   We’ve introduced a new toolbar that floats above the block you’re editing, which makes navigating your blocks easier — especially complex ones.

## 1.22.0

-   Make inserter to show options on long-press to add before/after
-   Retry displaying image when connectivity restores
-   [iOS] Show an "Edit" button overlay on selected image blocks
-   [Android] Fix blank post when sharing media from another app
-   Add support for image size options in the gallery block
-   Fix issue that sometimes prevented merging paragraph blocks

## 1.21.0

-   Reduced padding around text on Rich Text based blocks.
-   [Android] Improved stability on very long posts.

## 1.20.0

-   Fix bug where image placeholders would sometimes not be shown
-   Fix crash on undo
-   Style fixes on the navigation UI
-   [iOS] Fix focus issue
-   New block: Shortcode. You can now create and edit Shortcode blocks in the editor.

## 1.19.0

-   Add support for changing Settings in List Block.
-   [iOS] Fix crash dismissing bottom-sheet after device rotation.
-   [Android] Add support for Preformatted block.
-   New block: Gallery. You can now create image galleries using WordPress Media library. Upload feature is coming soon.
-   Add support for Video block settings

## 1.18.0

-   [iOS] Added native fullscreen preview when clicking image from Image Block
-   New block: Spacer

## 1.17.0

-   Include block title in Unsupported block's UI
-   Show new-block-indicator when no blocks at all and when at the last block
-   Use existing links in the clipboard to prefill url field when inserting new link.
-   Media & Text block alignment options
-   Add alignment controls for paragraph blocks
-   [iOS] Fix issue where the keyboard would not capitalize sentences correctly on some cases.
-   [iOS] Support for Pexels image library
-   [Android] Added native fullscreen preview when clicking image from Image Block
-   [iOS] Add support for Preformatted block.
-   [Android] Fix issue when removing image/page break block crashes the app

## 1.16.1

-   [iOS] Fix tap on links bug that reappear on iOS 13.2

## 1.16.0

-   [Android] Add support for pexels images
-   Add left, center, and right image alignment controls

## 1.15.3

-   [iOS] Fix a layout bug in RCTAztecView in iOS 13.2

## 1.15.2

-   Fix issue when copy/paste photos from other apps, was not inserting an image on the post.
-   Fix issue where the block inserter layout wasn't correct after device rotation.

## 1.15.0

-   Fix issue when multiple media selection adds only one image or video block on Android
-   Fix issue when force Touch app shortcut doesn't work properly selecting "New Photo Post" on iOS
-   Add Link Target (Open in new tab) to Image Block.
-   [iOS] DarkMode improvements.
-   [iOS] Update to iOS 11 and Swift 5
-   New block: Media & Text

## 1.14.0

-   Fix a bug on iOS 13.0 were tapping on a link opens Safari
-   Fix a link editing issue, where trying to add a empty link at the start of another link would remove the existing link.
-   Fix missing content on long posts in html mode on Android

## 1.12.0

-   Add rich text styling to video captions
-   Prevent keyboard dismissal when switching between caption and text block on Android
-   Blocks that would be replaced are now hidden when add block bottom sheet displays
-   Tapping on empty editor area now always inserts new block at end of post

## 1.11.0

-   Toolbar scroll position now resets when its content changes.
-   Dark Mode for iOS.

## 1.10.0

-   Adding a block from the post title now shows the add block here indicator.
-   Deselect post title any time a block is added
-   Fix loss of center alignment in image captions on Android

## 1.9.0

-   Enable video block on Android platform
-   Tapping on an empty editor area will create a new paragraph block
-   Fix content loss issue when loading unsupported blocks containing inner blocks.
-   Adding a block from the Post Title now inserts the block at the top of the Post.

## 1.8.0

-   Fix pasting simple text on Post Title
-   Remove editable empty line after list on the List block
-   Performance improvements on rich text editing

## 1.7.0

-   Fixed keyboard flickering issue after pressing Enter repeatedly on the Post Title.
-   New blocks are available: video/quote/more

## 1.6.0

-   Fixed issue with link settings where “Open in New Tab” was always OFF on open.
-   Added UI to display a warning when a block has invalid content.<|MERGE_RESOLUTION|>--- conflicted
+++ resolved
@@ -11,13 +11,11 @@
 
 ## Unreleased
 
-<<<<<<< HEAD
+-   [*] Remove banner error notification on upload failure [#39694]
+
 ## 1.73.1
 
 -   [*] [Spacer block] Fix crash when changing the height value using the text input [#40053]
-=======
--   [*] Remove banner error notification on upload failure [#39694]
->>>>>>> d3116882
 
 ## 1.73.0
 
