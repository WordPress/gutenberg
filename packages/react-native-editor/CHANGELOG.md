--- conflicted
+++ resolved
@@ -11,11 +11,8 @@
 
 ## Unreleased
 -   [*] Gallery block - Fix gallery images caption text formatting [#32351]
-<<<<<<< HEAD
+-   [*] Image block: "Set as featured" button within image block settings. (Android only) [#31705]
 -   [***] Audio block now available on WP.com sites on the free plan. [#31966]
-=======
--   [*] Image block: "Set as featured" button within image block settings. (Android only) [#31705]
->>>>>>> f2472ed5
 
 ## 1.54.0
 -   [***] Slash inserter [#29772]
