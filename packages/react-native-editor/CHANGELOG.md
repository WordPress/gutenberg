--- conflicted
+++ resolved
@@ -10,13 +10,10 @@
 -->
 
 ## Unreleased
-<<<<<<< HEAD
--   [**] Fix bug affecting undo and redo history when instering a link configured to open in a new tab
-=======
 -   [*] Fix crash when trying to convert to regular blocks an undefined/deleted reusable block [#50475]
 -   [**] Tapping on a nested block now gets focus directly instead of having to tap multiple times depeding on the nesting levels. [#50108]
 -   [*] Use host app namespace in reusable block message [#50478]
->>>>>>> 3ee22905
+-   [**] Fix bug affecting undo and redo history when instering a link configured to open in a new tab [#50460]
 
 ## 1.94.0
 -   [*] Split pasted content between title and body. [#37169]
