<!-- Learn how to maintain this file at https://github.com/WordPress/gutenberg/tree/HEAD/packages#maintaining-changelogs. -->

<!--
For each user feature we should also add a importance categorization label  to indicate the relevance of the change for end users of GB Mobile. The format is the following:
[***] → Major new features, significant updates to core flows, or impactful fixes (e.g. a crash that impacts a lot of users) — things our users should be aware of.

[**] → Changes our users will probably notice, but doesn’t impact core flows. Most fixes.

[*] → Minor enhancements and fixes that address annoyances — things our users can miss.
-->

## Unreleased

## 1.48.0
* [**] Buttons block: added width setting. [#28543]

<<<<<<< HEAD
## 1.47.2
* [**] Adds a `replaceBlock` method to iOS bridge delegate with a string to match the clientID and the contents to replace with. [#29734]

=======
>>>>>>> 547033c2
## 1.47.0
* [**] Add support for setting Cover block focal point. [#25810]

## 1.46.1
* [**] Make inserter long-press options "add to beginning" and "add to end" always available. [#28610]
* [*] Fix crash when Column block width attribute was empty. [#29015]

## 1.46.0
* [***] New Block: Audio [#27401, #27467, #28594]
* [**] Add support for setting heading anchors [#27935]
* [**] Disable Unsupported Block Editor for Reusable blocks [#28552]
* [**] Add proper handling for single use blocks such as the more block [#28339]

## 1.45.0
* [*] Use react-native-url-polyfill in globals - [https://github.com/WordPress/gutenberg/pull/27867]
* [*] Remove Old Layout Picker - [https://github.com/WordPress/gutenberg/pull/27640]

## 1.44.1
* [**] Fix crash in mobile paragraph blocks with custom font size [#28121]
* [**] Add move to top bottom when long pressing block movers  [#27554]

## 1.44.0

* [***] Add support for cross-posting between sites
* [***] Full-width and wide alignment support for Columns

## 1.43.0
* [***] New Block: File [#27228]
* [**] Fix issue where a blocks would disappear when deleting all of the text inside without requiring the extra backspace to remove the block. [#27583]

## 1.42.0
* [***] Adding support for selecting different unit of value in Cover and Columns blocks [#26161]
* [**] Button block - Add link picker to the block settings [#26206]
* [**] Support to render background/text colors in Group, Paragraph and Quote blocks [#25994]
* [*] Fix theme colors syncing with the editor [#26821]
* [**] Fix issue where a blocks would disappear when deleting all of the text inside without requiring the extra backspace to remove the block. [#27583]

## 1.41.0

* [***] Faster editor start and overall operation on Android [#26732]
* [*] [Android] Enable multiple upload support for Image block

## 1.40.0

## 1.39.1

* [*] Heading block - Disable full-width/wide alignment [#26308]

## 1.39.0

* [***] Full-width and wide alignment support for Video, Latest-posts, Gallery, Media & text, and Pullquote block
* [***] Fix unsupported block bottom sheet is triggered when device is rotated
* [***] Unsupported Block Editor: Fixed issue when cannot view or interact with the classic block on Jetpack site


## 1.38.0

[***] Add support for selecting user's post when configuring the link

## 1.37.0

* [**] Add support for rounded style in Image block
* [***] Full-width and wide alignment support for Group, Cover and Image block

## 1.36.1

* [**] [iOS] Fixed Dark Mode transition for editor menus.

## 1.36.0

* [**] [Android] Removed pullquote dev only restriction in Android
* [**] Reflect changes of slider in block settings immediately.

## 1.35.0

* [***] Fixed empty text fields on RTL layout. Now they are selectable and placeholders are visible.
* [**] Add settings to allow changing column widths
* [**] Media editing support in Gallery block.

## 1.34.0

* [***] Media editing support in Cover block.
* [*] Fixed a bug on the Heading block, where a heading with a link and string formatting showed a white shadow in dark mode.

## 1.33.1

* Fixed a bug in the @-mentions feature where dismissing the @-mentions UI removed the @ character from the post.

## 1.33.0

* [***] Media editing support in Media & Text block.
* [***] New block: Social Icons
* [*] Cover block placeholder is updated to allow users start the block with a background color

## 1.32.0

* [***] Adds Copy, Cut, Paste, and Duplicate functionality to blocks
* [***] Add support for mentions.
* [***] Users can now individually edit unsupported blocks found in posts or pages.
* [*] [iOS] Improved editor loading experience with Ghost Effect. 

## 1.31.1

* Fix for pullquote stylying in dark mode.
* Fix for button style.

## 1.31.0

* [**] Add support for customizing gradient type and angle in Buttons and Cover blocks.
* [*] Show content information (block, word and characters counts).
* [*] [Android] Fix handling of upload completion while re-opening the editor

## 1.30.0

* [**] Adds editor support for theme defined colors and theme defined gradients on cover and button blocks.
* [*] Support for breaking out of captions/citation authors by pressing enter on the following blocks: image, video, gallery, quote, and pullquote.

## 1.29.1

* Revert Creating undo levels less frequently

## 1.29.0

* [**] Add support for changing overlay color settings in Cover block
* Add enter/exit animation in FloatingToolbar
* [***] New block: Verse
* [*] Fix merging of text blocks when text had active formatting (bold, italic, strike, link)
* [***] Trash icon that is used to remove blocks is moved to the new menu reachable via ellipsis button in the block toolbar
* [**] Block toolbar can now collapse when the block width is smaller than the toolbar content
* [**] Creating undo levels less frequently
* [**] Tooltip for page template selection buttons
* [*] Fix button alignment in page templates and make strings consistent
* [*] Add support for displaying radial gradients in Buttons and Cover blocks

## 1.28.2

* [***] Disable Pullquote Block on Android

## 1.28.1

* [**] Avoid crash when editor selection state becomes invalid

## 1.28.0

* [***] New block: Pullquote
* [**] Add support for changing background and text color in Buttons block
* [*] Fix the icons and buttons in Gallery, Paragraph, List and MediaText block on RTL mode
* [**] Remove Subscription Button from the Blog template since it didn't have an initial functionality and it is hard to configure for users.
* [**] [iOS] Add support for the subscript `<sub>` and superscript `<sup>`HTML elements in text blocks
* [**] Update page templates to use recently added blocks

## 1.27.1

* Remove Subscription Button from the Blog template since it didn't have an initial functionality and it is hard to configure for users.

## 1.27.0

* Block Editor: Add dialog for mentioning other users in your post
* Prefill caption for image blocks when available on the Media library
* New block: Buttons. From now you’ll be able to add the individual Button block only inside the Buttons block
* Fix bug where whitespaces at start of text blocks were being removed
* Add support for upload options in Cover block
* [Android] Floating toolbar, previously located above nested blocks, is now placed at the top of the screen
* [iOS] Floating toolbar, previously located above nested blocks, is now placed at the bottom of the screen
* Fix the icons in FloatingToolbar on RTL mode
* [Android] Add alignment options for heading block
* Fix Quote block so it visually reflects selected alignment
* Fix bug where buttons in page templates were not rendering correctly on web

## 1.26.0

* [iOS] Disable ripple effect in all BottomSheet's controls.
* [Android] Disable ripple effect for Slider control
* New block: Columns
* New starter page template: Blog
* Make Starter Page Template picker buttons visible only when the screen height is enough
* Fix a bug which caused to show URL settings modal randomly when changing the device orientation multiple times during the time Starter Page Template Preview is open

## 1.25.0

* New block: Cover
* [Android] Dark Mode
* [Android] Improve icon on the "Take a Video" media option
* Removed the dimming effect on unselected blocks
* [iOS] Add alignment options for heading block
* Implemented dropdown toolbar for alignment toolbar in Heading, Paragraph, Image, MediaText blocks
* Block Editor: When editing link settings, tapping the keyboard return button now closes the settings panel as well as closing the keyboard.
* [Android] Show an "Edit" button overlay on selected image blocks

## 1.24.0

* New block: Latest Posts
* Fix Quote block's left border not being visible in Dark Mode
* Added Starter Page Templates: when you create a new page, we now show you a few templates to get started more quickly.
* Fix crash when pasting HTML content with embeded images on paragraphs

## 1.23.0

* New block: Group
* Add support for upload options in Gallery block
* Add support for size options in the Image block
* New block: Button
* Add scroll support inside block picker and block settings
* [Android] Fix issue preventing correct placeholder image from displaying during image upload
* [iOS] Fix diplay of large numbers on ordered lists
* Fix issue where adding emojis to the post title add strong HTML elements to the title of the post
* [iOS] Fix issue where alignment of paragraph blocks was not always being respected when splitting the paragraph or reading the post's html content.
* We’ve introduced a new toolbar that floats above the block you’re editing, which makes navigating your blocks easier — especially complex ones.

## 1.22.0

* Make inserter to show options on long-press to add before/after
* Retry displaying image when connectivity restores
* [iOS] Show an "Edit" button overlay on selected image blocks
* [Android] Fix blank post when sharing media from another app
* Add support for image size options in the gallery block
* Fix issue that sometimes prevented merging paragraph blocks

## 1.21.0

* Reduced padding around text on Rich Text based blocks.
* [Android] Improved stability on very long posts.

## 1.20.0

* Fix bug where image placeholders would sometimes not be shown
* Fix crash on undo
* Style fixes on the navigation UI
* [iOS] Fix focus issue
* New block: Shortcode. You can now create and edit Shortcode blocks in the editor.

## 1.19.0

* Add support for changing Settings in List Block.
* [iOS] Fix crash dismissing bottom-sheet after device rotation.
* [Android] Add support for Preformatted block.
* New block: Gallery. You can now create image galleries using WordPress Media library. Upload feature is coming soon.
* Add support for Video block settings

## 1.18.0

* [iOS] Added native fullscreen preview when clicking image from Image Block
* New block: Spacer

## 1.17.0

* Include block title in Unsupported block's UI
* Show new-block-indicator when no blocks at all and when at the last block
* Use existing links in the clipboard to prefill url field when inserting new link.
* Media & Text block alignment options
* Add alignment controls for paragraph blocks
* [iOS] Fix issue where the keyboard would not capitalize sentences correctly on some cases.
* [iOS] Support for Pexels image library
* [Android] Added native fullscreen preview when clicking image from Image Block
* [iOS] Add support for Preformatted block.
* [Android] Fix issue when removing image/page break block crashes the app

## 1.16.1

* [iOS] Fix tap on links bug that reappear on iOS 13.2

## 1.16.0

* [Android] Add support for pexels images
* Add left, center, and right image alignment controls

## 1.15.3

* [iOS] Fix a layout bug in RCTAztecView in iOS 13.2

## 1.15.2

* Fix issue when copy/paste photos from other apps, was not inserting an image on the post.
* Fix issue where the block inserter layout wasn't correct after device rotation.

## 1.15.0

* Fix issue when multiple media selection adds only one image or video block on Android
* Fix issue when force Touch app shortcut doesn't work properly selecting "New Photo Post" on iOS
* Add Link Target (Open in new tab) to Image Block.
* [iOS] DarkMode improvements.
* [iOS] Update to iOS 11 and Swift 5
* New block: Media & Text

## 1.14.0

* Fix a bug on iOS 13.0 were tapping on a link opens Safari
* Fix a link editing issue, where trying to add a empty link at the start of another link would remove the existing link.
* Fix missing content on long posts in html mode on Android

## 1.12.0

* Add rich text styling to video captions
* Prevent keyboard dismissal when switching between caption and text block on Android
* Blocks that would be replaced are now hidden when add block bottom sheet displays
* Tapping on empty editor area now always inserts new block at end of post

## 1.11.0

* Toolbar scroll position now resets when its content changes.
* Dark Mode for iOS.

## 1.10.0

* Adding a block from the post title now shows the add block here indicator.
* Deselect post title any time a block is added
* Fix loss of center alignment in image captions on Android

## 1.9.0

* Enable video block on Android platform
* Tapping on an empty editor area will create a new paragraph block
* Fix content loss issue when loading unsupported blocks containing inner blocks.
* Adding a block from the Post Title now inserts the block at the top of the Post.

## 1.8.0

* Fix pasting simple text on Post Title
* Remove editable empty line after list on the List block
* Performance improvements on rich text editing

## 1.7.0

* Fixed keyboard flickering issue after pressing Enter repeatedly on the Post Title.
* New blocks are available: video/quote/more

## 1.6.0

* Fixed issue with link settings where “Open in New Tab” was always OFF on open.
* Added UI to display a warning when a block has invalid content.<|MERGE_RESOLUTION|>--- conflicted
+++ resolved
@@ -14,12 +14,12 @@
 ## 1.48.0
 * [**] Buttons block: added width setting. [#28543]
 
-<<<<<<< HEAD
 ## 1.47.2
 * [**] Adds a `replaceBlock` method to iOS bridge delegate with a string to match the clientID and the contents to replace with. [#29734]
 
-=======
->>>>>>> 547033c2
+## 1.47.1
+* [**] Reduce the number of items per page when fetching reusable blocks to prevent a crash. [#29626]
+
 ## 1.47.0
 * [**] Add support for setting Cover block focal point. [#25810]
 
