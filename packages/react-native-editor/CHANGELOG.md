--- conflicted
+++ resolved
@@ -11,16 +11,14 @@
 
 ## Unreleased
 
-<<<<<<< HEAD
-## 1.76.3
-
--   [***] Fixes a crash on iOS related to JSI and Reanimated [#41482]
-=======
 ## 1.77.0
 
 -   [*] [a11y] Improve text read by screen readers for BottomSheetSelectControl [#41036]
 -   [*] Add 'Insert from URL' option to Image block [#40334]
->>>>>>> 3323c844
+
+## 1.76.3
+
+-   [***] Fixes a crash on iOS related to JSI and Reanimated [#41482]
 
 ## 1.76.2
 
