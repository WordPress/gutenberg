<!-- Learn how to maintain this file at https://github.com/WordPress/gutenberg/tree/HEAD/packages#maintaining-changelogs. -->

<!--
For each user feature we should also add a importance categorization label  to indicate the relevance of the change for end users of GB Mobile. The format is the following:
[***] → Major new features, significant updates to core flows, or impactful fixes (e.g. a crash that impacts a lot of users) — things our users should be aware of.

[**] → Changes our users will probably notice, but doesn’t impact core flows. Most fixes.

[*] → Minor enhancements and fixes that address annoyances — things our users can miss.
-->

## Unreleased

-   [*] Image block: Improve text entry for long alt text. [#29670]
<<<<<<< HEAD
-   [*] Image block: Add a "featured" banner. (Android only) [#30806]
=======

## 1.50.0

## 1.50.1

-   [x] Truncate rangecell screenreader decimals] [#30678]
-   [x] Fix Quote block citation [#30548]
-   [xx] Fix crash from non-adjustable unit RangeCell a11y activation [#30636]
-   [xx] Fix Unsupported Block Editor on Android [#30650]
>>>>>>> 3e8ac5ab

## 1.50.0

-   [***] a11y: Screenreader improvements for the UnitControl component [#29741]

## 1.49.0

-   [*] Remove the cancel button from settings options (Android only) [https://github.com/WordPress/gutenberg/pull/29599]

## 1.48.0

-   [**] Buttons block: added width setting. [#28543]

## 1.47.2

-   [**] Adds a `replaceBlock` method to iOS bridge delegate with a string to match the clientID and the contents to replace with. [#29734]

## 1.47.1

-   [**] Reduce the number of items per page when fetching reusable blocks to prevent a crash. [#29626]

## 1.47.0

-   [**] Add support for setting Cover block focal point. [#25810]

## 1.46.1

-   [**] Make inserter long-press options "add to beginning" and "add to end" always available. [#28610]
-   [*] Fix crash when Column block width attribute was empty. [#29015]

## 1.46.0

-   [***] New Block: Audio [#27401, #27467, #28594]
-   [**] Add support for setting heading anchors [#27935]
-   [**] Disable Unsupported Block Editor for Reusable blocks [#28552]
-   [**] Add proper handling for single use blocks such as the more block [#28339]

## 1.45.0

-   [*] Use react-native-url-polyfill in globals - [https://github.com/WordPress/gutenberg/pull/27867]
-   [*] Remove Old Layout Picker - [https://github.com/WordPress/gutenberg/pull/27640]

## 1.44.1

-   [**] Fix crash in mobile paragraph blocks with custom font size [#28121]
-   [**] Add move to top bottom when long pressing block movers [#27554]

## 1.44.0

-   [***] Add support for cross-posting between sites
-   [***] Full-width and wide alignment support for Columns

## 1.43.0

-   [***] New Block: File [#27228]
-   [**] Fix issue where a blocks would disappear when deleting all of the text inside without requiring the extra backspace to remove the block. [#27583]

## 1.42.0

-   [***] Adding support for selecting different unit of value in Cover and Columns blocks [#26161]
-   [**] Button block - Add link picker to the block settings [#26206]
-   [**] Support to render background/text colors in Group, Paragraph and Quote blocks [#25994]
-   [*] Fix theme colors syncing with the editor [#26821]
-   [**] Fix issue where a blocks would disappear when deleting all of the text inside without requiring the extra backspace to remove the block. [#27583]

## 1.41.0

-   [***] Faster editor start and overall operation on Android [#26732]
-   [*] [Android] Enable multiple upload support for Image block

## 1.40.0

## 1.39.1

-   [*] Heading block - Disable full-width/wide alignment [#26308]

## 1.39.0

-   [***] Full-width and wide alignment support for Video, Latest-posts, Gallery, Media & text, and Pullquote block
-   [***] Fix unsupported block bottom sheet is triggered when device is rotated
-   [***] Unsupported Block Editor: Fixed issue when cannot view or interact with the classic block on Jetpack site

## 1.38.0

[***] Add support for selecting user's post when configuring the link

## 1.37.0

-   [**] Add support for rounded style in Image block
-   [***] Full-width and wide alignment support for Group, Cover and Image block

## 1.36.1

-   [**] [iOS] Fixed Dark Mode transition for editor menus.

## 1.36.0

-   [**] [Android] Removed pullquote dev only restriction in Android
-   [**] Reflect changes of slider in block settings immediately.

## 1.35.0

-   [***] Fixed empty text fields on RTL layout. Now they are selectable and placeholders are visible.
-   [**] Add settings to allow changing column widths
-   [**] Media editing support in Gallery block.

## 1.34.0

-   [***] Media editing support in Cover block.
-   [*] Fixed a bug on the Heading block, where a heading with a link and string formatting showed a white shadow in dark mode.

## 1.33.1

-   Fixed a bug in the @-mentions feature where dismissing the @-mentions UI removed the @ character from the post.

## 1.33.0

-   [***] Media editing support in Media & Text block.
-   [***] New block: Social Icons
-   [*] Cover block placeholder is updated to allow users start the block with a background color

## 1.32.0

-   [***] Adds Copy, Cut, Paste, and Duplicate functionality to blocks
-   [***] Add support for mentions.
-   [***] Users can now individually edit unsupported blocks found in posts or pages.
-   [*] [iOS] Improved editor loading experience with Ghost Effect.

## 1.31.1

-   Fix for pullquote stylying in dark mode.
-   Fix for button style.

## 1.31.0

-   [**] Add support for customizing gradient type and angle in Buttons and Cover blocks.
-   [*] Show content information (block, word and characters counts).
-   [*] [Android] Fix handling of upload completion while re-opening the editor

## 1.30.0

-   [**] Adds editor support for theme defined colors and theme defined gradients on cover and button blocks.
-   [*] Support for breaking out of captions/citation authors by pressing enter on the following blocks: image, video, gallery, quote, and pullquote.

## 1.29.1

-   Revert Creating undo levels less frequently

## 1.29.0

-   [**] Add support for changing overlay color settings in Cover block
-   Add enter/exit animation in FloatingToolbar
-   [***] New block: Verse
-   [*] Fix merging of text blocks when text had active formatting (bold, italic, strike, link)
-   [***] Trash icon that is used to remove blocks is moved to the new menu reachable via ellipsis button in the block toolbar
-   [**] Block toolbar can now collapse when the block width is smaller than the toolbar content
-   [**] Creating undo levels less frequently
-   [**] Tooltip for page template selection buttons
-   [*] Fix button alignment in page templates and make strings consistent
-   [*] Add support for displaying radial gradients in Buttons and Cover blocks

## 1.28.2

-   [***] Disable Pullquote Block on Android

## 1.28.1

-   [**] Avoid crash when editor selection state becomes invalid

## 1.28.0

-   [***] New block: Pullquote
-   [**] Add support for changing background and text color in Buttons block
-   [*] Fix the icons and buttons in Gallery, Paragraph, List and MediaText block on RTL mode
-   [**] Remove Subscription Button from the Blog template since it didn't have an initial functionality and it is hard to configure for users.
-   [**] [iOS] Add support for the subscript `<sub>` and superscript `<sup>`HTML elements in text blocks
-   [**] Update page templates to use recently added blocks

## 1.27.1

-   Remove Subscription Button from the Blog template since it didn't have an initial functionality and it is hard to configure for users.

## 1.27.0

-   Block Editor: Add dialog for mentioning other users in your post
-   Prefill caption for image blocks when available on the Media library
-   New block: Buttons. From now you’ll be able to add the individual Button block only inside the Buttons block
-   Fix bug where whitespaces at start of text blocks were being removed
-   Add support for upload options in Cover block
-   [Android] Floating toolbar, previously located above nested blocks, is now placed at the top of the screen
-   [iOS] Floating toolbar, previously located above nested blocks, is now placed at the bottom of the screen
-   Fix the icons in FloatingToolbar on RTL mode
-   [Android] Add alignment options for heading block
-   Fix Quote block so it visually reflects selected alignment
-   Fix bug where buttons in page templates were not rendering correctly on web

## 1.26.0

-   [iOS] Disable ripple effect in all BottomSheet's controls.
-   [Android] Disable ripple effect for Slider control
-   New block: Columns
-   New starter page template: Blog
-   Make Starter Page Template picker buttons visible only when the screen height is enough
-   Fix a bug which caused to show URL settings modal randomly when changing the device orientation multiple times during the time Starter Page Template Preview is open

## 1.25.0

-   New block: Cover
-   [Android] Dark Mode
-   [Android] Improve icon on the "Take a Video" media option
-   Removed the dimming effect on unselected blocks
-   [iOS] Add alignment options for heading block
-   Implemented dropdown toolbar for alignment toolbar in Heading, Paragraph, Image, MediaText blocks
-   Block Editor: When editing link settings, tapping the keyboard return button now closes the settings panel as well as closing the keyboard.
-   [Android] Show an "Edit" button overlay on selected image blocks

## 1.24.0

-   New block: Latest Posts
-   Fix Quote block's left border not being visible in Dark Mode
-   Added Starter Page Templates: when you create a new page, we now show you a few templates to get started more quickly.
-   Fix crash when pasting HTML content with embeded images on paragraphs

## 1.23.0

-   New block: Group
-   Add support for upload options in Gallery block
-   Add support for size options in the Image block
-   New block: Button
-   Add scroll support inside block picker and block settings
-   [Android] Fix issue preventing correct placeholder image from displaying during image upload
-   [iOS] Fix diplay of large numbers on ordered lists
-   Fix issue where adding emojis to the post title add strong HTML elements to the title of the post
-   [iOS] Fix issue where alignment of paragraph blocks was not always being respected when splitting the paragraph or reading the post's html content.
-   We’ve introduced a new toolbar that floats above the block you’re editing, which makes navigating your blocks easier — especially complex ones.

## 1.22.0

-   Make inserter to show options on long-press to add before/after
-   Retry displaying image when connectivity restores
-   [iOS] Show an "Edit" button overlay on selected image blocks
-   [Android] Fix blank post when sharing media from another app
-   Add support for image size options in the gallery block
-   Fix issue that sometimes prevented merging paragraph blocks

## 1.21.0

-   Reduced padding around text on Rich Text based blocks.
-   [Android] Improved stability on very long posts.

## 1.20.0

-   Fix bug where image placeholders would sometimes not be shown
-   Fix crash on undo
-   Style fixes on the navigation UI
-   [iOS] Fix focus issue
-   New block: Shortcode. You can now create and edit Shortcode blocks in the editor.

## 1.19.0

-   Add support for changing Settings in List Block.
-   [iOS] Fix crash dismissing bottom-sheet after device rotation.
-   [Android] Add support for Preformatted block.
-   New block: Gallery. You can now create image galleries using WordPress Media library. Upload feature is coming soon.
-   Add support for Video block settings

## 1.18.0

-   [iOS] Added native fullscreen preview when clicking image from Image Block
-   New block: Spacer

## 1.17.0

-   Include block title in Unsupported block's UI
-   Show new-block-indicator when no blocks at all and when at the last block
-   Use existing links in the clipboard to prefill url field when inserting new link.
-   Media & Text block alignment options
-   Add alignment controls for paragraph blocks
-   [iOS] Fix issue where the keyboard would not capitalize sentences correctly on some cases.
-   [iOS] Support for Pexels image library
-   [Android] Added native fullscreen preview when clicking image from Image Block
-   [iOS] Add support for Preformatted block.
-   [Android] Fix issue when removing image/page break block crashes the app

## 1.16.1

-   [iOS] Fix tap on links bug that reappear on iOS 13.2

## 1.16.0

-   [Android] Add support for pexels images
-   Add left, center, and right image alignment controls

## 1.15.3

-   [iOS] Fix a layout bug in RCTAztecView in iOS 13.2

## 1.15.2

-   Fix issue when copy/paste photos from other apps, was not inserting an image on the post.
-   Fix issue where the block inserter layout wasn't correct after device rotation.

## 1.15.0

-   Fix issue when multiple media selection adds only one image or video block on Android
-   Fix issue when force Touch app shortcut doesn't work properly selecting "New Photo Post" on iOS
-   Add Link Target (Open in new tab) to Image Block.
-   [iOS] DarkMode improvements.
-   [iOS] Update to iOS 11 and Swift 5
-   New block: Media & Text

## 1.14.0

-   Fix a bug on iOS 13.0 were tapping on a link opens Safari
-   Fix a link editing issue, where trying to add a empty link at the start of another link would remove the existing link.
-   Fix missing content on long posts in html mode on Android

## 1.12.0

-   Add rich text styling to video captions
-   Prevent keyboard dismissal when switching between caption and text block on Android
-   Blocks that would be replaced are now hidden when add block bottom sheet displays
-   Tapping on empty editor area now always inserts new block at end of post

## 1.11.0

-   Toolbar scroll position now resets when its content changes.
-   Dark Mode for iOS.

## 1.10.0

-   Adding a block from the post title now shows the add block here indicator.
-   Deselect post title any time a block is added
-   Fix loss of center alignment in image captions on Android

## 1.9.0

-   Enable video block on Android platform
-   Tapping on an empty editor area will create a new paragraph block
-   Fix content loss issue when loading unsupported blocks containing inner blocks.
-   Adding a block from the Post Title now inserts the block at the top of the Post.

## 1.8.0

-   Fix pasting simple text on Post Title
-   Remove editable empty line after list on the List block
-   Performance improvements on rich text editing

## 1.7.0

-   Fixed keyboard flickering issue after pressing Enter repeatedly on the Post Title.
-   New blocks are available: video/quote/more

## 1.6.0

-   Fixed issue with link settings where “Open in New Tab” was always OFF on open.
-   Added UI to display a warning when a block has invalid content.<|MERGE_RESOLUTION|>--- conflicted
+++ resolved
@@ -12,11 +12,7 @@
 ## Unreleased
 
 -   [*] Image block: Improve text entry for long alt text. [#29670]
-<<<<<<< HEAD
 -   [*] Image block: Add a "featured" banner. (Android only) [#30806]
-=======
-
-## 1.50.0
 
 ## 1.50.1
 
@@ -24,7 +20,6 @@
 -   [x] Fix Quote block citation [#30548]
 -   [xx] Fix crash from non-adjustable unit RangeCell a11y activation [#30636]
 -   [xx] Fix Unsupported Block Editor on Android [#30650]
->>>>>>> 3e8ac5ab
 
 ## 1.50.0
 
