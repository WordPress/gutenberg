--- conflicted
+++ resolved
@@ -11,9 +11,8 @@
 
 ## Unreleased
 
-<<<<<<< HEAD
 -   [*] Add featured image settings to Latest Posts block [#39257]
-=======
+
 ## 1.74.0
 
 -   [**] [Quote block] Adds support for V2 behind a feature flag [#40133]
@@ -33,7 +32,6 @@
 ## 1.72.1
 
 -   [*] Detect GIF badge during render [#39882]
->>>>>>> ace06439
 
 ## 1.72.0
 
