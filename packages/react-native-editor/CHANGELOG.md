<!-- Learn how to maintain this file at https://github.com/WordPress/gutenberg/tree/HEAD/packages#maintaining-changelogs. -->

<!--
For each user feature we should also add a importance categorization label  to indicate the relevance of the change for end users of GB Mobile. The format is the following:
[***] → Major new features, significant updates to core flows, or impactful fixes (e.g. a crash that impacts a lot of users) — things our users should be aware of.

[**] → Changes our users will probably notice, but doesn’t impact core flows. Most fixes.

[*] → Minor enhancements and fixes that address annoyances — things our users can miss.
-->

## Unreleased

-   [**] Fix content justification attribute in Buttons block [#37887]
-   [*] Hide help button from Unsupported Block Editor. [#37221]
-   [*] Add contrast checker to text-based blocks [#34902]
-   [*] [Image block] Fix missing translations [#37956]
<<<<<<< HEAD
-   [*] Highlight text: fix applying formatting for non-selected text [#37915]
=======
-   [*] Fix cut-off setting labels by properly wrapping the text [#37993]
>>>>>>> 9d8d0b8e

## 1.69.0

-   [*] Give multi-line block names central alignment in inserter [#37185]
-   [**] Fix empty line apperaing when splitting heading blocks on Android 12 [#37279]
-   [**] Fix missing translations by refactoring the editor initialization code [#37073]
-   [**] Fix text formatting mode lost after backspace is used [#37676]
-   [*] Fix app freeze when closing link picker while virtual keyboard is hidden [#37782]

## 1.68.0

-   [**] Fix undo/redo functionality in links when applying text format [#36861]
-   [**] [iOS] Fix scroll update when typing in RichText component [#36914]
-   [*] [Preformatted block] Fix an issue where the background color is not showing up for standard themes [#36883]
-   [**] Update Gallery Block to default to the new format and auto-convert old galleries to the new format [#36191]
-   [***] Highlight text - enables color customization for specific text within a Paragraph block [#36028]

## 1.67.0

-   [**] Adds Clipboard Link Suggestion to Image block and Button block [#35972]
-   [*] [Embed block] Included Link in Block Settings [#36099]
-   [**] Fix tab titles translation of inserter menu [#36534]
-   [*] [Media & Text block] Fix an issue where the text font size would be bigger than expected in some cases [#36570]
-   [**] [Gallery block] When a gallery block is added, the media options are auto opened for v2 of the Gallery block. [#36757]

## 1.66.0

-   [**] [Image block] Add ability to quickly link images to Media Files and Attachment Pages [#34846]
-   [*] Fixed a race condition when autosaving content (Android) [#36072]

## 1.65.1

-   [**] Fixed a crash that could occur when copying lists from Microsoft Word. [https://github.com/WordPress/gutenberg/pull/36019]

## 1.65.0

-   [**] Search block - Text and background color support [#35511]
-   [*] [Embed Block] Fix loading glitch with resolver resolution approach [#35798]
-   [*] Fixed an issue where the Help screens may not respect an iOS device's notch. [#35570]
-   [**] Block inserter indicates newly available block types [#35201]
-   [*] Add support for the Mark HTML tag [#35956]

## 1.64.1

-   [**] Fix updating the block list after block removal [#35721]
-   [**] Cover block: Change dimRatio to 50 if media added and dimRatio is set to 100 [#35792]

## 1.64.0

-   [*] [Embed block] Fix inline preview cut-off when editing URL [#35321]
-   [**] [Embed block] Detect when an embeddable URL is pasted into an empty paragraph. [#35204]
-   [*] [Unsupported Block Editor] Fix text selection bug for Android [#34668]
-   [*] [Embed block] Fix URL not editable after dismissing the edit URL bottom sheet with empty value [#35460]
-   [**] Pullquote block - Added support for text and background color customization [#34451]
-   [**] Preformatted block - Added support for text and background color customization [#35314]

## 1.63.1

-   [*] Fixed missing modal backdrop for Android help section [#35557]
-   [*] Fixed erroneous overflow within editor Help screens. [#35552]

## 1.63.0

-   [**] [Embed block] Add the top 5 specific embed blocks to the Block inserter list [#34967]
-   [*] Embed block: Fix URL update when edited after setting a bad URL of a provider [#35013]
-   [**] Users can now contact support from inside the block editor screen. [#34890]

## 1.62.2

-   Same as 1.62.1 but with the changelog.

## 1.62.1

-   [**] Image block: fix height and border regression. [#34957]
-   [**] Column block: fix width attribute float cut off. [#34604]

## 1.62.0

-   [**] [Embed block] Implement WP embed preview component [#34004]
-   [*] [Embed block] Fix content disappearing on Android when switching light/dark mode [#34207]
-   [*] Embed block: Add device's locale to preview content [#33858]
-   [**] Fix Android-only issue of main toolbar initial position being wrong when RTL [#34617]
-   [**] Embed block: Implemented the No Preview UI when an embed is successful, but we're unable to show an inline preview [#34626]
-   [*] Column block: Translate column width's control labels [#34777]
-   [**] Enable embed preview for Instagram and Vimeo providers. [#34563]
-   [**] Embed block: Add error bottom sheet with retry and convert to link actions. [#34604]

## 1.61.2

-   [*] Image block - Fix height and border regression. [#34957]

## 1.61.1

-   [*] Fix crash related to reusable blocks in the block picker. [#34873]

## 1.61.0

-   [**] Enable embed preview for a list of providers (for now only YouTube and Twitter) [#34446]
-   [***] Inserter: Add Inserter Block Search [https://github.com/WordPress/gutenberg/pull/33237]

## 1.60.1

-   [*] RNmobile: Fix the cancel button on Block Variation Picker / Columns Block. [#34249]
-   [*] Column block: Fix Android close button alignment. [#34332]

## 1.60.0

-   [**] Embed block: Add "Resize for smaller devices" setting. [#33654]

## 1.59.2

-   [*] Inserter: Prevent non-deterministic order of inserter items [#34078]
-   [*] Fix missing block title of core/latest-posts block [#34116]

## 1.59.1

-   [*] Global styles - Add color to the block styles filter list [#34000]
-   [*] Rich text - toTree - Add check in replacements before accessing its type [#34020]

## 1.59.0

-   [*] [Android] Fix UBE's inaccessible "more" toolbar item. [#33740]
-   [*] Image block: Add a "featured" banner and ability to set or remove an image as featured. (iOS only) [#31345]

## 1.58.3

-   [*] Rich text - toTree - Add check in replacements before accessing its type [#34020]

## 1.58.2

-   [*] Fix issue with text input in alt text settings [#33845]

## 1.58.1

-   [*] Global styles: Check for undefined values and merge user colors [#33707]
-   [*] [Embed block] Disable paragraph transform [#33745]

## 1.58.0

-   [***] New Block: Embed block. [#33452]

## 1.57.0

-   [*] Update loading and failed screens for web version of the editor [#32395]
-   [*] Handle floating keyboard case - Fix issue with the block selector on iPad. [#33089]
-   [**] Added color/background customization for text blocks. [#33250]

## 1.56.0

-   [*] Tweaks to the badge component's styling, including change of background color and reduced padding. [#32865]

## 1.55.2

-   [**] Fix incorrect block insertion point after blurring the post title field. [#32831]

## 1.55.1

-   [*] Fix: RNMobile borderRadius value setting [#32717]
-   [*] Improve unsupported block message for reusable block [#32618]

## 1.55.0

-   [*] Gallery block - Fix gallery images caption text formatting [#32351]
-   [*] Image block: "Set as featured" button within image block settings. (Android only) [#31705]
-   [***] Audio block now available on WP.com sites on the free plan. [#31966]

## 1.54.0

-   [***] Slash inserter [#29772]
-   [*] Audio block: Add Insert from URL functionality. [#27817]
-   [*] The BottomSheet Cell component now supports the help prop so that a hint can be supplied to all Cell based components. [#30885]
-   [***] Enable reusable block only in WP.com sites [#31744]

## 1.53.1

-   [*] Fix missing title for some unsupported blocks [#31743]

## 1.53.0

-   [*] Bottom-sheet: Add custom header [#30291]
-   [*] Fixes color picker rendering bug when scrolling [#30994]
-   [*] Add enableCaching param to fetch request on Android [#31186]
-   [***] Add reusable blocks to the inserter menu. [#28495]

## 1.52.2

-   [*] Disabled featured image banner on iOS. [#31681]

## 1.52.1

-   [*] Fixes for the generated localized strings files.

## 1.52.0

-   [***] Search block now available on mobile! [https://github.com/WordPress/gutenberg/pull/30783]
-   [*] Image block: Add a "featured" banner. (Android only) [#30806]
-   [**] The media upload options of the Image, Video and Gallery block automatically opens when the respective block is inserted. [#29546]
-   [**] The media upload options of the File and Audio block automatically opens when the respective block is inserted. [#31025]
-   [*] Fixed a bug where the Search block was stealing focus from the Image block upon updating image asset [#31393]

## 1.51.1

-   [*] Updates relative block-support asset path [#31184]

## 1.51.0

-   [*] Image block: Improve text entry for long alt text. [#29670]
-   [*] a11y: Bug fix: Allow stepper cell to be selected by screenreader [#30694]

## 1.50.1

-   [*] Truncate rangecell screenreader decimals] [#30678]
-   [*] Fix Quote block citation [#30548]
-   [**] Fix crash from non-adjustable unit RangeCell a11y activation [#30636]
-   [**] Fix Unsupported Block Editor on Android [#30650]

## 1.50.0

-   [***] a11y: Screenreader improvements for the UnitControl component [#29741]

## 1.49.0

-   [*] Remove the cancel button from settings options (Android only) [https://github.com/WordPress/gutenberg/pull/29599]

## 1.48.0

-   [**] Buttons block: added width setting. [#28543]

## 1.47.2

-   [**] Adds a `replaceBlock` method to iOS bridge delegate with a string to match the clientID and the contents to replace with. [#29734]

## 1.47.1

-   [**] Reduce the number of items per page when fetching reusable blocks to prevent a crash. [#29626]

## 1.47.0

-   [**] Add support for setting Cover block focal point. [#25810]

## 1.46.1

-   [**] Make inserter long-press options "add to beginning" and "add to end" always available. [#28610]
-   [*] Fix crash when Column block width attribute was empty. [#29015]

## 1.46.0

-   [***] New Block: Audio [#27401, #27467, #28594]
-   [**] Add support for setting heading anchors [#27935]
-   [**] Disable Unsupported Block Editor for Reusable blocks [#28552]
-   [**] Add proper handling for single use blocks such as the more block [#28339]

## 1.45.0

-   [*] Use react-native-url-polyfill in globals - [https://github.com/WordPress/gutenberg/pull/27867]
-   [*] Remove Old Layout Picker - [https://github.com/WordPress/gutenberg/pull/27640]

## 1.44.1

-   [**] Fix crash in mobile paragraph blocks with custom font size [#28121]
-   [**] Add move to top bottom when long pressing block movers [#27554]

## 1.44.0

-   [***] Add support for cross-posting between sites
-   [***] Full-width and wide alignment support for Columns

## 1.43.0

-   [***] New Block: File [#27228]
-   [**] Fix issue where a blocks would disappear when deleting all of the text inside without requiring the extra backspace to remove the block. [#27583]

## 1.42.0

-   [***] Adding support for selecting different unit of value in Cover and Columns blocks [#26161]
-   [**] Button block - Add link picker to the block settings [#26206]
-   [**] Support to render background/text colors in Group, Paragraph and Quote blocks [#25994]
-   [*] Fix theme colors syncing with the editor [#26821]
-   [**] Fix issue where a blocks would disappear when deleting all of the text inside without requiring the extra backspace to remove the block. [#27583]

## 1.41.0

-   [***] Faster editor start and overall operation on Android [#26732]
-   [*] [Android] Enable multiple upload support for Image block

## 1.40.0

## 1.39.1

-   [*] Heading block - Disable full-width/wide alignment [#26308]

## 1.39.0

-   [***] Full-width and wide alignment support for Video, Latest-posts, Gallery, Media & text, and Pullquote block
-   [***] Fix unsupported block bottom sheet is triggered when device is rotated
-   [***] Unsupported Block Editor: Fixed issue when cannot view or interact with the classic block on Jetpack site

## 1.38.0

[***] Add support for selecting user's post when configuring the link

## 1.37.0

-   [**] Add support for rounded style in Image block
-   [***] Full-width and wide alignment support for Group, Cover and Image block

## 1.36.1

-   [**] [iOS] Fixed Dark Mode transition for editor menus.

## 1.36.0

-   [**] [Android] Removed pullquote dev only restriction in Android
-   [**] Reflect changes of slider in block settings immediately.

## 1.35.0

-   [***] Fixed empty text fields on RTL layout. Now they are selectable and placeholders are visible.
-   [**] Add settings to allow changing column widths
-   [**] Media editing support in Gallery block.

## 1.34.0

-   [***] Media editing support in Cover block.
-   [*] Fixed a bug on the Heading block, where a heading with a link and string formatting showed a white shadow in dark mode.

## 1.33.1

-   Fixed a bug in the @-mentions feature where dismissing the @-mentions UI removed the @ character from the post.

## 1.33.0

-   [***] Media editing support in Media & Text block.
-   [***] New block: Social Icons
-   [*] Cover block placeholder is updated to allow users start the block with a background color

## 1.32.0

-   [***] Adds Copy, Cut, Paste, and Duplicate functionality to blocks
-   [***] Add support for mentions.
-   [***] Users can now individually edit unsupported blocks found in posts or pages.
-   [*] [iOS] Improved editor loading experience with Ghost Effect.

## 1.31.1

-   Fix for pullquote stylying in dark mode.
-   Fix for button style.

## 1.31.0

-   [**] Add support for customizing gradient type and angle in Buttons and Cover blocks.
-   [*] Show content information (block, word and characters counts).
-   [*] [Android] Fix handling of upload completion while re-opening the editor

## 1.30.0

-   [**] Adds editor support for theme defined colors and theme defined gradients on cover and button blocks.
-   [*] Support for breaking out of captions/citation authors by pressing enter on the following blocks: image, video, gallery, quote, and pullquote.

## 1.29.1

-   Revert Creating undo levels less frequently

## 1.29.0

-   [**] Add support for changing overlay color settings in Cover block
-   Add enter/exit animation in FloatingToolbar
-   [***] New block: Verse
-   [*] Fix merging of text blocks when text had active formatting (bold, italic, strike, link)
-   [***] Trash icon that is used to remove blocks is moved to the new menu reachable via ellipsis button in the block toolbar
-   [**] Block toolbar can now collapse when the block width is smaller than the toolbar content
-   [**] Creating undo levels less frequently
-   [**] Tooltip for page template selection buttons
-   [*] Fix button alignment in page templates and make strings consistent
-   [*] Add support for displaying radial gradients in Buttons and Cover blocks

## 1.28.2

-   [***] Disable Pullquote Block on Android

## 1.28.1

-   [**] Avoid crash when editor selection state becomes invalid

## 1.28.0

-   [***] New block: Pullquote
-   [**] Add support for changing background and text color in Buttons block
-   [*] Fix the icons and buttons in Gallery, Paragraph, List and MediaText block on RTL mode
-   [**] Remove Subscription Button from the Blog template since it didn't have an initial functionality and it is hard to configure for users.
-   [**] [iOS] Add support for the subscript `<sub>` and superscript `<sup>`HTML elements in text blocks
-   [**] Update page templates to use recently added blocks

## 1.27.1

-   Remove Subscription Button from the Blog template since it didn't have an initial functionality and it is hard to configure for users.

## 1.27.0

-   Block Editor: Add dialog for mentioning other users in your post
-   Prefill caption for image blocks when available on the Media library
-   New block: Buttons. From now you’ll be able to add the individual Button block only inside the Buttons block
-   Fix bug where whitespaces at start of text blocks were being removed
-   Add support for upload options in Cover block
-   [Android] Floating toolbar, previously located above nested blocks, is now placed at the top of the screen
-   [iOS] Floating toolbar, previously located above nested blocks, is now placed at the bottom of the screen
-   Fix the icons in FloatingToolbar on RTL mode
-   [Android] Add alignment options for heading block
-   Fix Quote block so it visually reflects selected alignment
-   Fix bug where buttons in page templates were not rendering correctly on web

## 1.26.0

-   [iOS] Disable ripple effect in all BottomSheet's controls.
-   [Android] Disable ripple effect for Slider control
-   New block: Columns
-   New starter page template: Blog
-   Make Starter Page Template picker buttons visible only when the screen height is enough
-   Fix a bug which caused to show URL settings modal randomly when changing the device orientation multiple times during the time Starter Page Template Preview is open

## 1.25.0

-   New block: Cover
-   [Android] Dark Mode
-   [Android] Improve icon on the "Take a Video" media option
-   Removed the dimming effect on unselected blocks
-   [iOS] Add alignment options for heading block
-   Implemented dropdown toolbar for alignment toolbar in Heading, Paragraph, Image, MediaText blocks
-   Block Editor: When editing link settings, tapping the keyboard return button now closes the settings panel as well as closing the keyboard.
-   [Android] Show an "Edit" button overlay on selected image blocks

## 1.24.0

-   New block: Latest Posts
-   Fix Quote block's left border not being visible in Dark Mode
-   Added Starter Page Templates: when you create a new page, we now show you a few templates to get started more quickly.
-   Fix crash when pasting HTML content with embeded images on paragraphs

## 1.23.0

-   New block: Group
-   Add support for upload options in Gallery block
-   Add support for size options in the Image block
-   New block: Button
-   Add scroll support inside block picker and block settings
-   [Android] Fix issue preventing correct placeholder image from displaying during image upload
-   [iOS] Fix diplay of large numbers on ordered lists
-   Fix issue where adding emojis to the post title add strong HTML elements to the title of the post
-   [iOS] Fix issue where alignment of paragraph blocks was not always being respected when splitting the paragraph or reading the post's html content.
-   We’ve introduced a new toolbar that floats above the block you’re editing, which makes navigating your blocks easier — especially complex ones.

## 1.22.0

-   Make inserter to show options on long-press to add before/after
-   Retry displaying image when connectivity restores
-   [iOS] Show an "Edit" button overlay on selected image blocks
-   [Android] Fix blank post when sharing media from another app
-   Add support for image size options in the gallery block
-   Fix issue that sometimes prevented merging paragraph blocks

## 1.21.0

-   Reduced padding around text on Rich Text based blocks.
-   [Android] Improved stability on very long posts.

## 1.20.0

-   Fix bug where image placeholders would sometimes not be shown
-   Fix crash on undo
-   Style fixes on the navigation UI
-   [iOS] Fix focus issue
-   New block: Shortcode. You can now create and edit Shortcode blocks in the editor.

## 1.19.0

-   Add support for changing Settings in List Block.
-   [iOS] Fix crash dismissing bottom-sheet after device rotation.
-   [Android] Add support for Preformatted block.
-   New block: Gallery. You can now create image galleries using WordPress Media library. Upload feature is coming soon.
-   Add support for Video block settings

## 1.18.0

-   [iOS] Added native fullscreen preview when clicking image from Image Block
-   New block: Spacer

## 1.17.0

-   Include block title in Unsupported block's UI
-   Show new-block-indicator when no blocks at all and when at the last block
-   Use existing links in the clipboard to prefill url field when inserting new link.
-   Media & Text block alignment options
-   Add alignment controls for paragraph blocks
-   [iOS] Fix issue where the keyboard would not capitalize sentences correctly on some cases.
-   [iOS] Support for Pexels image library
-   [Android] Added native fullscreen preview when clicking image from Image Block
-   [iOS] Add support for Preformatted block.
-   [Android] Fix issue when removing image/page break block crashes the app

## 1.16.1

-   [iOS] Fix tap on links bug that reappear on iOS 13.2

## 1.16.0

-   [Android] Add support for pexels images
-   Add left, center, and right image alignment controls

## 1.15.3

-   [iOS] Fix a layout bug in RCTAztecView in iOS 13.2

## 1.15.2

-   Fix issue when copy/paste photos from other apps, was not inserting an image on the post.
-   Fix issue where the block inserter layout wasn't correct after device rotation.

## 1.15.0

-   Fix issue when multiple media selection adds only one image or video block on Android
-   Fix issue when force Touch app shortcut doesn't work properly selecting "New Photo Post" on iOS
-   Add Link Target (Open in new tab) to Image Block.
-   [iOS] DarkMode improvements.
-   [iOS] Update to iOS 11 and Swift 5
-   New block: Media & Text

## 1.14.0

-   Fix a bug on iOS 13.0 were tapping on a link opens Safari
-   Fix a link editing issue, where trying to add a empty link at the start of another link would remove the existing link.
-   Fix missing content on long posts in html mode on Android

## 1.12.0

-   Add rich text styling to video captions
-   Prevent keyboard dismissal when switching between caption and text block on Android
-   Blocks that would be replaced are now hidden when add block bottom sheet displays
-   Tapping on empty editor area now always inserts new block at end of post

## 1.11.0

-   Toolbar scroll position now resets when its content changes.
-   Dark Mode for iOS.

## 1.10.0

-   Adding a block from the post title now shows the add block here indicator.
-   Deselect post title any time a block is added
-   Fix loss of center alignment in image captions on Android

## 1.9.0

-   Enable video block on Android platform
-   Tapping on an empty editor area will create a new paragraph block
-   Fix content loss issue when loading unsupported blocks containing inner blocks.
-   Adding a block from the Post Title now inserts the block at the top of the Post.

## 1.8.0

-   Fix pasting simple text on Post Title
-   Remove editable empty line after list on the List block
-   Performance improvements on rich text editing

## 1.7.0

-   Fixed keyboard flickering issue after pressing Enter repeatedly on the Post Title.
-   New blocks are available: video/quote/more

## 1.6.0

-   Fixed issue with link settings where “Open in New Tab” was always OFF on open.
-   Added UI to display a warning when a block has invalid content.<|MERGE_RESOLUTION|>--- conflicted
+++ resolved
@@ -15,11 +15,8 @@
 -   [*] Hide help button from Unsupported Block Editor. [#37221]
 -   [*] Add contrast checker to text-based blocks [#34902]
 -   [*] [Image block] Fix missing translations [#37956]
-<<<<<<< HEAD
+-   [*] Fix cut-off setting labels by properly wrapping the text [#37993]
 -   [*] Highlight text: fix applying formatting for non-selected text [#37915]
-=======
--   [*] Fix cut-off setting labels by properly wrapping the text [#37993]
->>>>>>> 9d8d0b8e
 
 ## 1.69.0
 
