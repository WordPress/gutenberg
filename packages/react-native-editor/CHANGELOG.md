--- conflicted
+++ resolved
@@ -12,11 +12,8 @@
 ## Unreleased
 -   [*] Give multi-line block names central alignment in inserter [#37185]
 -   [**] Fix empty line apperaing when splitting heading blocks on Android 12 [#37279]
-<<<<<<< HEAD
+-   [**] Fix missing translations by refactoring the editor initialization code [#37073]
 -   [**] Fix text formatting mode lost after backspace is used [#37676]
-=======
--   [**] Fix missing translations by refactoring the editor initialization code [#37073]
->>>>>>> 6610084f
 
 ## 1.68.0
 -   [**] Fix undo/redo functionality in links when applying text format [#36861]
