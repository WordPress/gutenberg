<!-- Learn how to maintain this file at https://github.com/WordPress/gutenberg/tree/HEAD/packages#maintaining-changelogs. -->

<!--
For each user feature we should also add a importance categorization label  to indicate the relevance of the change for end users of GB Mobile. The format is the following:
[***] → Major new features, significant updates to core flows, or impactful fixes (e.g. a crash that impacts a lot of users) — things our users should be aware of.

[**] → Changes our users will probably notice, but doesn’t impact core flows. Most fixes.

[*] → Minor enhancements and fixes that address annoyances — things our users can miss.
-->

<<<<<<< HEAD
## Unreleased

## 1.59.1
-   [*] Global styles - Add color to the block styles filter list [#34000]
-   [*] Rich text - toTree - Add check in replacements before accessing its type [#34020]

=======
>>>>>>> 65b18b98
## 1.59.0
-   [*] [Android] Fix UBE's inaccessible "more" toolbar item. [#33740]
-   [*] Image block: Add a "featured" banner and ability to set or remove an image as featured. (iOS only) [#31345]

## 1.58.3
-   [*] Rich text - toTree - Add check in replacements before accessing its type [#34020]

## 1.58.2
-   [*] Fix issue with text input in alt text settings [#33845]

## 1.58.1
-   [*] Global styles: Check for undefined values and merge user colors [#33707]
-   [*] [Embed block] Disable paragraph transform [#33745]

## 1.58.0
-   [***] New Block: Embed block. [#33452]

## 1.57.0
-   [*] Update loading and failed screens for web version of the editor [#32395]
-   [*] Handle floating keyboard case - Fix issue with the block selector on iPad. [#33089]
-   [**] Added color/background customization for text blocks. [#33250]

## 1.56.0
-   [*] Tweaks to the badge component's styling, including change of background color and reduced padding. [#32865]

## 1.55.2
-   [**] Fix incorrect block insertion point after blurring the post title field. [#32831]

## 1.55.1
-   [*] Fix: RNMobile borderRadius value setting [#32717]
-   [*] Improve unsupported block message for reusable block [#32618]

## 1.55.0
-   [*] Gallery block - Fix gallery images caption text formatting [#32351]
-   [*] Image block: "Set as featured" button within image block settings. (Android only) [#31705]
-   [***] Audio block now available on WP.com sites on the free plan. [#31966]

## 1.54.0
-   [***] Slash inserter [#29772]
-   [*] Audio block: Add Insert from URL functionality. [#27817]
-   [*] The BottomSheet Cell component now supports the help prop so that a hint can be supplied to all Cell based components. [#30885]
-   [***] Enable reusable block only in WP.com sites [#31744]

## 1.53.1

-   [*] Fix missing title for some unsupported blocks [#31743]

## 1.53.0

-   [*] Bottom-sheet: Add custom header [#30291]
-   [*] Fixes color picker rendering bug when scrolling [#30994]
-   [*] Add enableCaching param to fetch request on Android [#31186]
-   [***] Add reusable blocks to the inserter menu. [#28495]

## 1.52.2

-   [*] Disabled featured image banner on iOS. [#31681]

## 1.52.1

-   [*] Fixes for the generated localized strings files.

## 1.52.0

-   [***] Search block now available on mobile! [https://github.com/WordPress/gutenberg/pull/30783]
-   [*] Image block: Add a "featured" banner. (Android only) [#30806]
-   [**] The media upload options of the Image, Video and Gallery block automatically opens when the respective block is inserted. [#29546]
-   [**] The media upload options of the File and Audio block automatically opens when the respective block is inserted. [#31025]
-   [*] Fixed a bug where the Search block was stealing focus from the Image block upon updating image asset [#31393]

## 1.51.1

-   [*] Updates relative block-support asset path [#31184]

## 1.51.0

-   [*] Image block: Improve text entry for long alt text. [#29670]
-   [*] a11y: Bug fix: Allow stepper cell to be selected by screenreader [#30694]

## 1.50.1

-   [*] Truncate rangecell screenreader decimals] [#30678]
-   [*] Fix Quote block citation [#30548]
-   [**] Fix crash from non-adjustable unit RangeCell a11y activation [#30636]
-   [**] Fix Unsupported Block Editor on Android [#30650]

## 1.50.0

-   [***] a11y: Screenreader improvements for the UnitControl component [#29741]

## 1.49.0

-   [*] Remove the cancel button from settings options (Android only) [https://github.com/WordPress/gutenberg/pull/29599]

## 1.48.0

-   [**] Buttons block: added width setting. [#28543]

## 1.47.2

-   [**] Adds a `replaceBlock` method to iOS bridge delegate with a string to match the clientID and the contents to replace with. [#29734]

## 1.47.1

-   [**] Reduce the number of items per page when fetching reusable blocks to prevent a crash. [#29626]

## 1.47.0

-   [**] Add support for setting Cover block focal point. [#25810]

## 1.46.1

-   [**] Make inserter long-press options "add to beginning" and "add to end" always available. [#28610]
-   [*] Fix crash when Column block width attribute was empty. [#29015]

## 1.46.0

-   [***] New Block: Audio [#27401, #27467, #28594]
-   [**] Add support for setting heading anchors [#27935]
-   [**] Disable Unsupported Block Editor for Reusable blocks [#28552]
-   [**] Add proper handling for single use blocks such as the more block [#28339]

## 1.45.0

-   [*] Use react-native-url-polyfill in globals - [https://github.com/WordPress/gutenberg/pull/27867]
-   [*] Remove Old Layout Picker - [https://github.com/WordPress/gutenberg/pull/27640]

## 1.44.1

-   [**] Fix crash in mobile paragraph blocks with custom font size [#28121]
-   [**] Add move to top bottom when long pressing block movers [#27554]

## 1.44.0

-   [***] Add support for cross-posting between sites
-   [***] Full-width and wide alignment support for Columns

## 1.43.0

-   [***] New Block: File [#27228]
-   [**] Fix issue where a blocks would disappear when deleting all of the text inside without requiring the extra backspace to remove the block. [#27583]

## 1.42.0

-   [***] Adding support for selecting different unit of value in Cover and Columns blocks [#26161]
-   [**] Button block - Add link picker to the block settings [#26206]
-   [**] Support to render background/text colors in Group, Paragraph and Quote blocks [#25994]
-   [*] Fix theme colors syncing with the editor [#26821]
-   [**] Fix issue where a blocks would disappear when deleting all of the text inside without requiring the extra backspace to remove the block. [#27583]

## 1.41.0

-   [***] Faster editor start and overall operation on Android [#26732]
-   [*] [Android] Enable multiple upload support for Image block

## 1.40.0

## 1.39.1

-   [*] Heading block - Disable full-width/wide alignment [#26308]

## 1.39.0

-   [***] Full-width and wide alignment support for Video, Latest-posts, Gallery, Media & text, and Pullquote block
-   [***] Fix unsupported block bottom sheet is triggered when device is rotated
-   [***] Unsupported Block Editor: Fixed issue when cannot view or interact with the classic block on Jetpack site

## 1.38.0

[***] Add support for selecting user's post when configuring the link

## 1.37.0

-   [**] Add support for rounded style in Image block
-   [***] Full-width and wide alignment support for Group, Cover and Image block

## 1.36.1

-   [**] [iOS] Fixed Dark Mode transition for editor menus.

## 1.36.0

-   [**] [Android] Removed pullquote dev only restriction in Android
-   [**] Reflect changes of slider in block settings immediately.

## 1.35.0

-   [***] Fixed empty text fields on RTL layout. Now they are selectable and placeholders are visible.
-   [**] Add settings to allow changing column widths
-   [**] Media editing support in Gallery block.

## 1.34.0

-   [***] Media editing support in Cover block.
-   [*] Fixed a bug on the Heading block, where a heading with a link and string formatting showed a white shadow in dark mode.

## 1.33.1

-   Fixed a bug in the @-mentions feature where dismissing the @-mentions UI removed the @ character from the post.

## 1.33.0

-   [***] Media editing support in Media & Text block.
-   [***] New block: Social Icons
-   [*] Cover block placeholder is updated to allow users start the block with a background color

## 1.32.0

-   [***] Adds Copy, Cut, Paste, and Duplicate functionality to blocks
-   [***] Add support for mentions.
-   [***] Users can now individually edit unsupported blocks found in posts or pages.
-   [*] [iOS] Improved editor loading experience with Ghost Effect.

## 1.31.1

-   Fix for pullquote stylying in dark mode.
-   Fix for button style.

## 1.31.0

-   [**] Add support for customizing gradient type and angle in Buttons and Cover blocks.
-   [*] Show content information (block, word and characters counts).
-   [*] [Android] Fix handling of upload completion while re-opening the editor

## 1.30.0

-   [**] Adds editor support for theme defined colors and theme defined gradients on cover and button blocks.
-   [*] Support for breaking out of captions/citation authors by pressing enter on the following blocks: image, video, gallery, quote, and pullquote.

## 1.29.1

-   Revert Creating undo levels less frequently

## 1.29.0

-   [**] Add support for changing overlay color settings in Cover block
-   Add enter/exit animation in FloatingToolbar
-   [***] New block: Verse
-   [*] Fix merging of text blocks when text had active formatting (bold, italic, strike, link)
-   [***] Trash icon that is used to remove blocks is moved to the new menu reachable via ellipsis button in the block toolbar
-   [**] Block toolbar can now collapse when the block width is smaller than the toolbar content
-   [**] Creating undo levels less frequently
-   [**] Tooltip for page template selection buttons
-   [*] Fix button alignment in page templates and make strings consistent
-   [*] Add support for displaying radial gradients in Buttons and Cover blocks

## 1.28.2

-   [***] Disable Pullquote Block on Android

## 1.28.1

-   [**] Avoid crash when editor selection state becomes invalid

## 1.28.0

-   [***] New block: Pullquote
-   [**] Add support for changing background and text color in Buttons block
-   [*] Fix the icons and buttons in Gallery, Paragraph, List and MediaText block on RTL mode
-   [**] Remove Subscription Button from the Blog template since it didn't have an initial functionality and it is hard to configure for users.
-   [**] [iOS] Add support for the subscript `<sub>` and superscript `<sup>`HTML elements in text blocks
-   [**] Update page templates to use recently added blocks

## 1.27.1

-   Remove Subscription Button from the Blog template since it didn't have an initial functionality and it is hard to configure for users.

## 1.27.0

-   Block Editor: Add dialog for mentioning other users in your post
-   Prefill caption for image blocks when available on the Media library
-   New block: Buttons. From now you’ll be able to add the individual Button block only inside the Buttons block
-   Fix bug where whitespaces at start of text blocks were being removed
-   Add support for upload options in Cover block
-   [Android] Floating toolbar, previously located above nested blocks, is now placed at the top of the screen
-   [iOS] Floating toolbar, previously located above nested blocks, is now placed at the bottom of the screen
-   Fix the icons in FloatingToolbar on RTL mode
-   [Android] Add alignment options for heading block
-   Fix Quote block so it visually reflects selected alignment
-   Fix bug where buttons in page templates were not rendering correctly on web

## 1.26.0

-   [iOS] Disable ripple effect in all BottomSheet's controls.
-   [Android] Disable ripple effect for Slider control
-   New block: Columns
-   New starter page template: Blog
-   Make Starter Page Template picker buttons visible only when the screen height is enough
-   Fix a bug which caused to show URL settings modal randomly when changing the device orientation multiple times during the time Starter Page Template Preview is open

## 1.25.0

-   New block: Cover
-   [Android] Dark Mode
-   [Android] Improve icon on the "Take a Video" media option
-   Removed the dimming effect on unselected blocks
-   [iOS] Add alignment options for heading block
-   Implemented dropdown toolbar for alignment toolbar in Heading, Paragraph, Image, MediaText blocks
-   Block Editor: When editing link settings, tapping the keyboard return button now closes the settings panel as well as closing the keyboard.
-   [Android] Show an "Edit" button overlay on selected image blocks

## 1.24.0

-   New block: Latest Posts
-   Fix Quote block's left border not being visible in Dark Mode
-   Added Starter Page Templates: when you create a new page, we now show you a few templates to get started more quickly.
-   Fix crash when pasting HTML content with embeded images on paragraphs

## 1.23.0

-   New block: Group
-   Add support for upload options in Gallery block
-   Add support for size options in the Image block
-   New block: Button
-   Add scroll support inside block picker and block settings
-   [Android] Fix issue preventing correct placeholder image from displaying during image upload
-   [iOS] Fix diplay of large numbers on ordered lists
-   Fix issue where adding emojis to the post title add strong HTML elements to the title of the post
-   [iOS] Fix issue where alignment of paragraph blocks was not always being respected when splitting the paragraph or reading the post's html content.
-   We’ve introduced a new toolbar that floats above the block you’re editing, which makes navigating your blocks easier — especially complex ones.

## 1.22.0

-   Make inserter to show options on long-press to add before/after
-   Retry displaying image when connectivity restores
-   [iOS] Show an "Edit" button overlay on selected image blocks
-   [Android] Fix blank post when sharing media from another app
-   Add support for image size options in the gallery block
-   Fix issue that sometimes prevented merging paragraph blocks

## 1.21.0

-   Reduced padding around text on Rich Text based blocks.
-   [Android] Improved stability on very long posts.

## 1.20.0

-   Fix bug where image placeholders would sometimes not be shown
-   Fix crash on undo
-   Style fixes on the navigation UI
-   [iOS] Fix focus issue
-   New block: Shortcode. You can now create and edit Shortcode blocks in the editor.

## 1.19.0

-   Add support for changing Settings in List Block.
-   [iOS] Fix crash dismissing bottom-sheet after device rotation.
-   [Android] Add support for Preformatted block.
-   New block: Gallery. You can now create image galleries using WordPress Media library. Upload feature is coming soon.
-   Add support for Video block settings

## 1.18.0

-   [iOS] Added native fullscreen preview when clicking image from Image Block
-   New block: Spacer

## 1.17.0

-   Include block title in Unsupported block's UI
-   Show new-block-indicator when no blocks at all and when at the last block
-   Use existing links in the clipboard to prefill url field when inserting new link.
-   Media & Text block alignment options
-   Add alignment controls for paragraph blocks
-   [iOS] Fix issue where the keyboard would not capitalize sentences correctly on some cases.
-   [iOS] Support for Pexels image library
-   [Android] Added native fullscreen preview when clicking image from Image Block
-   [iOS] Add support for Preformatted block.
-   [Android] Fix issue when removing image/page break block crashes the app

## 1.16.1

-   [iOS] Fix tap on links bug that reappear on iOS 13.2

## 1.16.0

-   [Android] Add support for pexels images
-   Add left, center, and right image alignment controls

## 1.15.3

-   [iOS] Fix a layout bug in RCTAztecView in iOS 13.2

## 1.15.2

-   Fix issue when copy/paste photos from other apps, was not inserting an image on the post.
-   Fix issue where the block inserter layout wasn't correct after device rotation.

## 1.15.0

-   Fix issue when multiple media selection adds only one image or video block on Android
-   Fix issue when force Touch app shortcut doesn't work properly selecting "New Photo Post" on iOS
-   Add Link Target (Open in new tab) to Image Block.
-   [iOS] DarkMode improvements.
-   [iOS] Update to iOS 11 and Swift 5
-   New block: Media & Text

## 1.14.0

-   Fix a bug on iOS 13.0 were tapping on a link opens Safari
-   Fix a link editing issue, where trying to add a empty link at the start of another link would remove the existing link.
-   Fix missing content on long posts in html mode on Android

## 1.12.0

-   Add rich text styling to video captions
-   Prevent keyboard dismissal when switching between caption and text block on Android
-   Blocks that would be replaced are now hidden when add block bottom sheet displays
-   Tapping on empty editor area now always inserts new block at end of post

## 1.11.0

-   Toolbar scroll position now resets when its content changes.
-   Dark Mode for iOS.

## 1.10.0

-   Adding a block from the post title now shows the add block here indicator.
-   Deselect post title any time a block is added
-   Fix loss of center alignment in image captions on Android

## 1.9.0

-   Enable video block on Android platform
-   Tapping on an empty editor area will create a new paragraph block
-   Fix content loss issue when loading unsupported blocks containing inner blocks.
-   Adding a block from the Post Title now inserts the block at the top of the Post.

## 1.8.0

-   Fix pasting simple text on Post Title
-   Remove editable empty line after list on the List block
-   Performance improvements on rich text editing

## 1.7.0

-   Fixed keyboard flickering issue after pressing Enter repeatedly on the Post Title.
-   New blocks are available: video/quote/more

## 1.6.0

-   Fixed issue with link settings where “Open in New Tab” was always OFF on open.
-   Added UI to display a warning when a block has invalid content.<|MERGE_RESOLUTION|>--- conflicted
+++ resolved
@@ -9,15 +9,12 @@
 [*] → Minor enhancements and fixes that address annoyances — things our users can miss.
 -->
 
-<<<<<<< HEAD
 ## Unreleased
 
 ## 1.59.1
 -   [*] Global styles - Add color to the block styles filter list [#34000]
 -   [*] Rich text - toTree - Add check in replacements before accessing its type [#34020]
 
-=======
->>>>>>> 65b18b98
 ## 1.59.0
 -   [*] [Android] Fix UBE's inaccessible "more" toolbar item. [#33740]
 -   [*] Image block: Add a "featured" banner and ability to set or remove an image as featured. (iOS only) [#31345]
