--- conflicted
+++ resolved
@@ -10,16 +10,12 @@
 -->
 
 ## Unreleased
-<<<<<<< HEAD
+-   [internal] Fix Inserter items list filtering [#62334]
+-   [*] Prevent hiding the keyboard when creating new list items [#62446]
+-   [*] Fix issue when pasting HTML content [#62588]
 
 ## 1.120.1
 -   [*] RichText - Fix undefined onDelete callback [#62486]
-=======
--   [internal] Fix Inserter items list filtering [#62334]
--   [*] Prevent hiding the keyboard when creating new list items [#62446]
--   [*] RichText - Fix undefined onDelete callback [#62486]
--   [*] Fix issue when pasting HTML content [#62588]
->>>>>>> e4d38f68
 
 ## 1.120.0
 -   [*] Prevent deleting content when backspacing in the first Paragraph block [#62069]
