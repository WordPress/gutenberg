<!-- Learn how to maintain this file at https://github.com/WordPress/gutenberg/tree/HEAD/packages#maintaining-changelogs. -->

<!--
For each user feature we should also add a importance categorization label  to indicate the relevance of the change for end users of GB Mobile. The format is the following:
[***] → Major new features, significant updates to core flows, or impactful fixes (e.g. a crash that impacts a lot of users) — things our users should be aware of.

[**] → Changes our users will probably notice, but doesn’t impact core flows. Most fixes.

[*] → Minor enhancements and fixes that address annoyances — things our users can miss.
-->

## Unreleased
<<<<<<< HEAD
-   [*] Display custom color value in mobile Cover Block color picker [#51414]
=======

## 1.101.0
>>>>>>> e70d4191
-   [*] Remove visual gap in mobile toolbar when a Gallery block is selected [#52966]
-   [*] Remove Gallery caption button on mobile [#53010]
-   [**] Upgrade React Native to 0.71.11 [#51303]
-   [*] Upgrade Gradle to 8.2.1 & AGP to 8.1.0 [#52872]
-   [*] Fix Gallery block selection when adding media [#53127]

## 1.100.2
-   [**] Fix iOS Focus loop for RichText components [#53217]

## 1.100.1
-   [**] Add WP hook for registering non-core blocks [#52791]

## 1.100.0
-   [**] Add media inserter buttons to editor toolbar [#51827]
-   [**] Update native BlockOutline component styles to remove blue border from blocks [#51222]
-   [**] Move the undo/redo buttons to the navigation bar [#51766]
-   [**] Update Editor block inserter button styles and default text input placeholder/selection styles [#52269]
-   [**] Update Editor toolbar icons and colors [#52336]
-   [*] Update Block Settings button border [#52715]

## 1.99.1
- [**] Fix crash related to removing a block under certain conditions [#52595]

## 1.99.0
-   [*] Rename "Reusable blocks" to "Synced patterns", aligning with the web editor. [#51704]
-   [**] Fix a crash related to Reanimated when closing the editor [#52320]

## 1.98.1
-   [*] fix: Display heading level dropdown icons and labels [#52004]

## 1.98.0
-   [*] Image block - Fix issue where in some cases the image doesn't display the right aspect ratio [#51463]
-   [*] Fix cursor positioning when dictating text on iOS [#51227]

## 1.97.1
-   [**] Fix crash when using the delete key to remove a single button [#51435]
-   [*] Ensure text input field is not editable when Bottom sheet cell is disabled [#51567]

## 1.97.0
-   [**] [iOS] Fix dictation regression, in which typing/dictating at the same time caused content loss. [#49452]
-   [*] [internal] Upgrade compile and target sdk version to Android API 33 [#50731]
-   [*] Display lock icon in disabled state of `Cell` component [#50907]

## 1.96.1
-   [**] Fix Android-only issue related to block toolbar not being displayed on some blocks in UBE [#51131]

## 1.96.0
-   [**] Tapping on all nested blocks gets focus directly instead of having to tap multiple times depending on the nesting levels. [#50672]
-   [*] Add disabled style to `Cell` component [#50665]
-   [**] Fix undo/redo history when inserting a link configured to open in a new tab [#50460]
-   [*] [List block] Fix an issue when merging a list item into a Paragraph would remove its nested list items. [#50701]

## 1.95.0
-   [*] Fix crash when trying to convert to regular blocks an undefined/deleted reusable block [#50475]
-   [**] Tapping on nested text blocks gets focus directly instead of having to tap multiple times depeding on the nesting levels. [#50108]
-   [*] Use host app namespace in reusable block message [#50478]
-   [**] Configuring a link to open in a new tab no longer results in a partial loss of edit history (undo and redo) [#50460]

## 1.94.0
-   [*] Split pasted content between title and body. [#37169]

## 1.93.1
-   [**] Fix regression with the Color hook and ColorPanel. [#49917]

## 1.93.0
-   [***] [iOS] Fixed iOS scroll jumping issue by refactoring KeyboardAwareFlatList improving writing flow and caret focus handling. [#48791]

## 1.92.1
-   [*] Avoid empty Gallery block error [#49557]

## 1.92.0
* No User facing changes *

## 1.91.0
-   [*] Allow new block transformations for most blocks. [#48792]

## 1.90.0
-   [*] Fix parsing of css units for null matched values [#48484]
-   [*] Spacer block - Add initial support for spacing presets [#47258]
-   [*] Support Visual Regression testing [#47845]
-   [*] Add metadata parameter to media upload events [#48103]  

## 1.89.1 
-   [*] Fix inaccessible block settings within the unsupported block editor [#48435]

## 1.89.0 
* No User facing changes *

## 1.88.0 
-   [*] Bump Android `minSdkVersion` to 24 [#47604]
-   [*] Update React Native Reanimated to 2.9.1-wp-3 [#47574]
-   [*] Bump Aztec version to `1.6.3` [#47610]

## 1.87.3
-   [*] Fix insert blocks not handling raw string properly in unsupported block editor [#47472]

## 1.87.2
-   [*] Add boolean contentStyle and clientId check to Column Edit InnerBlocks [#47234]
-   [*] Line-height and font-size regression fixes [#47284]

## 1.87.1
-   [**] Gallery block: Address styling regression, in which negative margin was added [#47086]
-   [*] RichText - Parse CSS values and avoid setting undefined ones [#47080]

## 1.87.0
-   [*] Add capabilities to force only Core blocks and control Support section [#46215]

## 1.86.1
-   [*] Block Actions Menu - Fix block title regression and adds integration tests [#46699]

## 1.86.0
-   [**] Upgrade React Native to 0.69.4 [#43485]
-   [**] Prevent error message from unneccesarily firing when uploading to Gallery block [#46175]

## 1.85.1
-   [**] Prevent error message from unneccesarily firing when uploading to Gallery block [#46175]

## 1.85.0
-   [*] [iOS] Fixed iOS Voice Control support within Image block captions. [#44850]

## 1.84.1
-   [**] Native inner blocks merge where appropriate [#45048]

## 1.84.0
-   [*] Upgrade compile and target sdk version to Android API 31 [#44610]
-   [*] [iOS] Fixed iOS Voice Control support within Image block captions. [#44850]

## 1.83.0
* No User facing changes *

## 1.82.1
-   [**] List block v2: Fix issues splitting or merging paragraphs into the block [#43949]

## 1.82.0
-   [*] [iOS] Explicitly set tint color for action sheets to always be blue [#43759]

## 1.81.2
-   [**] List V2 - Prevent error when list is empty [#43861]

## 1.81.1
-   [*] List block v2: Fix text color inconsistencies with list items [#43244]
-   [*] Use default placeholder text color for native List Item [#43353]
-   [**] Add BlockListCompact [#43431]
-   [*] Fix dynamic React Native version [#43058]
-   [**] Disable FastImage on Android [#43322]

## 1.81.0
-   [***] List block V2 [#42702]

## 1.80.1
-   [*] Image - Workaround for Android and orientation changes [#42900]

## 1.80.0
-   [*] Add React Native FastImage [#42009]
-   [*] Block inserter displays block collections [#42405]
-   [*] Fix incorrect spacing within Image alt text footnote [#42504]
-   [***] Gallery and Image block - Performance improvements [#42178]

## 1.79.1
-   [**] Fix a crash when scrolling posts containing Embed blocks (Android 12 only) [#42514]

## 1.79.0
-   [*] Add 'Insert from URL' option to Video block [#41493]
-   [*] Image block copies the alt text from the media library when selecting an item [#41839]
-   [*] Introduce "block recovery" option for invalid blocks [#41988]

## 1.78.1

-   [**] Re-introduce support for v1 of the Gallery block to the native version of the editor [#41533]
-   [**] Fix missing translations for locales that include region (only on Android) [#41685]

## 1.78.0

-   [*] Bump react-native-gesture-handler to version 2.3.2 [#41337]

## 1.77.1

-   [***] Fix crash on iOS related to JSI and Reanimated [#41482]

## 1.77.0

-   [*] [a11y] Improve text read by screen readers for BottomSheetSelectControl [#41036]
-   [*] Add 'Insert from URL' option to Image block [#40334]

## 1.76.3

-   [***] Fix crash on iOS related to JSI and Reanimated [#41482]

## 1.76.2

-   [*] Ensure post title gets focused when is notified from native side [#41371]

## 1.76.1

-   [*] BlockList - Add internal onLayout from CellRendererComponent to BlockListItemCell [#41105]
-   [*] Fix Drag & Drop Chip positioning issue with RTL languages [#41053]
-   [*] Add drag & drop help guide in Help & Support screen [#40961]
-   [**] Fix drag mode not being enabled when long-pressing over Shortcode block [#41155]

## 1.76.0

-   [**] [Buttons block] Fix Android-only issue related to displaying formatting buttons after closing the block settings [#40725]
-   [**] [Cover block] Improve color contrast between background and text [#40691]
-   [*] [Gallery block] Fix broken "Link To" settings and add "Image Size" settings [#40947]
-   [***] Add drag & drop blocks feature [#40424]

## 1.75.0

-   [*] [Latest Posts block] Add featured image settings [#39257]
-   [*] Prevent incorrect notices displaying when switching between HTML-Visual mode quickly [#40415]
-   [*] [Embed block] Fix inline preview cut-off when editing URL [#35326]
-   [*] [iOS] Prevent gaps shown around floating toolbar when using external keyboard [#40266]

## 1.74.1

-   [**] RichText - Set a default value for selection values [#40581]

## 1.74.0

-   [**] [Quote block] Adds support for V2 behind a feature flag [#40133]
-   [**] Update "add block" button's style in default editor view. [#39726]
-   [*] Remove banner error notification on upload failure [#39694]

## 1.73.1

-   [*] [Spacer block] Fix crash when changing the height value using the text input [#40053]

## 1.73.0

-   [*] Update react-native-reanimated version to 2.4.1 [#39430]
-   [*] Upgrade Gradle to 7.4 & AGP to 7.1.1 [#39508]
-   [*] Add waits to fix editor test flakiness [#39668]

## 1.72.1

-   [*] Detect GIF badge during render [#39882]

## 1.72.0

-   [*] Add GIF badge for animated GIFs uploaded to Image blocks [#38996]
-   [*] Small refinement to media upload errors, including centring and tweaking copy. [#38951]
-   [*] Update gesture handler and reanimated libraries [#39098]
-   [*] Fix issue with list's starting index and the order [#39354]

## 1.71.3

-   [*] Fix autocorrected Headings applying bold formatting on iOS [#38633]
-   [***] Support for multiple color palettes [#38417]

## 1.71.1

-   [*] Highlight text: Check if style attribute value is defined during filtering [#38670]

## 1.71.0

-   [*] Image block: Replacing the media for an image set as featured prompts to update the featured image [#34666]
-   [***] Font size and line-height support for text-based blocks used in block-based themes [#38205]

## 1.70.3

-   [*] Highlight text: Check if style attribute value is defined during filtering [#38670]

## 1.70.2

-   [**] Rich Text - Validate link colors [#38474]

## 1.70.1

-   [**] [Gallery block] Fix crash when adding images and selecting a gallery item [#38238]

## 1.70.0

-   [**] Fix content justification attribute in Buttons block [#37887]
-   [*] Hide help button from Unsupported Block Editor. [#37221]
-   [*] Add contrast checker to text-based blocks [#34902]
-   [*] [Image block] Fix missing translations [#37956]
-   [*] Fix cut-off setting labels by properly wrapping the text [#37993]
-   [*] Highlight text: fix applying formatting for non-selected text [#37915]
-   [*] Fix missing translations of color settings [#38026]

## 1.69.1

-   [*] Fix app freeze when closing link picker while virtual keyboard is hidden [#37782]
-   [*] Gallery block - Fix bug when migrating from old galleries format [#37889]
-   [*] RichText - Use parsed font size values when comparing new changes [#37951]

## 1.69.0

-   [*] Give multi-line block names central alignment in inserter [#37185]
-   [**] Fix empty line apperaing when splitting heading blocks on Android 12 [#37279]
-   [**] Fix missing translations by refactoring the editor initialization code [#37073]
-   [**] Fix text formatting mode lost after backspace is used [#37676]
-   [*] Fix app freeze when closing link picker while virtual keyboard is hidden [#37782]

## 1.68.0

-   [**] Fix undo/redo functionality in links when applying text format [#36861]
-   [**] [iOS] Fix scroll update when typing in RichText component [#36914]
-   [*] [Preformatted block] Fix an issue where the background color is not showing up for standard themes [#36883]
-   [**] Update Gallery Block to default to the new format and auto-convert old galleries to the new format [#36191]
-   [***] Highlight text - enables color customization for specific text within a Paragraph block [#36028]

## 1.67.0

-   [**] Adds Clipboard Link Suggestion to Image block and Button block [#35972]
-   [*] [Embed block] Included Link in Block Settings [#36099]
-   [**] Fix tab titles translation of inserter menu [#36534]
-   [*] [Media & Text block] Fix an issue where the text font size would be bigger than expected in some cases [#36570]
-   [**] [Gallery block] When a gallery block is added, the media options are auto opened for v2 of the Gallery block. [#36757]

## 1.66.0

-   [**] [Image block] Add ability to quickly link images to Media Files and Attachment Pages [#34846]
-   [*] Fixed a race condition when autosaving content (Android) [#36072]

## 1.65.1

-   [**] Fixed a crash that could occur when copying lists from Microsoft Word. [https://github.com/WordPress/gutenberg/pull/36019]

## 1.65.0

-   [**] Search block - Text and background color support [#35511]
-   [*] [Embed Block] Fix loading glitch with resolver resolution approach [#35798]
-   [*] Fixed an issue where the Help screens may not respect an iOS device's notch. [#35570]
-   [**] Block inserter indicates newly available block types [#35201]
-   [*] Add support for the Mark HTML tag [#35956]

## 1.64.1

-   [**] Fix updating the block list after block removal [#35721]
-   [**] Cover block: Change dimRatio to 50 if media added and dimRatio is set to 100 [#35792]

## 1.64.0

-   [*] [Embed block] Fix inline preview cut-off when editing URL [#35321]
-   [**] [Embed block] Detect when an embeddable URL is pasted into an empty paragraph. [#35204]
-   [*] [Unsupported Block Editor] Fix text selection bug for Android [#34668]
-   [*] [Embed block] Fix URL not editable after dismissing the edit URL bottom sheet with empty value [#35460]
-   [**] Pullquote block - Added support for text and background color customization [#34451]
-   [**] Preformatted block - Added support for text and background color customization [#35314]

## 1.63.1

-   [*] Fixed missing modal backdrop for Android help section [#35557]
-   [*] Fixed erroneous overflow within editor Help screens. [#35552]

## 1.63.0

-   [**] [Embed block] Add the top 5 specific embed blocks to the Block inserter list [#34967]
-   [*] Embed block: Fix URL update when edited after setting a bad URL of a provider [#35013]
-   [**] Users can now contact support from inside the block editor screen. [#34890]

## 1.62.2

-   Same as 1.62.1 but with the changelog.

## 1.62.1

-   [**] Image block: fix height and border regression. [#34957]
-   [**] Column block: fix width attribute float cut off. [#34604]

## 1.62.0

-   [**] [Embed block] Implement WP embed preview component [#34004]
-   [*] [Embed block] Fix content disappearing on Android when switching light/dark mode [#34207]
-   [*] Embed block: Add device's locale to preview content [#33858]
-   [**] Fix Android-only issue of main toolbar initial position being wrong when RTL [#34617]
-   [**] Embed block: Implemented the No Preview UI when an embed is successful, but we're unable to show an inline preview [#34626]
-   [*] Column block: Translate column width's control labels [#34777]
-   [**] Enable embed preview for Instagram and Vimeo providers. [#34563]
-   [**] Embed block: Add error bottom sheet with retry and convert to link actions. [#34604]

## 1.61.2

-   [*] Image block - Fix height and border regression. [#34957]

## 1.61.1

-   [*] Fix crash related to reusable blocks in the block picker. [#34873]

## 1.61.0

-   [**] Enable embed preview for a list of providers (for now only YouTube and Twitter) [#34446]
-   [***] Inserter: Add Inserter Block Search [https://github.com/WordPress/gutenberg/pull/33237]

## 1.60.1

-   [*] RNmobile: Fix the cancel button on Block Variation Picker / Columns Block. [#34249]
-   [*] Column block: Fix Android close button alignment. [#34332]

## 1.60.0

-   [**] Embed block: Add "Resize for smaller devices" setting. [#33654]

## 1.59.2

-   [*] Inserter: Prevent non-deterministic order of inserter items [#34078]
-   [*] Fix missing block title of core/latest-posts block [#34116]

## 1.59.1

-   [*] Global styles - Add color to the block styles filter list [#34000]
-   [*] Rich text - toTree - Add check in replacements before accessing its type [#34020]

## 1.59.0

-   [*] [Android] Fix UBE's inaccessible "more" toolbar item. [#33740]
-   [*] Image block: Add a "featured" banner and ability to set or remove an image as featured. (iOS only) [#31345]

## 1.58.3

-   [*] Rich text - toTree - Add check in replacements before accessing its type [#34020]

## 1.58.2

-   [*] Fix issue with text input in alt text settings [#33845]

## 1.58.1

-   [*] Global styles: Check for undefined values and merge user colors [#33707]
-   [*] [Embed block] Disable paragraph transform [#33745]

## 1.58.0

-   [***] New Block: Embed block. [#33452]

## 1.57.0

-   [*] Update loading and failed screens for web version of the editor [#32395]
-   [*] Handle floating keyboard case - Fix issue with the block selector on iPad. [#33089]
-   [**] Added color/background customization for text blocks. [#33250]

## 1.56.0

-   [*] Tweaks to the badge component's styling, including change of background color and reduced padding. [#32865]

## 1.55.2

-   [**] Fix incorrect block insertion point after blurring the post title field. [#32831]

## 1.55.1

-   [*] Fix: RNMobile borderRadius value setting [#32717]
-   [*] Improve unsupported block message for reusable block [#32618]

## 1.55.0

-   [*] Gallery block - Fix gallery images caption text formatting [#32351]
-   [*] Image block: "Set as featured" button within image block settings. (Android only) [#31705]
-   [***] Audio block now available on WP.com sites on the free plan. [#31966]

## 1.54.0

-   [***] Slash inserter [#29772]
-   [*] Audio block: Add Insert from URL functionality. [#27817]
-   [*] The BottomSheet Cell component now supports the help prop so that a hint can be supplied to all Cell based components. [#30885]
-   [***] Enable reusable block only in WP.com sites [#31744]

## 1.53.1

-   [*] Fix missing title for some unsupported blocks [#31743]

## 1.53.0

-   [*] Bottom-sheet: Add custom header [#30291]
-   [*] Fixes color picker rendering bug when scrolling [#30994]
-   [*] Add enableCaching param to fetch request on Android [#31186]
-   [***] Add reusable blocks to the inserter menu. [#28495]

## 1.52.2

-   [*] Disabled featured image banner on iOS. [#31681]

## 1.52.1

-   [*] Fixes for the generated localized strings files.

## 1.52.0

-   [***] Search block now available on mobile! [https://github.com/WordPress/gutenberg/pull/30783]
-   [*] Image block: Add a "featured" banner. (Android only) [#30806]
-   [**] The media upload options of the Image, Video and Gallery block automatically opens when the respective block is inserted. [#29546]
-   [**] The media upload options of the File and Audio block automatically opens when the respective block is inserted. [#31025]
-   [*] Fixed a bug where the Search block was stealing focus from the Image block upon updating image asset [#31393]

## 1.51.1

-   [*] Updates relative block-support asset path [#31184]

## 1.51.0

-   [*] Image block: Improve text entry for long alt text. [#29670]
-   [*] a11y: Bug fix: Allow stepper cell to be selected by screenreader [#30694]

## 1.50.1

-   [*] Truncate rangecell screenreader decimals] [#30678]
-   [*] Fix Quote block citation [#30548]
-   [**] Fix crash from non-adjustable unit RangeCell a11y activation [#30636]
-   [**] Fix Unsupported Block Editor on Android [#30650]

## 1.50.0

-   [***] a11y: Screenreader improvements for the UnitControl component [#29741]

## 1.49.0

-   [*] Remove the cancel button from settings options (Android only) [https://github.com/WordPress/gutenberg/pull/29599]

## 1.48.0

-   [**] Buttons block: added width setting. [#28543]

## 1.47.2

-   [**] Adds a `replaceBlock` method to iOS bridge delegate with a string to match the clientID and the contents to replace with. [#29734]

## 1.47.1

-   [**] Reduce the number of items per page when fetching reusable blocks to prevent a crash. [#29626]

## 1.47.0

-   [**] Add support for setting Cover block focal point. [#25810]

## 1.46.1

-   [**] Make inserter long-press options "add to beginning" and "add to end" always available. [#28610]
-   [*] Fix crash when Column block width attribute was empty. [#29015]

## 1.46.0

-   [***] New Block: Audio [#27401, #27467, #28594]
-   [**] Add support for setting heading anchors [#27935]
-   [**] Disable Unsupported Block Editor for Reusable blocks [#28552]
-   [**] Add proper handling for single use blocks such as the more block [#28339]

## 1.45.0

-   [*] Use react-native-url-polyfill in globals - [https://github.com/WordPress/gutenberg/pull/27867]
-   [*] Remove Old Layout Picker - [https://github.com/WordPress/gutenberg/pull/27640]

## 1.44.1

-   [**] Fix crash in mobile paragraph blocks with custom font size [#28121]
-   [**] Add move to top bottom when long pressing block movers [#27554]

## 1.44.0

-   [***] Add support for cross-posting between sites
-   [***] Full-width and wide alignment support for Columns

## 1.43.0

-   [***] New Block: File [#27228]
-   [**] Fix issue where a blocks would disappear when deleting all of the text inside without requiring the extra backspace to remove the block. [#27583]

## 1.42.0

-   [***] Adding support for selecting different unit of value in Cover and Columns blocks [#26161]
-   [**] Button block - Add link picker to the block settings [#26206]
-   [**] Support to render background/text colors in Group, Paragraph and Quote blocks [#25994]
-   [*] Fix theme colors syncing with the editor [#26821]
-   [**] Fix issue where a blocks would disappear when deleting all of the text inside without requiring the extra backspace to remove the block. [#27583]

## 1.41.0

-   [***] Faster editor start and overall operation on Android [#26732]
-   [*] [Android] Enable multiple upload support for Image block

## 1.40.0

## 1.39.1

-   [*] Heading block - Disable full-width/wide alignment [#26308]

## 1.39.0

-   [***] Full-width and wide alignment support for Video, Latest-posts, Gallery, Media & text, and Pullquote block
-   [***] Fix unsupported block bottom sheet is triggered when device is rotated
-   [***] Unsupported Block Editor: Fixed issue when cannot view or interact with the classic block on Jetpack site

## 1.38.0

[***] Add support for selecting user's post when configuring the link

## 1.37.0

-   [**] Add support for rounded style in Image block
-   [***] Full-width and wide alignment support for Group, Cover and Image block

## 1.36.1

-   [**] [iOS] Fixed Dark Mode transition for editor menus.

## 1.36.0

-   [**] [Android] Removed pullquote dev only restriction in Android
-   [**] Reflect changes of slider in block settings immediately.

## 1.35.0

-   [***] Fixed empty text fields on RTL layout. Now they are selectable and placeholders are visible.
-   [**] Add settings to allow changing column widths
-   [**] Media editing support in Gallery block.

## 1.34.0

-   [***] Media editing support in Cover block.
-   [*] Fixed a bug on the Heading block, where a heading with a link and string formatting showed a white shadow in dark mode.

## 1.33.1

-   Fixed a bug in the @-mentions feature where dismissing the @-mentions UI removed the @ character from the post.

## 1.33.0

-   [***] Media editing support in Media & Text block.
-   [***] New block: Social Icons
-   [*] Cover block placeholder is updated to allow users start the block with a background color

## 1.32.0

-   [***] Adds Copy, Cut, Paste, and Duplicate functionality to blocks
-   [***] Add support for mentions.
-   [***] Users can now individually edit unsupported blocks found in posts or pages.
-   [*] [iOS] Improved editor loading experience with Ghost Effect.

## 1.31.1

-   Fix for pullquote stylying in dark mode.
-   Fix for button style.

## 1.31.0

-   [**] Add support for customizing gradient type and angle in Buttons and Cover blocks.
-   [*] Show content information (block, word and characters counts).
-   [*] [Android] Fix handling of upload completion while re-opening the editor

## 1.30.0

-   [**] Adds editor support for theme defined colors and theme defined gradients on cover and button blocks.
-   [*] Support for breaking out of captions/citation authors by pressing enter on the following blocks: image, video, gallery, quote, and pullquote.

## 1.29.1

-   Revert Creating undo levels less frequently

## 1.29.0

-   [**] Add support for changing overlay color settings in Cover block
-   Add enter/exit animation in FloatingToolbar
-   [***] New block: Verse
-   [*] Fix merging of text blocks when text had active formatting (bold, italic, strike, link)
-   [***] Trash icon that is used to remove blocks is moved to the new menu reachable via ellipsis button in the block toolbar
-   [**] Block toolbar can now collapse when the block width is smaller than the toolbar content
-   [**] Creating undo levels less frequently
-   [**] Tooltip for page template selection buttons
-   [*] Fix button alignment in page templates and make strings consistent
-   [*] Add support for displaying radial gradients in Buttons and Cover blocks

## 1.28.2

-   [***] Disable Pullquote Block on Android

## 1.28.1

-   [**] Avoid crash when editor selection state becomes invalid

## 1.28.0

-   [***] New block: Pullquote
-   [**] Add support for changing background and text color in Buttons block
-   [*] Fix the icons and buttons in Gallery, Paragraph, List and MediaText block on RTL mode
-   [**] Remove Subscription Button from the Blog template since it didn't have an initial functionality and it is hard to configure for users.
-   [**] [iOS] Add support for the subscript `<sub>` and superscript `<sup>`HTML elements in text blocks
-   [**] Update page templates to use recently added blocks

## 1.27.1

-   Remove Subscription Button from the Blog template since it didn't have an initial functionality and it is hard to configure for users.

## 1.27.0

-   Block Editor: Add dialog for mentioning other users in your post
-   Prefill caption for image blocks when available on the Media library
-   New block: Buttons. From now you’ll be able to add the individual Button block only inside the Buttons block
-   Fix bug where whitespaces at start of text blocks were being removed
-   Add support for upload options in Cover block
-   [Android] Floating toolbar, previously located above nested blocks, is now placed at the top of the screen
-   [iOS] Floating toolbar, previously located above nested blocks, is now placed at the bottom of the screen
-   Fix the icons in FloatingToolbar on RTL mode
-   [Android] Add alignment options for heading block
-   Fix Quote block so it visually reflects selected alignment
-   Fix bug where buttons in page templates were not rendering correctly on web

## 1.26.0

-   [iOS] Disable ripple effect in all BottomSheet's controls.
-   [Android] Disable ripple effect for Slider control
-   New block: Columns
-   New starter page template: Blog
-   Make Starter Page Template picker buttons visible only when the screen height is enough
-   Fix a bug which caused to show URL settings modal randomly when changing the device orientation multiple times during the time Starter Page Template Preview is open

## 1.25.0

-   New block: Cover
-   [Android] Dark Mode
-   [Android] Improve icon on the "Take a Video" media option
-   Removed the dimming effect on unselected blocks
-   [iOS] Add alignment options for heading block
-   Implemented dropdown toolbar for alignment toolbar in Heading, Paragraph, Image, MediaText blocks
-   Block Editor: When editing link settings, tapping the keyboard return button now closes the settings panel as well as closing the keyboard.
-   [Android] Show an "Edit" button overlay on selected image blocks

## 1.24.0

-   New block: Latest Posts
-   Fix Quote block's left border not being visible in Dark Mode
-   Added Starter Page Templates: when you create a new page, we now show you a few templates to get started more quickly.
-   Fix crash when pasting HTML content with embeded images on paragraphs

## 1.23.0

-   New block: Group
-   Add support for upload options in Gallery block
-   Add support for size options in the Image block
-   New block: Button
-   Add scroll support inside block picker and block settings
-   [Android] Fix issue preventing correct placeholder image from displaying during image upload
-   [iOS] Fix diplay of large numbers on ordered lists
-   Fix issue where adding emojis to the post title add strong HTML elements to the title of the post
-   [iOS] Fix issue where alignment of paragraph blocks was not always being respected when splitting the paragraph or reading the post's html content.
-   We’ve introduced a new toolbar that floats above the block you’re editing, which makes navigating your blocks easier — especially complex ones.

## 1.22.0

-   Make inserter to show options on long-press to add before/after
-   Retry displaying image when connectivity restores
-   [iOS] Show an "Edit" button overlay on selected image blocks
-   [Android] Fix blank post when sharing media from another app
-   Add support for image size options in the gallery block
-   Fix issue that sometimes prevented merging paragraph blocks

## 1.21.0

-   Reduced padding around text on Rich Text based blocks.
-   [Android] Improved stability on very long posts.

## 1.20.0

-   Fix bug where image placeholders would sometimes not be shown
-   Fix crash on undo
-   Style fixes on the navigation UI
-   [iOS] Fix focus issue
-   New block: Shortcode. You can now create and edit Shortcode blocks in the editor.

## 1.19.0

-   Add support for changing Settings in List Block.
-   [iOS] Fix crash dismissing bottom-sheet after device rotation.
-   [Android] Add support for Preformatted block.
-   New block: Gallery. You can now create image galleries using WordPress Media library. Upload feature is coming soon.
-   Add support for Video block settings

## 1.18.0

-   [iOS] Added native fullscreen preview when clicking image from Image Block
-   New block: Spacer

## 1.17.0

-   Include block title in Unsupported block's UI
-   Show new-block-indicator when no blocks at all and when at the last block
-   Use existing links in the clipboard to prefill url field when inserting new link.
-   Media & Text block alignment options
-   Add alignment controls for paragraph blocks
-   [iOS] Fix issue where the keyboard would not capitalize sentences correctly on some cases.
-   [iOS] Support for Pexels image library
-   [Android] Added native fullscreen preview when clicking image from Image Block
-   [iOS] Add support for Preformatted block.
-   [Android] Fix issue when removing image/page break block crashes the app

## 1.16.1

-   [iOS] Fix tap on links bug that reappear on iOS 13.2

## 1.16.0

-   [Android] Add support for pexels images
-   Add left, center, and right image alignment controls

## 1.15.3

-   [iOS] Fix a layout bug in RCTAztecView in iOS 13.2

## 1.15.2

-   Fix issue when copy/paste photos from other apps, was not inserting an image on the post.
-   Fix issue where the block inserter layout wasn't correct after device rotation.

## 1.15.0

-   Fix issue when multiple media selection adds only one image or video block on Android
-   Fix issue when force Touch app shortcut doesn't work properly selecting "New Photo Post" on iOS
-   Add Link Target (Open in new tab) to Image Block.
-   [iOS] DarkMode improvements.
-   [iOS] Update to iOS 11 and Swift 5
-   New block: Media & Text

## 1.14.0

-   Fix a bug on iOS 13.0 were tapping on a link opens Safari
-   Fix a link editing issue, where trying to add a empty link at the start of another link would remove the existing link.
-   Fix missing content on long posts in html mode on Android

## 1.12.0

-   Add rich text styling to video captions
-   Prevent keyboard dismissal when switching between caption and text block on Android
-   Blocks that would be replaced are now hidden when add block bottom sheet displays
-   Tapping on empty editor area now always inserts new block at end of post

## 1.11.0

-   Toolbar scroll position now resets when its content changes.
-   Dark Mode for iOS.

## 1.10.0

-   Adding a block from the post title now shows the add block here indicator.
-   Deselect post title any time a block is added
-   Fix loss of center alignment in image captions on Android

## 1.9.0

-   Enable video block on Android platform
-   Tapping on an empty editor area will create a new paragraph block
-   Fix content loss issue when loading unsupported blocks containing inner blocks.
-   Adding a block from the Post Title now inserts the block at the top of the Post.

## 1.8.0

-   Fix pasting simple text on Post Title
-   Remove editable empty line after list on the List block
-   Performance improvements on rich text editing

## 1.7.0

-   Fixed keyboard flickering issue after pressing Enter repeatedly on the Post Title.
-   New blocks are available: video/quote/more

## 1.6.0

-   Fixed issue with link settings where “Open in New Tab” was always OFF on open.
-   Added UI to display a warning when a block has invalid content.<|MERGE_RESOLUTION|>--- conflicted
+++ resolved
@@ -10,12 +10,9 @@
 -->
 
 ## Unreleased
-<<<<<<< HEAD
 -   [*] Display custom color value in mobile Cover Block color picker [#51414]
-=======
 
 ## 1.101.0
->>>>>>> e70d4191
 -   [*] Remove visual gap in mobile toolbar when a Gallery block is selected [#52966]
 -   [*] Remove Gallery caption button on mobile [#53010]
 -   [**] Upgrade React Native to 0.71.11 [#51303]
