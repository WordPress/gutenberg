--- conflicted
+++ resolved
@@ -11,17 +11,14 @@
 
 ## Unreleased
 
-<<<<<<< HEAD
+-   [*] [a11y] Improve text read by screen readers for BottomSheetSelectControl [#41036]
+
 ## 1.76.1
 
 -   [*] BlockList - Add internal onLayout from CellRendererComponent to BlockListItemCell [#41105]
 -   [*] Fix Drag & Drop Chip positioning issue with RTL languages [#41053]
 -   [*] Add drag & drop help guide in Help & Support screen [#40961]
 -   [**] Fix drag mode not being enabled when long-pressing over Shortcode block [#41155]
-=======
--   [*] [a11y] Improve text read by screen readers for BottomSheetSelectControl [#41036]
--   [*] Add drag & drop help guide in Help & Support screen [#40961]
->>>>>>> 78cea0f5
 
 ## 1.76.0
 
