--- conflicted
+++ resolved
@@ -12,11 +12,8 @@
 ## Unreleased
 
 -   [*] Add React Native FastImage [#42009]
-<<<<<<< HEAD
+-   [*] Block inserter displays block collections [#42405]
 -   [***] Gallery and Image block - Performance improvements [#42178]
-=======
--   [*] Block inserter displays block collections [#42405]
->>>>>>> 8011374a
 
 ## 1.79.0
 -   [*] Add 'Insert from URL' option to Video block [#41493]
