--- conflicted
+++ resolved
@@ -11,13 +11,11 @@
 
 ## Unreleased
 
-<<<<<<< HEAD
+-   [*] [a11y] Improve text read by screen readers for BottomSheetSelectControl [#41036]
+
 ## 1.76.2
 
 -   [*] Ensure post title gets focused when is notified from native side [#41371]
-=======
--   [*] [a11y] Improve text read by screen readers for BottomSheetSelectControl [#41036]
->>>>>>> 972f0b10
 
 ## 1.76.1
 
