--- conflicted
+++ resolved
@@ -12,11 +12,8 @@
 ## Unreleased
 -   [*] [Embed block] Fix inline preview cut-off when editing URL [#35321]
 -   [*] [Unsupported Block Editor] Fix text selection bug for Android [#34668]
-<<<<<<< HEAD
 -   [*] Fixed missing modal backdrop for Android help section [#35557]
-=======
 -   [*] Fixed erroneous overflow within editor Help screens. [#35552]
->>>>>>> 83dba6ce
 
 ## 1.63.0
 -   [**] [Embed block] Add the top 5 specific embed blocks to the Block inserter list [#34967]
