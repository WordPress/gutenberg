--- conflicted
+++ resolved
@@ -10,21 +10,15 @@
 -->
 
 ## Unreleased
+-   [*] Image block: Add a "featured" banner and ability to set or remove an image as featured. (iOS only) [#31345]
 
 ## 1.58.0
 -   [***] New Block: Embed block. [#33452]
 
 ## 1.57.0
 -   [*] Update loading and failed screens for web version of the editor [#32395]
-<<<<<<< HEAD
--   [*] Image block: Add a "featured" banner and ability to set or remove an image as featured. (iOS only) [#31345]
-
-## 1.55.2
--   [**] Fix incorrect block insertion point after blurring the post title field. [#32831]
-=======
 -   [*] Handle floating keyboard case - Fix issue with the block selector on iPad. [#33089]
 -   [**] Added color/background customization for text blocks. [#33250]
->>>>>>> 339a7d78
 
 ## 1.56.0
 -   [*] Tweaks to the badge component's styling, including change of background color and reduced padding. [#32865]
