<!-- Learn how to maintain this file at https://github.com/WordPress/gutenberg/tree/HEAD/packages#maintaining-changelogs. -->

<!--
For each user feature we should also add a importance categorization label  to indicate the relevance of the change for end users of GB Mobile. The format is the following:
[***] → Major new features, significant updates to core flows, or impactful fixes (e.g. a crash that impacts a lot of users) — things our users should be aware of.

[**] → Changes our users will probably notice, but doesn’t impact core flows. Most fixes.

[*] → Minor enhancements and fixes that address annoyances — things our users can miss.
-->

## Unreleased
<<<<<<< HEAD
-   [**] Update Editor block inserter button styles and default text input placeholder/selection styles
=======
-   [**] Add media inserter buttons to editor toolbar [#51827]
-   [**] Update native BlockOutline component styles to remove blue border from blocks [#51222]

## 1.99.0
>>>>>>> 5b61016f
-   [*] Rename "Reusable blocks" to "Synced patterns", aligning with the web editor. [#51704]
-   [**] Fix a crash related to Reanimated when closing the editor [#52320]

## 1.98.1
-   [*] fix: Display heading level dropdown icons and labels [#52004]

## 1.98.0
-   [*] Image block - Fix issue where in some cases the image doesn't display the right aspect ratio [#51463]
-   [*] Fix cursor positioning when dictating text on iOS [#51227]

## 1.97.1
-   [**] Fix crash when using the delete key to remove a single button [#51435]
-   [*] Ensure text input field is not editable when Bottom sheet cell is disabled [#51567]

## 1.97.0
-   [**] [iOS] Fix dictation regression, in which typing/dictating at the same time caused content loss. [#49452]
-   [*] [internal] Upgrade compile and target sdk version to Android API 33 [#50731]
-   [*] Display lock icon in disabled state of `Cell` component [#50907]

## 1.96.1
-   [**] Fix Android-only issue related to block toolbar not being displayed on some blocks in UBE [#51131]

## 1.96.0
-   [**] Tapping on all nested blocks gets focus directly instead of having to tap multiple times depending on the nesting levels. [#50672]
-   [*] Add disabled style to `Cell` component [#50665]
-   [**] Fix undo/redo history when inserting a link configured to open in a new tab [#50460]
-   [*] [List block] Fix an issue when merging a list item into a Paragraph would remove its nested list items. [#50701]



## 1.95.0
-   [*] Fix crash when trying to convert to regular blocks an undefined/deleted reusable block [#50475]
-   [**] Tapping on nested text blocks gets focus directly instead of having to tap multiple times depeding on the nesting levels. [#50108]
-   [*] Use host app namespace in reusable block message [#50478]
-   [**] Configuring a link to open in a new tab no longer results in a partial loss of edit history (undo and redo) [#50460]

## 1.94.0
-   [*] Split pasted content between title and body. [#37169]

## 1.93.1
-   [**] Fix regression with the Color hook and ColorPanel. [#49917]

## 1.93.0
-   [***] [iOS] Fixed iOS scroll jumping issue by refactoring KeyboardAwareFlatList improving writing flow and caret focus handling. [#48791]

## 1.92.1
-   [*] Avoid empty Gallery block error [#49557]

## 1.92.0
* No User facing changes *

## 1.91.0
-   [*] Allow new block transformations for most blocks. [#48792]

## 1.90.0
-   [*] Fix parsing of css units for null matched values [#48484]
-   [*] Spacer block - Add initial support for spacing presets [#47258]
-   [*] Support Visual Regression testing [#47845]
-   [*] Add metadata parameter to media upload events [#48103]  

## 1.89.1 
-   [*] Fix inaccessible block settings within the unsupported block editor [#48435]

## 1.89.0 
* No User facing changes *

## 1.88.0 
-   [*] Bump Android `minSdkVersion` to 24 [#47604]
-   [*] Update React Native Reanimated to 2.9.1-wp-3 [#47574]
-   [*] Bump Aztec version to `1.6.3` [#47610]

## 1.87.3
-   [*] Fix insert blocks not handling raw string properly in unsupported block editor [#47472]

## 1.87.2
-   [*] Add boolean contentStyle and clientId check to Column Edit InnerBlocks [#47234]
-   [*] Line-height and font-size regression fixes [#47284]

## 1.87.1
-   [**] Gallery block: Address styling regression, in which negative margin was added [#47086]
-   [*] RichText - Parse CSS values and avoid setting undefined ones [#47080]

## 1.87.0
-   [*] Add capabilities to force only Core blocks and control Support section [#46215]

## 1.86.1
-   [*] Block Actions Menu - Fix block title regression and adds integration tests [#46699]

## 1.86.0
-   [**] Upgrade React Native to 0.69.4 [#43485]
-   [**] Prevent error message from unneccesarily firing when uploading to Gallery block [#46175]

## 1.85.1
-   [**] Prevent error message from unneccesarily firing when uploading to Gallery block [#46175]

## 1.85.0
-   [*] [iOS] Fixed iOS Voice Control support within Image block captions. [#44850]

## 1.84.1
-   [**] Native inner blocks merge where appropriate [#45048]

## 1.84.0
-   [*] Upgrade compile and target sdk version to Android API 31 [#44610]
-   [*] [iOS] Fixed iOS Voice Control support within Image block captions. [#44850]

## 1.83.0
* No User facing changes *

## 1.82.1
-   [**] List block v2: Fix issues splitting or merging paragraphs into the block [#43949]

## 1.82.0
-   [*] [iOS] Explicitly set tint color for action sheets to always be blue [#43759]

## 1.81.2
-   [**] List V2 - Prevent error when list is empty [#43861]

## 1.81.1
-   [*] List block v2: Fix text color inconsistencies with list items [#43244]
-   [*] Use default placeholder text color for native List Item [#43353]
-   [**] Add BlockListCompact [#43431]
-   [*] Fix dynamic React Native version [#43058]
-   [**] Disable FastImage on Android [#43322]

## 1.81.0
-   [***] List block V2 [#42702]

## 1.80.1
-   [*] Image - Workaround for Android and orientation changes [#42900]

## 1.80.0
-   [*] Add React Native FastImage [#42009]
-   [*] Block inserter displays block collections [#42405]
-   [*] Fix incorrect spacing within Image alt text footnote [#42504]
-   [***] Gallery and Image block - Performance improvements [#42178]

## 1.79.1
-   [**] Fix a crash when scrolling posts containing Embed blocks (Android 12 only) [#42514]

## 1.79.0
-   [*] Add 'Insert from URL' option to Video block [#41493]
-   [*] Image block copies the alt text from the media library when selecting an item [#41839]
-   [*] Introduce "block recovery" option for invalid blocks [#41988]

## 1.78.1

-   [**] Re-introduce support for v1 of the Gallery block to the native version of the editor [#41533]
-   [**] Fix missing translations for locales that include region (only on Android) [#41685]

## 1.78.0

-   [*] Bump react-native-gesture-handler to version 2.3.2 [#41337]

## 1.77.1

-   [***] Fix crash on iOS related to JSI and Reanimated [#41482]

## 1.77.0

-   [*] [a11y] Improve text read by screen readers for BottomSheetSelectControl [#41036]
-   [*] Add 'Insert from URL' option to Image block [#40334]

## 1.76.3

-   [***] Fix crash on iOS related to JSI and Reanimated [#41482]

## 1.76.2

-   [*] Ensure post title gets focused when is notified from native side [#41371]

## 1.76.1

-   [*] BlockList - Add internal onLayout from CellRendererComponent to BlockListItemCell [#41105]
-   [*] Fix Drag & Drop Chip positioning issue with RTL languages [#41053]
-   [*] Add drag & drop help guide in Help & Support screen [#40961]
-   [**] Fix drag mode not being enabled when long-pressing over Shortcode block [#41155]

## 1.76.0

-   [**] [Buttons block] Fix Android-only issue related to displaying formatting buttons after closing the block settings [#40725]
-   [**] [Cover block] Improve color contrast between background and text [#40691]
-   [*] [Gallery block] Fix broken "Link To" settings and add "Image Size" settings [#40947]
-   [***] Add drag & drop blocks feature [#40424]

## 1.75.0

-   [*] [Latest Posts block] Add featured image settings [#39257]
-   [*] Prevent incorrect notices displaying when switching between HTML-Visual mode quickly [#40415]
-   [*] [Embed block] Fix inline preview cut-off when editing URL [#35326]
-   [*] [iOS] Prevent gaps shown around floating toolbar when using external keyboard [#40266]

## 1.74.1

-   [**] RichText - Set a default value for selection values [#40581]

## 1.74.0

-   [**] [Quote block] Adds support for V2 behind a feature flag [#40133]
-   [**] Update "add block" button's style in default editor view. [#39726]
-   [*] Remove banner error notification on upload failure [#39694]

## 1.73.1

-   [*] [Spacer block] Fix crash when changing the height value using the text input [#40053]

## 1.73.0

-   [*] Update react-native-reanimated version to 2.4.1 [#39430]
-   [*] Upgrade Gradle to 7.4 & AGP to 7.1.1 [#39508]
-   [*] Add waits to fix editor test flakiness [#39668]

## 1.72.1

-   [*] Detect GIF badge during render [#39882]

## 1.72.0

-   [*] Add GIF badge for animated GIFs uploaded to Image blocks [#38996]
-   [*] Small refinement to media upload errors, including centring and tweaking copy. [#38951]
-   [*] Update gesture handler and reanimated libraries [#39098]
-   [*] Fix issue with list's starting index and the order [#39354]

## 1.71.3

-   [*] Fix autocorrected Headings applying bold formatting on iOS [#38633]
-   [***] Support for multiple color palettes [#38417]

## 1.71.1

-   [*] Highlight text: Check if style attribute value is defined during filtering [#38670]

## 1.71.0

-   [*] Image block: Replacing the media for an image set as featured prompts to update the featured image [#34666]
-   [***] Font size and line-height support for text-based blocks used in block-based themes [#38205]

## 1.70.3

-   [*] Highlight text: Check if style attribute value is defined during filtering [#38670]

## 1.70.2

-   [**] Rich Text - Validate link colors [#38474]

## 1.70.1

-   [**] [Gallery block] Fix crash when adding images and selecting a gallery item [#38238]

## 1.70.0

-   [**] Fix content justification attribute in Buttons block [#37887]
-   [*] Hide help button from Unsupported Block Editor. [#37221]
-   [*] Add contrast checker to text-based blocks [#34902]
-   [*] [Image block] Fix missing translations [#37956]
-   [*] Fix cut-off setting labels by properly wrapping the text [#37993]
-   [*] Highlight text: fix applying formatting for non-selected text [#37915]
-   [*] Fix missing translations of color settings [#38026]

## 1.69.1

-   [*] Fix app freeze when closing link picker while virtual keyboard is hidden [#37782]
-   [*] Gallery block - Fix bug when migrating from old galleries format [#37889]
-   [*] RichText - Use parsed font size values when comparing new changes [#37951]

## 1.69.0

-   [*] Give multi-line block names central alignment in inserter [#37185]
-   [**] Fix empty line apperaing when splitting heading blocks on Android 12 [#37279]
-   [**] Fix missing translations by refactoring the editor initialization code [#37073]
-   [**] Fix text formatting mode lost after backspace is used [#37676]
-   [*] Fix app freeze when closing link picker while virtual keyboard is hidden [#37782]

## 1.68.0

-   [**] Fix undo/redo functionality in links when applying text format [#36861]
-   [**] [iOS] Fix scroll update when typing in RichText component [#36914]
-   [*] [Preformatted block] Fix an issue where the background color is not showing up for standard themes [#36883]
-   [**] Update Gallery Block to default to the new format and auto-convert old galleries to the new format [#36191]
-   [***] Highlight text - enables color customization for specific text within a Paragraph block [#36028]

## 1.67.0

-   [**] Adds Clipboard Link Suggestion to Image block and Button block [#35972]
-   [*] [Embed block] Included Link in Block Settings [#36099]
-   [**] Fix tab titles translation of inserter menu [#36534]
-   [*] [Media & Text block] Fix an issue where the text font size would be bigger than expected in some cases [#36570]
-   [**] [Gallery block] When a gallery block is added, the media options are auto opened for v2 of the Gallery block. [#36757]

## 1.66.0

-   [**] [Image block] Add ability to quickly link images to Media Files and Attachment Pages [#34846]
-   [*] Fixed a race condition when autosaving content (Android) [#36072]

## 1.65.1

-   [**] Fixed a crash that could occur when copying lists from Microsoft Word. [https://github.com/WordPress/gutenberg/pull/36019]

## 1.65.0

-   [**] Search block - Text and background color support [#35511]
-   [*] [Embed Block] Fix loading glitch with resolver resolution approach [#35798]
-   [*] Fixed an issue where the Help screens may not respect an iOS device's notch. [#35570]
-   [**] Block inserter indicates newly available block types [#35201]
-   [*] Add support for the Mark HTML tag [#35956]

## 1.64.1

-   [**] Fix updating the block list after block removal [#35721]
-   [**] Cover block: Change dimRatio to 50 if media added and dimRatio is set to 100 [#35792]

## 1.64.0

-   [*] [Embed block] Fix inline preview cut-off when editing URL [#35321]
-   [**] [Embed block] Detect when an embeddable URL is pasted into an empty paragraph. [#35204]
-   [*] [Unsupported Block Editor] Fix text selection bug for Android [#34668]
-   [*] [Embed block] Fix URL not editable after dismissing the edit URL bottom sheet with empty value [#35460]
-   [**] Pullquote block - Added support for text and background color customization [#34451]
-   [**] Preformatted block - Added support for text and background color customization [#35314]

## 1.63.1

-   [*] Fixed missing modal backdrop for Android help section [#35557]
-   [*] Fixed erroneous overflow within editor Help screens. [#35552]

## 1.63.0

-   [**] [Embed block] Add the top 5 specific embed blocks to the Block inserter list [#34967]
-   [*] Embed block: Fix URL update when edited after setting a bad URL of a provider [#35013]
-   [**] Users can now contact support from inside the block editor screen. [#34890]

## 1.62.2

-   Same as 1.62.1 but with the changelog.

## 1.62.1

-   [**] Image block: fix height and border regression. [#34957]
-   [**] Column block: fix width attribute float cut off. [#34604]

## 1.62.0

-   [**] [Embed block] Implement WP embed preview component [#34004]
-   [*] [Embed block] Fix content disappearing on Android when switching light/dark mode [#34207]
-   [*] Embed block: Add device's locale to preview content [#33858]
-   [**] Fix Android-only issue of main toolbar initial position being wrong when RTL [#34617]
-   [**] Embed block: Implemented the No Preview UI when an embed is successful, but we're unable to show an inline preview [#34626]
-   [*] Column block: Translate column width's control labels [#34777]
-   [**] Enable embed preview for Instagram and Vimeo providers. [#34563]
-   [**] Embed block: Add error bottom sheet with retry and convert to link actions. [#34604]

## 1.61.2

-   [*] Image block - Fix height and border regression. [#34957]

## 1.61.1

-   [*] Fix crash related to reusable blocks in the block picker. [#34873]

## 1.61.0

-   [**] Enable embed preview for a list of providers (for now only YouTube and Twitter) [#34446]
-   [***] Inserter: Add Inserter Block Search [https://github.com/WordPress/gutenberg/pull/33237]

## 1.60.1

-   [*] RNmobile: Fix the cancel button on Block Variation Picker / Columns Block. [#34249]
-   [*] Column block: Fix Android close button alignment. [#34332]

## 1.60.0

-   [**] Embed block: Add "Resize for smaller devices" setting. [#33654]

## 1.59.2

-   [*] Inserter: Prevent non-deterministic order of inserter items [#34078]
-   [*] Fix missing block title of core/latest-posts block [#34116]

## 1.59.1

-   [*] Global styles - Add color to the block styles filter list [#34000]
-   [*] Rich text - toTree - Add check in replacements before accessing its type [#34020]

## 1.59.0

-   [*] [Android] Fix UBE's inaccessible "more" toolbar item. [#33740]
-   [*] Image block: Add a "featured" banner and ability to set or remove an image as featured. (iOS only) [#31345]

## 1.58.3

-   [*] Rich text - toTree - Add check in replacements before accessing its type [#34020]

## 1.58.2

-   [*] Fix issue with text input in alt text settings [#33845]

## 1.58.1

-   [*] Global styles: Check for undefined values and merge user colors [#33707]
-   [*] [Embed block] Disable paragraph transform [#33745]

## 1.58.0

-   [***] New Block: Embed block. [#33452]

## 1.57.0

-   [*] Update loading and failed screens for web version of the editor [#32395]
-   [*] Handle floating keyboard case - Fix issue with the block selector on iPad. [#33089]
-   [**] Added color/background customization for text blocks. [#33250]

## 1.56.0

-   [*] Tweaks to the badge component's styling, including change of background color and reduced padding. [#32865]

## 1.55.2

-   [**] Fix incorrect block insertion point after blurring the post title field. [#32831]

## 1.55.1

-   [*] Fix: RNMobile borderRadius value setting [#32717]
-   [*] Improve unsupported block message for reusable block [#32618]

## 1.55.0

-   [*] Gallery block - Fix gallery images caption text formatting [#32351]
-   [*] Image block: "Set as featured" button within image block settings. (Android only) [#31705]
-   [***] Audio block now available on WP.com sites on the free plan. [#31966]

## 1.54.0

-   [***] Slash inserter [#29772]
-   [*] Audio block: Add Insert from URL functionality. [#27817]
-   [*] The BottomSheet Cell component now supports the help prop so that a hint can be supplied to all Cell based components. [#30885]
-   [***] Enable reusable block only in WP.com sites [#31744]

## 1.53.1

-   [*] Fix missing title for some unsupported blocks [#31743]

## 1.53.0

-   [*] Bottom-sheet: Add custom header [#30291]
-   [*] Fixes color picker rendering bug when scrolling [#30994]
-   [*] Add enableCaching param to fetch request on Android [#31186]
-   [***] Add reusable blocks to the inserter menu. [#28495]

## 1.52.2

-   [*] Disabled featured image banner on iOS. [#31681]

## 1.52.1

-   [*] Fixes for the generated localized strings files.

## 1.52.0

-   [***] Search block now available on mobile! [https://github.com/WordPress/gutenberg/pull/30783]
-   [*] Image block: Add a "featured" banner. (Android only) [#30806]
-   [**] The media upload options of the Image, Video and Gallery block automatically opens when the respective block is inserted. [#29546]
-   [**] The media upload options of the File and Audio block automatically opens when the respective block is inserted. [#31025]
-   [*] Fixed a bug where the Search block was stealing focus from the Image block upon updating image asset [#31393]

## 1.51.1

-   [*] Updates relative block-support asset path [#31184]

## 1.51.0

-   [*] Image block: Improve text entry for long alt text. [#29670]
-   [*] a11y: Bug fix: Allow stepper cell to be selected by screenreader [#30694]

## 1.50.1

-   [*] Truncate rangecell screenreader decimals] [#30678]
-   [*] Fix Quote block citation [#30548]
-   [**] Fix crash from non-adjustable unit RangeCell a11y activation [#30636]
-   [**] Fix Unsupported Block Editor on Android [#30650]

## 1.50.0

-   [***] a11y: Screenreader improvements for the UnitControl component [#29741]

## 1.49.0

-   [*] Remove the cancel button from settings options (Android only) [https://github.com/WordPress/gutenberg/pull/29599]

## 1.48.0

-   [**] Buttons block: added width setting. [#28543]

## 1.47.2

-   [**] Adds a `replaceBlock` method to iOS bridge delegate with a string to match the clientID and the contents to replace with. [#29734]

## 1.47.1

-   [**] Reduce the number of items per page when fetching reusable blocks to prevent a crash. [#29626]

## 1.47.0

-   [**] Add support for setting Cover block focal point. [#25810]

## 1.46.1

-   [**] Make inserter long-press options "add to beginning" and "add to end" always available. [#28610]
-   [*] Fix crash when Column block width attribute was empty. [#29015]

## 1.46.0

-   [***] New Block: Audio [#27401, #27467, #28594]
-   [**] Add support for setting heading anchors [#27935]
-   [**] Disable Unsupported Block Editor for Reusable blocks [#28552]
-   [**] Add proper handling for single use blocks such as the more block [#28339]

## 1.45.0

-   [*] Use react-native-url-polyfill in globals - [https://github.com/WordPress/gutenberg/pull/27867]
-   [*] Remove Old Layout Picker - [https://github.com/WordPress/gutenberg/pull/27640]

## 1.44.1

-   [**] Fix crash in mobile paragraph blocks with custom font size [#28121]
-   [**] Add move to top bottom when long pressing block movers [#27554]

## 1.44.0

-   [***] Add support for cross-posting between sites
-   [***] Full-width and wide alignment support for Columns

## 1.43.0

-   [***] New Block: File [#27228]
-   [**] Fix issue where a blocks would disappear when deleting all of the text inside without requiring the extra backspace to remove the block. [#27583]

## 1.42.0

-   [***] Adding support for selecting different unit of value in Cover and Columns blocks [#26161]
-   [**] Button block - Add link picker to the block settings [#26206]
-   [**] Support to render background/text colors in Group, Paragraph and Quote blocks [#25994]
-   [*] Fix theme colors syncing with the editor [#26821]
-   [**] Fix issue where a blocks would disappear when deleting all of the text inside without requiring the extra backspace to remove the block. [#27583]

## 1.41.0

-   [***] Faster editor start and overall operation on Android [#26732]
-   [*] [Android] Enable multiple upload support for Image block

## 1.40.0

## 1.39.1

-   [*] Heading block - Disable full-width/wide alignment [#26308]

## 1.39.0

-   [***] Full-width and wide alignment support for Video, Latest-posts, Gallery, Media & text, and Pullquote block
-   [***] Fix unsupported block bottom sheet is triggered when device is rotated
-   [***] Unsupported Block Editor: Fixed issue when cannot view or interact with the classic block on Jetpack site

## 1.38.0

[***] Add support for selecting user's post when configuring the link

## 1.37.0

-   [**] Add support for rounded style in Image block
-   [***] Full-width and wide alignment support for Group, Cover and Image block

## 1.36.1

-   [**] [iOS] Fixed Dark Mode transition for editor menus.

## 1.36.0

-   [**] [Android] Removed pullquote dev only restriction in Android
-   [**] Reflect changes of slider in block settings immediately.

## 1.35.0

-   [***] Fixed empty text fields on RTL layout. Now they are selectable and placeholders are visible.
-   [**] Add settings to allow changing column widths
-   [**] Media editing support in Gallery block.

## 1.34.0

-   [***] Media editing support in Cover block.
-   [*] Fixed a bug on the Heading block, where a heading with a link and string formatting showed a white shadow in dark mode.

## 1.33.1

-   Fixed a bug in the @-mentions feature where dismissing the @-mentions UI removed the @ character from the post.

## 1.33.0

-   [***] Media editing support in Media & Text block.
-   [***] New block: Social Icons
-   [*] Cover block placeholder is updated to allow users start the block with a background color

## 1.32.0

-   [***] Adds Copy, Cut, Paste, and Duplicate functionality to blocks
-   [***] Add support for mentions.
-   [***] Users can now individually edit unsupported blocks found in posts or pages.
-   [*] [iOS] Improved editor loading experience with Ghost Effect.

## 1.31.1

-   Fix for pullquote stylying in dark mode.
-   Fix for button style.

## 1.31.0

-   [**] Add support for customizing gradient type and angle in Buttons and Cover blocks.
-   [*] Show content information (block, word and characters counts).
-   [*] [Android] Fix handling of upload completion while re-opening the editor

## 1.30.0

-   [**] Adds editor support for theme defined colors and theme defined gradients on cover and button blocks.
-   [*] Support for breaking out of captions/citation authors by pressing enter on the following blocks: image, video, gallery, quote, and pullquote.

## 1.29.1

-   Revert Creating undo levels less frequently

## 1.29.0

-   [**] Add support for changing overlay color settings in Cover block
-   Add enter/exit animation in FloatingToolbar
-   [***] New block: Verse
-   [*] Fix merging of text blocks when text had active formatting (bold, italic, strike, link)
-   [***] Trash icon that is used to remove blocks is moved to the new menu reachable via ellipsis button in the block toolbar
-   [**] Block toolbar can now collapse when the block width is smaller than the toolbar content
-   [**] Creating undo levels less frequently
-   [**] Tooltip for page template selection buttons
-   [*] Fix button alignment in page templates and make strings consistent
-   [*] Add support for displaying radial gradients in Buttons and Cover blocks

## 1.28.2

-   [***] Disable Pullquote Block on Android

## 1.28.1

-   [**] Avoid crash when editor selection state becomes invalid

## 1.28.0

-   [***] New block: Pullquote
-   [**] Add support for changing background and text color in Buttons block
-   [*] Fix the icons and buttons in Gallery, Paragraph, List and MediaText block on RTL mode
-   [**] Remove Subscription Button from the Blog template since it didn't have an initial functionality and it is hard to configure for users.
-   [**] [iOS] Add support for the subscript `<sub>` and superscript `<sup>`HTML elements in text blocks
-   [**] Update page templates to use recently added blocks

## 1.27.1

-   Remove Subscription Button from the Blog template since it didn't have an initial functionality and it is hard to configure for users.

## 1.27.0

-   Block Editor: Add dialog for mentioning other users in your post
-   Prefill caption for image blocks when available on the Media library
-   New block: Buttons. From now you’ll be able to add the individual Button block only inside the Buttons block
-   Fix bug where whitespaces at start of text blocks were being removed
-   Add support for upload options in Cover block
-   [Android] Floating toolbar, previously located above nested blocks, is now placed at the top of the screen
-   [iOS] Floating toolbar, previously located above nested blocks, is now placed at the bottom of the screen
-   Fix the icons in FloatingToolbar on RTL mode
-   [Android] Add alignment options for heading block
-   Fix Quote block so it visually reflects selected alignment
-   Fix bug where buttons in page templates were not rendering correctly on web

## 1.26.0

-   [iOS] Disable ripple effect in all BottomSheet's controls.
-   [Android] Disable ripple effect for Slider control
-   New block: Columns
-   New starter page template: Blog
-   Make Starter Page Template picker buttons visible only when the screen height is enough
-   Fix a bug which caused to show URL settings modal randomly when changing the device orientation multiple times during the time Starter Page Template Preview is open

## 1.25.0

-   New block: Cover
-   [Android] Dark Mode
-   [Android] Improve icon on the "Take a Video" media option
-   Removed the dimming effect on unselected blocks
-   [iOS] Add alignment options for heading block
-   Implemented dropdown toolbar for alignment toolbar in Heading, Paragraph, Image, MediaText blocks
-   Block Editor: When editing link settings, tapping the keyboard return button now closes the settings panel as well as closing the keyboard.
-   [Android] Show an "Edit" button overlay on selected image blocks

## 1.24.0

-   New block: Latest Posts
-   Fix Quote block's left border not being visible in Dark Mode
-   Added Starter Page Templates: when you create a new page, we now show you a few templates to get started more quickly.
-   Fix crash when pasting HTML content with embeded images on paragraphs

## 1.23.0

-   New block: Group
-   Add support for upload options in Gallery block
-   Add support for size options in the Image block
-   New block: Button
-   Add scroll support inside block picker and block settings
-   [Android] Fix issue preventing correct placeholder image from displaying during image upload
-   [iOS] Fix diplay of large numbers on ordered lists
-   Fix issue where adding emojis to the post title add strong HTML elements to the title of the post
-   [iOS] Fix issue where alignment of paragraph blocks was not always being respected when splitting the paragraph or reading the post's html content.
-   We’ve introduced a new toolbar that floats above the block you’re editing, which makes navigating your blocks easier — especially complex ones.

## 1.22.0

-   Make inserter to show options on long-press to add before/after
-   Retry displaying image when connectivity restores
-   [iOS] Show an "Edit" button overlay on selected image blocks
-   [Android] Fix blank post when sharing media from another app
-   Add support for image size options in the gallery block
-   Fix issue that sometimes prevented merging paragraph blocks

## 1.21.0

-   Reduced padding around text on Rich Text based blocks.
-   [Android] Improved stability on very long posts.

## 1.20.0

-   Fix bug where image placeholders would sometimes not be shown
-   Fix crash on undo
-   Style fixes on the navigation UI
-   [iOS] Fix focus issue
-   New block: Shortcode. You can now create and edit Shortcode blocks in the editor.

## 1.19.0

-   Add support for changing Settings in List Block.
-   [iOS] Fix crash dismissing bottom-sheet after device rotation.
-   [Android] Add support for Preformatted block.
-   New block: Gallery. You can now create image galleries using WordPress Media library. Upload feature is coming soon.
-   Add support for Video block settings

## 1.18.0

-   [iOS] Added native fullscreen preview when clicking image from Image Block
-   New block: Spacer

## 1.17.0

-   Include block title in Unsupported block's UI
-   Show new-block-indicator when no blocks at all and when at the last block
-   Use existing links in the clipboard to prefill url field when inserting new link.
-   Media & Text block alignment options
-   Add alignment controls for paragraph blocks
-   [iOS] Fix issue where the keyboard would not capitalize sentences correctly on some cases.
-   [iOS] Support for Pexels image library
-   [Android] Added native fullscreen preview when clicking image from Image Block
-   [iOS] Add support for Preformatted block.
-   [Android] Fix issue when removing image/page break block crashes the app

## 1.16.1

-   [iOS] Fix tap on links bug that reappear on iOS 13.2

## 1.16.0

-   [Android] Add support for pexels images
-   Add left, center, and right image alignment controls

## 1.15.3

-   [iOS] Fix a layout bug in RCTAztecView in iOS 13.2

## 1.15.2

-   Fix issue when copy/paste photos from other apps, was not inserting an image on the post.
-   Fix issue where the block inserter layout wasn't correct after device rotation.

## 1.15.0

-   Fix issue when multiple media selection adds only one image or video block on Android
-   Fix issue when force Touch app shortcut doesn't work properly selecting "New Photo Post" on iOS
-   Add Link Target (Open in new tab) to Image Block.
-   [iOS] DarkMode improvements.
-   [iOS] Update to iOS 11 and Swift 5
-   New block: Media & Text

## 1.14.0

-   Fix a bug on iOS 13.0 were tapping on a link opens Safari
-   Fix a link editing issue, where trying to add a empty link at the start of another link would remove the existing link.
-   Fix missing content on long posts in html mode on Android

## 1.12.0

-   Add rich text styling to video captions
-   Prevent keyboard dismissal when switching between caption and text block on Android
-   Blocks that would be replaced are now hidden when add block bottom sheet displays
-   Tapping on empty editor area now always inserts new block at end of post

## 1.11.0

-   Toolbar scroll position now resets when its content changes.
-   Dark Mode for iOS.

## 1.10.0

-   Adding a block from the post title now shows the add block here indicator.
-   Deselect post title any time a block is added
-   Fix loss of center alignment in image captions on Android

## 1.9.0

-   Enable video block on Android platform
-   Tapping on an empty editor area will create a new paragraph block
-   Fix content loss issue when loading unsupported blocks containing inner blocks.
-   Adding a block from the Post Title now inserts the block at the top of the Post.

## 1.8.0

-   Fix pasting simple text on Post Title
-   Remove editable empty line after list on the List block
-   Performance improvements on rich text editing

## 1.7.0

-   Fixed keyboard flickering issue after pressing Enter repeatedly on the Post Title.
-   New blocks are available: video/quote/more

## 1.6.0

-   Fixed issue with link settings where “Open in New Tab” was always OFF on open.
-   Added UI to display a warning when a block has invalid content.<|MERGE_RESOLUTION|>--- conflicted
+++ resolved
@@ -10,14 +10,11 @@
 -->
 
 ## Unreleased
-<<<<<<< HEAD
--   [**] Update Editor block inserter button styles and default text input placeholder/selection styles
-=======
 -   [**] Add media inserter buttons to editor toolbar [#51827]
 -   [**] Update native BlockOutline component styles to remove blue border from blocks [#51222]
+-   [**] Update Editor block inserter button styles and default text input placeholder/selection styles [#52269]
 
 ## 1.99.0
->>>>>>> 5b61016f
 -   [*] Rename "Reusable blocks" to "Synced patterns", aligning with the web editor. [#51704]
 -   [**] Fix a crash related to Reanimated when closing the editor [#52320]
 
