<!-- Learn how to maintain this file at https://github.com/WordPress/gutenberg/tree/HEAD/packages#maintaining-changelogs. -->

<!--
For each user feature we should also add a importance categorization label  to indicate the relevance of the change for end users of GB Mobile. The format is the following:
[***] → Major new features, significant updates to core flows, or impactful fixes (e.g. a crash that impacts a lot of users) — things our users should be aware of.

[**] → Changes our users will probably notice, but doesn’t impact core flows. Most fixes.

[*] → Minor enhancements and fixes that address annoyances — things our users can miss.
-->

## Unreleased

-   [***] Search block now available on mobile! [https://github.com/WordPress/gutenberg/pull/30783]
-   [*] Image block: Add a "featured" banner. (Android only) [#30806]
-   [**] The media upload options of the Image, Video and Gallery block automatically opens when the respective block is inserted. [#29546]
-   [**] The media upload options of the File and Audio block automatically opens when the respective block is inserted. [#31025]
<<<<<<< HEAD
-   [***] Slash inserter 
=======

## 1.51.1
>>>>>>> 04c7c760

-   [*] Updates relative block-support asset path [#31184]

## 1.51.0

-   [*] Image block: Improve text entry for long alt text. [#29670]
-   [*] a11y: Bug fix: Allow stepper cell to be selected by screenreader [#30694]

## 1.50.1

-   [x] Truncate rangecell screenreader decimals] [#30678]
-   [x] Fix Quote block citation [#30548]
-   [xx] Fix crash from non-adjustable unit RangeCell a11y activation [#30636]
-   [xx] Fix Unsupported Block Editor on Android [#30650]

## 1.50.0

-   [***] a11y: Screenreader improvements for the UnitControl component [#29741]

## 1.49.0

-   [*] Remove the cancel button from settings options (Android only) [https://github.com/WordPress/gutenberg/pull/29599]

## 1.48.0

-   [**] Buttons block: added width setting. [#28543]

## 1.47.2

-   [**] Adds a `replaceBlock` method to iOS bridge delegate with a string to match the clientID and the contents to replace with. [#29734]

## 1.47.1

-   [**] Reduce the number of items per page when fetching reusable blocks to prevent a crash. [#29626]

## 1.47.0

-   [**] Add support for setting Cover block focal point. [#25810]

## 1.46.1

-   [**] Make inserter long-press options "add to beginning" and "add to end" always available. [#28610]
-   [*] Fix crash when Column block width attribute was empty. [#29015]

## 1.46.0

-   [***] New Block: Audio [#27401, #27467, #28594]
-   [**] Add support for setting heading anchors [#27935]
-   [**] Disable Unsupported Block Editor for Reusable blocks [#28552]
-   [**] Add proper handling for single use blocks such as the more block [#28339]

## 1.45.0

-   [*] Use react-native-url-polyfill in globals - [https://github.com/WordPress/gutenberg/pull/27867]
-   [*] Remove Old Layout Picker - [https://github.com/WordPress/gutenberg/pull/27640]

## 1.44.1

-   [**] Fix crash in mobile paragraph blocks with custom font size [#28121]
-   [**] Add move to top bottom when long pressing block movers [#27554]

## 1.44.0

-   [***] Add support for cross-posting between sites
-   [***] Full-width and wide alignment support for Columns

## 1.43.0

-   [***] New Block: File [#27228]
-   [**] Fix issue where a blocks would disappear when deleting all of the text inside without requiring the extra backspace to remove the block. [#27583]

## 1.42.0

-   [***] Adding support for selecting different unit of value in Cover and Columns blocks [#26161]
-   [**] Button block - Add link picker to the block settings [#26206]
-   [**] Support to render background/text colors in Group, Paragraph and Quote blocks [#25994]
-   [*] Fix theme colors syncing with the editor [#26821]
-   [**] Fix issue where a blocks would disappear when deleting all of the text inside without requiring the extra backspace to remove the block. [#27583]

## 1.41.0

-   [***] Faster editor start and overall operation on Android [#26732]
-   [*] [Android] Enable multiple upload support for Image block

## 1.40.0

## 1.39.1

-   [*] Heading block - Disable full-width/wide alignment [#26308]

## 1.39.0

-   [***] Full-width and wide alignment support for Video, Latest-posts, Gallery, Media & text, and Pullquote block
-   [***] Fix unsupported block bottom sheet is triggered when device is rotated
-   [***] Unsupported Block Editor: Fixed issue when cannot view or interact with the classic block on Jetpack site

## 1.38.0

[***] Add support for selecting user's post when configuring the link

## 1.37.0

-   [**] Add support for rounded style in Image block
-   [***] Full-width and wide alignment support for Group, Cover and Image block

## 1.36.1

-   [**] [iOS] Fixed Dark Mode transition for editor menus.

## 1.36.0

-   [**] [Android] Removed pullquote dev only restriction in Android
-   [**] Reflect changes of slider in block settings immediately.

## 1.35.0

-   [***] Fixed empty text fields on RTL layout. Now they are selectable and placeholders are visible.
-   [**] Add settings to allow changing column widths
-   [**] Media editing support in Gallery block.

## 1.34.0

-   [***] Media editing support in Cover block.
-   [*] Fixed a bug on the Heading block, where a heading with a link and string formatting showed a white shadow in dark mode.

## 1.33.1

-   Fixed a bug in the @-mentions feature where dismissing the @-mentions UI removed the @ character from the post.

## 1.33.0

-   [***] Media editing support in Media & Text block.
-   [***] New block: Social Icons
-   [*] Cover block placeholder is updated to allow users start the block with a background color

## 1.32.0

-   [***] Adds Copy, Cut, Paste, and Duplicate functionality to blocks
-   [***] Add support for mentions.
-   [***] Users can now individually edit unsupported blocks found in posts or pages.
-   [*] [iOS] Improved editor loading experience with Ghost Effect.

## 1.31.1

-   Fix for pullquote stylying in dark mode.
-   Fix for button style.

## 1.31.0

-   [**] Add support for customizing gradient type and angle in Buttons and Cover blocks.
-   [*] Show content information (block, word and characters counts).
-   [*] [Android] Fix handling of upload completion while re-opening the editor

## 1.30.0

-   [**] Adds editor support for theme defined colors and theme defined gradients on cover and button blocks.
-   [*] Support for breaking out of captions/citation authors by pressing enter on the following blocks: image, video, gallery, quote, and pullquote.

## 1.29.1

-   Revert Creating undo levels less frequently

## 1.29.0

-   [**] Add support for changing overlay color settings in Cover block
-   Add enter/exit animation in FloatingToolbar
-   [***] New block: Verse
-   [*] Fix merging of text blocks when text had active formatting (bold, italic, strike, link)
-   [***] Trash icon that is used to remove blocks is moved to the new menu reachable via ellipsis button in the block toolbar
-   [**] Block toolbar can now collapse when the block width is smaller than the toolbar content
-   [**] Creating undo levels less frequently
-   [**] Tooltip for page template selection buttons
-   [*] Fix button alignment in page templates and make strings consistent
-   [*] Add support for displaying radial gradients in Buttons and Cover blocks

## 1.28.2

-   [***] Disable Pullquote Block on Android

## 1.28.1

-   [**] Avoid crash when editor selection state becomes invalid

## 1.28.0

-   [***] New block: Pullquote
-   [**] Add support for changing background and text color in Buttons block
-   [*] Fix the icons and buttons in Gallery, Paragraph, List and MediaText block on RTL mode
-   [**] Remove Subscription Button from the Blog template since it didn't have an initial functionality and it is hard to configure for users.
-   [**] [iOS] Add support for the subscript `<sub>` and superscript `<sup>`HTML elements in text blocks
-   [**] Update page templates to use recently added blocks

## 1.27.1

-   Remove Subscription Button from the Blog template since it didn't have an initial functionality and it is hard to configure for users.

## 1.27.0

-   Block Editor: Add dialog for mentioning other users in your post
-   Prefill caption for image blocks when available on the Media library
-   New block: Buttons. From now you’ll be able to add the individual Button block only inside the Buttons block
-   Fix bug where whitespaces at start of text blocks were being removed
-   Add support for upload options in Cover block
-   [Android] Floating toolbar, previously located above nested blocks, is now placed at the top of the screen
-   [iOS] Floating toolbar, previously located above nested blocks, is now placed at the bottom of the screen
-   Fix the icons in FloatingToolbar on RTL mode
-   [Android] Add alignment options for heading block
-   Fix Quote block so it visually reflects selected alignment
-   Fix bug where buttons in page templates were not rendering correctly on web

## 1.26.0

-   [iOS] Disable ripple effect in all BottomSheet's controls.
-   [Android] Disable ripple effect for Slider control
-   New block: Columns
-   New starter page template: Blog
-   Make Starter Page Template picker buttons visible only when the screen height is enough
-   Fix a bug which caused to show URL settings modal randomly when changing the device orientation multiple times during the time Starter Page Template Preview is open

## 1.25.0

-   New block: Cover
-   [Android] Dark Mode
-   [Android] Improve icon on the "Take a Video" media option
-   Removed the dimming effect on unselected blocks
-   [iOS] Add alignment options for heading block
-   Implemented dropdown toolbar for alignment toolbar in Heading, Paragraph, Image, MediaText blocks
-   Block Editor: When editing link settings, tapping the keyboard return button now closes the settings panel as well as closing the keyboard.
-   [Android] Show an "Edit" button overlay on selected image blocks

## 1.24.0

-   New block: Latest Posts
-   Fix Quote block's left border not being visible in Dark Mode
-   Added Starter Page Templates: when you create a new page, we now show you a few templates to get started more quickly.
-   Fix crash when pasting HTML content with embeded images on paragraphs

## 1.23.0

-   New block: Group
-   Add support for upload options in Gallery block
-   Add support for size options in the Image block
-   New block: Button
-   Add scroll support inside block picker and block settings
-   [Android] Fix issue preventing correct placeholder image from displaying during image upload
-   [iOS] Fix diplay of large numbers on ordered lists
-   Fix issue where adding emojis to the post title add strong HTML elements to the title of the post
-   [iOS] Fix issue where alignment of paragraph blocks was not always being respected when splitting the paragraph or reading the post's html content.
-   We’ve introduced a new toolbar that floats above the block you’re editing, which makes navigating your blocks easier — especially complex ones.

## 1.22.0

-   Make inserter to show options on long-press to add before/after
-   Retry displaying image when connectivity restores
-   [iOS] Show an "Edit" button overlay on selected image blocks
-   [Android] Fix blank post when sharing media from another app
-   Add support for image size options in the gallery block
-   Fix issue that sometimes prevented merging paragraph blocks

## 1.21.0

-   Reduced padding around text on Rich Text based blocks.
-   [Android] Improved stability on very long posts.

## 1.20.0

-   Fix bug where image placeholders would sometimes not be shown
-   Fix crash on undo
-   Style fixes on the navigation UI
-   [iOS] Fix focus issue
-   New block: Shortcode. You can now create and edit Shortcode blocks in the editor.

## 1.19.0

-   Add support for changing Settings in List Block.
-   [iOS] Fix crash dismissing bottom-sheet after device rotation.
-   [Android] Add support for Preformatted block.
-   New block: Gallery. You can now create image galleries using WordPress Media library. Upload feature is coming soon.
-   Add support for Video block settings

## 1.18.0

-   [iOS] Added native fullscreen preview when clicking image from Image Block
-   New block: Spacer

## 1.17.0

-   Include block title in Unsupported block's UI
-   Show new-block-indicator when no blocks at all and when at the last block
-   Use existing links in the clipboard to prefill url field when inserting new link.
-   Media & Text block alignment options
-   Add alignment controls for paragraph blocks
-   [iOS] Fix issue where the keyboard would not capitalize sentences correctly on some cases.
-   [iOS] Support for Pexels image library
-   [Android] Added native fullscreen preview when clicking image from Image Block
-   [iOS] Add support for Preformatted block.
-   [Android] Fix issue when removing image/page break block crashes the app

## 1.16.1

-   [iOS] Fix tap on links bug that reappear on iOS 13.2

## 1.16.0

-   [Android] Add support for pexels images
-   Add left, center, and right image alignment controls

## 1.15.3

-   [iOS] Fix a layout bug in RCTAztecView in iOS 13.2

## 1.15.2

-   Fix issue when copy/paste photos from other apps, was not inserting an image on the post.
-   Fix issue where the block inserter layout wasn't correct after device rotation.

## 1.15.0

-   Fix issue when multiple media selection adds only one image or video block on Android
-   Fix issue when force Touch app shortcut doesn't work properly selecting "New Photo Post" on iOS
-   Add Link Target (Open in new tab) to Image Block.
-   [iOS] DarkMode improvements.
-   [iOS] Update to iOS 11 and Swift 5
-   New block: Media & Text

## 1.14.0

-   Fix a bug on iOS 13.0 were tapping on a link opens Safari
-   Fix a link editing issue, where trying to add a empty link at the start of another link would remove the existing link.
-   Fix missing content on long posts in html mode on Android

## 1.12.0

-   Add rich text styling to video captions
-   Prevent keyboard dismissal when switching between caption and text block on Android
-   Blocks that would be replaced are now hidden when add block bottom sheet displays
-   Tapping on empty editor area now always inserts new block at end of post

## 1.11.0

-   Toolbar scroll position now resets when its content changes.
-   Dark Mode for iOS.

## 1.10.0

-   Adding a block from the post title now shows the add block here indicator.
-   Deselect post title any time a block is added
-   Fix loss of center alignment in image captions on Android

## 1.9.0

-   Enable video block on Android platform
-   Tapping on an empty editor area will create a new paragraph block
-   Fix content loss issue when loading unsupported blocks containing inner blocks.
-   Adding a block from the Post Title now inserts the block at the top of the Post.

## 1.8.0

-   Fix pasting simple text on Post Title
-   Remove editable empty line after list on the List block
-   Performance improvements on rich text editing

## 1.7.0

-   Fixed keyboard flickering issue after pressing Enter repeatedly on the Post Title.
-   New blocks are available: video/quote/more

## 1.6.0

-   Fixed issue with link settings where “Open in New Tab” was always OFF on open.
-   Added UI to display a warning when a block has invalid content.<|MERGE_RESOLUTION|>--- conflicted
+++ resolved
@@ -15,12 +15,9 @@
 -   [*] Image block: Add a "featured" banner. (Android only) [#30806]
 -   [**] The media upload options of the Image, Video and Gallery block automatically opens when the respective block is inserted. [#29546]
 -   [**] The media upload options of the File and Audio block automatically opens when the respective block is inserted. [#31025]
-<<<<<<< HEAD
 -   [***] Slash inserter 
-=======
 
 ## 1.51.1
->>>>>>> 04c7c760
 
 -   [*] Updates relative block-support asset path [#31184]
 
