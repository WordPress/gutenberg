<!-- Learn how to maintain this file at https://github.com/WordPress/gutenberg/tree/HEAD/packages#maintaining-changelogs. -->

<!--
For each user feature we should also add a importance categorization label  to indicate the relevance of the change for end users of GB Mobile. The format is the following:
[***] → Major new features, significant updates to core flows, or impactful fixes (e.g. a crash that impacts a lot of users) — things our users should be aware of.

[**] → Changes our users will probably notice, but doesn’t impact core flows. Most fixes.

[*] → Minor enhancements and fixes that address annoyances — things our users can miss.
-->

## Unreleased

-   [*] Add 'Insert from URL' option to Video block [#41493]
-   [*] Image block copies the alt text from the media library when selecting an item [#41839]
<<<<<<< HEAD
-   [**] RichText - Improve performance by dropping events during quick typing [#41682]
-   [*] Add React Native FastImage [#42009]
=======
-   [*] Introduce "block recovery" option for invalid blocks [#41988]
>>>>>>> ca2db4f1

## 1.78.1

-   [**] Re-introduce support for v1 of the Gallery block to the native version of the editor [#41533]
-   [**] Fix missing translations for locales that include region (only on Android) [#41685]

## 1.78.0

-   [*] Bump react-native-gesture-handler to version 2.3.2 [#41337]

## 1.77.1

-   [***] Fix crash on iOS related to JSI and Reanimated [#41482]

## 1.77.0

-   [*] [a11y] Improve text read by screen readers for BottomSheetSelectControl [#41036]
-   [*] Add 'Insert from URL' option to Image block [#40334]

## 1.76.3

-   [***] Fix crash on iOS related to JSI and Reanimated [#41482]

## 1.76.2

-   [*] Ensure post title gets focused when is notified from native side [#41371]

## 1.76.1

-   [*] BlockList - Add internal onLayout from CellRendererComponent to BlockListItemCell [#41105]
-   [*] Fix Drag & Drop Chip positioning issue with RTL languages [#41053]
-   [*] Add drag & drop help guide in Help & Support screen [#40961]
-   [**] Fix drag mode not being enabled when long-pressing over Shortcode block [#41155]

## 1.76.0

-   [**] [Buttons block] Fix Android-only issue related to displaying formatting buttons after closing the block settings [#40725]
-   [**] [Cover block] Improve color contrast between background and text [#40691]
-   [*] [Gallery block] Fix broken "Link To" settings and add "Image Size" settings [#40947]
-   [***] Add drag & drop blocks feature [#40424]

## 1.75.0

-   [*] [Latest Posts block] Add featured image settings [#39257]
-   [*] Prevent incorrect notices displaying when switching between HTML-Visual mode quickly [#40415]
-   [*] [Embed block] Fix inline preview cut-off when editing URL [#35326]
-   [*] [iOS] Prevent gaps shown around floating toolbar when using external keyboard [#40266]

## 1.74.1

-   [**] RichText - Set a default value for selection values [#40581]

## 1.74.0

-   [**] [Quote block] Adds support for V2 behind a feature flag [#40133]
-   [**] Update "add block" button's style in default editor view. [#39726]
-   [*] Remove banner error notification on upload failure [#39694]

## 1.73.1

-   [*] [Spacer block] Fix crash when changing the height value using the text input [#40053]

## 1.73.0

-   [*] Update react-native-reanimated version to 2.4.1 [#39430]
-   [*] Upgrade Gradle to 7.4 & AGP to 7.1.1 [#39508]
-   [*] Add waits to fix editor test flakiness [#39668]

## 1.72.1

-   [*] Detect GIF badge during render [#39882]

## 1.72.0

-   [*] Add GIF badge for animated GIFs uploaded to Image blocks [#38996]
-   [*] Small refinement to media upload errors, including centring and tweaking copy. [#38951]
-   [*] Update gesture handler and reanimated libraries [#39098]
-   [*] Fix issue with list's starting index and the order [#39354]

## 1.71.3

-   [*] Fix autocorrected Headings applying bold formatting on iOS [#38633]
-   [***] Support for multiple color palettes [#38417]

## 1.71.1

-   [*] Highlight text: Check if style attribute value is defined during filtering [#38670]

## 1.71.0

-   [*] Image block: Replacing the media for an image set as featured prompts to update the featured image [#34666]
-   [***] Font size and line-height support for text-based blocks used in block-based themes [#38205]

## 1.70.3

-   [*] Highlight text: Check if style attribute value is defined during filtering [#38670]

## 1.70.2

-   [**] Rich Text - Validate link colors [#38474]

## 1.70.1

-   [**] [Gallery block] Fix crash when adding images and selecting a gallery item [#38238]

## 1.70.0

-   [**] Fix content justification attribute in Buttons block [#37887]
-   [*] Hide help button from Unsupported Block Editor. [#37221]
-   [*] Add contrast checker to text-based blocks [#34902]
-   [*] [Image block] Fix missing translations [#37956]
-   [*] Fix cut-off setting labels by properly wrapping the text [#37993]
-   [*] Highlight text: fix applying formatting for non-selected text [#37915]
-   [*] Fix missing translations of color settings [#38026]

## 1.69.1

-   [*] Fix app freeze when closing link picker while virtual keyboard is hidden [#37782]
-   [*] Gallery block - Fix bug when migrating from old galleries format [#37889]
-   [*] RichText - Use parsed font size values when comparing new changes [#37951]

## 1.69.0

-   [*] Give multi-line block names central alignment in inserter [#37185]
-   [**] Fix empty line apperaing when splitting heading blocks on Android 12 [#37279]
-   [**] Fix missing translations by refactoring the editor initialization code [#37073]
-   [**] Fix text formatting mode lost after backspace is used [#37676]
-   [*] Fix app freeze when closing link picker while virtual keyboard is hidden [#37782]

## 1.68.0

-   [**] Fix undo/redo functionality in links when applying text format [#36861]
-   [**] [iOS] Fix scroll update when typing in RichText component [#36914]
-   [*] [Preformatted block] Fix an issue where the background color is not showing up for standard themes [#36883]
-   [**] Update Gallery Block to default to the new format and auto-convert old galleries to the new format [#36191]
-   [***] Highlight text - enables color customization for specific text within a Paragraph block [#36028]

## 1.67.0

-   [**] Adds Clipboard Link Suggestion to Image block and Button block [#35972]
-   [*] [Embed block] Included Link in Block Settings [#36099]
-   [**] Fix tab titles translation of inserter menu [#36534]
-   [*] [Media & Text block] Fix an issue where the text font size would be bigger than expected in some cases [#36570]
-   [**] [Gallery block] When a gallery block is added, the media options are auto opened for v2 of the Gallery block. [#36757]

## 1.66.0

-   [**] [Image block] Add ability to quickly link images to Media Files and Attachment Pages [#34846]
-   [*] Fixed a race condition when autosaving content (Android) [#36072]

## 1.65.1

-   [**] Fixed a crash that could occur when copying lists from Microsoft Word. [https://github.com/WordPress/gutenberg/pull/36019]

## 1.65.0

-   [**] Search block - Text and background color support [#35511]
-   [*] [Embed Block] Fix loading glitch with resolver resolution approach [#35798]
-   [*] Fixed an issue where the Help screens may not respect an iOS device's notch. [#35570]
-   [**] Block inserter indicates newly available block types [#35201]
-   [*] Add support for the Mark HTML tag [#35956]

## 1.64.1

-   [**] Fix updating the block list after block removal [#35721]
-   [**] Cover block: Change dimRatio to 50 if media added and dimRatio is set to 100 [#35792]

## 1.64.0

-   [*] [Embed block] Fix inline preview cut-off when editing URL [#35321]
-   [**] [Embed block] Detect when an embeddable URL is pasted into an empty paragraph. [#35204]
-   [*] [Unsupported Block Editor] Fix text selection bug for Android [#34668]
-   [*] [Embed block] Fix URL not editable after dismissing the edit URL bottom sheet with empty value [#35460]
-   [**] Pullquote block - Added support for text and background color customization [#34451]
-   [**] Preformatted block - Added support for text and background color customization [#35314]

## 1.63.1

-   [*] Fixed missing modal backdrop for Android help section [#35557]
-   [*] Fixed erroneous overflow within editor Help screens. [#35552]

## 1.63.0

-   [**] [Embed block] Add the top 5 specific embed blocks to the Block inserter list [#34967]
-   [*] Embed block: Fix URL update when edited after setting a bad URL of a provider [#35013]
-   [**] Users can now contact support from inside the block editor screen. [#34890]

## 1.62.2

-   Same as 1.62.1 but with the changelog.

## 1.62.1

-   [**] Image block: fix height and border regression. [#34957]
-   [**] Column block: fix width attribute float cut off. [#34604]

## 1.62.0

-   [**] [Embed block] Implement WP embed preview component [#34004]
-   [*] [Embed block] Fix content disappearing on Android when switching light/dark mode [#34207]
-   [*] Embed block: Add device's locale to preview content [#33858]
-   [**] Fix Android-only issue of main toolbar initial position being wrong when RTL [#34617]
-   [**] Embed block: Implemented the No Preview UI when an embed is successful, but we're unable to show an inline preview [#34626]
-   [*] Column block: Translate column width's control labels [#34777]
-   [**] Enable embed preview for Instagram and Vimeo providers. [#34563]
-   [**] Embed block: Add error bottom sheet with retry and convert to link actions. [#34604]

## 1.61.2

-   [*] Image block - Fix height and border regression. [#34957]

## 1.61.1

-   [*] Fix crash related to reusable blocks in the block picker. [#34873]

## 1.61.0

-   [**] Enable embed preview for a list of providers (for now only YouTube and Twitter) [#34446]
-   [***] Inserter: Add Inserter Block Search [https://github.com/WordPress/gutenberg/pull/33237]

## 1.60.1

-   [*] RNmobile: Fix the cancel button on Block Variation Picker / Columns Block. [#34249]
-   [*] Column block: Fix Android close button alignment. [#34332]

## 1.60.0

-   [**] Embed block: Add "Resize for smaller devices" setting. [#33654]

## 1.59.2

-   [*] Inserter: Prevent non-deterministic order of inserter items [#34078]
-   [*] Fix missing block title of core/latest-posts block [#34116]

## 1.59.1

-   [*] Global styles - Add color to the block styles filter list [#34000]
-   [*] Rich text - toTree - Add check in replacements before accessing its type [#34020]

## 1.59.0

-   [*] [Android] Fix UBE's inaccessible "more" toolbar item. [#33740]
-   [*] Image block: Add a "featured" banner and ability to set or remove an image as featured. (iOS only) [#31345]

## 1.58.3

-   [*] Rich text - toTree - Add check in replacements before accessing its type [#34020]

## 1.58.2

-   [*] Fix issue with text input in alt text settings [#33845]

## 1.58.1

-   [*] Global styles: Check for undefined values and merge user colors [#33707]
-   [*] [Embed block] Disable paragraph transform [#33745]

## 1.58.0

-   [***] New Block: Embed block. [#33452]

## 1.57.0

-   [*] Update loading and failed screens for web version of the editor [#32395]
-   [*] Handle floating keyboard case - Fix issue with the block selector on iPad. [#33089]
-   [**] Added color/background customization for text blocks. [#33250]

## 1.56.0

-   [*] Tweaks to the badge component's styling, including change of background color and reduced padding. [#32865]

## 1.55.2

-   [**] Fix incorrect block insertion point after blurring the post title field. [#32831]

## 1.55.1

-   [*] Fix: RNMobile borderRadius value setting [#32717]
-   [*] Improve unsupported block message for reusable block [#32618]

## 1.55.0

-   [*] Gallery block - Fix gallery images caption text formatting [#32351]
-   [*] Image block: "Set as featured" button within image block settings. (Android only) [#31705]
-   [***] Audio block now available on WP.com sites on the free plan. [#31966]

## 1.54.0

-   [***] Slash inserter [#29772]
-   [*] Audio block: Add Insert from URL functionality. [#27817]
-   [*] The BottomSheet Cell component now supports the help prop so that a hint can be supplied to all Cell based components. [#30885]
-   [***] Enable reusable block only in WP.com sites [#31744]

## 1.53.1

-   [*] Fix missing title for some unsupported blocks [#31743]

## 1.53.0

-   [*] Bottom-sheet: Add custom header [#30291]
-   [*] Fixes color picker rendering bug when scrolling [#30994]
-   [*] Add enableCaching param to fetch request on Android [#31186]
-   [***] Add reusable blocks to the inserter menu. [#28495]

## 1.52.2

-   [*] Disabled featured image banner on iOS. [#31681]

## 1.52.1

-   [*] Fixes for the generated localized strings files.

## 1.52.0

-   [***] Search block now available on mobile! [https://github.com/WordPress/gutenberg/pull/30783]
-   [*] Image block: Add a "featured" banner. (Android only) [#30806]
-   [**] The media upload options of the Image, Video and Gallery block automatically opens when the respective block is inserted. [#29546]
-   [**] The media upload options of the File and Audio block automatically opens when the respective block is inserted. [#31025]
-   [*] Fixed a bug where the Search block was stealing focus from the Image block upon updating image asset [#31393]

## 1.51.1

-   [*] Updates relative block-support asset path [#31184]

## 1.51.0

-   [*] Image block: Improve text entry for long alt text. [#29670]
-   [*] a11y: Bug fix: Allow stepper cell to be selected by screenreader [#30694]

## 1.50.1

-   [*] Truncate rangecell screenreader decimals] [#30678]
-   [*] Fix Quote block citation [#30548]
-   [**] Fix crash from non-adjustable unit RangeCell a11y activation [#30636]
-   [**] Fix Unsupported Block Editor on Android [#30650]

## 1.50.0

-   [***] a11y: Screenreader improvements for the UnitControl component [#29741]

## 1.49.0

-   [*] Remove the cancel button from settings options (Android only) [https://github.com/WordPress/gutenberg/pull/29599]

## 1.48.0

-   [**] Buttons block: added width setting. [#28543]

## 1.47.2

-   [**] Adds a `replaceBlock` method to iOS bridge delegate with a string to match the clientID and the contents to replace with. [#29734]

## 1.47.1

-   [**] Reduce the number of items per page when fetching reusable blocks to prevent a crash. [#29626]

## 1.47.0

-   [**] Add support for setting Cover block focal point. [#25810]

## 1.46.1

-   [**] Make inserter long-press options "add to beginning" and "add to end" always available. [#28610]
-   [*] Fix crash when Column block width attribute was empty. [#29015]

## 1.46.0

-   [***] New Block: Audio [#27401, #27467, #28594]
-   [**] Add support for setting heading anchors [#27935]
-   [**] Disable Unsupported Block Editor for Reusable blocks [#28552]
-   [**] Add proper handling for single use blocks such as the more block [#28339]

## 1.45.0

-   [*] Use react-native-url-polyfill in globals - [https://github.com/WordPress/gutenberg/pull/27867]
-   [*] Remove Old Layout Picker - [https://github.com/WordPress/gutenberg/pull/27640]

## 1.44.1

-   [**] Fix crash in mobile paragraph blocks with custom font size [#28121]
-   [**] Add move to top bottom when long pressing block movers [#27554]

## 1.44.0

-   [***] Add support for cross-posting between sites
-   [***] Full-width and wide alignment support for Columns

## 1.43.0

-   [***] New Block: File [#27228]
-   [**] Fix issue where a blocks would disappear when deleting all of the text inside without requiring the extra backspace to remove the block. [#27583]

## 1.42.0

-   [***] Adding support for selecting different unit of value in Cover and Columns blocks [#26161]
-   [**] Button block - Add link picker to the block settings [#26206]
-   [**] Support to render background/text colors in Group, Paragraph and Quote blocks [#25994]
-   [*] Fix theme colors syncing with the editor [#26821]
-   [**] Fix issue where a blocks would disappear when deleting all of the text inside without requiring the extra backspace to remove the block. [#27583]

## 1.41.0

-   [***] Faster editor start and overall operation on Android [#26732]
-   [*] [Android] Enable multiple upload support for Image block

## 1.40.0

## 1.39.1

-   [*] Heading block - Disable full-width/wide alignment [#26308]

## 1.39.0

-   [***] Full-width and wide alignment support for Video, Latest-posts, Gallery, Media & text, and Pullquote block
-   [***] Fix unsupported block bottom sheet is triggered when device is rotated
-   [***] Unsupported Block Editor: Fixed issue when cannot view or interact with the classic block on Jetpack site

## 1.38.0

[***] Add support for selecting user's post when configuring the link

## 1.37.0

-   [**] Add support for rounded style in Image block
-   [***] Full-width and wide alignment support for Group, Cover and Image block

## 1.36.1

-   [**] [iOS] Fixed Dark Mode transition for editor menus.

## 1.36.0

-   [**] [Android] Removed pullquote dev only restriction in Android
-   [**] Reflect changes of slider in block settings immediately.

## 1.35.0

-   [***] Fixed empty text fields on RTL layout. Now they are selectable and placeholders are visible.
-   [**] Add settings to allow changing column widths
-   [**] Media editing support in Gallery block.

## 1.34.0

-   [***] Media editing support in Cover block.
-   [*] Fixed a bug on the Heading block, where a heading with a link and string formatting showed a white shadow in dark mode.

## 1.33.1

-   Fixed a bug in the @-mentions feature where dismissing the @-mentions UI removed the @ character from the post.

## 1.33.0

-   [***] Media editing support in Media & Text block.
-   [***] New block: Social Icons
-   [*] Cover block placeholder is updated to allow users start the block with a background color

## 1.32.0

-   [***] Adds Copy, Cut, Paste, and Duplicate functionality to blocks
-   [***] Add support for mentions.
-   [***] Users can now individually edit unsupported blocks found in posts or pages.
-   [*] [iOS] Improved editor loading experience with Ghost Effect.

## 1.31.1

-   Fix for pullquote stylying in dark mode.
-   Fix for button style.

## 1.31.0

-   [**] Add support for customizing gradient type and angle in Buttons and Cover blocks.
-   [*] Show content information (block, word and characters counts).
-   [*] [Android] Fix handling of upload completion while re-opening the editor

## 1.30.0

-   [**] Adds editor support for theme defined colors and theme defined gradients on cover and button blocks.
-   [*] Support for breaking out of captions/citation authors by pressing enter on the following blocks: image, video, gallery, quote, and pullquote.

## 1.29.1

-   Revert Creating undo levels less frequently

## 1.29.0

-   [**] Add support for changing overlay color settings in Cover block
-   Add enter/exit animation in FloatingToolbar
-   [***] New block: Verse
-   [*] Fix merging of text blocks when text had active formatting (bold, italic, strike, link)
-   [***] Trash icon that is used to remove blocks is moved to the new menu reachable via ellipsis button in the block toolbar
-   [**] Block toolbar can now collapse when the block width is smaller than the toolbar content
-   [**] Creating undo levels less frequently
-   [**] Tooltip for page template selection buttons
-   [*] Fix button alignment in page templates and make strings consistent
-   [*] Add support for displaying radial gradients in Buttons and Cover blocks

## 1.28.2

-   [***] Disable Pullquote Block on Android

## 1.28.1

-   [**] Avoid crash when editor selection state becomes invalid

## 1.28.0

-   [***] New block: Pullquote
-   [**] Add support for changing background and text color in Buttons block
-   [*] Fix the icons and buttons in Gallery, Paragraph, List and MediaText block on RTL mode
-   [**] Remove Subscription Button from the Blog template since it didn't have an initial functionality and it is hard to configure for users.
-   [**] [iOS] Add support for the subscript `<sub>` and superscript `<sup>`HTML elements in text blocks
-   [**] Update page templates to use recently added blocks

## 1.27.1

-   Remove Subscription Button from the Blog template since it didn't have an initial functionality and it is hard to configure for users.

## 1.27.0

-   Block Editor: Add dialog for mentioning other users in your post
-   Prefill caption for image blocks when available on the Media library
-   New block: Buttons. From now you’ll be able to add the individual Button block only inside the Buttons block
-   Fix bug where whitespaces at start of text blocks were being removed
-   Add support for upload options in Cover block
-   [Android] Floating toolbar, previously located above nested blocks, is now placed at the top of the screen
-   [iOS] Floating toolbar, previously located above nested blocks, is now placed at the bottom of the screen
-   Fix the icons in FloatingToolbar on RTL mode
-   [Android] Add alignment options for heading block
-   Fix Quote block so it visually reflects selected alignment
-   Fix bug where buttons in page templates were not rendering correctly on web

## 1.26.0

-   [iOS] Disable ripple effect in all BottomSheet's controls.
-   [Android] Disable ripple effect for Slider control
-   New block: Columns
-   New starter page template: Blog
-   Make Starter Page Template picker buttons visible only when the screen height is enough
-   Fix a bug which caused to show URL settings modal randomly when changing the device orientation multiple times during the time Starter Page Template Preview is open

## 1.25.0

-   New block: Cover
-   [Android] Dark Mode
-   [Android] Improve icon on the "Take a Video" media option
-   Removed the dimming effect on unselected blocks
-   [iOS] Add alignment options for heading block
-   Implemented dropdown toolbar for alignment toolbar in Heading, Paragraph, Image, MediaText blocks
-   Block Editor: When editing link settings, tapping the keyboard return button now closes the settings panel as well as closing the keyboard.
-   [Android] Show an "Edit" button overlay on selected image blocks

## 1.24.0

-   New block: Latest Posts
-   Fix Quote block's left border not being visible in Dark Mode
-   Added Starter Page Templates: when you create a new page, we now show you a few templates to get started more quickly.
-   Fix crash when pasting HTML content with embeded images on paragraphs

## 1.23.0

-   New block: Group
-   Add support for upload options in Gallery block
-   Add support for size options in the Image block
-   New block: Button
-   Add scroll support inside block picker and block settings
-   [Android] Fix issue preventing correct placeholder image from displaying during image upload
-   [iOS] Fix diplay of large numbers on ordered lists
-   Fix issue where adding emojis to the post title add strong HTML elements to the title of the post
-   [iOS] Fix issue where alignment of paragraph blocks was not always being respected when splitting the paragraph or reading the post's html content.
-   We’ve introduced a new toolbar that floats above the block you’re editing, which makes navigating your blocks easier — especially complex ones.

## 1.22.0

-   Make inserter to show options on long-press to add before/after
-   Retry displaying image when connectivity restores
-   [iOS] Show an "Edit" button overlay on selected image blocks
-   [Android] Fix blank post when sharing media from another app
-   Add support for image size options in the gallery block
-   Fix issue that sometimes prevented merging paragraph blocks

## 1.21.0

-   Reduced padding around text on Rich Text based blocks.
-   [Android] Improved stability on very long posts.

## 1.20.0

-   Fix bug where image placeholders would sometimes not be shown
-   Fix crash on undo
-   Style fixes on the navigation UI
-   [iOS] Fix focus issue
-   New block: Shortcode. You can now create and edit Shortcode blocks in the editor.

## 1.19.0

-   Add support for changing Settings in List Block.
-   [iOS] Fix crash dismissing bottom-sheet after device rotation.
-   [Android] Add support for Preformatted block.
-   New block: Gallery. You can now create image galleries using WordPress Media library. Upload feature is coming soon.
-   Add support for Video block settings

## 1.18.0

-   [iOS] Added native fullscreen preview when clicking image from Image Block
-   New block: Spacer

## 1.17.0

-   Include block title in Unsupported block's UI
-   Show new-block-indicator when no blocks at all and when at the last block
-   Use existing links in the clipboard to prefill url field when inserting new link.
-   Media & Text block alignment options
-   Add alignment controls for paragraph blocks
-   [iOS] Fix issue where the keyboard would not capitalize sentences correctly on some cases.
-   [iOS] Support for Pexels image library
-   [Android] Added native fullscreen preview when clicking image from Image Block
-   [iOS] Add support for Preformatted block.
-   [Android] Fix issue when removing image/page break block crashes the app

## 1.16.1

-   [iOS] Fix tap on links bug that reappear on iOS 13.2

## 1.16.0

-   [Android] Add support for pexels images
-   Add left, center, and right image alignment controls

## 1.15.3

-   [iOS] Fix a layout bug in RCTAztecView in iOS 13.2

## 1.15.2

-   Fix issue when copy/paste photos from other apps, was not inserting an image on the post.
-   Fix issue where the block inserter layout wasn't correct after device rotation.

## 1.15.0

-   Fix issue when multiple media selection adds only one image or video block on Android
-   Fix issue when force Touch app shortcut doesn't work properly selecting "New Photo Post" on iOS
-   Add Link Target (Open in new tab) to Image Block.
-   [iOS] DarkMode improvements.
-   [iOS] Update to iOS 11 and Swift 5
-   New block: Media & Text

## 1.14.0

-   Fix a bug on iOS 13.0 were tapping on a link opens Safari
-   Fix a link editing issue, where trying to add a empty link at the start of another link would remove the existing link.
-   Fix missing content on long posts in html mode on Android

## 1.12.0

-   Add rich text styling to video captions
-   Prevent keyboard dismissal when switching between caption and text block on Android
-   Blocks that would be replaced are now hidden when add block bottom sheet displays
-   Tapping on empty editor area now always inserts new block at end of post

## 1.11.0

-   Toolbar scroll position now resets when its content changes.
-   Dark Mode for iOS.

## 1.10.0

-   Adding a block from the post title now shows the add block here indicator.
-   Deselect post title any time a block is added
-   Fix loss of center alignment in image captions on Android

## 1.9.0

-   Enable video block on Android platform
-   Tapping on an empty editor area will create a new paragraph block
-   Fix content loss issue when loading unsupported blocks containing inner blocks.
-   Adding a block from the Post Title now inserts the block at the top of the Post.

## 1.8.0

-   Fix pasting simple text on Post Title
-   Remove editable empty line after list on the List block
-   Performance improvements on rich text editing

## 1.7.0

-   Fixed keyboard flickering issue after pressing Enter repeatedly on the Post Title.
-   New blocks are available: video/quote/more

## 1.6.0

-   Fixed issue with link settings where “Open in New Tab” was always OFF on open.
-   Added UI to display a warning when a block has invalid content.<|MERGE_RESOLUTION|>--- conflicted
+++ resolved
@@ -13,12 +13,9 @@
 
 -   [*] Add 'Insert from URL' option to Video block [#41493]
 -   [*] Image block copies the alt text from the media library when selecting an item [#41839]
-<<<<<<< HEAD
 -   [**] RichText - Improve performance by dropping events during quick typing [#41682]
+-   [*] Introduce "block recovery" option for invalid blocks [#41988]
 -   [*] Add React Native FastImage [#42009]
-=======
--   [*] Introduce "block recovery" option for invalid blocks [#41988]
->>>>>>> ca2db4f1
 
 ## 1.78.1
 
