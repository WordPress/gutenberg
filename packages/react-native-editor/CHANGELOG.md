--- conflicted
+++ resolved
@@ -11,13 +11,11 @@
 
 ## Unreleased
 
-<<<<<<< HEAD
 -   [***] Support for multiple color palettes [#38417]
-=======
+
 ## 1.71.1
 
 -   [*] Highlight text: Check if style attribute value is defined during filtering [#38670]
->>>>>>> 0bad51e5
 
 ## 1.71.0
 
