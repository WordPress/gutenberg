<!-- Learn how to maintain this file at https://github.com/WordPress/gutenberg/tree/HEAD/packages#maintaining-changelogs. -->

<!--
For each user feature we should also add a importance categorization label  to indicate the relevance of the change for end users of GB Mobile. The format is the following:
[***] → Major new features, significant updates to core flows, or impactful fixes (e.g. a crash that impacts a lot of users) — things our users should be aware of.

[**] → Changes our users will probably notice, but doesn’t impact core flows. Most fixes.

[*] → Minor enhancements and fixes that address annoyances — things our users can miss.
-->

## Unreleased

<<<<<<< HEAD
## 1.79.1
-   [**] Fix a crash when scrolling posts containing Embed blocks (Android 12 only) [#42514]
=======
-   [*] Add React Native FastImage [#42009]
-   [*] Block inserter displays block collections [#42405]
-   [**] Fix a crash when scrolling posts containing Embed blocks (Android 12 only) [#42514]
-   [***] Gallery and Image block - Performance improvements [#42178]
>>>>>>> 4ed1c113

## 1.79.0
-   [*] Add 'Insert from URL' option to Video block [#41493]
-   [*] Image block copies the alt text from the media library when selecting an item [#41839]
-   [*] Introduce "block recovery" option for invalid blocks [#41988]

## 1.78.1

-   [**] Re-introduce support for v1 of the Gallery block to the native version of the editor [#41533]
-   [**] Fix missing translations for locales that include region (only on Android) [#41685]

## 1.78.0

-   [*] Bump react-native-gesture-handler to version 2.3.2 [#41337]

## 1.77.1

-   [***] Fix crash on iOS related to JSI and Reanimated [#41482]

## 1.77.0

-   [*] [a11y] Improve text read by screen readers for BottomSheetSelectControl [#41036]
-   [*] Add 'Insert from URL' option to Image block [#40334]

<<<<<<< HEAD
=======
## 1.76.3

-   [***] Fix crash on iOS related to JSI and Reanimated [#41482]

## 1.76.2

-   [*] Ensure post title gets focused when is notified from native side [#41371]

>>>>>>> 4ed1c113
## 1.76.1

-   [*] BlockList - Add internal onLayout from CellRendererComponent to BlockListItemCell [#41105]
-   [*] Fix Drag & Drop Chip positioning issue with RTL languages [#41053]
-   [*] Add drag & drop help guide in Help & Support screen [#40961]
-   [**] Fix drag mode not being enabled when long-pressing over Shortcode block [#41155]

## 1.76.0

-   [**] [Buttons block] Fix Android-only issue related to displaying formatting buttons after closing the block settings [#40725]
-   [**] [Cover block] Improve color contrast between background and text [#40691]
-   [*] [Gallery block] Fix broken "Link To" settings and add "Image Size" settings [#40947]
-   [***] Add drag & drop blocks feature [#40424]

## 1.75.0

-   [*] [Latest Posts block] Add featured image settings [#39257]
-   [*] Prevent incorrect notices displaying when switching between HTML-Visual mode quickly [#40415]
-   [*] [Embed block] Fix inline preview cut-off when editing URL [#35326]
-   [*] [iOS] Prevent gaps shown around floating toolbar when using external keyboard [#40266]

## 1.74.1

-   [**] RichText - Set a default value for selection values [#40581]

## 1.74.0

-   [**] [Quote block] Adds support for V2 behind a feature flag [#40133]
-   [**] Update "add block" button's style in default editor view. [#39726]
-   [*] Remove banner error notification on upload failure [#39694]

## 1.73.1

-   [*] [Spacer block] Fix crash when changing the height value using the text input [#40053]

## 1.73.0

-   [*] Update react-native-reanimated version to 2.4.1 [#39430]
-   [*] Upgrade Gradle to 7.4 & AGP to 7.1.1 [#39508]
-   [*] Add waits to fix editor test flakiness [#39668]

## 1.72.1

-   [*] Detect GIF badge during render [#39882]

## 1.72.0

-   [*] Add GIF badge for animated GIFs uploaded to Image blocks [#38996]
-   [*] Small refinement to media upload errors, including centring and tweaking copy. [#38951]
-   [*] Update gesture handler and reanimated libraries [#39098]
-   [*] Fix issue with list's starting index and the order [#39354]

## 1.71.3

-   [*] Fix autocorrected Headings applying bold formatting on iOS [#38633]
-   [***] Support for multiple color palettes [#38417]

## 1.71.1

-   [*] Highlight text: Check if style attribute value is defined during filtering [#38670]

## 1.71.0

-   [*] Image block: Replacing the media for an image set as featured prompts to update the featured image [#34666]
-   [***] Font size and line-height support for text-based blocks used in block-based themes [#38205]

## 1.70.3

-   [*] Highlight text: Check if style attribute value is defined during filtering [#38670]

## 1.70.2

-   [**] Rich Text - Validate link colors [#38474]

## 1.70.1

-   [**] [Gallery block] Fix crash when adding images and selecting a gallery item [#38238]

## 1.70.0

-   [**] Fix content justification attribute in Buttons block [#37887]
-   [*] Hide help button from Unsupported Block Editor. [#37221]
-   [*] Add contrast checker to text-based blocks [#34902]
-   [*] [Image block] Fix missing translations [#37956]
-   [*] Fix cut-off setting labels by properly wrapping the text [#37993]
-   [*] Highlight text: fix applying formatting for non-selected text [#37915]
-   [*] Fix missing translations of color settings [#38026]

## 1.69.1

-   [*] Fix app freeze when closing link picker while virtual keyboard is hidden [#37782]
-   [*] Gallery block - Fix bug when migrating from old galleries format [#37889]
-   [*] RichText - Use parsed font size values when comparing new changes [#37951]

## 1.69.0

-   [*] Give multi-line block names central alignment in inserter [#37185]
-   [**] Fix empty line apperaing when splitting heading blocks on Android 12 [#37279]
-   [**] Fix missing translations by refactoring the editor initialization code [#37073]
-   [**] Fix text formatting mode lost after backspace is used [#37676]
-   [*] Fix app freeze when closing link picker while virtual keyboard is hidden [#37782]

## 1.68.0

-   [**] Fix undo/redo functionality in links when applying text format [#36861]
-   [**] [iOS] Fix scroll update when typing in RichText component [#36914]
-   [*] [Preformatted block] Fix an issue where the background color is not showing up for standard themes [#36883]
-   [**] Update Gallery Block to default to the new format and auto-convert old galleries to the new format [#36191]
-   [***] Highlight text - enables color customization for specific text within a Paragraph block [#36028]

## 1.67.0

-   [**] Adds Clipboard Link Suggestion to Image block and Button block [#35972]
-   [*] [Embed block] Included Link in Block Settings [#36099]
-   [**] Fix tab titles translation of inserter menu [#36534]
-   [*] [Media & Text block] Fix an issue where the text font size would be bigger than expected in some cases [#36570]
-   [**] [Gallery block] When a gallery block is added, the media options are auto opened for v2 of the Gallery block. [#36757]

## 1.66.0

-   [**] [Image block] Add ability to quickly link images to Media Files and Attachment Pages [#34846]
-   [*] Fixed a race condition when autosaving content (Android) [#36072]

## 1.65.1

-   [**] Fixed a crash that could occur when copying lists from Microsoft Word. [https://github.com/WordPress/gutenberg/pull/36019]

## 1.65.0

-   [**] Search block - Text and background color support [#35511]
-   [*] [Embed Block] Fix loading glitch with resolver resolution approach [#35798]
-   [*] Fixed an issue where the Help screens may not respect an iOS device's notch. [#35570]
-   [**] Block inserter indicates newly available block types [#35201]
-   [*] Add support for the Mark HTML tag [#35956]

## 1.64.1

-   [**] Fix updating the block list after block removal [#35721]
-   [**] Cover block: Change dimRatio to 50 if media added and dimRatio is set to 100 [#35792]

## 1.64.0

-   [*] [Embed block] Fix inline preview cut-off when editing URL [#35321]
-   [**] [Embed block] Detect when an embeddable URL is pasted into an empty paragraph. [#35204]
-   [*] [Unsupported Block Editor] Fix text selection bug for Android [#34668]
-   [*] [Embed block] Fix URL not editable after dismissing the edit URL bottom sheet with empty value [#35460]
-   [**] Pullquote block - Added support for text and background color customization [#34451]
-   [**] Preformatted block - Added support for text and background color customization [#35314]

## 1.63.1

-   [*] Fixed missing modal backdrop for Android help section [#35557]
-   [*] Fixed erroneous overflow within editor Help screens. [#35552]

## 1.63.0

-   [**] [Embed block] Add the top 5 specific embed blocks to the Block inserter list [#34967]
-   [*] Embed block: Fix URL update when edited after setting a bad URL of a provider [#35013]
-   [**] Users can now contact support from inside the block editor screen. [#34890]

## 1.62.2

-   Same as 1.62.1 but with the changelog.

## 1.62.1

-   [**] Image block: fix height and border regression. [#34957]
-   [**] Column block: fix width attribute float cut off. [#34604]

## 1.62.0

-   [**] [Embed block] Implement WP embed preview component [#34004]
-   [*] [Embed block] Fix content disappearing on Android when switching light/dark mode [#34207]
-   [*] Embed block: Add device's locale to preview content [#33858]
-   [**] Fix Android-only issue of main toolbar initial position being wrong when RTL [#34617]
-   [**] Embed block: Implemented the No Preview UI when an embed is successful, but we're unable to show an inline preview [#34626]
-   [*] Column block: Translate column width's control labels [#34777]
-   [**] Enable embed preview for Instagram and Vimeo providers. [#34563]
-   [**] Embed block: Add error bottom sheet with retry and convert to link actions. [#34604]

## 1.61.2

-   [*] Image block - Fix height and border regression. [#34957]

## 1.61.1

-   [*] Fix crash related to reusable blocks in the block picker. [#34873]

## 1.61.0

-   [**] Enable embed preview for a list of providers (for now only YouTube and Twitter) [#34446]
-   [***] Inserter: Add Inserter Block Search [https://github.com/WordPress/gutenberg/pull/33237]

## 1.60.1

-   [*] RNmobile: Fix the cancel button on Block Variation Picker / Columns Block. [#34249]
-   [*] Column block: Fix Android close button alignment. [#34332]

## 1.60.0

-   [**] Embed block: Add "Resize for smaller devices" setting. [#33654]

## 1.59.2

-   [*] Inserter: Prevent non-deterministic order of inserter items [#34078]
-   [*] Fix missing block title of core/latest-posts block [#34116]

## 1.59.1

-   [*] Global styles - Add color to the block styles filter list [#34000]
-   [*] Rich text - toTree - Add check in replacements before accessing its type [#34020]

## 1.59.0

-   [*] [Android] Fix UBE's inaccessible "more" toolbar item. [#33740]
-   [*] Image block: Add a "featured" banner and ability to set or remove an image as featured. (iOS only) [#31345]

## 1.58.3

-   [*] Rich text - toTree - Add check in replacements before accessing its type [#34020]

## 1.58.2

-   [*] Fix issue with text input in alt text settings [#33845]

## 1.58.1

-   [*] Global styles: Check for undefined values and merge user colors [#33707]
-   [*] [Embed block] Disable paragraph transform [#33745]

## 1.58.0

-   [***] New Block: Embed block. [#33452]

## 1.57.0

-   [*] Update loading and failed screens for web version of the editor [#32395]
-   [*] Handle floating keyboard case - Fix issue with the block selector on iPad. [#33089]
-   [**] Added color/background customization for text blocks. [#33250]

## 1.56.0

-   [*] Tweaks to the badge component's styling, including change of background color and reduced padding. [#32865]

## 1.55.2

-   [**] Fix incorrect block insertion point after blurring the post title field. [#32831]

## 1.55.1

-   [*] Fix: RNMobile borderRadius value setting [#32717]
-   [*] Improve unsupported block message for reusable block [#32618]

## 1.55.0

-   [*] Gallery block - Fix gallery images caption text formatting [#32351]
-   [*] Image block: "Set as featured" button within image block settings. (Android only) [#31705]
-   [***] Audio block now available on WP.com sites on the free plan. [#31966]

## 1.54.0

-   [***] Slash inserter [#29772]
-   [*] Audio block: Add Insert from URL functionality. [#27817]
-   [*] The BottomSheet Cell component now supports the help prop so that a hint can be supplied to all Cell based components. [#30885]
-   [***] Enable reusable block only in WP.com sites [#31744]

## 1.53.1

-   [*] Fix missing title for some unsupported blocks [#31743]

## 1.53.0

-   [*] Bottom-sheet: Add custom header [#30291]
-   [*] Fixes color picker rendering bug when scrolling [#30994]
-   [*] Add enableCaching param to fetch request on Android [#31186]
-   [***] Add reusable blocks to the inserter menu. [#28495]

## 1.52.2

-   [*] Disabled featured image banner on iOS. [#31681]

## 1.52.1

-   [*] Fixes for the generated localized strings files.

## 1.52.0

-   [***] Search block now available on mobile! [https://github.com/WordPress/gutenberg/pull/30783]
-   [*] Image block: Add a "featured" banner. (Android only) [#30806]
-   [**] The media upload options of the Image, Video and Gallery block automatically opens when the respective block is inserted. [#29546]
-   [**] The media upload options of the File and Audio block automatically opens when the respective block is inserted. [#31025]
-   [*] Fixed a bug where the Search block was stealing focus from the Image block upon updating image asset [#31393]

## 1.51.1

-   [*] Updates relative block-support asset path [#31184]

## 1.51.0

-   [*] Image block: Improve text entry for long alt text. [#29670]
-   [*] a11y: Bug fix: Allow stepper cell to be selected by screenreader [#30694]

## 1.50.1

-   [*] Truncate rangecell screenreader decimals] [#30678]
-   [*] Fix Quote block citation [#30548]
-   [**] Fix crash from non-adjustable unit RangeCell a11y activation [#30636]
-   [**] Fix Unsupported Block Editor on Android [#30650]

## 1.50.0

-   [***] a11y: Screenreader improvements for the UnitControl component [#29741]

## 1.49.0

-   [*] Remove the cancel button from settings options (Android only) [https://github.com/WordPress/gutenberg/pull/29599]

## 1.48.0

-   [**] Buttons block: added width setting. [#28543]

## 1.47.2

-   [**] Adds a `replaceBlock` method to iOS bridge delegate with a string to match the clientID and the contents to replace with. [#29734]

## 1.47.1

-   [**] Reduce the number of items per page when fetching reusable blocks to prevent a crash. [#29626]

## 1.47.0

-   [**] Add support for setting Cover block focal point. [#25810]

## 1.46.1

-   [**] Make inserter long-press options "add to beginning" and "add to end" always available. [#28610]
-   [*] Fix crash when Column block width attribute was empty. [#29015]

## 1.46.0

-   [***] New Block: Audio [#27401, #27467, #28594]
-   [**] Add support for setting heading anchors [#27935]
-   [**] Disable Unsupported Block Editor for Reusable blocks [#28552]
-   [**] Add proper handling for single use blocks such as the more block [#28339]

## 1.45.0

-   [*] Use react-native-url-polyfill in globals - [https://github.com/WordPress/gutenberg/pull/27867]
-   [*] Remove Old Layout Picker - [https://github.com/WordPress/gutenberg/pull/27640]

## 1.44.1

-   [**] Fix crash in mobile paragraph blocks with custom font size [#28121]
-   [**] Add move to top bottom when long pressing block movers [#27554]

## 1.44.0

-   [***] Add support for cross-posting between sites
-   [***] Full-width and wide alignment support for Columns

## 1.43.0

-   [***] New Block: File [#27228]
-   [**] Fix issue where a blocks would disappear when deleting all of the text inside without requiring the extra backspace to remove the block. [#27583]

## 1.42.0

-   [***] Adding support for selecting different unit of value in Cover and Columns blocks [#26161]
-   [**] Button block - Add link picker to the block settings [#26206]
-   [**] Support to render background/text colors in Group, Paragraph and Quote blocks [#25994]
-   [*] Fix theme colors syncing with the editor [#26821]
-   [**] Fix issue where a blocks would disappear when deleting all of the text inside without requiring the extra backspace to remove the block. [#27583]

## 1.41.0

-   [***] Faster editor start and overall operation on Android [#26732]
-   [*] [Android] Enable multiple upload support for Image block

## 1.40.0

## 1.39.1

-   [*] Heading block - Disable full-width/wide alignment [#26308]

## 1.39.0

-   [***] Full-width and wide alignment support for Video, Latest-posts, Gallery, Media & text, and Pullquote block
-   [***] Fix unsupported block bottom sheet is triggered when device is rotated
-   [***] Unsupported Block Editor: Fixed issue when cannot view or interact with the classic block on Jetpack site

## 1.38.0

[***] Add support for selecting user's post when configuring the link

## 1.37.0

-   [**] Add support for rounded style in Image block
-   [***] Full-width and wide alignment support for Group, Cover and Image block

## 1.36.1

-   [**] [iOS] Fixed Dark Mode transition for editor menus.

## 1.36.0

-   [**] [Android] Removed pullquote dev only restriction in Android
-   [**] Reflect changes of slider in block settings immediately.

## 1.35.0

-   [***] Fixed empty text fields on RTL layout. Now they are selectable and placeholders are visible.
-   [**] Add settings to allow changing column widths
-   [**] Media editing support in Gallery block.

## 1.34.0

-   [***] Media editing support in Cover block.
-   [*] Fixed a bug on the Heading block, where a heading with a link and string formatting showed a white shadow in dark mode.

## 1.33.1

-   Fixed a bug in the @-mentions feature where dismissing the @-mentions UI removed the @ character from the post.

## 1.33.0

-   [***] Media editing support in Media & Text block.
-   [***] New block: Social Icons
-   [*] Cover block placeholder is updated to allow users start the block with a background color

## 1.32.0

-   [***] Adds Copy, Cut, Paste, and Duplicate functionality to blocks
-   [***] Add support for mentions.
-   [***] Users can now individually edit unsupported blocks found in posts or pages.
-   [*] [iOS] Improved editor loading experience with Ghost Effect.

## 1.31.1

-   Fix for pullquote stylying in dark mode.
-   Fix for button style.

## 1.31.0

-   [**] Add support for customizing gradient type and angle in Buttons and Cover blocks.
-   [*] Show content information (block, word and characters counts).
-   [*] [Android] Fix handling of upload completion while re-opening the editor

## 1.30.0

-   [**] Adds editor support for theme defined colors and theme defined gradients on cover and button blocks.
-   [*] Support for breaking out of captions/citation authors by pressing enter on the following blocks: image, video, gallery, quote, and pullquote.

## 1.29.1

-   Revert Creating undo levels less frequently

## 1.29.0

-   [**] Add support for changing overlay color settings in Cover block
-   Add enter/exit animation in FloatingToolbar
-   [***] New block: Verse
-   [*] Fix merging of text blocks when text had active formatting (bold, italic, strike, link)
-   [***] Trash icon that is used to remove blocks is moved to the new menu reachable via ellipsis button in the block toolbar
-   [**] Block toolbar can now collapse when the block width is smaller than the toolbar content
-   [**] Creating undo levels less frequently
-   [**] Tooltip for page template selection buttons
-   [*] Fix button alignment in page templates and make strings consistent
-   [*] Add support for displaying radial gradients in Buttons and Cover blocks

## 1.28.2

-   [***] Disable Pullquote Block on Android

## 1.28.1

-   [**] Avoid crash when editor selection state becomes invalid

## 1.28.0

-   [***] New block: Pullquote
-   [**] Add support for changing background and text color in Buttons block
-   [*] Fix the icons and buttons in Gallery, Paragraph, List and MediaText block on RTL mode
-   [**] Remove Subscription Button from the Blog template since it didn't have an initial functionality and it is hard to configure for users.
-   [**] [iOS] Add support for the subscript `<sub>` and superscript `<sup>`HTML elements in text blocks
-   [**] Update page templates to use recently added blocks

## 1.27.1

-   Remove Subscription Button from the Blog template since it didn't have an initial functionality and it is hard to configure for users.

## 1.27.0

-   Block Editor: Add dialog for mentioning other users in your post
-   Prefill caption for image blocks when available on the Media library
-   New block: Buttons. From now you’ll be able to add the individual Button block only inside the Buttons block
-   Fix bug where whitespaces at start of text blocks were being removed
-   Add support for upload options in Cover block
-   [Android] Floating toolbar, previously located above nested blocks, is now placed at the top of the screen
-   [iOS] Floating toolbar, previously located above nested blocks, is now placed at the bottom of the screen
-   Fix the icons in FloatingToolbar on RTL mode
-   [Android] Add alignment options for heading block
-   Fix Quote block so it visually reflects selected alignment
-   Fix bug where buttons in page templates were not rendering correctly on web

## 1.26.0

-   [iOS] Disable ripple effect in all BottomSheet's controls.
-   [Android] Disable ripple effect for Slider control
-   New block: Columns
-   New starter page template: Blog
-   Make Starter Page Template picker buttons visible only when the screen height is enough
-   Fix a bug which caused to show URL settings modal randomly when changing the device orientation multiple times during the time Starter Page Template Preview is open

## 1.25.0

-   New block: Cover
-   [Android] Dark Mode
-   [Android] Improve icon on the "Take a Video" media option
-   Removed the dimming effect on unselected blocks
-   [iOS] Add alignment options for heading block
-   Implemented dropdown toolbar for alignment toolbar in Heading, Paragraph, Image, MediaText blocks
-   Block Editor: When editing link settings, tapping the keyboard return button now closes the settings panel as well as closing the keyboard.
-   [Android] Show an "Edit" button overlay on selected image blocks

## 1.24.0

-   New block: Latest Posts
-   Fix Quote block's left border not being visible in Dark Mode
-   Added Starter Page Templates: when you create a new page, we now show you a few templates to get started more quickly.
-   Fix crash when pasting HTML content with embeded images on paragraphs

## 1.23.0

-   New block: Group
-   Add support for upload options in Gallery block
-   Add support for size options in the Image block
-   New block: Button
-   Add scroll support inside block picker and block settings
-   [Android] Fix issue preventing correct placeholder image from displaying during image upload
-   [iOS] Fix diplay of large numbers on ordered lists
-   Fix issue where adding emojis to the post title add strong HTML elements to the title of the post
-   [iOS] Fix issue where alignment of paragraph blocks was not always being respected when splitting the paragraph or reading the post's html content.
-   We’ve introduced a new toolbar that floats above the block you’re editing, which makes navigating your blocks easier — especially complex ones.

## 1.22.0

-   Make inserter to show options on long-press to add before/after
-   Retry displaying image when connectivity restores
-   [iOS] Show an "Edit" button overlay on selected image blocks
-   [Android] Fix blank post when sharing media from another app
-   Add support for image size options in the gallery block
-   Fix issue that sometimes prevented merging paragraph blocks

## 1.21.0

-   Reduced padding around text on Rich Text based blocks.
-   [Android] Improved stability on very long posts.

## 1.20.0

-   Fix bug where image placeholders would sometimes not be shown
-   Fix crash on undo
-   Style fixes on the navigation UI
-   [iOS] Fix focus issue
-   New block: Shortcode. You can now create and edit Shortcode blocks in the editor.

## 1.19.0

-   Add support for changing Settings in List Block.
-   [iOS] Fix crash dismissing bottom-sheet after device rotation.
-   [Android] Add support for Preformatted block.
-   New block: Gallery. You can now create image galleries using WordPress Media library. Upload feature is coming soon.
-   Add support for Video block settings

## 1.18.0

-   [iOS] Added native fullscreen preview when clicking image from Image Block
-   New block: Spacer

## 1.17.0

-   Include block title in Unsupported block's UI
-   Show new-block-indicator when no blocks at all and when at the last block
-   Use existing links in the clipboard to prefill url field when inserting new link.
-   Media & Text block alignment options
-   Add alignment controls for paragraph blocks
-   [iOS] Fix issue where the keyboard would not capitalize sentences correctly on some cases.
-   [iOS] Support for Pexels image library
-   [Android] Added native fullscreen preview when clicking image from Image Block
-   [iOS] Add support for Preformatted block.
-   [Android] Fix issue when removing image/page break block crashes the app

## 1.16.1

-   [iOS] Fix tap on links bug that reappear on iOS 13.2

## 1.16.0

-   [Android] Add support for pexels images
-   Add left, center, and right image alignment controls

## 1.15.3

-   [iOS] Fix a layout bug in RCTAztecView in iOS 13.2

## 1.15.2

-   Fix issue when copy/paste photos from other apps, was not inserting an image on the post.
-   Fix issue where the block inserter layout wasn't correct after device rotation.

## 1.15.0

-   Fix issue when multiple media selection adds only one image or video block on Android
-   Fix issue when force Touch app shortcut doesn't work properly selecting "New Photo Post" on iOS
-   Add Link Target (Open in new tab) to Image Block.
-   [iOS] DarkMode improvements.
-   [iOS] Update to iOS 11 and Swift 5
-   New block: Media & Text

## 1.14.0

-   Fix a bug on iOS 13.0 were tapping on a link opens Safari
-   Fix a link editing issue, where trying to add a empty link at the start of another link would remove the existing link.
-   Fix missing content on long posts in html mode on Android

## 1.12.0

-   Add rich text styling to video captions
-   Prevent keyboard dismissal when switching between caption and text block on Android
-   Blocks that would be replaced are now hidden when add block bottom sheet displays
-   Tapping on empty editor area now always inserts new block at end of post

## 1.11.0

-   Toolbar scroll position now resets when its content changes.
-   Dark Mode for iOS.

## 1.10.0

-   Adding a block from the post title now shows the add block here indicator.
-   Deselect post title any time a block is added
-   Fix loss of center alignment in image captions on Android

## 1.9.0

-   Enable video block on Android platform
-   Tapping on an empty editor area will create a new paragraph block
-   Fix content loss issue when loading unsupported blocks containing inner blocks.
-   Adding a block from the Post Title now inserts the block at the top of the Post.

## 1.8.0

-   Fix pasting simple text on Post Title
-   Remove editable empty line after list on the List block
-   Performance improvements on rich text editing

## 1.7.0

-   Fixed keyboard flickering issue after pressing Enter repeatedly on the Post Title.
-   New blocks are available: video/quote/more

## 1.6.0

-   Fixed issue with link settings where “Open in New Tab” was always OFF on open.
-   Added UI to display a warning when a block has invalid content.<|MERGE_RESOLUTION|>--- conflicted
+++ resolved
@@ -11,15 +11,12 @@
 
 ## Unreleased
 
-<<<<<<< HEAD
+-   [*] Add React Native FastImage [#42009]
+-   [*] Block inserter displays block collections [#42405]
+-   [***] Gallery and Image block - Performance improvements [#42178]
+
 ## 1.79.1
 -   [**] Fix a crash when scrolling posts containing Embed blocks (Android 12 only) [#42514]
-=======
--   [*] Add React Native FastImage [#42009]
--   [*] Block inserter displays block collections [#42405]
--   [**] Fix a crash when scrolling posts containing Embed blocks (Android 12 only) [#42514]
--   [***] Gallery and Image block - Performance improvements [#42178]
->>>>>>> 4ed1c113
 
 ## 1.79.0
 -   [*] Add 'Insert from URL' option to Video block [#41493]
@@ -44,8 +41,6 @@
 -   [*] [a11y] Improve text read by screen readers for BottomSheetSelectControl [#41036]
 -   [*] Add 'Insert from URL' option to Image block [#40334]
 
-<<<<<<< HEAD
-=======
 ## 1.76.3
 
 -   [***] Fix crash on iOS related to JSI and Reanimated [#41482]
@@ -54,7 +49,6 @@
 
 -   [*] Ensure post title gets focused when is notified from native side [#41371]
 
->>>>>>> 4ed1c113
 ## 1.76.1
 
 -   [*] BlockList - Add internal onLayout from CellRendererComponent to BlockListItemCell [#41105]
