--- conflicted
+++ resolved
@@ -11,13 +11,11 @@
 
 ## Unreleased
 
-<<<<<<< HEAD
 -   [**] Update "add block" button style in default editor view. [#39726]
-=======
+
 ## 1.72.1
 
 -   [*] Detect GIF badge during render [#39882]
->>>>>>> 4026bca3
 
 ## 1.72.0
 
