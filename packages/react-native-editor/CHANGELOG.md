--- conflicted
+++ resolved
@@ -11,14 +11,12 @@
 
 ## Unreleased
 
-<<<<<<< HEAD
+## 1.75.0
+
 -   [*] [Latest Posts block] Add featured image settings [#39257]
 -   [*] Prevent incorrect notices displaying when switching between HTML-Visual mode quickly [#40415]
 -   [*] [Embed block] Fix inline preview cut-off when editing URL [#35326]
 -   [*] [iOS] Prevent gaps shown around floating toolbar when using external keyboard [#40266]
-=======
--   [*] Add featured image settings to Latest Posts block [#39257]
->>>>>>> 04d733dd
 
 ## 1.74.1
 
