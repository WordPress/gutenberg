--- conflicted
+++ resolved
@@ -9,16 +9,12 @@
 [*] → Minor enhancements and fixes that address annoyances — things our users can miss.
 -->
 
-<<<<<<< HEAD
-## 1.60.0
+## Unreleased
 -   [**] Embed block: Add "Resize for smaller devices" setting. [#33654]
-=======
-## Unreleased
 
 ## 1.59.1
 -   [*] Global styles - Add color to the block styles filter list [#34000]
 -   [*] Rich text - toTree - Add check in replacements before accessing its type [#34020]
->>>>>>> 4aa7c701
 
 ## 1.59.0
 -   [*] [Android] Fix UBE's inaccessible "more" toolbar item. [#33740]
