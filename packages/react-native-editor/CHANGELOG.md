<!-- Learn how to maintain this file at https://github.com/WordPress/gutenberg/tree/HEAD/packages#maintaining-changelogs. -->

<!--
For each user feature we should also add a importance categorization label  to indicate the relevance of the change for end users of GB Mobile. The format is the following:
[***] → Major new features, significant updates to core flows, or impactful fixes (e.g. a crash that impacts a lot of users) — things our users should be aware of.

[**] → Changes our users will probably notice, but doesn’t impact core flows. Most fixes.

[*] → Minor enhancements and fixes that address annoyances — things our users can miss.
-->

## Unreleased
<<<<<<< HEAD
-   [*] Add GIF badge for animated GIFs uploaded to Image blocks [#38996]

-   [*] Fix autocorrected Headings applying bold formatting on iOS [#38633]
=======
>>>>>>> 515d8907

-   [*] Update gesture handler and reanimated libraries [#39098]

## 1.71.3

-   [*] Fix autocorrected Headings applying bold formatting on iOS [#38633]
-   [***] Support for multiple color palettes [#38417]

## 1.71.1

-   [*] Highlight text: Check if style attribute value is defined during filtering [#38670]

## 1.71.0

-   [*] Image block: Replacing the media for an image set as featured prompts to update the featured image [#34666]
-   [***] Font size and line-height support for text-based blocks used in block-based themes [#38205]

## 1.70.3

-   [*] Highlight text: Check if style attribute value is defined during filtering [#38670]

## 1.70.2

-   [**] Rich Text - Validate link colors [#38474]

## 1.70.1

-   [**] [Gallery block] Fix crash when adding images and selecting a gallery item [#38238]

## 1.70.0

-   [**] Fix content justification attribute in Buttons block [#37887]
-   [*] Hide help button from Unsupported Block Editor. [#37221]
-   [*] Add contrast checker to text-based blocks [#34902]
-   [*] [Image block] Fix missing translations [#37956]
-   [*] Fix cut-off setting labels by properly wrapping the text [#37993]
-   [*] Highlight text: fix applying formatting for non-selected text [#37915]
-   [*] Fix missing translations of color settings [#38026]

## 1.69.1

-   [*] Fix app freeze when closing link picker while virtual keyboard is hidden [#37782]
-   [*] Gallery block - Fix bug when migrating from old galleries format [#37889]
-   [*] RichText - Use parsed font size values when comparing new changes [#37951]

## 1.69.0

-   [*] Give multi-line block names central alignment in inserter [#37185]
-   [**] Fix empty line apperaing when splitting heading blocks on Android 12 [#37279]
-   [**] Fix missing translations by refactoring the editor initialization code [#37073]
-   [**] Fix text formatting mode lost after backspace is used [#37676]
-   [*] Fix app freeze when closing link picker while virtual keyboard is hidden [#37782]

## 1.68.0

-   [**] Fix undo/redo functionality in links when applying text format [#36861]
-   [**] [iOS] Fix scroll update when typing in RichText component [#36914]
-   [*] [Preformatted block] Fix an issue where the background color is not showing up for standard themes [#36883]
-   [**] Update Gallery Block to default to the new format and auto-convert old galleries to the new format [#36191]
-   [***] Highlight text - enables color customization for specific text within a Paragraph block [#36028]

## 1.67.0

-   [**] Adds Clipboard Link Suggestion to Image block and Button block [#35972]
-   [*] [Embed block] Included Link in Block Settings [#36099]
-   [**] Fix tab titles translation of inserter menu [#36534]
-   [*] [Media & Text block] Fix an issue where the text font size would be bigger than expected in some cases [#36570]
-   [**] [Gallery block] When a gallery block is added, the media options are auto opened for v2 of the Gallery block. [#36757]

## 1.66.0

-   [**] [Image block] Add ability to quickly link images to Media Files and Attachment Pages [#34846]
-   [*] Fixed a race condition when autosaving content (Android) [#36072]

## 1.65.1

-   [**] Fixed a crash that could occur when copying lists from Microsoft Word. [https://github.com/WordPress/gutenberg/pull/36019]

## 1.65.0

-   [**] Search block - Text and background color support [#35511]
-   [*] [Embed Block] Fix loading glitch with resolver resolution approach [#35798]
-   [*] Fixed an issue where the Help screens may not respect an iOS device's notch. [#35570]
-   [**] Block inserter indicates newly available block types [#35201]
-   [*] Add support for the Mark HTML tag [#35956]

## 1.64.1

-   [**] Fix updating the block list after block removal [#35721]
-   [**] Cover block: Change dimRatio to 50 if media added and dimRatio is set to 100 [#35792]

## 1.64.0

-   [*] [Embed block] Fix inline preview cut-off when editing URL [#35321]
-   [**] [Embed block] Detect when an embeddable URL is pasted into an empty paragraph. [#35204]
-   [*] [Unsupported Block Editor] Fix text selection bug for Android [#34668]
-   [*] [Embed block] Fix URL not editable after dismissing the edit URL bottom sheet with empty value [#35460]
-   [**] Pullquote block - Added support for text and background color customization [#34451]
-   [**] Preformatted block - Added support for text and background color customization [#35314]

## 1.63.1

-   [*] Fixed missing modal backdrop for Android help section [#35557]
-   [*] Fixed erroneous overflow within editor Help screens. [#35552]

## 1.63.0

-   [**] [Embed block] Add the top 5 specific embed blocks to the Block inserter list [#34967]
-   [*] Embed block: Fix URL update when edited after setting a bad URL of a provider [#35013]
-   [**] Users can now contact support from inside the block editor screen. [#34890]

## 1.62.2

-   Same as 1.62.1 but with the changelog.

## 1.62.1

-   [**] Image block: fix height and border regression. [#34957]
-   [**] Column block: fix width attribute float cut off. [#34604]

## 1.62.0

-   [**] [Embed block] Implement WP embed preview component [#34004]
-   [*] [Embed block] Fix content disappearing on Android when switching light/dark mode [#34207]
-   [*] Embed block: Add device's locale to preview content [#33858]
-   [**] Fix Android-only issue of main toolbar initial position being wrong when RTL [#34617]
-   [**] Embed block: Implemented the No Preview UI when an embed is successful, but we're unable to show an inline preview [#34626]
-   [*] Column block: Translate column width's control labels [#34777]
-   [**] Enable embed preview for Instagram and Vimeo providers. [#34563]
-   [**] Embed block: Add error bottom sheet with retry and convert to link actions. [#34604]

## 1.61.2

-   [*] Image block - Fix height and border regression. [#34957]

## 1.61.1

-   [*] Fix crash related to reusable blocks in the block picker. [#34873]

## 1.61.0

-   [**] Enable embed preview for a list of providers (for now only YouTube and Twitter) [#34446]
-   [***] Inserter: Add Inserter Block Search [https://github.com/WordPress/gutenberg/pull/33237]

## 1.60.1

-   [*] RNmobile: Fix the cancel button on Block Variation Picker / Columns Block. [#34249]
-   [*] Column block: Fix Android close button alignment. [#34332]

## 1.60.0

-   [**] Embed block: Add "Resize for smaller devices" setting. [#33654]

## 1.59.2

-   [*] Inserter: Prevent non-deterministic order of inserter items [#34078]
-   [*] Fix missing block title of core/latest-posts block [#34116]

## 1.59.1

-   [*] Global styles - Add color to the block styles filter list [#34000]
-   [*] Rich text - toTree - Add check in replacements before accessing its type [#34020]

## 1.59.0

-   [*] [Android] Fix UBE's inaccessible "more" toolbar item. [#33740]
-   [*] Image block: Add a "featured" banner and ability to set or remove an image as featured. (iOS only) [#31345]

## 1.58.3

-   [*] Rich text - toTree - Add check in replacements before accessing its type [#34020]

## 1.58.2

-   [*] Fix issue with text input in alt text settings [#33845]

## 1.58.1

-   [*] Global styles: Check for undefined values and merge user colors [#33707]
-   [*] [Embed block] Disable paragraph transform [#33745]

## 1.58.0

-   [***] New Block: Embed block. [#33452]

## 1.57.0

-   [*] Update loading and failed screens for web version of the editor [#32395]
-   [*] Handle floating keyboard case - Fix issue with the block selector on iPad. [#33089]
-   [**] Added color/background customization for text blocks. [#33250]

## 1.56.0

-   [*] Tweaks to the badge component's styling, including change of background color and reduced padding. [#32865]

## 1.55.2

-   [**] Fix incorrect block insertion point after blurring the post title field. [#32831]

## 1.55.1

-   [*] Fix: RNMobile borderRadius value setting [#32717]
-   [*] Improve unsupported block message for reusable block [#32618]

## 1.55.0

-   [*] Gallery block - Fix gallery images caption text formatting [#32351]
-   [*] Image block: "Set as featured" button within image block settings. (Android only) [#31705]
-   [***] Audio block now available on WP.com sites on the free plan. [#31966]

## 1.54.0

-   [***] Slash inserter [#29772]
-   [*] Audio block: Add Insert from URL functionality. [#27817]
-   [*] The BottomSheet Cell component now supports the help prop so that a hint can be supplied to all Cell based components. [#30885]
-   [***] Enable reusable block only in WP.com sites [#31744]

## 1.53.1

-   [*] Fix missing title for some unsupported blocks [#31743]

## 1.53.0

-   [*] Bottom-sheet: Add custom header [#30291]
-   [*] Fixes color picker rendering bug when scrolling [#30994]
-   [*] Add enableCaching param to fetch request on Android [#31186]
-   [***] Add reusable blocks to the inserter menu. [#28495]

## 1.52.2

-   [*] Disabled featured image banner on iOS. [#31681]

## 1.52.1

-   [*] Fixes for the generated localized strings files.

## 1.52.0

-   [***] Search block now available on mobile! [https://github.com/WordPress/gutenberg/pull/30783]
-   [*] Image block: Add a "featured" banner. (Android only) [#30806]
-   [**] The media upload options of the Image, Video and Gallery block automatically opens when the respective block is inserted. [#29546]
-   [**] The media upload options of the File and Audio block automatically opens when the respective block is inserted. [#31025]
-   [*] Fixed a bug where the Search block was stealing focus from the Image block upon updating image asset [#31393]

## 1.51.1

-   [*] Updates relative block-support asset path [#31184]

## 1.51.0

-   [*] Image block: Improve text entry for long alt text. [#29670]
-   [*] a11y: Bug fix: Allow stepper cell to be selected by screenreader [#30694]

## 1.50.1

-   [*] Truncate rangecell screenreader decimals] [#30678]
-   [*] Fix Quote block citation [#30548]
-   [**] Fix crash from non-adjustable unit RangeCell a11y activation [#30636]
-   [**] Fix Unsupported Block Editor on Android [#30650]

## 1.50.0

-   [***] a11y: Screenreader improvements for the UnitControl component [#29741]

## 1.49.0

-   [*] Remove the cancel button from settings options (Android only) [https://github.com/WordPress/gutenberg/pull/29599]

## 1.48.0

-   [**] Buttons block: added width setting. [#28543]

## 1.47.2

-   [**] Adds a `replaceBlock` method to iOS bridge delegate with a string to match the clientID and the contents to replace with. [#29734]

## 1.47.1

-   [**] Reduce the number of items per page when fetching reusable blocks to prevent a crash. [#29626]

## 1.47.0

-   [**] Add support for setting Cover block focal point. [#25810]

## 1.46.1

-   [**] Make inserter long-press options "add to beginning" and "add to end" always available. [#28610]
-   [*] Fix crash when Column block width attribute was empty. [#29015]

## 1.46.0

-   [***] New Block: Audio [#27401, #27467, #28594]
-   [**] Add support for setting heading anchors [#27935]
-   [**] Disable Unsupported Block Editor for Reusable blocks [#28552]
-   [**] Add proper handling for single use blocks such as the more block [#28339]

## 1.45.0

-   [*] Use react-native-url-polyfill in globals - [https://github.com/WordPress/gutenberg/pull/27867]
-   [*] Remove Old Layout Picker - [https://github.com/WordPress/gutenberg/pull/27640]

## 1.44.1

-   [**] Fix crash in mobile paragraph blocks with custom font size [#28121]
-   [**] Add move to top bottom when long pressing block movers [#27554]

## 1.44.0

-   [***] Add support for cross-posting between sites
-   [***] Full-width and wide alignment support for Columns

## 1.43.0

-   [***] New Block: File [#27228]
-   [**] Fix issue where a blocks would disappear when deleting all of the text inside without requiring the extra backspace to remove the block. [#27583]

## 1.42.0

-   [***] Adding support for selecting different unit of value in Cover and Columns blocks [#26161]
-   [**] Button block - Add link picker to the block settings [#26206]
-   [**] Support to render background/text colors in Group, Paragraph and Quote blocks [#25994]
-   [*] Fix theme colors syncing with the editor [#26821]
-   [**] Fix issue where a blocks would disappear when deleting all of the text inside without requiring the extra backspace to remove the block. [#27583]

## 1.41.0

-   [***] Faster editor start and overall operation on Android [#26732]
-   [*] [Android] Enable multiple upload support for Image block

## 1.40.0

## 1.39.1

-   [*] Heading block - Disable full-width/wide alignment [#26308]

## 1.39.0

-   [***] Full-width and wide alignment support for Video, Latest-posts, Gallery, Media & text, and Pullquote block
-   [***] Fix unsupported block bottom sheet is triggered when device is rotated
-   [***] Unsupported Block Editor: Fixed issue when cannot view or interact with the classic block on Jetpack site

## 1.38.0

[***] Add support for selecting user's post when configuring the link

## 1.37.0

-   [**] Add support for rounded style in Image block
-   [***] Full-width and wide alignment support for Group, Cover and Image block

## 1.36.1

-   [**] [iOS] Fixed Dark Mode transition for editor menus.

## 1.36.0

-   [**] [Android] Removed pullquote dev only restriction in Android
-   [**] Reflect changes of slider in block settings immediately.

## 1.35.0

-   [***] Fixed empty text fields on RTL layout. Now they are selectable and placeholders are visible.
-   [**] Add settings to allow changing column widths
-   [**] Media editing support in Gallery block.

## 1.34.0

-   [***] Media editing support in Cover block.
-   [*] Fixed a bug on the Heading block, where a heading with a link and string formatting showed a white shadow in dark mode.

## 1.33.1

-   Fixed a bug in the @-mentions feature where dismissing the @-mentions UI removed the @ character from the post.

## 1.33.0

-   [***] Media editing support in Media & Text block.
-   [***] New block: Social Icons
-   [*] Cover block placeholder is updated to allow users start the block with a background color

## 1.32.0

-   [***] Adds Copy, Cut, Paste, and Duplicate functionality to blocks
-   [***] Add support for mentions.
-   [***] Users can now individually edit unsupported blocks found in posts or pages.
-   [*] [iOS] Improved editor loading experience with Ghost Effect.

## 1.31.1

-   Fix for pullquote stylying in dark mode.
-   Fix for button style.

## 1.31.0

-   [**] Add support for customizing gradient type and angle in Buttons and Cover blocks.
-   [*] Show content information (block, word and characters counts).
-   [*] [Android] Fix handling of upload completion while re-opening the editor

## 1.30.0

-   [**] Adds editor support for theme defined colors and theme defined gradients on cover and button blocks.
-   [*] Support for breaking out of captions/citation authors by pressing enter on the following blocks: image, video, gallery, quote, and pullquote.

## 1.29.1

-   Revert Creating undo levels less frequently

## 1.29.0

-   [**] Add support for changing overlay color settings in Cover block
-   Add enter/exit animation in FloatingToolbar
-   [***] New block: Verse
-   [*] Fix merging of text blocks when text had active formatting (bold, italic, strike, link)
-   [***] Trash icon that is used to remove blocks is moved to the new menu reachable via ellipsis button in the block toolbar
-   [**] Block toolbar can now collapse when the block width is smaller than the toolbar content
-   [**] Creating undo levels less frequently
-   [**] Tooltip for page template selection buttons
-   [*] Fix button alignment in page templates and make strings consistent
-   [*] Add support for displaying radial gradients in Buttons and Cover blocks

## 1.28.2

-   [***] Disable Pullquote Block on Android

## 1.28.1

-   [**] Avoid crash when editor selection state becomes invalid

## 1.28.0

-   [***] New block: Pullquote
-   [**] Add support for changing background and text color in Buttons block
-   [*] Fix the icons and buttons in Gallery, Paragraph, List and MediaText block on RTL mode
-   [**] Remove Subscription Button from the Blog template since it didn't have an initial functionality and it is hard to configure for users.
-   [**] [iOS] Add support for the subscript `<sub>` and superscript `<sup>`HTML elements in text blocks
-   [**] Update page templates to use recently added blocks

## 1.27.1

-   Remove Subscription Button from the Blog template since it didn't have an initial functionality and it is hard to configure for users.

## 1.27.0

-   Block Editor: Add dialog for mentioning other users in your post
-   Prefill caption for image blocks when available on the Media library
-   New block: Buttons. From now you’ll be able to add the individual Button block only inside the Buttons block
-   Fix bug where whitespaces at start of text blocks were being removed
-   Add support for upload options in Cover block
-   [Android] Floating toolbar, previously located above nested blocks, is now placed at the top of the screen
-   [iOS] Floating toolbar, previously located above nested blocks, is now placed at the bottom of the screen
-   Fix the icons in FloatingToolbar on RTL mode
-   [Android] Add alignment options for heading block
-   Fix Quote block so it visually reflects selected alignment
-   Fix bug where buttons in page templates were not rendering correctly on web

## 1.26.0

-   [iOS] Disable ripple effect in all BottomSheet's controls.
-   [Android] Disable ripple effect for Slider control
-   New block: Columns
-   New starter page template: Blog
-   Make Starter Page Template picker buttons visible only when the screen height is enough
-   Fix a bug which caused to show URL settings modal randomly when changing the device orientation multiple times during the time Starter Page Template Preview is open

## 1.25.0

-   New block: Cover
-   [Android] Dark Mode
-   [Android] Improve icon on the "Take a Video" media option
-   Removed the dimming effect on unselected blocks
-   [iOS] Add alignment options for heading block
-   Implemented dropdown toolbar for alignment toolbar in Heading, Paragraph, Image, MediaText blocks
-   Block Editor: When editing link settings, tapping the keyboard return button now closes the settings panel as well as closing the keyboard.
-   [Android] Show an "Edit" button overlay on selected image blocks

## 1.24.0

-   New block: Latest Posts
-   Fix Quote block's left border not being visible in Dark Mode
-   Added Starter Page Templates: when you create a new page, we now show you a few templates to get started more quickly.
-   Fix crash when pasting HTML content with embeded images on paragraphs

## 1.23.0

-   New block: Group
-   Add support for upload options in Gallery block
-   Add support for size options in the Image block
-   New block: Button
-   Add scroll support inside block picker and block settings
-   [Android] Fix issue preventing correct placeholder image from displaying during image upload
-   [iOS] Fix diplay of large numbers on ordered lists
-   Fix issue where adding emojis to the post title add strong HTML elements to the title of the post
-   [iOS] Fix issue where alignment of paragraph blocks was not always being respected when splitting the paragraph or reading the post's html content.
-   We’ve introduced a new toolbar that floats above the block you’re editing, which makes navigating your blocks easier — especially complex ones.

## 1.22.0

-   Make inserter to show options on long-press to add before/after
-   Retry displaying image when connectivity restores
-   [iOS] Show an "Edit" button overlay on selected image blocks
-   [Android] Fix blank post when sharing media from another app
-   Add support for image size options in the gallery block
-   Fix issue that sometimes prevented merging paragraph blocks

## 1.21.0

-   Reduced padding around text on Rich Text based blocks.
-   [Android] Improved stability on very long posts.

## 1.20.0

-   Fix bug where image placeholders would sometimes not be shown
-   Fix crash on undo
-   Style fixes on the navigation UI
-   [iOS] Fix focus issue
-   New block: Shortcode. You can now create and edit Shortcode blocks in the editor.

## 1.19.0

-   Add support for changing Settings in List Block.
-   [iOS] Fix crash dismissing bottom-sheet after device rotation.
-   [Android] Add support for Preformatted block.
-   New block: Gallery. You can now create image galleries using WordPress Media library. Upload feature is coming soon.
-   Add support for Video block settings

## 1.18.0

-   [iOS] Added native fullscreen preview when clicking image from Image Block
-   New block: Spacer

## 1.17.0

-   Include block title in Unsupported block's UI
-   Show new-block-indicator when no blocks at all and when at the last block
-   Use existing links in the clipboard to prefill url field when inserting new link.
-   Media & Text block alignment options
-   Add alignment controls for paragraph blocks
-   [iOS] Fix issue where the keyboard would not capitalize sentences correctly on some cases.
-   [iOS] Support for Pexels image library
-   [Android] Added native fullscreen preview when clicking image from Image Block
-   [iOS] Add support for Preformatted block.
-   [Android] Fix issue when removing image/page break block crashes the app

## 1.16.1

-   [iOS] Fix tap on links bug that reappear on iOS 13.2

## 1.16.0

-   [Android] Add support for pexels images
-   Add left, center, and right image alignment controls

## 1.15.3

-   [iOS] Fix a layout bug in RCTAztecView in iOS 13.2

## 1.15.2

-   Fix issue when copy/paste photos from other apps, was not inserting an image on the post.
-   Fix issue where the block inserter layout wasn't correct after device rotation.

## 1.15.0

-   Fix issue when multiple media selection adds only one image or video block on Android
-   Fix issue when force Touch app shortcut doesn't work properly selecting "New Photo Post" on iOS
-   Add Link Target (Open in new tab) to Image Block.
-   [iOS] DarkMode improvements.
-   [iOS] Update to iOS 11 and Swift 5
-   New block: Media & Text

## 1.14.0

-   Fix a bug on iOS 13.0 were tapping on a link opens Safari
-   Fix a link editing issue, where trying to add a empty link at the start of another link would remove the existing link.
-   Fix missing content on long posts in html mode on Android

## 1.12.0

-   Add rich text styling to video captions
-   Prevent keyboard dismissal when switching between caption and text block on Android
-   Blocks that would be replaced are now hidden when add block bottom sheet displays
-   Tapping on empty editor area now always inserts new block at end of post

## 1.11.0

-   Toolbar scroll position now resets when its content changes.
-   Dark Mode for iOS.

## 1.10.0

-   Adding a block from the post title now shows the add block here indicator.
-   Deselect post title any time a block is added
-   Fix loss of center alignment in image captions on Android

## 1.9.0

-   Enable video block on Android platform
-   Tapping on an empty editor area will create a new paragraph block
-   Fix content loss issue when loading unsupported blocks containing inner blocks.
-   Adding a block from the Post Title now inserts the block at the top of the Post.

## 1.8.0

-   Fix pasting simple text on Post Title
-   Remove editable empty line after list on the List block
-   Performance improvements on rich text editing

## 1.7.0

-   Fixed keyboard flickering issue after pressing Enter repeatedly on the Post Title.
-   New blocks are available: video/quote/more

## 1.6.0

-   Fixed issue with link settings where “Open in New Tab” was always OFF on open.
-   Added UI to display a warning when a block has invalid content.<|MERGE_RESOLUTION|>--- conflicted
+++ resolved
@@ -10,12 +10,9 @@
 -->
 
 ## Unreleased
-<<<<<<< HEAD
 -   [*] Add GIF badge for animated GIFs uploaded to Image blocks [#38996]
 
 -   [*] Fix autocorrected Headings applying bold formatting on iOS [#38633]
-=======
->>>>>>> 515d8907
 
 -   [*] Update gesture handler and reanimated libraries [#39098]
 
