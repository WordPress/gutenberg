<!-- Learn how to maintain this file at https://github.com/WordPress/gutenberg/tree/HEAD/packages#maintaining-changelogs. -->

<!--
For each user feature we should also add a importance categorization label  to indicate the relevance of the change for end users of GB Mobile. The format is the following:
[***] → Major new features, significant updates to core flows, or impactful fixes (e.g. a crash that impacts a lot of users) — things our users should be aware of.

[**] → Changes our users will probably notice, but doesn’t impact core flows. Most fixes.

[*] → Minor enhancements and fixes that address annoyances — things our users can miss.
-->

## Unreleased

## 1.99.0
-   [*] Rename "Reusable blocks" to "Synced patterns", aligning with the web editor. [#51704]
<<<<<<< HEAD
-   [**] Update native BlockOutline component styles to remove blue border from blocks [#51222]
=======
-   [**] Fix a crash related to Reanimated when closing the editor [#52320]
-   [**] Add media inserter buttons to editor toolbar [#51827]
>>>>>>> 2118e66e

## 1.98.1
-   [*] fix: Display heading level dropdown icons and labels [#52004]

## 1.98.0
-   [*] Image block - Fix issue where in some cases the image doesn't display the right aspect ratio [#51463]
-   [*] Fix cursor positioning when dictating text on iOS [#51227]

## 1.97.1
-   [**] Fix crash when using the delete key to remove a single button [#51435]
-   [*] Ensure text input field is not editable when Bottom sheet cell is disabled [#51567]

## 1.97.0
-   [**] [iOS] Fix dictation regression, in which typing/dictating at the same time caused content loss. [#49452]
-   [*] [internal] Upgrade compile and target sdk version to Android API 33 [#50731]
-   [*] Display lock icon in disabled state of `Cell` component [#50907]

## 1.96.1
-   [**] Fix Android-only issue related to block toolbar not being displayed on some blocks in UBE [#51131]

## 1.96.0
-   [**] Tapping on all nested blocks gets focus directly instead of having to tap multiple times depending on the nesting levels. [#50672]
-   [*] Add disabled style to `Cell` component [#50665]
-   [**] Fix undo/redo history when inserting a link configured to open in a new tab [#50460]
-   [*] [List block] Fix an issue when merging a list item into a Paragraph would remove its nested list items. [#50701]



## 1.95.0
-   [*] Fix crash when trying to convert to regular blocks an undefined/deleted reusable block [#50475]
-   [**] Tapping on nested text blocks gets focus directly instead of having to tap multiple times depeding on the nesting levels. [#50108]
-   [*] Use host app namespace in reusable block message [#50478]
-   [**] Configuring a link to open in a new tab no longer results in a partial loss of edit history (undo and redo) [#50460]

## 1.94.0
-   [*] Split pasted content between title and body. [#37169]

## 1.93.1
-   [**] Fix regression with the Color hook and ColorPanel. [#49917]

## 1.93.0
-   [***] [iOS] Fixed iOS scroll jumping issue by refactoring KeyboardAwareFlatList improving writing flow and caret focus handling. [#48791]

## 1.92.1
-   [*] Avoid empty Gallery block error [#49557]

## 1.92.0
* No User facing changes *

## 1.91.0
-   [*] Allow new block transformations for most blocks. [#48792]

## 1.90.0
-   [*] Fix parsing of css units for null matched values [#48484]
-   [*] Spacer block - Add initial support for spacing presets [#47258]
-   [*] Support Visual Regression testing [#47845]
-   [*] Add metadata parameter to media upload events [#48103]  

## 1.89.1 
-   [*] Fix inaccessible block settings within the unsupported block editor [#48435]

## 1.89.0 
* No User facing changes *

## 1.88.0 
-   [*] Bump Android `minSdkVersion` to 24 [#47604]
-   [*] Update React Native Reanimated to 2.9.1-wp-3 [#47574]
-   [*] Bump Aztec version to `1.6.3` [#47610]

## 1.87.3
-   [*] Fix insert blocks not handling raw string properly in unsupported block editor [#47472]

## 1.87.2
-   [*] Add boolean contentStyle and clientId check to Column Edit InnerBlocks [#47234]
-   [*] Line-height and font-size regression fixes [#47284]

## 1.87.1
-   [**] Gallery block: Address styling regression, in which negative margin was added [#47086]
-   [*] RichText - Parse CSS values and avoid setting undefined ones [#47080]

## 1.87.0
-   [*] Add capabilities to force only Core blocks and control Support section [#46215]

## 1.86.1
-   [*] Block Actions Menu - Fix block title regression and adds integration tests [#46699]

## 1.86.0
-   [**] Upgrade React Native to 0.69.4 [#43485]
-   [**] Prevent error message from unneccesarily firing when uploading to Gallery block [#46175]

## 1.85.1
-   [**] Prevent error message from unneccesarily firing when uploading to Gallery block [#46175]

## 1.85.0
-   [*] [iOS] Fixed iOS Voice Control support within Image block captions. [#44850]

## 1.84.1
-   [**] Native inner blocks merge where appropriate [#45048]

## 1.84.0
-   [*] Upgrade compile and target sdk version to Android API 31 [#44610]
-   [*] [iOS] Fixed iOS Voice Control support within Image block captions. [#44850]

## 1.83.0
* No User facing changes *

## 1.82.1
-   [**] List block v2: Fix issues splitting or merging paragraphs into the block [#43949]

## 1.82.0
-   [*] [iOS] Explicitly set tint color for action sheets to always be blue [#43759]

## 1.81.2
-   [**] List V2 - Prevent error when list is empty [#43861]

## 1.81.1
-   [*] List block v2: Fix text color inconsistencies with list items [#43244]
-   [*] Use default placeholder text color for native List Item [#43353]
-   [**] Add BlockListCompact [#43431]
-   [*] Fix dynamic React Native version [#43058]
-   [**] Disable FastImage on Android [#43322]

## 1.81.0
-   [***] List block V2 [#42702]

## 1.80.1
-   [*] Image - Workaround for Android and orientation changes [#42900]

## 1.80.0
-   [*] Add React Native FastImage [#42009]
-   [*] Block inserter displays block collections [#42405]
-   [*] Fix incorrect spacing within Image alt text footnote [#42504]
-   [***] Gallery and Image block - Performance improvements [#42178]

## 1.79.1
-   [**] Fix a crash when scrolling posts containing Embed blocks (Android 12 only) [#42514]

## 1.79.0
-   [*] Add 'Insert from URL' option to Video block [#41493]
-   [*] Image block copies the alt text from the media library when selecting an item [#41839]
-   [*] Introduce "block recovery" option for invalid blocks [#41988]

## 1.78.1

-   [**] Re-introduce support for v1 of the Gallery block to the native version of the editor [#41533]
-   [**] Fix missing translations for locales that include region (only on Android) [#41685]

## 1.78.0

-   [*] Bump react-native-gesture-handler to version 2.3.2 [#41337]

## 1.77.1

-   [***] Fix crash on iOS related to JSI and Reanimated [#41482]

## 1.77.0

-   [*] [a11y] Improve text read by screen readers for BottomSheetSelectControl [#41036]
-   [*] Add 'Insert from URL' option to Image block [#40334]

## 1.76.3

-   [***] Fix crash on iOS related to JSI and Reanimated [#41482]

## 1.76.2

-   [*] Ensure post title gets focused when is notified from native side [#41371]

## 1.76.1

-   [*] BlockList - Add internal onLayout from CellRendererComponent to BlockListItemCell [#41105]
-   [*] Fix Drag & Drop Chip positioning issue with RTL languages [#41053]
-   [*] Add drag & drop help guide in Help & Support screen [#40961]
-   [**] Fix drag mode not being enabled when long-pressing over Shortcode block [#41155]

## 1.76.0

-   [**] [Buttons block] Fix Android-only issue related to displaying formatting buttons after closing the block settings [#40725]
-   [**] [Cover block] Improve color contrast between background and text [#40691]
-   [*] [Gallery block] Fix broken "Link To" settings and add "Image Size" settings [#40947]
-   [***] Add drag & drop blocks feature [#40424]

## 1.75.0

-   [*] [Latest Posts block] Add featured image settings [#39257]
-   [*] Prevent incorrect notices displaying when switching between HTML-Visual mode quickly [#40415]
-   [*] [Embed block] Fix inline preview cut-off when editing URL [#35326]
-   [*] [iOS] Prevent gaps shown around floating toolbar when using external keyboard [#40266]

## 1.74.1

-   [**] RichText - Set a default value for selection values [#40581]

## 1.74.0

-   [**] [Quote block] Adds support for V2 behind a feature flag [#40133]
-   [**] Update "add block" button's style in default editor view. [#39726]
-   [*] Remove banner error notification on upload failure [#39694]

## 1.73.1

-   [*] [Spacer block] Fix crash when changing the height value using the text input [#40053]

## 1.73.0

-   [*] Update react-native-reanimated version to 2.4.1 [#39430]
-   [*] Upgrade Gradle to 7.4 & AGP to 7.1.1 [#39508]
-   [*] Add waits to fix editor test flakiness [#39668]

## 1.72.1

-   [*] Detect GIF badge during render [#39882]

## 1.72.0

-   [*] Add GIF badge for animated GIFs uploaded to Image blocks [#38996]
-   [*] Small refinement to media upload errors, including centring and tweaking copy. [#38951]
-   [*] Update gesture handler and reanimated libraries [#39098]
-   [*] Fix issue with list's starting index and the order [#39354]

## 1.71.3

-   [*] Fix autocorrected Headings applying bold formatting on iOS [#38633]
-   [***] Support for multiple color palettes [#38417]

## 1.71.1

-   [*] Highlight text: Check if style attribute value is defined during filtering [#38670]

## 1.71.0

-   [*] Image block: Replacing the media for an image set as featured prompts to update the featured image [#34666]
-   [***] Font size and line-height support for text-based blocks used in block-based themes [#38205]

## 1.70.3

-   [*] Highlight text: Check if style attribute value is defined during filtering [#38670]

## 1.70.2

-   [**] Rich Text - Validate link colors [#38474]

## 1.70.1

-   [**] [Gallery block] Fix crash when adding images and selecting a gallery item [#38238]

## 1.70.0

-   [**] Fix content justification attribute in Buttons block [#37887]
-   [*] Hide help button from Unsupported Block Editor. [#37221]
-   [*] Add contrast checker to text-based blocks [#34902]
-   [*] [Image block] Fix missing translations [#37956]
-   [*] Fix cut-off setting labels by properly wrapping the text [#37993]
-   [*] Highlight text: fix applying formatting for non-selected text [#37915]
-   [*] Fix missing translations of color settings [#38026]

## 1.69.1

-   [*] Fix app freeze when closing link picker while virtual keyboard is hidden [#37782]
-   [*] Gallery block - Fix bug when migrating from old galleries format [#37889]
-   [*] RichText - Use parsed font size values when comparing new changes [#37951]

## 1.69.0

-   [*] Give multi-line block names central alignment in inserter [#37185]
-   [**] Fix empty line apperaing when splitting heading blocks on Android 12 [#37279]
-   [**] Fix missing translations by refactoring the editor initialization code [#37073]
-   [**] Fix text formatting mode lost after backspace is used [#37676]
-   [*] Fix app freeze when closing link picker while virtual keyboard is hidden [#37782]

## 1.68.0

-   [**] Fix undo/redo functionality in links when applying text format [#36861]
-   [**] [iOS] Fix scroll update when typing in RichText component [#36914]
-   [*] [Preformatted block] Fix an issue where the background color is not showing up for standard themes [#36883]
-   [**] Update Gallery Block to default to the new format and auto-convert old galleries to the new format [#36191]
-   [***] Highlight text - enables color customization for specific text within a Paragraph block [#36028]

## 1.67.0

-   [**] Adds Clipboard Link Suggestion to Image block and Button block [#35972]
-   [*] [Embed block] Included Link in Block Settings [#36099]
-   [**] Fix tab titles translation of inserter menu [#36534]
-   [*] [Media & Text block] Fix an issue where the text font size would be bigger than expected in some cases [#36570]
-   [**] [Gallery block] When a gallery block is added, the media options are auto opened for v2 of the Gallery block. [#36757]

## 1.66.0

-   [**] [Image block] Add ability to quickly link images to Media Files and Attachment Pages [#34846]
-   [*] Fixed a race condition when autosaving content (Android) [#36072]

## 1.65.1

-   [**] Fixed a crash that could occur when copying lists from Microsoft Word. [https://github.com/WordPress/gutenberg/pull/36019]

## 1.65.0

-   [**] Search block - Text and background color support [#35511]
-   [*] [Embed Block] Fix loading glitch with resolver resolution approach [#35798]
-   [*] Fixed an issue where the Help screens may not respect an iOS device's notch. [#35570]
-   [**] Block inserter indicates newly available block types [#35201]
-   [*] Add support for the Mark HTML tag [#35956]

## 1.64.1

-   [**] Fix updating the block list after block removal [#35721]
-   [**] Cover block: Change dimRatio to 50 if media added and dimRatio is set to 100 [#35792]

## 1.64.0

-   [*] [Embed block] Fix inline preview cut-off when editing URL [#35321]
-   [**] [Embed block] Detect when an embeddable URL is pasted into an empty paragraph. [#35204]
-   [*] [Unsupported Block Editor] Fix text selection bug for Android [#34668]
-   [*] [Embed block] Fix URL not editable after dismissing the edit URL bottom sheet with empty value [#35460]
-   [**] Pullquote block - Added support for text and background color customization [#34451]
-   [**] Preformatted block - Added support for text and background color customization [#35314]

## 1.63.1

-   [*] Fixed missing modal backdrop for Android help section [#35557]
-   [*] Fixed erroneous overflow within editor Help screens. [#35552]

## 1.63.0

-   [**] [Embed block] Add the top 5 specific embed blocks to the Block inserter list [#34967]
-   [*] Embed block: Fix URL update when edited after setting a bad URL of a provider [#35013]
-   [**] Users can now contact support from inside the block editor screen. [#34890]

## 1.62.2

-   Same as 1.62.1 but with the changelog.

## 1.62.1

-   [**] Image block: fix height and border regression. [#34957]
-   [**] Column block: fix width attribute float cut off. [#34604]

## 1.62.0

-   [**] [Embed block] Implement WP embed preview component [#34004]
-   [*] [Embed block] Fix content disappearing on Android when switching light/dark mode [#34207]
-   [*] Embed block: Add device's locale to preview content [#33858]
-   [**] Fix Android-only issue of main toolbar initial position being wrong when RTL [#34617]
-   [**] Embed block: Implemented the No Preview UI when an embed is successful, but we're unable to show an inline preview [#34626]
-   [*] Column block: Translate column width's control labels [#34777]
-   [**] Enable embed preview for Instagram and Vimeo providers. [#34563]
-   [**] Embed block: Add error bottom sheet with retry and convert to link actions. [#34604]

## 1.61.2

-   [*] Image block - Fix height and border regression. [#34957]

## 1.61.1

-   [*] Fix crash related to reusable blocks in the block picker. [#34873]

## 1.61.0

-   [**] Enable embed preview for a list of providers (for now only YouTube and Twitter) [#34446]
-   [***] Inserter: Add Inserter Block Search [https://github.com/WordPress/gutenberg/pull/33237]

## 1.60.1

-   [*] RNmobile: Fix the cancel button on Block Variation Picker / Columns Block. [#34249]
-   [*] Column block: Fix Android close button alignment. [#34332]

## 1.60.0

-   [**] Embed block: Add "Resize for smaller devices" setting. [#33654]

## 1.59.2

-   [*] Inserter: Prevent non-deterministic order of inserter items [#34078]
-   [*] Fix missing block title of core/latest-posts block [#34116]

## 1.59.1

-   [*] Global styles - Add color to the block styles filter list [#34000]
-   [*] Rich text - toTree - Add check in replacements before accessing its type [#34020]

## 1.59.0

-   [*] [Android] Fix UBE's inaccessible "more" toolbar item. [#33740]
-   [*] Image block: Add a "featured" banner and ability to set or remove an image as featured. (iOS only) [#31345]

## 1.58.3

-   [*] Rich text - toTree - Add check in replacements before accessing its type [#34020]

## 1.58.2

-   [*] Fix issue with text input in alt text settings [#33845]

## 1.58.1

-   [*] Global styles: Check for undefined values and merge user colors [#33707]
-   [*] [Embed block] Disable paragraph transform [#33745]

## 1.58.0

-   [***] New Block: Embed block. [#33452]

## 1.57.0

-   [*] Update loading and failed screens for web version of the editor [#32395]
-   [*] Handle floating keyboard case - Fix issue with the block selector on iPad. [#33089]
-   [**] Added color/background customization for text blocks. [#33250]

## 1.56.0

-   [*] Tweaks to the badge component's styling, including change of background color and reduced padding. [#32865]

## 1.55.2

-   [**] Fix incorrect block insertion point after blurring the post title field. [#32831]

## 1.55.1

-   [*] Fix: RNMobile borderRadius value setting [#32717]
-   [*] Improve unsupported block message for reusable block [#32618]

## 1.55.0

-   [*] Gallery block - Fix gallery images caption text formatting [#32351]
-   [*] Image block: "Set as featured" button within image block settings. (Android only) [#31705]
-   [***] Audio block now available on WP.com sites on the free plan. [#31966]

## 1.54.0

-   [***] Slash inserter [#29772]
-   [*] Audio block: Add Insert from URL functionality. [#27817]
-   [*] The BottomSheet Cell component now supports the help prop so that a hint can be supplied to all Cell based components. [#30885]
-   [***] Enable reusable block only in WP.com sites [#31744]

## 1.53.1

-   [*] Fix missing title for some unsupported blocks [#31743]

## 1.53.0

-   [*] Bottom-sheet: Add custom header [#30291]
-   [*] Fixes color picker rendering bug when scrolling [#30994]
-   [*] Add enableCaching param to fetch request on Android [#31186]
-   [***] Add reusable blocks to the inserter menu. [#28495]

## 1.52.2

-   [*] Disabled featured image banner on iOS. [#31681]

## 1.52.1

-   [*] Fixes for the generated localized strings files.

## 1.52.0

-   [***] Search block now available on mobile! [https://github.com/WordPress/gutenberg/pull/30783]
-   [*] Image block: Add a "featured" banner. (Android only) [#30806]
-   [**] The media upload options of the Image, Video and Gallery block automatically opens when the respective block is inserted. [#29546]
-   [**] The media upload options of the File and Audio block automatically opens when the respective block is inserted. [#31025]
-   [*] Fixed a bug where the Search block was stealing focus from the Image block upon updating image asset [#31393]

## 1.51.1

-   [*] Updates relative block-support asset path [#31184]

## 1.51.0

-   [*] Image block: Improve text entry for long alt text. [#29670]
-   [*] a11y: Bug fix: Allow stepper cell to be selected by screenreader [#30694]

## 1.50.1

-   [*] Truncate rangecell screenreader decimals] [#30678]
-   [*] Fix Quote block citation [#30548]
-   [**] Fix crash from non-adjustable unit RangeCell a11y activation [#30636]
-   [**] Fix Unsupported Block Editor on Android [#30650]

## 1.50.0

-   [***] a11y: Screenreader improvements for the UnitControl component [#29741]

## 1.49.0

-   [*] Remove the cancel button from settings options (Android only) [https://github.com/WordPress/gutenberg/pull/29599]

## 1.48.0

-   [**] Buttons block: added width setting. [#28543]

## 1.47.2

-   [**] Adds a `replaceBlock` method to iOS bridge delegate with a string to match the clientID and the contents to replace with. [#29734]

## 1.47.1

-   [**] Reduce the number of items per page when fetching reusable blocks to prevent a crash. [#29626]

## 1.47.0

-   [**] Add support for setting Cover block focal point. [#25810]

## 1.46.1

-   [**] Make inserter long-press options "add to beginning" and "add to end" always available. [#28610]
-   [*] Fix crash when Column block width attribute was empty. [#29015]

## 1.46.0

-   [***] New Block: Audio [#27401, #27467, #28594]
-   [**] Add support for setting heading anchors [#27935]
-   [**] Disable Unsupported Block Editor for Reusable blocks [#28552]
-   [**] Add proper handling for single use blocks such as the more block [#28339]

## 1.45.0

-   [*] Use react-native-url-polyfill in globals - [https://github.com/WordPress/gutenberg/pull/27867]
-   [*] Remove Old Layout Picker - [https://github.com/WordPress/gutenberg/pull/27640]

## 1.44.1

-   [**] Fix crash in mobile paragraph blocks with custom font size [#28121]
-   [**] Add move to top bottom when long pressing block movers [#27554]

## 1.44.0

-   [***] Add support for cross-posting between sites
-   [***] Full-width and wide alignment support for Columns

## 1.43.0

-   [***] New Block: File [#27228]
-   [**] Fix issue where a blocks would disappear when deleting all of the text inside without requiring the extra backspace to remove the block. [#27583]

## 1.42.0

-   [***] Adding support for selecting different unit of value in Cover and Columns blocks [#26161]
-   [**] Button block - Add link picker to the block settings [#26206]
-   [**] Support to render background/text colors in Group, Paragraph and Quote blocks [#25994]
-   [*] Fix theme colors syncing with the editor [#26821]
-   [**] Fix issue where a blocks would disappear when deleting all of the text inside without requiring the extra backspace to remove the block. [#27583]

## 1.41.0

-   [***] Faster editor start and overall operation on Android [#26732]
-   [*] [Android] Enable multiple upload support for Image block

## 1.40.0

## 1.39.1

-   [*] Heading block - Disable full-width/wide alignment [#26308]

## 1.39.0

-   [***] Full-width and wide alignment support for Video, Latest-posts, Gallery, Media & text, and Pullquote block
-   [***] Fix unsupported block bottom sheet is triggered when device is rotated
-   [***] Unsupported Block Editor: Fixed issue when cannot view or interact with the classic block on Jetpack site

## 1.38.0

[***] Add support for selecting user's post when configuring the link

## 1.37.0

-   [**] Add support for rounded style in Image block
-   [***] Full-width and wide alignment support for Group, Cover and Image block

## 1.36.1

-   [**] [iOS] Fixed Dark Mode transition for editor menus.

## 1.36.0

-   [**] [Android] Removed pullquote dev only restriction in Android
-   [**] Reflect changes of slider in block settings immediately.

## 1.35.0

-   [***] Fixed empty text fields on RTL layout. Now they are selectable and placeholders are visible.
-   [**] Add settings to allow changing column widths
-   [**] Media editing support in Gallery block.

## 1.34.0

-   [***] Media editing support in Cover block.
-   [*] Fixed a bug on the Heading block, where a heading with a link and string formatting showed a white shadow in dark mode.

## 1.33.1

-   Fixed a bug in the @-mentions feature where dismissing the @-mentions UI removed the @ character from the post.

## 1.33.0

-   [***] Media editing support in Media & Text block.
-   [***] New block: Social Icons
-   [*] Cover block placeholder is updated to allow users start the block with a background color

## 1.32.0

-   [***] Adds Copy, Cut, Paste, and Duplicate functionality to blocks
-   [***] Add support for mentions.
-   [***] Users can now individually edit unsupported blocks found in posts or pages.
-   [*] [iOS] Improved editor loading experience with Ghost Effect.

## 1.31.1

-   Fix for pullquote stylying in dark mode.
-   Fix for button style.

## 1.31.0

-   [**] Add support for customizing gradient type and angle in Buttons and Cover blocks.
-   [*] Show content information (block, word and characters counts).
-   [*] [Android] Fix handling of upload completion while re-opening the editor

## 1.30.0

-   [**] Adds editor support for theme defined colors and theme defined gradients on cover and button blocks.
-   [*] Support for breaking out of captions/citation authors by pressing enter on the following blocks: image, video, gallery, quote, and pullquote.

## 1.29.1

-   Revert Creating undo levels less frequently

## 1.29.0

-   [**] Add support for changing overlay color settings in Cover block
-   Add enter/exit animation in FloatingToolbar
-   [***] New block: Verse
-   [*] Fix merging of text blocks when text had active formatting (bold, italic, strike, link)
-   [***] Trash icon that is used to remove blocks is moved to the new menu reachable via ellipsis button in the block toolbar
-   [**] Block toolbar can now collapse when the block width is smaller than the toolbar content
-   [**] Creating undo levels less frequently
-   [**] Tooltip for page template selection buttons
-   [*] Fix button alignment in page templates and make strings consistent
-   [*] Add support for displaying radial gradients in Buttons and Cover blocks

## 1.28.2

-   [***] Disable Pullquote Block on Android

## 1.28.1

-   [**] Avoid crash when editor selection state becomes invalid

## 1.28.0

-   [***] New block: Pullquote
-   [**] Add support for changing background and text color in Buttons block
-   [*] Fix the icons and buttons in Gallery, Paragraph, List and MediaText block on RTL mode
-   [**] Remove Subscription Button from the Blog template since it didn't have an initial functionality and it is hard to configure for users.
-   [**] [iOS] Add support for the subscript `<sub>` and superscript `<sup>`HTML elements in text blocks
-   [**] Update page templates to use recently added blocks

## 1.27.1

-   Remove Subscription Button from the Blog template since it didn't have an initial functionality and it is hard to configure for users.

## 1.27.0

-   Block Editor: Add dialog for mentioning other users in your post
-   Prefill caption for image blocks when available on the Media library
-   New block: Buttons. From now you’ll be able to add the individual Button block only inside the Buttons block
-   Fix bug where whitespaces at start of text blocks were being removed
-   Add support for upload options in Cover block
-   [Android] Floating toolbar, previously located above nested blocks, is now placed at the top of the screen
-   [iOS] Floating toolbar, previously located above nested blocks, is now placed at the bottom of the screen
-   Fix the icons in FloatingToolbar on RTL mode
-   [Android] Add alignment options for heading block
-   Fix Quote block so it visually reflects selected alignment
-   Fix bug where buttons in page templates were not rendering correctly on web

## 1.26.0

-   [iOS] Disable ripple effect in all BottomSheet's controls.
-   [Android] Disable ripple effect for Slider control
-   New block: Columns
-   New starter page template: Blog
-   Make Starter Page Template picker buttons visible only when the screen height is enough
-   Fix a bug which caused to show URL settings modal randomly when changing the device orientation multiple times during the time Starter Page Template Preview is open

## 1.25.0

-   New block: Cover
-   [Android] Dark Mode
-   [Android] Improve icon on the "Take a Video" media option
-   Removed the dimming effect on unselected blocks
-   [iOS] Add alignment options for heading block
-   Implemented dropdown toolbar for alignment toolbar in Heading, Paragraph, Image, MediaText blocks
-   Block Editor: When editing link settings, tapping the keyboard return button now closes the settings panel as well as closing the keyboard.
-   [Android] Show an "Edit" button overlay on selected image blocks

## 1.24.0

-   New block: Latest Posts
-   Fix Quote block's left border not being visible in Dark Mode
-   Added Starter Page Templates: when you create a new page, we now show you a few templates to get started more quickly.
-   Fix crash when pasting HTML content with embeded images on paragraphs

## 1.23.0

-   New block: Group
-   Add support for upload options in Gallery block
-   Add support for size options in the Image block
-   New block: Button
-   Add scroll support inside block picker and block settings
-   [Android] Fix issue preventing correct placeholder image from displaying during image upload
-   [iOS] Fix diplay of large numbers on ordered lists
-   Fix issue where adding emojis to the post title add strong HTML elements to the title of the post
-   [iOS] Fix issue where alignment of paragraph blocks was not always being respected when splitting the paragraph or reading the post's html content.
-   We’ve introduced a new toolbar that floats above the block you’re editing, which makes navigating your blocks easier — especially complex ones.

## 1.22.0

-   Make inserter to show options on long-press to add before/after
-   Retry displaying image when connectivity restores
-   [iOS] Show an "Edit" button overlay on selected image blocks
-   [Android] Fix blank post when sharing media from another app
-   Add support for image size options in the gallery block
-   Fix issue that sometimes prevented merging paragraph blocks

## 1.21.0

-   Reduced padding around text on Rich Text based blocks.
-   [Android] Improved stability on very long posts.

## 1.20.0

-   Fix bug where image placeholders would sometimes not be shown
-   Fix crash on undo
-   Style fixes on the navigation UI
-   [iOS] Fix focus issue
-   New block: Shortcode. You can now create and edit Shortcode blocks in the editor.

## 1.19.0

-   Add support for changing Settings in List Block.
-   [iOS] Fix crash dismissing bottom-sheet after device rotation.
-   [Android] Add support for Preformatted block.
-   New block: Gallery. You can now create image galleries using WordPress Media library. Upload feature is coming soon.
-   Add support for Video block settings

## 1.18.0

-   [iOS] Added native fullscreen preview when clicking image from Image Block
-   New block: Spacer

## 1.17.0

-   Include block title in Unsupported block's UI
-   Show new-block-indicator when no blocks at all and when at the last block
-   Use existing links in the clipboard to prefill url field when inserting new link.
-   Media & Text block alignment options
-   Add alignment controls for paragraph blocks
-   [iOS] Fix issue where the keyboard would not capitalize sentences correctly on some cases.
-   [iOS] Support for Pexels image library
-   [Android] Added native fullscreen preview when clicking image from Image Block
-   [iOS] Add support for Preformatted block.
-   [Android] Fix issue when removing image/page break block crashes the app

## 1.16.1

-   [iOS] Fix tap on links bug that reappear on iOS 13.2

## 1.16.0

-   [Android] Add support for pexels images
-   Add left, center, and right image alignment controls

## 1.15.3

-   [iOS] Fix a layout bug in RCTAztecView in iOS 13.2

## 1.15.2

-   Fix issue when copy/paste photos from other apps, was not inserting an image on the post.
-   Fix issue where the block inserter layout wasn't correct after device rotation.

## 1.15.0

-   Fix issue when multiple media selection adds only one image or video block on Android
-   Fix issue when force Touch app shortcut doesn't work properly selecting "New Photo Post" on iOS
-   Add Link Target (Open in new tab) to Image Block.
-   [iOS] DarkMode improvements.
-   [iOS] Update to iOS 11 and Swift 5
-   New block: Media & Text

## 1.14.0

-   Fix a bug on iOS 13.0 were tapping on a link opens Safari
-   Fix a link editing issue, where trying to add a empty link at the start of another link would remove the existing link.
-   Fix missing content on long posts in html mode on Android

## 1.12.0

-   Add rich text styling to video captions
-   Prevent keyboard dismissal when switching between caption and text block on Android
-   Blocks that would be replaced are now hidden when add block bottom sheet displays
-   Tapping on empty editor area now always inserts new block at end of post

## 1.11.0

-   Toolbar scroll position now resets when its content changes.
-   Dark Mode for iOS.

## 1.10.0

-   Adding a block from the post title now shows the add block here indicator.
-   Deselect post title any time a block is added
-   Fix loss of center alignment in image captions on Android

## 1.9.0

-   Enable video block on Android platform
-   Tapping on an empty editor area will create a new paragraph block
-   Fix content loss issue when loading unsupported blocks containing inner blocks.
-   Adding a block from the Post Title now inserts the block at the top of the Post.

## 1.8.0

-   Fix pasting simple text on Post Title
-   Remove editable empty line after list on the List block
-   Performance improvements on rich text editing

## 1.7.0

-   Fixed keyboard flickering issue after pressing Enter repeatedly on the Post Title.
-   New blocks are available: video/quote/more

## 1.6.0

-   Fixed issue with link settings where “Open in New Tab” was always OFF on open.
-   Added UI to display a warning when a block has invalid content.<|MERGE_RESOLUTION|>--- conflicted
+++ resolved
@@ -10,15 +10,12 @@
 -->
 
 ## Unreleased
+-   [**] Add media inserter buttons to editor toolbar [#51827]
+-   [**] Update native BlockOutline component styles to remove blue border from blocks [#51222]
 
 ## 1.99.0
 -   [*] Rename "Reusable blocks" to "Synced patterns", aligning with the web editor. [#51704]
-<<<<<<< HEAD
--   [**] Update native BlockOutline component styles to remove blue border from blocks [#51222]
-=======
 -   [**] Fix a crash related to Reanimated when closing the editor [#52320]
--   [**] Add media inserter buttons to editor toolbar [#51827]
->>>>>>> 2118e66e
 
 ## 1.98.1
 -   [*] fix: Display heading level dropdown icons and labels [#52004]
