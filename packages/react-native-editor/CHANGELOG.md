<!-- Learn how to maintain this file at https://github.com/WordPress/gutenberg/tree/HEAD/packages#maintaining-changelogs. -->

<!--
For each user feature we should also add a importance categorization label  to indicate the relevance of the change for end users of GB Mobile. The format is the following:
[***] → Major new features, significant updates to core flows, or impactful fixes (e.g. a crash that impacts a lot of users) — things our users should be aware of.

[**] → Changes our users will probably notice, but doesn’t impact core flows. Most fixes.

[*] → Minor enhancements and fixes that address annoyances — things our users can miss.
-->

## Unreleased

-   [*] Add React Native FastImage [#42009]
-   [*] Block inserter displays block collections [#42405]
<<<<<<< HEAD
-   [***] Gallery and Image block - Performance improvements [#42178]
=======
-   [**] Fix a crash when scrolling posts containing Embed blocks (Android 12 only) [#42514]
>>>>>>> 65c5477b

## 1.79.0
-   [*] Add 'Insert from URL' option to Video block [#41493]
-   [*] Image block copies the alt text from the media library when selecting an item [#41839]
-   [*] Introduce "block recovery" option for invalid blocks [#41988]

## 1.78.1

-   [**] Re-introduce support for v1 of the Gallery block to the native version of the editor [#41533]
-   [**] Fix missing translations for locales that include region (only on Android) [#41685]

## 1.78.0

-   [*] Bump react-native-gesture-handler to version 2.3.2 [#41337]

## 1.77.1

-   [***] Fix crash on iOS related to JSI and Reanimated [#41482]

## 1.77.0

-   [*] [a11y] Improve text read by screen readers for BottomSheetSelectControl [#41036]
-   [*] Add 'Insert from URL' option to Image block [#40334]

## 1.76.3

-   [***] Fix crash on iOS related to JSI and Reanimated [#41482]

## 1.76.2

-   [*] Ensure post title gets focused when is notified from native side [#41371]

## 1.76.1

-   [*] BlockList - Add internal onLayout from CellRendererComponent to BlockListItemCell [#41105]
-   [*] Fix Drag & Drop Chip positioning issue with RTL languages [#41053]
-   [*] Add drag & drop help guide in Help & Support screen [#40961]
-   [**] Fix drag mode not being enabled when long-pressing over Shortcode block [#41155]

## 1.76.0

-   [**] [Buttons block] Fix Android-only issue related to displaying formatting buttons after closing the block settings [#40725]
-   [**] [Cover block] Improve color contrast between background and text [#40691]
-   [*] [Gallery block] Fix broken "Link To" settings and add "Image Size" settings [#40947]
-   [***] Add drag & drop blocks feature [#40424]

## 1.75.0

-   [*] [Latest Posts block] Add featured image settings [#39257]
-   [*] Prevent incorrect notices displaying when switching between HTML-Visual mode quickly [#40415]
-   [*] [Embed block] Fix inline preview cut-off when editing URL [#35326]
-   [*] [iOS] Prevent gaps shown around floating toolbar when using external keyboard [#40266]

## 1.74.1

-   [**] RichText - Set a default value for selection values [#40581]

## 1.74.0

-   [**] [Quote block] Adds support for V2 behind a feature flag [#40133]
-   [**] Update "add block" button's style in default editor view. [#39726]
-   [*] Remove banner error notification on upload failure [#39694]

## 1.73.1

-   [*] [Spacer block] Fix crash when changing the height value using the text input [#40053]

## 1.73.0

-   [*] Update react-native-reanimated version to 2.4.1 [#39430]
-   [*] Upgrade Gradle to 7.4 & AGP to 7.1.1 [#39508]
-   [*] Add waits to fix editor test flakiness [#39668]

## 1.72.1

-   [*] Detect GIF badge during render [#39882]

## 1.72.0

-   [*] Add GIF badge for animated GIFs uploaded to Image blocks [#38996]
-   [*] Small refinement to media upload errors, including centring and tweaking copy. [#38951]
-   [*] Update gesture handler and reanimated libraries [#39098]
-   [*] Fix issue with list's starting index and the order [#39354]

## 1.71.3

-   [*] Fix autocorrected Headings applying bold formatting on iOS [#38633]
-   [***] Support for multiple color palettes [#38417]

## 1.71.1

-   [*] Highlight text: Check if style attribute value is defined during filtering [#38670]

## 1.71.0

-   [*] Image block: Replacing the media for an image set as featured prompts to update the featured image [#34666]
-   [***] Font size and line-height support for text-based blocks used in block-based themes [#38205]

## 1.70.3

-   [*] Highlight text: Check if style attribute value is defined during filtering [#38670]

## 1.70.2

-   [**] Rich Text - Validate link colors [#38474]

## 1.70.1

-   [**] [Gallery block] Fix crash when adding images and selecting a gallery item [#38238]

## 1.70.0

-   [**] Fix content justification attribute in Buttons block [#37887]
-   [*] Hide help button from Unsupported Block Editor. [#37221]
-   [*] Add contrast checker to text-based blocks [#34902]
-   [*] [Image block] Fix missing translations [#37956]
-   [*] Fix cut-off setting labels by properly wrapping the text [#37993]
-   [*] Highlight text: fix applying formatting for non-selected text [#37915]
-   [*] Fix missing translations of color settings [#38026]

## 1.69.1

-   [*] Fix app freeze when closing link picker while virtual keyboard is hidden [#37782]
-   [*] Gallery block - Fix bug when migrating from old galleries format [#37889]
-   [*] RichText - Use parsed font size values when comparing new changes [#37951]

## 1.69.0

-   [*] Give multi-line block names central alignment in inserter [#37185]
-   [**] Fix empty line apperaing when splitting heading blocks on Android 12 [#37279]
-   [**] Fix missing translations by refactoring the editor initialization code [#37073]
-   [**] Fix text formatting mode lost after backspace is used [#37676]
-   [*] Fix app freeze when closing link picker while virtual keyboard is hidden [#37782]

## 1.68.0

-   [**] Fix undo/redo functionality in links when applying text format [#36861]
-   [**] [iOS] Fix scroll update when typing in RichText component [#36914]
-   [*] [Preformatted block] Fix an issue where the background color is not showing up for standard themes [#36883]
-   [**] Update Gallery Block to default to the new format and auto-convert old galleries to the new format [#36191]
-   [***] Highlight text - enables color customization for specific text within a Paragraph block [#36028]

## 1.67.0

-   [**] Adds Clipboard Link Suggestion to Image block and Button block [#35972]
-   [*] [Embed block] Included Link in Block Settings [#36099]
-   [**] Fix tab titles translation of inserter menu [#36534]
-   [*] [Media & Text block] Fix an issue where the text font size would be bigger than expected in some cases [#36570]
-   [**] [Gallery block] When a gallery block is added, the media options are auto opened for v2 of the Gallery block. [#36757]

## 1.66.0

-   [**] [Image block] Add ability to quickly link images to Media Files and Attachment Pages [#34846]
-   [*] Fixed a race condition when autosaving content (Android) [#36072]

## 1.65.1

-   [**] Fixed a crash that could occur when copying lists from Microsoft Word. [https://github.com/WordPress/gutenberg/pull/36019]

## 1.65.0

-   [**] Search block - Text and background color support [#35511]
-   [*] [Embed Block] Fix loading glitch with resolver resolution approach [#35798]
-   [*] Fixed an issue where the Help screens may not respect an iOS device's notch. [#35570]
-   [**] Block inserter indicates newly available block types [#35201]
-   [*] Add support for the Mark HTML tag [#35956]

## 1.64.1

-   [**] Fix updating the block list after block removal [#35721]
-   [**] Cover block: Change dimRatio to 50 if media added and dimRatio is set to 100 [#35792]

## 1.64.0

-   [*] [Embed block] Fix inline preview cut-off when editing URL [#35321]
-   [**] [Embed block] Detect when an embeddable URL is pasted into an empty paragraph. [#35204]
-   [*] [Unsupported Block Editor] Fix text selection bug for Android [#34668]
-   [*] [Embed block] Fix URL not editable after dismissing the edit URL bottom sheet with empty value [#35460]
-   [**] Pullquote block - Added support for text and background color customization [#34451]
-   [**] Preformatted block - Added support for text and background color customization [#35314]

## 1.63.1

-   [*] Fixed missing modal backdrop for Android help section [#35557]
-   [*] Fixed erroneous overflow within editor Help screens. [#35552]

## 1.63.0

-   [**] [Embed block] Add the top 5 specific embed blocks to the Block inserter list [#34967]
-   [*] Embed block: Fix URL update when edited after setting a bad URL of a provider [#35013]
-   [**] Users can now contact support from inside the block editor screen. [#34890]

## 1.62.2

-   Same as 1.62.1 but with the changelog.

## 1.62.1

-   [**] Image block: fix height and border regression. [#34957]
-   [**] Column block: fix width attribute float cut off. [#34604]

## 1.62.0

-   [**] [Embed block] Implement WP embed preview component [#34004]
-   [*] [Embed block] Fix content disappearing on Android when switching light/dark mode [#34207]
-   [*] Embed block: Add device's locale to preview content [#33858]
-   [**] Fix Android-only issue of main toolbar initial position being wrong when RTL [#34617]
-   [**] Embed block: Implemented the No Preview UI when an embed is successful, but we're unable to show an inline preview [#34626]
-   [*] Column block: Translate column width's control labels [#34777]
-   [**] Enable embed preview for Instagram and Vimeo providers. [#34563]
-   [**] Embed block: Add error bottom sheet with retry and convert to link actions. [#34604]

## 1.61.2

-   [*] Image block - Fix height and border regression. [#34957]

## 1.61.1

-   [*] Fix crash related to reusable blocks in the block picker. [#34873]

## 1.61.0

-   [**] Enable embed preview for a list of providers (for now only YouTube and Twitter) [#34446]
-   [***] Inserter: Add Inserter Block Search [https://github.com/WordPress/gutenberg/pull/33237]

## 1.60.1

-   [*] RNmobile: Fix the cancel button on Block Variation Picker / Columns Block. [#34249]
-   [*] Column block: Fix Android close button alignment. [#34332]

## 1.60.0

-   [**] Embed block: Add "Resize for smaller devices" setting. [#33654]

## 1.59.2

-   [*] Inserter: Prevent non-deterministic order of inserter items [#34078]
-   [*] Fix missing block title of core/latest-posts block [#34116]

## 1.59.1

-   [*] Global styles - Add color to the block styles filter list [#34000]
-   [*] Rich text - toTree - Add check in replacements before accessing its type [#34020]

## 1.59.0

-   [*] [Android] Fix UBE's inaccessible "more" toolbar item. [#33740]
-   [*] Image block: Add a "featured" banner and ability to set or remove an image as featured. (iOS only) [#31345]

## 1.58.3

-   [*] Rich text - toTree - Add check in replacements before accessing its type [#34020]

## 1.58.2

-   [*] Fix issue with text input in alt text settings [#33845]

## 1.58.1

-   [*] Global styles: Check for undefined values and merge user colors [#33707]
-   [*] [Embed block] Disable paragraph transform [#33745]

## 1.58.0

-   [***] New Block: Embed block. [#33452]

## 1.57.0

-   [*] Update loading and failed screens for web version of the editor [#32395]
-   [*] Handle floating keyboard case - Fix issue with the block selector on iPad. [#33089]
-   [**] Added color/background customization for text blocks. [#33250]

## 1.56.0

-   [*] Tweaks to the badge component's styling, including change of background color and reduced padding. [#32865]

## 1.55.2

-   [**] Fix incorrect block insertion point after blurring the post title field. [#32831]

## 1.55.1

-   [*] Fix: RNMobile borderRadius value setting [#32717]
-   [*] Improve unsupported block message for reusable block [#32618]

## 1.55.0

-   [*] Gallery block - Fix gallery images caption text formatting [#32351]
-   [*] Image block: "Set as featured" button within image block settings. (Android only) [#31705]
-   [***] Audio block now available on WP.com sites on the free plan. [#31966]

## 1.54.0

-   [***] Slash inserter [#29772]
-   [*] Audio block: Add Insert from URL functionality. [#27817]
-   [*] The BottomSheet Cell component now supports the help prop so that a hint can be supplied to all Cell based components. [#30885]
-   [***] Enable reusable block only in WP.com sites [#31744]

## 1.53.1

-   [*] Fix missing title for some unsupported blocks [#31743]

## 1.53.0

-   [*] Bottom-sheet: Add custom header [#30291]
-   [*] Fixes color picker rendering bug when scrolling [#30994]
-   [*] Add enableCaching param to fetch request on Android [#31186]
-   [***] Add reusable blocks to the inserter menu. [#28495]

## 1.52.2

-   [*] Disabled featured image banner on iOS. [#31681]

## 1.52.1

-   [*] Fixes for the generated localized strings files.

## 1.52.0

-   [***] Search block now available on mobile! [https://github.com/WordPress/gutenberg/pull/30783]
-   [*] Image block: Add a "featured" banner. (Android only) [#30806]
-   [**] The media upload options of the Image, Video and Gallery block automatically opens when the respective block is inserted. [#29546]
-   [**] The media upload options of the File and Audio block automatically opens when the respective block is inserted. [#31025]
-   [*] Fixed a bug where the Search block was stealing focus from the Image block upon updating image asset [#31393]

## 1.51.1

-   [*] Updates relative block-support asset path [#31184]

## 1.51.0

-   [*] Image block: Improve text entry for long alt text. [#29670]
-   [*] a11y: Bug fix: Allow stepper cell to be selected by screenreader [#30694]

## 1.50.1

-   [*] Truncate rangecell screenreader decimals] [#30678]
-   [*] Fix Quote block citation [#30548]
-   [**] Fix crash from non-adjustable unit RangeCell a11y activation [#30636]
-   [**] Fix Unsupported Block Editor on Android [#30650]

## 1.50.0

-   [***] a11y: Screenreader improvements for the UnitControl component [#29741]

## 1.49.0

-   [*] Remove the cancel button from settings options (Android only) [https://github.com/WordPress/gutenberg/pull/29599]

## 1.48.0

-   [**] Buttons block: added width setting. [#28543]

## 1.47.2

-   [**] Adds a `replaceBlock` method to iOS bridge delegate with a string to match the clientID and the contents to replace with. [#29734]

## 1.47.1

-   [**] Reduce the number of items per page when fetching reusable blocks to prevent a crash. [#29626]

## 1.47.0

-   [**] Add support for setting Cover block focal point. [#25810]

## 1.46.1

-   [**] Make inserter long-press options "add to beginning" and "add to end" always available. [#28610]
-   [*] Fix crash when Column block width attribute was empty. [#29015]

## 1.46.0

-   [***] New Block: Audio [#27401, #27467, #28594]
-   [**] Add support for setting heading anchors [#27935]
-   [**] Disable Unsupported Block Editor for Reusable blocks [#28552]
-   [**] Add proper handling for single use blocks such as the more block [#28339]

## 1.45.0

-   [*] Use react-native-url-polyfill in globals - [https://github.com/WordPress/gutenberg/pull/27867]
-   [*] Remove Old Layout Picker - [https://github.com/WordPress/gutenberg/pull/27640]

## 1.44.1

-   [**] Fix crash in mobile paragraph blocks with custom font size [#28121]
-   [**] Add move to top bottom when long pressing block movers [#27554]

## 1.44.0

-   [***] Add support for cross-posting between sites
-   [***] Full-width and wide alignment support for Columns

## 1.43.0

-   [***] New Block: File [#27228]
-   [**] Fix issue where a blocks would disappear when deleting all of the text inside without requiring the extra backspace to remove the block. [#27583]

## 1.42.0

-   [***] Adding support for selecting different unit of value in Cover and Columns blocks [#26161]
-   [**] Button block - Add link picker to the block settings [#26206]
-   [**] Support to render background/text colors in Group, Paragraph and Quote blocks [#25994]
-   [*] Fix theme colors syncing with the editor [#26821]
-   [**] Fix issue where a blocks would disappear when deleting all of the text inside without requiring the extra backspace to remove the block. [#27583]

## 1.41.0

-   [***] Faster editor start and overall operation on Android [#26732]
-   [*] [Android] Enable multiple upload support for Image block

## 1.40.0

## 1.39.1

-   [*] Heading block - Disable full-width/wide alignment [#26308]

## 1.39.0

-   [***] Full-width and wide alignment support for Video, Latest-posts, Gallery, Media & text, and Pullquote block
-   [***] Fix unsupported block bottom sheet is triggered when device is rotated
-   [***] Unsupported Block Editor: Fixed issue when cannot view or interact with the classic block on Jetpack site

## 1.38.0

[***] Add support for selecting user's post when configuring the link

## 1.37.0

-   [**] Add support for rounded style in Image block
-   [***] Full-width and wide alignment support for Group, Cover and Image block

## 1.36.1

-   [**] [iOS] Fixed Dark Mode transition for editor menus.

## 1.36.0

-   [**] [Android] Removed pullquote dev only restriction in Android
-   [**] Reflect changes of slider in block settings immediately.

## 1.35.0

-   [***] Fixed empty text fields on RTL layout. Now they are selectable and placeholders are visible.
-   [**] Add settings to allow changing column widths
-   [**] Media editing support in Gallery block.

## 1.34.0

-   [***] Media editing support in Cover block.
-   [*] Fixed a bug on the Heading block, where a heading with a link and string formatting showed a white shadow in dark mode.

## 1.33.1

-   Fixed a bug in the @-mentions feature where dismissing the @-mentions UI removed the @ character from the post.

## 1.33.0

-   [***] Media editing support in Media & Text block.
-   [***] New block: Social Icons
-   [*] Cover block placeholder is updated to allow users start the block with a background color

## 1.32.0

-   [***] Adds Copy, Cut, Paste, and Duplicate functionality to blocks
-   [***] Add support for mentions.
-   [***] Users can now individually edit unsupported blocks found in posts or pages.
-   [*] [iOS] Improved editor loading experience with Ghost Effect.

## 1.31.1

-   Fix for pullquote stylying in dark mode.
-   Fix for button style.

## 1.31.0

-   [**] Add support for customizing gradient type and angle in Buttons and Cover blocks.
-   [*] Show content information (block, word and characters counts).
-   [*] [Android] Fix handling of upload completion while re-opening the editor

## 1.30.0

-   [**] Adds editor support for theme defined colors and theme defined gradients on cover and button blocks.
-   [*] Support for breaking out of captions/citation authors by pressing enter on the following blocks: image, video, gallery, quote, and pullquote.

## 1.29.1

-   Revert Creating undo levels less frequently

## 1.29.0

-   [**] Add support for changing overlay color settings in Cover block
-   Add enter/exit animation in FloatingToolbar
-   [***] New block: Verse
-   [*] Fix merging of text blocks when text had active formatting (bold, italic, strike, link)
-   [***] Trash icon that is used to remove blocks is moved to the new menu reachable via ellipsis button in the block toolbar
-   [**] Block toolbar can now collapse when the block width is smaller than the toolbar content
-   [**] Creating undo levels less frequently
-   [**] Tooltip for page template selection buttons
-   [*] Fix button alignment in page templates and make strings consistent
-   [*] Add support for displaying radial gradients in Buttons and Cover blocks

## 1.28.2

-   [***] Disable Pullquote Block on Android

## 1.28.1

-   [**] Avoid crash when editor selection state becomes invalid

## 1.28.0

-   [***] New block: Pullquote
-   [**] Add support for changing background and text color in Buttons block
-   [*] Fix the icons and buttons in Gallery, Paragraph, List and MediaText block on RTL mode
-   [**] Remove Subscription Button from the Blog template since it didn't have an initial functionality and it is hard to configure for users.
-   [**] [iOS] Add support for the subscript `<sub>` and superscript `<sup>`HTML elements in text blocks
-   [**] Update page templates to use recently added blocks

## 1.27.1

-   Remove Subscription Button from the Blog template since it didn't have an initial functionality and it is hard to configure for users.

## 1.27.0

-   Block Editor: Add dialog for mentioning other users in your post
-   Prefill caption for image blocks when available on the Media library
-   New block: Buttons. From now you’ll be able to add the individual Button block only inside the Buttons block
-   Fix bug where whitespaces at start of text blocks were being removed
-   Add support for upload options in Cover block
-   [Android] Floating toolbar, previously located above nested blocks, is now placed at the top of the screen
-   [iOS] Floating toolbar, previously located above nested blocks, is now placed at the bottom of the screen
-   Fix the icons in FloatingToolbar on RTL mode
-   [Android] Add alignment options for heading block
-   Fix Quote block so it visually reflects selected alignment
-   Fix bug where buttons in page templates were not rendering correctly on web

## 1.26.0

-   [iOS] Disable ripple effect in all BottomSheet's controls.
-   [Android] Disable ripple effect for Slider control
-   New block: Columns
-   New starter page template: Blog
-   Make Starter Page Template picker buttons visible only when the screen height is enough
-   Fix a bug which caused to show URL settings modal randomly when changing the device orientation multiple times during the time Starter Page Template Preview is open

## 1.25.0

-   New block: Cover
-   [Android] Dark Mode
-   [Android] Improve icon on the "Take a Video" media option
-   Removed the dimming effect on unselected blocks
-   [iOS] Add alignment options for heading block
-   Implemented dropdown toolbar for alignment toolbar in Heading, Paragraph, Image, MediaText blocks
-   Block Editor: When editing link settings, tapping the keyboard return button now closes the settings panel as well as closing the keyboard.
-   [Android] Show an "Edit" button overlay on selected image blocks

## 1.24.0

-   New block: Latest Posts
-   Fix Quote block's left border not being visible in Dark Mode
-   Added Starter Page Templates: when you create a new page, we now show you a few templates to get started more quickly.
-   Fix crash when pasting HTML content with embeded images on paragraphs

## 1.23.0

-   New block: Group
-   Add support for upload options in Gallery block
-   Add support for size options in the Image block
-   New block: Button
-   Add scroll support inside block picker and block settings
-   [Android] Fix issue preventing correct placeholder image from displaying during image upload
-   [iOS] Fix diplay of large numbers on ordered lists
-   Fix issue where adding emojis to the post title add strong HTML elements to the title of the post
-   [iOS] Fix issue where alignment of paragraph blocks was not always being respected when splitting the paragraph or reading the post's html content.
-   We’ve introduced a new toolbar that floats above the block you’re editing, which makes navigating your blocks easier — especially complex ones.

## 1.22.0

-   Make inserter to show options on long-press to add before/after
-   Retry displaying image when connectivity restores
-   [iOS] Show an "Edit" button overlay on selected image blocks
-   [Android] Fix blank post when sharing media from another app
-   Add support for image size options in the gallery block
-   Fix issue that sometimes prevented merging paragraph blocks

## 1.21.0

-   Reduced padding around text on Rich Text based blocks.
-   [Android] Improved stability on very long posts.

## 1.20.0

-   Fix bug where image placeholders would sometimes not be shown
-   Fix crash on undo
-   Style fixes on the navigation UI
-   [iOS] Fix focus issue
-   New block: Shortcode. You can now create and edit Shortcode blocks in the editor.

## 1.19.0

-   Add support for changing Settings in List Block.
-   [iOS] Fix crash dismissing bottom-sheet after device rotation.
-   [Android] Add support for Preformatted block.
-   New block: Gallery. You can now create image galleries using WordPress Media library. Upload feature is coming soon.
-   Add support for Video block settings

## 1.18.0

-   [iOS] Added native fullscreen preview when clicking image from Image Block
-   New block: Spacer

## 1.17.0

-   Include block title in Unsupported block's UI
-   Show new-block-indicator when no blocks at all and when at the last block
-   Use existing links in the clipboard to prefill url field when inserting new link.
-   Media & Text block alignment options
-   Add alignment controls for paragraph blocks
-   [iOS] Fix issue where the keyboard would not capitalize sentences correctly on some cases.
-   [iOS] Support for Pexels image library
-   [Android] Added native fullscreen preview when clicking image from Image Block
-   [iOS] Add support for Preformatted block.
-   [Android] Fix issue when removing image/page break block crashes the app

## 1.16.1

-   [iOS] Fix tap on links bug that reappear on iOS 13.2

## 1.16.0

-   [Android] Add support for pexels images
-   Add left, center, and right image alignment controls

## 1.15.3

-   [iOS] Fix a layout bug in RCTAztecView in iOS 13.2

## 1.15.2

-   Fix issue when copy/paste photos from other apps, was not inserting an image on the post.
-   Fix issue where the block inserter layout wasn't correct after device rotation.

## 1.15.0

-   Fix issue when multiple media selection adds only one image or video block on Android
-   Fix issue when force Touch app shortcut doesn't work properly selecting "New Photo Post" on iOS
-   Add Link Target (Open in new tab) to Image Block.
-   [iOS] DarkMode improvements.
-   [iOS] Update to iOS 11 and Swift 5
-   New block: Media & Text

## 1.14.0

-   Fix a bug on iOS 13.0 were tapping on a link opens Safari
-   Fix a link editing issue, where trying to add a empty link at the start of another link would remove the existing link.
-   Fix missing content on long posts in html mode on Android

## 1.12.0

-   Add rich text styling to video captions
-   Prevent keyboard dismissal when switching between caption and text block on Android
-   Blocks that would be replaced are now hidden when add block bottom sheet displays
-   Tapping on empty editor area now always inserts new block at end of post

## 1.11.0

-   Toolbar scroll position now resets when its content changes.
-   Dark Mode for iOS.

## 1.10.0

-   Adding a block from the post title now shows the add block here indicator.
-   Deselect post title any time a block is added
-   Fix loss of center alignment in image captions on Android

## 1.9.0

-   Enable video block on Android platform
-   Tapping on an empty editor area will create a new paragraph block
-   Fix content loss issue when loading unsupported blocks containing inner blocks.
-   Adding a block from the Post Title now inserts the block at the top of the Post.

## 1.8.0

-   Fix pasting simple text on Post Title
-   Remove editable empty line after list on the List block
-   Performance improvements on rich text editing

## 1.7.0

-   Fixed keyboard flickering issue after pressing Enter repeatedly on the Post Title.
-   New blocks are available: video/quote/more

## 1.6.0

-   Fixed issue with link settings where “Open in New Tab” was always OFF on open.
-   Added UI to display a warning when a block has invalid content.<|MERGE_RESOLUTION|>--- conflicted
+++ resolved
@@ -13,11 +13,8 @@
 
 -   [*] Add React Native FastImage [#42009]
 -   [*] Block inserter displays block collections [#42405]
-<<<<<<< HEAD
+-   [**] Fix a crash when scrolling posts containing Embed blocks (Android 12 only) [#42514]
 -   [***] Gallery and Image block - Performance improvements [#42178]
-=======
--   [**] Fix a crash when scrolling posts containing Embed blocks (Android 12 only) [#42514]
->>>>>>> 65c5477b
 
 ## 1.79.0
 -   [*] Add 'Insert from URL' option to Video block [#41493]
