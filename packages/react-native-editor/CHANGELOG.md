<!-- Learn how to maintain this file at https://github.com/WordPress/gutenberg/tree/HEAD/packages#maintaining-changelogs. -->

<!--
For each user feature we should also add a importance categorization label  to indicate the relevance of the change for end users of GB Mobile. The format is the following:
[***] → Major new features, significant updates to core flows, or impactful fixes (e.g. a crash that impacts a lot of users) — things our users should be aware of.

[**] → Changes our users will probably notice, but doesn’t impact core flows. Most fixes.

[*] → Minor enhancements and fixes that address annoyances — things our users can miss.
-->

## Unreleased

-   [*] Add 'Insert from URL' option to Video block [#41493]
-   [*] Image block copies the alt text from the media library when selecting an item [#41839]
<<<<<<< HEAD
=======
-   [**] RichText - Improve performance by dropping events during quick typing [#41682]
-   [*] Introduce "block recovery" option for invalid blocks [#41988]
>>>>>>> 3198c904

## 1.78.1

-   [**] Re-introduce support for v1 of the Gallery block to the native version of the editor [#41533]
-   [**] Fix missing translations for locales that include region (only on Android) [#41685]

## 1.78.0

-   [*] Bump react-native-gesture-handler to version 2.3.2 [#41337]

## 1.77.1

-   [***] Fix crash on iOS related to JSI and Reanimated [#41482]

## 1.77.0

-   [*] [a11y] Improve text read by screen readers for BottomSheetSelectControl [#41036]
-   [*] Add 'Insert from URL' option to Image block [#40334]

## 1.76.3

-   [***] Fix crash on iOS related to JSI and Reanimated [#41482]

## 1.76.2

-   [*] Ensure post title gets focused when is notified from native side [#41371]

## 1.76.1

-   [*] BlockList - Add internal onLayout from CellRendererComponent to BlockListItemCell [#41105]
-   [*] Fix Drag & Drop Chip positioning issue with RTL languages [#41053]
-   [*] Add drag & drop help guide in Help & Support screen [#40961]
-   [**] Fix drag mode not being enabled when long-pressing over Shortcode block [#41155]

## 1.76.0

-   [**] [Buttons block] Fix Android-only issue related to displaying formatting buttons after closing the block settings [#40725]
-   [**] [Cover block] Improve color contrast between background and text [#40691]
-   [*] [Gallery block] Fix broken "Link To" settings and add "Image Size" settings [#40947]
-   [***] Add drag & drop blocks feature [#40424]

## 1.75.0

-   [*] [Latest Posts block] Add featured image settings [#39257]
-   [*] Prevent incorrect notices displaying when switching between HTML-Visual mode quickly [#40415]
-   [*] [Embed block] Fix inline preview cut-off when editing URL [#35326]
-   [*] [iOS] Prevent gaps shown around floating toolbar when using external keyboard [#40266]

## 1.74.1

-   [**] RichText - Set a default value for selection values [#40581]

## 1.74.0

-   [**] [Quote block] Adds support for V2 behind a feature flag [#40133]
-   [**] Update "add block" button's style in default editor view. [#39726]
-   [*] Remove banner error notification on upload failure [#39694]

## 1.73.1

-   [*] [Spacer block] Fix crash when changing the height value using the text input [#40053]

## 1.73.0

-   [*] Update react-native-reanimated version to 2.4.1 [#39430]
-   [*] Upgrade Gradle to 7.4 & AGP to 7.1.1 [#39508]
-   [*] Add waits to fix editor test flakiness [#39668]

## 1.72.1

-   [*] Detect GIF badge during render [#39882]

## 1.72.0

-   [*] Add GIF badge for animated GIFs uploaded to Image blocks [#38996]
-   [*] Small refinement to media upload errors, including centring and tweaking copy. [#38951]
-   [*] Update gesture handler and reanimated libraries [#39098]
-   [*] Fix issue with list's starting index and the order [#39354]

## 1.71.3

-   [*] Fix autocorrected Headings applying bold formatting on iOS [#38633]
-   [***] Support for multiple color palettes [#38417]

## 1.71.1

-   [*] Highlight text: Check if style attribute value is defined during filtering [#38670]

## 1.71.0

-   [*] Image block: Replacing the media for an image set as featured prompts to update the featured image [#34666]
-   [***] Font size and line-height support for text-based blocks used in block-based themes [#38205]

## 1.70.3

-   [*] Highlight text: Check if style attribute value is defined during filtering [#38670]

## 1.70.2

-   [**] Rich Text - Validate link colors [#38474]

## 1.70.1

-   [**] [Gallery block] Fix crash when adding images and selecting a gallery item [#38238]

## 1.70.0

-   [**] Fix content justification attribute in Buttons block [#37887]
-   [*] Hide help button from Unsupported Block Editor. [#37221]
-   [*] Add contrast checker to text-based blocks [#34902]
-   [*] [Image block] Fix missing translations [#37956]
-   [*] Fix cut-off setting labels by properly wrapping the text [#37993]
-   [*] Highlight text: fix applying formatting for non-selected text [#37915]
-   [*] Fix missing translations of color settings [#38026]

## 1.69.1

-   [*] Fix app freeze when closing link picker while virtual keyboard is hidden [#37782]
-   [*] Gallery block - Fix bug when migrating from old galleries format [#37889]
-   [*] RichText - Use parsed font size values when comparing new changes [#37951]

## 1.69.0

-   [*] Give multi-line block names central alignment in inserter [#37185]
-   [**] Fix empty line apperaing when splitting heading blocks on Android 12 [#37279]
-   [**] Fix missing translations by refactoring the editor initialization code [#37073]
-   [**] Fix text formatting mode lost after backspace is used [#37676]
-   [*] Fix app freeze when closing link picker while virtual keyboard is hidden [#37782]

## 1.68.0

-   [**] Fix undo/redo functionality in links when applying text format [#36861]
-   [**] [iOS] Fix scroll update when typing in RichText component [#36914]
-   [*] [Preformatted block] Fix an issue where the background color is not showing up for standard themes [#36883]
-   [**] Update Gallery Block to default to the new format and auto-convert old galleries to the new format [#36191]
-   [***] Highlight text - enables color customization for specific text within a Paragraph block [#36028]

## 1.67.0

-   [**] Adds Clipboard Link Suggestion to Image block and Button block [#35972]
-   [*] [Embed block] Included Link in Block Settings [#36099]
-   [**] Fix tab titles translation of inserter menu [#36534]
-   [*] [Media & Text block] Fix an issue where the text font size would be bigger than expected in some cases [#36570]
-   [**] [Gallery block] When a gallery block is added, the media options are auto opened for v2 of the Gallery block. [#36757]

## 1.66.0

-   [**] [Image block] Add ability to quickly link images to Media Files and Attachment Pages [#34846]
-   [*] Fixed a race condition when autosaving content (Android) [#36072]

## 1.65.1

-   [**] Fixed a crash that could occur when copying lists from Microsoft Word. [https://github.com/WordPress/gutenberg/pull/36019]

## 1.65.0

-   [**] Search block - Text and background color support [#35511]
-   [*] [Embed Block] Fix loading glitch with resolver resolution approach [#35798]
-   [*] Fixed an issue where the Help screens may not respect an iOS device's notch. [#35570]
-   [**] Block inserter indicates newly available block types [#35201]
-   [*] Add support for the Mark HTML tag [#35956]

## 1.64.1

-   [**] Fix updating the block list after block removal [#35721]
-   [**] Cover block: Change dimRatio to 50 if media added and dimRatio is set to 100 [#35792]

## 1.64.0

-   [*] [Embed block] Fix inline preview cut-off when editing URL [#35321]
-   [**] [Embed block] Detect when an embeddable URL is pasted into an empty paragraph. [#35204]
-   [*] [Unsupported Block Editor] Fix text selection bug for Android [#34668]
-   [*] [Embed block] Fix URL not editable after dismissing the edit URL bottom sheet with empty value [#35460]
-   [**] Pullquote block - Added support for text and background color customization [#34451]
-   [**] Preformatted block - Added support for text and background color customization [#35314]

## 1.63.1

-   [*] Fixed missing modal backdrop for Android help section [#35557]
-   [*] Fixed erroneous overflow within editor Help screens. [#35552]

## 1.63.0

-   [**] [Embed block] Add the top 5 specific embed blocks to the Block inserter list [#34967]
-   [*] Embed block: Fix URL update when edited after setting a bad URL of a provider [#35013]
-   [**] Users can now contact support from inside the block editor screen. [#34890]

## 1.62.2

-   Same as 1.62.1 but with the changelog.

## 1.62.1

-   [**] Image block: fix height and border regression. [#34957]
-   [**] Column block: fix width attribute float cut off. [#34604]

## 1.62.0

-   [**] [Embed block] Implement WP embed preview component [#34004]
-   [*] [Embed block] Fix content disappearing on Android when switching light/dark mode [#34207]
-   [*] Embed block: Add device's locale to preview content [#33858]
-   [**] Fix Android-only issue of main toolbar initial position being wrong when RTL [#34617]
-   [**] Embed block: Implemented the No Preview UI when an embed is successful, but we're unable to show an inline preview [#34626]
-   [*] Column block: Translate column width's control labels [#34777]
-   [**] Enable embed preview for Instagram and Vimeo providers. [#34563]
-   [**] Embed block: Add error bottom sheet with retry and convert to link actions. [#34604]

## 1.61.2

-   [*] Image block - Fix height and border regression. [#34957]

## 1.61.1

-   [*] Fix crash related to reusable blocks in the block picker. [#34873]

## 1.61.0

-   [**] Enable embed preview for a list of providers (for now only YouTube and Twitter) [#34446]
-   [***] Inserter: Add Inserter Block Search [https://github.com/WordPress/gutenberg/pull/33237]

## 1.60.1

-   [*] RNmobile: Fix the cancel button on Block Variation Picker / Columns Block. [#34249]
-   [*] Column block: Fix Android close button alignment. [#34332]

## 1.60.0

-   [**] Embed block: Add "Resize for smaller devices" setting. [#33654]

## 1.59.2

-   [*] Inserter: Prevent non-deterministic order of inserter items [#34078]
-   [*] Fix missing block title of core/latest-posts block [#34116]

## 1.59.1

-   [*] Global styles - Add color to the block styles filter list [#34000]
-   [*] Rich text - toTree - Add check in replacements before accessing its type [#34020]

## 1.59.0

-   [*] [Android] Fix UBE's inaccessible "more" toolbar item. [#33740]
-   [*] Image block: Add a "featured" banner and ability to set or remove an image as featured. (iOS only) [#31345]

## 1.58.3

-   [*] Rich text - toTree - Add check in replacements before accessing its type [#34020]

## 1.58.2

-   [*] Fix issue with text input in alt text settings [#33845]

## 1.58.1

-   [*] Global styles: Check for undefined values and merge user colors [#33707]
-   [*] [Embed block] Disable paragraph transform [#33745]

## 1.58.0

-   [***] New Block: Embed block. [#33452]

## 1.57.0

-   [*] Update loading and failed screens for web version of the editor [#32395]
-   [*] Handle floating keyboard case - Fix issue with the block selector on iPad. [#33089]
-   [**] Added color/background customization for text blocks. [#33250]

## 1.56.0

-   [*] Tweaks to the badge component's styling, including change of background color and reduced padding. [#32865]

## 1.55.2

-   [**] Fix incorrect block insertion point after blurring the post title field. [#32831]

## 1.55.1

-   [*] Fix: RNMobile borderRadius value setting [#32717]
-   [*] Improve unsupported block message for reusable block [#32618]

## 1.55.0

-   [*] Gallery block - Fix gallery images caption text formatting [#32351]
-   [*] Image block: "Set as featured" button within image block settings. (Android only) [#31705]
-   [***] Audio block now available on WP.com sites on the free plan. [#31966]

## 1.54.0

-   [***] Slash inserter [#29772]
-   [*] Audio block: Add Insert from URL functionality. [#27817]
-   [*] The BottomSheet Cell component now supports the help prop so that a hint can be supplied to all Cell based components. [#30885]
-   [***] Enable reusable block only in WP.com sites [#31744]

## 1.53.1

-   [*] Fix missing title for some unsupported blocks [#31743]

## 1.53.0

-   [*] Bottom-sheet: Add custom header [#30291]
-   [*] Fixes color picker rendering bug when scrolling [#30994]
-   [*] Add enableCaching param to fetch request on Android [#31186]
-   [***] Add reusable blocks to the inserter menu. [#28495]

## 1.52.2

-   [*] Disabled featured image banner on iOS. [#31681]

## 1.52.1

-   [*] Fixes for the generated localized strings files.

## 1.52.0

-   [***] Search block now available on mobile! [https://github.com/WordPress/gutenberg/pull/30783]
-   [*] Image block: Add a "featured" banner. (Android only) [#30806]
-   [**] The media upload options of the Image, Video and Gallery block automatically opens when the respective block is inserted. [#29546]
-   [**] The media upload options of the File and Audio block automatically opens when the respective block is inserted. [#31025]
-   [*] Fixed a bug where the Search block was stealing focus from the Image block upon updating image asset [#31393]

## 1.51.1

-   [*] Updates relative block-support asset path [#31184]

## 1.51.0

-   [*] Image block: Improve text entry for long alt text. [#29670]
-   [*] a11y: Bug fix: Allow stepper cell to be selected by screenreader [#30694]

## 1.50.1

-   [*] Truncate rangecell screenreader decimals] [#30678]
-   [*] Fix Quote block citation [#30548]
-   [**] Fix crash from non-adjustable unit RangeCell a11y activation [#30636]
-   [**] Fix Unsupported Block Editor on Android [#30650]

## 1.50.0

-   [***] a11y: Screenreader improvements for the UnitControl component [#29741]

## 1.49.0

-   [*] Remove the cancel button from settings options (Android only) [https://github.com/WordPress/gutenberg/pull/29599]

## 1.48.0

-   [**] Buttons block: added width setting. [#28543]

## 1.47.2

-   [**] Adds a `replaceBlock` method to iOS bridge delegate with a string to match the clientID and the contents to replace with. [#29734]

## 1.47.1

-   [**] Reduce the number of items per page when fetching reusable blocks to prevent a crash. [#29626]

## 1.47.0

-   [**] Add support for setting Cover block focal point. [#25810]

## 1.46.1

-   [**] Make inserter long-press options "add to beginning" and "add to end" always available. [#28610]
-   [*] Fix crash when Column block width attribute was empty. [#29015]

## 1.46.0

-   [***] New Block: Audio [#27401, #27467, #28594]
-   [**] Add support for setting heading anchors [#27935]
-   [**] Disable Unsupported Block Editor for Reusable blocks [#28552]
-   [**] Add proper handling for single use blocks such as the more block [#28339]

## 1.45.0

-   [*] Use react-native-url-polyfill in globals - [https://github.com/WordPress/gutenberg/pull/27867]
-   [*] Remove Old Layout Picker - [https://github.com/WordPress/gutenberg/pull/27640]

## 1.44.1

-   [**] Fix crash in mobile paragraph blocks with custom font size [#28121]
-   [**] Add move to top bottom when long pressing block movers [#27554]

## 1.44.0

-   [***] Add support for cross-posting between sites
-   [***] Full-width and wide alignment support for Columns

## 1.43.0

-   [***] New Block: File [#27228]
-   [**] Fix issue where a blocks would disappear when deleting all of the text inside without requiring the extra backspace to remove the block. [#27583]

## 1.42.0

-   [***] Adding support for selecting different unit of value in Cover and Columns blocks [#26161]
-   [**] Button block - Add link picker to the block settings [#26206]
-   [**] Support to render background/text colors in Group, Paragraph and Quote blocks [#25994]
-   [*] Fix theme colors syncing with the editor [#26821]
-   [**] Fix issue where a blocks would disappear when deleting all of the text inside without requiring the extra backspace to remove the block. [#27583]

## 1.41.0

-   [***] Faster editor start and overall operation on Android [#26732]
-   [*] [Android] Enable multiple upload support for Image block

## 1.40.0

## 1.39.1

-   [*] Heading block - Disable full-width/wide alignment [#26308]

## 1.39.0

-   [***] Full-width and wide alignment support for Video, Latest-posts, Gallery, Media & text, and Pullquote block
-   [***] Fix unsupported block bottom sheet is triggered when device is rotated
-   [***] Unsupported Block Editor: Fixed issue when cannot view or interact with the classic block on Jetpack site

## 1.38.0

[***] Add support for selecting user's post when configuring the link

## 1.37.0

-   [**] Add support for rounded style in Image block
-   [***] Full-width and wide alignment support for Group, Cover and Image block

## 1.36.1

-   [**] [iOS] Fixed Dark Mode transition for editor menus.

## 1.36.0

-   [**] [Android] Removed pullquote dev only restriction in Android
-   [**] Reflect changes of slider in block settings immediately.

## 1.35.0

-   [***] Fixed empty text fields on RTL layout. Now they are selectable and placeholders are visible.
-   [**] Add settings to allow changing column widths
-   [**] Media editing support in Gallery block.

## 1.34.0

-   [***] Media editing support in Cover block.
-   [*] Fixed a bug on the Heading block, where a heading with a link and string formatting showed a white shadow in dark mode.

## 1.33.1

-   Fixed a bug in the @-mentions feature where dismissing the @-mentions UI removed the @ character from the post.

## 1.33.0

-   [***] Media editing support in Media & Text block.
-   [***] New block: Social Icons
-   [*] Cover block placeholder is updated to allow users start the block with a background color

## 1.32.0

-   [***] Adds Copy, Cut, Paste, and Duplicate functionality to blocks
-   [***] Add support for mentions.
-   [***] Users can now individually edit unsupported blocks found in posts or pages.
-   [*] [iOS] Improved editor loading experience with Ghost Effect.

## 1.31.1

-   Fix for pullquote stylying in dark mode.
-   Fix for button style.

## 1.31.0

-   [**] Add support for customizing gradient type and angle in Buttons and Cover blocks.
-   [*] Show content information (block, word and characters counts).
-   [*] [Android] Fix handling of upload completion while re-opening the editor

## 1.30.0

-   [**] Adds editor support for theme defined colors and theme defined gradients on cover and button blocks.
-   [*] Support for breaking out of captions/citation authors by pressing enter on the following blocks: image, video, gallery, quote, and pullquote.

## 1.29.1

-   Revert Creating undo levels less frequently

## 1.29.0

-   [**] Add support for changing overlay color settings in Cover block
-   Add enter/exit animation in FloatingToolbar
-   [***] New block: Verse
-   [*] Fix merging of text blocks when text had active formatting (bold, italic, strike, link)
-   [***] Trash icon that is used to remove blocks is moved to the new menu reachable via ellipsis button in the block toolbar
-   [**] Block toolbar can now collapse when the block width is smaller than the toolbar content
-   [**] Creating undo levels less frequently
-   [**] Tooltip for page template selection buttons
-   [*] Fix button alignment in page templates and make strings consistent
-   [*] Add support for displaying radial gradients in Buttons and Cover blocks

## 1.28.2

-   [***] Disable Pullquote Block on Android

## 1.28.1

-   [**] Avoid crash when editor selection state becomes invalid

## 1.28.0

-   [***] New block: Pullquote
-   [**] Add support for changing background and text color in Buttons block
-   [*] Fix the icons and buttons in Gallery, Paragraph, List and MediaText block on RTL mode
-   [**] Remove Subscription Button from the Blog template since it didn't have an initial functionality and it is hard to configure for users.
-   [**] [iOS] Add support for the subscript `<sub>` and superscript `<sup>`HTML elements in text blocks
-   [**] Update page templates to use recently added blocks

## 1.27.1

-   Remove Subscription Button from the Blog template since it didn't have an initial functionality and it is hard to configure for users.

## 1.27.0

-   Block Editor: Add dialog for mentioning other users in your post
-   Prefill caption for image blocks when available on the Media library
-   New block: Buttons. From now you’ll be able to add the individual Button block only inside the Buttons block
-   Fix bug where whitespaces at start of text blocks were being removed
-   Add support for upload options in Cover block
-   [Android] Floating toolbar, previously located above nested blocks, is now placed at the top of the screen
-   [iOS] Floating toolbar, previously located above nested blocks, is now placed at the bottom of the screen
-   Fix the icons in FloatingToolbar on RTL mode
-   [Android] Add alignment options for heading block
-   Fix Quote block so it visually reflects selected alignment
-   Fix bug where buttons in page templates were not rendering correctly on web

## 1.26.0

-   [iOS] Disable ripple effect in all BottomSheet's controls.
-   [Android] Disable ripple effect for Slider control
-   New block: Columns
-   New starter page template: Blog
-   Make Starter Page Template picker buttons visible only when the screen height is enough
-   Fix a bug which caused to show URL settings modal randomly when changing the device orientation multiple times during the time Starter Page Template Preview is open

## 1.25.0

-   New block: Cover
-   [Android] Dark Mode
-   [Android] Improve icon on the "Take a Video" media option
-   Removed the dimming effect on unselected blocks
-   [iOS] Add alignment options for heading block
-   Implemented dropdown toolbar for alignment toolbar in Heading, Paragraph, Image, MediaText blocks
-   Block Editor: When editing link settings, tapping the keyboard return button now closes the settings panel as well as closing the keyboard.
-   [Android] Show an "Edit" button overlay on selected image blocks

## 1.24.0

-   New block: Latest Posts
-   Fix Quote block's left border not being visible in Dark Mode
-   Added Starter Page Templates: when you create a new page, we now show you a few templates to get started more quickly.
-   Fix crash when pasting HTML content with embeded images on paragraphs

## 1.23.0

-   New block: Group
-   Add support for upload options in Gallery block
-   Add support for size options in the Image block
-   New block: Button
-   Add scroll support inside block picker and block settings
-   [Android] Fix issue preventing correct placeholder image from displaying during image upload
-   [iOS] Fix diplay of large numbers on ordered lists
-   Fix issue where adding emojis to the post title add strong HTML elements to the title of the post
-   [iOS] Fix issue where alignment of paragraph blocks was not always being respected when splitting the paragraph or reading the post's html content.
-   We’ve introduced a new toolbar that floats above the block you’re editing, which makes navigating your blocks easier — especially complex ones.

## 1.22.0

-   Make inserter to show options on long-press to add before/after
-   Retry displaying image when connectivity restores
-   [iOS] Show an "Edit" button overlay on selected image blocks
-   [Android] Fix blank post when sharing media from another app
-   Add support for image size options in the gallery block
-   Fix issue that sometimes prevented merging paragraph blocks

## 1.21.0

-   Reduced padding around text on Rich Text based blocks.
-   [Android] Improved stability on very long posts.

## 1.20.0

-   Fix bug where image placeholders would sometimes not be shown
-   Fix crash on undo
-   Style fixes on the navigation UI
-   [iOS] Fix focus issue
-   New block: Shortcode. You can now create and edit Shortcode blocks in the editor.

## 1.19.0

-   Add support for changing Settings in List Block.
-   [iOS] Fix crash dismissing bottom-sheet after device rotation.
-   [Android] Add support for Preformatted block.
-   New block: Gallery. You can now create image galleries using WordPress Media library. Upload feature is coming soon.
-   Add support for Video block settings

## 1.18.0

-   [iOS] Added native fullscreen preview when clicking image from Image Block
-   New block: Spacer

## 1.17.0

-   Include block title in Unsupported block's UI
-   Show new-block-indicator when no blocks at all and when at the last block
-   Use existing links in the clipboard to prefill url field when inserting new link.
-   Media & Text block alignment options
-   Add alignment controls for paragraph blocks
-   [iOS] Fix issue where the keyboard would not capitalize sentences correctly on some cases.
-   [iOS] Support for Pexels image library
-   [Android] Added native fullscreen preview when clicking image from Image Block
-   [iOS] Add support for Preformatted block.
-   [Android] Fix issue when removing image/page break block crashes the app

## 1.16.1

-   [iOS] Fix tap on links bug that reappear on iOS 13.2

## 1.16.0

-   [Android] Add support for pexels images
-   Add left, center, and right image alignment controls

## 1.15.3

-   [iOS] Fix a layout bug in RCTAztecView in iOS 13.2

## 1.15.2

-   Fix issue when copy/paste photos from other apps, was not inserting an image on the post.
-   Fix issue where the block inserter layout wasn't correct after device rotation.

## 1.15.0

-   Fix issue when multiple media selection adds only one image or video block on Android
-   Fix issue when force Touch app shortcut doesn't work properly selecting "New Photo Post" on iOS
-   Add Link Target (Open in new tab) to Image Block.
-   [iOS] DarkMode improvements.
-   [iOS] Update to iOS 11 and Swift 5
-   New block: Media & Text

## 1.14.0

-   Fix a bug on iOS 13.0 were tapping on a link opens Safari
-   Fix a link editing issue, where trying to add a empty link at the start of another link would remove the existing link.
-   Fix missing content on long posts in html mode on Android

## 1.12.0

-   Add rich text styling to video captions
-   Prevent keyboard dismissal when switching between caption and text block on Android
-   Blocks that would be replaced are now hidden when add block bottom sheet displays
-   Tapping on empty editor area now always inserts new block at end of post

## 1.11.0

-   Toolbar scroll position now resets when its content changes.
-   Dark Mode for iOS.

## 1.10.0

-   Adding a block from the post title now shows the add block here indicator.
-   Deselect post title any time a block is added
-   Fix loss of center alignment in image captions on Android

## 1.9.0

-   Enable video block on Android platform
-   Tapping on an empty editor area will create a new paragraph block
-   Fix content loss issue when loading unsupported blocks containing inner blocks.
-   Adding a block from the Post Title now inserts the block at the top of the Post.

## 1.8.0

-   Fix pasting simple text on Post Title
-   Remove editable empty line after list on the List block
-   Performance improvements on rich text editing

## 1.7.0

-   Fixed keyboard flickering issue after pressing Enter repeatedly on the Post Title.
-   New blocks are available: video/quote/more

## 1.6.0

-   Fixed issue with link settings where “Open in New Tab” was always OFF on open.
-   Added UI to display a warning when a block has invalid content.<|MERGE_RESOLUTION|>--- conflicted
+++ resolved
@@ -13,11 +13,7 @@
 
 -   [*] Add 'Insert from URL' option to Video block [#41493]
 -   [*] Image block copies the alt text from the media library when selecting an item [#41839]
-<<<<<<< HEAD
-=======
--   [**] RichText - Improve performance by dropping events during quick typing [#41682]
 -   [*] Introduce "block recovery" option for invalid blocks [#41988]
->>>>>>> 3198c904
 
 ## 1.78.1
 
