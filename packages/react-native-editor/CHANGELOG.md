<!-- Learn how to maintain this file at https://github.com/WordPress/gutenberg/tree/HEAD/packages#maintaining-changelogs. -->

<!--
For each user feature we should also add a importance categorization label  to indicate the relevance of the change for end users of GB Mobile. The format is the following:
[***] → Major new features, significant updates to core flows, or impactful fixes (e.g. a crash that impacts a lot of users) — things our users should be aware of.

[**] → Changes our users will probably notice, but doesn’t impact core flows. Most fixes.

[*] → Minor enhancements and fixes that address annoyances — things our users can miss.
-->

## Unreleased

<<<<<<< HEAD
-   [*] Add drag & drop help guide in Help & Support screen [#40961]
=======
-   [*] [a11y] Improve text read by screen readers for BottomSheetSelectControl [#41036]
>>>>>>> a1e1fdc0

## 1.76.0

-   [**] [Buttons block] Fix Android-only issue related to displaying formatting buttons after closing the block settings [#40725]
-   [**] [Cover block] Improve color contrast between background and text [#40691]
-   [*] [Gallery block] Fix broken "Link To" settings and add "Image Size" settings [#40947]
-   [***] Add drag & drop blocks feature [#40424]

## 1.75.0

-   [*] [Latest Posts block] Add featured image settings [#39257]
-   [*] Prevent incorrect notices displaying when switching between HTML-Visual mode quickly [#40415]
-   [*] [Embed block] Fix inline preview cut-off when editing URL [#35326]
-   [*] [iOS] Prevent gaps shown around floating toolbar when using external keyboard [#40266]

## 1.74.1

-   [**] RichText - Set a default value for selection values [#40581]

## 1.74.0

-   [**] [Quote block] Adds support for V2 behind a feature flag [#40133]
-   [**] Update "add block" button's style in default editor view. [#39726]
-   [*] Remove banner error notification on upload failure [#39694]

## 1.73.1

-   [*] [Spacer block] Fix crash when changing the height value using the text input [#40053]

## 1.73.0

-   [*] Update react-native-reanimated version to 2.4.1 [#39430]
-   [*] Upgrade Gradle to 7.4 & AGP to 7.1.1 [#39508]
-   [*] Add waits to fix editor test flakiness [#39668]

## 1.72.1

-   [*] Detect GIF badge during render [#39882]

## 1.72.0

-   [*] Add GIF badge for animated GIFs uploaded to Image blocks [#38996]
-   [*] Small refinement to media upload errors, including centring and tweaking copy. [#38951]
-   [*] Update gesture handler and reanimated libraries [#39098]
-   [*] Fix issue with list's starting index and the order [#39354]

## 1.71.3

-   [*] Fix autocorrected Headings applying bold formatting on iOS [#38633]
-   [***] Support for multiple color palettes [#38417]

## 1.71.1

-   [*] Highlight text: Check if style attribute value is defined during filtering [#38670]

## 1.71.0

-   [*] Image block: Replacing the media for an image set as featured prompts to update the featured image [#34666]
-   [***] Font size and line-height support for text-based blocks used in block-based themes [#38205]

## 1.70.3

-   [*] Highlight text: Check if style attribute value is defined during filtering [#38670]

## 1.70.2

-   [**] Rich Text - Validate link colors [#38474]

## 1.70.1

-   [**] [Gallery block] Fix crash when adding images and selecting a gallery item [#38238]

## 1.70.0

-   [**] Fix content justification attribute in Buttons block [#37887]
-   [*] Hide help button from Unsupported Block Editor. [#37221]
-   [*] Add contrast checker to text-based blocks [#34902]
-   [*] [Image block] Fix missing translations [#37956]
-   [*] Fix cut-off setting labels by properly wrapping the text [#37993]
-   [*] Highlight text: fix applying formatting for non-selected text [#37915]
-   [*] Fix missing translations of color settings [#38026]

## 1.69.1

-   [*] Fix app freeze when closing link picker while virtual keyboard is hidden [#37782]
-   [*] Gallery block - Fix bug when migrating from old galleries format [#37889]
-   [*] RichText - Use parsed font size values when comparing new changes [#37951]

## 1.69.0

-   [*] Give multi-line block names central alignment in inserter [#37185]
-   [**] Fix empty line apperaing when splitting heading blocks on Android 12 [#37279]
-   [**] Fix missing translations by refactoring the editor initialization code [#37073]
-   [**] Fix text formatting mode lost after backspace is used [#37676]
-   [*] Fix app freeze when closing link picker while virtual keyboard is hidden [#37782]

## 1.68.0

-   [**] Fix undo/redo functionality in links when applying text format [#36861]
-   [**] [iOS] Fix scroll update when typing in RichText component [#36914]
-   [*] [Preformatted block] Fix an issue where the background color is not showing up for standard themes [#36883]
-   [**] Update Gallery Block to default to the new format and auto-convert old galleries to the new format [#36191]
-   [***] Highlight text - enables color customization for specific text within a Paragraph block [#36028]

## 1.67.0

-   [**] Adds Clipboard Link Suggestion to Image block and Button block [#35972]
-   [*] [Embed block] Included Link in Block Settings [#36099]
-   [**] Fix tab titles translation of inserter menu [#36534]
-   [*] [Media & Text block] Fix an issue where the text font size would be bigger than expected in some cases [#36570]
-   [**] [Gallery block] When a gallery block is added, the media options are auto opened for v2 of the Gallery block. [#36757]

## 1.66.0

-   [**] [Image block] Add ability to quickly link images to Media Files and Attachment Pages [#34846]
-   [*] Fixed a race condition when autosaving content (Android) [#36072]

## 1.65.1

-   [**] Fixed a crash that could occur when copying lists from Microsoft Word. [https://github.com/WordPress/gutenberg/pull/36019]

## 1.65.0

-   [**] Search block - Text and background color support [#35511]
-   [*] [Embed Block] Fix loading glitch with resolver resolution approach [#35798]
-   [*] Fixed an issue where the Help screens may not respect an iOS device's notch. [#35570]
-   [**] Block inserter indicates newly available block types [#35201]
-   [*] Add support for the Mark HTML tag [#35956]

## 1.64.1

-   [**] Fix updating the block list after block removal [#35721]
-   [**] Cover block: Change dimRatio to 50 if media added and dimRatio is set to 100 [#35792]

## 1.64.0

-   [*] [Embed block] Fix inline preview cut-off when editing URL [#35321]
-   [**] [Embed block] Detect when an embeddable URL is pasted into an empty paragraph. [#35204]
-   [*] [Unsupported Block Editor] Fix text selection bug for Android [#34668]
-   [*] [Embed block] Fix URL not editable after dismissing the edit URL bottom sheet with empty value [#35460]
-   [**] Pullquote block - Added support for text and background color customization [#34451]
-   [**] Preformatted block - Added support for text and background color customization [#35314]

## 1.63.1

-   [*] Fixed missing modal backdrop for Android help section [#35557]
-   [*] Fixed erroneous overflow within editor Help screens. [#35552]

## 1.63.0

-   [**] [Embed block] Add the top 5 specific embed blocks to the Block inserter list [#34967]
-   [*] Embed block: Fix URL update when edited after setting a bad URL of a provider [#35013]
-   [**] Users can now contact support from inside the block editor screen. [#34890]

## 1.62.2

-   Same as 1.62.1 but with the changelog.

## 1.62.1

-   [**] Image block: fix height and border regression. [#34957]
-   [**] Column block: fix width attribute float cut off. [#34604]

## 1.62.0

-   [**] [Embed block] Implement WP embed preview component [#34004]
-   [*] [Embed block] Fix content disappearing on Android when switching light/dark mode [#34207]
-   [*] Embed block: Add device's locale to preview content [#33858]
-   [**] Fix Android-only issue of main toolbar initial position being wrong when RTL [#34617]
-   [**] Embed block: Implemented the No Preview UI when an embed is successful, but we're unable to show an inline preview [#34626]
-   [*] Column block: Translate column width's control labels [#34777]
-   [**] Enable embed preview for Instagram and Vimeo providers. [#34563]
-   [**] Embed block: Add error bottom sheet with retry and convert to link actions. [#34604]

## 1.61.2

-   [*] Image block - Fix height and border regression. [#34957]

## 1.61.1

-   [*] Fix crash related to reusable blocks in the block picker. [#34873]

## 1.61.0

-   [**] Enable embed preview for a list of providers (for now only YouTube and Twitter) [#34446]
-   [***] Inserter: Add Inserter Block Search [https://github.com/WordPress/gutenberg/pull/33237]

## 1.60.1

-   [*] RNmobile: Fix the cancel button on Block Variation Picker / Columns Block. [#34249]
-   [*] Column block: Fix Android close button alignment. [#34332]

## 1.60.0

-   [**] Embed block: Add "Resize for smaller devices" setting. [#33654]

## 1.59.2

-   [*] Inserter: Prevent non-deterministic order of inserter items [#34078]
-   [*] Fix missing block title of core/latest-posts block [#34116]

## 1.59.1

-   [*] Global styles - Add color to the block styles filter list [#34000]
-   [*] Rich text - toTree - Add check in replacements before accessing its type [#34020]

## 1.59.0

-   [*] [Android] Fix UBE's inaccessible "more" toolbar item. [#33740]
-   [*] Image block: Add a "featured" banner and ability to set or remove an image as featured. (iOS only) [#31345]

## 1.58.3

-   [*] Rich text - toTree - Add check in replacements before accessing its type [#34020]

## 1.58.2

-   [*] Fix issue with text input in alt text settings [#33845]

## 1.58.1

-   [*] Global styles: Check for undefined values and merge user colors [#33707]
-   [*] [Embed block] Disable paragraph transform [#33745]

## 1.58.0

-   [***] New Block: Embed block. [#33452]

## 1.57.0

-   [*] Update loading and failed screens for web version of the editor [#32395]
-   [*] Handle floating keyboard case - Fix issue with the block selector on iPad. [#33089]
-   [**] Added color/background customization for text blocks. [#33250]

## 1.56.0

-   [*] Tweaks to the badge component's styling, including change of background color and reduced padding. [#32865]

## 1.55.2

-   [**] Fix incorrect block insertion point after blurring the post title field. [#32831]

## 1.55.1

-   [*] Fix: RNMobile borderRadius value setting [#32717]
-   [*] Improve unsupported block message for reusable block [#32618]

## 1.55.0

-   [*] Gallery block - Fix gallery images caption text formatting [#32351]
-   [*] Image block: "Set as featured" button within image block settings. (Android only) [#31705]
-   [***] Audio block now available on WP.com sites on the free plan. [#31966]

## 1.54.0

-   [***] Slash inserter [#29772]
-   [*] Audio block: Add Insert from URL functionality. [#27817]
-   [*] The BottomSheet Cell component now supports the help prop so that a hint can be supplied to all Cell based components. [#30885]
-   [***] Enable reusable block only in WP.com sites [#31744]

## 1.53.1

-   [*] Fix missing title for some unsupported blocks [#31743]

## 1.53.0

-   [*] Bottom-sheet: Add custom header [#30291]
-   [*] Fixes color picker rendering bug when scrolling [#30994]
-   [*] Add enableCaching param to fetch request on Android [#31186]
-   [***] Add reusable blocks to the inserter menu. [#28495]

## 1.52.2

-   [*] Disabled featured image banner on iOS. [#31681]

## 1.52.1

-   [*] Fixes for the generated localized strings files.

## 1.52.0

-   [***] Search block now available on mobile! [https://github.com/WordPress/gutenberg/pull/30783]
-   [*] Image block: Add a "featured" banner. (Android only) [#30806]
-   [**] The media upload options of the Image, Video and Gallery block automatically opens when the respective block is inserted. [#29546]
-   [**] The media upload options of the File and Audio block automatically opens when the respective block is inserted. [#31025]
-   [*] Fixed a bug where the Search block was stealing focus from the Image block upon updating image asset [#31393]

## 1.51.1

-   [*] Updates relative block-support asset path [#31184]

## 1.51.0

-   [*] Image block: Improve text entry for long alt text. [#29670]
-   [*] a11y: Bug fix: Allow stepper cell to be selected by screenreader [#30694]

## 1.50.1

-   [*] Truncate rangecell screenreader decimals] [#30678]
-   [*] Fix Quote block citation [#30548]
-   [**] Fix crash from non-adjustable unit RangeCell a11y activation [#30636]
-   [**] Fix Unsupported Block Editor on Android [#30650]

## 1.50.0

-   [***] a11y: Screenreader improvements for the UnitControl component [#29741]

## 1.49.0

-   [*] Remove the cancel button from settings options (Android only) [https://github.com/WordPress/gutenberg/pull/29599]

## 1.48.0

-   [**] Buttons block: added width setting. [#28543]

## 1.47.2

-   [**] Adds a `replaceBlock` method to iOS bridge delegate with a string to match the clientID and the contents to replace with. [#29734]

## 1.47.1

-   [**] Reduce the number of items per page when fetching reusable blocks to prevent a crash. [#29626]

## 1.47.0

-   [**] Add support for setting Cover block focal point. [#25810]

## 1.46.1

-   [**] Make inserter long-press options "add to beginning" and "add to end" always available. [#28610]
-   [*] Fix crash when Column block width attribute was empty. [#29015]

## 1.46.0

-   [***] New Block: Audio [#27401, #27467, #28594]
-   [**] Add support for setting heading anchors [#27935]
-   [**] Disable Unsupported Block Editor for Reusable blocks [#28552]
-   [**] Add proper handling for single use blocks such as the more block [#28339]

## 1.45.0

-   [*] Use react-native-url-polyfill in globals - [https://github.com/WordPress/gutenberg/pull/27867]
-   [*] Remove Old Layout Picker - [https://github.com/WordPress/gutenberg/pull/27640]

## 1.44.1

-   [**] Fix crash in mobile paragraph blocks with custom font size [#28121]
-   [**] Add move to top bottom when long pressing block movers [#27554]

## 1.44.0

-   [***] Add support for cross-posting between sites
-   [***] Full-width and wide alignment support for Columns

## 1.43.0

-   [***] New Block: File [#27228]
-   [**] Fix issue where a blocks would disappear when deleting all of the text inside without requiring the extra backspace to remove the block. [#27583]

## 1.42.0

-   [***] Adding support for selecting different unit of value in Cover and Columns blocks [#26161]
-   [**] Button block - Add link picker to the block settings [#26206]
-   [**] Support to render background/text colors in Group, Paragraph and Quote blocks [#25994]
-   [*] Fix theme colors syncing with the editor [#26821]
-   [**] Fix issue where a blocks would disappear when deleting all of the text inside without requiring the extra backspace to remove the block. [#27583]

## 1.41.0

-   [***] Faster editor start and overall operation on Android [#26732]
-   [*] [Android] Enable multiple upload support for Image block

## 1.40.0

## 1.39.1

-   [*] Heading block - Disable full-width/wide alignment [#26308]

## 1.39.0

-   [***] Full-width and wide alignment support for Video, Latest-posts, Gallery, Media & text, and Pullquote block
-   [***] Fix unsupported block bottom sheet is triggered when device is rotated
-   [***] Unsupported Block Editor: Fixed issue when cannot view or interact with the classic block on Jetpack site

## 1.38.0

[***] Add support for selecting user's post when configuring the link

## 1.37.0

-   [**] Add support for rounded style in Image block
-   [***] Full-width and wide alignment support for Group, Cover and Image block

## 1.36.1

-   [**] [iOS] Fixed Dark Mode transition for editor menus.

## 1.36.0

-   [**] [Android] Removed pullquote dev only restriction in Android
-   [**] Reflect changes of slider in block settings immediately.

## 1.35.0

-   [***] Fixed empty text fields on RTL layout. Now they are selectable and placeholders are visible.
-   [**] Add settings to allow changing column widths
-   [**] Media editing support in Gallery block.

## 1.34.0

-   [***] Media editing support in Cover block.
-   [*] Fixed a bug on the Heading block, where a heading with a link and string formatting showed a white shadow in dark mode.

## 1.33.1

-   Fixed a bug in the @-mentions feature where dismissing the @-mentions UI removed the @ character from the post.

## 1.33.0

-   [***] Media editing support in Media & Text block.
-   [***] New block: Social Icons
-   [*] Cover block placeholder is updated to allow users start the block with a background color

## 1.32.0

-   [***] Adds Copy, Cut, Paste, and Duplicate functionality to blocks
-   [***] Add support for mentions.
-   [***] Users can now individually edit unsupported blocks found in posts or pages.
-   [*] [iOS] Improved editor loading experience with Ghost Effect.

## 1.31.1

-   Fix for pullquote stylying in dark mode.
-   Fix for button style.

## 1.31.0

-   [**] Add support for customizing gradient type and angle in Buttons and Cover blocks.
-   [*] Show content information (block, word and characters counts).
-   [*] [Android] Fix handling of upload completion while re-opening the editor

## 1.30.0

-   [**] Adds editor support for theme defined colors and theme defined gradients on cover and button blocks.
-   [*] Support for breaking out of captions/citation authors by pressing enter on the following blocks: image, video, gallery, quote, and pullquote.

## 1.29.1

-   Revert Creating undo levels less frequently

## 1.29.0

-   [**] Add support for changing overlay color settings in Cover block
-   Add enter/exit animation in FloatingToolbar
-   [***] New block: Verse
-   [*] Fix merging of text blocks when text had active formatting (bold, italic, strike, link)
-   [***] Trash icon that is used to remove blocks is moved to the new menu reachable via ellipsis button in the block toolbar
-   [**] Block toolbar can now collapse when the block width is smaller than the toolbar content
-   [**] Creating undo levels less frequently
-   [**] Tooltip for page template selection buttons
-   [*] Fix button alignment in page templates and make strings consistent
-   [*] Add support for displaying radial gradients in Buttons and Cover blocks

## 1.28.2

-   [***] Disable Pullquote Block on Android

## 1.28.1

-   [**] Avoid crash when editor selection state becomes invalid

## 1.28.0

-   [***] New block: Pullquote
-   [**] Add support for changing background and text color in Buttons block
-   [*] Fix the icons and buttons in Gallery, Paragraph, List and MediaText block on RTL mode
-   [**] Remove Subscription Button from the Blog template since it didn't have an initial functionality and it is hard to configure for users.
-   [**] [iOS] Add support for the subscript `<sub>` and superscript `<sup>`HTML elements in text blocks
-   [**] Update page templates to use recently added blocks

## 1.27.1

-   Remove Subscription Button from the Blog template since it didn't have an initial functionality and it is hard to configure for users.

## 1.27.0

-   Block Editor: Add dialog for mentioning other users in your post
-   Prefill caption for image blocks when available on the Media library
-   New block: Buttons. From now you’ll be able to add the individual Button block only inside the Buttons block
-   Fix bug where whitespaces at start of text blocks were being removed
-   Add support for upload options in Cover block
-   [Android] Floating toolbar, previously located above nested blocks, is now placed at the top of the screen
-   [iOS] Floating toolbar, previously located above nested blocks, is now placed at the bottom of the screen
-   Fix the icons in FloatingToolbar on RTL mode
-   [Android] Add alignment options for heading block
-   Fix Quote block so it visually reflects selected alignment
-   Fix bug where buttons in page templates were not rendering correctly on web

## 1.26.0

-   [iOS] Disable ripple effect in all BottomSheet's controls.
-   [Android] Disable ripple effect for Slider control
-   New block: Columns
-   New starter page template: Blog
-   Make Starter Page Template picker buttons visible only when the screen height is enough
-   Fix a bug which caused to show URL settings modal randomly when changing the device orientation multiple times during the time Starter Page Template Preview is open

## 1.25.0

-   New block: Cover
-   [Android] Dark Mode
-   [Android] Improve icon on the "Take a Video" media option
-   Removed the dimming effect on unselected blocks
-   [iOS] Add alignment options for heading block
-   Implemented dropdown toolbar for alignment toolbar in Heading, Paragraph, Image, MediaText blocks
-   Block Editor: When editing link settings, tapping the keyboard return button now closes the settings panel as well as closing the keyboard.
-   [Android] Show an "Edit" button overlay on selected image blocks

## 1.24.0

-   New block: Latest Posts
-   Fix Quote block's left border not being visible in Dark Mode
-   Added Starter Page Templates: when you create a new page, we now show you a few templates to get started more quickly.
-   Fix crash when pasting HTML content with embeded images on paragraphs

## 1.23.0

-   New block: Group
-   Add support for upload options in Gallery block
-   Add support for size options in the Image block
-   New block: Button
-   Add scroll support inside block picker and block settings
-   [Android] Fix issue preventing correct placeholder image from displaying during image upload
-   [iOS] Fix diplay of large numbers on ordered lists
-   Fix issue where adding emojis to the post title add strong HTML elements to the title of the post
-   [iOS] Fix issue where alignment of paragraph blocks was not always being respected when splitting the paragraph or reading the post's html content.
-   We’ve introduced a new toolbar that floats above the block you’re editing, which makes navigating your blocks easier — especially complex ones.

## 1.22.0

-   Make inserter to show options on long-press to add before/after
-   Retry displaying image when connectivity restores
-   [iOS] Show an "Edit" button overlay on selected image blocks
-   [Android] Fix blank post when sharing media from another app
-   Add support for image size options in the gallery block
-   Fix issue that sometimes prevented merging paragraph blocks

## 1.21.0

-   Reduced padding around text on Rich Text based blocks.
-   [Android] Improved stability on very long posts.

## 1.20.0

-   Fix bug where image placeholders would sometimes not be shown
-   Fix crash on undo
-   Style fixes on the navigation UI
-   [iOS] Fix focus issue
-   New block: Shortcode. You can now create and edit Shortcode blocks in the editor.

## 1.19.0

-   Add support for changing Settings in List Block.
-   [iOS] Fix crash dismissing bottom-sheet after device rotation.
-   [Android] Add support for Preformatted block.
-   New block: Gallery. You can now create image galleries using WordPress Media library. Upload feature is coming soon.
-   Add support for Video block settings

## 1.18.0

-   [iOS] Added native fullscreen preview when clicking image from Image Block
-   New block: Spacer

## 1.17.0

-   Include block title in Unsupported block's UI
-   Show new-block-indicator when no blocks at all and when at the last block
-   Use existing links in the clipboard to prefill url field when inserting new link.
-   Media & Text block alignment options
-   Add alignment controls for paragraph blocks
-   [iOS] Fix issue where the keyboard would not capitalize sentences correctly on some cases.
-   [iOS] Support for Pexels image library
-   [Android] Added native fullscreen preview when clicking image from Image Block
-   [iOS] Add support for Preformatted block.
-   [Android] Fix issue when removing image/page break block crashes the app

## 1.16.1

-   [iOS] Fix tap on links bug that reappear on iOS 13.2

## 1.16.0

-   [Android] Add support for pexels images
-   Add left, center, and right image alignment controls

## 1.15.3

-   [iOS] Fix a layout bug in RCTAztecView in iOS 13.2

## 1.15.2

-   Fix issue when copy/paste photos from other apps, was not inserting an image on the post.
-   Fix issue where the block inserter layout wasn't correct after device rotation.

## 1.15.0

-   Fix issue when multiple media selection adds only one image or video block on Android
-   Fix issue when force Touch app shortcut doesn't work properly selecting "New Photo Post" on iOS
-   Add Link Target (Open in new tab) to Image Block.
-   [iOS] DarkMode improvements.
-   [iOS] Update to iOS 11 and Swift 5
-   New block: Media & Text

## 1.14.0

-   Fix a bug on iOS 13.0 were tapping on a link opens Safari
-   Fix a link editing issue, where trying to add a empty link at the start of another link would remove the existing link.
-   Fix missing content on long posts in html mode on Android

## 1.12.0

-   Add rich text styling to video captions
-   Prevent keyboard dismissal when switching between caption and text block on Android
-   Blocks that would be replaced are now hidden when add block bottom sheet displays
-   Tapping on empty editor area now always inserts new block at end of post

## 1.11.0

-   Toolbar scroll position now resets when its content changes.
-   Dark Mode for iOS.

## 1.10.0

-   Adding a block from the post title now shows the add block here indicator.
-   Deselect post title any time a block is added
-   Fix loss of center alignment in image captions on Android

## 1.9.0

-   Enable video block on Android platform
-   Tapping on an empty editor area will create a new paragraph block
-   Fix content loss issue when loading unsupported blocks containing inner blocks.
-   Adding a block from the Post Title now inserts the block at the top of the Post.

## 1.8.0

-   Fix pasting simple text on Post Title
-   Remove editable empty line after list on the List block
-   Performance improvements on rich text editing

## 1.7.0

-   Fixed keyboard flickering issue after pressing Enter repeatedly on the Post Title.
-   New blocks are available: video/quote/more

## 1.6.0

-   Fixed issue with link settings where “Open in New Tab” was always OFF on open.
-   Added UI to display a warning when a block has invalid content.<|MERGE_RESOLUTION|>--- conflicted
+++ resolved
@@ -11,11 +11,8 @@
 
 ## Unreleased
 
-<<<<<<< HEAD
+-   [*] [a11y] Improve text read by screen readers for BottomSheetSelectControl [#41036]
 -   [*] Add drag & drop help guide in Help & Support screen [#40961]
-=======
--   [*] [a11y] Improve text read by screen readers for BottomSheetSelectControl [#41036]
->>>>>>> a1e1fdc0
 
 ## 1.76.0
 
