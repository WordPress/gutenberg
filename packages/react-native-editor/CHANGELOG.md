<!-- Learn how to maintain this file at https://github.com/WordPress/gutenberg/tree/master/packages#maintaining-changelogs. -->

<!--
For each user feature we should also add a importance categorization label  to indicate the relevance of the change for end users of GB Mobile. The format is the following:
[***] → Major new features, significant updates to core flows, or impactful fixes (e.g. a crash that impacts a lot of users) — things our users should be aware of.

[**] → Changes our users will probably notice, but doesn’t impact core flows. Most fixes.

[*] → Minor enhancements and fixes that address annoyances — things our users can miss.
-->

## Unreleased
* [**] Reflect changes of slider in block settings immediately.

<<<<<<< HEAD
* [**] Add support for rounded style in Image block
=======
## 1.36.0

* [**] [Android] Removed pullquote dev only restriction in Android
>>>>>>> 87c4dc53

## 1.35.0

* [***] Fixed empty text fields on RTL layout. Now they are selectable and placeholders are visible.
* [**] Add settings to allow changing column widths
* [**] Media editing support in Gallery block.

## 1.34.0

* [***] Media editing support in Cover block.
* [*] Fixed a bug on the Heading block, where a heading with a link and string formatting showed a white shadow in dark mode.

## 1.33.1

* Fixed a bug in the @-mentions feature where dismissing the @-mentions UI removed the @ character from the post.

## 1.33.0

* [***] Media editing support in Media & Text block.
* [***] New block: Social Icons
* [*] Cover block placeholder is updated to allow users start the block with a background color

## 1.32.0

* [***] Adds Copy, Cut, Paste, and Duplicate functionality to blocks
* [***] Add support for mentions.
* [***] Users can now individually edit unsupported blocks found in posts or pages.
* [*] [iOS] Improved editor loading experience with Ghost Effect. 

## 1.31.1

* Fix for pullquote stylying in dark mode.
* Fix for button style.

## 1.31.0

* [**] Add support for customizing gradient type and angle in Buttons and Cover blocks.
* [*] Show content information (block, word and characters counts).
* [*] [Android] Fix handling of upload completion while re-opening the editor

## 1.30.0

* [**] Adds editor support for theme defined colors and theme defined gradients on cover and button blocks.
* [*] Support for breaking out of captions/citation authors by pressing enter on the following blocks: image, video, gallery, quote, and pullquote.

## 1.29.1

* Revert Creating undo levels less frequently

## 1.29.0

* [**] Add support for changing overlay color settings in Cover block
* Add enter/exit animation in FloatingToolbar
* [***] New block: Verse
* [*] Fix merging of text blocks when text had active formatting (bold, italic, strike, link)
* [***] Trash icon that is used to remove blocks is moved to the new menu reachable via ellipsis button in the block toolbar
* [**] Block toolbar can now collapse when the block width is smaller than the toolbar content
* [**] Creating undo levels less frequently
* [**] Tooltip for page template selection buttons
* [*] Fix button alignment in page templates and make strings consistent
* [*] Add support for displaying radial gradients in Buttons and Cover blocks

## 1.28.2

* [***] Disable Pullquote Block on Android

## 1.28.1

* [**] Avoid crash when editor selection state becomes invalid

## 1.28.0

* [***] New block: Pullquote
* [**] Add support for changing background and text color in Buttons block
* [*] Fix the icons and buttons in Gallery, Paragraph, List and MediaText block on RTL mode
* [**] Remove Subscription Button from the Blog template since it didn't have an initial functionality and it is hard to configure for users.
* [**] [iOS] Add support for the subscript `<sub>` and superscript `<sup>`HTML elements in text blocks
* [**] Update page templates to use recently added blocks

## 1.27.1

* Remove Subscription Button from the Blog template since it didn't have an initial functionality and it is hard to configure for users.

## 1.27.0

* Block Editor: Add dialog for mentioning other users in your post
* Prefill caption for image blocks when available on the Media library
* New block: Buttons. From now you’ll be able to add the individual Button block only inside the Buttons block
* Fix bug where whitespaces at start of text blocks were being removed
* Add support for upload options in Cover block
* [Android] Floating toolbar, previously located above nested blocks, is now placed at the top of the screen
* [iOS] Floating toolbar, previously located above nested blocks, is now placed at the bottom of the screen
* Fix the icons in FloatingToolbar on RTL mode
* [Android] Add alignment options for heading block
* Fix Quote block so it visually reflects selected alignment
* Fix bug where buttons in page templates were not rendering correctly on web

## 1.26.0

* [iOS] Disable ripple effect in all BottomSheet's controls.
* [Android] Disable ripple effect for Slider control
* New block: Columns
* New starter page template: Blog
* Make Starter Page Template picker buttons visible only when the screen height is enough
* Fix a bug which caused to show URL settings modal randomly when changing the device orientation multiple times during the time Starter Page Template Preview is open

## 1.25.0

* New block: Cover
* [Android] Dark Mode
* [Android] Improve icon on the "Take a Video" media option
* Removed the dimming effect on unselected blocks
* [iOS] Add alignment options for heading block
* Implemented dropdown toolbar for alignment toolbar in Heading, Paragraph, Image, MediaText blocks
* Block Editor: When editing link settings, tapping the keyboard return button now closes the settings panel as well as closing the keyboard.
* [Android] Show an "Edit" button overlay on selected image blocks

## 1.24.0

* New block: Latest Posts
* Fix Quote block's left border not being visible in Dark Mode
* Added Starter Page Templates: when you create a new page, we now show you a few templates to get started more quickly.
* Fix crash when pasting HTML content with embeded images on paragraphs

## 1.23.0

* New block: Group
* Add support for upload options in Gallery block
* Add support for size options in the Image block
* New block: Button
* Add scroll support inside block picker and block settings
* [Android] Fix issue preventing correct placeholder image from displaying during image upload
* [iOS] Fix diplay of large numbers on ordered lists
* Fix issue where adding emojis to the post title add strong HTML elements to the title of the post
* [iOS] Fix issue where alignment of paragraph blocks was not always being respected when splitting the paragraph or reading the post's html content.
* We’ve introduced a new toolbar that floats above the block you’re editing, which makes navigating your blocks easier — especially complex ones.

## 1.22.0

* Make inserter to show options on long-press to add before/after
* Retry displaying image when connectivity restores
* [iOS] Show an "Edit" button overlay on selected image blocks
* [Android] Fix blank post when sharing media from another app
* Add support for image size options in the gallery block
* Fix issue that sometimes prevented merging paragraph blocks

## 1.21.0

* Reduced padding around text on Rich Text based blocks.
* [Android] Improved stability on very long posts.

## 1.20.0

* Fix bug where image placeholders would sometimes not be shown
* Fix crash on undo
* Style fixes on the navigation UI
* [iOS] Fix focus issue
* New block: Shortcode. You can now create and edit Shortcode blocks in the editor.

## 1.19.0

* Add support for changing Settings in List Block.
* [iOS] Fix crash dismissing bottom-sheet after device rotation.
* [Android] Add support for Preformatted block.
* New block: Gallery. You can now create image galleries using WordPress Media library. Upload feature is coming soon.
* Add support for Video block settings

## 1.18.0

* [iOS] Added native fullscreen preview when clicking image from Image Block
* New block: Spacer

## 1.17.0

* Include block title in Unsupported block's UI
* Show new-block-indicator when no blocks at all and when at the last block
* Use existing links in the clipboard to prefill url field when inserting new link.
* Media & Text block alignment options
* Add alignment controls for paragraph blocks
* [iOS] Fix issue where the keyboard would not capitalize sentences correctly on some cases.
* [iOS] Support for Pexels image library
* [Android] Added native fullscreen preview when clicking image from Image Block
* [iOS] Add support for Preformatted block.
* [Android] Fix issue when removing image/page break block crashes the app

## 1.16.1

* [iOS] Fix tap on links bug that reappear on iOS 13.2

## 1.16.0

* [Android] Add support for pexels images
* Add left, center, and right image alignment controls

## 1.15.3

* [iOS] Fix a layout bug in RCTAztecView in iOS 13.2

## 1.15.2

* Fix issue when copy/paste photos from other apps, was not inserting an image on the post.
* Fix issue where the block inserter layout wasn't correct after device rotation.

## 1.15.0

* Fix issue when multiple media selection adds only one image or video block on Android
* Fix issue when force Touch app shortcut doesn't work properly selecting "New Photo Post" on iOS
* Add Link Target (Open in new tab) to Image Block.
* [iOS] DarkMode improvements.
* [iOS] Update to iOS 11 and Swift 5
* New block: Media & Text

## 1.14.0

* Fix a bug on iOS 13.0 were tapping on a link opens Safari
* Fix a link editing issue, where trying to add a empty link at the start of another link would remove the existing link.
* Fix missing content on long posts in html mode on Android

## 1.12.0

* Add rich text styling to video captions
* Prevent keyboard dismissal when switching between caption and text block on Android
* Blocks that would be replaced are now hidden when add block bottom sheet displays
* Tapping on empty editor area now always inserts new block at end of post

## 1.11.0

* Toolbar scroll position now resets when its content changes.
* Dark Mode for iOS.

## 1.10.0

* Adding a block from the post title now shows the add block here indicator.
* Deselect post title any time a block is added
* Fix loss of center alignment in image captions on Android

## 1.9.0

* Enable video block on Android platform
* Tapping on an empty editor area will create a new paragraph block
* Fix content loss issue when loading unsupported blocks containing inner blocks.
* Adding a block from the Post Title now inserts the block at the top of the Post.

## 1.8.0

* Fix pasting simple text on Post Title
* Remove editable empty line after list on the List block
* Performance improvements on rich text editing

## 1.7.0

* Fixed keyboard flickering issue after pressing Enter repeatedly on the Post Title.
* New blocks are available: video/quote/more

## 1.6.0

* Fixed issue with link settings where “Open in New Tab” was always OFF on open.
* Added UI to display a warning when a block has invalid content.<|MERGE_RESOLUTION|>--- conflicted
+++ resolved
@@ -12,13 +12,10 @@
 ## Unreleased
 * [**] Reflect changes of slider in block settings immediately.
 
-<<<<<<< HEAD
+## 1.36.0
+
+* [**] [Android] Removed pullquote dev only restriction in Android
 * [**] Add support for rounded style in Image block
-=======
-## 1.36.0
-
-* [**] [Android] Removed pullquote dev only restriction in Android
->>>>>>> 87c4dc53
 
 ## 1.35.0
 
