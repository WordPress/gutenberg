--- conflicted
+++ resolved
@@ -11,12 +11,10 @@
 
 ## Unreleased
 
-<<<<<<< HEAD
 -   [*] Add featured image settings to Latest Posts block [#39257]
-=======
+
 ## 1.72.0
 
->>>>>>> 14f476b2
 -   [*] Add GIF badge for animated GIFs uploaded to Image blocks [#38996]
 -   [*] Small refinement to media upload errors, including centring and tweaking copy. [#38951]
 -   [*] Update gesture handler and reanimated libraries [#39098]
