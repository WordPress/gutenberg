--- conflicted
+++ resolved
@@ -11,10 +11,7 @@
 
 ## Unreleased
 
-<<<<<<< HEAD
 ## 1.79.0
-=======
->>>>>>> 0af4bc75
 -   [*] Add 'Insert from URL' option to Video block [#41493]
 -   [*] Image block copies the alt text from the media library when selecting an item [#41839]
 -   [*] Introduce "block recovery" option for invalid blocks [#41988]
@@ -37,8 +34,6 @@
 -   [*] [a11y] Improve text read by screen readers for BottomSheetSelectControl [#41036]
 -   [*] Add 'Insert from URL' option to Image block [#40334]
 
-<<<<<<< HEAD
-=======
 ## 1.76.3
 
 -   [***] Fix crash on iOS related to JSI and Reanimated [#41482]
@@ -47,7 +42,6 @@
 
 -   [*] Ensure post title gets focused when is notified from native side [#41371]
 
->>>>>>> 0af4bc75
 ## 1.76.1
 
 -   [*] BlockList - Add internal onLayout from CellRendererComponent to BlockListItemCell [#41105]
