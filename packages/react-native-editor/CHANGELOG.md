--- conflicted
+++ resolved
@@ -10,11 +10,8 @@
 -->
 
 ## Unreleased
-<<<<<<< HEAD
+-   [internal] Fix Inserter items list filtering [#62334]>>>>>>> trunk
 -   [*] Prevent hiding the keyboard when creating new list items [#62446]
-=======
--   [internal] Fix Inserter items list filtering [#62334]
->>>>>>> b3d9822d
 
 ## 1.120.0
 -   [*] Prevent deleting content when backspacing in the first Paragraph block [#62069]
