<!-- Learn how to maintain this file at https://github.com/WordPress/gutenberg/tree/HEAD/packages#maintaining-changelogs. -->

<!--
For each user feature we should also add a importance categorization label  to indicate the relevance of the change for end users of GB Mobile. The format is the following:
[***] → Major new features, significant updates to core flows, or impactful fixes (e.g. a crash that impacts a lot of users) — things our users should be aware of.

[**] → Changes our users will probably notice, but doesn’t impact core flows. Most fixes.

[*] → Minor enhancements and fixes that address annoyances — things our users can miss.
-->

## Unreleased

<<<<<<< HEAD
## 1.77.1

-   [***] Fixes a crash on iOS related to JSI and Reanimated [#41482]

=======
>>>>>>> 2db51493
## 1.77.0

-   [*] [a11y] Improve text read by screen readers for BottomSheetSelectControl [#41036]
-   [*] Add 'Insert from URL' option to Image block [#40334]

<<<<<<< HEAD
=======
## 1.76.3

-   [***] Fixes a crash on iOS related to JSI and Reanimated [#41482]

## 1.76.2

-   [*] Ensure post title gets focused when is notified from native side [#41371]

>>>>>>> 2db51493
## 1.76.1

-   [*] BlockList - Add internal onLayout from CellRendererComponent to BlockListItemCell [#41105]
-   [*] Fix Drag & Drop Chip positioning issue with RTL languages [#41053]
-   [*] Add drag & drop help guide in Help & Support screen [#40961]
-   [**] Fix drag mode not being enabled when long-pressing over Shortcode block [#41155]

## 1.76.0

-   [**] [Buttons block] Fix Android-only issue related to displaying formatting buttons after closing the block settings [#40725]
-   [**] [Cover block] Improve color contrast between background and text [#40691]
-   [*] [Gallery block] Fix broken "Link To" settings and add "Image Size" settings [#40947]
-   [***] Add drag & drop blocks feature [#40424]

## 1.75.0

-   [*] [Latest Posts block] Add featured image settings [#39257]
-   [*] Prevent incorrect notices displaying when switching between HTML-Visual mode quickly [#40415]
-   [*] [Embed block] Fix inline preview cut-off when editing URL [#35326]
-   [*] [iOS] Prevent gaps shown around floating toolbar when using external keyboard [#40266]

## 1.74.1

-   [**] RichText - Set a default value for selection values [#40581]

## 1.74.0

-   [**] [Quote block] Adds support for V2 behind a feature flag [#40133]
-   [**] Update "add block" button's style in default editor view. [#39726]
-   [*] Remove banner error notification on upload failure [#39694]

## 1.73.1

-   [*] [Spacer block] Fix crash when changing the height value using the text input [#40053]

## 1.73.0

-   [*] Update react-native-reanimated version to 2.4.1 [#39430]
-   [*] Upgrade Gradle to 7.4 & AGP to 7.1.1 [#39508]
-   [*] Add waits to fix editor test flakiness [#39668]

## 1.72.1

-   [*] Detect GIF badge during render [#39882]

## 1.72.0

-   [*] Add GIF badge for animated GIFs uploaded to Image blocks [#38996]
-   [*] Small refinement to media upload errors, including centring and tweaking copy. [#38951]
-   [*] Update gesture handler and reanimated libraries [#39098]
-   [*] Fix issue with list's starting index and the order [#39354]

## 1.71.3

-   [*] Fix autocorrected Headings applying bold formatting on iOS [#38633]
-   [***] Support for multiple color palettes [#38417]

## 1.71.1

-   [*] Highlight text: Check if style attribute value is defined during filtering [#38670]

## 1.71.0

-   [*] Image block: Replacing the media for an image set as featured prompts to update the featured image [#34666]
-   [***] Font size and line-height support for text-based blocks used in block-based themes [#38205]

## 1.70.3

-   [*] Highlight text: Check if style attribute value is defined during filtering [#38670]

## 1.70.2

-   [**] Rich Text - Validate link colors [#38474]

## 1.70.1

-   [**] [Gallery block] Fix crash when adding images and selecting a gallery item [#38238]

## 1.70.0

-   [**] Fix content justification attribute in Buttons block [#37887]
-   [*] Hide help button from Unsupported Block Editor. [#37221]
-   [*] Add contrast checker to text-based blocks [#34902]
-   [*] [Image block] Fix missing translations [#37956]
-   [*] Fix cut-off setting labels by properly wrapping the text [#37993]
-   [*] Highlight text: fix applying formatting for non-selected text [#37915]
-   [*] Fix missing translations of color settings [#38026]

## 1.69.1

-   [*] Fix app freeze when closing link picker while virtual keyboard is hidden [#37782]
-   [*] Gallery block - Fix bug when migrating from old galleries format [#37889]
-   [*] RichText - Use parsed font size values when comparing new changes [#37951]

## 1.69.0

-   [*] Give multi-line block names central alignment in inserter [#37185]
-   [**] Fix empty line apperaing when splitting heading blocks on Android 12 [#37279]
-   [**] Fix missing translations by refactoring the editor initialization code [#37073]
-   [**] Fix text formatting mode lost after backspace is used [#37676]
-   [*] Fix app freeze when closing link picker while virtual keyboard is hidden [#37782]

## 1.68.0

-   [**] Fix undo/redo functionality in links when applying text format [#36861]
-   [**] [iOS] Fix scroll update when typing in RichText component [#36914]
-   [*] [Preformatted block] Fix an issue where the background color is not showing up for standard themes [#36883]
-   [**] Update Gallery Block to default to the new format and auto-convert old galleries to the new format [#36191]
-   [***] Highlight text - enables color customization for specific text within a Paragraph block [#36028]

## 1.67.0

-   [**] Adds Clipboard Link Suggestion to Image block and Button block [#35972]
-   [*] [Embed block] Included Link in Block Settings [#36099]
-   [**] Fix tab titles translation of inserter menu [#36534]
-   [*] [Media & Text block] Fix an issue where the text font size would be bigger than expected in some cases [#36570]
-   [**] [Gallery block] When a gallery block is added, the media options are auto opened for v2 of the Gallery block. [#36757]

## 1.66.0

-   [**] [Image block] Add ability to quickly link images to Media Files and Attachment Pages [#34846]
-   [*] Fixed a race condition when autosaving content (Android) [#36072]

## 1.65.1

-   [**] Fixed a crash that could occur when copying lists from Microsoft Word. [https://github.com/WordPress/gutenberg/pull/36019]

## 1.65.0

-   [**] Search block - Text and background color support [#35511]
-   [*] [Embed Block] Fix loading glitch with resolver resolution approach [#35798]
-   [*] Fixed an issue where the Help screens may not respect an iOS device's notch. [#35570]
-   [**] Block inserter indicates newly available block types [#35201]
-   [*] Add support for the Mark HTML tag [#35956]

## 1.64.1

-   [**] Fix updating the block list after block removal [#35721]
-   [**] Cover block: Change dimRatio to 50 if media added and dimRatio is set to 100 [#35792]

## 1.64.0

-   [*] [Embed block] Fix inline preview cut-off when editing URL [#35321]
-   [**] [Embed block] Detect when an embeddable URL is pasted into an empty paragraph. [#35204]
-   [*] [Unsupported Block Editor] Fix text selection bug for Android [#34668]
-   [*] [Embed block] Fix URL not editable after dismissing the edit URL bottom sheet with empty value [#35460]
-   [**] Pullquote block - Added support for text and background color customization [#34451]
-   [**] Preformatted block - Added support for text and background color customization [#35314]

## 1.63.1

-   [*] Fixed missing modal backdrop for Android help section [#35557]
-   [*] Fixed erroneous overflow within editor Help screens. [#35552]

## 1.63.0

-   [**] [Embed block] Add the top 5 specific embed blocks to the Block inserter list [#34967]
-   [*] Embed block: Fix URL update when edited after setting a bad URL of a provider [#35013]
-   [**] Users can now contact support from inside the block editor screen. [#34890]

## 1.62.2

-   Same as 1.62.1 but with the changelog.

## 1.62.1

-   [**] Image block: fix height and border regression. [#34957]
-   [**] Column block: fix width attribute float cut off. [#34604]

## 1.62.0

-   [**] [Embed block] Implement WP embed preview component [#34004]
-   [*] [Embed block] Fix content disappearing on Android when switching light/dark mode [#34207]
-   [*] Embed block: Add device's locale to preview content [#33858]
-   [**] Fix Android-only issue of main toolbar initial position being wrong when RTL [#34617]
-   [**] Embed block: Implemented the No Preview UI when an embed is successful, but we're unable to show an inline preview [#34626]
-   [*] Column block: Translate column width's control labels [#34777]
-   [**] Enable embed preview for Instagram and Vimeo providers. [#34563]
-   [**] Embed block: Add error bottom sheet with retry and convert to link actions. [#34604]

## 1.61.2

-   [*] Image block - Fix height and border regression. [#34957]

## 1.61.1

-   [*] Fix crash related to reusable blocks in the block picker. [#34873]

## 1.61.0

-   [**] Enable embed preview for a list of providers (for now only YouTube and Twitter) [#34446]
-   [***] Inserter: Add Inserter Block Search [https://github.com/WordPress/gutenberg/pull/33237]

## 1.60.1

-   [*] RNmobile: Fix the cancel button on Block Variation Picker / Columns Block. [#34249]
-   [*] Column block: Fix Android close button alignment. [#34332]

## 1.60.0

-   [**] Embed block: Add "Resize for smaller devices" setting. [#33654]

## 1.59.2

-   [*] Inserter: Prevent non-deterministic order of inserter items [#34078]
-   [*] Fix missing block title of core/latest-posts block [#34116]

## 1.59.1

-   [*] Global styles - Add color to the block styles filter list [#34000]
-   [*] Rich text - toTree - Add check in replacements before accessing its type [#34020]

## 1.59.0

-   [*] [Android] Fix UBE's inaccessible "more" toolbar item. [#33740]
-   [*] Image block: Add a "featured" banner and ability to set or remove an image as featured. (iOS only) [#31345]

## 1.58.3

-   [*] Rich text - toTree - Add check in replacements before accessing its type [#34020]

## 1.58.2

-   [*] Fix issue with text input in alt text settings [#33845]

## 1.58.1

-   [*] Global styles: Check for undefined values and merge user colors [#33707]
-   [*] [Embed block] Disable paragraph transform [#33745]

## 1.58.0

-   [***] New Block: Embed block. [#33452]

## 1.57.0

-   [*] Update loading and failed screens for web version of the editor [#32395]
-   [*] Handle floating keyboard case - Fix issue with the block selector on iPad. [#33089]
-   [**] Added color/background customization for text blocks. [#33250]

## 1.56.0

-   [*] Tweaks to the badge component's styling, including change of background color and reduced padding. [#32865]

## 1.55.2

-   [**] Fix incorrect block insertion point after blurring the post title field. [#32831]

## 1.55.1

-   [*] Fix: RNMobile borderRadius value setting [#32717]
-   [*] Improve unsupported block message for reusable block [#32618]

## 1.55.0

-   [*] Gallery block - Fix gallery images caption text formatting [#32351]
-   [*] Image block: "Set as featured" button within image block settings. (Android only) [#31705]
-   [***] Audio block now available on WP.com sites on the free plan. [#31966]

## 1.54.0

-   [***] Slash inserter [#29772]
-   [*] Audio block: Add Insert from URL functionality. [#27817]
-   [*] The BottomSheet Cell component now supports the help prop so that a hint can be supplied to all Cell based components. [#30885]
-   [***] Enable reusable block only in WP.com sites [#31744]

## 1.53.1

-   [*] Fix missing title for some unsupported blocks [#31743]

## 1.53.0

-   [*] Bottom-sheet: Add custom header [#30291]
-   [*] Fixes color picker rendering bug when scrolling [#30994]
-   [*] Add enableCaching param to fetch request on Android [#31186]
-   [***] Add reusable blocks to the inserter menu. [#28495]

## 1.52.2

-   [*] Disabled featured image banner on iOS. [#31681]

## 1.52.1

-   [*] Fixes for the generated localized strings files.

## 1.52.0

-   [***] Search block now available on mobile! [https://github.com/WordPress/gutenberg/pull/30783]
-   [*] Image block: Add a "featured" banner. (Android only) [#30806]
-   [**] The media upload options of the Image, Video and Gallery block automatically opens when the respective block is inserted. [#29546]
-   [**] The media upload options of the File and Audio block automatically opens when the respective block is inserted. [#31025]
-   [*] Fixed a bug where the Search block was stealing focus from the Image block upon updating image asset [#31393]

## 1.51.1

-   [*] Updates relative block-support asset path [#31184]

## 1.51.0

-   [*] Image block: Improve text entry for long alt text. [#29670]
-   [*] a11y: Bug fix: Allow stepper cell to be selected by screenreader [#30694]

## 1.50.1

-   [*] Truncate rangecell screenreader decimals] [#30678]
-   [*] Fix Quote block citation [#30548]
-   [**] Fix crash from non-adjustable unit RangeCell a11y activation [#30636]
-   [**] Fix Unsupported Block Editor on Android [#30650]

## 1.50.0

-   [***] a11y: Screenreader improvements for the UnitControl component [#29741]

## 1.49.0

-   [*] Remove the cancel button from settings options (Android only) [https://github.com/WordPress/gutenberg/pull/29599]

## 1.48.0

-   [**] Buttons block: added width setting. [#28543]

## 1.47.2

-   [**] Adds a `replaceBlock` method to iOS bridge delegate with a string to match the clientID and the contents to replace with. [#29734]

## 1.47.1

-   [**] Reduce the number of items per page when fetching reusable blocks to prevent a crash. [#29626]

## 1.47.0

-   [**] Add support for setting Cover block focal point. [#25810]

## 1.46.1

-   [**] Make inserter long-press options "add to beginning" and "add to end" always available. [#28610]
-   [*] Fix crash when Column block width attribute was empty. [#29015]

## 1.46.0

-   [***] New Block: Audio [#27401, #27467, #28594]
-   [**] Add support for setting heading anchors [#27935]
-   [**] Disable Unsupported Block Editor for Reusable blocks [#28552]
-   [**] Add proper handling for single use blocks such as the more block [#28339]

## 1.45.0

-   [*] Use react-native-url-polyfill in globals - [https://github.com/WordPress/gutenberg/pull/27867]
-   [*] Remove Old Layout Picker - [https://github.com/WordPress/gutenberg/pull/27640]

## 1.44.1

-   [**] Fix crash in mobile paragraph blocks with custom font size [#28121]
-   [**] Add move to top bottom when long pressing block movers [#27554]

## 1.44.0

-   [***] Add support for cross-posting between sites
-   [***] Full-width and wide alignment support for Columns

## 1.43.0

-   [***] New Block: File [#27228]
-   [**] Fix issue where a blocks would disappear when deleting all of the text inside without requiring the extra backspace to remove the block. [#27583]

## 1.42.0

-   [***] Adding support for selecting different unit of value in Cover and Columns blocks [#26161]
-   [**] Button block - Add link picker to the block settings [#26206]
-   [**] Support to render background/text colors in Group, Paragraph and Quote blocks [#25994]
-   [*] Fix theme colors syncing with the editor [#26821]
-   [**] Fix issue where a blocks would disappear when deleting all of the text inside without requiring the extra backspace to remove the block. [#27583]

## 1.41.0

-   [***] Faster editor start and overall operation on Android [#26732]
-   [*] [Android] Enable multiple upload support for Image block

## 1.40.0

## 1.39.1

-   [*] Heading block - Disable full-width/wide alignment [#26308]

## 1.39.0

-   [***] Full-width and wide alignment support for Video, Latest-posts, Gallery, Media & text, and Pullquote block
-   [***] Fix unsupported block bottom sheet is triggered when device is rotated
-   [***] Unsupported Block Editor: Fixed issue when cannot view or interact with the classic block on Jetpack site

## 1.38.0

[***] Add support for selecting user's post when configuring the link

## 1.37.0

-   [**] Add support for rounded style in Image block
-   [***] Full-width and wide alignment support for Group, Cover and Image block

## 1.36.1

-   [**] [iOS] Fixed Dark Mode transition for editor menus.

## 1.36.0

-   [**] [Android] Removed pullquote dev only restriction in Android
-   [**] Reflect changes of slider in block settings immediately.

## 1.35.0

-   [***] Fixed empty text fields on RTL layout. Now they are selectable and placeholders are visible.
-   [**] Add settings to allow changing column widths
-   [**] Media editing support in Gallery block.

## 1.34.0

-   [***] Media editing support in Cover block.
-   [*] Fixed a bug on the Heading block, where a heading with a link and string formatting showed a white shadow in dark mode.

## 1.33.1

-   Fixed a bug in the @-mentions feature where dismissing the @-mentions UI removed the @ character from the post.

## 1.33.0

-   [***] Media editing support in Media & Text block.
-   [***] New block: Social Icons
-   [*] Cover block placeholder is updated to allow users start the block with a background color

## 1.32.0

-   [***] Adds Copy, Cut, Paste, and Duplicate functionality to blocks
-   [***] Add support for mentions.
-   [***] Users can now individually edit unsupported blocks found in posts or pages.
-   [*] [iOS] Improved editor loading experience with Ghost Effect.

## 1.31.1

-   Fix for pullquote stylying in dark mode.
-   Fix for button style.

## 1.31.0

-   [**] Add support for customizing gradient type and angle in Buttons and Cover blocks.
-   [*] Show content information (block, word and characters counts).
-   [*] [Android] Fix handling of upload completion while re-opening the editor

## 1.30.0

-   [**] Adds editor support for theme defined colors and theme defined gradients on cover and button blocks.
-   [*] Support for breaking out of captions/citation authors by pressing enter on the following blocks: image, video, gallery, quote, and pullquote.

## 1.29.1

-   Revert Creating undo levels less frequently

## 1.29.0

-   [**] Add support for changing overlay color settings in Cover block
-   Add enter/exit animation in FloatingToolbar
-   [***] New block: Verse
-   [*] Fix merging of text blocks when text had active formatting (bold, italic, strike, link)
-   [***] Trash icon that is used to remove blocks is moved to the new menu reachable via ellipsis button in the block toolbar
-   [**] Block toolbar can now collapse when the block width is smaller than the toolbar content
-   [**] Creating undo levels less frequently
-   [**] Tooltip for page template selection buttons
-   [*] Fix button alignment in page templates and make strings consistent
-   [*] Add support for displaying radial gradients in Buttons and Cover blocks

## 1.28.2

-   [***] Disable Pullquote Block on Android

## 1.28.1

-   [**] Avoid crash when editor selection state becomes invalid

## 1.28.0

-   [***] New block: Pullquote
-   [**] Add support for changing background and text color in Buttons block
-   [*] Fix the icons and buttons in Gallery, Paragraph, List and MediaText block on RTL mode
-   [**] Remove Subscription Button from the Blog template since it didn't have an initial functionality and it is hard to configure for users.
-   [**] [iOS] Add support for the subscript `<sub>` and superscript `<sup>`HTML elements in text blocks
-   [**] Update page templates to use recently added blocks

## 1.27.1

-   Remove Subscription Button from the Blog template since it didn't have an initial functionality and it is hard to configure for users.

## 1.27.0

-   Block Editor: Add dialog for mentioning other users in your post
-   Prefill caption for image blocks when available on the Media library
-   New block: Buttons. From now you’ll be able to add the individual Button block only inside the Buttons block
-   Fix bug where whitespaces at start of text blocks were being removed
-   Add support for upload options in Cover block
-   [Android] Floating toolbar, previously located above nested blocks, is now placed at the top of the screen
-   [iOS] Floating toolbar, previously located above nested blocks, is now placed at the bottom of the screen
-   Fix the icons in FloatingToolbar on RTL mode
-   [Android] Add alignment options for heading block
-   Fix Quote block so it visually reflects selected alignment
-   Fix bug where buttons in page templates were not rendering correctly on web

## 1.26.0

-   [iOS] Disable ripple effect in all BottomSheet's controls.
-   [Android] Disable ripple effect for Slider control
-   New block: Columns
-   New starter page template: Blog
-   Make Starter Page Template picker buttons visible only when the screen height is enough
-   Fix a bug which caused to show URL settings modal randomly when changing the device orientation multiple times during the time Starter Page Template Preview is open

## 1.25.0

-   New block: Cover
-   [Android] Dark Mode
-   [Android] Improve icon on the "Take a Video" media option
-   Removed the dimming effect on unselected blocks
-   [iOS] Add alignment options for heading block
-   Implemented dropdown toolbar for alignment toolbar in Heading, Paragraph, Image, MediaText blocks
-   Block Editor: When editing link settings, tapping the keyboard return button now closes the settings panel as well as closing the keyboard.
-   [Android] Show an "Edit" button overlay on selected image blocks

## 1.24.0

-   New block: Latest Posts
-   Fix Quote block's left border not being visible in Dark Mode
-   Added Starter Page Templates: when you create a new page, we now show you a few templates to get started more quickly.
-   Fix crash when pasting HTML content with embeded images on paragraphs

## 1.23.0

-   New block: Group
-   Add support for upload options in Gallery block
-   Add support for size options in the Image block
-   New block: Button
-   Add scroll support inside block picker and block settings
-   [Android] Fix issue preventing correct placeholder image from displaying during image upload
-   [iOS] Fix diplay of large numbers on ordered lists
-   Fix issue where adding emojis to the post title add strong HTML elements to the title of the post
-   [iOS] Fix issue where alignment of paragraph blocks was not always being respected when splitting the paragraph or reading the post's html content.
-   We’ve introduced a new toolbar that floats above the block you’re editing, which makes navigating your blocks easier — especially complex ones.

## 1.22.0

-   Make inserter to show options on long-press to add before/after
-   Retry displaying image when connectivity restores
-   [iOS] Show an "Edit" button overlay on selected image blocks
-   [Android] Fix blank post when sharing media from another app
-   Add support for image size options in the gallery block
-   Fix issue that sometimes prevented merging paragraph blocks

## 1.21.0

-   Reduced padding around text on Rich Text based blocks.
-   [Android] Improved stability on very long posts.

## 1.20.0

-   Fix bug where image placeholders would sometimes not be shown
-   Fix crash on undo
-   Style fixes on the navigation UI
-   [iOS] Fix focus issue
-   New block: Shortcode. You can now create and edit Shortcode blocks in the editor.

## 1.19.0

-   Add support for changing Settings in List Block.
-   [iOS] Fix crash dismissing bottom-sheet after device rotation.
-   [Android] Add support for Preformatted block.
-   New block: Gallery. You can now create image galleries using WordPress Media library. Upload feature is coming soon.
-   Add support for Video block settings

## 1.18.0

-   [iOS] Added native fullscreen preview when clicking image from Image Block
-   New block: Spacer

## 1.17.0

-   Include block title in Unsupported block's UI
-   Show new-block-indicator when no blocks at all and when at the last block
-   Use existing links in the clipboard to prefill url field when inserting new link.
-   Media & Text block alignment options
-   Add alignment controls for paragraph blocks
-   [iOS] Fix issue where the keyboard would not capitalize sentences correctly on some cases.
-   [iOS] Support for Pexels image library
-   [Android] Added native fullscreen preview when clicking image from Image Block
-   [iOS] Add support for Preformatted block.
-   [Android] Fix issue when removing image/page break block crashes the app

## 1.16.1

-   [iOS] Fix tap on links bug that reappear on iOS 13.2

## 1.16.0

-   [Android] Add support for pexels images
-   Add left, center, and right image alignment controls

## 1.15.3

-   [iOS] Fix a layout bug in RCTAztecView in iOS 13.2

## 1.15.2

-   Fix issue when copy/paste photos from other apps, was not inserting an image on the post.
-   Fix issue where the block inserter layout wasn't correct after device rotation.

## 1.15.0

-   Fix issue when multiple media selection adds only one image or video block on Android
-   Fix issue when force Touch app shortcut doesn't work properly selecting "New Photo Post" on iOS
-   Add Link Target (Open in new tab) to Image Block.
-   [iOS] DarkMode improvements.
-   [iOS] Update to iOS 11 and Swift 5
-   New block: Media & Text

## 1.14.0

-   Fix a bug on iOS 13.0 were tapping on a link opens Safari
-   Fix a link editing issue, where trying to add a empty link at the start of another link would remove the existing link.
-   Fix missing content on long posts in html mode on Android

## 1.12.0

-   Add rich text styling to video captions
-   Prevent keyboard dismissal when switching between caption and text block on Android
-   Blocks that would be replaced are now hidden when add block bottom sheet displays
-   Tapping on empty editor area now always inserts new block at end of post

## 1.11.0

-   Toolbar scroll position now resets when its content changes.
-   Dark Mode for iOS.

## 1.10.0

-   Adding a block from the post title now shows the add block here indicator.
-   Deselect post title any time a block is added
-   Fix loss of center alignment in image captions on Android

## 1.9.0

-   Enable video block on Android platform
-   Tapping on an empty editor area will create a new paragraph block
-   Fix content loss issue when loading unsupported blocks containing inner blocks.
-   Adding a block from the Post Title now inserts the block at the top of the Post.

## 1.8.0

-   Fix pasting simple text on Post Title
-   Remove editable empty line after list on the List block
-   Performance improvements on rich text editing

## 1.7.0

-   Fixed keyboard flickering issue after pressing Enter repeatedly on the Post Title.
-   New blocks are available: video/quote/more

## 1.6.0

-   Fixed issue with link settings where “Open in New Tab” was always OFF on open.
-   Added UI to display a warning when a block has invalid content.<|MERGE_RESOLUTION|>--- conflicted
+++ resolved
@@ -11,20 +11,15 @@
 
 ## Unreleased
 
-<<<<<<< HEAD
 ## 1.77.1
 
 -   [***] Fixes a crash on iOS related to JSI and Reanimated [#41482]
 
-=======
->>>>>>> 2db51493
 ## 1.77.0
 
 -   [*] [a11y] Improve text read by screen readers for BottomSheetSelectControl [#41036]
 -   [*] Add 'Insert from URL' option to Image block [#40334]
 
-<<<<<<< HEAD
-=======
 ## 1.76.3
 
 -   [***] Fixes a crash on iOS related to JSI and Reanimated [#41482]
@@ -33,7 +28,6 @@
 
 -   [*] Ensure post title gets focused when is notified from native side [#41371]
 
->>>>>>> 2db51493
 ## 1.76.1
 
 -   [*] BlockList - Add internal onLayout from CellRendererComponent to BlockListItemCell [#41105]
