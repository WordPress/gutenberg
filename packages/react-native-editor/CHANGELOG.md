<!-- Learn how to maintain this file at https://github.com/WordPress/gutenberg/tree/HEAD/packages#maintaining-changelogs. -->

<!--
For each user feature we should also add a importance categorization label  to indicate the relevance of the change for end users of GB Mobile. The format is the following:
[***] → Major new features, significant updates to core flows, or impactful fixes (e.g. a crash that impacts a lot of users) — things our users should be aware of.

[**] → Changes our users will probably notice, but doesn’t impact core flows. Most fixes.

[*] → Minor enhancements and fixes that address annoyances — things our users can miss.
-->

## Unreleased
<<<<<<< HEAD
-   [*] Social Icons: Fix visibility of inactive icons when used with block based themes in dark mode [#55398]
=======
-   [*] Synced Patterns: Fix visibility of heading section when used with block based themes in dark mode [#55399]
>>>>>>> 4afae151
-   [*] Classic block: Add option to convert to blocks [#55461]

## 1.106.0
-   [*] Exit Preformatted and Verse blocks by triple pressing the Return key [#53354]
-   [*] Fix quote block border visibility when used with block based themes in dark mode [#54964]

## 1.105.0
-   [*] Limit inner blocks nesting depth to avoid call stack size exceeded crash [#54382]
-   [*] Prevent crashes when setting an invalid media URL for Video or Audio blocks [#54834]
-   [**] Fallback to Twitter provider when embedding X URLs [#54876]
-   [*] [internal] Update Ruby version from 2.7.4 to 3.2.2 [#54897]

## 1.104.0
-   [*] Fix the obscurred "Insert from URL" input for media blocks when using a device in landscape orientation. [#54096]
-   [**] RichText - Update logic for the placeholder text color [#54259]

## 1.103.3
-   [*] Bump `WordPress-Aztec-iOS` version to `1.19.9` [#54456]

## 1.103.2
-   [*] Fix issue with missing characters in Add Media placeholder button [#54281]

## 1.103.1
-   [**] Fix long-press gestures not working in RichText component [Android] [#54213]

## 1.103.0
-   [**] Replace third-party dependency react-native-hsv-color-picker with first-party code [#53329]
-   [*] Search Control - Prevent calling TextInput's methods when undefined [#53745]
-   [*] Improve horizontal rule styles to avoid invisible lines [#53883]
-   [*] Fix horizontal rule style extensions [#53917]
-   [*] Add block outline to all Social Link blocks when selected [#54011]
-   [*] Columns block - Fix transforming into a Group block crash [#54035]
-   [*] Fix Social Icons block alignment [#54100]

## 1.102.1
- [**] Fix Voice Over and assistive keyboards [#53895]

## 1.102.0
-   [*] Display custom color value in mobile Cover Block color picker [#51414]
-   [**] Display outline around selected Social Link block [#53377]
-   [**] Fixes font customization not getting updated on iOS [#53391]

## 1.101.2
-  [**] Fix Voice Over and assistive keyboards [#53895]

## 1.101.1
-   [**] Fix the dynamic height when opening/closing navigation screens within the bottom sheet. [https://github.com/WordPress/gutenberg/pull/53608]

## 1.101.0
-   [*] Remove visual gap in mobile toolbar when a Gallery block is selected [#52966]
-   [*] Remove Gallery caption button on mobile [#53010]
-   [**] Upgrade React Native to 0.71.11 [#51303]
-   [*] Upgrade Gradle to 8.2.1 & AGP to 8.1.0 [#52872]
-   [*] Fix Gallery block selection when adding media [#53127]

## 1.100.2
-   [**] Fix iOS Focus loop for RichText components [#53217]

## 1.100.1
-   [**] Add WP hook for registering non-core blocks [#52791]

## 1.100.0
-   [**] Add media inserter buttons to editor toolbar [#51827]
-   [**] Update native BlockOutline component styles to remove blue border from blocks [#51222]
-   [**] Move the undo/redo buttons to the navigation bar [#51766]
-   [**] Update Editor block inserter button styles and default text input placeholder/selection styles [#52269]
-   [**] Update Editor toolbar icons and colors [#52336]
-   [*] Update Block Settings button border [#52715]

## 1.99.1
- [**] Fix crash related to removing a block under certain conditions [#52595]

## 1.99.0
-   [*] Rename "Reusable blocks" to "Synced patterns", aligning with the web editor. [#51704]
-   [**] Fix a crash related to Reanimated when closing the editor [#52320]

## 1.98.1
-   [*] fix: Display heading level dropdown icons and labels [#52004]

## 1.98.0
-   [*] Image block - Fix issue where in some cases the image doesn't display the right aspect ratio [#51463]
-   [*] Fix cursor positioning when dictating text on iOS [#51227]

## 1.97.1
-   [**] Fix crash when using the delete key to remove a single button [#51435]
-   [*] Ensure text input field is not editable when Bottom sheet cell is disabled [#51567]

## 1.97.0
-   [**] [iOS] Fix dictation regression, in which typing/dictating at the same time caused content loss. [#49452]
-   [*] [internal] Upgrade compile and target sdk version to Android API 33 [#50731]
-   [*] Display lock icon in disabled state of `Cell` component [#50907]

## 1.96.1
-   [**] Fix Android-only issue related to block toolbar not being displayed on some blocks in UBE [#51131]

## 1.96.0
-   [**] Tapping on all nested blocks gets focus directly instead of having to tap multiple times depending on the nesting levels. [#50672]
-   [*] Add disabled style to `Cell` component [#50665]
-   [**] Fix undo/redo history when inserting a link configured to open in a new tab [#50460]
-   [*] [List block] Fix an issue when merging a list item into a Paragraph would remove its nested list items. [#50701]

## 1.95.0
-   [*] Fix crash when trying to convert to regular blocks an undefined/deleted reusable block [#50475]
-   [**] Tapping on nested text blocks gets focus directly instead of having to tap multiple times depeding on the nesting levels. [#50108]
-   [*] Use host app namespace in reusable block message [#50478]
-   [**] Configuring a link to open in a new tab no longer results in a partial loss of edit history (undo and redo) [#50460]

## 1.94.0
-   [*] Split pasted content between title and body. [#37169]

## 1.93.1
-   [**] Fix regression with the Color hook and ColorPanel. [#49917]

## 1.93.0
-   [***] [iOS] Fixed iOS scroll jumping issue by refactoring KeyboardAwareFlatList improving writing flow and caret focus handling. [#48791]

## 1.92.1
-   [*] Avoid empty Gallery block error [#49557]

## 1.92.0
* No User facing changes *

## 1.91.0
-   [*] Allow new block transformations for most blocks. [#48792]

## 1.90.0
-   [*] Fix parsing of css units for null matched values [#48484]
-   [*] Spacer block - Add initial support for spacing presets [#47258]
-   [*] Support Visual Regression testing [#47845]
-   [*] Add metadata parameter to media upload events [#48103]  

## 1.89.1 
-   [*] Fix inaccessible block settings within the unsupported block editor [#48435]

## 1.89.0 
* No User facing changes *

## 1.88.0 
-   [*] Bump Android `minSdkVersion` to 24 [#47604]
-   [*] Update React Native Reanimated to 2.9.1-wp-3 [#47574]
-   [*] Bump Aztec version to `1.6.3` [#47610]

## 1.87.3
-   [*] Fix insert blocks not handling raw string properly in unsupported block editor [#47472]

## 1.87.2
-   [*] Add boolean contentStyle and clientId check to Column Edit InnerBlocks [#47234]
-   [*] Line-height and font-size regression fixes [#47284]

## 1.87.1
-   [**] Gallery block: Address styling regression, in which negative margin was added [#47086]
-   [*] RichText - Parse CSS values and avoid setting undefined ones [#47080]

## 1.87.0
-   [*] Add capabilities to force only Core blocks and control Support section [#46215]

## 1.86.1
-   [*] Block Actions Menu - Fix block title regression and adds integration tests [#46699]

## 1.86.0
-   [**] Upgrade React Native to 0.69.4 [#43485]
-   [**] Prevent error message from unneccesarily firing when uploading to Gallery block [#46175]

## 1.85.1
-   [**] Prevent error message from unneccesarily firing when uploading to Gallery block [#46175]

## 1.85.0
-   [*] [iOS] Fixed iOS Voice Control support within Image block captions. [#44850]

## 1.84.1
-   [**] Native inner blocks merge where appropriate [#45048]

## 1.84.0
-   [*] Upgrade compile and target sdk version to Android API 31 [#44610]
-   [*] [iOS] Fixed iOS Voice Control support within Image block captions. [#44850]

## 1.83.0
* No User facing changes *

## 1.82.1
-   [**] List block v2: Fix issues splitting or merging paragraphs into the block [#43949]

## 1.82.0
-   [*] [iOS] Explicitly set tint color for action sheets to always be blue [#43759]

## 1.81.2
-   [**] List V2 - Prevent error when list is empty [#43861]

## 1.81.1
-   [*] List block v2: Fix text color inconsistencies with list items [#43244]
-   [*] Use default placeholder text color for native List Item [#43353]
-   [**] Add BlockListCompact [#43431]
-   [*] Fix dynamic React Native version [#43058]
-   [**] Disable FastImage on Android [#43322]

## 1.81.0
-   [***] List block V2 [#42702]

## 1.80.1
-   [*] Image - Workaround for Android and orientation changes [#42900]

## 1.80.0
-   [*] Add React Native FastImage [#42009]
-   [*] Block inserter displays block collections [#42405]
-   [*] Fix incorrect spacing within Image alt text footnote [#42504]
-   [***] Gallery and Image block - Performance improvements [#42178]

## 1.79.1
-   [**] Fix a crash when scrolling posts containing Embed blocks (Android 12 only) [#42514]

## 1.79.0
-   [*] Add 'Insert from URL' option to Video block [#41493]
-   [*] Image block copies the alt text from the media library when selecting an item [#41839]
-   [*] Introduce "block recovery" option for invalid blocks [#41988]

## 1.78.1

-   [**] Re-introduce support for v1 of the Gallery block to the native version of the editor [#41533]
-   [**] Fix missing translations for locales that include region (only on Android) [#41685]

## 1.78.0

-   [*] Bump react-native-gesture-handler to version 2.3.2 [#41337]

## 1.77.1

-   [***] Fix crash on iOS related to JSI and Reanimated [#41482]

## 1.77.0

-   [*] [a11y] Improve text read by screen readers for BottomSheetSelectControl [#41036]
-   [*] Add 'Insert from URL' option to Image block [#40334]

## 1.76.3

-   [***] Fix crash on iOS related to JSI and Reanimated [#41482]

## 1.76.2

-   [*] Ensure post title gets focused when is notified from native side [#41371]

## 1.76.1

-   [*] BlockList - Add internal onLayout from CellRendererComponent to BlockListItemCell [#41105]
-   [*] Fix Drag & Drop Chip positioning issue with RTL languages [#41053]
-   [*] Add drag & drop help guide in Help & Support screen [#40961]
-   [**] Fix drag mode not being enabled when long-pressing over Shortcode block [#41155]

## 1.76.0

-   [**] [Buttons block] Fix Android-only issue related to displaying formatting buttons after closing the block settings [#40725]
-   [**] [Cover block] Improve color contrast between background and text [#40691]
-   [*] [Gallery block] Fix broken "Link To" settings and add "Image Size" settings [#40947]
-   [***] Add drag & drop blocks feature [#40424]

## 1.75.0

-   [*] [Latest Posts block] Add featured image settings [#39257]
-   [*] Prevent incorrect notices displaying when switching between HTML-Visual mode quickly [#40415]
-   [*] [Embed block] Fix inline preview cut-off when editing URL [#35326]
-   [*] [iOS] Prevent gaps shown around floating toolbar when using external keyboard [#40266]

## 1.74.1

-   [**] RichText - Set a default value for selection values [#40581]

## 1.74.0

-   [**] [Quote block] Adds support for V2 behind a feature flag [#40133]
-   [**] Update "add block" button's style in default editor view. [#39726]
-   [*] Remove banner error notification on upload failure [#39694]

## 1.73.1

-   [*] [Spacer block] Fix crash when changing the height value using the text input [#40053]

## 1.73.0

-   [*] Update react-native-reanimated version to 2.4.1 [#39430]
-   [*] Upgrade Gradle to 7.4 & AGP to 7.1.1 [#39508]
-   [*] Add waits to fix editor test flakiness [#39668]

## 1.72.1

-   [*] Detect GIF badge during render [#39882]

## 1.72.0

-   [*] Add GIF badge for animated GIFs uploaded to Image blocks [#38996]
-   [*] Small refinement to media upload errors, including centring and tweaking copy. [#38951]
-   [*] Update gesture handler and reanimated libraries [#39098]
-   [*] Fix issue with list's starting index and the order [#39354]

## 1.71.3

-   [*] Fix autocorrected Headings applying bold formatting on iOS [#38633]
-   [***] Support for multiple color palettes [#38417]

## 1.71.1

-   [*] Highlight text: Check if style attribute value is defined during filtering [#38670]

## 1.71.0

-   [*] Image block: Replacing the media for an image set as featured prompts to update the featured image [#34666]
-   [***] Font size and line-height support for text-based blocks used in block-based themes [#38205]

## 1.70.3

-   [*] Highlight text: Check if style attribute value is defined during filtering [#38670]

## 1.70.2

-   [**] Rich Text - Validate link colors [#38474]

## 1.70.1

-   [**] [Gallery block] Fix crash when adding images and selecting a gallery item [#38238]

## 1.70.0

-   [**] Fix content justification attribute in Buttons block [#37887]
-   [*] Hide help button from Unsupported Block Editor. [#37221]
-   [*] Add contrast checker to text-based blocks [#34902]
-   [*] [Image block] Fix missing translations [#37956]
-   [*] Fix cut-off setting labels by properly wrapping the text [#37993]
-   [*] Highlight text: fix applying formatting for non-selected text [#37915]
-   [*] Fix missing translations of color settings [#38026]

## 1.69.1

-   [*] Fix app freeze when closing link picker while virtual keyboard is hidden [#37782]
-   [*] Gallery block - Fix bug when migrating from old galleries format [#37889]
-   [*] RichText - Use parsed font size values when comparing new changes [#37951]

## 1.69.0

-   [*] Give multi-line block names central alignment in inserter [#37185]
-   [**] Fix empty line apperaing when splitting heading blocks on Android 12 [#37279]
-   [**] Fix missing translations by refactoring the editor initialization code [#37073]
-   [**] Fix text formatting mode lost after backspace is used [#37676]
-   [*] Fix app freeze when closing link picker while virtual keyboard is hidden [#37782]

## 1.68.0

-   [**] Fix undo/redo functionality in links when applying text format [#36861]
-   [**] [iOS] Fix scroll update when typing in RichText component [#36914]
-   [*] [Preformatted block] Fix an issue where the background color is not showing up for standard themes [#36883]
-   [**] Update Gallery Block to default to the new format and auto-convert old galleries to the new format [#36191]
-   [***] Highlight text - enables color customization for specific text within a Paragraph block [#36028]

## 1.67.0

-   [**] Adds Clipboard Link Suggestion to Image block and Button block [#35972]
-   [*] [Embed block] Included Link in Block Settings [#36099]
-   [**] Fix tab titles translation of inserter menu [#36534]
-   [*] [Media & Text block] Fix an issue where the text font size would be bigger than expected in some cases [#36570]
-   [**] [Gallery block] When a gallery block is added, the media options are auto opened for v2 of the Gallery block. [#36757]

## 1.66.0

-   [**] [Image block] Add ability to quickly link images to Media Files and Attachment Pages [#34846]
-   [*] Fixed a race condition when autosaving content (Android) [#36072]

## 1.65.1

-   [**] Fixed a crash that could occur when copying lists from Microsoft Word. [https://github.com/WordPress/gutenberg/pull/36019]

## 1.65.0

-   [**] Search block - Text and background color support [#35511]
-   [*] [Embed Block] Fix loading glitch with resolver resolution approach [#35798]
-   [*] Fixed an issue where the Help screens may not respect an iOS device's notch. [#35570]
-   [**] Block inserter indicates newly available block types [#35201]
-   [*] Add support for the Mark HTML tag [#35956]

## 1.64.1

-   [**] Fix updating the block list after block removal [#35721]
-   [**] Cover block: Change dimRatio to 50 if media added and dimRatio is set to 100 [#35792]

## 1.64.0

-   [*] [Embed block] Fix inline preview cut-off when editing URL [#35321]
-   [**] [Embed block] Detect when an embeddable URL is pasted into an empty paragraph. [#35204]
-   [*] [Unsupported Block Editor] Fix text selection bug for Android [#34668]
-   [*] [Embed block] Fix URL not editable after dismissing the edit URL bottom sheet with empty value [#35460]
-   [**] Pullquote block - Added support for text and background color customization [#34451]
-   [**] Preformatted block - Added support for text and background color customization [#35314]

## 1.63.1

-   [*] Fixed missing modal backdrop for Android help section [#35557]
-   [*] Fixed erroneous overflow within editor Help screens. [#35552]

## 1.63.0

-   [**] [Embed block] Add the top 5 specific embed blocks to the Block inserter list [#34967]
-   [*] Embed block: Fix URL update when edited after setting a bad URL of a provider [#35013]
-   [**] Users can now contact support from inside the block editor screen. [#34890]

## 1.62.2

-   Same as 1.62.1 but with the changelog.

## 1.62.1

-   [**] Image block: fix height and border regression. [#34957]
-   [**] Column block: fix width attribute float cut off. [#34604]

## 1.62.0

-   [**] [Embed block] Implement WP embed preview component [#34004]
-   [*] [Embed block] Fix content disappearing on Android when switching light/dark mode [#34207]
-   [*] Embed block: Add device's locale to preview content [#33858]
-   [**] Fix Android-only issue of main toolbar initial position being wrong when RTL [#34617]
-   [**] Embed block: Implemented the No Preview UI when an embed is successful, but we're unable to show an inline preview [#34626]
-   [*] Column block: Translate column width's control labels [#34777]
-   [**] Enable embed preview for Instagram and Vimeo providers. [#34563]
-   [**] Embed block: Add error bottom sheet with retry and convert to link actions. [#34604]

## 1.61.2

-   [*] Image block - Fix height and border regression. [#34957]

## 1.61.1

-   [*] Fix crash related to reusable blocks in the block picker. [#34873]

## 1.61.0

-   [**] Enable embed preview for a list of providers (for now only YouTube and Twitter) [#34446]
-   [***] Inserter: Add Inserter Block Search [https://github.com/WordPress/gutenberg/pull/33237]

## 1.60.1

-   [*] RNmobile: Fix the cancel button on Block Variation Picker / Columns Block. [#34249]
-   [*] Column block: Fix Android close button alignment. [#34332]

## 1.60.0

-   [**] Embed block: Add "Resize for smaller devices" setting. [#33654]

## 1.59.2

-   [*] Inserter: Prevent non-deterministic order of inserter items [#34078]
-   [*] Fix missing block title of core/latest-posts block [#34116]

## 1.59.1

-   [*] Global styles - Add color to the block styles filter list [#34000]
-   [*] Rich text - toTree - Add check in replacements before accessing its type [#34020]

## 1.59.0

-   [*] [Android] Fix UBE's inaccessible "more" toolbar item. [#33740]
-   [*] Image block: Add a "featured" banner and ability to set or remove an image as featured. (iOS only) [#31345]

## 1.58.3

-   [*] Rich text - toTree - Add check in replacements before accessing its type [#34020]

## 1.58.2

-   [*] Fix issue with text input in alt text settings [#33845]

## 1.58.1

-   [*] Global styles: Check for undefined values and merge user colors [#33707]
-   [*] [Embed block] Disable paragraph transform [#33745]

## 1.58.0

-   [***] New Block: Embed block. [#33452]

## 1.57.0

-   [*] Update loading and failed screens for web version of the editor [#32395]
-   [*] Handle floating keyboard case - Fix issue with the block selector on iPad. [#33089]
-   [**] Added color/background customization for text blocks. [#33250]

## 1.56.0

-   [*] Tweaks to the badge component's styling, including change of background color and reduced padding. [#32865]

## 1.55.2

-   [**] Fix incorrect block insertion point after blurring the post title field. [#32831]

## 1.55.1

-   [*] Fix: RNMobile borderRadius value setting [#32717]
-   [*] Improve unsupported block message for reusable block [#32618]

## 1.55.0

-   [*] Gallery block - Fix gallery images caption text formatting [#32351]
-   [*] Image block: "Set as featured" button within image block settings. (Android only) [#31705]
-   [***] Audio block now available on WP.com sites on the free plan. [#31966]

## 1.54.0

-   [***] Slash inserter [#29772]
-   [*] Audio block: Add Insert from URL functionality. [#27817]
-   [*] The BottomSheet Cell component now supports the help prop so that a hint can be supplied to all Cell based components. [#30885]
-   [***] Enable reusable block only in WP.com sites [#31744]

## 1.53.1

-   [*] Fix missing title for some unsupported blocks [#31743]

## 1.53.0

-   [*] Bottom-sheet: Add custom header [#30291]
-   [*] Fixes color picker rendering bug when scrolling [#30994]
-   [*] Add enableCaching param to fetch request on Android [#31186]
-   [***] Add reusable blocks to the inserter menu. [#28495]

## 1.52.2

-   [*] Disabled featured image banner on iOS. [#31681]

## 1.52.1

-   [*] Fixes for the generated localized strings files.

## 1.52.0

-   [***] Search block now available on mobile! [https://github.com/WordPress/gutenberg/pull/30783]
-   [*] Image block: Add a "featured" banner. (Android only) [#30806]
-   [**] The media upload options of the Image, Video and Gallery block automatically opens when the respective block is inserted. [#29546]
-   [**] The media upload options of the File and Audio block automatically opens when the respective block is inserted. [#31025]
-   [*] Fixed a bug where the Search block was stealing focus from the Image block upon updating image asset [#31393]

## 1.51.1

-   [*] Updates relative block-support asset path [#31184]

## 1.51.0

-   [*] Image block: Improve text entry for long alt text. [#29670]
-   [*] a11y: Bug fix: Allow stepper cell to be selected by screenreader [#30694]

## 1.50.1

-   [*] Truncate rangecell screenreader decimals] [#30678]
-   [*] Fix Quote block citation [#30548]
-   [**] Fix crash from non-adjustable unit RangeCell a11y activation [#30636]
-   [**] Fix Unsupported Block Editor on Android [#30650]

## 1.50.0

-   [***] a11y: Screenreader improvements for the UnitControl component [#29741]

## 1.49.0

-   [*] Remove the cancel button from settings options (Android only) [https://github.com/WordPress/gutenberg/pull/29599]

## 1.48.0

-   [**] Buttons block: added width setting. [#28543]

## 1.47.2

-   [**] Adds a `replaceBlock` method to iOS bridge delegate with a string to match the clientID and the contents to replace with. [#29734]

## 1.47.1

-   [**] Reduce the number of items per page when fetching reusable blocks to prevent a crash. [#29626]

## 1.47.0

-   [**] Add support for setting Cover block focal point. [#25810]

## 1.46.1

-   [**] Make inserter long-press options "add to beginning" and "add to end" always available. [#28610]
-   [*] Fix crash when Column block width attribute was empty. [#29015]

## 1.46.0

-   [***] New Block: Audio [#27401, #27467, #28594]
-   [**] Add support for setting heading anchors [#27935]
-   [**] Disable Unsupported Block Editor for Reusable blocks [#28552]
-   [**] Add proper handling for single use blocks such as the more block [#28339]

## 1.45.0

-   [*] Use react-native-url-polyfill in globals - [https://github.com/WordPress/gutenberg/pull/27867]
-   [*] Remove Old Layout Picker - [https://github.com/WordPress/gutenberg/pull/27640]

## 1.44.1

-   [**] Fix crash in mobile paragraph blocks with custom font size [#28121]
-   [**] Add move to top bottom when long pressing block movers [#27554]

## 1.44.0

-   [***] Add support for cross-posting between sites
-   [***] Full-width and wide alignment support for Columns

## 1.43.0

-   [***] New Block: File [#27228]
-   [**] Fix issue where a blocks would disappear when deleting all of the text inside without requiring the extra backspace to remove the block. [#27583]

## 1.42.0

-   [***] Adding support for selecting different unit of value in Cover and Columns blocks [#26161]
-   [**] Button block - Add link picker to the block settings [#26206]
-   [**] Support to render background/text colors in Group, Paragraph and Quote blocks [#25994]
-   [*] Fix theme colors syncing with the editor [#26821]
-   [**] Fix issue where a blocks would disappear when deleting all of the text inside without requiring the extra backspace to remove the block. [#27583]

## 1.41.0

-   [***] Faster editor start and overall operation on Android [#26732]
-   [*] [Android] Enable multiple upload support for Image block

## 1.40.0

## 1.39.1

-   [*] Heading block - Disable full-width/wide alignment [#26308]

## 1.39.0

-   [***] Full-width and wide alignment support for Video, Latest-posts, Gallery, Media & text, and Pullquote block
-   [***] Fix unsupported block bottom sheet is triggered when device is rotated
-   [***] Unsupported Block Editor: Fixed issue when cannot view or interact with the classic block on Jetpack site

## 1.38.0

[***] Add support for selecting user's post when configuring the link

## 1.37.0

-   [**] Add support for rounded style in Image block
-   [***] Full-width and wide alignment support for Group, Cover and Image block

## 1.36.1

-   [**] [iOS] Fixed Dark Mode transition for editor menus.

## 1.36.0

-   [**] [Android] Removed pullquote dev only restriction in Android
-   [**] Reflect changes of slider in block settings immediately.

## 1.35.0

-   [***] Fixed empty text fields on RTL layout. Now they are selectable and placeholders are visible.
-   [**] Add settings to allow changing column widths
-   [**] Media editing support in Gallery block.

## 1.34.0

-   [***] Media editing support in Cover block.
-   [*] Fixed a bug on the Heading block, where a heading with a link and string formatting showed a white shadow in dark mode.

## 1.33.1

-   Fixed a bug in the @-mentions feature where dismissing the @-mentions UI removed the @ character from the post.

## 1.33.0

-   [***] Media editing support in Media & Text block.
-   [***] New block: Social Icons
-   [*] Cover block placeholder is updated to allow users start the block with a background color

## 1.32.0

-   [***] Adds Copy, Cut, Paste, and Duplicate functionality to blocks
-   [***] Add support for mentions.
-   [***] Users can now individually edit unsupported blocks found in posts or pages.
-   [*] [iOS] Improved editor loading experience with Ghost Effect.

## 1.31.1

-   Fix for pullquote stylying in dark mode.
-   Fix for button style.

## 1.31.0

-   [**] Add support for customizing gradient type and angle in Buttons and Cover blocks.
-   [*] Show content information (block, word and characters counts).
-   [*] [Android] Fix handling of upload completion while re-opening the editor

## 1.30.0

-   [**] Adds editor support for theme defined colors and theme defined gradients on cover and button blocks.
-   [*] Support for breaking out of captions/citation authors by pressing enter on the following blocks: image, video, gallery, quote, and pullquote.

## 1.29.1

-   Revert Creating undo levels less frequently

## 1.29.0

-   [**] Add support for changing overlay color settings in Cover block
-   Add enter/exit animation in FloatingToolbar
-   [***] New block: Verse
-   [*] Fix merging of text blocks when text had active formatting (bold, italic, strike, link)
-   [***] Trash icon that is used to remove blocks is moved to the new menu reachable via ellipsis button in the block toolbar
-   [**] Block toolbar can now collapse when the block width is smaller than the toolbar content
-   [**] Creating undo levels less frequently
-   [**] Tooltip for page template selection buttons
-   [*] Fix button alignment in page templates and make strings consistent
-   [*] Add support for displaying radial gradients in Buttons and Cover blocks

## 1.28.2

-   [***] Disable Pullquote Block on Android

## 1.28.1

-   [**] Avoid crash when editor selection state becomes invalid

## 1.28.0

-   [***] New block: Pullquote
-   [**] Add support for changing background and text color in Buttons block
-   [*] Fix the icons and buttons in Gallery, Paragraph, List and MediaText block on RTL mode
-   [**] Remove Subscription Button from the Blog template since it didn't have an initial functionality and it is hard to configure for users.
-   [**] [iOS] Add support for the subscript `<sub>` and superscript `<sup>`HTML elements in text blocks
-   [**] Update page templates to use recently added blocks

## 1.27.1

-   Remove Subscription Button from the Blog template since it didn't have an initial functionality and it is hard to configure for users.

## 1.27.0

-   Block Editor: Add dialog for mentioning other users in your post
-   Prefill caption for image blocks when available on the Media library
-   New block: Buttons. From now you’ll be able to add the individual Button block only inside the Buttons block
-   Fix bug where whitespaces at start of text blocks were being removed
-   Add support for upload options in Cover block
-   [Android] Floating toolbar, previously located above nested blocks, is now placed at the top of the screen
-   [iOS] Floating toolbar, previously located above nested blocks, is now placed at the bottom of the screen
-   Fix the icons in FloatingToolbar on RTL mode
-   [Android] Add alignment options for heading block
-   Fix Quote block so it visually reflects selected alignment
-   Fix bug where buttons in page templates were not rendering correctly on web

## 1.26.0

-   [iOS] Disable ripple effect in all BottomSheet's controls.
-   [Android] Disable ripple effect for Slider control
-   New block: Columns
-   New starter page template: Blog
-   Make Starter Page Template picker buttons visible only when the screen height is enough
-   Fix a bug which caused to show URL settings modal randomly when changing the device orientation multiple times during the time Starter Page Template Preview is open

## 1.25.0

-   New block: Cover
-   [Android] Dark Mode
-   [Android] Improve icon on the "Take a Video" media option
-   Removed the dimming effect on unselected blocks
-   [iOS] Add alignment options for heading block
-   Implemented dropdown toolbar for alignment toolbar in Heading, Paragraph, Image, MediaText blocks
-   Block Editor: When editing link settings, tapping the keyboard return button now closes the settings panel as well as closing the keyboard.
-   [Android] Show an "Edit" button overlay on selected image blocks

## 1.24.0

-   New block: Latest Posts
-   Fix Quote block's left border not being visible in Dark Mode
-   Added Starter Page Templates: when you create a new page, we now show you a few templates to get started more quickly.
-   Fix crash when pasting HTML content with embeded images on paragraphs

## 1.23.0

-   New block: Group
-   Add support for upload options in Gallery block
-   Add support for size options in the Image block
-   New block: Button
-   Add scroll support inside block picker and block settings
-   [Android] Fix issue preventing correct placeholder image from displaying during image upload
-   [iOS] Fix diplay of large numbers on ordered lists
-   Fix issue where adding emojis to the post title add strong HTML elements to the title of the post
-   [iOS] Fix issue where alignment of paragraph blocks was not always being respected when splitting the paragraph or reading the post's html content.
-   We’ve introduced a new toolbar that floats above the block you’re editing, which makes navigating your blocks easier — especially complex ones.

## 1.22.0

-   Make inserter to show options on long-press to add before/after
-   Retry displaying image when connectivity restores
-   [iOS] Show an "Edit" button overlay on selected image blocks
-   [Android] Fix blank post when sharing media from another app
-   Add support for image size options in the gallery block
-   Fix issue that sometimes prevented merging paragraph blocks

## 1.21.0

-   Reduced padding around text on Rich Text based blocks.
-   [Android] Improved stability on very long posts.

## 1.20.0

-   Fix bug where image placeholders would sometimes not be shown
-   Fix crash on undo
-   Style fixes on the navigation UI
-   [iOS] Fix focus issue
-   New block: Shortcode. You can now create and edit Shortcode blocks in the editor.

## 1.19.0

-   Add support for changing Settings in List Block.
-   [iOS] Fix crash dismissing bottom-sheet after device rotation.
-   [Android] Add support for Preformatted block.
-   New block: Gallery. You can now create image galleries using WordPress Media library. Upload feature is coming soon.
-   Add support for Video block settings

## 1.18.0

-   [iOS] Added native fullscreen preview when clicking image from Image Block
-   New block: Spacer

## 1.17.0

-   Include block title in Unsupported block's UI
-   Show new-block-indicator when no blocks at all and when at the last block
-   Use existing links in the clipboard to prefill url field when inserting new link.
-   Media & Text block alignment options
-   Add alignment controls for paragraph blocks
-   [iOS] Fix issue where the keyboard would not capitalize sentences correctly on some cases.
-   [iOS] Support for Pexels image library
-   [Android] Added native fullscreen preview when clicking image from Image Block
-   [iOS] Add support for Preformatted block.
-   [Android] Fix issue when removing image/page break block crashes the app

## 1.16.1

-   [iOS] Fix tap on links bug that reappear on iOS 13.2

## 1.16.0

-   [Android] Add support for pexels images
-   Add left, center, and right image alignment controls

## 1.15.3

-   [iOS] Fix a layout bug in RCTAztecView in iOS 13.2

## 1.15.2

-   Fix issue when copy/paste photos from other apps, was not inserting an image on the post.
-   Fix issue where the block inserter layout wasn't correct after device rotation.

## 1.15.0

-   Fix issue when multiple media selection adds only one image or video block on Android
-   Fix issue when force Touch app shortcut doesn't work properly selecting "New Photo Post" on iOS
-   Add Link Target (Open in new tab) to Image Block.
-   [iOS] DarkMode improvements.
-   [iOS] Update to iOS 11 and Swift 5
-   New block: Media & Text

## 1.14.0

-   Fix a bug on iOS 13.0 were tapping on a link opens Safari
-   Fix a link editing issue, where trying to add a empty link at the start of another link would remove the existing link.
-   Fix missing content on long posts in html mode on Android

## 1.12.0

-   Add rich text styling to video captions
-   Prevent keyboard dismissal when switching between caption and text block on Android
-   Blocks that would be replaced are now hidden when add block bottom sheet displays
-   Tapping on empty editor area now always inserts new block at end of post

## 1.11.0

-   Toolbar scroll position now resets when its content changes.
-   Dark Mode for iOS.

## 1.10.0

-   Adding a block from the post title now shows the add block here indicator.
-   Deselect post title any time a block is added
-   Fix loss of center alignment in image captions on Android

## 1.9.0

-   Enable video block on Android platform
-   Tapping on an empty editor area will create a new paragraph block
-   Fix content loss issue when loading unsupported blocks containing inner blocks.
-   Adding a block from the Post Title now inserts the block at the top of the Post.

## 1.8.0

-   Fix pasting simple text on Post Title
-   Remove editable empty line after list on the List block
-   Performance improvements on rich text editing

## 1.7.0

-   Fixed keyboard flickering issue after pressing Enter repeatedly on the Post Title.
-   New blocks are available: video/quote/more

## 1.6.0

-   Fixed issue with link settings where “Open in New Tab” was always OFF on open.
-   Added UI to display a warning when a block has invalid content.<|MERGE_RESOLUTION|>--- conflicted
+++ resolved
@@ -10,11 +10,8 @@
 -->
 
 ## Unreleased
-<<<<<<< HEAD
 -   [*] Social Icons: Fix visibility of inactive icons when used with block based themes in dark mode [#55398]
-=======
 -   [*] Synced Patterns: Fix visibility of heading section when used with block based themes in dark mode [#55399]
->>>>>>> 4afae151
 -   [*] Classic block: Add option to convert to blocks [#55461]
 
 ## 1.106.0
