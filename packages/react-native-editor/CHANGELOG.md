--- conflicted
+++ resolved
@@ -10,16 +10,13 @@
 -->
 
 ## Unreleased
-<<<<<<< HEAD
-
-## 1.99.1
-- [**] Fix crash related to removing a block under certain conditions [#52595]
-=======
 -   [**] Add media inserter buttons to editor toolbar [#51827]
 -   [**] Update native BlockOutline component styles to remove blue border from blocks [#51222]
 -   [**] Move the undo/redo buttons to the navigation bar [#51766]
 -   [**] Update Editor block inserter button styles and default text input placeholder/selection styles [#52269]
->>>>>>> 7b68d0a3
+
+## 1.99.1
+- [**] Fix crash related to removing a block under certain conditions [#52595]
 
 ## 1.99.0
 -   [*] Rename "Reusable blocks" to "Synced patterns", aligning with the web editor. [#51704]
