--- conflicted
+++ resolved
@@ -11,11 +11,8 @@
 
 ## Unreleased
 -   [*] Limit inner blocks nesting depth to avoid call stack size exceeded crash [#54382]
-<<<<<<< HEAD
+-   [*] Prevent crashes when setting an invalid media URL for Video or Audio blocks [#54834]
 -   [**] Fallback to Twitter provider when embedding X URLs [#54876]
-=======
--   [*] Prevent crashes when setting an invalid media URL for Video or Audio blocks [#54834]
->>>>>>> 937d51e7
 
 ## 1.104.0
 -   [*] Fix the obscurred "Insert from URL" input for media blocks when using a device in landscape orientation. [#54096]
