<!-- Learn how to maintain this file at https://github.com/WordPress/gutenberg/tree/HEAD/packages#maintaining-changelogs. -->

<!--
For each user feature we should also add a importance categorization label  to indicate the relevance of the change for end users of GB Mobile. The format is the following:
[***] → Major new features, significant updates to core flows, or impactful fixes (e.g. a crash that impacts a lot of users) — things our users should be aware of.

[**] → Changes our users will probably notice, but doesn’t impact core flows. Most fixes.

[*] → Minor enhancements and fixes that address annoyances — things our users can miss.
-->

## Unreleased
-   [*] Rename "Reusable blocks" to "Synced patterns", aligning with the web editor. [#51704]
<<<<<<< HEAD
-   [**] Add media inserter buttons to editor toolbar [#51827]
=======
-   [**] Fix a crash related to Reanimated when closing the editor [#52320]
>>>>>>> bc663f64

## 1.98.1
-   [*] fix: Display heading level dropdown icons and labels [#52004]

## 1.98.0
-   [*] Image block - Fix issue where in some cases the image doesn't display the right aspect ratio [#51463]
-   [*] Fix cursor positioning when dictating text on iOS [#51227]

## 1.97.1
-   [**] Fix crash when using the delete key to remove a single button [#51435]
-   [*] Ensure text input field is not editable when Bottom sheet cell is disabled [#51567]

## 1.97.0
-   [**] [iOS] Fix dictation regression, in which typing/dictating at the same time caused content loss. [#49452]
-   [*] [internal] Upgrade compile and target sdk version to Android API 33 [#50731]
-   [*] Display lock icon in disabled state of `Cell` component [#50907]

## 1.96.1
-   [**] Fix Android-only issue related to block toolbar not being displayed on some blocks in UBE [#51131]

## 1.96.0
-   [**] Tapping on all nested blocks gets focus directly instead of having to tap multiple times depending on the nesting levels. [#50672]
-   [*] Add disabled style to `Cell` component [#50665]
-   [**] Fix undo/redo history when inserting a link configured to open in a new tab [#50460]
-   [*] [List block] Fix an issue when merging a list item into a Paragraph would remove its nested list items. [#50701]



## 1.95.0
-   [*] Fix crash when trying to convert to regular blocks an undefined/deleted reusable block [#50475]
-   [**] Tapping on nested text blocks gets focus directly instead of having to tap multiple times depeding on the nesting levels. [#50108]
-   [*] Use host app namespace in reusable block message [#50478]
-   [**] Configuring a link to open in a new tab no longer results in a partial loss of edit history (undo and redo) [#50460]

## 1.94.0
-   [*] Split pasted content between title and body. [#37169]

## 1.93.1
-   [**] Fix regression with the Color hook and ColorPanel. [#49917]

## 1.93.0
-   [***] [iOS] Fixed iOS scroll jumping issue by refactoring KeyboardAwareFlatList improving writing flow and caret focus handling. [#48791]

## 1.92.1
-   [*] Avoid empty Gallery block error [#49557]

## 1.92.0
* No User facing changes *

## 1.91.0
-   [*] Allow new block transformations for most blocks. [#48792]

## 1.90.0
-   [*] Fix parsing of css units for null matched values [#48484]
-   [*] Spacer block - Add initial support for spacing presets [#47258]
-   [*] Support Visual Regression testing [#47845]
-   [*] Add metadata parameter to media upload events [#48103]  

## 1.89.1 
-   [*] Fix inaccessible block settings within the unsupported block editor [#48435]

## 1.89.0 
* No User facing changes *

## 1.88.0 
-   [*] Bump Android `minSdkVersion` to 24 [#47604]
-   [*] Update React Native Reanimated to 2.9.1-wp-3 [#47574]
-   [*] Bump Aztec version to `1.6.3` [#47610]

## 1.87.3
-   [*] Fix insert blocks not handling raw string properly in unsupported block editor [#47472]

## 1.87.2
-   [*] Add boolean contentStyle and clientId check to Column Edit InnerBlocks [#47234]
-   [*] Line-height and font-size regression fixes [#47284]

## 1.87.1
-   [**] Gallery block: Address styling regression, in which negative margin was added [#47086]
-   [*] RichText - Parse CSS values and avoid setting undefined ones [#47080]

## 1.87.0
-   [*] Add capabilities to force only Core blocks and control Support section [#46215]

## 1.86.1
-   [*] Block Actions Menu - Fix block title regression and adds integration tests [#46699]

## 1.86.0
-   [**] Upgrade React Native to 0.69.4 [#43485]
-   [**] Prevent error message from unneccesarily firing when uploading to Gallery block [#46175]

## 1.85.1
-   [**] Prevent error message from unneccesarily firing when uploading to Gallery block [#46175]

## 1.85.0
-   [*] [iOS] Fixed iOS Voice Control support within Image block captions. [#44850]

## 1.84.1
-   [**] Native inner blocks merge where appropriate [#45048]

## 1.84.0
-   [*] Upgrade compile and target sdk version to Android API 31 [#44610]
-   [*] [iOS] Fixed iOS Voice Control support within Image block captions. [#44850]

## 1.83.0
* No User facing changes *

## 1.82.1
-   [**] List block v2: Fix issues splitting or merging paragraphs into the block [#43949]

## 1.82.0
-   [*] [iOS] Explicitly set tint color for action sheets to always be blue [#43759]

## 1.81.2
-   [**] List V2 - Prevent error when list is empty [#43861]

## 1.81.1
-   [*] List block v2: Fix text color inconsistencies with list items [#43244]
-   [*] Use default placeholder text color for native List Item [#43353]
-   [**] Add BlockListCompact [#43431]
-   [*] Fix dynamic React Native version [#43058]
-   [**] Disable FastImage on Android [#43322]

## 1.81.0
-   [***] List block V2 [#42702]

## 1.80.1
-   [*] Image - Workaround for Android and orientation changes [#42900]

## 1.80.0
-   [*] Add React Native FastImage [#42009]
-   [*] Block inserter displays block collections [#42405]
-   [*] Fix incorrect spacing within Image alt text footnote [#42504]
-   [***] Gallery and Image block - Performance improvements [#42178]

## 1.79.1
-   [**] Fix a crash when scrolling posts containing Embed blocks (Android 12 only) [#42514]

## 1.79.0
-   [*] Add 'Insert from URL' option to Video block [#41493]
-   [*] Image block copies the alt text from the media library when selecting an item [#41839]
-   [*] Introduce "block recovery" option for invalid blocks [#41988]

## 1.78.1

-   [**] Re-introduce support for v1 of the Gallery block to the native version of the editor [#41533]
-   [**] Fix missing translations for locales that include region (only on Android) [#41685]

## 1.78.0

-   [*] Bump react-native-gesture-handler to version 2.3.2 [#41337]

## 1.77.1

-   [***] Fix crash on iOS related to JSI and Reanimated [#41482]

## 1.77.0

-   [*] [a11y] Improve text read by screen readers for BottomSheetSelectControl [#41036]
-   [*] Add 'Insert from URL' option to Image block [#40334]

## 1.76.3

-   [***] Fix crash on iOS related to JSI and Reanimated [#41482]

## 1.76.2

-   [*] Ensure post title gets focused when is notified from native side [#41371]

## 1.76.1

-   [*] BlockList - Add internal onLayout from CellRendererComponent to BlockListItemCell [#41105]
-   [*] Fix Drag & Drop Chip positioning issue with RTL languages [#41053]
-   [*] Add drag & drop help guide in Help & Support screen [#40961]
-   [**] Fix drag mode not being enabled when long-pressing over Shortcode block [#41155]

## 1.76.0

-   [**] [Buttons block] Fix Android-only issue related to displaying formatting buttons after closing the block settings [#40725]
-   [**] [Cover block] Improve color contrast between background and text [#40691]
-   [*] [Gallery block] Fix broken "Link To" settings and add "Image Size" settings [#40947]
-   [***] Add drag & drop blocks feature [#40424]

## 1.75.0

-   [*] [Latest Posts block] Add featured image settings [#39257]
-   [*] Prevent incorrect notices displaying when switching between HTML-Visual mode quickly [#40415]
-   [*] [Embed block] Fix inline preview cut-off when editing URL [#35326]
-   [*] [iOS] Prevent gaps shown around floating toolbar when using external keyboard [#40266]

## 1.74.1

-   [**] RichText - Set a default value for selection values [#40581]

## 1.74.0

-   [**] [Quote block] Adds support for V2 behind a feature flag [#40133]
-   [**] Update "add block" button's style in default editor view. [#39726]
-   [*] Remove banner error notification on upload failure [#39694]

## 1.73.1

-   [*] [Spacer block] Fix crash when changing the height value using the text input [#40053]

## 1.73.0

-   [*] Update react-native-reanimated version to 2.4.1 [#39430]
-   [*] Upgrade Gradle to 7.4 & AGP to 7.1.1 [#39508]
-   [*] Add waits to fix editor test flakiness [#39668]

## 1.72.1

-   [*] Detect GIF badge during render [#39882]

## 1.72.0

-   [*] Add GIF badge for animated GIFs uploaded to Image blocks [#38996]
-   [*] Small refinement to media upload errors, including centring and tweaking copy. [#38951]
-   [*] Update gesture handler and reanimated libraries [#39098]
-   [*] Fix issue with list's starting index and the order [#39354]

## 1.71.3

-   [*] Fix autocorrected Headings applying bold formatting on iOS [#38633]
-   [***] Support for multiple color palettes [#38417]

## 1.71.1

-   [*] Highlight text: Check if style attribute value is defined during filtering [#38670]

## 1.71.0

-   [*] Image block: Replacing the media for an image set as featured prompts to update the featured image [#34666]
-   [***] Font size and line-height support for text-based blocks used in block-based themes [#38205]

## 1.70.3

-   [*] Highlight text: Check if style attribute value is defined during filtering [#38670]

## 1.70.2

-   [**] Rich Text - Validate link colors [#38474]

## 1.70.1

-   [**] [Gallery block] Fix crash when adding images and selecting a gallery item [#38238]

## 1.70.0

-   [**] Fix content justification attribute in Buttons block [#37887]
-   [*] Hide help button from Unsupported Block Editor. [#37221]
-   [*] Add contrast checker to text-based blocks [#34902]
-   [*] [Image block] Fix missing translations [#37956]
-   [*] Fix cut-off setting labels by properly wrapping the text [#37993]
-   [*] Highlight text: fix applying formatting for non-selected text [#37915]
-   [*] Fix missing translations of color settings [#38026]

## 1.69.1

-   [*] Fix app freeze when closing link picker while virtual keyboard is hidden [#37782]
-   [*] Gallery block - Fix bug when migrating from old galleries format [#37889]
-   [*] RichText - Use parsed font size values when comparing new changes [#37951]

## 1.69.0

-   [*] Give multi-line block names central alignment in inserter [#37185]
-   [**] Fix empty line apperaing when splitting heading blocks on Android 12 [#37279]
-   [**] Fix missing translations by refactoring the editor initialization code [#37073]
-   [**] Fix text formatting mode lost after backspace is used [#37676]
-   [*] Fix app freeze when closing link picker while virtual keyboard is hidden [#37782]

## 1.68.0

-   [**] Fix undo/redo functionality in links when applying text format [#36861]
-   [**] [iOS] Fix scroll update when typing in RichText component [#36914]
-   [*] [Preformatted block] Fix an issue where the background color is not showing up for standard themes [#36883]
-   [**] Update Gallery Block to default to the new format and auto-convert old galleries to the new format [#36191]
-   [***] Highlight text - enables color customization for specific text within a Paragraph block [#36028]

## 1.67.0

-   [**] Adds Clipboard Link Suggestion to Image block and Button block [#35972]
-   [*] [Embed block] Included Link in Block Settings [#36099]
-   [**] Fix tab titles translation of inserter menu [#36534]
-   [*] [Media & Text block] Fix an issue where the text font size would be bigger than expected in some cases [#36570]
-   [**] [Gallery block] When a gallery block is added, the media options are auto opened for v2 of the Gallery block. [#36757]

## 1.66.0

-   [**] [Image block] Add ability to quickly link images to Media Files and Attachment Pages [#34846]
-   [*] Fixed a race condition when autosaving content (Android) [#36072]

## 1.65.1

-   [**] Fixed a crash that could occur when copying lists from Microsoft Word. [https://github.com/WordPress/gutenberg/pull/36019]

## 1.65.0

-   [**] Search block - Text and background color support [#35511]
-   [*] [Embed Block] Fix loading glitch with resolver resolution approach [#35798]
-   [*] Fixed an issue where the Help screens may not respect an iOS device's notch. [#35570]
-   [**] Block inserter indicates newly available block types [#35201]
-   [*] Add support for the Mark HTML tag [#35956]

## 1.64.1

-   [**] Fix updating the block list after block removal [#35721]
-   [**] Cover block: Change dimRatio to 50 if media added and dimRatio is set to 100 [#35792]

## 1.64.0

-   [*] [Embed block] Fix inline preview cut-off when editing URL [#35321]
-   [**] [Embed block] Detect when an embeddable URL is pasted into an empty paragraph. [#35204]
-   [*] [Unsupported Block Editor] Fix text selection bug for Android [#34668]
-   [*] [Embed block] Fix URL not editable after dismissing the edit URL bottom sheet with empty value [#35460]
-   [**] Pullquote block - Added support for text and background color customization [#34451]
-   [**] Preformatted block - Added support for text and background color customization [#35314]

## 1.63.1

-   [*] Fixed missing modal backdrop for Android help section [#35557]
-   [*] Fixed erroneous overflow within editor Help screens. [#35552]

## 1.63.0

-   [**] [Embed block] Add the top 5 specific embed blocks to the Block inserter list [#34967]
-   [*] Embed block: Fix URL update when edited after setting a bad URL of a provider [#35013]
-   [**] Users can now contact support from inside the block editor screen. [#34890]

## 1.62.2

-   Same as 1.62.1 but with the changelog.

## 1.62.1

-   [**] Image block: fix height and border regression. [#34957]
-   [**] Column block: fix width attribute float cut off. [#34604]

## 1.62.0

-   [**] [Embed block] Implement WP embed preview component [#34004]
-   [*] [Embed block] Fix content disappearing on Android when switching light/dark mode [#34207]
-   [*] Embed block: Add device's locale to preview content [#33858]
-   [**] Fix Android-only issue of main toolbar initial position being wrong when RTL [#34617]
-   [**] Embed block: Implemented the No Preview UI when an embed is successful, but we're unable to show an inline preview [#34626]
-   [*] Column block: Translate column width's control labels [#34777]
-   [**] Enable embed preview for Instagram and Vimeo providers. [#34563]
-   [**] Embed block: Add error bottom sheet with retry and convert to link actions. [#34604]

## 1.61.2

-   [*] Image block - Fix height and border regression. [#34957]

## 1.61.1

-   [*] Fix crash related to reusable blocks in the block picker. [#34873]

## 1.61.0

-   [**] Enable embed preview for a list of providers (for now only YouTube and Twitter) [#34446]
-   [***] Inserter: Add Inserter Block Search [https://github.com/WordPress/gutenberg/pull/33237]

## 1.60.1

-   [*] RNmobile: Fix the cancel button on Block Variation Picker / Columns Block. [#34249]
-   [*] Column block: Fix Android close button alignment. [#34332]

## 1.60.0

-   [**] Embed block: Add "Resize for smaller devices" setting. [#33654]

## 1.59.2

-   [*] Inserter: Prevent non-deterministic order of inserter items [#34078]
-   [*] Fix missing block title of core/latest-posts block [#34116]

## 1.59.1

-   [*] Global styles - Add color to the block styles filter list [#34000]
-   [*] Rich text - toTree - Add check in replacements before accessing its type [#34020]

## 1.59.0

-   [*] [Android] Fix UBE's inaccessible "more" toolbar item. [#33740]
-   [*] Image block: Add a "featured" banner and ability to set or remove an image as featured. (iOS only) [#31345]

## 1.58.3

-   [*] Rich text - toTree - Add check in replacements before accessing its type [#34020]

## 1.58.2

-   [*] Fix issue with text input in alt text settings [#33845]

## 1.58.1

-   [*] Global styles: Check for undefined values and merge user colors [#33707]
-   [*] [Embed block] Disable paragraph transform [#33745]

## 1.58.0

-   [***] New Block: Embed block. [#33452]

## 1.57.0

-   [*] Update loading and failed screens for web version of the editor [#32395]
-   [*] Handle floating keyboard case - Fix issue with the block selector on iPad. [#33089]
-   [**] Added color/background customization for text blocks. [#33250]

## 1.56.0

-   [*] Tweaks to the badge component's styling, including change of background color and reduced padding. [#32865]

## 1.55.2

-   [**] Fix incorrect block insertion point after blurring the post title field. [#32831]

## 1.55.1

-   [*] Fix: RNMobile borderRadius value setting [#32717]
-   [*] Improve unsupported block message for reusable block [#32618]

## 1.55.0

-   [*] Gallery block - Fix gallery images caption text formatting [#32351]
-   [*] Image block: "Set as featured" button within image block settings. (Android only) [#31705]
-   [***] Audio block now available on WP.com sites on the free plan. [#31966]

## 1.54.0

-   [***] Slash inserter [#29772]
-   [*] Audio block: Add Insert from URL functionality. [#27817]
-   [*] The BottomSheet Cell component now supports the help prop so that a hint can be supplied to all Cell based components. [#30885]
-   [***] Enable reusable block only in WP.com sites [#31744]

## 1.53.1

-   [*] Fix missing title for some unsupported blocks [#31743]

## 1.53.0

-   [*] Bottom-sheet: Add custom header [#30291]
-   [*] Fixes color picker rendering bug when scrolling [#30994]
-   [*] Add enableCaching param to fetch request on Android [#31186]
-   [***] Add reusable blocks to the inserter menu. [#28495]

## 1.52.2

-   [*] Disabled featured image banner on iOS. [#31681]

## 1.52.1

-   [*] Fixes for the generated localized strings files.

## 1.52.0

-   [***] Search block now available on mobile! [https://github.com/WordPress/gutenberg/pull/30783]
-   [*] Image block: Add a "featured" banner. (Android only) [#30806]
-   [**] The media upload options of the Image, Video and Gallery block automatically opens when the respective block is inserted. [#29546]
-   [**] The media upload options of the File and Audio block automatically opens when the respective block is inserted. [#31025]
-   [*] Fixed a bug where the Search block was stealing focus from the Image block upon updating image asset [#31393]

## 1.51.1

-   [*] Updates relative block-support asset path [#31184]

## 1.51.0

-   [*] Image block: Improve text entry for long alt text. [#29670]
-   [*] a11y: Bug fix: Allow stepper cell to be selected by screenreader [#30694]

## 1.50.1

-   [*] Truncate rangecell screenreader decimals] [#30678]
-   [*] Fix Quote block citation [#30548]
-   [**] Fix crash from non-adjustable unit RangeCell a11y activation [#30636]
-   [**] Fix Unsupported Block Editor on Android [#30650]

## 1.50.0

-   [***] a11y: Screenreader improvements for the UnitControl component [#29741]

## 1.49.0

-   [*] Remove the cancel button from settings options (Android only) [https://github.com/WordPress/gutenberg/pull/29599]

## 1.48.0

-   [**] Buttons block: added width setting. [#28543]

## 1.47.2

-   [**] Adds a `replaceBlock` method to iOS bridge delegate with a string to match the clientID and the contents to replace with. [#29734]

## 1.47.1

-   [**] Reduce the number of items per page when fetching reusable blocks to prevent a crash. [#29626]

## 1.47.0

-   [**] Add support for setting Cover block focal point. [#25810]

## 1.46.1

-   [**] Make inserter long-press options "add to beginning" and "add to end" always available. [#28610]
-   [*] Fix crash when Column block width attribute was empty. [#29015]

## 1.46.0

-   [***] New Block: Audio [#27401, #27467, #28594]
-   [**] Add support for setting heading anchors [#27935]
-   [**] Disable Unsupported Block Editor for Reusable blocks [#28552]
-   [**] Add proper handling for single use blocks such as the more block [#28339]

## 1.45.0

-   [*] Use react-native-url-polyfill in globals - [https://github.com/WordPress/gutenberg/pull/27867]
-   [*] Remove Old Layout Picker - [https://github.com/WordPress/gutenberg/pull/27640]

## 1.44.1

-   [**] Fix crash in mobile paragraph blocks with custom font size [#28121]
-   [**] Add move to top bottom when long pressing block movers [#27554]

## 1.44.0

-   [***] Add support for cross-posting between sites
-   [***] Full-width and wide alignment support for Columns

## 1.43.0

-   [***] New Block: File [#27228]
-   [**] Fix issue where a blocks would disappear when deleting all of the text inside without requiring the extra backspace to remove the block. [#27583]

## 1.42.0

-   [***] Adding support for selecting different unit of value in Cover and Columns blocks [#26161]
-   [**] Button block - Add link picker to the block settings [#26206]
-   [**] Support to render background/text colors in Group, Paragraph and Quote blocks [#25994]
-   [*] Fix theme colors syncing with the editor [#26821]
-   [**] Fix issue where a blocks would disappear when deleting all of the text inside without requiring the extra backspace to remove the block. [#27583]

## 1.41.0

-   [***] Faster editor start and overall operation on Android [#26732]
-   [*] [Android] Enable multiple upload support for Image block

## 1.40.0

## 1.39.1

-   [*] Heading block - Disable full-width/wide alignment [#26308]

## 1.39.0

-   [***] Full-width and wide alignment support for Video, Latest-posts, Gallery, Media & text, and Pullquote block
-   [***] Fix unsupported block bottom sheet is triggered when device is rotated
-   [***] Unsupported Block Editor: Fixed issue when cannot view or interact with the classic block on Jetpack site

## 1.38.0

[***] Add support for selecting user's post when configuring the link

## 1.37.0

-   [**] Add support for rounded style in Image block
-   [***] Full-width and wide alignment support for Group, Cover and Image block

## 1.36.1

-   [**] [iOS] Fixed Dark Mode transition for editor menus.

## 1.36.0

-   [**] [Android] Removed pullquote dev only restriction in Android
-   [**] Reflect changes of slider in block settings immediately.

## 1.35.0

-   [***] Fixed empty text fields on RTL layout. Now they are selectable and placeholders are visible.
-   [**] Add settings to allow changing column widths
-   [**] Media editing support in Gallery block.

## 1.34.0

-   [***] Media editing support in Cover block.
-   [*] Fixed a bug on the Heading block, where a heading with a link and string formatting showed a white shadow in dark mode.

## 1.33.1

-   Fixed a bug in the @-mentions feature where dismissing the @-mentions UI removed the @ character from the post.

## 1.33.0

-   [***] Media editing support in Media & Text block.
-   [***] New block: Social Icons
-   [*] Cover block placeholder is updated to allow users start the block with a background color

## 1.32.0

-   [***] Adds Copy, Cut, Paste, and Duplicate functionality to blocks
-   [***] Add support for mentions.
-   [***] Users can now individually edit unsupported blocks found in posts or pages.
-   [*] [iOS] Improved editor loading experience with Ghost Effect.

## 1.31.1

-   Fix for pullquote stylying in dark mode.
-   Fix for button style.

## 1.31.0

-   [**] Add support for customizing gradient type and angle in Buttons and Cover blocks.
-   [*] Show content information (block, word and characters counts).
-   [*] [Android] Fix handling of upload completion while re-opening the editor

## 1.30.0

-   [**] Adds editor support for theme defined colors and theme defined gradients on cover and button blocks.
-   [*] Support for breaking out of captions/citation authors by pressing enter on the following blocks: image, video, gallery, quote, and pullquote.

## 1.29.1

-   Revert Creating undo levels less frequently

## 1.29.0

-   [**] Add support for changing overlay color settings in Cover block
-   Add enter/exit animation in FloatingToolbar
-   [***] New block: Verse
-   [*] Fix merging of text blocks when text had active formatting (bold, italic, strike, link)
-   [***] Trash icon that is used to remove blocks is moved to the new menu reachable via ellipsis button in the block toolbar
-   [**] Block toolbar can now collapse when the block width is smaller than the toolbar content
-   [**] Creating undo levels less frequently
-   [**] Tooltip for page template selection buttons
-   [*] Fix button alignment in page templates and make strings consistent
-   [*] Add support for displaying radial gradients in Buttons and Cover blocks

## 1.28.2

-   [***] Disable Pullquote Block on Android

## 1.28.1

-   [**] Avoid crash when editor selection state becomes invalid

## 1.28.0

-   [***] New block: Pullquote
-   [**] Add support for changing background and text color in Buttons block
-   [*] Fix the icons and buttons in Gallery, Paragraph, List and MediaText block on RTL mode
-   [**] Remove Subscription Button from the Blog template since it didn't have an initial functionality and it is hard to configure for users.
-   [**] [iOS] Add support for the subscript `<sub>` and superscript `<sup>`HTML elements in text blocks
-   [**] Update page templates to use recently added blocks

## 1.27.1

-   Remove Subscription Button from the Blog template since it didn't have an initial functionality and it is hard to configure for users.

## 1.27.0

-   Block Editor: Add dialog for mentioning other users in your post
-   Prefill caption for image blocks when available on the Media library
-   New block: Buttons. From now you’ll be able to add the individual Button block only inside the Buttons block
-   Fix bug where whitespaces at start of text blocks were being removed
-   Add support for upload options in Cover block
-   [Android] Floating toolbar, previously located above nested blocks, is now placed at the top of the screen
-   [iOS] Floating toolbar, previously located above nested blocks, is now placed at the bottom of the screen
-   Fix the icons in FloatingToolbar on RTL mode
-   [Android] Add alignment options for heading block
-   Fix Quote block so it visually reflects selected alignment
-   Fix bug where buttons in page templates were not rendering correctly on web

## 1.26.0

-   [iOS] Disable ripple effect in all BottomSheet's controls.
-   [Android] Disable ripple effect for Slider control
-   New block: Columns
-   New starter page template: Blog
-   Make Starter Page Template picker buttons visible only when the screen height is enough
-   Fix a bug which caused to show URL settings modal randomly when changing the device orientation multiple times during the time Starter Page Template Preview is open

## 1.25.0

-   New block: Cover
-   [Android] Dark Mode
-   [Android] Improve icon on the "Take a Video" media option
-   Removed the dimming effect on unselected blocks
-   [iOS] Add alignment options for heading block
-   Implemented dropdown toolbar for alignment toolbar in Heading, Paragraph, Image, MediaText blocks
-   Block Editor: When editing link settings, tapping the keyboard return button now closes the settings panel as well as closing the keyboard.
-   [Android] Show an "Edit" button overlay on selected image blocks

## 1.24.0

-   New block: Latest Posts
-   Fix Quote block's left border not being visible in Dark Mode
-   Added Starter Page Templates: when you create a new page, we now show you a few templates to get started more quickly.
-   Fix crash when pasting HTML content with embeded images on paragraphs

## 1.23.0

-   New block: Group
-   Add support for upload options in Gallery block
-   Add support for size options in the Image block
-   New block: Button
-   Add scroll support inside block picker and block settings
-   [Android] Fix issue preventing correct placeholder image from displaying during image upload
-   [iOS] Fix diplay of large numbers on ordered lists
-   Fix issue where adding emojis to the post title add strong HTML elements to the title of the post
-   [iOS] Fix issue where alignment of paragraph blocks was not always being respected when splitting the paragraph or reading the post's html content.
-   We’ve introduced a new toolbar that floats above the block you’re editing, which makes navigating your blocks easier — especially complex ones.

## 1.22.0

-   Make inserter to show options on long-press to add before/after
-   Retry displaying image when connectivity restores
-   [iOS] Show an "Edit" button overlay on selected image blocks
-   [Android] Fix blank post when sharing media from another app
-   Add support for image size options in the gallery block
-   Fix issue that sometimes prevented merging paragraph blocks

## 1.21.0

-   Reduced padding around text on Rich Text based blocks.
-   [Android] Improved stability on very long posts.

## 1.20.0

-   Fix bug where image placeholders would sometimes not be shown
-   Fix crash on undo
-   Style fixes on the navigation UI
-   [iOS] Fix focus issue
-   New block: Shortcode. You can now create and edit Shortcode blocks in the editor.

## 1.19.0

-   Add support for changing Settings in List Block.
-   [iOS] Fix crash dismissing bottom-sheet after device rotation.
-   [Android] Add support for Preformatted block.
-   New block: Gallery. You can now create image galleries using WordPress Media library. Upload feature is coming soon.
-   Add support for Video block settings

## 1.18.0

-   [iOS] Added native fullscreen preview when clicking image from Image Block
-   New block: Spacer

## 1.17.0

-   Include block title in Unsupported block's UI
-   Show new-block-indicator when no blocks at all and when at the last block
-   Use existing links in the clipboard to prefill url field when inserting new link.
-   Media & Text block alignment options
-   Add alignment controls for paragraph blocks
-   [iOS] Fix issue where the keyboard would not capitalize sentences correctly on some cases.
-   [iOS] Support for Pexels image library
-   [Android] Added native fullscreen preview when clicking image from Image Block
-   [iOS] Add support for Preformatted block.
-   [Android] Fix issue when removing image/page break block crashes the app

## 1.16.1

-   [iOS] Fix tap on links bug that reappear on iOS 13.2

## 1.16.0

-   [Android] Add support for pexels images
-   Add left, center, and right image alignment controls

## 1.15.3

-   [iOS] Fix a layout bug in RCTAztecView in iOS 13.2

## 1.15.2

-   Fix issue when copy/paste photos from other apps, was not inserting an image on the post.
-   Fix issue where the block inserter layout wasn't correct after device rotation.

## 1.15.0

-   Fix issue when multiple media selection adds only one image or video block on Android
-   Fix issue when force Touch app shortcut doesn't work properly selecting "New Photo Post" on iOS
-   Add Link Target (Open in new tab) to Image Block.
-   [iOS] DarkMode improvements.
-   [iOS] Update to iOS 11 and Swift 5
-   New block: Media & Text

## 1.14.0

-   Fix a bug on iOS 13.0 were tapping on a link opens Safari
-   Fix a link editing issue, where trying to add a empty link at the start of another link would remove the existing link.
-   Fix missing content on long posts in html mode on Android

## 1.12.0

-   Add rich text styling to video captions
-   Prevent keyboard dismissal when switching between caption and text block on Android
-   Blocks that would be replaced are now hidden when add block bottom sheet displays
-   Tapping on empty editor area now always inserts new block at end of post

## 1.11.0

-   Toolbar scroll position now resets when its content changes.
-   Dark Mode for iOS.

## 1.10.0

-   Adding a block from the post title now shows the add block here indicator.
-   Deselect post title any time a block is added
-   Fix loss of center alignment in image captions on Android

## 1.9.0

-   Enable video block on Android platform
-   Tapping on an empty editor area will create a new paragraph block
-   Fix content loss issue when loading unsupported blocks containing inner blocks.
-   Adding a block from the Post Title now inserts the block at the top of the Post.

## 1.8.0

-   Fix pasting simple text on Post Title
-   Remove editable empty line after list on the List block
-   Performance improvements on rich text editing

## 1.7.0

-   Fixed keyboard flickering issue after pressing Enter repeatedly on the Post Title.
-   New blocks are available: video/quote/more

## 1.6.0

-   Fixed issue with link settings where “Open in New Tab” was always OFF on open.
-   Added UI to display a warning when a block has invalid content.<|MERGE_RESOLUTION|>--- conflicted
+++ resolved
@@ -11,11 +11,8 @@
 
 ## Unreleased
 -   [*] Rename "Reusable blocks" to "Synced patterns", aligning with the web editor. [#51704]
-<<<<<<< HEAD
+-   [**] Fix a crash related to Reanimated when closing the editor [#52320]
 -   [**] Add media inserter buttons to editor toolbar [#51827]
-=======
--   [**] Fix a crash related to Reanimated when closing the editor [#52320]
->>>>>>> bc663f64
 
 ## 1.98.1
 -   [*] fix: Display heading level dropdown icons and labels [#52004]
