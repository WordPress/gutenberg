<!-- Learn how to maintain this file at https://github.com/WordPress/gutenberg/tree/HEAD/packages#maintaining-changelogs. -->

<!--
For each user feature we should also add a importance categorization label  to indicate the relevance of the change for end users of GB Mobile. The format is the following:
[***] → Major new features, significant updates to core flows, or impactful fixes (e.g. a crash that impacts a lot of users) — things our users should be aware of.

[**] → Changes our users will probably notice, but doesn’t impact core flows. Most fixes.

[*] → Minor enhancements and fixes that address annoyances — things our users can miss.
-->

## Unreleased
<<<<<<< HEAD
-   [**] [iOS] Fix dictation regression, in which typing/dictating at the same time caused content loss. [#49452]
=======
-   [*] Fix crash when trying to convert to regular blocks an undefined/deleted reusable block [#50475]
-   [**] Tapping on a nested block now gets focus directly instead of having to tap multiple times depeding on the nesting levels. [#50108]
-   [*] Use host app namespace in reusable block message [#50478]

## 1.94.0
-   [*] Split pasted content between title and body. [#37169]

## 1.93.1
-   [**] Fix regression with the Color hook and ColorPanel. [#49917]

## 1.93.0
-   [***] [iOS] Fixed iOS scroll jumping issue by refactoring KeyboardAwareFlatList improving writing flow and caret focus handling. [#48791]

## 1.92.1
-   [*] Avoid empty Gallery block error [#49557]
>>>>>>> d24ac78b

## 1.92.0
* No User facing changes *

## 1.91.0
-   [*] Allow new block transformations for most blocks. [#48792]

## 1.90.0
-   [*] Fix parsing of css units for null matched values [#48484]
-   [*] Spacer block - Add initial support for spacing presets [#47258]
-   [*] Support Visual Regression testing [#47845]
-   [*] Add metadata parameter to media upload events [#48103]  

## 1.89.1 
-   [*] Fix inaccessible block settings within the unsupported block editor [#48435]

## 1.89.0 
* No User facing changes *

## 1.88.0 
-   [*] Bump Android `minSdkVersion` to 24 [#47604]
-   [*] Update React Native Reanimated to 2.9.1-wp-3 [#47574]
-   [*] Bump Aztec version to `1.6.3` [#47610]

## 1.87.3
-   [*] Fix insert blocks not handling raw string properly in unsupported block editor [#47472]

## 1.87.2
-   [*] Add boolean contentStyle and clientId check to Column Edit InnerBlocks [#47234]
-   [*] Line-height and font-size regression fixes [#47284]

## 1.87.1
-   [**] Gallery block: Address styling regression, in which negative margin was added [#47086]
-   [*] RichText - Parse CSS values and avoid setting undefined ones [#47080]

## 1.87.0
-   [*] Add capabilities to force only Core blocks and control Support section [#46215]

## 1.86.1
-   [*] Block Actions Menu - Fix block title regression and adds integration tests [#46699]

## 1.86.0
-   [**] Upgrade React Native to 0.69.4 [#43485]
-   [**] Prevent error message from unneccesarily firing when uploading to Gallery block [#46175]

## 1.85.1
-   [**] Prevent error message from unneccesarily firing when uploading to Gallery block [#46175]

## 1.85.0
-   [*] [iOS] Fixed iOS Voice Control support within Image block captions. [#44850]

## 1.84.1
-   [**] Native inner blocks merge where appropriate [#45048]

## 1.84.0
-   [*] Upgrade compile and target sdk version to Android API 31 [#44610]
-   [*] [iOS] Fixed iOS Voice Control support within Image block captions. [#44850]

## 1.83.0
* No User facing changes *

## 1.82.1
-   [**] List block v2: Fix issues splitting or merging paragraphs into the block [#43949]

## 1.82.0
-   [*] [iOS] Explicitly set tint color for action sheets to always be blue [#43759]

## 1.81.2
-   [**] List V2 - Prevent error when list is empty [#43861]

## 1.81.1
-   [*] List block v2: Fix text color inconsistencies with list items [#43244]
-   [*] Use default placeholder text color for native List Item [#43353]
-   [**] Add BlockListCompact [#43431]
-   [*] Fix dynamic React Native version [#43058]
-   [**] Disable FastImage on Android [#43322]

## 1.81.0
-   [***] List block V2 [#42702]

## 1.80.1
-   [*] Image - Workaround for Android and orientation changes [#42900]

## 1.80.0
-   [*] Add React Native FastImage [#42009]
-   [*] Block inserter displays block collections [#42405]
-   [*] Fix incorrect spacing within Image alt text footnote [#42504]
-   [***] Gallery and Image block - Performance improvements [#42178]

## 1.79.1
-   [**] Fix a crash when scrolling posts containing Embed blocks (Android 12 only) [#42514]

## 1.79.0
-   [*] Add 'Insert from URL' option to Video block [#41493]
-   [*] Image block copies the alt text from the media library when selecting an item [#41839]
-   [*] Introduce "block recovery" option for invalid blocks [#41988]

## 1.78.1

-   [**] Re-introduce support for v1 of the Gallery block to the native version of the editor [#41533]
-   [**] Fix missing translations for locales that include region (only on Android) [#41685]

## 1.78.0

-   [*] Bump react-native-gesture-handler to version 2.3.2 [#41337]

## 1.77.1

-   [***] Fix crash on iOS related to JSI and Reanimated [#41482]

## 1.77.0

-   [*] [a11y] Improve text read by screen readers for BottomSheetSelectControl [#41036]
-   [*] Add 'Insert from URL' option to Image block [#40334]

## 1.76.3

-   [***] Fix crash on iOS related to JSI and Reanimated [#41482]

## 1.76.2

-   [*] Ensure post title gets focused when is notified from native side [#41371]

## 1.76.1

-   [*] BlockList - Add internal onLayout from CellRendererComponent to BlockListItemCell [#41105]
-   [*] Fix Drag & Drop Chip positioning issue with RTL languages [#41053]
-   [*] Add drag & drop help guide in Help & Support screen [#40961]
-   [**] Fix drag mode not being enabled when long-pressing over Shortcode block [#41155]

## 1.76.0

-   [**] [Buttons block] Fix Android-only issue related to displaying formatting buttons after closing the block settings [#40725]
-   [**] [Cover block] Improve color contrast between background and text [#40691]
-   [*] [Gallery block] Fix broken "Link To" settings and add "Image Size" settings [#40947]
-   [***] Add drag & drop blocks feature [#40424]

## 1.75.0

-   [*] [Latest Posts block] Add featured image settings [#39257]
-   [*] Prevent incorrect notices displaying when switching between HTML-Visual mode quickly [#40415]
-   [*] [Embed block] Fix inline preview cut-off when editing URL [#35326]
-   [*] [iOS] Prevent gaps shown around floating toolbar when using external keyboard [#40266]

## 1.74.1

-   [**] RichText - Set a default value for selection values [#40581]

## 1.74.0

-   [**] [Quote block] Adds support for V2 behind a feature flag [#40133]
-   [**] Update "add block" button's style in default editor view. [#39726]
-   [*] Remove banner error notification on upload failure [#39694]

## 1.73.1

-   [*] [Spacer block] Fix crash when changing the height value using the text input [#40053]

## 1.73.0

-   [*] Update react-native-reanimated version to 2.4.1 [#39430]
-   [*] Upgrade Gradle to 7.4 & AGP to 7.1.1 [#39508]
-   [*] Add waits to fix editor test flakiness [#39668]

## 1.72.1

-   [*] Detect GIF badge during render [#39882]

## 1.72.0

-   [*] Add GIF badge for animated GIFs uploaded to Image blocks [#38996]
-   [*] Small refinement to media upload errors, including centring and tweaking copy. [#38951]
-   [*] Update gesture handler and reanimated libraries [#39098]
-   [*] Fix issue with list's starting index and the order [#39354]

## 1.71.3

-   [*] Fix autocorrected Headings applying bold formatting on iOS [#38633]
-   [***] Support for multiple color palettes [#38417]

## 1.71.1

-   [*] Highlight text: Check if style attribute value is defined during filtering [#38670]

## 1.71.0

-   [*] Image block: Replacing the media for an image set as featured prompts to update the featured image [#34666]
-   [***] Font size and line-height support for text-based blocks used in block-based themes [#38205]

## 1.70.3

-   [*] Highlight text: Check if style attribute value is defined during filtering [#38670]

## 1.70.2

-   [**] Rich Text - Validate link colors [#38474]

## 1.70.1

-   [**] [Gallery block] Fix crash when adding images and selecting a gallery item [#38238]

## 1.70.0

-   [**] Fix content justification attribute in Buttons block [#37887]
-   [*] Hide help button from Unsupported Block Editor. [#37221]
-   [*] Add contrast checker to text-based blocks [#34902]
-   [*] [Image block] Fix missing translations [#37956]
-   [*] Fix cut-off setting labels by properly wrapping the text [#37993]
-   [*] Highlight text: fix applying formatting for non-selected text [#37915]
-   [*] Fix missing translations of color settings [#38026]

## 1.69.1

-   [*] Fix app freeze when closing link picker while virtual keyboard is hidden [#37782]
-   [*] Gallery block - Fix bug when migrating from old galleries format [#37889]
-   [*] RichText - Use parsed font size values when comparing new changes [#37951]

## 1.69.0

-   [*] Give multi-line block names central alignment in inserter [#37185]
-   [**] Fix empty line apperaing when splitting heading blocks on Android 12 [#37279]
-   [**] Fix missing translations by refactoring the editor initialization code [#37073]
-   [**] Fix text formatting mode lost after backspace is used [#37676]
-   [*] Fix app freeze when closing link picker while virtual keyboard is hidden [#37782]

## 1.68.0

-   [**] Fix undo/redo functionality in links when applying text format [#36861]
-   [**] [iOS] Fix scroll update when typing in RichText component [#36914]
-   [*] [Preformatted block] Fix an issue where the background color is not showing up for standard themes [#36883]
-   [**] Update Gallery Block to default to the new format and auto-convert old galleries to the new format [#36191]
-   [***] Highlight text - enables color customization for specific text within a Paragraph block [#36028]

## 1.67.0

-   [**] Adds Clipboard Link Suggestion to Image block and Button block [#35972]
-   [*] [Embed block] Included Link in Block Settings [#36099]
-   [**] Fix tab titles translation of inserter menu [#36534]
-   [*] [Media & Text block] Fix an issue where the text font size would be bigger than expected in some cases [#36570]
-   [**] [Gallery block] When a gallery block is added, the media options are auto opened for v2 of the Gallery block. [#36757]

## 1.66.0

-   [**] [Image block] Add ability to quickly link images to Media Files and Attachment Pages [#34846]
-   [*] Fixed a race condition when autosaving content (Android) [#36072]

## 1.65.1

-   [**] Fixed a crash that could occur when copying lists from Microsoft Word. [https://github.com/WordPress/gutenberg/pull/36019]

## 1.65.0

-   [**] Search block - Text and background color support [#35511]
-   [*] [Embed Block] Fix loading glitch with resolver resolution approach [#35798]
-   [*] Fixed an issue where the Help screens may not respect an iOS device's notch. [#35570]
-   [**] Block inserter indicates newly available block types [#35201]
-   [*] Add support for the Mark HTML tag [#35956]

## 1.64.1

-   [**] Fix updating the block list after block removal [#35721]
-   [**] Cover block: Change dimRatio to 50 if media added and dimRatio is set to 100 [#35792]

## 1.64.0

-   [*] [Embed block] Fix inline preview cut-off when editing URL [#35321]
-   [**] [Embed block] Detect when an embeddable URL is pasted into an empty paragraph. [#35204]
-   [*] [Unsupported Block Editor] Fix text selection bug for Android [#34668]
-   [*] [Embed block] Fix URL not editable after dismissing the edit URL bottom sheet with empty value [#35460]
-   [**] Pullquote block - Added support for text and background color customization [#34451]
-   [**] Preformatted block - Added support for text and background color customization [#35314]

## 1.63.1

-   [*] Fixed missing modal backdrop for Android help section [#35557]
-   [*] Fixed erroneous overflow within editor Help screens. [#35552]

## 1.63.0

-   [**] [Embed block] Add the top 5 specific embed blocks to the Block inserter list [#34967]
-   [*] Embed block: Fix URL update when edited after setting a bad URL of a provider [#35013]
-   [**] Users can now contact support from inside the block editor screen. [#34890]

## 1.62.2

-   Same as 1.62.1 but with the changelog.

## 1.62.1

-   [**] Image block: fix height and border regression. [#34957]
-   [**] Column block: fix width attribute float cut off. [#34604]

## 1.62.0

-   [**] [Embed block] Implement WP embed preview component [#34004]
-   [*] [Embed block] Fix content disappearing on Android when switching light/dark mode [#34207]
-   [*] Embed block: Add device's locale to preview content [#33858]
-   [**] Fix Android-only issue of main toolbar initial position being wrong when RTL [#34617]
-   [**] Embed block: Implemented the No Preview UI when an embed is successful, but we're unable to show an inline preview [#34626]
-   [*] Column block: Translate column width's control labels [#34777]
-   [**] Enable embed preview for Instagram and Vimeo providers. [#34563]
-   [**] Embed block: Add error bottom sheet with retry and convert to link actions. [#34604]

## 1.61.2

-   [*] Image block - Fix height and border regression. [#34957]

## 1.61.1

-   [*] Fix crash related to reusable blocks in the block picker. [#34873]

## 1.61.0

-   [**] Enable embed preview for a list of providers (for now only YouTube and Twitter) [#34446]
-   [***] Inserter: Add Inserter Block Search [https://github.com/WordPress/gutenberg/pull/33237]

## 1.60.1

-   [*] RNmobile: Fix the cancel button on Block Variation Picker / Columns Block. [#34249]
-   [*] Column block: Fix Android close button alignment. [#34332]

## 1.60.0

-   [**] Embed block: Add "Resize for smaller devices" setting. [#33654]

## 1.59.2

-   [*] Inserter: Prevent non-deterministic order of inserter items [#34078]
-   [*] Fix missing block title of core/latest-posts block [#34116]

## 1.59.1

-   [*] Global styles - Add color to the block styles filter list [#34000]
-   [*] Rich text - toTree - Add check in replacements before accessing its type [#34020]

## 1.59.0

-   [*] [Android] Fix UBE's inaccessible "more" toolbar item. [#33740]
-   [*] Image block: Add a "featured" banner and ability to set or remove an image as featured. (iOS only) [#31345]

## 1.58.3

-   [*] Rich text - toTree - Add check in replacements before accessing its type [#34020]

## 1.58.2

-   [*] Fix issue with text input in alt text settings [#33845]

## 1.58.1

-   [*] Global styles: Check for undefined values and merge user colors [#33707]
-   [*] [Embed block] Disable paragraph transform [#33745]

## 1.58.0

-   [***] New Block: Embed block. [#33452]

## 1.57.0

-   [*] Update loading and failed screens for web version of the editor [#32395]
-   [*] Handle floating keyboard case - Fix issue with the block selector on iPad. [#33089]
-   [**] Added color/background customization for text blocks. [#33250]

## 1.56.0

-   [*] Tweaks to the badge component's styling, including change of background color and reduced padding. [#32865]

## 1.55.2

-   [**] Fix incorrect block insertion point after blurring the post title field. [#32831]

## 1.55.1

-   [*] Fix: RNMobile borderRadius value setting [#32717]
-   [*] Improve unsupported block message for reusable block [#32618]

## 1.55.0

-   [*] Gallery block - Fix gallery images caption text formatting [#32351]
-   [*] Image block: "Set as featured" button within image block settings. (Android only) [#31705]
-   [***] Audio block now available on WP.com sites on the free plan. [#31966]

## 1.54.0

-   [***] Slash inserter [#29772]
-   [*] Audio block: Add Insert from URL functionality. [#27817]
-   [*] The BottomSheet Cell component now supports the help prop so that a hint can be supplied to all Cell based components. [#30885]
-   [***] Enable reusable block only in WP.com sites [#31744]

## 1.53.1

-   [*] Fix missing title for some unsupported blocks [#31743]

## 1.53.0

-   [*] Bottom-sheet: Add custom header [#30291]
-   [*] Fixes color picker rendering bug when scrolling [#30994]
-   [*] Add enableCaching param to fetch request on Android [#31186]
-   [***] Add reusable blocks to the inserter menu. [#28495]

## 1.52.2

-   [*] Disabled featured image banner on iOS. [#31681]

## 1.52.1

-   [*] Fixes for the generated localized strings files.

## 1.52.0

-   [***] Search block now available on mobile! [https://github.com/WordPress/gutenberg/pull/30783]
-   [*] Image block: Add a "featured" banner. (Android only) [#30806]
-   [**] The media upload options of the Image, Video and Gallery block automatically opens when the respective block is inserted. [#29546]
-   [**] The media upload options of the File and Audio block automatically opens when the respective block is inserted. [#31025]
-   [*] Fixed a bug where the Search block was stealing focus from the Image block upon updating image asset [#31393]

## 1.51.1

-   [*] Updates relative block-support asset path [#31184]

## 1.51.0

-   [*] Image block: Improve text entry for long alt text. [#29670]
-   [*] a11y: Bug fix: Allow stepper cell to be selected by screenreader [#30694]

## 1.50.1

-   [*] Truncate rangecell screenreader decimals] [#30678]
-   [*] Fix Quote block citation [#30548]
-   [**] Fix crash from non-adjustable unit RangeCell a11y activation [#30636]
-   [**] Fix Unsupported Block Editor on Android [#30650]

## 1.50.0

-   [***] a11y: Screenreader improvements for the UnitControl component [#29741]

## 1.49.0

-   [*] Remove the cancel button from settings options (Android only) [https://github.com/WordPress/gutenberg/pull/29599]

## 1.48.0

-   [**] Buttons block: added width setting. [#28543]

## 1.47.2

-   [**] Adds a `replaceBlock` method to iOS bridge delegate with a string to match the clientID and the contents to replace with. [#29734]

## 1.47.1

-   [**] Reduce the number of items per page when fetching reusable blocks to prevent a crash. [#29626]

## 1.47.0

-   [**] Add support for setting Cover block focal point. [#25810]

## 1.46.1

-   [**] Make inserter long-press options "add to beginning" and "add to end" always available. [#28610]
-   [*] Fix crash when Column block width attribute was empty. [#29015]

## 1.46.0

-   [***] New Block: Audio [#27401, #27467, #28594]
-   [**] Add support for setting heading anchors [#27935]
-   [**] Disable Unsupported Block Editor for Reusable blocks [#28552]
-   [**] Add proper handling for single use blocks such as the more block [#28339]

## 1.45.0

-   [*] Use react-native-url-polyfill in globals - [https://github.com/WordPress/gutenberg/pull/27867]
-   [*] Remove Old Layout Picker - [https://github.com/WordPress/gutenberg/pull/27640]

## 1.44.1

-   [**] Fix crash in mobile paragraph blocks with custom font size [#28121]
-   [**] Add move to top bottom when long pressing block movers [#27554]

## 1.44.0

-   [***] Add support for cross-posting between sites
-   [***] Full-width and wide alignment support for Columns

## 1.43.0

-   [***] New Block: File [#27228]
-   [**] Fix issue where a blocks would disappear when deleting all of the text inside without requiring the extra backspace to remove the block. [#27583]

## 1.42.0

-   [***] Adding support for selecting different unit of value in Cover and Columns blocks [#26161]
-   [**] Button block - Add link picker to the block settings [#26206]
-   [**] Support to render background/text colors in Group, Paragraph and Quote blocks [#25994]
-   [*] Fix theme colors syncing with the editor [#26821]
-   [**] Fix issue where a blocks would disappear when deleting all of the text inside without requiring the extra backspace to remove the block. [#27583]

## 1.41.0

-   [***] Faster editor start and overall operation on Android [#26732]
-   [*] [Android] Enable multiple upload support for Image block

## 1.40.0

## 1.39.1

-   [*] Heading block - Disable full-width/wide alignment [#26308]

## 1.39.0

-   [***] Full-width and wide alignment support for Video, Latest-posts, Gallery, Media & text, and Pullquote block
-   [***] Fix unsupported block bottom sheet is triggered when device is rotated
-   [***] Unsupported Block Editor: Fixed issue when cannot view or interact with the classic block on Jetpack site

## 1.38.0

[***] Add support for selecting user's post when configuring the link

## 1.37.0

-   [**] Add support for rounded style in Image block
-   [***] Full-width and wide alignment support for Group, Cover and Image block

## 1.36.1

-   [**] [iOS] Fixed Dark Mode transition for editor menus.

## 1.36.0

-   [**] [Android] Removed pullquote dev only restriction in Android
-   [**] Reflect changes of slider in block settings immediately.

## 1.35.0

-   [***] Fixed empty text fields on RTL layout. Now they are selectable and placeholders are visible.
-   [**] Add settings to allow changing column widths
-   [**] Media editing support in Gallery block.

## 1.34.0

-   [***] Media editing support in Cover block.
-   [*] Fixed a bug on the Heading block, where a heading with a link and string formatting showed a white shadow in dark mode.

## 1.33.1

-   Fixed a bug in the @-mentions feature where dismissing the @-mentions UI removed the @ character from the post.

## 1.33.0

-   [***] Media editing support in Media & Text block.
-   [***] New block: Social Icons
-   [*] Cover block placeholder is updated to allow users start the block with a background color

## 1.32.0

-   [***] Adds Copy, Cut, Paste, and Duplicate functionality to blocks
-   [***] Add support for mentions.
-   [***] Users can now individually edit unsupported blocks found in posts or pages.
-   [*] [iOS] Improved editor loading experience with Ghost Effect.

## 1.31.1

-   Fix for pullquote stylying in dark mode.
-   Fix for button style.

## 1.31.0

-   [**] Add support for customizing gradient type and angle in Buttons and Cover blocks.
-   [*] Show content information (block, word and characters counts).
-   [*] [Android] Fix handling of upload completion while re-opening the editor

## 1.30.0

-   [**] Adds editor support for theme defined colors and theme defined gradients on cover and button blocks.
-   [*] Support for breaking out of captions/citation authors by pressing enter on the following blocks: image, video, gallery, quote, and pullquote.

## 1.29.1

-   Revert Creating undo levels less frequently

## 1.29.0

-   [**] Add support for changing overlay color settings in Cover block
-   Add enter/exit animation in FloatingToolbar
-   [***] New block: Verse
-   [*] Fix merging of text blocks when text had active formatting (bold, italic, strike, link)
-   [***] Trash icon that is used to remove blocks is moved to the new menu reachable via ellipsis button in the block toolbar
-   [**] Block toolbar can now collapse when the block width is smaller than the toolbar content
-   [**] Creating undo levels less frequently
-   [**] Tooltip for page template selection buttons
-   [*] Fix button alignment in page templates and make strings consistent
-   [*] Add support for displaying radial gradients in Buttons and Cover blocks

## 1.28.2

-   [***] Disable Pullquote Block on Android

## 1.28.1

-   [**] Avoid crash when editor selection state becomes invalid

## 1.28.0

-   [***] New block: Pullquote
-   [**] Add support for changing background and text color in Buttons block
-   [*] Fix the icons and buttons in Gallery, Paragraph, List and MediaText block on RTL mode
-   [**] Remove Subscription Button from the Blog template since it didn't have an initial functionality and it is hard to configure for users.
-   [**] [iOS] Add support for the subscript `<sub>` and superscript `<sup>`HTML elements in text blocks
-   [**] Update page templates to use recently added blocks

## 1.27.1

-   Remove Subscription Button from the Blog template since it didn't have an initial functionality and it is hard to configure for users.

## 1.27.0

-   Block Editor: Add dialog for mentioning other users in your post
-   Prefill caption for image blocks when available on the Media library
-   New block: Buttons. From now you’ll be able to add the individual Button block only inside the Buttons block
-   Fix bug where whitespaces at start of text blocks were being removed
-   Add support for upload options in Cover block
-   [Android] Floating toolbar, previously located above nested blocks, is now placed at the top of the screen
-   [iOS] Floating toolbar, previously located above nested blocks, is now placed at the bottom of the screen
-   Fix the icons in FloatingToolbar on RTL mode
-   [Android] Add alignment options for heading block
-   Fix Quote block so it visually reflects selected alignment
-   Fix bug where buttons in page templates were not rendering correctly on web

## 1.26.0

-   [iOS] Disable ripple effect in all BottomSheet's controls.
-   [Android] Disable ripple effect for Slider control
-   New block: Columns
-   New starter page template: Blog
-   Make Starter Page Template picker buttons visible only when the screen height is enough
-   Fix a bug which caused to show URL settings modal randomly when changing the device orientation multiple times during the time Starter Page Template Preview is open

## 1.25.0

-   New block: Cover
-   [Android] Dark Mode
-   [Android] Improve icon on the "Take a Video" media option
-   Removed the dimming effect on unselected blocks
-   [iOS] Add alignment options for heading block
-   Implemented dropdown toolbar for alignment toolbar in Heading, Paragraph, Image, MediaText blocks
-   Block Editor: When editing link settings, tapping the keyboard return button now closes the settings panel as well as closing the keyboard.
-   [Android] Show an "Edit" button overlay on selected image blocks

## 1.24.0

-   New block: Latest Posts
-   Fix Quote block's left border not being visible in Dark Mode
-   Added Starter Page Templates: when you create a new page, we now show you a few templates to get started more quickly.
-   Fix crash when pasting HTML content with embeded images on paragraphs

## 1.23.0

-   New block: Group
-   Add support for upload options in Gallery block
-   Add support for size options in the Image block
-   New block: Button
-   Add scroll support inside block picker and block settings
-   [Android] Fix issue preventing correct placeholder image from displaying during image upload
-   [iOS] Fix diplay of large numbers on ordered lists
-   Fix issue where adding emojis to the post title add strong HTML elements to the title of the post
-   [iOS] Fix issue where alignment of paragraph blocks was not always being respected when splitting the paragraph or reading the post's html content.
-   We’ve introduced a new toolbar that floats above the block you’re editing, which makes navigating your blocks easier — especially complex ones.

## 1.22.0

-   Make inserter to show options on long-press to add before/after
-   Retry displaying image when connectivity restores
-   [iOS] Show an "Edit" button overlay on selected image blocks
-   [Android] Fix blank post when sharing media from another app
-   Add support for image size options in the gallery block
-   Fix issue that sometimes prevented merging paragraph blocks

## 1.21.0

-   Reduced padding around text on Rich Text based blocks.
-   [Android] Improved stability on very long posts.

## 1.20.0

-   Fix bug where image placeholders would sometimes not be shown
-   Fix crash on undo
-   Style fixes on the navigation UI
-   [iOS] Fix focus issue
-   New block: Shortcode. You can now create and edit Shortcode blocks in the editor.

## 1.19.0

-   Add support for changing Settings in List Block.
-   [iOS] Fix crash dismissing bottom-sheet after device rotation.
-   [Android] Add support for Preformatted block.
-   New block: Gallery. You can now create image galleries using WordPress Media library. Upload feature is coming soon.
-   Add support for Video block settings

## 1.18.0

-   [iOS] Added native fullscreen preview when clicking image from Image Block
-   New block: Spacer

## 1.17.0

-   Include block title in Unsupported block's UI
-   Show new-block-indicator when no blocks at all and when at the last block
-   Use existing links in the clipboard to prefill url field when inserting new link.
-   Media & Text block alignment options
-   Add alignment controls for paragraph blocks
-   [iOS] Fix issue where the keyboard would not capitalize sentences correctly on some cases.
-   [iOS] Support for Pexels image library
-   [Android] Added native fullscreen preview when clicking image from Image Block
-   [iOS] Add support for Preformatted block.
-   [Android] Fix issue when removing image/page break block crashes the app

## 1.16.1

-   [iOS] Fix tap on links bug that reappear on iOS 13.2

## 1.16.0

-   [Android] Add support for pexels images
-   Add left, center, and right image alignment controls

## 1.15.3

-   [iOS] Fix a layout bug in RCTAztecView in iOS 13.2

## 1.15.2

-   Fix issue when copy/paste photos from other apps, was not inserting an image on the post.
-   Fix issue where the block inserter layout wasn't correct after device rotation.

## 1.15.0

-   Fix issue when multiple media selection adds only one image or video block on Android
-   Fix issue when force Touch app shortcut doesn't work properly selecting "New Photo Post" on iOS
-   Add Link Target (Open in new tab) to Image Block.
-   [iOS] DarkMode improvements.
-   [iOS] Update to iOS 11 and Swift 5
-   New block: Media & Text

## 1.14.0

-   Fix a bug on iOS 13.0 were tapping on a link opens Safari
-   Fix a link editing issue, where trying to add a empty link at the start of another link would remove the existing link.
-   Fix missing content on long posts in html mode on Android

## 1.12.0

-   Add rich text styling to video captions
-   Prevent keyboard dismissal when switching between caption and text block on Android
-   Blocks that would be replaced are now hidden when add block bottom sheet displays
-   Tapping on empty editor area now always inserts new block at end of post

## 1.11.0

-   Toolbar scroll position now resets when its content changes.
-   Dark Mode for iOS.

## 1.10.0

-   Adding a block from the post title now shows the add block here indicator.
-   Deselect post title any time a block is added
-   Fix loss of center alignment in image captions on Android

## 1.9.0

-   Enable video block on Android platform
-   Tapping on an empty editor area will create a new paragraph block
-   Fix content loss issue when loading unsupported blocks containing inner blocks.
-   Adding a block from the Post Title now inserts the block at the top of the Post.

## 1.8.0

-   Fix pasting simple text on Post Title
-   Remove editable empty line after list on the List block
-   Performance improvements on rich text editing

## 1.7.0

-   Fixed keyboard flickering issue after pressing Enter repeatedly on the Post Title.
-   New blocks are available: video/quote/more

## 1.6.0

-   Fixed issue with link settings where “Open in New Tab” was always OFF on open.
-   Added UI to display a warning when a block has invalid content.<|MERGE_RESOLUTION|>--- conflicted
+++ resolved
@@ -10,96 +10,140 @@
 -->
 
 ## Unreleased
-<<<<<<< HEAD
--   [**] [iOS] Fix dictation regression, in which typing/dictating at the same time caused content loss. [#49452]
-=======
+
 -   [*] Fix crash when trying to convert to regular blocks an undefined/deleted reusable block [#50475]
 -   [**] Tapping on a nested block now gets focus directly instead of having to tap multiple times depeding on the nesting levels. [#50108]
 -   [*] Use host app namespace in reusable block message [#50478]
+-   [**] [iOS] Fix dictation regression, in which typing/dictating at the same time caused content loss. [#49452]
 
 ## 1.94.0
+
 -   [*] Split pasted content between title and body. [#37169]
 
 ## 1.93.1
+
 -   [**] Fix regression with the Color hook and ColorPanel. [#49917]
 
 ## 1.93.0
+
 -   [***] [iOS] Fixed iOS scroll jumping issue by refactoring KeyboardAwareFlatList improving writing flow and caret focus handling. [#48791]
 
 ## 1.92.1
+
 -   [*] Avoid empty Gallery block error [#49557]
->>>>>>> d24ac78b
+
+-   [**] [iOS] Fix dictation regression, in which typing/dictating at the same time caused content loss. [#49452]
+-   [*] Fix crash when trying to convert to regular blocks an undefined/deleted reusable block [#50475]
+-   [**] Tapping on a nested block now gets focus directly instead of having to tap multiple times depeding on the nesting levels. [#50108]
+-   [*] Use host app namespace in reusable block message [#50478]
+
+## 1.94.0
+
+-   [*] Split pasted content between title and body. [#37169]
+
+## 1.93.1
+
+-   [**] Fix regression with the Color hook and ColorPanel. [#49917]
+
+## 1.93.0
+
+-   [***] [iOS] Fixed iOS scroll jumping issue by refactoring KeyboardAwareFlatList improving writing flow and caret focus handling. [#48791]
+
+## 1.92.1
+
+-   [*] Avoid empty Gallery block error [#49557]
 
 ## 1.92.0
-* No User facing changes *
+
+-   No User facing changes \*
 
 ## 1.91.0
+
 -   [*] Allow new block transformations for most blocks. [#48792]
 
 ## 1.90.0
+
 -   [*] Fix parsing of css units for null matched values [#48484]
 -   [*] Spacer block - Add initial support for spacing presets [#47258]
 -   [*] Support Visual Regression testing [#47845]
--   [*] Add metadata parameter to media upload events [#48103]  
-
-## 1.89.1 
+-   [*] Add metadata parameter to media upload events [#48103]
+
+## 1.89.1
+
 -   [*] Fix inaccessible block settings within the unsupported block editor [#48435]
 
-## 1.89.0 
-* No User facing changes *
-
-## 1.88.0 
+## 1.89.0
+
+-   No User facing changes \*
+
+## 1.88.0
+
 -   [*] Bump Android `minSdkVersion` to 24 [#47604]
 -   [*] Update React Native Reanimated to 2.9.1-wp-3 [#47574]
 -   [*] Bump Aztec version to `1.6.3` [#47610]
 
 ## 1.87.3
+
 -   [*] Fix insert blocks not handling raw string properly in unsupported block editor [#47472]
 
 ## 1.87.2
+
 -   [*] Add boolean contentStyle and clientId check to Column Edit InnerBlocks [#47234]
 -   [*] Line-height and font-size regression fixes [#47284]
 
 ## 1.87.1
+
 -   [**] Gallery block: Address styling regression, in which negative margin was added [#47086]
 -   [*] RichText - Parse CSS values and avoid setting undefined ones [#47080]
 
 ## 1.87.0
+
 -   [*] Add capabilities to force only Core blocks and control Support section [#46215]
 
 ## 1.86.1
+
 -   [*] Block Actions Menu - Fix block title regression and adds integration tests [#46699]
 
 ## 1.86.0
+
 -   [**] Upgrade React Native to 0.69.4 [#43485]
 -   [**] Prevent error message from unneccesarily firing when uploading to Gallery block [#46175]
 
 ## 1.85.1
+
 -   [**] Prevent error message from unneccesarily firing when uploading to Gallery block [#46175]
 
 ## 1.85.0
+
 -   [*] [iOS] Fixed iOS Voice Control support within Image block captions. [#44850]
 
 ## 1.84.1
+
 -   [**] Native inner blocks merge where appropriate [#45048]
 
 ## 1.84.0
+
 -   [*] Upgrade compile and target sdk version to Android API 31 [#44610]
 -   [*] [iOS] Fixed iOS Voice Control support within Image block captions. [#44850]
 
 ## 1.83.0
-* No User facing changes *
+
+-   No User facing changes \*
 
 ## 1.82.1
+
 -   [**] List block v2: Fix issues splitting or merging paragraphs into the block [#43949]
 
 ## 1.82.0
+
 -   [*] [iOS] Explicitly set tint color for action sheets to always be blue [#43759]
 
 ## 1.81.2
+
 -   [**] List V2 - Prevent error when list is empty [#43861]
 
 ## 1.81.1
+
 -   [*] List block v2: Fix text color inconsistencies with list items [#43244]
 -   [*] Use default placeholder text color for native List Item [#43353]
 -   [**] Add BlockListCompact [#43431]
@@ -107,21 +151,26 @@
 -   [**] Disable FastImage on Android [#43322]
 
 ## 1.81.0
+
 -   [***] List block V2 [#42702]
 
 ## 1.80.1
+
 -   [*] Image - Workaround for Android and orientation changes [#42900]
 
 ## 1.80.0
+
 -   [*] Add React Native FastImage [#42009]
 -   [*] Block inserter displays block collections [#42405]
 -   [*] Fix incorrect spacing within Image alt text footnote [#42504]
 -   [***] Gallery and Image block - Performance improvements [#42178]
 
 ## 1.79.1
+
 -   [**] Fix a crash when scrolling posts containing Embed blocks (Android 12 only) [#42514]
 
 ## 1.79.0
+
 -   [*] Add 'Insert from URL' option to Video block [#41493]
 -   [*] Image block copies the alt text from the media library when selecting an item [#41839]
 -   [*] Introduce "block recovery" option for invalid blocks [#41988]
