<!-- Learn how to maintain this file at https://github.com/WordPress/gutenberg/tree/HEAD/packages#maintaining-changelogs. -->

<!--
For each user feature we should also add a importance categorization label  to indicate the relevance of the change for end users of GB Mobile. The format is the following:
[***] → Major new features, significant updates to core flows, or impactful fixes (e.g. a crash that impacts a lot of users) — things our users should be aware of.

[**] → Changes our users will probably notice, but doesn’t impact core flows. Most fixes.

[*] → Minor enhancements and fixes that address annoyances — things our users can miss.
-->

## Unreleased
<<<<<<< HEAD
-   [*] Display custom color value in mobile Cover Block color picker [#51414]
=======
-   [*] Remove visual gap in mobile toolbar when a Gallery block is selected [#52966]
-   [*] Remove Gallery caption button on mobile [#53010]
-   [**] Upgrade React Native to 0.71.11 [#51303]
>>>>>>> c9112ab3

## 1.100.1
-   [**] Add WP hook for registering non-core blocks [#52791]

## 1.100.0
-   [**] Add media inserter buttons to editor toolbar [#51827]
-   [**] Update native BlockOutline component styles to remove blue border from blocks [#51222]
-   [**] Move the undo/redo buttons to the navigation bar [#51766]
-   [**] Update Editor block inserter button styles and default text input placeholder/selection styles [#52269]
-   [**] Update Editor toolbar icons and colors [#52336]
-   [*] Update Block Settings button border [#52715]

## 1.99.1
- [**] Fix crash related to removing a block under certain conditions [#52595]

## 1.99.0
-   [*] Rename "Reusable blocks" to "Synced patterns", aligning with the web editor. [#51704]
-   [**] Fix a crash related to Reanimated when closing the editor [#52320]

## 1.98.1
-   [*] fix: Display heading level dropdown icons and labels [#52004]

## 1.98.0
-   [*] Image block - Fix issue where in some cases the image doesn't display the right aspect ratio [#51463]
-   [*] Fix cursor positioning when dictating text on iOS [#51227]

## 1.97.1
-   [**] Fix crash when using the delete key to remove a single button [#51435]
-   [*] Ensure text input field is not editable when Bottom sheet cell is disabled [#51567]

## 1.97.0
-   [**] [iOS] Fix dictation regression, in which typing/dictating at the same time caused content loss. [#49452]
-   [*] [internal] Upgrade compile and target sdk version to Android API 33 [#50731]
-   [*] Display lock icon in disabled state of `Cell` component [#50907]

## 1.96.1
-   [**] Fix Android-only issue related to block toolbar not being displayed on some blocks in UBE [#51131]

## 1.96.0
-   [**] Tapping on all nested blocks gets focus directly instead of having to tap multiple times depending on the nesting levels. [#50672]
-   [*] Add disabled style to `Cell` component [#50665]
-   [**] Fix undo/redo history when inserting a link configured to open in a new tab [#50460]
-   [*] [List block] Fix an issue when merging a list item into a Paragraph would remove its nested list items. [#50701]

## 1.95.0
-   [*] Fix crash when trying to convert to regular blocks an undefined/deleted reusable block [#50475]
-   [**] Tapping on nested text blocks gets focus directly instead of having to tap multiple times depeding on the nesting levels. [#50108]
-   [*] Use host app namespace in reusable block message [#50478]
-   [**] Configuring a link to open in a new tab no longer results in a partial loss of edit history (undo and redo) [#50460]

## 1.94.0
-   [*] Split pasted content between title and body. [#37169]

## 1.93.1
-   [**] Fix regression with the Color hook and ColorPanel. [#49917]

## 1.93.0
-   [***] [iOS] Fixed iOS scroll jumping issue by refactoring KeyboardAwareFlatList improving writing flow and caret focus handling. [#48791]

## 1.92.1
-   [*] Avoid empty Gallery block error [#49557]

## 1.92.0
* No User facing changes *

## 1.91.0
-   [*] Allow new block transformations for most blocks. [#48792]

## 1.90.0
-   [*] Fix parsing of css units for null matched values [#48484]
-   [*] Spacer block - Add initial support for spacing presets [#47258]
-   [*] Support Visual Regression testing [#47845]
-   [*] Add metadata parameter to media upload events [#48103]  

## 1.89.1 
-   [*] Fix inaccessible block settings within the unsupported block editor [#48435]

## 1.89.0 
* No User facing changes *

## 1.88.0 
-   [*] Bump Android `minSdkVersion` to 24 [#47604]
-   [*] Update React Native Reanimated to 2.9.1-wp-3 [#47574]
-   [*] Bump Aztec version to `1.6.3` [#47610]

## 1.87.3
-   [*] Fix insert blocks not handling raw string properly in unsupported block editor [#47472]

## 1.87.2
-   [*] Add boolean contentStyle and clientId check to Column Edit InnerBlocks [#47234]
-   [*] Line-height and font-size regression fixes [#47284]

## 1.87.1
-   [**] Gallery block: Address styling regression, in which negative margin was added [#47086]
-   [*] RichText - Parse CSS values and avoid setting undefined ones [#47080]

## 1.87.0
-   [*] Add capabilities to force only Core blocks and control Support section [#46215]

## 1.86.1
-   [*] Block Actions Menu - Fix block title regression and adds integration tests [#46699]

## 1.86.0
-   [**] Upgrade React Native to 0.69.4 [#43485]
-   [**] Prevent error message from unneccesarily firing when uploading to Gallery block [#46175]

## 1.85.1
-   [**] Prevent error message from unneccesarily firing when uploading to Gallery block [#46175]

## 1.85.0
-   [*] [iOS] Fixed iOS Voice Control support within Image block captions. [#44850]

## 1.84.1
-   [**] Native inner blocks merge where appropriate [#45048]

## 1.84.0
-   [*] Upgrade compile and target sdk version to Android API 31 [#44610]
-   [*] [iOS] Fixed iOS Voice Control support within Image block captions. [#44850]

## 1.83.0
* No User facing changes *

## 1.82.1
-   [**] List block v2: Fix issues splitting or merging paragraphs into the block [#43949]

## 1.82.0
-   [*] [iOS] Explicitly set tint color for action sheets to always be blue [#43759]

## 1.81.2
-   [**] List V2 - Prevent error when list is empty [#43861]

## 1.81.1
-   [*] List block v2: Fix text color inconsistencies with list items [#43244]
-   [*] Use default placeholder text color for native List Item [#43353]
-   [**] Add BlockListCompact [#43431]
-   [*] Fix dynamic React Native version [#43058]
-   [**] Disable FastImage on Android [#43322]

## 1.81.0
-   [***] List block V2 [#42702]

## 1.80.1
-   [*] Image - Workaround for Android and orientation changes [#42900]

## 1.80.0
-   [*] Add React Native FastImage [#42009]
-   [*] Block inserter displays block collections [#42405]
-   [*] Fix incorrect spacing within Image alt text footnote [#42504]
-   [***] Gallery and Image block - Performance improvements [#42178]

## 1.79.1
-   [**] Fix a crash when scrolling posts containing Embed blocks (Android 12 only) [#42514]

## 1.79.0
-   [*] Add 'Insert from URL' option to Video block [#41493]
-   [*] Image block copies the alt text from the media library when selecting an item [#41839]
-   [*] Introduce "block recovery" option for invalid blocks [#41988]

## 1.78.1

-   [**] Re-introduce support for v1 of the Gallery block to the native version of the editor [#41533]
-   [**] Fix missing translations for locales that include region (only on Android) [#41685]

## 1.78.0

-   [*] Bump react-native-gesture-handler to version 2.3.2 [#41337]

## 1.77.1

-   [***] Fix crash on iOS related to JSI and Reanimated [#41482]

## 1.77.0

-   [*] [a11y] Improve text read by screen readers for BottomSheetSelectControl [#41036]
-   [*] Add 'Insert from URL' option to Image block [#40334]

## 1.76.3

-   [***] Fix crash on iOS related to JSI and Reanimated [#41482]

## 1.76.2

-   [*] Ensure post title gets focused when is notified from native side [#41371]

## 1.76.1

-   [*] BlockList - Add internal onLayout from CellRendererComponent to BlockListItemCell [#41105]
-   [*] Fix Drag & Drop Chip positioning issue with RTL languages [#41053]
-   [*] Add drag & drop help guide in Help & Support screen [#40961]
-   [**] Fix drag mode not being enabled when long-pressing over Shortcode block [#41155]

## 1.76.0

-   [**] [Buttons block] Fix Android-only issue related to displaying formatting buttons after closing the block settings [#40725]
-   [**] [Cover block] Improve color contrast between background and text [#40691]
-   [*] [Gallery block] Fix broken "Link To" settings and add "Image Size" settings [#40947]
-   [***] Add drag & drop blocks feature [#40424]

## 1.75.0

-   [*] [Latest Posts block] Add featured image settings [#39257]
-   [*] Prevent incorrect notices displaying when switching between HTML-Visual mode quickly [#40415]
-   [*] [Embed block] Fix inline preview cut-off when editing URL [#35326]
-   [*] [iOS] Prevent gaps shown around floating toolbar when using external keyboard [#40266]

## 1.74.1

-   [**] RichText - Set a default value for selection values [#40581]

## 1.74.0

-   [**] [Quote block] Adds support for V2 behind a feature flag [#40133]
-   [**] Update "add block" button's style in default editor view. [#39726]
-   [*] Remove banner error notification on upload failure [#39694]

## 1.73.1

-   [*] [Spacer block] Fix crash when changing the height value using the text input [#40053]

## 1.73.0

-   [*] Update react-native-reanimated version to 2.4.1 [#39430]
-   [*] Upgrade Gradle to 7.4 & AGP to 7.1.1 [#39508]
-   [*] Add waits to fix editor test flakiness [#39668]

## 1.72.1

-   [*] Detect GIF badge during render [#39882]

## 1.72.0

-   [*] Add GIF badge for animated GIFs uploaded to Image blocks [#38996]
-   [*] Small refinement to media upload errors, including centring and tweaking copy. [#38951]
-   [*] Update gesture handler and reanimated libraries [#39098]
-   [*] Fix issue with list's starting index and the order [#39354]

## 1.71.3

-   [*] Fix autocorrected Headings applying bold formatting on iOS [#38633]
-   [***] Support for multiple color palettes [#38417]

## 1.71.1

-   [*] Highlight text: Check if style attribute value is defined during filtering [#38670]

## 1.71.0

-   [*] Image block: Replacing the media for an image set as featured prompts to update the featured image [#34666]
-   [***] Font size and line-height support for text-based blocks used in block-based themes [#38205]

## 1.70.3

-   [*] Highlight text: Check if style attribute value is defined during filtering [#38670]

## 1.70.2

-   [**] Rich Text - Validate link colors [#38474]

## 1.70.1

-   [**] [Gallery block] Fix crash when adding images and selecting a gallery item [#38238]

## 1.70.0

-   [**] Fix content justification attribute in Buttons block [#37887]
-   [*] Hide help button from Unsupported Block Editor. [#37221]
-   [*] Add contrast checker to text-based blocks [#34902]
-   [*] [Image block] Fix missing translations [#37956]
-   [*] Fix cut-off setting labels by properly wrapping the text [#37993]
-   [*] Highlight text: fix applying formatting for non-selected text [#37915]
-   [*] Fix missing translations of color settings [#38026]

## 1.69.1

-   [*] Fix app freeze when closing link picker while virtual keyboard is hidden [#37782]
-   [*] Gallery block - Fix bug when migrating from old galleries format [#37889]
-   [*] RichText - Use parsed font size values when comparing new changes [#37951]

## 1.69.0

-   [*] Give multi-line block names central alignment in inserter [#37185]
-   [**] Fix empty line apperaing when splitting heading blocks on Android 12 [#37279]
-   [**] Fix missing translations by refactoring the editor initialization code [#37073]
-   [**] Fix text formatting mode lost after backspace is used [#37676]
-   [*] Fix app freeze when closing link picker while virtual keyboard is hidden [#37782]

## 1.68.0

-   [**] Fix undo/redo functionality in links when applying text format [#36861]
-   [**] [iOS] Fix scroll update when typing in RichText component [#36914]
-   [*] [Preformatted block] Fix an issue where the background color is not showing up for standard themes [#36883]
-   [**] Update Gallery Block to default to the new format and auto-convert old galleries to the new format [#36191]
-   [***] Highlight text - enables color customization for specific text within a Paragraph block [#36028]

## 1.67.0

-   [**] Adds Clipboard Link Suggestion to Image block and Button block [#35972]
-   [*] [Embed block] Included Link in Block Settings [#36099]
-   [**] Fix tab titles translation of inserter menu [#36534]
-   [*] [Media & Text block] Fix an issue where the text font size would be bigger than expected in some cases [#36570]
-   [**] [Gallery block] When a gallery block is added, the media options are auto opened for v2 of the Gallery block. [#36757]

## 1.66.0

-   [**] [Image block] Add ability to quickly link images to Media Files and Attachment Pages [#34846]
-   [*] Fixed a race condition when autosaving content (Android) [#36072]

## 1.65.1

-   [**] Fixed a crash that could occur when copying lists from Microsoft Word. [https://github.com/WordPress/gutenberg/pull/36019]

## 1.65.0

-   [**] Search block - Text and background color support [#35511]
-   [*] [Embed Block] Fix loading glitch with resolver resolution approach [#35798]
-   [*] Fixed an issue where the Help screens may not respect an iOS device's notch. [#35570]
-   [**] Block inserter indicates newly available block types [#35201]
-   [*] Add support for the Mark HTML tag [#35956]

## 1.64.1

-   [**] Fix updating the block list after block removal [#35721]
-   [**] Cover block: Change dimRatio to 50 if media added and dimRatio is set to 100 [#35792]

## 1.64.0

-   [*] [Embed block] Fix inline preview cut-off when editing URL [#35321]
-   [**] [Embed block] Detect when an embeddable URL is pasted into an empty paragraph. [#35204]
-   [*] [Unsupported Block Editor] Fix text selection bug for Android [#34668]
-   [*] [Embed block] Fix URL not editable after dismissing the edit URL bottom sheet with empty value [#35460]
-   [**] Pullquote block - Added support for text and background color customization [#34451]
-   [**] Preformatted block - Added support for text and background color customization [#35314]

## 1.63.1

-   [*] Fixed missing modal backdrop for Android help section [#35557]
-   [*] Fixed erroneous overflow within editor Help screens. [#35552]

## 1.63.0

-   [**] [Embed block] Add the top 5 specific embed blocks to the Block inserter list [#34967]
-   [*] Embed block: Fix URL update when edited after setting a bad URL of a provider [#35013]
-   [**] Users can now contact support from inside the block editor screen. [#34890]

## 1.62.2

-   Same as 1.62.1 but with the changelog.

## 1.62.1

-   [**] Image block: fix height and border regression. [#34957]
-   [**] Column block: fix width attribute float cut off. [#34604]

## 1.62.0

-   [**] [Embed block] Implement WP embed preview component [#34004]
-   [*] [Embed block] Fix content disappearing on Android when switching light/dark mode [#34207]
-   [*] Embed block: Add device's locale to preview content [#33858]
-   [**] Fix Android-only issue of main toolbar initial position being wrong when RTL [#34617]
-   [**] Embed block: Implemented the No Preview UI when an embed is successful, but we're unable to show an inline preview [#34626]
-   [*] Column block: Translate column width's control labels [#34777]
-   [**] Enable embed preview for Instagram and Vimeo providers. [#34563]
-   [**] Embed block: Add error bottom sheet with retry and convert to link actions. [#34604]

## 1.61.2

-   [*] Image block - Fix height and border regression. [#34957]

## 1.61.1

-   [*] Fix crash related to reusable blocks in the block picker. [#34873]

## 1.61.0

-   [**] Enable embed preview for a list of providers (for now only YouTube and Twitter) [#34446]
-   [***] Inserter: Add Inserter Block Search [https://github.com/WordPress/gutenberg/pull/33237]

## 1.60.1

-   [*] RNmobile: Fix the cancel button on Block Variation Picker / Columns Block. [#34249]
-   [*] Column block: Fix Android close button alignment. [#34332]

## 1.60.0

-   [**] Embed block: Add "Resize for smaller devices" setting. [#33654]

## 1.59.2

-   [*] Inserter: Prevent non-deterministic order of inserter items [#34078]
-   [*] Fix missing block title of core/latest-posts block [#34116]

## 1.59.1

-   [*] Global styles - Add color to the block styles filter list [#34000]
-   [*] Rich text - toTree - Add check in replacements before accessing its type [#34020]

## 1.59.0

-   [*] [Android] Fix UBE's inaccessible "more" toolbar item. [#33740]
-   [*] Image block: Add a "featured" banner and ability to set or remove an image as featured. (iOS only) [#31345]

## 1.58.3

-   [*] Rich text - toTree - Add check in replacements before accessing its type [#34020]

## 1.58.2

-   [*] Fix issue with text input in alt text settings [#33845]

## 1.58.1

-   [*] Global styles: Check for undefined values and merge user colors [#33707]
-   [*] [Embed block] Disable paragraph transform [#33745]

## 1.58.0

-   [***] New Block: Embed block. [#33452]

## 1.57.0

-   [*] Update loading and failed screens for web version of the editor [#32395]
-   [*] Handle floating keyboard case - Fix issue with the block selector on iPad. [#33089]
-   [**] Added color/background customization for text blocks. [#33250]

## 1.56.0

-   [*] Tweaks to the badge component's styling, including change of background color and reduced padding. [#32865]

## 1.55.2

-   [**] Fix incorrect block insertion point after blurring the post title field. [#32831]

## 1.55.1

-   [*] Fix: RNMobile borderRadius value setting [#32717]
-   [*] Improve unsupported block message for reusable block [#32618]

## 1.55.0

-   [*] Gallery block - Fix gallery images caption text formatting [#32351]
-   [*] Image block: "Set as featured" button within image block settings. (Android only) [#31705]
-   [***] Audio block now available on WP.com sites on the free plan. [#31966]

## 1.54.0

-   [***] Slash inserter [#29772]
-   [*] Audio block: Add Insert from URL functionality. [#27817]
-   [*] The BottomSheet Cell component now supports the help prop so that a hint can be supplied to all Cell based components. [#30885]
-   [***] Enable reusable block only in WP.com sites [#31744]

## 1.53.1

-   [*] Fix missing title for some unsupported blocks [#31743]

## 1.53.0

-   [*] Bottom-sheet: Add custom header [#30291]
-   [*] Fixes color picker rendering bug when scrolling [#30994]
-   [*] Add enableCaching param to fetch request on Android [#31186]
-   [***] Add reusable blocks to the inserter menu. [#28495]

## 1.52.2

-   [*] Disabled featured image banner on iOS. [#31681]

## 1.52.1

-   [*] Fixes for the generated localized strings files.

## 1.52.0

-   [***] Search block now available on mobile! [https://github.com/WordPress/gutenberg/pull/30783]
-   [*] Image block: Add a "featured" banner. (Android only) [#30806]
-   [**] The media upload options of the Image, Video and Gallery block automatically opens when the respective block is inserted. [#29546]
-   [**] The media upload options of the File and Audio block automatically opens when the respective block is inserted. [#31025]
-   [*] Fixed a bug where the Search block was stealing focus from the Image block upon updating image asset [#31393]

## 1.51.1

-   [*] Updates relative block-support asset path [#31184]

## 1.51.0

-   [*] Image block: Improve text entry for long alt text. [#29670]
-   [*] a11y: Bug fix: Allow stepper cell to be selected by screenreader [#30694]

## 1.50.1

-   [*] Truncate rangecell screenreader decimals] [#30678]
-   [*] Fix Quote block citation [#30548]
-   [**] Fix crash from non-adjustable unit RangeCell a11y activation [#30636]
-   [**] Fix Unsupported Block Editor on Android [#30650]

## 1.50.0

-   [***] a11y: Screenreader improvements for the UnitControl component [#29741]

## 1.49.0

-   [*] Remove the cancel button from settings options (Android only) [https://github.com/WordPress/gutenberg/pull/29599]

## 1.48.0

-   [**] Buttons block: added width setting. [#28543]

## 1.47.2

-   [**] Adds a `replaceBlock` method to iOS bridge delegate with a string to match the clientID and the contents to replace with. [#29734]

## 1.47.1

-   [**] Reduce the number of items per page when fetching reusable blocks to prevent a crash. [#29626]

## 1.47.0

-   [**] Add support for setting Cover block focal point. [#25810]

## 1.46.1

-   [**] Make inserter long-press options "add to beginning" and "add to end" always available. [#28610]
-   [*] Fix crash when Column block width attribute was empty. [#29015]

## 1.46.0

-   [***] New Block: Audio [#27401, #27467, #28594]
-   [**] Add support for setting heading anchors [#27935]
-   [**] Disable Unsupported Block Editor for Reusable blocks [#28552]
-   [**] Add proper handling for single use blocks such as the more block [#28339]

## 1.45.0

-   [*] Use react-native-url-polyfill in globals - [https://github.com/WordPress/gutenberg/pull/27867]
-   [*] Remove Old Layout Picker - [https://github.com/WordPress/gutenberg/pull/27640]

## 1.44.1

-   [**] Fix crash in mobile paragraph blocks with custom font size [#28121]
-   [**] Add move to top bottom when long pressing block movers [#27554]

## 1.44.0

-   [***] Add support for cross-posting between sites
-   [***] Full-width and wide alignment support for Columns

## 1.43.0

-   [***] New Block: File [#27228]
-   [**] Fix issue where a blocks would disappear when deleting all of the text inside without requiring the extra backspace to remove the block. [#27583]

## 1.42.0

-   [***] Adding support for selecting different unit of value in Cover and Columns blocks [#26161]
-   [**] Button block - Add link picker to the block settings [#26206]
-   [**] Support to render background/text colors in Group, Paragraph and Quote blocks [#25994]
-   [*] Fix theme colors syncing with the editor [#26821]
-   [**] Fix issue where a blocks would disappear when deleting all of the text inside without requiring the extra backspace to remove the block. [#27583]

## 1.41.0

-   [***] Faster editor start and overall operation on Android [#26732]
-   [*] [Android] Enable multiple upload support for Image block

## 1.40.0

## 1.39.1

-   [*] Heading block - Disable full-width/wide alignment [#26308]

## 1.39.0

-   [***] Full-width and wide alignment support for Video, Latest-posts, Gallery, Media & text, and Pullquote block
-   [***] Fix unsupported block bottom sheet is triggered when device is rotated
-   [***] Unsupported Block Editor: Fixed issue when cannot view or interact with the classic block on Jetpack site

## 1.38.0

[***] Add support for selecting user's post when configuring the link

## 1.37.0

-   [**] Add support for rounded style in Image block
-   [***] Full-width and wide alignment support for Group, Cover and Image block

## 1.36.1

-   [**] [iOS] Fixed Dark Mode transition for editor menus.

## 1.36.0

-   [**] [Android] Removed pullquote dev only restriction in Android
-   [**] Reflect changes of slider in block settings immediately.

## 1.35.0

-   [***] Fixed empty text fields on RTL layout. Now they are selectable and placeholders are visible.
-   [**] Add settings to allow changing column widths
-   [**] Media editing support in Gallery block.

## 1.34.0

-   [***] Media editing support in Cover block.
-   [*] Fixed a bug on the Heading block, where a heading with a link and string formatting showed a white shadow in dark mode.

## 1.33.1

-   Fixed a bug in the @-mentions feature where dismissing the @-mentions UI removed the @ character from the post.

## 1.33.0

-   [***] Media editing support in Media & Text block.
-   [***] New block: Social Icons
-   [*] Cover block placeholder is updated to allow users start the block with a background color

## 1.32.0

-   [***] Adds Copy, Cut, Paste, and Duplicate functionality to blocks
-   [***] Add support for mentions.
-   [***] Users can now individually edit unsupported blocks found in posts or pages.
-   [*] [iOS] Improved editor loading experience with Ghost Effect.

## 1.31.1

-   Fix for pullquote stylying in dark mode.
-   Fix for button style.

## 1.31.0

-   [**] Add support for customizing gradient type and angle in Buttons and Cover blocks.
-   [*] Show content information (block, word and characters counts).
-   [*] [Android] Fix handling of upload completion while re-opening the editor

## 1.30.0

-   [**] Adds editor support for theme defined colors and theme defined gradients on cover and button blocks.
-   [*] Support for breaking out of captions/citation authors by pressing enter on the following blocks: image, video, gallery, quote, and pullquote.

## 1.29.1

-   Revert Creating undo levels less frequently

## 1.29.0

-   [**] Add support for changing overlay color settings in Cover block
-   Add enter/exit animation in FloatingToolbar
-   [***] New block: Verse
-   [*] Fix merging of text blocks when text had active formatting (bold, italic, strike, link)
-   [***] Trash icon that is used to remove blocks is moved to the new menu reachable via ellipsis button in the block toolbar
-   [**] Block toolbar can now collapse when the block width is smaller than the toolbar content
-   [**] Creating undo levels less frequently
-   [**] Tooltip for page template selection buttons
-   [*] Fix button alignment in page templates and make strings consistent
-   [*] Add support for displaying radial gradients in Buttons and Cover blocks

## 1.28.2

-   [***] Disable Pullquote Block on Android

## 1.28.1

-   [**] Avoid crash when editor selection state becomes invalid

## 1.28.0

-   [***] New block: Pullquote
-   [**] Add support for changing background and text color in Buttons block
-   [*] Fix the icons and buttons in Gallery, Paragraph, List and MediaText block on RTL mode
-   [**] Remove Subscription Button from the Blog template since it didn't have an initial functionality and it is hard to configure for users.
-   [**] [iOS] Add support for the subscript `<sub>` and superscript `<sup>`HTML elements in text blocks
-   [**] Update page templates to use recently added blocks

## 1.27.1

-   Remove Subscription Button from the Blog template since it didn't have an initial functionality and it is hard to configure for users.

## 1.27.0

-   Block Editor: Add dialog for mentioning other users in your post
-   Prefill caption for image blocks when available on the Media library
-   New block: Buttons. From now you’ll be able to add the individual Button block only inside the Buttons block
-   Fix bug where whitespaces at start of text blocks were being removed
-   Add support for upload options in Cover block
-   [Android] Floating toolbar, previously located above nested blocks, is now placed at the top of the screen
-   [iOS] Floating toolbar, previously located above nested blocks, is now placed at the bottom of the screen
-   Fix the icons in FloatingToolbar on RTL mode
-   [Android] Add alignment options for heading block
-   Fix Quote block so it visually reflects selected alignment
-   Fix bug where buttons in page templates were not rendering correctly on web

## 1.26.0

-   [iOS] Disable ripple effect in all BottomSheet's controls.
-   [Android] Disable ripple effect for Slider control
-   New block: Columns
-   New starter page template: Blog
-   Make Starter Page Template picker buttons visible only when the screen height is enough
-   Fix a bug which caused to show URL settings modal randomly when changing the device orientation multiple times during the time Starter Page Template Preview is open

## 1.25.0

-   New block: Cover
-   [Android] Dark Mode
-   [Android] Improve icon on the "Take a Video" media option
-   Removed the dimming effect on unselected blocks
-   [iOS] Add alignment options for heading block
-   Implemented dropdown toolbar for alignment toolbar in Heading, Paragraph, Image, MediaText blocks
-   Block Editor: When editing link settings, tapping the keyboard return button now closes the settings panel as well as closing the keyboard.
-   [Android] Show an "Edit" button overlay on selected image blocks

## 1.24.0

-   New block: Latest Posts
-   Fix Quote block's left border not being visible in Dark Mode
-   Added Starter Page Templates: when you create a new page, we now show you a few templates to get started more quickly.
-   Fix crash when pasting HTML content with embeded images on paragraphs

## 1.23.0

-   New block: Group
-   Add support for upload options in Gallery block
-   Add support for size options in the Image block
-   New block: Button
-   Add scroll support inside block picker and block settings
-   [Android] Fix issue preventing correct placeholder image from displaying during image upload
-   [iOS] Fix diplay of large numbers on ordered lists
-   Fix issue where adding emojis to the post title add strong HTML elements to the title of the post
-   [iOS] Fix issue where alignment of paragraph blocks was not always being respected when splitting the paragraph or reading the post's html content.
-   We’ve introduced a new toolbar that floats above the block you’re editing, which makes navigating your blocks easier — especially complex ones.

## 1.22.0

-   Make inserter to show options on long-press to add before/after
-   Retry displaying image when connectivity restores
-   [iOS] Show an "Edit" button overlay on selected image blocks
-   [Android] Fix blank post when sharing media from another app
-   Add support for image size options in the gallery block
-   Fix issue that sometimes prevented merging paragraph blocks

## 1.21.0

-   Reduced padding around text on Rich Text based blocks.
-   [Android] Improved stability on very long posts.

## 1.20.0

-   Fix bug where image placeholders would sometimes not be shown
-   Fix crash on undo
-   Style fixes on the navigation UI
-   [iOS] Fix focus issue
-   New block: Shortcode. You can now create and edit Shortcode blocks in the editor.

## 1.19.0

-   Add support for changing Settings in List Block.
-   [iOS] Fix crash dismissing bottom-sheet after device rotation.
-   [Android] Add support for Preformatted block.
-   New block: Gallery. You can now create image galleries using WordPress Media library. Upload feature is coming soon.
-   Add support for Video block settings

## 1.18.0

-   [iOS] Added native fullscreen preview when clicking image from Image Block
-   New block: Spacer

## 1.17.0

-   Include block title in Unsupported block's UI
-   Show new-block-indicator when no blocks at all and when at the last block
-   Use existing links in the clipboard to prefill url field when inserting new link.
-   Media & Text block alignment options
-   Add alignment controls for paragraph blocks
-   [iOS] Fix issue where the keyboard would not capitalize sentences correctly on some cases.
-   [iOS] Support for Pexels image library
-   [Android] Added native fullscreen preview when clicking image from Image Block
-   [iOS] Add support for Preformatted block.
-   [Android] Fix issue when removing image/page break block crashes the app

## 1.16.1

-   [iOS] Fix tap on links bug that reappear on iOS 13.2

## 1.16.0

-   [Android] Add support for pexels images
-   Add left, center, and right image alignment controls

## 1.15.3

-   [iOS] Fix a layout bug in RCTAztecView in iOS 13.2

## 1.15.2

-   Fix issue when copy/paste photos from other apps, was not inserting an image on the post.
-   Fix issue where the block inserter layout wasn't correct after device rotation.

## 1.15.0

-   Fix issue when multiple media selection adds only one image or video block on Android
-   Fix issue when force Touch app shortcut doesn't work properly selecting "New Photo Post" on iOS
-   Add Link Target (Open in new tab) to Image Block.
-   [iOS] DarkMode improvements.
-   [iOS] Update to iOS 11 and Swift 5
-   New block: Media & Text

## 1.14.0

-   Fix a bug on iOS 13.0 were tapping on a link opens Safari
-   Fix a link editing issue, where trying to add a empty link at the start of another link would remove the existing link.
-   Fix missing content on long posts in html mode on Android

## 1.12.0

-   Add rich text styling to video captions
-   Prevent keyboard dismissal when switching between caption and text block on Android
-   Blocks that would be replaced are now hidden when add block bottom sheet displays
-   Tapping on empty editor area now always inserts new block at end of post

## 1.11.0

-   Toolbar scroll position now resets when its content changes.
-   Dark Mode for iOS.

## 1.10.0

-   Adding a block from the post title now shows the add block here indicator.
-   Deselect post title any time a block is added
-   Fix loss of center alignment in image captions on Android

## 1.9.0

-   Enable video block on Android platform
-   Tapping on an empty editor area will create a new paragraph block
-   Fix content loss issue when loading unsupported blocks containing inner blocks.
-   Adding a block from the Post Title now inserts the block at the top of the Post.

## 1.8.0

-   Fix pasting simple text on Post Title
-   Remove editable empty line after list on the List block
-   Performance improvements on rich text editing

## 1.7.0

-   Fixed keyboard flickering issue after pressing Enter repeatedly on the Post Title.
-   New blocks are available: video/quote/more

## 1.6.0

-   Fixed issue with link settings where “Open in New Tab” was always OFF on open.
-   Added UI to display a warning when a block has invalid content.<|MERGE_RESOLUTION|>--- conflicted
+++ resolved
@@ -10,13 +10,10 @@
 -->
 
 ## Unreleased
-<<<<<<< HEAD
 -   [*] Display custom color value in mobile Cover Block color picker [#51414]
-=======
 -   [*] Remove visual gap in mobile toolbar when a Gallery block is selected [#52966]
 -   [*] Remove Gallery caption button on mobile [#53010]
 -   [**] Upgrade React Native to 0.71.11 [#51303]
->>>>>>> c9112ab3
 
 ## 1.100.1
 -   [**] Add WP hook for registering non-core blocks [#52791]
