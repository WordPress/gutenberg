<!-- Learn how to maintain this file at https://github.com/WordPress/gutenberg/tree/HEAD/packages#maintaining-changelogs. -->

<!--
For each user feature we should also add a importance categorization label  to indicate the relevance of the change for end users of GB Mobile. The format is the following:
[***] → Major new features, significant updates to core flows, or impactful fixes (e.g. a crash that impacts a lot of users) — things our users should be aware of.

[**] → Changes our users will probably notice, but doesn’t impact core flows. Most fixes.

[*] → Minor enhancements and fixes that address annoyances — things our users can miss.
-->

## Unreleased
-   [*] [internal] Move InserterButton from components package to block-editor package [#56494]
-   [*] [internal] Move ImageLinkDestinationsScreen from components package to block-editor package [#56775]
-   [*] Fix crash when blockType wrapperProps are not defined [#56846]
-   [*] Guard against an Image block styles crash due to null block values [#56903]
-   [**] Fix crash when sharing unsupported media types on Android [#56791]
-   [**] Fix regressions with wrapper props and font size customization [#56985]
-   [***] Avoid keyboard dismiss when interacting with text blocks [#57070]
<<<<<<< HEAD
-   [*] Unselect blocks using the hardware back button (Android) [#57279]
=======
-   [**] Auto-scroll upon block insertion [#57273]
>>>>>>> 7ebb55ca

## 1.109.3
-   [**] Fix duplicate/unresponsive options in font size settings. [#56985]

## 1.109.2
-   [**] Fix issue related to text color format and receiving in rare cases an undefined ref from `RichText` component [#56686]
-   [**] Fixes a crash on pasting MS Word list markup [#56653]
-   [**] Address rare cases where a null value is passed to a heading block, causing a crash [#56757]
-   [**] Fixes a crash related to HTML to blocks conversion when no transformations are available [#56723]
-   [**] Fixes a crash related to undefined attributes in `getFormatColors` function of `RichText` component [#56684]
-   [**] Fixes an issue with custom color variables not being parsed when using global styles [#56752]

## 1.109.1
-   [***] Fix issue when backspacing in an empty Paragraph block [#56496]

## 1.109.0
-   [*] Audio block: Improve legibility of audio file details on various background colors [#55627]
-   [*] In the deeply nested block warning, only display the ungroup option for blocks that support it [#56445]

## 1.108.0
-   [*] Fix error when pasting deeply nested structure content [#55613]
-   [*] Fix crash related to accessing undefined value in `TextColorEdit` [#55664]

## 1.107.0
-   [*] Social Icons: Fix visibility of inactive icons when used with block based themes in dark mode [#55398]
-   [*] Synced Patterns: Fix visibility of heading section when used with block based themes in dark mode [#55399]
-   [*] Classic block: Add option to convert to blocks [#55461]

## 1.106.0
-   [*] Exit Preformatted and Verse blocks by triple pressing the Return key [#53354]
-   [*] Fix quote block border visibility when used with block based themes in dark mode [#54964]

## 1.105.0
-   [*] Limit inner blocks nesting depth to avoid call stack size exceeded crash [#54382]
-   [*] Prevent crashes when setting an invalid media URL for Video or Audio blocks [#54834]
-   [**] Fallback to Twitter provider when embedding X URLs [#54876]
-   [*] [internal] Update Ruby version from 2.7.4 to 3.2.2 [#54897]

## 1.104.0
-   [*] Fix the obscurred "Insert from URL" input for media blocks when using a device in landscape orientation. [#54096]
-   [**] RichText - Update logic for the placeholder text color [#54259]

## 1.103.3
-   [*] Bump `WordPress-Aztec-iOS` version to `1.19.9` [#54456]

## 1.103.2
-   [*] Fix issue with missing characters in Add Media placeholder button [#54281]

## 1.103.1
-   [**] Fix long-press gestures not working in RichText component [Android] [#54213]

## 1.103.0
-   [**] Replace third-party dependency react-native-hsv-color-picker with first-party code [#53329]
-   [*] Search Control - Prevent calling TextInput's methods when undefined [#53745]
-   [*] Improve horizontal rule styles to avoid invisible lines [#53883]
-   [*] Fix horizontal rule style extensions [#53917]
-   [*] Add block outline to all Social Link blocks when selected [#54011]
-   [*] Columns block - Fix transforming into a Group block crash [#54035]
-   [*] Fix Social Icons block alignment [#54100]

## 1.102.1
- [**] Fix Voice Over and assistive keyboards [#53895]

## 1.102.0
-   [*] Display custom color value in mobile Cover Block color picker [#51414]
-   [**] Display outline around selected Social Link block [#53377]
-   [**] Fixes font customization not getting updated on iOS [#53391]

## 1.101.2
-  [**] Fix Voice Over and assistive keyboards [#53895]

## 1.101.1
-   [**] Fix the dynamic height when opening/closing navigation screens within the bottom sheet. [https://github.com/WordPress/gutenberg/pull/53608]

## 1.101.0
-   [*] Remove visual gap in mobile toolbar when a Gallery block is selected [#52966]
-   [*] Remove Gallery caption button on mobile [#53010]
-   [**] Upgrade React Native to 0.71.11 [#51303]
-   [*] Upgrade Gradle to 8.2.1 & AGP to 8.1.0 [#52872]
-   [*] Fix Gallery block selection when adding media [#53127]

## 1.100.2
-   [**] Fix iOS Focus loop for RichText components [#53217]

## 1.100.1
-   [**] Add WP hook for registering non-core blocks [#52791]

## 1.100.0
-   [**] Add media inserter buttons to editor toolbar [#51827]
-   [**] Update native BlockOutline component styles to remove blue border from blocks [#51222]
-   [**] Move the undo/redo buttons to the navigation bar [#51766]
-   [**] Update Editor block inserter button styles and default text input placeholder/selection styles [#52269]
-   [**] Update Editor toolbar icons and colors [#52336]
-   [*] Update Block Settings button border [#52715]

## 1.99.1
- [**] Fix crash related to removing a block under certain conditions [#52595]

## 1.99.0
-   [*] Rename "Reusable blocks" to "Synced patterns", aligning with the web editor. [#51704]
-   [**] Fix a crash related to Reanimated when closing the editor [#52320]

## 1.98.1
-   [*] fix: Display heading level dropdown icons and labels [#52004]

## 1.98.0
-   [*] Image block - Fix issue where in some cases the image doesn't display the right aspect ratio [#51463]
-   [*] Fix cursor positioning when dictating text on iOS [#51227]

## 1.97.1
-   [**] Fix crash when using the delete key to remove a single button [#51435]
-   [*] Ensure text input field is not editable when Bottom sheet cell is disabled [#51567]

## 1.97.0
-   [**] [iOS] Fix dictation regression, in which typing/dictating at the same time caused content loss. [#49452]
-   [*] [internal] Upgrade compile and target sdk version to Android API 33 [#50731]
-   [*] Display lock icon in disabled state of `Cell` component [#50907]

## 1.96.1
-   [**] Fix Android-only issue related to block toolbar not being displayed on some blocks in UBE [#51131]

## 1.96.0
-   [**] Tapping on all nested blocks gets focus directly instead of having to tap multiple times depending on the nesting levels. [#50672]
-   [*] Add disabled style to `Cell` component [#50665]
-   [**] Fix undo/redo history when inserting a link configured to open in a new tab [#50460]
-   [*] [List block] Fix an issue when merging a list item into a Paragraph would remove its nested list items. [#50701]

## 1.95.0
-   [*] Fix crash when trying to convert to regular blocks an undefined/deleted reusable block [#50475]
-   [**] Tapping on nested text blocks gets focus directly instead of having to tap multiple times depeding on the nesting levels. [#50108]
-   [*] Use host app namespace in reusable block message [#50478]
-   [**] Configuring a link to open in a new tab no longer results in a partial loss of edit history (undo and redo) [#50460]

## 1.94.0
-   [*] Split pasted content between title and body. [#37169]

## 1.93.1
-   [**] Fix regression with the Color hook and ColorPanel. [#49917]

## 1.93.0
-   [***] [iOS] Fixed iOS scroll jumping issue by refactoring KeyboardAwareFlatList improving writing flow and caret focus handling. [#48791]

## 1.92.1
-   [*] Avoid empty Gallery block error [#49557]

## 1.92.0
* No User facing changes *

## 1.91.0
-   [*] Allow new block transformations for most blocks. [#48792]

## 1.90.0
-   [*] Fix parsing of css units for null matched values [#48484]
-   [*] Spacer block - Add initial support for spacing presets [#47258]
-   [*] Support Visual Regression testing [#47845]
-   [*] Add metadata parameter to media upload events [#48103]  

## 1.89.1 
-   [*] Fix inaccessible block settings within the unsupported block editor [#48435]

## 1.89.0 
* No User facing changes *

## 1.88.0 
-   [*] Bump Android `minSdkVersion` to 24 [#47604]
-   [*] Update React Native Reanimated to 2.9.1-wp-3 [#47574]
-   [*] Bump Aztec version to `1.6.3` [#47610]

## 1.87.3
-   [*] Fix insert blocks not handling raw string properly in unsupported block editor [#47472]

## 1.87.2
-   [*] Add boolean contentStyle and clientId check to Column Edit InnerBlocks [#47234]
-   [*] Line-height and font-size regression fixes [#47284]

## 1.87.1
-   [**] Gallery block: Address styling regression, in which negative margin was added [#47086]
-   [*] RichText - Parse CSS values and avoid setting undefined ones [#47080]

## 1.87.0
-   [*] Add capabilities to force only Core blocks and control Support section [#46215]

## 1.86.1
-   [*] Block Actions Menu - Fix block title regression and adds integration tests [#46699]

## 1.86.0
-   [**] Upgrade React Native to 0.69.4 [#43485]
-   [**] Prevent error message from unneccesarily firing when uploading to Gallery block [#46175]

## 1.85.1
-   [**] Prevent error message from unneccesarily firing when uploading to Gallery block [#46175]

## 1.85.0
-   [*] [iOS] Fixed iOS Voice Control support within Image block captions. [#44850]

## 1.84.1
-   [**] Native inner blocks merge where appropriate [#45048]

## 1.84.0
-   [*] Upgrade compile and target sdk version to Android API 31 [#44610]
-   [*] [iOS] Fixed iOS Voice Control support within Image block captions. [#44850]

## 1.83.0
* No User facing changes *

## 1.82.1
-   [**] List block v2: Fix issues splitting or merging paragraphs into the block [#43949]

## 1.82.0
-   [*] [iOS] Explicitly set tint color for action sheets to always be blue [#43759]

## 1.81.2
-   [**] List V2 - Prevent error when list is empty [#43861]

## 1.81.1
-   [*] List block v2: Fix text color inconsistencies with list items [#43244]
-   [*] Use default placeholder text color for native List Item [#43353]
-   [**] Add BlockListCompact [#43431]
-   [*] Fix dynamic React Native version [#43058]
-   [**] Disable FastImage on Android [#43322]

## 1.81.0
-   [***] List block V2 [#42702]

## 1.80.1
-   [*] Image - Workaround for Android and orientation changes [#42900]

## 1.80.0
-   [*] Add React Native FastImage [#42009]
-   [*] Block inserter displays block collections [#42405]
-   [*] Fix incorrect spacing within Image alt text footnote [#42504]
-   [***] Gallery and Image block - Performance improvements [#42178]

## 1.79.1
-   [**] Fix a crash when scrolling posts containing Embed blocks (Android 12 only) [#42514]

## 1.79.0
-   [*] Add 'Insert from URL' option to Video block [#41493]
-   [*] Image block copies the alt text from the media library when selecting an item [#41839]
-   [*] Introduce "block recovery" option for invalid blocks [#41988]

## 1.78.1

-   [**] Re-introduce support for v1 of the Gallery block to the native version of the editor [#41533]
-   [**] Fix missing translations for locales that include region (only on Android) [#41685]

## 1.78.0

-   [*] Bump react-native-gesture-handler to version 2.3.2 [#41337]

## 1.77.1

-   [***] Fix crash on iOS related to JSI and Reanimated [#41482]

## 1.77.0

-   [*] [a11y] Improve text read by screen readers for BottomSheetSelectControl [#41036]
-   [*] Add 'Insert from URL' option to Image block [#40334]

## 1.76.3

-   [***] Fix crash on iOS related to JSI and Reanimated [#41482]

## 1.76.2

-   [*] Ensure post title gets focused when is notified from native side [#41371]

## 1.76.1

-   [*] BlockList - Add internal onLayout from CellRendererComponent to BlockListItemCell [#41105]
-   [*] Fix Drag & Drop Chip positioning issue with RTL languages [#41053]
-   [*] Add drag & drop help guide in Help & Support screen [#40961]
-   [**] Fix drag mode not being enabled when long-pressing over Shortcode block [#41155]

## 1.76.0

-   [**] [Buttons block] Fix Android-only issue related to displaying formatting buttons after closing the block settings [#40725]
-   [**] [Cover block] Improve color contrast between background and text [#40691]
-   [*] [Gallery block] Fix broken "Link To" settings and add "Image Size" settings [#40947]
-   [***] Add drag & drop blocks feature [#40424]

## 1.75.0

-   [*] [Latest Posts block] Add featured image settings [#39257]
-   [*] Prevent incorrect notices displaying when switching between HTML-Visual mode quickly [#40415]
-   [*] [Embed block] Fix inline preview cut-off when editing URL [#35326]
-   [*] [iOS] Prevent gaps shown around floating toolbar when using external keyboard [#40266]

## 1.74.1

-   [**] RichText - Set a default value for selection values [#40581]

## 1.74.0

-   [**] [Quote block] Adds support for V2 behind a feature flag [#40133]
-   [**] Update "add block" button's style in default editor view. [#39726]
-   [*] Remove banner error notification on upload failure [#39694]

## 1.73.1

-   [*] [Spacer block] Fix crash when changing the height value using the text input [#40053]

## 1.73.0

-   [*] Update react-native-reanimated version to 2.4.1 [#39430]
-   [*] Upgrade Gradle to 7.4 & AGP to 7.1.1 [#39508]
-   [*] Add waits to fix editor test flakiness [#39668]

## 1.72.1

-   [*] Detect GIF badge during render [#39882]

## 1.72.0

-   [*] Add GIF badge for animated GIFs uploaded to Image blocks [#38996]
-   [*] Small refinement to media upload errors, including centring and tweaking copy. [#38951]
-   [*] Update gesture handler and reanimated libraries [#39098]
-   [*] Fix issue with list's starting index and the order [#39354]

## 1.71.3

-   [*] Fix autocorrected Headings applying bold formatting on iOS [#38633]
-   [***] Support for multiple color palettes [#38417]

## 1.71.1

-   [*] Highlight text: Check if style attribute value is defined during filtering [#38670]

## 1.71.0

-   [*] Image block: Replacing the media for an image set as featured prompts to update the featured image [#34666]
-   [***] Font size and line-height support for text-based blocks used in block-based themes [#38205]

## 1.70.3

-   [*] Highlight text: Check if style attribute value is defined during filtering [#38670]

## 1.70.2

-   [**] Rich Text - Validate link colors [#38474]

## 1.70.1

-   [**] [Gallery block] Fix crash when adding images and selecting a gallery item [#38238]

## 1.70.0

-   [**] Fix content justification attribute in Buttons block [#37887]
-   [*] Hide help button from Unsupported Block Editor. [#37221]
-   [*] Add contrast checker to text-based blocks [#34902]
-   [*] [Image block] Fix missing translations [#37956]
-   [*] Fix cut-off setting labels by properly wrapping the text [#37993]
-   [*] Highlight text: fix applying formatting for non-selected text [#37915]
-   [*] Fix missing translations of color settings [#38026]

## 1.69.1

-   [*] Fix app freeze when closing link picker while virtual keyboard is hidden [#37782]
-   [*] Gallery block - Fix bug when migrating from old galleries format [#37889]
-   [*] RichText - Use parsed font size values when comparing new changes [#37951]

## 1.69.0

-   [*] Give multi-line block names central alignment in inserter [#37185]
-   [**] Fix empty line apperaing when splitting heading blocks on Android 12 [#37279]
-   [**] Fix missing translations by refactoring the editor initialization code [#37073]
-   [**] Fix text formatting mode lost after backspace is used [#37676]
-   [*] Fix app freeze when closing link picker while virtual keyboard is hidden [#37782]

## 1.68.0

-   [**] Fix undo/redo functionality in links when applying text format [#36861]
-   [**] [iOS] Fix scroll update when typing in RichText component [#36914]
-   [*] [Preformatted block] Fix an issue where the background color is not showing up for standard themes [#36883]
-   [**] Update Gallery Block to default to the new format and auto-convert old galleries to the new format [#36191]
-   [***] Highlight text - enables color customization for specific text within a Paragraph block [#36028]

## 1.67.0

-   [**] Adds Clipboard Link Suggestion to Image block and Button block [#35972]
-   [*] [Embed block] Included Link in Block Settings [#36099]
-   [**] Fix tab titles translation of inserter menu [#36534]
-   [*] [Media & Text block] Fix an issue where the text font size would be bigger than expected in some cases [#36570]
-   [**] [Gallery block] When a gallery block is added, the media options are auto opened for v2 of the Gallery block. [#36757]

## 1.66.0

-   [**] [Image block] Add ability to quickly link images to Media Files and Attachment Pages [#34846]
-   [*] Fixed a race condition when autosaving content (Android) [#36072]

## 1.65.1

-   [**] Fixed a crash that could occur when copying lists from Microsoft Word. [https://github.com/WordPress/gutenberg/pull/36019]

## 1.65.0

-   [**] Search block - Text and background color support [#35511]
-   [*] [Embed Block] Fix loading glitch with resolver resolution approach [#35798]
-   [*] Fixed an issue where the Help screens may not respect an iOS device's notch. [#35570]
-   [**] Block inserter indicates newly available block types [#35201]
-   [*] Add support for the Mark HTML tag [#35956]

## 1.64.1

-   [**] Fix updating the block list after block removal [#35721]
-   [**] Cover block: Change dimRatio to 50 if media added and dimRatio is set to 100 [#35792]

## 1.64.0

-   [*] [Embed block] Fix inline preview cut-off when editing URL [#35321]
-   [**] [Embed block] Detect when an embeddable URL is pasted into an empty paragraph. [#35204]
-   [*] [Unsupported Block Editor] Fix text selection bug for Android [#34668]
-   [*] [Embed block] Fix URL not editable after dismissing the edit URL bottom sheet with empty value [#35460]
-   [**] Pullquote block - Added support for text and background color customization [#34451]
-   [**] Preformatted block - Added support for text and background color customization [#35314]

## 1.63.1

-   [*] Fixed missing modal backdrop for Android help section [#35557]
-   [*] Fixed erroneous overflow within editor Help screens. [#35552]

## 1.63.0

-   [**] [Embed block] Add the top 5 specific embed blocks to the Block inserter list [#34967]
-   [*] Embed block: Fix URL update when edited after setting a bad URL of a provider [#35013]
-   [**] Users can now contact support from inside the block editor screen. [#34890]

## 1.62.2

-   Same as 1.62.1 but with the changelog.

## 1.62.1

-   [**] Image block: fix height and border regression. [#34957]
-   [**] Column block: fix width attribute float cut off. [#34604]

## 1.62.0

-   [**] [Embed block] Implement WP embed preview component [#34004]
-   [*] [Embed block] Fix content disappearing on Android when switching light/dark mode [#34207]
-   [*] Embed block: Add device's locale to preview content [#33858]
-   [**] Fix Android-only issue of main toolbar initial position being wrong when RTL [#34617]
-   [**] Embed block: Implemented the No Preview UI when an embed is successful, but we're unable to show an inline preview [#34626]
-   [*] Column block: Translate column width's control labels [#34777]
-   [**] Enable embed preview for Instagram and Vimeo providers. [#34563]
-   [**] Embed block: Add error bottom sheet with retry and convert to link actions. [#34604]

## 1.61.2

-   [*] Image block - Fix height and border regression. [#34957]

## 1.61.1

-   [*] Fix crash related to reusable blocks in the block picker. [#34873]

## 1.61.0

-   [**] Enable embed preview for a list of providers (for now only YouTube and Twitter) [#34446]
-   [***] Inserter: Add Inserter Block Search [https://github.com/WordPress/gutenberg/pull/33237]

## 1.60.1

-   [*] RNmobile: Fix the cancel button on Block Variation Picker / Columns Block. [#34249]
-   [*] Column block: Fix Android close button alignment. [#34332]

## 1.60.0

-   [**] Embed block: Add "Resize for smaller devices" setting. [#33654]

## 1.59.2

-   [*] Inserter: Prevent non-deterministic order of inserter items [#34078]
-   [*] Fix missing block title of core/latest-posts block [#34116]

## 1.59.1

-   [*] Global styles - Add color to the block styles filter list [#34000]
-   [*] Rich text - toTree - Add check in replacements before accessing its type [#34020]

## 1.59.0

-   [*] [Android] Fix UBE's inaccessible "more" toolbar item. [#33740]
-   [*] Image block: Add a "featured" banner and ability to set or remove an image as featured. (iOS only) [#31345]

## 1.58.3

-   [*] Rich text - toTree - Add check in replacements before accessing its type [#34020]

## 1.58.2

-   [*] Fix issue with text input in alt text settings [#33845]

## 1.58.1

-   [*] Global styles: Check for undefined values and merge user colors [#33707]
-   [*] [Embed block] Disable paragraph transform [#33745]

## 1.58.0

-   [***] New Block: Embed block. [#33452]

## 1.57.0

-   [*] Update loading and failed screens for web version of the editor [#32395]
-   [*] Handle floating keyboard case - Fix issue with the block selector on iPad. [#33089]
-   [**] Added color/background customization for text blocks. [#33250]

## 1.56.0

-   [*] Tweaks to the badge component's styling, including change of background color and reduced padding. [#32865]

## 1.55.2

-   [**] Fix incorrect block insertion point after blurring the post title field. [#32831]

## 1.55.1

-   [*] Fix: RNMobile borderRadius value setting [#32717]
-   [*] Improve unsupported block message for reusable block [#32618]

## 1.55.0

-   [*] Gallery block - Fix gallery images caption text formatting [#32351]
-   [*] Image block: "Set as featured" button within image block settings. (Android only) [#31705]
-   [***] Audio block now available on WP.com sites on the free plan. [#31966]

## 1.54.0

-   [***] Slash inserter [#29772]
-   [*] Audio block: Add Insert from URL functionality. [#27817]
-   [*] The BottomSheet Cell component now supports the help prop so that a hint can be supplied to all Cell based components. [#30885]
-   [***] Enable reusable block only in WP.com sites [#31744]

## 1.53.1

-   [*] Fix missing title for some unsupported blocks [#31743]

## 1.53.0

-   [*] Bottom-sheet: Add custom header [#30291]
-   [*] Fixes color picker rendering bug when scrolling [#30994]
-   [*] Add enableCaching param to fetch request on Android [#31186]
-   [***] Add reusable blocks to the inserter menu. [#28495]

## 1.52.2

-   [*] Disabled featured image banner on iOS. [#31681]

## 1.52.1

-   [*] Fixes for the generated localized strings files.

## 1.52.0

-   [***] Search block now available on mobile! [https://github.com/WordPress/gutenberg/pull/30783]
-   [*] Image block: Add a "featured" banner. (Android only) [#30806]
-   [**] The media upload options of the Image, Video and Gallery block automatically opens when the respective block is inserted. [#29546]
-   [**] The media upload options of the File and Audio block automatically opens when the respective block is inserted. [#31025]
-   [*] Fixed a bug where the Search block was stealing focus from the Image block upon updating image asset [#31393]

## 1.51.1

-   [*] Updates relative block-support asset path [#31184]

## 1.51.0

-   [*] Image block: Improve text entry for long alt text. [#29670]
-   [*] a11y: Bug fix: Allow stepper cell to be selected by screenreader [#30694]

## 1.50.1

-   [*] Truncate rangecell screenreader decimals] [#30678]
-   [*] Fix Quote block citation [#30548]
-   [**] Fix crash from non-adjustable unit RangeCell a11y activation [#30636]
-   [**] Fix Unsupported Block Editor on Android [#30650]

## 1.50.0

-   [***] a11y: Screenreader improvements for the UnitControl component [#29741]

## 1.49.0

-   [*] Remove the cancel button from settings options (Android only) [https://github.com/WordPress/gutenberg/pull/29599]

## 1.48.0

-   [**] Buttons block: added width setting. [#28543]

## 1.47.2

-   [**] Adds a `replaceBlock` method to iOS bridge delegate with a string to match the clientID and the contents to replace with. [#29734]

## 1.47.1

-   [**] Reduce the number of items per page when fetching reusable blocks to prevent a crash. [#29626]

## 1.47.0

-   [**] Add support for setting Cover block focal point. [#25810]

## 1.46.1

-   [**] Make inserter long-press options "add to beginning" and "add to end" always available. [#28610]
-   [*] Fix crash when Column block width attribute was empty. [#29015]

## 1.46.0

-   [***] New Block: Audio [#27401, #27467, #28594]
-   [**] Add support for setting heading anchors [#27935]
-   [**] Disable Unsupported Block Editor for Reusable blocks [#28552]
-   [**] Add proper handling for single use blocks such as the more block [#28339]

## 1.45.0

-   [*] Use react-native-url-polyfill in globals - [https://github.com/WordPress/gutenberg/pull/27867]
-   [*] Remove Old Layout Picker - [https://github.com/WordPress/gutenberg/pull/27640]

## 1.44.1

-   [**] Fix crash in mobile paragraph blocks with custom font size [#28121]
-   [**] Add move to top bottom when long pressing block movers [#27554]

## 1.44.0

-   [***] Add support for cross-posting between sites
-   [***] Full-width and wide alignment support for Columns

## 1.43.0

-   [***] New Block: File [#27228]
-   [**] Fix issue where a blocks would disappear when deleting all of the text inside without requiring the extra backspace to remove the block. [#27583]

## 1.42.0

-   [***] Adding support for selecting different unit of value in Cover and Columns blocks [#26161]
-   [**] Button block - Add link picker to the block settings [#26206]
-   [**] Support to render background/text colors in Group, Paragraph and Quote blocks [#25994]
-   [*] Fix theme colors syncing with the editor [#26821]
-   [**] Fix issue where a blocks would disappear when deleting all of the text inside without requiring the extra backspace to remove the block. [#27583]

## 1.41.0

-   [***] Faster editor start and overall operation on Android [#26732]
-   [*] [Android] Enable multiple upload support for Image block

## 1.40.0

## 1.39.1

-   [*] Heading block - Disable full-width/wide alignment [#26308]

## 1.39.0

-   [***] Full-width and wide alignment support for Video, Latest-posts, Gallery, Media & text, and Pullquote block
-   [***] Fix unsupported block bottom sheet is triggered when device is rotated
-   [***] Unsupported Block Editor: Fixed issue when cannot view or interact with the classic block on Jetpack site

## 1.38.0

[***] Add support for selecting user's post when configuring the link

## 1.37.0

-   [**] Add support for rounded style in Image block
-   [***] Full-width and wide alignment support for Group, Cover and Image block

## 1.36.1

-   [**] [iOS] Fixed Dark Mode transition for editor menus.

## 1.36.0

-   [**] [Android] Removed pullquote dev only restriction in Android
-   [**] Reflect changes of slider in block settings immediately.

## 1.35.0

-   [***] Fixed empty text fields on RTL layout. Now they are selectable and placeholders are visible.
-   [**] Add settings to allow changing column widths
-   [**] Media editing support in Gallery block.

## 1.34.0

-   [***] Media editing support in Cover block.
-   [*] Fixed a bug on the Heading block, where a heading with a link and string formatting showed a white shadow in dark mode.

## 1.33.1

-   Fixed a bug in the @-mentions feature where dismissing the @-mentions UI removed the @ character from the post.

## 1.33.0

-   [***] Media editing support in Media & Text block.
-   [***] New block: Social Icons
-   [*] Cover block placeholder is updated to allow users start the block with a background color

## 1.32.0

-   [***] Adds Copy, Cut, Paste, and Duplicate functionality to blocks
-   [***] Add support for mentions.
-   [***] Users can now individually edit unsupported blocks found in posts or pages.
-   [*] [iOS] Improved editor loading experience with Ghost Effect.

## 1.31.1

-   Fix for pullquote stylying in dark mode.
-   Fix for button style.

## 1.31.0

-   [**] Add support for customizing gradient type and angle in Buttons and Cover blocks.
-   [*] Show content information (block, word and characters counts).
-   [*] [Android] Fix handling of upload completion while re-opening the editor

## 1.30.0

-   [**] Adds editor support for theme defined colors and theme defined gradients on cover and button blocks.
-   [*] Support for breaking out of captions/citation authors by pressing enter on the following blocks: image, video, gallery, quote, and pullquote.

## 1.29.1

-   Revert Creating undo levels less frequently

## 1.29.0

-   [**] Add support for changing overlay color settings in Cover block
-   Add enter/exit animation in FloatingToolbar
-   [***] New block: Verse
-   [*] Fix merging of text blocks when text had active formatting (bold, italic, strike, link)
-   [***] Trash icon that is used to remove blocks is moved to the new menu reachable via ellipsis button in the block toolbar
-   [**] Block toolbar can now collapse when the block width is smaller than the toolbar content
-   [**] Creating undo levels less frequently
-   [**] Tooltip for page template selection buttons
-   [*] Fix button alignment in page templates and make strings consistent
-   [*] Add support for displaying radial gradients in Buttons and Cover blocks

## 1.28.2

-   [***] Disable Pullquote Block on Android

## 1.28.1

-   [**] Avoid crash when editor selection state becomes invalid

## 1.28.0

-   [***] New block: Pullquote
-   [**] Add support for changing background and text color in Buttons block
-   [*] Fix the icons and buttons in Gallery, Paragraph, List and MediaText block on RTL mode
-   [**] Remove Subscription Button from the Blog template since it didn't have an initial functionality and it is hard to configure for users.
-   [**] [iOS] Add support for the subscript `<sub>` and superscript `<sup>`HTML elements in text blocks
-   [**] Update page templates to use recently added blocks

## 1.27.1

-   Remove Subscription Button from the Blog template since it didn't have an initial functionality and it is hard to configure for users.

## 1.27.0

-   Block Editor: Add dialog for mentioning other users in your post
-   Prefill caption for image blocks when available on the Media library
-   New block: Buttons. From now you’ll be able to add the individual Button block only inside the Buttons block
-   Fix bug where whitespaces at start of text blocks were being removed
-   Add support for upload options in Cover block
-   [Android] Floating toolbar, previously located above nested blocks, is now placed at the top of the screen
-   [iOS] Floating toolbar, previously located above nested blocks, is now placed at the bottom of the screen
-   Fix the icons in FloatingToolbar on RTL mode
-   [Android] Add alignment options for heading block
-   Fix Quote block so it visually reflects selected alignment
-   Fix bug where buttons in page templates were not rendering correctly on web

## 1.26.0

-   [iOS] Disable ripple effect in all BottomSheet's controls.
-   [Android] Disable ripple effect for Slider control
-   New block: Columns
-   New starter page template: Blog
-   Make Starter Page Template picker buttons visible only when the screen height is enough
-   Fix a bug which caused to show URL settings modal randomly when changing the device orientation multiple times during the time Starter Page Template Preview is open

## 1.25.0

-   New block: Cover
-   [Android] Dark Mode
-   [Android] Improve icon on the "Take a Video" media option
-   Removed the dimming effect on unselected blocks
-   [iOS] Add alignment options for heading block
-   Implemented dropdown toolbar for alignment toolbar in Heading, Paragraph, Image, MediaText blocks
-   Block Editor: When editing link settings, tapping the keyboard return button now closes the settings panel as well as closing the keyboard.
-   [Android] Show an "Edit" button overlay on selected image blocks

## 1.24.0

-   New block: Latest Posts
-   Fix Quote block's left border not being visible in Dark Mode
-   Added Starter Page Templates: when you create a new page, we now show you a few templates to get started more quickly.
-   Fix crash when pasting HTML content with embeded images on paragraphs

## 1.23.0

-   New block: Group
-   Add support for upload options in Gallery block
-   Add support for size options in the Image block
-   New block: Button
-   Add scroll support inside block picker and block settings
-   [Android] Fix issue preventing correct placeholder image from displaying during image upload
-   [iOS] Fix diplay of large numbers on ordered lists
-   Fix issue where adding emojis to the post title add strong HTML elements to the title of the post
-   [iOS] Fix issue where alignment of paragraph blocks was not always being respected when splitting the paragraph or reading the post's html content.
-   We’ve introduced a new toolbar that floats above the block you’re editing, which makes navigating your blocks easier — especially complex ones.

## 1.22.0

-   Make inserter to show options on long-press to add before/after
-   Retry displaying image when connectivity restores
-   [iOS] Show an "Edit" button overlay on selected image blocks
-   [Android] Fix blank post when sharing media from another app
-   Add support for image size options in the gallery block
-   Fix issue that sometimes prevented merging paragraph blocks

## 1.21.0

-   Reduced padding around text on Rich Text based blocks.
-   [Android] Improved stability on very long posts.

## 1.20.0

-   Fix bug where image placeholders would sometimes not be shown
-   Fix crash on undo
-   Style fixes on the navigation UI
-   [iOS] Fix focus issue
-   New block: Shortcode. You can now create and edit Shortcode blocks in the editor.

## 1.19.0

-   Add support for changing Settings in List Block.
-   [iOS] Fix crash dismissing bottom-sheet after device rotation.
-   [Android] Add support for Preformatted block.
-   New block: Gallery. You can now create image galleries using WordPress Media library. Upload feature is coming soon.
-   Add support for Video block settings

## 1.18.0

-   [iOS] Added native fullscreen preview when clicking image from Image Block
-   New block: Spacer

## 1.17.0

-   Include block title in Unsupported block's UI
-   Show new-block-indicator when no blocks at all and when at the last block
-   Use existing links in the clipboard to prefill url field when inserting new link.
-   Media & Text block alignment options
-   Add alignment controls for paragraph blocks
-   [iOS] Fix issue where the keyboard would not capitalize sentences correctly on some cases.
-   [iOS] Support for Pexels image library
-   [Android] Added native fullscreen preview when clicking image from Image Block
-   [iOS] Add support for Preformatted block.
-   [Android] Fix issue when removing image/page break block crashes the app

## 1.16.1

-   [iOS] Fix tap on links bug that reappear on iOS 13.2

## 1.16.0

-   [Android] Add support for pexels images
-   Add left, center, and right image alignment controls

## 1.15.3

-   [iOS] Fix a layout bug in RCTAztecView in iOS 13.2

## 1.15.2

-   Fix issue when copy/paste photos from other apps, was not inserting an image on the post.
-   Fix issue where the block inserter layout wasn't correct after device rotation.

## 1.15.0

-   Fix issue when multiple media selection adds only one image or video block on Android
-   Fix issue when force Touch app shortcut doesn't work properly selecting "New Photo Post" on iOS
-   Add Link Target (Open in new tab) to Image Block.
-   [iOS] DarkMode improvements.
-   [iOS] Update to iOS 11 and Swift 5
-   New block: Media & Text

## 1.14.0

-   Fix a bug on iOS 13.0 were tapping on a link opens Safari
-   Fix a link editing issue, where trying to add a empty link at the start of another link would remove the existing link.
-   Fix missing content on long posts in html mode on Android

## 1.12.0

-   Add rich text styling to video captions
-   Prevent keyboard dismissal when switching between caption and text block on Android
-   Blocks that would be replaced are now hidden when add block bottom sheet displays
-   Tapping on empty editor area now always inserts new block at end of post

## 1.11.0

-   Toolbar scroll position now resets when its content changes.
-   Dark Mode for iOS.

## 1.10.0

-   Adding a block from the post title now shows the add block here indicator.
-   Deselect post title any time a block is added
-   Fix loss of center alignment in image captions on Android

## 1.9.0

-   Enable video block on Android platform
-   Tapping on an empty editor area will create a new paragraph block
-   Fix content loss issue when loading unsupported blocks containing inner blocks.
-   Adding a block from the Post Title now inserts the block at the top of the Post.

## 1.8.0

-   Fix pasting simple text on Post Title
-   Remove editable empty line after list on the List block
-   Performance improvements on rich text editing

## 1.7.0

-   Fixed keyboard flickering issue after pressing Enter repeatedly on the Post Title.
-   New blocks are available: video/quote/more

## 1.6.0

-   Fixed issue with link settings where “Open in New Tab” was always OFF on open.
-   Added UI to display a warning when a block has invalid content.<|MERGE_RESOLUTION|>--- conflicted
+++ resolved
@@ -17,11 +17,8 @@
 -   [**] Fix crash when sharing unsupported media types on Android [#56791]
 -   [**] Fix regressions with wrapper props and font size customization [#56985]
 -   [***] Avoid keyboard dismiss when interacting with text blocks [#57070]
-<<<<<<< HEAD
+-   [**] Auto-scroll upon block insertion [#57273]
 -   [*] Unselect blocks using the hardware back button (Android) [#57279]
-=======
--   [**] Auto-scroll upon block insertion [#57273]
->>>>>>> 7ebb55ca
 
 ## 1.109.3
 -   [**] Fix duplicate/unresponsive options in font size settings. [#56985]
