--- conflicted
+++ resolved
@@ -10,11 +10,8 @@
 -->
 
 ## Unreleased
-<<<<<<< HEAD
+-   [*] Fix crash when trying to convert to regular blocks an undefined/deleted reusable block [#50475]
 -   [**] Tapping on a nested block now gets focus directly instead of having to tap multiple times depeding on the nesting levels. [#50108]
-=======
--   [*] Fix crash when trying to convert to regular blocks an undefined/deleted reusable block [#50475]
->>>>>>> 7e4fd671
 
 ## 1.94.0
 -   [*] Split pasted content between title and body. [#37169]
