--- conflicted
+++ resolved
@@ -13,11 +13,8 @@
 -   [*] Bottom-sheet: Add custom header [#30291]
 -   [*] Fixes color picker rendering bug when scrolling [#30994]
 -   [*] Add enableCaching param to fetch request on Android [#31186]
-<<<<<<< HEAD
+-   [*] Disabled featured image banner on iOS. [#31681]
 -   [*] Enable reusable block only in WP.com sites [#31744]
-=======
--   [*] Disabled featured image banner on iOS. [#31681]
->>>>>>> 6851135b
 
 ## 1.52.1
 
