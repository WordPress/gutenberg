--- conflicted
+++ resolved
@@ -10,6 +10,10 @@
 -->
 
 ## Unreleased
+
+-   [*] Fix missing title for some unsupported blocks [#31743]
+-   [*] The BottomSheet Cell component now supports the help prop so that a hint can be supplied to all Cell based components. [#30885]
+-   [***] Enable reusable block only in WP.com sites [#31744]
 
 ## 1.53.0
 
@@ -17,23 +21,6 @@
 -   [*] Fixes color picker rendering bug when scrolling [#30994]
 -   [*] Add enableCaching param to fetch request on Android [#31186]
 -   [***] Add reusable blocks to the inserter menu. [#28495]
-<<<<<<< HEAD
--   [***] Enable reusable block only in WP.com sites [#31744]
-=======
--   [*] The BottomSheet Cell component now supports the help prop so that a hint can be supplied to all Cell based components. [#30885]
-
-
-## 1.52.2
-
--   [*] Disabled featured image banner on iOS. [#31681]
--   [*] Fix missing title for some unsupported blocks [#31743]
->>>>>>> 4060caa5
-
-## 1.52.1
-
--   [*] Fixes for the generated localized strings files.
-
-## 1.52.0
 
 ## 1.52.2
 
