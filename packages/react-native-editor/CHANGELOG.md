--- conflicted
+++ resolved
@@ -11,16 +11,11 @@
 
 ## Unreleased
 
-<<<<<<< HEAD
 ## 1.43.0
 * [***] New Block: File [#27228]
 * [**] Fix issue where a blocks would disappear when deleting all of the text inside without requiring the extra backspace to remove the block. [#27583]
 
 ## 1.42.0
-=======
-## 1.43.0 (2020-12-17)
-
->>>>>>> 995a112d
 * [***] Adding support for selecting different unit of value in Cover and Columns blocks [#26161]
 * [**] Button block - Add link picker to the block settings [#26206]
 * [**] Support to render background/text colors in Group, Paragraph and Quote blocks [#25994]
