--- conflicted
+++ resolved
@@ -126,14 +126,9 @@
 
     implementation "org.wordpress-mobile.gutenberg-mobile:react-native-bridge"
     implementation 'androidx.appcompat:appcompat:1.2.0'
-<<<<<<< HEAD
+    implementation "com.google.android.material:material:1.9.0"
     // The version of react-native is set by the React Native Gradle Plugin
     implementation "com.facebook.react:react-android"
-=======
-    implementation "com.google.android.material:material:1.9.0"
-    //noinspection GradleDynamicVersion
-    implementation "com.facebook.react:react-native:${extractPackageVersion(packageJson, 'react-native', 'dependencies')}"
->>>>>>> d27c43fd
 
     implementation "androidx.swiperefreshlayout:swiperefreshlayout:1.0.0"
 
