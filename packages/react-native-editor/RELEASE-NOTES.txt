--- conflicted
+++ resolved
@@ -1,27 +1,21 @@
-<<<<<<< HEAD
 1.32.0
 ------
 * [***] Adds Copy, Cut, Paste, and Duplicate functionality to blocks
 * [***] Add support for mentions.
 * [***] Users can now individually edit unsupported blocks found in posts or pages.
 * [*] [iOS] Improved editor loading experience with Ghost Effect. 
-=======
 1.33.0
 ------
 * [***] Media editing support in Media & Text block.
 * [***] New block: Social Icons
->>>>>>> ca82c288
 
 1.31.1
 ------
 * Fix for pullquote stylying in dark mode.
 * Fix for button style.
-<<<<<<< HEAD
-=======
 1.32.0
 ------
 * [***] The block editor now gives users the ability to individually edit unsupported blocks found in posts or pages.
->>>>>>> ca82c288
 
 1.31.0
 ------
