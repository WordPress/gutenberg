--- conflicted
+++ resolved
@@ -1,14 +1,11 @@
-<<<<<<< HEAD
 1.33.0
 ------
 * [***] Media editing support in Media & Text block.
 
-=======
 1.31.1
 ------
 * Fix for pullquote stylying in dark mode.
 * Fix for button style.
->>>>>>> a7e56be9
 1.32.0
 ------
 * [***] The block editor now gives users the ability to individually edit unsupported blocks found in posts or pages. 
