{
	"name": "@wordpress/react-native-editor",
<<<<<<< HEAD
	"version": "1.53.1",
=======
	"version": "1.53.2",
>>>>>>> f10179b9
	"description": "Mobile WordPress gutenberg editor.",
	"author": "The WordPress Contributors",
	"license": "GPL-2.0-or-later",
	"keywords": [
		"wordpress",
		"react-native"
	],
	"private": true,
	"config": {
		"jsfiles": "./*.js src/*.js src/**/*.js src/**/**/*.js",
		"scssfiles": "src/*.scss src/**/*.scss"
	},
	"homepage": "https://github.com/WordPress/gutenberg/tree/HEAD/packages/react-native-editor/README.md",
	"repository": {
		"type": "git",
		"url": "https://github.com/WordPress/gutenberg.git",
		"directory": "packages/react-native-editor"
	},
	"bugs": {
		"url": "https://github.com/WordPress/gutenberg/issues"
	},
	"engines": {
		"node": ">=12",
		"npm": ">=6.9"
	},
	"main": "src/index.js",
	"react-native": "src/index",
	"dependencies": {
		"@babel/runtime": "^7.13.10",
		"@react-native-community/blur": "3.6.0",
		"@react-native-community/masked-view": "git+https://github.com/wordpress-mobile/react-native-masked-view.git#f65a51a3320e58404d7f38d967bfd1f42b439ca9",
		"@react-native-community/slider": "git+https://github.com/wordpress-mobile/react-native-slider.git#d263ff16cdd9fb7352b354342522ff030f220f42",
		"@react-navigation/core": "5.12.0",
		"@react-navigation/native": "5.7.0",
		"@react-navigation/routers": "5.4.9",
		"@react-navigation/stack": "5.6.2",
		"@wordpress/api-fetch": "file:../api-fetch",
		"@wordpress/block-editor": "file:../block-editor",
		"@wordpress/block-library": "file:../block-library",
		"@wordpress/blocks": "file:../blocks",
		"@wordpress/components": "file:../components",
		"@wordpress/data": "file:../data",
		"@wordpress/edit-post": "file:../edit-post",
		"@wordpress/element": "file:../element",
		"@wordpress/hooks": "file:../hooks",
		"@wordpress/i18n": "file:../i18n",
		"@wordpress/react-native-aztec": "file:../react-native-aztec",
		"@wordpress/react-native-bridge": "file:../react-native-bridge",
		"core-js": "^3.12.1",
		"fast-average-color": "^4.3.0",
		"jed": "^1.1.1",
		"jsc-android": "^241213.1.0",
		"jsdom-jscore-rn": "git+https://github.com/iamcco/jsdom-jscore-rn.git#a562f3d57c27c13e5bfc8cf82d496e69a3ba2800",
		"metro-react-native-babel-preset": "0.57.0",
		"metro-react-native-babel-transformer": "0.56.0",
		"node-fetch": "^2.6.0",
		"react-native": "0.61.5",
		"react-native-dark-mode": "git+https://github.com/wordpress-mobile/react-native-dark-mode.git#f09bf1480e7b34536413ab3300f29e4375edb2c6",
		"react-native-gesture-handler": "git+https://github.com/wordpress-mobile/react-native-gesture-handler.git#b80e959908b383a26d6e35d992d6d529efad0b16",
		"react-native-get-random-values": "git+https://github.com/wordpress-mobile/react-native-get-random-values.git#f03f2c16414aff4ea76064dcd00a9e3c6efc838d",
		"react-native-hr": "git+https://github.com/Riglerr/react-native-hr.git#2d01a5cf77212d100e8b99e0310cce5234f977b3",
		"react-native-hsv-color-picker": "git+https://github.com/wordpress-mobile/react-native-hsv-color-picker",
		"react-native-keyboard-aware-scroll-view": "git+https://github.com/wordpress-mobile/react-native-keyboard-aware-scroll-view.git#gb-v0.8.8",
		"react-native-linear-gradient": "git+https://github.com/wordpress-mobile/react-native-linear-gradient.git#52bf43077171cff8714ce3e0155f3ebb7f55bc37",
		"react-native-modal": "^6.5.0",
		"react-native-prompt-android": "git+https://github.com/wordpress-mobile/react-native-prompt-android.git#aba780c0bacddca76bff2c470a6c1d1d760b0b55",
		"react-native-reanimated": "git+https://github.com/wordpress-mobile/react-native-reanimated.git#ed48f510fba751cd75da7629e92276166766be91",
		"react-native-safe-area": "^0.5.0",
		"react-native-safe-area-context": "git+https://github.com/wordpress-mobile/react-native-safe-area-context.git#1e3c0d34f31b59fb79f71ec0b4c39c513f684871",
		"react-native-sass-transformer": "^1.1.1",
		"react-native-screens": "git+https://github.com/wordpress-mobile/react-native-screens.git#b3d907bda2695743f35fd874261dcd27e0912eca",
		"react-native-svg": "git+https://github.com/wordpress-mobile/react-native-svg.git#a628e92990a2404e30a0086f168bd2b5b7b4ce96",
		"react-native-url-polyfill": "^1.1.2",
		"react-native-video": "git+https://github.com/wordpress-mobile/react-native-video.git#1b964b107863351ed744fc104d7952bbec3e2d4f"
	},
	"publishConfig": {
		"access": "public"
	},
	"scripts": {
		"start": "echo \"\\x1b[33mThe start command is not available in this project. It is strongly recommended to use \\x1b[1:33mstart:reset\\x1b[0m\\x1b[33m to perform some cleanup when starting the metro bundler.\nOr you may use \\x1b[1:33mstart:quick\\x1b[0m\\x1b[33m for a quicker startup, but this may lead to unexpected javascript errors when running the app.\\x1b[0m\"",
		"start:debug": "node --inspect-brk node_modules/.bin/react-native start",
		"start:reset": "npm run clean:runtime && npm run start:quick -- --reset-cache",
		"start:quick": "react-native start",
		"prern-bundle": "cd ../.. && patch-package --patch-dir packages/react-native-editor/metro-patch",
		"rn-bundle": "react-native bundle",
		"postrn-bundle": "cd ../.. && patch-package --reverse --patch-dir packages/react-native-editor/metro-patch",
		"prebundle": "npm run i18n-cache:force",
		"bundle": "npm run bundle:android && npm run bundle:ios",
		"bundle:android": "mkdir -p bundle/android && npm run rn-bundle -- --platform android --dev false --entry-file index.js --assets-dest bundle/android --bundle-output bundle/android/App.text.js --sourcemap-output bundle/android/App.text.js.map && ./gutenberg/node_modules/hermes-engine/`node -e \"const platform=require('os').platform();console.log(platform === 'darwin' ? 'osx-bin' : (platform === 'linux' ? 'linux64-bin' : (platform === 'win32' ? 'win64-bin' : 'unsupported-os')));\"`/hermes -emit-binary -O -out bundle/android/App.js bundle/android/App.text.js -output-source-map",
		"bundle:ios": "mkdir -p bundle/ios && npm run rn-bundle -- --platform ios --dev false --entry-file index.js --assets-dest bundle/ios --bundle-output bundle/ios/App.js --sourcemap-output bundle/ios/App.js.map",
		"i18n-cache": "node i18n-cache/index.js",
		"i18n-cache:force": "cross-env REFRESH_I18N_CACHE=1 node i18n-cache/index.js",
		"postinstall": "npm run i18n-cache",
		"android": "react-native run-android",
		"prewpandroid": "rm -Rf $TMPDIR/gbmobile-wpandroidfakernroot && mkdir $TMPDIR/gbmobile-wpandroidfakernroot && ln -s $(cd \"$(dirname \"../../../../../\")\"; pwd) $TMPDIR/gbmobile-wpandroidfakernroot/android",
		"wpandroid": "npm run android -- --root $TMPDIR/gbmobile-wpandroidfakernroot --variant wasabiDebug --appIdSuffix beta --appFolder WordPress --main-activity=ui.WPLaunchActivity",
		"preios": "cd ios && (bundle check --path=vendor/bundle > /dev/null || bundle install) && bundle exec pod install --repo-update",
		"preios:carthage": "cd ../react-native-aztec && npm run install-aztec-ios",
		"preios:carthage:update": "cd ../react-native-aztec && npm run update-aztec-ios",
		"preios:xcode10": "cd ../../node_modules/react-native && ./scripts/ios-install-third-party.sh && cd third-party/glog-0.3.5 && [ -f libglog.pc ] || ../../scripts/ios-configure-glog.sh",
		"ios": "react-native run-ios",
		"ios:fast": "react-native run-ios",
		"test": "cross-env NODE_ENV=test jest --verbose --config ../../test/native/jest.config.js",
		"test:debug": "cross-env NODE_ENV=test node --inspect-brk jest --runInBand --verbose --config ../../test/native/jest.config.js",
		"device-tests": "cross-env NODE_ENV=test jest --forceExit --detectOpenHandles --no-cache --maxWorkers=3 --verbose --config ./jest_ui.config.js",
		"device-tests-canary": "cross-env NODE_ENV=test jest --forceExit --detectOpenHandles --no-cache --maxWorkers=2 --testPathPattern=@canary --verbose --config ./jest_ui.config.js",
		"device-tests:local": "cross-env NODE_ENV=test jest --runInBand --detectOpenHandles --verbose --forceExit --config ./jest_ui.config.js",
		"device-tests:debug": "cross-env NODE_ENV=test node $NODE_DEBUG_OPTION --inspect-brk node_modules/jest/bin/jest --runInBand --detectOpenHandles --verbose --config ./jest_ui.config.js",
		"test:e2e:bundle:android": "mkdir -p android/app/src/main/assets && npm run rn-bundle -- --reset-cache --platform android --dev false --minify false --entry-file index.js --bundle-output android/app/src/main/assets/index.android.bundle --assets-dest android/app/src/main/res",
		"test:e2e:build-app:android": "cd android && ./gradlew clean && ./gradlew assembleDebug",
		"test:e2e:android:local": "npm run test:e2e:bundle:android && npm run test:e2e:build-app:android && TEST_RN_PLATFORM=android npm run device-tests:local",
		"test:e2e:bundle:ios": "mkdir -p ios/build/GutenbergDemo/Build/Products/Release-iphonesimulator/GutenbergDemo.app && npm run rn-bundle -- --reset-cache --platform=ios --dev=false --minify false --entry-file=index.js --bundle-output=./ios/build/GutenbergDemo/Build/Products/Release-iphonesimulator/GutenbergDemo.app/main.jsbundle --assets-dest=./ios/build/GutenbergDemo/Build/Products/Release-iphonesimulator/GutenbergDemo.app",
		"test:e2e:build-app:ios": "npm run preios && SKIP_BUNDLING=true xcodebuild -workspace ios/GutenbergDemo.xcworkspace -configuration Release -scheme GutenbergDemo -destination 'platform=iOS Simulator,name=iPhone 11' -derivedDataPath ios/build/GutenbergDemo",
		"test:e2e:build-wda": "xcodebuild -project ../../node_modules/appium/node_modules/appium-webdriveragent/WebDriverAgent.xcodeproj -scheme WebDriverAgentRunner -destination 'platform=iOS Simulator,name=iPhone 11' -derivedDataPath ios/build/WDA",
		"test:e2e:ios:local": "npm run test:e2e:bundle:ios && npm run test:e2e:build-app:ios && npm run test:e2e:build-wda && TEST_RN_PLATFORM=ios npm run device-tests:local",
		"build:gutenberg": "cd gutenberg && npm ci && npm run build",
		"clean": "npm run clean:build-artifacts; npm run clean:aztec; npm run clean:haste; npm run clean:jest; npm run clean:metro; npm run clean:react; npm run clean:watchman",
		"clean:runtime": "npm run clean:haste; npm run clean:react; npm run clean:metro; npm run clean:jest; npm run clean:watchman; npm run clean:babel-cache",
		"clean:build-artifacts": "rm -rf ./ios/build && rm -rf ./ios/Pods",
		"clean:aztec": "cd ../react-native-aztec && npm run clean",
		"clean:haste": "rm -rf /tmp/haste-map-react-native-packager-*",
		"clean:install": "npm run clean; npm install",
		"clean:jest": "jest --clearCache --config ../../test/native/jest.config.js; rm -rf $TMPDIR/jest_*",
		"clean:metro": "rm -rf $TMPDIR/metro-cache-*;",
		"clean:react": "rm -rf $TMPDIR/react-*",
		"clean:watchman": "command -v watchman >/dev/null 2>&1 && watchman watch-del-all; true",
		"clean:babel-cache": "rm -rf ../../node_modules/.cache/babel-loader/*",
		"clean:i18n-cache": "rm -rf ./i18n-cache/data/*.json && rm -f ./i18n-cache/index.native.js"
	}
}<|MERGE_RESOLUTION|>--- conflicted
+++ resolved
@@ -1,10 +1,6 @@
 {
 	"name": "@wordpress/react-native-editor",
-<<<<<<< HEAD
 	"version": "1.53.1",
-=======
-	"version": "1.53.2",
->>>>>>> f10179b9
 	"description": "Mobile WordPress gutenberg editor.",
 	"author": "The WordPress Contributors",
 	"license": "GPL-2.0-or-later",
