--- conflicted
+++ resolved
@@ -12,15 +12,9 @@
 			await editorPage.addNewBlock( blockNames.image );
 			await editorPage.closePicker();
 
-<<<<<<< HEAD
-		const imageBlock = await editorPage.getBlockAtPosition(
-			blockNames.image
-		);
-=======
 			const imageBlock = await editorPage.getBlockAtPosition(
 				blockNames.image
 			);
->>>>>>> 2224d4f5
 
 			await editorPage.selectEmptyImageBlock( imageBlock );
 			await editorPage.chooseMediaLibrary();
