/**
 * Internal dependencies
 */
const {
	setupDriver,
	stopDriver,
	isAndroid,
	swipeUp,
	swipeDown,
	typeString,
	toggleHtmlMode,
	swipeFromTo,
<<<<<<< HEAD
	longPressMiddleOfElement,
=======
>>>>>>> c183c320
} = require( '../helpers/utils' );

const initializeEditorPage = async () => {
	const driver = await setupDriver();
	return new EditorPage( driver );
};

class EditorPage {
	driver;
	accessibilityIdKey;
	accessibilityIdXPathAttrib;
	paragraphBlockName = 'Paragraph';
	verseBlockName = 'Verse';
	orderedListButtonName = 'Convert to ordered list';

	constructor( driver ) {
		this.driver = driver;
		this.accessibilityIdKey = 'name';
		this.accessibilityIdXPathAttrib = 'name';

		if ( isAndroid() ) {
			this.accessibilityIdXPathAttrib = 'content-desc';
			this.accessibilityIdKey = 'contentDescription';
		}

		driver.setImplicitWaitTimeout( 5000 );
	}

	async getBlockList() {
		return await this.driver.hasElementByAccessibilityId( 'block-list' );
	}

	// Finds the wd element for new block that was added and sets the element attribute
	// and accessibilityId attributes on this object and selects the block
	// position uses one based numbering
	async getBlockAtPosition(
		blockName,
		position = 1,
		options = { autoscroll: false }
	) {
		const blockLocator = `//*[contains(@${ this.accessibilityIdXPathAttrib }, "${ blockName } Block. Row ${ position }")]`;
		const elements = await this.driver.elementsByXPath( blockLocator );
		const lastElementFound = elements[ elements.length - 1 ];
		if ( elements.length === 0 && options.autoscroll ) {
			const firstBlockVisible = await this.getFirstBlockVisible();
			const lastBlockVisible = await this.getLastBlockVisible();
			// exit if no block is found
			if ( ! firstBlockVisible || ! lastBlockVisible ) {
				return lastElementFound;
			}
			const firstBlockAccessibilityId = await firstBlockVisible.getAttribute(
				this.accessibilityIdKey
			);
			const firstBlockRowMatch = /Row (\d+)\./.exec(
				firstBlockAccessibilityId
			);
			const firstBlockRow =
				firstBlockRowMatch && Number( firstBlockRowMatch[ 1 ] );
			const lastBlockAccessibilityId = await lastBlockVisible.getAttribute(
				this.accessibilityIdKey
			);
			const lastBlockRowMatch = /Row (\d+)\./.exec(
				lastBlockAccessibilityId
			);
			const lastBlockRow =
				lastBlockRowMatch && Number( lastBlockRowMatch[ 1 ] );
			if ( firstBlockRow && position < firstBlockRow ) {
				if ( firstBlockRow === 1 ) {
					// we're at the top already stop recursing
					return lastElementFound;
				}
				// scroll up
				await swipeDown( this.driver );
			} else if ( lastBlockRow && position > lastBlockRow ) {
				// scroll down
				await swipeUp( this.driver );
			}
			return await this.getBlockAtPosition(
				blockName,
				position,
				options
			);
		}
		return lastElementFound;
	}

	async getFirstBlockVisible() {
		const firstBlockLocator = `//*[contains(@${ this.accessibilityIdXPathAttrib }, " Block. Row ")]`;
		const elements = await this.driver.elementsByXPath( firstBlockLocator );
		return elements[ 0 ];
	}

	async getLastBlockVisible() {
		const firstBlockLocator = `//*[contains(@${ this.accessibilityIdXPathAttrib }, " Block. Row ")]`;
		const elements = await this.driver.elementsByXPath( firstBlockLocator );
		return elements[ elements.length - 1 ];
	}

	async hasBlockAtPosition( position = 1, blockName = '' ) {
		return (
			undefined !==
			( await this.getBlockAtPosition( blockName, position ) )
		);
	}

	async addParagraphBlockByTappingEmptyAreaBelowLastBlock() {
		const emptyAreaBelowLastBlock = await this.driver.elementByAccessibilityId(
			'Add paragraph block'
		);
		await emptyAreaBelowLastBlock.click();
	}

	async getTitleElement( options = { autoscroll: false } ) {
		//TODO: Improve the identifier for this element
		const elements = await this.driver.elementsByXPath(
			`//*[contains(@${ this.accessibilityIdXPathAttrib }, "Post title.")]`
		);
		if ( elements.length === 0 && options.autoscroll ) {
			await swipeDown( this.driver );
			return this.getTitleElement( options );
		}
		return elements[ elements.length - 1 ];
	}

	async getTextViewForHtmlViewContent() {
		const accessibilityId = 'html-view-content';
		let blockLocator = `//*[@${ this.accessibilityIdXPathAttrib }="${ accessibilityId }"]`;

		if ( ! isAndroid() ) {
			blockLocator = `//XCUIElementTypeTextView[starts-with(@${ this.accessibilityIdXPathAttrib }, "${ accessibilityId }")]`;
		}
		return await this.driver.elementByXPath( blockLocator );
	}

	// Returns html content
	// Ensure to take additional steps to handle text being changed by auto correct
	async getHtmlContent() {
		await toggleHtmlMode( this.driver, true );

		const htmlContentView = await this.getTextViewForHtmlViewContent();
		const text = await htmlContentView.text();

		await toggleHtmlMode( this.driver, false );
		return text;
	}

	// set html editor content explicitly
	async setHtmlContent( html ) {
		await toggleHtmlMode( this.driver, true );

		const htmlContentView = await this.getTextViewForHtmlViewContent();
		await htmlContentView.type( html );

		await toggleHtmlMode( this.driver, false );
	}

	async dismissKeyboard() {
		await this.driver.sleep( 1000 ); /// wait for any keyboard animations
		const keyboardShown = await this.driver.isKeyboardShown();
		if ( ! keyboardShown ) {
			return;
		}
		if ( isAndroid() ) {
			return await this.driver.hideDeviceKeyboard();
		}
		const hideKeyboardToolbarButton = await this.driver.elementByXPath(
			'//XCUIElementTypeButton[@name="Hide keyboard"]'
		);
		await hideKeyboardToolbarButton.click();
	}

	async dismissAndroidClipboardSmartSuggestion() {
		if ( ! isAndroid() ) {
			return;
		}

		const dismissClipboardSmartSuggestionLocator = `//*[@${ this.accessibilityIdXPathAttrib }="Dismiss Smart Suggestion"]`;
		const smartSuggestions = await this.driver.elementsByXPath(
			dismissClipboardSmartSuggestionLocator
		);
		if ( smartSuggestions.length !== 0 ) {
			smartSuggestions[ 0 ].click();
		}
	}

	// =========================
	// Block toolbar functions
	// =========================

	async addNewBlock( blockName, relativePosition ) {
		// Click add button
		let identifier = 'Add block';
		if ( isAndroid() ) {
			identifier = 'Add block, Double tap to add a block';
		}
		const addButton = await this.driver.elementByAccessibilityId(
			identifier
		);

		if ( relativePosition === 'before' ) {
			await longPressMiddleOfElement( this.driver, addButton );

			const addBlockBeforeButton = await this.driver.elementByAccessibilityId(
				'Add Block Before'
			);

			await addBlockBeforeButton.click();
		} else {
			await addButton.click();
		}

		// Click on block of choice
		const blockButton = await this.findBlockButton( blockName );
		if ( isAndroid() ) {
			await blockButton.click();
		} else {
			await this.driver.execute( 'mobile: tap', {
				element: blockButton,
				x: 10,
				y: 10,
			} );
		}
	}

	// Attempts to find the given block button in the block inserter control.
	async findBlockButton( blockName ) {
		const blockAccessibilityLabel = `${ blockName } block`;

		if ( isAndroid() ) {
			const size = await this.driver.getWindowSize();
			const x = size.width / 2;
			// Checks if the Block Button is available, and if not will scroll to the second half of the available buttons.
			while (
				! ( await this.driver.hasElementByAccessibilityId(
					blockAccessibilityLabel
				) )
			) {
				swipeFromTo(
					this.driver,
					{ x, y: size.height - 100 },
					{ x, y: size.height - 450 }
				);
			}

			return await this.driver.elementByAccessibilityId(
				blockAccessibilityLabel
			);
		}

		const blockButton = await this.driver.elementByAccessibilityId(
			blockAccessibilityLabel
		);
		const size = await this.driver.getWindowSize();
		const height = size.height - 5;

		while ( ! ( await blockButton.isDisplayed() ) ) {
			await this.driver.execute( 'mobile: dragFromToForDuration', {
				fromX: 50,
				fromY: height,
				toX: 50,
				toY: height - 450,
				duration: 0.5,
			} );
		}

		return blockButton;
	}

	async clickToolBarButton( buttonName ) {
		const toolBarButton = await this.driver.elementByAccessibilityId(
			buttonName
		);
		await toolBarButton.click();
	}

	// =========================
	// Inline toolbar functions
	// =========================

	// position of the block to move up
	async moveBlockUpAtPosition( position, blockName = '' ) {
		if ( ! ( await this.hasBlockAtPosition( position, blockName ) ) ) {
			throw Error( `No Block at position ${ position }` );
		}

		const parentLocator = `//*[@${ this.accessibilityIdXPathAttrib }="${ blockName } Block. Row ${ position }."]`;
		let blockLocator = `${ parentLocator }/following-sibling::*`;
		blockLocator += isAndroid() ? '' : '//*';
		blockLocator += `[@${
			this.accessibilityIdXPathAttrib
		}="Move block up from row ${ position } to row ${ position - 1 }"]`;
		const moveUpButton = await this.driver.elementByXPath( blockLocator );
		await moveUpButton.click();
	}

	// position of the block to move down
	async moveBlockDownAtPosition( position, blockName = '' ) {
		if ( ! ( await this.hasBlockAtPosition( position, blockName ) ) ) {
			throw Error( `No Block at position ${ position }` );
		}

		const parentLocator = `//*[contains(@${ this.accessibilityIdXPathAttrib }, "${ blockName } Block. Row ${ position }.")]`;
		let blockLocator = `${ parentLocator }/following-sibling::*`;
		blockLocator += isAndroid() ? '' : '//*';
		blockLocator += `[@${
			this.accessibilityIdXPathAttrib
		}="Move block down from row ${ position } to row ${ position + 1 }"]`;
		const moveDownButton = await this.driver.elementByXPath( blockLocator );
		await moveDownButton.click();
	}

	// position of the block to remove
	// Block will no longer be present if this succeeds
	async removeBlockAtPosition( blockName = '', position = 1 ) {
		if ( ! ( await this.hasBlockAtPosition( position, blockName ) ) ) {
			throw Error( `No Block at position ${ position }` );
		}

		const buttonElementName = isAndroid()
			? '//*'
			: '//XCUIElementTypeButton';
		const blockActionsMenuButtonIdentifier = `Open Block Actions Menu`;
		const blockActionsMenuButtonLocator = `${ buttonElementName }[contains(@${ this.accessibilityIdXPathAttrib }, "${ blockActionsMenuButtonIdentifier }")]`;

		if ( isAndroid() ) {
			const block = await this.getBlockAtPosition( blockName, position );
			let checkList = await this.driver.elementsByXPath(
				blockActionsMenuButtonLocator
			);
			while ( checkList.length === 0 ) {
				await swipeUp( this.driver, block ); // Swipe up to show remove icon at the bottom
				checkList = await this.driver.elementsByXPath(
					blockActionsMenuButtonLocator
				);
			}
		}

		const blockActionsMenuButton = await this.driver.elementByXPath(
			blockActionsMenuButtonLocator
		);
		await blockActionsMenuButton.click();

		const removeActionButtonIdentifier = 'Remove block';
		const removeActionButtonLocator = `${ buttonElementName }[contains(@${ this.accessibilityIdXPathAttrib }, "${ removeActionButtonIdentifier }")]`;
		const removeActionButton = await this.driver.elementByXPath(
			removeActionButtonLocator
		);

		await removeActionButton.click();
	}

	// =========================
	// Paragraph Block functions
	// =========================

	async getTextViewForParagraphBlock( block ) {
		let textViewElementName = 'XCUIElementTypeTextView';
		if ( isAndroid() ) {
			textViewElementName = 'android.widget.EditText';
		}

		const accessibilityId = await block.getAttribute(
			this.accessibilityIdKey
		);
		const blockLocator = `//*[@${
			this.accessibilityIdXPathAttrib
		}=${ JSON.stringify( accessibilityId ) }]//${ textViewElementName }`;
		return await this.driver.elementByXPath( blockLocator );
	}

	async typeTextToParagraphBlock( block, text, clear ) {
		const textViewElement = await this.getTextViewForParagraphBlock(
			block
		);
		await typeString( this.driver, textViewElement, text, clear );
		await this.driver.sleep( 1000 ); // Give time for the block to rerender (such as for accessibility)
	}

	async sendTextToParagraphBlock( position, text, clear ) {
		const paragraphs = text.split( '\n' );
		for ( let i = 0; i < paragraphs.length; i++ ) {
			// Select block first
			const block = await this.getBlockAtPosition(
				this.paragraphBlockName,
				position + i
			);
			await block.click();

			await this.typeTextToParagraphBlock(
				block,
				paragraphs[ i ],
				clear
			);
			if ( i !== paragraphs.length - 1 ) {
				await this.typeTextToParagraphBlock( block, '\n', false );
			}
		}
	}

	async getTextForParagraphBlock( block ) {
		const textViewElement = await this.getTextViewForParagraphBlock(
			block
		);
		const text = await textViewElement.text();
		return text.toString();
	}

	async getTextForParagraphBlockAtPosition( position ) {
		// Select block first
		let block = await this.getBlockAtPosition(
			this.paragraphBlockName,
			position
		);
		await block.click();

		block = await this.getBlockAtPosition(
			this.paragraphBlockName,
			position
		);
		const text = await this.getTextForParagraphBlock( block );
		return text.toString();
	}

	// =========================
	// List Block functions
	// =========================

	async getTextViewForListBlock( block ) {
		let textViewElementName = 'XCUIElementTypeTextView';
		if ( isAndroid() ) {
			textViewElementName = 'android.widget.EditText';
		}

		const accessibilityId = await block.getAttribute(
			this.accessibilityIdKey
		);
		const blockLocator = `//*[@${
			this.accessibilityIdXPathAttrib
		}=${ JSON.stringify( accessibilityId ) }]//${ textViewElementName }`;
		return await this.driver.elementByXPath( blockLocator );
	}

	async sendTextToListBlock( block, text ) {
		const textViewElement = await this.getTextViewForListBlock( block );

		// Cannot clear list blocks because it messes up the list bullet
		const clear = false;

		return await typeString( this.driver, textViewElement, text, clear );
	}

	async clickOrderedListToolBarButton() {
		await this.clickToolBarButton( this.orderedListButtonName );
	}

	// =========================
	// Image Block functions
	// =========================

	async selectEmptyImageBlock( block ) {
		const accessibilityId = await block.getAttribute(
			this.accessibilityIdKey
		);
		const blockLocator = `//*[@${ this.accessibilityIdXPathAttrib }="${ accessibilityId }"]//XCUIElementTypeButton[@name="Image block. Empty"]`;
		const imageBlockInnerElement = await this.driver.elementByXPath(
			blockLocator
		);
		await imageBlockInnerElement.click();
	}

	async chooseMediaLibrary() {
		const mediaLibraryButton = await this.driver.elementByAccessibilityId(
			'WordPress Media Library'
		);
		await mediaLibraryButton.click();
	}

	async enterCaptionToSelectedImageBlock( caption, clear = true ) {
		const imageBlockCaptionField = await this.driver.elementByXPath(
			'//XCUIElementTypeButton[starts-with(@name, "Image caption.")]'
		);
		await imageBlockCaptionField.click();
		await typeString( this.driver, imageBlockCaptionField, caption, clear );
	}

	// =========================
	// Heading Block functions
	// =========================

	// Inner element changes on iOS if Heading Block is empty
	async getTextViewForHeadingBlock( block, empty ) {
		let textViewElementName = empty
			? 'XCUIElementTypeStaticText'
			: 'XCUIElementTypeTextView';
		if ( isAndroid() ) {
			textViewElementName = 'android.widget.EditText';
		}

		const accessibilityId = await block.getAttribute(
			this.accessibilityIdKey
		);
		const blockLocator = `//*[@${ this.accessibilityIdXPathAttrib }="${ accessibilityId }"]//${ textViewElementName }`;
		return await this.driver.elementByXPath( blockLocator );
	}

	async sendTextToHeadingBlock( block, text, clear = true ) {
		const textViewElement = await this.getTextViewForHeadingBlock(
			block,
			true
		);
		return await typeString( this.driver, textViewElement, text, clear );
	}

	// =============================
	// Unsupported Block functions
	// =============================

	async getUnsupportedBlockHelpButton() {
		const accessibilityId = 'Help button';
		let blockLocator =
			'//android.widget.Button[@content-desc="Help button, Tap here to show help"]';

		if ( ! isAndroid() ) {
			blockLocator = `//XCUIElementTypeButton[@name="${ accessibilityId }"]`;
		}
		return await this.driver.elementByXPath( blockLocator );
	}

	async getUnsupportedBlockBottomSheetEditButton() {
		const accessibilityId = 'Edit using web editor';
		let blockLocator =
			'//android.widget.Button[@content-desc="Edit using web editor"]';

		if ( ! isAndroid() ) {
			blockLocator = `//XCUIElementTypeButton[@name="${ accessibilityId }"]`;
		}
		return await this.driver.elementByXPath( blockLocator );
	}

	async getUnsupportedBlockWebView() {
		let blockLocator = '//android.webkit.WebView';

		if ( ! isAndroid() ) {
			blockLocator = '//XCUIElementTypeWebView';
		}

		this.driver.setImplicitWaitTimeout( 20000 );
		const element = await this.driver.elementByXPath( blockLocator );
		this.driver.setImplicitWaitTimeout( 5000 );
		return element;
	}

	async stopDriver() {
		await stopDriver( this.driver );
	}

	async sauceJobStatus( allPassed ) {
		await this.driver.sauceJobStatus( allPassed );
	}
}

const blockNames = {
	paragraph: 'Paragraph',
	gallery: 'Gallery',
	columns: 'Columns',
	cover: 'Cover',
	heading: 'Heading',
	image: 'Image',
	latestPosts: 'Latest Posts',
	list: 'List',
	more: 'More',
	separator: 'Separator',
	spacer: 'Spacer',
	verse: 'Verse',
<<<<<<< HEAD
=======
	file: 'File',
>>>>>>> c183c320
};

module.exports = { initializeEditorPage, blockNames };<|MERGE_RESOLUTION|>--- conflicted
+++ resolved
@@ -10,10 +10,7 @@
 	typeString,
 	toggleHtmlMode,
 	swipeFromTo,
-<<<<<<< HEAD
 	longPressMiddleOfElement,
-=======
->>>>>>> c183c320
 } = require( '../helpers/utils' );
 
 const initializeEditorPage = async () => {
@@ -588,10 +585,7 @@
 	separator: 'Separator',
 	spacer: 'Spacer',
 	verse: 'Verse',
-<<<<<<< HEAD
-=======
 	file: 'File',
->>>>>>> c183c320
 };
 
 module.exports = { initializeEditorPage, blockNames };