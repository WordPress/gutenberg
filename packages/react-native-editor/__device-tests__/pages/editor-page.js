/**
 * External dependencies
 */
// eslint-disable-next-line import/no-extraneous-dependencies
const wd = require( 'wd' );

/**
 * Internal dependencies
 */
const {
	doubleTap,
	isAndroid,
	isEditorVisible,
	setClipboard,
	setupDriver,
	stopDriver,
	swipeDown,
	swipeFromTo,
	swipeUp,
	tapPasteAboveElement,
	toggleHtmlMode,
	typeString,
	waitForVisible,
	clickIfClickable,
} = require( '../helpers/utils' );

<<<<<<< HEAD
const ADD_BLOCK_ID = 'Add block';
=======
const ADD_BLOCK_ID = isAndroid()
	? 'Add block, Double tap to add a block'
	: 'add-block-button';
>>>>>>> d27c43fd

const initializeEditorPage = async () => {
	const driver = await setupDriver();
	await isEditorVisible( driver );
	const initialValues = await setupInitialValues( driver );
	return new EditorPage( driver, initialValues );
};

// Stores initial values from the editor for different helpers.
const setupInitialValues = async ( driver ) => {
	const initialValues = {};
	const addButton = await driver.elementsByAccessibilityId( ADD_BLOCK_ID );

	if ( addButton.length !== 0 ) {
		initialValues.addButtonLocation = await addButton[ 0 ].getLocation();
	}

	return initialValues;
};

class EditorPage {
	driver;
	accessibilityIdKey;
	accessibilityIdXPathAttrib;
	paragraphBlockName = 'Paragraph';
	verseBlockName = 'Verse';
	orderedListButtonName = 'Ordered';

	constructor( driver, initialValues ) {
		this.driver = driver;
		this.accessibilityIdKey = 'name';
		this.accessibilityIdXPathAttrib = 'name';
		this.initialValues = initialValues;

		if ( isAndroid() ) {
			this.accessibilityIdXPathAttrib = 'content-desc';
			this.accessibilityIdKey = 'contentDescription';
		}
	}

	async getBlockList() {
		return await this.driver.hasElementByAccessibilityId( 'block-list' );
	}

	async getAddBlockButton() {
		const elements = await this.driver.elementsByAccessibilityId(
			ADD_BLOCK_ID
		);
		return elements[ 0 ];
	}

	// ===============================
	// Text blocks functions
	// E.g. Paragraph, Heading blocks
	// ===============================
	async getTextBlockAtPosition( blockName, position = 1 ) {
		// iOS needs a click to get the text element
		if ( ! isAndroid() ) {
			const textBlockLocator = `(//XCUIElementTypeButton[contains(@name, "${ blockName } Block. Row ${ position }")])`;

			await clickIfClickable( this.driver, textBlockLocator );
		}

		const blockLocator = isAndroid()
			? `//android.widget.Button[contains(@content-desc, "${ blockName } Block. Row ${ position }.")]//android.widget.EditText`
			: `//XCUIElementTypeButton[contains(@name, "${ blockName } Block. Row ${ position }.")]//XCUIElementTypeTextView`;

		return await waitForVisible( this.driver, blockLocator );
	}

	async typeTextToTextBlock( block, text, clear ) {
		await typeString( this.driver, block, text, clear );
	}

	// Finds the wd element for new block that was added and sets the element attribute
	// and accessibilityId attributes on this object and selects the block
	// position uses one based numbering.
	async getBlockAtPosition(
		blockName,
		position = 1,
		options = { autoscroll: false }
	) {
		const blockLocator = isAndroid()
			? `//android.widget.Button[contains(@${ this.accessibilityIdXPathAttrib }, "${ blockName } Block. Row ${ position }")]`
			: `(//XCUIElementTypeOther[contains(@${ this.accessibilityIdXPathAttrib }, "${ blockName } Block. Row ${ position }")])[2]`;

		await waitForVisible( this.driver, blockLocator );

		const elements = await this.driver.elementsByXPath( blockLocator );
		const lastElementFound = elements[ elements.length - 1 ];
		if ( elements.length === 0 && options.autoscroll ) {
			const firstBlockVisible = await this.getFirstBlockVisible();
			const lastBlockVisible = await this.getLastBlockVisible();
			// Exit if no block is found.
			if ( ! firstBlockVisible || ! lastBlockVisible ) {
				return lastElementFound;
			}
			const firstBlockAccessibilityId =
				await firstBlockVisible.getAttribute( this.accessibilityIdKey );
			const firstBlockRowMatch = /Row (\d+)\./.exec(
				firstBlockAccessibilityId
			);
			const firstBlockRow =
				firstBlockRowMatch && Number( firstBlockRowMatch[ 1 ] );
			const lastBlockAccessibilityId =
				await lastBlockVisible.getAttribute( this.accessibilityIdKey );
			const lastBlockRowMatch = /Row (\d+)\./.exec(
				lastBlockAccessibilityId
			);
			const lastBlockRow =
				lastBlockRowMatch && Number( lastBlockRowMatch[ 1 ] );
			if ( firstBlockRow && position < firstBlockRow ) {
				if ( firstBlockRow === 1 ) {
					// We're at the top already stop recursing.
					return lastElementFound;
				}
				// Scroll up.
				await swipeDown( this.driver );
			} else if ( lastBlockRow && position > lastBlockRow ) {
				// Scroll down.
				await swipeUp( this.driver );
			}
			return await this.getBlockAtPosition(
				blockName,
				position,
				options
			);
		}
		return lastElementFound;
	}

	async getFirstBlockVisible() {
		const firstBlockLocator = `//*[contains(@${ this.accessibilityIdXPathAttrib }, " Block. Row ")]`;
		return await waitForVisible( this.driver, firstBlockLocator );
	}

	async getLastBlockVisible() {
		const firstBlockLocator = `//*[contains(@${ this.accessibilityIdXPathAttrib }, " Block. Row ")]`;
		return await waitForVisible(
			this.driver,
			firstBlockLocator,
			25,
			'lastElement'
		);
	}

	async hasBlockAtPosition( position = 1, blockName = '' ) {
		return (
			undefined !==
			( await this.getBlockAtPosition( blockName, position ) )
		);
	}

	async addParagraphBlockByTappingEmptyAreaBelowLastBlock() {
		const emptyAreaBelowLastBlock =
			await this.driver.elementByAccessibilityId( 'Add paragraph block' );
		await emptyAreaBelowLastBlock.click();
	}

	async getTitleElement( options = { autoscroll: false } ) {
		const titleElement = isAndroid()
			? 'Post title. Welcome to Gutenberg!'
			: 'post-title';

		if ( options.autoscroll ) {
			await swipeDown( this.driver );
		}

		const elements = await this.driver.elementsByAccessibilityId(
			titleElement
		);

		if (
			elements.length === 0 ||
			! ( await elements[ 0 ].isDisplayed() )
		) {
			return await this.getTitleElement( options );
		}
		return elements[ 0 ];
	}

	// iOS loads the block list more eagerly compared to Android.
	// This makes this function return elements without scrolling on iOS.
	// So we are keeping this Android only.
	async androidScrollAndReturnElement( accessibilityLabel ) {
		const elements = await this.driver.elementsByXPath(
			`//*[contains(@${ this.accessibilityIdXPathAttrib }, "${ accessibilityLabel }")]`
		);
		if ( elements.length === 0 ) {
			await swipeUp( this.driver, undefined, 100, 1 );
			return this.androidScrollAndReturnElement( accessibilityLabel );
		}
		return elements[ elements.length - 1 ];
	}

	// For iOS, depending on the content and how fast the block list
	// renders blocks, it won't need to scroll down as it would find
	// the block right away.
	async scrollAndReturnElementByAccessibilityId( id ) {
		const elements = await this.driver.elementsByAccessibilityId( id );

		if ( elements.length === 0 ) {
			await swipeUp( this.driver, undefined, 100, 1 );
			return this.scrollAndReturnElementByAccessibilityId( id );
		}
		return elements[ elements.length - 1 ];
	}

	async getLastElementByXPath( accessibilityLabel ) {
		const elements = await this.driver.elementsByXPath(
			`//*[contains(@${ this.accessibilityIdXPathAttrib }, "${ accessibilityLabel }")]`
		);
		return elements[ elements.length - 1 ];
	}

	async getTextViewForHtmlViewContent() {
		const accessibilityId = 'html-view-content';
		const htmlViewLocator = isAndroid()
			? `//*[@${ this.accessibilityIdXPathAttrib }="${ accessibilityId }"]`
			: `//XCUIElementTypeTextView[starts-with(@${ this.accessibilityIdXPathAttrib }, "${ accessibilityId }")]`;

		return await waitForVisible( this.driver, htmlViewLocator );
	}

	// Returns html content
	// Ensure to take additional steps to handle text being changed by auto correct.
	async getHtmlContent() {
		await toggleHtmlMode( this.driver, true );

		const htmlContentView = await this.getTextViewForHtmlViewContent();
		const text = await htmlContentView.text();

		await toggleHtmlMode( this.driver, false );
		return text;
	}

	// Set html editor content explicitly.
	async setHtmlContent( html ) {
		await toggleHtmlMode( this.driver, true );

		await setClipboard( this.driver, html );

		const htmlContentView = await this.getTextViewForHtmlViewContent();

		await htmlContentView.click();
		await doubleTap( this.driver, htmlContentView );
		await tapPasteAboveElement( this.driver, htmlContentView );

		await toggleHtmlMode( this.driver, false );
	}

	async dismissKeyboard() {
		const orientation = await this.driver.getOrientation();
		const keyboardShown = await this.driver.isKeyboardShown();
		if ( ! keyboardShown ) {
			return;
		}

		// On Android with the landspace orientation set, we use the
		// driver functionality to hide the keyboard.
		if ( isAndroid() && orientation === 'LANDSCAPE' ) {
			return await this.driver.hideDeviceKeyboard();
		}

		const hideKeyboardButton = isAndroid()
			? await this.waitForElementToBeDisplayedById( 'Hide keyboard' )
			: await this.waitForElementToBeDisplayedByXPath(
					'//XCUIElementTypeButton[@name="Hide keyboard"]'
			  );

		await hideKeyboardButton.click();
		await this.waitForKeyboardToBeHidden();
	}

	// Takes the add block button as reference for the keyboard to be
	// fully hidden.
	async waitForKeyboardToBeHidden() {
		const { addButtonLocation } = this.initialValues;
		const addButton = await this.getAddBlockButton();
		const location = await addButton.getLocation();
		let YLocation = addButtonLocation?.y;
		const currentOrientation = await this.driver.getOrientation();
		const isLandscape = currentOrientation === 'LANDSCAPE';

		if ( isLandscape ) {
			const windowSize = await this.driver.getWindowSize();
			const safeAreaOffset = 32;
			YLocation = Math.floor(
				( windowSize.height * YLocation ) / windowSize.width -
					safeAreaOffset
			);
		}

		if ( location.y < YLocation ) {
			await this.waitForKeyboardToBeHidden();
		}
	}

	async dismissAndroidClipboardSmartSuggestion() {
		if ( ! isAndroid() ) {
			return;
		}

		const dismissClipboardSmartSuggestionLocator = `//*[@${ this.accessibilityIdXPathAttrib }="Dismiss Smart Suggestion"]`;
		const smartSuggestions = await this.driver.elementsByXPath(
			dismissClipboardSmartSuggestionLocator
		);
		if ( smartSuggestions.length !== 0 ) {
			smartSuggestions[ 0 ].click();
		}
	}

	async swipeToolbarToElement( elementSelector, options ) {
		const { byId, swipeRight } = options || {};
		const offset = isAndroid() ? 300 : 50;
		const maxLocatorAttempts = 5;
		let locatorAttempts = 0;
		let element;

		const toolbar = await this.getToolbar();
		const toolbarLocation = await toolbar.getLocation();
		const toolbarSize = await toolbar.getSize();

		while ( locatorAttempts < maxLocatorAttempts ) {
			element = byId
				? await this.driver.elementsByAccessibilityId( elementSelector )
				: await this.driver.elementsByXPath( elementSelector );
			if ( await element[ 0 ]?.isDisplayed() ) {
				break;
			}

			swipeFromTo(
				this.driver,
				{
					x: ! swipeRight
						? toolbarSize.width - offset
						: toolbarSize.width / 2,
					y: toolbarLocation.y + toolbarSize.height / 2,
				},
				{
					x: ! swipeRight
						? toolbarSize.width / 2
						: toolbarSize.width - offset,
					y: toolbarLocation.y + toolbarSize.height / 2,
				},
				1000
			);
			locatorAttempts++;
		}
		return element;
	}

	async openBlockSettings() {
		const settingsButtonElement = isAndroid()
			? '//android.widget.Button[@content-desc="Open Settings"]/android.view.ViewGroup'
			: '//XCUIElementTypeButton[@name="Open Settings"]';
		const settingsButton = await this.waitForElementToBeDisplayedByXPath(
			settingsButtonElement
		);

		await settingsButton.click();
	}

	async removeBlock() {
		const blockActionsButtonElement = isAndroid()
			? '//android.widget.Button[contains(@content-desc, "Open Block Actions Menu")]'
			: '//XCUIElementTypeButton[@name="Open Block Actions Menu"]';
		const blockActionsMenu = await this.swipeToolbarToElement(
			blockActionsButtonElement
		);
		await blockActionsMenu[ 0 ].click();

		const removeElement = 'Remove block';
		const removeBlockButton = await this.waitForElementToBeDisplayedById(
			removeElement,
			4000
		);
		return await removeBlockButton.click();
	}

	async dismissBottomSheet() {
		return await swipeDown( this.driver );
	}

	// =========================
	// Block toolbar functions
	// =========================

	async getToolbar() {
		return this.waitForElementToBeDisplayedById( 'Document tools', 4000 );
	}

	async addNewBlock( blockName, { skipInserterOpen = false } = {} ) {
		if ( ! skipInserterOpen ) {
			const addButton = await this.swipeToolbarToElement( ADD_BLOCK_ID, {
				byId: true,
				swipeRight: true,
			} );
			await addButton[ 0 ].click();
		}

		// Click on block of choice.
		const blockButton = await this.findBlockButton( blockName );

		if ( isAndroid() ) {
			await blockButton.click();
		} else {
			await this.driver.execute( 'mobile: tap', {
				element: blockButton,
				x: 10,
				y: 10,
			} );
		}
	}

	static getInserterPageHeight( screenHeight ) {
		// Rough estimate of a swipe distance required to scroll one page of blocks.
		return screenHeight * 0.82;
	}

	async waitForInserter() {
		const inserterElement = isAndroid()
			? 'Blocks menu'
			: 'InserterUI-Blocks';
		return await this.waitForElementToBeDisplayedById(
			inserterElement,
			4000
		);
	}

	static async isElementOutOfBounds( element, { width, height } = {} ) {
		const { x, y } = await element.getLocation();
		return x > width || y > height;
	}

	// Attempts to find the given block button in the block inserter control.
	async findBlockButton( blockName ) {
		await this.waitForInserter();
		const blockAccessibilityLabel = `${ blockName } block`;
		const blockAccessibilityLabelNewBlock = `${ blockAccessibilityLabel }, newly available`;

		if ( isAndroid() ) {
			const size = await this.driver.getWindowSize();
			const x = size.width / 2;
			// Checks if the Block Button is available, and if not will scroll to the second half of the available buttons.
			while (
				! ( await this.driver.hasElementByAccessibilityId(
					blockAccessibilityLabel
				) ) &&
				! ( await this.driver.hasElementByAccessibilityId(
					blockAccessibilityLabelNewBlock
				) )
			) {
				swipeFromTo(
					this.driver,
					{ x, y: size.height - 100 },
					{ x, y: EditorPage.getInserterPageHeight( size.height ) }
				);
			}

			if (
				await this.driver.hasElementByAccessibilityId(
					blockAccessibilityLabelNewBlock
				)
			) {
				return await this.driver.elementByAccessibilityId(
					blockAccessibilityLabelNewBlock
				);
			}

			return await this.driver.elementByAccessibilityId(
				blockAccessibilityLabel
			);
		}

		const blockButton = ( await this.driver.hasElementByAccessibilityId(
			blockAccessibilityLabelNewBlock
		) )
			? await this.driver.elementByAccessibilityId(
					blockAccessibilityLabelNewBlock
			  )
			: await this.driver.elementByAccessibilityId(
					blockAccessibilityLabel
			  );

		const size = await this.driver.getWindowSize();
		// The virtual home button covers the bottom 34 in portrait and 21 on landscape on iOS.
		// We start dragging a bit above it to not trigger home button.
		const height = size.height - 50;

		while (
			! ( await blockButton.isDisplayed() ) ||
			( await EditorPage.isElementOutOfBounds( blockButton, { height } ) )
		) {
			await this.driver.execute( 'mobile: dragFromToForDuration', {
				fromX: 50,
				fromY: height,
				toX: 50,
				toY: EditorPage.getInserterPageHeight( height ),
				duration: 0.5,
			} );
		}

		return blockButton;
	}

	async clickToolBarButton( buttonName ) {
		const toolBarButton = await this.driver.elementByAccessibilityId(
			buttonName
		);
		await toolBarButton.click();
	}

	async moveBlockSelectionUp( options = { toRoot: false } ) {
		let navigateUpElements = [];
		do {
			await this.driver.sleep( 2000 );
			navigateUpElements = await this.driver.elementsByAccessibilityId(
				'Navigate Up'
			);
			if ( navigateUpElements.length > 0 ) {
				await navigateUpElements[ 0 ].click();
			}
			if ( ! options.toRoot ) {
				break;
			}
		} while ( navigateUpElements.length > 0 );
	}

	// =========================
	// Inline toolbar functions
	// =========================

	// position of the block to move up.
	async moveBlockUpAtPosition( position, blockName = '' ) {
		if ( ! ( await this.hasBlockAtPosition( position, blockName ) ) ) {
			throw Error( `No Block at position ${ position }` );
		}

		const parentLocator = `//*[@${ this.accessibilityIdXPathAttrib }="${ blockName } Block. Row ${ position }."]`;
		let blockLocator = `${ parentLocator }/following-sibling::*`;
		blockLocator += isAndroid() ? '' : '//*';
		blockLocator += `[@${
			this.accessibilityIdXPathAttrib
		}="Move block up from row ${ position } to row ${ position - 1 }"]`;
		const moveUpButton = await this.driver.elementByXPath( blockLocator );
		await moveUpButton.click();
	}

	// position of the block to move down.
	async moveBlockDownAtPosition( position, blockName = '' ) {
		if ( ! ( await this.hasBlockAtPosition( position, blockName ) ) ) {
			throw Error( `No Block at position ${ position }` );
		}

		const parentLocator = `//*[contains(@${ this.accessibilityIdXPathAttrib }, "${ blockName } Block. Row ${ position }.")]`;
		let blockLocator = `${ parentLocator }/following-sibling::*`;
		blockLocator += isAndroid() ? '' : '//*';
		blockLocator += `[@${
			this.accessibilityIdXPathAttrib
		}="Move block down from row ${ position } to row ${ position + 1 }"]`;
		const moveDownButton = await this.driver.elementByXPath( blockLocator );
		await moveDownButton.click();
	}

	// Position of the block to remove
	// Block will no longer be present if this succeeds.
	async removeBlockAtPosition( blockName = '', position = 1 ) {
		if ( ! ( await this.hasBlockAtPosition( position, blockName ) ) ) {
			throw Error( `No Block at position ${ position }` );
		}

		const buttonElementName = isAndroid()
			? '//*'
			: '//XCUIElementTypeButton';
		const blockActionsMenuButtonIdentifier = `Open Block Actions Menu`;
		const blockActionsMenuButtonLocator = `${ buttonElementName }[contains(@${ this.accessibilityIdXPathAttrib }, "${ blockActionsMenuButtonIdentifier }")]`;
		if ( isAndroid() ) {
			const block = await this.getBlockAtPosition( blockName, position );
			let checkList = await this.driver.elementsByXPath(
				blockActionsMenuButtonLocator
			);
			while ( checkList.length === 0 ) {
				await swipeUp( this.driver, block ); // Swipe up to show remove icon at the bottom.
				checkList = await this.driver.elementsByXPath(
					blockActionsMenuButtonLocator
				);
			}
		}

		const blockActionsMenuButton = await waitForVisible(
			this.driver,
			blockActionsMenuButtonLocator
		);
		await blockActionsMenuButton.click();
		const removeActionButtonIdentifier = 'Remove block';
		const removeActionButtonLocator = `${ buttonElementName }[contains(@${ this.accessibilityIdXPathAttrib }, "${ removeActionButtonIdentifier }")]`;
		const removeActionButton = await waitForVisible(
			this.driver,
			removeActionButtonLocator
		);

		await removeActionButton.click();
	}

	// =========================
	// Formatting toolbar functions
	// =========================

	async toggleFormatting( formatting ) {
		const identifier = isAndroid()
			? `//android.widget.Button[@content-desc="${ formatting }"]/android.view.ViewGroup`
			: `//XCUIElementTypeButton[@name="${ formatting }"]`;
		const toggleElement = await this.swipeToolbarToElement( identifier );
		return await toggleElement[ 0 ].click();
	}

	async openLinkToSettings() {
		const element = await this.waitForElementToBeDisplayedById(
			'Link to, Search or type URL'
		);

		await element.click();
	}

	// =========================
	// Paragraph Block functions
	// =========================

	async sendTextToParagraphBlock( position, text, clear ) {
		const paragraphs = text.split( '\n' );
		for ( let i = 0; i < paragraphs.length; i++ ) {
			const block = await this.getTextBlockAtPosition(
				blockNames.paragraph,
				position + i
			);

			if ( isAndroid() ) {
				await block.click();
			}

			await this.typeTextToTextBlock( block, paragraphs[ i ], clear );
			if ( i !== paragraphs.length - 1 ) {
				await this.typeTextToTextBlock( block, '\n' );
			}
		}
	}

	async getTextForParagraphBlockAtPosition( position ) {
		const blockLocator = await this.getTextBlockAtPosition(
			blockNames.paragraph,
			position
		);

		return await blockLocator.text();
	}

	async getNumberOfParagraphBlocks() {
		const paragraphBlockLocator = isAndroid()
			? `//android.widget.Button[contains(@content-desc, "Paragraph Block. Row")]//android.widget.EditText`
			: `(//XCUIElementTypeButton[contains(@name, "Paragraph Block. Row")])`;

		const locator = await this.driver.elementsByXPath(
			paragraphBlockLocator
		);
		return locator.length;
	}

	async assertSlashInserterPresent() {
		let isPresent = false;
		const autocompleterElementId = isAndroid()
			? 'Slash inserter results'
			: 'autocompleter';
		const autocompleterElement =
			await this.driver.elementsByAccessibilityId(
				autocompleterElementId
			);

		if ( autocompleterElement?.[ 0 ] ) {
			isPresent = await autocompleterElement[ 0 ].isDisplayed();
		}

		return isPresent;
	}

	// =========================
	// List Block functions
	// =========================

	async getListBlockAtPosition(
		position = 1,
		options = { isEmptyBlock: false }
	) {
		// iOS needs a few extra steps to get the text element
		if ( ! isAndroid() ) {
			// Click the list in the correct position
			await clickIfClickable(
				this.driver,
				`(//XCUIElementTypeOther[contains(@name, "List Block. Row ${ position }")])[1]`
			);

			const listBlockLocator = options.isEmptyBlock
				? `(//XCUIElementTypeStaticText[contains(@name, "List")])`
				: `//XCUIElementTypeButton[contains(@name, "List")]`;

			await clickIfClickable( this.driver, listBlockLocator );
		}

		const listBlockTextLocatorIOS = options.isEmptyBlock
			? `(//XCUIElementTypeStaticText[contains(@name, "List")])`
			: `//XCUIElementTypeButton[contains(@name, "List")]//XCUIElementTypeTextView`;

		const listBlockTextLocator = isAndroid()
			? `//android.widget.Button[contains(@content-desc, "List Block. Row ${ position }")]//android.widget.EditText`
			: listBlockTextLocatorIOS;

		return await waitForVisible( this.driver, listBlockTextLocator );
	}

	async clickOrderedListToolBarButton() {
		const toolBarLocator = isAndroid()
			? `//android.widget.Button[@content-desc="${ this.orderedListButtonName }"]`
			: `//XCUIElementTypeButton[@name="${ this.orderedListButtonName }"]`;

		await waitForVisible( this.driver, toolBarLocator );
		await this.clickToolBarButton( this.orderedListButtonName );
	}

	// =========================
	// Cover Block functions
	// For iOS only
	// =========================

	async clickAddMediaFromCoverBlock() {
		const mediaSection = await waitForVisible(
			this.driver,
			'//XCUIElementTypeOther[@name="Media Add image or video"]'
		);
		const addMediaButton = await mediaSection.elementByAccessibilityId(
			'Add image or video'
		);
		await addMediaButton.click();
	}

	async replaceMediaImage() {
		await clickIfClickable(
			this.driver,
			'(//XCUIElementTypeButton[@name="Edit image"])[1]'
		);
		await clickIfClickable(
			this.driver,
			'//XCUIElementTypeButton[@name="Replace"]'
		);
	}

	// =========================
	// Image Block functions
	// =========================

	async selectEmptyImageBlock( block ) {
		const accessibilityId = await block.getAttribute(
			this.accessibilityIdKey
		);
		const blockLocator = `//*[@${ this.accessibilityIdXPathAttrib }="${ accessibilityId }"]//XCUIElementTypeButton[@name="Image block. Empty"]`;
		const imageBlockInnerElement = await this.driver.elementByXPath(
			blockLocator
		);
		await imageBlockInnerElement.click();
	}

	async chooseMediaLibrary() {
		const mediaLibraryLocator = isAndroid()
			? `//android.widget.Button[@content-desc="WordPress Media Library"]`
			: `//XCUIElementTypeButton[@name="WordPress Media Library"]`;

		await clickIfClickable( this.driver, mediaLibraryLocator );
	}

	async enterCaptionToSelectedImageBlock( caption, clear = true ) {
		const imageBlockCaptionField = await this.driver.elementByXPath(
			'//XCUIElementTypeButton[starts-with(@name, "Image caption.")]'
		);
		await imageBlockCaptionField.click();
		await typeString( this.driver, imageBlockCaptionField, caption, clear );
	}

	async closePicker() {
		if ( isAndroid() ) {
			// Wait for media block picker to load before closing
			const locator =
				'//android.view.ViewGroup[2]/android.view.ViewGroup/android.view.ViewGroup';
			await waitForVisible( this.driver, locator );

			await swipeDown( this.driver );
		} else {
			await clickIfClickable(
				this.driver,
				'//XCUIElementTypeButton[@name="Cancel"]'
			);
		}
	}

	// =============================
	// Search Block functions
	// =============================

	async getSearchBlockTextElement( testID ) {
		const child = await this.driver.elementByAccessibilityId( testID );

		if ( isAndroid() ) {
			// Get the child EditText element of the ViewGroup returned by
			// elementByAccessibilityId.
			return await child.elementByClassName( 'android.widget.EditText' );
		}

		return child;
	}

	async sendTextToSearchBlockChild( testID, text ) {
		const textViewElement = await this.getSearchBlockTextElement( testID );
		return await typeString( this.driver, textViewElement, text );
	}

	async toggleHideSearchLabelSetting() {
		await this.openBlockSettings();

		const elementName = isAndroid() ? '//*' : '//XCUIElementTypeOther';

		const hideSearchHeadingToggleLocator = `${ elementName }[starts-with(@${ this.accessibilityIdXPathAttrib }, "Hide search heading")]`;
		return await clickIfClickable(
			this.driver,
			hideSearchHeadingToggleLocator
		);
	}

	async changeSearchButtonPositionSetting( buttonPosition ) {
		await this.openBlockSettings();

		const elementName = isAndroid() ? '//*' : '//XCUIElementTypeButton';

		const optionMenuLocator = `${ elementName }[starts-with(@${ this.accessibilityIdXPathAttrib }, "Button position")]`;
		await clickIfClickable( this.driver, optionMenuLocator );

		const optionMenuButtonLocator = `${ elementName }[contains(@${ this.accessibilityIdXPathAttrib }, "${ buttonPosition }")]`;
		return await clickIfClickable( this.driver, optionMenuButtonLocator );
	}

	async toggleSearchIconOnlySetting() {
		await this.openBlockSettings();

		const elementName = isAndroid() ? '//*' : '//XCUIElementTypeOther';

		const useIconButtonLocator = `${ elementName }[starts-with(@${ this.accessibilityIdXPathAttrib }, "Use icon button")]`;
		return await clickIfClickable( this.driver, useIconButtonLocator );
	}

	async isSearchSettingsVisible() {
		const elementName = isAndroid() ? '//*' : '//XCUIElementTypeButton';
		const buttonPositionLocator = `${ elementName }[starts-with(@${ this.accessibilityIdXPathAttrib }, "Button position")]`;

		return await waitForVisible( this.driver, buttonPositionLocator );
	}

	// =============================
	// Unsupported Block functions
	// =============================

	async getUnsupportedBlockHelpButton() {
		const accessibilityId = 'Help button';
		const blockLocator = isAndroid()
			? `//android.widget.Button[starts-with(@content-desc, "${ accessibilityId }")]`
			: `//XCUIElementTypeButton[@name="${ accessibilityId }"]`;

		return await waitForVisible( this.driver, blockLocator );
	}

	async getUnsupportedBlockBottomSheetEditButton() {
		const accessibilityId = 'Edit using web editor';
		const blockLocator = isAndroid()
			? `//android.widget.Button[@content-desc="${ accessibilityId }"]`
			: `//XCUIElementTypeButton[@name="${ accessibilityId }"]`;

		return await waitForVisible( this.driver, blockLocator );
	}

	async getUnsupportedBlockWebView() {
		const blockLocator = isAndroid()
			? '//android.webkit.WebView'
			: '//XCUIElementTypeWebView';

		return await waitForVisible( this.driver, blockLocator );
	}

	async stopDriver() {
		await stopDriver( this.driver );
	}

	async sauceJobStatus( allPassed ) {
		await this.driver.sauceJobStatus( allPassed );
	}

	// =========================
	// Shortcode Block functions
	// =========================

	async getShortBlockTextInputAtPosition( blockName, position = 1 ) {
		// iOS needs a click to get the text element
		if ( ! isAndroid() ) {
			const textBlockLocator = `(//XCUIElementTypeButton[contains(@name, "Shortcode Block. Row ${ position }")])`;

			const textBlock = await waitForVisible(
				this.driver,
				textBlockLocator
			);
			await textBlock.click();
		}

		const blockLocator = isAndroid()
			? `//android.widget.Button[@content-desc="Shortcode Block. Row ${ position }"]//android.widget.EditText`
			: `//XCUIElementTypeButton[contains(@name, "Shortcode Block. Row ${ position }")]//XCUIElementTypeTextView`;

		return await waitForVisible( this.driver, blockLocator );
	}

	// =========================
	// Button Block functions
	// =========================

	async getButtonBlockTextInputAtPosition( position = 1 ) {
		const blockLocator = isAndroid()
			? `//android.widget.Button[@content-desc="Button Block. Row ${ position }"]//android.widget.EditText`
			: `//XCUIElementTypeButton[contains(@name, "Button Block. Row ${ position }")]//XCUIElementTypeTextView`;

		return await this.waitForElementToBeDisplayedByXPath( blockLocator );
	}

	async addButtonWithInlineAppender( position = 1 ) {
		const appenderButton = isAndroid()
			? await this.waitForElementToBeDisplayedByXPath(
					`//android.widget.Button[@content-desc="Buttons Block. Row 1"]/android.view.ViewGroup/android.view.ViewGroup[1]/android.view.ViewGroup/android.view.ViewGroup/android.view.ViewGroup[${ position }]/android.view.ViewGroup/android.widget.Button`
			  )
			: await this.waitForElementToBeDisplayedById( 'appender-button' );
		await appenderButton.click();
	}

	async waitForElementToBeDisplayedById( id, timeout = 2000 ) {
		return await this.driver.waitForElementByAccessibilityId(
			id,
			wd.asserters.isDisplayed,
			timeout
		);
	}

	async waitForElementToBeDisplayedByXPath( id, timeout = 2000 ) {
		return await this.driver.waitForElementByXPath(
			id,
			wd.asserters.isDisplayed,
			timeout
		);
	}
}

const blockNames = {
	audio: 'Audio',
	columns: 'Columns',
	cover: 'Cover',
	embed: 'Embed',
	file: 'File',
	gallery: 'Gallery',
	heading: 'Heading',
	image: 'Image',
	latestPosts: 'Latest Posts',
	list: 'List',
	listItem: 'List item',
	more: 'More',
	paragraph: 'Paragraph',
	search: 'Search',
	separator: 'Separator',
	spacer: 'Spacer',
	verse: 'Verse',
	shortcode: 'Shortcode',
	group: 'Group',
	buttons: 'Buttons',
	button: 'Button',
	preformatted: 'Preformatted',
};

module.exports = { initializeEditorPage, blockNames };<|MERGE_RESOLUTION|>--- conflicted
+++ resolved
@@ -24,13 +24,7 @@
 	clickIfClickable,
 } = require( '../helpers/utils' );
 
-<<<<<<< HEAD
-const ADD_BLOCK_ID = 'Add block';
-=======
-const ADD_BLOCK_ID = isAndroid()
-	? 'Add block, Double tap to add a block'
-	: 'add-block-button';
->>>>>>> d27c43fd
+const ADD_BLOCK_ID = isAndroid() ? 'Add block' : 'add-block-button';
 
 const initializeEditorPage = async () => {
 	const driver = await setupDriver();
