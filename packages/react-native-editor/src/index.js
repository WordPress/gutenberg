/**
 * External dependencies
 */
import { I18nManager } from 'react-native';

/**
 * Internal dependencies
 */
import './globals';
import { getTranslation } from '../i18n-cache';
import initialHtml from './initial-html';
import setupApiFetch from './api-fetch-setup';

/**
 * WordPress dependencies
 */
import {
	validateThemeColors,
	validateThemeGradients,
} from '@wordpress/block-editor';
<<<<<<< HEAD
=======
import { dispatch } from '@wordpress/data';
import { unregisterBlockType } from '@wordpress/blocks';
>>>>>>> 5215429c

const reactNativeSetup = () => {
	// Disable warnings as they disrupt the user experience in dev mode
	// eslint-disable-next-line no-console
	console.disableYellowBox = true;

	I18nManager.forceRTL( false ); // Change to `true` to debug RTL layout easily.
};

const gutenbergSetup = () => {
	const wpData = require( '@wordpress/data' );

	// wp-data
	const userId = 1;
	const storageKey = 'WP_DATA_USER_' + userId;
	wpData.use( wpData.plugins.persistence, { storageKey } );

	setupApiFetch();

	const isHermes = () => global.HermesInternal !== null;
	// eslint-disable-next-line no-console
	console.log( 'Hermes is: ' + isHermes() );

	setupInitHooks();

	const initializeEditor = require( '@wordpress/edit-post' ).initializeEditor;
	initializeEditor( 'gutenberg', 'post', 1 );
};

const setupInitHooks = () => {
	const wpHooks = require( '@wordpress/hooks' );

	wpHooks.addAction(
		'native.pre-render',
		'core/react-native-editor',
		( props ) => {
			setupLocale( props.locale, props.translations );

			const capabilities = props.capabilities ?? {};
			if ( capabilities.reusableBlock !== true ) {
				unregisterBlockType( 'core/block' );
			}
		}
	);

	// Map native props to Editor props
	// TODO: normalize props in the bridge (So we don't have to map initialData to initialHtml)
	wpHooks.addFilter(
		'native.block_editor_props',
		'core/react-native-editor',
		( props ) => {
			const { capabilities = {} } = props;
			let {
				initialData,
				initialTitle,
				postType,
				featuredImageId,
				colors,
				gradients,
			} = props;

			if ( initialData === undefined && __DEV__ ) {
				initialData = initialHtml;
			}
			if ( initialTitle === undefined ) {
				initialTitle = 'Welcome to Gutenberg!';
			}
			if ( postType === undefined ) {
				postType = 'post';
			}

			colors = validateThemeColors( colors );

			gradients = validateThemeGradients( gradients );

			return {
				initialHtml: initialData,
				initialHtmlModeEnabled: props.initialHtmlModeEnabled,
				initialTitle,
				postType,
				featuredImageId,
				capabilities,
				colors,
				gradients,
			};
		}
	);
};

let blocksRegistered = false;

const setupLocale = ( locale, extraTranslations ) => {
	const setLocaleData = require( '@wordpress/i18n' ).setLocaleData;

	I18nManager.forceRTL( false ); // Change to `true` to debug RTL layout easily.

	let gutenbergTranslations = getTranslation( locale );
	if ( locale && ! gutenbergTranslations ) {
		// Try stripping out the regional
		locale = locale.replace( /[-_][A-Za-z]+$/, '' );
		gutenbergTranslations = getTranslation( locale );
	}
	const translations = Object.assign(
		{},
		gutenbergTranslations,
		extraTranslations
	);
	// eslint-disable-next-line no-console
	console.log( 'locale', locale, translations );
	// Only change the locale if it's supported by gutenberg
	if ( gutenbergTranslations || extraTranslations ) {
		setLocaleData( translations );
	}

	if ( blocksRegistered ) {
		return;
	}

	const registerCoreBlocks = require( '@wordpress/block-library' )
		.registerCoreBlocks;
	registerCoreBlocks();
	blocksRegistered = true;
};

export { initialHtml as initialHtmlGutenberg };
export function doGutenbergNativeSetup() {
	reactNativeSetup();
	gutenbergSetup();
}<|MERGE_RESOLUTION|>--- conflicted
+++ resolved
@@ -18,11 +18,7 @@
 	validateThemeColors,
 	validateThemeGradients,
 } from '@wordpress/block-editor';
-<<<<<<< HEAD
-=======
-import { dispatch } from '@wordpress/data';
 import { unregisterBlockType } from '@wordpress/blocks';
->>>>>>> 5215429c
 
 const reactNativeSetup = () => {
 	// Disable warnings as they disrupt the user experience in dev mode
