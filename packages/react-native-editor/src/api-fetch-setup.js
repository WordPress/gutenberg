--- conflicted
+++ resolved
@@ -4,10 +4,7 @@
 import { fetchRequest } from '@wordpress/react-native-bridge';
 import apiFetch from '@wordpress/api-fetch';
 
-<<<<<<< HEAD
-=======
 // Please add only wp.org API paths here!
->>>>>>> a63cc627
 const SUPPORTED_ENDPOINTS = [
 	/wp\/v2\/(media|categories)\/?\d*?.*/i,
 	/wp\/v2\/search\?.*/i,
