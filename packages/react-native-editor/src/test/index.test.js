/**
 * External dependencies
 */
import { AppRegistry } from 'react-native';
import { initializeEditor, render } from 'test/helpers';

/**
 * WordPress dependencies
 */
import * as wpHooks from '@wordpress/hooks';
import '@wordpress/jest-console';

/**
 * Internal dependencies
 */
import { registerGutenberg } from '..';
import setupLocale from '../setup-locale';

jest.mock( 'react-native/Libraries/ReactNative/AppRegistry' );
jest.mock( '../setup-locale' );

const getEditorComponent = ( registerParams ) => {
	let EditorComponent;
	AppRegistry.registerComponent.mockImplementation(
		( name, componentProvider ) => {
			EditorComponent = componentProvider();
		}
	);
	registerGutenberg( registerParams );
	return EditorComponent;
};

describe( 'Register Gutenberg', () => {
	it( 'registers Gutenberg editor component', () => {
		registerGutenberg();
		expect( AppRegistry.registerComponent ).toHaveBeenCalled();
	} );

	it( 'sets up locale before editor is initialized', () => {
		const mockOnModuleImported = jest.fn();
		jest.mock( '../setup', () => {
			// To determine if the setup module is imported, we create a mock function that is called when the module is mocked.
			mockOnModuleImported();

			return {
				__esModule: true,
				default: jest.fn().mockReturnValue( <></> ),
			};
		} );

		const EditorComponent = getEditorComponent();
		// Modules are isolated upon editor rendering in order to guarantee that the setup module is imported on every test.
		jest.isolateModules( () => render( <EditorComponent /> ) );

		// "invocationCallOrder" can be used to compare call orders between different mocks.
		// Reference: https://git.io/JyBk0
		const setupLocaleCallOrder = setupLocale.mock.invocationCallOrder[ 0 ];
		const onSetupImportedCallOrder =
			mockOnModuleImported.mock.invocationCallOrder[ 0 ];

		expect( setupLocaleCallOrder ).toBeLessThan( onSetupImportedCallOrder );
	} );

	it( 'beforeInit callback is invoked before the editor is initialized', () => {
		const beforeInitCallback = jest.fn();
		const mockOnModuleImported = jest.fn();
		jest.mock( '../setup', () => {
			// To determine if the setup module is imported, we create a mock function that is called when the module is mocked.
			mockOnModuleImported();

			return {
				__esModule: true,
				default: jest.fn().mockReturnValue( <></> ),
			};
		} );

		const EditorComponent = getEditorComponent( { beforeInitCallback } );
		// Modules are isolated upon editor rendering in order to guarantee that the setup module is imported on every test.
		jest.isolateModules( () => render( <EditorComponent /> ) );

		// "invocationCallOrder" can be used to compare call orders between different mocks.
		// Reference: https://git.io/JyBk0
		const beforeInitCallOrder =
			beforeInitCallback.mock.invocationCallOrder[ 0 ];
		const onSetupImportedCallOrder =
			mockOnModuleImported.mock.invocationCallOrder[ 0 ];

		expect( beforeInitCallOrder ).toBeLessThan( onSetupImportedCallOrder );
	} );

	it( 'dispatches "native.pre-render" hook before the editor is rendered', () => {
		const doAction = jest.spyOn( wpHooks, 'doAction' );

		// An empty component is provided in order to listen for render calls of the editor component.
		const onRenderEditor = jest.fn();
		const MockEditor = () => {
			onRenderEditor();
			return null;
		};
		jest.mock( '../setup', () => ( {
			__esModule: true,
			default: jest.fn().mockReturnValue( <MockEditor /> ),
		} ) );

		const EditorComponent = getEditorComponent();
		// Modules are isolated upon editor rendering in order to guarantee that the setup module is imported on every test.
		jest.isolateModules( () => render( <EditorComponent /> ) );

		const hookCallIndex = 0;
		// "invocationCallOrder" can be used to compare call orders between different mocks.
		// Reference: https://git.io/JyBk0
		const hookCallOrder =
			doAction.mock.invocationCallOrder[ hookCallIndex ];
		const onRenderEditorCallOrder =
			onRenderEditor.mock.invocationCallOrder[ 0 ];
		const hookName = doAction.mock.calls[ hookCallIndex ][ 0 ];

		expect( hookName ).toBe( 'native.pre-render' );
		expect( hookCallOrder ).toBeLessThan( onRenderEditorCallOrder );
	} );

	it( 'dispatches "native.block_editor_props" hook before the editor is rendered', () => {
		const applyFilters = jest.spyOn( wpHooks, 'applyFilters' );

		// An empty component is provided in order to listen for render calls of the editor component.
		const onRenderEditor = jest.fn();
		const MockEditor = () => {
			onRenderEditor();
			return null;
		};
		jest.mock( '../setup', () => ( {
			__esModule: true,
			default: jest.fn().mockReturnValue( <MockEditor /> ),
		} ) );

		const EditorComponent = getEditorComponent();
		// Modules are isolated upon editor rendering in order to guarantee that the setup module is imported on every test.
		jest.isolateModules( () => render( <EditorComponent /> ) );

		const hookCallIndex = 0;
		// "invocationCallOrder" can be used to compare call orders between different mocks.
		// Reference: https://git.io/JyBk0
		const hookCallOrder =
			applyFilters.mock.invocationCallOrder[ hookCallIndex ];
		const onRenderEditorCallOrder =
			onRenderEditor.mock.invocationCallOrder[ 0 ];
		const hookName = applyFilters.mock.calls[ hookCallIndex ][ 0 ];

		expect( hookName ).toBe( 'native.block_editor_props' );
		expect( hookCallOrder ).toBeLessThan( onRenderEditorCallOrder );
	} );

	it( 'dispatches "native.render" hook after the editor is rendered', () => {
		const doAction = jest.spyOn( wpHooks, 'doAction' );

		// An empty component is provided in order to listen for render calls of the editor component.
		const onRenderEditor = jest.fn();
		const MockEditor = () => {
			onRenderEditor();
			return null;
		};
		jest.mock( '../setup', () => ( {
			__esModule: true,
			default: jest.fn().mockReturnValue( <MockEditor /> ),
		} ) );

		const EditorComponent = getEditorComponent();
		// Modules are isolated upon editor rendering in order to guarantee that the setup module is imported on every test.
		jest.isolateModules( () => render( <EditorComponent /> ) );

		const hookCallIndex = 1;
		// "invocationCallOrder" can be used to compare call orders between different mocks.
		// Reference: https://git.io/JyBk0
		const hookCallOrder =
			doAction.mock.invocationCallOrder[ hookCallIndex ];
		const onRenderEditorCallOrder =
			onRenderEditor.mock.invocationCallOrder[ 0 ];
		const hookName = doAction.mock.calls[ hookCallIndex ][ 0 ];

		expect( hookName ).toBe( 'native.render' );
		expect( hookCallOrder ).toBeGreaterThan( onRenderEditorCallOrder );
	} );

	it( 'initializes the editor', () => {
		// Unmock setup module to render the actual editor component.
		jest.unmock( '../setup' );

		const EditorComponent = getEditorComponent();
		const screen = initializeEditor( {}, { component: EditorComponent } );
		const blockList = screen.getByTestId( 'block-list-wrapper' );

<<<<<<< HEAD
		const screen = initGutenberg();
		const blockList = await waitFor( () =>
			screen.getByText( 'Mock Editor' )
		);
		expect( blockList ).toBeVisible();
=======
		expect( blockList ).toHaveProperty( 'type', 'View' );
		expect( console ).toHaveLoggedWith( 'Hermes is: true' );
		// It's expected that some blocks are upgraded and inform about it (example: "Updated Block: core/cover")
		expect( console ).toHaveInformed();
>>>>>>> 4ab1bab5
	} );
} );<|MERGE_RESOLUTION|>--- conflicted
+++ resolved
@@ -189,17 +189,9 @@
 		const screen = initializeEditor( {}, { component: EditorComponent } );
 		const blockList = screen.getByTestId( 'block-list-wrapper' );
 
-<<<<<<< HEAD
-		const screen = initGutenberg();
-		const blockList = await waitFor( () =>
-			screen.getByText( 'Mock Editor' )
-		);
 		expect( blockList ).toBeVisible();
-=======
-		expect( blockList ).toHaveProperty( 'type', 'View' );
 		expect( console ).toHaveLoggedWith( 'Hermes is: true' );
 		// It's expected that some blocks are upgraded and inform about it (example: "Updated Block: core/cover")
 		expect( console ).toHaveInformed();
->>>>>>> 4ab1bab5
 	} );
 } );