--- conflicted
+++ resolved
@@ -225,21 +225,10 @@
         callback(.success("matt"))
     }
 
-<<<<<<< HEAD
-=======
     func gutenbergDidRequestXpost(callback: @escaping (Result<String, NSError>) -> Void) {
         callback(.success("ma.tt"))
     }
 
-    func gutenbergDidRequestStarterPageTemplatesTooltipShown() -> Bool {
-        return false;
-    }
-
-    func gutenbergDidRequestSetStarterPageTemplatesTooltipShown(_ tooltipShown: Bool) {
-        print("Gutenberg requested setting tooltip flag")
-    }
-
->>>>>>> 502bd52d
     func gutenbergDidRequestMediaSaveSync() {
         print(#function)
     }
