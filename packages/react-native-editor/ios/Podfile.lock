--- conflicted
+++ resolved
@@ -12,11 +12,7 @@
     - React-jsi (= 0.64.0)
     - ReactCommon/turbomodule/core (= 0.64.0)
   - glog (0.3.5)
-<<<<<<< HEAD
-  - Gutenberg (1.65.1):
-=======
   - Gutenberg (1.66.0):
->>>>>>> cc49b1ee
     - React-Core (= 0.64.0)
     - React-CoreModules (= 0.64.0)
     - React-RCTImage (= 0.64.0)
@@ -307,11 +303,7 @@
     - React-Core
   - RNSVG (9.13.7-wp-1):
     - React-Core
-<<<<<<< HEAD
-  - RNTAztecView (1.65.1):
-=======
   - RNTAztecView (1.66.0):
->>>>>>> cc49b1ee
     - React-Core
     - WordPress-Aztec-iOS (~> 1.19.5)
   - WordPress-Aztec-iOS (1.19.5)
@@ -465,15 +457,9 @@
   BVLinearGradient: 1e5474c982efcfcaed47f368a61431bb38a4faf8
   DoubleConversion: cf9b38bf0b2d048436d9a82ad2abe1404f11e7de
   FBLazyVector: 49cbe4b43e445b06bf29199b6ad2057649e4c8f5
-<<<<<<< HEAD
-  FBReactNativeSpec: 576cdc0b18dc6371ce9033ceda15ad7e8cb6d5e6
-  glog: 73c2498ac6884b13ede40eda8228cb1eee9d9d62
-  Gutenberg: 299cac49f478958a024dc932de788a3f030e45a0
-=======
   FBReactNativeSpec: ebf5d0d5406a50fed4bd7e93460435dfddcab39a
   glog: 73c2498ac6884b13ede40eda8228cb1eee9d9d62
   Gutenberg: 5f1e73aa4f5ad36a6d0dda5787f15ca81f468275
->>>>>>> cc49b1ee
   RCT-Folly: ec7a233ccc97cc556cf7237f0db1ff65b986f27c
   RCTRequired: 2f8cb5b7533219bf4218a045f92768129cf7050a
   RCTTypeSafety: 512728b73549e72ad7330b92f3d42936f2a4de5b
@@ -510,11 +496,7 @@
   RNReanimated: 39a9478eb635667c9a4da08ac906add9901b145e
   RNScreens: 185dcb481fab2f3dc77413f62b43dc3df826029c
   RNSVG: 9c0db12736608e32841e90fe9773db70ea40de20
-<<<<<<< HEAD
-  RNTAztecView: 5b219602c9891701cc6d2d3cd54bc806c8a32dd8
-=======
   RNTAztecView: 976532cf04d8afa435d00b6f0f9cd78063fa6dcd
->>>>>>> cc49b1ee
   WordPress-Aztec-iOS: af36d9cb86a0109b568f516874870e2801ba1bd9
   Yoga: 8c8436d4171c87504c648ae23b1d81242bdf3bbf
 
