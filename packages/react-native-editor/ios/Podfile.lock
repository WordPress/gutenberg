PODS:
  - boost (1.76.0)
  - BVLinearGradient (2.5.6-wp-3):
    - React-Core
  - DoubleConversion (1.1.6)
  - FBLazyVector (0.69.4)
  - FBReactNativeSpec (0.69.4):
    - RCT-Folly (= 2021.06.28.00-v2)
    - RCTRequired (= 0.69.4)
    - RCTTypeSafety (= 0.69.4)
    - React-Core (= 0.69.4)
    - React-jsi (= 0.69.4)
    - ReactCommon/turbomodule/core (= 0.69.4)
  - fmt (6.2.1)
  - glog (0.3.5)
<<<<<<< HEAD
  - Gutenberg (1.92.1):
=======
  - Gutenberg (1.92.0):
>>>>>>> 38c1276b
    - React-Core (= 0.69.4)
    - React-CoreModules (= 0.69.4)
    - React-RCTImage (= 0.69.4)
    - RNTAztecView
  - libwebp (1.2.3):
    - libwebp/demux (= 1.2.3)
    - libwebp/mux (= 1.2.3)
    - libwebp/webp (= 1.2.3)
  - libwebp/demux (1.2.3):
    - libwebp/webp
  - libwebp/mux (1.2.3):
    - libwebp/demux
  - libwebp/webp (1.2.3)
  - RCT-Folly (2021.06.28.00-v2):
    - boost
    - DoubleConversion
    - fmt (~> 6.2.1)
    - glog
    - RCT-Folly/Default (= 2021.06.28.00-v2)
  - RCT-Folly/Default (2021.06.28.00-v2):
    - boost
    - DoubleConversion
    - fmt (~> 6.2.1)
    - glog
  - RCTRequired (0.69.4)
  - RCTTypeSafety (0.69.4):
    - FBLazyVector (= 0.69.4)
    - RCTRequired (= 0.69.4)
    - React-Core (= 0.69.4)
  - React (0.69.4):
    - React-Core (= 0.69.4)
    - React-Core/DevSupport (= 0.69.4)
    - React-Core/RCTWebSocket (= 0.69.4)
    - React-RCTActionSheet (= 0.69.4)
    - React-RCTAnimation (= 0.69.4)
    - React-RCTBlob (= 0.69.4)
    - React-RCTImage (= 0.69.4)
    - React-RCTLinking (= 0.69.4)
    - React-RCTNetwork (= 0.69.4)
    - React-RCTSettings (= 0.69.4)
    - React-RCTText (= 0.69.4)
    - React-RCTVibration (= 0.69.4)
  - React-bridging (0.69.4):
    - RCT-Folly (= 2021.06.28.00-v2)
    - React-jsi (= 0.69.4)
  - React-callinvoker (0.69.4)
  - React-Codegen (0.69.4):
    - FBReactNativeSpec (= 0.69.4)
    - RCT-Folly (= 2021.06.28.00-v2)
    - RCTRequired (= 0.69.4)
    - RCTTypeSafety (= 0.69.4)
    - React-Core (= 0.69.4)
    - React-jsi (= 0.69.4)
    - React-jsiexecutor (= 0.69.4)
    - ReactCommon/turbomodule/core (= 0.69.4)
  - React-Core (0.69.4):
    - glog
    - RCT-Folly (= 2021.06.28.00-v2)
    - React-Core/Default (= 0.69.4)
    - React-cxxreact (= 0.69.4)
    - React-jsi (= 0.69.4)
    - React-jsiexecutor (= 0.69.4)
    - React-perflogger (= 0.69.4)
    - Yoga
  - React-Core/CoreModulesHeaders (0.69.4):
    - glog
    - RCT-Folly (= 2021.06.28.00-v2)
    - React-Core/Default
    - React-cxxreact (= 0.69.4)
    - React-jsi (= 0.69.4)
    - React-jsiexecutor (= 0.69.4)
    - React-perflogger (= 0.69.4)
    - Yoga
  - React-Core/Default (0.69.4):
    - glog
    - RCT-Folly (= 2021.06.28.00-v2)
    - React-cxxreact (= 0.69.4)
    - React-jsi (= 0.69.4)
    - React-jsiexecutor (= 0.69.4)
    - React-perflogger (= 0.69.4)
    - Yoga
  - React-Core/DevSupport (0.69.4):
    - glog
    - RCT-Folly (= 2021.06.28.00-v2)
    - React-Core/Default (= 0.69.4)
    - React-Core/RCTWebSocket (= 0.69.4)
    - React-cxxreact (= 0.69.4)
    - React-jsi (= 0.69.4)
    - React-jsiexecutor (= 0.69.4)
    - React-jsinspector (= 0.69.4)
    - React-perflogger (= 0.69.4)
    - Yoga
  - React-Core/RCTActionSheetHeaders (0.69.4):
    - glog
    - RCT-Folly (= 2021.06.28.00-v2)
    - React-Core/Default
    - React-cxxreact (= 0.69.4)
    - React-jsi (= 0.69.4)
    - React-jsiexecutor (= 0.69.4)
    - React-perflogger (= 0.69.4)
    - Yoga
  - React-Core/RCTAnimationHeaders (0.69.4):
    - glog
    - RCT-Folly (= 2021.06.28.00-v2)
    - React-Core/Default
    - React-cxxreact (= 0.69.4)
    - React-jsi (= 0.69.4)
    - React-jsiexecutor (= 0.69.4)
    - React-perflogger (= 0.69.4)
    - Yoga
  - React-Core/RCTBlobHeaders (0.69.4):
    - glog
    - RCT-Folly (= 2021.06.28.00-v2)
    - React-Core/Default
    - React-cxxreact (= 0.69.4)
    - React-jsi (= 0.69.4)
    - React-jsiexecutor (= 0.69.4)
    - React-perflogger (= 0.69.4)
    - Yoga
  - React-Core/RCTImageHeaders (0.69.4):
    - glog
    - RCT-Folly (= 2021.06.28.00-v2)
    - React-Core/Default
    - React-cxxreact (= 0.69.4)
    - React-jsi (= 0.69.4)
    - React-jsiexecutor (= 0.69.4)
    - React-perflogger (= 0.69.4)
    - Yoga
  - React-Core/RCTLinkingHeaders (0.69.4):
    - glog
    - RCT-Folly (= 2021.06.28.00-v2)
    - React-Core/Default
    - React-cxxreact (= 0.69.4)
    - React-jsi (= 0.69.4)
    - React-jsiexecutor (= 0.69.4)
    - React-perflogger (= 0.69.4)
    - Yoga
  - React-Core/RCTNetworkHeaders (0.69.4):
    - glog
    - RCT-Folly (= 2021.06.28.00-v2)
    - React-Core/Default
    - React-cxxreact (= 0.69.4)
    - React-jsi (= 0.69.4)
    - React-jsiexecutor (= 0.69.4)
    - React-perflogger (= 0.69.4)
    - Yoga
  - React-Core/RCTSettingsHeaders (0.69.4):
    - glog
    - RCT-Folly (= 2021.06.28.00-v2)
    - React-Core/Default
    - React-cxxreact (= 0.69.4)
    - React-jsi (= 0.69.4)
    - React-jsiexecutor (= 0.69.4)
    - React-perflogger (= 0.69.4)
    - Yoga
  - React-Core/RCTTextHeaders (0.69.4):
    - glog
    - RCT-Folly (= 2021.06.28.00-v2)
    - React-Core/Default
    - React-cxxreact (= 0.69.4)
    - React-jsi (= 0.69.4)
    - React-jsiexecutor (= 0.69.4)
    - React-perflogger (= 0.69.4)
    - Yoga
  - React-Core/RCTVibrationHeaders (0.69.4):
    - glog
    - RCT-Folly (= 2021.06.28.00-v2)
    - React-Core/Default
    - React-cxxreact (= 0.69.4)
    - React-jsi (= 0.69.4)
    - React-jsiexecutor (= 0.69.4)
    - React-perflogger (= 0.69.4)
    - Yoga
  - React-Core/RCTWebSocket (0.69.4):
    - glog
    - RCT-Folly (= 2021.06.28.00-v2)
    - React-Core/Default (= 0.69.4)
    - React-cxxreact (= 0.69.4)
    - React-jsi (= 0.69.4)
    - React-jsiexecutor (= 0.69.4)
    - React-perflogger (= 0.69.4)
    - Yoga
  - React-CoreModules (0.69.4):
    - RCT-Folly (= 2021.06.28.00-v2)
    - RCTTypeSafety (= 0.69.4)
    - React-Codegen (= 0.69.4)
    - React-Core/CoreModulesHeaders (= 0.69.4)
    - React-jsi (= 0.69.4)
    - React-RCTImage (= 0.69.4)
    - ReactCommon/turbomodule/core (= 0.69.4)
  - React-cxxreact (0.69.4):
    - boost (= 1.76.0)
    - DoubleConversion
    - glog
    - RCT-Folly (= 2021.06.28.00-v2)
    - React-callinvoker (= 0.69.4)
    - React-jsi (= 0.69.4)
    - React-jsinspector (= 0.69.4)
    - React-logger (= 0.69.4)
    - React-perflogger (= 0.69.4)
    - React-runtimeexecutor (= 0.69.4)
  - React-jsi (0.69.4):
    - boost (= 1.76.0)
    - DoubleConversion
    - glog
    - RCT-Folly (= 2021.06.28.00-v2)
    - React-jsi/Default (= 0.69.4)
  - React-jsi/Default (0.69.4):
    - boost (= 1.76.0)
    - DoubleConversion
    - glog
    - RCT-Folly (= 2021.06.28.00-v2)
  - React-jsiexecutor (0.69.4):
    - DoubleConversion
    - glog
    - RCT-Folly (= 2021.06.28.00-v2)
    - React-cxxreact (= 0.69.4)
    - React-jsi (= 0.69.4)
    - React-perflogger (= 0.69.4)
  - React-jsinspector (0.69.4)
  - React-logger (0.69.4):
    - glog
  - react-native-blur (4.2.0):
    - React-Core
  - react-native-get-random-values (1.4.0):
    - React-Core
  - react-native-safe-area (0.5.1):
    - React-Core
  - react-native-safe-area-context (3.2.0):
    - React-Core
  - react-native-slider (3.0.2-wp-3):
    - React-Core
  - react-native-video (5.2.0-wp-5):
    - React-Core
    - react-native-video/Video (= 5.2.0-wp-5)
  - react-native-video/Video (5.2.0-wp-5):
    - React-Core
  - react-native-webview (11.6.2):
    - React-Core
  - React-perflogger (0.69.4)
  - React-RCTActionSheet (0.69.4):
    - React-Core/RCTActionSheetHeaders (= 0.69.4)
  - React-RCTAnimation (0.69.4):
    - RCT-Folly (= 2021.06.28.00-v2)
    - RCTTypeSafety (= 0.69.4)
    - React-Codegen (= 0.69.4)
    - React-Core/RCTAnimationHeaders (= 0.69.4)
    - React-jsi (= 0.69.4)
    - ReactCommon/turbomodule/core (= 0.69.4)
  - React-RCTBlob (0.69.4):
    - RCT-Folly (= 2021.06.28.00-v2)
    - React-Codegen (= 0.69.4)
    - React-Core/RCTBlobHeaders (= 0.69.4)
    - React-Core/RCTWebSocket (= 0.69.4)
    - React-jsi (= 0.69.4)
    - React-RCTNetwork (= 0.69.4)
    - ReactCommon/turbomodule/core (= 0.69.4)
  - React-RCTImage (0.69.4):
    - RCT-Folly (= 2021.06.28.00-v2)
    - RCTTypeSafety (= 0.69.4)
    - React-Codegen (= 0.69.4)
    - React-Core/RCTImageHeaders (= 0.69.4)
    - React-jsi (= 0.69.4)
    - React-RCTNetwork (= 0.69.4)
    - ReactCommon/turbomodule/core (= 0.69.4)
  - React-RCTLinking (0.69.4):
    - React-Codegen (= 0.69.4)
    - React-Core/RCTLinkingHeaders (= 0.69.4)
    - React-jsi (= 0.69.4)
    - ReactCommon/turbomodule/core (= 0.69.4)
  - React-RCTNetwork (0.69.4):
    - RCT-Folly (= 2021.06.28.00-v2)
    - RCTTypeSafety (= 0.69.4)
    - React-Codegen (= 0.69.4)
    - React-Core/RCTNetworkHeaders (= 0.69.4)
    - React-jsi (= 0.69.4)
    - ReactCommon/turbomodule/core (= 0.69.4)
  - React-RCTSettings (0.69.4):
    - RCT-Folly (= 2021.06.28.00-v2)
    - RCTTypeSafety (= 0.69.4)
    - React-Codegen (= 0.69.4)
    - React-Core/RCTSettingsHeaders (= 0.69.4)
    - React-jsi (= 0.69.4)
    - ReactCommon/turbomodule/core (= 0.69.4)
  - React-RCTText (0.69.4):
    - React-Core/RCTTextHeaders (= 0.69.4)
  - React-RCTVibration (0.69.4):
    - RCT-Folly (= 2021.06.28.00-v2)
    - React-Codegen (= 0.69.4)
    - React-Core/RCTVibrationHeaders (= 0.69.4)
    - React-jsi (= 0.69.4)
    - ReactCommon/turbomodule/core (= 0.69.4)
  - React-runtimeexecutor (0.69.4):
    - React-jsi (= 0.69.4)
  - ReactCommon/turbomodule/core (0.69.4):
    - DoubleConversion
    - glog
    - RCT-Folly (= 2021.06.28.00-v2)
    - React-bridging (= 0.69.4)
    - React-callinvoker (= 0.69.4)
    - React-Core (= 0.69.4)
    - React-cxxreact (= 0.69.4)
    - React-jsi (= 0.69.4)
    - React-logger (= 0.69.4)
    - React-perflogger (= 0.69.4)
  - RNCClipboard (1.9.0):
    - React-Core
  - RNCMaskedView (0.2.6):
    - React-Core
  - RNFastImage (8.5.11):
    - React-Core
    - SDWebImage (~> 5.11.1)
    - SDWebImageWebPCoder (~> 0.8.4)
  - RNGestureHandler (2.3.2-wp-2):
    - React-Core
  - RNReanimated (2.9.1-wp-3):
    - DoubleConversion
    - FBLazyVector
    - FBReactNativeSpec
    - glog
    - RCT-Folly
    - RCTRequired
    - RCTTypeSafety
    - React-callinvoker
    - React-Core
    - React-Core/DevSupport
    - React-Core/RCTWebSocket
    - React-CoreModules
    - React-cxxreact
    - React-jsi
    - React-jsiexecutor
    - React-jsinspector
    - React-RCTActionSheet
    - React-RCTAnimation
    - React-RCTBlob
    - React-RCTImage
    - React-RCTLinking
    - React-RCTNetwork
    - React-RCTSettings
    - React-RCTText
    - ReactCommon/turbomodule/core
    - Yoga
  - RNScreens (2.9.0):
    - React-Core
  - RNSVG (9.13.6):
    - React-Core
<<<<<<< HEAD
  - RNTAztecView (1.92.1):
=======
  - RNTAztecView (1.92.0):
>>>>>>> 38c1276b
    - React-Core
    - WordPress-Aztec-iOS (~> 1.19.8)
  - SDWebImage (5.11.1):
    - SDWebImage/Core (= 5.11.1)
  - SDWebImage/Core (5.11.1)
  - SDWebImageWebPCoder (0.8.5):
    - libwebp (~> 1.0)
    - SDWebImage/Core (~> 5.10)
  - WordPress-Aztec-iOS (1.19.8)
  - Yoga (1.14.0)

DEPENDENCIES:
  - boost (from `../../../node_modules/react-native/third-party-podspecs/boost.podspec`)
  - BVLinearGradient (from `../../../node_modules/react-native-linear-gradient`)
  - DoubleConversion (from `../../../node_modules/react-native/third-party-podspecs/DoubleConversion.podspec`)
  - FBLazyVector (from `../../../node_modules/react-native/Libraries/FBLazyVector`)
  - FBReactNativeSpec (from `../../../node_modules/react-native/React/FBReactNativeSpec`)
  - glog (from `../../../node_modules/react-native/third-party-podspecs/glog.podspec`)
  - Gutenberg (from `../../react-native-bridge`)
  - RCT-Folly (from `../../../node_modules/react-native/third-party-podspecs/RCT-Folly.podspec`)
  - RCTRequired (from `../../../node_modules/react-native/Libraries/RCTRequired`)
  - RCTTypeSafety (from `../../../node_modules/react-native/Libraries/TypeSafety`)
  - React (from `../../../node_modules/react-native/`)
  - React-bridging (from `../../../node_modules/react-native/ReactCommon`)
  - React-callinvoker (from `../../../node_modules/react-native/ReactCommon/callinvoker`)
  - React-Codegen (from `build/generated/ios`)
  - React-Core (from `../../../node_modules/react-native/`)
  - React-Core/RCTWebSocket (from `../../../node_modules/react-native/`)
  - React-CoreModules (from `../../../node_modules/react-native/React/CoreModules`)
  - React-cxxreact (from `../../../node_modules/react-native/ReactCommon/cxxreact`)
  - React-jsi (from `../../../node_modules/react-native/ReactCommon/jsi`)
  - React-jsiexecutor (from `../../../node_modules/react-native/ReactCommon/jsiexecutor`)
  - React-jsinspector (from `../../../node_modules/react-native/ReactCommon/jsinspector`)
  - React-logger (from `../../../node_modules/react-native/ReactCommon/logger`)
  - "react-native-blur (from `../../../node_modules/@react-native-community/blur`)"
  - react-native-get-random-values (from `../../../node_modules/react-native-get-random-values`)
  - react-native-safe-area (from `../../../node_modules/react-native-safe-area`)
  - react-native-safe-area-context (from `../../../node_modules/react-native-safe-area-context`)
  - "react-native-slider (from `../../../node_modules/@react-native-community/slider`)"
  - react-native-video (from `../../../node_modules/react-native-video`)
  - react-native-webview (from `../../../node_modules/react-native-webview`)
  - React-perflogger (from `../../../node_modules/react-native/ReactCommon/reactperflogger`)
  - React-RCTActionSheet (from `../../../node_modules/react-native/Libraries/ActionSheetIOS`)
  - React-RCTAnimation (from `../../../node_modules/react-native/Libraries/NativeAnimation`)
  - React-RCTBlob (from `../../../node_modules/react-native/Libraries/Blob`)
  - React-RCTImage (from `../../../node_modules/react-native/Libraries/Image`)
  - React-RCTLinking (from `../../../node_modules/react-native/Libraries/LinkingIOS`)
  - React-RCTNetwork (from `../../../node_modules/react-native/Libraries/Network`)
  - React-RCTSettings (from `../../../node_modules/react-native/Libraries/Settings`)
  - React-RCTText (from `../../../node_modules/react-native/Libraries/Text`)
  - React-RCTVibration (from `../../../node_modules/react-native/Libraries/Vibration`)
  - React-runtimeexecutor (from `../../../node_modules/react-native/ReactCommon/runtimeexecutor`)
  - ReactCommon/turbomodule/core (from `../../../node_modules/react-native/ReactCommon`)
  - "RNCClipboard (from `../../../node_modules/@react-native-clipboard/clipboard`)"
  - "RNCMaskedView (from `../../../node_modules/@react-native-masked-view/masked-view`)"
  - RNFastImage (from `../../../node_modules/react-native-fast-image`)
  - RNGestureHandler (from `../../../node_modules/react-native-gesture-handler`)
  - RNReanimated (from `../../../node_modules/react-native-reanimated`)
  - RNScreens (from `../../../node_modules/react-native-screens`)
  - RNSVG (from `../../../node_modules/react-native-svg`)
  - RNTAztecView (from `../../react-native-aztec`)
  - Yoga (from `../../../node_modules/react-native/ReactCommon/yoga`)

SPEC REPOS:
  trunk:
    - fmt
    - libwebp
    - SDWebImage
    - SDWebImageWebPCoder
    - WordPress-Aztec-iOS

EXTERNAL SOURCES:
  boost:
    :podspec: "../../../node_modules/react-native/third-party-podspecs/boost.podspec"
  BVLinearGradient:
    :path: "../../../node_modules/react-native-linear-gradient"
  DoubleConversion:
    :podspec: "../../../node_modules/react-native/third-party-podspecs/DoubleConversion.podspec"
  FBLazyVector:
    :path: "../../../node_modules/react-native/Libraries/FBLazyVector"
  FBReactNativeSpec:
    :path: "../../../node_modules/react-native/React/FBReactNativeSpec"
  glog:
    :podspec: "../../../node_modules/react-native/third-party-podspecs/glog.podspec"
  Gutenberg:
    :path: "../../react-native-bridge"
  RCT-Folly:
    :podspec: "../../../node_modules/react-native/third-party-podspecs/RCT-Folly.podspec"
  RCTRequired:
    :path: "../../../node_modules/react-native/Libraries/RCTRequired"
  RCTTypeSafety:
    :path: "../../../node_modules/react-native/Libraries/TypeSafety"
  React:
    :path: "../../../node_modules/react-native/"
  React-bridging:
    :path: "../../../node_modules/react-native/ReactCommon"
  React-callinvoker:
    :path: "../../../node_modules/react-native/ReactCommon/callinvoker"
  React-Codegen:
    :path: build/generated/ios
  React-Core:
    :path: "../../../node_modules/react-native/"
  React-CoreModules:
    :path: "../../../node_modules/react-native/React/CoreModules"
  React-cxxreact:
    :path: "../../../node_modules/react-native/ReactCommon/cxxreact"
  React-jsi:
    :path: "../../../node_modules/react-native/ReactCommon/jsi"
  React-jsiexecutor:
    :path: "../../../node_modules/react-native/ReactCommon/jsiexecutor"
  React-jsinspector:
    :path: "../../../node_modules/react-native/ReactCommon/jsinspector"
  React-logger:
    :path: "../../../node_modules/react-native/ReactCommon/logger"
  react-native-blur:
    :path: "../../../node_modules/@react-native-community/blur"
  react-native-get-random-values:
    :path: "../../../node_modules/react-native-get-random-values"
  react-native-safe-area:
    :path: "../../../node_modules/react-native-safe-area"
  react-native-safe-area-context:
    :path: "../../../node_modules/react-native-safe-area-context"
  react-native-slider:
    :path: "../../../node_modules/@react-native-community/slider"
  react-native-video:
    :path: "../../../node_modules/react-native-video"
  react-native-webview:
    :path: "../../../node_modules/react-native-webview"
  React-perflogger:
    :path: "../../../node_modules/react-native/ReactCommon/reactperflogger"
  React-RCTActionSheet:
    :path: "../../../node_modules/react-native/Libraries/ActionSheetIOS"
  React-RCTAnimation:
    :path: "../../../node_modules/react-native/Libraries/NativeAnimation"
  React-RCTBlob:
    :path: "../../../node_modules/react-native/Libraries/Blob"
  React-RCTImage:
    :path: "../../../node_modules/react-native/Libraries/Image"
  React-RCTLinking:
    :path: "../../../node_modules/react-native/Libraries/LinkingIOS"
  React-RCTNetwork:
    :path: "../../../node_modules/react-native/Libraries/Network"
  React-RCTSettings:
    :path: "../../../node_modules/react-native/Libraries/Settings"
  React-RCTText:
    :path: "../../../node_modules/react-native/Libraries/Text"
  React-RCTVibration:
    :path: "../../../node_modules/react-native/Libraries/Vibration"
  React-runtimeexecutor:
    :path: "../../../node_modules/react-native/ReactCommon/runtimeexecutor"
  ReactCommon:
    :path: "../../../node_modules/react-native/ReactCommon"
  RNCClipboard:
    :path: "../../../node_modules/@react-native-clipboard/clipboard"
  RNCMaskedView:
    :path: "../../../node_modules/@react-native-masked-view/masked-view"
  RNFastImage:
    :path: "../../../node_modules/react-native-fast-image"
  RNGestureHandler:
    :path: "../../../node_modules/react-native-gesture-handler"
  RNReanimated:
    :path: "../../../node_modules/react-native-reanimated"
  RNScreens:
    :path: "../../../node_modules/react-native-screens"
  RNSVG:
    :path: "../../../node_modules/react-native-svg"
  RNTAztecView:
    :path: "../../react-native-aztec"
  Yoga:
    :path: "../../../node_modules/react-native/ReactCommon/yoga"

SPEC CHECKSUMS:
  boost: a7c83b31436843459a1961bfd74b96033dc77234
  BVLinearGradient: ace34fab72158c068ae989a0ebdbf86cb4ef0e49
  DoubleConversion: 5189b271737e1565bdce30deb4a08d647e3f5f54
  FBLazyVector: c71b8c429a8af2aff1013934a7152e9d9d0c937d
  FBReactNativeSpec: 2ff441cbe6e58c1778d8a5cf3311831a6a8c0809
  fmt: ff9d55029c625d3757ed641535fd4a75fedc7ce9
  glog: 3d02b25ca00c2d456734d0bcff864cbc62f6ae1a
<<<<<<< HEAD
  Gutenberg: 0d272fc0f7c1742329990d0dd79bbf67e3112370
=======
  Gutenberg: 813c4dfb5429e93142c3c52a0ee13c3bb7351c4f
>>>>>>> 38c1276b
  libwebp: 60305b2e989864154bd9be3d772730f08fc6a59c
  RCT-Folly: b9d9fe1fc70114b751c076104e52f3b1b5e5a95a
  RCTRequired: bd9d2ab0fda10171fcbcf9ba61a7df4dc15a28f4
  RCTTypeSafety: e44e139bf6ec8042db396201834fc2372f6a21cd
  React: 482cd1ba23c471be1aed3800180be2427418d7be
  React-bridging: c2ea4fed6fe4ed27c12fd71e88b5d5d3da107fde
  React-callinvoker: d4d1f98163fb5e35545e910415ef6c04796bb188
  React-Codegen: ff35fb9c7f6ec2ed34fb6de2e1099d88dfb25f2f
  React-Core: 4d3443a45b67c71d74d7243ddde9569d1e4f4fad
  React-CoreModules: 70be25399366b5632ab18ecf6fe444a8165a7bea
  React-cxxreact: 822d3794fc0bf206f4691592f90e086dd4f92228
  React-jsi: ffa51cbc9a78cc156cf61f79ed52ecb76dc6013b
  React-jsiexecutor: a27badbbdbc0ff781813370736a2d1c7261181d4
  React-jsinspector: 8a3d3f5dcd23a91e8c80b1bf0e96902cd1dca999
  React-logger: 1088859f145b8f6dd0d3ed051a647ef0e3e80fad
  react-native-blur: 3e9c8e8e9f7d17fa1b94e1a0ae9fd816675f5382
  react-native-get-random-values: b6fb85e7169b9822976793e467458c151c3e8b69
  react-native-safe-area: c9cf765aa2dd96159476a99633e7d462ce5bb94f
  react-native-safe-area-context: f0906bf8bc9835ac9a9d3f97e8bde2a997d8da79
  react-native-slider: a433f1c13c5da3c17a587351bff7371f65cc9a07
  react-native-video: cc1982bfac4d256fb56302642d968b6e72ffbeb7
  react-native-webview: 193d233c29eacce1f42ca2637dab7ba79c25a6de
  React-perflogger: cb386fd44c97ec7f8199c04c12b22066b0f2e1e0
  React-RCTActionSheet: f803a85e46cf5b4066c2ac5e122447f918e9c6e5
  React-RCTAnimation: 19c80fa950ccce7f4db76a2a7f2cf79baae07fc7
  React-RCTBlob: f36ab97e2d515c36df14a1571e50056be80413d5
  React-RCTImage: 2c8f0a329a116248e82f8972ffe806e47c6d1cfa
  React-RCTLinking: 670f0223075aff33be3b89714f1da4f5343fc4af
  React-RCTNetwork: 09385b73f4ff1f46bd5d749540fb33f69a7e5908
  React-RCTSettings: 33b12d3ac7a1f2eba069ec7bd1b84345263b3bbe
  React-RCTText: a1a3ea902403bd9ae4cf6f7960551dc1d25711b5
  React-RCTVibration: 9adb4a3cbb598d1bbd46a05256f445e4b8c70603
  React-runtimeexecutor: 61ee22a8cdf8b6bb2a7fb7b4ba2cc763e5285196
  ReactCommon: 8f67bd7e0a6afade0f20718f859dc8c2275f2e83
  RNCClipboard: 99fc8ad669a376b756fbc8098ae2fd05c0ed0668
  RNCMaskedView: c298b644a10c0c142055b3ae24d83879ecb13ccd
  RNFastImage: 1f2cab428712a4baaf78d6169eaec7f622556dd7
  RNGestureHandler: 3e0ea0c115175e66680032904339696bab928ca3
  RNReanimated: bea6acb5fdcbd8ca27641180579d09e3434f803c
  RNScreens: 953633729a42e23ad0c93574d676b361e3335e8b
  RNSVG: 36a7359c428dcb7c6bce1cc546fbfebe069809b0
<<<<<<< HEAD
  RNTAztecView: 2d5a5eb98bc530982c15d1c20f584ba24ca035df
=======
  RNTAztecView: 9d9b19990e2af3248c50009422d04d10b17ce192
>>>>>>> 38c1276b
  SDWebImage: a7f831e1a65eb5e285e3fb046a23fcfbf08e696d
  SDWebImageWebPCoder: 908b83b6adda48effe7667cd2b7f78c897e5111d
  WordPress-Aztec-iOS: 7d11d598f14c82c727c08b56bd35fbeb7dafb504
  Yoga: ff994563b2fd98c982ca58e8cd9db2cdaf4dda74

PODFILE CHECKSUM: 6ae5f47a0b577b6e4ad29c87992c37b2a814a0b7

COCOAPODS: 1.11.3<|MERGE_RESOLUTION|>--- conflicted
+++ resolved
@@ -13,11 +13,7 @@
     - ReactCommon/turbomodule/core (= 0.69.4)
   - fmt (6.2.1)
   - glog (0.3.5)
-<<<<<<< HEAD
   - Gutenberg (1.92.1):
-=======
-  - Gutenberg (1.92.0):
->>>>>>> 38c1276b
     - React-Core (= 0.69.4)
     - React-CoreModules (= 0.69.4)
     - React-RCTImage (= 0.69.4)
@@ -364,11 +360,7 @@
     - React-Core
   - RNSVG (9.13.6):
     - React-Core
-<<<<<<< HEAD
   - RNTAztecView (1.92.1):
-=======
-  - RNTAztecView (1.92.0):
->>>>>>> 38c1276b
     - React-Core
     - WordPress-Aztec-iOS (~> 1.19.8)
   - SDWebImage (5.11.1):
@@ -548,11 +540,7 @@
   FBReactNativeSpec: 2ff441cbe6e58c1778d8a5cf3311831a6a8c0809
   fmt: ff9d55029c625d3757ed641535fd4a75fedc7ce9
   glog: 3d02b25ca00c2d456734d0bcff864cbc62f6ae1a
-<<<<<<< HEAD
   Gutenberg: 0d272fc0f7c1742329990d0dd79bbf67e3112370
-=======
-  Gutenberg: 813c4dfb5429e93142c3c52a0ee13c3bb7351c4f
->>>>>>> 38c1276b
   libwebp: 60305b2e989864154bd9be3d772730f08fc6a59c
   RCT-Folly: b9d9fe1fc70114b751c076104e52f3b1b5e5a95a
   RCTRequired: bd9d2ab0fda10171fcbcf9ba61a7df4dc15a28f4
@@ -594,11 +582,7 @@
   RNReanimated: bea6acb5fdcbd8ca27641180579d09e3434f803c
   RNScreens: 953633729a42e23ad0c93574d676b361e3335e8b
   RNSVG: 36a7359c428dcb7c6bce1cc546fbfebe069809b0
-<<<<<<< HEAD
   RNTAztecView: 2d5a5eb98bc530982c15d1c20f584ba24ca035df
-=======
-  RNTAztecView: 9d9b19990e2af3248c50009422d04d10b17ce192
->>>>>>> 38c1276b
   SDWebImage: a7f831e1a65eb5e285e3fb046a23fcfbf08e696d
   SDWebImageWebPCoder: 908b83b6adda48effe7667cd2b7f78c897e5111d
   WordPress-Aztec-iOS: 7d11d598f14c82c727c08b56bd35fbeb7dafb504
