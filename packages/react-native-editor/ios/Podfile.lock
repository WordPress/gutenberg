--- conflicted
+++ resolved
@@ -13,11 +13,7 @@
     - ReactCommon/turbomodule/core (= 0.71.11)
   - fmt (6.2.1)
   - glog (0.3.5)
-<<<<<<< HEAD
   - Gutenberg (1.110.1):
-=======
-  - Gutenberg (1.111.0):
->>>>>>> 31d0943c
     - React-Core (= 0.71.11)
     - React-CoreModules (= 0.71.11)
     - React-RCTImage (= 0.71.11)
@@ -433,11 +429,7 @@
     - React-RCTImage
   - RNSVG (13.9.0):
     - React-Core
-<<<<<<< HEAD
   - RNTAztecView (1.110.1):
-=======
-  - RNTAztecView (1.111.0):
->>>>>>> 31d0943c
     - React-Core
     - WordPress-Aztec-iOS (= 1.19.9)
   - SDWebImage (5.11.1):
@@ -625,11 +617,7 @@
   FBReactNativeSpec: f07662560742d82a5b73cee116c70b0b49bcc220
   fmt: ff9d55029c625d3757ed641535fd4a75fedc7ce9
   glog: 04b94705f318337d7ead9e6d17c019bd9b1f6b1b
-<<<<<<< HEAD
   Gutenberg: bbedba04d8a73f4a38309979a407a3781769db3d
-=======
-  Gutenberg: 904e4e1fe0069106402b3c619fe755ddd6930e48
->>>>>>> 31d0943c
   hermes-engine: 34c863b446d0135b85a6536fa5fd89f48196f848
   libevent: 4049cae6c81cdb3654a443be001fb9bdceff7913
   libwebp: 60305b2e989864154bd9be3d772730f08fc6a59c
@@ -674,11 +662,7 @@
   RNReanimated: d4f363f4987ae0ade3e36ff81c94e68261bf4b8d
   RNScreens: 68fd1060f57dd1023880bf4c05d74784b5392789
   RNSVG: 53c661b76829783cdaf9b7a57258f3d3b4c28315
-<<<<<<< HEAD
   RNTAztecView: dbfc3b0f8e5ac309fbce408e7a2921f00d31e836
-=======
-  RNTAztecView: 1985084da164a50b19ce73e3b82395f89bbac7a6
->>>>>>> 31d0943c
   SDWebImage: a7f831e1a65eb5e285e3fb046a23fcfbf08e696d
   SDWebImageWebPCoder: 908b83b6adda48effe7667cd2b7f78c897e5111d
   WordPress-Aztec-iOS: fbebd569c61baa252b3f5058c0a2a9a6ada686bb
