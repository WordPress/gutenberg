--- conflicted
+++ resolved
@@ -21,11 +21,7 @@
     - DoubleConversion
     - glog
   - glog (0.3.5)
-<<<<<<< HEAD
-  - Gutenberg (8.4.0):
-=======
   - Gutenberg (8.4.0-rc.1):
->>>>>>> 6e80f445
     - React (= 0.61.5)
     - React-CoreModules (= 0.61.5)
     - React-RCTImage (= 0.61.5)
@@ -193,8 +189,6 @@
     - React-cxxreact (= 0.61.5)
     - React-jsi (= 0.61.5)
   - React-jsinspector (0.61.5)
-  - react-native-blur (0.8.0):
-    - React
   - react-native-get-random-values (1.4.0):
     - React
   - react-native-keyboard-aware-scroll-view (0.8.8):
@@ -272,7 +266,6 @@
   - React-jsi (from `../../../node_modules/react-native/ReactCommon/jsi`)
   - React-jsiexecutor (from `../../../node_modules/react-native/ReactCommon/jsiexecutor`)
   - React-jsinspector (from `../../../node_modules/react-native/ReactCommon/jsinspector`)
-  - "react-native-blur (from `../../../node_modules/@react-native-community/blur`)"
   - react-native-get-random-values (from `../../../node_modules/react-native-get-random-values`)
   - react-native-keyboard-aware-scroll-view (from `../../../node_modules/react-native-keyboard-aware-scroll-view`)
   - react-native-safe-area (from `../../../node_modules/react-native-safe-area`)
@@ -332,8 +325,6 @@
     :path: "../../../node_modules/react-native/ReactCommon/jsiexecutor"
   React-jsinspector:
     :path: "../../../node_modules/react-native/ReactCommon/jsinspector"
-  react-native-blur:
-    :path: "../../../node_modules/@react-native-community/blur"
   react-native-get-random-values:
     :path: "../../../node_modules/react-native-get-random-values"
   react-native-keyboard-aware-scroll-view:
@@ -381,11 +372,7 @@
   FBReactNativeSpec: 118d0d177724c2d67f08a59136eb29ef5943ec75
   Folly: 30e7936e1c45c08d884aa59369ed951a8e68cf51
   glog: 1f3da668190260b06b429bb211bfbee5cd790c28
-<<<<<<< HEAD
-  Gutenberg: 42a3ed491af07194744d45aa7fc44b8202ea1a5b
-=======
   Gutenberg: f7055103da8a673d813ecec75875d973e3d25445
->>>>>>> 6e80f445
   RCTRequired: b153add4da6e7dbc44aebf93f3cf4fcae392ddf1
   RCTTypeSafety: 9aa1b91d7f9310fc6eadc3cf95126ffe818af320
   React: b6a59ef847b2b40bb6e0180a97d0ca716969ac78
@@ -395,7 +382,6 @@
   React-jsi: cb2cd74d7ccf4cffb071a46833613edc79cdf8f7
   React-jsiexecutor: d5525f9ed5f782fdbacb64b9b01a43a9323d2386
   React-jsinspector: fa0ecc501688c3c4c34f28834a76302233e29dc0
-  react-native-blur: cad4d93b364f91e7b7931b3fa935455487e5c33c
   react-native-get-random-values: 8940331a943a46c165d3ed05802c09c392f8dd46
   react-native-keyboard-aware-scroll-view: ffa9152671fec9a571197ed2d02e0fcb90206e60
   react-native-safe-area: e8230b0017d76c00de6b01e2412dcf86b127c6a3
