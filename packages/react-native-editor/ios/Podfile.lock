PODS:
  - boost (1.76.0)
  - BVLinearGradient (2.5.6-wp-2):
    - React-Core
  - DoubleConversion (1.1.6)
  - FBLazyVector (0.66.2)
  - FBReactNativeSpec (0.66.2):
    - RCT-Folly (= 2021.06.28.00-v2)
    - RCTRequired (= 0.66.2)
    - RCTTypeSafety (= 0.66.2)
    - React-Core (= 0.66.2)
    - React-jsi (= 0.66.2)
    - ReactCommon/turbomodule/core (= 0.66.2)
  - fmt (6.2.1)
  - glog (0.3.5)
<<<<<<< HEAD
  - Gutenberg (1.76.3):
=======
  - Gutenberg (1.77.0):
>>>>>>> 3323c844
    - React-Core (= 0.66.2)
    - React-CoreModules (= 0.66.2)
    - React-RCTImage (= 0.66.2)
    - RNTAztecView
  - RCT-Folly (2021.06.28.00-v2):
    - boost
    - DoubleConversion
    - fmt (~> 6.2.1)
    - glog
    - RCT-Folly/Default (= 2021.06.28.00-v2)
  - RCT-Folly/Default (2021.06.28.00-v2):
    - boost
    - DoubleConversion
    - fmt (~> 6.2.1)
    - glog
  - RCTRequired (0.66.2)
  - RCTTypeSafety (0.66.2):
    - FBLazyVector (= 0.66.2)
    - RCT-Folly (= 2021.06.28.00-v2)
    - RCTRequired (= 0.66.2)
    - React-Core (= 0.66.2)
  - React (0.66.2):
    - React-Core (= 0.66.2)
    - React-Core/DevSupport (= 0.66.2)
    - React-Core/RCTWebSocket (= 0.66.2)
    - React-RCTActionSheet (= 0.66.2)
    - React-RCTAnimation (= 0.66.2)
    - React-RCTBlob (= 0.66.2)
    - React-RCTImage (= 0.66.2)
    - React-RCTLinking (= 0.66.2)
    - React-RCTNetwork (= 0.66.2)
    - React-RCTSettings (= 0.66.2)
    - React-RCTText (= 0.66.2)
    - React-RCTVibration (= 0.66.2)
  - React-callinvoker (0.66.2)
  - React-Core (0.66.2):
    - glog
    - RCT-Folly (= 2021.06.28.00-v2)
    - React-Core/Default (= 0.66.2)
    - React-cxxreact (= 0.66.2)
    - React-jsi (= 0.66.2)
    - React-jsiexecutor (= 0.66.2)
    - React-perflogger (= 0.66.2)
    - Yoga
  - React-Core/CoreModulesHeaders (0.66.2):
    - glog
    - RCT-Folly (= 2021.06.28.00-v2)
    - React-Core/Default
    - React-cxxreact (= 0.66.2)
    - React-jsi (= 0.66.2)
    - React-jsiexecutor (= 0.66.2)
    - React-perflogger (= 0.66.2)
    - Yoga
  - React-Core/Default (0.66.2):
    - glog
    - RCT-Folly (= 2021.06.28.00-v2)
    - React-cxxreact (= 0.66.2)
    - React-jsi (= 0.66.2)
    - React-jsiexecutor (= 0.66.2)
    - React-perflogger (= 0.66.2)
    - Yoga
  - React-Core/DevSupport (0.66.2):
    - glog
    - RCT-Folly (= 2021.06.28.00-v2)
    - React-Core/Default (= 0.66.2)
    - React-Core/RCTWebSocket (= 0.66.2)
    - React-cxxreact (= 0.66.2)
    - React-jsi (= 0.66.2)
    - React-jsiexecutor (= 0.66.2)
    - React-jsinspector (= 0.66.2)
    - React-perflogger (= 0.66.2)
    - Yoga
  - React-Core/RCTActionSheetHeaders (0.66.2):
    - glog
    - RCT-Folly (= 2021.06.28.00-v2)
    - React-Core/Default
    - React-cxxreact (= 0.66.2)
    - React-jsi (= 0.66.2)
    - React-jsiexecutor (= 0.66.2)
    - React-perflogger (= 0.66.2)
    - Yoga
  - React-Core/RCTAnimationHeaders (0.66.2):
    - glog
    - RCT-Folly (= 2021.06.28.00-v2)
    - React-Core/Default
    - React-cxxreact (= 0.66.2)
    - React-jsi (= 0.66.2)
    - React-jsiexecutor (= 0.66.2)
    - React-perflogger (= 0.66.2)
    - Yoga
  - React-Core/RCTBlobHeaders (0.66.2):
    - glog
    - RCT-Folly (= 2021.06.28.00-v2)
    - React-Core/Default
    - React-cxxreact (= 0.66.2)
    - React-jsi (= 0.66.2)
    - React-jsiexecutor (= 0.66.2)
    - React-perflogger (= 0.66.2)
    - Yoga
  - React-Core/RCTImageHeaders (0.66.2):
    - glog
    - RCT-Folly (= 2021.06.28.00-v2)
    - React-Core/Default
    - React-cxxreact (= 0.66.2)
    - React-jsi (= 0.66.2)
    - React-jsiexecutor (= 0.66.2)
    - React-perflogger (= 0.66.2)
    - Yoga
  - React-Core/RCTLinkingHeaders (0.66.2):
    - glog
    - RCT-Folly (= 2021.06.28.00-v2)
    - React-Core/Default
    - React-cxxreact (= 0.66.2)
    - React-jsi (= 0.66.2)
    - React-jsiexecutor (= 0.66.2)
    - React-perflogger (= 0.66.2)
    - Yoga
  - React-Core/RCTNetworkHeaders (0.66.2):
    - glog
    - RCT-Folly (= 2021.06.28.00-v2)
    - React-Core/Default
    - React-cxxreact (= 0.66.2)
    - React-jsi (= 0.66.2)
    - React-jsiexecutor (= 0.66.2)
    - React-perflogger (= 0.66.2)
    - Yoga
  - React-Core/RCTSettingsHeaders (0.66.2):
    - glog
    - RCT-Folly (= 2021.06.28.00-v2)
    - React-Core/Default
    - React-cxxreact (= 0.66.2)
    - React-jsi (= 0.66.2)
    - React-jsiexecutor (= 0.66.2)
    - React-perflogger (= 0.66.2)
    - Yoga
  - React-Core/RCTTextHeaders (0.66.2):
    - glog
    - RCT-Folly (= 2021.06.28.00-v2)
    - React-Core/Default
    - React-cxxreact (= 0.66.2)
    - React-jsi (= 0.66.2)
    - React-jsiexecutor (= 0.66.2)
    - React-perflogger (= 0.66.2)
    - Yoga
  - React-Core/RCTVibrationHeaders (0.66.2):
    - glog
    - RCT-Folly (= 2021.06.28.00-v2)
    - React-Core/Default
    - React-cxxreact (= 0.66.2)
    - React-jsi (= 0.66.2)
    - React-jsiexecutor (= 0.66.2)
    - React-perflogger (= 0.66.2)
    - Yoga
  - React-Core/RCTWebSocket (0.66.2):
    - glog
    - RCT-Folly (= 2021.06.28.00-v2)
    - React-Core/Default (= 0.66.2)
    - React-cxxreact (= 0.66.2)
    - React-jsi (= 0.66.2)
    - React-jsiexecutor (= 0.66.2)
    - React-perflogger (= 0.66.2)
    - Yoga
  - React-CoreModules (0.66.2):
    - FBReactNativeSpec (= 0.66.2)
    - RCT-Folly (= 2021.06.28.00-v2)
    - RCTTypeSafety (= 0.66.2)
    - React-Core/CoreModulesHeaders (= 0.66.2)
    - React-jsi (= 0.66.2)
    - React-RCTImage (= 0.66.2)
    - ReactCommon/turbomodule/core (= 0.66.2)
  - React-cxxreact (0.66.2):
    - boost (= 1.76.0)
    - DoubleConversion
    - glog
    - RCT-Folly (= 2021.06.28.00-v2)
    - React-callinvoker (= 0.66.2)
    - React-jsi (= 0.66.2)
    - React-jsinspector (= 0.66.2)
    - React-logger (= 0.66.2)
    - React-perflogger (= 0.66.2)
    - React-runtimeexecutor (= 0.66.2)
  - React-jsi (0.66.2):
    - boost (= 1.76.0)
    - DoubleConversion
    - glog
    - RCT-Folly (= 2021.06.28.00-v2)
    - React-jsi/Default (= 0.66.2)
  - React-jsi/Default (0.66.2):
    - boost (= 1.76.0)
    - DoubleConversion
    - glog
    - RCT-Folly (= 2021.06.28.00-v2)
  - React-jsiexecutor (0.66.2):
    - DoubleConversion
    - glog
    - RCT-Folly (= 2021.06.28.00-v2)
    - React-cxxreact (= 0.66.2)
    - React-jsi (= 0.66.2)
    - React-perflogger (= 0.66.2)
  - React-jsinspector (0.66.2)
  - React-logger (0.66.2):
    - glog
  - react-native-blur (0.8.0):
    - React-Core
  - react-native-get-random-values (1.4.0):
    - React-Core
  - react-native-keyboard-aware-scroll-view (0.8.8-wp-1):
    - React-Core
  - react-native-safe-area (0.5.1):
    - React-Core
  - react-native-safe-area-context (3.2.0):
    - React-Core
  - react-native-slider (3.0.2-wp-2):
    - React-Core
  - react-native-video (5.2.0-wp-2):
    - React-Core
    - react-native-video/Video (= 5.2.0-wp-2)
  - react-native-video/Video (5.2.0-wp-2):
    - React-Core
  - react-native-webview (11.6.2):
    - React-Core
  - React-perflogger (0.66.2)
  - React-RCTActionSheet (0.66.2):
    - React-Core/RCTActionSheetHeaders (= 0.66.2)
  - React-RCTAnimation (0.66.2):
    - FBReactNativeSpec (= 0.66.2)
    - RCT-Folly (= 2021.06.28.00-v2)
    - RCTTypeSafety (= 0.66.2)
    - React-Core/RCTAnimationHeaders (= 0.66.2)
    - React-jsi (= 0.66.2)
    - ReactCommon/turbomodule/core (= 0.66.2)
  - React-RCTBlob (0.66.2):
    - FBReactNativeSpec (= 0.66.2)
    - RCT-Folly (= 2021.06.28.00-v2)
    - React-Core/RCTBlobHeaders (= 0.66.2)
    - React-Core/RCTWebSocket (= 0.66.2)
    - React-jsi (= 0.66.2)
    - React-RCTNetwork (= 0.66.2)
    - ReactCommon/turbomodule/core (= 0.66.2)
  - React-RCTImage (0.66.2):
    - FBReactNativeSpec (= 0.66.2)
    - RCT-Folly (= 2021.06.28.00-v2)
    - RCTTypeSafety (= 0.66.2)
    - React-Core/RCTImageHeaders (= 0.66.2)
    - React-jsi (= 0.66.2)
    - React-RCTNetwork (= 0.66.2)
    - ReactCommon/turbomodule/core (= 0.66.2)
  - React-RCTLinking (0.66.2):
    - FBReactNativeSpec (= 0.66.2)
    - React-Core/RCTLinkingHeaders (= 0.66.2)
    - React-jsi (= 0.66.2)
    - ReactCommon/turbomodule/core (= 0.66.2)
  - React-RCTNetwork (0.66.2):
    - FBReactNativeSpec (= 0.66.2)
    - RCT-Folly (= 2021.06.28.00-v2)
    - RCTTypeSafety (= 0.66.2)
    - React-Core/RCTNetworkHeaders (= 0.66.2)
    - React-jsi (= 0.66.2)
    - ReactCommon/turbomodule/core (= 0.66.2)
  - React-RCTSettings (0.66.2):
    - FBReactNativeSpec (= 0.66.2)
    - RCT-Folly (= 2021.06.28.00-v2)
    - RCTTypeSafety (= 0.66.2)
    - React-Core/RCTSettingsHeaders (= 0.66.2)
    - React-jsi (= 0.66.2)
    - ReactCommon/turbomodule/core (= 0.66.2)
  - React-RCTText (0.66.2):
    - React-Core/RCTTextHeaders (= 0.66.2)
  - React-RCTVibration (0.66.2):
    - FBReactNativeSpec (= 0.66.2)
    - RCT-Folly (= 2021.06.28.00-v2)
    - React-Core/RCTVibrationHeaders (= 0.66.2)
    - React-jsi (= 0.66.2)
    - ReactCommon/turbomodule/core (= 0.66.2)
  - React-runtimeexecutor (0.66.2):
    - React-jsi (= 0.66.2)
  - ReactCommon/turbomodule/core (0.66.2):
    - DoubleConversion
    - glog
    - RCT-Folly (= 2021.06.28.00-v2)
    - React-callinvoker (= 0.66.2)
    - React-Core (= 0.66.2)
    - React-cxxreact (= 0.66.2)
    - React-jsi (= 0.66.2)
    - React-logger (= 0.66.2)
    - React-perflogger (= 0.66.2)
  - RNCClipboard (1.9.0):
    - React-Core
  - RNCMaskedView (0.2.6):
    - React-Core
  - RNGestureHandler (2.3.2-wp-1):
    - React-Core
  - RNReanimated (2.4.1-wp-3):
    - DoubleConversion
    - FBLazyVector
    - FBReactNativeSpec
    - glog
    - RCT-Folly
    - RCTRequired
    - RCTTypeSafety
    - React-callinvoker
    - React-Core
    - React-Core/DevSupport
    - React-Core/RCTWebSocket
    - React-CoreModules
    - React-cxxreact
    - React-jsi
    - React-jsiexecutor
    - React-jsinspector
    - React-RCTActionSheet
    - React-RCTAnimation
    - React-RCTBlob
    - React-RCTImage
    - React-RCTLinking
    - React-RCTNetwork
    - React-RCTSettings
    - React-RCTText
    - ReactCommon/turbomodule/core
    - Yoga
  - RNScreens (2.9.0):
    - React-Core
  - RNSVG (9.13.6):
    - React-Core
<<<<<<< HEAD
  - RNTAztecView (1.76.3):
=======
  - RNTAztecView (1.77.0):
>>>>>>> 3323c844
    - React-Core
    - WordPress-Aztec-iOS (~> 1.19.8)
  - WordPress-Aztec-iOS (1.19.8)
  - Yoga (1.14.0)

DEPENDENCIES:
  - boost (from `../../../node_modules/react-native/third-party-podspecs/boost.podspec`)
  - BVLinearGradient (from `../../../node_modules/react-native-linear-gradient`)
  - DoubleConversion (from `../../../node_modules/react-native/third-party-podspecs/DoubleConversion.podspec`)
  - FBLazyVector (from `../../../node_modules/react-native/Libraries/FBLazyVector`)
  - FBReactNativeSpec (from `../../../node_modules/react-native/React/FBReactNativeSpec`)
  - glog (from `../../../node_modules/react-native/third-party-podspecs/glog.podspec`)
  - Gutenberg (from `../../react-native-bridge`)
  - RCT-Folly (from `../../../node_modules/react-native/third-party-podspecs/RCT-Folly.podspec`)
  - RCTRequired (from `../../../node_modules/react-native/Libraries/RCTRequired`)
  - RCTTypeSafety (from `../../../node_modules/react-native/Libraries/TypeSafety`)
  - React (from `../../../node_modules/react-native/`)
  - React-callinvoker (from `../../../node_modules/react-native/ReactCommon/callinvoker`)
  - React-Core (from `../../../node_modules/react-native/`)
  - React-Core/DevSupport (from `../../../node_modules/react-native/`)
  - React-Core/RCTWebSocket (from `../../../node_modules/react-native/`)
  - React-CoreModules (from `../../../node_modules/react-native/React/CoreModules`)
  - React-cxxreact (from `../../../node_modules/react-native/ReactCommon/cxxreact`)
  - React-jsi (from `../../../node_modules/react-native/ReactCommon/jsi`)
  - React-jsiexecutor (from `../../../node_modules/react-native/ReactCommon/jsiexecutor`)
  - React-jsinspector (from `../../../node_modules/react-native/ReactCommon/jsinspector`)
  - React-logger (from `../../../node_modules/react-native/ReactCommon/logger`)
  - "react-native-blur (from `../../../node_modules/@react-native-community/blur`)"
  - react-native-get-random-values (from `../../../node_modules/react-native-get-random-values`)
  - react-native-keyboard-aware-scroll-view (from `../../../node_modules/react-native-keyboard-aware-scroll-view`)
  - react-native-safe-area (from `../../../node_modules/react-native-safe-area`)
  - react-native-safe-area-context (from `../../../node_modules/react-native-safe-area-context`)
  - "react-native-slider (from `../../../node_modules/@react-native-community/slider`)"
  - react-native-video (from `../../../node_modules/react-native-video`)
  - react-native-webview (from `../../../node_modules/react-native-webview`)
  - React-perflogger (from `../../../node_modules/react-native/ReactCommon/reactperflogger`)
  - React-RCTActionSheet (from `../../../node_modules/react-native/Libraries/ActionSheetIOS`)
  - React-RCTAnimation (from `../../../node_modules/react-native/Libraries/NativeAnimation`)
  - React-RCTBlob (from `../../../node_modules/react-native/Libraries/Blob`)
  - React-RCTImage (from `../../../node_modules/react-native/Libraries/Image`)
  - React-RCTLinking (from `../../../node_modules/react-native/Libraries/LinkingIOS`)
  - React-RCTNetwork (from `../../../node_modules/react-native/Libraries/Network`)
  - React-RCTSettings (from `../../../node_modules/react-native/Libraries/Settings`)
  - React-RCTText (from `../../../node_modules/react-native/Libraries/Text`)
  - React-RCTVibration (from `../../../node_modules/react-native/Libraries/Vibration`)
  - React-runtimeexecutor (from `../../../node_modules/react-native/ReactCommon/runtimeexecutor`)
  - ReactCommon/turbomodule/core (from `../../../node_modules/react-native/ReactCommon`)
  - "RNCClipboard (from `../../../node_modules/@react-native-clipboard/clipboard`)"
  - "RNCMaskedView (from `../../../node_modules/@react-native-masked-view/masked-view`)"
  - RNGestureHandler (from `../../../node_modules/react-native-gesture-handler`)
  - RNReanimated (from `../../../node_modules/react-native-reanimated`)
  - RNScreens (from `../../../node_modules/react-native-screens`)
  - RNSVG (from `../../../node_modules/react-native-svg`)
  - RNTAztecView (from `../../react-native-aztec`)
  - Yoga (from `../../../node_modules/react-native/ReactCommon/yoga`)

SPEC REPOS:
  trunk:
    - fmt
    - WordPress-Aztec-iOS

EXTERNAL SOURCES:
  boost:
    :podspec: "../../../node_modules/react-native/third-party-podspecs/boost.podspec"
  BVLinearGradient:
    :path: "../../../node_modules/react-native-linear-gradient"
  DoubleConversion:
    :podspec: "../../../node_modules/react-native/third-party-podspecs/DoubleConversion.podspec"
  FBLazyVector:
    :path: "../../../node_modules/react-native/Libraries/FBLazyVector"
  FBReactNativeSpec:
    :path: "../../../node_modules/react-native/React/FBReactNativeSpec"
  glog:
    :podspec: "../../../node_modules/react-native/third-party-podspecs/glog.podspec"
  Gutenberg:
    :path: "../../react-native-bridge"
  RCT-Folly:
    :podspec: "../../../node_modules/react-native/third-party-podspecs/RCT-Folly.podspec"
  RCTRequired:
    :path: "../../../node_modules/react-native/Libraries/RCTRequired"
  RCTTypeSafety:
    :path: "../../../node_modules/react-native/Libraries/TypeSafety"
  React:
    :path: "../../../node_modules/react-native/"
  React-callinvoker:
    :path: "../../../node_modules/react-native/ReactCommon/callinvoker"
  React-Core:
    :path: "../../../node_modules/react-native/"
  React-CoreModules:
    :path: "../../../node_modules/react-native/React/CoreModules"
  React-cxxreact:
    :path: "../../../node_modules/react-native/ReactCommon/cxxreact"
  React-jsi:
    :path: "../../../node_modules/react-native/ReactCommon/jsi"
  React-jsiexecutor:
    :path: "../../../node_modules/react-native/ReactCommon/jsiexecutor"
  React-jsinspector:
    :path: "../../../node_modules/react-native/ReactCommon/jsinspector"
  React-logger:
    :path: "../../../node_modules/react-native/ReactCommon/logger"
  react-native-blur:
    :path: "../../../node_modules/@react-native-community/blur"
  react-native-get-random-values:
    :path: "../../../node_modules/react-native-get-random-values"
  react-native-keyboard-aware-scroll-view:
    :path: "../../../node_modules/react-native-keyboard-aware-scroll-view"
  react-native-safe-area:
    :path: "../../../node_modules/react-native-safe-area"
  react-native-safe-area-context:
    :path: "../../../node_modules/react-native-safe-area-context"
  react-native-slider:
    :path: "../../../node_modules/@react-native-community/slider"
  react-native-video:
    :path: "../../../node_modules/react-native-video"
  react-native-webview:
    :path: "../../../node_modules/react-native-webview"
  React-perflogger:
    :path: "../../../node_modules/react-native/ReactCommon/reactperflogger"
  React-RCTActionSheet:
    :path: "../../../node_modules/react-native/Libraries/ActionSheetIOS"
  React-RCTAnimation:
    :path: "../../../node_modules/react-native/Libraries/NativeAnimation"
  React-RCTBlob:
    :path: "../../../node_modules/react-native/Libraries/Blob"
  React-RCTImage:
    :path: "../../../node_modules/react-native/Libraries/Image"
  React-RCTLinking:
    :path: "../../../node_modules/react-native/Libraries/LinkingIOS"
  React-RCTNetwork:
    :path: "../../../node_modules/react-native/Libraries/Network"
  React-RCTSettings:
    :path: "../../../node_modules/react-native/Libraries/Settings"
  React-RCTText:
    :path: "../../../node_modules/react-native/Libraries/Text"
  React-RCTVibration:
    :path: "../../../node_modules/react-native/Libraries/Vibration"
  React-runtimeexecutor:
    :path: "../../../node_modules/react-native/ReactCommon/runtimeexecutor"
  ReactCommon:
    :path: "../../../node_modules/react-native/ReactCommon"
  RNCClipboard:
    :path: "../../../node_modules/@react-native-clipboard/clipboard"
  RNCMaskedView:
    :path: "../../../node_modules/@react-native-masked-view/masked-view"
  RNGestureHandler:
    :path: "../../../node_modules/react-native-gesture-handler"
  RNReanimated:
    :path: "../../../node_modules/react-native-reanimated"
  RNScreens:
    :path: "../../../node_modules/react-native-screens"
  RNSVG:
    :path: "../../../node_modules/react-native-svg"
  RNTAztecView:
    :path: "../../react-native-aztec"
  Yoga:
    :path: "../../../node_modules/react-native/ReactCommon/yoga"

SPEC CHECKSUMS:
  boost: a7c83b31436843459a1961bfd74b96033dc77234
  BVLinearGradient: f6eff3552b842aac99ff6f21197e57f87cfd956d
  DoubleConversion: 831926d9b8bf8166fd87886c4abab286c2422662
  FBLazyVector: 57a8b34460679fb69e1ce7d625b04dbd1596b1f1
  FBReactNativeSpec: 18438b1c04ce502ed681cd19db3f4508964c082a
  fmt: ff9d55029c625d3757ed641535fd4a75fedc7ce9
  glog: 5337263514dd6f09803962437687240c5dc39aa4
<<<<<<< HEAD
  Gutenberg: b342cd944439bbdfa1ee6730889756bca356ee25
=======
  Gutenberg: 7f0a288f26e36807c8e27f97b3a6ff929310eea3
>>>>>>> 3323c844
  RCT-Folly: a21c126816d8025b547704b777a2ba552f3d9fa9
  RCTRequired: 5e9e85f48da8dd447f5834ce14c6799ea8c7f41a
  RCTTypeSafety: aba333d04d88d1f954e93666a08d7ae57a87ab30
  React: a8f119296b97812f73af5ae0eb1f26cf262ae4b4
  React-callinvoker: ce22372414af68085a32174d5dfbd41ea03799e6
  React-Core: 9fb6365464ecc235d7023ee7f868dc643ca20f41
  React-CoreModules: 9874a32779eadf7492fb85e71fbc5eeab733df32
  React-cxxreact: e562a15aba33752febb3125bad4e329e8d024252
  React-jsi: 78f1c0eb3f9054d15745e89e06f9dc17de4d07da
  React-jsiexecutor: 573adf0d6ce5e05c55872dfde5b1589acb88a96f
  React-jsinspector: b08b2d5e86cef9dc4bb69f0aa0bbe6d210fb7da5
  React-logger: faee236598b0f7e1a5e3b68577016ac451f1f993
  react-native-blur: ef741a08d020010ba65e411be0ab82d1d325e7ad
  react-native-get-random-values: b6fb85e7169b9822976793e467458c151c3e8b69
  react-native-keyboard-aware-scroll-view: 0bc6c2dfe9056935a40dc1a70e764b7a1bbf6568
  react-native-safe-area: c9cf765aa2dd96159476a99633e7d462ce5bb94f
  react-native-safe-area-context: f0906bf8bc9835ac9a9d3f97e8bde2a997d8da79
  react-native-slider: d4c3367c5db5d2bec3ac0ab9d15ebb73d896034c
  react-native-video: 0b09cc469df0249509def5dc1484e0419342de9b
  react-native-webview: 193d233c29eacce1f42ca2637dab7ba79c25a6de
  React-perflogger: 5ab487cacfe6ec19bfe3d3f8072bf71eb07d63da
  React-RCTActionSheet: 03f25695e095fb5aa003828620943c74cc281fec
  React-RCTAnimation: eaf82da39f0c36fb0ef2a28df797c5f73a2a98ea
  React-RCTBlob: c8b58e70faa2ff482a8eb99491c8b12c4477bc74
  React-RCTImage: 92a0471a03c55d445ede02516176d852120280bf
  React-RCTLinking: 9a4482710586877671e19f0a564c2a745153f26f
  React-RCTNetwork: 3801dd1ce7873db828a2d824ee2d4f25a0abf7d0
  React-RCTSettings: a5d35733c27853177935185b76a3a0f7aa594dc9
  React-RCTText: 6d8d3bc93c4595caf1f681198271cd4630759a74
  React-RCTVibration: 3e815c3d2dd2e0e931b68595b5b92d23ba38b3fb
  React-runtimeexecutor: 393e26602c1b248683372051e34db63e359e3b01
  ReactCommon: c0263c1a41509aeb94be3214fa7bc3b71eae5ef6
  RNCClipboard: 99fc8ad669a376b756fbc8098ae2fd05c0ed0668
  RNCMaskedView: c298b644a10c0c142055b3ae24d83879ecb13ccd
<<<<<<< HEAD
  RNGestureHandler: 93b98c40b9419b1a82b008b513c182fe09288d1f
  RNReanimated: b413cc7aa3e2a740d9804cda3a9396a68f9eea7f
  RNScreens: 953633729a42e23ad0c93574d676b361e3335e8b
  RNSVG: 36a7359c428dcb7c6bce1cc546fbfebe069809b0
  RNTAztecView: 19033f04a0041fbc6195725b5f530c0db773ad37
=======
  RNGestureHandler: 3b13cc25407d1cdbee33b6ae65790a55c032d2a9
  RNReanimated: b413cc7aa3e2a740d9804cda3a9396a68f9eea7f
  RNScreens: 953633729a42e23ad0c93574d676b361e3335e8b
  RNSVG: 36a7359c428dcb7c6bce1cc546fbfebe069809b0
  RNTAztecView: 2524811d1168d1f5148220ec8ea3c012ec8f059c
>>>>>>> 3323c844
  WordPress-Aztec-iOS: 7d11d598f14c82c727c08b56bd35fbeb7dafb504
  Yoga: 9a08effa851c1d8cc1647691895540bc168ea65f

PODFILE CHECKSUM: d0a2d4714ee19a1821eb2a30029333be8d6a729f

COCOAPODS: 1.10.1<|MERGE_RESOLUTION|>--- conflicted
+++ resolved
@@ -13,11 +13,7 @@
     - ReactCommon/turbomodule/core (= 0.66.2)
   - fmt (6.2.1)
   - glog (0.3.5)
-<<<<<<< HEAD
-  - Gutenberg (1.76.3):
-=======
   - Gutenberg (1.77.0):
->>>>>>> 3323c844
     - React-Core (= 0.66.2)
     - React-CoreModules (= 0.66.2)
     - React-RCTImage (= 0.66.2)
@@ -341,11 +337,7 @@
     - React-Core
   - RNSVG (9.13.6):
     - React-Core
-<<<<<<< HEAD
-  - RNTAztecView (1.76.3):
-=======
   - RNTAztecView (1.77.0):
->>>>>>> 3323c844
     - React-Core
     - WordPress-Aztec-iOS (~> 1.19.8)
   - WordPress-Aztec-iOS (1.19.8)
@@ -511,11 +503,7 @@
   FBReactNativeSpec: 18438b1c04ce502ed681cd19db3f4508964c082a
   fmt: ff9d55029c625d3757ed641535fd4a75fedc7ce9
   glog: 5337263514dd6f09803962437687240c5dc39aa4
-<<<<<<< HEAD
-  Gutenberg: b342cd944439bbdfa1ee6730889756bca356ee25
-=======
   Gutenberg: 7f0a288f26e36807c8e27f97b3a6ff929310eea3
->>>>>>> 3323c844
   RCT-Folly: a21c126816d8025b547704b777a2ba552f3d9fa9
   RCTRequired: 5e9e85f48da8dd447f5834ce14c6799ea8c7f41a
   RCTTypeSafety: aba333d04d88d1f954e93666a08d7ae57a87ab30
@@ -550,19 +538,11 @@
   ReactCommon: c0263c1a41509aeb94be3214fa7bc3b71eae5ef6
   RNCClipboard: 99fc8ad669a376b756fbc8098ae2fd05c0ed0668
   RNCMaskedView: c298b644a10c0c142055b3ae24d83879ecb13ccd
-<<<<<<< HEAD
-  RNGestureHandler: 93b98c40b9419b1a82b008b513c182fe09288d1f
-  RNReanimated: b413cc7aa3e2a740d9804cda3a9396a68f9eea7f
-  RNScreens: 953633729a42e23ad0c93574d676b361e3335e8b
-  RNSVG: 36a7359c428dcb7c6bce1cc546fbfebe069809b0
-  RNTAztecView: 19033f04a0041fbc6195725b5f530c0db773ad37
-=======
   RNGestureHandler: 3b13cc25407d1cdbee33b6ae65790a55c032d2a9
   RNReanimated: b413cc7aa3e2a740d9804cda3a9396a68f9eea7f
   RNScreens: 953633729a42e23ad0c93574d676b361e3335e8b
   RNSVG: 36a7359c428dcb7c6bce1cc546fbfebe069809b0
   RNTAztecView: 2524811d1168d1f5148220ec8ea3c012ec8f059c
->>>>>>> 3323c844
   WordPress-Aztec-iOS: 7d11d598f14c82c727c08b56bd35fbeb7dafb504
   Yoga: 9a08effa851c1d8cc1647691895540bc168ea65f
 
