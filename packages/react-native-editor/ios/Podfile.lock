--- conflicted
+++ resolved
@@ -13,11 +13,7 @@
     - ReactCommon/turbomodule/core (= 0.66.2)
   - fmt (6.2.1)
   - glog (0.3.5)
-<<<<<<< HEAD
   - Gutenberg (1.76.2):
-=======
-  - Gutenberg (1.76.1):
->>>>>>> 972f0b10
     - React-Core (= 0.66.2)
     - React-CoreModules (= 0.66.2)
     - React-RCTImage (= 0.66.2)
@@ -341,11 +337,7 @@
     - React-Core
   - RNSVG (9.13.6):
     - React-Core
-<<<<<<< HEAD
   - RNTAztecView (1.76.2):
-=======
-  - RNTAztecView (1.76.1):
->>>>>>> 972f0b10
     - React-Core
     - WordPress-Aztec-iOS (~> 1.19.8)
   - WordPress-Aztec-iOS (1.19.8)
@@ -504,19 +496,15 @@
     :path: "../../../node_modules/react-native/ReactCommon/yoga"
 
 SPEC CHECKSUMS:
-  boost: a7c83b31436843459a1961bfd74b96033dc77234
+  boost: 1221294473d0e4cf593f550d50eafe3fb147cd64
   BVLinearGradient: f6eff3552b842aac99ff6f21197e57f87cfd956d
-  DoubleConversion: 831926d9b8bf8166fd87886c4abab286c2422662
+  DoubleConversion: 38f926b78a789565ffd5c633aee05f0662da96c1
   FBLazyVector: 57a8b34460679fb69e1ce7d625b04dbd1596b1f1
   FBReactNativeSpec: 18438b1c04ce502ed681cd19db3f4508964c082a
   fmt: ff9d55029c625d3757ed641535fd4a75fedc7ce9
-  glog: 5337263514dd6f09803962437687240c5dc39aa4
-<<<<<<< HEAD
+  glog: e89febc2cc521f170eac2fb16c9677621f6a3a06
   Gutenberg: a9b19c023bc09df467b282fa8de18ccbf64e1db1
-=======
-  Gutenberg: 9d1e70315e26fc3e9e8445b3f17c8ecb29f77e1b
->>>>>>> 972f0b10
-  RCT-Folly: a21c126816d8025b547704b777a2ba552f3d9fa9
+  RCT-Folly: 77a0c3da22d4fa590f2a14e4ee1ad956deed9b41
   RCTRequired: 5e9e85f48da8dd447f5834ce14c6799ea8c7f41a
   RCTTypeSafety: aba333d04d88d1f954e93666a08d7ae57a87ab30
   React: a8f119296b97812f73af5ae0eb1f26cf262ae4b4
@@ -554,11 +542,7 @@
   RNReanimated: d87c75f1076bab3402d6cd0b7322be51d333d10e
   RNScreens: 953633729a42e23ad0c93574d676b361e3335e8b
   RNSVG: 36a7359c428dcb7c6bce1cc546fbfebe069809b0
-<<<<<<< HEAD
   RNTAztecView: 39a3ef9dd1cdd478253341e0f0534e57d9e7be96
-=======
-  RNTAztecView: def74944705c4bef636fc653d11eaa1f49b64c22
->>>>>>> 972f0b10
   WordPress-Aztec-iOS: 7d11d598f14c82c727c08b56bd35fbeb7dafb504
   Yoga: 9a08effa851c1d8cc1647691895540bc168ea65f
 
