--- conflicted
+++ resolved
@@ -21,11 +21,7 @@
     - DoubleConversion
     - glog
   - glog (0.3.5)
-<<<<<<< HEAD
   - Gutenberg (1.33.1):
-=======
-  - Gutenberg (1.33.0):
->>>>>>> f2cf76f7
     - React (= 0.61.5)
     - React-CoreModules (= 0.61.5)
     - React-RCTImage (= 0.61.5)
@@ -247,11 +243,7 @@
     - React
   - RNSVG (9.13.6-gb):
     - React
-<<<<<<< HEAD
   - RNTAztecView (1.33.1):
-=======
-  - RNTAztecView (1.33.0):
->>>>>>> f2cf76f7
     - React-Core
     - WordPress-Aztec-iOS (~> 1.19.3)
   - WordPress-Aztec-iOS (1.19.3)
@@ -385,11 +377,7 @@
   FBReactNativeSpec: 118d0d177724c2d67f08a59136eb29ef5943ec75
   Folly: 30e7936e1c45c08d884aa59369ed951a8e68cf51
   glog: 1f3da668190260b06b429bb211bfbee5cd790c28
-<<<<<<< HEAD
   Gutenberg: e0d65478c96d0dae0060c3a3a9c858ea59896faa
-=======
-  Gutenberg: 26f1ba13f6edd966506ebc5dbeee727ccaaa6a68
->>>>>>> f2cf76f7
   RCTRequired: b153add4da6e7dbc44aebf93f3cf4fcae392ddf1
   RCTTypeSafety: 9aa1b91d7f9310fc6eadc3cf95126ffe818af320
   React: b6a59ef847b2b40bb6e0180a97d0ca716969ac78
@@ -417,11 +405,7 @@
   ReactCommon: 198c7c8d3591f975e5431bec1b0b3b581aa1c5dd
   ReactNativeDarkMode: f61376360c5d983907e5c316e8e1c853a8c2f348
   RNSVG: 68a534a5db06dcbdaebfd5079349191598caef7b
-<<<<<<< HEAD
   RNTAztecView: 97c0e2193a96e8c451773a0a4596ccc021610997
-=======
-  RNTAztecView: 8826fac3758dc309c31366d54ed819d177e7cbfa
->>>>>>> f2cf76f7
   WordPress-Aztec-iOS: b7ac8b30f746992e85d9668453ac87c2cdcecf4f
   Yoga: f2a7cd4280bfe2cca5a7aed98ba0eb3d1310f18b
 
