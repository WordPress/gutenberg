--- conflicted
+++ resolved
@@ -13,11 +13,7 @@
     - ReactCommon/turbomodule/core (= 0.66.2)
   - fmt (6.2.1)
   - glog (0.3.5)
-<<<<<<< HEAD
   - Gutenberg (1.76.1):
-=======
-  - Gutenberg (1.76.0):
->>>>>>> 78cea0f5
     - React-Core (= 0.66.2)
     - React-CoreModules (= 0.66.2)
     - React-RCTImage (= 0.66.2)
@@ -341,11 +337,7 @@
     - React-Core
   - RNSVG (9.13.6):
     - React-Core
-<<<<<<< HEAD
   - RNTAztecView (1.76.1):
-=======
-  - RNTAztecView (1.76.0):
->>>>>>> 78cea0f5
     - React-Core
     - WordPress-Aztec-iOS (~> 1.19.8)
   - WordPress-Aztec-iOS (1.19.8)
@@ -511,11 +503,7 @@
   FBReactNativeSpec: 18438b1c04ce502ed681cd19db3f4508964c082a
   fmt: ff9d55029c625d3757ed641535fd4a75fedc7ce9
   glog: 5337263514dd6f09803962437687240c5dc39aa4
-<<<<<<< HEAD
   Gutenberg: 9d1e70315e26fc3e9e8445b3f17c8ecb29f77e1b
-=======
-  Gutenberg: 2398cf3b4c356206c72f83c216d3d01b624cc689
->>>>>>> 78cea0f5
   RCT-Folly: a21c126816d8025b547704b777a2ba552f3d9fa9
   RCTRequired: 5e9e85f48da8dd447f5834ce14c6799ea8c7f41a
   RCTTypeSafety: aba333d04d88d1f954e93666a08d7ae57a87ab30
@@ -554,14 +542,10 @@
   RNReanimated: d87c75f1076bab3402d6cd0b7322be51d333d10e
   RNScreens: 953633729a42e23ad0c93574d676b361e3335e8b
   RNSVG: 36a7359c428dcb7c6bce1cc546fbfebe069809b0
-<<<<<<< HEAD
   RNTAztecView: def74944705c4bef636fc653d11eaa1f49b64c22
-=======
-  RNTAztecView: 0783a43eb5241e38587a52cb4eadc0ef2852607a
->>>>>>> 78cea0f5
   WordPress-Aztec-iOS: 7d11d598f14c82c727c08b56bd35fbeb7dafb504
   Yoga: 9a08effa851c1d8cc1647691895540bc168ea65f
 
 PODFILE CHECKSUM: d0a2d4714ee19a1821eb2a30029333be8d6a729f
 
-COCOAPODS: 1.10.1+COCOAPODS: 1.11.3