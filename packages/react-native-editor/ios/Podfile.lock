--- conflicted
+++ resolved
@@ -13,11 +13,7 @@
     - ReactCommon/turbomodule/core (= 0.66.2)
   - fmt (6.2.1)
   - glog (0.3.5)
-<<<<<<< HEAD
-  - Gutenberg (1.81.2):
-=======
   - Gutenberg (1.82.0):
->>>>>>> ce4feda1
     - React-Core (= 0.66.2)
     - React-CoreModules (= 0.66.2)
     - React-RCTImage (= 0.66.2)
@@ -354,11 +350,7 @@
     - React-Core
   - RNSVG (9.13.6):
     - React-Core
-<<<<<<< HEAD
-  - RNTAztecView (1.81.2):
-=======
   - RNTAztecView (1.82.0):
->>>>>>> ce4feda1
     - React-Core
     - WordPress-Aztec-iOS (~> 1.19.8)
   - SDWebImage (5.11.1):
@@ -536,11 +528,7 @@
   FBReactNativeSpec: 18438b1c04ce502ed681cd19db3f4508964c082a
   fmt: ff9d55029c625d3757ed641535fd4a75fedc7ce9
   glog: 5337263514dd6f09803962437687240c5dc39aa4
-<<<<<<< HEAD
-  Gutenberg: 960ac9711da785a21d33a2a9df5276794324cca6
-=======
   Gutenberg: ecbe9a4c5cb35fcabf1f7b524f56e4242fb9ee9f
->>>>>>> ce4feda1
   libwebp: 98a37e597e40bfdb4c911fc98f2c53d0b12d05fc
   RCT-Folly: a21c126816d8025b547704b777a2ba552f3d9fa9
   RCTRequired: 5e9e85f48da8dd447f5834ce14c6799ea8c7f41a
@@ -581,11 +569,7 @@
   RNReanimated: b413cc7aa3e2a740d9804cda3a9396a68f9eea7f
   RNScreens: 953633729a42e23ad0c93574d676b361e3335e8b
   RNSVG: 36a7359c428dcb7c6bce1cc546fbfebe069809b0
-<<<<<<< HEAD
-  RNTAztecView: 1c895d2607da40bc6e28a70c7d57bea10643ad65
-=======
   RNTAztecView: d147b75ad3ec3fd43bce60c7c4d96e93b7294090
->>>>>>> ce4feda1
   SDWebImage: a7f831e1a65eb5e285e3fb046a23fcfbf08e696d
   SDWebImageWebPCoder: 908b83b6adda48effe7667cd2b7f78c897e5111d
   WordPress-Aztec-iOS: 7d11d598f14c82c727c08b56bd35fbeb7dafb504
