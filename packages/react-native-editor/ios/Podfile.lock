PODS:
  - boost-for-react-native (1.63.0)
  - BVLinearGradient (2.5.6):
    - React-Core
  - DoubleConversion (1.1.6)
  - FBLazyVector (0.64.0)
  - FBReactNativeSpec (0.64.0):
    - RCT-Folly (= 2020.01.13.00)
    - RCTRequired (= 0.64.0)
    - RCTTypeSafety (= 0.64.0)
    - React-Core (= 0.64.0)
    - React-jsi (= 0.64.0)
    - ReactCommon/turbomodule/core (= 0.64.0)
  - glog (0.3.5)
  - Gutenberg (1.55.0):
    - React-Core (= 0.64.0)
    - React-CoreModules (= 0.64.0)
    - React-RCTImage (= 0.64.0)
    - RNTAztecView
  - RCT-Folly (2020.01.13.00):
    - boost-for-react-native
    - DoubleConversion
    - glog
    - RCT-Folly/Default (= 2020.01.13.00)
  - RCT-Folly/Default (2020.01.13.00):
    - boost-for-react-native
    - DoubleConversion
    - glog
<<<<<<< HEAD
  - glog (0.3.5)
  - Gutenberg (1.55.1):
    - React-Core (= 0.61.5)
    - React-CoreModules (= 0.61.5)
    - React-RCTImage (= 0.61.5)
    - RNTAztecView
  - RCTRequired (0.61.5)
  - RCTTypeSafety (0.61.5):
    - FBLazyVector (= 0.61.5)
    - Folly (= 2018.10.22.00)
    - RCTRequired (= 0.61.5)
    - React-Core (= 0.61.5)
  - React (0.61.5):
    - React-Core (= 0.61.5)
    - React-Core/DevSupport (= 0.61.5)
    - React-Core/RCTWebSocket (= 0.61.5)
    - React-RCTActionSheet (= 0.61.5)
    - React-RCTAnimation (= 0.61.5)
    - React-RCTBlob (= 0.61.5)
    - React-RCTImage (= 0.61.5)
    - React-RCTLinking (= 0.61.5)
    - React-RCTNetwork (= 0.61.5)
    - React-RCTSettings (= 0.61.5)
    - React-RCTText (= 0.61.5)
    - React-RCTVibration (= 0.61.5)
  - React-Core (0.61.5):
    - Folly (= 2018.10.22.00)
=======
  - RCTRequired (0.64.0)
  - RCTTypeSafety (0.64.0):
    - FBLazyVector (= 0.64.0)
    - RCT-Folly (= 2020.01.13.00)
    - RCTRequired (= 0.64.0)
    - React-Core (= 0.64.0)
  - React (0.64.0):
    - React-Core (= 0.64.0)
    - React-Core/DevSupport (= 0.64.0)
    - React-Core/RCTWebSocket (= 0.64.0)
    - React-RCTActionSheet (= 0.64.0)
    - React-RCTAnimation (= 0.64.0)
    - React-RCTBlob (= 0.64.0)
    - React-RCTImage (= 0.64.0)
    - React-RCTLinking (= 0.64.0)
    - React-RCTNetwork (= 0.64.0)
    - React-RCTSettings (= 0.64.0)
    - React-RCTText (= 0.64.0)
    - React-RCTVibration (= 0.64.0)
  - React-callinvoker (0.64.0)
  - React-Core (0.64.0):
>>>>>>> 01f5e387
    - glog
    - RCT-Folly (= 2020.01.13.00)
    - React-Core/Default (= 0.64.0)
    - React-cxxreact (= 0.64.0)
    - React-jsi (= 0.64.0)
    - React-jsiexecutor (= 0.64.0)
    - React-perflogger (= 0.64.0)
    - Yoga
  - React-Core/CoreModulesHeaders (0.64.0):
    - glog
    - RCT-Folly (= 2020.01.13.00)
    - React-Core/Default
    - React-cxxreact (= 0.64.0)
    - React-jsi (= 0.64.0)
    - React-jsiexecutor (= 0.64.0)
    - React-perflogger (= 0.64.0)
    - Yoga
  - React-Core/Default (0.64.0):
    - glog
    - RCT-Folly (= 2020.01.13.00)
    - React-cxxreact (= 0.64.0)
    - React-jsi (= 0.64.0)
    - React-jsiexecutor (= 0.64.0)
    - React-perflogger (= 0.64.0)
    - Yoga
  - React-Core/DevSupport (0.64.0):
    - glog
    - RCT-Folly (= 2020.01.13.00)
    - React-Core/Default (= 0.64.0)
    - React-Core/RCTWebSocket (= 0.64.0)
    - React-cxxreact (= 0.64.0)
    - React-jsi (= 0.64.0)
    - React-jsiexecutor (= 0.64.0)
    - React-jsinspector (= 0.64.0)
    - React-perflogger (= 0.64.0)
    - Yoga
  - React-Core/RCTActionSheetHeaders (0.64.0):
    - glog
    - RCT-Folly (= 2020.01.13.00)
    - React-Core/Default
    - React-cxxreact (= 0.64.0)
    - React-jsi (= 0.64.0)
    - React-jsiexecutor (= 0.64.0)
    - React-perflogger (= 0.64.0)
    - Yoga
  - React-Core/RCTAnimationHeaders (0.64.0):
    - glog
    - RCT-Folly (= 2020.01.13.00)
    - React-Core/Default
    - React-cxxreact (= 0.64.0)
    - React-jsi (= 0.64.0)
    - React-jsiexecutor (= 0.64.0)
    - React-perflogger (= 0.64.0)
    - Yoga
  - React-Core/RCTBlobHeaders (0.64.0):
    - glog
    - RCT-Folly (= 2020.01.13.00)
    - React-Core/Default
    - React-cxxreact (= 0.64.0)
    - React-jsi (= 0.64.0)
    - React-jsiexecutor (= 0.64.0)
    - React-perflogger (= 0.64.0)
    - Yoga
  - React-Core/RCTImageHeaders (0.64.0):
    - glog
    - RCT-Folly (= 2020.01.13.00)
    - React-Core/Default
    - React-cxxreact (= 0.64.0)
    - React-jsi (= 0.64.0)
    - React-jsiexecutor (= 0.64.0)
    - React-perflogger (= 0.64.0)
    - Yoga
  - React-Core/RCTLinkingHeaders (0.64.0):
    - glog
    - RCT-Folly (= 2020.01.13.00)
    - React-Core/Default
    - React-cxxreact (= 0.64.0)
    - React-jsi (= 0.64.0)
    - React-jsiexecutor (= 0.64.0)
    - React-perflogger (= 0.64.0)
    - Yoga
  - React-Core/RCTNetworkHeaders (0.64.0):
    - glog
    - RCT-Folly (= 2020.01.13.00)
    - React-Core/Default
    - React-cxxreact (= 0.64.0)
    - React-jsi (= 0.64.0)
    - React-jsiexecutor (= 0.64.0)
    - React-perflogger (= 0.64.0)
    - Yoga
  - React-Core/RCTSettingsHeaders (0.64.0):
    - glog
    - RCT-Folly (= 2020.01.13.00)
    - React-Core/Default
    - React-cxxreact (= 0.64.0)
    - React-jsi (= 0.64.0)
    - React-jsiexecutor (= 0.64.0)
    - React-perflogger (= 0.64.0)
    - Yoga
  - React-Core/RCTTextHeaders (0.64.0):
    - glog
    - RCT-Folly (= 2020.01.13.00)
    - React-Core/Default
    - React-cxxreact (= 0.64.0)
    - React-jsi (= 0.64.0)
    - React-jsiexecutor (= 0.64.0)
    - React-perflogger (= 0.64.0)
    - Yoga
  - React-Core/RCTVibrationHeaders (0.64.0):
    - glog
    - RCT-Folly (= 2020.01.13.00)
    - React-Core/Default
    - React-cxxreact (= 0.64.0)
    - React-jsi (= 0.64.0)
    - React-jsiexecutor (= 0.64.0)
    - React-perflogger (= 0.64.0)
    - Yoga
  - React-Core/RCTWebSocket (0.64.0):
    - glog
    - RCT-Folly (= 2020.01.13.00)
    - React-Core/Default (= 0.64.0)
    - React-cxxreact (= 0.64.0)
    - React-jsi (= 0.64.0)
    - React-jsiexecutor (= 0.64.0)
    - React-perflogger (= 0.64.0)
    - Yoga
  - React-CoreModules (0.64.0):
    - FBReactNativeSpec (= 0.64.0)
    - RCT-Folly (= 2020.01.13.00)
    - RCTTypeSafety (= 0.64.0)
    - React-Core/CoreModulesHeaders (= 0.64.0)
    - React-jsi (= 0.64.0)
    - React-RCTImage (= 0.64.0)
    - ReactCommon/turbomodule/core (= 0.64.0)
  - React-cxxreact (0.64.0):
    - boost-for-react-native (= 1.63.0)
    - DoubleConversion
    - glog
    - RCT-Folly (= 2020.01.13.00)
    - React-callinvoker (= 0.64.0)
    - React-jsi (= 0.64.0)
    - React-jsinspector (= 0.64.0)
    - React-perflogger (= 0.64.0)
    - React-runtimeexecutor (= 0.64.0)
  - React-jsi (0.64.0):
    - boost-for-react-native (= 1.63.0)
    - DoubleConversion
    - glog
    - RCT-Folly (= 2020.01.13.00)
    - React-jsi/Default (= 0.64.0)
  - React-jsi/Default (0.64.0):
    - boost-for-react-native (= 1.63.0)
    - DoubleConversion
    - glog
    - RCT-Folly (= 2020.01.13.00)
  - React-jsiexecutor (0.64.0):
    - DoubleConversion
    - glog
    - RCT-Folly (= 2020.01.13.00)
    - React-cxxreact (= 0.64.0)
    - React-jsi (= 0.64.0)
    - React-perflogger (= 0.64.0)
  - React-jsinspector (0.64.0)
  - react-native-blur (0.8.0):
    - React-Core
  - react-native-get-random-values (1.4.0):
    - React-Core
  - react-native-keyboard-aware-scroll-view (0.8.8):
    - React-Core
  - react-native-safe-area (0.5.1):
    - React-Core
  - react-native-safe-area-context (3.2.0):
    - React-Core
  - react-native-slider (3.0.2):
    - React-Core
  - react-native-video (5.0.2):
    - React-Core
    - react-native-video/Video (= 5.0.2)
  - react-native-video/Video (5.0.2):
    - React-Core
  - React-perflogger (0.64.0)
  - React-RCTActionSheet (0.64.0):
    - React-Core/RCTActionSheetHeaders (= 0.64.0)
  - React-RCTAnimation (0.64.0):
    - FBReactNativeSpec (= 0.64.0)
    - RCT-Folly (= 2020.01.13.00)
    - RCTTypeSafety (= 0.64.0)
    - React-Core/RCTAnimationHeaders (= 0.64.0)
    - React-jsi (= 0.64.0)
    - ReactCommon/turbomodule/core (= 0.64.0)
  - React-RCTBlob (0.64.0):
    - FBReactNativeSpec (= 0.64.0)
    - RCT-Folly (= 2020.01.13.00)
    - React-Core/RCTBlobHeaders (= 0.64.0)
    - React-Core/RCTWebSocket (= 0.64.0)
    - React-jsi (= 0.64.0)
    - React-RCTNetwork (= 0.64.0)
    - ReactCommon/turbomodule/core (= 0.64.0)
  - React-RCTImage (0.64.0):
    - FBReactNativeSpec (= 0.64.0)
    - RCT-Folly (= 2020.01.13.00)
    - RCTTypeSafety (= 0.64.0)
    - React-Core/RCTImageHeaders (= 0.64.0)
    - React-jsi (= 0.64.0)
    - React-RCTNetwork (= 0.64.0)
    - ReactCommon/turbomodule/core (= 0.64.0)
  - React-RCTLinking (0.64.0):
    - FBReactNativeSpec (= 0.64.0)
    - React-Core/RCTLinkingHeaders (= 0.64.0)
    - React-jsi (= 0.64.0)
    - ReactCommon/turbomodule/core (= 0.64.0)
  - React-RCTNetwork (0.64.0):
    - FBReactNativeSpec (= 0.64.0)
    - RCT-Folly (= 2020.01.13.00)
    - RCTTypeSafety (= 0.64.0)
    - React-Core/RCTNetworkHeaders (= 0.64.0)
    - React-jsi (= 0.64.0)
    - ReactCommon/turbomodule/core (= 0.64.0)
  - React-RCTSettings (0.64.0):
    - FBReactNativeSpec (= 0.64.0)
    - RCT-Folly (= 2020.01.13.00)
    - RCTTypeSafety (= 0.64.0)
    - React-Core/RCTSettingsHeaders (= 0.64.0)
    - React-jsi (= 0.64.0)
    - ReactCommon/turbomodule/core (= 0.64.0)
  - React-RCTText (0.64.0):
    - React-Core/RCTTextHeaders (= 0.64.0)
  - React-RCTVibration (0.64.0):
    - FBReactNativeSpec (= 0.64.0)
    - RCT-Folly (= 2020.01.13.00)
    - React-Core/RCTVibrationHeaders (= 0.64.0)
    - React-jsi (= 0.64.0)
    - ReactCommon/turbomodule/core (= 0.64.0)
  - React-runtimeexecutor (0.64.0):
    - React-jsi (= 0.64.0)
  - ReactCommon/turbomodule/core (0.64.0):
    - DoubleConversion
    - glog
    - RCT-Folly (= 2020.01.13.00)
    - React-callinvoker (= 0.64.0)
    - React-Core (= 0.64.0)
    - React-cxxreact (= 0.64.0)
    - React-jsi (= 0.64.0)
    - React-perflogger (= 0.64.0)
  - ReactNativeDarkMode (0.0.10):
    - React-Core
  - RNCMaskedView (0.1.10-wp):
    - React-Core
  - RNGestureHandler (1.10.1):
    - React-Core
  - RNReanimated (1.9.0):
    - React-Core
  - RNScreens (2.9.0):
    - React-Core
  - RNSVG (9.13.6-gb):
    - React-Core
<<<<<<< HEAD
  - RNTAztecView (1.55.1):
=======
  - RNTAztecView (1.55.0):
>>>>>>> 01f5e387
    - React-Core
    - WordPress-Aztec-iOS (~> 1.19.4)
  - WordPress-Aztec-iOS (1.19.4)
  - Yoga (1.14.0)

DEPENDENCIES:
  - BVLinearGradient (from `../../../node_modules/react-native-linear-gradient`)
  - DoubleConversion (from `../../../node_modules/react-native/third-party-podspecs/DoubleConversion.podspec`)
  - FBLazyVector (from `../../../node_modules/react-native/Libraries/FBLazyVector`)
  - FBReactNativeSpec (from `../../../node_modules/react-native/React/FBReactNativeSpec`)
  - glog (from `../../../node_modules/react-native/third-party-podspecs/glog.podspec`)
  - Gutenberg (from `../../react-native-bridge`)
  - RCT-Folly (from `../../../node_modules/react-native/third-party-podspecs/RCT-Folly.podspec`)
  - RCTRequired (from `../../../node_modules/react-native/Libraries/RCTRequired`)
  - RCTTypeSafety (from `../../../node_modules/react-native/Libraries/TypeSafety`)
  - React (from `../../../node_modules/react-native/`)
  - React-callinvoker (from `../../../node_modules/react-native/ReactCommon/callinvoker`)
  - React-Core (from `../../../node_modules/react-native/`)
  - React-Core/DevSupport (from `../../../node_modules/react-native/`)
  - React-Core/RCTWebSocket (from `../../../node_modules/react-native/`)
  - React-CoreModules (from `../../../node_modules/react-native/React/CoreModules`)
  - React-cxxreact (from `../../../node_modules/react-native/ReactCommon/cxxreact`)
  - React-jsi (from `../../../node_modules/react-native/ReactCommon/jsi`)
  - React-jsiexecutor (from `../../../node_modules/react-native/ReactCommon/jsiexecutor`)
  - React-jsinspector (from `../../../node_modules/react-native/ReactCommon/jsinspector`)
  - "react-native-blur (from `../../../node_modules/@react-native-community/blur`)"
  - react-native-get-random-values (from `../../../node_modules/react-native-get-random-values`)
  - react-native-keyboard-aware-scroll-view (from `../../../node_modules/react-native-keyboard-aware-scroll-view`)
  - react-native-safe-area (from `../../../node_modules/react-native-safe-area`)
  - react-native-safe-area-context (from `../../../node_modules/react-native-safe-area-context`)
  - "react-native-slider (from `../../../node_modules/@react-native-community/slider`)"
  - react-native-video (from `../../../node_modules/react-native-video`)
  - React-perflogger (from `../../../node_modules/react-native/ReactCommon/reactperflogger`)
  - React-RCTActionSheet (from `../../../node_modules/react-native/Libraries/ActionSheetIOS`)
  - React-RCTAnimation (from `../../../node_modules/react-native/Libraries/NativeAnimation`)
  - React-RCTBlob (from `../../../node_modules/react-native/Libraries/Blob`)
  - React-RCTImage (from `../../../node_modules/react-native/Libraries/Image`)
  - React-RCTLinking (from `../../../node_modules/react-native/Libraries/LinkingIOS`)
  - React-RCTNetwork (from `../../../node_modules/react-native/Libraries/Network`)
  - React-RCTSettings (from `../../../node_modules/react-native/Libraries/Settings`)
  - React-RCTText (from `../../../node_modules/react-native/Libraries/Text`)
  - React-RCTVibration (from `../../../node_modules/react-native/Libraries/Vibration`)
  - React-runtimeexecutor (from `../../../node_modules/react-native/ReactCommon/runtimeexecutor`)
  - ReactCommon/turbomodule/core (from `../../../node_modules/react-native/ReactCommon`)
  - ReactNativeDarkMode (from `../../../node_modules/react-native-dark-mode`)
  - "RNCMaskedView (from `../../../node_modules/@react-native-community/masked-view`)"
  - RNGestureHandler (from `../../../node_modules/react-native-gesture-handler`)
  - RNReanimated (from `../../../node_modules/react-native-reanimated`)
  - RNScreens (from `../../../node_modules/react-native-screens`)
  - RNSVG (from `../../../node_modules/react-native-svg`)
  - RNTAztecView (from `../../react-native-aztec`)
  - Yoga (from `../../../node_modules/react-native/ReactCommon/yoga`)

SPEC REPOS:
  trunk:
    - boost-for-react-native
    - WordPress-Aztec-iOS

EXTERNAL SOURCES:
  BVLinearGradient:
    :path: "../../../node_modules/react-native-linear-gradient"
  DoubleConversion:
    :podspec: "../../../node_modules/react-native/third-party-podspecs/DoubleConversion.podspec"
  FBLazyVector:
    :path: "../../../node_modules/react-native/Libraries/FBLazyVector"
  FBReactNativeSpec:
    :path: "../../../node_modules/react-native/React/FBReactNativeSpec"
  glog:
    :podspec: "../../../node_modules/react-native/third-party-podspecs/glog.podspec"
  Gutenberg:
    :path: "../../react-native-bridge"
  RCT-Folly:
    :podspec: "../../../node_modules/react-native/third-party-podspecs/RCT-Folly.podspec"
  RCTRequired:
    :path: "../../../node_modules/react-native/Libraries/RCTRequired"
  RCTTypeSafety:
    :path: "../../../node_modules/react-native/Libraries/TypeSafety"
  React:
    :path: "../../../node_modules/react-native/"
  React-callinvoker:
    :path: "../../../node_modules/react-native/ReactCommon/callinvoker"
  React-Core:
    :path: "../../../node_modules/react-native/"
  React-CoreModules:
    :path: "../../../node_modules/react-native/React/CoreModules"
  React-cxxreact:
    :path: "../../../node_modules/react-native/ReactCommon/cxxreact"
  React-jsi:
    :path: "../../../node_modules/react-native/ReactCommon/jsi"
  React-jsiexecutor:
    :path: "../../../node_modules/react-native/ReactCommon/jsiexecutor"
  React-jsinspector:
    :path: "../../../node_modules/react-native/ReactCommon/jsinspector"
  react-native-blur:
    :path: "../../../node_modules/@react-native-community/blur"
  react-native-get-random-values:
    :path: "../../../node_modules/react-native-get-random-values"
  react-native-keyboard-aware-scroll-view:
    :path: "../../../node_modules/react-native-keyboard-aware-scroll-view"
  react-native-safe-area:
    :path: "../../../node_modules/react-native-safe-area"
  react-native-safe-area-context:
    :path: "../../../node_modules/react-native-safe-area-context"
  react-native-slider:
    :path: "../../../node_modules/@react-native-community/slider"
  react-native-video:
    :path: "../../../node_modules/react-native-video"
  React-perflogger:
    :path: "../../../node_modules/react-native/ReactCommon/reactperflogger"
  React-RCTActionSheet:
    :path: "../../../node_modules/react-native/Libraries/ActionSheetIOS"
  React-RCTAnimation:
    :path: "../../../node_modules/react-native/Libraries/NativeAnimation"
  React-RCTBlob:
    :path: "../../../node_modules/react-native/Libraries/Blob"
  React-RCTImage:
    :path: "../../../node_modules/react-native/Libraries/Image"
  React-RCTLinking:
    :path: "../../../node_modules/react-native/Libraries/LinkingIOS"
  React-RCTNetwork:
    :path: "../../../node_modules/react-native/Libraries/Network"
  React-RCTSettings:
    :path: "../../../node_modules/react-native/Libraries/Settings"
  React-RCTText:
    :path: "../../../node_modules/react-native/Libraries/Text"
  React-RCTVibration:
    :path: "../../../node_modules/react-native/Libraries/Vibration"
  React-runtimeexecutor:
    :path: "../../../node_modules/react-native/ReactCommon/runtimeexecutor"
  ReactCommon:
    :path: "../../../node_modules/react-native/ReactCommon"
  ReactNativeDarkMode:
    :path: "../../../node_modules/react-native-dark-mode"
  RNCMaskedView:
    :path: "../../../node_modules/@react-native-community/masked-view"
  RNGestureHandler:
    :path: "../../../node_modules/react-native-gesture-handler"
  RNReanimated:
    :path: "../../../node_modules/react-native-reanimated"
  RNScreens:
    :path: "../../../node_modules/react-native-screens"
  RNSVG:
    :path: "../../../node_modules/react-native-svg"
  RNTAztecView:
    :path: "../../react-native-aztec"
  Yoga:
    :path: "../../../node_modules/react-native/ReactCommon/yoga"

SPEC CHECKSUMS:
  boost-for-react-native: 39c7adb57c4e60d6c5479dd8623128eb5b3f0f2c
<<<<<<< HEAD
  BVLinearGradient: 48f1964a78bddfae412d1aac5f386c2949fe0306
  DoubleConversion: 5805e889d232975c086db112ece9ed034df7a0b2
  FBLazyVector: aaeaf388755e4f29cd74acbc9e3b8da6d807c37f
  FBReactNativeSpec: 118d0d177724c2d67f08a59136eb29ef5943ec75
  Folly: 30e7936e1c45c08d884aa59369ed951a8e68cf51
  glog: 1f3da668190260b06b429bb211bfbee5cd790c28
  Gutenberg: 3f2cc06c377a622ef87a025e5213a610919632db
  RCTRequired: b153add4da6e7dbc44aebf93f3cf4fcae392ddf1
  RCTTypeSafety: 9aa1b91d7f9310fc6eadc3cf95126ffe818af320
  React: b6a59ef847b2b40bb6e0180a97d0ca716969ac78
  React-Core: 688b451f7d616cc1134ac95295b593d1b5158a04
  React-CoreModules: d04f8494c1a328b69ec11db9d1137d667f916dcb
  React-cxxreact: d0f7bcafa196ae410e5300736b424455e7fb7ba7
  React-jsi: cb2cd74d7ccf4cffb071a46833613edc79cdf8f7
  React-jsiexecutor: d5525f9ed5f782fdbacb64b9b01a43a9323d2386
  React-jsinspector: fa0ecc501688c3c4c34f28834a76302233e29dc0
=======
  BVLinearGradient: b2d297a15cf094d1947df4f0519779bb3a7f2392
  DoubleConversion: cf9b38bf0b2d048436d9a82ad2abe1404f11e7de
  FBLazyVector: 49cbe4b43e445b06bf29199b6ad2057649e4c8f5
  FBReactNativeSpec: 420ad7ff87adc491b45199891c72ea531fa4926e
  glog: 73c2498ac6884b13ede40eda8228cb1eee9d9d62
  Gutenberg: 829c1db189c6f47728327bb1503026f42698cdb6
  RCT-Folly: ec7a233ccc97cc556cf7237f0db1ff65b986f27c
  RCTRequired: 2f8cb5b7533219bf4218a045f92768129cf7050a
  RCTTypeSafety: 512728b73549e72ad7330b92f3d42936f2a4de5b
  React: 98eac01574128a790f0bbbafe2d1a8607291ac24
  React-callinvoker: def3f7fae16192df68d9b69fd4bbb59092ee36bc
  React-Core: 70a52aa5dbe9b83befae82038451a7df9fd54c5a
  React-CoreModules: 052edef46117862e2570eb3a0f06d81c61d2c4b8
  React-cxxreact: c1dc71b30653cfb4770efdafcbdc0ad6d388baab
  React-jsi: 74341196d9547cbcbcfa4b3bbbf03af56431d5a1
  React-jsiexecutor: 06a9c77b56902ae7ffcdd7a4905f664adc5d237b
  React-jsinspector: 0ae35a37b20d5e031eb020a69cc5afdbd6406301
>>>>>>> 01f5e387
  react-native-blur: ef741a08d020010ba65e411be0ab82d1d325e7ad
  react-native-get-random-values: 03edb8dcc2d3f43e55aa67ea13b61b6723bbf047
  react-native-keyboard-aware-scroll-view: 6cb84879bf07e4cc1caed18b11fb928e142adac6
  react-native-safe-area: c9cf765aa2dd96159476a99633e7d462ce5bb94f
  react-native-safe-area-context: e471852c5ed67eea4b10c5d9d43c1cebae3b231d
  react-native-slider: 2e42dc91e7ab8b35a9c7f2eb3532729a41d0dbe2
  react-native-video: e5dd0649534076cd6d09a0db51c617fa668d534a
  React-perflogger: 9c547d8f06b9bf00cb447f2b75e8d7f19b7e02af
  React-RCTActionSheet: 3080b6e12e0e1a5b313c8c0050699b5c794a1b11
  React-RCTAnimation: 3f96f21a497ae7dabf4d2f150ee43f906aaf516f
  React-RCTBlob: 283b8e5025e7f954176bc48164f846909002f3ed
  React-RCTImage: 5088a484faac78f2d877e1b79125d3bb1ea94a16
  React-RCTLinking: 5e8fbb3e9a8bc2e4e3eb15b1eb8bda5fcac27b8c
  React-RCTNetwork: 38ec277217b1e841d5e6a1fa78da65b9212ccb28
  React-RCTSettings: 242d6e692108c3de4f3bb74b7586a8799e9ab070
  React-RCTText: 8746736ac8eb5a4a74719aa695b7a236a93a83d2
  React-RCTVibration: 0fd6b21751a33cb72fce1a4a33ab9678416d307a
  React-runtimeexecutor: cad74a1eaa53ee6e7a3620231939d8fe2c6afcf0
  ReactCommon: cfe2b7fd20e0dbd2d1185cd7d8f99633fbc5ff05
  ReactNativeDarkMode: 6d807bc8373b872472c8541fc3341817d979a6fb
  RNCMaskedView: dfeba59697c44d36abec79c062aeb1ea343d610d
  RNGestureHandler: 5e58135436aacc1c5d29b75547d3d2b9430d052c
  RNReanimated: f05baf4cd76b6eab2e4d7e2b244424960b968918
  RNScreens: 953633729a42e23ad0c93574d676b361e3335e8b
  RNSVG: 46c4b680fe18237fa01eb7d7b311d77618fde31f
<<<<<<< HEAD
  RNTAztecView: c841a326e7a994bbeeb1fa9e2e54db3f07915ca3
=======
  RNTAztecView: b36187f6d434a4f3b0ebdd423ca8651889d8c6cf
>>>>>>> 01f5e387
  WordPress-Aztec-iOS: 870c93297849072aadfc2223e284094e73023e82
  Yoga: 8c8436d4171c87504c648ae23b1d81242bdf3bbf

PODFILE CHECKSUM: db5f67a29ecba75541dad181ff59246b6da2fb09

COCOAPODS: 1.10.1<|MERGE_RESOLUTION|>--- conflicted
+++ resolved
@@ -12,7 +12,7 @@
     - React-jsi (= 0.64.0)
     - ReactCommon/turbomodule/core (= 0.64.0)
   - glog (0.3.5)
-  - Gutenberg (1.55.0):
+  - Gutenberg (1.55.1):
     - React-Core (= 0.64.0)
     - React-CoreModules (= 0.64.0)
     - React-RCTImage (= 0.64.0)
@@ -26,35 +26,6 @@
     - boost-for-react-native
     - DoubleConversion
     - glog
-<<<<<<< HEAD
-  - glog (0.3.5)
-  - Gutenberg (1.55.1):
-    - React-Core (= 0.61.5)
-    - React-CoreModules (= 0.61.5)
-    - React-RCTImage (= 0.61.5)
-    - RNTAztecView
-  - RCTRequired (0.61.5)
-  - RCTTypeSafety (0.61.5):
-    - FBLazyVector (= 0.61.5)
-    - Folly (= 2018.10.22.00)
-    - RCTRequired (= 0.61.5)
-    - React-Core (= 0.61.5)
-  - React (0.61.5):
-    - React-Core (= 0.61.5)
-    - React-Core/DevSupport (= 0.61.5)
-    - React-Core/RCTWebSocket (= 0.61.5)
-    - React-RCTActionSheet (= 0.61.5)
-    - React-RCTAnimation (= 0.61.5)
-    - React-RCTBlob (= 0.61.5)
-    - React-RCTImage (= 0.61.5)
-    - React-RCTLinking (= 0.61.5)
-    - React-RCTNetwork (= 0.61.5)
-    - React-RCTSettings (= 0.61.5)
-    - React-RCTText (= 0.61.5)
-    - React-RCTVibration (= 0.61.5)
-  - React-Core (0.61.5):
-    - Folly (= 2018.10.22.00)
-=======
   - RCTRequired (0.64.0)
   - RCTTypeSafety (0.64.0):
     - FBLazyVector (= 0.64.0)
@@ -76,7 +47,6 @@
     - React-RCTVibration (= 0.64.0)
   - React-callinvoker (0.64.0)
   - React-Core (0.64.0):
->>>>>>> 01f5e387
     - glog
     - RCT-Folly (= 2020.01.13.00)
     - React-Core/Default (= 0.64.0)
@@ -333,11 +303,7 @@
     - React-Core
   - RNSVG (9.13.6-gb):
     - React-Core
-<<<<<<< HEAD
   - RNTAztecView (1.55.1):
-=======
-  - RNTAztecView (1.55.0):
->>>>>>> 01f5e387
     - React-Core
     - WordPress-Aztec-iOS (~> 1.19.4)
   - WordPress-Aztec-iOS (1.19.4)
@@ -488,30 +454,12 @@
 
 SPEC CHECKSUMS:
   boost-for-react-native: 39c7adb57c4e60d6c5479dd8623128eb5b3f0f2c
-<<<<<<< HEAD
-  BVLinearGradient: 48f1964a78bddfae412d1aac5f386c2949fe0306
-  DoubleConversion: 5805e889d232975c086db112ece9ed034df7a0b2
-  FBLazyVector: aaeaf388755e4f29cd74acbc9e3b8da6d807c37f
-  FBReactNativeSpec: 118d0d177724c2d67f08a59136eb29ef5943ec75
-  Folly: 30e7936e1c45c08d884aa59369ed951a8e68cf51
-  glog: 1f3da668190260b06b429bb211bfbee5cd790c28
-  Gutenberg: 3f2cc06c377a622ef87a025e5213a610919632db
-  RCTRequired: b153add4da6e7dbc44aebf93f3cf4fcae392ddf1
-  RCTTypeSafety: 9aa1b91d7f9310fc6eadc3cf95126ffe818af320
-  React: b6a59ef847b2b40bb6e0180a97d0ca716969ac78
-  React-Core: 688b451f7d616cc1134ac95295b593d1b5158a04
-  React-CoreModules: d04f8494c1a328b69ec11db9d1137d667f916dcb
-  React-cxxreact: d0f7bcafa196ae410e5300736b424455e7fb7ba7
-  React-jsi: cb2cd74d7ccf4cffb071a46833613edc79cdf8f7
-  React-jsiexecutor: d5525f9ed5f782fdbacb64b9b01a43a9323d2386
-  React-jsinspector: fa0ecc501688c3c4c34f28834a76302233e29dc0
-=======
   BVLinearGradient: b2d297a15cf094d1947df4f0519779bb3a7f2392
   DoubleConversion: cf9b38bf0b2d048436d9a82ad2abe1404f11e7de
   FBLazyVector: 49cbe4b43e445b06bf29199b6ad2057649e4c8f5
-  FBReactNativeSpec: 420ad7ff87adc491b45199891c72ea531fa4926e
+  FBReactNativeSpec: ebf5d0d5406a50fed4bd7e93460435dfddcab39a
   glog: 73c2498ac6884b13ede40eda8228cb1eee9d9d62
-  Gutenberg: 829c1db189c6f47728327bb1503026f42698cdb6
+  Gutenberg: c28fecb5d9d3bc915e7b89c40f68506643e301ea
   RCT-Folly: ec7a233ccc97cc556cf7237f0db1ff65b986f27c
   RCTRequired: 2f8cb5b7533219bf4218a045f92768129cf7050a
   RCTTypeSafety: 512728b73549e72ad7330b92f3d42936f2a4de5b
@@ -523,14 +471,13 @@
   React-jsi: 74341196d9547cbcbcfa4b3bbbf03af56431d5a1
   React-jsiexecutor: 06a9c77b56902ae7ffcdd7a4905f664adc5d237b
   React-jsinspector: 0ae35a37b20d5e031eb020a69cc5afdbd6406301
->>>>>>> 01f5e387
   react-native-blur: ef741a08d020010ba65e411be0ab82d1d325e7ad
   react-native-get-random-values: 03edb8dcc2d3f43e55aa67ea13b61b6723bbf047
   react-native-keyboard-aware-scroll-view: 6cb84879bf07e4cc1caed18b11fb928e142adac6
   react-native-safe-area: c9cf765aa2dd96159476a99633e7d462ce5bb94f
-  react-native-safe-area-context: e471852c5ed67eea4b10c5d9d43c1cebae3b231d
+  react-native-safe-area-context: f0906bf8bc9835ac9a9d3f97e8bde2a997d8da79
   react-native-slider: 2e42dc91e7ab8b35a9c7f2eb3532729a41d0dbe2
-  react-native-video: e5dd0649534076cd6d09a0db51c617fa668d534a
+  react-native-video: b8767f54061e475ddd38c22375f46f4d93e5fdfd
   React-perflogger: 9c547d8f06b9bf00cb447f2b75e8d7f19b7e02af
   React-RCTActionSheet: 3080b6e12e0e1a5b313c8c0050699b5c794a1b11
   React-RCTAnimation: 3f96f21a497ae7dabf4d2f150ee43f906aaf516f
@@ -544,16 +491,12 @@
   React-runtimeexecutor: cad74a1eaa53ee6e7a3620231939d8fe2c6afcf0
   ReactCommon: cfe2b7fd20e0dbd2d1185cd7d8f99633fbc5ff05
   ReactNativeDarkMode: 6d807bc8373b872472c8541fc3341817d979a6fb
-  RNCMaskedView: dfeba59697c44d36abec79c062aeb1ea343d610d
+  RNCMaskedView: 66caacf33c86eaa7d22b43178dd998257d5c2e4d
   RNGestureHandler: 5e58135436aacc1c5d29b75547d3d2b9430d052c
   RNReanimated: f05baf4cd76b6eab2e4d7e2b244424960b968918
   RNScreens: 953633729a42e23ad0c93574d676b361e3335e8b
   RNSVG: 46c4b680fe18237fa01eb7d7b311d77618fde31f
-<<<<<<< HEAD
   RNTAztecView: c841a326e7a994bbeeb1fa9e2e54db3f07915ca3
-=======
-  RNTAztecView: b36187f6d434a4f3b0ebdd423ca8651889d8c6cf
->>>>>>> 01f5e387
   WordPress-Aztec-iOS: 870c93297849072aadfc2223e284094e73023e82
   Yoga: 8c8436d4171c87504c648ae23b1d81242bdf3bbf
 
