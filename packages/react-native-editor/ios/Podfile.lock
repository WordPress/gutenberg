--- conflicted
+++ resolved
@@ -12,11 +12,7 @@
     - React-jsi (= 0.64.0)
     - ReactCommon/turbomodule/core (= 0.64.0)
   - glog (0.3.5)
-<<<<<<< HEAD
-  - Gutenberg (1.58.3):
-=======
   - Gutenberg (1.59.0):
->>>>>>> 29d286fa
     - React-Core (= 0.64.0)
     - React-CoreModules (= 0.64.0)
     - React-RCTImage (= 0.64.0)
@@ -307,11 +303,7 @@
     - React-Core
   - RNSVG (9.13.7-wp):
     - React-Core
-<<<<<<< HEAD
-  - RNTAztecView (1.58.3):
-=======
   - RNTAztecView (1.59.0):
->>>>>>> 29d286fa
     - React-Core
     - WordPress-Aztec-iOS (~> 1.19.4)
   - WordPress-Aztec-iOS (1.19.4)
@@ -465,15 +457,9 @@
   BVLinearGradient: 2c791e973a3df0df46028210c530fde52c06b717
   DoubleConversion: cf9b38bf0b2d048436d9a82ad2abe1404f11e7de
   FBLazyVector: 49cbe4b43e445b06bf29199b6ad2057649e4c8f5
-<<<<<<< HEAD
-  FBReactNativeSpec: 80e9cf1155002ee4720084d8813326d913815e2f
-  glog: 73c2498ac6884b13ede40eda8228cb1eee9d9d62
-  Gutenberg: ae3be0591765f10ce7db6d88cfd28c1c544ac46d
-=======
   FBReactNativeSpec: ebf5d0d5406a50fed4bd7e93460435dfddcab39a
   glog: 73c2498ac6884b13ede40eda8228cb1eee9d9d62
   Gutenberg: d92d60f689617e6d85195fefb14daa9dffaad4dc
->>>>>>> 29d286fa
   RCT-Folly: ec7a233ccc97cc556cf7237f0db1ff65b986f27c
   RCTRequired: 2f8cb5b7533219bf4218a045f92768129cf7050a
   RCTTypeSafety: 512728b73549e72ad7330b92f3d42936f2a4de5b
@@ -492,10 +478,7 @@
   react-native-safe-area-context: a009bc6258899017cc2614c7934aefec8c396a52
   react-native-slider: 7109c55a87870d6b55e958c3c16a5900d66b4be8
   react-native-video: a84c5b1d4f2247040b205ea110528c8fdc147bce
-<<<<<<< HEAD
-=======
   react-native-webview: a182c691cb1ed627c0d407685630a9a0407a4853
->>>>>>> 29d286fa
   React-perflogger: 9c547d8f06b9bf00cb447f2b75e8d7f19b7e02af
   React-RCTActionSheet: 3080b6e12e0e1a5b313c8c0050699b5c794a1b11
   React-RCTAnimation: 3f96f21a497ae7dabf4d2f150ee43f906aaf516f
@@ -513,11 +496,7 @@
   RNReanimated: ca6105fdc2739ea1b3a7a5350b6490d8160143bc
   RNScreens: eb4e23256e7f2a5a1af87ea24dfeb49aea0ef310
   RNSVG: 1b6dcbec5884b6dbe256bf8c38eeeab0acf05926
-<<<<<<< HEAD
-  RNTAztecView: 27a3688fe616eba7bed745adbdcb4dd0aa354cd5
-=======
   RNTAztecView: 72b258339a24ba652dc98dc7aa21db9669fe904e
->>>>>>> 29d286fa
   WordPress-Aztec-iOS: 870c93297849072aadfc2223e284094e73023e82
   Yoga: 8c8436d4171c87504c648ae23b1d81242bdf3bbf
 
