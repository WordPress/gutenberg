PODS:
  - boost-for-react-native (1.63.0)
  - BVLinearGradient (2.5.6):
    - React-Core
  - DoubleConversion (1.1.6)
  - FBLazyVector (0.61.5)
  - FBReactNativeSpec (0.61.5):
    - Folly (= 2018.10.22.00)
    - RCTRequired (= 0.61.5)
    - RCTTypeSafety (= 0.61.5)
    - React-Core (= 0.61.5)
    - React-jsi (= 0.61.5)
    - ReactCommon/turbomodule/core (= 0.61.5)
  - Folly (2018.10.22.00):
    - boost-for-react-native
    - DoubleConversion
    - Folly/Default (= 2018.10.22.00)
    - glog
  - Folly/Default (2018.10.22.00):
    - boost-for-react-native
    - DoubleConversion
    - glog
  - glog (0.3.5)
<<<<<<< HEAD
  - Gutenberg (1.47.1):
=======
  - Gutenberg (1.47.0):
>>>>>>> e6b72e0c
    - React-Core (= 0.61.5)
    - React-CoreModules (= 0.61.5)
    - React-RCTImage (= 0.61.5)
    - RNTAztecView
  - RCTRequired (0.61.5)
  - RCTTypeSafety (0.61.5):
    - FBLazyVector (= 0.61.5)
    - Folly (= 2018.10.22.00)
    - RCTRequired (= 0.61.5)
    - React-Core (= 0.61.5)
  - React (0.61.5):
    - React-Core (= 0.61.5)
    - React-Core/DevSupport (= 0.61.5)
    - React-Core/RCTWebSocket (= 0.61.5)
    - React-RCTActionSheet (= 0.61.5)
    - React-RCTAnimation (= 0.61.5)
    - React-RCTBlob (= 0.61.5)
    - React-RCTImage (= 0.61.5)
    - React-RCTLinking (= 0.61.5)
    - React-RCTNetwork (= 0.61.5)
    - React-RCTSettings (= 0.61.5)
    - React-RCTText (= 0.61.5)
    - React-RCTVibration (= 0.61.5)
  - React-Core (0.61.5):
    - Folly (= 2018.10.22.00)
    - glog
    - React-Core/Default (= 0.61.5)
    - React-cxxreact (= 0.61.5)
    - React-jsi (= 0.61.5)
    - React-jsiexecutor (= 0.61.5)
    - Yoga
  - React-Core/CoreModulesHeaders (0.61.5):
    - Folly (= 2018.10.22.00)
    - glog
    - React-Core/Default
    - React-cxxreact (= 0.61.5)
    - React-jsi (= 0.61.5)
    - React-jsiexecutor (= 0.61.5)
    - Yoga
  - React-Core/Default (0.61.5):
    - Folly (= 2018.10.22.00)
    - glog
    - React-cxxreact (= 0.61.5)
    - React-jsi (= 0.61.5)
    - React-jsiexecutor (= 0.61.5)
    - Yoga
  - React-Core/DevSupport (0.61.5):
    - Folly (= 2018.10.22.00)
    - glog
    - React-Core/Default (= 0.61.5)
    - React-Core/RCTWebSocket (= 0.61.5)
    - React-cxxreact (= 0.61.5)
    - React-jsi (= 0.61.5)
    - React-jsiexecutor (= 0.61.5)
    - React-jsinspector (= 0.61.5)
    - Yoga
  - React-Core/RCTActionSheetHeaders (0.61.5):
    - Folly (= 2018.10.22.00)
    - glog
    - React-Core/Default
    - React-cxxreact (= 0.61.5)
    - React-jsi (= 0.61.5)
    - React-jsiexecutor (= 0.61.5)
    - Yoga
  - React-Core/RCTAnimationHeaders (0.61.5):
    - Folly (= 2018.10.22.00)
    - glog
    - React-Core/Default
    - React-cxxreact (= 0.61.5)
    - React-jsi (= 0.61.5)
    - React-jsiexecutor (= 0.61.5)
    - Yoga
  - React-Core/RCTBlobHeaders (0.61.5):
    - Folly (= 2018.10.22.00)
    - glog
    - React-Core/Default
    - React-cxxreact (= 0.61.5)
    - React-jsi (= 0.61.5)
    - React-jsiexecutor (= 0.61.5)
    - Yoga
  - React-Core/RCTImageHeaders (0.61.5):
    - Folly (= 2018.10.22.00)
    - glog
    - React-Core/Default
    - React-cxxreact (= 0.61.5)
    - React-jsi (= 0.61.5)
    - React-jsiexecutor (= 0.61.5)
    - Yoga
  - React-Core/RCTLinkingHeaders (0.61.5):
    - Folly (= 2018.10.22.00)
    - glog
    - React-Core/Default
    - React-cxxreact (= 0.61.5)
    - React-jsi (= 0.61.5)
    - React-jsiexecutor (= 0.61.5)
    - Yoga
  - React-Core/RCTNetworkHeaders (0.61.5):
    - Folly (= 2018.10.22.00)
    - glog
    - React-Core/Default
    - React-cxxreact (= 0.61.5)
    - React-jsi (= 0.61.5)
    - React-jsiexecutor (= 0.61.5)
    - Yoga
  - React-Core/RCTSettingsHeaders (0.61.5):
    - Folly (= 2018.10.22.00)
    - glog
    - React-Core/Default
    - React-cxxreact (= 0.61.5)
    - React-jsi (= 0.61.5)
    - React-jsiexecutor (= 0.61.5)
    - Yoga
  - React-Core/RCTTextHeaders (0.61.5):
    - Folly (= 2018.10.22.00)
    - glog
    - React-Core/Default
    - React-cxxreact (= 0.61.5)
    - React-jsi (= 0.61.5)
    - React-jsiexecutor (= 0.61.5)
    - Yoga
  - React-Core/RCTVibrationHeaders (0.61.5):
    - Folly (= 2018.10.22.00)
    - glog
    - React-Core/Default
    - React-cxxreact (= 0.61.5)
    - React-jsi (= 0.61.5)
    - React-jsiexecutor (= 0.61.5)
    - Yoga
  - React-Core/RCTWebSocket (0.61.5):
    - Folly (= 2018.10.22.00)
    - glog
    - React-Core/Default (= 0.61.5)
    - React-cxxreact (= 0.61.5)
    - React-jsi (= 0.61.5)
    - React-jsiexecutor (= 0.61.5)
    - Yoga
  - React-CoreModules (0.61.5):
    - FBReactNativeSpec (= 0.61.5)
    - Folly (= 2018.10.22.00)
    - RCTTypeSafety (= 0.61.5)
    - React-Core/CoreModulesHeaders (= 0.61.5)
    - React-RCTImage (= 0.61.5)
    - ReactCommon/turbomodule/core (= 0.61.5)
  - React-cxxreact (0.61.5):
    - boost-for-react-native (= 1.63.0)
    - DoubleConversion
    - Folly (= 2018.10.22.00)
    - glog
    - React-jsinspector (= 0.61.5)
  - React-jsi (0.61.5):
    - boost-for-react-native (= 1.63.0)
    - DoubleConversion
    - Folly (= 2018.10.22.00)
    - glog
    - React-jsi/Default (= 0.61.5)
  - React-jsi/Default (0.61.5):
    - boost-for-react-native (= 1.63.0)
    - DoubleConversion
    - Folly (= 2018.10.22.00)
    - glog
  - React-jsiexecutor (0.61.5):
    - DoubleConversion
    - Folly (= 2018.10.22.00)
    - glog
    - React-cxxreact (= 0.61.5)
    - React-jsi (= 0.61.5)
  - React-jsinspector (0.61.5)
  - react-native-blur (0.8.0):
    - React-Core
  - react-native-get-random-values (1.4.0):
    - React-Core
  - react-native-keyboard-aware-scroll-view (0.8.8):
    - React-Core
  - react-native-safe-area (0.5.1):
    - React-Core
  - react-native-safe-area-context (3.1.1):
    - React-Core
  - react-native-slider (3.0.2):
    - React-Core
  - react-native-video (5.0.2):
    - React-Core
    - react-native-video/Video (= 5.0.2)
  - react-native-video/Video (5.0.2):
    - React-Core
  - React-RCTActionSheet (0.61.5):
    - React-Core/RCTActionSheetHeaders (= 0.61.5)
  - React-RCTAnimation (0.61.5):
    - React-Core/RCTAnimationHeaders (= 0.61.5)
  - React-RCTBlob (0.61.5):
    - React-Core/RCTBlobHeaders (= 0.61.5)
    - React-Core/RCTWebSocket (= 0.61.5)
    - React-jsi (= 0.61.5)
    - React-RCTNetwork (= 0.61.5)
  - React-RCTImage (0.61.5):
    - React-Core/RCTImageHeaders (= 0.61.5)
    - React-RCTNetwork (= 0.61.5)
  - React-RCTLinking (0.61.5):
    - React-Core/RCTLinkingHeaders (= 0.61.5)
  - React-RCTNetwork (0.61.5):
    - React-Core/RCTNetworkHeaders (= 0.61.5)
  - React-RCTSettings (0.61.5):
    - React-Core/RCTSettingsHeaders (= 0.61.5)
  - React-RCTText (0.61.5):
    - React-Core/RCTTextHeaders (= 0.61.5)
  - React-RCTVibration (0.61.5):
    - React-Core/RCTVibrationHeaders (= 0.61.5)
  - ReactCommon/jscallinvoker (0.61.5):
    - DoubleConversion
    - Folly (= 2018.10.22.00)
    - glog
    - React-cxxreact (= 0.61.5)
  - ReactCommon/turbomodule/core (0.61.5):
    - DoubleConversion
    - Folly (= 2018.10.22.00)
    - glog
    - React-Core (= 0.61.5)
    - React-cxxreact (= 0.61.5)
    - React-jsi (= 0.61.5)
    - ReactCommon/jscallinvoker (= 0.61.5)
  - ReactNativeDarkMode (0.0.10):
    - React-Core
  - RNCMaskedView (0.1.10-wp):
    - React-Core
  - RNGestureHandler (1.6.0):
    - React-Core
  - RNReanimated (1.9.0):
    - React-Core
  - RNScreens (2.9.0):
    - React-Core
  - RNSVG (9.13.6-gb):
    - React-Core
<<<<<<< HEAD
  - RNTAztecView (1.47.1):
=======
  - RNTAztecView (1.47.0):
>>>>>>> e6b72e0c
    - React-Core
    - WordPress-Aztec-iOS (~> 1.19.4)
  - WordPress-Aztec-iOS (1.19.4)
  - Yoga (1.14.0)

DEPENDENCIES:
  - BVLinearGradient (from `../../../node_modules/react-native-linear-gradient`)
  - DoubleConversion (from `../../../node_modules/react-native/third-party-podspecs/DoubleConversion.podspec`)
  - FBLazyVector (from `../../../node_modules/react-native/Libraries/FBLazyVector`)
  - FBReactNativeSpec (from `../../../node_modules/react-native/Libraries/FBReactNativeSpec`)
  - Folly (from `../../../node_modules/react-native/third-party-podspecs/Folly.podspec`)
  - glog (from `../../../node_modules/react-native/third-party-podspecs/glog.podspec`)
  - Gutenberg (from `../../react-native-bridge/Gutenberg.podspec`)
  - RCTRequired (from `../../../node_modules/react-native/Libraries/RCTRequired`)
  - RCTTypeSafety (from `../../../node_modules/react-native/Libraries/TypeSafety`)
  - React (from `../../../node_modules/react-native/`)
  - React-Core (from `../../../node_modules/react-native/`)
  - React-Core/DevSupport (from `../../../node_modules/react-native/`)
  - React-Core/RCTWebSocket (from `../../../node_modules/react-native/`)
  - React-CoreModules (from `../../../node_modules/react-native/React/CoreModules`)
  - React-cxxreact (from `../../../node_modules/react-native/ReactCommon/cxxreact`)
  - React-jsi (from `../../../node_modules/react-native/ReactCommon/jsi`)
  - React-jsiexecutor (from `../../../node_modules/react-native/ReactCommon/jsiexecutor`)
  - React-jsinspector (from `../../../node_modules/react-native/ReactCommon/jsinspector`)
  - "react-native-blur (from `../../../node_modules/@react-native-community/blur`)"
  - react-native-get-random-values (from `../../../node_modules/react-native-get-random-values`)
  - react-native-keyboard-aware-scroll-view (from `../../../node_modules/react-native-keyboard-aware-scroll-view`)
  - react-native-safe-area (from `../../../node_modules/react-native-safe-area`)
  - react-native-safe-area-context (from `../../../node_modules/react-native-safe-area-context`)
  - "react-native-slider (from `../../../node_modules/@react-native-community/slider`)"
  - react-native-video (from `../../../node_modules/react-native-video`)
  - React-RCTActionSheet (from `../../../node_modules/react-native/Libraries/ActionSheetIOS`)
  - React-RCTAnimation (from `../../../node_modules/react-native/Libraries/NativeAnimation`)
  - React-RCTBlob (from `../../../node_modules/react-native/Libraries/Blob`)
  - React-RCTImage (from `../../../node_modules/react-native/Libraries/Image`)
  - React-RCTLinking (from `../../../node_modules/react-native/Libraries/LinkingIOS`)
  - React-RCTNetwork (from `../../../node_modules/react-native/Libraries/Network`)
  - React-RCTSettings (from `../../../node_modules/react-native/Libraries/Settings`)
  - React-RCTText (from `../../../node_modules/react-native/Libraries/Text`)
  - React-RCTVibration (from `../../../node_modules/react-native/Libraries/Vibration`)
  - ReactCommon/jscallinvoker (from `../../../node_modules/react-native/ReactCommon`)
  - ReactCommon/turbomodule/core (from `../../../node_modules/react-native/ReactCommon`)
  - ReactNativeDarkMode (from `../../../node_modules/react-native-dark-mode`)
  - "RNCMaskedView (from `../../../node_modules/@react-native-community/masked-view`)"
  - RNGestureHandler (from `../../../node_modules/react-native-gesture-handler`)
  - RNReanimated (from `../../../node_modules/react-native-reanimated`)
  - RNScreens (from `../../../node_modules/react-native-screens`)
  - RNSVG (from `../../../node_modules/react-native-svg`)
  - RNTAztecView (from `../../react-native-aztec/RNTAztecView.podspec`)
  - Yoga (from `../../../node_modules/react-native/ReactCommon/yoga`)

SPEC REPOS:
  trunk:
    - boost-for-react-native
    - WordPress-Aztec-iOS

EXTERNAL SOURCES:
  BVLinearGradient:
    :path: "../../../node_modules/react-native-linear-gradient"
  DoubleConversion:
    :podspec: "../../../node_modules/react-native/third-party-podspecs/DoubleConversion.podspec"
  FBLazyVector:
    :path: "../../../node_modules/react-native/Libraries/FBLazyVector"
  FBReactNativeSpec:
    :path: "../../../node_modules/react-native/Libraries/FBReactNativeSpec"
  Folly:
    :podspec: "../../../node_modules/react-native/third-party-podspecs/Folly.podspec"
  glog:
    :podspec: "../../../node_modules/react-native/third-party-podspecs/glog.podspec"
  Gutenberg:
    :path: "../../react-native-bridge/Gutenberg.podspec"
  RCTRequired:
    :path: "../../../node_modules/react-native/Libraries/RCTRequired"
  RCTTypeSafety:
    :path: "../../../node_modules/react-native/Libraries/TypeSafety"
  React:
    :path: "../../../node_modules/react-native/"
  React-Core:
    :path: "../../../node_modules/react-native/"
  React-CoreModules:
    :path: "../../../node_modules/react-native/React/CoreModules"
  React-cxxreact:
    :path: "../../../node_modules/react-native/ReactCommon/cxxreact"
  React-jsi:
    :path: "../../../node_modules/react-native/ReactCommon/jsi"
  React-jsiexecutor:
    :path: "../../../node_modules/react-native/ReactCommon/jsiexecutor"
  React-jsinspector:
    :path: "../../../node_modules/react-native/ReactCommon/jsinspector"
  react-native-blur:
    :path: "../../../node_modules/@react-native-community/blur"
  react-native-get-random-values:
    :path: "../../../node_modules/react-native-get-random-values"
  react-native-keyboard-aware-scroll-view:
    :path: "../../../node_modules/react-native-keyboard-aware-scroll-view"
  react-native-safe-area:
    :path: "../../../node_modules/react-native-safe-area"
  react-native-safe-area-context:
    :path: "../../../node_modules/react-native-safe-area-context"
  react-native-slider:
    :path: "../../../node_modules/@react-native-community/slider"
  react-native-video:
    :path: "../../../node_modules/react-native-video"
  React-RCTActionSheet:
    :path: "../../../node_modules/react-native/Libraries/ActionSheetIOS"
  React-RCTAnimation:
    :path: "../../../node_modules/react-native/Libraries/NativeAnimation"
  React-RCTBlob:
    :path: "../../../node_modules/react-native/Libraries/Blob"
  React-RCTImage:
    :path: "../../../node_modules/react-native/Libraries/Image"
  React-RCTLinking:
    :path: "../../../node_modules/react-native/Libraries/LinkingIOS"
  React-RCTNetwork:
    :path: "../../../node_modules/react-native/Libraries/Network"
  React-RCTSettings:
    :path: "../../../node_modules/react-native/Libraries/Settings"
  React-RCTText:
    :path: "../../../node_modules/react-native/Libraries/Text"
  React-RCTVibration:
    :path: "../../../node_modules/react-native/Libraries/Vibration"
  ReactCommon:
    :path: "../../../node_modules/react-native/ReactCommon"
  ReactNativeDarkMode:
    :path: "../../../node_modules/react-native-dark-mode"
  RNCMaskedView:
    :path: "../../../node_modules/@react-native-community/masked-view"
  RNGestureHandler:
    :path: "../../../node_modules/react-native-gesture-handler"
  RNReanimated:
    :path: "../../../node_modules/react-native-reanimated"
  RNScreens:
    :path: "../../../node_modules/react-native-screens"
  RNSVG:
    :path: "../../../node_modules/react-native-svg"
  RNTAztecView:
    :path: "../../react-native-aztec/RNTAztecView.podspec"
  Yoga:
    :path: "../../../node_modules/react-native/ReactCommon/yoga"

SPEC CHECKSUMS:
  boost-for-react-native: 39c7adb57c4e60d6c5479dd8623128eb5b3f0f2c
  BVLinearGradient: 48f1964a78bddfae412d1aac5f386c2949fe0306
  DoubleConversion: 5805e889d232975c086db112ece9ed034df7a0b2
  FBLazyVector: aaeaf388755e4f29cd74acbc9e3b8da6d807c37f
  FBReactNativeSpec: 118d0d177724c2d67f08a59136eb29ef5943ec75
  Folly: 30e7936e1c45c08d884aa59369ed951a8e68cf51
  glog: 1f3da668190260b06b429bb211bfbee5cd790c28
<<<<<<< HEAD
  Gutenberg: 8660e320d8db33fb9b6daa09f3f4424b551dc5d0
=======
  Gutenberg: 103a9ebea785a8e1dd4c8bd4378d4a8a70efa678
>>>>>>> e6b72e0c
  RCTRequired: b153add4da6e7dbc44aebf93f3cf4fcae392ddf1
  RCTTypeSafety: 9aa1b91d7f9310fc6eadc3cf95126ffe818af320
  React: b6a59ef847b2b40bb6e0180a97d0ca716969ac78
  React-Core: 688b451f7d616cc1134ac95295b593d1b5158a04
  React-CoreModules: d04f8494c1a328b69ec11db9d1137d667f916dcb
  React-cxxreact: d0f7bcafa196ae410e5300736b424455e7fb7ba7
  React-jsi: cb2cd74d7ccf4cffb071a46833613edc79cdf8f7
  React-jsiexecutor: d5525f9ed5f782fdbacb64b9b01a43a9323d2386
  React-jsinspector: fa0ecc501688c3c4c34f28834a76302233e29dc0
  react-native-blur: ef741a08d020010ba65e411be0ab82d1d325e7ad
  react-native-get-random-values: 03edb8dcc2d3f43e55aa67ea13b61b6723bbf047
  react-native-keyboard-aware-scroll-view: 6cb84879bf07e4cc1caed18b11fb928e142adac6
  react-native-safe-area: c9cf765aa2dd96159476a99633e7d462ce5bb94f
  react-native-safe-area-context: c8da723dcddabe15afe95c9d31c56a0cf2b0141c
  react-native-slider: 2e42dc91e7ab8b35a9c7f2eb3532729a41d0dbe2
  react-native-video: b8767f54061e475ddd38c22375f46f4d93e5fdfd
  React-RCTActionSheet: 600b4d10e3aea0913b5a92256d2719c0cdd26d76
  React-RCTAnimation: 791a87558389c80908ed06cc5dfc5e7920dfa360
  React-RCTBlob: d89293cc0236d9cb0933d85e430b0bbe81ad1d72
  React-RCTImage: 6b8e8df449eb7c814c99a92d6b52de6fe39dea4e
  React-RCTLinking: 121bb231c7503cf9094f4d8461b96a130fabf4a5
  React-RCTNetwork: fb353640aafcee84ca8b78957297bd395f065c9a
  React-RCTSettings: 8db258ea2a5efee381fcf7a6d5044e2f8b68b640
  React-RCTText: 9ccc88273e9a3aacff5094d2175a605efa854dbe
  React-RCTVibration: a49a1f42bf8f5acf1c3e297097517c6b3af377ad
  ReactCommon: 198c7c8d3591f975e5431bec1b0b3b581aa1c5dd
  ReactNativeDarkMode: 6d807bc8373b872472c8541fc3341817d979a6fb
  RNCMaskedView: 66caacf33c86eaa7d22b43178dd998257d5c2e4d
  RNGestureHandler: 7a377d0580c9f07df99e590bbcefd616ee0e2626
  RNReanimated: f05baf4cd76b6eab2e4d7e2b244424960b968918
  RNScreens: 953633729a42e23ad0c93574d676b361e3335e8b
  RNSVG: 46c4b680fe18237fa01eb7d7b311d77618fde31f
<<<<<<< HEAD
  RNTAztecView: 2816f6d86d97c48b609afc20b55a55c857017de8
  WordPress-Aztec-iOS: b7ac8b30f746992e85d9668453ac87c2cdcecf4f
=======
  RNTAztecView: b1dfb9116d5947d9740145d3620cec703b529203
  WordPress-Aztec-iOS: 870c93297849072aadfc2223e284094e73023e82
>>>>>>> e6b72e0c
  Yoga: f2a7cd4280bfe2cca5a7aed98ba0eb3d1310f18b

PODFILE CHECKSUM: fb5a2c8eab8e33d063643370988400ebad0a71d2

COCOAPODS: 1.8.4<|MERGE_RESOLUTION|>--- conflicted
+++ resolved
@@ -21,11 +21,7 @@
     - DoubleConversion
     - glog
   - glog (0.3.5)
-<<<<<<< HEAD
   - Gutenberg (1.47.1):
-=======
-  - Gutenberg (1.47.0):
->>>>>>> e6b72e0c
     - React-Core (= 0.61.5)
     - React-CoreModules (= 0.61.5)
     - React-RCTImage (= 0.61.5)
@@ -257,11 +253,7 @@
     - React-Core
   - RNSVG (9.13.6-gb):
     - React-Core
-<<<<<<< HEAD
   - RNTAztecView (1.47.1):
-=======
-  - RNTAztecView (1.47.0):
->>>>>>> e6b72e0c
     - React-Core
     - WordPress-Aztec-iOS (~> 1.19.4)
   - WordPress-Aztec-iOS (1.19.4)
@@ -410,11 +402,7 @@
   FBReactNativeSpec: 118d0d177724c2d67f08a59136eb29ef5943ec75
   Folly: 30e7936e1c45c08d884aa59369ed951a8e68cf51
   glog: 1f3da668190260b06b429bb211bfbee5cd790c28
-<<<<<<< HEAD
   Gutenberg: 8660e320d8db33fb9b6daa09f3f4424b551dc5d0
-=======
-  Gutenberg: 103a9ebea785a8e1dd4c8bd4378d4a8a70efa678
->>>>>>> e6b72e0c
   RCTRequired: b153add4da6e7dbc44aebf93f3cf4fcae392ddf1
   RCTTypeSafety: 9aa1b91d7f9310fc6eadc3cf95126ffe818af320
   React: b6a59ef847b2b40bb6e0180a97d0ca716969ac78
@@ -447,13 +435,8 @@
   RNReanimated: f05baf4cd76b6eab2e4d7e2b244424960b968918
   RNScreens: 953633729a42e23ad0c93574d676b361e3335e8b
   RNSVG: 46c4b680fe18237fa01eb7d7b311d77618fde31f
-<<<<<<< HEAD
   RNTAztecView: 2816f6d86d97c48b609afc20b55a55c857017de8
   WordPress-Aztec-iOS: b7ac8b30f746992e85d9668453ac87c2cdcecf4f
-=======
-  RNTAztecView: b1dfb9116d5947d9740145d3620cec703b529203
-  WordPress-Aztec-iOS: 870c93297849072aadfc2223e284094e73023e82
->>>>>>> e6b72e0c
   Yoga: f2a7cd4280bfe2cca5a7aed98ba0eb3d1310f18b
 
 PODFILE CHECKSUM: fb5a2c8eab8e33d063643370988400ebad0a71d2
