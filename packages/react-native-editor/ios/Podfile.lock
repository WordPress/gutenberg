PODS:
  - boost-for-react-native (1.63.0)
  - BVLinearGradient (2.5.6):
    - React-Core
  - DoubleConversion (1.1.6)
  - FBLazyVector (0.61.5)
  - FBReactNativeSpec (0.61.5):
    - Folly (= 2018.10.22.00)
    - RCTRequired (= 0.61.5)
    - RCTTypeSafety (= 0.61.5)
    - React-Core (= 0.61.5)
    - React-jsi (= 0.61.5)
    - ReactCommon/turbomodule/core (= 0.61.5)
  - Folly (2018.10.22.00):
    - boost-for-react-native
    - DoubleConversion
    - Folly/Default (= 2018.10.22.00)
    - glog
  - Folly/Default (2018.10.22.00):
    - boost-for-react-native
    - DoubleConversion
    - glog
  - glog (0.3.5)
<<<<<<< HEAD
  - Gutenberg (1.46.1):
=======
  - Gutenberg (1.47.0):
>>>>>>> 181da849
    - React-Core (= 0.61.5)
    - React-CoreModules (= 0.61.5)
    - React-RCTImage (= 0.61.5)
    - RNTAztecView
  - RCTRequired (0.61.5)
  - RCTTypeSafety (0.61.5):
    - FBLazyVector (= 0.61.5)
    - Folly (= 2018.10.22.00)
    - RCTRequired (= 0.61.5)
    - React-Core (= 0.61.5)
  - React (0.61.5):
    - React-Core (= 0.61.5)
    - React-Core/DevSupport (= 0.61.5)
    - React-Core/RCTWebSocket (= 0.61.5)
    - React-RCTActionSheet (= 0.61.5)
    - React-RCTAnimation (= 0.61.5)
    - React-RCTBlob (= 0.61.5)
    - React-RCTImage (= 0.61.5)
    - React-RCTLinking (= 0.61.5)
    - React-RCTNetwork (= 0.61.5)
    - React-RCTSettings (= 0.61.5)
    - React-RCTText (= 0.61.5)
    - React-RCTVibration (= 0.61.5)
  - React-Core (0.61.5):
    - Folly (= 2018.10.22.00)
    - glog
    - React-Core/Default (= 0.61.5)
    - React-cxxreact (= 0.61.5)
    - React-jsi (= 0.61.5)
    - React-jsiexecutor (= 0.61.5)
    - Yoga
  - React-Core/CoreModulesHeaders (0.61.5):
    - Folly (= 2018.10.22.00)
    - glog
    - React-Core/Default
    - React-cxxreact (= 0.61.5)
    - React-jsi (= 0.61.5)
    - React-jsiexecutor (= 0.61.5)
    - Yoga
  - React-Core/Default (0.61.5):
    - Folly (= 2018.10.22.00)
    - glog
    - React-cxxreact (= 0.61.5)
    - React-jsi (= 0.61.5)
    - React-jsiexecutor (= 0.61.5)
    - Yoga
  - React-Core/DevSupport (0.61.5):
    - Folly (= 2018.10.22.00)
    - glog
    - React-Core/Default (= 0.61.5)
    - React-Core/RCTWebSocket (= 0.61.5)
    - React-cxxreact (= 0.61.5)
    - React-jsi (= 0.61.5)
    - React-jsiexecutor (= 0.61.5)
    - React-jsinspector (= 0.61.5)
    - Yoga
  - React-Core/RCTActionSheetHeaders (0.61.5):
    - Folly (= 2018.10.22.00)
    - glog
    - React-Core/Default
    - React-cxxreact (= 0.61.5)
    - React-jsi (= 0.61.5)
    - React-jsiexecutor (= 0.61.5)
    - Yoga
  - React-Core/RCTAnimationHeaders (0.61.5):
    - Folly (= 2018.10.22.00)
    - glog
    - React-Core/Default
    - React-cxxreact (= 0.61.5)
    - React-jsi (= 0.61.5)
    - React-jsiexecutor (= 0.61.5)
    - Yoga
  - React-Core/RCTBlobHeaders (0.61.5):
    - Folly (= 2018.10.22.00)
    - glog
    - React-Core/Default
    - React-cxxreact (= 0.61.5)
    - React-jsi (= 0.61.5)
    - React-jsiexecutor (= 0.61.5)
    - Yoga
  - React-Core/RCTImageHeaders (0.61.5):
    - Folly (= 2018.10.22.00)
    - glog
    - React-Core/Default
    - React-cxxreact (= 0.61.5)
    - React-jsi (= 0.61.5)
    - React-jsiexecutor (= 0.61.5)
    - Yoga
  - React-Core/RCTLinkingHeaders (0.61.5):
    - Folly (= 2018.10.22.00)
    - glog
    - React-Core/Default
    - React-cxxreact (= 0.61.5)
    - React-jsi (= 0.61.5)
    - React-jsiexecutor (= 0.61.5)
    - Yoga
  - React-Core/RCTNetworkHeaders (0.61.5):
    - Folly (= 2018.10.22.00)
    - glog
    - React-Core/Default
    - React-cxxreact (= 0.61.5)
    - React-jsi (= 0.61.5)
    - React-jsiexecutor (= 0.61.5)
    - Yoga
  - React-Core/RCTSettingsHeaders (0.61.5):
    - Folly (= 2018.10.22.00)
    - glog
    - React-Core/Default
    - React-cxxreact (= 0.61.5)
    - React-jsi (= 0.61.5)
    - React-jsiexecutor (= 0.61.5)
    - Yoga
  - React-Core/RCTTextHeaders (0.61.5):
    - Folly (= 2018.10.22.00)
    - glog
    - React-Core/Default
    - React-cxxreact (= 0.61.5)
    - React-jsi (= 0.61.5)
    - React-jsiexecutor (= 0.61.5)
    - Yoga
  - React-Core/RCTVibrationHeaders (0.61.5):
    - Folly (= 2018.10.22.00)
    - glog
    - React-Core/Default
    - React-cxxreact (= 0.61.5)
    - React-jsi (= 0.61.5)
    - React-jsiexecutor (= 0.61.5)
    - Yoga
  - React-Core/RCTWebSocket (0.61.5):
    - Folly (= 2018.10.22.00)
    - glog
    - React-Core/Default (= 0.61.5)
    - React-cxxreact (= 0.61.5)
    - React-jsi (= 0.61.5)
    - React-jsiexecutor (= 0.61.5)
    - Yoga
  - React-CoreModules (0.61.5):
    - FBReactNativeSpec (= 0.61.5)
    - Folly (= 2018.10.22.00)
    - RCTTypeSafety (= 0.61.5)
    - React-Core/CoreModulesHeaders (= 0.61.5)
    - React-RCTImage (= 0.61.5)
    - ReactCommon/turbomodule/core (= 0.61.5)
  - React-cxxreact (0.61.5):
    - boost-for-react-native (= 1.63.0)
    - DoubleConversion
    - Folly (= 2018.10.22.00)
    - glog
    - React-jsinspector (= 0.61.5)
  - React-jsi (0.61.5):
    - boost-for-react-native (= 1.63.0)
    - DoubleConversion
    - Folly (= 2018.10.22.00)
    - glog
    - React-jsi/Default (= 0.61.5)
  - React-jsi/Default (0.61.5):
    - boost-for-react-native (= 1.63.0)
    - DoubleConversion
    - Folly (= 2018.10.22.00)
    - glog
  - React-jsiexecutor (0.61.5):
    - DoubleConversion
    - Folly (= 2018.10.22.00)
    - glog
    - React-cxxreact (= 0.61.5)
    - React-jsi (= 0.61.5)
  - React-jsinspector (0.61.5)
  - react-native-blur (0.8.0):
    - React-Core
  - react-native-get-random-values (1.4.0):
    - React-Core
  - react-native-keyboard-aware-scroll-view (0.8.8):
    - React-Core
  - react-native-safe-area (0.5.1):
    - React-Core
  - react-native-safe-area-context (3.1.1):
    - React-Core
  - react-native-slider (3.0.2):
    - React-Core
  - react-native-video (5.0.2):
    - React-Core
    - react-native-video/Video (= 5.0.2)
  - react-native-video/Video (5.0.2):
    - React-Core
  - React-RCTActionSheet (0.61.5):
    - React-Core/RCTActionSheetHeaders (= 0.61.5)
  - React-RCTAnimation (0.61.5):
    - React-Core/RCTAnimationHeaders (= 0.61.5)
  - React-RCTBlob (0.61.5):
    - React-Core/RCTBlobHeaders (= 0.61.5)
    - React-Core/RCTWebSocket (= 0.61.5)
    - React-jsi (= 0.61.5)
    - React-RCTNetwork (= 0.61.5)
  - React-RCTImage (0.61.5):
    - React-Core/RCTImageHeaders (= 0.61.5)
    - React-RCTNetwork (= 0.61.5)
  - React-RCTLinking (0.61.5):
    - React-Core/RCTLinkingHeaders (= 0.61.5)
  - React-RCTNetwork (0.61.5):
    - React-Core/RCTNetworkHeaders (= 0.61.5)
  - React-RCTSettings (0.61.5):
    - React-Core/RCTSettingsHeaders (= 0.61.5)
  - React-RCTText (0.61.5):
    - React-Core/RCTTextHeaders (= 0.61.5)
  - React-RCTVibration (0.61.5):
    - React-Core/RCTVibrationHeaders (= 0.61.5)
  - ReactCommon/jscallinvoker (0.61.5):
    - DoubleConversion
    - Folly (= 2018.10.22.00)
    - glog
    - React-cxxreact (= 0.61.5)
  - ReactCommon/turbomodule/core (0.61.5):
    - DoubleConversion
    - Folly (= 2018.10.22.00)
    - glog
    - React-Core (= 0.61.5)
    - React-cxxreact (= 0.61.5)
    - React-jsi (= 0.61.5)
    - ReactCommon/jscallinvoker (= 0.61.5)
  - ReactNativeDarkMode (0.0.10):
    - React-Core
  - RNCMaskedView (0.1.10-wp):
    - React-Core
  - RNGestureHandler (1.6.0):
    - React-Core
  - RNReanimated (1.9.0):
    - React-Core
  - RNScreens (2.9.0):
    - React-Core
  - RNSVG (9.13.6-gb):
    - React-Core
<<<<<<< HEAD
  - RNTAztecView (1.46.1):
=======
  - RNTAztecView (1.47.0):
>>>>>>> 181da849
    - React-Core
    - WordPress-Aztec-iOS (~> 1.19.3)
  - WordPress-Aztec-iOS (1.19.3)
  - Yoga (1.14.0)

DEPENDENCIES:
  - BVLinearGradient (from `../../../node_modules/react-native-linear-gradient`)
  - DoubleConversion (from `../../../node_modules/react-native/third-party-podspecs/DoubleConversion.podspec`)
  - FBLazyVector (from `../../../node_modules/react-native/Libraries/FBLazyVector`)
  - FBReactNativeSpec (from `../../../node_modules/react-native/Libraries/FBReactNativeSpec`)
  - Folly (from `../../../node_modules/react-native/third-party-podspecs/Folly.podspec`)
  - glog (from `../../../node_modules/react-native/third-party-podspecs/glog.podspec`)
  - Gutenberg (from `../../react-native-bridge/Gutenberg.podspec`)
  - RCTRequired (from `../../../node_modules/react-native/Libraries/RCTRequired`)
  - RCTTypeSafety (from `../../../node_modules/react-native/Libraries/TypeSafety`)
  - React (from `../../../node_modules/react-native/`)
  - React-Core (from `../../../node_modules/react-native/`)
  - React-Core/DevSupport (from `../../../node_modules/react-native/`)
  - React-Core/RCTWebSocket (from `../../../node_modules/react-native/`)
  - React-CoreModules (from `../../../node_modules/react-native/React/CoreModules`)
  - React-cxxreact (from `../../../node_modules/react-native/ReactCommon/cxxreact`)
  - React-jsi (from `../../../node_modules/react-native/ReactCommon/jsi`)
  - React-jsiexecutor (from `../../../node_modules/react-native/ReactCommon/jsiexecutor`)
  - React-jsinspector (from `../../../node_modules/react-native/ReactCommon/jsinspector`)
  - "react-native-blur (from `../../../node_modules/@react-native-community/blur`)"
  - react-native-get-random-values (from `../../../node_modules/react-native-get-random-values`)
  - react-native-keyboard-aware-scroll-view (from `../../../node_modules/react-native-keyboard-aware-scroll-view`)
  - react-native-safe-area (from `../../../node_modules/react-native-safe-area`)
  - react-native-safe-area-context (from `../../../node_modules/react-native-safe-area-context`)
  - "react-native-slider (from `../../../node_modules/@react-native-community/slider`)"
  - react-native-video (from `../../../node_modules/react-native-video`)
  - React-RCTActionSheet (from `../../../node_modules/react-native/Libraries/ActionSheetIOS`)
  - React-RCTAnimation (from `../../../node_modules/react-native/Libraries/NativeAnimation`)
  - React-RCTBlob (from `../../../node_modules/react-native/Libraries/Blob`)
  - React-RCTImage (from `../../../node_modules/react-native/Libraries/Image`)
  - React-RCTLinking (from `../../../node_modules/react-native/Libraries/LinkingIOS`)
  - React-RCTNetwork (from `../../../node_modules/react-native/Libraries/Network`)
  - React-RCTSettings (from `../../../node_modules/react-native/Libraries/Settings`)
  - React-RCTText (from `../../../node_modules/react-native/Libraries/Text`)
  - React-RCTVibration (from `../../../node_modules/react-native/Libraries/Vibration`)
  - ReactCommon/jscallinvoker (from `../../../node_modules/react-native/ReactCommon`)
  - ReactCommon/turbomodule/core (from `../../../node_modules/react-native/ReactCommon`)
  - ReactNativeDarkMode (from `../../../node_modules/react-native-dark-mode`)
  - "RNCMaskedView (from `../../../node_modules/@react-native-community/masked-view`)"
  - RNGestureHandler (from `../../../node_modules/react-native-gesture-handler`)
  - RNReanimated (from `../../../node_modules/react-native-reanimated`)
  - RNScreens (from `../../../node_modules/react-native-screens`)
  - RNSVG (from `../../../node_modules/react-native-svg`)
  - RNTAztecView (from `../../react-native-aztec/RNTAztecView.podspec`)
  - Yoga (from `../../../node_modules/react-native/ReactCommon/yoga`)

SPEC REPOS:
  trunk:
    - boost-for-react-native
    - WordPress-Aztec-iOS

EXTERNAL SOURCES:
  BVLinearGradient:
    :path: "../../../node_modules/react-native-linear-gradient"
  DoubleConversion:
    :podspec: "../../../node_modules/react-native/third-party-podspecs/DoubleConversion.podspec"
  FBLazyVector:
    :path: "../../../node_modules/react-native/Libraries/FBLazyVector"
  FBReactNativeSpec:
    :path: "../../../node_modules/react-native/Libraries/FBReactNativeSpec"
  Folly:
    :podspec: "../../../node_modules/react-native/third-party-podspecs/Folly.podspec"
  glog:
    :podspec: "../../../node_modules/react-native/third-party-podspecs/glog.podspec"
  Gutenberg:
    :path: "../../react-native-bridge/Gutenberg.podspec"
  RCTRequired:
    :path: "../../../node_modules/react-native/Libraries/RCTRequired"
  RCTTypeSafety:
    :path: "../../../node_modules/react-native/Libraries/TypeSafety"
  React:
    :path: "../../../node_modules/react-native/"
  React-Core:
    :path: "../../../node_modules/react-native/"
  React-CoreModules:
    :path: "../../../node_modules/react-native/React/CoreModules"
  React-cxxreact:
    :path: "../../../node_modules/react-native/ReactCommon/cxxreact"
  React-jsi:
    :path: "../../../node_modules/react-native/ReactCommon/jsi"
  React-jsiexecutor:
    :path: "../../../node_modules/react-native/ReactCommon/jsiexecutor"
  React-jsinspector:
    :path: "../../../node_modules/react-native/ReactCommon/jsinspector"
  react-native-blur:
    :path: "../../../node_modules/@react-native-community/blur"
  react-native-get-random-values:
    :path: "../../../node_modules/react-native-get-random-values"
  react-native-keyboard-aware-scroll-view:
    :path: "../../../node_modules/react-native-keyboard-aware-scroll-view"
  react-native-safe-area:
    :path: "../../../node_modules/react-native-safe-area"
  react-native-safe-area-context:
    :path: "../../../node_modules/react-native-safe-area-context"
  react-native-slider:
    :path: "../../../node_modules/@react-native-community/slider"
  react-native-video:
    :path: "../../../node_modules/react-native-video"
  React-RCTActionSheet:
    :path: "../../../node_modules/react-native/Libraries/ActionSheetIOS"
  React-RCTAnimation:
    :path: "../../../node_modules/react-native/Libraries/NativeAnimation"
  React-RCTBlob:
    :path: "../../../node_modules/react-native/Libraries/Blob"
  React-RCTImage:
    :path: "../../../node_modules/react-native/Libraries/Image"
  React-RCTLinking:
    :path: "../../../node_modules/react-native/Libraries/LinkingIOS"
  React-RCTNetwork:
    :path: "../../../node_modules/react-native/Libraries/Network"
  React-RCTSettings:
    :path: "../../../node_modules/react-native/Libraries/Settings"
  React-RCTText:
    :path: "../../../node_modules/react-native/Libraries/Text"
  React-RCTVibration:
    :path: "../../../node_modules/react-native/Libraries/Vibration"
  ReactCommon:
    :path: "../../../node_modules/react-native/ReactCommon"
  ReactNativeDarkMode:
    :path: "../../../node_modules/react-native-dark-mode"
  RNCMaskedView:
    :path: "../../../node_modules/@react-native-community/masked-view"
  RNGestureHandler:
    :path: "../../../node_modules/react-native-gesture-handler"
  RNReanimated:
    :path: "../../../node_modules/react-native-reanimated"
  RNScreens:
    :path: "../../../node_modules/react-native-screens"
  RNSVG:
    :path: "../../../node_modules/react-native-svg"
  RNTAztecView:
    :path: "../../react-native-aztec/RNTAztecView.podspec"
  Yoga:
    :path: "../../../node_modules/react-native/ReactCommon/yoga"

SPEC CHECKSUMS:
  boost-for-react-native: 39c7adb57c4e60d6c5479dd8623128eb5b3f0f2c
  BVLinearGradient: 48f1964a78bddfae412d1aac5f386c2949fe0306
  DoubleConversion: 5805e889d232975c086db112ece9ed034df7a0b2
  FBLazyVector: aaeaf388755e4f29cd74acbc9e3b8da6d807c37f
  FBReactNativeSpec: 118d0d177724c2d67f08a59136eb29ef5943ec75
  Folly: 30e7936e1c45c08d884aa59369ed951a8e68cf51
  glog: 1f3da668190260b06b429bb211bfbee5cd790c28
<<<<<<< HEAD
  Gutenberg: 9cf4a3dfc1bd167f786952dfdfb8667194767493
=======
  Gutenberg: 103a9ebea785a8e1dd4c8bd4378d4a8a70efa678
>>>>>>> 181da849
  RCTRequired: b153add4da6e7dbc44aebf93f3cf4fcae392ddf1
  RCTTypeSafety: 9aa1b91d7f9310fc6eadc3cf95126ffe818af320
  React: b6a59ef847b2b40bb6e0180a97d0ca716969ac78
  React-Core: 688b451f7d616cc1134ac95295b593d1b5158a04
  React-CoreModules: d04f8494c1a328b69ec11db9d1137d667f916dcb
  React-cxxreact: d0f7bcafa196ae410e5300736b424455e7fb7ba7
  React-jsi: cb2cd74d7ccf4cffb071a46833613edc79cdf8f7
  React-jsiexecutor: d5525f9ed5f782fdbacb64b9b01a43a9323d2386
  React-jsinspector: fa0ecc501688c3c4c34f28834a76302233e29dc0
  react-native-blur: ef741a08d020010ba65e411be0ab82d1d325e7ad
  react-native-get-random-values: 03edb8dcc2d3f43e55aa67ea13b61b6723bbf047
  react-native-keyboard-aware-scroll-view: 6cb84879bf07e4cc1caed18b11fb928e142adac6
  react-native-safe-area: c9cf765aa2dd96159476a99633e7d462ce5bb94f
  react-native-safe-area-context: c8da723dcddabe15afe95c9d31c56a0cf2b0141c
  react-native-slider: 2e42dc91e7ab8b35a9c7f2eb3532729a41d0dbe2
  react-native-video: b8767f54061e475ddd38c22375f46f4d93e5fdfd
  React-RCTActionSheet: 600b4d10e3aea0913b5a92256d2719c0cdd26d76
  React-RCTAnimation: 791a87558389c80908ed06cc5dfc5e7920dfa360
  React-RCTBlob: d89293cc0236d9cb0933d85e430b0bbe81ad1d72
  React-RCTImage: 6b8e8df449eb7c814c99a92d6b52de6fe39dea4e
  React-RCTLinking: 121bb231c7503cf9094f4d8461b96a130fabf4a5
  React-RCTNetwork: fb353640aafcee84ca8b78957297bd395f065c9a
  React-RCTSettings: 8db258ea2a5efee381fcf7a6d5044e2f8b68b640
  React-RCTText: 9ccc88273e9a3aacff5094d2175a605efa854dbe
  React-RCTVibration: a49a1f42bf8f5acf1c3e297097517c6b3af377ad
  ReactCommon: 198c7c8d3591f975e5431bec1b0b3b581aa1c5dd
  ReactNativeDarkMode: 6d807bc8373b872472c8541fc3341817d979a6fb
  RNCMaskedView: 66caacf33c86eaa7d22b43178dd998257d5c2e4d
  RNGestureHandler: 7a377d0580c9f07df99e590bbcefd616ee0e2626
  RNReanimated: f05baf4cd76b6eab2e4d7e2b244424960b968918
  RNScreens: 953633729a42e23ad0c93574d676b361e3335e8b
  RNSVG: 46c4b680fe18237fa01eb7d7b311d77618fde31f
<<<<<<< HEAD
  RNTAztecView: 6e45c8ce1692c9e9b0f34d00a4fa8c2752b25c11
=======
  RNTAztecView: 9c5552d00636833f452d88509421697869b1d13a
>>>>>>> 181da849
  WordPress-Aztec-iOS: b7ac8b30f746992e85d9668453ac87c2cdcecf4f
  Yoga: f2a7cd4280bfe2cca5a7aed98ba0eb3d1310f18b

PODFILE CHECKSUM: fb5a2c8eab8e33d063643370988400ebad0a71d2

COCOAPODS: 1.8.4<|MERGE_RESOLUTION|>--- conflicted
+++ resolved
@@ -21,11 +21,7 @@
     - DoubleConversion
     - glog
   - glog (0.3.5)
-<<<<<<< HEAD
-  - Gutenberg (1.46.1):
-=======
   - Gutenberg (1.47.0):
->>>>>>> 181da849
     - React-Core (= 0.61.5)
     - React-CoreModules (= 0.61.5)
     - React-RCTImage (= 0.61.5)
@@ -257,11 +253,7 @@
     - React-Core
   - RNSVG (9.13.6-gb):
     - React-Core
-<<<<<<< HEAD
-  - RNTAztecView (1.46.1):
-=======
   - RNTAztecView (1.47.0):
->>>>>>> 181da849
     - React-Core
     - WordPress-Aztec-iOS (~> 1.19.3)
   - WordPress-Aztec-iOS (1.19.3)
@@ -410,11 +402,7 @@
   FBReactNativeSpec: 118d0d177724c2d67f08a59136eb29ef5943ec75
   Folly: 30e7936e1c45c08d884aa59369ed951a8e68cf51
   glog: 1f3da668190260b06b429bb211bfbee5cd790c28
-<<<<<<< HEAD
-  Gutenberg: 9cf4a3dfc1bd167f786952dfdfb8667194767493
-=======
   Gutenberg: 103a9ebea785a8e1dd4c8bd4378d4a8a70efa678
->>>>>>> 181da849
   RCTRequired: b153add4da6e7dbc44aebf93f3cf4fcae392ddf1
   RCTTypeSafety: 9aa1b91d7f9310fc6eadc3cf95126ffe818af320
   React: b6a59ef847b2b40bb6e0180a97d0ca716969ac78
@@ -447,11 +435,7 @@
   RNReanimated: f05baf4cd76b6eab2e4d7e2b244424960b968918
   RNScreens: 953633729a42e23ad0c93574d676b361e3335e8b
   RNSVG: 46c4b680fe18237fa01eb7d7b311d77618fde31f
-<<<<<<< HEAD
-  RNTAztecView: 6e45c8ce1692c9e9b0f34d00a4fa8c2752b25c11
-=======
   RNTAztecView: 9c5552d00636833f452d88509421697869b1d13a
->>>>>>> 181da849
   WordPress-Aztec-iOS: b7ac8b30f746992e85d9668453ac87c2cdcecf4f
   Yoga: f2a7cd4280bfe2cca5a7aed98ba0eb3d1310f18b
 
