project 'GutenbergDemo.xcodeproj'

# Uncomment the next line to define a global platform for your project
platform :ios, '11.0'
require_relative '../../../node_modules/react-native/scripts/react_native_pods'
require_relative '../../../node_modules/@react-native-community/cli-platform-ios/native_modules'

target 'GutenbergDemo' do
  # Comment the next line if you don't want to use dynamic frameworks
  use_frameworks!

  config = use_native_modules!
  use_react_native!(:path => "../../../node_modules/react-native")

  target 'GutenbergDemoTests' do
    inherit! :search_paths
    # Pods for testing
  end
<<<<<<< HEAD
end

target 'gutenberg-tvOS' do
  # Comment the next line if you don't want to use dynamic frameworks
  use_frameworks!

  # Pods for gutenberg-tvOS

  target 'gutenberg-tvOSTests' do
    inherit! :search_paths
    # Pods for testing
  end

=======

  use_native_modules!
>>>>>>> 38de8447
end<|MERGE_RESOLUTION|>--- conflicted
+++ resolved
@@ -16,22 +16,4 @@
     inherit! :search_paths
     # Pods for testing
   end
-<<<<<<< HEAD
-end
-
-target 'gutenberg-tvOS' do
-  # Comment the next line if you don't want to use dynamic frameworks
-  use_frameworks!
-
-  # Pods for gutenberg-tvOS
-
-  target 'gutenberg-tvOSTests' do
-    inherit! :search_paths
-    # Pods for testing
-  end
-
-=======
-
-  use_native_modules!
->>>>>>> 38de8447
 end