<!-- Learn how to maintain this file at https://github.com/WordPress/gutenberg/tree/HEAD/packages#maintaining-changelogs. -->

## Unreleased

<<<<<<< HEAD
### Enhancement

-   Update templates to use the `render` field in `block.json` introduced in WordPress 6.1 ([#44185](https://github.com/WordPress/gutenberg/pull/44185)).
=======
## 2.8.0 (2022-10-19)
>>>>>>> 5a82cf57

## 2.7.0 (2022-10-05)

## 2.6.0 (2022-09-21)

## 2.5.0 (2022-08-24)

### Enhancement

-   Add support to the `dynamic` variant ([#41289](https://github.com/WordPress/gutenberg/pull/41289), [#43481](https://github.com/WordPress/gutenberg/pull/43481)).

## 2.3.0 (2022-06-01)

### Enhancement

-   Read the block name from `block.json` file in JavaScript files ([#41273](https://github.com/WordPress/gutenberg/pull/41273)).

### Bug Fix

-   Fix the issue with the block wrapper in the editor ([#41273](https://github.com/WordPress/gutenberg/pull/41273)).

## 2.1.0 (2022-04-21)

### Bug Fix

-   Fix some CSS Coding Standards violations in file templates ([#40479](https://github.com/WordPress/gutenberg/pull/40479)).

## 2.0.0 (2022-03-03)

### Breaking Change

-   Bring project's template compatibility with `@wordpress/create-block` v3 ([#39049](https://github.com/WordPress/gutenberg/pull/39049)).

### Enhancement

-   Update project template configuration and templates to synchronize with the updated [Create a Block Tutorial](https://developer.wordpress.org/block-editor/getting-started/create-block/) ([#39049](https://github.com/WordPress/gutenberg/pull/39049)).

## 1.4.0 (2022-01-27)

### Enhancement

-   Speed up scaffolding process by omitting WordPress dependencies in the template ([#37639](https://github.com/WordPress/gutenberg/pull/37639)).
-   Update link to block registration reference ([#37674](https://github.com/WordPress/gutenberg/pull/37674))

## 1.3.0 (2021-07-21)

### Enhancement

-   Plugin scaffolded requires WordPress 5.8 now ([#33252](https://github.com/WordPress/gutenberg/pull/33252).
-   Scaffolded block is now registered from `block.json` with the `register_block_type` helper ([#33252](https://github.com/WordPress/gutenberg/pull/33252)).

## 1.2.0 (2021-04-06)

### Enhancement

-   Scaffolded plugin requires WordPress 5.7 now ([#29757](https://github.com/WordPress/gutenberg/pull/29757).

## 1.1.0 (2021-03-17)

### Enhancement

-   Scaffolded block is now registered from `block.json` with the `register_block_type_from_metadata` helper ([#28883](https://github.com/WordPress/gutenberg/pull/28883)).

## 1.0.0 (2021-01-21)

Initial release.<|MERGE_RESOLUTION|>--- conflicted
+++ resolved
@@ -2,13 +2,11 @@
 
 ## Unreleased
 
-<<<<<<< HEAD
 ### Enhancement
 
 -   Update templates to use the `render` field in `block.json` introduced in WordPress 6.1 ([#44185](https://github.com/WordPress/gutenberg/pull/44185)).
-=======
+
 ## 2.8.0 (2022-10-19)
->>>>>>> 5a82cf57
 
 ## 2.7.0 (2022-10-05)
 
