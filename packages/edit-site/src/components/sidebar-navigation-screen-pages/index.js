/**
 * WordPress dependencies
 */
import {
	__experimentalItemGroup as ItemGroup,
	__experimentalItem as Item,
	__experimentalTruncate as Truncate,
	__experimentalVStack as VStack,
} from '@wordpress/components';
import { useState } from '@wordpress/element';
import { __ } from '@wordpress/i18n';
import { useEntityRecords, store as coreStore } from '@wordpress/core-data';
import { decodeEntities } from '@wordpress/html-entities';
<<<<<<< HEAD
import { plus } from '@wordpress/icons';
import { privateApis as routerPrivateApis } from '@wordpress/router';
=======
import { layout, page, home, loop } from '@wordpress/icons';
import { useSelect } from '@wordpress/data';
>>>>>>> 343fd27a

/**
 * Internal dependencies
 */
import SidebarNavigationScreen from '../sidebar-navigation-screen';
import { useLink } from '../routes/link';
import SidebarNavigationItem from '../sidebar-navigation-item';
<<<<<<< HEAD
import SidebarNavigationSubtitle from '../sidebar-navigation-subtitle';
import SidebarButton from '../sidebar-button';
import AddNewPageModal from '../add-new-page';
import { unlock } from '../../private-apis';

const { useHistory } = unlock( routerPrivateApis );
=======
>>>>>>> 343fd27a

const PageItem = ( { postType = 'page', postId, ...props } ) => {
	const linkInfo = useLink( {
		postType,
		postId,
	} );
	return <SidebarNavigationItem { ...linkInfo } { ...props } />;
};

export default function SidebarNavigationScreenPages() {
	const { records: pages, isResolving: isLoadingPages } = useEntityRecords(
		'postType',
		'page',
		{
			status: 'any',
			per_page: -1,
		}
	);
	const { records: templates, isResolving: isLoadingTemplates } =
		useEntityRecords( 'postType', 'wp_template', {
			per_page: -1,
		} );

	const dynamicPageTemplates = templates?.filter( ( { slug } ) =>
		[ '404', 'search' ].includes( slug )
	);

	const homeTemplate =
		templates?.find( ( template ) => template.slug === 'front-page' ) ||
		templates?.find( ( template ) => template.slug === 'home' ) ||
		templates?.find( ( template ) => template.slug === 'index' );

	const pagesAndTemplates = pages?.concat( dynamicPageTemplates, [
		homeTemplate,
	] );

	const { frontPage, postsPage } = useSelect( ( select ) => {
		const { getEntityRecord } = select( coreStore );

		const siteSettings = getEntityRecord( 'root', 'site' );
		return {
			frontPage: siteSettings?.page_on_front,
			postsPage: siteSettings?.page_for_posts,
		};
	}, [] );

	const isHomePageBlog = frontPage === postsPage;

	const reorderedPages = pages && [ ...pages ];

	if ( ! isHomePageBlog && reorderedPages?.length ) {
		const homePageIndex = reorderedPages.findIndex(
			( item ) => item.id === frontPage
		);
		const homePage = reorderedPages.splice( homePageIndex, 1 );
		reorderedPages?.splice( 0, 0, ...homePage );

		const postsPageIndex = reorderedPages.findIndex(
			( item ) => item.id === postsPage
		);

		const blogPage = reorderedPages.splice( postsPageIndex, 1 );

		reorderedPages.splice( 1, 0, ...blogPage );
	}

	const [ showAddPage, setShowAddPage ] = useState( false );

	const history = useHistory();

	const handleNewPage = ( { type, id } ) => {
		// Navigate to the created template editor.
		history.push( {
			postId: id,
			postType: type,
			canvas: 'edit',
		} );
		setShowAddPage( false );
	};

	return (
<<<<<<< HEAD
		<>
			{ showAddPage && (
				<AddNewPageModal
					onSave={ handleNewPage }
					onClose={ () => setShowAddPage( false ) }
				/>
			) }
			<SidebarNavigationScreen
				title={ __( 'Pages' ) }
				description={ __( 'Browse and edit pages on your site.' ) }
				actions={
					<SidebarButton
						icon={ plus }
						label={ __( 'Draft a new page' ) }
						onClick={ () => setShowAddPage( true ) }
					/>
				}
				content={
					<>
						{ isLoading && (
							<ItemGroup>
								<Item>{ __( 'Loading pages' ) }</Item>
							</ItemGroup>
						) }
						{ ! isLoading && (
							<>
								<SidebarNavigationSubtitle>
									{ __( 'Recent' ) }
								</SidebarNavigationSubtitle>
								<ItemGroup>
									{ ! pages?.length && (
										<Item>{ __( 'No page found' ) }</Item>
									) }
									{ pages?.map( ( page ) => (
										<PageItem
											postId={ page.id }
											key={ page.id }
											withChevron
										>
											<Truncate numberOfLines={ 1 }>
												{ decodeEntities(
													page.title?.rendered
												) ?? __( 'Untitled' ) }
											</Truncate>
										</PageItem>
									) ) }
									<SidebarNavigationItem
										className="edit-site-sidebar-navigation-screen-pages__see-all"
										href="edit.php?post_type=page"
										onClick={ () => {
											document.location =
												'edit.php?post_type=page';
										} }
									>
										{ __( 'Manage all pages' ) }
									</SidebarNavigationItem>
								</ItemGroup>
							</>
						) }
					</>
				}
			/>
		</>
=======
		<SidebarNavigationScreen
			title={ __( 'Pages' ) }
			description={ __( 'Browse and edit pages on your site.' ) }
			content={
				<>
					{ ( isLoadingPages || isLoadingTemplates ) && (
						<ItemGroup>
							<Item>{ __( 'Loading pages' ) }</Item>
						</ItemGroup>
					) }
					{ ! ( isLoadingPages || isLoadingTemplates ) && (
						<ItemGroup>
							{ ! pagesAndTemplates?.length && (
								<Item>{ __( 'No page found' ) }</Item>
							) }
							{ isHomePageBlog && homeTemplate && (
								<PageItem
									postType="wp_template"
									postId={ homeTemplate.id }
									key={ homeTemplate.id }
									icon={ home }
									withChevron
								>
									<Truncate numberOfLines={ 1 }>
										{ decodeEntities(
											homeTemplate.title?.rendered ||
												__( '(no title)' )
										) }
									</Truncate>
								</PageItem>
							) }
							{ reorderedPages?.map( ( item ) => {
								let itemIcon;
								switch ( item.id ) {
									case frontPage:
										itemIcon = home;
										break;
									case postsPage:
										itemIcon = loop;
										break;
									default:
										itemIcon = page;
								}
								return (
									<PageItem
										postId={ item.id }
										key={ item.id }
										icon={ itemIcon }
										withChevron
									>
										<Truncate numberOfLines={ 1 }>
											{ decodeEntities(
												item?.title?.rendered ||
													__( '(no title)' )
											) }
										</Truncate>
									</PageItem>
								);
							} ) }
							<VStack className="edit-site-sidebar-navigation-screen__sticky-section">
								{ dynamicPageTemplates?.map( ( item ) => (
									<PageItem
										postType="wp_template"
										postId={ item.id }
										key={ item.id }
										icon={ layout }
										withChevron
									>
										<Truncate numberOfLines={ 1 }>
											{ decodeEntities(
												item.title?.rendered ||
													__( '(no title)' )
											) }
										</Truncate>
									</PageItem>
								) ) }
								<SidebarNavigationItem
									className="edit-site-sidebar-navigation-screen-pages__see-all"
									href="edit.php?post_type=page"
									onClick={ () => {
										document.location =
											'edit.php?post_type=page';
									} }
								>
									{ __( 'Manage all pages' ) }
								</SidebarNavigationItem>
							</VStack>
						</ItemGroup>
					) }
				</>
			}
		/>
>>>>>>> 343fd27a
	);
}<|MERGE_RESOLUTION|>--- conflicted
+++ resolved
@@ -11,13 +11,9 @@
 import { __ } from '@wordpress/i18n';
 import { useEntityRecords, store as coreStore } from '@wordpress/core-data';
 import { decodeEntities } from '@wordpress/html-entities';
-<<<<<<< HEAD
-import { plus } from '@wordpress/icons';
 import { privateApis as routerPrivateApis } from '@wordpress/router';
-=======
-import { layout, page, home, loop } from '@wordpress/icons';
+import { layout, page, home, loop, plus } from '@wordpress/icons';
 import { useSelect } from '@wordpress/data';
->>>>>>> 343fd27a
 
 /**
  * Internal dependencies
@@ -25,15 +21,11 @@
 import SidebarNavigationScreen from '../sidebar-navigation-screen';
 import { useLink } from '../routes/link';
 import SidebarNavigationItem from '../sidebar-navigation-item';
-<<<<<<< HEAD
-import SidebarNavigationSubtitle from '../sidebar-navigation-subtitle';
 import SidebarButton from '../sidebar-button';
 import AddNewPageModal from '../add-new-page';
 import { unlock } from '../../private-apis';
 
 const { useHistory } = unlock( routerPrivateApis );
-=======
->>>>>>> 343fd27a
 
 const PageItem = ( { postType = 'page', postId, ...props } ) => {
 	const linkInfo = useLink( {
@@ -115,7 +107,6 @@
 	};
 
 	return (
-<<<<<<< HEAD
 		<>
 			{ showAddPage && (
 				<AddNewPageModal
@@ -135,30 +126,74 @@
 				}
 				content={
 					<>
-						{ isLoading && (
+						{ ( isLoadingPages || isLoadingTemplates ) && (
 							<ItemGroup>
 								<Item>{ __( 'Loading pages' ) }</Item>
 							</ItemGroup>
 						) }
-						{ ! isLoading && (
-							<>
-								<SidebarNavigationSubtitle>
-									{ __( 'Recent' ) }
-								</SidebarNavigationSubtitle>
-								<ItemGroup>
-									{ ! pages?.length && (
-										<Item>{ __( 'No page found' ) }</Item>
-									) }
-									{ pages?.map( ( page ) => (
+						{ ! ( isLoadingPages || isLoadingTemplates ) && (
+							<ItemGroup>
+								{ ! pagesAndTemplates?.length && (
+									<Item>{ __( 'No page found' ) }</Item>
+								) }
+								{ isHomePageBlog && homeTemplate && (
+									<PageItem
+										postType="wp_template"
+										postId={ homeTemplate.id }
+										key={ homeTemplate.id }
+										icon={ home }
+										withChevron
+									>
+										<Truncate numberOfLines={ 1 }>
+											{ decodeEntities(
+												homeTemplate.title?.rendered ||
+													__( '(no title)' )
+											) }
+										</Truncate>
+									</PageItem>
+								) }
+								{ reorderedPages?.map( ( item ) => {
+									let itemIcon;
+									switch ( item.id ) {
+										case frontPage:
+											itemIcon = home;
+											break;
+										case postsPage:
+											itemIcon = loop;
+											break;
+										default:
+											itemIcon = page;
+									}
+									return (
 										<PageItem
-											postId={ page.id }
-											key={ page.id }
+											postId={ item.id }
+											key={ item.id }
+											icon={ itemIcon }
 											withChevron
 										>
 											<Truncate numberOfLines={ 1 }>
 												{ decodeEntities(
-													page.title?.rendered
-												) ?? __( 'Untitled' ) }
+													item?.title?.rendered ||
+														__( '(no title)' )
+												) }
+											</Truncate>
+										</PageItem>
+									);
+								} ) }
+								<VStack className="edit-site-sidebar-navigation-screen__sticky-section">
+									{ dynamicPageTemplates?.map( ( item ) => (
+										<PageItem
+											postType="wp_template"
+											postId={ item.id }
+											key={ item.id }
+											icon={ layout }
+											withChevron
+										>
+											<Truncate numberOfLines={ 1 }>
+												{ decodeEntities(
+													item.title?.rendered ||
+														__( '(no title)' )
+												) }
 											</Truncate>
 										</PageItem>
 									) ) }
@@ -172,106 +207,12 @@
 									>
 										{ __( 'Manage all pages' ) }
 									</SidebarNavigationItem>
-								</ItemGroup>
-							</>
+								</VStack>
+							</ItemGroup>
 						) }
 					</>
 				}
 			/>
 		</>
-=======
-		<SidebarNavigationScreen
-			title={ __( 'Pages' ) }
-			description={ __( 'Browse and edit pages on your site.' ) }
-			content={
-				<>
-					{ ( isLoadingPages || isLoadingTemplates ) && (
-						<ItemGroup>
-							<Item>{ __( 'Loading pages' ) }</Item>
-						</ItemGroup>
-					) }
-					{ ! ( isLoadingPages || isLoadingTemplates ) && (
-						<ItemGroup>
-							{ ! pagesAndTemplates?.length && (
-								<Item>{ __( 'No page found' ) }</Item>
-							) }
-							{ isHomePageBlog && homeTemplate && (
-								<PageItem
-									postType="wp_template"
-									postId={ homeTemplate.id }
-									key={ homeTemplate.id }
-									icon={ home }
-									withChevron
-								>
-									<Truncate numberOfLines={ 1 }>
-										{ decodeEntities(
-											homeTemplate.title?.rendered ||
-												__( '(no title)' )
-										) }
-									</Truncate>
-								</PageItem>
-							) }
-							{ reorderedPages?.map( ( item ) => {
-								let itemIcon;
-								switch ( item.id ) {
-									case frontPage:
-										itemIcon = home;
-										break;
-									case postsPage:
-										itemIcon = loop;
-										break;
-									default:
-										itemIcon = page;
-								}
-								return (
-									<PageItem
-										postId={ item.id }
-										key={ item.id }
-										icon={ itemIcon }
-										withChevron
-									>
-										<Truncate numberOfLines={ 1 }>
-											{ decodeEntities(
-												item?.title?.rendered ||
-													__( '(no title)' )
-											) }
-										</Truncate>
-									</PageItem>
-								);
-							} ) }
-							<VStack className="edit-site-sidebar-navigation-screen__sticky-section">
-								{ dynamicPageTemplates?.map( ( item ) => (
-									<PageItem
-										postType="wp_template"
-										postId={ item.id }
-										key={ item.id }
-										icon={ layout }
-										withChevron
-									>
-										<Truncate numberOfLines={ 1 }>
-											{ decodeEntities(
-												item.title?.rendered ||
-													__( '(no title)' )
-											) }
-										</Truncate>
-									</PageItem>
-								) ) }
-								<SidebarNavigationItem
-									className="edit-site-sidebar-navigation-screen-pages__see-all"
-									href="edit.php?post_type=page"
-									onClick={ () => {
-										document.location =
-											'edit.php?post_type=page';
-									} }
-								>
-									{ __( 'Manage all pages' ) }
-								</SidebarNavigationItem>
-							</VStack>
-						</ItemGroup>
-					) }
-				</>
-			}
-		/>
->>>>>>> 343fd27a
 	);
 }