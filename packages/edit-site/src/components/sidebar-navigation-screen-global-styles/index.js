/**
 * WordPress dependencies
 */
import { __ } from '@wordpress/i18n';
import { backup, edit, seen } from '@wordpress/icons';
import { useSelect, useDispatch } from '@wordpress/data';
import { store as coreStore } from '@wordpress/core-data';
import {
	Icon,
	__experimentalNavigatorButton as NavigatorButton,
	__experimentalVStack as HStack,
	__experimentalVStack as VStack,
} from '@wordpress/components';
import { useViewportMatch } from '@wordpress/compose';
import { BlockEditorProvider } from '@wordpress/block-editor';
import { humanTimeDiff } from '@wordpress/date';
import { useCallback } from '@wordpress/element';
import { store as noticesStore } from '@wordpress/notices';
import { store as preferencesStore } from '@wordpress/preferences';

/**
 * Internal dependencies
 */
import SidebarNavigationScreen from '../sidebar-navigation-screen';
import StyleVariationsContainer from '../global-styles/style-variations-container';
import { unlock } from '../../lock-unlock';
import { store as editSiteStore } from '../../store';
import SidebarButton from '../sidebar-button';
import SidebarNavigationItem from '../sidebar-navigation-item';
import StyleBook from '../style-book';
import useGlobalStylesRevisions from '../global-styles/screen-revisions/use-global-styles-revisions';

const noop = () => {};

export function SidebarNavigationItemGlobalStyles( props ) {
	const { openGeneralSidebar } = useDispatch( editSiteStore );
	const { setCanvasMode } = unlock( useDispatch( editSiteStore ) );
	const { createNotice } = useDispatch( noticesStore );
	const { set: setPreference } = useDispatch( preferencesStore );
	const { get: getPrefference } = useSelect( preferencesStore );

	const turnOffDistractionFreeMode = useCallback( () => {
		const isDistractionFree = getPrefference(
			editSiteStore.name,
			'distractionFree'
		);
		if ( ! isDistractionFree ) {
			return;
		}
		setPreference( editSiteStore.name, 'distractionFree', false );
		createNotice( 'info', __( 'Distraction free mode turned off' ), {
			isDismissible: true,
			type: 'snackbar',
		} );
	}, [ createNotice, setPreference, getPrefference ] );
	const hasGlobalStyleVariations = useSelect(
		( select ) =>
			!! select(
				coreStore
			).__experimentalGetCurrentThemeGlobalStylesVariations()?.length,
		[]
	);
	if ( hasGlobalStyleVariations ) {
		return (
			<NavigatorButton
				{ ...props }
				as={ SidebarNavigationItem }
				path="/wp_global_styles"
			/>
		);
	}
	return (
		<SidebarNavigationItem
			{ ...props }
			onClick={ () => {
				turnOffDistractionFreeMode();
				// Switch to edit mode.
				setCanvasMode( 'edit' );
				// Open global styles sidebar.
				openGeneralSidebar( 'edit-site/global-styles' );
			} }
		/>
	);
}

function SidebarNavigationScreenGlobalStylesContent() {
	const { storedSettings } = useSelect( ( select ) => {
		const { getSettings } = unlock( select( editSiteStore ) );

		return {
			storedSettings: getSettings( false ),
		};
	}, [] );

	// Wrap in a BlockEditorProvider to ensure that the Iframe's dependencies are
	// loaded. This is necessary because the Iframe component waits until
	// the block editor store's `__internalIsInitialized` is true before
	// rendering the iframe. Without this, the iframe previews will not render
	// in mobile viewport sizes, where the editor canvas is hidden.
	return (
		<BlockEditorProvider
			settings={ storedSettings }
			onChange={ noop }
			onInput={ noop }
		>
			<StyleVariationsContainer />
		</BlockEditorProvider>
	);
}

function SidebarNavigationScreenGlobalStylesFooter( { onClickRevisions } ) {
	const { revisions, isLoading } = useGlobalStylesRevisions();
	const { revisionsCount } = useSelect( ( select ) => {
		const { getEntityRecord, __experimentalGetCurrentGlobalStylesId } =
			select( coreStore );

		const globalStylesId = __experimentalGetCurrentGlobalStylesId();
		const globalStyles = globalStylesId
			? getEntityRecord( 'root', 'globalStyles', globalStylesId )
			: undefined;

		return {
			revisionsCount:
				globalStyles?._links?.[ 'version-history' ]?.[ 0 ]?.count ?? 0,
		};
	}, [] );

	const hasRevisions = revisionsCount >= 2;
	const modified = revisions?.[ 0 ]?.modified;

	if ( ! hasRevisions || isLoading || ! modified ) {
		return null;
	}

	return (
		<VStack className="edit-site-sidebar-navigation-screen-global-styles__footer">
			<SidebarNavigationItem
				className="edit-site-sidebar-navigation-screen-global-styles__revisions"
				label={ __( 'Revisions' ) }
				onClick={ onClickRevisions }
			>
				<HStack
					as="span"
					alignment="center"
					spacing={ 5 }
					direction="row"
					justify="space-between"
				>
					<span className="edit-site-sidebar-navigation-screen-global-styles__revisions__label">
						{ __( 'Last modified' ) }
					</span>
					<span>
						<time dateTime={ modified }>
							{ humanTimeDiff( modified ) }
						</time>
					</span>
					<Icon icon={ backup } style={ { fill: 'currentcolor' } } />
				</HStack>
			</SidebarNavigationItem>
		</VStack>
	);
}

export default function SidebarNavigationScreenGlobalStyles() {
	const { openGeneralSidebar, setIsListViewOpened } =
		useDispatch( editSiteStore );
	const isMobileViewport = useViewportMatch( 'medium', '<' );
	const { setCanvasMode, setEditorCanvasContainerView } = unlock(
		useDispatch( editSiteStore )
	);
<<<<<<< HEAD
	const { isViewMode, isStyleBookOpened } = useSelect( ( select ) => {
		const { getCanvasMode, getEditorCanvasContainerView } = unlock(
			select( editSiteStore )
		);
		return {
			isViewMode: getCanvasMode() === 'view',
			isStyleBookOpened: 'style-book' === getEditorCanvasContainerView(),
		};
	}, [] );
=======
	const { createNotice } = useDispatch( noticesStore );
	const { set: setPreference } = useDispatch( preferencesStore );
	const { get: getPrefference } = useSelect( preferencesStore );

	const isStyleBookOpened = useSelect(
		( select ) =>
			'style-book' ===
			unlock( select( editSiteStore ) ).getEditorCanvasContainerView(),
		[]
	);
>>>>>>> 5ba74847

	const turnOffDistractionFreeMode = useCallback( () => {
		const isDistractionFree = getPrefference(
			editSiteStore.name,
			'distractionFree'
		);
		if ( ! isDistractionFree ) {
			return;
		}
		setPreference( editSiteStore.name, 'distractionFree', false );
		createNotice( 'info', __( 'Distraction free mode turned off' ), {
			isDismissible: true,
			type: 'snackbar',
		} );
	}, [ createNotice, setPreference, getPrefference ] );

	const openGlobalStyles = useCallback( async () => {
		turnOffDistractionFreeMode();
		return Promise.all( [
			setCanvasMode( 'edit' ),
			openGeneralSidebar( 'edit-site/global-styles' ),
		] );
	}, [ setCanvasMode, openGeneralSidebar, turnOffDistractionFreeMode ] );

	const openStyleBook = useCallback( async () => {
		await openGlobalStyles();
		// Open the Style Book once the canvas mode is set to edit,
		// and the global styles sidebar is open. This ensures that
		// the Style Book is not prematurely closed.
		setEditorCanvasContainerView( 'style-book' );
		setIsListViewOpened( false );
	}, [
		openGlobalStyles,
		setEditorCanvasContainerView,
		setIsListViewOpened,
	] );

	const openRevisions = useCallback( async () => {
		await openGlobalStyles();
		// Open the global styles revisions once the canvas mode is set to edit,
		// and the global styles sidebar is open. The global styles UI is responsible
		// for redirecting to the revisions screen once the editor canvas container
		// has been set to 'global-styles-revisions'.
		setEditorCanvasContainerView( 'global-styles-revisions' );
	}, [ openGlobalStyles, setEditorCanvasContainerView ] );

	return (
		<>
			<SidebarNavigationScreen
				title={ __( 'Styles' ) }
				description={ __(
					'Choose a different style combination for the theme styles.'
				) }
				content={ <SidebarNavigationScreenGlobalStylesContent /> }
				footer={
					<SidebarNavigationScreenGlobalStylesFooter
						onClickRevisions={ openRevisions }
					/>
				}
				actions={
					<>
						{ ! isMobileViewport && (
							<SidebarButton
								icon={ seen }
								label={ __( 'Style Book' ) }
								onClick={ () =>
									setEditorCanvasContainerView(
										! isStyleBookOpened
											? 'style-book'
											: undefined
									)
								}
								isPressed={ isStyleBookOpened }
							/>
						) }
						<SidebarButton
							icon={ edit }
							label={ __( 'Edit styles' ) }
							onClick={ async () => await openGlobalStyles() }
						/>
					</>
				}
			/>
			{ isStyleBookOpened && ! isMobileViewport && isViewMode && (
				<StyleBook
					enableResizing={ false }
					isSelected={ () => false }
					onClick={ openStyleBook }
					onSelect={ openStyleBook }
					showCloseButton={ false }
					showTabs={ false }
				/>
			) }
		</>
	);
}<|MERGE_RESOLUTION|>--- conflicted
+++ resolved
@@ -168,28 +168,18 @@
 	const { setCanvasMode, setEditorCanvasContainerView } = unlock(
 		useDispatch( editSiteStore )
 	);
-<<<<<<< HEAD
 	const { isViewMode, isStyleBookOpened } = useSelect( ( select ) => {
 		const { getCanvasMode, getEditorCanvasContainerView } = unlock(
 			select( editSiteStore )
 		);
 		return {
-			isViewMode: getCanvasMode() === 'view',
+			isViewMode: 'view' === getCanvasMode(),
 			isStyleBookOpened: 'style-book' === getEditorCanvasContainerView(),
 		};
 	}, [] );
-=======
 	const { createNotice } = useDispatch( noticesStore );
 	const { set: setPreference } = useDispatch( preferencesStore );
 	const { get: getPrefference } = useSelect( preferencesStore );
-
-	const isStyleBookOpened = useSelect(
-		( select ) =>
-			'style-book' ===
-			unlock( select( editSiteStore ) ).getEditorCanvasContainerView(),
-		[]
-	);
->>>>>>> 5ba74847
 
 	const turnOffDistractionFreeMode = useCallback( () => {
 		const isDistractionFree = getPrefference(
