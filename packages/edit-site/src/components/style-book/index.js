--- conflicted
+++ resolved
@@ -122,31 +122,18 @@
 				{ showTabs ? (
 					<div className="edit-site-style-book__tabs">
 						<Tabs>
-<<<<<<< HEAD
 							<div className="edit-site-style-book__tablist-container">
 								<Tabs.TabList>
 									{ tabs.map( ( tab ) => (
 										<Tabs.Tab
-											tabId={ tab.name }
-											key={ tab.name }
+											tabId={ tab.slug }
+											key={ tab.slug }
 										>
 											{ tab.title }
 										</Tabs.Tab>
 									) ) }
 								</Tabs.TabList>
 							</div>
-=======
-							<Tabs.TabList>
-								{ tabs.map( ( tab ) => (
-									<Tabs.Tab
-										tabId={ tab.slug }
-										key={ tab.slug }
-									>
-										{ tab.title }
-									</Tabs.Tab>
-								) ) }
-							</Tabs.TabList>
->>>>>>> b7bf1339
 							{ tabs.map( ( tab ) => (
 								<Tabs.TabPanel
 									key={ tab.slug }
