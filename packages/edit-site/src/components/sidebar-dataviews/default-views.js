/**
 * WordPress dependencies
 */
import { __ } from '@wordpress/i18n';
<<<<<<< HEAD
import { trash, pages, drafts, published, scheduled } from '@wordpress/icons';
=======
import { trash, pages, drafts, unseen, inbox } from '@wordpress/icons';
>>>>>>> d8977b45

/**
 * Internal dependencies
 */
import {
	LAYOUT_LIST,
	LAYOUT_TABLE,
	LAYOUT_GRID,
	OPERATOR_IS_ANY,
} from '../../utils/constants';

export const DEFAULT_CONFIG_PER_VIEW_TYPE = {
	[ LAYOUT_TABLE ]: {
		primaryField: 'title',
	},
	[ LAYOUT_GRID ]: {
		mediaField: 'featured-image',
		primaryField: 'title',
	},
	[ LAYOUT_LIST ]: {
		primaryField: 'title',
		mediaField: 'featured-image',
	},
};

const DEFAULT_PAGE_BASE = {
	type: LAYOUT_LIST,
	search: '',
	filters: [],
	page: 1,
	perPage: 20,
	sort: {
		field: 'date',
		direction: 'desc',
	},
	// All fields are visible by default, so it's
	// better to keep track of the hidden ones.
	hiddenFields: [ 'date', 'featured-image' ],
	layout: {
		...DEFAULT_CONFIG_PER_VIEW_TYPE[ LAYOUT_LIST ],
	},
};

export const DEFAULT_VIEWS = {
	page: [
		{
			title: __( 'All pages' ),
			slug: 'all',
			icon: pages,
			view: DEFAULT_PAGE_BASE,
		},
		{
			title: __( 'Published' ),
			slug: 'published',
			icon: published,
			view: {
				...DEFAULT_PAGE_BASE,
				filters: [
					{
						field: 'status',
						operator: OPERATOR_IS_ANY,
						value: 'publish',
					},
				],
			},
		},
		{
			title: __( 'Scheduled' ),
			slug: 'future',
			icon: scheduled,
			view: {
				...DEFAULT_PAGE_BASE,
				filters: [
					{
						field: 'status',
						operator: OPERATOR_IS_ANY,
						value: 'future',
					},
				],
			},
		},
		{
			title: __( 'Drafts' ),
			slug: 'drafts',
			icon: drafts,
			view: {
				...DEFAULT_PAGE_BASE,
				filters: [
					{
						field: 'status',
						operator: OPERATOR_IS_ANY,
						value: 'draft',
					},
				],
			},
		},
		{
			title: __( 'Pending' ),
			slug: 'pending',
			icon: inbox,
			view: {
				...DEFAULT_PAGE_BASE,
				filters: [
					{
						field: 'status',
						operator: OPERATOR_IS_ANY,
						value: 'pending',
					},
				],
			},
		},
		{
			title: __( 'Private' ),
			slug: 'private',
			icon: unseen,
			view: {
				...DEFAULT_PAGE_BASE,
				filters: [
					{
						field: 'status',
						operator: OPERATOR_IS_ANY,
						value: 'private',
					},
				],
			},
		},
		{
			title: __( 'Trash' ),
			slug: 'trash',
			icon: trash,
			view: {
				...DEFAULT_PAGE_BASE,
				filters: [
					{
						field: 'status',
						operator: OPERATOR_IS_ANY,
						value: 'trash',
					},
				],
			},
		},
	],
};<|MERGE_RESOLUTION|>--- conflicted
+++ resolved
@@ -2,11 +2,7 @@
  * WordPress dependencies
  */
 import { __ } from '@wordpress/i18n';
-<<<<<<< HEAD
-import { trash, pages, drafts, published, scheduled } from '@wordpress/icons';
-=======
-import { trash, pages, drafts, unseen, inbox } from '@wordpress/icons';
->>>>>>> d8977b45
+import { trash, pages, drafts, published, scheduled, pending, private } from '@wordpress/icons';
 
 /**
  * Internal dependencies
@@ -106,7 +102,7 @@
 		{
 			title: __( 'Pending' ),
 			slug: 'pending',
-			icon: inbox,
+			icon: pending,
 			view: {
 				...DEFAULT_PAGE_BASE,
 				filters: [
@@ -121,7 +117,7 @@
 		{
 			title: __( 'Private' ),
 			slug: 'private',
-			icon: unseen,
+			icon: private,
 			view: {
 				...DEFAULT_PAGE_BASE,
 				filters: [
