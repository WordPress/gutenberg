/**
 * External dependencies
 */
import classnames from 'classnames';

/**
 * WordPress dependencies
 */
import { __ } from '@wordpress/i18n';
import {
	__experimentalGetBlockLabel as getBlockLabel,
	getBlockType,
} from '@wordpress/blocks';
import { useSelect } from '@wordpress/data';
<<<<<<< HEAD
=======
import { VisuallyHidden } from '@wordpress/components';

import { last } from 'lodash';
>>>>>>> 27097519

function getBlockDisplayText( block ) {
	return block
		? getBlockLabel( getBlockType( block.name ), block.attributes )
		: null;
}

function useSecondaryText() {
	const { activeEntityBlockId, getBlock } = useSelect( ( select ) => {
		return {
			activeEntityBlockId: select(
				'core/block-editor'
			).__experimentalGetActiveBlockIdByBlockNames( [
				'core/template-part',
			] ),
			getBlock: select( 'core/block-editor' ).getBlock,
		};
	} );

	if ( activeEntityBlockId ) {
		return {
			label: getBlockDisplayText( getBlock( activeEntityBlockId ) ),
			isActive: true,
		};
	}

	return {};
}

export default function DocumentActions( { documentTitle } ) {
	const { label, isActive } = useSecondaryText();
	// Title is active when there is no secondary item, or when the secondary
	// item is inactive.
	const isTitleActive = ! label?.length || ! isActive;
	return (
		<div
			className={ classnames( 'edit-site-document-actions', {
				'has-secondary-label': !! label,
			} ) }
		>
			{ documentTitle ? (
				<>
					<h1 className="edit-site-document-actions__title-wrapper">
						<VisuallyHidden>
							{ __( 'Edit template:' ) }
						</VisuallyHidden>
						<div
							className={ classnames(
								'edit-site-document-actions__title',
								{
									'is-active': isTitleActive,
									'is-secondary-title-active': isActive,
								}
							) }
						>
							{ documentTitle }
						</div>
					</h1>
					<div
						className={ classnames(
							'edit-site-document-actions__secondary-item',
							{
								'is-secondary-title-active': isActive,
							}
						) }
					>
						{ label ?? '' }
					</div>
				</>
			) : (
				__( 'Loading…' )
			) }
		</div>
	);
}<|MERGE_RESOLUTION|>--- conflicted
+++ resolved
@@ -12,12 +12,10 @@
 	getBlockType,
 } from '@wordpress/blocks';
 import { useSelect } from '@wordpress/data';
-<<<<<<< HEAD
-=======
 import { VisuallyHidden } from '@wordpress/components';
 
 import { last } from 'lodash';
->>>>>>> 27097519
+
 
 function getBlockDisplayText( block ) {
 	return block
