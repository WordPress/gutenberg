--- conflicted
+++ resolved
@@ -37,19 +37,6 @@
 	}
 
 	return (
-<<<<<<< HEAD
-		<MenuGroup>
-			<MenuItem
-				isDestructive
-				onClick={ () => {
-					removeTemplate( template );
-					onClose();
-				} }
-			>
-				{ __( 'Delete template' ) }
-			</MenuItem>
-		</MenuGroup>
-=======
 		<DropdownMenu
 			icon={ moreVertical }
 			label={ __( 'Actions' ) }
@@ -59,12 +46,13 @@
 				<MenuGroup>
 					{ isRemovable && (
 						<MenuItem
+							isDestructive
 							onClick={ () => {
 								removeTemplate( template );
 								onClose();
 							} }
 						>
-							{ __( 'Remove template' ) }
+							{ __( 'Delete template' ) }
 						</MenuItem>
 					) }
 					{ isRevertable && (
@@ -81,7 +69,6 @@
 				</MenuGroup>
 			) }
 		</DropdownMenu>
->>>>>>> bc80a6e1
 	);
 }
 
