/**
 * WordPress dependencies
 */
import { useSelect } from '@wordpress/data';
import { store as coreStore, useEntityRecords } from '@wordpress/core-data';
import { __, sprintf } from '@wordpress/i18n';
import {
	VisuallyHidden,
	__experimentalHeading as Heading,
} from '@wordpress/components';
import { decodeEntities } from '@wordpress/html-entities';

/**
 * Internal dependencies
 */
import Link from '../routes/link';
import Actions from './actions';
import AddedBy from './added-by';

export default function Table( { templateType } ) {
	const { records: templates } = useEntityRecords( 'postType', templateType, {
		per_page: -1,
	} );

	const deletedTemplates = useSelect(
		( select ) => {
			const result = {};
			for ( const template of templates || [] ) {
				const isDeleting = select( coreStore ).isDeletingEntityRecord(
					'postType',
					templateType,
					template.id
				);
				if ( isDeleting ) {
					result[ template.id ] = true;
				}
			}
			return result;
		},
		[ templates ]
	);

	const postType = useSelect(
		( select ) => select( coreStore ).getPostType( templateType ),
		[ templateType ]
	);

	if ( ! templates ) {
		return null;
	}

	if ( ! templates.length ) {
		return (
			<div>
				{ sprintf(
					// translators: The template type name, should be either "templates" or "template parts".
					__( 'No %s found.' ),
					postType?.labels?.name?.toLowerCase()
				) }
			</div>
		);
	}

	const sortedTemplates = [ ...templates ];
	sortedTemplates.sort( ( a, b ) => a.slug.localeCompare( b.slug ) );

	return (
		// These explicit aria roles are needed for Safari.
		// See https://developer.mozilla.org/en-US/docs/Web/CSS/display#tables
		<table className="edit-site-list-table" role="table">
			<thead>
				<tr className="edit-site-list-table-head" role="row">
					<th
						className="edit-site-list-table-column"
						role="columnheader"
					>
						{ __( 'Template' ) }
					</th>
					<th
						className="edit-site-list-table-column"
						role="columnheader"
					>
						{ __( 'Added by' ) }
					</th>
					<th
						className="edit-site-list-table-column"
						role="columnheader"
					>
						<VisuallyHidden>{ __( 'Actions' ) }</VisuallyHidden>
					</th>
				</tr>
			</thead>

			<tbody>
<<<<<<< HEAD
				{ templates
					.filter( ( template ) => ! deletedTemplates[ template.id ] )
					.map( ( template ) => (
						<tr
							key={ template.id }
							className="edit-site-list-table-row"
							role="row"
						>
							<td
								className="edit-site-list-table-column"
								role="cell"
							>
								<Heading level={ 4 }>
									<Link
										params={ {
											postId: template.id,
											postType: template.type,
										} }
									>
										{ decodeEntities(
											template.title?.rendered ||
												template.slug
										) }
									</Link>
								</Heading>
								{ decodeEntities( template.description ) }
							</td>
=======
				{ sortedTemplates.map( ( template ) => (
					<tr
						key={ template.id }
						className="edit-site-list-table-row"
						role="row"
					>
						<td className="edit-site-list-table-column" role="cell">
							<Heading level={ 4 }>
								<Link
									params={ {
										postId: template.id,
										postType: template.type,
									} }
								>
									{ decodeEntities(
										template.title?.rendered ||
											template.slug
									) }
								</Link>
							</Heading>
							{ decodeEntities( template.description ) }
						</td>
>>>>>>> a889ec84

							<td
								className="edit-site-list-table-column"
								role="cell"
							>
								<AddedBy
									templateType={ templateType }
									template={ template }
								/>
							</td>
							<td
								className="edit-site-list-table-column"
								role="cell"
							>
								<Actions template={ template } />
							</td>
						</tr>
					) ) }
			</tbody>
		</table>
	);
}<|MERGE_RESOLUTION|>--- conflicted
+++ resolved
@@ -92,7 +92,6 @@
 			</thead>
 
 			<tbody>
-<<<<<<< HEAD
 				{ templates
 					.filter( ( template ) => ! deletedTemplates[ template.id ] )
 					.map( ( template ) => (
@@ -120,31 +119,6 @@
 								</Heading>
 								{ decodeEntities( template.description ) }
 							</td>
-=======
-				{ sortedTemplates.map( ( template ) => (
-					<tr
-						key={ template.id }
-						className="edit-site-list-table-row"
-						role="row"
-					>
-						<td className="edit-site-list-table-column" role="cell">
-							<Heading level={ 4 }>
-								<Link
-									params={ {
-										postId: template.id,
-										postType: template.type,
-									} }
-								>
-									{ decodeEntities(
-										template.title?.rendered ||
-											template.slug
-									) }
-								</Link>
-							</Heading>
-							{ decodeEntities( template.description ) }
-						</td>
->>>>>>> a889ec84
-
 							<td
 								className="edit-site-list-table-column"
 								role="cell"
