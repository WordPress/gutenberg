/**
 * External dependencies
 */
import { map } from 'lodash';

/**
 * WordPress dependencies
 */
import {
	__experimentalNavigationItem as NavigationItem,
	__experimentalNavigationMenu as NavigationMenu,
} from '@wordpress/components';
import { useSelect } from '@wordpress/data';
import { __, _x } from '@wordpress/i18n';
import { useState, useCallback } from '@wordpress/element';

/**
 * Internal dependencies
 */
import TemplatesPagesMenu from './templates-pages';
import TemplatesPostsMenu from './templates-posts';
import {
	MENU_ROOT,
	MENU_TEMPLATES,
	MENU_TEMPLATES_ALL,
	MENU_TEMPLATES_PAGES,
	MENU_TEMPLATES_POSTS,
	TEMPLATES_GENERAL,
	TEMPLATES_STATUSES,
} from '../constants';
import TemplatesAllMenu from './templates-all';
import NewTemplateDropdown from '../new-template-dropdown';
import TemplateNavigationItem from '../template-navigation-item';
import SearchResults from '../search-results';

const renderSearchResultItem = ( template ) => (
	<TemplateNavigationItem
		item={ template }
		key={ `wp_template-${ template.id }` }
	/>
);

export default function TemplatesMenu() {
	const [ search, setSearch ] = useState( '' );
	const onSearch = useCallback( ( value ) => {
		setSearch( value );
	} );

	const templates = useSelect(
		( select ) =>
			select( 'core' ).getEntityRecords( 'postType', 'wp_template', {
				status: TEMPLATES_STATUSES,
				per_page: -1,
			} ),
		[]
	);

	const generalTemplates = templates?.filter( ( { slug } ) =>
		TEMPLATES_GENERAL.includes( slug )
	);

	return (
		<NavigationMenu
			menu={ MENU_TEMPLATES }
			title={ __( 'Templates' ) }
			titleAction={ <NewTemplateDropdown /> }
			parentMenu={ MENU_ROOT }
			hasSearch={ true }
			onSearch={ onSearch }
			search={ search }
		>
			{ search && (
				<SearchResults
					items={ templates }
					search={ search }
					renderItem={ renderSearchResultItem }
				/>
<<<<<<< HEAD
			) }

			{ ! search && (
				<>
					<NavigationItem
						navigateToMenu={ MENU_TEMPLATES_ALL }
						title={ _x( 'All', 'all templates' ) }
					/>
					<NavigationItem
						navigateToMenu={ MENU_TEMPLATES_PAGES }
						title={ __( 'Pages' ) }
					/>
					<NavigationItem
						navigateToMenu={ MENU_TEMPLATES_POSTS }
						title={ __( 'Posts' ) }
					/>
					{ map( generalTemplates, ( template ) => (
						<TemplateNavigationItem
							item={ template }
							key={ `wp_template-${ template.id }` }
						/>
					) ) }
				</>
			) }

			{ ! search && templates === null && (
				<NavigationItem title={ __( 'Loading…' ) } isText />
			) }

=======
			) ) }
			<NavigationItem
				navigateToMenu={ MENU_TEMPLATES_ALL }
				title={ _x( 'All', 'all templates' ) }
			/>
			<NavigationItem
				navigateToMenu={ MENU_TEMPLATES_PAGES }
				title={ __( 'Pages' ) }
				hideIfTargetMenuEmpty
			/>
			<NavigationItem
				navigateToMenu={ MENU_TEMPLATES_POSTS }
				title={ __( 'Posts' ) }
				hideIfTargetMenuEmpty
			/>
>>>>>>> df2e65b3
			<TemplatesPostsMenu templates={ templates } />
			<TemplatesPagesMenu templates={ templates } />
			<TemplatesAllMenu templates={ templates } />
		</NavigationMenu>
	);
}<|MERGE_RESOLUTION|>--- conflicted
+++ resolved
@@ -75,7 +75,6 @@
 					search={ search }
 					renderItem={ renderSearchResultItem }
 				/>
-<<<<<<< HEAD
 			) }
 
 			{ ! search && (
@@ -87,10 +86,12 @@
 					<NavigationItem
 						navigateToMenu={ MENU_TEMPLATES_PAGES }
 						title={ __( 'Pages' ) }
+						hideIfTargetMenuEmpty
 					/>
 					<NavigationItem
 						navigateToMenu={ MENU_TEMPLATES_POSTS }
 						title={ __( 'Posts' ) }
+						hideIfTargetMenuEmpty
 					/>
 					{ map( generalTemplates, ( template ) => (
 						<TemplateNavigationItem
@@ -105,23 +106,6 @@
 				<NavigationItem title={ __( 'Loading…' ) } isText />
 			) }
 
-=======
-			) ) }
-			<NavigationItem
-				navigateToMenu={ MENU_TEMPLATES_ALL }
-				title={ _x( 'All', 'all templates' ) }
-			/>
-			<NavigationItem
-				navigateToMenu={ MENU_TEMPLATES_PAGES }
-				title={ __( 'Pages' ) }
-				hideIfTargetMenuEmpty
-			/>
-			<NavigationItem
-				navigateToMenu={ MENU_TEMPLATES_POSTS }
-				title={ __( 'Posts' ) }
-				hideIfTargetMenuEmpty
-			/>
->>>>>>> df2e65b3
 			<TemplatesPostsMenu templates={ templates } />
 			<TemplatesPagesMenu templates={ templates } />
 			<TemplatesAllMenu templates={ templates } />
