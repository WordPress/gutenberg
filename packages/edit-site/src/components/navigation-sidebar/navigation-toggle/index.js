/**
 * WordPress dependencies
 */
import { useSelect, useDispatch } from '@wordpress/data';
import { useEffect, useRef } from '@wordpress/element';
import {
	Button,
	Icon,
	__unstableMotion as motion,
} from '@wordpress/components';
import { __ } from '@wordpress/i18n';
import { wordpress } from '@wordpress/icons';
import { store as coreDataStore } from '@wordpress/core-data';
import { useReducedMotion } from '@wordpress/compose';

/**
 * Internal dependencies
 */
import { store as editSiteStore } from '../../../store';

function NavigationToggle( { icon } ) {
	const { isNavigationOpen, isRequestingSiteIcon, siteIconUrl } = useSelect(
		( select ) => {
			const { getEntityRecord, isResolving } = select( coreDataStore );
			const siteData =
				getEntityRecord( 'root', '__unstableBase', undefined ) || {};

			return {
				isNavigationOpen: select( editSiteStore ).isNavigationOpened(),
				isRequestingSiteIcon: isResolving( 'core', 'getEntityRecord', [
					'root',
					'__unstableBase',
					undefined,
				] ),
				siteIconUrl: siteData.site_icon_url,
			};
		},
		[]
	);
	const { setIsNavigationPanelOpened } = useDispatch( editSiteStore );

	const disableMotion = useReducedMotion();

	const navigationToggleRef = useRef();

	useEffect( () => {
		// Focus the trigger button if close
		if ( ! isNavigationOpen ) {
			navigationToggleRef.current.focus();
		}
	}, [ isNavigationOpen ] );

	const toggleNavigationPanel = () =>
		setIsNavigationPanelOpened( ! isNavigationOpen );

	let buttonIcon = <Icon size="36px" icon={ wordpress } />;

	const effect = {
		expand: {
			scale: 1.7,
			borderRadius: 0,
			transition: { type: 'tween', duration: '0.2' },
		},
	};

	if ( siteIconUrl ) {
		buttonIcon = (
			<motion.img
				variants={ ! disableMotion && effect }
				alt={ __( 'Site Icon' ) }
				className="edit-site-navigation-toggle__site-icon"
				src={ siteIconUrl }
			/>
		);
	} else if ( isRequestingSiteIcon ) {
		buttonIcon = null;
	} else if ( icon ) {
		buttonIcon = <Icon size="36px" icon={ icon } />;
	}

	return (
		<motion.div
			className={
				'edit-site-navigation-toggle' +
				( isNavigationOpen ? ' is-open' : '' )
			}
			whileHover="expand"
		>
			<Button
				className="edit-site-navigation-toggle__button has-icon"
				label={ __( 'Toggle navigation' ) }
<<<<<<< HEAD
				ref={ navigationToggleRef }
=======
				// isPressed will add unwanted styles.
				aria-pressed={ isNavigationOpen }
>>>>>>> 163ac4cb
				onClick={ toggleNavigationPanel }
				showTooltip
			>
				{ buttonIcon }
			</Button>
		</motion.div>
	);
}

export default NavigationToggle;<|MERGE_RESOLUTION|>--- conflicted
+++ resolved
@@ -89,12 +89,9 @@
 			<Button
 				className="edit-site-navigation-toggle__button has-icon"
 				label={ __( 'Toggle navigation' ) }
-<<<<<<< HEAD
 				ref={ navigationToggleRef }
-=======
 				// isPressed will add unwanted styles.
 				aria-pressed={ isNavigationOpen }
->>>>>>> 163ac4cb
 				onClick={ toggleNavigationPanel }
 				showTooltip
 			>
