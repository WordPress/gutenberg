--- conflicted
+++ resolved
@@ -16,148 +16,21 @@
 import TemplatePartConverter from '../template-part-converter';
 import { SidebarInspectorFill } from '../sidebar-edit-mode';
 import { store as editSiteStore } from '../../store';
-import { unlock } from '../../lock-unlock';
-<<<<<<< HEAD
-import EditorCanvasContainer from '../editor-canvas-container';
-import PageContentFocusManager from '../page-content-focus-manager';
-
-const { ExperimentalBlockEditorProvider } = unlock( blockEditorPrivateApis );
-
-const LAYOUT = {
-	type: 'default',
-	// At the root level of the site editor, no alignments should be allowed.
-	alignments: [],
-};
-
-export default function BlockEditor() {
-	const { setIsInserterOpened } = useDispatch( editSiteStore );
-	const { storedSettings, templateType, canvasMode } = useSelect(
-		( select ) => {
-			const { getSettings, getEditedPostType, getCanvasMode } = unlock(
-				select( editSiteStore )
-			);
-
-			return {
-				storedSettings: getSettings( setIsInserterOpened ),
-				templateType: getEditedPostType(),
-				canvasMode: getCanvasMode(),
-			};
-		},
-		[ setIsInserterOpened ]
-	);
-
-	const settingsBlockPatterns =
-		storedSettings.__experimentalAdditionalBlockPatterns ?? // WP 6.0
-		storedSettings.__experimentalBlockPatterns; // WP 5.9
-	const settingsBlockPatternCategories =
-		storedSettings.__experimentalAdditionalBlockPatternCategories ?? // WP 6.0
-		storedSettings.__experimentalBlockPatternCategories; // WP 5.9
-
-	const { restBlockPatterns, restBlockPatternCategories } = useSelect(
-		( select ) => ( {
-			restBlockPatterns: select( coreStore ).getBlockPatterns(),
-			restBlockPatternCategories:
-				select( coreStore ).getBlockPatternCategories(),
-		} ),
-		[]
-	);
-
-	const blockPatterns = useMemo(
-		() =>
-			[
-				...( settingsBlockPatterns || [] ),
-				...( restBlockPatterns || [] ),
-			]
-				.filter(
-					( x, index, arr ) =>
-						index === arr.findIndex( ( y ) => x.name === y.name )
-				)
-				.filter( ( { postTypes } ) => {
-					return (
-						! postTypes ||
-						( Array.isArray( postTypes ) &&
-							postTypes.includes( templateType ) )
-					);
-				} ),
-		[ settingsBlockPatterns, restBlockPatterns, templateType ]
-	);
-
-	const blockPatternCategories = useMemo(
-		() =>
-			[
-				...( settingsBlockPatternCategories || [] ),
-				...( restBlockPatternCategories || [] ),
-			].filter(
-				( x, index, arr ) =>
-					index === arr.findIndex( ( y ) => x.name === y.name )
-			),
-		[ settingsBlockPatternCategories, restBlockPatternCategories ]
-	);
-
-	const settings = useMemo( () => {
-		const {
-			__experimentalAdditionalBlockPatterns,
-			__experimentalAdditionalBlockPatternCategories,
-			...restStoredSettings
-		} = storedSettings;
-=======
-import { DisableNonPageContentBlocks } from '../page-content-focus';
 import SiteEditorCanvas from './site-editor-canvas';
 import getBlockEditorProvider from './get-block-editor-provider';
 
 export default function BlockEditor() {
-	const { entityType, hasPageContentFocus } = useSelect( ( select ) => {
-		const { getEditedPostType, hasPageContentFocus: _hasPageContentFocus } =
-			unlock( select( editSiteStore ) );
->>>>>>> 833fae17
+	const entityType = useSelect(
+		( select ) => select( editSiteStore ).getEditedPostType(),
+		[]
+	);
 
-		return {
-			entityType: getEditedPostType(),
-			hasPageContentFocus: _hasPageContentFocus(),
-		};
-	}, [] );
-
-<<<<<<< HEAD
-	const contentRef = useRef();
-	const mergedRefs = useMergeRefs( [
-		contentRef,
-		useClipboardHandler(),
-		useTypingObserver(),
-	] );
-	const isMobileViewport = useViewportMatch( 'small', '<' );
-	const { clearSelectedBlock } = useDispatch( blockEditorStore );
-	const [ resizeObserver, sizes ] = useResizeObserver();
-
-	const isTemplatePart = templateType === 'wp_template_part';
-
-	const hasBlocks = blocks.length !== 0;
-	const enableResizing =
-		isTemplatePart &&
-		canvasMode !== 'view' &&
-		// Disable resizing in mobile viewport.
-		! isMobileViewport;
-	const isViewMode = canvasMode === 'view';
-	const showBlockAppender =
-		( isTemplatePart && hasBlocks ) || isViewMode ? false : undefined;
-
-	return (
-		<ExperimentalBlockEditorProvider
-			settings={ settings }
-			value={ blocks }
-			onInput={ onInput }
-			onChange={ onChange }
-			useSubRegistry={ false }
-		>
-			<PageContentFocusManager contentRef={ contentRef } />
-=======
 	// Choose the provider based on the entity type currently
 	// being edited.
 	const BlockEditorProvider = getBlockEditorProvider( entityType );
 
 	return (
 		<BlockEditorProvider>
-			{ hasPageContentFocus && <DisableNonPageContentBlocks /> }
->>>>>>> 833fae17
 			<TemplatePartConverter />
 			<SidebarInspectorFill>
 				<BlockInspector />
