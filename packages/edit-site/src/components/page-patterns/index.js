--- conflicted
+++ resolved
@@ -250,27 +250,11 @@
 }
 
 export default function DataviewsPatterns() {
-<<<<<<< HEAD
-	const { categoryType, categoryId: categoryIdFromURL } = getQueryArgs(
-		window.location.href
-	);
+	const {
+		params: { categoryType, categoryId: categoryIdFromURL },
+	} = useLocation();
 	const type = categoryType || PATTERN_TYPES.theme;
 	const categoryId = categoryIdFromURL || PATTERN_DEFAULT_CATEGORY;
-=======
-	const {
-		params: { categoryType, categoryId: categoryIdFromURL, path },
-	} = useLocation();
-	const type =
-		categoryType ||
-		( path === '/wp_template_part/all'
-			? TEMPLATE_PART_POST_TYPE
-			: PATTERN_TYPES.theme );
-	const categoryId =
-		categoryIdFromURL ||
-		( path === '/wp_template_part/all'
-			? TEMPLATE_PART_ALL_AREAS_CATEGORY
-			: PATTERN_DEFAULT_CATEGORY );
->>>>>>> 0221522f
 	const [ view, setView ] = useState( DEFAULT_VIEW );
 	const isUncategorizedThemePatterns =
 		type === PATTERN_TYPES.theme && categoryId === 'uncategorized';
