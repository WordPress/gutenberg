.edit-site-patterns {
	border-left: 1px solid $gray-800;
	background: none;
	margin: $header-height 0 0;
	border-radius: 0;
	padding: 0;
	overflow-x: auto;

	.components-base-control {
		width: 100%;
		@include break-medium {
			width: auto;
		}
	}

	.components-text {
		color: $gray-600;
	}

	.components-heading {
		color: $gray-200;
	}

	@include break-medium {
		margin: 0;
	}

	.edit-site-patterns__search-block {
		min-width: fit-content;
		flex-grow: 1;
	}

	// The increased specificity here is to overcome component styles
	// without relying on internal component class names.
	.edit-site-patterns__search {
		input[type="search"] {
			height: $button-size-next-default-40px;
			background: $gray-800;
			color: $gray-200;

			&:focus {
				background: $gray-800;
			}
		}

		svg {
			fill: $gray-600;
		}
	}

	.edit-site-patterns__sync-status-filter {
		background: $gray-800;
		border: none;
		height: $button-size-next-default-40px;
		min-width: max-content;
		width: 100%;
		max-width: 100%;

		@include break-medium {
			width: 300px;
		}
	}
	.edit-site-patterns__sync-status-filter-option:not([aria-checked="true"]) {
		color: $gray-600;
	}
	.edit-site-patterns__sync-status-filter-option:active {
		background: $gray-700;
		color: $gray-100;
	}
}

.edit-site-patterns__header {
	position: sticky;
	top: 0;
	background: $gray-900;
	padding: $grid-unit-40 $grid-unit-40 $grid-unit-20;
	z-index: z-index(".edit-site-patterns__header");

	.edit-site-patterns__button {
		color: $gray-600;
	}
}

.edit-site-patterns__section {
	padding: $grid-unit-30 $grid-unit-40;
	flex: 1;
}

.edit-site-patterns__section-header {
	.screen-reader-shortcut:focus {
		top: 0;
	}
}

.edit-site-patterns__grid {
	display: grid;
	grid-template-columns: 1fr;
	gap: $grid-unit-40;
	margin-top: 0;
	margin-bottom: 0;
	@include break-large {
		grid-template-columns: 1fr 1fr;
	}
	@include break-huge {
		grid-template-columns: 1fr 1fr 1fr;
	}
	@include break-xhuge {
		grid-template-columns: 1fr 1fr 1fr 1fr;
	}
	.edit-site-patterns__pattern {
		break-inside: avoid-column;
		display: flex;
		flex-direction: column;
		.edit-site-patterns__preview {
			box-shadow: none;
			border: none;
			padding: 0;
			background-color: unset;
			box-sizing: border-box;
			border-radius: 4px;
			cursor: pointer;
			overflow: hidden;

			&:focus {
				box-shadow: inset 0 0 0 0 $white, 0 0 0 2px var(--wp-admin-theme-color);
				// Windows High Contrast mode will show this outline, but not the box-shadow.
				outline: 2px solid transparent;
			}

			&.is-inactive {
				cursor: default;
			}
			&.is-inactive:focus {
				box-shadow: 0 0 0 var(--wp-admin-border-width-focus) $gray-800;
				opacity: 0.8;
			}
		}

		.edit-site-patterns__footer,
		.edit-site-patterns__button {
			color: $gray-600;
		}

		.edit-site-patterns__dropdown {
			flex-shrink: 0;
		}

		&.is-placeholder .edit-site-patterns__preview {
			min-height: $grid-unit-80;
			color: $gray-600;
			border: 1px dashed $gray-800;
			display: flex;
			align-items: center;
			justify-content: center;

			&:focus {
				box-shadow: 0 0 0 var(--wp-admin-border-width-focus) var(--wp-admin-theme-color);
			}
		}
	}

	.edit-site-patterns__preview {
		flex: 0 1 auto;
		margin-bottom: $grid-unit-15;
	}
}

.edit-site-patterns__load-more {
	align-self: center;
}

.edit-site-patterns__pattern-title {
	color: $gray-200;

	.is-link {
		text-decoration: none;
		color: $gray-200;

		&:hover,
		&:focus {
			color: $white;
		}
	}

	.edit-site-patterns__pattern-icon {
		border-radius: $grid-unit-05;
		background: var(--wp-block-synced-color);
		fill: $white;
	}

	.edit-site-patterns__pattern-lock-icon {
		fill: currentcolor;
	}
}

.edit-site-patterns__no-results {
	color: $gray-600;
<<<<<<< HEAD
	fill: $gray-100;
	height: 100%;
=======
}

.edit-site-patterns__delete-modal {
	width: $modal-width-small;
}

.edit-site-patterns__pagination {
	padding: $grid-unit-30 $grid-unit-40;
	border-top: 1px solid $gray-800;
	background: $gray-900;
	position: sticky;
	bottom: 0;
	color: $gray-100;
	z-index: z-index(".edit-site-patterns__grid-pagination");
	.components-button.is-tertiary {
		background-color: $gray-800;
		color: $gray-100;

		&:disabled {
			color: $gray-600;
			background: none;
		}

		&:hover:not(:disabled) {
			background-color: $gray-700;
		}
	}
}

/**
 * DataViews patterns styles.
 * TODO: when this becomes stable, consolidate styles with the above.
 */
.edit-site-page-patterns-dataviews {
	.page-patterns-preview-field {
		&.is-viewtype-grid {
			.block-editor-block-preview__container {
				height: auto;
			}
		}
	}

	.edit-site-patterns__pattern-icon {
		fill: var(--wp-block-synced-color);
		flex-shrink: 0;
	}

	.edit-site-patterns__pattern-lock-icon {
		min-width: min-content;
	}

	.edit-site-patterns__section-header {
		border-bottom: 1px solid #f0f0f0;
		min-height: 72px;
		padding: $grid-unit-20 $grid-unit-40;
		position: sticky;
		top: 0;
		z-index: 2;
	}
}

.dataviews-action-modal__duplicate-pattern {
	// Fix the modal width to prevent added categories from stretching the modal.
	[role="dialog"] > [role="document"] {
		width: 350px;
	}

	.patterns-menu-items__convert-modal-categories {
		position: relative;
	}

	.components-form-token-field__suggestions-list:not(:empty) {
		position: absolute;
		border: $border-width solid var(--wp-admin-theme-color);
		border-bottom-left-radius: $radius-block-ui;
		border-bottom-right-radius: $radius-block-ui;
		box-shadow: 0 0 0.5px 0.5px var(--wp-admin-theme-color);
		box-sizing: border-box;
		z-index: 1;
		background-color: $white;
		width: calc(100% + 2px); // Account for the border width of the token field.
		left: -1px;
		min-width: initial;
		max-height: $grid-unit-60 * 2; // Adjust to not cover the save button, showing three items.
	}
}

.dataviews-action-modal__duplicate-template-part {
	.components-modal__frame {
		@include break-small {
			max-width: 500px;
		}
	}
>>>>>>> 939c49a7
}<|MERGE_RESOLUTION|>--- conflicted
+++ resolved
@@ -195,10 +195,8 @@
 
 .edit-site-patterns__no-results {
 	color: $gray-600;
-<<<<<<< HEAD
 	fill: $gray-100;
 	height: 100%;
-=======
 }
 
 .edit-site-patterns__delete-modal {
@@ -292,5 +290,4 @@
 			max-width: 500px;
 		}
 	}
->>>>>>> 939c49a7
 }