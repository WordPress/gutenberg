--- conflicted
+++ resolved
@@ -52,7 +52,6 @@
 	return hasFontStyles || hasFontWeights;
 }
 
-<<<<<<< HEAD
 function useAppearanceControlLabel( name ) {
 	const supports = getSupportedGlobalStylesPanels( name );
 	const hasFontStyles =
@@ -70,8 +69,6 @@
 	return __( 'Appearance' );
 }
 
-function useHasLetterSpacingControl( name ) {
-=======
 function useHasLetterSpacingControl( name, element ) {
 	const setting = useSetting( 'typography.letterSpacing', name )[ 0 ];
 	if ( ! setting ) {
@@ -80,7 +77,6 @@
 	if ( ! name && element === 'heading' ) {
 		return true;
 	}
->>>>>>> c1f792d7
 	const supports = getSupportedGlobalStylesPanels( name );
 	return supports.includes( 'letterSpacing' );
 }
@@ -161,13 +157,9 @@
 		supports.includes( 'fontWeight' );
 	const hasLineHeightEnabled = useHasLineHeightControl( name );
 	const hasAppearanceControl = useHasAppearanceControl( name );
-<<<<<<< HEAD
 	const appearanceControlLabel = useAppearanceControlLabel( name );
-	const hasLetterSpacingControl = useHasLetterSpacingControl( name );
-=======
 	const hasLetterSpacingControl = useHasLetterSpacingControl( name, element );
 	const hasTextTransformControl = useHasTextTransformControl( name, element );
->>>>>>> c1f792d7
 
 	/* Disable font size controls when the option to style all headings is selected. */
 	let hasFontSizeEnabled = supports.includes( 'fontSize' );
@@ -195,46 +187,21 @@
 		hasLetterSpacing,
 		resetLetterSpacing,
 	] = useStyleWithReset( prefix + 'typography.letterSpacing', name );
-
-<<<<<<< HEAD
+	const [
+		textTransform,
+		setTextTransform,
+		hasTextTransform,
+		resetTextTransform,
+	] = useStyleWithReset( prefix + 'typography.textTransform', name );
+
 	const resetAll = () => {
 		resetFontFamily();
 		resetFontSize();
 		resetFontAppearance();
 		resetLineHeight();
 		resetLetterSpacing();
+		resetTextTransform();
 	};
-=======
-	const [ fontStyle, setFontStyle ] = useStyle(
-		prefix + 'typography.fontStyle',
-		name
-	);
-	const [ fontWeight, setFontWeight ] = useStyle(
-		prefix + 'typography.fontWeight',
-		name
-	);
-	const [ lineHeight, setLineHeight ] = useStyle(
-		prefix + 'typography.lineHeight',
-		name
-	);
-	const [ letterSpacing, setLetterSpacing ] = useStyle(
-		prefix + 'typography.letterSpacing',
-		name
-	);
-	const [ textTransform, setTextTransform ] = useStyle(
-		prefix + 'typography.textTransform',
-		name
-	);
-	const [ backgroundColor ] = useStyle( prefix + 'color.background', name );
-	const [ gradientValue ] = useStyle( prefix + 'color.gradient', name );
-	const [ color ] = useStyle( prefix + 'color.text', name );
-	const extraStyles =
-		element === 'link'
-			? {
-					textDecoration: 'underline',
-			  }
-			: {};
->>>>>>> c1f792d7
 
 	return (
 		<ToolsPanel label={ __( 'Typography' ) } resetAll={ resetAll }>
@@ -330,26 +297,25 @@
 						size="__unstable-large"
 						__unstableInputWidth="auto"
 					/>
-<<<<<<< HEAD
+				</ToolsPanelItem>
+			) }
+			{ hasTextTransformControl && (
+				<ToolsPanelItem
+					label={ __( 'Letter case' ) }
+					hasValue={ hasTextTransform }
+					onDeselect={ resetTextTransform }
+					isShownByDefault
+				>
+					<TextTransformControl
+						value={ textTransform }
+						onChange={ setTextTransform }
+						showNone
+						isBlock
+						size="__unstable-large"
+						__nextHasNoMarginBottom
+					/>
 				</ToolsPanelItem>
 			) }
 		</ToolsPanel>
-=======
-				) }
-				{ hasTextTransformControl && (
-					<div className="edit-site-typography-panel__full-width-control">
-						<TextTransformControl
-							value={ textTransform }
-							onChange={ setTextTransform }
-							showNone
-							isBlock
-							size="__unstable-large"
-							__nextHasNoMarginBottom
-						/>
-					</div>
-				) }
-			</Grid>
-		</PanelBody>
->>>>>>> c1f792d7
 	);
 }