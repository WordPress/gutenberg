/**
 * WordPress dependencies
 */
import { createContext, useState, useEffect } from '@wordpress/element';
import { privateApis as blockEditorPrivateApis } from '@wordpress/block-editor';
import { useSelect, useDispatch } from '@wordpress/data';
import {
	useEntityRecord,
	useEntityRecords,
	store as coreStore,
} from '@wordpress/core-data';
import { __, sprintf } from '@wordpress/i18n';

/**
 * Internal dependencies
 */
import {
	fetchGetFontFamilyBySlug,
	fetchInstallFontFamily,
	fetchUninstallFontFamily,
	fetchFontCollections,
	fetchFontCollection,
} from './resolvers';
import { unlock } from '../../../lock-unlock';
const { useGlobalSetting } = unlock( blockEditorPrivateApis );
import {
	setUIValuesNeeded,
	mergeFontFamilies,
	loadFontFaceInBrowser,
	getDisplaySrcFromFontFace,
	makeFontFacesFormData,
	makeFontFamilyFormData,
	batchInstallFontFaces,
	checkFontFaceInstalled,
} from './utils';
import { toggleFont } from './utils/toggleFont';

export const FontLibraryContext = createContext( {} );

function FontLibraryProvider( { children } ) {
	const { __experimentalSaveSpecifiedEntityEdits: saveSpecifiedEntityEdits } =
		useDispatch( coreStore );
	const { globalStylesId } = useSelect( ( select ) => {
		const { __experimentalGetCurrentGlobalStylesId } = select( coreStore );
		return { globalStylesId: __experimentalGetCurrentGlobalStylesId() };
	} );

	const globalStyles = useEntityRecord(
		'root',
		'globalStyles',
		globalStylesId
	);
	const fontFamiliesHasChanges =
		!! globalStyles?.edits?.settings?.typography?.fontFamilies;

	const [ isInstalling, setIsInstalling ] = useState( false );
	const [ refreshKey, setRefreshKey ] = useState( 0 );
	const [ notice, setNotice ] = useState( null );

	const refreshLibrary = () => {
		setRefreshKey( Date.now() );
	};

	// Reset notice after 5 seconds
	useEffect( () => {
		if ( notice && notice?.duration !== 0 ) {
			const timeout = setTimeout( () => {
				setNotice( null );
			}, notice.duration ?? 5000 );
			return () => clearTimeout( timeout );
		}
	}, [ notice, setNotice ] );

	const {
		records: libraryPosts = [],
		isResolving: isResolvingLibrary,
		hasResolved: hasResolvedLibrary,
	} = useEntityRecords( 'postType', 'wp_font_family', {
		refreshKey,
		_embed: true,
	} );

	const libraryFonts =
		( libraryPosts || [] ).map( ( fontFamilyPost ) => {
			return {
				id: fontFamilyPost.id,
				...fontFamilyPost.font_family_settings,
				fontFace:
					fontFamilyPost?._embedded?.font_faces.map(
						( face ) => face.font_face_settings
					) || [],
			};
		} ) || [];

	// Global Styles (settings) font families
	const [ fontFamilies, setFontFamilies ] = useGlobalSetting(
		'typography.fontFamilies'
	);
	// theme.json file font families
	const [ baseFontFamilies ] = useGlobalSetting(
		'typography.fontFamilies',
		undefined,
		'base'
	);

	// Save font families to the global styles post in the database.
	const saveFontFamilies = () => {
		saveSpecifiedEntityEdits( 'root', 'globalStyles', globalStylesId, [
			'settings.typography.fontFamilies',
		] );
	};

	// Library Fonts
	const [ modalTabOpen, setModalTabOpen ] = useState( false );
	const [ libraryFontSelected, setLibraryFontSelected ] = useState( null );

	const baseThemeFonts = baseFontFamilies?.theme
		? baseFontFamilies.theme
				.map( ( f ) => setUIValuesNeeded( f, { source: 'theme' } ) )
				.sort( ( a, b ) => a.name.localeCompare( b.name ) )
		: [];

	const themeFonts = fontFamilies?.theme
		? fontFamilies.theme
				.map( ( f ) => setUIValuesNeeded( f, { source: 'theme' } ) )
				.sort( ( a, b ) => a.name.localeCompare( b.name ) )
		: [];

	const customFonts = fontFamilies?.custom
		? fontFamilies.custom
				.map( ( f ) => setUIValuesNeeded( f, { source: 'custom' } ) )
				.sort( ( a, b ) => a.name.localeCompare( b.name ) )
		: [];

	const baseCustomFonts = libraryFonts
		? libraryFonts
				.map( ( f ) => setUIValuesNeeded( f, { source: 'custom' } ) )
				.sort( ( a, b ) => a.name.localeCompare( b.name ) )
		: [];

	useEffect( () => {
		if ( ! modalTabOpen ) {
			setLibraryFontSelected( null );
		}
	}, [ modalTabOpen ] );

	const handleSetLibraryFontSelected = ( font ) => {
		// If font is null, reset the selected font
		if ( ! font ) {
			setLibraryFontSelected( null );
			return;
		}

		const fonts =
			font.source === 'theme' ? baseThemeFonts : baseCustomFonts;

		// Tries to find the font in the installed fonts
		const fontSelected = fonts.find( ( f ) => f.slug === font.slug );
		// If the font is not found (it is only defined in custom styles), use the font from custom styles
		setLibraryFontSelected( {
			...( fontSelected || font ),
			source: font.source,
		} );
	};

	const toggleModal = ( tabName ) => {
		setModalTabOpen( tabName || null );
	};

	// Demo
	const [ loadedFontUrls ] = useState( new Set() );

	// Theme data
	const { site, currentTheme } = useSelect( ( select ) => {
		return {
			site: select( coreStore ).getSite(),
			currentTheme: select( coreStore ).getCurrentTheme(),
		};
	} );
	const themeUrl =
		site?.url + '/wp-content/themes/' + currentTheme?.stylesheet;

	const getAvailableFontsOutline = ( availableFontFamilies ) => {
		const outline = availableFontFamilies.reduce( ( acc, font ) => {
			const availableFontFaces =
				font?.fontFace && font.fontFace?.length > 0
					? font?.fontFace.map(
							( face ) => `${ face.fontStyle + face.fontWeight }`
					  )
					: [ 'normal400' ]; // If the font doesn't have fontFace, we assume it is a system font and we add the defaults: normal 400

			acc[ font.slug ] = availableFontFaces;
			return acc;
		}, {} );
		return outline;
	};

	const getActivatedFontsOutline = ( source ) => {
		switch ( source ) {
			case 'theme':
				return getAvailableFontsOutline( themeFonts );
			case 'custom':
			default:
				return getAvailableFontsOutline( customFonts );
		}
	};

	const isFontActivated = ( slug, style, weight, source ) => {
		if ( ! style && ! weight ) {
			return !! getActivatedFontsOutline( source )[ slug ];
		}
		return !! getActivatedFontsOutline( source )[ slug ]?.includes(
			style + weight
		);
	};

	const getFontFacesActivated = ( slug, source ) => {
		return getActivatedFontsOutline( source )[ slug ] || [];
	};

	async function installFont( fontFamilyToInstall ) {
		setIsInstalling( true );
		try {
			// Get the font family if it already exists.
			let installedFontFamily = await fetchGetFontFamilyBySlug(
				fontFamilyToInstall.slug
			);

			// Otherwise create it.
			if ( ! installedFontFamily ) {
				// Prepare font family form data to install.
				installedFontFamily = await fetchInstallFontFamily(
					makeFontFamilyFormData( fontFamilyToInstall )
				);
			}

			// Collect font faces that have already been installed (to be activated later)
			const alreadyInstalledFontFaces =
<<<<<<< HEAD
				installedFontFamily.fontFace.filter( ( fontFaceToInstall ) =>
					checkFontFaceInstalled(
						fontFaceToInstall,
						fontFamilyToInstall.fontFace
					)
				);

			// Filter out Font Faces that have already been installed (so that they are not re-installed)
			fontFamilyToInstall.fontFace = fontFamilyToInstall.fontFace.filter(
				( fontFaceToInstall ) =>
					! checkFontFaceInstalled(
						fontFaceToInstall,
						installedFontFamily.fontFace
					)
			);
=======
				installedFontFamily.fontFace && fontFamilyToInstall.fontFace
					? installedFontFamily.fontFace.filter(
							( fontFaceToInstall ) =>
								checkFontFaceInstalled(
									fontFaceToInstall,
									fontFamilyToInstall.fontFace
								)
					  )
					: [];

			// Filter out Font Faces that have already been installed (so that they are not re-installed)
			if (
				installedFontFamily.fontFace &&
				fontFamilyToInstall.fontFace
			) {
				fontFamilyToInstall.fontFace =
					fontFamilyToInstall.fontFace.filter(
						( fontFaceToInstall ) =>
							! checkFontFaceInstalled(
								fontFaceToInstall,
								installedFontFamily.fontFace
							)
					);
			}
>>>>>>> e035f718

			// Install the fonts (upload the font files to the server and create the post in the database).
			let sucessfullyInstalledFontFaces = [];
			let unsucessfullyInstalledFontFaces = [];
<<<<<<< HEAD
			if ( fontFamilyToInstall.fontFace.length > 0 ) {
=======
			if ( fontFamilyToInstall?.fontFace?.length > 0 ) {
>>>>>>> e035f718
				const response = await batchInstallFontFaces(
					installedFontFamily.id,
					makeFontFacesFormData( fontFamilyToInstall )
				);
				sucessfullyInstalledFontFaces = response?.successes;
				unsucessfullyInstalledFontFaces = response?.errors;
			}

			const detailedErrorMessage = unsucessfullyInstalledFontFaces.reduce(
				( errorMessageCollection, error ) => {
					return `${ errorMessageCollection } ${ error.message }`;
				},
				''
			);

			// If there were no successes and nothing already installed then we don't need to activate anything and can bounce now.
			if (
<<<<<<< HEAD
=======
				fontFamilyToInstall?.fontFace?.length > 0 &&
>>>>>>> e035f718
				sucessfullyInstalledFontFaces.length === 0 &&
				alreadyInstalledFontFaces.length === 0
			) {
				throw new Error(
					sprintf(
						/* translators: %s: Specific error message returned from server. */
						__( 'No font faces were installed. %s' ),
						detailedErrorMessage
					)
				);
			}

			// Use the sucessfully installed font faces
			// As well as any font faces that were already installed (those will be activated)
<<<<<<< HEAD
			fontFamilyToInstall.fontFace = [
				...sucessfullyInstalledFontFaces,
				...alreadyInstalledFontFaces,
			];
=======
			if (
				sucessfullyInstalledFontFaces?.length > 0 ||
				alreadyInstalledFontFaces?.length > 0
			) {
				fontFamilyToInstall.fontFace = [
					...sucessfullyInstalledFontFaces,
					...alreadyInstalledFontFaces,
				];
			}
>>>>>>> e035f718

			// Activate the font family (add the font family to the global styles).
			activateCustomFontFamilies( [ fontFamilyToInstall ] );

			// Save the global styles to the database.
			saveSpecifiedEntityEdits( 'root', 'globalStyles', globalStylesId, [
				'settings.typography.fontFamilies',
			] );

			refreshLibrary();

			if ( unsucessfullyInstalledFontFaces.length > 0 ) {
				throw new Error(
					sprintf(
						/* translators: %s: Specific error message returned from server. */
						__(
							'Some font faces were installed. There were some errors. %s'
						),
						detailedErrorMessage
					)
				);
			}
		} finally {
			setIsInstalling( false );
		}
	}

	async function uninstallFontFamily( fontFamilyToUninstall ) {
		try {
			// Uninstall the font family.
			// (Removes the font files from the server and the posts from the database).
			const uninstalledFontFamily = await fetchUninstallFontFamily(
				fontFamilyToUninstall.id
			);

			// Deactivate the font family if delete request is successful
			// (Removes the font family from the global styles).
			if ( uninstalledFontFamily.deleted ) {
				deactivateFontFamily( fontFamilyToUninstall );
				// Save the global styles to the database.
				await saveSpecifiedEntityEdits(
					'root',
					'globalStyles',
					globalStylesId,
					[ 'settings.typography.fontFamilies' ]
				);
			}

			// Refresh the library (the library font families from database).
			refreshLibrary();

			return uninstalledFontFamily;
		} catch ( error ) {
			// eslint-disable-next-line no-console
			console.error(
				`There was an error uninstalling the font family:`,
				error
			);
			throw error;
		}
	}

	const deactivateFontFamily = ( font ) => {
		// If the user doesn't have custom fonts defined, include as custom fonts all the theme fonts
		// We want to save as active all the theme fonts at the beginning
		const initialCustomFonts = fontFamilies?.[ font.source ] ?? [];
		const newCustomFonts = initialCustomFonts.filter(
			( f ) => f.slug !== font.slug
		);
		setFontFamilies( {
			...fontFamilies,
			[ font.source ]: newCustomFonts,
		} );
	};

	const activateCustomFontFamilies = ( fontsToAdd ) => {
		// Merge the existing custom fonts with the new fonts.
		const newCustomFonts = mergeFontFamilies(
			fontFamilies?.custom,
			fontsToAdd
		);
		// Activate the fonts by set the new custom fonts array.
		setFontFamilies( {
			...fontFamilies,
			custom: newCustomFonts,
		} );
		// Add custom fonts to the browser.
		fontsToAdd.forEach( ( font ) => {
			if ( font.fontFace ) {
				font.fontFace.forEach( ( face ) => {
					// Load font faces just in the iframe because they already are in the document.
					loadFontFaceInBrowser(
						face,
						getDisplaySrcFromFontFace( face.src ),
						'iframe'
					);
				} );
			}
		} );
	};

	const toggleActivateFont = ( font, face ) => {
		// If the user doesn't have custom fonts defined, include as custom fonts all the theme fonts
		// We want to save as active all the theme fonts at the beginning
		const initialFonts = fontFamilies?.[ font.source ] ?? [];
		// Toggles the received font family or font face
		const newFonts = toggleFont( font, face, initialFonts );
		// Updates the font families activated in global settings:
		setFontFamilies( {
			...fontFamilies,
			[ font.source ]: newFonts,
		} );
	};

	const loadFontFaceAsset = async ( fontFace ) => {
		// If the font doesn't have a src, don't load it.
		if ( ! fontFace.src ) return;
		// Get the src of the font.
		const src = getDisplaySrcFromFontFace( fontFace.src, themeUrl );
		// If the font is already loaded, don't load it again.
		if ( ! src || loadedFontUrls.has( src ) ) return;
		// Load the font in the browser.
		loadFontFaceInBrowser( fontFace, src, 'document' );
		// Add the font to the loaded fonts list.
		loadedFontUrls.add( src );
	};

	// Font Collections
	const [ collections, setFontCollections ] = useState( [] );
	const getFontCollections = async () => {
		const response = await fetchFontCollections();
		setFontCollections( response );
	};
	const getFontCollection = async ( slug ) => {
		try {
			const hasData = !! collections.find(
				( collection ) => collection.slug === slug
			)?.font_families;
			if ( hasData ) return;
			const response = await fetchFontCollection( slug );
			const updatedCollections = collections.map( ( collection ) =>
				collection.slug === slug
					? { ...collection, ...response }
					: collection
			);
			setFontCollections( updatedCollections );
		} catch ( e ) {
			// eslint-disable-next-line no-console
			console.error( e );
			throw e;
		}
	};

	useEffect( () => {
		getFontCollections();
	}, [] );

	return (
		<FontLibraryContext.Provider
			value={ {
				libraryFontSelected,
				handleSetLibraryFontSelected,
				themeFonts,
				baseThemeFonts,
				customFonts,
				baseCustomFonts,
				isFontActivated,
				getFontFacesActivated,
				loadFontFaceAsset,
				installFont,
				uninstallFontFamily,
				toggleActivateFont,
				getAvailableFontsOutline,
				modalTabOpen,
				toggleModal,
				refreshLibrary,
				notice,
				setNotice,
				saveFontFamilies,
				fontFamiliesHasChanges,
				isResolvingLibrary,
				hasResolvedLibrary,
				isInstalling,
				collections,
				getFontCollection,
			} }
		>
			{ children }
		</FontLibraryContext.Provider>
	);
}

export default FontLibraryProvider;<|MERGE_RESOLUTION|>--- conflicted
+++ resolved
@@ -236,23 +236,6 @@
 
 			// Collect font faces that have already been installed (to be activated later)
 			const alreadyInstalledFontFaces =
-<<<<<<< HEAD
-				installedFontFamily.fontFace.filter( ( fontFaceToInstall ) =>
-					checkFontFaceInstalled(
-						fontFaceToInstall,
-						fontFamilyToInstall.fontFace
-					)
-				);
-
-			// Filter out Font Faces that have already been installed (so that they are not re-installed)
-			fontFamilyToInstall.fontFace = fontFamilyToInstall.fontFace.filter(
-				( fontFaceToInstall ) =>
-					! checkFontFaceInstalled(
-						fontFaceToInstall,
-						installedFontFamily.fontFace
-					)
-			);
-=======
 				installedFontFamily.fontFace && fontFamilyToInstall.fontFace
 					? installedFontFamily.fontFace.filter(
 							( fontFaceToInstall ) =>
@@ -277,16 +260,11 @@
 							)
 					);
 			}
->>>>>>> e035f718
 
 			// Install the fonts (upload the font files to the server and create the post in the database).
 			let sucessfullyInstalledFontFaces = [];
 			let unsucessfullyInstalledFontFaces = [];
-<<<<<<< HEAD
-			if ( fontFamilyToInstall.fontFace.length > 0 ) {
-=======
 			if ( fontFamilyToInstall?.fontFace?.length > 0 ) {
->>>>>>> e035f718
 				const response = await batchInstallFontFaces(
 					installedFontFamily.id,
 					makeFontFacesFormData( fontFamilyToInstall )
@@ -304,10 +282,7 @@
 
 			// If there were no successes and nothing already installed then we don't need to activate anything and can bounce now.
 			if (
-<<<<<<< HEAD
-=======
 				fontFamilyToInstall?.fontFace?.length > 0 &&
->>>>>>> e035f718
 				sucessfullyInstalledFontFaces.length === 0 &&
 				alreadyInstalledFontFaces.length === 0
 			) {
@@ -322,12 +297,6 @@
 
 			// Use the sucessfully installed font faces
 			// As well as any font faces that were already installed (those will be activated)
-<<<<<<< HEAD
-			fontFamilyToInstall.fontFace = [
-				...sucessfullyInstalledFontFaces,
-				...alreadyInstalledFontFaces,
-			];
-=======
 			if (
 				sucessfullyInstalledFontFaces?.length > 0 ||
 				alreadyInstalledFontFaces?.length > 0
@@ -337,7 +306,6 @@
 					...alreadyInstalledFontFaces,
 				];
 			}
->>>>>>> e035f718
 
 			// Activate the font family (add the font family to the global styles).
 			activateCustomFontFamilies( [ fontFamilyToInstall ] );
