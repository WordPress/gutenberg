/**
 * WordPress dependencies
 */
import { createContext, useState, useEffect } from '@wordpress/element';
import { privateApis as blockEditorPrivateApis } from '@wordpress/block-editor';
import { useSelect, useDispatch } from '@wordpress/data';
import {
	useEntityRecord,
	useEntityRecords,
	store as coreStore,
} from '@wordpress/core-data';
import { __, sprintf } from '@wordpress/i18n';

/**
 * Internal dependencies
 */
import {
	fetchGetFontFamilyBySlug,
	fetchInstallFontFamily,
	fetchUninstallFontFamily,
	fetchFontCollections,
	fetchFontCollection,
} from './resolvers';
import { unlock } from '../../../lock-unlock';
const { useGlobalSetting } = unlock( blockEditorPrivateApis );
import {
	setUIValuesNeeded,
	mergeFontFamilies,
	loadFontFaceInBrowser,
	getDisplaySrcFromFontFace,
	makeFontFacesFormData,
	makeFontFamilyFormData,
	batchInstallFontFaces,
	checkFontFaceInstalled,
} from './utils';
import { toggleFont } from './utils/toggleFont';

export const FontLibraryContext = createContext( {} );

function FontLibraryProvider( { children } ) {
	const { __experimentalSaveSpecifiedEntityEdits: saveSpecifiedEntityEdits } =
		useDispatch( coreStore );
	const { globalStylesId } = useSelect( ( select ) => {
		const { __experimentalGetCurrentGlobalStylesId } = select( coreStore );
		return { globalStylesId: __experimentalGetCurrentGlobalStylesId() };
	} );

	const globalStyles = useEntityRecord(
		'root',
		'globalStyles',
		globalStylesId
	);
	const fontFamiliesHasChanges =
		!! globalStyles?.edits?.settings?.typography?.fontFamilies;

	const [ isInstalling, setIsInstalling ] = useState( false );
	const [ refreshKey, setRefreshKey ] = useState( 0 );

	const refreshLibrary = () => {
		setRefreshKey( Date.now() );
	};

	const {
		records: libraryPosts = [],
		isResolving: isResolvingLibrary,
		hasResolved: hasResolvedLibrary,
	} = useEntityRecords( 'postType', 'wp_font_family', {
		refreshKey,
		_embed: true,
	} );

	const libraryFonts =
		( libraryPosts || [] ).map( ( fontFamilyPost ) => {
			return {
				id: fontFamilyPost.id,
				...fontFamilyPost.font_family_settings,
				fontFace:
					fontFamilyPost?._embedded?.font_faces.map(
						( face ) => face.font_face_settings
					) || [],
			};
		} ) || [];

	// Global Styles (settings) font families
	const [ fontFamilies, setFontFamilies ] = useGlobalSetting(
		'typography.fontFamilies'
	);
	// theme.json file font families
	const [ baseFontFamilies ] = useGlobalSetting(
		'typography.fontFamilies',
		undefined,
		'base'
	);

	// Save font families to the global styles post in the database.
	const saveFontFamilies = () => {
		saveSpecifiedEntityEdits( 'root', 'globalStyles', globalStylesId, [
			'settings.typography.fontFamilies',
		] );
	};

	// Library Fonts
	const [ modalTabOpen, setModalTabOpen ] = useState( false );
	const [ libraryFontSelected, setLibraryFontSelected ] = useState( null );

	const baseThemeFonts = baseFontFamilies?.theme
		? baseFontFamilies.theme
				.map( ( f ) => setUIValuesNeeded( f, { source: 'theme' } ) )
				.sort( ( a, b ) => a.name.localeCompare( b.name ) )
		: [];

	const themeFonts = fontFamilies?.theme
		? fontFamilies.theme
				.map( ( f ) => setUIValuesNeeded( f, { source: 'theme' } ) )
				.sort( ( a, b ) => a.name.localeCompare( b.name ) )
		: [];

	const customFonts = fontFamilies?.custom
		? fontFamilies.custom
				.map( ( f ) => setUIValuesNeeded( f, { source: 'custom' } ) )
				.sort( ( a, b ) => a.name.localeCompare( b.name ) )
		: [];

	const baseCustomFonts = libraryFonts
		? libraryFonts
				.map( ( f ) => setUIValuesNeeded( f, { source: 'custom' } ) )
				.sort( ( a, b ) => a.name.localeCompare( b.name ) )
		: [];

	useEffect( () => {
		if ( ! modalTabOpen ) {
			setLibraryFontSelected( null );
		}
	}, [ modalTabOpen ] );

	const handleSetLibraryFontSelected = ( font ) => {
		// If font is null, reset the selected font
		if ( ! font ) {
			setLibraryFontSelected( null );
			return;
		}

		const fonts =
			font.source === 'theme' ? baseThemeFonts : baseCustomFonts;

		// Tries to find the font in the installed fonts
		const fontSelected = fonts.find( ( f ) => f.slug === font.slug );
		// If the font is not found (it is only defined in custom styles), use the font from custom styles
		setLibraryFontSelected( {
			...( fontSelected || font ),
			source: font.source,
		} );
	};

	const toggleModal = ( tabName ) => {
		setModalTabOpen( tabName || null );
	};

	// Demo
	const [ loadedFontUrls ] = useState( new Set() );

	// Theme data
	const { site, currentTheme } = useSelect( ( select ) => {
		return {
			site: select( coreStore ).getSite(),
			currentTheme: select( coreStore ).getCurrentTheme(),
		};
	} );
	const themeUrl =
		site?.url + '/wp-content/themes/' + currentTheme?.stylesheet;

	const getAvailableFontsOutline = ( availableFontFamilies ) => {
		const outline = availableFontFamilies.reduce( ( acc, font ) => {
			const availableFontFaces =
				font?.fontFace && font.fontFace?.length > 0
					? font?.fontFace.map(
							( face ) => `${ face.fontStyle + face.fontWeight }`
					  )
					: [ 'normal400' ]; // If the font doesn't have fontFace, we assume it is a system font and we add the defaults: normal 400

			acc[ font.slug ] = availableFontFaces;
			return acc;
		}, {} );
		return outline;
	};

	const getActivatedFontsOutline = ( source ) => {
		switch ( source ) {
			case 'theme':
				return getAvailableFontsOutline( themeFonts );
			case 'custom':
			default:
				return getAvailableFontsOutline( customFonts );
		}
	};

	const isFontActivated = ( slug, style, weight, source ) => {
		if ( ! style && ! weight ) {
			return !! getActivatedFontsOutline( source )[ slug ];
		}
		return !! getActivatedFontsOutline( source )[ slug ]?.includes(
			style + weight
		);
	};

	const getFontFacesActivated = ( slug, source ) => {
		return getActivatedFontsOutline( source )[ slug ] || [];
	};

	async function installFont( fontFamilyToInstall ) {
		setIsInstalling( true );
		try {
			// Get the font family if it already exists.
			let installedFontFamily = await fetchGetFontFamilyBySlug(
				fontFamilyToInstall.slug
			);

			// Otherwise create it.
			if ( ! installedFontFamily ) {
				// Prepare font family form data to install.
				installedFontFamily = await fetchInstallFontFamily(
					makeFontFamilyFormData( fontFamilyToInstall )
				);
			}

			// Collect font faces that have already been installed (to be activated later)
			const alreadyInstalledFontFaces =
<<<<<<< HEAD
				installedFontFamily.fontFace.filter( ( fontFaceToInstall ) =>
					checkFontFaceInstalled(
						fontFaceToInstall,
						fontFamilyToInstall.fontFace
					)
				);

			// Filter out Font Faces that have already been installed (so that they are not re-installed)
			fontFamilyToInstall.fontFace = fontFamilyToInstall.fontFace.filter(
				( fontFaceToInstall ) =>
					! checkFontFaceInstalled(
						fontFaceToInstall,
						installedFontFamily.fontFace
					)
			);
=======
				installedFontFamily.fontFace && fontFamilyToInstall.fontFace
					? installedFontFamily.fontFace.filter(
							( fontFaceToInstall ) =>
								checkFontFaceInstalled(
									fontFaceToInstall,
									fontFamilyToInstall.fontFace
								)
					  )
					: [];

			// Filter out Font Faces that have already been installed (so that they are not re-installed)
			if (
				installedFontFamily.fontFace &&
				fontFamilyToInstall.fontFace
			) {
				fontFamilyToInstall.fontFace =
					fontFamilyToInstall.fontFace.filter(
						( fontFaceToInstall ) =>
							! checkFontFaceInstalled(
								fontFaceToInstall,
								installedFontFamily.fontFace
							)
					);
			}
>>>>>>> 14b9e535

			// Install the fonts (upload the font files to the server and create the post in the database).
			let sucessfullyInstalledFontFaces = [];
			let unsucessfullyInstalledFontFaces = [];
<<<<<<< HEAD
			if ( fontFamilyToInstall.fontFace.length > 0 ) {
=======
			if ( fontFamilyToInstall?.fontFace?.length > 0 ) {
>>>>>>> 14b9e535
				const response = await batchInstallFontFaces(
					installedFontFamily.id,
					makeFontFacesFormData( fontFamilyToInstall )
				);
				sucessfullyInstalledFontFaces = response?.successes;
				unsucessfullyInstalledFontFaces = response?.errors;
			}

			const detailedErrorMessage = unsucessfullyInstalledFontFaces.reduce(
				( errorMessageCollection, error ) => {
					return `${ errorMessageCollection } ${ error.message }`;
				},
				''
			);

			// If there were no successes and nothing already installed then we don't need to activate anything and can bounce now.
			if (
<<<<<<< HEAD
=======
				fontFamilyToInstall?.fontFace?.length > 0 &&
>>>>>>> 14b9e535
				sucessfullyInstalledFontFaces.length === 0 &&
				alreadyInstalledFontFaces.length === 0
			) {
				throw new Error(
					sprintf(
						/* translators: %s: Specific error message returned from server. */
						__( 'No font faces were installed. %s' ),
						detailedErrorMessage
					)
				);
			}

			// Use the sucessfully installed font faces
			// As well as any font faces that were already installed (those will be activated)
			fontFamilyToInstall.fontFace = [
				...sucessfullyInstalledFontFaces,
				...alreadyInstalledFontFaces,
			];

			// Activate the font family (add the font family to the global styles).
			activateCustomFontFamilies( [ fontFamilyToInstall ] );

			// Save the global styles to the database.
			saveSpecifiedEntityEdits( 'root', 'globalStyles', globalStylesId, [
				'settings.typography.fontFamilies',
			] );

			refreshLibrary();

			if ( unsucessfullyInstalledFontFaces.length > 0 ) {
				throw new Error(
					sprintf(
						/* translators: %s: Specific error message returned from server. */
						__(
							'Some font faces were installed. There were some errors. %s'
						),
						detailedErrorMessage
					)
				);
			}
		} finally {
			setIsInstalling( false );
		}
	}

	async function uninstallFontFamily( fontFamilyToUninstall ) {
		try {
			// Uninstall the font family.
			// (Removes the font files from the server and the posts from the database).
			const uninstalledFontFamily = await fetchUninstallFontFamily(
				fontFamilyToUninstall.id
			);

			// Deactivate the font family if delete request is successful
			// (Removes the font family from the global styles).
			if ( uninstalledFontFamily.deleted ) {
				deactivateFontFamily( fontFamilyToUninstall );
				// Save the global styles to the database.
				await saveSpecifiedEntityEdits(
					'root',
					'globalStyles',
					globalStylesId,
					[ 'settings.typography.fontFamilies' ]
				);
			}

			// Refresh the library (the library font families from database).
			refreshLibrary();

			return uninstalledFontFamily;
		} catch ( error ) {
			// eslint-disable-next-line no-console
			console.error(
				`There was an error uninstalling the font family:`,
				error
			);
			throw error;
		}
	}

	const deactivateFontFamily = ( font ) => {
		// If the user doesn't have custom fonts defined, include as custom fonts all the theme fonts
		// We want to save as active all the theme fonts at the beginning
		const initialCustomFonts = fontFamilies?.[ font.source ] ?? [];
		const newCustomFonts = initialCustomFonts.filter(
			( f ) => f.slug !== font.slug
		);
		setFontFamilies( {
			...fontFamilies,
			[ font.source ]: newCustomFonts,
		} );
	};

	const activateCustomFontFamilies = ( fontsToAdd ) => {
		// Merge the existing custom fonts with the new fonts.
		const newCustomFonts = mergeFontFamilies(
			fontFamilies?.custom,
			fontsToAdd
		);
		// Activate the fonts by set the new custom fonts array.
		setFontFamilies( {
			...fontFamilies,
			custom: newCustomFonts,
		} );
		// Add custom fonts to the browser.
		fontsToAdd.forEach( ( font ) => {
			if ( font.fontFace ) {
				font.fontFace.forEach( ( face ) => {
					// Load font faces just in the iframe because they already are in the document.
					loadFontFaceInBrowser(
						face,
						getDisplaySrcFromFontFace( face.src ),
						'iframe'
					);
				} );
			}
		} );
	};

	const toggleActivateFont = ( font, face ) => {
		// If the user doesn't have custom fonts defined, include as custom fonts all the theme fonts
		// We want to save as active all the theme fonts at the beginning
		const initialFonts = fontFamilies?.[ font.source ] ?? [];
		// Toggles the received font family or font face
		const newFonts = toggleFont( font, face, initialFonts );
		// Updates the font families activated in global settings:
		setFontFamilies( {
			...fontFamilies,
			[ font.source ]: newFonts,
		} );
	};

	const loadFontFaceAsset = async ( fontFace ) => {
		// If the font doesn't have a src, don't load it.
		if ( ! fontFace.src ) return;
		// Get the src of the font.
		const src = getDisplaySrcFromFontFace( fontFace.src, themeUrl );
		// If the font is already loaded, don't load it again.
		if ( ! src || loadedFontUrls.has( src ) ) return;
		// Load the font in the browser.
		loadFontFaceInBrowser( fontFace, src, 'document' );
		// Add the font to the loaded fonts list.
		loadedFontUrls.add( src );
	};

	// Font Collections
	const [ collections, setFontCollections ] = useState( [] );
	const getFontCollections = async () => {
		const response = await fetchFontCollections();
		setFontCollections( response );
	};
	const getFontCollection = async ( slug ) => {
		try {
			const hasData = !! collections.find(
				( collection ) => collection.slug === slug
			)?.font_families;
			if ( hasData ) return;
			const response = await fetchFontCollection( slug );
			const updatedCollections = collections.map( ( collection ) =>
				collection.slug === slug
					? { ...collection, ...response }
					: collection
			);
			setFontCollections( updatedCollections );
		} catch ( e ) {
			// eslint-disable-next-line no-console
			console.error( e );
			throw e;
		}
	};

	useEffect( () => {
		getFontCollections();
	}, [] );

	return (
		<FontLibraryContext.Provider
			value={ {
				libraryFontSelected,
				handleSetLibraryFontSelected,
				themeFonts,
				baseThemeFonts,
				customFonts,
				baseCustomFonts,
				isFontActivated,
				getFontFacesActivated,
				loadFontFaceAsset,
				installFont,
				uninstallFontFamily,
				toggleActivateFont,
				getAvailableFontsOutline,
				modalTabOpen,
				toggleModal,
				refreshLibrary,
				saveFontFamilies,
				fontFamiliesHasChanges,
				isResolvingLibrary,
				hasResolvedLibrary,
				isInstalling,
				collections,
				getFontCollection,
			} }
		>
			{ children }
		</FontLibraryContext.Provider>
	);
}

export default FontLibraryProvider;<|MERGE_RESOLUTION|>--- conflicted
+++ resolved
@@ -225,23 +225,6 @@
 
 			// Collect font faces that have already been installed (to be activated later)
 			const alreadyInstalledFontFaces =
-<<<<<<< HEAD
-				installedFontFamily.fontFace.filter( ( fontFaceToInstall ) =>
-					checkFontFaceInstalled(
-						fontFaceToInstall,
-						fontFamilyToInstall.fontFace
-					)
-				);
-
-			// Filter out Font Faces that have already been installed (so that they are not re-installed)
-			fontFamilyToInstall.fontFace = fontFamilyToInstall.fontFace.filter(
-				( fontFaceToInstall ) =>
-					! checkFontFaceInstalled(
-						fontFaceToInstall,
-						installedFontFamily.fontFace
-					)
-			);
-=======
 				installedFontFamily.fontFace && fontFamilyToInstall.fontFace
 					? installedFontFamily.fontFace.filter(
 							( fontFaceToInstall ) =>
@@ -266,16 +249,11 @@
 							)
 					);
 			}
->>>>>>> 14b9e535
 
 			// Install the fonts (upload the font files to the server and create the post in the database).
 			let sucessfullyInstalledFontFaces = [];
 			let unsucessfullyInstalledFontFaces = [];
-<<<<<<< HEAD
-			if ( fontFamilyToInstall.fontFace.length > 0 ) {
-=======
 			if ( fontFamilyToInstall?.fontFace?.length > 0 ) {
->>>>>>> 14b9e535
 				const response = await batchInstallFontFaces(
 					installedFontFamily.id,
 					makeFontFacesFormData( fontFamilyToInstall )
@@ -293,10 +271,7 @@
 
 			// If there were no successes and nothing already installed then we don't need to activate anything and can bounce now.
 			if (
-<<<<<<< HEAD
-=======
 				fontFamilyToInstall?.fontFace?.length > 0 &&
->>>>>>> 14b9e535
 				sucessfullyInstalledFontFaces.length === 0 &&
 				alreadyInstalledFontFaces.length === 0
 			) {
