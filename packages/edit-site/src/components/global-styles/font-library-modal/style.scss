.font-library-modal {
	// @todo: If a new prop is added to the Modal component that constrains
	// the content width, we should use that prop instead of this style.
	// see https://github.com/WordPress/gutenberg/issues/54471.
	&.font-library-modal {

		@include break-medium() {
			width: 65vw;
		}
	}

	.components-modal__header {
		border-bottom: none;
	}

	.components-modal__content {
		padding-top: 0;
	}

	.font-library-modal__subtitle {
		text-transform: uppercase;
		font-weight: 500;
		font-size: 11px;
	}
}

.font-library-modal__tabpanel-layout {
<<<<<<< HEAD
	footer {
=======

	.font-library-modal__tabpanel-layout__main {
		padding-bottom: $grid-unit-80;
	}

	.font-library-modal__tabpanel-layout__footer {
>>>>>>> 1e62218d
		border-top: 1px solid $gray-300;
		margin: 0 #{$grid-unit-40 * -1} #{$grid-unit-40 * -1};
		padding: $grid-unit-20 $grid-unit-40;
		position: absolute;
		bottom: $grid-unit-40;
		width: 100%;
		background-color: $white;
	}
}

.font-library-modal__fonts-grid {
	.font-library-modal__fonts-grid__main {
		display: flex;
		flex-direction: column;
	}
}

.font-library-modal__font-card {
	border: 1px solid $gray-200;
	width: 100%;
	height: auto;
	padding: $grid-unit-20;
	margin-top: -1px; /* To collapse the margin with the previous element */

	.font-library-modal__font-card__name {
		font-weight: bold;
	}

	.font-library-modal__font-card__count {
		color: $gray-700;
	}
}

.font-library-modal__library-font-variant {
	border: 1px solid $gray-200;
	padding: $grid-unit-20;
	margin-top: -1px; /* To collapse the margin with the previous element */
}

.font-library-modal__font-variant {
	border-bottom: 1px solid $gray-200;
	padding-bottom: $grid-unit-20;
}

.font-library-modal__tabs {
	[role="tablist"] {
		position: sticky;
		top: 0;
		border-bottom: 1px solid $gray-300;
		background: $white;
		margin: 0 #{$grid-unit-40 * -1};
		padding: 0 $grid-unit-20;
		z-index: 1;
	}
}

.font-library-modal__upload-area {
	align-items: center;
	display: flex;
	justify-content: center;
	height: $grid-unit-80 * 4; // 256px
	width: 100%;
}

button.font-library-modal__upload-area {
	background-color: $gray-100;
}

.font-library-modal__local-fonts {
	margin: 0 auto;
	width: 80%;

	.font-library-modal__upload-area__text {
		color: $gray-700;
	}
}

.font-library-modal__font-variant_demo-wrapper {
	white-space: nowrap;
	overflow: hidden;
	width: 100%;
	position: relative;

	&::after {
		content: "";
		position: absolute;
		bottom: 0;
		right: 0;
		width: 30vw;
		height: 100%;
		background: linear-gradient(to right, rgba(255, 255, 255, 0), rgba(255, 255, 255, 1));
	}
}

.font-library__google-fonts-confirm {
	display: flex;
	justify-content: center;
	align-items: center;

	h3 {
		font-size: 1.4rem;
	}

	.components-card {
		width: 50%;
		min-width: 250px;
		max-width: 350px;
	}
}<|MERGE_RESOLUTION|>--- conflicted
+++ resolved
@@ -25,16 +25,7 @@
 }
 
 .font-library-modal__tabpanel-layout {
-<<<<<<< HEAD
-	footer {
-=======
-
-	.font-library-modal__tabpanel-layout__main {
-		padding-bottom: $grid-unit-80;
-	}
-
 	.font-library-modal__tabpanel-layout__footer {
->>>>>>> 1e62218d
 		border-top: 1px solid $gray-300;
 		margin: 0 #{$grid-unit-40 * -1} #{$grid-unit-40 * -1};
 		padding: $grid-unit-20 $grid-unit-40;
