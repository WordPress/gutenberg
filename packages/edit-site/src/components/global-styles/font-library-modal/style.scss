// Fixed height for the modal footer.
// Ensures that the footer is always visible when the modal content is scrollable.
$footer-height: 70px;

.font-library-modal {
	// @todo If a new prop is added to the Modal component that constrains
	// the content width, we should use that prop instead of this style.
	// see https://github.com/WordPress/gutenberg/issues/54471.
	&.font-library-modal {
		@include break-medium() {
			width: 65vw;
		}
	}

	.components-modal__header {
		border-bottom: none;
	}

	.components-modal__content {
		padding-top: 0;
		margin-bottom: $footer-height;
	}

	.font-library-modal__subtitle {
		text-transform: uppercase;
		font-weight: 500;
		font-size: 11px;
	}

	// Add padding so the focus state outline (box-shadow) of font list items is visible
	.components-navigator-screen {
		padding: 3px;
	}
}

.font-library-modal__tabpanel-layout {
	margin-top: $grid-unit-40;

	.font-library-modal__loading {
		width: 100%;
		height: 100%;
		display: flex;
		position: absolute;
		left: 0;
		top: 0;
		align-items: center;
		justify-content: center;
		// Push down so that the progress bar is centered vertically.
		// It should be 120px (72px modal header height + 48px tab height)
		padding-top: $header-height + $grid-unit-15 + $grid-unit-60;
	}
}

.font-library-modal__footer {
	border-top: 1px solid $gray-300;
	margin: 0 #{$grid-unit-40 * -1} #{$grid-unit-40 * -1};
	padding: $grid-unit-20 $grid-unit-40;
	position: absolute;
	bottom: $grid-unit-40;
	width: 100%;
	height: $footer-height;
	background-color: $white;
}

.font-library-modal__page-selection {
	font-size: 11px;
	text-transform: uppercase;
	font-weight: 500;
	color: $gray-900;
}

// TODO: See if this can be removed after https://github.com/WordPress/gutenberg/issues/38730
.font-library-modal__tabpanel-layout .components-base-control__field {
	margin-bottom: 0;
}

.font-library-modal__fonts-title {
	text-transform: uppercase;
	font-size: 11px;
	font-weight: 600;
	margin-top: 0;
	margin-bottom: 0;
}

.font-library-modal__fonts-list {
	margin-top: 0;
	margin-bottom: 0;
}

.font-library-modal__fonts-list-item {
	margin-bottom: 0;
}

.font-library-modal__font-card {
	border: $border-width solid $gray-200;
	width: 100%;

	// Override the default 40px height set by the Button component.
	// Ref - https://github.com/WordPress/gutenberg/pull/65258#discussion_r1756147260
	height: auto !important;

	padding: $grid-unit-20;
	margin-top: -1px; /* To collapse the margin with the previous element */

	&:hover {
		background-color: $gray-100;
	}

	.font-library-modal__font-card__name {
		font-weight: bold;
	}

	.font-library-modal__font-card__count {
		color: $gray-700;
	}

	.font-library-modal__font-variant_demo-image {
		display: block;
		height: $grid-unit-30;
		width: auto;
	}

	.font-library-modal__font-variant_demo-text {
		white-space: nowrap;
		flex-shrink: 0;
		transition: opacity 0.3s ease-in-out;
		@include reduce-motion("transition");
	}
}

.font-library-modal__font-variant {
	border-bottom: 1px solid $gray-200;
	padding-bottom: $grid-unit-20;
}

<<<<<<< HEAD
.font-library-modal__tablist-container {
=======
.font-library-modal__tablist {
>>>>>>> 1a23ed6b
	position: sticky;
	top: 0;
	border-bottom: 1px solid $gray-300;
	background: $white;
	margin: 0 #{$grid-unit-40 * -1};
	padding: 0 $grid-unit-20;
	z-index: 1;
<<<<<<< HEAD

	[role="tablist"] {
		margin-bottom: -1px;
	}
=======
>>>>>>> 1a23ed6b
}


.font-library-modal__upload-area {
	align-items: center;
	display: flex;
	justify-content: center;

	// Override the default 40px height set by the Button component.
	// Ref - https://github.com/WordPress/gutenberg/pull/65258#discussion_r1756155039
	height: $grid-unit-80 * 4 !important; // 256px

	width: 100%;
}

button.font-library-modal__upload-area {
	background-color: $gray-100;
}

.font-library-modal__local-fonts {
	margin: 0 auto;
	width: 80%;

	.font-library-modal__upload-area__text {
		color: $gray-700;
	}
}

.font-library__google-fonts-confirm {
	display: flex;
	justify-content: center;
	align-items: center;
	margin-top: $grid-unit-80;

	p {
		line-height: $default-line-height;
	}

	h2 {
		font-size: 1.2rem;
		font-weight: 400;
	}

	.components-card {
		padding: $grid-unit-20;
		width: 400px;
	}

	.components-button {
		width: 100%;
		justify-content: center;
	}
}

.font-library-modal__select-all {
	padding: $grid-unit-20 $grid-unit-20 $grid-unit-20 $grid-unit-20 + $border-width;

	.components-checkbox-control__label {
		padding-left: $grid-unit-20;
	}
}<|MERGE_RESOLUTION|>--- conflicted
+++ resolved
@@ -133,11 +133,7 @@
 	padding-bottom: $grid-unit-20;
 }
 
-<<<<<<< HEAD
 .font-library-modal__tablist-container {
-=======
-.font-library-modal__tablist {
->>>>>>> 1a23ed6b
 	position: sticky;
 	top: 0;
 	border-bottom: 1px solid $gray-300;
@@ -145,13 +141,10 @@
 	margin: 0 #{$grid-unit-40 * -1};
 	padding: 0 $grid-unit-20;
 	z-index: 1;
-<<<<<<< HEAD
 
 	[role="tablist"] {
 		margin-bottom: -1px;
 	}
-=======
->>>>>>> 1a23ed6b
 }
 
 
