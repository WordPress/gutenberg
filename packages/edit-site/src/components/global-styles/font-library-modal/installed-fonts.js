/**
 * WordPress dependencies
 */
import {
	Button,
	__experimentalConfirmDialog as ConfirmDialog,
	__experimentalHStack as HStack,
	__experimentalHeading as Heading,
	__experimentalNavigatorProvider as NavigatorProvider,
	__experimentalNavigatorScreen as NavigatorScreen,
	__experimentalNavigatorToParentButton as NavigatorToParentButton,
	__experimentalUseNavigator as useNavigator,
	__experimentalSpacer as Spacer,
	__experimentalText as Text,
	__experimentalVStack as VStack,
	Flex,
	Notice,
	privateApis as componentsPrivateApis,
} from '@wordpress/components';
import { store as coreStore } from '@wordpress/core-data';
import { useSelect } from '@wordpress/data';
import { useContext, useEffect, useState } from '@wordpress/element';
import { __, sprintf } from '@wordpress/i18n';
import { chevronLeft } from '@wordpress/icons';

/**
 * Internal dependencies
 */
import { unlock } from '../../../lock-unlock';
import { FontLibraryContext } from './context';
import FontCard from './font-card';
import LibraryFontVariant from './library-font-variant';
import { sortFontFaces } from './utils/sort-font-faces';
const { ProgressBar } = unlock( componentsPrivateApis );

function InstalledFonts() {
	const {
		baseCustomFonts,
		libraryFontSelected,
		baseThemeFonts,
		handleSetLibraryFontSelected,
		refreshLibrary,
		uninstallFontFamily,
		isResolvingLibrary,
		isInstalling,
		saveFontFamilies,
		getFontFacesActivated,
		fontFamiliesHasChanges,
		notice,
		setNotice,
		fontFamilies,
	} = useContext( FontLibraryContext );
	const [ isConfirmDeleteOpen, setIsConfirmDeleteOpen ] = useState( false );
	const customFontFamilyId =
		libraryFontSelected?.source === 'custom' && libraryFontSelected?.id;

	const canUserDelete = useSelect(
		( select ) => {
			const { canUser } = select( coreStore );
			return (
				customFontFamilyId &&
				canUser( 'delete', 'font-families', customFontFamilyId )
			);
		},
		[ customFontFamilyId ]
	);

	const shouldDisplayDeleteButton =
		!! libraryFontSelected &&
		libraryFontSelected?.source !== 'theme' &&
		canUserDelete;

	const handleUninstallClick = () => {
		setIsConfirmDeleteOpen( true );
	};

	const getFontFacesToDisplay = ( font ) => {
		if ( ! font ) {
			return [];
		}
		if ( ! font.fontFace || ! font.fontFace.length ) {
			return [
				{
					fontFamily: font.fontFamily,
					fontStyle: 'normal',
					fontWeight: '400',
				},
			];
		}
		return sortFontFaces( font.fontFace );
	};

	const getFontCardVariantsText = ( font ) => {
		const variantsInstalled =
			font?.fontFace?.length > 0 ? font.fontFace.length : 1;
		const variantsActive = getFontFacesActivated(
			font.slug,
			font.source
		).length;
		return sprintf(
			/* translators: 1: Active font variants, 2: Total font variants. */
			__( '%1$s/%2$s variants active' ),
			variantsActive,
			variantsInstalled
		);
	};

	useEffect( () => {
		handleSetLibraryFontSelected( libraryFontSelected );
		refreshLibrary();
	}, [] );

	return (
		<div className="font-library-modal__tabpanel-layout">
			{ isResolvingLibrary && (
				<div className="font-library-modal__loading">
					<HStack
						justify="center"
						style={ {
							height: '100%',
						} }
					>
						<ProgressBar />
					</HStack>
				</div>
			) }

			{ ! isResolvingLibrary && (
				<>
					<NavigatorProvider
						initialPath={
							libraryFontSelected ? '/fontFamily' : '/'
						}
					>
						<NavigatorScreen path="/">
							{ notice && (
								<>
									<Spacer margin={ 1 } />
									<Notice
										status={ notice.type }
										onRemove={ () => setNotice( null ) }
									>
										{ notice.message }
									</Notice>
									<Spacer margin={ 1 } />
								</>
							) }
							{ baseCustomFonts.length > 0 && (
								<>
									<Text className="font-library-modal__subtitle">
										{ __( 'Installed Fonts' ) }
									</Text>
									<Spacer margin={ 2 } />
									{ baseCustomFonts.map( ( font ) => (
										<FontCard
											font={ font }
											key={ font.slug }
											navigatorPath={ '/fontFamily' }
											variantsText={ getFontCardVariantsText(
												font
											) }
											onClick={ () => {
												handleSetLibraryFontSelected(
													font
												);
											} }
										/>
									) ) }
									<Spacer margin={ 8 } />
								</>
							) }

							{ baseThemeFonts.length > 0 && (
								<>
									<Text className="font-library-modal__subtitle">
										{ __( 'Theme Fonts' ) }
									</Text>
									<Spacer margin={ 2 } />
									{ baseThemeFonts.map( ( font ) => (
										<FontCard
											font={ font }
											key={ font.slug }
											navigatorPath={ '/fontFamily' }
											variantsText={ getFontCardVariantsText(
												font
											) }
											onClick={ () => {
												handleSetLibraryFontSelected(
													font
												);
											} }
										/>
									) ) }
								</>
							) }
							<Spacer margin={ 16 } />
						</NavigatorScreen>

						<NavigatorScreen path="/fontFamily">
							<ConfirmDeleteDialog
								font={ libraryFontSelected }
								isOpen={ isConfirmDeleteOpen }
								setIsOpen={ setIsConfirmDeleteOpen }
								setNotice={ setNotice }
								uninstallFontFamily={ uninstallFontFamily }
								handleSetLibraryFontSelected={
									handleSetLibraryFontSelected
								}
							/>

							<Flex justify="flex-start">
								<NavigatorToParentButton
									icon={ chevronLeft }
									size="small"
									onClick={ () => {
										handleSetLibraryFontSelected( null );
									} }
									label={ __( 'Back' ) }
								/>
<<<<<<< HEAD
								<Heading
									level={ 2 }
									size={ 13 }
									className="edit-site-global-styles-header"
								>
									{ libraryFontSelected?.name }
								</Heading>
							</Flex>
							{ notice && (
								<>
									<Spacer margin={ 1 } />
									<Notice
										status={ notice.type }
										onRemove={ () => setNotice( null ) }
									>
										{ notice.message }
									</Notice>
									<Spacer margin={ 1 } />
								</>
							) }
							<Spacer margin={ 4 } />
							<Text>
								{ __(
									'Choose font variants. Keep in mind that too many variants could make your site slower.'
								) }
							</Text>
							<Spacer margin={ 4 } />
							<VStack spacing={ 0 }>
								<Spacer margin={ 8 } />
								{ getFontFacesToDisplay(
									libraryFontSelected
								).map( ( face, i ) => (
									<LibraryFontVariant
										font={ libraryFontSelected }
										face={ face }
										key={ `face${ i }` }
									/>
								) ) }
							</VStack>
						</NavigatorScreen>
					</NavigatorProvider>
=======
							) ) }
						</>
					) }
				</NavigatorScreen>

				<NavigatorScreen path="/fontFamily">
					<ConfirmDeleteDialog
						font={ libraryFontSelected }
						isOpen={ isConfirmDeleteOpen }
						setIsOpen={ setIsConfirmDeleteOpen }
						setNotice={ setNotice }
						uninstallFontFamily={ uninstallFontFamily }
						handleSetLibraryFontSelected={
							handleSetLibraryFontSelected
						}
					/>
>>>>>>> c86e77f8

					<HStack
						justify="flex-end"
						className="font-library-modal__tabpanel-layout__footer"
					>
						{ isInstalling && <ProgressBar /> }
						{ shouldDisplayDeleteButton && (
							<Button
								isDestructive
								variant="tertiary"
								onClick={ handleUninstallClick }
							>
								{ __( 'Delete' ) }
							</Button>
						) }
						<Button
							variant="primary"
							onClick={ () => {
								saveFontFamilies( fontFamilies );
							} }
							disabled={ ! fontFamiliesHasChanges }
							__experimentalIsFocusable
						>
							{ __( 'Update' ) }
						</Button>
					</HStack>
				</>
			) }
		</div>
	);
}

function ConfirmDeleteDialog( {
	font,
	isOpen,
	setIsOpen,
	setNotice,
	uninstallFontFamily,
	handleSetLibraryFontSelected,
} ) {
	const navigator = useNavigator();

	const handleConfirmUninstall = async () => {
		setNotice( null );
		setIsOpen( false );
		try {
			await uninstallFontFamily( font );
			navigator.goBack();
			handleSetLibraryFontSelected( null );
			setNotice( {
				type: 'success',
				message: __( 'Font family uninstalled successfully.' ),
			} );
		} catch ( error ) {
			setNotice( {
				type: 'error',
				message:
					__( 'There was an error uninstalling the font family. ' ) +
					error.message,
			} );
		}
	};

	const handleCancelUninstall = () => {
		setIsOpen( false );
	};

	return (
		<ConfirmDialog
			isOpen={ isOpen }
			cancelButtonText={ __( 'Cancel' ) }
			confirmButtonText={ __( 'Delete' ) }
			onCancel={ handleCancelUninstall }
			onConfirm={ handleConfirmUninstall }
		>
			{ font &&
				sprintf(
					/* translators: %s: Name of the font. */
					__(
						'Are you sure you want to delete "%s" font and all its variants and assets?'
					),
					font.name
				) }
		</ConfirmDialog>
	);
}

export default InstalledFonts;<|MERGE_RESOLUTION|>--- conflicted
+++ resolved
@@ -193,7 +193,6 @@
 									) ) }
 								</>
 							) }
-							<Spacer margin={ 16 } />
 						</NavigatorScreen>
 
 						<NavigatorScreen path="/fontFamily">
@@ -217,7 +216,6 @@
 									} }
 									label={ __( 'Back' ) }
 								/>
-<<<<<<< HEAD
 								<Heading
 									level={ 2 }
 									size={ 13 }
@@ -259,24 +257,6 @@
 							</VStack>
 						</NavigatorScreen>
 					</NavigatorProvider>
-=======
-							) ) }
-						</>
-					) }
-				</NavigatorScreen>
-
-				<NavigatorScreen path="/fontFamily">
-					<ConfirmDeleteDialog
-						font={ libraryFontSelected }
-						isOpen={ isConfirmDeleteOpen }
-						setIsOpen={ setIsConfirmDeleteOpen }
-						setNotice={ setNotice }
-						uninstallFontFamily={ uninstallFontFamily }
-						handleSetLibraryFontSelected={
-							handleSetLibraryFontSelected
-						}
-					/>
->>>>>>> c86e77f8
 
 					<HStack
 						justify="flex-end"
