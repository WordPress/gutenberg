--- conflicted
+++ resolved
@@ -31,13 +31,9 @@
 import FontCard from './font-card';
 import LibraryFontVariant from './library-font-variant';
 import { sortFontFaces } from './utils/sort-font-faces';
-<<<<<<< HEAD
 import { setUIValuesNeeded } from './utils';
 
 const { useGlobalSetting } = unlock( blockEditorPrivateApis );
-const { ProgressBar } = unlock( componentsPrivateApis );
-=======
->>>>>>> c465d19a
 
 function InstalledFonts() {
 	const {
