--- conflicted
+++ resolved
@@ -9,10 +9,7 @@
 import { FONT_WEIGHTS, FONT_STYLES } from './constants';
 import { unlock } from '../../../../lock-unlock';
 import { fetchInstallFontFace } from '../resolvers';
-<<<<<<< HEAD
-=======
 import { formatFontFamily } from './preview-styles';
->>>>>>> 14b9e535
 
 /**
  * Browser dependencies
