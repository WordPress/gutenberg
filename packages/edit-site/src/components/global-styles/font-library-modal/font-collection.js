/**
 * WordPress dependencies
 */
import {
	useContext,
	useEffect,
	useState,
	useMemo,
	createInterpolateElement,
} from '@wordpress/element';
import {
	__experimentalSpacer as Spacer,
	__experimentalInputControl as InputControl,
	__experimentalText as Text,
	__experimentalHStack as HStack,
	__experimentalVStack as VStack,
	__experimentalNavigatorProvider as NavigatorProvider,
	__experimentalNavigatorScreen as NavigatorScreen,
	__experimentalNavigatorToParentButton as NavigatorToParentButton,
	__experimentalHeading as Heading,
	Notice,
	SelectControl,
	Spinner,
	Icon,
	FlexItem,
	Flex,
	Button,
	DropdownMenu,
} from '@wordpress/components';
import { debounce } from '@wordpress/compose';
import { sprintf, __, _x } from '@wordpress/i18n';
<<<<<<< HEAD
import { search, closeSmall } from '@wordpress/icons';
import { useSelect } from '@wordpress/data';
import { store as editorStore } from '@wordpress/editor';
=======
import {
	search,
	closeSmall,
	moreVertical,
	chevronLeft,
} from '@wordpress/icons';
>>>>>>> 44d4886d

/**
 * Internal dependencies
 */
import { FontLibraryContext } from './context';
import FontCard from './font-card';
import filterFonts from './utils/filter-fonts';
import { toggleFont } from './utils/toggleFont';
import {
	getFontsOutline,
	isFontFontFaceInOutline,
} from './utils/fonts-outline';
import GoogleFontsConfirmDialog from './google-fonts-confirm-dialog';
import { downloadFontFaceAssets } from './utils';
import { sortFontFaces } from './utils/sort-font-faces';
import CollectionFontVariant from './collection-font-variant';

const DEFAULT_CATEGORY = {
	slug: 'all',
	name: _x( 'All', 'font categories' ),
};

const LOCAL_STORAGE_ITEM = 'wp-font-library-google-fonts-permission';
const MIN_WINDOW_HEIGHT = 500;

function FontCollection( { slug } ) {
	const requiresPermission = slug === 'google-fonts';

	const getGoogleFontsPermissionFromStorage = () => {
		return window.localStorage.getItem( LOCAL_STORAGE_ITEM ) === 'true';
	};

	const [ selectedFont, setSelectedFont ] = useState( null );
	const [ fontsToInstall, setFontsToInstall ] = useState( [] );
	const [ page, setPage ] = useState( 1 );
	const [ filters, setFilters ] = useState( {} );
	const [ renderConfirmDialog, setRenderConfirmDialog ] = useState(
		requiresPermission && ! getGoogleFontsPermissionFromStorage()
	);
	const {
		collections,
		getFontCollection,
		installFont,
		isInstalling,
		notice,
		setNotice,
	} = useContext( FontLibraryContext );
	const selectedCollection = collections.find(
		( collection ) => collection.slug === slug
	);

	useEffect( () => {
		const handleStorage = () => {
			setRenderConfirmDialog(
				requiresPermission && ! getGoogleFontsPermissionFromStorage()
			);
		};
		handleStorage();
		window.addEventListener( 'storage', handleStorage );
		return () => window.removeEventListener( 'storage', handleStorage );
	}, [ slug, requiresPermission ] );

	const revokeAccess = () => {
		window.localStorage.setItem( LOCAL_STORAGE_ITEM, 'false' );
		window.dispatchEvent( new Event( 'storage' ) );
	};

	useEffect( () => {
		const fetchFontCollection = async () => {
			try {
				await getFontCollection( slug );
				resetFilters();
			} catch ( e ) {
				if ( ! notice ) {
					setNotice( {
						type: 'error',
						message: e?.message,
					} );
				}
			}
		};
		fetchFontCollection();
	}, [ slug, getFontCollection, setNotice, notice ] );

	useEffect( () => {
		setSelectedFont( null );
		setNotice( null );
	}, [ slug, setNotice ] );

	useEffect( () => {
		// If the selected fonts change, reset the selected fonts to install
		setFontsToInstall( [] );
	}, [ selectedFont ] );

	const collectionFonts = useMemo(
		() => selectedCollection?.font_families ?? [],
		[ selectedCollection ]
	);
	const collectionCategories = selectedCollection?.categories ?? [];

	const categories = [ DEFAULT_CATEGORY, ...collectionCategories ];

	const fonts = useMemo(
		() => filterFonts( collectionFonts, filters ),
		[ collectionFonts, filters ]
	);

	// NOTE: The height of the font library modal unavailable to use for rendering font family items is roughly 417px
	// The height of each font family item is 61px.
	const windowHeight = Math.max( window.innerHeight, MIN_WINDOW_HEIGHT );
	const pageSize = Math.floor( ( windowHeight - 417 ) / 61 );
	const totalPages = Math.ceil( fonts.length / pageSize );
	const itemsStart = ( page - 1 ) * pageSize;
	const itemsLimit = page * pageSize;
	const items = fonts.slice( itemsStart, itemsLimit );

	const handleCategoryFilter = ( category ) => {
		setFilters( { ...filters, category } );
		setPage( 1 );
	};

	const handleUpdateSearchInput = ( value ) => {
		setFilters( { ...filters, search: value } );
		setPage( 1 );
	};

	const debouncedUpdateSearchInput = debounce( handleUpdateSearchInput, 300 );

	const resetFilters = () => {
		setFilters( {} );
		setPage( 1 );
	};

	const resetSearch = () => {
		setFilters( { ...filters, search: '' } );
		setPage( 1 );
	};

	const handleToggleVariant = ( font, face ) => {
		const newFontsToInstall = toggleFont( font, face, fontsToInstall );
		setFontsToInstall( newFontsToInstall );
	};

	const fontToInstallOutline = getFontsOutline( fontsToInstall );

	const resetFontsToInstall = () => {
		setFontsToInstall( [] );
	};

	const handleInstall = async () => {
		setNotice( null );

		const fontFamily = fontsToInstall[ 0 ];

		try {
			if ( fontFamily?.fontFace ) {
				await Promise.all(
					fontFamily.fontFace.map( async ( fontFace ) => {
						if ( fontFace.src ) {
							fontFace.file = await downloadFontFaceAssets(
								fontFace.src
							);
						}
					} )
				);
			}
		} catch ( error ) {
			// If any of the fonts fail to download,
			// show an error notice and stop the request from being sent.
			setNotice( {
				type: 'error',
				message: __(
					'Error installing the fonts, could not be downloaded.'
				),
			} );
			return;
		}

		try {
			await installFont( fontFamily );
			setNotice( {
				type: 'success',
				message: __( 'Fonts were installed successfully.' ),
			} );
		} catch ( error ) {
			setNotice( {
				type: 'error',
				message: error.message,
			} );
		}
		resetFontsToInstall();
	};

<<<<<<< HEAD
	let footerComponent = null;
	if ( selectedFont ) {
		footerComponent = (
			<InstallFooter
				handleInstall={ handleInstall }
				isDisabled={ fontsToInstall.length === 0 }
				selectedFont={ selectedFont }
			/>
		);
	} else if ( ! renderConfirmDialog && totalPages > 1 ) {
		footerComponent = (
			<PaginationFooter
				page={ page }
				totalPages={ totalPages }
				setPage={ setPage }
=======
	const getSortedFontFaces = ( fontFamily ) => {
		if ( ! fontFamily ) {
			return [];
		}
		if ( ! fontFamily.fontFace || ! fontFamily.fontFace.length ) {
			return [
				{
					fontFamily: fontFamily.fontFamily,
					fontStyle: 'normal',
					fontWeight: '400',
				},
			];
		}
		return sortFontFaces( fontFamily.fontFace );
	};

	if ( renderConfirmDialog ) {
		return <GoogleFontsConfirmDialog />;
	}

	const ActionsComponent = () => {
		if ( slug !== 'google-fonts' || renderConfirmDialog || selectedFont ) {
			return null;
		}
		return (
			<DropdownMenu
				icon={ moreVertical }
				label={ __( 'Actions' ) }
				popoverProps={ {
					position: 'bottom left',
				} }
				controls={ [
					{
						title: __( 'Revoke access to Google Fonts' ),
						onClick: revokeAccess,
					},
				] }
>>>>>>> 44d4886d
			/>
		);
	};

	return (
		<div className="font-library-modal__tabpanel-layout">
			<NavigatorProvider
				initialPath="/"
				className="font-library-modal__tabpanel-layout"
			>
				<NavigatorScreen path="/">
					<HStack justify="space-between">
						<Heading level={ 2 } size={ 13 }>
							{ selectedCollection.name }
						</Heading>
						<ActionsComponent />
					</HStack>
					<Text>{ selectedCollection.description }</Text>
					<Spacer margin={ 4 } />
					<Flex>
						<FlexItem>
							<InputControl
								value={ filters.search }
								placeholder={ __( 'Font name…' ) }
								label={ __( 'Search' ) }
								onChange={ debouncedUpdateSearchInput }
								prefix={ <Icon icon={ search } /> }
								suffix={
									filters?.search ? (
										<Icon
											icon={ closeSmall }
											onClick={ resetSearch }
										/>
									) : null
								}
							/>
						</FlexItem>
						<FlexItem>
							<SelectControl
								label={ __( 'Category' ) }
								value={ filters.category }
								onChange={ handleCategoryFilter }
							>
								{ categories &&
									categories.map( ( category ) => (
										<option
											value={ category.slug }
											key={ category.slug }
										>
											{ category.name }
										</option>
									) ) }
							</SelectControl>
						</FlexItem>
					</Flex>

					<Spacer margin={ 4 } />

					{ ! selectedCollection?.font_families && ! notice && (
						<Spinner />
					) }

					{ !! selectedCollection?.font_families?.length &&
						! fonts.length && (
							<Text>
								{ __(
									'No fonts found. Try with a different search term'
								) }
							</Text>
						) }

					<div className="font-library-modal__fonts-grid__main">
						{ items.map( ( font ) => (
							<FontCard
								key={ font.font_family_settings.slug }
								font={ font.font_family_settings }
								navigatorPath={ '/fontFamily' }
								onClick={ () => {
									setSelectedFont(
										font.font_family_settings
									);
								} }
							/>
						) ) }
					</div>
				</NavigatorScreen>

				<NavigatorScreen path="/fontFamily">
					<Flex justify="flex-start">
						<NavigatorToParentButton
							icon={ chevronLeft }
							isSmall
							onClick={ () => {
								setSelectedFont( null );
							} }
							aria-label={ __( 'Navigate to the previous view' ) }
						/>
						<Heading
							level={ 2 }
							size={ 13 }
							className="edit-site-global-styles-header"
						>
							{ selectedFont?.name }
						</Heading>
					</Flex>
					{ notice && (
						<>
							<Spacer margin={ 1 } />
							<Notice
								status={ notice.type }
								onRemove={ () => setNotice( null ) }
							>
								{ notice.message }
							</Notice>
							<Spacer margin={ 1 } />
						</>
					) }
					<Spacer margin={ 4 } />
					<Text> { __( 'Select font variants to install.' ) } </Text>
					<Spacer margin={ 4 } />
					<VStack spacing={ 0 }>
						<Spacer margin={ 8 } />
						{ getSortedFontFaces( selectedFont ).map(
							( face, i ) => (
								<CollectionFontVariant
									font={ selectedFont }
									face={ face }
									key={ `face${ i }` }
									handleToggleVariant={ handleToggleVariant }
									selected={ isFontFontFaceInOutline(
										selectedFont.slug,
										selectedFont.fontFace ? face : null, // If the font has no fontFace, we want to check if the font is in the outline
										fontToInstallOutline
									) }
								/>
							)
						) }
					</VStack>
					<Spacer margin={ 16 } />
				</NavigatorScreen>
			</NavigatorProvider>

			{ selectedFont && (
				<Flex
					justify="flex-end"
					className="font-library-modal__tabpanel-layout__footer"
				>
					<Button
						variant="primary"
						onClick={ handleInstall }
						isBusy={ isInstalling }
						disabled={ fontsToInstall.length === 0 || isInstalling }
						__experimentalIsFocusable
					>
						{ __( 'Install' ) }
					</Button>
				</Flex>
			) }

			{ ! selectedFont && (
				<Flex
					justify="center"
					className="font-library-modal__tabpanel-layout__footer"
				>
					<Button
						label={ __( 'First page' ) }
						size="compact"
						onClick={ () => setPage( 1 ) }
						disabled={ page === 1 }
						__experimentalIsFocusable
					>
						<span>«</span>
					</Button>
					<Button
						label={ __( 'Previous page' ) }
						size="compact"
						onClick={ () => setPage( page - 1 ) }
						disabled={ page === 1 }
						__experimentalIsFocusable
					>
						<span>‹</span>
					</Button>
					<HStack
						justify="flex-start"
						expanded={ false }
						spacing={ 2 }
					>
						{ createInterpolateElement(
							sprintf(
								// translators: %s: Total number of pages.
								_x(
									'Page <CurrenPageControl /> of %s',
									'paging'
								),
								totalPages
							),
							{
								CurrenPageControl: (
									<SelectControl
										aria-label={ __( 'Current page' ) }
										value={ page }
										options={ [
											...Array( totalPages ),
										].map( ( e, i ) => {
											return {
												label: i + 1,
												value: i + 1,
											};
										} ) }
										onChange={ ( newPage ) =>
											setPage( parseInt( newPage ) )
										}
										size={ 'compact' }
										__nextHasNoMarginBottom
									/>
								),
							}
						) }
					</HStack>
					<Button
						label={ __( 'Next page' ) }
						size="compact"
						onClick={ () => setPage( page + 1 ) }
						disabled={ page === totalPages }
						__experimentalIsFocusable
					>
						<span>›</span>
					</Button>
					<Button
						label={ __( 'Last page' ) }
						size="compact"
						onClick={ () => setPage( totalPages ) }
						disabled={ page === totalPages }
						__experimentalIsFocusable
					>
						<span>»</span>
					</Button>
				</Flex>
			) }
<<<<<<< HEAD
		</TabPanelLayout>
	);
}

function PaginationFooter( { page, totalPages, setPage } ) {
	return (
		<Flex justify="center">
			<Button
				label={ __( 'First page' ) }
				size="compact"
				onClick={ () => setPage( 1 ) }
				disabled={ page === 1 }
				__experimentalIsFocusable
			>
				<span>«</span>
			</Button>
			<Button
				label={ __( 'Previous page' ) }
				size="compact"
				onClick={ () => setPage( page - 1 ) }
				disabled={ page === 1 }
				__experimentalIsFocusable
			>
				<span>‹</span>
			</Button>
			<HStack justify="flex-start" expanded={ false } spacing={ 2 }>
				{ createInterpolateElement(
					sprintf(
						// translators: %s: Total number of pages.
						_x( 'Page <CurrenPageControl /> of %s', 'paging' ),
						totalPages
					),
					{
						CurrenPageControl: (
							<SelectControl
								aria-label={ __( 'Current page' ) }
								value={ page }
								options={ [ ...Array( totalPages ) ].map(
									( e, i ) => {
										return {
											label: i + 1,
											value: i + 1,
										};
									}
								) }
								onChange={ ( newPage ) =>
									setPage( parseInt( newPage ) )
								}
								size={ 'compact' }
								__nextHasNoMarginBottom
							/>
						),
					}
				) }
			</HStack>
			<Button
				label={ __( 'Next page' ) }
				size="compact"
				onClick={ () => setPage( page + 1 ) }
				disabled={ page === totalPages }
				__experimentalIsFocusable
			>
				<span>›</span>
			</Button>
			<Button
				label={ __( 'Last page' ) }
				size="compact"
				onClick={ () => setPage( totalPages ) }
				disabled={ page === totalPages }
				__experimentalIsFocusable
			>
				<span>»</span>
			</Button>
		</Flex>
	);
}

function InstallFooter( { handleInstall, isDisabled, selectedFont } ) {
	const { isInstalling } = useContext( FontLibraryContext );

	const fontUploadsEnabled = useSelect( ( select ) => {
		const { getEditorSettings } = select( editorStore );
		return getEditorSettings().fontUploadsEnabled;
	}, [] );

	const isInstallButtonDisabled =
		isDisabled ||
		isInstalling ||
		( ! fontUploadsEnabled && selectedFont?.fontFace?.length );

	return (
		<Flex justify="flex-end">
			<Button
				variant="primary"
				onClick={ handleInstall }
				isBusy={ isInstalling }
				disabled={ isInstallButtonDisabled }
				__experimentalIsFocusable
			>
				{ __( 'Install' ) }
			</Button>
		</Flex>
=======
		</div>
>>>>>>> 44d4886d
	);
}

export default FontCollection;<|MERGE_RESOLUTION|>--- conflicted
+++ resolved
@@ -28,19 +28,15 @@
 	DropdownMenu,
 } from '@wordpress/components';
 import { debounce } from '@wordpress/compose';
-import { sprintf, __, _x } from '@wordpress/i18n';
-<<<<<<< HEAD
-import { search, closeSmall } from '@wordpress/icons';
 import { useSelect } from '@wordpress/data';
 import { store as editorStore } from '@wordpress/editor';
-=======
+import { sprintf, __, _x } from '@wordpress/i18n';
 import {
 	search,
 	closeSmall,
 	moreVertical,
 	chevronLeft,
 } from '@wordpress/icons';
->>>>>>> 44d4886d
 
 /**
  * Internal dependencies
@@ -91,6 +87,11 @@
 	const selectedCollection = collections.find(
 		( collection ) => collection.slug === slug
 	);
+
+	const fontUploadsEnabled = useSelect( ( select ) => {
+		const { getEditorSettings } = select( editorStore );
+		return getEditorSettings().fontUploadsEnabled;
+	}, [] );
 
 	useEffect( () => {
 		const handleStorage = () => {
@@ -234,23 +235,6 @@
 		resetFontsToInstall();
 	};
 
-<<<<<<< HEAD
-	let footerComponent = null;
-	if ( selectedFont ) {
-		footerComponent = (
-			<InstallFooter
-				handleInstall={ handleInstall }
-				isDisabled={ fontsToInstall.length === 0 }
-				selectedFont={ selectedFont }
-			/>
-		);
-	} else if ( ! renderConfirmDialog && totalPages > 1 ) {
-		footerComponent = (
-			<PaginationFooter
-				page={ page }
-				totalPages={ totalPages }
-				setPage={ setPage }
-=======
 	const getSortedFontFaces = ( fontFamily ) => {
 		if ( ! fontFamily ) {
 			return [];
@@ -288,7 +272,6 @@
 						onClick: revokeAccess,
 					},
 				] }
->>>>>>> 44d4886d
 			/>
 		);
 	};
@@ -440,7 +423,12 @@
 						variant="primary"
 						onClick={ handleInstall }
 						isBusy={ isInstalling }
-						disabled={ fontsToInstall.length === 0 || isInstalling }
+						disabled={
+							fontsToInstall.length === 0 ||
+							isInstalling ||
+							( ! fontUploadsEnabled &&
+								selectedFont?.fontFace?.length )
+						}
 						__experimentalIsFocusable
 					>
 						{ __( 'Install' ) }
@@ -528,113 +516,8 @@
 					</Button>
 				</Flex>
 			) }
-<<<<<<< HEAD
-		</TabPanelLayout>
+		</div>
 	);
 }
 
-function PaginationFooter( { page, totalPages, setPage } ) {
-	return (
-		<Flex justify="center">
-			<Button
-				label={ __( 'First page' ) }
-				size="compact"
-				onClick={ () => setPage( 1 ) }
-				disabled={ page === 1 }
-				__experimentalIsFocusable
-			>
-				<span>«</span>
-			</Button>
-			<Button
-				label={ __( 'Previous page' ) }
-				size="compact"
-				onClick={ () => setPage( page - 1 ) }
-				disabled={ page === 1 }
-				__experimentalIsFocusable
-			>
-				<span>‹</span>
-			</Button>
-			<HStack justify="flex-start" expanded={ false } spacing={ 2 }>
-				{ createInterpolateElement(
-					sprintf(
-						// translators: %s: Total number of pages.
-						_x( 'Page <CurrenPageControl /> of %s', 'paging' ),
-						totalPages
-					),
-					{
-						CurrenPageControl: (
-							<SelectControl
-								aria-label={ __( 'Current page' ) }
-								value={ page }
-								options={ [ ...Array( totalPages ) ].map(
-									( e, i ) => {
-										return {
-											label: i + 1,
-											value: i + 1,
-										};
-									}
-								) }
-								onChange={ ( newPage ) =>
-									setPage( parseInt( newPage ) )
-								}
-								size={ 'compact' }
-								__nextHasNoMarginBottom
-							/>
-						),
-					}
-				) }
-			</HStack>
-			<Button
-				label={ __( 'Next page' ) }
-				size="compact"
-				onClick={ () => setPage( page + 1 ) }
-				disabled={ page === totalPages }
-				__experimentalIsFocusable
-			>
-				<span>›</span>
-			</Button>
-			<Button
-				label={ __( 'Last page' ) }
-				size="compact"
-				onClick={ () => setPage( totalPages ) }
-				disabled={ page === totalPages }
-				__experimentalIsFocusable
-			>
-				<span>»</span>
-			</Button>
-		</Flex>
-	);
-}
-
-function InstallFooter( { handleInstall, isDisabled, selectedFont } ) {
-	const { isInstalling } = useContext( FontLibraryContext );
-
-	const fontUploadsEnabled = useSelect( ( select ) => {
-		const { getEditorSettings } = select( editorStore );
-		return getEditorSettings().fontUploadsEnabled;
-	}, [] );
-
-	const isInstallButtonDisabled =
-		isDisabled ||
-		isInstalling ||
-		( ! fontUploadsEnabled && selectedFont?.fontFace?.length );
-
-	return (
-		<Flex justify="flex-end">
-			<Button
-				variant="primary"
-				onClick={ handleInstall }
-				isBusy={ isInstalling }
-				disabled={ isInstallButtonDisabled }
-				__experimentalIsFocusable
-			>
-				{ __( 'Install' ) }
-			</Button>
-		</Flex>
-=======
-		</div>
->>>>>>> 44d4886d
-	);
-}
-
 export default FontCollection;