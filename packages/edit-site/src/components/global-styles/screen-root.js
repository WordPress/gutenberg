/**
 * WordPress dependencies
 */
import {
	__experimentalItemGroup as ItemGroup,
	__experimentalItem as Item,
	__experimentalHStack as HStack,
	__experimentalVStack as VStack,
	FlexItem,
	CardBody,
	Card,
	CardDivider,
	CardMedia,
} from '@wordpress/components';
import { isRTL, __ } from '@wordpress/i18n';
import { chevronLeft, chevronRight } from '@wordpress/icons';
import { useSelect } from '@wordpress/data';
import { store as coreStore } from '@wordpress/core-data';

/**
 * Internal dependencies
 */
import { IconWithCurrentColor } from './icon-with-current-color';
import { NavigationButton } from './navigation-button';
import ContextMenu from './context-menu';
import StylesPreview from './preview';

function ScreenRoot() {
	const { variations } = useSelect( ( select ) => {
		return {
			variations: select(
				coreStore
			).__experimentalGetCurrentThemeGlobalStylesVariations(),
		};
	}, [] );

	return (
		<Card size="small">
			<CardBody>
				<VStack spacing={ 2 }>
					<Card>
						<CardMedia>
							<StylesPreview />
						</CardMedia>
					</Card>
					{ !! variations?.length && (
						<NavigationButton path="/variations">
							<HStack justify="space-between">
								<FlexItem>{ __( 'Browse styles' ) }</FlexItem>
<<<<<<< HEAD
								<FlexItem>
									<IconWithCurrentColor
										icon={
											isRTL() ? chevronLeft : chevronRight
										}
									/>
								</FlexItem>
=======
								<Icon
									icon={
										isRTL() ? chevronLeft : chevronRight
									}
								/>
>>>>>>> 9d37dac4
							</HStack>
						</NavigationButton>
					) }
				</VStack>
			</CardBody>

			<CardBody>
				<ContextMenu />
			</CardBody>

			<CardDivider />

			<CardBody>
				<ItemGroup>
					<Item>
						{ __(
							'Customize the appearance of specific blocks for the whole site.'
						) }
					</Item>
					<NavigationButton path="/blocks">
						<HStack justify="space-between">
							<FlexItem>{ __( 'Blocks' ) }</FlexItem>
<<<<<<< HEAD
							<FlexItem>
								<IconWithCurrentColor
									icon={
										isRTL() ? chevronLeft : chevronRight
									}
								/>
							</FlexItem>
=======
							<Icon
								icon={ isRTL() ? chevronLeft : chevronRight }
							/>
>>>>>>> 9d37dac4
						</HStack>
					</NavigationButton>
				</ItemGroup>
			</CardBody>
		</Card>
	);
}

export default ScreenRoot;<|MERGE_RESOLUTION|>--- conflicted
+++ resolved
@@ -47,21 +47,11 @@
 						<NavigationButton path="/variations">
 							<HStack justify="space-between">
 								<FlexItem>{ __( 'Browse styles' ) }</FlexItem>
-<<<<<<< HEAD
-								<FlexItem>
-									<IconWithCurrentColor
-										icon={
-											isRTL() ? chevronLeft : chevronRight
-										}
-									/>
-								</FlexItem>
-=======
-								<Icon
+								<IconWithCurrentColor
 									icon={
 										isRTL() ? chevronLeft : chevronRight
 									}
 								/>
->>>>>>> 9d37dac4
 							</HStack>
 						</NavigationButton>
 					) }
@@ -84,19 +74,9 @@
 					<NavigationButton path="/blocks">
 						<HStack justify="space-between">
 							<FlexItem>{ __( 'Blocks' ) }</FlexItem>
-<<<<<<< HEAD
-							<FlexItem>
-								<IconWithCurrentColor
-									icon={
-										isRTL() ? chevronLeft : chevronRight
-									}
-								/>
-							</FlexItem>
-=======
-							<Icon
+							<IconWithCurrentColor
 								icon={ isRTL() ? chevronLeft : chevronRight }
 							/>
->>>>>>> 9d37dac4
 						</HStack>
 					</NavigationButton>
 				</ItemGroup>
