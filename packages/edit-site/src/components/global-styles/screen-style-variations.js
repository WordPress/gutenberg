/**
 * WordPress dependencies
 */
import { Card, CardBody } from '@wordpress/components';
import { __ } from '@wordpress/i18n';
import { store as blockEditorStore } from '@wordpress/block-editor';
import { useEffect, useRef } from '@wordpress/element';
import { useSelect, useDispatch } from '@wordpress/data';

/**
 * Internal dependencies
 */
import ScreenHeader from './header';
<<<<<<< HEAD

let uniqueId = 0;

function compareVariations( a, b ) {
	return (
		fastDeepEqual( a.styles, b.styles ) &&
		fastDeepEqual( a.settings, b.settings )
	);
}

function Variation( { variation } ) {
	const [ isFocused, setIsFocused ] = useState( false );
	const { base, user, setUserConfig } = useContext( GlobalStylesContext );
	const context = useMemo( () => {
		return {
			user: {
				settings: variation.settings ?? {},
				styles: variation.styles ?? {},
			},
			base,
			merged: mergeBaseAndUserConfigs( base, variation ),
			setUserConfig: () => {},
		};
	}, [ variation, base ] );

	const selectVariation = () => {
		setUserConfig( () => {
			return {
				settings: variation.settings,
				styles: variation.styles,
			};
		} );
	};

	const selectOnEnter = ( event ) => {
		if ( event.keyCode === ENTER ) {
			event.preventDefault();
			selectVariation();
		}
	};

	const isActive = useMemo( () => {
		return compareVariations( user, variation );
	}, [ user, variation ] );

	const describedbyID = `style-variations-item-${ ++uniqueId }`;

	return (
		<GlobalStylesContext.Provider value={ context }>
			<div
				className={ classnames(
					'edit-site-global-styles-variations_item',
					{
						'is-active': isActive,
					}
				) }
				role="button"
				onClick={ selectVariation }
				onKeyDown={ selectOnEnter }
				tabIndex="0"
				aria-label={ variation.title }
				aria-current={ isActive }
				aria-describedby={
					!! variation?.description ? describedbyID : undefined
				}
				onFocus={ () => setIsFocused( true ) }
				onBlur={ () => setIsFocused( false ) }
			>
				<div className="edit-site-global-styles-variations_item-preview">
					<StylesPreview
						label={ variation?.title }
						isFocused={ isFocused }
						withHoverView
					/>
					{ variation?.description && (
						<p id={ describedbyID } hidden>
							{ variation?.description }
						</p>
					) }
				</div>
			</div>
		</GlobalStylesContext.Provider>
	);
}
=======
import StyleVariationsContainer from './style-variations-container';
>>>>>>> 3317ba19

function ScreenStyleVariations() {
	const { mode } = useSelect( ( select ) => {
		return {
			mode: select( blockEditorStore ).__unstableGetEditorMode(),
		};
	}, [] );

	const shouldRevertInitialMode = useRef( null );
	useEffect( () => {
		// ignore changes to zoom-out mode as we explictily change to it on mount.
		if ( mode !== 'zoom-out' ) {
			shouldRevertInitialMode.current = false;
		}
	}, [ mode ] );

	// Intentionality left without any dependency.
	// This effect should only run the first time the component is rendered.
	// The effect opens the zoom-out view if it is not open before when applying a style variation.
	useEffect( () => {
		if ( mode !== 'zoom-out' ) {
			__unstableSetEditorMode( 'zoom-out' );
			shouldRevertInitialMode.current = true;
			return () => {
				// if there were not mode changes revert to the initial mode when unmounting.
				if ( shouldRevertInitialMode.current ) {
					__unstableSetEditorMode( mode );
				}
			};
		}
		// eslint-disable-next-line react-hooks/exhaustive-deps
	}, [] );

	const { __unstableSetEditorMode } = useDispatch( blockEditorStore );

	return (
		<>
			<ScreenHeader
				back="/"
				title={ __( 'Browse styles' ) }
				description={ __(
					'Choose a variation to change the look of the site.'
				) }
			/>

			<Card
				size="small"
				isBorderless
				className="edit-site-global-styles-screen-style-variations"
			>
				<CardBody>
					<StyleVariationsContainer />
				</CardBody>
			</Card>
		</>
	);
}

export default ScreenStyleVariations;<|MERGE_RESOLUTION|>--- conflicted
+++ resolved
@@ -11,7 +11,7 @@
  * Internal dependencies
  */
 import ScreenHeader from './header';
-<<<<<<< HEAD
+import StyleVariationsContainer from './style-variations-container';
 
 let uniqueId = 0;
 
@@ -96,9 +96,6 @@
 		</GlobalStylesContext.Provider>
 	);
 }
-=======
-import StyleVariationsContainer from './style-variations-container';
->>>>>>> 3317ba19
 
 function ScreenStyleVariations() {
 	const { mode } = useSelect( ( select ) => {
