--- conflicted
+++ resolved
@@ -26,15 +26,12 @@
 import ScreenTypography from './screen-typography';
 import ScreenTypographyElement from './screen-typography-element';
 import ScreenStyleVariations from './screen-style-variations';
-<<<<<<< HEAD
 import ScreenAddFontFamily from './screen-add-font-family';
 import ScreenGoogleFontFacesList from './screen-google-font-faces';
 import ScreenThemeFontFamilies from './screen-theme-font-families';
 import ScreenThemeFontFacesList from './screen-theme-font-faces';
-=======
 import ScreenBorder from './screen-border';
 import StyleBook from '../style-book';
->>>>>>> 116ba2f1
 
 function GlobalStylesNavigationScreen( { className, ...props } ) {
 	return (
@@ -130,7 +127,6 @@
 	);
 }
 
-<<<<<<< HEAD
 function FontFamilyScreens() {
 	const [ googleFontSelected, setGoogleFontSelected ] = useState( null );
 	const [ themeFontSelected, setThemeFontSelected ] = useState( null );
@@ -170,9 +166,6 @@
 	);
 }
 
-function GlobalStylesUI() {
-	const blocks = getBlockTypes();
-=======
 function GlobalStylesStyleBook( { onClose } ) {
 	const navigator = useNavigator();
 	return (
@@ -187,7 +180,6 @@
 		/>
 	);
 }
->>>>>>> 116ba2f1
 
 function GlobalStylesUI( { isStyleBookOpened, onCloseStyleBook } ) {
 	const blocks = getBlockTypes();
