--- conflicted
+++ resolved
@@ -192,18 +192,16 @@
 				<ScreenLayout name={ name } variationPath={ variationPath } />
 			</GlobalStylesNavigationScreen>
 
-<<<<<<< HEAD
 			<GlobalStylesNavigationScreen path={ parentMenu + '/css' }>
 				<ScreenCSS name={ name } />
 			</GlobalStylesNavigationScreen>
-=======
+
 			{ !! blockStyleVariations?.length && (
 				<BlockStylesNavigationScreens
 					blockStyles={ blockStyleVariations }
 					blockName={ name }
 				/>
 			) }
->>>>>>> e54c571e
 		</>
 	);
 }
