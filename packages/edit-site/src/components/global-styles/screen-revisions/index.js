/**
 * WordPress dependencies
 */
import { __ } from '@wordpress/i18n';
import {
	Button,
	__experimentalUseNavigator as useNavigator,
	__experimentalConfirmDialog as ConfirmDialog,
	Spinner,
	__experimentalSpacer as Spacer,
} from '@wordpress/components';
import { useSelect, useDispatch } from '@wordpress/data';
import { useContext, useState, useEffect } from '@wordpress/element';
import {
	privateApis as blockEditorPrivateApis,
	store as blockEditorStore,
} from '@wordpress/block-editor';

/**
 * Internal dependencies
 */
import ScreenHeader from '../header';
import { unlock } from '../../../lock-unlock';
import Revisions from '../../revisions';
import SidebarFixedBottom from '../../sidebar-edit-mode/sidebar-fixed-bottom';
import { store as editSiteStore } from '../../../store';
import useGlobalStylesRevisions from './use-global-styles-revisions';
import RevisionsButtons from './revisions-buttons';

const { GlobalStylesContext, areGlobalStyleConfigsEqual } = unlock(
	blockEditorPrivateApis
);

function ScreenRevisions() {
	const { goBack } = useNavigator();
	const { user: userConfig, setUserConfig } =
		useContext( GlobalStylesContext );
	const { blocks, editorCanvasContainerView } = useSelect( ( select ) => {
		return {
			editorCanvasContainerView: unlock(
				select( editSiteStore )
			).getEditorCanvasContainerView(),
			blocks: select( blockEditorStore ).getBlocks(),
		};
	}, [] );
	const { revisions, isLoading, hasUnsavedChanges } =
		useGlobalStylesRevisions();
	const [ selectedRevisionId, setSelectedRevisionId ] = useState();
	const [ globalStylesRevision, setGlobalStylesRevision ] =
		useState( userConfig );
	const [
		isLoadingRevisionWithUnsavedChanges,
		setIsLoadingRevisionWithUnsavedChanges,
	] = useState( false );
	const { setEditorCanvasContainerView } = unlock(
		useDispatch( editSiteStore )
	);

	useEffect( () => {
		if ( editorCanvasContainerView !== 'global-styles-revisions' ) {
			goBack();
			setEditorCanvasContainerView( editorCanvasContainerView );
		}
	}, [ editorCanvasContainerView ] );

	const onCloseRevisions = () => {
		goBack();
	};

	const restoreRevision = ( revision ) => {
		setUserConfig( () => ( {
			styles: revision?.styles,
			settings: revision?.settings,
		} ) );
		setIsLoadingRevisionWithUnsavedChanges( false );
		onCloseRevisions();
	};

	const selectRevision = ( revision ) => {
		setGlobalStylesRevision( {
			styles: revision?.styles || {},
			settings: revision?.settings || {},
			id: revision?.id,
		} );
		setSelectedRevisionId( revision?.id );
	};

	const isLoadButtonEnabled =
		!! globalStylesRevision?.id &&
		! areGlobalStyleConfigsEqual( globalStylesRevision, userConfig );
	const shouldShowRevisions = ! isLoading && revisions.length;

	return (
		<>
			<ScreenHeader
				title={ __( 'Revisions' ) }
				description={ __(
					'Revisions are added to the timeline when style changes are saved.'
				) }
			/>
			{ isLoading && (
				<Spinner className="edit-site-global-styles-screen-revisions__loading" />
			) }
			{ shouldShowRevisions ? (
				<>
					<Revisions
						blocks={ blocks }
						userConfig={ globalStylesRevision }
						onClose={ onCloseRevisions }
					/>
					<div className="edit-site-global-styles-screen-revisions">
						<RevisionsButtons
							onChange={ selectRevision }
							selectedRevisionId={ selectedRevisionId }
							userRevisions={ revisions }
						/>
						{ isLoadButtonEnabled && (
							<SidebarFixedBottom>
								<Button
									variant="primary"
									className="edit-site-global-styles-screen-revisions__button"
									disabled={
										! globalStylesRevision?.id ||
										globalStylesRevision?.id === 'unsaved'
									}
									onClick={ () => {
										if ( hasUnsavedChanges ) {
											setIsLoadingRevisionWithUnsavedChanges(
												true
											);
										} else {
											restoreRevision(
												globalStylesRevision
											);
										}
									} }
								>
									{ globalStylesRevision?.id === 'parent'
										? __( 'Reset to defaults' )
										: __( 'Apply' ) }
								</Button>
							</SidebarFixedBottom>
						) }
					</div>
					{ isLoadingRevisionWithUnsavedChanges && (
						<ConfirmDialog
							isOpen={ isLoadingRevisionWithUnsavedChanges }
							confirmButtonText={ __( 'Apply' ) }
							onConfirm={ () =>
								restoreRevision( globalStylesRevision )
							}
							onCancel={ () =>
								setIsLoadingRevisionWithUnsavedChanges( false )
							}
						>
<<<<<<< HEAD
							{ __( 'Apply' ) }
						</Button>
					</SidebarFixedBottom>
				) }
			</div>
			{ isLoadingRevisionWithUnsavedChanges && (
				<ConfirmDialog
					title={ __(
						'Loading this revision will discard all unsaved changes.'
					) }
					isOpen={ isLoadingRevisionWithUnsavedChanges }
					confirmButtonText={ __( 'Discard unsaved changes' ) }
					onConfirm={ () => restoreRevision( globalStylesRevision ) }
					onCancel={ () =>
						setIsLoadingRevisionWithUnsavedChanges( false )
					}
				>
					<>
						<h2>
							{ __(
								'Loading this revision will discard all unsaved changes.'
							) }
						</h2>
						<p>
=======
>>>>>>> cf08b629
							{ __(
								'Any unsaved changes will be lost when you apply this revision.'
							) }
						</ConfirmDialog>
					) }
				</>
			) : (
				<Spacer marginX={ 4 } data-testid="global-styles-no-revisions">
					{
						// Adding an existing translation here in case these changes are shipped to WordPress 6.3.
						// Later we could update to something better, e.g., "There are currently no style revisions.".
						__( 'No results found.' )
					}
				</Spacer>
			) }
		</>
	);
}

export default ScreenRevisions;<|MERGE_RESOLUTION|>--- conflicted
+++ resolved
@@ -153,33 +153,6 @@
 								setIsLoadingRevisionWithUnsavedChanges( false )
 							}
 						>
-<<<<<<< HEAD
-							{ __( 'Apply' ) }
-						</Button>
-					</SidebarFixedBottom>
-				) }
-			</div>
-			{ isLoadingRevisionWithUnsavedChanges && (
-				<ConfirmDialog
-					title={ __(
-						'Loading this revision will discard all unsaved changes.'
-					) }
-					isOpen={ isLoadingRevisionWithUnsavedChanges }
-					confirmButtonText={ __( 'Discard unsaved changes' ) }
-					onConfirm={ () => restoreRevision( globalStylesRevision ) }
-					onCancel={ () =>
-						setIsLoadingRevisionWithUnsavedChanges( false )
-					}
-				>
-					<>
-						<h2>
-							{ __(
-								'Loading this revision will discard all unsaved changes.'
-							) }
-						</h2>
-						<p>
-=======
->>>>>>> cf08b629
 							{ __(
 								'Any unsaved changes will be lost when you apply this revision.'
 							) }
