/**
 * External dependencies
 */
import {
	first,
	forEach,
	get,
	isEmpty,
	isString,
	kebabCase,
	pickBy,
	reduce,
	set,
	startsWith,
} from 'lodash';

/**
 * WordPress dependencies
 */
import {
	__EXPERIMENTAL_STYLE_PROPERTY as STYLE_PROPERTY,
	__EXPERIMENTAL_ELEMENTS as ELEMENTS,
	getBlockTypes,
} from '@wordpress/blocks';
import { useEffect, useState, useContext } from '@wordpress/element';
import { getCSSRules } from '@wordpress/style-engine';
import { __unstablePresetDuotoneFilter as PresetDuotoneFilter } from '@wordpress/block-editor';

/**
 * Internal dependencies
 */
import { PRESET_METADATA, ROOT_BLOCK_SELECTOR } from './utils';
import { GlobalStylesContext } from './context';
import { useSetting } from './hooks';

function compileStyleValue( uncompiledValue ) {
	const VARIABLE_REFERENCE_PREFIX = 'var:';
	const VARIABLE_PATH_SEPARATOR_TOKEN_ATTRIBUTE = '|';
	const VARIABLE_PATH_SEPARATOR_TOKEN_STYLE = '--';
	if ( startsWith( uncompiledValue, VARIABLE_REFERENCE_PREFIX ) ) {
		const variable = uncompiledValue
			.slice( VARIABLE_REFERENCE_PREFIX.length )
			.split( VARIABLE_PATH_SEPARATOR_TOKEN_ATTRIBUTE )
			.join( VARIABLE_PATH_SEPARATOR_TOKEN_STYLE );
		return `var(--wp--${ variable })`;
	}
	return uncompiledValue;
}

/**
 * Transform given preset tree into a set of style declarations.
 *
 * @param {Object} blockPresets
 *
 * @return {Array} An array of style declarations.
 */
function getPresetsDeclarations( blockPresets = {} ) {
	return reduce(
		PRESET_METADATA,
		( declarations, { path, valueKey, valueFunc, cssVarInfix } ) => {
			const presetByOrigin = get( blockPresets, path, [] );
			[ 'default', 'theme', 'custom' ].forEach( ( origin ) => {
				if ( presetByOrigin[ origin ] ) {
					presetByOrigin[ origin ].forEach( ( value ) => {
						if ( valueKey ) {
							declarations.push(
								`--wp--preset--${ cssVarInfix }--${ kebabCase(
									value.slug
								) }: ${ value[ valueKey ] }`
							);
						} else if (
							valueFunc &&
							typeof valueFunc === 'function'
						) {
							declarations.push(
								`--wp--preset--${ cssVarInfix }--${ kebabCase(
									value.slug
								) }: ${ valueFunc( value ) }`
							);
						}
					} );
				}
			} );

			return declarations;
		},
		[]
	);
}

/**
 * Transform given preset tree into a set of preset class declarations.
 *
 * @param {string} blockSelector
 * @param {Object} blockPresets
 * @return {string} CSS declarations for the preset classes.
 */
function getPresetsClasses( blockSelector, blockPresets = {} ) {
	return reduce(
		PRESET_METADATA,
		( declarations, { path, cssVarInfix, classes } ) => {
			if ( ! classes ) {
				return declarations;
			}

			const presetByOrigin = get( blockPresets, path, [] );
			[ 'default', 'theme', 'custom' ].forEach( ( origin ) => {
				if ( presetByOrigin[ origin ] ) {
					presetByOrigin[ origin ].forEach( ( { slug } ) => {
						classes.forEach( ( { classSuffix, propertyName } ) => {
							const classSelectorToUse = `.has-${ kebabCase(
								slug
							) }-${ classSuffix }`;
							const selectorToUse = blockSelector
								.split( ',' ) // Selector can be "h1, h2, h3"
								.map(
									( selector ) =>
										`${ selector }${ classSelectorToUse }`
								)
								.join( ',' );
							const value = `var(--wp--preset--${ cssVarInfix }--${ kebabCase(
								slug
							) })`;
							declarations += `${ selectorToUse }{${ propertyName }: ${ value } !important;}`;
						} );
					} );
				}
			} );
			return declarations;
		},
		''
	);
}

function getPresetsSvgFilters( blockPresets = {} ) {
	return PRESET_METADATA.filter(
		// Duotone are the only type of filters for now.
		( metadata ) => metadata.path.at( -1 ) === 'duotone'
	).flatMap( ( metadata ) => {
		const presetByOrigin = get( blockPresets, metadata.path, {} );
		return [ 'default', 'theme' ]
			.filter( ( origin ) => presetByOrigin[ origin ] )
			.flatMap( ( origin ) =>
				presetByOrigin[ origin ].map( ( preset ) => (
					<PresetDuotoneFilter
						preset={ preset }
						key={ preset.slug }
					/>
				) )
			);
	} );
}

function flattenTree( input = {}, prefix, token ) {
	let result = [];
	Object.keys( input ).forEach( ( key ) => {
		const newKey = prefix + kebabCase( key.replace( '/', '-' ) );
		const newLeaf = input[ key ];

		if ( newLeaf instanceof Object ) {
			const newPrefix = newKey + token;
			result = [ ...result, ...flattenTree( newLeaf, newPrefix, token ) ];
		} else {
			result.push( `${ newKey }: ${ newLeaf }` );
		}
	} );
	return result;
}

/**
 * Transform given style tree into a set of style declarations.
 *
 * @param {Object}  blockStyles Block styles.
 *
 * @param {string}  selector    The selector these declarations should attach to.
 *
 * @param {boolean} useRootVars Whether to use CSS custom properties in root selector.
 * @return {Array} An array of style declarations.
 */
function getStylesDeclarations( blockStyles = {}, selector = '', useRootVars ) {
	const isRoot = ROOT_BLOCK_SELECTOR === selector;
	const output = reduce(
		STYLE_PROPERTY,
		( declarations, { value, properties, useEngine, rootOnly }, key ) => {
			if ( rootOnly && ! isRoot ) {
				return declarations;
			}
			const pathToValue = value;
			if ( first( pathToValue ) === 'elements' || useEngine ) {
				return declarations;
			}

			const styleValue = get( blockStyles, pathToValue );

			if ( !! properties && ! isString( styleValue ) ) {
				Object.entries( properties ).forEach( ( entry ) => {
					const [ name, prop ] = entry;

					if ( ! get( styleValue, [ prop ], false ) ) {
						// Do not create a declaration
						// for sub-properties that don't have any value.
						return;
					}
					const cssProperty = name.startsWith( '--' )
						? name
						: kebabCase( name );
					declarations.push(
						`${ cssProperty }: ${ compileStyleValue(
							get( styleValue, [ prop ] )
						) }`
					);
				} );
			} else if ( !! properties && isString( styleValue ) && rootOnly ) {
				const separateValues = styleValue.split( ' ' );

				const sortedBoxValues = {
					top: '0',
					right: '0',
					bottom: '0',
					left: '0',
				};

				switch ( separateValues.length ) {
					case 1:
						sortedBoxValues.top = separateValues[ 0 ];
						sortedBoxValues.right = separateValues[ 0 ];
						sortedBoxValues.bottom = separateValues[ 0 ];
						sortedBoxValues.left = separateValues[ 0 ];
						break;
					case 2:
						sortedBoxValues.top = separateValues[ 0 ];
						sortedBoxValues.right = separateValues[ 1 ];
						sortedBoxValues.bottom = separateValues[ 0 ];
						sortedBoxValues.left = separateValues[ 1 ];
						break;
					case 3:
						sortedBoxValues.top = separateValues[ 0 ];
						sortedBoxValues.right = separateValues[ 1 ];
						sortedBoxValues.bottom = separateValues[ 2 ];
						sortedBoxValues.left = separateValues[ 1 ];
						break;
					case 4:
						sortedBoxValues.top = separateValues[ 0 ];
						sortedBoxValues.right = separateValues[ 1 ];
						sortedBoxValues.bottom = separateValues[ 2 ];
						sortedBoxValues.left = separateValues[ 3 ];
						break;
				}

				Object.entries( properties ).forEach( ( entry ) => {
					const [ name, prop ] = entry;
					const cssProperty = name.startsWith( '--' )
						? name
						: kebabCase( name );
					declarations.push(
						`${ cssProperty }: ${ compileStyleValue(
							get( sortedBoxValues, [ prop ] )
						) }`
					);
				} );
			} else if ( get( blockStyles, pathToValue, false ) ) {
				const cssProperty = key.startsWith( '--' )
					? key
					: kebabCase( key );
				declarations.push(
					`${ cssProperty }: ${ compileStyleValue(
						get( blockStyles, pathToValue )
					) }`
				);
			}

			return declarations;
		},
		[]
	);

	if ( isRoot && useRootVars ) {
		return output;
	}

	// The goal is to move everything to server side generated engine styles
	// This is temporary as we absorb more and more styles into the engine.
	const extraRules = getCSSRules( blockStyles, { selector: 'self' } );
	extraRules.forEach( ( rule ) => {
		if ( rule.selector !== 'self' ) {
			throw "This style can't be added as inline style";
		}
		const cssProperty = rule.key.startsWith( '--' )
			? rule.key
			: kebabCase( rule.key );
		output.push( `${ cssProperty }: ${ compileStyleValue( rule.value ) }` );
	} );

	return output;
}

export const getNodesWithStyles = ( tree, blockSelectors ) => {
	const nodes = [];

	if ( ! tree?.styles ) {
		return nodes;
	}

	const pickStyleKeys = ( treeToPickFrom ) =>
		pickBy( treeToPickFrom, ( value, key ) =>
			[ 'border', 'color', 'spacing', 'typography', 'filter' ].includes(
				key
			)
		);

	// Top-level.
	const styles = pickStyleKeys( tree.styles );
	if ( !! styles ) {
		nodes.push( {
			styles,
			selector: ROOT_BLOCK_SELECTOR,
		} );
	}
	forEach( tree.styles?.elements, ( value, key ) => {
		if ( !! value && !! ELEMENTS[ key ] ) {
			nodes.push( {
				styles: value,
				selector: ELEMENTS[ key ],
			} );
		}
	} );

	// Iterate over blocks: they can have styles & elements.
	forEach( tree.styles?.blocks, ( node, blockName ) => {
		const blockStyles = pickStyleKeys( node );
		if ( !! blockStyles && !! blockSelectors?.[ blockName ]?.selector ) {
			nodes.push( {
				styles: blockStyles,
				selector: blockSelectors[ blockName ].selector,
				duotoneSelector: blockSelectors[ blockName ].duotoneSelector,
			} );
		}

		forEach( node?.elements, ( value, elementName ) => {
			if (
				!! value &&
				!! blockSelectors?.[ blockName ] &&
				!! ELEMENTS?.[ elementName ]
			) {
				nodes.push( {
					styles: value,
					selector: blockSelectors[ blockName ].selector
						.split( ',' )
						.map( ( sel ) => sel + ' ' + ELEMENTS[ elementName ] )
						.join( ',' ),
				} );
			}
		} );
	} );

	return nodes;
};

export const getNodesWithSettings = ( tree, blockSelectors ) => {
	const nodes = [];

	if ( ! tree?.settings ) {
		return nodes;
	}

	const pickPresets = ( treeToPickFrom ) => {
		const presets = {};
		PRESET_METADATA.forEach( ( { path } ) => {
			const value = get( treeToPickFrom, path, false );
			if ( value !== false ) {
				set( presets, path, value );
			}
		} );
		return presets;
	};

	// Top-level.
	const presets = pickPresets( tree.settings );
	const custom = tree.settings?.custom;
	if ( ! isEmpty( presets ) || !! custom ) {
		nodes.push( {
			presets,
			custom,
			selector: ROOT_BLOCK_SELECTOR,
		} );
	}

	// Blocks.
	forEach( tree.settings?.blocks, ( node, blockName ) => {
		const blockPresets = pickPresets( node );
		const blockCustom = node.custom;
		if ( ! isEmpty( blockPresets ) || !! blockCustom ) {
			nodes.push( {
				presets: blockPresets,
				custom: blockCustom,
				selector: blockSelectors[ blockName ].selector,
			} );
		}
	} );

	return nodes;
};

export const toCustomProperties = ( tree, blockSelectors ) => {
	const settings = getNodesWithSettings( tree, blockSelectors );

	let ruleset = '';
	settings.forEach( ( { presets, custom, selector } ) => {
		const declarations = getPresetsDeclarations( presets );
		const customProps = flattenTree( custom, '--wp--custom--', '--' );
		if ( customProps.length > 0 ) {
			declarations.push( ...customProps );
		}

		if ( declarations.length > 0 ) {
			ruleset = ruleset + `${ selector }{${ declarations.join( ';' ) };}`;
		}
	} );

	return ruleset;
};

export const toStyles = ( tree, blockSelectors, hasBlockGapSupport ) => {
	const nodesWithStyles = getNodesWithStyles( tree, blockSelectors );
	const nodesWithSettings = getNodesWithSettings( tree, blockSelectors );
	const useRootVars = tree?.settings?.useRootVariables;

<<<<<<< HEAD
	let ruleset =
		'.wp-site-blocks > * { margin-top: 0; margin-bottom: 0; }.wp-site-blocks > * + * { margin-top: var( --wp--style--block-gap ); }';
	if ( useRootVars ) {
		ruleset =
			'body { padding-right: 0; padding-left: 0; padding-top: var(--wp--style--root--padding-top); padding-bottom: var(--wp--style--root--padding-bottom) } .wp-site-blocks > * { margin-top: 0; margin-bottom: 0; padding-right: var(--wp--style--root--padding-right); padding-left: var(--wp--style--root--padding-left); }.wp-site-blocks > * + * { margin-top: var( --wp--style--block-gap ); }';
	}
	nodesWithStyles.forEach( ( { selector, styles } ) => {
		const declarations = getStylesDeclarations(
			styles,
			selector,
			useRootVars
		);
=======
	/*
	 * Reset default browser margin on the root body element.
	 * This is set on the root selector **before** generating the ruleset
	 * from the `theme.json`. This is to ensure that if the `theme.json` declares
	 * `margin` in its `spacing` declaration for the `body` element then these
	 * user-generated values take precedence in the CSS cascade.
	 * @link https://github.com/WordPress/gutenberg/issues/36147.
	 */
	let ruleset = 'body {margin: 0;}';
	nodesWithStyles.forEach( ( { selector, duotoneSelector, styles } ) => {
		const duotoneStyles = {};
		if ( styles?.filter ) {
			duotoneStyles.filter = styles.filter;
			delete styles.filter;
		}

		// Process duotone styles (they use color.__experimentalDuotone selector).
		if ( duotoneSelector ) {
			const duotoneDeclarations = getStylesDeclarations( duotoneStyles );
			if ( duotoneDeclarations.length === 0 ) {
				return;
			}
			ruleset =
				ruleset +
				`${ duotoneSelector }{${ duotoneDeclarations.join( ';' ) };}`;
		}

		// Process the remaning block styles (they use either normal block class or __experimentalSelector).
		const declarations = getStylesDeclarations( styles );
>>>>>>> 059a1392
		if ( declarations.length === 0 ) {
			return;
		}
		ruleset = ruleset + `${ selector }{${ declarations.join( ';' ) };}`;
	} );

	/* Add alignment / layout styles */
	ruleset =
		ruleset +
		'.wp-site-blocks > .alignleft { float: left; margin-right: 2em; }';
	ruleset =
		ruleset +
		'.wp-site-blocks > .alignright { float: right; margin-left: 2em; }';
	ruleset =
		ruleset +
		'.wp-site-blocks > .aligncenter { justify-content: center; margin-left: auto; margin-right: auto; }';

	if ( hasBlockGapSupport ) {
		ruleset =
			ruleset +
			'.wp-site-blocks > * { margin-block-start: 0; margin-block-end: 0; }';
		ruleset =
			ruleset +
			'.wp-site-blocks > * + * { margin-block-start: var( --wp--style--block-gap ); }';
	}

	nodesWithSettings.forEach( ( { selector, presets } ) => {
		if ( ROOT_BLOCK_SELECTOR === selector ) {
			// Do not add extra specificity for top-level classes.
			selector = '';
		}

		const classes = getPresetsClasses( selector, presets );
		if ( ! isEmpty( classes ) ) {
			ruleset = ruleset + classes;
		}
	} );

	return ruleset;
};

export function toSvgFilters( tree, blockSelectors ) {
	const nodesWithSettings = getNodesWithSettings( tree, blockSelectors );
	return nodesWithSettings.flatMap( ( { presets } ) => {
		return getPresetsSvgFilters( presets );
	} );
}

const getBlockSelectors = ( blockTypes ) => {
	const result = {};
	blockTypes.forEach( ( blockType ) => {
		const name = blockType.name;
		const selector =
			blockType?.supports?.__experimentalSelector ??
			'.wp-block-' + name.replace( 'core/', '' ).replace( '/', '-' );
		const duotoneSelector =
			blockType?.supports?.color?.__experimentalDuotone ?? null;
		result[ name ] = {
			name,
			selector,
			duotoneSelector,
		};
	} );

	return result;
};

export function useGlobalStylesOutput() {
	const [ stylesheets, setStylesheets ] = useState( [] );
	const [ settings, setSettings ] = useState( {} );
	const [ svgFilters, setSvgFilters ] = useState( {} );
	const { merged: mergedConfig } = useContext( GlobalStylesContext );
	const [ blockGap ] = useSetting( 'spacing.blockGap' );
	const hasBlockGapSupport = blockGap !== null;

	useEffect( () => {
		if ( ! mergedConfig?.styles || ! mergedConfig?.settings ) {
			return;
		}

		const blockSelectors = getBlockSelectors( getBlockTypes() );
		const customProperties = toCustomProperties(
			mergedConfig,
			blockSelectors
		);
		const globalStyles = toStyles(
			mergedConfig,
			blockSelectors,
			hasBlockGapSupport
		);
		const filters = toSvgFilters( mergedConfig, blockSelectors );
		setStylesheets( [
			{
				css: customProperties,
				isGlobalStyles: true,
			},
			{
				css: globalStyles,
				isGlobalStyles: true,
			},
		] );
		setSettings( mergedConfig.settings );
		setSvgFilters( filters );
	}, [ mergedConfig ] );

	return [ stylesheets, settings, svgFilters, hasBlockGapSupport ];
}<|MERGE_RESOLUTION|>--- conflicted
+++ resolved
@@ -425,20 +425,6 @@
 	const nodesWithSettings = getNodesWithSettings( tree, blockSelectors );
 	const useRootVars = tree?.settings?.useRootVariables;
 
-<<<<<<< HEAD
-	let ruleset =
-		'.wp-site-blocks > * { margin-top: 0; margin-bottom: 0; }.wp-site-blocks > * + * { margin-top: var( --wp--style--block-gap ); }';
-	if ( useRootVars ) {
-		ruleset =
-			'body { padding-right: 0; padding-left: 0; padding-top: var(--wp--style--root--padding-top); padding-bottom: var(--wp--style--root--padding-bottom) } .wp-site-blocks > * { margin-top: 0; margin-bottom: 0; padding-right: var(--wp--style--root--padding-right); padding-left: var(--wp--style--root--padding-left); }.wp-site-blocks > * + * { margin-top: var( --wp--style--block-gap ); }';
-	}
-	nodesWithStyles.forEach( ( { selector, styles } ) => {
-		const declarations = getStylesDeclarations(
-			styles,
-			selector,
-			useRootVars
-		);
-=======
 	/*
 	 * Reset default browser margin on the root body element.
 	 * This is set on the root selector **before** generating the ruleset
@@ -448,6 +434,11 @@
 	 * @link https://github.com/WordPress/gutenberg/issues/36147.
 	 */
 	let ruleset = 'body {margin: 0;}';
+	if ( useRootVars ) {
+		ruleset =
+			'body { padding-right: 0; padding-left: 0; padding-top: var(--wp--style--root--padding-top); padding-bottom: var(--wp--style--root--padding-bottom) } .wp-site-blocks > * { margin-top: 0; margin-bottom: 0; padding-right: var(--wp--style--root--padding-right); padding-left: var(--wp--style--root--padding-left); }.wp-site-blocks > * + * { margin-top: var( --wp--style--block-gap ); }';
+	}
+
 	nodesWithStyles.forEach( ( { selector, duotoneSelector, styles } ) => {
 		const duotoneStyles = {};
 		if ( styles?.filter ) {
@@ -467,8 +458,12 @@
 		}
 
 		// Process the remaning block styles (they use either normal block class or __experimentalSelector).
-		const declarations = getStylesDeclarations( styles );
->>>>>>> 059a1392
+		const declarations = getStylesDeclarations(
+			styles,
+			selector,
+			useRootVars
+		);
+
 		if ( declarations.length === 0 ) {
 			return;
 		}
