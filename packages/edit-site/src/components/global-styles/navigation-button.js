--- conflicted
+++ resolved
@@ -19,13 +19,7 @@
 		<Item { ...props }>
 			{ icon && (
 				<HStack justify="flex-start">
-<<<<<<< HEAD
-					<FlexItem>
-						<IconWithCurrentColor icon={ icon } size={ 24 } />
-					</FlexItem>
-=======
-					<Icon icon={ icon } size={ 24 } />
->>>>>>> 9d37dac4
+					<IconWithCurrentColor icon={ icon } size={ 24 } />
 					<FlexItem>{ children }</FlexItem>
 				</HStack>
 			) }
