--- conflicted
+++ resolved
@@ -53,27 +53,12 @@
 			<VStack spacing={ 2 }>
 				<HStack justify="space-between">
 					<Subtitle level={ 3 }>{ __( 'Fonts' ) }</Subtitle>
-<<<<<<< HEAD
-					<HStack justify="flex-end">
-						<Tooltip text={ __( 'Manage fonts' ) }>
-							<Button
-								onClick={ () =>
-									setModalTabOpen( 'installed-fonts' )
-								}
-								aria-label={ __( 'Manage fonts' ) }
-								icon={ settings }
-								size={ 'small' }
-							/>
-						</Tooltip>
-					</HStack>
-=======
 					<Button
-						onClick={ () => toggleModal( 'installed-fonts' ) }
+						onClick={ () => setModalTabOpen( 'installed-fonts' ) }
 						label={ __( 'Manage fonts' ) }
 						icon={ settings }
 						size="small"
 					/>
->>>>>>> c465d19a
 				</HStack>
 				{ hasFonts ? (
 					<ItemGroup isBordered isSeparated>
