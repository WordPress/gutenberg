/**
 * External dependencies
 */
import clsx from 'clsx';

/**
 * WordPress dependencies
 */
import {
	__experimentalHStack as HStack,
	__experimentalVStack as VStack,
	__experimentalSpacer as Spacer,
	__experimentalItemGroup as ItemGroup,
	__experimentalHeading as Heading,
	__experimentalInputControl as InputControl,
	__experimentalUnitControl as UnitControl,
	__experimentalParseQuantityAndUnitFromRawValue as parseQuantityAndUnitFromRawValue,
	__experimentalGrid as Grid,
	__experimentalDropdownContentWrapper as DropdownContentWrapper,
	__experimentalUseNavigator as useNavigator,
	__experimentalToggleGroupControl as ToggleGroupControl,
	__experimentalToggleGroupControlOption as ToggleGroupControlOption,
	__experimentalConfirmDialog as ConfirmDialog,
	Dropdown,
	RangeControl,
	Button,
	Flex,
	FlexItem,
	ColorPalette,
	Modal,
	privateApis as componentsPrivateApis,
} from '@wordpress/components';
import { __, sprintf } from '@wordpress/i18n';
import { privateApis as blockEditorPrivateApis } from '@wordpress/block-editor';
import {
	plus,
	shadow as shadowIcon,
	reset,
	settings,
	moreVertical,
} from '@wordpress/icons';
import { useState, useMemo } from '@wordpress/element';

/**
 * Internal dependencies
 */
import { unlock } from '../../lock-unlock';
import Subtitle from './subtitle';
import ScreenHeader from './header';
import { defaultShadow } from './shadows-panel';
import {
	getShadowParts,
	shadowStringToObject,
	shadowObjectToString,
	CUSTOM_VALUE_SETTINGS,
} from './shadow-utils';

const { useGlobalSetting } = unlock( blockEditorPrivateApis );
const {
	DropdownMenuV2: DropdownMenu,
	DropdownMenuItemV2: DropdownMenuItem,
	DropdownMenuItemLabelV2: DropdownMenuItemLabel,
} = unlock( componentsPrivateApis );

const customShadowMenuItems = [
	{
		label: __( 'Rename' ),
		action: 'rename',
	},
	{
		label: __( 'Delete' ),
		action: 'delete',
	},
];

const presetShadowMenuItems = [
	{
		label: __( 'Reset' ),
		action: 'reset',
	},
];

export default function ShadowsEditPanel() {
	const {
		params: { category, slug },
		goTo,
	} = useNavigator();
	const [ shadows, setShadows ] = useGlobalSetting(
		`shadow.presets.${ category }`
	);
	const [ baseShadows ] = useGlobalSetting(
		`shadow.presets.${ category }`,
		undefined,
		'base'
	);
	const [ selectedShadow, setSelectedShadow ] = useState( () =>
		( shadows || [] ).find( ( shadow ) => shadow.slug === slug )
	);
	const baseSelectedShadow = useMemo(
		() => ( baseShadows || [] ).find( ( b ) => b.slug === slug ),
		[ baseShadows, slug ]
	);
	const [ isConfirmDialogVisible, setIsConfirmDialogVisible ] =
		useState( false );
	const [ isRenameModalVisible, setIsRenameModalVisible ] = useState( false );
	const [ shadowName, setShadowName ] = useState( selectedShadow.name );

	const onShadowChange = ( shadow ) => {
		setSelectedShadow( { ...selectedShadow, shadow } );
		const updatedShadows = shadows.map( ( s ) =>
			s.slug === slug ? { ...selectedShadow, shadow } : s
		);
		setShadows( updatedShadows );
	};

	const onMenuClick = ( action ) => {
		if ( action === 'reset' ) {
			const updatedShadows = shadows.map( ( s ) =>
				s.slug === slug ? baseSelectedShadow : s
			);
			setSelectedShadow( baseSelectedShadow );
			setShadows( updatedShadows );
		} else if ( action === 'delete' ) {
			setIsConfirmDialogVisible( true );
		} else if ( action === 'rename' ) {
			setIsRenameModalVisible( true );
		}
	};

	const handleShadowDelete = () => {
		const updatedShadows = shadows.filter( ( s ) => s.slug !== slug );
		setShadows( updatedShadows );
		goTo( `/shadows` );
	};

	const handleShadowRename = ( newName ) => {
		if ( ! newName ) {
			return;
		}
		const updatedShadows = shadows.map( ( s ) =>
			s.slug === slug ? { ...selectedShadow, name: newName } : s
		);
		setSelectedShadow( { ...selectedShadow, name: newName } );
		setShadows( updatedShadows );
	};

	return ! selectedShadow ? (
		<ScreenHeader title="" />
	) : (
		<>
			<HStack justify="space-between">
				<ScreenHeader title={ selectedShadow.name } />
				<FlexItem>
					<Spacer marginTop={ 2 } marginBottom={ 0 } paddingX={ 4 }>
						<DropdownMenu
							trigger={
								<Button
									size="small"
									icon={ moreVertical }
									label={ __( 'Menu' ) }
								/>
							}
						>
							{ ( category === 'custom'
								? customShadowMenuItems
								: presetShadowMenuItems
							).map( ( item ) => (
								<DropdownMenuItem
									key={ item.action }
									onClick={ () => onMenuClick( item.action ) }
									disabled={
										item.action === 'reset' &&
										selectedShadow.shadow ===
											baseSelectedShadow.shadow
									}
								>
									<DropdownMenuItemLabel>
										{ item.label }
									</DropdownMenuItemLabel>
								</DropdownMenuItem>
							) ) }
						</DropdownMenu>
					</Spacer>
				</FlexItem>
			</HStack>
			<div className="edit-site-global-styles-screen">
				<ShadowsPreview shadow={ selectedShadow.shadow } />
				<ShadowEditor
					shadow={ selectedShadow.shadow }
					onChange={ onShadowChange }
				/>
			</div>
			{ isConfirmDialogVisible && (
				<ConfirmDialog
					isOpen
					onConfirm={ () => {
						handleShadowDelete();
						setIsConfirmDialogVisible( false );
					} }
					onCancel={ () => {
						setIsConfirmDialogVisible( false );
					} }
					confirmButtonText={ __( 'Delete' ) }
				>
					{ sprintf(
						// translators: %s: name of the shadow
						'Are you sure you want to delete "%s"?',
						selectedShadow.name
					) }
				</ConfirmDialog>
			) }
			{ isRenameModalVisible && (
				<Modal
					title={ __( 'Rename' ) }
					onRequestClose={ () => setIsRenameModalVisible( false ) }
					size="small"
				>
					<form
						onSubmit={ ( event ) => {
							event.preventDefault();
							handleShadowRename( shadowName );
							setIsRenameModalVisible( false );
						} }
					>
						<InputControl
							autoComplete="off"
							label={ __( 'Name' ) }
							placeholder={ __( 'Shadow name' ) }
							value={ shadowName }
							onChange={ ( value ) => setShadowName( value ) }
						/>
						<Spacer marginBottom={ 6 } />
						<Flex
							className="block-editor-shadow-edit-modal__actions"
							justify="flex-end"
							expanded={ false }
						>
							<FlexItem>
								<Button
									variant="tertiary"
									onClick={ () =>
										setIsRenameModalVisible( false )
									}
								>
									{ __( 'Cancel' ) }
								</Button>
							</FlexItem>
							<FlexItem>
								<Button variant="primary" type="submit">
									{ __( 'Save' ) }
								</Button>
							</FlexItem>
						</Flex>
					</form>
				</Modal>
			) }
		</>
	);
}

function ShadowsPreview( { shadow } ) {
	const shadowStyle = {
		boxShadow: shadow,
	};

	return (
		<Spacer marginBottom={ 4 } marginTop={ -2 }>
			<HStack
				align="center"
				justify="center"
				className="edit-site-global-styles__shadow-preview-panel"
			>
				<div
					className="edit-site-global-styles__shadow-preview-block"
					style={ shadowStyle }
				/>
			</HStack>
		</Spacer>
	);
}

function ShadowEditor( { shadow, onChange } ) {
	const shadowParts = useMemo( () => getShadowParts( shadow ), [ shadow ] );

	const onChangeShadowPart = ( index, part ) => {
		shadowParts[ index ] = part;
		onChange( shadowParts.join( ', ' ) );
	};

	const onAddShadowPart = () => {
		shadowParts.push( defaultShadow );
		onChange( shadowParts.join( ', ' ) );
	};

	const onRemoveShadowPart = ( index ) => {
		shadowParts.splice( index, 1 );
		onChange( shadowParts.join( ', ' ) );
	};

	return (
		<>
			<VStack spacing={ 2 }>
				<HStack justify="space-between">
					<Flex
						align="center"
						className="edit-site-global-styles__shadows-panel__title"
					>
<<<<<<< HEAD
						<Subtitle level={ 3 }>{ __( 'Shadows' ) }</Subtitle>
=======
						<Subtitle level={ 3 }>Shadows</Subtitle>
>>>>>>> 7de8444e
					</Flex>
					<FlexItem className="edit-site-global-styles__shadows-panel__options-container">
						<Button
							size="small"
							icon={ plus }
							label={ __( 'Add shadow' ) }
							onClick={ () => {
								onAddShadowPart();
							} }
						/>
					</FlexItem>
				</HStack>
			</VStack>
			<Spacer />
			<ItemGroup isBordered isSeparated>
				{ shadowParts.map( ( part, index ) => (
					<ShadowItem
						key={ index }
						shadow={ part }
						onChange={ ( value ) =>
							onChangeShadowPart( index, value )
						}
						canRemove={ shadowParts.length > 1 }
						onRemove={ () => onRemoveShadowPart( index ) }
					/>
				) ) }
			</ItemGroup>
		</>
	);
}

function ShadowItem( { shadow, onChange, canRemove, onRemove } ) {
	const popoverProps = {
		placement: 'left-start',
		offset: 36,
		shift: true,
	};
	const shadowObj = useMemo(
		() => shadowStringToObject( shadow ),
		[ shadow ]
	);
	const onShadowChange = ( newShadow ) => {
		onChange( shadowObjectToString( newShadow ) );
	};

	return (
		<Dropdown
			popoverProps={ popoverProps }
			className="edit-site-global-styles__shadow-editor__dropdown"
			renderToggle={ ( { onToggle, isOpen } ) => {
				const toggleProps = {
					onClick: onToggle,
					className: clsx(
						'edit-site-global-styles__shadow-editor__dropdown-toggle',
						{ 'is-open': isOpen }
					),
					'aria-expanded': isOpen,
				};
				const removeButtonProps = {
					onClick: onRemove,
					className: clsx(
						'edit-site-global-styles__shadow-editor__remove-button',
						{ 'is-open': isOpen }
					),
					ariaLabel: __( 'Remove shadow' ),
					tooltip: __( 'Remove shadow' ),
				};

				return (
					<HStack align="center" justify="flex-start" spacing={ 0 }>
						<FlexItem style={ { flexGrow: 1 } }>
							<Button icon={ shadowIcon } { ...toggleProps }>
								{ shadowObj.inset
									? __( 'Inner shadow' )
									: __( 'Drop shadow' ) }
							</Button>
						</FlexItem>
						{ canRemove && (
							<FlexItem>
								<Button
									icon={ reset }
									{ ...removeButtonProps }
								/>
							</FlexItem>
						) }
					</HStack>
				);
			} }
			renderContent={ () => (
				<DropdownContentWrapper paddingSize="none">
					<div className="edit-site-global-styles__shadow-editor__dropdown-content">
						<ShadowPopover
							shadowObj={ shadowObj }
							onChange={ onShadowChange }
						/>
					</div>
				</DropdownContentWrapper>
			) }
		/>
	);
}

function ShadowPopover( { shadowObj, onChange } ) {
	const __experimentalIsRenderedInSidebar = true;
	const enableAlpha = true;

	const onShadowChange = ( key, value ) => {
		const newShadow = {
			...shadowObj,
			[ key ]: value,
		};
		onChange( newShadow );
	};

	return (
		<div className="edit-site-global-styles__shadow-editor-panel">
			<VStack spacing={ 2 }>
				<Heading level={ 5 }>{ __( 'Shadow' ) }</Heading>
				<div className="edit-site-global-styles__shadow-editor-color-palette">
					<ColorPalette
						clearable={ false }
						enableAlpha={ enableAlpha }
						__experimentalIsRenderedInSidebar={
							__experimentalIsRenderedInSidebar
						}
						value={ shadowObj.color }
						onChange={ ( value ) =>
							onShadowChange( 'color', value )
						}
					/>
				</div>
				<ToggleGroupControl
					value={ shadowObj.inset ? 'inset' : 'outset' }
					isBlock
					onChange={ ( value ) =>
						onShadowChange( 'inset', value === 'inset' )
					}
					hideLabelFromVision
					__next40pxDefaultSize
				>
					<ToggleGroupControlOption
						value="outset"
						label={ __( 'Outset' ) }
					/>
					<ToggleGroupControlOption
						value="inset"
						label={ __( 'Inset' ) }
					/>
				</ToggleGroupControl>
				<Grid columns={ 2 } gap={ 4 }>
					<ShadowInputControl
						label={ __( 'X Position' ) }
						value={ shadowObj.x }
						hasNegativeRange
						onChange={ ( value ) => onShadowChange( 'x', value ) }
					/>
					<ShadowInputControl
						label={ __( 'Y Position' ) }
						value={ shadowObj.y }
						hasNegativeRange
						onChange={ ( value ) => onShadowChange( 'y', value ) }
					/>
					<ShadowInputControl
						label={ __( 'Blur' ) }
						value={ shadowObj.blur }
						onChange={ ( value ) =>
							onShadowChange( 'blur', value )
						}
					/>
					<ShadowInputControl
						label={ __( 'Spread' ) }
						value={ shadowObj.spread }
						hasNegativeRange
						onChange={ ( value ) =>
							onShadowChange( 'spread', value )
						}
					/>
				</Grid>
			</VStack>
		</div>
	);
}

function ShadowInputControl( { label, value, onChange, hasNegativeRange } ) {
	const [ isCustomInput, setIsCustomInput ] = useState( false );
	const [ parsedQuantity, parsedUnit ] =
		parseQuantityAndUnitFromRawValue( value );

	const sliderOnChange = ( next ) => {
		onChange(
			next !== undefined ? [ next, parsedUnit || 'px' ].join( '' ) : '0px'
		);
	};
	const onValueChange = ( next ) => {
		const isNumeric = next !== undefined && ! isNaN( parseFloat( next ) );
		const nextValue = isNumeric ? next : '0px';
		onChange( nextValue );
	};

	return (
		<VStack justify="flex-start">
			<HStack justify="space-between">
				<Subtitle>{ label }</Subtitle>
				<Button
					label={ __( 'Use custom size' ) }
					icon={ settings }
					onClick={ () => {
						setIsCustomInput( ! isCustomInput );
					} }
					isPressed={ isCustomInput }
					size="small"
				/>
			</HStack>
			{ isCustomInput ? (
				<UnitControl
					label={ label }
					hideLabelFromVision
					__next40pxDefaultSize
					value={ value }
					onChange={ onValueChange }
				/>
			) : (
				<RangeControl
					value={ parsedQuantity ?? 0 }
					onChange={ sliderOnChange }
					withInputField={ false }
					__next40pxDefaultSize
					__nextHasNoMarginBottom
					min={
						hasNegativeRange
							? -(
									CUSTOM_VALUE_SETTINGS[ parsedUnit ?? 'px' ]
										?.max ?? 10
							  )
							: 0
					}
					max={
						CUSTOM_VALUE_SETTINGS[ parsedUnit ?? 'px' ]?.max ?? 10
					}
					step={
						CUSTOM_VALUE_SETTINGS[ parsedUnit ?? 'px' ]?.step ?? 0.1
					}
				/>
			) }
		</VStack>
	);
}<|MERGE_RESOLUTION|>--- conflicted
+++ resolved
@@ -305,11 +305,7 @@
 						align="center"
 						className="edit-site-global-styles__shadows-panel__title"
 					>
-<<<<<<< HEAD
 						<Subtitle level={ 3 }>{ __( 'Shadows' ) }</Subtitle>
-=======
-						<Subtitle level={ 3 }>Shadows</Subtitle>
->>>>>>> 7de8444e
 					</Flex>
 					<FlexItem className="edit-site-global-styles__shadows-panel__options-container">
 						<Button
