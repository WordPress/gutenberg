--- conflicted
+++ resolved
@@ -11,14 +11,11 @@
  */
 import SidebarNavigationScreen from '../sidebar-navigation-screen';
 import { store as editSiteStore } from '../../store';
-<<<<<<< HEAD
-import { unlock } from '../../lock-unlock';
-=======
 import {
 	TEMPLATE_POST_TYPE,
 	TEMPLATE_PART_POST_TYPE,
 } from '../../utils/constants';
->>>>>>> d1c4d51b
+import { unlock } from '../../lock-unlock';
 
 const config = {
 	[ TEMPLATE_POST_TYPE ]: {
