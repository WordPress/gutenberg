--- conflicted
+++ resolved
@@ -62,17 +62,9 @@
 		postId: item.id,
 	} );
 	return (
-<<<<<<< HEAD
 		<Button className="edit-site-media-item__name" { ...linkProps }>
-			{ getMediaThumbnail( item ) }
+			{ getMediaItem( item ) }
 			<h4>{ item.title.rendered }</h4>
-=======
-		<Button { ...linkProps }>
-			<HStack justify="flex-start">
-				{ getMediaItem( item ) }
-				<h4>{ item.title.rendered }</h4>
-			</HStack>
->>>>>>> 4752cc78
 		</Button>
 	);
 }
@@ -224,63 +216,6 @@
 	image: __( 'Images' ),
 };
 
-<<<<<<< HEAD
-export function getMediaTypeFromMimeType( mimeType ) {
-	// @todo this needs to be abstracted and the
-	//  media types formalized somewhere.
-	if ( mimeType.startsWith( 'image/' ) ) {
-		return 'image';
-	}
-
-	if ( mimeType.startsWith( 'video/' ) ) {
-		return 'video';
-	}
-
-	if ( mimeType.startsWith( 'audio/' ) ) {
-		return 'audio';
-	}
-
-	return 'application';
-}
-
-// Getting headings, etc. based on `mediaType` query type.
-export function getMediaThumbnail( attachment ) {
-	if ( isBlobURL( attachment.url ) ) {
-		return (
-			<img
-				src={ attachment.url }
-				alt=""
-				className="edit-site-media-item__thumbnail"
-			/>
-		);
-	}
-
-	const mediaType = getMediaTypeFromMimeType( attachment.mime_type );
-
-	if ( 'image' === mediaType ) {
-		return (
-			<img
-				className="edit-site-media-item__thumbnail"
-				src={ attachment.media_details.sizes.thumbnail.source_url }
-				alt={ attachment.alt_text }
-			/>
-		);
-	}
-
-	if ( 'audio' === mediaType ) {
-		return <Icon icon={ audio } size={ 128 } />;
-	}
-
-	if ( 'video' === mediaType ) {
-		return <Icon icon={ video } size={ 128 } />;
-	}
-
-	// Everything else is a file.
-	return <Icon icon={ page } size={ 128 } />;
-}
-
-=======
->>>>>>> 4752cc78
 export default function PageMedia() {
 	const { mediaType } = getQueryArgs( window.location.href );
 	const { persistedAttachments, tags, locale, users } = useSelect(
@@ -406,13 +341,13 @@
 				</FormFileUpload>
 			}
 		>
-<<<<<<< HEAD
 			<Spacer padding={ 7 }>
 				<VStack spacing={ 6 }>
 					<HStack alignment="left" spacing={ 5 }>
 						<SearchControl
 							style={ { height: 40 } }
-							onChange={ () => {} }
+							value={ globalFilter }
+							onChange={ setGlobalFilter }
 							placeholder={ __( 'Search' ) }
 							__nextHasNoMarginBottom
 						/>
@@ -429,93 +364,28 @@
 										table.getColumn( 'tags' ).setFilterValue
 									}
 								/>
-								<FilterControl
-									label={ __( 'Author' ) }
-									value={ authorFilter }
-									options={ [
-										{
-											label: __( 'Saxon' ),
-											value: 'saxon',
-										},
-										{
-											label: __( 'Isabel' ),
-											value: 'isabel',
-										},
-										{
-											label: __( 'Ramon' ),
-											value: 'ramon',
-										},
-										{ label: __( 'Andy' ), value: 'andy' },
-										{
-											label: __( 'Kai' ),
-											value: 'kai',
-										},
-										{ label: __( 'Rob' ), value: 'rob' },
-									] }
-									multiple
-									onChange={ setAuthorFilter }
-								/>
+								{ users && (
+									<FilterControl
+										label={ __( 'Author' ) }
+										value={ table
+											.getColumn( 'author' )
+											.getFilterValue() }
+										options={
+											users.map( ( user ) => ( {
+												label: user.name,
+												value: user.id,
+											} ) ) ?? []
+										}
+										multiple
+										onChange={
+											table.getColumn( 'author' )
+												.setFilterValue
+										}
+									/>
+								) }
 							</HStack>
 						</FlexBlock>
 						<FlexItem>
-=======
-			<Spacer padding={ 3 }>
-				<VStack spacing={ 3 }>
-					<HStack justify="space-between">
-						<Heading level={ 2 }>
-							{ headingText[ mediaType ] }
-						</Heading>
-						<FormFileUpload
-							variant="primary"
-							multiple
-							onChange={ ( event ) =>
-								uploadFiles( event.target.files )
-							}
-						>
-							{ __( 'Upload new' ) }
-						</FormFileUpload>
-					</HStack>
-					<VStack>
-						<HStack justify="flex-start">
-							<SearchControl
-								style={ { height: 40 } }
-								value={ globalFilter }
-								onChange={ setGlobalFilter }
-								placeholder={ __( 'Search' ) }
-								__nextHasNoMarginBottom
-							/>
-							<FilterControl
-								label={ __( 'Tags' ) }
-								value={ table
-									.getColumn( 'tags' )
-									.getFilterValue() }
-								options={ tagOptions }
-								multiple
-								onChange={
-									table.getColumn( 'tags' ).setFilterValue
-								}
-							/>
-							{ users && (
-								<FilterControl
-									label={ __( 'Author' ) }
-									value={ table
-										.getColumn( 'author' )
-										.getFilterValue() }
-									options={
-										users.map( ( user ) => ( {
-											label: user.name,
-											value: user.id,
-										} ) ) ?? []
-									}
-									multiple
-									onChange={
-										table.getColumn( 'author' )
-											.setFilterValue
-									}
-								/>
-							) }
-							<Spacer />
->>>>>>> 4752cc78
 							<FilterControl
 								label={ __( 'Sort' ) }
 								value={ sortBy }
@@ -526,7 +396,6 @@
 								] }
 								onChange={ setSortBy }
 							/>
-<<<<<<< HEAD
 						</FlexItem>
 						<ToggleGroupControl
 							label={ __( 'Toggle view' ) }
@@ -548,47 +417,16 @@
 							/>
 						</ToggleGroupControl>
 					</HStack>
-					{ attachmentsOnPage && 'table' === currentView && (
+					{ attachments && 'table' === currentView && (
 						<Table table={ table } />
 					) }
-					{ attachmentsOnPage && 'grid' === currentView && (
-						<Grid items={ attachmentsOnPage } />
+					{ attachments && 'grid' === currentView && (
+						<Grid
+							items={ table
+								.getRowModel()
+								.rows.map( ( row ) => row.original ) }
+						/>
 					) }
-=======
-							<ToggleGroupControl
-								label={ __( 'Toggle view' ) }
-								hideLabelFromVision
-								value={ currentView }
-								__nextHasNoMarginBottom
-								size="__unstable-large"
-								onChange={ setCurrentView }
-							>
-								<ToggleGroupControlOptionIcon
-									value="table"
-									label={ __( 'Table' ) }
-									icon={ list }
-								/>
-								<ToggleGroupControlOptionIcon
-									value="grid"
-									label={ __( 'Grid' ) }
-									icon={ grid }
-								/>
-							</ToggleGroupControl>
-						</HStack>
-
-						{ attachments && 'table' === currentView && (
-							<Table table={ table } />
-						) }
-						{ attachments && 'grid' === currentView && (
-							<Grid
-								items={ table
-									.getRowModel()
-									.rows.map( ( row ) => row.original ) }
-							/>
-						) }
-					</VStack>
-
->>>>>>> 4752cc78
 					<HStack justify="flex-end">
 						{ table.getPageCount() > 1 && (
 							<Pagination
