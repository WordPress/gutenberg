/**
 * External dependencies
 */
import {
	useReactTable,
	createColumnHelper,
	getCoreRowModel,
	getFilteredRowModel,
	getSortedRowModel,
	getPaginationRowModel,
} from '@tanstack/react-table';

/**
 * WordPress dependencies
 */
import { __ } from '@wordpress/i18n';
import { useSelect, useDispatch } from '@wordpress/data';
import { store as coreStore, useEntityRecord } from '@wordpress/core-data';
import {
	SearchControl,
	__experimentalVStack as VStack,
	__experimentalToggleGroupControl as ToggleGroupControl,
	__experimentalToggleGroupControlOptionIcon as ToggleGroupControlOptionIcon,
	__experimentalHStack as HStack,
	__experimentalSpacer as Spacer,
	FormFileUpload,
	Button,
	FlexBlock,
	FlexItem,
} from '@wordpress/components';
import { useState, useMemo } from '@wordpress/element';
import { grid, list } from '@wordpress/icons';
import { store as blockEditorStore } from '@wordpress/block-editor';
import { uploadMedia } from '@wordpress/media-utils';
import { store as noticesStore } from '@wordpress/notices';
import { isBlobURL } from '@wordpress/blob';
import { privateApis as routerPrivateApis } from '@wordpress/router';

/**
 * Internal dependencies
 */
import Page from '../page';
import Table from '../table';
import Grid from './grid';
// @todo abstract for common usage.
import Pagination from '../page-patterns/pagination';
import FilterControl from './filter-control';
import { useLink } from '../routes/link';
<<<<<<< HEAD
import { unlock } from '../../lock-unlock';

const { useLocation } = unlock( routerPrivateApis );
=======
import { getMediaItem } from './get-media';
>>>>>>> 3ca8d609

/**
 * @typedef {Object} Attachment
 * @property {{raw: string, rendered: string}} title The name of the attachment.
 */

/** @type {import('@tanstack/react-table').ColumnHelper<Attachment>} */
const columnHelper = createColumnHelper();

function GridItemButton( { item } ) {
	const {
		params: { path },
	} = useLocation();

	const mediaType = path.split( '/media/' )[ 1 ];
	const linkProps = useLink( {
		postType: 'attachment',
		mediaType,
		postId: item.id,
	} );
	return (
		<Button className="edit-site-media-item__name" { ...linkProps }>
			{ getMediaItem( item ) }
			<h4>{ item.title.rendered }</h4>
		</Button>
	);
}

function TagsCellButton( { attachmentId, tagIds, tags } ) {
	const { saveEntityRecord } = useDispatch( coreStore );
	return (
		<FilterControl
			placeholder={ __( 'Select or create tags' ) }
			value={ tagIds }
			options={ tags.map( ( tag ) => ( {
				value: tag.id,
				label: tag.name,
			} ) ) }
			multiple
			hideClear
			onChange={ async ( newTagIds ) => {
				await saveEntityRecord( 'root', 'media', {
					id: attachmentId,
					attachment_tags: newTagIds,
				} );
			} }
			onCreate={ async ( input ) => {
				const { id: newTagId } = await saveEntityRecord(
					'taxonomy',
					'attachment_tag',
					{
						name: input,
					}
				);
				await saveEntityRecord( 'root', 'media', {
					id: attachmentId,
					attachment_tags: [ ...tagIds, newTagId ],
				} );
			} }
		>
			{ ( { onToggle } ) => (
				<Button onClick={ onToggle }>
					<HStack>
						{ tagIds.map( ( tagId ) => (
							<span
								key={ tagId }
								style={ {
									background: '#ddd',
									padding: '0.1em 0.5em',
								} }
							>
								{
									tags.find( ( tag ) => tag.id === tagId )
										?.name
								}
							</span>
						) ) }
					</HStack>
				</Button>
			) }
		</FilterControl>
	);
}

const columns = [
	// columnHelper.display( {
	// 	id: 'select',
	// 	header: ( { table } ) => (
	// 		<CheckboxControl
	// 			checked={ table.getIsAllPageRowsSelected() }
	// 			onChange={ ( value ) =>
	// 				table.toggleAllPageRowsSelected( !! value )
	// 			}
	// 			aria-label={ __( 'Select all' ) }
	// 		/>
	// 	),
	// 	cell: ( { row } ) => (
	// 		<CheckboxControl
	// 			checked={ row.getIsSelected() }
	// 			onChange={ ( value ) => row.toggleSelected( !! value ) }
	// 			aria-label={ __( 'Select row' ) }
	// 		/>
	// 	),
	// 	enableSorting: false,
	// 	enableHiding: false,
	// } ),
	columnHelper.accessor( ( row ) => row.title?.rendered, {
		id: 'title',
		header: () => __( 'Title' ),
		cell: ( info ) =>
			isBlobURL( info.row.original.url ) ? (
				getMediaItem( info.row.original )
			) : (
				<GridItemButton item={ info.row.original } />
			),
		sortingFn: 'alphanumeric',
	} ),
	columnHelper.accessor( 'attachment_tags', {
		id: 'tags',
		header: () => __( 'Tags' ),
		cell: ( info ) => (
			<TagsCellButton
				attachmentId={ info.row.original.id }
				tagIds={ info.getValue() }
				tags={ info.table.options.meta.tags }
			/>
		),
		filterFn: 'arrIncludesAll',
	} ),
	columnHelper.accessor( 'post', {
		header: () => __( 'Attached to' ),
		cell: function AttachedToCell( info ) {
			const { record } = useEntityRecord(
				'postType',
				'post',
				info.getValue()
			);
			const postTitle = record?.title?.rendered;
			return postTitle ? <span>{ postTitle }</span> : null;
		},
		sortingFn: 'alphanumeric',
	} ),
	columnHelper.accessor( 'author', {
		header: () => __( 'Author' ),
		cell: ( info ) => {
			const users = info.table.options.meta.users;
			if ( ! users ) return null;
			return users.find( ( user ) => user.id === info.getValue() )?.name;
		},
		sortingFn: 'alphanumeric',
	} ),
	columnHelper.accessor( 'date_gmt', {
		header: () => __( 'Date' ),
		cell: ( info ) =>
			info.getValue() && (
				<time dateTime={ info.getValue() }>
					{ info.table.options.meta.dateFormatter.format(
						new Date( info.getValue() )
					) }
				</time>
			),
		sortingFn: 'datetime',
	} ),
];

const EMPTY_ARRAY = [];

const headingText = {
	media: __( 'Media' ),
	document: __( 'Documents' ),
	audio: __( 'Audio' ),
	video: __( 'Videos' ),
	image: __( 'Images' ),
};

<<<<<<< HEAD
export function getMediaTypeFromMimeType( mimeType ) {
	// @todo this needs to be abstracted and the
	//  media types formalized somewhere.
	if ( mimeType.startsWith( 'image/' ) ) {
		return 'image';
	}

	if ( mimeType.startsWith( 'video/' ) ) {
		return 'video';
	}

	if ( mimeType.startsWith( 'audio/' ) ) {
		return 'audio';
	}

	if ( mimeType.startsWith( 'application/' ) ) {
		return 'application';
	}
}

// Getting headings, etc. based on `mediaType` query type.
export function getMediaThumbnail( attachment ) {
	if ( isBlobURL( attachment.url ) ) {
		return (
			<img
				height={ 100 }
				width={ 100 }
				style={ { borderRadius: '8px', flexShrink: 0 } }
				src={ attachment.url }
				alt=""
			/>
		);
	}

	const mediaType = getMediaTypeFromMimeType( attachment.mime_type );

	if ( 'image' === mediaType ) {
		return (
			<img
				height={ 100 }
				width={ 100 }
				style={ { borderRadius: '8px', flexShrink: 0 } }
				src={ attachment.media_details.sizes.thumbnail.source_url }
				alt={ attachment.alt_text }
			/>
		);
	}

	if ( 'audio' === mediaType ) {
		return <Icon icon={ audio } size={ 128 } />;
	}

	if ( 'video' === mediaType ) {
		return <Icon icon={ video } size={ 128 } />;
	}

	// Everything else is a file.
	return <Icon icon={ page } size={ 128 } />;
}

export default function PageMedia() {
	const {
		params: { path },
	} = useLocation();

	const mediaType = path.split( '/media/' )[ 1 ];
	const { persistedAttachments, tags, locale } = useSelect(
=======
export default function PageMedia() {
	const { mediaType } = getQueryArgs( window.location.href );
	const { persistedAttachments, tags, locale, users } = useSelect(
>>>>>>> 3ca8d609
		( select ) => {
			const _mediaType = mediaType === 'all' ? undefined : mediaType;
			const _attachments = select( coreStore ).getMediaItems( {
				per_page: -1,
				orderby: 'date',
				order: 'desc',
				// @todo `application` and `text` are valid media types,
				// but we should maybe combine them into `documents`.
				media_type: _mediaType,
			} );
			const _tags = select( coreStore ).getEntityRecords(
				'taxonomy',
				'attachment_tag',
				{ per_page: -1 }
			);
			const settings = select( blockEditorStore ).getSettings();
			return {
				persistedAttachments: _attachments || EMPTY_ARRAY,
				tags: _tags || EMPTY_ARRAY,
				locale: settings.locale,
				users: select( coreStore ).getUsers(),
			};
		},
		[ mediaType ]
	);
	const [ transientAttachments, setTransientAttachments ] = useState( [] );
	const attachments = useMemo(
		() => [ ...transientAttachments, ...persistedAttachments ],
		[ persistedAttachments, transientAttachments ]
	);

	const dateFormatter = useMemo(
		() =>
			new Intl.DateTimeFormat( locale || 'en-US', {
				year: 'numeric',
				month: 'long',
				day: 'numeric',
			} ),
		[ locale ]
	);
	const [ globalFilter, setGlobalFilter ] = useState( '' );

	const table = useReactTable( {
		data: attachments,
		columns,
		getRowId: ( row ) => row.id,
		getCoreRowModel: getCoreRowModel(),
		getFilteredRowModel: getFilteredRowModel(),
		getSortedRowModel: getSortedRowModel(),
		getPaginationRowModel: getPaginationRowModel(),
		initialState: {
			pagination: {
				pageSize: 20,
			},
		},
		state: {
			globalFilter,
		},
		meta: {
			tags,
			dateFormatter,
			users,
		},
		enableMultiRowSelection: false,
		enableSorting: true,
		enableHiding: true,
		enableFilters: true,
	} );
	window.table = table;

	const [ sortBy, setSortBy ] = useState( [ 'name' ] );
	const [ currentView, setCurrentView ] = useState( 'table' );
	const tagOptions = useMemo(
		() =>
			tags.map( ( tag ) => ( {
				label: tag.name,
				value: tag.id,
			} ) ),
		[ tags ]
	);

	const { receiveEntityRecords } = useDispatch( coreStore );
	const { createErrorNotice } = useDispatch( noticesStore );

	const uploadFiles = async ( files ) => {
		await uploadMedia( {
			filesList: files,
			onFileChange: ( newFiles ) => {
				const newTransientAttachments = newFiles.filter( ( file ) =>
					isBlobURL( file.url )
				);
				setTransientAttachments( newTransientAttachments );
				const newMediaItems = newFiles.filter( ( file ) => !! file.id );
				if ( newMediaItems.length ) {
					receiveEntityRecords(
						'root',
						'media',
						newMediaItems,
						undefined,
						true
					);
				}
			},
			onError: ( error ) => {
				createErrorNotice( error.message, { type: 'snackbar' } );
			},
		} );
	};

	return (
		<Page
			className="edit-site-media"
			title={ headingText[ mediaType ] || __( 'Media' ) }
			actions={
				<FormFileUpload
					variant="primary"
					multiple
					onChange={ ( event ) => uploadFiles( event.target.files ) }
				>
					{ __( 'Upload new' ) }
				</FormFileUpload>
			}
		>
			<Spacer padding={ 7 }>
				<VStack spacing={ 6 }>
					<HStack alignment="left" spacing={ 5 }>
						<SearchControl
							style={ { height: 40 } }
							value={ globalFilter }
							onChange={ setGlobalFilter }
							placeholder={ __( 'Search' ) }
							__nextHasNoMarginBottom
						/>
						<FlexBlock>
							<HStack alignment="left" spacing={ 3 }>
								<FilterControl
									label={ __( 'Tags' ) }
									value={ table
										.getColumn( 'tags' )
										.getFilterValue() }
									options={ tagOptions }
									multiple
									onChange={
										table.getColumn( 'tags' ).setFilterValue
									}
								/>
								{ users && (
									<FilterControl
										label={ __( 'Author' ) }
										value={ table
											.getColumn( 'author' )
											.getFilterValue() }
										options={
											users.map( ( user ) => ( {
												label: user.name,
												value: user.id,
											} ) ) ?? []
										}
										multiple
										onChange={
											table.getColumn( 'author' )
												.setFilterValue
										}
									/>
								) }
							</HStack>
						</FlexBlock>
						<FlexItem>
							<FilterControl
								label={ __( 'Sort' ) }
								value={ sortBy }
								options={ [
									{ label: __( 'Name' ), value: 'name' },
									{ label: __( 'Date' ), value: 'date' },
									{ label: __( 'Author' ), value: 'author' },
								] }
								onChange={ setSortBy }
							/>
						</FlexItem>
						<ToggleGroupControl
							label={ __( 'Toggle view' ) }
							hideLabelFromVision
							value={ currentView }
							__nextHasNoMarginBottom
							size="__unstable-large"
							onChange={ setCurrentView }
						>
							<ToggleGroupControlOptionIcon
								value="table"
								label={ __( 'Table' ) }
								icon={ list }
							/>
							<ToggleGroupControlOptionIcon
								value="grid"
								label={ __( 'Grid' ) }
								icon={ grid }
							/>
						</ToggleGroupControl>
					</HStack>
					{ attachments && 'table' === currentView && (
						<Table table={ table } />
					) }
					{ attachments && 'grid' === currentView && (
						<Grid
							items={ table
								.getRowModel()
								.rows.map( ( row ) => row.original ) }
						/>
					) }
					<HStack justify="flex-end">
						{ table.getPageCount() > 1 && (
							<Pagination
								className={ 'edit-site-media__pagination' }
								currentPage={
									table.getState().pagination.pageIndex + 1
								}
								numPages={ table.getPageCount() }
								changePage={ ( page ) =>
									table.setPageIndex( page - 1 )
								}
								totalItems={
									table.getFilteredRowModel().rows.length
								}
							/>
						) }
					</HStack>
				</VStack>
			</Spacer>
		</Page>
	);
}<|MERGE_RESOLUTION|>--- conflicted
+++ resolved
@@ -46,13 +46,10 @@
 import Pagination from '../page-patterns/pagination';
 import FilterControl from './filter-control';
 import { useLink } from '../routes/link';
-<<<<<<< HEAD
+import { getMediaItem } from './get-media';
 import { unlock } from '../../lock-unlock';
 
 const { useLocation } = unlock( routerPrivateApis );
-=======
-import { getMediaItem } from './get-media';
->>>>>>> 3ca8d609
 
 /**
  * @typedef {Object} Attachment
@@ -228,79 +225,13 @@
 	image: __( 'Images' ),
 };
 
-<<<<<<< HEAD
-export function getMediaTypeFromMimeType( mimeType ) {
-	// @todo this needs to be abstracted and the
-	//  media types formalized somewhere.
-	if ( mimeType.startsWith( 'image/' ) ) {
-		return 'image';
-	}
-
-	if ( mimeType.startsWith( 'video/' ) ) {
-		return 'video';
-	}
-
-	if ( mimeType.startsWith( 'audio/' ) ) {
-		return 'audio';
-	}
-
-	if ( mimeType.startsWith( 'application/' ) ) {
-		return 'application';
-	}
-}
-
-// Getting headings, etc. based on `mediaType` query type.
-export function getMediaThumbnail( attachment ) {
-	if ( isBlobURL( attachment.url ) ) {
-		return (
-			<img
-				height={ 100 }
-				width={ 100 }
-				style={ { borderRadius: '8px', flexShrink: 0 } }
-				src={ attachment.url }
-				alt=""
-			/>
-		);
-	}
-
-	const mediaType = getMediaTypeFromMimeType( attachment.mime_type );
-
-	if ( 'image' === mediaType ) {
-		return (
-			<img
-				height={ 100 }
-				width={ 100 }
-				style={ { borderRadius: '8px', flexShrink: 0 } }
-				src={ attachment.media_details.sizes.thumbnail.source_url }
-				alt={ attachment.alt_text }
-			/>
-		);
-	}
-
-	if ( 'audio' === mediaType ) {
-		return <Icon icon={ audio } size={ 128 } />;
-	}
-
-	if ( 'video' === mediaType ) {
-		return <Icon icon={ video } size={ 128 } />;
-	}
-
-	// Everything else is a file.
-	return <Icon icon={ page } size={ 128 } />;
-}
-
 export default function PageMedia() {
 	const {
 		params: { path },
 	} = useLocation();
 
 	const mediaType = path.split( '/media/' )[ 1 ];
-	const { persistedAttachments, tags, locale } = useSelect(
-=======
-export default function PageMedia() {
-	const { mediaType } = getQueryArgs( window.location.href );
 	const { persistedAttachments, tags, locale, users } = useSelect(
->>>>>>> 3ca8d609
 		( select ) => {
 			const _mediaType = mediaType === 'all' ? undefined : mediaType;
 			const _attachments = select( coreStore ).getMediaItems( {
