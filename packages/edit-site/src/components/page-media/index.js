/**
 * External dependencies
 */
import {
	useReactTable,
	createColumnHelper,
	getCoreRowModel,
	getFilteredRowModel,
	getSortedRowModel,
} from '@tanstack/react-table';
/**
 * WordPress dependencies
 */
import { __ } from '@wordpress/i18n';
import { useSelect } from '@wordpress/data';
import { store as coreStore, useEntityRecord } from '@wordpress/core-data';
import { getQueryArgs } from '@wordpress/url';
import {
	Button,
	SearchControl,
	CheckboxControl,
	__experimentalVStack as VStack,
	__experimentalToggleGroupControl as ToggleGroupControl,
	__experimentalToggleGroupControlOptionIcon as ToggleGroupControlOptionIcon,
	__experimentalHeading as Heading,
	__experimentalHStack as HStack,
	__experimentalSpacer as Spacer,
	Icon,
} from '@wordpress/components';
import { useState, useMemo } from '@wordpress/element';
import { grid, list, video, audio, page } from '@wordpress/icons';
import { store as blockEditorStore } from '@wordpress/block-editor';

/**
 * Internal dependencies
 */
import Page from '../page';
import Table from '../table';
import Grid from './grid';
// @todo abstract for common usage.
import Pagination from '../page-patterns/pagination';
import FilterControl from './filter-control';
import { useLink } from '../routes/link';

/**
 * @typedef {Object} Attachment
 * @property {{raw: string, rendered: string}} title The name of the attachment.
 */

/** @type {import('@tanstack/react-table').ColumnHelper<Attachment>} */
const columnHelper = createColumnHelper();

function GridItemButton( { item } ) {
	const linkProps = useLink( {
		postType: item.type,
		postId: item.id,
	} );
	return (
		<Button { ...linkProps }>
			<HStack justify="flex-start">
				{ getMediaThumbnail( item ) }
				<h4>{ item.title.rendered }</h4>
			</HStack>
		</Button>
	);
}

const columns = [
	columnHelper.display( {
		id: 'select',
		header: ( { table } ) => (
			<CheckboxControl
				checked={ table.getIsAllPageRowsSelected() }
				onChange={ ( value ) =>
					table.toggleAllPageRowsSelected( !! value )
				}
				aria-label={ __( 'Select all' ) }
			/>
		),
		cell: ( { row } ) => (
			<CheckboxControl
				checked={ row.getIsSelected() }
				onChange={ ( value ) => row.toggleSelected( !! value ) }
				aria-label={ __( 'Select row' ) }
			/>
		),
		enableSorting: false,
		enableHiding: false,
	} ),
	columnHelper.accessor( ( row ) => row.title.rendered, {
		id: 'title',
<<<<<<< HEAD
		header: () => __( 'Title' ),
		cell: ( info ) => <GridItemButton item={ info.row.original } />,
=======
		header: __( 'Title' ),
		cell: ( info ) => (
			<HStack justify="flex-start">
				{ getMediaThumbnail( info.row.original ) }
				<h4>{ info.getValue() }</h4>
			</HStack>
		),
		sortingFn: 'alphanumeric',
>>>>>>> 8e0ce1ba
	} ),
	columnHelper.accessor( 'attachment_tags', {
		id: 'tags',
		header: () => __( 'Tags' ),
		cell: ( info ) => (
			<HStack>
				{ info.getValue().map( ( tagId ) => (
					<span
						key={ tagId }
						style={ { background: '#ddd', padding: '0.1em 0.5em' } }
					>
						{
							info.table.options.meta.tags.find(
								( tag ) => tag.id === tagId
							)?.name
						}
					</span>
				) ) }
			</HStack>
		),
		filterFn: 'arrIncludesAll',
	} ),
	columnHelper.accessor( 'post', {
		header: () => __( 'Attached to' ),
		cell: function AttachedToCell( info ) {
			const { record } = useEntityRecord(
				'postType',
				'post',
				info.getValue()
			);
			const postTitle = record?.title?.rendered;
			return postTitle ? <span>{ postTitle }</span> : null;
		},
		sortingFn: 'alphanumeric',
	} ),
	columnHelper.accessor( 'date_gmt', {
		header: () => __( 'Date' ),
		cell: ( info ) => (
			<time dateTime={ info.getValue() }>
				{ info.table.options.meta.dateFormatter.format(
					new Date( info.getValue() )
				) }
			</time>
		),
		sortingFn: 'datetime',
	} ),
];

const EMPTY_ARRAY = [];
const PAGE_SIZE = 20;

const headingText = {
	media: __( 'Media' ),
	document: __( 'Documents' ),
	audio: __( 'Audio' ),
	video: __( 'Videos' ),
	image: __( 'Images' ),
};

// Getting headings, etc. based on `mediaType` query type.
export function getMediaThumbnail( attachment ) {
	if ( 'image' === attachment?.media_type ) {
		return (
			<img
				height={ 100 }
				width={ 100 }
				style={ { borderRadius: '8px', flexShrink: 0 } }
				src={ attachment.media_details.sizes.thumbnail.source_url }
				alt={ attachment.alt_text }
			/>
		);
	}

	if ( attachment?.mime_type.startsWith( 'audio' ) ) {
		return <Icon icon={ audio } size={ 128 } />;
	}

	if ( attachment?.mime_type.startsWith( 'video' ) ) {
		return <Icon icon={ video } size={ 128 } />;
	}

	// Everything else is a file.
	return <Icon icon={ page } size={ 128 } />;
}

export default function PageMedia() {
	const { mediaType } = getQueryArgs( window.location.href );
	const { attachments, tags, locale } = useSelect(
		( select ) => {
			const _attachments = select( coreStore ).getMediaItems( {
				per_page: -1,
				orderby: 'date',
				order: 'desc',
				// @todo `application` and `text` are valid media types,
				// but we should maybe combine them into `documents`.
				media_type: mediaType,
			} );
			const _tags = select( coreStore ).getEntityRecords(
				'taxonomy',
				'attachment_tag',
				{ per_page: -1 }
			);
			const settings = select( blockEditorStore ).getSettings();
			return {
				attachments: _attachments || EMPTY_ARRAY,
				tags: _tags || EMPTY_ARRAY,
				locale: settings.locale,
			};
		},
		[ mediaType ]
	);
	const totalItems = attachments.length;
	const numPages = Math.ceil( attachments.length / PAGE_SIZE );
	const [ currentPage, setCurrentPage ] = useState( 1 );
	const pageIndex = currentPage - 1;

	const attachmentsOnPage = useMemo( () => {
		return attachments.slice(
			pageIndex * PAGE_SIZE,
			pageIndex * PAGE_SIZE + PAGE_SIZE
		);
	}, [ pageIndex, attachments ] );

	const changePage = ( newPage ) => {
		// @todo Not working yet, we don't have a scroll container.
		// const scrollContainer = document.querySelector( '.edit-site-media' );
		// scrollContainer?.scrollTo( 0, 0 );

		setCurrentPage( newPage );
	};

	const dateFormatter = useMemo(
		() =>
			new Intl.DateTimeFormat( locale || 'en-US', {
				year: 'numeric',
				month: 'long',
				day: 'numeric',
			} ),
		[ locale ]
	);

	const table = useReactTable( {
		data: attachmentsOnPage,
		columns,
		getCoreRowModel: getCoreRowModel(),
		getFilteredRowModel: getFilteredRowModel(),
		getSortedRowModel: getSortedRowModel(),
		meta: {
			tags,
			dateFormatter,
		},
		enableMultiRowSelection: true,
		enableSorting: true,
		enableHiding: true,
		enableFilters: true,
	} );
	window.table = table;

	const [ authorFilter, setAuthorFilter ] = useState( [] );
	const [ sortBy, setSortBy ] = useState( [ 'name' ] );
	const [ currentView, setCurrentView ] = useState( 'table' );
	const tagOptions = useMemo(
		() =>
			tags.map( ( tag ) => ( {
				label: tag.name,
				value: tag.id,
			} ) ),
		[ tags ]
	);

	return (
		<Page
			className="edit-site-media"
			title={ __( 'Media' ) }
			hideTitleFromUI
		>
			<Spacer padding={ 3 }>
				<VStack spacing={ 3 }>
					<HStack justify="space-between">
						<Heading level={ 2 }>
							{ headingText[ mediaType ] }
						</Heading>
						<Button variant="primary">
							{ __( 'Upload new' ) }
						</Button>
					</HStack>
					<VStack>
						<HStack justify="flex-start">
							<SearchControl
								style={ { height: 40 } }
								onChange={ () => {} }
								placeholder={ __( 'Search' ) }
								__nextHasNoMarginBottom
							/>
							<FilterControl
								label={ __( 'Tags' ) }
								value={ table
									.getColumn( 'tags' )
									.getFilterValue() }
								options={ tagOptions }
								multiple
								onChange={
									table.getColumn( 'tags' ).setFilterValue
								}
							/>
							<FilterControl
								label={ __( 'Author' ) }
								value={ authorFilter }
								options={ [
									{ label: __( 'Saxon' ), value: 'saxon' },
									{ label: __( 'Isabel' ), value: 'isabel' },
									{ label: __( 'Ramon' ), value: 'ramon' },
									{ label: __( 'Andy' ), value: 'andy' },
									{
										label: __( 'Kai' ),
										value: 'kai',
									},
									{ label: __( 'Rob' ), value: 'rob' },
								] }
								multiple
								onChange={ setAuthorFilter }
							/>
							<Spacer />
							<FilterControl
								label={ __( 'Sort' ) }
								value={ sortBy }
								options={ [
									{ label: __( 'Name' ), value: 'name' },
									{ label: __( 'Date' ), value: 'date' },
									{ label: __( 'Author' ), value: 'author' },
								] }
								onChange={ setSortBy }
							/>
							<ToggleGroupControl
								label={ __( 'Toggle view' ) }
								hideLabelFromVision
								value={ currentView }
								__nextHasNoMarginBottom
								size="__unstable-large"
								onChange={ setCurrentView }
							>
								<ToggleGroupControlOptionIcon
									value="table"
									label={ __( 'Table' ) }
									icon={ list }
								/>
								<ToggleGroupControlOptionIcon
									value="grid"
									label={ __( 'Grid' ) }
									icon={ grid }
								/>
							</ToggleGroupControl>
						</HStack>

						{ attachmentsOnPage && 'table' === currentView && (
							<Table table={ table } />
						) }
						{ attachmentsOnPage && 'grid' === currentView && (
							<Grid items={ attachmentsOnPage } />
						) }
					</VStack>

					<HStack justify="flex-end">
						{ numPages > 1 && (
							<Pagination
								currentPage={ currentPage }
								numPages={ numPages }
								changePage={ changePage }
								totalItems={ totalItems }
							/>
						) }
					</HStack>
				</VStack>
			</Spacer>
		</Page>
	);
}<|MERGE_RESOLUTION|>--- conflicted
+++ resolved
@@ -89,19 +89,8 @@
 	} ),
 	columnHelper.accessor( ( row ) => row.title.rendered, {
 		id: 'title',
-<<<<<<< HEAD
 		header: () => __( 'Title' ),
 		cell: ( info ) => <GridItemButton item={ info.row.original } />,
-=======
-		header: __( 'Title' ),
-		cell: ( info ) => (
-			<HStack justify="flex-start">
-				{ getMediaThumbnail( info.row.original ) }
-				<h4>{ info.getValue() }</h4>
-			</HStack>
-		),
-		sortingFn: 'alphanumeric',
->>>>>>> 8e0ce1ba
 	} ),
 	columnHelper.accessor( 'attachment_tags', {
 		id: 'tags',
