/**
 * WordPress dependencies
 */
import {
	createContext,
	useContext,
	useState,
	useMemo,
} from '@wordpress/element';
import { useSelect } from '@wordpress/data';
import {
	SlotFillProvider,
	__experimentalSlotFillProvider as SlotFillProvider2,
	DropZoneProvider,
	Popover,
	FocusReturnProvider,
} from '@wordpress/components';
import { EntityProvider } from '@wordpress/core-data';
import { __experimentalEditorSkeleton as EditorSkeleton } from '@wordpress/block-editor';
import { useViewportMatch } from '@wordpress/compose';

/**
 * Internal dependencies
 */
import Notices from '../notices';
import Header from '../header';
import Sidebar from '../sidebar';
import BlockEditor from '../block-editor';

const Context = createContext();
export function useEditorContext() {
	return useContext( Context );
}

function Editor( { settings: _settings } ) {
	const isMobile = useViewportMatch( 'medium', '<' );
	const [ settings, setSettings ] = useState( _settings );
	const template = useSelect(
		( select ) =>
			select( 'core' ).getEntityRecord(
				'postType',
				settings.templateType,
				settings.templateId
			),
		[ settings.templateType, settings.templateId ]
	);
	const context = useMemo( () => ( { settings, setSettings } ), [
		settings,
		setSettings,
	] );
	return template ? (
		<SlotFillProvider>
<<<<<<< HEAD
			<SlotFillProvider2>
				<DropZoneProvider>
					<EntityProvider
						kind="postType"
						type="wp_template"
						id={ settings.templateId }
					>
						<Notices />
						<Header />
						<Sidebar />
						<BlockEditor settings={ settings } />
						<Popover.Slot />
					</EntityProvider>
				</DropZoneProvider>
			</SlotFillProvider2>
=======
			<DropZoneProvider>
				<EntityProvider kind="root" type="site">
					<EntityProvider
						kind="postType"
						type={ settings.templateType }
						id={ settings.templateId }
					>
						<Context.Provider value={ context }>
							<FocusReturnProvider>
								<EditorSkeleton
									sidebar={ ! isMobile && <Sidebar /> }
									header={ <Header /> }
									content={
										<>
											<Notices />
											<Popover.Slot name="block-toolbar" />
											<BlockEditor />
										</>
									}
								/>
								<Popover.Slot />
							</FocusReturnProvider>
						</Context.Provider>
					</EntityProvider>
				</EntityProvider>
			</DropZoneProvider>
>>>>>>> 4dd6a8c0
		</SlotFillProvider>
	) : null;
}
export default Editor;<|MERGE_RESOLUTION|>--- conflicted
+++ resolved
@@ -10,7 +10,6 @@
 import { useSelect } from '@wordpress/data';
 import {
 	SlotFillProvider,
-	__experimentalSlotFillProvider as SlotFillProvider2,
 	DropZoneProvider,
 	Popover,
 	FocusReturnProvider,
@@ -50,23 +49,6 @@
 	] );
 	return template ? (
 		<SlotFillProvider>
-<<<<<<< HEAD
-			<SlotFillProvider2>
-				<DropZoneProvider>
-					<EntityProvider
-						kind="postType"
-						type="wp_template"
-						id={ settings.templateId }
-					>
-						<Notices />
-						<Header />
-						<Sidebar />
-						<BlockEditor settings={ settings } />
-						<Popover.Slot />
-					</EntityProvider>
-				</DropZoneProvider>
-			</SlotFillProvider2>
-=======
 			<DropZoneProvider>
 				<EntityProvider kind="root" type="site">
 					<EntityProvider
@@ -93,7 +75,6 @@
 					</EntityProvider>
 				</EntityProvider>
 			</DropZoneProvider>
->>>>>>> 4dd6a8c0
 		</SlotFillProvider>
 	) : null;
 }
