--- conflicted
+++ resolved
@@ -1,11 +1,7 @@
 /**
  * WordPress dependencies
  */
-<<<<<<< HEAD
 import { createSlotFill } from '@wordpress/components';
-=======
-import { createSlotFill, PanelBody, PanelRow } from '@wordpress/components';
->>>>>>> b0d2da03
 import { isRTL, __ } from '@wordpress/i18n';
 import { drawerLeft, drawerRight } from '@wordpress/icons';
 import { useEffect } from '@wordpress/element';
@@ -20,13 +16,8 @@
 import GlobalStylesSidebar from './global-styles-sidebar';
 import { STORE_NAME } from '../../store/constants';
 import SettingsHeader from './settings-header';
-<<<<<<< HEAD
 import TemplatePanel from './template-panel';
-=======
-import LastRevision from './template-revisions';
-import TemplateCard from './template-card';
 import PluginTemplateSettingPanel from '../plugin-template-setting-panel';
->>>>>>> b0d2da03
 import { SIDEBAR_BLOCK, SIDEBAR_TEMPLATE } from './constants';
 import { store as editSiteStore } from '../../store';
 import PagePanels from './page-panels';
@@ -90,29 +81,16 @@
 				header={ <SettingsHeader sidebarName={ sidebarName } /> }
 				headerClassName="edit-site-sidebar-edit-mode__panel-tabs"
 			>
-<<<<<<< HEAD
-				{ sidebarName === SIDEBAR_TEMPLATE &&
-					( hasPageContentLock ? (
-						<PagePanels />
-					) : (
-						<TemplatePanel />
-					) ) }
-=======
 				{ sidebarName === SIDEBAR_TEMPLATE && (
 					<>
-						<PanelBody>
-							<TemplateCard />
-							<PanelRow
-								header={ __( 'Editing history' ) }
-								className="edit-site-template-revisions"
-							>
-								<LastRevision />
-							</PanelRow>
-						</PanelBody>
+						{ hasPageContentLock ? (
+							<PagePanels />
+						) : (
+							<TemplatePanel />
+						) }
 						<PluginTemplateSettingPanel.Slot />
 					</>
 				) }
->>>>>>> b0d2da03
 				{ sidebarName === SIDEBAR_BLOCK && (
 					<InspectorSlot bubblesVirtually />
 				) }
