--- conflicted
+++ resolved
@@ -15,13 +15,8 @@
 import { __ } from '@wordpress/i18n';
 import { store as coreStore } from '@wordpress/core-data';
 import { decodeEntities } from '@wordpress/html-entities';
-<<<<<<< HEAD
 import { memo, forwardRef } from '@wordpress/element';
 import { menu } from '@wordpress/icons';
-=======
-import { memo, forwardRef, useContext } from '@wordpress/element';
-import { search } from '@wordpress/icons';
->>>>>>> 70d20202
 import { store as commandsStore } from '@wordpress/commands';
 import { displayShortcut } from '@wordpress/keycodes';
 import { filterURLForDisplay } from '@wordpress/url';
@@ -106,7 +101,7 @@
 						>
 							<Button
 								className="edit-site-site-hub_toggle-command-center"
-								icon={ menu }
+								icon={ search }
 								onClick={ () => openCommandCenter() }
 								label={ __( 'Open command palette' ) }
 								shortcut={ displayShortcut.primary( 'k' ) }
@@ -188,7 +183,7 @@
 						>
 							<Button
 								className="edit-site-site-hub_toggle-command-center"
-								icon={ search }
+								icon={ menu }
 								onClick={ () => openCommandCenter() }
 								label={ __( 'Open command palette' ) }
 								shortcut={ displayShortcut.primary( 'k' ) }
