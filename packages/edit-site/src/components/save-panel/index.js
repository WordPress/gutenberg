/**
 * External dependencies
 */
import classnames from 'classnames';

/**
 * WordPress dependencies
 */
import { Button, Modal } from '@wordpress/components';
import {
	EntitiesSavedStates,
	useEntitiesSavedStatesIsDirty,
	privateApis,
} from '@wordpress/editor';
import { useDispatch, useSelect } from '@wordpress/data';
import { __, sprintf } from '@wordpress/i18n';
import { NavigableRegion } from '@wordpress/interface';
import { store as coreStore } from '@wordpress/core-data';

/**
 * Internal dependencies
 */
import { store as editSiteStore } from '../../store';
import { unlock } from '../../lock-unlock';
import { useActivateTheme } from '../../utils/use-activate-theme';
import { useActualCurrentTheme } from '../../utils/use-actual-current-theme';
import { isPreviewingTheme } from '../../utils/is-previewing-theme';

const { EntitiesSavedStatesExtensible } = unlock( privateApis );

const EntitiesSavedStatesForPreview = ( { onClose } ) => {
	const isDirtyProps = useEntitiesSavedStatesIsDirty();
	let activateSaveLabel;
	if ( isDirtyProps.isDirty ) {
		activateSaveLabel = __( 'Activate & Save' );
	} else {
		activateSaveLabel = __( 'Activate' );
	}

	const currentTheme = useActualCurrentTheme();

	const previewingTheme = useSelect(
		( select ) => select( coreStore ).getCurrentTheme(),
		[]
	);

	const additionalPrompt = (
		<p>
			{ sprintf(
				/* translators: %1$s: The name of active theme, %2$s: The name of theme to be activated. */
				__(
					'Saving your changes will change your active theme from %1$s to %2$s.'
				),
				currentTheme?.name?.rendered ?? '...',
				previewingTheme?.name?.rendered ?? '...'
			) }
		</p>
	);

	const activateTheme = useActivateTheme();
	const onSave = async ( values ) => {
		await activateTheme();
		return values;
	};

	return (
		<EntitiesSavedStatesExtensible
			{ ...{
				...isDirtyProps,
				additionalPrompt,
				close: onClose,
				onSave,
				saveEnabled: true,
				saveLabel: activateSaveLabel,
			} }
		/>
	);
};

const _EntitiesSavedStates = ( { onClose } ) => {
	if ( isPreviewingTheme() ) {
		return <EntitiesSavedStatesForPreview onClose={ onClose } />;
	}
	return <EntitiesSavedStates close={ onClose } />;
};

export default function SavePanel() {
	const { isSaveViewOpen, canvasMode, isDirty, isSaving } = useSelect(
		( select ) => {
			const {
				__experimentalGetDirtyEntityRecords,
				isSavingEntityRecord,
				isResolving,
			} = select( coreStore );
			const dirtyEntityRecords = __experimentalGetDirtyEntityRecords();
			const isActivatingTheme = isResolving( 'activateTheme' );
			const { isSaveViewOpened, getCanvasMode } = unlock(
				select( editSiteStore )
			);

			// The currently selected entity to display.
			// Typically template or template part in the site editor.
			return {
				isSaveViewOpen: isSaveViewOpened(),
				canvasMode: getCanvasMode(),
				isDirty: dirtyEntityRecords.length > 0,
				isSaving:
					dirtyEntityRecords.some( ( record ) =>
						isSavingEntityRecord(
							record.kind,
							record.name,
							record.key
						)
					) || isActivatingTheme,
			};
		},
		[]
	);
	const { setIsSaveViewOpened } = useDispatch( editSiteStore );
	const onClose = () => setIsSaveViewOpened( false );

	if ( canvasMode === 'view' ) {
		return isSaveViewOpen ? (
			<Modal
				className="edit-site-save-panel__modal"
				onRequestClose={ onClose }
				__experimentalHideHeader
				contentLabel={ __(
					'Save site, content, and template changes'
				) }
			>
				<_EntitiesSavedStates onClose={ onClose } />
			</Modal>
		) : null;
	}
	const activateSaveEnabled = isPreviewingTheme() || isDirty;
	const disabled = isSaving || ! activateSaveEnabled;
	return (
		<NavigableRegion
			className={ classnames( 'edit-site-layout__actions', {
				'is-entity-save-view-open': isSaveViewOpen,
			} ) }
			ariaLabel={ __( 'Save panel' ) }
		>
<<<<<<< HEAD
			<div className="edit-site-editor__toggle-save-panel">
				<Button
					variant="secondary"
					className={ classnames(
						'edit-site-editor__toggle-save-panel-button',
						{ 'screen-reader-text': isSaveViewOpen }
					) }
					onClick={ () => setIsSaveViewOpened( true ) }
					aria-haspopup={ 'dialog' }
					disabled={ isSaveViewOpen }
					__experimentalIsFocusable
				>
					{ __( 'Open save panel' ) }
				</Button>
			</div>
			{ isSaveViewOpen && <_EntitiesSavedStates onClose={ onClose } /> }
=======
			{ isSaveViewOpen ? (
				<_EntitiesSavedStates onClose={ onClose } />
			) : (
				<div className="edit-site-editor__toggle-save-panel">
					<Button
						variant="secondary"
						className="edit-site-editor__toggle-save-panel-button"
						onClick={ () => setIsSaveViewOpened( true ) }
						aria-expanded={ false }
						disabled={ disabled }
						__experimentalIsFocusable
					>
						{ __( 'Open save panel' ) }
					</Button>
				</div>
			) }
>>>>>>> a9a57c43
		</NavigableRegion>
	);
}<|MERGE_RESOLUTION|>--- conflicted
+++ resolved
@@ -142,7 +142,6 @@
 			} ) }
 			ariaLabel={ __( 'Save panel' ) }
 		>
-<<<<<<< HEAD
 			<div className="edit-site-editor__toggle-save-panel">
 				<Button
 					variant="secondary"
@@ -152,31 +151,13 @@
 					) }
 					onClick={ () => setIsSaveViewOpened( true ) }
 					aria-haspopup={ 'dialog' }
-					disabled={ isSaveViewOpen }
+					disabled={ disabled }
 					__experimentalIsFocusable
 				>
 					{ __( 'Open save panel' ) }
 				</Button>
 			</div>
 			{ isSaveViewOpen && <_EntitiesSavedStates onClose={ onClose } /> }
-=======
-			{ isSaveViewOpen ? (
-				<_EntitiesSavedStates onClose={ onClose } />
-			) : (
-				<div className="edit-site-editor__toggle-save-panel">
-					<Button
-						variant="secondary"
-						className="edit-site-editor__toggle-save-panel-button"
-						onClick={ () => setIsSaveViewOpened( true ) }
-						aria-expanded={ false }
-						disabled={ disabled }
-						__experimentalIsFocusable
-					>
-						{ __( 'Open save panel' ) }
-					</Button>
-				</div>
-			) }
->>>>>>> a9a57c43
 		</NavigableRegion>
 	);
 }