--- conflicted
+++ resolved
@@ -31,31 +31,11 @@
 
 	const patternDetails = usePatternDetails( postType, postId );
 
-<<<<<<< HEAD
-	const backPath = { path: '/patterns' };
-=======
-	/**
-	 * This sidebar needs to temporarily accomodate two different "URLs" backpaths:
-	 *
-	 * 1. path = /patterns
-	 *    Block based themes. Also classic themes can access this URL, though it's not linked anywhere.
-	 *
-	 * 2. path = /wp_template_part/all
-	 *    Classic themes with support for block-template-parts. We need to list only Template Parts in this case.
-	 *    The URL is accessible from the Appearance > Template Parts menu.
-	 *
-	 * Depending on whether the theme supports block-template-parts, we go back to Patterns or Template screens.
-	 * This is temporary. We aim to consolidate to /patterns.
-	 */
 	const backPath = {
 		categoryId,
 		categoryType,
-		path:
-			isTemplatePartsMode && postType === 'wp_template_part'
-				? '/wp_template_part/all'
-				: '/patterns',
+		path: '/patterns',
 	};
->>>>>>> e2142c3e
 
 	return (
 		<SidebarNavigationScreen
