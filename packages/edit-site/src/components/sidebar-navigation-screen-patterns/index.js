--- conflicted
+++ resolved
@@ -111,26 +111,11 @@
 }
 
 export default function SidebarNavigationScreenPatterns() {
-<<<<<<< HEAD
-	const { categoryType, categoryId, path } = getQueryArgs(
-		window.location.href
-	);
-	const currentCategory = categoryId || PATTERN_DEFAULT_CATEGORY;
-	const currentType = categoryType || PATTERN_TYPES.theme;
-=======
 	const {
 		params: { categoryType, categoryId, path },
 	} = useLocation();
-	const isTemplatePartsPath = path === '/wp_template_part/all';
-	const currentCategory =
-		categoryId ||
-		( isTemplatePartsPath
-			? TEMPLATE_PART_ALL_AREAS_CATEGORY
-			: PATTERN_DEFAULT_CATEGORY );
-	const currentType =
-		categoryType ||
-		( isTemplatePartsPath ? TEMPLATE_PART_POST_TYPE : PATTERN_TYPES.theme );
->>>>>>> 0221522f
+	const currentCategory = categoryId || PATTERN_DEFAULT_CATEGORY;
+	const currentType = categoryType || PATTERN_TYPES.theme;
 
 	const { templatePartAreas, hasTemplateParts, isLoading } =
 		useTemplatePartAreas();
