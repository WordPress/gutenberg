--- conflicted
+++ resolved
@@ -1,11 +1,7 @@
 /**
  * WordPress dependencies
  */
-<<<<<<< HEAD
-import { external, trash, backup, edit } from '@wordpress/icons';
-=======
 import { external, edit, backup } from '@wordpress/icons';
->>>>>>> c97c26fe
 import { addQueryArgs } from '@wordpress/url';
 import { useDispatch } from '@wordpress/data';
 import { decodeEntities } from '@wordpress/html-entities';
