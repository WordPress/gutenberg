.edit-site-sidebar__content {
	flex-grow: 1;
	overflow-y: auto;

	.components-navigator-screen {
		@include custom-scrollbars-on-hover(transparent, $gray-700);
		scrollbar-gutter: stable;
		display: flex;
		flex-direction: column;
		height: 100%;
	}
}

<<<<<<< HEAD
.edit-site-sidebar__content.edit-site-sidebar__content {
	overflow-x: unset;
=======
.edit-site-sidebar__footer {
	border-top: 1px solid $gray-800;
	flex-shrink: 0;
	margin: 0 $canvas-padding;
	padding: $canvas-padding 0;
>>>>>>> a1d941e2
}

.edit-site-sidebar__content > div {
	// This matches the logo padding
	padding: 0 $grid-unit-15;
}<|MERGE_RESOLUTION|>--- conflicted
+++ resolved
@@ -11,16 +11,11 @@
 	}
 }
 
-<<<<<<< HEAD
-.edit-site-sidebar__content.edit-site-sidebar__content {
-	overflow-x: unset;
-=======
 .edit-site-sidebar__footer {
 	border-top: 1px solid $gray-800;
 	flex-shrink: 0;
 	margin: 0 $canvas-padding;
 	padding: $canvas-padding 0;
->>>>>>> a1d941e2
 }
 
 .edit-site-sidebar__content > div {
