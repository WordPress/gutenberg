.edit-site-editor-canvas-container {
	height: 100%;
	background-color: $gray-300;

	// Controls height of editor and editor canvas container (style book, global styles revisions previews etc.)
	iframe {
		display: block;
		width: 100%;
		height: 100%;
	}

	.edit-site-layout.is-full-canvas & {
		padding: $grid-unit-30 $grid-unit-30 0;
	}
}

.edit-site-editor-canvas-container__section {
	background: $white; // Fallback color, overridden by JavaScript.
	border-radius: $radius-large;
	bottom: 0;
	left: 0;
	overflow: hidden;
	position: absolute;
	right: 0;
	top: 0;
	transition: all 0.3s; // Match .block-editor-iframe__body transition.
}

.edit-site-editor-canvas-container__close-button {
	position: absolute;
	right: $grid-unit-10;
<<<<<<< HEAD
	top: math.div($grid-unit-60 - $button-size, 2); // ( tab height - button size ) / 2
	z-index: 2;
=======
	top: $grid-unit-10;
	z-index: 1;
>>>>>>> 88d60e4f
	background: $white;
}<|MERGE_RESOLUTION|>--- conflicted
+++ resolved
@@ -29,12 +29,7 @@
 .edit-site-editor-canvas-container__close-button {
 	position: absolute;
 	right: $grid-unit-10;
-<<<<<<< HEAD
-	top: math.div($grid-unit-60 - $button-size, 2); // ( tab height - button size ) / 2
+	top: $grid-unit-10;
 	z-index: 2;
-=======
-	top: $grid-unit-10;
-	z-index: 1;
->>>>>>> 88d60e4f
 	background: $white;
 }