--- conflicted
+++ resolved
@@ -48,8 +48,12 @@
 	Fill: EditorCanvasContainerFill,
 } = createPrivateSlotFill( SLOT_FILL_NAME );
 
-<<<<<<< HEAD
-function EditorCanvasContainer( { children, closeButtonLabel, onClose } ) {
+function EditorCanvasContainer( {
+	children,
+	closeButtonLabel,
+	onClose,
+	enableResizing = false,
+} ) {
 	const { editorCanvasContainerView, showListViewByDefault } = useSelect(
 		( select ) => {
 			const _editorCanvasContainerView = unlock(
@@ -66,17 +70,6 @@
 				showListViewByDefault: _showListViewByDefault,
 			};
 		},
-=======
-function EditorCanvasContainer( {
-	children,
-	closeButtonLabel,
-	onClose,
-	enableResizing = false,
-} ) {
-	const editorCanvasContainerView = useSelect(
-		( select ) =>
-			unlock( select( editSiteStore ) ).getEditorCanvasContainerView(),
->>>>>>> 2452a92d
 		[]
 	);
 	const [ isClosed, setIsClosed ] = useState( false );
@@ -90,11 +83,8 @@
 		[ editorCanvasContainerView ]
 	);
 
-<<<<<<< HEAD
 	const { setIsListViewOpened } = useDispatch( editSiteStore );
 
-=======
->>>>>>> 2452a92d
 	function onCloseContainer() {
 		if ( typeof onClose === 'function' ) {
 			onClose();
