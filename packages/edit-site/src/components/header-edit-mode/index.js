/**
 * External dependencies
 */
import classnames from 'classnames';

/**
 * WordPress dependencies
 */
import { useReducedMotion } from '@wordpress/compose';
import { store as coreStore } from '@wordpress/core-data';
import {
	__experimentalPreviewOptions as PreviewOptions,
	store as blockEditorStore,
} from '@wordpress/block-editor';
import { useSelect, useDispatch } from '@wordpress/data';
import { PinnedItems } from '@wordpress/interface';
import { __ } from '@wordpress/i18n';
import { external } from '@wordpress/icons';
import {
	__unstableMotion as motion,
	MenuGroup,
	MenuItem,
	VisuallyHidden,
} from '@wordpress/components';
import { store as preferencesStore } from '@wordpress/preferences';

/**
 * Internal dependencies
 */
import MoreMenu from './more-menu';
import SaveButton from '../save-button';
import DocumentActions from './document-actions';
import DocumentTools from './document-tools';
import { store as editSiteStore } from '../../store';
import {
	getEditorCanvasContainerTitle,
	useHasEditorCanvasContainer,
} from '../editor-canvas-container';
import { unlock } from '../../lock-unlock';
import { FOCUSABLE_ENTITIES } from '../../utils/constants';

export default function HeaderEditMode( { setListViewToggleElement } ) {
	const {
		deviceType,
		templateType,
		isDistractionFree,
		blockEditorMode,
		homeUrl,
		showIconLabels,
		editorCanvasView,
	} = useSelect( ( select ) => {
		const { __experimentalGetPreviewDeviceType, getEditedPostType } =
			select( editSiteStore );
		const { __unstableGetEditorMode } = select( blockEditorStore );

		const postType = getEditedPostType();

		const {
			getUnstableBase, // Site index.
		} = select( coreStore );

		const { get: getPreference } = select( preferencesStore );

		return {
			deviceType: __experimentalGetPreviewDeviceType(),
			templateType: postType,
			blockEditorMode: __unstableGetEditorMode(),
			homeUrl: getUnstableBase()?.home,
			showIconLabels: getPreference(
				editSiteStore.name,
				'showIconLabels'
			),
			editorCanvasView: unlock(
				select( editSiteStore )
			).getEditorCanvasContainerView(),
			isDistractionFree: getPreference(
				editSiteStore.name,
				'distractionFree'
			),
		};
	}, [] );

	const { __experimentalSetPreviewDeviceType: setPreviewDeviceType } =
		useDispatch( editSiteStore );
	const disableMotion = useReducedMotion();

	const hasDefaultEditorCanvasView = ! useHasEditorCanvasContainer();

	const isFocusMode = FOCUSABLE_ENTITIES.includes( templateType );

	const isZoomedOutView = blockEditorMode === 'zoom-out';

	const toolbarVariants = {
		isDistractionFree: { y: '-50px' },
		isDistractionFreeHovering: { y: 0 },
		view: { y: 0 },
		edit: { y: 0 },
	};

	const toolbarTransition = {
		type: 'tween',
		duration: disableMotion ? 0 : 0.2,
		ease: 'easeOut',
	};

	return (
		<div
			className={ classnames( 'edit-site-header-edit-mode', {
				'show-icon-labels': showIconLabels,
			} ) }
		>
			{ hasDefaultEditorCanvasView && (
<<<<<<< HEAD
				<motion.div
					variants={ toolbarVariants }
					transition={ toolbarTransition }
				>
					<NavigableToolbar
						className="edit-site-header-edit-mode__start"
						aria-label={ __( 'Document tools' ) }
						shouldUseKeyboardFocusShortcut={
							! blockToolbarCanBeFocused
						}
					>
						<div className="edit-site-header-edit-mode__toolbar">
							{ ! isDistractionFree && (
								<ToolbarItem
									ref={ inserterButton }
									as={ Button }
									className="edit-site-header-edit-mode__inserter-toggle"
									variant="primary"
									isPressed={ isInserterOpen }
									onMouseDown={ preventDefault }
									onClick={ toggleInserter }
									disabled={ ! isVisualMode }
									icon={ plus }
									label={
										showIconLabels ? shortLabel : longLabel
									}
									showTooltip={ ! showIconLabels }
									aria-expanded={ isInserterOpen }
								/>
							) }
							{ isLargeViewport && (
								<>
									{ ! hasFixedToolbar && (
										<ToolbarItem
											as={ ToolSelector }
											showTooltip={ ! showIconLabels }
											variant={
												showIconLabels
													? 'tertiary'
													: undefined
											}
											disabled={ ! isVisualMode }
										/>
									) }
									<ToolbarItem
										as={ UndoButton }
										showTooltip={ ! showIconLabels }
										variant={
											showIconLabels
												? 'tertiary'
												: undefined
										}
									/>
									<ToolbarItem
										as={ RedoButton }
										showTooltip={ ! showIconLabels }
										variant={
											showIconLabels
												? 'tertiary'
												: undefined
										}
									/>
									{ ! isDistractionFree && (
										<ToolbarItem
											as={ Button }
											className="edit-site-header-edit-mode__list-view-toggle"
											disabled={
												! isVisualMode ||
												isZoomedOutView
											}
											icon={ listView }
											isPressed={ isListViewOpen }
											/* translators: button label text should, if possible, be under 16 characters. */
											label={ __( 'List View' ) }
											onClick={ toggleListView }
											ref={ setListViewToggleElement }
											shortcut={ listViewShortcut }
											showTooltip={ ! showIconLabels }
											variant={
												showIconLabels
													? 'tertiary'
													: undefined
											}
											aria-expanded={ isListViewOpen }
										/>
									) }
									{ isZoomedOutViewExperimentEnabled &&
										! isDistractionFree &&
										! hasFixedToolbar && (
											<ToolbarItem
												as={ Button }
												className="edit-site-header-edit-mode__zoom-out-view-toggle"
												icon={ chevronUpDown }
												isPressed={ isZoomedOutView }
												/* translators: button label text should, if possible, be under 16 characters. */
												label={ __( 'Zoom-out View' ) }
												onClick={ () => {
													setPreviewDeviceType(
														'Desktop'
													);
													__unstableSetEditorMode(
														isZoomedOutView
															? 'edit'
															: 'zoom-out'
													);
												} }
											/>
										) }
								</>
							) }
						</div>
					</NavigableToolbar>
				</motion.div>
=======
				<DocumentTools
					blockEditorMode={ blockEditorMode }
					isDistractionFree={ isDistractionFree }
					showIconLabels={ showIconLabels }
					setListViewToggleElement={ setListViewToggleElement }
					toolbarTransition={ toolbarTransition }
					toolbarVariants={ toolbarVariants }
				/>
>>>>>>> b6a47a78
			) }

			{ ! isDistractionFree && (
				<div className="edit-site-header-edit-mode__center">
					{ ! hasDefaultEditorCanvasView ? (
						getEditorCanvasContainerTitle( editorCanvasView )
					) : (
						<DocumentActions />
					) }
				</div>
			) }

			<div className="edit-site-header-edit-mode__end">
				<motion.div
					className="edit-site-header-edit-mode__actions"
					variants={ toolbarVariants }
					transition={ toolbarTransition }
				>
					<div
						className={ classnames(
							'edit-site-header-edit-mode__preview-options',
							{ 'is-zoomed-out': isZoomedOutView }
						) }
					>
						<PreviewOptions
							deviceType={ deviceType }
							setDeviceType={ setPreviewDeviceType }
							label={ __( 'View' ) }
							isEnabled={
								! isFocusMode && hasDefaultEditorCanvasView
							}
						>
							{ ( { onClose } ) => (
								<MenuGroup>
									<MenuItem
										href={ homeUrl }
										target="_blank"
										icon={ external }
										onClick={ onClose }
									>
										{ __( 'View site' ) }
										<VisuallyHidden as="span">
											{
												/* translators: accessibility text */
												__( '(opens in a new tab)' )
											}
										</VisuallyHidden>
									</MenuItem>
								</MenuGroup>
							) }
						</PreviewOptions>
					</div>
					<SaveButton />
					{ ! isDistractionFree && (
						<PinnedItems.Slot scope="core/edit-site" />
					) }
					<MoreMenu showIconLabels={ showIconLabels } />
				</motion.div>
			</div>
		</div>
	);
}<|MERGE_RESOLUTION|>--- conflicted
+++ resolved
@@ -110,121 +110,6 @@
 			} ) }
 		>
 			{ hasDefaultEditorCanvasView && (
-<<<<<<< HEAD
-				<motion.div
-					variants={ toolbarVariants }
-					transition={ toolbarTransition }
-				>
-					<NavigableToolbar
-						className="edit-site-header-edit-mode__start"
-						aria-label={ __( 'Document tools' ) }
-						shouldUseKeyboardFocusShortcut={
-							! blockToolbarCanBeFocused
-						}
-					>
-						<div className="edit-site-header-edit-mode__toolbar">
-							{ ! isDistractionFree && (
-								<ToolbarItem
-									ref={ inserterButton }
-									as={ Button }
-									className="edit-site-header-edit-mode__inserter-toggle"
-									variant="primary"
-									isPressed={ isInserterOpen }
-									onMouseDown={ preventDefault }
-									onClick={ toggleInserter }
-									disabled={ ! isVisualMode }
-									icon={ plus }
-									label={
-										showIconLabels ? shortLabel : longLabel
-									}
-									showTooltip={ ! showIconLabels }
-									aria-expanded={ isInserterOpen }
-								/>
-							) }
-							{ isLargeViewport && (
-								<>
-									{ ! hasFixedToolbar && (
-										<ToolbarItem
-											as={ ToolSelector }
-											showTooltip={ ! showIconLabels }
-											variant={
-												showIconLabels
-													? 'tertiary'
-													: undefined
-											}
-											disabled={ ! isVisualMode }
-										/>
-									) }
-									<ToolbarItem
-										as={ UndoButton }
-										showTooltip={ ! showIconLabels }
-										variant={
-											showIconLabels
-												? 'tertiary'
-												: undefined
-										}
-									/>
-									<ToolbarItem
-										as={ RedoButton }
-										showTooltip={ ! showIconLabels }
-										variant={
-											showIconLabels
-												? 'tertiary'
-												: undefined
-										}
-									/>
-									{ ! isDistractionFree && (
-										<ToolbarItem
-											as={ Button }
-											className="edit-site-header-edit-mode__list-view-toggle"
-											disabled={
-												! isVisualMode ||
-												isZoomedOutView
-											}
-											icon={ listView }
-											isPressed={ isListViewOpen }
-											/* translators: button label text should, if possible, be under 16 characters. */
-											label={ __( 'List View' ) }
-											onClick={ toggleListView }
-											ref={ setListViewToggleElement }
-											shortcut={ listViewShortcut }
-											showTooltip={ ! showIconLabels }
-											variant={
-												showIconLabels
-													? 'tertiary'
-													: undefined
-											}
-											aria-expanded={ isListViewOpen }
-										/>
-									) }
-									{ isZoomedOutViewExperimentEnabled &&
-										! isDistractionFree &&
-										! hasFixedToolbar && (
-											<ToolbarItem
-												as={ Button }
-												className="edit-site-header-edit-mode__zoom-out-view-toggle"
-												icon={ chevronUpDown }
-												isPressed={ isZoomedOutView }
-												/* translators: button label text should, if possible, be under 16 characters. */
-												label={ __( 'Zoom-out View' ) }
-												onClick={ () => {
-													setPreviewDeviceType(
-														'Desktop'
-													);
-													__unstableSetEditorMode(
-														isZoomedOutView
-															? 'edit'
-															: 'zoom-out'
-													);
-												} }
-											/>
-										) }
-								</>
-							) }
-						</div>
-					</NavigableToolbar>
-				</motion.div>
-=======
 				<DocumentTools
 					blockEditorMode={ blockEditorMode }
 					isDistractionFree={ isDistractionFree }
@@ -233,7 +118,6 @@
 					toolbarTransition={ toolbarTransition }
 					toolbarVariants={ toolbarVariants }
 				/>
->>>>>>> b6a47a78
 			) }
 
 			{ ! isDistractionFree && (
