$header-toolbar-min-width: 335px;

.edit-site-header-edit-mode {
	height: $header-height;
	align-items: center;
	background-color: $white;
	color: $gray-900;
	display: flex;
	box-sizing: border-box;
	width: 100%;
	justify-content: space-between;
	border-bottom: $border-width solid $gray-200;
	padding-left: $header-height;

	.edit-site-header-edit-mode__start {
		display: flex;
		border: none;
		align-items: center;
		flex-shrink: 2;
		// We need this to be overflow hidden so the block toolbar can
		// overflow scroll. If the overflow is visible, flexbox allows
		// the toolbar to grow outside of the allowed container space.
		overflow: hidden;
		// Take up the full height of the header so the border focus
		// is visible on toolbar buttons.
		height: 100%;
		// Allow focus ring to be fully visible on furthest right button.
		@include break-medium() {
			padding-right: 2px;
		}
	}

	.edit-site-header-edit-mode__end {
		display: flex;
		justify-content: flex-end;
	}

	.edit-site-header-edit-mode__center {
		display: flex;
		align-items: center;
		height: 100%;
		flex-grow: 1;
		margin: 0 $grid-unit-20;
		justify-content: center;
		// Flex items will, by default, refuse to shrink below a minimum
		// intrinsic width. In order to shrink this flexbox item, and
		// subsequently truncate child text, we set an explicit min-width.
		// See https://dev.w3.org/csswg/css-flexbox/#min-size-auto
		min-width: 0;
	}

}

.edit-site-header-edit-mode__toolbar {
	display: flex;
	align-items: center;
	padding-left: $grid-unit-20;
	gap: $grid-unit-10;

	@include break-medium() {
		padding-left: $grid-unit-50 * 0.5;
	}

	@include break-wide() {
		padding-right: $grid-unit-10;
	}

	.edit-site-header-edit-mode__inserter-toggle {
		svg {
			transition: transform cubic-bezier(0.165, 0.84, 0.44, 1) 0.2s;
			@include reduce-motion("transition");
		}

		&.is-pressed {
			svg {
				transform: rotate(45deg);
			}
		}
	}
}

/**
 * Buttons on the right side
 */

.edit-site-header-edit-mode__actions {
	display: inline-flex;
	align-items: center;
	padding-right: $grid-unit-10;
	gap: $grid-unit-10;
}

.edit-site-header-edit-mode__preview-options {
	opacity: 1;
	transition: opacity 0.3s;

	&.is-zoomed-out {
		opacity: 0;
	}
}

// Button text label styles

.edit-site-header-edit-mode.show-icon-labels {
	.components-button.has-icon {
		width: auto;

		// Hide the button icons when labels are set to display...
		svg {
			display: none;
		}
		// ... and display labels.
		&::after {
			content: attr(aria-label);
		}
		&[aria-disabled="true"] {
			background-color: transparent;
		}
	}
	.is-tertiary {
		&:active {
			box-shadow: 0 0 0 1.5px var(--wp-admin-theme-color);
			background-color: transparent;
		}
	}
	// Some margins and padding have to be adjusted so the buttons can still fit on smaller screens.
	.edit-site-save-button__button {
		padding-left: 6px;
		padding-right: 6px;
	}

	// The template details toggle has a custom label, different from its aria-label, so we don't want to display both.
	.edit-site-document-actions__get-info.edit-site-document-actions__get-info.edit-site-document-actions__get-info {
		&::after {
			content: none;
		}
	}

	.edit-site-header-edit-mode__inserter-toggle.edit-site-header-edit-mode__inserter-toggle,
	.edit-site-document-actions__get-info.edit-site-document-actions__get-info.edit-site-document-actions__get-info {
		height: 36px;
		padding: 0 $grid-unit-10;
	}

	.block-editor-block-mover {
		// Modified group borders.
		border-left: none;

		&::before {
			content: "";
			width: $border-width;
			margin-top: $grid-unit-15;
			margin-bottom: $grid-unit-15;
			background-color: $gray-300;
			margin-left: $grid-unit;
		}

		// Modified block movers horizontal separator.
		.block-editor-block-mover__move-button-container {
			&::before {
				width: calc(100% - #{$grid-unit-30});
				background: $gray-300;
				left: calc(50% + 1px);
			}
		}
	}
}

.has-fixed-toolbar {
	.selected-block-tools-wrapper {
		overflow-x: hidden;

		.block-editor-block-contextual-toolbar {
			border-bottom: 0;
			// These rules ensure that icons are always positioned in a way that lines up with the rest of the icons in the toolbar.
			height: $header-height;
			padding-top: 7px; // It should be 6px (60px header height - 48px toolbar height = 12 / 2), but there is a -1px top-margin down the stack that affects this.
		}

		.block-editor-block-toolbar {
			height: 100%;
		}

		// Modified group borders.
		.components-toolbar-group,
		.components-toolbar {
			border-right: none;

			&::after {
				content: "";
				width: $border-width;
<<<<<<< HEAD
				height: $grid-unit-30;
				margin-top: $grid-unit + $grid-unit-05;
=======
				margin-top: $grid-unit-15;
				margin-bottom: $grid-unit-15;
>>>>>>> c3d72183
				background-color: $gray-300;
				margin-left: $grid-unit;
			}

			& .components-toolbar-group.components-toolbar-group {
				&::after {
					display: none;
				}
			}
		}

		&.is-collapsed {
			display: none;
		}
	}

	.edit-site-header-edit-mode__center.is-collapsed {
		display: none;
	}
}

.edit-site-header-edit-mode__block-tools-toggle {
	margin-left: 2px; // Allow focus ring to be fully visible
}<|MERGE_RESOLUTION|>--- conflicted
+++ resolved
@@ -189,13 +189,8 @@
 			&::after {
 				content: "";
 				width: $border-width;
-<<<<<<< HEAD
 				height: $grid-unit-30;
 				margin-top: $grid-unit + $grid-unit-05;
-=======
-				margin-top: $grid-unit-15;
-				margin-bottom: $grid-unit-15;
->>>>>>> c3d72183
 				background-color: $gray-300;
 				margin-left: $grid-unit;
 			}
