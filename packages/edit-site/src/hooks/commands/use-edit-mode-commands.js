/**
 * WordPress dependencies
 */
import { useSelect, useDispatch } from '@wordpress/data';
import { __, sprintf, isRTL } from '@wordpress/i18n';
import { trash, rotateLeft, rotateRight, layout, page } from '@wordpress/icons';
import { useCommandLoader } from '@wordpress/commands';
import { decodeEntities } from '@wordpress/html-entities';
import { privateApis as routerPrivateApis } from '@wordpress/router';
import { store as editorStore } from '@wordpress/editor';

/**
 * Internal dependencies
 */
import { store as editSiteStore } from '../../store';
import useEditedEntityRecord from '../../components/use-edited-entity-record';
import isTemplateRemovable from '../../utils/is-template-removable';
import isTemplateRevertable from '../../utils/is-template-revertable';
import { unlock } from '../../lock-unlock';
import { TEMPLATE_POST_TYPE } from '../../utils/constants';
import { useLink } from '../../components/routes/link';

const { useHistory } = unlock( routerPrivateApis );

function usePageContentFocusCommands() {
	const { record: template } = useEditedEntityRecord();
	const { isPage, canvasMode, templateId, currentPostType } = useSelect(
		( select ) => {
			const { isPage: _isPage, getCanvasMode } = unlock(
				select( editSiteStore )
			);
			const { getCurrentPostType, getCurrentTemplateId } =
				select( editorStore );
			return {
				isPage: _isPage(),
				canvasMode: getCanvasMode(),
				templateId: getCurrentTemplateId(),
				currentPostType: getCurrentPostType(),
			};
		},
		[]
	);

	const { onClick: editTemplate } = useLink( {
		postType: 'wp_template',
		postId: templateId,
	} );

	const { setRenderingMode } = useDispatch( editorStore );

	if ( ! isPage || canvasMode !== 'edit' ) {
		return { isLoading: false, commands: [] };
	}

	const commands = [];

	if ( currentPostType !== 'wp_template' ) {
		commands.push( {
			name: 'core/switch-to-template-focus',
			label: sprintf(
				/* translators: %s: template title */
				__( 'Edit template: %s' ),
				decodeEntities( template.title )
			),
			icon: layout,
			callback: ( { close } ) => {
				editTemplate();
				close();
			},
		} );
	} else {
		commands.push( {
			name: 'core/switch-to-page-focus',
			label: __( 'Back to page' ),
			icon: page,
			callback: ( { close } ) => {
				setRenderingMode( 'template-locked' );
				close();
			},
		} );
	}

	return { isLoading: false, commands };
}

function useManipulateDocumentCommands() {
	const { isLoaded, record: template } = useEditedEntityRecord();
	const { removeTemplate, revertTemplate } = useDispatch( editSiteStore );
	const history = useHistory();
	const isEditingPage = useSelect(
		( select ) =>
			select( editSiteStore ).isPage() &&
			select( editorStore ).getCurrentPostType() !== 'wp_template',
		[]
	);

	if ( ! isLoaded ) {
		return { isLoading: true, commands: [] };
	}

	const commands = [];

	if ( isTemplateRevertable( template ) && ! isEditingPage ) {
		const label =
			template.type === TEMPLATE_POST_TYPE
				? sprintf(
						/* translators: %s: template title */
						__( 'Reset template: %s' ),
						decodeEntities( template.title )
				  )
				: sprintf(
						/* translators: %s: template part title */
						__( 'Reset template part: %s' ),
						decodeEntities( template.title )
				  );
		commands.push( {
			name: 'core/reset-template',
			label,
			icon: isRTL() ? rotateRight : rotateLeft,
			callback: ( { close } ) => {
				revertTemplate( template );
				close();
			},
		} );
	}

	if ( isTemplateRemovable( template ) && ! isEditingPage ) {
		const label =
			template.type === TEMPLATE_POST_TYPE
				? sprintf(
						/* translators: %s: template title */
						__( 'Delete template: %s' ),
						decodeEntities( template.title )
				  )
				: sprintf(
						/* translators: %s: template part title */
						__( 'Delete template part: %s' ),
						decodeEntities( template.title )
				  );
		commands.push( {
			name: 'core/remove-template',
			label,
			icon: trash,
			callback: ( { close } ) => {
				removeTemplate( template );
				// Navigate to the template list
				history.push( {
					postType: template.type,
				} );
				close();
			},
		} );
	}

	return {
		isLoading: ! isLoaded,
		commands,
	};
}

<<<<<<< HEAD
function useEditUICommands() {
	const { openGeneralSidebar, closeGeneralSidebar } =
		useDispatch( editSiteStore );
	const { canvasMode, activeSidebar } = useSelect( ( select ) => {
		return {
			canvasMode: unlock( select( editSiteStore ) ).getCanvasMode(),
			activeSidebar:
				select( interfaceStore ).getActiveComplementaryArea( 'core' ),
		};
	}, [] );

	if ( canvasMode !== 'edit' ) {
		return { isLoading: false, commands: [] };
	}

	const commands = [];

	commands.push( {
		name: 'core/open-settings-sidebar',
		label: __( 'Toggle settings panel' ),
		icon: isRTL() ? drawerLeft : drawerRight,
		callback: ( { close } ) => {
			close();
			if ( activeSidebar === 'edit-post/document' ) {
				closeGeneralSidebar();
			} else {
				openGeneralSidebar( 'edit-post/document' );
			}
		},
	} );

	commands.push( {
		name: 'core/open-block-inspector',
		label: __( 'Toggle block inspector' ),
		icon: blockDefault,
		callback: ( { close } ) => {
			close();
			if ( activeSidebar === 'edit-site/block' ) {
				closeGeneralSidebar();
			} else {
				openGeneralSidebar( 'edit-site/block' );
			}
		},
	} );

	return {
		isLoading: false,
		commands,
	};
}

function usePatternCommands() {
	const { isLoaded, record: pattern } = useEditedEntityRecord();
	const { openModal } = useDispatch( interfaceStore );

	if ( ! isLoaded ) {
		return { isLoading: true, commands: [] };
	}

	const commands = [];

	if ( pattern?.type === 'wp_block' ) {
		commands.push( {
			name: 'core/rename-pattern',
			label: __( 'Rename pattern' ),
			icon: edit,
			callback: ( { close } ) => {
				openModal( PATTERN_MODALS.rename );
				close();
			},
		} );
		commands.push( {
			name: 'core/duplicate-pattern',
			label: __( 'Duplicate pattern' ),
			icon: symbol,
			callback: ( { close } ) => {
				openModal( PATTERN_MODALS.duplicate );
				close();
			},
		} );
	}

	return { isLoading: false, commands };
}

=======
>>>>>>> fe8fe408
export function useEditModeCommands() {
	useCommandLoader( {
		name: 'core/edit-site/page-content-focus',
		hook: usePageContentFocusCommands,
		context: 'entity-edit',
	} );

	useCommandLoader( {
		name: 'core/edit-site/manipulate-document',
		hook: useManipulateDocumentCommands,
	} );
}<|MERGE_RESOLUTION|>--- conflicted
+++ resolved
@@ -158,94 +158,6 @@
 	};
 }
 
-<<<<<<< HEAD
-function useEditUICommands() {
-	const { openGeneralSidebar, closeGeneralSidebar } =
-		useDispatch( editSiteStore );
-	const { canvasMode, activeSidebar } = useSelect( ( select ) => {
-		return {
-			canvasMode: unlock( select( editSiteStore ) ).getCanvasMode(),
-			activeSidebar:
-				select( interfaceStore ).getActiveComplementaryArea( 'core' ),
-		};
-	}, [] );
-
-	if ( canvasMode !== 'edit' ) {
-		return { isLoading: false, commands: [] };
-	}
-
-	const commands = [];
-
-	commands.push( {
-		name: 'core/open-settings-sidebar',
-		label: __( 'Toggle settings panel' ),
-		icon: isRTL() ? drawerLeft : drawerRight,
-		callback: ( { close } ) => {
-			close();
-			if ( activeSidebar === 'edit-post/document' ) {
-				closeGeneralSidebar();
-			} else {
-				openGeneralSidebar( 'edit-post/document' );
-			}
-		},
-	} );
-
-	commands.push( {
-		name: 'core/open-block-inspector',
-		label: __( 'Toggle block inspector' ),
-		icon: blockDefault,
-		callback: ( { close } ) => {
-			close();
-			if ( activeSidebar === 'edit-site/block' ) {
-				closeGeneralSidebar();
-			} else {
-				openGeneralSidebar( 'edit-site/block' );
-			}
-		},
-	} );
-
-	return {
-		isLoading: false,
-		commands,
-	};
-}
-
-function usePatternCommands() {
-	const { isLoaded, record: pattern } = useEditedEntityRecord();
-	const { openModal } = useDispatch( interfaceStore );
-
-	if ( ! isLoaded ) {
-		return { isLoading: true, commands: [] };
-	}
-
-	const commands = [];
-
-	if ( pattern?.type === 'wp_block' ) {
-		commands.push( {
-			name: 'core/rename-pattern',
-			label: __( 'Rename pattern' ),
-			icon: edit,
-			callback: ( { close } ) => {
-				openModal( PATTERN_MODALS.rename );
-				close();
-			},
-		} );
-		commands.push( {
-			name: 'core/duplicate-pattern',
-			label: __( 'Duplicate pattern' ),
-			icon: symbol,
-			callback: ( { close } ) => {
-				openModal( PATTERN_MODALS.duplicate );
-				close();
-			},
-		} );
-	}
-
-	return { isLoading: false, commands };
-}
-
-=======
->>>>>>> fe8fe408
 export function useEditModeCommands() {
 	useCommandLoader( {
 		name: 'core/edit-site/page-content-focus',
