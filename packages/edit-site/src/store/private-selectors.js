/**
 * Internal dependencies
 */
import { hasPageContentFocus } from './selectors';

/**
 * Returns the current canvas mode.
 *
 * @param {Object} state Global application state.
 *
 * @return {string} Canvas mode.
 */
export function getCanvasMode( state ) {
	return state.canvasMode;
}

/**
 * Returns the editor canvas container view.
 *
 * @param {Object} state Global application state.
 *
 * @return {string} Editor canvas container view.
 */
export function getEditorCanvasContainerView( state ) {
	return state.editorCanvasContainerView;
}

/**
<<<<<<< HEAD
 * Returns whether the Patterns page was accessed or not.
 *
 * @param {Object} state Global application state.
 *
 * @return {string} Whether the Patterns page was accessed or not.
 */
export function didAccessPatternsPage( state ) {
	return state.didAccessPatternsPage;
=======
 * Returns the type of the current page content focus, or null if there is no
 * page content focus.
 *
 * Possible values are:
 *
 * - `'disableTemplate'`: Disable the blocks belonging to the page's template.
 * - `'hideTemplate'`: Hide the blocks belonging to the page's template.
 *
 * @param {Object} state Global application state.
 *
 * @return {'disableTemplate'|'hideTemplate'|null} Type of the current page content focus.
 */
export function getPageContentFocusType( state ) {
	return hasPageContentFocus( state ) ? state.pageContentFocusType : null;
>>>>>>> 36f07bfe
}<|MERGE_RESOLUTION|>--- conflicted
+++ resolved
@@ -26,16 +26,6 @@
 }
 
 /**
-<<<<<<< HEAD
- * Returns whether the Patterns page was accessed or not.
- *
- * @param {Object} state Global application state.
- *
- * @return {string} Whether the Patterns page was accessed or not.
- */
-export function didAccessPatternsPage( state ) {
-	return state.didAccessPatternsPage;
-=======
  * Returns the type of the current page content focus, or null if there is no
  * page content focus.
  *
@@ -50,5 +40,15 @@
  */
 export function getPageContentFocusType( state ) {
 	return hasPageContentFocus( state ) ? state.pageContentFocusType : null;
->>>>>>> 36f07bfe
+}
+
+/**
+ * Returns whether the Patterns page was accessed or not.
+ *
+ * @param {Object} state Global application state.
+ *
+ * @return {string} Whether the Patterns page was accessed or not.
+ */
+export function didAccessPatternsPage( state ) {
+	return state.didAccessPatternsPage;
 }