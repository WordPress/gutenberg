/**
 * WordPress dependencies
 */
import { combineReducers } from '@wordpress/data';

/**
 * Reducer returning the editing canvas device type.
 *
 * @param {Object} state  Current state.
 * @param {Object} action Dispatched action.
 *
 * @return {Object} Updated state.
 */
export function deviceType( state = 'Desktop', action ) {
	switch ( action.type ) {
		case 'SET_PREVIEW_DEVICE_TYPE':
			return action.deviceType;
	}

	return state;
}

/**
 * Reducer returning the settings.
 *
 * @param {Object} state  Current state.
 * @param {Object} action Dispatched action.
 *
 * @return {Object} Updated state.
 */
export function settings( state = {}, action ) {
	switch ( action.type ) {
		case 'UPDATE_SETTINGS':
			return {
				...state,
				...action.settings,
			};
	}

	return state;
}

/**
 * Reducer keeping track of the currently edited Post Type,
 * Post Id and the context provided to fill the content of the block editor.
 *
 * @param {Object} state  Current edited post.
 * @param {Object} action Dispatched action.
 *
 * @return {Object} Updated state.
 */
export function editedPost( state = {}, action ) {
	switch ( action.type ) {
		case 'SET_EDITED_POST':
			return {
				postType: action.postType,
				id: action.id,
				context: action.context,
			};
		case 'SET_EDITED_POST_CONTEXT':
			return {
				...state,
				context: action.context,
			};
	}

	return state;
}

/**
 * Reducer to set the block inserter panel open or closed.
 *
 * Note: this reducer interacts with the navigation and list view panels reducers
 * to make sure that only one of the three panels is open at the same time.
 *
 * @param {boolean|Object} state  Current state.
 * @param {Object}         action Dispatched action.
 */
export function blockInserterPanel( state = false, action ) {
	switch ( action.type ) {
		case 'SET_IS_LIST_VIEW_OPENED':
			return action.isOpen ? false : state;
		case 'SET_IS_INSERTER_OPENED':
			return action.value;
		case 'SET_CANVAS_MODE':
			return false;
	}
	return state;
}

/**
 * Reducer to set the list view panel open or closed.
 *
 * Note: this reducer interacts with the navigation and inserter panels reducers
 * to make sure that only one of the three panels is open at the same time.
 *
 * @param {Object} state  Current state.
 * @param {Object} action Dispatched action.
 */
export function listViewPanel( state = false, action ) {
	switch ( action.type ) {
		case 'SET_IS_INSERTER_OPENED':
			return action.value ? false : state;
		case 'SET_IS_LIST_VIEW_OPENED':
			return action.isOpen;
		case 'SET_CANVAS_MODE':
			return false;
	}
	return state;
}

/**
 * Reducer to set the save view panel open or closed.
 *
 * @param {Object} state  Current state.
 * @param {Object} action Dispatched action.
 */
export function saveViewPanel( state = false, action ) {
	switch ( action.type ) {
		case 'SET_IS_SAVE_VIEW_OPENED':
			return action.isOpen;
		case 'SET_CANVAS_MODE':
			return false;
	}
	return state;
}

/**
 * Reducer used to track the site editor canvas mode (edit or view).
 *
 * @param {Object} state  Current state.
 * @param {Object} action Dispatched action.
 */
function canvasMode( state = 'init', action ) {
	switch ( action.type ) {
		case 'SET_CANVAS_MODE':
			return action.mode;
	}

	return state;
}

/**
 * Reducer used to track the site editor canvas container view.
 * Default is `undefined`, denoting the default, visual block editor.
 * This could be, for example, `'style-book'` (the style book).
 *
 * @param {string|undefined} state  Current state.
 * @param {Object}           action Dispatched action.
 */
function editorCanvasContainerView( state = undefined, action ) {
	switch ( action.type ) {
		case 'SET_EDITOR_CANVAS_CONTAINER_VIEW':
			return action.view;
	}

	return state;
}

/**
 * Reducer used to track whether the editor allows only page content to be
 * edited.
 *
 * @param {boolean} state  Current state.
 * @param {Object}  action Dispatched action.
 *
 * @return {boolean} Updated state.
 */
export function hasPageContentFocus( state = false, action ) {
	switch ( action.type ) {
		case 'SET_EDITED_POST':
			return !! action.context?.postId;
		case 'SET_HAS_PAGE_CONTENT_FOCUS':
			return action.hasPageContentFocus;
	}

	return state;
}

/**
<<<<<<< HEAD
 * Reducer used to track whether the Patterns page was accessed or not.
 *
 * @param {boolean} state  Current state.
 * @param {Object}  action Dispatched action.
 *
 * @return {boolean} Updated state.
 */
function didAccessPatternsPage( state = undefined, action ) {
	switch ( action.type ) {
		case 'SET_DID_ACCESS_PATTERNS_PAGE':
			return action.didAccessPatternsPage;
=======
 * Reducer used to track the type of page content focus.
 *
 * @param {string} state  Current state.
 * @param {Object} action Dispatched action.
 *
 * @return {string} Updated state.
 */
export function pageContentFocusType( state = 'disableTemplate', action ) {
	switch ( action.type ) {
		case 'SET_PAGE_CONTENT_FOCUS_TYPE':
			return action.pageContentFocusType;
>>>>>>> 36f07bfe
	}

	return state;
}

export default combineReducers( {
	deviceType,
	settings,
	editedPost,
	blockInserterPanel,
	listViewPanel,
	saveViewPanel,
	canvasMode,
	editorCanvasContainerView,
	hasPageContentFocus,
<<<<<<< HEAD
	didAccessPatternsPage,
=======
	pageContentFocusType,
>>>>>>> 36f07bfe
} );<|MERGE_RESOLUTION|>--- conflicted
+++ resolved
@@ -178,7 +178,23 @@
 }
 
 /**
-<<<<<<< HEAD
+ * Reducer used to track the type of page content focus.
+ *
+ * @param {string} state  Current state.
+ * @param {Object} action Dispatched action.
+ *
+ * @return {string} Updated state.
+ */
+export function pageContentFocusType( state = 'disableTemplate', action ) {
+	switch ( action.type ) {
+		case 'SET_PAGE_CONTENT_FOCUS_TYPE':
+			return action.pageContentFocusType;
+	}
+
+	return state;
+}
+
+/**
  * Reducer used to track whether the Patterns page was accessed or not.
  *
  * @param {boolean} state  Current state.
@@ -190,19 +206,6 @@
 	switch ( action.type ) {
 		case 'SET_DID_ACCESS_PATTERNS_PAGE':
 			return action.didAccessPatternsPage;
-=======
- * Reducer used to track the type of page content focus.
- *
- * @param {string} state  Current state.
- * @param {Object} action Dispatched action.
- *
- * @return {string} Updated state.
- */
-export function pageContentFocusType( state = 'disableTemplate', action ) {
-	switch ( action.type ) {
-		case 'SET_PAGE_CONTENT_FOCUS_TYPE':
-			return action.pageContentFocusType;
->>>>>>> 36f07bfe
 	}
 
 	return state;
@@ -218,9 +221,6 @@
 	canvasMode,
 	editorCanvasContainerView,
 	hasPageContentFocus,
-<<<<<<< HEAD
+	pageContentFocusType,
 	didAccessPatternsPage,
-=======
-	pageContentFocusType,
->>>>>>> 36f07bfe
 } );