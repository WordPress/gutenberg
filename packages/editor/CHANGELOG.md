## 5.0.2 (Unreleased)
<<<<<<< HEAD

### Bug Fixes

- Made preview interstitial text translatable.

## 5.0.1 (2018-10-22)
=======
>>>>>>> a563dc77

### Polish

- Add animated logo to preview interstitial screen.

## 5.0.1 (2018-10-22)

## 5.0.0 (2018-10-19)

### Breaking Changes

- The `checkTemplateValidity` action has been removed. Validity is verified automatically upon block reset.

### Deprecations

- `wp.editor.PanelColor` has been deprecated in favor of `wp.editor.PanelColorSettings`.

### New Features

- Added `onClose` prop to `URLPopover` component.

## 4.0.3 (2018-10-18)

## 4.0.0 (2018-09-30)

### Breaking Changes

- `getColorName` has been removed. Use `getColorObjectByColorValue` instead.
- `getColorClass` has been renamed. Use `getColorClassName` instead.
- The `value` property in color objects passed by `withColors` has been removed. Use `color` property instead.
- `RichText` `getSettings` prop has been removed. The `unstableGetSettings` prop is available if continued use is required. Unstable APIs are strongly discouraged to be used, and are subject to removal without notice, even as part of a minor release.
- `RichText` `onSetup` prop has been removed. The `unstableOnSetup` prop is available if continued use is required. Unstable APIs are strongly discouraged to be used, and are subject to removal without notice, even as part of a minor release.
- `wp.editor.RichTextProvider` has been removed. Please use `wp.data.select( 'core/editor' )` methods instead.

### Deprecations

- The `checkTemplateValidity` action has been deprecated. Validity is verified automatically upon block reset.
- The `UnsavedChangesWarning` component `forceIsDirty` prop has been deprecated.

## 3.0.0 (2018-09-05)

### New Features

- Add editor styles support.

### Breaking Changes

- The `wideAlign` block supports hook has been removed. Use `alignWide` instead.
- `fetchSharedBlocks` action has been removed. Use `fetchReusableBlocks` instead.
- `receiveSharedBlocks` action has been removed. Use `receiveReusableBlocks` instead.
- `saveSharedBlock` action has been removed. Use `saveReusableBlock` instead.
- `deleteSharedBlock` action has been removed. Use `deleteReusableBlock` instead.
- `updateSharedBlockTitle` action has been removed. Use `updateReusableBlockTitle` instead.
- `convertBlockToSaved` action has been removed. Use `convertBlockToReusable` instead.
- `getSharedBlock` selector has been removed. Use `getReusableBlock` instead.
- `isSavingSharedBlock` selector has been removed. Use `isSavingReusableBlock` instead.
- `isFetchingSharedBlock` selector has been removed. Use `isFetchingReusableBlock` instead.
- `getSharedBlocks` selector has been removed. Use `getReusableBlocks` instead.
- `editorMediaUpload` has been removed. Use `mediaUpload` instead.
- Change how required built-ins are polyfilled with Babel 7 ([#9171](https://github.com/WordPress/gutenberg/pull/9171)). If you're using an environment that has limited or no support for ES2015+ such as lower versions of IE then using [core-js](https://github.com/zloirock/core-js) or [@babel/polyfill](https://babeljs.io/docs/en/next/babel-polyfill) will add support for these methods.
- `wp.editor.DocumentTitle` component has been removed.
- `getDocumentTitle` selector (`core/editor`) has been removed.

### Deprecations

- `wp.editor.RichTextProvider` flagged for deprecation. Please use `wp.data.select( 'core/editor' )` methods instead.

### Bug Fixes

- The `PostTextEditor` component will respect its in-progress state edited value, even if the assigned prop value changes.<|MERGE_RESOLUTION|>--- conflicted
+++ resolved
@@ -1,17 +1,12 @@
 ## 5.0.2 (Unreleased)
-<<<<<<< HEAD
+
+### Polish
+
+- Add animated logo to preview interstitial screen.
 
 ### Bug Fixes
 
 - Made preview interstitial text translatable.
-
-## 5.0.1 (2018-10-22)
-=======
->>>>>>> a563dc77
-
-### Polish
-
-- Add animated logo to preview interstitial screen.
 
 ## 5.0.1 (2018-10-22)
 
