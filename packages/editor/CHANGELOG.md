<<<<<<< HEAD
=======
## 9.0.6 (Unreleased)

### Bug Fixes

- Restore the `block` prop in the `BlockListBlock` filter.

>>>>>>> ddac4f3c
## 9.0.5 (2018-12-12)

### Bug Fixes

- `getEditedPostAttribute` now correctly returns the merged result of edits as a partial change when given `'meta'` as the `attributeName`.

## 9.0.4 (2018-11-30)

## 9.0.3 (2018-11-30)

## 9.0.2 (2018-11-22)

## 9.0.1 (2018-11-21)

## 9.0.0 (2018-11-20)

### Breaking Changes

- `PostPublishPanelToggle` has been removed. Use `PostPublishButton` instead.

## 8.0.0 (2018-11-15)

### Breaking Changes

- The reusable blocks actions and selectors have been marked as experimental.

### Bug Fixes

- Stop propagating to DOM elements the `focusOnMount` prop from `NavigableToolbar` components

## 7.0.1 (2018-11-12)

### Polish

- Remove unnecessary `locale` prop usage [#11649](https://github.com/WordPress/gutenberg/pull/11649)

### Bug Fixes

- Fix multi-selection triggering too often when using floated blocks.

## 7.0.0 (2018-11-12)

### Breaking Change

- The `PanelColor` component has been removed.

### New Feature

- In `NavigableToolbar`, a property focusOnMount was added, if true, the toolbar will get focus as soon as it mounted. Defaults to false.

### Bug Fixes

- Avoid unnecessary re-renders when navigating between blocks.
- PostPublishPanel: return focus to element that opened the panel
- Capture focus on self in InsertionPoint inserter
- Correct insertion point opacity selector
- Set code editor as RTL

## 6.2.1 (2018-11-09)

### Deprecations

- `PostPublishPanelToggle` has been deprecated in favor of `PostPublishButton`.

### Polish

- Reactive block styles.

## 6.2.0 (2018-11-09)

### New Features

- Adjust a11y roles for menu items, and make sure screen readers can properly use BlockNavigationList ([#11431](https://github.com/WordPress/gutenberg/issues/11431)).

## 6.1.1 (2018-11-03)

### Polish

- Remove `findDOMNode` usage from the `Inserter` component.
- Remove `findDOMNode` usage from the `Block` component.
- Remove `findDOMNode` usage from the `NavigableToolbar` component.

## 6.1.0 (2018-10-30)

### Deprecations

- The Reusable Blocks Data API is marked as experimental as it's subject to change in the future ([#11230](https://github.com/WordPress/gutenberg/pull/11230)).

## 6.0.1 (2018-10-30)

### Bug Fixes

- Tweak the vanilla style sheet for consistency.
- Fix the "Copy Post Text" button not copying the post text.

## 6.0.0 (2018-10-29)

### Breaking Changes

- The `labels.name` property has been removed from `MediaPlaceholder` in favor of the new `labels.instructions` prop.
- The `UnsavedChangesWarning` component no longer accepts a `forceIsDirty` prop.
- `mediaDetails` in object passed to `onFileChange` callback of `mediaUpload`. Please use `media_details` property instead.

### New Features

- In `MediaPlaceholder`, provide default values for title and instructions labels when allowed type is one of image, audio or video.
- New actions `lockPostSaving` and `unlockPostSaving` were introduced ([#10649](https://github.com/WordPress/gutenberg/pull/10649)).
- New selector `isPostSavingLocked` was introduced ([#10649](https://github.com/WordPress/gutenberg/pull/10649)).

### Polish

- Add animated logo to preview interstitial screen.
- Tweak the editor styles support.

### Bug Fixes

- Made preview interstitial text translatable.

## 5.0.1 (2018-10-22)

## 5.0.0 (2018-10-19)

### Breaking Changes

- The `checkTemplateValidity` action has been removed. Validity is verified automatically upon block reset.

### Deprecations

- `PanelColor` has been deprecated in favor of `PanelColorSettings`.

### New Features

- Added `onClose` prop to `URLPopover` component.

## 4.0.3 (2018-10-18)

## 4.0.0 (2018-09-30)

### Breaking Changes

- `getColorName` has been removed. Use `getColorObjectByColorValue` instead.
- `getColorClass` has been renamed. Use `getColorClassName` instead.
- The `value` property in color objects passed by `withColors` has been removed. Use `color` property instead.
- `RichText` `getSettings` prop has been removed. The `unstableGetSettings` prop is available if continued use is required. Unstable APIs are strongly discouraged to be used, and are subject to removal without notice, even as part of a minor release.
- `RichText` `onSetup` prop has been removed. The `unstableOnSetup` prop is available if continued use is required. Unstable APIs are strongly discouraged to be used, and are subject to removal without notice, even as part of a minor release.
- `RichTextProvider` has been removed. Please use `wp.data.select( 'core/editor' )` methods instead.

### Deprecations

- The `checkTemplateValidity` action has been deprecated. Validity is verified automatically upon block reset.
- The `UnsavedChangesWarning` component `forceIsDirty` prop has been deprecated.

## 3.0.0 (2018-09-05)

### New Features

- Add editor styles support.

### Breaking Changes

- The `wideAlign` block supports hook has been removed. Use `alignWide` instead.
- `fetchSharedBlocks` action has been removed. Use `fetchReusableBlocks` instead.
- `receiveSharedBlocks` action has been removed. Use `receiveReusableBlocks` instead.
- `saveSharedBlock` action has been removed. Use `saveReusableBlock` instead.
- `deleteSharedBlock` action has been removed. Use `deleteReusableBlock` instead.
- `updateSharedBlockTitle` action has been removed. Use `updateReusableBlockTitle` instead.
- `convertBlockToSaved` action has been removed. Use `convertBlockToReusable` instead.
- `getSharedBlock` selector has been removed. Use `getReusableBlock` instead.
- `isSavingSharedBlock` selector has been removed. Use `isSavingReusableBlock` instead.
- `isFetchingSharedBlock` selector has been removed. Use `isFetchingReusableBlock` instead.
- `getSharedBlocks` selector has been removed. Use `getReusableBlocks` instead.
- `editorMediaUpload` has been removed. Use `mediaUpload` instead.
- Change how required built-ins are polyfilled with Babel 7 ([#9171](https://github.com/WordPress/gutenberg/pull/9171)). If you're using an environment that has limited or no support for ES2015+ such as lower versions of IE then using [core-js](https://github.com/zloirock/core-js) or [@babel/polyfill](https://babeljs.io/docs/en/next/babel-polyfill) will add support for these methods.
- `DocumentTitle` component has been removed.
- `getDocumentTitle` selector (`core/editor`) has been removed.

### Deprecations

- `RichTextProvider` flagged for deprecation. Please use `wp.data.select( 'core/editor' )` methods instead.

### Bug Fixes

- The `PostTextEditor` component will respect its in-progress state edited value, even if the assigned prop value changes.<|MERGE_RESOLUTION|>--- conflicted
+++ resolved
@@ -1,12 +1,9 @@
-<<<<<<< HEAD
-=======
 ## 9.0.6 (Unreleased)
 
 ### Bug Fixes
 
 - Restore the `block` prop in the `BlockListBlock` filter.
 
->>>>>>> ddac4f3c
 ## 9.0.5 (2018-12-12)
 
 ### Bug Fixes
