/**
 * WordPress dependencies
 */
import { createRegistrySelector } from '@wordpress/data';

/**
 * Internal dependencies
 */
import {
	isEditedPostDirty,
	isEditedPostSaveable,
	hasChangedContent,
} from './selectors.js';

export * from './selectors.js';

/**
 * Returns true if post title is selected.
 *
 * @param {Object} state Global application state.
 *
 * @return {boolean} Whether current post title is selected.
 */
export function isPostTitleSelected( state ) {
	return state.postTitle.isSelected;
}

/**
 * Returns true if the post can be autosaved, or false otherwise.
 *
 * @param {Object} state    Global application state.
 * @param {Object} autosave A raw autosave object from the REST API.
 *
 * @return {boolean} Whether the post can be autosaved.
 */
export const isEditedPostAutosaveable = createRegistrySelector(
	() => ( state ) => {
		// A post must contain a title, an excerpt, or non-empty content to be valid for autosaving.
		if ( ! isEditedPostSaveable( state ) ) {
			return false;
		}

		// To avoid an expensive content serialization, use the content dirtiness
		// flag in place of content field comparison against the known autosave.
		// This is not strictly accurate, and relies on a tolerance toward autosave
		// request failures for unnecessary saves.
		if ( hasChangedContent( state ) ) {
			return true;
		}

		if ( isEditedPostDirty( state ) ) {
			return true;
		}

		return false;
	}
<<<<<<< HEAD
);

/**
 * Returns the current clipboard data.
 *
 * @param {Object} state Global application state.
 *
 * @return {Object} Current clipboard data.
 */
export function getClipboard( state ) {
	return state.clipboard;
}

/**
 * Returns the current notice data.
 *
 * @param {Object} state Global application state.
 *
 * @return {Object} Current notice data.
 */
export function getNotices( state ) {
	return state.notices;
}

/**
 * Tells if the block with the passed clientId was just inserted.
 *
 * @param {Object} state Global application state.
 * @param {Object} clientId client id of the block.
 * @return {boolean} If the client id exists within the lastBlockInserted state then the block was just inserted.
 */
export function wasBlockJustInserted( state, clientId ) {
	return state.lastBlockInserted.clientId === clientId;
}
=======
);
>>>>>>> 30b2c144
<|MERGE_RESOLUTION|>--- conflicted
+++ resolved
@@ -54,30 +54,8 @@
 
 		return false;
 	}
-<<<<<<< HEAD
 );
 
-/**
- * Returns the current clipboard data.
- *
- * @param {Object} state Global application state.
- *
- * @return {Object} Current clipboard data.
- */
-export function getClipboard( state ) {
-	return state.clipboard;
-}
-
-/**
- * Returns the current notice data.
- *
- * @param {Object} state Global application state.
- *
- * @return {Object} Current notice data.
- */
-export function getNotices( state ) {
-	return state.notices;
-}
 
 /**
  * Tells if the block with the passed clientId was just inserted.
@@ -88,7 +66,4 @@
  */
 export function wasBlockJustInserted( state, clientId ) {
 	return state.lastBlockInserted.clientId === clientId;
-}
-=======
-);
->>>>>>> 30b2c144
+}