/**
 * WordPress dependencies
 */
import { combineReducers } from '@wordpress/data';

/**
 * Internal dependencies
 */
import {
	postId,
	postType,
	preferences,
	saving,
	postLock,
	postSavingLock,
	template,
	isReady,
	editorSettings,
} from './reducer.js';

import { EDITOR_SETTINGS_DEFAULTS } from './defaults.js';

EDITOR_SETTINGS_DEFAULTS.autosaveInterval = 1; // This is a way to override default behavior on mobile, and make it ping the native save every second as long as something changed

export * from './reducer.js';

/**
 * Reducer returning the post title state.
 *
 * @param {Object}  state  Current state.
 * @param {Object}  action Dispatched action.
 *
 * @return {Object} Updated state.
 */
export const postTitle = combineReducers( {
	isSelected( state = false, action ) {
		switch ( action.type ) {
			case 'TOGGLE_POST_TITLE_SELECTION':
				return action.isSelected;
		}

		return state;
	},
} );

/**
 * Reducer returning the clipboard state.
 *
 * @param {Object}  state  Current state.
 * @param {Object}  action Dispatched action.
 *
 * @return {Object} Updated state.
 */
export function clipboard( state = null, action ) {
	switch ( action.type ) {
		case 'UPDATE_CLIPBOARD':
			return action.clipboard;
	}

	return state;
}

/**
 * Reducer returning the notices state.
 *
 * @param {Object}  state  Current state.
 * @param {Object}  action Dispatched action.
 *
 * @return {Object} Updated state.
 */
export function notices( state = [], action ) {
	switch ( action.type ) {
		case 'CREATE_NOTICE':
			return [ ...state, action.notice ];
		case 'REMOVE_ALL_NOTICES':
			return [];
		case 'REMOVE_NOTICE':
			return state.filter( ( notice ) => notice.id !== action.id );
	}
	return state;
}

<<<<<<< HEAD
/**
 * Reducer returning the block insertion event list state.
 *
 * @param {Object}  state  Current state.
 * @param {Object}  action Dispatched action.
 *
 * @return {Object} Updated state.
 */
export function lastBlockInserted( state = {}, action ) {
	switch ( action.type ) {
		case 'ADD_LAST_BLOCK_INSERTED':
			return { ...state, clientId: action.clientId };

		case 'CLEAR_LAST_BLOCK_INSERTED':
			return {};
	}
	return state;
}

export default optimist(
	combineReducers( {
		postId,
		postType,
		postTitle,
		preferences,
		saving,
		postLock,
		postSavingLock,
		template,
		isReady,
		editorSettings,
		clipboard,
		notices,
		lastBlockInserted,
	} )
);
=======
export default combineReducers( {
	postId,
	postType,
	postTitle,
	preferences,
	saving,
	postLock,
	postSavingLock,
	template,
	isReady,
	editorSettings,
	clipboard,
	notices,
} );
>>>>>>> 30b2c144
<|MERGE_RESOLUTION|>--- conflicted
+++ resolved
@@ -80,7 +80,22 @@
 	return state;
 }
 
-<<<<<<< HEAD
+export default optimist(
+	combineReducers( {
+		postId,
+		postType,
+		postTitle,
+		preferences,
+		saving,
+		postLock,
+		postSavingLock,
+		template,
+		isReady,
+		editorSettings,
+		clipboard,
+		notices,
+	} )
+);
 /**
  * Reducer returning the block insertion event list state.
  *
@@ -100,24 +115,6 @@
 	return state;
 }
 
-export default optimist(
-	combineReducers( {
-		postId,
-		postType,
-		postTitle,
-		preferences,
-		saving,
-		postLock,
-		postSavingLock,
-		template,
-		isReady,
-		editorSettings,
-		clipboard,
-		notices,
-		lastBlockInserted,
-	} )
-);
-=======
 export default combineReducers( {
 	postId,
 	postType,
@@ -131,5 +128,5 @@
 	editorSettings,
 	clipboard,
 	notices,
-} );
->>>>>>> 30b2c144
+    lastBlockInserted,
+} );