/**
 * External dependencies
 */
import deepFreeze from 'deep-freeze';

/**
 * Internal dependencies
 */
import {
	hasSameKeys,
	isUpdatingSamePostProperty,
	shouldOverwriteState,
	getPostRawValue,
	preferences,
	saving,
	reusableBlocks,
	postSavingLock,
<<<<<<< HEAD
	postAutosavingLock,
	previewLink,
=======
>>>>>>> 68420292
} from '../reducer';

describe( 'state', () => {
	describe( 'hasSameKeys()', () => {
		it( 'returns false if two objects do not have the same keys', () => {
			const a = { foo: 10 };
			const b = { bar: 10 };

			expect( hasSameKeys( a, b ) ).toBe( false );
		} );

		it( 'returns false if two objects have the same keys', () => {
			const a = { foo: 10 };
			const b = { foo: 20 };

			expect( hasSameKeys( a, b ) ).toBe( true );
		} );
	} );

	describe( 'isUpdatingSamePostProperty()', () => {
		it( 'should return false if not editing post', () => {
			const action = {
				type: 'UPDATE_BLOCK_ATTRIBUTES',
				clientId: 'afd1cb17-2c08-4e7a-91be-007ba7ddc3a1',
				attributes: {
					foo: 10,
				},
			};
			const previousAction = {
				type: 'UPDATE_BLOCK_ATTRIBUTES',
				clientId: 'afd1cb17-2c08-4e7a-91be-007ba7ddc3a1',
				attributes: {
					foo: 10,
				},
			};

			expect( isUpdatingSamePostProperty( action, previousAction ) ).toBe( false );
		} );

		it( 'should return false if not editing the same post properties', () => {
			const action = {
				type: 'EDIT_POST',
				edits: {
					foo: 10,
				},
			};
			const previousAction = {
				type: 'EDIT_POST',
				edits: {
					bar: 20,
				},
			};

			expect( isUpdatingSamePostProperty( action, previousAction ) ).toBe( false );
		} );

		it( 'should return true if updating the same post properties', () => {
			const action = {
				type: 'EDIT_POST',
				edits: {
					foo: 10,
				},
			};
			const previousAction = {
				type: 'EDIT_POST',
				edits: {
					foo: 20,
				},
			};

			expect( isUpdatingSamePostProperty( action, previousAction ) ).toBe( true );
		} );
	} );

	describe( 'shouldOverwriteState()', () => {
		it( 'should return false if no previous action', () => {
			const action = {
				type: 'EDIT_POST',
				edits: {
					foo: 10,
				},
			};
			const previousAction = undefined;

			expect( shouldOverwriteState( action, previousAction ) ).toBe( false );
		} );

		it( 'should return false if the action types are different', () => {
			const action = {
				type: 'EDIT_POST',
				edits: {
					foo: 10,
				},
			};
			const previousAction = {
				type: 'EDIT_DIFFERENT_POST',
				edits: {
					foo: 20,
				},
			};

			expect( shouldOverwriteState( action, previousAction ) ).toBe( false );
		} );

		it( 'should return true if updating same post property', () => {
			const action = {
				type: 'EDIT_POST',
				edits: {
					foo: 10,
				},
			};
			const previousAction = {
				type: 'EDIT_POST',
				edits: {
					foo: 20,
				},
			};

			expect( shouldOverwriteState( action, previousAction ) ).toBe( true );
		} );
	} );

	describe( 'getPostRawValue', () => {
		it( 'returns original value for non-rendered content', () => {
			const value = getPostRawValue( '' );

			expect( value ).toBe( '' );
		} );

		it( 'returns raw value for rendered content', () => {
			const value = getPostRawValue( { raw: '' } );

			expect( value ).toBe( '' );
		} );
	} );

	describe( 'preferences()', () => {
		it( 'should apply all defaults', () => {
			const state = preferences( undefined, {} );
			expect( state ).toEqual( {
				insertUsage: {},
				isPublishSidebarEnabled: true,
			} );
		} );

		it( 'should disable the publish sidebar', () => {
			const original = deepFreeze( preferences( undefined, { } ) );
			const state = preferences( original, {
				type: 'DISABLE_PUBLISH_SIDEBAR',
			} );

			expect( state.isPublishSidebarEnabled ).toBe( false );
		} );

		it( 'should enable the publish sidebar', () => {
			const original = deepFreeze( preferences( { isPublishSidebarEnabled: false }, { } ) );
			const state = preferences( original, {
				type: 'ENABLE_PUBLISH_SIDEBAR',
			} );

			expect( state.isPublishSidebarEnabled ).toBe( true );
		} );
	} );

	describe( 'saving()', () => {
		it( 'should update when a request is started', () => {
			const state = saving( null, {
				type: 'REQUEST_POST_UPDATE_START',
				options: { isAutosave: true },
			} );
			expect( state ).toEqual( {
				pending: true,
				options: { isAutosave: true },
			} );
		} );
	} );

	describe( 'reusableBlocks()', () => {
		it( 'should start out empty', () => {
			const state = reusableBlocks( undefined, {} );
			expect( state ).toEqual( {
				data: {},
				isFetching: {},
				isSaving: {},
			} );
		} );

		it( 'should add received reusable blocks', () => {
			const state = reusableBlocks( {}, {
				type: 'RECEIVE_REUSABLE_BLOCKS',
				results: [ {
					reusableBlock: {
						id: 123,
						title: 'My cool block',
					},
					parsedBlock: {
						clientId: 'foo',
					},
				} ],
			} );

			expect( state ).toEqual( {
				data: {
					123: { clientId: 'foo', title: 'My cool block' },
				},
				isFetching: {},
				isSaving: {},
			} );
		} );

		it( 'should update a reusable block', () => {
			const initialState = {
				data: {
					123: { clientId: '', title: '' },
				},
				isFetching: {},
				isSaving: {},
			};

			const state = reusableBlocks( initialState, {
				type: 'UPDATE_REUSABLE_BLOCK_TITLE',
				id: 123,
				title: 'My block',
			} );

			expect( state ).toEqual( {
				data: {
					123: { clientId: '', title: 'My block' },
				},
				isFetching: {},
				isSaving: {},
			} );
		} );

		it( "should update the reusable block's id if it was temporary", () => {
			const initialState = {
				data: {
					reusable1: { clientId: '', title: '' },
				},
				isSaving: {},
			};

			const state = reusableBlocks( initialState, {
				type: 'SAVE_REUSABLE_BLOCK_SUCCESS',
				id: 'reusable1',
				updatedId: 123,
			} );

			expect( state ).toEqual( {
				data: {
					123: { clientId: '', title: '' },
				},
				isFetching: {},
				isSaving: {},
			} );
		} );

		it( 'should remove a reusable block', () => {
			const id = 123;
			const initialState = {
				data: {
					[ id ]: {
						id,
						name: 'My cool block',
						type: 'core/paragraph',
						attributes: {
							content: 'Hello!',
							dropCap: true,
						},
					},
				},
				isFetching: {},
				isSaving: {},
			};

			const state = reusableBlocks( deepFreeze( initialState ), {
				type: 'REMOVE_REUSABLE_BLOCK',
				id,
			} );

			expect( state ).toEqual( {
				data: {},
				isFetching: {},
				isSaving: {},
			} );
		} );

		it( 'should indicate that a reusable block is fetching', () => {
			const id = 123;
			const initialState = {
				data: {},
				isFetching: {},
				isSaving: {},
			};

			const state = reusableBlocks( initialState, {
				type: 'FETCH_REUSABLE_BLOCKS',
				id,
			} );

			expect( state ).toEqual( {
				data: {},
				isFetching: {
					[ id ]: true,
				},
				isSaving: {},
			} );
		} );

		it( 'should stop indicating that a reusable block is saving when the fetch succeeded', () => {
			const id = 123;
			const initialState = {
				data: {
					[ id ]: { id },
				},
				isFetching: {
					[ id ]: true,
				},
				isSaving: {},
			};

			const state = reusableBlocks( initialState, {
				type: 'FETCH_REUSABLE_BLOCKS_SUCCESS',
				id,
				updatedId: id,
			} );

			expect( state ).toEqual( {
				data: {
					[ id ]: { id },
				},
				isFetching: {},
				isSaving: {},
			} );
		} );

		it( 'should stop indicating that a reusable block is fetching when there is an error', () => {
			const id = 123;
			const initialState = {
				data: {},
				isFetching: {
					[ id ]: true,
				},
				isSaving: {},
			};

			const state = reusableBlocks( initialState, {
				type: 'FETCH_REUSABLE_BLOCKS_FAILURE',
				id,
			} );

			expect( state ).toEqual( {
				data: {},
				isFetching: {},
				isSaving: {},
			} );
		} );

		it( 'should indicate that a reusable block is saving', () => {
			const id = 123;
			const initialState = {
				data: {},
				isFetching: {},
				isSaving: {},
			};

			const state = reusableBlocks( initialState, {
				type: 'SAVE_REUSABLE_BLOCK',
				id,
			} );

			expect( state ).toEqual( {
				data: {},
				isFetching: {},
				isSaving: {
					[ id ]: true,
				},
			} );
		} );

		it( 'should stop indicating that a reusable block is saving when the save succeeded', () => {
			const id = 123;
			const initialState = {
				data: {
					[ id ]: { id },
				},
				isFetching: {},
				isSaving: {
					[ id ]: true,
				},
			};

			const state = reusableBlocks( initialState, {
				type: 'SAVE_REUSABLE_BLOCK_SUCCESS',
				id,
				updatedId: id,
			} );

			expect( state ).toEqual( {
				data: {
					[ id ]: { id },
				},
				isFetching: {},
				isSaving: {},
			} );
		} );

		it( 'should stop indicating that a reusable block is saving when there is an error', () => {
			const id = 123;
			const initialState = {
				data: {},
				isFetching: {},
				isSaving: {
					[ id ]: true,
				},
			};

			const state = reusableBlocks( initialState, {
				type: 'SAVE_REUSABLE_BLOCK_FAILURE',
				id,
			} );

			expect( state ).toEqual( {
				data: {},
				isFetching: {},
				isSaving: {},
			} );
		} );
	} );

	describe( 'postSavingLock', () => {
		it( 'returns empty object by default', () => {
			const state = postSavingLock( undefined, {} );

			expect( state ).toEqual( {} );
		} );

		it( 'returns correct post locks when locks added and removed', () => {
			let state = postSavingLock( undefined, {
				type: 'LOCK_POST_SAVING',
				lockName: 'test-lock',
			} );

			expect( state ).toEqual( {
				'test-lock': true,
			} );

			state = postSavingLock( deepFreeze( state ), {
				type: 'LOCK_POST_SAVING',
				lockName: 'test-lock-2',
			} );

			expect( state ).toEqual( {
				'test-lock': true,
				'test-lock-2': true,
			} );

			state = postSavingLock( deepFreeze( state ), {
				type: 'UNLOCK_POST_SAVING',
				lockName: 'test-lock',
			} );

			expect( state ).toEqual( {
				'test-lock-2': true,
			} );

			state = postSavingLock( deepFreeze( state ), {
				type: 'UNLOCK_POST_SAVING',
				lockName: 'test-lock-2',
			} );

			expect( state ).toEqual( {} );
		} );
	} );
<<<<<<< HEAD

	describe( 'postAutosavingLock', () => {
		it( 'returns empty object by default', () => {
			const state = postAutosavingLock( undefined, {} );

			expect( state ).toEqual( {} );
		} );

		it( 'returns correct post locks when locks added and removed', () => {
			let state = postAutosavingLock( undefined, {
				type: 'LOCK_POST_AUTOSAVING',
				lockName: 'test-lock',
			} );

			expect( state ).toEqual( {
				'test-lock': true,
			} );

			state = postAutosavingLock( deepFreeze( state ), {
				type: 'LOCK_POST_AUTOSAVING',
				lockName: 'test-lock-2',
			} );

			expect( state ).toEqual( {
				'test-lock': true,
				'test-lock-2': true,
			} );

			state = postAutosavingLock( deepFreeze( state ), {
				type: 'UNLOCK_POST_AUTOSAVING',
				lockName: 'test-lock',
			} );

			expect( state ).toEqual( {
				'test-lock-2': true,
			} );

			state = postAutosavingLock( deepFreeze( state ), {
				type: 'UNLOCK_POST_AUTOSAVING',
				lockName: 'test-lock-2',
			} );

			expect( state ).toEqual( {} );
		} );
	} );

	describe( 'previewLink', () => {
		it( 'returns null by default', () => {
			const state = previewLink( undefined, {} );

			expect( state ).toBe( null );
		} );

		it( 'returns preview link from save success', () => {
			const state = previewLink( null, {
				type: 'REQUEST_POST_UPDATE_SUCCESS',
				post: {
					preview_link: 'https://example.com/?p=2611&preview=true',
				},
			} );

			expect( state ).toBe( 'https://example.com/?p=2611&preview=true' );
		} );

		it( 'returns post link with query arg from save success if no preview link', () => {
			const state = previewLink( null, {
				type: 'REQUEST_POST_UPDATE_SUCCESS',
				post: {
					link: 'https://example.com/sample-post/',
				},
			} );

			expect( state ).toBe( 'https://example.com/sample-post/?preview=true' );
		} );

		it( 'returns same state if save success without preview link or post link', () => {
			// Bug: This can occur for post types which are defined as
			// `publicly_queryable => false` (non-viewable).
			//
			// See: https://github.com/WordPress/gutenberg/issues/12677
			const state = previewLink( null, {
				type: 'REQUEST_POST_UPDATE_SUCCESS',
				post: {
					preview_link: '',
				},
			} );

			expect( state ).toBe( null );
		} );

		it( 'returns resets on preview start', () => {
			const state = previewLink( 'https://example.com/sample-post/', {
				type: 'REQUEST_POST_UPDATE_START',
				options: {
					isPreview: true,
				},
			} );

			expect( state ).toBe( null );
		} );

		it( 'returns state on non-preview save start', () => {
			const state = previewLink( 'https://example.com/sample-post/', {
				type: 'REQUEST_POST_UPDATE_START',
				options: {},
			} );

			expect( state ).toBe( 'https://example.com/sample-post/' );
		} );
	} );
=======
>>>>>>> 68420292
} );<|MERGE_RESOLUTION|>--- conflicted
+++ resolved
@@ -15,11 +15,7 @@
 	saving,
 	reusableBlocks,
 	postSavingLock,
-<<<<<<< HEAD
 	postAutosavingLock,
-	previewLink,
-=======
->>>>>>> 68420292
 } from '../reducer';
 
 describe( 'state', () => {
@@ -153,8 +149,8 @@
 			const value = getPostRawValue( { raw: '' } );
 
 			expect( value ).toBe( '' );
-		} );
-	} );
+			} );
+			} );
 
 	describe( 'preferences()', () => {
 		it( 'should apply all defaults', () => {
@@ -195,7 +191,11 @@
 				options: { isAutosave: true },
 			} );
 		} );
-	} );
+
+		it( 'should update when a request succeeds', () => {
+			const state = saving( null, {
+				type: 'REQUEST_POST_UPDATE_SUCCESS',
+			} );
 
 	describe( 'reusableBlocks()', () => {
 		it( 'should start out empty', () => {
@@ -494,7 +494,6 @@
 			expect( state ).toEqual( {} );
 		} );
 	} );
-<<<<<<< HEAD
 
 	describe( 'postAutosavingLock', () => {
 		it( 'returns empty object by default', () => {
@@ -541,70 +540,6 @@
 		} );
 	} );
 
-	describe( 'previewLink', () => {
-		it( 'returns null by default', () => {
-			const state = previewLink( undefined, {} );
-
-			expect( state ).toBe( null );
-		} );
-
-		it( 'returns preview link from save success', () => {
-			const state = previewLink( null, {
-				type: 'REQUEST_POST_UPDATE_SUCCESS',
-				post: {
-					preview_link: 'https://example.com/?p=2611&preview=true',
-				},
-			} );
-
-			expect( state ).toBe( 'https://example.com/?p=2611&preview=true' );
-		} );
-
-		it( 'returns post link with query arg from save success if no preview link', () => {
-			const state = previewLink( null, {
-				type: 'REQUEST_POST_UPDATE_SUCCESS',
-				post: {
-					link: 'https://example.com/sample-post/',
-				},
-			} );
-
-			expect( state ).toBe( 'https://example.com/sample-post/?preview=true' );
-		} );
-
-		it( 'returns same state if save success without preview link or post link', () => {
-			// Bug: This can occur for post types which are defined as
-			// `publicly_queryable => false` (non-viewable).
-			//
-			// See: https://github.com/WordPress/gutenberg/issues/12677
-			const state = previewLink( null, {
-				type: 'REQUEST_POST_UPDATE_SUCCESS',
-				post: {
-					preview_link: '',
-				},
-			} );
-
-			expect( state ).toBe( null );
-		} );
-
-		it( 'returns resets on preview start', () => {
-			const state = previewLink( 'https://example.com/sample-post/', {
-				type: 'REQUEST_POST_UPDATE_START',
-				options: {
-					isPreview: true,
-				},
-			} );
-
-			expect( state ).toBe( null );
-		} );
-
-		it( 'returns state on non-preview save start', () => {
-			const state = previewLink( 'https://example.com/sample-post/', {
-				type: 'REQUEST_POST_UPDATE_START',
-				options: {},
-			} );
-
-			expect( state ).toBe( 'https://example.com/sample-post/' );
-		} );
-	} );
-=======
->>>>>>> 68420292
+		} );
+	} );
 } );