--- conflicted
+++ resolved
@@ -1,12 +1,12 @@
+/**
+ * External dependencies
+ */
+import { v4 as uuid } from 'uuid';
+
 /**
  * WordPress dependencies
  */
-<<<<<<< HEAD
-import RNReactNativeGutenbergBridge from 'react-native-gutenberg-bridge';
-import { v4 as uuid } from 'uuid';
-=======
 import RNReactNativeGutenbergBridge from '@wordpress/react-native-bridge';
->>>>>>> cc0128f8
 
 export * from './actions.js';
 
