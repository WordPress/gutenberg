/**
 * External dependencies
 */
import {
	castArray,
	flatMap,
	find,
	first,
	get,
	has,
	includes,
	isArray,
	isBoolean,
	last,
	map,
	orderBy,
	reduce,
	some,
} from 'lodash';
import createSelector from 'rememo';

/**
 * WordPress dependencies
 */
import {
	serialize,
	getBlockType,
	getBlockTypes,
	hasBlockSupport,
	hasChildBlocksWithInserterSupport,
	getFreeformContentHandlerName,
	isUnmodifiedDefaultBlock,
} from '@wordpress/blocks';
import { isInTheFuture, getDate } from '@wordpress/date';
import { removep } from '@wordpress/autop';

/**
 * Dependencies
 */
import { PREFERENCES_DEFAULTS } from './defaults';

/***
 * Module constants
 */
export const POST_UPDATE_TRANSACTION_ID = 'post-update';
const PERMALINK_POSTNAME_REGEX = /%(?:postname|pagename)%/;
export const INSERTER_UTILITY_HIGH = 3;
export const INSERTER_UTILITY_MEDIUM = 2;
export const INSERTER_UTILITY_LOW = 1;
export const INSERTER_UTILITY_NONE = 0;
const MILLISECONDS_PER_HOUR = 3600 * 1000;
const MILLISECONDS_PER_DAY = 24 * 3600 * 1000;
const MILLISECONDS_PER_WEEK = 7 * 24 * 3600 * 1000;
const ONE_MINUTE_IN_MS = 60 * 1000;

/**
 * Shared reference to an empty array for cases where it is important to avoid
 * returning a new array reference on every invocation, as in a connected or
 * other pure component which performs `shouldComponentUpdate` check on props.
 * This should be used as a last resort, since the normalized data should be
 * maintained by the reducer result in state.
 *
 * @type {Array}
 */
const EMPTY_ARRAY = [];

/**
 * Returns true if any past editor history snapshots exist, or false otherwise.
 *
 * @param {Object} state Global application state.
 *
 * @return {boolean} Whether undo history exists.
 */
export function hasEditorUndo( state ) {
	return state.editor.past.length > 0;
}

/**
 * Returns true if any future editor history snapshots exist, or false
 * otherwise.
 *
 * @param {Object} state Global application state.
 *
 * @return {boolean} Whether redo history exists.
 */
export function hasEditorRedo( state ) {
	return state.editor.future.length > 0;
}

/**
 * Returns true if the currently edited post is yet to be saved, or false if
 * the post has been saved.
 *
 * @param {Object} state Global application state.
 *
 * @return {boolean} Whether the post is new.
 */
export function isEditedPostNew( state ) {
	return getCurrentPost( state ).status === 'auto-draft';
}

/**
 * Returns true if content includes unsaved changes, or false otherwise.
 *
 * @param {Object} state Editor state.
 *
 * @return {boolean} Whether content includes unsaved changes.
 */
export function hasChangedContent( state ) {
	return (
		state.editor.present.blocks.isDirty ||

		// `edits` is intended to contain only values which are different from
		// the saved post, so the mere presence of a property is an indicator
		// that the value is different than what is known to be saved. While
		// content in Visual mode is represented by the blocks state, in Text
		// mode it is tracked by `edits.content`.
		'content' in state.editor.present.edits
	);
}

/**
 * Returns true if there are unsaved values for the current edit session, or
 * false if the editing state matches the saved or new post.
 *
 * @param {Object} state Global application state.
 *
 * @return {boolean} Whether unsaved values exist.
 */
export function isEditedPostDirty( state ) {
	if ( hasChangedContent( state ) ) {
		return true;
	}

	// Edits should contain only fields which differ from the saved post (reset
	// at initial load and save complete). Thus, a non-empty edits state can be
	// inferred to contain unsaved values.
	if ( Object.keys( state.editor.present.edits ).length > 0 ) {
		return true;
	}

	// Edits and change detectiona are reset at the start of a save, but a post
	// is still considered dirty until the point at which the save completes.
	// Because the save is performed optimistically, the prior states are held
	// until committed. These can be referenced to determine whether there's a
	// chance that state may be reverted into one considered dirty.
	return inSomeHistory( state, isEditedPostDirty );
}

/**
 * Returns true if there are no unsaved values for the current edit session and
 * if the currently edited post is new (has never been saved before).
 *
 * @param {Object} state Global application state.
 *
 * @return {boolean} Whether new post and unsaved values exist.
 */
export function isCleanNewPost( state ) {
	return ! isEditedPostDirty( state ) && isEditedPostNew( state );
}

/**
 * Returns the post currently being edited in its last known saved state, not
 * including unsaved edits. Returns an object containing relevant default post
 * values if the post has not yet been saved.
 *
 * @param {Object} state Global application state.
 *
 * @return {Object} Post object.
 */
export function getCurrentPost( state ) {
	return state.currentPost;
}

/**
 * Returns the post type of the post currently being edited.
 *
 * @param {Object} state Global application state.
 *
 * @return {string} Post type.
 */
export function getCurrentPostType( state ) {
	return state.currentPost.type;
}

/**
 * Returns the ID of the post currently being edited, or null if the post has
 * not yet been saved.
 *
 * @param {Object} state Global application state.
 *
 * @return {?number} ID of current post.
 */
export function getCurrentPostId( state ) {
	return getCurrentPost( state ).id || null;
}

/**
 * Returns the number of revisions of the post currently being edited.
 *
 * @param {Object} state Global application state.
 *
 * @return {number} Number of revisions.
 */
export function getCurrentPostRevisionsCount( state ) {
	return get( getCurrentPost( state ), [ '_links', 'version-history', 0, 'count' ], 0 );
}

/**
 * Returns the last revision ID of the post currently being edited,
 * or null if the post has no revisions.
 *
 * @param {Object} state Global application state.
 *
 * @return {?number} ID of the last revision.
 */
export function getCurrentPostLastRevisionId( state ) {
	return get( getCurrentPost( state ), [ '_links', 'predecessor-version', 0, 'id' ], null );
}

/**
 * Returns any post values which have been changed in the editor but not yet
 * been saved.
 *
 * @param {Object} state Global application state.
 *
 * @return {Object} Object of key value pairs comprising unsaved edits.
 */
export const getPostEdits = createSelector(
	( state ) => {
		return {
			...state.initialEdits,
			...state.editor.present.edits,
		};
	},
	( state ) => [
		state.editor.present.edits,
		state.initialEdits,
	]
);

/**
 * Returns a new reference when edited values have changed. This is useful in
 * inferring where an edit has been made between states by comparison of the
 * return values using strict equality.
 *
 * @example
 *
 * ```
 * const hasEditOccurred = (
 *    getReferenceByDistinctEdits( beforeState ) !==
 *    getReferenceByDistinctEdits( afterState )
 * );
 * ```
 *
 * @param {Object} state Editor state.
 *
 * @return {*} A value whose reference will change only when an edit occurs.
 */
export const getReferenceByDistinctEdits = createSelector(
	() => [],
	( state ) => [ state.editor ],
);

/**
 * Returns an attribute value of the saved post.
 *
 * @param {Object} state         Global application state.
 * @param {string} attributeName Post attribute name.
 *
 * @return {*} Post attribute value.
 */
export function getCurrentPostAttribute( state, attributeName ) {
	const post = getCurrentPost( state );
	if ( post.hasOwnProperty( attributeName ) ) {
		return post[ attributeName ];
	}
}

/**
 * Returns a single attribute of the post being edited, preferring the unsaved
 * edit if one exists, but falling back to the attribute for the last known
 * saved state of the post.
 *
 * @param {Object} state         Global application state.
 * @param {string} attributeName Post attribute name.
 *
 * @return {*} Post attribute value.
 */
export function getEditedPostAttribute( state, attributeName ) {
	const edits = getPostEdits( state );

	// Special cases
	switch ( attributeName ) {
		case 'content':
			return getEditedPostContent( state );
	}

	if ( ! edits.hasOwnProperty( attributeName ) ) {
		return getCurrentPostAttribute( state, attributeName );
	}

	return edits[ attributeName ];
}

/**
 * Returns an attribute value of the current autosave revision for a post, or
 * null if there is no autosave for the post.
 *
 * @param {Object} state         Global application state.
 * @param {string} attributeName Autosave attribute name.
 *
 * @return {*} Autosave attribute value.
 */
export function getAutosaveAttribute( state, attributeName ) {
	if ( ! hasAutosave( state ) ) {
		return null;
	}

	const autosave = getAutosave( state );
	if ( autosave.hasOwnProperty( attributeName ) ) {
		return autosave[ attributeName ];
	}
}

/**
 * Returns the current visibility of the post being edited, preferring the
 * unsaved value if different than the saved post. The return value is one of
 * "private", "password", or "public".
 *
 * @param {Object} state Global application state.
 *
 * @return {string} Post visibility.
 */
export function getEditedPostVisibility( state ) {
	const status = getEditedPostAttribute( state, 'status' );
	const password = getEditedPostAttribute( state, 'password' );

	if ( status === 'private' ) {
		return 'private';
	} else if ( password ) {
		return 'password';
	}
	return 'public';
}

/**
 * Returns true if post is pending review.
 *
 * @param {Object} state Global application state.
 *
 * @return {boolean} Whether current post is pending review.
 */
export function isCurrentPostPending( state ) {
	return getCurrentPost( state ).status === 'pending';
}

/**
 * Return true if the current post has already been published.
 *
 * @param {Object} state Global application state.
 *
 * @return {boolean} Whether the post has been published.
 */
export function isCurrentPostPublished( state ) {
	const post = getCurrentPost( state );

	return [ 'publish', 'private' ].indexOf( post.status ) !== -1 ||
		( post.status === 'future' && ! isInTheFuture( new Date( Number( getDate( post.date ) ) - ONE_MINUTE_IN_MS ) ) );
}

/**
 * Returns true if post is already scheduled.
 *
 * @param {Object} state Global application state.
 *
 * @return {boolean} Whether current post is scheduled to be posted.
 */
export function isCurrentPostScheduled( state ) {
	return getCurrentPost( state ).status === 'future' && ! isCurrentPostPublished( state );
}

/**
 * Return true if the post being edited can be published.
 *
 * @param {Object} state Global application state.
 *
 * @return {boolean} Whether the post can been published.
 */
export function isEditedPostPublishable( state ) {
	const post = getCurrentPost( state );

	// TODO: Post being publishable should be superset of condition of post
	// being saveable. Currently this restriction is imposed at UI.
	//
	//  See: <PostPublishButton /> (`isButtonEnabled` assigned by `isSaveable`)

	return isEditedPostDirty( state ) || [ 'publish', 'private', 'future' ].indexOf( post.status ) === -1;
}

/**
 * Returns true if the post can be saved, or false otherwise. A post must
 * contain a title, an excerpt, or non-empty content to be valid for save.
 *
 * @param {Object} state Global application state.
 *
 * @return {boolean} Whether the post can be saved.
 */
export function isEditedPostSaveable( state ) {
	if ( isSavingPost( state ) ) {
		return false;
	}

	// TODO: Post should not be saveable if not dirty. Cannot be added here at
	// this time since posts where meta boxes are present can be saved even if
	// the post is not dirty. Currently this restriction is imposed at UI, but
	// should be moved here.
	//
	//  See: `isEditedPostPublishable` (includes `isEditedPostDirty` condition)
	//  See: <PostSavedState /> (`forceIsDirty` prop)
	//  See: <PostPublishButton /> (`forceIsDirty` prop)
	//  See: https://github.com/WordPress/gutenberg/pull/4184

	return (
		!! getEditedPostAttribute( state, 'title' ) ||
		!! getEditedPostAttribute( state, 'excerpt' ) ||
		! isEditedPostEmpty( state )
	);
}

/**
 * Returns true if the edited post has content. A post has content if it has at
 * least one saveable block or otherwise has a non-empty content property
 * assigned.
 *
 * @param {Object} state Global application state.
 *
 * @return {boolean} Whether post has content.
 */
export function isEditedPostEmpty( state ) {
	const blocks = getBlocksForSerialization( state );

	// While the condition of truthy content string is sufficient to determine
	// emptiness, testing saveable blocks length is a trivial operation. Since
	// this function can be called frequently, optimize for the fast case as a
	// condition of the mere existence of blocks. Note that the value of edited
	// content is used in place of blocks, thus allowed to fall through.
	if ( blocks.length && ! ( 'content' in getPostEdits( state ) ) ) {
		// Pierce the abstraction of the serializer in knowing that blocks are
		// joined with with newlines such that even if every individual block
		// produces an empty save result, the serialized content is non-empty.
		if ( blocks.length > 1 ) {
			return false;
		}

		// Freeform and unregistered blocks omit comment delimiters in their
		// output. The freeform block specifically may produce an empty string
		// to save. In the case of a single freeform block, fall through to the
		// full serialize. Otherwise, the single block is assumed non-empty by
		// virtue of its comment delimiters.
		if ( blocks[ 0 ].name !== getFreeformContentHandlerName() ) {
			return false;
		}
	}

	return ! getEditedPostContent( state );
}

/**
 * Returns true if the post can be autosaved, or false otherwise.
 *
 * @param  {Object}  state Global application state.
 *
 * @return {boolean} Whether the post can be autosaved.
 */
export function isEditedPostAutosaveable( state ) {
	// A post must contain a title, an excerpt, or non-empty content to be valid for autosaving.
	if ( ! isEditedPostSaveable( state ) ) {
		return false;
	}

	// If we don't already have an autosave, the post is autosaveable.
	if ( ! hasAutosave( state ) ) {
		return true;
	}

	// To avoid an expensive content serialization, use the content dirtiness
	// flag in place of content field comparison against the known autosave.
	// This is not strictly accurate, and relies on a tolerance toward autosave
	// request failures for unnecessary saves.
	if ( hasChangedContent( state ) ) {
		return true;
	}

	// If the title, excerpt or content has changed, the post is autosaveable.
	const autosave = getAutosave( state );
	return [ 'title', 'excerpt' ].some( ( field ) => (
		autosave[ field ] !== getEditedPostAttribute( state, field )
	) );
}

/**
 * Returns the current autosave, or null if one is not set (i.e. if the post
 * has yet to be autosaved, or has been saved or published since the last
 * autosave).
 *
 * @param {Object} state Editor state.
 *
 * @return {?Object} Current autosave, if exists.
 */
export function getAutosave( state ) {
	return state.autosave;
}

/**
 * Returns the true if there is an existing autosave, otherwise false.
 *
 * @param {Object} state Global application state.
 *
 * @return {boolean} Whether there is an existing autosave.
 */
export function hasAutosave( state ) {
	return !! getAutosave( state );
}

/**
 * Return true if the post being edited is being scheduled. Preferring the
 * unsaved status values.
 *
 * @param {Object} state Global application state.
 *
 * @return {boolean} Whether the post has been published.
 */
export function isEditedPostBeingScheduled( state ) {
	const date = getEditedPostAttribute( state, 'date' );
	// Offset the date by one minute (network latency)
	const checkedDate = new Date( Number( getDate( date ) ) - ONE_MINUTE_IN_MS );

	return isInTheFuture( checkedDate );
}

/**
 * Returns whether the current post should be considered to have a "floating"
 * date (i.e. that it would publish "Immediately" rather than at a set time).
 *
 * Unlike in the PHP backend, the REST API returns a full date string for posts
 * where the 0000-00-00T00:00:00 placeholder is present in the database. To
 * infer that a post is set to publish "Immediately" we check whether the date
 * and modified date are the same.
 *
 * @param  {Object}  state Editor state.
 *
 * @return {boolean} Whether the edited post has a floating date value.
 */
export function isEditedPostDateFloating( state ) {
	const date = getEditedPostAttribute( state, 'date' );
	const modified = getEditedPostAttribute( state, 'modified' );
	const status = getEditedPostAttribute( state, 'status' );
	if ( status === 'draft' || status === 'auto-draft' ) {
		return date === modified;
	}
	return false;
}

/**
 * Returns a new reference when the inner blocks of a given block client ID
 * change. This is used exclusively as a memoized selector dependant, relying
 * on this selector's shared return value and recursively those of its inner
 * blocks defined as dependencies. This abuses mechanics of the selector
 * memoization to return from the original selector function only when
 * dependants change.
 *
 * @param {Object} state    Editor state.
 * @param {string} clientId Block client ID.
 *
 * @return {*} A value whose reference will change only when inner blocks of
 *             the given block client ID change.
 */
export const getBlockDependantsCacheBust = createSelector(
	() => [],
	( state, clientId ) => map(
		getBlockOrder( state, clientId ),
		( innerBlockClientId ) => getBlock( state, innerBlockClientId ),
	),
);

/**
 * Returns a block's name given its client ID, or null if no block exists with
 * the client ID.
 *
 * @param {Object} state    Editor state.
 * @param {string} clientId Block client ID.
 *
 * @return {string} Block name.
 */
export function getBlockName( state, clientId ) {
	const block = state.editor.present.blocks.byClientId[ clientId ];
	return block ? block.name : null;
}

/**
 * Returns whether a block is valid or not.
 *
 * @param {Object} state    Editor state.
 * @param {string} clientId Block client ID.
 *
 * @return {boolean} Is Valid.
 */
export function isBlockValid( state, clientId ) {
	const block = state.editor.present.blocks.byClientId[ clientId ];
	return !! block && block.isValid;
}

/**
 * Returns a block given its client ID. This is a parsed copy of the block,
 * containing its `blockName`, `clientId`, and current `attributes` state. This
 * is not the block's registration settings, which must be retrieved from the
 * blocks module registration store.
 *
 * @param {Object} state    Editor state.
 * @param {string} clientId Block client ID.
 *
 * @return {Object} Parsed block object.
 */
export const getBlock = createSelector(
	( state, clientId ) => {
		const block = state.editor.present.blocks.byClientId[ clientId ];
		if ( ! block ) {
			return null;
		}

		let { attributes } = block;

		// Inject custom source attribute values.
		//
		// TODO: Create generic external sourcing pattern, not explicitly
		// targeting meta attributes.
		const type = getBlockType( block.name );
		if ( type ) {
			attributes = reduce( type.attributes, ( result, value, key ) => {
				if ( value.source === 'meta' ) {
					if ( result === attributes ) {
						result = { ...result };
					}

					result[ key ] = getPostMeta( state, value.meta );
				}

				return result;
			}, attributes );
		}

		return {
			...block,
			attributes,
			innerBlocks: getBlocks( state, clientId ),
		};
	},
	( state, clientId ) => [
		state.editor.present.blocks.byClientId[ clientId ],
		getBlockDependantsCacheBust( state, clientId ),
		state.editor.present.edits.meta,
		state.initialEdits.meta,
		state.currentPost.meta,
	]
);

function getPostMeta( state, key ) {
	return has( state, [ 'editor', 'present', 'edits', 'meta', key ] ) ?
		get( state, [ 'editor', 'present', 'edits', 'meta', key ] ) :
		get( state, [ 'currentPost', 'meta', key ] );
}

/**
 * Returns all block objects for the current post being edited as an array in
 * the order they appear in the post.
 *
 * Note: It's important to memoize this selector to avoid return a new instance
 * on each call
 *
 * @param {Object}  state        Editor state.
 * @param {?String} rootClientId Optional root client ID of block list.
 *
 * @return {Object[]} Post blocks.
 */
export const getBlocks = createSelector(
	( state, rootClientId ) => {
		return map(
			getBlockOrder( state, rootClientId ),
			( clientId ) => getBlock( state, clientId )
		);
	},
	( state ) => [
		state.editor.present.blocks,
	]
);

/**
 * Returns an array containing the clientIds of all descendants
 * of the blocks given.
 *
 * @param {Object} state Global application state.
 * @param {Array} clientIds Array of blocks to inspect.
 *
 * @return {Array} ids of descendants.
 */
export const getClientIdsOfDescendants = ( state, clientIds ) => flatMap( clientIds, ( clientId ) => {
	const descendants = getBlockOrder( state, clientId );
	return [ ...descendants, ...getClientIdsOfDescendants( state, descendants ) ];
} );

/**
 * Returns an array containing the clientIds of the top-level blocks
 * and their descendants of any depth (for nested blocks).
 *
 * @param {Object} state Global application state.
 *
 * @return {Array} ids of top-level and descendant blocks.
 */
export const getClientIdsWithDescendants = createSelector(
	( state ) => {
		const topLevelIds = getBlockOrder( state );
		return [ ...topLevelIds, ...getClientIdsOfDescendants( state, topLevelIds ) ];
	},
	( state ) => [
		state.editor.present.blocks.order,
	]
);

/**
 * Returns the total number of blocks, or the total number of blocks with a specific name in a post.
 * The number returned includes nested blocks.
 *
 * @param {Object}  state     Global application state.
 * @param {?String} blockName Optional block name, if specified only blocks of that type will be counted.
 *
 * @return {number} Number of blocks in the post, or number of blocks with name equal to blockName.
 */
export const getGlobalBlockCount = createSelector(
	( state, blockName ) => {
		const clientIds = getClientIdsWithDescendants( state );
		if ( ! blockName ) {
			return clientIds.length;
		}
		return reduce( clientIds, ( count, clientId ) => {
			const block = state.editor.present.blocks.byClientId[ clientId ];
			return block.name === blockName ? count + 1 : count;
		}, 0 );
	},
	( state ) => [
		state.editor.present.blocks.order,
		state.editor.present.blocks.byClientId,
	]
);

/**
 * Given an array of block client IDs, returns the corresponding array of block
 * objects.
 *
 * @param {Object}   state     Editor state.
 * @param {string[]} clientIds Client IDs for which blocks are to be returned.
 *
 * @return {WPBlock[]} Block objects.
 */
export const getBlocksByClientId = createSelector(
	( state, clientIds ) => map(
		castArray( clientIds ),
		( clientId ) => getBlock( state, clientId )
	),
	( state ) => [
		state.editor.present.edits.meta,
		state.initialEdits.meta,
		state.currentPost.meta,
		state.editor.present.blocks,
	]
);

/**
 * Returns the number of blocks currently present in the post.
 *
 * @param {Object}  state        Editor state.
 * @param {?string} rootClientId Optional root client ID of block list.
 *
 * @return {number} Number of blocks in the post.
 */
export function getBlockCount( state, rootClientId ) {
	return getBlockOrder( state, rootClientId ).length;
}

/**
 * Returns the current block selection start. This value may be null, and it
 * may represent either a singular block selection or multi-selection start.
 * A selection is singular if its start and end match.
 *
 * @param {Object} state Global application state.
 *
 * @return {?string} Client ID of block selection start.
 */
export function getBlockSelectionStart( state ) {
	return state.blockSelection.start;
}

/**
 * Returns the current block selection end. This value may be null, and it
 * may represent either a singular block selection or multi-selection end.
 * A selection is singular if its start and end match.
 *
 * @param {Object} state Global application state.
 *
 * @return {?string} Client ID of block selection end.
 */
export function getBlockSelectionEnd( state ) {
	return state.blockSelection.end;
}

/**
 * Returns the number of blocks currently selected in the post.
 *
 * @param {Object} state Global application state.
 *
 * @return {number} Number of blocks selected in the post.
 */
export function getSelectedBlockCount( state ) {
	const multiSelectedBlockCount = getMultiSelectedBlockClientIds( state ).length;

	if ( multiSelectedBlockCount ) {
		return multiSelectedBlockCount;
	}

	return state.blockSelection.start ? 1 : 0;
}

/**
 * Returns true if there is a single selected block, or false otherwise.
 *
 * @param {Object} state Editor state.
 *
 * @return {boolean} Whether a single block is selected.
 */
export function hasSelectedBlock( state ) {
	const { start, end } = state.blockSelection;
	return !! start && start === end;
}

/**
 * Returns the currently selected block client ID, or null if there is no
 * selected block.
 *
 * @param {Object} state Editor state.
 *
 * @return {?string} Selected block client ID.
 */
export function getSelectedBlockClientId( state ) {
	const { start, end } = state.blockSelection;
	return start === end && start ? start : null;
}

/**
 * Returns the currently selected block, or null if there is no selected block.
 *
 * @param {Object} state Global application state.
 *
 * @return {?Object} Selected block.
 */
export function getSelectedBlock( state ) {
	const clientId = getSelectedBlockClientId( state );
	return clientId ? getBlock( state, clientId ) : null;
}

/**
 * Given a block client ID, returns the root block from which the block is
 * nested, an empty string for top-level blocks, or null if the block does not
 * exist.
 *
 * @param {Object} state    Editor state.
 * @param {string} clientId Block from which to find root client ID.
 *
 * @return {?string} Root client ID, if exists
 */
export const getBlockRootClientId = createSelector(
	( state, clientId ) => {
		const { order } = state.editor.present.blocks;

		for ( const rootClientId in order ) {
			if ( includes( order[ rootClientId ], clientId ) ) {
				return rootClientId;
			}
		}

		return null;
	},
	( state ) => [
		state.editor.present.blocks.order,
	]
);

/**
 * Given a block client ID, returns the root of the hierarchy from which the block is nested, return the block itself for root level blocks.
 *
 * @param {Object} state    Editor state.
 * @param {string} clientId Block from which to find root client ID.
 *
 * @return {string} Root client ID
 */
export const getBlockHierarchyRootClientId = createSelector(
	( state, clientId ) => {
		let rootClientId = clientId;
		let current = clientId;
		while ( rootClientId ) {
			current = rootClientId;
			rootClientId = getBlockRootClientId( state, current );
		}

		return current;
	},
	( state ) => [
		state.editor.present.blocks.order,
	]
);

/**
 * Returns the client ID of the block adjacent one at the given reference
 * startClientId and modifier directionality. Defaults start startClientId to
 * the selected block, and direction as next block. Returns null if there is no
 * adjacent block.
 *
 * @param {Object}  state         Editor state.
 * @param {?string} startClientId Optional client ID of block from which to
 *                                search.
 * @param {?number} modifier      Directionality multiplier (1 next, -1
 *                                previous).
 *
 * @return {?string} Return the client ID of the block, or null if none exists.
 */
export function getAdjacentBlockClientId( state, startClientId, modifier = 1 ) {
	// Default to selected block.
	if ( startClientId === undefined ) {
		startClientId = getSelectedBlockClientId( state );
	}

	// Try multi-selection starting at extent based on modifier.
	if ( startClientId === undefined ) {
		if ( modifier < 0 ) {
			startClientId = getFirstMultiSelectedBlockClientId( state );
		} else {
			startClientId = getLastMultiSelectedBlockClientId( state );
		}
	}

	// Validate working start client ID.
	if ( ! startClientId ) {
		return null;
	}

	// Retrieve start block root client ID, being careful to allow the falsey
	// empty string top-level root by explicitly testing against null.
	const rootClientId = getBlockRootClientId( state, startClientId );
	if ( rootClientId === null ) {
		return null;
	}

	const { order } = state.editor.present.blocks;
	const orderSet = order[ rootClientId ];
	const index = orderSet.indexOf( startClientId );
	const nextIndex = ( index + ( 1 * modifier ) );

	// Block was first in set and we're attempting to get previous.
	if ( nextIndex < 0 ) {
		return null;
	}

	// Block was last in set and we're attempting to get next.
	if ( nextIndex === orderSet.length ) {
		return null;
	}

	// Assume incremented index is within the set.
	return orderSet[ nextIndex ];
}

/**
 * Returns the previous block's client ID from the given reference start ID.
 * Defaults start to the selected block. Returns null if there is no previous
 * block.
 *
 * @param {Object}  state         Editor state.
 * @param {?string} startClientId Optional client ID of block from which to
 *                                search.
 *
 * @return {?string} Adjacent block's client ID, or null if none exists.
 */
export function getPreviousBlockClientId( state, startClientId ) {
	return getAdjacentBlockClientId( state, startClientId, -1 );
}

/**
 * Returns the next block's client ID from the given reference start ID.
 * Defaults start to the selected block. Returns null if there is no next
 * block.
 *
 * @param {Object}  state         Editor state.
 * @param {?string} startClientId Optional client ID of block from which to
 *                                search.
 *
 * @return {?string} Adjacent block's client ID, or null if none exists.
 */
export function getNextBlockClientId( state, startClientId ) {
	return getAdjacentBlockClientId( state, startClientId, 1 );
}

/**
 * Returns the initial caret position for the selected block.
 * This position is to used to position the caret properly when the selected block changes.
 *
 * @param {Object} state Global application state.
 *
 * @return {?Object} Selected block.
 */
export function getSelectedBlocksInitialCaretPosition( state ) {
	const { start, end } = state.blockSelection;
	if ( start !== end || ! start ) {
		return null;
	}

	return state.blockSelection.initialPosition;
}

/**
 * Returns the current multi-selection set of block client IDs, or an empty
 * array if there is no multi-selection.
 *
 * @param {Object} state Editor state.
 *
 * @return {Array} Multi-selected block client IDs.
 */
export const getMultiSelectedBlockClientIds = createSelector(
	( state ) => {
		const { start, end } = state.blockSelection;
		if ( start === end ) {
			return [];
		}

		// Retrieve root client ID to aid in retrieving relevant nested block
		// order, being careful to allow the falsey empty string top-level root
		// by explicitly testing against null.
		const rootClientId = getBlockRootClientId( state, start );
		if ( rootClientId === null ) {
			return [];
		}

		const blockOrder = getBlockOrder( state, rootClientId );
		const startIndex = blockOrder.indexOf( start );
		const endIndex = blockOrder.indexOf( end );

		if ( startIndex > endIndex ) {
			return blockOrder.slice( endIndex, startIndex + 1 );
		}

		return blockOrder.slice( startIndex, endIndex + 1 );
	},
	( state ) => [
		state.editor.present.blocks.order,
		state.blockSelection.start,
		state.blockSelection.end,
	],
);

/**
 * Returns the current multi-selection set of blocks, or an empty array if
 * there is no multi-selection.
 *
 * @param {Object} state Editor state.
 *
 * @return {Array} Multi-selected block objects.
 */
export const getMultiSelectedBlocks = createSelector(
	( state ) => {
		const multiSelectedBlockClientIds = getMultiSelectedBlockClientIds( state );
		if ( ! multiSelectedBlockClientIds.length ) {
			return EMPTY_ARRAY;
		}

		return multiSelectedBlockClientIds.map( ( clientId ) => getBlock( state, clientId ) );
	},
	( state ) => [
		state.editor.present.blocks.order,
		state.blockSelection.start,
		state.blockSelection.end,
		state.editor.present.blocks.byClientId,
		state.editor.present.edits.meta,
		state.initialEdits.meta,
		state.currentPost.meta,
	]
);

/**
 * Returns the client ID of the first block in the multi-selection set, or null
 * if there is no multi-selection.
 *
 * @param {Object} state Editor state.
 *
 * @return {?string} First block client ID in the multi-selection set.
 */
export function getFirstMultiSelectedBlockClientId( state ) {
	return first( getMultiSelectedBlockClientIds( state ) ) || null;
}

/**
 * Returns the client ID of the last block in the multi-selection set, or null
 * if there is no multi-selection.
 *
 * @param {Object} state Editor state.
 *
 * @return {?string} Last block client ID in the multi-selection set.
 */
export function getLastMultiSelectedBlockClientId( state ) {
	return last( getMultiSelectedBlockClientIds( state ) ) || null;
}

/**
 * Checks if possibleAncestorId is an ancestor of possibleDescendentId.
 *
 * @param {Object} state                Editor state.
 * @param {string} possibleAncestorId   Possible ancestor client ID.
 * @param {string} possibleDescendentId Possible descent client ID.
 *
 * @return {boolean} True if possibleAncestorId is an ancestor
 *                   of possibleDescendentId, and false otherwise.
 */
const isAncestorOf = createSelector(
	( state, possibleAncestorId, possibleDescendentId ) => {
		let idToCheck = possibleDescendentId;
		while ( possibleAncestorId !== idToCheck && idToCheck ) {
			idToCheck = getBlockRootClientId( state, idToCheck );
		}
		return possibleAncestorId === idToCheck;
	},
	( state ) => [
		state.editor.present.blocks,
	],
);

/**
 * Returns true if a multi-selection exists, and the block corresponding to the
 * specified client ID is the first block of the multi-selection set, or false
 * otherwise.
 *
 * @param {Object} state    Editor state.
 * @param {string} clientId Block client ID.
 *
 * @return {boolean} Whether block is first in multi-selection.
 */
export function isFirstMultiSelectedBlock( state, clientId ) {
	return getFirstMultiSelectedBlockClientId( state ) === clientId;
}

/**
 * Returns true if the client ID occurs within the block multi-selection, or
 * false otherwise.
 *
 * @param {Object} state    Editor state.
 * @param {string} clientId Block client ID.
 *
 * @return {boolean} Whether block is in multi-selection set.
 */
export function isBlockMultiSelected( state, clientId ) {
	return getMultiSelectedBlockClientIds( state ).indexOf( clientId ) !== -1;
}

/**
 * Returns true if an ancestor of the block is multi-selected, or false
 * otherwise.
 *
 * @param {Object} state    Editor state.
 * @param {string} clientId Block client ID.
 *
 * @return {boolean} Whether an ancestor of the block is in multi-selection
 *                   set.
 */
export const isAncestorMultiSelected = createSelector(
	( state, clientId ) => {
		let ancestorClientId = clientId;
		let isMultiSelected = false;
		while ( ancestorClientId && ! isMultiSelected ) {
			ancestorClientId = getBlockRootClientId( state, ancestorClientId );
			isMultiSelected = isBlockMultiSelected( state, ancestorClientId );
		}
		return isMultiSelected;
	},
	( state ) => [
		state.editor.present.blocks.order,
		state.blockSelection.start,
		state.blockSelection.end,
	],
);
/**
 * Returns the client ID of the block which begins the multi-selection set, or
 * null if there is no multi-selection.
 *
 * This is not necessarily the first client ID in the selection.
 *
 * @see getFirstMultiSelectedBlockClientId
 *
 * @param {Object} state Editor state.
 *
 * @return {?string} Client ID of block beginning multi-selection.
 */
export function getMultiSelectedBlocksStartClientId( state ) {
	const { start, end } = state.blockSelection;
	if ( start === end ) {
		return null;
	}
	return start || null;
}

/**
 * Returns the client ID of the block which ends the multi-selection set, or
 * null if there is no multi-selection.
 *
 * This is not necessarily the last client ID in the selection.
 *
 * @see getLastMultiSelectedBlockClientId
 *
 * @param {Object} state Editor state.
 *
 * @return {?string} Client ID of block ending multi-selection.
 */
export function getMultiSelectedBlocksEndClientId( state ) {
	const { start, end } = state.blockSelection;
	if ( start === end ) {
		return null;
	}
	return end || null;
}

/**
 * Returns an array containing all block client IDs in the editor in the order
 * they appear. Optionally accepts a root client ID of the block list for which
 * the order should be returned, defaulting to the top-level block order.
 *
 * @param {Object}  state        Editor state.
 * @param {?string} rootClientId Optional root client ID of block list.
 *
 * @return {Array} Ordered client IDs of editor blocks.
 */
export function getBlockOrder( state, rootClientId ) {
	return state.editor.present.blocks.order[ rootClientId || '' ] || EMPTY_ARRAY;
}

/**
 * Returns the index at which the block corresponding to the specified client
 * ID occurs within the block order, or `-1` if the block does not exist.
 *
 * @param {Object}  state        Editor state.
 * @param {string}  clientId     Block client ID.
 * @param {?string} rootClientId Optional root client ID of block list.
 *
 * @return {number} Index at which block exists in order.
 */
export function getBlockIndex( state, clientId, rootClientId ) {
	return getBlockOrder( state, rootClientId ).indexOf( clientId );
}

/**
 * Returns true if the block corresponding to the specified client ID is
 * currently selected and no multi-selection exists, or false otherwise.
 *
 * @param {Object} state    Editor state.
 * @param {string} clientId Block client ID.
 *
 * @return {boolean} Whether block is selected and multi-selection exists.
 */
export function isBlockSelected( state, clientId ) {
	const { start, end } = state.blockSelection;

	if ( start !== end ) {
		return false;
	}

	return start === clientId;
}

/**
 * Returns true if one of the block's inner blocks is selected.
 *
 * @param {Object}  state    Editor state.
 * @param {string}  clientId Block client ID.
 * @param {boolean} deep     Perform a deep check.
 *
 * @return {boolean} Whether the block as an inner block selected
 */
export function hasSelectedInnerBlock( state, clientId, deep = false ) {
	return some(
		getBlockOrder( state, clientId ),
		( innerClientId ) => (
			isBlockSelected( state, innerClientId ) ||
			isBlockMultiSelected( state, innerClientId ) ||
			( deep && hasSelectedInnerBlock( state, innerClientId, deep ) )
		)
	);
}

/**
 * Returns true if the block corresponding to the specified client ID is
 * currently selected but isn't the last of the selected blocks. Here "last"
 * refers to the block sequence in the document, _not_ the sequence of
 * multi-selection, which is why `state.blockSelection.end` isn't used.
 *
 * @param {Object} state    Editor state.
 * @param {string} clientId Block client ID.
 *
 * @return {boolean} Whether block is selected and not the last in the
 *                   selection.
 */
export function isBlockWithinSelection( state, clientId ) {
	if ( ! clientId ) {
		return false;
	}

	const clientIds = getMultiSelectedBlockClientIds( state );
	const index = clientIds.indexOf( clientId );
	return index > -1 && index < clientIds.length - 1;
}

/**
 * Returns true if a multi-selection has been made, or false otherwise.
 *
 * @param {Object} state Editor state.
 *
 * @return {boolean} Whether multi-selection has been made.
 */
export function hasMultiSelection( state ) {
	const { start, end } = state.blockSelection;
	return start !== end;
}

/**
 * Whether in the process of multi-selecting or not. This flag is only true
 * while the multi-selection is being selected (by mouse move), and is false
 * once the multi-selection has been settled.
 *
 * @see hasMultiSelection
 *
 * @param {Object} state Global application state.
 *
 * @return {boolean} True if multi-selecting, false if not.
 */
export function isMultiSelecting( state ) {
	return state.blockSelection.isMultiSelecting;
}

/**
 * Selector that returns if multi-selection is enabled or not.
 *
 * @param {Object} state Global application state.
 *
 * @return {boolean} True if it should be possible to multi-select blocks, false if multi-selection is disabled.
 */
export function isSelectionEnabled( state ) {
	return state.blockSelection.isEnabled;
}

/**
 * Returns the block's editing mode, defaulting to "visual" if not explicitly
 * assigned.
 *
 * @param {Object} state    Editor state.
 * @param {string} clientId Block client ID.
 *
 * @return {Object} Block editing mode.
 */
export function getBlockMode( state, clientId ) {
	return state.blocksMode[ clientId ] || 'visual';
}

/**
 * Returns true if the user is typing, or false otherwise.
 *
 * @param {Object} state Global application state.
 *
 * @return {boolean} Whether user is typing.
 */
export function isTyping( state ) {
	return state.isTyping;
}

/**
 * Returns true if the caret is within formatted text, or false otherwise.
 *
 * @param {Object} state Global application state.
 *
 * @return {boolean} Whether the caret is within formatted text.
 */
export function isCaretWithinFormattedText( state ) {
	return state.isCaretWithinFormattedText;
}

/**
 * Returns the insertion point, the index at which the new inserted block would
 * be placed. Defaults to the last index.
 *
 * @param {Object} state Editor state.
 *
 * @return {Object} Insertion point object with `rootClientId`, `index`.
 */
export function getBlockInsertionPoint( state ) {
	let rootClientId, index;

	const { insertionPoint, blockSelection } = state;
	if ( insertionPoint !== null ) {
		return insertionPoint;
	}

	const { end } = blockSelection;
	if ( end ) {
		rootClientId = getBlockRootClientId( state, end ) || undefined;
		index = getBlockIndex( state, end, rootClientId ) + 1;
	} else {
		index = getBlockOrder( state ).length;
	}

	return { rootClientId, index };
}

/**
 * Returns true if we should show the block insertion point.
 *
 * @param {Object} state Global application state.
 *
 * @return {?boolean} Whether the insertion point is visible or not.
 */
export function isBlockInsertionPointVisible( state ) {
	return state.insertionPoint !== null;
}

/**
 * Returns whether the blocks matches the template or not.
 *
 * @param {boolean} state
 * @return {?boolean} Whether the template is valid or not.
 */
export function isValidTemplate( state ) {
	return state.template.isValid;
}

/**
 * Returns the defined block template
 *
 * @param {boolean} state
 * @return {?Array}        Block Template
 */
export function getTemplate( state ) {
	return state.settings.template;
}

/**
 * Returns the defined block template lock. Optionally accepts a root block
 * client ID as context, otherwise defaulting to the global context.
 *
 * @param {Object}  state        Editor state.
 * @param {?string} rootClientId Optional block root client ID.
 *
 * @return {?string} Block Template Lock
 */
export function getTemplateLock( state, rootClientId ) {
	if ( ! rootClientId ) {
		return state.settings.templateLock;
	}

	const blockListSettings = getBlockListSettings( state, rootClientId );
	if ( ! blockListSettings ) {
		return null;
	}

	return blockListSettings.templateLock;
}

/**
 * Returns true if the post is currently being saved, or false otherwise.
 *
 * @param {Object} state Global application state.
 *
 * @return {boolean} Whether post is being saved.
 */
export function isSavingPost( state ) {
	return state.saving.requesting;
}

/**
 * Returns true if a previous post save was attempted successfully, or false
 * otherwise.
 *
 * @param {Object} state Global application state.
 *
 * @return {boolean} Whether the post was saved successfully.
 */
export function didPostSaveRequestSucceed( state ) {
	return state.saving.successful;
}

/**
 * Returns true if a previous post save was attempted but failed, or false
 * otherwise.
 *
 * @param {Object} state Global application state.
 *
 * @return {boolean} Whether the post save failed.
 */
export function didPostSaveRequestFail( state ) {
	return !! state.saving.error;
}

/**
 * Returns true if the post is autosaving, or false otherwise.
 *
 * @param {Object} state Global application state.
 *
 * @return {boolean} Whether the post is autosaving.
 */
export function isAutosavingPost( state ) {
<<<<<<< HEAD
	return isSavingPost( state ) && state.saving.options.isAutosave;
=======
	return isSavingPost( state ) && !! state.saving.options.isAutosave;
>>>>>>> 2945a62f
}

/**
 * Returns true if the post is being previewed, or false otherwise.
 *
 * @param {Object} state Global application state.
 *
 * @return {boolean} Whether the post is being previewed.
 */
export function isPreviewingPost( state ) {
	return isSavingPost( state ) && !! state.saving.options.isPreview;
<<<<<<< HEAD
}

/**
 * Returns the post preview link
 *
 * @param {Object} state Global application state.
 *
 * @return {string?} Preview Link.
 */
export function getEditedPostPreviewLink( state ) {
	return state.previewLink;
=======
>>>>>>> 2945a62f
}

/**
 * Returns a suggested post format for the current post, inferred only if there
 * is a single block within the post and it is of a type known to match a
 * default post format. Returns null if the format cannot be determined.
 *
 * @param {Object} state Global application state.
 *
 * @return {?string} Suggested post format.
 */
export function getSuggestedPostFormat( state ) {
	const blocks = getBlockOrder( state );

	let name;
	// If there is only one block in the content of the post grab its name
	// so we can derive a suitable post format from it.
	if ( blocks.length === 1 ) {
		name = getBlockName( state, blocks[ 0 ] );
	}

	// If there are two blocks in the content and the last one is a text blocks
	// grab the name of the first one to also suggest a post format from it.
	if ( blocks.length === 2 ) {
		if ( getBlockName( state, blocks[ 1 ] ) === 'core/paragraph' ) {
			name = getBlockName( state, blocks[ 0 ] );
		}
	}

	// We only convert to default post formats in core.
	switch ( name ) {
		case 'core/image':
			return 'image';
		case 'core/quote':
		case 'core/pullquote':
			return 'quote';
		case 'core/gallery':
			return 'gallery';
		case 'core/video':
		case 'core-embed/youtube':
		case 'core-embed/vimeo':
			return 'video';
		case 'core/audio':
		case 'core-embed/spotify':
		case 'core-embed/soundcloud':
			return 'audio';
	}

	return null;
}

/**
 * Returns a set of blocks which are to be used in consideration of the post's
 * generated save content.
 *
 * @param {Object} state Editor state.
 *
 * @return {WPBlock[]} Filtered set of blocks for save.
 */
export function getBlocksForSerialization( state ) {
	const blocks = getBlocks( state );

	// A single unmodified default block is assumed to be equivalent to an
	// empty post.
	const isSingleUnmodifiedDefaultBlock = (
		blocks.length === 1 &&
		isUnmodifiedDefaultBlock( blocks[ 0 ] )
	);

	if ( isSingleUnmodifiedDefaultBlock ) {
		return [];
	}

	return blocks;
}

/**
 * Returns the content of the post being edited, preferring raw string edit
 * before falling back to serialization of block state.
 *
 * @param {Object} state Global application state.
 *
 * @return {string} Post content.
 */
export const getEditedPostContent = createSelector(
	( state ) => {
		const edits = getPostEdits( state );
		if ( 'content' in edits ) {
			return edits.content;
		}

		const blocks = getBlocksForSerialization( state );
		const content = serialize( blocks );

		// For compatibility purposes, treat a post consisting of a single
		// freeform block as legacy content and downgrade to a pre-block-editor
		// removep'd content format.
		const isSingleFreeformBlock = (
			blocks.length === 1 &&
			blocks[ 0 ].name === getFreeformContentHandlerName()
		);

		if ( isSingleFreeformBlock ) {
			return removep( content );
		}

		return content;
	},
	( state ) => [
		state.editor.present.blocks,
		state.editor.present.edits.content,
		state.initialEdits.content,
	],
);

/**
 * Determines if the given block type is allowed to be inserted into the block list.
 * This function is not exported and not memoized because using a memoized selector
 * inside another memoized selector is just a waste of time.
 *
 * @param {Object}  state        Editor state.
 * @param {string}  blockName    The name of the block type, e.g.' core/paragraph'.
 * @param {?string} rootClientId Optional root client ID of block list.
 *
 * @return {boolean} Whether the given block type is allowed to be inserted.
 */
const canInsertBlockTypeUnmemoized = ( state, blockName, rootClientId = null ) => {
	const checkAllowList = ( list, item, defaultResult = null ) => {
		if ( isBoolean( list ) ) {
			return list;
		}
		if ( isArray( list ) ) {
			return includes( list, item );
		}
		return defaultResult;
	};

	const blockType = getBlockType( blockName );
	if ( ! blockType ) {
		return false;
	}

	const { allowedBlockTypes } = getEditorSettings( state );

	const isBlockAllowedInEditor = checkAllowList( allowedBlockTypes, blockName, true );
	if ( ! isBlockAllowedInEditor ) {
		return false;
	}

	const isLocked = !! getTemplateLock( state, rootClientId );
	if ( isLocked ) {
		return false;
	}

	const parentBlockListSettings = getBlockListSettings( state, rootClientId );
	const parentAllowedBlocks = get( parentBlockListSettings, [ 'allowedBlocks' ] );
	const hasParentAllowedBlock = checkAllowList( parentAllowedBlocks, blockName );

	const blockAllowedParentBlocks = blockType.parent;
	const parentName = getBlockName( state, rootClientId );
	const hasBlockAllowedParent = checkAllowList( blockAllowedParentBlocks, parentName );

	if ( hasParentAllowedBlock !== null && hasBlockAllowedParent !== null ) {
		return hasParentAllowedBlock || hasBlockAllowedParent;
	} else if ( hasParentAllowedBlock !== null ) {
		return hasParentAllowedBlock;
	} else if ( hasBlockAllowedParent !== null ) {
		return hasBlockAllowedParent;
	}

	return true;
};

/**
 * Determines if the given block type is allowed to be inserted into the block list.
 *
 * @param {Object}  state        Editor state.
 * @param {string}  blockName    The name of the block type, e.g.' core/paragraph'.
 * @param {?string} rootClientId Optional root client ID of block list.
 *
 * @return {boolean} Whether the given block type is allowed to be inserted.
 */
export const canInsertBlockType = createSelector(
	canInsertBlockTypeUnmemoized,
	( state, blockName, rootClientId ) => [
		state.blockListSettings[ rootClientId ],
		state.editor.present.blocks.byClientId[ rootClientId ],
		state.settings.allowedBlockTypes,
		state.settings.templateLock,
	],
);

/**
 * Returns information about how recently and frequently a block has been inserted.
 *
 * @param {Object} state Global application state.
 * @param {string} id    A string which identifies the insert, e.g. 'core/block/12'
 *
 * @return {?{ time: number, count: number }} An object containing `time` which is when the last
 *                                            insert occured as a UNIX epoch, and `count` which is
 *                                            the number of inserts that have occurred.
 */
function getInsertUsage( state, id ) {
	return state.preferences.insertUsage[ id ] || null;
}

/**
 * Returns whether we can show a block type in the inserter
 *
 * @param {Object} state Global State
 * @param {Object} blockType BlockType
 * @param {?string} rootClientId Optional root client ID of block list.
 *
 * @return {boolean} Whether the given block type is allowed to be shown in the inserter.
 */
const canIncludeBlockTypeInInserter = ( state, blockType, rootClientId ) => {
	if ( ! hasBlockSupport( blockType, 'inserter', true ) ) {
		return false;
	}

	return canInsertBlockTypeUnmemoized( state, blockType.name, rootClientId );
};

/**
 * Returns whether we can show a reusable block in the inserter
 *
 * @param {Object} state Global State
 * @param {Object} reusableBlock Reusable block object
 * @param {?string} rootClientId Optional root client ID of block list.
 *
 * @return {boolean} Whether the given block type is allowed to be shown in the inserter.
 */
const canIncludeReusableBlockInInserter = ( state, reusableBlock, rootClientId ) => {
	if ( ! canInsertBlockTypeUnmemoized( state, 'core/block', rootClientId ) ) {
		return false;
	}

	const referencedBlockName = getBlockName( state, reusableBlock.clientId );
	if ( ! referencedBlockName ) {
		return false;
	}

	const referencedBlockType = getBlockType( referencedBlockName );
	if ( ! referencedBlockType ) {
		return false;
	}

	if ( ! canInsertBlockTypeUnmemoized( state, referencedBlockName, rootClientId ) ) {
		return false;
	}

	if ( isAncestorOf( state, reusableBlock.clientId, rootClientId ) ) {
		return false;
	}

	return true;
};

/**
 * Determines the items that appear in the inserter. Includes both static
 * items (e.g. a regular block type) and dynamic items (e.g. a reusable block).
 *
 * Each item object contains what's necessary to display a button in the
 * inserter and handle its selection.
 *
 * The 'utility' property indicates how useful we think an item will be to the
 * user. There are 4 levels of utility:
 *
 * 1. Blocks that are contextually useful (utility = 3)
 * 2. Blocks that have been previously inserted (utility = 2)
 * 3. Blocks that are in the common category (utility = 1)
 * 4. All other blocks (utility = 0)
 *
 * The 'frecency' property is a heuristic (https://en.wikipedia.org/wiki/Frecency)
 * that combines block usage frequenty and recency.
 *
 * Items are returned ordered descendingly by their 'utility' and 'frecency'.
 *
 * @param {Object}  state        Editor state.
 * @param {?string} rootClientId Optional root client ID of block list.
 *
 * @return {Editor.InserterItem[]} Items that appear in inserter.
 *
 * @typedef {Object} Editor.InserterItem
 * @property {string}   id                Unique identifier for the item.
 * @property {string}   name              The type of block to create.
 * @property {Object}   initialAttributes Attributes to pass to the newly created block.
 * @property {string}   title             Title of the item, as it appears in the inserter.
 * @property {string}   icon              Dashicon for the item, as it appears in the inserter.
 * @property {string}   category          Block category that the item is associated with.
 * @property {string[]} keywords          Keywords that can be searched to find this item.
 * @property {boolean}  isDisabled        Whether or not the user should be prevented from inserting
 *                                        this item.
 * @property {number}   utility           How useful we think this item is, between 0 and 3.
 * @property {number}   frecency          Hueristic that combines frequency and recency.
 */
export const getInserterItems = createSelector(
	( state, rootClientId = null ) => {
		const calculateUtility = ( category, count, isContextual ) => {
			if ( isContextual ) {
				return INSERTER_UTILITY_HIGH;
			} else if ( count > 0 ) {
				return INSERTER_UTILITY_MEDIUM;
			} else if ( category === 'common' ) {
				return INSERTER_UTILITY_LOW;
			}
			return INSERTER_UTILITY_NONE;
		};

		const calculateFrecency = ( time, count ) => {
			if ( ! time ) {
				return count;
			}

			// The selector is cached, which means Date.now() is the last time that the
			// relevant state changed. This suits our needs.
			const duration = Date.now() - time;

			switch ( true ) {
				case duration < MILLISECONDS_PER_HOUR:
					return count * 4;
				case duration < MILLISECONDS_PER_DAY:
					return count * 2;
				case duration < MILLISECONDS_PER_WEEK:
					return count / 2;
				default:
					return count / 4;
			}
		};

		const buildBlockTypeInserterItem = ( blockType ) => {
			const id = blockType.name;

			let isDisabled = false;
			if ( ! hasBlockSupport( blockType.name, 'multiple', true ) ) {
				isDisabled = some( getBlocksByClientId( state, getClientIdsWithDescendants( state ) ), { name: blockType.name } );
			}

			const isContextual = isArray( blockType.parent );
			const { time, count = 0 } = getInsertUsage( state, id ) || {};

			return {
				id,
				name: blockType.name,
				initialAttributes: {},
				title: blockType.title,
				icon: blockType.icon,
				category: blockType.category,
				keywords: blockType.keywords,
				isDisabled,
				utility: calculateUtility( blockType.category, count, isContextual ),
				frecency: calculateFrecency( time, count ),
				hasChildBlocksWithInserterSupport: hasChildBlocksWithInserterSupport( blockType.name ),
			};
		};

		const buildReusableBlockInserterItem = ( reusableBlock ) => {
			const id = `core/block/${ reusableBlock.id }`;

			const referencedBlockName = getBlockName( state, reusableBlock.clientId );
			const referencedBlockType = getBlockType( referencedBlockName );

			const { time, count = 0 } = getInsertUsage( state, id ) || {};
			const utility = calculateUtility( 'reusable', count, false );
			const frecency = calculateFrecency( time, count );

			return {
				id,
				name: 'core/block',
				initialAttributes: { ref: reusableBlock.id },
				title: reusableBlock.title,
				icon: referencedBlockType.icon,
				category: 'reusable',
				keywords: [],
				isDisabled: false,
				utility,
				frecency,
			};
		};

		const blockTypeInserterItems = getBlockTypes()
			.filter( ( blockType ) => canIncludeBlockTypeInInserter( state, blockType, rootClientId ) )
			.map( buildBlockTypeInserterItem );

		const reusableBlockInserterItems = __experimentalGetReusableBlocks( state )
			.filter( ( block ) => canIncludeReusableBlockInInserter( state, block, rootClientId ) )
			.map( buildReusableBlockInserterItem );

		return orderBy(
			[ ...blockTypeInserterItems, ...reusableBlockInserterItems ],
			[ 'utility', 'frecency' ],
			[ 'desc', 'desc' ]
		);
	},
	( state, rootClientId ) => [
		state.blockListSettings[ rootClientId ],
		state.editor.present.blocks,
		state.preferences.insertUsage,
		state.settings.allowedBlockTypes,
		state.settings.templateLock,
		state.reusableBlocks.data,
		getBlockTypes(),
	],
);

/**
 * Determines whether there are items to show in the inserter.
 * @param {Object}  state        Editor state.
 * @param {?string} rootClientId Optional root client ID of block list.
 *
 * @return {boolean} Items that appear in inserter.
 */
export const hasInserterItems = createSelector(
	( state, rootClientId = null ) => {
		const hasBlockType = some(
			getBlockTypes(),
			( blockType ) => canIncludeBlockTypeInInserter( state, blockType, rootClientId )
		);
		if ( hasBlockType ) {
			return true;
		}
		const hasReusableBlock = some(
			__experimentalGetReusableBlocks( state ),
			( block ) => canIncludeReusableBlockInInserter( state, block, rootClientId )
		);

		return hasReusableBlock;
	},
	( state, rootClientId ) => [
		state.blockListSettings[ rootClientId ],
		state.editor.present.blocks,
		state.settings.allowedBlockTypes,
		state.settings.templateLock,
		state.reusableBlocks.data,
		getBlockTypes(),
	],
);

/**
 * Returns the reusable block with the given ID.
 *
 * @param {Object}        state Global application state.
 * @param {number|string} ref   The reusable block's ID.
 *
 * @return {Object} The reusable block, or null if none exists.
 */
export const __experimentalGetReusableBlock = createSelector(
	( state, ref ) => {
		const block = state.reusableBlocks.data[ ref ];
		if ( ! block ) {
			return null;
		}

		const isTemporary = isNaN( parseInt( ref ) );

		return {
			...block,
			id: isTemporary ? ref : +ref,
			isTemporary,
		};
	},
	( state, ref ) => [
		state.reusableBlocks.data[ ref ],
	],
);

/**
 * Returns whether or not the reusable block with the given ID is being saved.
 *
 * @param {Object} state Global application state.
 * @param {string} ref   The reusable block's ID.
 *
 * @return {boolean} Whether or not the reusable block is being saved.
 */
export function __experimentalIsSavingReusableBlock( state, ref ) {
	return state.reusableBlocks.isSaving[ ref ] || false;
}

/**
 * Returns true if the reusable block with the given ID is being fetched, or
 * false otherwise.
 *
 * @param {Object} state Global application state.
 * @param {string} ref   The reusable block's ID.
 *
 * @return {boolean} Whether the reusable block is being fetched.
 */
export function __experimentalIsFetchingReusableBlock( state, ref ) {
	return !! state.reusableBlocks.isFetching[ ref ];
}

/**
 * Returns an array of all reusable blocks.
 *
 * @param {Object} state Global application state.
 *
 * @return {Array} An array of all reusable blocks.
 */
export function __experimentalGetReusableBlocks( state ) {
	return map(
		state.reusableBlocks.data,
		( value, ref ) => __experimentalGetReusableBlock( state, ref )
	);
}

/**
 * Returns state object prior to a specified optimist transaction ID, or `null`
 * if the transaction corresponding to the given ID cannot be found.
 *
 * @param {Object} state         Current global application state.
 * @param {Object} transactionId Optimist transaction ID.
 *
 * @return {Object} Global application state prior to transaction.
 */
export function getStateBeforeOptimisticTransaction( state, transactionId ) {
	const transaction = find( state.optimist, ( entry ) => (
		entry.beforeState &&
		get( entry.action, [ 'optimist', 'id' ] ) === transactionId
	) );

	return transaction ? transaction.beforeState : null;
}

/**
 * Returns true if the post is being published, or false otherwise.
 *
 * @param {Object} state Global application state.
 *
 * @return {boolean} Whether post is being published.
 */
export function isPublishingPost( state ) {
	if ( ! isSavingPost( state ) ) {
		return false;
	}

	// Saving is optimistic, so assume that current post would be marked as
	// published if publishing
	if ( ! isCurrentPostPublished( state ) ) {
		return false;
	}

	// Use post update transaction ID to retrieve the state prior to the
	// optimistic transaction
	const stateBeforeRequest = getStateBeforeOptimisticTransaction(
		state,
		POST_UPDATE_TRANSACTION_ID
	);

	// Consider as publishing when current post prior to request was not
	// considered published
	return !! stateBeforeRequest && ! isCurrentPostPublished( stateBeforeRequest );
}

/**
 * Returns whether the permalink is editable or not.
 *
 * @param {Object} state Editor state.
 *
 * @return {boolean} Whether or not the permalink is editable.
 */
export function isPermalinkEditable( state ) {
	const permalinkTemplate = getEditedPostAttribute( state, 'permalink_template' );

	return PERMALINK_POSTNAME_REGEX.test( permalinkTemplate );
}

/**
 * Returns the permalink for the post.
 *
 * @param {Object} state Editor state.
 *
 * @return {string} The permalink.
 */
export function getPermalink( state ) {
	const { prefix, postName, suffix } = getPermalinkParts( state );

	if ( isPermalinkEditable( state ) ) {
		return prefix + postName + suffix;
	}

	return prefix;
}

/**
 * Returns the permalink for a post, split into it's three parts: the prefix, the postName, and the suffix.
 *
 * @param {Object} state Editor state.
 *
 * @return {Object} The prefix, postName, and suffix for the permalink.
 */
export function getPermalinkParts( state ) {
	const permalinkTemplate = getEditedPostAttribute( state, 'permalink_template' );
	const postName = getEditedPostAttribute( state, 'slug' ) || getEditedPostAttribute( state, 'generated_slug' );

	const [ prefix, suffix ] = permalinkTemplate.split( PERMALINK_POSTNAME_REGEX );

	return {
		prefix,
		postName,
		suffix,
	};
}

/**
 * Returns true if an optimistic transaction is pending commit, for which the
 * before state satisfies the given predicate function.
 *
 * @param {Object}   state     Editor state.
 * @param {Function} predicate Function given state, returning true if match.
 *
 * @return {boolean} Whether predicate matches for some history.
 */
export function inSomeHistory( state, predicate ) {
	const { optimist } = state;

	// In recursion, optimist state won't exist. Assume exhausted options.
	if ( ! optimist ) {
		return false;
	}

	return optimist.some( ( { beforeState } ) => (
		beforeState && predicate( beforeState )
	) );
}

/**
 * Returns the Block List settings of a block, if any exist.
 *
 * @param {Object}  state    Editor state.
 * @param {?string} clientId Block client ID.
 *
 * @return {?Object} Block settings of the block if set.
 */
export function getBlockListSettings( state, clientId ) {
	return state.blockListSettings[ clientId ];
}

/**
 * Returns the editor settings.
 *
 * @param {Object} state Editor state.
 *
 * @return {Object} The editor settings object.
 */
export function getEditorSettings( state ) {
	return state.settings;
}

/**
 * Returns the token settings.
 *
 * @param {Object} state Editor state.
 * @param {?string} name Token name.
 *
 * @return {Object} Token settings object, or the named token settings object if set.
 */
export function getTokenSettings( state, name ) {
	if ( ! name ) {
		return state.tokens;
	}

	return state.tokens[ name ];
}

/**
 * Returns whether the post is locked.
 *
 * @param {Object} state Global application state.
 *
 * @return {boolean} Is locked.
 */
export function isPostLocked( state ) {
	return state.postLock.isLocked;
}

/**
 * Returns whether post saving is locked.
 *
 * @param {Object} state Global application state.
 *
 * @return {boolean} Is locked.
 */
export function isPostSavingLocked( state ) {
	return Object.keys( state.postSavingLock ).length > 0;
}

/**
 * Returns whether the edition of the post has been taken over.
 *
 * @param {Object} state Global application state.
 *
 * @return {boolean} Is post lock takeover.
 */
export function isPostLockTakeover( state ) {
	return state.postLock.isTakeover;
}

/**
 * Returns details about the post lock user.
 *
 * @param {Object} state Global application state.
 *
 * @return {Object} A user object.
 */
export function getPostLockUser( state ) {
	return state.postLock.user;
}

/**
 * Returns the active post lock.
 *
 * @param {Object} state Global application state.
 *
 * @return {Object} The lock object.
 */
export function getActivePostLock( state ) {
	return state.postLock.activePostLock;
}

/**
 * Returns whether or not the user has the unfiltered_html capability.
 *
 * @param {Object} state Editor state.
 *
 * @return {boolean} Whether the user can or can't post unfiltered HTML.
 */
export function canUserUseUnfilteredHTML( state ) {
	return has( getCurrentPost( state ), [ '_links', 'wp:action-unfiltered-html' ] );
}

/**
 * Returns whether the pre-publish panel should be shown
 * or skipped when the user clicks the "publish" button.
 *
 * @param {Object} state Global application state.
 *
 * @return {boolean} Whether the pre-publish panel should be shown or not.
 */
export function isPublishSidebarEnabled( state ) {
	if ( state.preferences.hasOwnProperty( 'isPublishSidebarEnabled' ) ) {
		return state.preferences.isPublishSidebarEnabled;
	}
	return PREFERENCES_DEFAULTS.isPublishSidebarEnabled;
}<|MERGE_RESOLUTION|>--- conflicted
+++ resolved
@@ -33,6 +33,7 @@
 } from '@wordpress/blocks';
 import { isInTheFuture, getDate } from '@wordpress/date';
 import { removep } from '@wordpress/autop';
+import { addQueryArgs } from '@wordpress/url';
 
 /**
  * Dependencies
@@ -1518,11 +1519,7 @@
  * @return {boolean} Whether the post is autosaving.
  */
 export function isAutosavingPost( state ) {
-<<<<<<< HEAD
-	return isSavingPost( state ) && state.saving.options.isAutosave;
-=======
 	return isSavingPost( state ) && !! state.saving.options.isAutosave;
->>>>>>> 2945a62f
 }
 
 /**
@@ -1534,7 +1531,6 @@
  */
 export function isPreviewingPost( state ) {
 	return isSavingPost( state ) && !! state.saving.options.isPreview;
-<<<<<<< HEAD
 }
 
 /**
@@ -1545,9 +1541,13 @@
  * @return {string?} Preview Link.
  */
 export function getEditedPostPreviewLink( state ) {
-	return state.previewLink;
-=======
->>>>>>> 2945a62f
+	const featuredImageId = getEditedPostAttribute( state, 'featured_media' );
+	const previewLink = state.previewLink;
+	if ( previewLink && featuredImageId ) {
+		return addQueryArgs( previewLink, { _thumbnail_id: featuredImageId } );
+	}
+
+	return previewLink;
 }
 
 /**
