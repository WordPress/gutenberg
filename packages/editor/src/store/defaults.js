/**
 * WordPress dependencies
 */
import { SETTINGS_DEFAULTS } from '@wordpress/block-editor';

export const PREFERENCES_DEFAULTS = {
	isPublishSidebarEnabled: true,
};

/**
 * Default initial edits state.
 *
 * @type {Object}
 */
export const INITIAL_EDITS_DEFAULTS = {};

/**
 * The default post editor settings
 *
<<<<<<< HEAD
 *  richEditingEnabled boolean  Whether rich editing is enabled or not
 *  enableCustomFields boolean  Whether the WordPress custom fields are enabled or not
 *  autosaveInterval   number   Autosave Interval
 *  availableTemplates array?   The available post templates
 *  disablePostFormats boolean  Whether or not the post formats are disabled
 *  allowedMimeTypes   array?   List of allowed mime types and file extensions
 *  maxUploadFileSize  number   Maximum upload file size
=======
 *  allowedBlockTypes  boolean|Array Allowed block types
 *  richEditingEnabled boolean       Whether rich editing is enabled or not
 *  enableCustomFields boolean       Whether the WordPress custom fields are enabled or not
 *  autosaveInterval   number        Autosave Interval
 *  availableTemplates array?        The available post templates
 *  disablePostFormats boolean       Whether or not the post formats are disabled
 *  allowedMimeTypes   array?        List of allowed mime types and file extensions
 *  maxUploadFileSize  number        Maximum upload file size
>>>>>>> 2c1fe1a5
 */
export const EDITOR_SETTINGS_DEFAULTS = {
	...SETTINGS_DEFAULTS,

	richEditingEnabled: true,
	enableCustomFields: false,
};
<|MERGE_RESOLUTION|>--- conflicted
+++ resolved
@@ -17,15 +17,6 @@
 /**
  * The default post editor settings
  *
-<<<<<<< HEAD
- *  richEditingEnabled boolean  Whether rich editing is enabled or not
- *  enableCustomFields boolean  Whether the WordPress custom fields are enabled or not
- *  autosaveInterval   number   Autosave Interval
- *  availableTemplates array?   The available post templates
- *  disablePostFormats boolean  Whether or not the post formats are disabled
- *  allowedMimeTypes   array?   List of allowed mime types and file extensions
- *  maxUploadFileSize  number   Maximum upload file size
-=======
  *  allowedBlockTypes  boolean|Array Allowed block types
  *  richEditingEnabled boolean       Whether rich editing is enabled or not
  *  enableCustomFields boolean       Whether the WordPress custom fields are enabled or not
@@ -34,7 +25,6 @@
  *  disablePostFormats boolean       Whether or not the post formats are disabled
  *  allowedMimeTypes   array?        List of allowed mime types and file extensions
  *  maxUploadFileSize  number        Maximum upload file size
->>>>>>> 2c1fe1a5
  */
 export const EDITOR_SETTINGS_DEFAULTS = {
 	...SETTINGS_DEFAULTS,
