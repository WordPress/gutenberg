/**
 * WordPress dependencies
 */
import { __, _x } from '@wordpress/i18n';

export const PREFERENCES_DEFAULTS = {
	insertUsage: {},
	isPublishSidebarEnabled: true,
};

/**
 * The default editor settings
 *
 *  alignWide         boolean        Enable/Disable Wide/Full Alignments
 *  colors            Array          Palette colors
 *  fontSizes         Array          Available font sizes
 *  maxWidth          number         Max width to constraint resizing
 *  blockTypes        boolean|Array  Allowed block types
 *  hasFixedToolbar   boolean        Whether or not the editor toolbar is fixed
 *  focusMode         boolean        Whether the focus mode is enabled or not
 */
export const EDITOR_SETTINGS_DEFAULTS = {
	alignWide: false,
	colors: [
		{
			name: __( 'Pale pink' ),
			slug: 'pale-pink',
			color: '#f78da7',
		},
		{	name: __( 'Vivid red' ),
			slug: 'vivid-red',
			color: '#cf2e2e',
		},
		{
			name: __( 'Luminous vivid orange' ),
			slug: 'luminous-vivid-orange',
			color: '#ff6900',
		},
		{
			name: __( 'Luminous vivid amber' ),
			slug: 'luminous-vivid-amber',
			color: '#fcb900',
		},
		{
			name: __( 'Light green cyan' ),
			slug: 'light-green-cyan',
			color: '#7bdcb5',
		},
		{
			name: __( 'Vivid green cyan' ),
			slug: 'vivid-green-cyan',
			color: '#00d084',
		},
		{
			name: __( 'Pale cyan blue' ),
			slug: 'pale-cyan-blue',
			color: '#8ed1fc',
		},
		{
			name: __( 'Vivid cyan blue' ),
			slug: 'vivid-cyan-blue',
			color: '#0693e3',
		},
		{
			name: __( 'Very light gray' ),
			slug: 'very-light-gray',
			color: '#eeeeee',
		},
		{
			name: __( 'Cyan bluish gray' ),
			slug: 'cyan-bluish-gray',
			color: '#abb8c3',
		},
		{
			name: __( 'Very dark gray' ),
			slug: 'very-dark-gray',
			color: '#313131',
		},
	],

	fontSizes: [
		{
<<<<<<< HEAD
			name: _x( 'small', 'font size name' ),
			shortName: _x( 'S', 'font size short name' ),
			size: 14,
			slug: 'small',
		},
		{
			name: _x( 'regular', 'font size name' ),
			shortName: _x( 'M', 'font size short name' ),
=======
			name: __( 'Small' ),
			size: 13,
			slug: 'small',
		},
		{
			name: __( 'Normal' ),
>>>>>>> 1478d142
			size: 16,
			slug: 'normal',
		},
		{
<<<<<<< HEAD
			name: _x( 'large', 'font size name' ),
			shortName: _x( 'L', 'font size short name' ),
=======
			name: __( 'Medium' ),
			size: 20,
			slug: 'medium',
		},
		{
			name: __( 'Large' ),
>>>>>>> 1478d142
			size: 36,
			slug: 'large',
		},
		{
<<<<<<< HEAD
			name: _x( 'larger', 'font size name' ),
			shortName: _x( 'XL', 'font size short name' ),
=======
			name: __( 'Huge' ),
>>>>>>> 1478d142
			size: 48,
			slug: 'huge',
		},
	],

	// This is current max width of the block inner area
	// It's used to constraint image resizing and this value could be overridden later by themes
	maxWidth: 580,

	// Allowed block types for the editor, defaulting to true (all supported).
	allowedBlockTypes: true,

	// Maximum upload size in bytes allowed for the site.
	maxUploadFileSize: 0,

	// List of allowed mime types and file extensions.
	allowedMimeTypes: null,
};<|MERGE_RESOLUTION|>--- conflicted
+++ resolved
@@ -80,48 +80,27 @@
 
 	fontSizes: [
 		{
-<<<<<<< HEAD
-			name: _x( 'small', 'font size name' ),
-			shortName: _x( 'S', 'font size short name' ),
-			size: 14,
-			slug: 'small',
-		},
-		{
-			name: _x( 'regular', 'font size name' ),
-			shortName: _x( 'M', 'font size short name' ),
-=======
 			name: __( 'Small' ),
 			size: 13,
 			slug: 'small',
 		},
 		{
 			name: __( 'Normal' ),
->>>>>>> 1478d142
 			size: 16,
 			slug: 'normal',
 		},
 		{
-<<<<<<< HEAD
-			name: _x( 'large', 'font size name' ),
-			shortName: _x( 'L', 'font size short name' ),
-=======
 			name: __( 'Medium' ),
 			size: 20,
 			slug: 'medium',
 		},
 		{
 			name: __( 'Large' ),
->>>>>>> 1478d142
 			size: 36,
 			slug: 'large',
 		},
 		{
-<<<<<<< HEAD
-			name: _x( 'larger', 'font size name' ),
-			shortName: _x( 'XL', 'font size short name' ),
-=======
 			name: __( 'Huge' ),
->>>>>>> 1478d142
 			size: 48,
 			slug: 'huge',
 		},
