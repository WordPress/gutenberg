--- conflicted
+++ resolved
@@ -35,8 +35,7 @@
 	onError = noop,
 	onFileChange,
 } ) {
-<<<<<<< HEAD
-	const { getCurrentPostId, getEditorSettings } = select( editorStore );
+	const { getCurrentPost, getEditorSettings } = select( editorStore );
 	const {
 		lockPostAutosaving,
 		unlockPostAutosaving,
@@ -44,9 +43,6 @@
 		unlockPostSaving,
 	} = dispatch( editorStore );
 
-=======
-	const { getCurrentPost, getEditorSettings } = select( editorStore );
->>>>>>> a8501ab1
 	const wpAllowedMimeTypes = getEditorSettings().allowedMimeTypes;
 	const lockKey = `image-upload-${ uuid() }`;
 	let imageIsUploading = false;
@@ -58,14 +54,13 @@
 		typeof currentPost?.id === 'number'
 			? currentPost.id
 			: currentPost?.wp_id;
-	const postData = currentPostId ? { post: currentPostId } : {};
-
 	const setUploadLock = () => {
 		lockPostSaving( lockKey );
 		lockPostAutosaving( lockKey );
 		imageIsUploading = true;
 	};
 
+	const postData = currentPostId ? { post: currentPostId } : {};
 	const clearUploadLock = () => {
 		unlockPostSaving( lockKey );
 		unlockPostAutosaving( lockKey );
