--- conflicted
+++ resolved
@@ -1,12 +1,9 @@
 /**
-<<<<<<< HEAD
  * External dependencies
  */
 import { noop, uniqueId } from 'lodash';
 
 /**
-=======
->>>>>>> b46a98b4
  * WordPress dependencies
  */
 import { select, dispatch } from '@wordpress/data';
