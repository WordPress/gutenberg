--- conflicted
+++ resolved
@@ -211,11 +211,7 @@
 		return {
 			postId: getCurrentPostId(),
 			currentPostLink: getCurrentPostAttribute( 'link' ),
-<<<<<<< HEAD
 			previewLink: forcePreviewLink !== undefined ? forcePreviewLink : getAutosaveAttribute( 'preview_link' ),
-=======
-			previewLink,
->>>>>>> 2fc6cae4
 			isSaveable: isEditedPostSaveable(),
 			isAutosaveable: forceIsAutosaveable || isEditedPostAutosaveable(),
 			isViewable: get( postType, [ 'viewable' ], false ),
