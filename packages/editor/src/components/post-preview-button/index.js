--- conflicted
+++ resolved
@@ -12,7 +12,6 @@
 import { withSelect, withDispatch } from '@wordpress/data';
 import { DotTip } from '@wordpress/nux';
 import { ifCondition, compose } from '@wordpress/compose';
-import { addQueryArgs } from '@wordpress/url';
 
 function writeInterstitialMessage( targetDocument ) {
 	let markup = renderToString(
@@ -148,15 +147,11 @@
 
 		// Request an autosave. This happens asynchronously and causes the component
 		// to update when finished.
-<<<<<<< HEAD
 		if ( this.props.isDraft ) {
 			this.props.savePost( { isPreview: true } );
 		} else {
 			this.props.autosave( { isPreview: true } );
 		}
-=======
-		this.props.autosave( { isPreview: true } );
->>>>>>> 2945a62f
 
 		// Display a 'Generating preview' message in the Preview tab while we wait for the
 		// autosave to finish.
@@ -209,21 +204,12 @@
 			getPostType,
 		} = select( 'core' );
 
-		let previewLink = getAutosaveAttribute( 'preview_link' );
-		const featuredImageId = getEditedPostAttribute( 'featured_media' );
-		if ( previewLink && featuredImageId ) {
-			previewLink = addQueryArgs( previewLink, { _thumbnail_id: featuredImageId } );
-		}
-
+		const previewLink = getEditedPostPreviewLink();
 		const postType = getPostType( getEditedPostAttribute( 'type' ) );
 		return {
 			postId: getCurrentPostId(),
 			currentPostLink: getCurrentPostAttribute( 'link' ),
-<<<<<<< HEAD
-			previewLink: forcePreviewLink !== undefined ? forcePreviewLink : getEditedPostPreviewLink(),
-=======
-			previewLink: forcePreviewLink !== undefined ? forcePreviewLink : getAutosaveAttribute( 'preview_link' ),
->>>>>>> 2945a62f
+			previewLink: forcePreviewLink !== undefined ? forcePreviewLink : previewLink,
 			isSaveable: isEditedPostSaveable(),
 			isAutosaveable: forceIsAutosaveable || isEditedPostAutosaveable(),
 			isViewable: get( postType, [ 'viewable' ], false ),
