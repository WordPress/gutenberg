--- conflicted
+++ resolved
@@ -14,13 +14,8 @@
 	const onClick = () => props.trashPost( postId, postType );
 
 	return (
-<<<<<<< HEAD
-		<Button className="editor-post-trash button-link-delete" onClick={ onClick } isSecondary>
-			{ __( 'Move to trash' ) }
-=======
 		<Button className="editor-post-trash is-link" onClick={ onClick }>
 			{ __( 'Move to Trash' ) }
->>>>>>> cca3ddea
 		</Button>
 	);
 }
