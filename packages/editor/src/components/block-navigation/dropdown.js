--- conflicted
+++ resolved
@@ -3,7 +3,6 @@
  */
 import { Fragment } from '@wordpress/element';
 import { IconButton, Dropdown, SVG, Path, KeyboardShortcuts } from '@wordpress/components';
-import { withSelect } from '@wordpress/data';
 import { __ } from '@wordpress/i18n';
 import { rawShortcut, displayShortcut } from '@wordpress/keycodes';
 import { withSelect } from '@wordpress/data';
@@ -19,11 +18,7 @@
 	</SVG>
 );
 
-<<<<<<< HEAD
-function BlockNavigationDropdown( { hasBlocks, isTextModeEnabled } ) {
-=======
 function BlockNavigationDropdown( { hasBlocks } ) {
->>>>>>> 5ac7b89f
 	return	(
 		<Dropdown
 			renderToggle={ ( { isOpen, onToggle } ) => (
@@ -37,19 +32,11 @@
 					<IconButton
 						icon={ MenuIcon }
 						aria-expanded={ isOpen }
-<<<<<<< HEAD
-						onClick={ hasBlocks || ! isTextModeEnabled ? onToggle : undefined }
-						label={ __( 'Block Navigation' ) }
-						className="editor-block-navigation"
-						shortcut={ displayShortcut.access( 'o' ) }
-						aria-disabled={ ! hasBlocks || isTextModeEnabled }
-=======
 						onClick={ hasBlocks ? onToggle : undefined }
 						label={ __( 'Block Navigation' ) }
 						className="editor-block-navigation"
 						shortcut={ displayShortcut.access( 'o' ) }
 						aria-disabled={ ! hasBlocks }
->>>>>>> 5ac7b89f
 					/>
 				</Fragment>
 			) }
@@ -60,15 +47,8 @@
 	);
 }
 
-<<<<<<< HEAD
-export default withSelect( ( select ) => ( {
-	hasBlocks: !! select( 'core/editor' ).getBlockCount(),
-	isTextModeEnabled: select( 'core/edit-post' ).getEditorMode() === 'text',
-} ) )( BlockNavigationDropdown );
-=======
 export default withSelect( ( select ) => {
 	return {
 		hasBlocks: !! select( 'core/editor' ).getBlockCount(),
 	};
-} )( BlockNavigationDropdown );
->>>>>>> 5ac7b89f
+} )( BlockNavigationDropdown );