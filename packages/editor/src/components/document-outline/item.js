--- conflicted
+++ resolved
@@ -6,21 +6,12 @@
 /**
  * WordPress dependencies
  */
-<<<<<<< HEAD
-import { __ } from '@wordpress/i18n';
-=======
->>>>>>> 2c1fe1a5
 import { BlockTitle } from '@wordpress/block-editor';
 
 const TableOfContentsItem = ( {
 	children,
 	isValid,
 	level,
-<<<<<<< HEAD
-	onClick,
-	isDisabled,
-=======
->>>>>>> 2c1fe1a5
 	path = [],
 	href,
 	onSelect,
@@ -37,12 +28,7 @@
 		<a
 			href={ href }
 			className="document-outline__button"
-<<<<<<< HEAD
-			onClick={ isDisabled ? undefined : onClick }
-			disabled={ isDisabled }
-=======
 			onClick={ onSelect }
->>>>>>> 2c1fe1a5
 		>
 			<span className="document-outline__emdash" aria-hidden="true"></span>
 			{
@@ -60,12 +46,7 @@
 			<span className="document-outline__item-content">
 				{ children }
 			</span>
-<<<<<<< HEAD
-			{ ! isDisabled && <span className="screen-reader-text">{ __( '(Click to focus this heading)' ) }</span> }
-		</button>
-=======
 		</a>
->>>>>>> 2c1fe1a5
 	</li>
 );
 
