--- conflicted
+++ resolved
@@ -86,12 +86,8 @@
 					<DocumentOutlineItem
 						level={ __( 'Title' ) }
 						isValid
-<<<<<<< HEAD
-						onClick={ focusTitle }
-=======
 						onSelect={ onSelect }
 						href={ `#${ titleNode.id }` }
->>>>>>> 2c1fe1a5
 						isDisabled={ hasOutlineItemsDisabled }
 					>
 						{ title }
@@ -117,11 +113,8 @@
 							isValid={ isValid }
 							path={ item.path }
 							isDisabled={ hasOutlineItemsDisabled }
-<<<<<<< HEAD
-=======
 							href={ `#block-${ item.clientId }` }
 							onSelect={ onSelect }
->>>>>>> 2c1fe1a5
 						>
 							{ item.isEmpty ?
 								emptyHeadingContent :
@@ -152,14 +145,5 @@
 			blocks: getBlocks(),
 			isTitleSupported: get( postType, [ 'supports', 'title' ], false ),
 		};
-<<<<<<< HEAD
-	} ),
-	withDispatch( ( dispatch ) => {
-		const { selectBlock } = dispatch( 'core/block-editor' );
-		return {
-			onSelect: selectBlock,
-		};
-=======
->>>>>>> 2c1fe1a5
 	} )
 )( DocumentOutline );