--- conflicted
+++ resolved
@@ -36,19 +36,8 @@
 
 	// Add a dropdown arrow indicator.
 	.editor-block-icon::after {
-<<<<<<< HEAD
-		content: "";
-		pointer-events: none;
-		display: block;
-		width: 0;
-		height: 0;
-		border-left: 3px solid transparent;
-		border-right: 3px solid transparent;
-		border-top: 5px solid currentColor;
-=======
 		@include dropdown-arrow();
 		top: $icon-button-size-small / 2 - 1px;
->>>>>>> 546b7447
 	}
 
 	.editor-block-switcher__transform {
