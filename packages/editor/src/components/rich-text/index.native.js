--- conflicted
+++ resolved
@@ -507,11 +507,8 @@
 			style,
 			formattingControls,
 			isSelected,
-<<<<<<< HEAD
+			sendEmptyTag,
 			onTagNameChange,
-=======
-			sendEmptyTag,
->>>>>>> 8f82fd30
 		} = this.props;
 
 		const record = this.getRecord();
