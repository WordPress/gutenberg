--- conflicted
+++ resolved
@@ -310,10 +310,7 @@
 					},
 				} );
 				this.lastContent = this.valueToFormat( linkedRecord );
-<<<<<<< HEAD
-=======
 				this.lastEventCount = undefined;
->>>>>>> 29b3dc5f
 				this.props.onChange( this.lastContent );
 
 				// Allows us to ask for this information when we get a report.
