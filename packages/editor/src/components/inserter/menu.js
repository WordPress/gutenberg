--- conflicted
+++ resolved
@@ -49,13 +49,8 @@
  * @return {Array}             Filtered item list.
  */
 export const searchItems = ( items, searchTerm ) => {
-<<<<<<< HEAD
-	const normalizedSearchTerm = searchTerm.replace( /^\//, '' ).toLowerCase().trim();
-	const matchSearch = ( string ) => string.toLowerCase().indexOf( normalizedSearchTerm ) !== -1;
-=======
 	const normalizedSearchTerm = normalizeTerm( searchTerm );
 	const matchSearch = ( string ) => normalizeTerm( string ).indexOf( normalizedSearchTerm ) !== -1;
->>>>>>> 2d9f53b5
 
 	return items.filter( ( item ) =>
 		matchSearch( item.title ) || some( item.keywords, matchSearch )
@@ -72,7 +67,7 @@
  */
 export const normalizeTerm = ( term ) => {
 	term = deburr( term );
-	term = term.toLowerCase();
+  term = term.toLowerCase();
 	term = term.trim();
 
 	return term;
