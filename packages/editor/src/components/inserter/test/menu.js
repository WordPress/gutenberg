--- conflicted
+++ resolved
@@ -337,12 +337,12 @@
 			[ youtubeItem ]
 		);
 	} );
-<<<<<<< HEAD
 
 	it( 'should ignore a leading slash on a search term', () => {
 		expect( searchItems( items, '/GOOGL' ) ).toEqual(
 			[ youtubeItem ]
-=======
+		);
+	} );
 } );
 
 describe( 'normalizeTerm', () => {
@@ -361,7 +361,6 @@
 	it( 'should convert to lowercase', () => {
 		expect( normalizeTerm( '  Média  ' ) ).toEqual(
 			'media'
->>>>>>> 2d9f53b5
 		);
 	} );
 } );