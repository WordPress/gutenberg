/**
 * External dependencies
 */
import clsx from 'clsx';

/**
 * WordPress dependencies
 */
import { useState, useMemo, RawHTML } from '@wordpress/element';
import {
	__experimentalHStack as HStack,
	__experimentalVStack as VStack,
	Button,
	DropdownMenu,
	TextareaControl,
	Tooltip,
} from '@wordpress/components';
import {
	dateI18n,
	format,
	getSettings as getDateSettings,
} from '@wordpress/date';
import { Icon, check, published, moreVertical } from '@wordpress/icons';
import { __, _x } from '@wordpress/i18n';
import { useSelect } from '@wordpress/data';
import { useEntityProp } from '@wordpress/core-data';
import { store as blockEditorStore } from '@wordpress/block-editor';
import { removep } from '@wordpress/autop';

/**
 * Internal dependencies
 */
import { sanitizeCommentString } from './utils';

/**
 * Renders the Comments component.
 *
 * @param {Object}   props                  - The component props.
 * @param {Array}    props.threads          - The array of comment threads.
 * @param {Function} props.onEditComment    - The function to handle comment editing.
 * @param {Function} props.onAddReply       - The function to add a reply to a comment.
 * @param {Function} props.onCommentDelete  - The function to delete a comment.
 * @param {Function} props.onCommentResolve - The function to mark a comment as resolved.
 * @return {JSX.Element} The rendered Comments component.
 */
export function Comments( {
	threads,
	onEditComment,
	onAddReply,
	onCommentDelete,
	onCommentResolve,
} ) {
	const [ actionState, setActionState ] = useState( false );

	const blockCommentId = useSelect((select) => {
		const clientID = select(blockEditorStore).getSelectedBlockClientId();
		return (
		  select(blockEditorStore)
			.getBlock(clientID)
			?.attributes?.blockCommentId ?? false
		);
	  }, []);

	const CommentBoard = ( { thread, parentThread } ) => {
		return (
			<>
				<CommentHeader
					thread={ thread }
					onResolve={ () =>
						setActionState( {
							action: 'resolve',
							id: parentThread?.id ?? thread.id,
						} )
					}
					onEdit={ () =>
						setActionState( { action: 'edit', id: thread.id } )
					}
					onDelete={ () =>
						setActionState( { action: 'delete', id: thread.id } )
					}
					onReply={
						! parentThread
							? () =>
									setActionState( {
										action: 'reply',
										id: thread.id,
									} )
							: undefined
					}
					status={ parentThread?.status ?? thread.status }
				/>
				<HStack
					alignment="left"
					spacing="3"
					justify="flex-start"
					className="editor-collab-sidebar-panel__user-comment"
				>
					<VStack
						spacing="3"
						className="editor-collab-sidebar-panel__comment-field"
					>
						{ 'edit' === actionState?.action &&
							thread.id === actionState?.id && (
								<EditComment
									thread={ thread }
									onUpdate={ ( value ) => {
										onEditComment( thread.id, value );
										setActionState( false );
									} }
									onCancel={ () => setActionState( false ) }
								/>
							) }
						{ ( ! actionState ||
							'edit' !== actionState?.action ) && (
							<RawHTML>{ thread?.content?.rendered }</RawHTML>
						) }
					</VStack>
				</HStack>
			</>
		);
	};

	return (
		<>
			{
				// If there are no threads, show a message indicating no threads are available.
				( ! Array.isArray( threads ) || threads.length === 0 ) && (
					<VStack
						alignment="left"
						className="editor-collab-sidebar-panel__thread"
						justify="flex-start"
						spacing="3"
					>
						{
							// translators: message displayed when there are no comments available
<<<<<<< HEAD
							__(
								'No comments available'
							)
=======
							__( 'No comments available' )
>>>>>>> f768b4ac
						}
					</VStack>
				)
			}

			{ Array.isArray( threads ) &&
				threads.length > 0 &&
				threads.map( ( thread ) => (
					<VStack
						key={ thread.id }
<<<<<<< HEAD
						className={clsx(
							'editor-collab-sidebar-panel__thread',
							{
								'editor-collab-sidebar-panel__active-thread':
									blockCommentId && blockCommentId === thread.id,
							}
						)}
=======
						className={ clsx(
							'editor-collab-sidebar-panel__thread',
							{
								'editor-collab-sidebar-panel__active-thread':
									blockCommentId &&
									blockCommentId === thread.id,
							}
						) }
>>>>>>> f768b4ac
						id={ thread.id }
						spacing="3"
					>
						<CommentBoard thread={ thread } />
						{ 'reply' === actionState?.action &&
							thread.id === actionState?.id && (
								<AddReply
									onSubmit={ ( inputComment ) => {
										onAddReply( thread.id, inputComment );
										setActionState( false );
									} }
									onCancel={ () => setActionState( false ) }
								/>
							) }
						{ 'resolve' === actionState?.action &&
							thread.id === actionState?.id && (
								<ConfirmNotice
									confirmMessage={
										// translators: message displayed when marking a comment as resolved
										__(
											'Are you sure you want to mark this thread as resolved?'
										)
									}
									confirmAction={ () => {
										onCommentResolve( thread.id );
										setActionState( false );
									} }
									discardAction={ () =>
										setActionState( false )
									}
								/>
							) }
						{ 'delete' === actionState?.action &&
							thread.id === actionState?.id && (
								<ConfirmNotice
									confirmMessage={
										// translators: message displayed when deleting a comment
										__(
											'Are you sure you want to delete this thread?'
<<<<<<< HEAD
										) 
=======
										)
>>>>>>> f768b4ac
									}
									confirmAction={ () => {
										onCommentDelete( thread.id );
										setActionState( false );
									} }
									discardAction={ () =>
										setActionState( false )
									}
								/>
							) }
						{ 0 < thread?.reply?.length &&
							thread.reply.map( ( reply ) => (
								<VStack
									key={ reply.id }
									className="editor-collab-sidebar-panel__child-thread"
									id={ reply.id }
									spacing="2"
								>
									<CommentBoard
										thread={ reply }
										parentThread={ thread }
									/>
									{ 'delete' === actionState?.action &&
										reply.id === actionState?.id && (
											<ConfirmNotice
												confirmMessage={
													// translators: message displayed when deleting a comment
													__(
														'Are you sure you want to delete this thread?'
													)
												}
												confirmAction={ () => {
													onCommentDelete( reply.id );
													setActionState( false );
												} }
												discardAction={ () =>
													setActionState( false )
												}
											/>
										) }
								</VStack>
							) ) }
					</VStack>
				) ) }
		</>
	);
}

/**
 * EditComment component.
 *
 * @param {Object}   props          - The component props.
 * @param {Object}   props.thread   - The comment thread object.
 * @param {Function} props.onUpdate - The function to call when updating the comment.
 * @param {Function} props.onCancel - The function to call when canceling the comment update.
 * @return {JSX.Element} The EditComment component.
 */
function EditComment( { thread, onUpdate, onCancel } ) {
	const [ inputComment, setInputComment ] = useState(
		removep( thread.content.rendered )
	);

	return (
		<>
			<TextareaControl
				__nextHasNoMarginBottom
				className="editor-collab-sidebar-panel__comment-field-textarea"
				value={ inputComment ?? '' }
				onChange={ setInputComment }
			/>
			<VStack alignment="left" spacing="3" justify="flex-start">
				<HStack alignment="left" spacing="3" justify="flex-start">
					<Button
						__next40pxDefaultSize
						accessibleWhenDisabled
						variant="primary"
						onClick={ () => onUpdate( inputComment ) }
						size="compact"
						disabled={
							0 === sanitizeCommentString( inputComment ).length
						}
					>
						{
							_x(
								'Update',
								'Update comment'
							)
						}
					</Button>
					<Button
						__next40pxDefaultSize
						onClick={ onCancel }
						size="compact"
					>
						{ _x(
							'Cancel',
							'Cancel comment edit'
						) }
					</Button>
				</HStack>
			</VStack>
		</>
	);
}

/**
 * Renders a component to add a reply.
 *
 * @param {Object}   props          - The component props.
 * @param {Function} props.onSubmit - The function to be called when the reply is submitted.
 * @param {Function} props.onCancel - The function to be called when the reply is canceled.
 * @return {JSX.Element} The JSX element representing the AddReply component.
 */
function AddReply( { onSubmit, onCancel } ) {
	const [ inputComment, setInputComment ] = useState( '' );

	return (
		<HStack alignment="left" spacing="3" justify="flex-start">
			<VStack
				alignment="left"
				spacing="3"
				className="editor-collab-sidebar-panel__comment-field"
			>
				<TextareaControl
					__nextHasNoMarginBottom
					className="editor-collab-sidebar-panel__comment-field-textarea"
					value={ inputComment ?? '' }
					onChange={ setInputComment }
				/>
				<VStack alignment="left" spacing="3" justify="flex-start">
					<HStack alignment="left" spacing="3" justify="flex-start">
						<Button
							__next40pxDefaultSize
							accessibleWhenDisabled
							variant="primary"
							onClick={ () => onSubmit( inputComment ) }
							size="compact"
							disabled={
								0 ===
								sanitizeCommentString( inputComment ).length
							}
						>
							{
								_x(
									'Reply',
									'Add reply comment'
								)
							}
						</Button>
						<Button
							__next40pxDefaultSize
							onClick={ onCancel }
							size="compact"
						>
							{
								_x(
									'Cancel',
									'Cancel adding a reply comment'
								)
							}
						</Button>
					</HStack>
				</VStack>
			</VStack>
		</HStack>
	);
}

/**
 * Renders a confirmation notice component.
 *
 * @param {Object}   props               - The component props.
 * @param {string}   props.cofirmMessage - The confirmation message to display. Defaults to 'Are you sure?' if not provided.
 * @param {Function} props.confirmAction - The action to perform when the confirm button is clicked.
 * @param {Function} props.discardAction - The action to perform when the discard button is clicked.
 * @return {JSX.Element} The confirmation notice component.
 */
function ConfirmNotice( { cofirmMessage, confirmAction, discardAction } ) {
	return (
		<VStack
			// translators: title for the confirmation overlay
			title={ __( 'Confirm' ) }
			className="editor-collab-sidebar-panel__thread-overlay"
			spacing="0"
			justify="space-between"
		>
<<<<<<< HEAD
			<p>{ cofirmMessage ?? 
				// translators: message displayed when confirming an action
				__(
					'Are you sure?'
				)
			}</p>
=======
			<p>
				{ cofirmMessage ??
					// translators: message displayed when confirming an action
					__( 'Are you sure?' ) }
			</p>
>>>>>>> f768b4ac
			<HStack>
				<Button
					__next40pxDefaultSize
					variant="primary"
					onClick={ confirmAction }
					size="compact"
				>
					{
						_x(
							'Yes',
							'confirm action'
						)
					}
				</Button>
				<Button
					__next40pxDefaultSize
					onClick={ discardAction }
					size="compact"
				>
					{
						_x(
							'No',
							'deny action'
						)
					}
				</Button>
			</HStack>
		</VStack>
	);
}

/**
 * Renders the header of a comment in the collaboration sidebar.
 *
 * @param {Object}   props           - The component props.
 * @param {Object}   props.thread    - The comment thread object.
 * @param {Function} props.onResolve - The function to resolve the comment.
 * @param {Function} props.onEdit    - The function to edit the comment.
 * @param {Function} props.onDelete  - The function to delete the comment.
 * @param {Function} props.onReply   - The function to reply to the comment.
 * @param {string}   props.status    - The status of the comment.
 * @return {JSX.Element} The rendered comment header.
 */
function CommentHeader( {
	thread,
	onResolve,
	onEdit,
	onDelete,
	onReply,
	status,
} ) {
	const dateSettings = getDateSettings();
	const [ dateTimeFormat = dateSettings.formats.time ] = useEntityProp(
		'root',
		'site',
		'time_format'
	);

	const memorizedMoreActions = useMemo( () => {
		return [
			{
			  title: _x(
				'Edit',
				'Edit comment'
			  ),
			  onClick: onEdit,
			},
			{
			  title: _x(
				'Delete',
				'Delete comment'
			  ),
			  onClick: onDelete,
			},
			{
			  title: _x(
				'Reply',
				'Reply on a comment'
			  ),
			  onClick: onReply,
			},
		  ];
	}, [] );

	const moreActions = memorizedMoreActions.filter( ( item ) => item.onClick );

	return (
		<HStack alignment="left" spacing="3" justify="flex-start">
			<img
				src={ thread?.author_avatar_urls?.[ 48 ] }
				className="editor-collab-sidebar-panel__user-avatar"
				// translators: alt text for user avatar image
				alt={ __( 'User avatar' ) }
				width={ 32 }
				height={ 32 }
			/>
			<VStack spacing="0">
				<span className="editor-collab-sidebar-panel__user-name">
					{ thread.author_name }
				</span>
				<time
					dateTime={ format( 'h:i A', thread.date ) }
					className="editor-collab-sidebar-panel__user-time"
				>
					{ dateI18n( dateTimeFormat, thread.date ) }
				</time>
			</VStack>
			<span className="editor-collab-sidebar-panel__comment-status">
				{ status !== 'approved' && (
					<HStack alignment="right" justify="flex-end" spacing="0">
						{ 0 === thread.parent && onResolve && (
							<Button
								label={ _x(
									'Resolve',
									'Mark comment as resolved'
								) }
								__next40pxDefaultSize
								icon={ published }
								onClick={ onResolve }
								showTooltip
							/>
						) }
						<DropdownMenu
							icon={ moreVertical }
							label={ _x(
								'Select an action',
								'Select comment action'
							) }
							className="editor-collab-sidebar-panel__comment-dropdown-menu"
							controls={ moreActions }
						/>
					</HStack>
				) }
				{ status === 'approved' && (
					// translators: tooltip for resolved comment
					<Tooltip text={ __(
						'Resolved'
					) }>
						<Icon icon={ check } />
					</Tooltip>
				) }
			</span>
		</HStack>
	);
}<|MERGE_RESOLUTION|>--- conflicted
+++ resolved
@@ -133,13 +133,9 @@
 					>
 						{
 							// translators: message displayed when there are no comments available
-<<<<<<< HEAD
 							__(
 								'No comments available'
 							)
-=======
-							__( 'No comments available' )
->>>>>>> f768b4ac
 						}
 					</VStack>
 				)
@@ -150,7 +146,6 @@
 				threads.map( ( thread ) => (
 					<VStack
 						key={ thread.id }
-<<<<<<< HEAD
 						className={clsx(
 							'editor-collab-sidebar-panel__thread',
 							{
@@ -158,16 +153,6 @@
 									blockCommentId && blockCommentId === thread.id,
 							}
 						)}
-=======
-						className={ clsx(
-							'editor-collab-sidebar-panel__thread',
-							{
-								'editor-collab-sidebar-panel__active-thread':
-									blockCommentId &&
-									blockCommentId === thread.id,
-							}
-						) }
->>>>>>> f768b4ac
 						id={ thread.id }
 						spacing="3"
 					>
@@ -207,11 +192,7 @@
 										// translators: message displayed when deleting a comment
 										__(
 											'Are you sure you want to delete this thread?'
-<<<<<<< HEAD
 										) 
-=======
-										)
->>>>>>> f768b4ac
 									}
 									confirmAction={ () => {
 										onCommentDelete( thread.id );
@@ -398,20 +379,12 @@
 			spacing="0"
 			justify="space-between"
 		>
-<<<<<<< HEAD
 			<p>{ cofirmMessage ?? 
 				// translators: message displayed when confirming an action
 				__(
 					'Are you sure?'
 				)
 			}</p>
-=======
-			<p>
-				{ cofirmMessage ??
-					// translators: message displayed when confirming an action
-					__( 'Are you sure?' ) }
-			</p>
->>>>>>> f768b4ac
 			<HStack>
 				<Button
 					__next40pxDefaultSize
