--- conflicted
+++ resolved
@@ -233,12 +233,8 @@
 		fetchComments();
 	}, [ postId ] );
 
-	// Check if the experimental flag is enabled.
-	if ( ! isBlockCommentExperimentEnabled ) {
-		return null; // or maybe return some message indicating no threads are available.
-	}
-
 	const allBlocks = useSelect( ( select ) => {
+		// eslint-disable-next-line @wordpress/data-no-store-string-literals
 		return select( 'core/block-editor' ).getBlocks();
 	}, [] );
 	
@@ -252,6 +248,11 @@
 	const sortedThreads = blockCommentIds
 	.map(id => threadIdMap.get(id))
 	.filter(thread => thread !== undefined);
+
+	// Check if the experimental flag is enabled.
+	if ( ! isBlockCommentExperimentEnabled ) {
+		return null; // or maybe return some message indicating no threads are available.
+	}
 
 	return (
 		<PluginSidebar
@@ -261,23 +262,16 @@
 		>
 			<div className="editor-collab-sidebar__activities">
 				<AddComment
-<<<<<<< HEAD
 					threads={ sortedThreads }
-					setReloadComments={ setReloadComments }
-				/>
-				<Comments threads={ sortedThreads } />
-=======
-					threads={ resultThreads }
 					onSubmit={ addNewComment }
 				/>
 				<Comments
-					threads={ resultThreads }
+					threads={ sortedThreads }
 					onEditComment={ onEditComment }
 					onAddReply={ onAddReply }
 					onCommentDelete={ onCommentDelete }
 					onCommentResolve={ onCommentResolve }
 				/>
->>>>>>> 48ee928a
 			</div>
 		</PluginSidebar>
 	);
