--- conflicted
+++ resolved
@@ -90,10 +90,16 @@
 			updateBlockAttributes( clientId, {
 				blockCommentId: savedRecord?.id,
 			} );
-			createNotice( 'snackbar', __( 'New comment added.' ), {
-				type: 'snackbar',
-				isDismissible: true,
-			} );
+			createNotice(
+				'snackbar',
+				__(
+				  'New comment added.'
+				),
+				{
+				  type: 'snackbar',
+				  isDismissible: true,
+				}
+			);
 			fetchComments();
 		}
 	};
@@ -104,70 +110,23 @@
 			status: 'approved',
 		} );
 
-<<<<<<< HEAD
-			apiFetch( {
-				path: '/wp/v2/comments/' + threadID,
-				method: 'POST',
-				data: {
-					content: editedComment,
-				},
-			} ).then( ( response ) => {
-				if ( response ) {
-					createNotice(
-						'snackbar',
-						// translators: Comment edited successfully
-						__(
-							'Thread edited successfully.'
-						),
-						{
-							type: 'snackbar',
-							isDismissible: true,
-						}
-					);
-				}
-				fetchComments();
-=======
 		if ( savedRecord ) {
 			// translators: Comment resolved successfully
-			createNotice( 'snackbar', __( 'Thread marked as resolved.' ), {
-				type: 'snackbar',
-				isDismissible: true,
->>>>>>> f768b4ac
-			} );
-
-			fetchComments();
-		}
-	};
-
-<<<<<<< HEAD
-	const onAddReply = ( threadID, comment ) => {
-		if ( threadID ) {
-			apiFetch( {
-				path: '/wp/v2/comments/',
-				method: 'POST',
-				data: {
-					parent: threadID,
-					post: postId,
-					content: comment,
-					comment_date: new Date().toISOString(),
-					comment_type: 'block_comment',
-					comment_author: currentUserData?.name ?? null,
-					comment_approved: 0,
-				},
-			} ).then( ( response ) => {
-				if ( response ) {
-					createNotice(
-						'snackbar',
-						// translators: Reply added successfully
-						__(
-							'Reply added successfully.'
-						),
-						{
-							type: 'snackbar',
-							isDismissible: true,
-						}
-					);
-=======
+			createNotice(
+				'snackbar',
+				__(
+				  'Thread marked as resolved.'
+				),
+				{
+				  type: 'snackbar',
+				  isDismissible: true,
+				}
+			);
+
+			fetchComments();
+		}
+	};
+
 	const onEditComment = async ( commentId, comment ) => {
 		const editedComment = removep( comment );
 
@@ -184,38 +143,13 @@
 				{
 					type: 'snackbar',
 					isDismissible: true,
->>>>>>> f768b4ac
-				}
-			);
-
-			fetchComments();
-		}
-	};
-
-<<<<<<< HEAD
-	const onCommentDelete = ( threadID ) => {
-		if ( threadID ) {
-			apiFetch( {
-				path: '/wp/v2/comments/' + threadID,
-				method: 'DELETE',
-			} ).then( ( response ) => {
-				if ( response ) {
-					updateBlockAttributes( clientId, {
-						blockCommentId: undefined,
-						showCommentBoard: undefined,
-					} );
-					createNotice(
-						'snackbar',
-						// translators: Comment deleted successfully
-						__(
-							'Thread deleted successfully.'
-						),
-						{
-							type: 'snackbar',
-							isDismissible: true,
-						}
-					);
-=======
+				}
+			);
+
+			fetchComments();
+		}
+	};
+
 	const onAddReply = async ( parentCommentId, comment ) => {
 		const sanitisedComment = removep( comment );
 
@@ -237,7 +171,6 @@
 				{
 					type: 'snackbar',
 					isDismissible: true,
->>>>>>> f768b4ac
 				}
 			);
 			fetchComments();
@@ -283,16 +216,9 @@
 		fetchComments();
 	}, [ postId ] );
 
-<<<<<<< HEAD
-	const allBlocks = useSelect((select) => {
-		// eslint-disable-next-line @wordpress/data-no-store-string-literals
-		return select('core/block-editor').getBlocks();
-	}, []);
-=======
 	const allBlocks = useSelect( ( select ) => {
 		return select( blockEditorStore ).getBlocks();
 	}, [] );
->>>>>>> f768b4ac
 
 	// Process comments to build the tree structure
 	const resultComments = useMemo( () => {
