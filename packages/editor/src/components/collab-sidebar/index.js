/**
 * WordPress dependencies
 */
// eslint-disable-next-line no-restricted-imports
import apiFetch from '@wordpress/api-fetch';
import { __ } from '@wordpress/i18n';
import { useSelect, useDispatch } from '@wordpress/data';
import { useState, useEffect, useMemo } from '@wordpress/element';
import { comment as commentIcon } from '@wordpress/icons';
import { addFilter } from '@wordpress/hooks';
import { store as noticesStore } from '@wordpress/notices';
import { store as coreStore, useEntityRecords } from '@wordpress/core-data';
import { store as blockEditorStore } from '@wordpress/block-editor';
import { removep } from '@wordpress/autop';

/**
 * Internal dependencies
 */
import PluginSidebar from '../plugin-sidebar';
import { collabSidebarName } from './constants';
import { Comments } from './comments';
import { AddComment } from './add-comment';
import { store as editorStore } from '../../store';

const isBlockCommentExperimentEnabled =
	window?.__experimentalEnableBlockComment;
const modifyBlockCommentAttributes = ( settings, name ) => {
	if ( name?.includes( 'core/' ) && ! settings.attributes.blockCommentId ) {
		settings.attributes = {
			...settings.attributes,
			blockCommentId: {
				type: 'number',
				default: 0,
			},
			showCommentBoard: {
				type: 'boolean',
				default: false,
			},
		};
	}

	return settings;
};

// Apply the filter to all core blocks
addFilter(
	'blocks.registerBlockType',
	'block-comment/modify-core-block-attributes',
	modifyBlockCommentAttributes
);

/**
 * Renders the Collab sidebar.
 */
export default function CollabSidebar() {
	const { createNotice } = useDispatch( noticesStore );
	const {
		saveEntityRecord,
		editEntityRecord,
		saveEditedEntityRecord,
		deleteEntityRecord,
	} = useDispatch( coreStore );

	const [ threads, setThreads ] = useState( () => [] );
	const postId = useSelect( ( select ) => {
		return select( editorStore ).getCurrentPostId();
	}, [] );

	const currentUserData = useSelect( ( select ) => {
		return select( coreStore ).getCurrentUser();
	}, [] );

	// Get the dispatch functions to save the comment and update the block attributes.
	const { updateBlockAttributes } = useDispatch( blockEditorStore );

	const clientId = useSelect( ( select ) => {
		return select( blockEditorStore ).getSelectedBlockClientId();
	}, [] );

	// Function to save the comment.
	const addNewComment = async ( comment ) => {
		const savedRecord = await saveEntityRecord( 'root', 'comment', {
			post: postId,
			content: comment,
			comment_date: new Date().toISOString(),
			comment_type: 'block_comment',
			comment_author: currentUserData?.name ?? null,
			comment_approved: 0,
		} );

		if ( savedRecord ) {
			updateBlockAttributes( clientId, {
				blockCommentId: savedRecord?.id,
			} );
			createNotice( 'snackbar', __( 'New comment added.' ), {
				type: 'snackbar',
				isDismissible: true,
			} );
			fetchComments();
		}
	};

<<<<<<< HEAD
	const onCommentResolve = async ( commentId ) => {
		editEntityRecord( 'root', 'comment', commentId, {
			status: 'approved',
=======
	const onCommentResolve = ( commentId ) => {
		apiFetch( {
			path: '/wp/v2/comments/' + commentId,
			method: 'POST',
			data: {
				status: 'approved',
			},
		} ).then( ( response ) => {
			if ( response ) {
				// translators: Comment resolved successfully
				createNotice( 'snackbar', __( 'Thread marked as resolved.' ), {
					type: 'snackbar',
					isDismissible: true,
				} );
			}
			fetchComments();
>>>>>>> bc308e98
		} );

		const savedRecord = await saveEditedEntityRecord(
			'root',
			'comment',
			commentId
		);

<<<<<<< HEAD
		if ( savedRecord ) {
			createNotice( 'snackbar', __( 'Thread marked as resolved.' ), {
				type: 'snackbar',
				isDismissible: true,
=======
			apiFetch( {
				path: '/wp/v2/comments/' + threadID,
				method: 'POST',
				data: {
					content: editedComment,
				},
			} ).then( ( response ) => {
				if ( response ) {
					createNotice(
						'snackbar',
						// translators: Comment edited successfully
						__( 'Thread edited successfully.' ),
						{
							type: 'snackbar',
							isDismissible: true,
						}
					);
				}
				fetchComments();
>>>>>>> bc308e98
			} );

			fetchComments();
		}
	};

<<<<<<< HEAD
	const onEditComment = async ( commentId, comment ) => {
		const editedComment = removep( comment );

		editEntityRecord( 'root', 'comment', commentId, {
			content: editedComment,
		} );

		const savedRecord = await saveEditedEntityRecord(
			'root',
			'comment',
			commentId
		);

		if ( savedRecord ) {
			createNotice( 'snackbar', __( 'Thread edited successfully.' ), {
				type: 'snackbar',
				isDismissible: true,
=======
	const onAddReply = ( threadID, comment ) => {
		if ( threadID ) {
			apiFetch( {
				path: '/wp/v2/comments/',
				method: 'POST',
				data: {
					parent: threadID,
					post: postId,
					content: comment,
					comment_date: new Date().toISOString(),
					comment_type: 'block_comment',
					comment_author: currentUserData?.name ?? null,
					comment_approved: 0,
				},
			} ).then( ( response ) => {
				if ( response ) {
					createNotice(
						'snackbar',
						// translators: Reply added successfully
						__( 'Reply added successfully.' ),
						{
							type: 'snackbar',
							isDismissible: true,
						}
					);
				}
				fetchComments();
>>>>>>> bc308e98
			} );

			fetchComments();
		}
	};

<<<<<<< HEAD
	const onAddReply = async ( parentCommentId, comment ) => {
		const sanitisedComment = removep( comment );

		const savedRecord = await saveEntityRecord( 'root', 'comment', {
			parent: parentCommentId,
			post: postId,
			content: sanitisedComment,
			comment_date: new Date().toISOString(),
			comment_type: 'block_comment',
			comment_author: currentUserData?.name ?? null,
			comment_approved: 0,
		} );

		if ( savedRecord ) {
			createNotice( 'snackbar', __( 'Reply added successfully.' ), {
				type: 'snackbar',
				isDismissible: true,
=======
	const onCommentDelete = ( threadID ) => {
		if ( threadID ) {
			apiFetch( {
				path: '/wp/v2/comments/' + threadID,
				method: 'DELETE',
			} ).then( ( response ) => {
				if ( response ) {
					updateBlockAttributes( clientId, {
						blockCommentId: undefined,
						showCommentBoard: undefined,
					} );
					createNotice(
						'snackbar',
						// translators: Comment deleted successfully
						__( 'Thread deleted successfully.' ),
						{
							type: 'snackbar',
							isDismissible: true,
						}
					);
				}
				fetchComments();
>>>>>>> bc308e98
			} );
			fetchComments();
		}
	};

	const onCommentDelete = async ( commentId ) => {
		await deleteEntityRecord( 'root', 'comment', commentId );

		updateBlockAttributes( clientId, {
			blockCommentId: undefined,
			showCommentBoard: undefined,
		} );

		createNotice( 'snackbar', __( 'Thread deleted successfully.' ), {
			type: 'snackbar',
			isDismissible: true,
		} );
		fetchComments();
	};

	const fetchComments = () => {
		if ( postId ) {
			apiFetch( {
				path:
					'/wp/v2/comments?post=' +
					postId +
					'&type=block_comment' +
					'&status=any&per_page=100',
				method: 'GET',
			} ).then( ( data ) => {
				// Create a compare to store the references to all objects by id
				const compare = {};
				const result = [];

				// Initialize each object with an empty `reply` array
				data.forEach( ( item ) => {
					compare[ item.id ] = { ...item, reply: [] };
				} );

				// Iterate over the data to build the tree structure
				data.forEach( ( item ) => {
					if ( item.parent === 0 ) {
						// If parent is 0, it's a root item, push it to the result array
						result.push( compare[ item.id ] );
					} else if (
						compare[ item.parent ] &&
						'trash' !== item.status
					) {
						// Otherwise, find its parent and push it to the parent's `reply` array
						compare[ item.parent ].reply.push( compare[ item.id ] );
					}
				} );
				const filteredComments = result.filter(
					( comment ) => comment.status !== 'trash'
				);
				setThreads(
					Array.isArray( filteredComments ) ? filteredComments : []
				);
			} );
		}
	};

	useEffect( () => {
		fetchComments();
	}, [ postId ] );

	const allBlocks = useSelect( ( select ) => {
		// eslint-disable-next-line @wordpress/data-no-store-string-literals
		return select( 'core/block-editor' ).getBlocks();
	}, [] );

	const filteredBlocks = allBlocks?.filter(
		( block ) => block.attributes.blockCommentId !== 0
	);

	const blockCommentIds = filteredBlocks?.map(
		( block ) => block.attributes.blockCommentId
	);
	const resultThreads = threads?.slice().reverse();
	const threadIdMap = new Map(
		resultThreads?.map( ( thread ) => [ thread.id, thread ] )
	);
	const sortedThreads = blockCommentIds
		.map( ( id ) => threadIdMap.get( id ) )
		.filter( ( thread ) => thread !== undefined );

	// Check if the experimental flag is enabled.
	if ( ! isBlockCommentExperimentEnabled ) {
		return null; // or maybe return some message indicating no threads are available.
	}

	return (
		<PluginSidebar
			identifier={ collabSidebarName }
			// translators: Comments sidebar title
			title={ __( 'Comments' ) }
			icon={ commentIcon }
		>
			<div className="editor-collab-sidebar-panel">
				<AddComment
					threads={ sortedThreads }
					onSubmit={ addNewComment }
				/>
				<Comments
					threads={ sortedThreads }
					onEditComment={ onEditComment }
					onAddReply={ onAddReply }
					onCommentDelete={ onCommentDelete }
					onCommentResolve={ onCommentResolve }
				/>
			</div>
		</PluginSidebar>
	);
}<|MERGE_RESOLUTION|>--- conflicted
+++ resolved
@@ -100,28 +100,9 @@
 		}
 	};
 
-<<<<<<< HEAD
 	const onCommentResolve = async ( commentId ) => {
 		editEntityRecord( 'root', 'comment', commentId, {
 			status: 'approved',
-=======
-	const onCommentResolve = ( commentId ) => {
-		apiFetch( {
-			path: '/wp/v2/comments/' + commentId,
-			method: 'POST',
-			data: {
-				status: 'approved',
-			},
-		} ).then( ( response ) => {
-			if ( response ) {
-				// translators: Comment resolved successfully
-				createNotice( 'snackbar', __( 'Thread marked as resolved.' ), {
-					type: 'snackbar',
-					isDismissible: true,
-				} );
-			}
-			fetchComments();
->>>>>>> bc308e98
 		} );
 
 		const savedRecord = await saveEditedEntityRecord(
@@ -130,39 +111,17 @@
 			commentId
 		);
 
-<<<<<<< HEAD
-		if ( savedRecord ) {
+		if ( savedRecord ) {
+			// translators: Comment resolved successfully
 			createNotice( 'snackbar', __( 'Thread marked as resolved.' ), {
 				type: 'snackbar',
 				isDismissible: true,
-=======
-			apiFetch( {
-				path: '/wp/v2/comments/' + threadID,
-				method: 'POST',
-				data: {
-					content: editedComment,
-				},
-			} ).then( ( response ) => {
-				if ( response ) {
-					createNotice(
-						'snackbar',
-						// translators: Comment edited successfully
-						__( 'Thread edited successfully.' ),
-						{
-							type: 'snackbar',
-							isDismissible: true,
-						}
-					);
-				}
-				fetchComments();
->>>>>>> bc308e98
-			} );
-
-			fetchComments();
-		}
-	};
-
-<<<<<<< HEAD
+			} );
+
+			fetchComments();
+		}
+	};
+
 	const onEditComment = async ( commentId, comment ) => {
 		const editedComment = removep( comment );
 
@@ -177,45 +136,20 @@
 		);
 
 		if ( savedRecord ) {
-			createNotice( 'snackbar', __( 'Thread edited successfully.' ), {
-				type: 'snackbar',
-				isDismissible: true,
-=======
-	const onAddReply = ( threadID, comment ) => {
-		if ( threadID ) {
-			apiFetch( {
-				path: '/wp/v2/comments/',
-				method: 'POST',
-				data: {
-					parent: threadID,
-					post: postId,
-					content: comment,
-					comment_date: new Date().toISOString(),
-					comment_type: 'block_comment',
-					comment_author: currentUserData?.name ?? null,
-					comment_approved: 0,
-				},
-			} ).then( ( response ) => {
-				if ( response ) {
-					createNotice(
-						'snackbar',
-						// translators: Reply added successfully
-						__( 'Reply added successfully.' ),
-						{
-							type: 'snackbar',
-							isDismissible: true,
-						}
-					);
+			createNotice(
+				'snackbar',
+				// translators: Comment edited successfully
+				__( 'Thread edited successfully.' ),
+				{
+					type: 'snackbar',
+					isDismissible: true,
 				}
-				fetchComments();
->>>>>>> bc308e98
-			} );
-
-			fetchComments();
-		}
-	};
-
-<<<<<<< HEAD
+			);
+
+			fetchComments();
+		}
+	};
+
 	const onAddReply = async ( parentCommentId, comment ) => {
 		const sanitisedComment = removep( comment );
 
@@ -230,34 +164,15 @@
 		} );
 
 		if ( savedRecord ) {
-			createNotice( 'snackbar', __( 'Reply added successfully.' ), {
-				type: 'snackbar',
-				isDismissible: true,
-=======
-	const onCommentDelete = ( threadID ) => {
-		if ( threadID ) {
-			apiFetch( {
-				path: '/wp/v2/comments/' + threadID,
-				method: 'DELETE',
-			} ).then( ( response ) => {
-				if ( response ) {
-					updateBlockAttributes( clientId, {
-						blockCommentId: undefined,
-						showCommentBoard: undefined,
-					} );
-					createNotice(
-						'snackbar',
-						// translators: Comment deleted successfully
-						__( 'Thread deleted successfully.' ),
-						{
-							type: 'snackbar',
-							isDismissible: true,
-						}
-					);
+			createNotice(
+				'snackbar',
+				// translators: Reply added successfully
+				__( 'Reply added successfully.' ),
+				{
+					type: 'snackbar',
+					isDismissible: true,
 				}
-				fetchComments();
->>>>>>> bc308e98
-			} );
+			);
 			fetchComments();
 		}
 	};
@@ -270,10 +185,15 @@
 			showCommentBoard: undefined,
 		} );
 
-		createNotice( 'snackbar', __( 'Thread deleted successfully.' ), {
-			type: 'snackbar',
-			isDismissible: true,
-		} );
+		createNotice(
+			'snackbar',
+			// translators: Comment deleted successfully
+			__( 'Thread deleted successfully.' ),
+			{
+				type: 'snackbar',
+				isDismissible: true,
+			}
+		);
 		fetchComments();
 	};
 
