--- conflicted
+++ resolved
@@ -4,35 +4,10 @@
 // eslint-disable-next-line no-restricted-imports
 import apiFetch from '@wordpress/api-fetch';
 import { __ } from '@wordpress/i18n';
-<<<<<<< HEAD
-import { useSelect, useDispatch, withDispatch, withSelect } from '@wordpress/data';
-import { useState, useEffect, RawHTML } from '@wordpress/element';
-import {
-	__experimentalHStack as HStack,
-	__experimentalVStack as VStack,
-	__experimentalText as Text,
-	Button,
-	DropdownMenu,
-	TextareaControl,
-	Tooltip,
-	TextControl,
-	CheckboxControl,
-} from '@wordpress/components';
-import { dateI18n, format, getSettings } from '@wordpress/date';
-import {
-	comment as commentIcon,
-	Icon,
-	check,
-	published,
-	moreVertical
-} from '@wordpress/icons';
-=======
 import { useSelect } from '@wordpress/data';
 import { useState, useEffect } from '@wordpress/element';
 import { comment as commentIcon } from '@wordpress/icons';
->>>>>>> 9de8c69e
 
-import { registerBlockType } from '@wordpress/blocks';
 import { addFilter } from '@wordpress/hooks';
 
 /**
@@ -43,13 +18,15 @@
 import { Comments } from './comments';
 import { AddComment } from './add-comment';
 
-import { store as blockEditorStore } from '../../store';
+const isBlockCommentExperimentEnabled =
+	window?.__experimentalEnableBlockComment;
 
-const isBlockCommentExperimentEnabled = window?.__experimentalEnableBlockComment;
-
-const modifyBlockCommentAttributes = (settings, name) => {
-    if ( name && name?.includes( 'core/' ) ) {
-		if( undefined === settings.attributes.blockCommentId || null === settings.attributes.blockCommentId ) {
+const modifyBlockCommentAttributes = ( settings, name ) => {
+	if ( name && name?.includes( 'core/' ) ) {
+		if (
+			undefined === settings.attributes.blockCommentId ||
+			null === settings.attributes.blockCommentId
+		) {
 			settings.attributes = {
 				...settings.attributes,
 				blockCommentId: {
@@ -58,84 +35,37 @@
 				},
 			};
 		}
-        
-    }
-    return settings;
+	}
+	return settings;
 };
 
 // Apply the filter to all core blocks
 addFilter(
-    'blocks.registerBlockType',
-    'block-comment/modify-core-block-attributes',
-    modifyBlockCommentAttributes
+	'blocks.registerBlockType',
+	'block-comment/modify-core-block-attributes',
+	modifyBlockCommentAttributes
 );
 
 /**
  * Renders the Collab sidebar.
  */
 export default function CollabSidebar() {
-
-<<<<<<< HEAD
-	const postId = useSelect((select) => {
-		return select('core/editor').getCurrentPostId();
-	}, []);
-
-	const [threads, setThreads] = useState([]);
-	const [ showConfirmation, setShowConfirmation ] = useState( false );
-	const [ showConfirmationTabId, setShowConfirmationTabId ] = useState( 0 );
-	const [ commentConfirmation, setCommentConfirmation ] = useState( false );
-	const [ deleteCommentShowConfirmation, setDeleteCommentShowConfirmation ] = useState( false );
-	const [ commentDeleteMessage, setCommentDeleteMessage ] = useState( false );
-	const [ commentEdit, setCommentEdit ] = useState( false );
-	const [ newEditedComment, setNewEditedComment ] = useState( '' );
-	const [ commentEditedMessage, setCommentEditedMessage ] = useState( false );
-	const [ hasCommentReply, setHasCommentReply ] = useState( false );
-	const [ commentReply, setCommentReply ] = useState( '' );
-	const [ replyMessage, setReplyMessage ] = useState( false );
-=======
 	const [ threads, setThreads ] = useState( [] );
 	const [ reloadComments, setReloadComments ] = useState( false );
->>>>>>> 9de8c69e
+	const postId = useSelect( ( select ) => {
+		// eslint-disable-next-line @wordpress/data-no-store-string-literals
+		return select( 'core/editor' ).getCurrentPostId();
+	}, [] );
 
-	useEffect(() => {
-		if (postId) {
-			apiFetch({
-				path: '/wp/v2/comments?post=' + postId + '&type=block_comment' + '&status=any&per_page=100',
+	useEffect( () => {
+		if ( postId ) {
+			apiFetch( {
+				path:
+					'/wp/v2/comments?post=' +
+					postId +
+					'&type=block_comment' +
+					'&status=any&per_page=100',
 				method: 'GET',
-<<<<<<< HEAD
-			})
-			.then((data) => {
-
-				// Create a compare to store the references to all objects by id
-				const compare = {};
-				const result = [];
-			
-				// Initialize each object with an empty `reply` array
-				data.forEach(item => {
-					compare[item.id] = { ...item, reply: [] };
-				});
-			
-				// Iterate over the data to build the tree structure
-				data.forEach(item => {
-					if (item.parent === 0) {
-						// If parent is 0, it's a root item, push it to the result array
-						result.push(compare[item.id]);
-					} else {
-						// Otherwise, find its parent and push it to the parent's `reply` array
-						if (compare[item.parent]) {
-							if( 'trash' !== item.status ) {
-								compare[item.parent].reply.push(compare[item.id]);
-							}
-						}
-					}
-				});
-				const filteredComments = result.filter(comment => comment.status !== 'trash');
-				setThreads(Array.isArray(filteredComments) ? filteredComments : []);
-
-			})
-		}
-	}, [postId]);
-=======
 			} ).then( ( data ) => {
 				// Create a compare to store the references to all objects by id
 				const compare = {};
@@ -168,298 +98,19 @@
 			} );
 		}
 	}, [ postId, reloadComments ] );
->>>>>>> 9de8c69e
 
-	const { threads: selectedThreads } = useSelect(() => {
+	const { threads: selectedThreads } = useSelect( () => {
 		return {
-			threads: threads,
+			threads,
 		};
-	}, [threads]);
+	}, [ threads ] );
 
 	// Check if the experimental flag is enabled.
 	if ( ! isBlockCommentExperimentEnabled ) {
 		return null; // or maybe return some message indicating no threads are available.
 	}
 
-<<<<<<< HEAD
-	const confirmAndMarkThreadAsResolved = ( threadID ) => {
-		setCommentConfirmation( false );
-		if (threadID) {
-			apiFetch({
-				path: '/wp/v2/comments/' + threadID,
-				method: 'POST',
-				data: {
-					status: 'approved',
-				}
-			})
-			.then((response) => {
-				if ( 'approved' === response.status ) {
-					setShowConfirmation( false );
-					setCommentConfirmation( true );
-				}
-			})
-		}
-	};
-
-	const onEditComment = ( threadID ) => {
-		if ( threadID ) {
-			setHasCommentReply( false );
-			setCommentEdit( true );
-		}
-	};
-
-	const confirmEditComment = ( threadID ) => {
-		if (threadID) {
-			const editedComment = newEditedComment.replace(/^<p>|<\/p>$/g, '');
-
-			apiFetch({
-				path: '/wp/v2/comments/' + threadID,
-				method: 'POST',
-				data: {
-					content: editedComment,
-				}
-			})
-			.then((response) => {
-				if ( 'trash' !== response.status && '' !== response.id ) {
-					setCommentEdit( false );
-					setCommentEditedMessage( true );
-				}
-			})
-		}
-	};
-
-	const confirmDeleteComment = ( threadID ) => {
-		setDeleteCommentShowConfirmation( false );
-		if (threadID) {
-			apiFetch({
-				path: '/wp/v2/comments/' + threadID,
-				method: 'DELETE',
-			})
-			.then((response) => {
-				if ( 'trash' === response.status && '' !== response.id ) {
-					setCommentDeleteMessage( true );
-				}
-			})
-		}
-	};
-
-	const onReplyComment = ( threadID ) => {
-		if ( threadID ) {
-			setCommentEdit( false );
-			setHasCommentReply( true );
-		}
-	};
-
-	const confirmReplyComment = ( threadID ) => {
-		if (threadID) {
-
-			const newComment = generateReplyComment( commentReply );
-			const commentId = newComment?.commentId;
-			const updatedComments = getUpdatedComments( newComment, commentId );
-
-			apiFetch({
-				path: '/wp/v2/comments/',
-				method: 'POST',
-				data: {
-					parent: threadID,
-					post: postID,
-					content: newComment.comment,
-					comment_date: newComment.createdAt,
-					comment_type: 'block_comment',
-					comment_author: currentUser,
-					comment_approved: 0,
-				}
-			})
-			.then((response) => {
-				if ( 'trash' !== response.status && '' !== response.id ) {
-					setReplyMessage( true );
-				}
-			})
-		}
-	}
-
-	// Helper function to get updated comments structure
-	const getUpdatedComments = ( newComment, threadKey ) => ( {
-		...threads,
-		[ threadKey ]: {
-			isResolved: false,
-			createdAt:
-				threads?.threadKey?.createdAt || new Date().toISOString(),
-			createdBy: currentUser,
-			comments: {
-				0: newComment,
-			},
-		},
-	} );
-
-	const generateReplyComment = (comment) => ( {
-		commentId: Date.now(),
-		createdBy: currentUser,
-		comment,
-		createdAt: new Date().toISOString(),
-	} );
-
-	const generateNewComment = () => ( {
-		commentId: Date.now(),
-		createdBy: currentUser,
-		comment: inputComment,
-		createdAt: new Date().toISOString(),
-	} );
-
-	// Get the date time format from WordPress settings.
-	const dateTimeFormat = 'h:i A';
-	const resultThreads = selectedThreads.map(thread => thread).reverse();
-
-	// State to manage the comment thread.
-	const [ inputComment, setInputComment ] = useState( '' );
-	const [ isResolved, setIsResolved ] = useState( false );
-	const [ isEditing, setIsEditing ] = useState( null );
-	const curruntUserData = useSelect( ( select ) => {
-		// eslint-disable-next-line @wordpress/data-no-store-string-literals
-		return select( 'core' ).getCurrentUser();
-	}, [] );
-
-	let userAvatar = 'https://secure.gravatar.com/avatar/92929292929292929292929292929292?s=48&d=mm&r=g';
-	if( curruntUserData?.avatar_urls ) {
-		userAvatar = curruntUserData?.avatar_urls[ 48 ];
-	}
-	
-	//const userAvatar = curruntUserData?.avatar_urls[ 48 ] ? curruntUserData?.avatar_urls[ 48 ] : null;
-	
-	const currentUser = curruntUserData?.name || null;
-	const allThreads = [];
-	const threadId = 0;
-	const currentThread = allThreads[ threadId ] ?? {};
-	const isCurrentThreadResolved = currentThread.threadIsResolved || false;
-	const commentsCount = isCurrentThreadResolved
-		? 0
-		: currentThread.comments?.length || 0;
-	// eslint-disable-next-line @wordpress/data-no-store-string-literals
-	const postID = useSelect( ( select ) => {
-		// eslint-disable-next-line @wordpress/data-no-store-string-literals
-		return select( 'core/editor' ).getCurrentPostId();
-	}, [] );
-
-	const clientId = useSelect((select) => {
-		// eslint-disable-next-line @wordpress/data-no-store-string-literals
-        const { getSelectedBlockClientId } = select('core/block-editor');
-        return getSelectedBlockClientId();
-    }, []);
-
-	const blockCommentId = useSelect((select) => {
-		// eslint-disable-next-line @wordpress/data-no-store-string-literals
-		return select( 'core/block-editor' ).getBlock( select('core/block-editor').getSelectedBlockClientId() )?.attributes?.blockCommentId;
-	}, []);
-
-	// Get the dispatch functions to save the comment and update the block attributes.
-	// eslint-disable-next-line @wordpress/data-no-store-string-literals
-	const { updateBlockAttributes } = useDispatch( 'core/block-editor' );
-
-	// eslint-disable-next-line @wordpress/data-no-store-string-literals
-	const { closeGeneralSidebar } = useDispatch( 'core/edit-post' );
-
-	// // Function to add a border class to the content reference.
-	const setAttributes = ( clientId, threadId ) => {
-		updateBlockAttributes( clientId, {
-			blockCommentId: threadId,
-		} );
-		
-	};
-
-	// Function to save the comment.
-	const saveComment = () => {
-		const newComment = generateNewComment();
-		apiFetch( {
-			path: '/wp/v2/comments',
-			method: 'POST',
-			data: {
-				post: postID,
-				content: newComment.comment,
-				comment_date: newComment.createdAt,
-				comment_type: 'block_comment',
-				comment_author: currentUser,
-				comment_approved: 0,
-			},
-		} ).then( (response) => {
-			const threadId = response?.id;
-			setAttributes( clientId, threadId );
-			setInputComment('');
-			//onClose();
-		} );
-	};
-
-	// Function to edit the comment.
-	const editComment = ( commentId ) => {
-		const editedComments = { ...allThreads };
-
-		if (
-			editedComments[ threadId ] &&
-			editedComments[ threadId ].comments
-		) {
-			editedComments[ threadId ].comments.map( ( comment ) => {
-				if ( comment.commentId === commentId ) {
-					comment.comment = inputComment;
-					comment.date = new Date().toISOString();
-				}
-				return comment;
-			} );
-		}
-
-		setInputComment( '' );
-		setIsEditing( null );
-	};
-
-	// Function to mark thread as resolved
-	const markThreadAsResolved = () => {
-		setIsResolved( true );
-
-		const updatedComments = { ...allThreads };
-
-		updatedComments[ threadId ] = {
-			...updatedComments[ threadId ],
-			isResolved: true,
-			resolvedBy: currentUser,
-			resolvedAt: new Date().toISOString(),
-		};
-
-		onClose();
-	};
-
-	// Function to delete a comment.
-	const deleteComment = ( commentId ) => {
-		// Filter out the comment to be deleted.
-		const currentComments = allThreads[ threadId ].comments.filter(
-			( comment ) => comment.commentId !== commentId
-		);
-
-		const updatedComments = { ...allThreads };
-
-		// If there are no comments, delete the thread.
-		if ( currentComments.length === 0 ) {
-			delete updatedComments[ threadId ];
-		} else {
-			updatedComments[ threadId ] = {
-				...allThreads[ threadId ],
-				comments: currentComments,
-			};
-		}
-	};
-
-	// Function to show the confirmation overlay.
-	const showConfirmationOverlay = () => setShowConfirmation( true );
-
-	// Function to hide the confirmation overlay.
-	const hideConfirmationOverlay = () => setShowConfirmation( false );
-
-
-	// On cancel, remove the border if no comments are present.
-	const handleCancel = () => {
-		closeGeneralSidebar("edit-post/collab-sidebar");
-	};
-	
-=======
 	const resultThreads = selectedThreads.map( ( thread ) => thread ).reverse();
->>>>>>> 9de8c69e
 
 	return (
 		<PluginSidebar
@@ -468,874 +119,11 @@
 			icon={ commentIcon }
 		>
 			<div className="editor-collab-sidebar__activities">
-<<<<<<< HEAD
-
-				{ null !== clientId && 0 === blockCommentId && (
-					<VStack spacing="3">
-						{ 0 < commentsCount && ! isCurrentThreadResolved && (
-							<>
-								{ currentThread.comments.map(
-									(
-										{
-											createdBy,
-											comment,
-											timestamp,
-											commentId,
-										},
-										index
-									) => (
-										<>
-											{ isEditing === commentId && (
-												<VStack 
-													spacing="3"
-													className="editor-collab-sidebar__thread editor-collab-sidebar__activethread"
-												>
-													<HStack
-														alignment="left"
-														spacing="4"
-													>
-														<Icon
-														icon={ userIcon }
-														className="editor-collab-sidebar__userIcon"
-															size={ 32 }
-															width={32}
-															height={32}
-														/>
-														<span className="editor-collab-sidebar__userName">
-															{ currentUser }
-														</span>
-													</HStack>
-													<TextControl
-														value={ inputComment }
-														onChange={ ( val ) =>
-															setInputComment( val )
-														}
-														placeholder={ __(
-															'Add comment'
-														) }
-														className="block-editor-format-toolbar__comment-input"
-													/>
-													<HStack
-														alignment="right"
-														spacing="2"
-													>
-														<Button
-															className="block-editor-format-toolbar__cancel-button is-compact"
-															variant="secondary"
-															text={ __( 'Cancel' ) }
-															onClick={ () => {
-																setIsEditing(
-																	false
-																);
-																setInputComment(
-																	''
-																);
-															} }
-														/>
-														<Button
-															className="block-editor-format-toolbar__comment-button is-compact"
-															variant="primary"
-															text={
-																0 === commentsCount
-																	? __(
-																			'Comment'
-																	)
-																	: __( 'Reply' )
-															}
-															disabled={
-																0 ===
-																inputComment.length
-															}
-															__experimentalIsFocusable
-															onClick={ () =>
-																editComment(
-																	commentId
-																)
-															}
-														/>
-													</HStack>
-												</VStack>
-											) }
-											{ isEditing !== commentId && (
-												<VStack
-													spacing="3"
-													key={ timestamp }
-													className="editor-collab-sidebar__thread"
-												>
-													<HStack
-														alignment="top"
-														spacing="2"
-														justify="space-between"
-													>
-														<HStack
-															alignment="left"
-															spacing="3"
-															justify="start"
-														>
-															<Icon
-																icon={ userIcon }
-																className="editor-collab-sidebar__userIcon"
-																size={ 32 }
-																width={32}
-																height={32}
-															/>
-															<VStack spacing="1">
-																<span className="editor-collab-sidebar__userName">
-																	{ createdBy }
-																</span>
-																<time
-																	className="comment-board__dateTime"
-																	dateTime={ format(
-																		'c',
-																		timestamp
-																	) }
-																>
-																	{ dateI18n(
-																		dateTimeFormat,
-																		timestamp
-																	) }
-																</time>
-															</VStack>
-														</HStack>
-														<HStack
-															alignment="right"
-															spacing="1"
-															justify="end"
-															className="comment-board__actions"
-														>
-															{ index === 0 && (
-																<div
-																	className="block-editor-format-toolbar__comment-board__resolved"
-																	title={ __(
-																		'Mark as resolved'
-																	) }
-																>
-																	<CheckboxControl
-																		checked={
-																			isResolved
-																		}
-																		onChange={ () =>
-																			showConfirmationOverlay()
-																		}
-																		label={ __(
-																			'Resolve'
-																		) }
-																	/>
-																</div>
-															) }
-															<Button
-																icon={ editIcon }
-																className="block-editor-format-toolbar__comment-board__edit"
-																label={ __(
-																	'Edit comment'
-																) }
-																onClick={ () => {
-																	setIsEditing(
-																		commentId
-																	);
-																	setInputComment(
-																		comment
-																	);
-																} }
-															/>
-															<Button
-																icon={ deleteIcon }
-																label={ __(
-																	'Delete comment'
-																) }
-																onClick={ () =>
-																	deleteComment(
-																		commentId
-																	)
-																}
-															/>
-														</HStack>
-													</HStack>
-													<p className="comment-board__commentText">
-														{ comment }
-													</p>
-												</VStack>
-											) }
-										</>
-									)
-								) }
-							</>
-						) }
-						{ ! isEditing && (
-							<VStack 
-								spacing="3"
-								className="editor-collab-sidebar__thread editor-collab-sidebar__activethread"
-							>
-								{ 0 === commentsCount && (
-									<HStack alignment="left" spacing="3">
-										<img
-											src={ userAvatar }
-											alt={ __( 'User Icon' ) }
-											className="editor-collab-sidebar__userIcon"
-											width={32}
-											height={32}
-										/>
-										<span className="editor-collab-sidebar__userName">
-											{ currentUser }
-										</span>
-									</HStack>
-								) }
-								<TextControl
-									value={ inputComment }
-									onChange={ ( val ) => setInputComment( val ) }
-									placeholder={ __( 'Add comment' ) }
-									className="block-editor-format-toolbar__comment-input"
-								/>
-								<HStack alignment="right" spacing="3">
-									<Button
-										className="block-editor-format-toolbar__cancel-button is-compact"
-										variant="tertiary"
-										text={ __( 'Cancel' ) }
-										onClick={ () => handleCancel() }
-									/>
-									<Button
-										className="block-editor-format-toolbar__comment-button is-compact"
-										variant="primary"
-										text={
-											0 === commentsCount
-												? __( 'Comment' )
-												: __( 'Reply' )
-										}
-										disabled={ 0 === inputComment.length }
-										__experimentalIsFocusable
-										onClick={ () => saveComment() }
-									/>
-								</HStack>
-							</VStack>
-						) }
-					</VStack>
-					)
-				}	
-				
-				{
-					// If there are no threads, show a message indicating no threads are available.
-					(!Array.isArray(resultThreads) || resultThreads.length === 0) && (
-						<VStack
-							className="editor-collab-sidebar__thread"
-							spacing="3"
-						>
-							<HStack
-								alignment="left"
-								spacing="3"
-								justify="flex-start"
-							>
-								{ __( 'No comments available' ) }
-							</HStack>
-						</VStack>
-					)
-				}
-				{ Array.isArray(resultThreads) && resultThreads.length > 0 &&
-					resultThreads.reverse().map((thread) => (
-						<VStack
-							key={ thread.id }
-							className="editor-collab-sidebar__thread"
-							id={thread.id}
-							spacing="2"
-						>
-							<HStack
-								alignment="left"
-								spacing="3"
-								justify="flex-start"
-							>
-								<img
-									src={thread?.author_avatar_urls?.[48]}
-									className="editor-collab-sidebar__userIcon"
-									alt={ __( 'User avatar' ) }
-									width={32}
-									height={32}
-								/>
-								<VStack
-									spacing="0"
-								>
-									<span className="editor-collab-sidebar__userName">
-										{ thread.author_name }
-									</span>
-									<time
-										dateTime={ format('h:i A', thread.date) }
-										className="editor-collab-sidebar__usertime"
-									>
-										{ dateI18n(dateTimeFormat, thread.date) }
-									</time>
-								</VStack>
-								<span className="editor-collab-sidebar__commentUpdate">
-									{ thread.status !== 'approved' &&
-										<HStack
-											alignment="right"
-											justify="flex-end"
-											spacing="0"
-										>
-											<Tooltip text={ __( 'Resolve' ) }>
-												<Button className="is-compact has-icon">
-													<Icon icon={ published } onClick={
-														() => {
-															setCommentConfirmation( false );
-															setShowConfirmation( true )
-															setShowConfirmationTabId( thread.id )
-														}
-													} />
-												</Button>
-											</Tooltip>
-											{ 0 === thread.parent ? (
-											<DropdownMenu
-												icon={ moreVertical }
-												label="Select an action"
-												className="is-compact"
-												controls={ [
-													{
-														title: __( 'Edit' ),
-														onClick: () => {
-															setShowConfirmationTabId( thread.id );
-															onEditComment( thread.id );
-														}
-													},
-													{
-														title: __( 'Delete' ),
-														onClick: () => {
-															setCommentEdit( false );
-															setShowConfirmationTabId( thread.id );
-															setDeleteCommentShowConfirmation( true );
-														}
-													},
-													{
-														title: __( 'Reply' ),
-														onClick: () => {
-															setShowConfirmationTabId( thread.id );
-															onReplyComment( thread.id );
-														}
-													},
-												] }
-											/>
-											) : (
-											<DropdownMenu
-												icon={ moreVertical }
-												label="Select an action"
-												className="is-compact"
-												controls={ [
-													{
-														title: __( 'Edit' ),
-														onClick: () => {
-															setShowConfirmationTabId( thread.id );
-															onEditComment( thread.id );
-														}
-													},
-													{
-														title: __( 'Delete' ),
-														onClick: () => {
-															setCommentEdit( false );
-															setShowConfirmationTabId( thread.id );
-															setDeleteCommentShowConfirmation( true );
-														}
-													},
-												] }
-											/>
-											) }
-											
-										</HStack>
-									}
-									{ thread.status === 'approved' &&
-										<Tooltip text={ __( 'Resolved' ) }>
-											<Button className="is-compact has-icon">
-												<Icon icon={ check } />
-											</Button>
-										</Tooltip>
-									}
-								</span>
-							</HStack>
-							<HStack
-								alignment="left"
-								spacing="3"
-								justify="flex-start"
-								className="editor-collab-sidebar__usercomment"
-							>
-								<VStack spacing="3" className="editor-collab-sidebar__editarea">
-									{ commentEdit && thread.id === showConfirmationTabId && (
-										<>
-											<TextareaControl
-												className="editor-collab-sidebar__replyComment__textarea"
-												value={ '' !== newEditedComment ? newEditedComment.replace(/<\/?p>/g, '') : thread.content.rendered.replace(/<\/?p>/g, '') }
-												onChange={ ( value ) => {
-													setNewEditedComment( value );
-												} }
-											/>
-											<VStack
-												alignment="left"
-												spacing="3"
-												justify="flex-start"
-												className="editor-collab-sidebar__commentbtn"
-												onRequestClose={ () => setCommentEdit( false ) }
-											>
-												<HStack
-													alignment="left"
-													spacing="3"
-													justify="flex-start"
-												>
-													<Button
-														variant="primary"
-														className="is-compact"
-														onClick={ () => {
-															confirmEditComment( thread.id );
-															setCommentEdit( false );
-														} }
-													>
-														{ __( 'Update' ) }
-													</Button>
-													<Button
-														className="is-compact"
-														onClick={ () => {
-															setCommentEdit( false );
-															setShowConfirmation( false );
-														} }
-													>
-														{ __( 'Cancel' ) }
-													</Button>
-												</HStack>
-											</VStack>
-										</>
-									) }
-									<RawHTML>
-										{ thread.content.rendered }
-									</RawHTML>
-								</VStack>
-							</HStack>
-
-							{ hasCommentReply && thread.id === showConfirmationTabId && (
-							<HStack
-								alignment="left"
-								spacing="3"
-								justify="flex-start"
-							>
-								<VStack
-									alignment="left"
-									spacing="3"
-									className="editor-collab-sidebar__replyComment"
-								>
-									<TextareaControl
-										className="editor-collab-sidebar__replyComment__textarea"
-										value={ commentReply ?? '' }
-										onChange={ ( value ) => {
-											setCommentReply( value );
-										} }
-									/>
-									<VStack
-										alignment="left"
-										spacing="3"
-										justify="flex-start"
-										onRequestClose={ () => setHasCommentReply( false ) }
-									>
-										<HStack
-											alignment="left"
-											spacing="3"
-											justify="flex-start"
-											className="editor-collab-sidebar__replybtn"
-										>
-											<Button
-												variant="primary"
-												onClick={ () => {
-													confirmReplyComment( thread.id );
-													setHasCommentReply( false );
-												} }
-												className="is-compact"
-											>
-												{ __( 'Reply' ) }
-											</Button>
-											<Button
-												onClick={ () => {
-													setHasCommentReply( false );
-													setShowConfirmation( false );
-												} }
-												className="is-compact"
-											>
-												{ __( 'Cancel' ) }
-											</Button>
-										</HStack>
-									</VStack>
-								</VStack>
-							</HStack>
-							) }
-
-							{ commentConfirmation && thread.id === showConfirmationTabId && (
-								<Text>
-									{ __( 'Thread marked as resolved.' ) }
-								</Text>
-							) }
-							{ commentEditedMessage && thread.id === showConfirmationTabId && (
-								<Text>
-									{ __( 'Thread edited successfully.' ) }
-								</Text>
-							) }
-							{ commentDeleteMessage && thread.id === showConfirmationTabId && (
-								<Text>
-									{ __( 'Thread deleted successfully.' ) }
-								</Text>
-							) }
-							{ replyMessage && thread.id === showConfirmationTabId && (
-								<Text>
-									{ __( 'Reply added successfully.' ) }
-								</Text>
-							) }
-
-							{ showConfirmation && thread.id === showConfirmationTabId && (
-								<VStack
-									title={ __( 'Confirm' ) }
-									onRequestClose={ () => setShowConfirmation( false ) }
-									className="editor-collab-sidebar__useroverlay confirmation-overlay"
-									spacing="0"
-									justify="space-between"
-								>
-									<p>
-										{ __(
-											'Are you sure you want to mark this thread as resolved?'
-										) }
-									</p>
-									<HStack>
-										<Button
-											variant="primary"
-											onClick={ () => confirmAndMarkThreadAsResolved( thread.id ) }
-										>
-											{ __( 'Yes' ) }
-										</Button>
-										<Button onClick={ () => setShowConfirmation( false ) }>
-											{ __( 'No' ) }
-										</Button>
-									</HStack>
-								</VStack>
-							) }
-
-							{ deleteCommentShowConfirmation && thread.id === showConfirmationTabId && (
-								<VStack
-									title={ __( 'Confirm' ) }
-									onRequestClose={ () => setDeleteCommentShowConfirmation( false ) }
-									className="editor-collab-sidebar__useroverlay confirmation-overlay"
-									spacing="0"
-									justify="space-between"
-								>
-									<p>
-										{ __(
-											'Are you sure you want to delete this thread?'
-										) }
-									</p>
-									<HStack>
-										<Button
-											variant="primary"
-											onClick={ () => confirmDeleteComment( thread.id ) }
-										>
-											{ __( 'Yes' ) }
-										</Button>
-										<Button onClick={ () => setDeleteCommentShowConfirmation( false ) }>
-											{ __( 'No' ) }
-										</Button>
-									</HStack>
-								</VStack>
-							) }
-
-							{ 0 < thread.reply.length && (
-								thread.reply.map((reply) => (
-									<VStack
-										key={ reply.id }
-										className="editor-collab-sidebar__childThread"
-										id={reply.id}
-										spacing="2"
-									>
-										<HStack
-											alignment="left"
-											spacing="3"
-											justify="flex-start"
-										>
-											<img
-												src={reply?.author_avatar_urls?.[48]}
-												className="editor-collab-sidebar__userIcon"
-												alt={ __( 'User avatar' ) }
-												width={32}
-												height={32}
-											/>
-											<VStack
-												spacing="0"
-											>
-												<span className="editor-collab-sidebar__userName">
-													{ reply.author_name }
-												</span>
-												<time
-													dateTime={ format('h:i A', reply.date) }
-													className="editor-collab-sidebar__usertime"
-												>
-													{ dateI18n(dateTimeFormat, reply.date) }
-												</time>
-											</VStack>
-											<span className="editor-collab-sidebar__commentUpdate">
-												{ reply.status !== 'approved' &&
-													<HStack
-														alignment="right"
-														justify="flex-end"
-														spacing="0"
-													>
-													{ 0 === reply.parent && (
-														<DropdownMenu
-															icon={ moreVertical }
-															label="Select an action"
-															className="is-compact"
-															controls={ [
-																{
-																	title: __( 'Edit' ),
-																	onClick: () => {
-																		setShowConfirmationTabId( reply.id );
-																		onEditComment( reply.id );
-																	}
-																},
-																{
-																	title: __( 'Delete' ),
-																	onClick: () => {
-																		setCommentEdit( false );
-																		setShowConfirmationTabId( reply.id );
-																		setDeleteCommentShowConfirmation( true );
-																	}
-																},
-																{
-																	title: __( 'Reply' ),
-																	onClick: () => {
-																		setShowConfirmationTabId( reply.id );
-																		onReplyComment( reply.id );
-																	}
-																},
-															] }
-														/>
-														)  }
-														
-														{ 0 !== reply.parent && thread.status !== 'approved' && (
-															<DropdownMenu
-																icon={ moreVertical }
-																label="Select an action"
-																className="is-compact"
-																controls={ [
-																	{
-																		title: __( 'Edit' ),
-																		onClick: () => {
-																			setShowConfirmationTabId( reply.id );
-																			onEditComment( reply.id );
-																		}
-																	},
-																	{
-																		title: __( 'Delete' ),
-																		onClick: () => {
-																			setCommentEdit( false );
-																			setShowConfirmationTabId( reply.id );
-																			setDeleteCommentShowConfirmation( true );
-																		}
-																	},
-																] }
-															/>
-														) }
-														
-													</HStack>
-												}
-											</span>
-										</HStack>
-										<HStack
-											alignment="left"
-											spacing="3"
-											justify="flex-start"
-											className="editor-collab-sidebar__usercomment"
-										>
-											<VStack spacing="3" className="editor-collab-sidebar__editarea">
-												{ commentEdit && reply.id === showConfirmationTabId && (
-													<>
-														<TextareaControl
-															className="editor-collab-sidebar__replyComment__textarea"
-															value={ '' !== newEditedComment ? newEditedComment.replace(/<\/?p>/g, '') : reply.content.rendered.replace(/<\/?p>/g, '') }
-															onChange={ ( value ) => {
-																setNewEditedComment( value );
-															} }
-														/>
-														<VStack
-															alignment="left"
-															spacing="3"
-															justify="flex-start"
-															className="editor-collab-sidebar__commentbtn"
-															onRequestClose={ () => setCommentEdit( false ) }
-														>
-															<HStack
-																alignment="left"
-																spacing="3"
-																justify="flex-start"
-															>
-																<Button
-																	variant="primary"
-																	className="is-compact"
-																	onClick={ () => {
-																		confirmEditComment( reply.id );
-																		setCommentEdit( false );
-																	} }
-																>
-																	{ __( 'Update' ) }
-																</Button>
-																<Button
-																	className="is-compact"
-																	onClick={ () => {
-																		setCommentEdit( false );
-																		setShowConfirmation( false );
-																	} }
-																>
-																	{ __( 'Cancel' ) }
-																</Button>
-															</HStack>
-														</VStack>
-													</>
-												) }
-												<RawHTML>
-													{ reply.content.rendered }
-												</RawHTML>
-											</VStack>
-										</HStack>
-
-										{ hasCommentReply && reply.id === showConfirmationTabId && (
-										<HStack
-											alignment="left"
-											spacing="3"
-											justify="flex-start"
-										>
-											<VStack
-												spacing="3"
-												className="editor-collab-sidebar__replyComment"
-											>
-												<TextareaControl
-													className="editor-collab-sidebar__replyComment__textarea"
-													value={ commentReply ?? '' }
-													onChange={ ( value ) => {
-														setCommentReply( value );
-													} }
-												/>
-												<VStack
-													alignment="left"
-													spacing="3"
-													justify="flex-start"
-													onRequestClose={ () => setHasCommentReply( false ) }
-												>
-													<HStack
-														alignment="left"
-														spacing="3"
-														justify="flex-start"
-														className="editor-collab-sidebar__replybtn"
-													>
-														<Button
-															variant="primary"
-															onClick={ () => {
-																confirmReplyComment( reply.id );
-																setHasCommentReply( false );
-															} }
-															className="is-compact"
-														>
-															{ __( 'Reply' ) }
-														</Button>
-														<Button
-															onClick={ () => {
-																setHasCommentReply( false );
-																setShowConfirmation( false );
-															} }
-															className="is-compact"
-														>
-															{ __( 'Cancel' ) }
-														</Button>
-													</HStack>
-												</VStack>
-											</VStack>
-										</HStack>
-										) }
-
-										{ commentConfirmation && reply.id === showConfirmationTabId && (
-											<Text>
-												{ __( 'Thread marked as resolved.' ) }
-											</Text>
-										) }
-										{ commentEditedMessage && reply.id === showConfirmationTabId && (
-											<Text>
-												{ __( 'Thread edited successfully.' ) }
-											</Text>
-										) }
-										{ commentDeleteMessage && reply.id === showConfirmationTabId && (
-											<Text>
-												{ __( 'Thread deleted successfully.' ) }
-											</Text>
-										) }
-										{ replyMessage && reply.id === showConfirmationTabId && (
-											<Text>
-												{ __( 'Reply added successfully.' ) }
-											</Text>
-										) }
-
-										{ showConfirmation && reply.id === showConfirmationTabId && (
-											<VStack
-												title={ __( 'Confirm' ) }
-												onRequestClose={ () => setShowConfirmation( false ) }
-												className="editor-collab-sidebar__useroverlay confirmation-overlay"
-												spacing="0"
-												justify="space-between"
-											>
-												<p>
-													{ __(
-														'Are you sure you want to mark this thread as resolved?'
-													) }
-												</p>
-												<HStack>
-													<Button
-														variant="primary"
-														onClick={ () => confirmAndMarkThreadAsResolved( reply.id ) }
-													>
-														{ __( 'Yes' ) }
-													</Button>
-													<Button onClick={ () => setShowConfirmation( false ) }>
-														{ __( 'No' ) }
-													</Button>
-												</HStack>
-											</VStack>
-										) }
-
-										{ deleteCommentShowConfirmation && reply.id === showConfirmationTabId && (
-											<VStack
-												title={ __( 'Confirm' ) }
-												onRequestClose={ () => setDeleteCommentShowConfirmation( false ) }
-												className="editor-collab-sidebar__useroverlay confirmation-overlay"
-												spacing="0"
-												justify="space-between"
-											>
-												<p>
-													{ __(
-														'Are you sure you want to delete this thread?'
-													) }
-												</p>
-												<HStack>
-													<Button
-														variant="primary"
-														onClick={ () => confirmDeleteComment( reply.id ) }
-													>
-														{ __( 'Yes' ) }
-													</Button>
-													<Button onClick={ () => setDeleteCommentShowConfirmation( false ) }>
-														{ __( 'No' ) }
-													</Button>
-												</HStack>
-											</VStack>
-										) }
-
-									</VStack>
-									
-								))
-							) }
-
-						</VStack>
-					))
-				}
-
-=======
 				<AddComment
 					threads={ resultThreads }
 					setReloadComments={ setReloadComments }
 				/>
 				<Comments threads={ resultThreads } />
->>>>>>> 9de8c69e
 			</div>
 		</PluginSidebar>
 	);
