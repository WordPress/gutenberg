.editor-collab-sidebar {
<<<<<<< HEAD
    &__activities {
        padding: 16px;
        background-color: #f9f9f9;
    }

    &__thread {
        position: relative;
        padding: 16px;
        border-radius: 8px;
        border: 1px solid $gray-300;
        background-color: $gray-100;
        margin-bottom: 16px;

        .components-base-control__field {
            margin-bottom: 0
        }

        input[type=text] {
            @include input-control;
            border-radius: 6px; 
            padding: 8px 15px;
        }
    }

    &__activethread {
        border: 1.5px solid #3858E9;
        background-color: $white;
        box-shadow: 0px 5.5px 7.8px -0.3px rgba(0, 0, 0, 0.102);
    }


    &__editarea,
    &__replyComment {
        flex: 1;

        &__textarea{
            width: 100%;
        }

        .components-textarea-control__input {
            border: 1px solid $gray-300;
            border-radius: 8px;
            padding: 10px 15px;
            background-color: $gray-100;
        }
    }

    &__childThread {
        margin-top: 15px;
    }

    &__userName {
        font-size: 12px;
        font-weight: 400;
        line-height: 16px;
        text-align: left;
        color: $gray-700;
        text-transform: capitalize;
    }

    &__usertime {
        font-size: 12px;
        font-weight: 400;
        line-height: 16px;
        text-align: left;
        color: $gray-700;
    }

    &__usercomment {
        font-size: 13px;
        font-weight: 400;
        line-height: 20px;
        text-align: left;
        color: $gray-900;

        p {
            margin-bottom: 0;
        }
    }

    &__userIcon {
        border-radius: 50%;
        flex-shrink: 0;
    }

    &__userstatus {
        button {
            font-size: 12px;
            font-weight: 400;
            line-height: 16px;
            padding: 0;
            height: auto;
            box-shadow: none;
            outline: none;
        }
    }

    &__useroverlay {
        background-color: rgba(0, 0, 0, 0.7);
        width: 100%;
        height: 100%;
        text-align: center;
        position: absolute;
        top: 0;
        left: 0;
        z-index: 1;
        padding: 15px;
        border-radius: 8px;
        color: $white;

        p {
            margin-bottom: 15px;
        }

        button {
            height: 24px;
            padding: 6px;
            color: $white;
        }
    }

    &__resolvedIcon {
        fill: #008000;
        border-radius: 50%;
        width: 18px;
        height: 18px;
        border: 1px solid #008000;
        margin-right: 2px;
        margin-top: 5px;
    }

    &__commentUpdate {
        margin-left: auto;

        .components-button {
            &.is-compact {
                &.has-icon:not(.has-text) {
                    min-width: 24px;
                    padding: 0;
                    width: 24px;
                    height: 24px;
                    flex-shrink: 0;
                }
            }
        }

        .components-dropdown {
            &.is-compact {
                flex-shrink: 0;

                .components-button {
                    min-width: 24px;
                    padding: 0;
                    width: 24px;
                    height: 24px;
                }
            }
        }
    }

    &__resolvedText {
        font-style: italic;
        font-weight: 500 !important;
        color: #808080 !important;
        margin-top: 5px !important;
    }
}
=======
	&__activities {
		padding: 16px;
		background-color: #f9f9f9;
	}

	&__thread {
		position: relative;
		padding: 16px;
		border-radius: 8px;
		border: 1px solid $gray-300;
		background-color: $gray-100;
		margin-bottom: 16px;

		.components-base-control__field {
			margin-bottom: 0;
		}

		input[type="text"] {
			@include input-control;
			border-radius: 6px;
			padding: 8px 15px;
		}
	}

	&__activethread {
		border: 1.5px solid #3858e9;
		background-color: $white;
		box-shadow: 0 5.5px 7.8px -0.3px rgba(0, 0, 0, 0.102);
	}


	&__editarea,
	&__replyComment {
		flex: 1;

		&__textarea {
			width: 100%;
		}

		.components-textarea-control__input {
			border: 1px solid $gray-300;
			border-radius: 8px;
			padding: 10px 15px;
			background-color: $gray-100;
		}
	}

	&__childThread {
		margin-top: 15px;
	}

	&__userName {
		font-size: 12px;
		font-weight: 400;
		line-height: 16px;
		text-align: left;
		color: $gray-700;
		text-transform: capitalize;
	}

	&__usertime {
		font-size: 12px;
		font-weight: 400;
		line-height: 16px;
		text-align: left;
		color: $gray-700;
	}

	&__usercomment {
		font-size: 13px;
		font-weight: 400;
		line-height: 20px;
		text-align: left;
		color: $gray-900;

		p {
			margin-bottom: 0;
		}
	}

	&__userIcon {
		border-radius: 50%;
		flex-shrink: 0;
	}

	&__userstatus {
		button {
			font-size: 12px;
			font-weight: 400;
			line-height: 16px;
			padding: 0;
			height: auto;
			box-shadow: none;
			outline: none;
		}
	}

	&__useroverlay {
		background-color: rgba(0, 0, 0, 0.7);
		width: 100%;
		height: 100%;
		text-align: center;
		position: absolute;
		top: 0;
		left: 0;
		z-index: 1;
		padding: 15px;
		border-radius: 8px;
		color: $white;

		p {
			margin-bottom: 15px;
		}

		button {
			height: 24px;
			padding: 6px;
			color: $white;
		}
	}

	&__resolvedIcon {
		fill: #008000;
		border-radius: 50%;
		width: 18px;
		height: 18px;
		border: 1px solid #008000;
		margin-right: 2px;
		margin-top: 5px;
	}

	&__commentUpdate {
		margin-left: auto;

		.components-button {
			&.is-compact {
				&.has-icon:not(.has-text) {
					min-width: 24px;
					padding: 0;
					width: 24px;
					height: 24px;
					flex-shrink: 0;
				}
			}
		}

		.components-dropdown {
			&.is-compact {
				flex-shrink: 0;

				.components-button {
					min-width: 24px;
					padding: 0;
					width: 24px;
					height: 24px;
				}
			}
		}
	}
>>>>>>> 9de8c69e

.is-collab-block-selected {
    background-color: color-mix( in srgb, currentColor 5%, #182F97 20% );
}

.is-collab-block-selected {
	background-color: color-mix(in srgb, currentColor 5%, #182f97 20%);
}

.block-editor-format-toolbar__comment-board {
	z-index: 1000001;

	.components-modal__frame {
		max-width: 380px;
		min-width: auto;
		width: 90vw;
	}

	.components-modal__content {
		margin-top: 0;
		padding: 32px 32px;

		.components-modal__header {
			display: none;
		}
	}

	.comment-board__userIcon {
		width: 35px;
		height: 35px;
		max-width: 100%;
		border-radius: 50%;
	}

	.comment-board__comment {
		border-bottom: 1px solid $gray-300;
	}

	&__resolved {
		align-self: end;
	}

	.comment-board__actions {
		width: auto;
	}

	.comment-board__userName {
		font-size: 16px;
		text-transform: capitalize;
	}

	.comment-board__commentText {
		font-size: 14px;
		margin-top: 5px;
	}

	.comment-board__dateTime {
		font-size: 12px;
	}

	.block-editor-format-toolbar__comment-input {
		.components-text-control__input {
			border: 1px solid #ccc;
			height: 40px;

			&::placeholder {
				font-style: italic;
			}

			&:focus {
				border-color: #2271b1;
			}
		}
	}

	.block-editor-format-toolbar__comment-board__resolved {
		min-width: auto;

		* {
			min-width: auto;
		}

		span.components-checkbox-control__input-container {
			display: none;

			& + label {
				text-decoration: underline;
				cursor: pointer;
				color: rgb(0, 124, 186);
			}
		}
	}

	.block-editor-format-toolbar__comment-board__edit {
		margin-right: -8px;
	}
}<|MERGE_RESOLUTION|>--- conflicted
+++ resolved
@@ -1,173 +1,4 @@
 .editor-collab-sidebar {
-<<<<<<< HEAD
-    &__activities {
-        padding: 16px;
-        background-color: #f9f9f9;
-    }
-
-    &__thread {
-        position: relative;
-        padding: 16px;
-        border-radius: 8px;
-        border: 1px solid $gray-300;
-        background-color: $gray-100;
-        margin-bottom: 16px;
-
-        .components-base-control__field {
-            margin-bottom: 0
-        }
-
-        input[type=text] {
-            @include input-control;
-            border-radius: 6px; 
-            padding: 8px 15px;
-        }
-    }
-
-    &__activethread {
-        border: 1.5px solid #3858E9;
-        background-color: $white;
-        box-shadow: 0px 5.5px 7.8px -0.3px rgba(0, 0, 0, 0.102);
-    }
-
-
-    &__editarea,
-    &__replyComment {
-        flex: 1;
-
-        &__textarea{
-            width: 100%;
-        }
-
-        .components-textarea-control__input {
-            border: 1px solid $gray-300;
-            border-radius: 8px;
-            padding: 10px 15px;
-            background-color: $gray-100;
-        }
-    }
-
-    &__childThread {
-        margin-top: 15px;
-    }
-
-    &__userName {
-        font-size: 12px;
-        font-weight: 400;
-        line-height: 16px;
-        text-align: left;
-        color: $gray-700;
-        text-transform: capitalize;
-    }
-
-    &__usertime {
-        font-size: 12px;
-        font-weight: 400;
-        line-height: 16px;
-        text-align: left;
-        color: $gray-700;
-    }
-
-    &__usercomment {
-        font-size: 13px;
-        font-weight: 400;
-        line-height: 20px;
-        text-align: left;
-        color: $gray-900;
-
-        p {
-            margin-bottom: 0;
-        }
-    }
-
-    &__userIcon {
-        border-radius: 50%;
-        flex-shrink: 0;
-    }
-
-    &__userstatus {
-        button {
-            font-size: 12px;
-            font-weight: 400;
-            line-height: 16px;
-            padding: 0;
-            height: auto;
-            box-shadow: none;
-            outline: none;
-        }
-    }
-
-    &__useroverlay {
-        background-color: rgba(0, 0, 0, 0.7);
-        width: 100%;
-        height: 100%;
-        text-align: center;
-        position: absolute;
-        top: 0;
-        left: 0;
-        z-index: 1;
-        padding: 15px;
-        border-radius: 8px;
-        color: $white;
-
-        p {
-            margin-bottom: 15px;
-        }
-
-        button {
-            height: 24px;
-            padding: 6px;
-            color: $white;
-        }
-    }
-
-    &__resolvedIcon {
-        fill: #008000;
-        border-radius: 50%;
-        width: 18px;
-        height: 18px;
-        border: 1px solid #008000;
-        margin-right: 2px;
-        margin-top: 5px;
-    }
-
-    &__commentUpdate {
-        margin-left: auto;
-
-        .components-button {
-            &.is-compact {
-                &.has-icon:not(.has-text) {
-                    min-width: 24px;
-                    padding: 0;
-                    width: 24px;
-                    height: 24px;
-                    flex-shrink: 0;
-                }
-            }
-        }
-
-        .components-dropdown {
-            &.is-compact {
-                flex-shrink: 0;
-
-                .components-button {
-                    min-width: 24px;
-                    padding: 0;
-                    width: 24px;
-                    height: 24px;
-                }
-            }
-        }
-    }
-
-    &__resolvedText {
-        font-style: italic;
-        font-weight: 500 !important;
-        color: #808080 !important;
-        margin-top: 5px !important;
-    }
-}
-=======
 	&__activities {
 		padding: 16px;
 		background-color: #f9f9f9;
@@ -327,10 +158,13 @@
 			}
 		}
 	}
->>>>>>> 9de8c69e
-
-.is-collab-block-selected {
-    background-color: color-mix( in srgb, currentColor 5%, #182F97 20% );
+
+	&__resolvedText {
+		font-style: italic;
+		font-weight: 500 !important;
+		color: #808080 !important;
+		margin-top: 5px !important;
+	}
 }
 
 .is-collab-block-selected {
