--- conflicted
+++ resolved
@@ -11,11 +11,8 @@
 import { withInstanceId, compose } from '@wordpress/compose';
 import { Component } from '@wordpress/element';
 import { withSelect, withDispatch } from '@wordpress/data';
-<<<<<<< HEAD
+import { decodeEntities } from '@wordpress/html-entities';
 import apiFetch from '@wordpress/api-fetch';
-=======
-import { decodeEntities } from '@wordpress/html-entities';
->>>>>>> d5283036
 
 /**
  * Internal dependencies
@@ -115,6 +112,7 @@
 		const { postAuthor } = this.state;
 		const { postAuthorId, instanceId, authors } = this.props;
 		const selectId = `post-author-selector-${ instanceId }`;
+
 		let selector;
 		if ( ! postAuthor ) {
 			return null;
@@ -127,8 +125,8 @@
 				<select
 					id={ selectId }
 					value={ postAuthorId }
+					onChange={ this.setAuthorId }
 					className="editor-post-author__select"
-					onChange={ this.setAuthorId }
 				>
 					{ authors.map( ( author ) => (
 						<option key={ author.id } value={ author.id }>{ decodeEntities( author.name ) }</option>
