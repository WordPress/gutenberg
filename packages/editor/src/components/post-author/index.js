/**
 * External dependencies
 */
import { debounce } from 'lodash';

/**
 * WordPress dependencies
 */
import { useState, useMemo, useEffect } from '@wordpress/element';
import { useSelect, useDispatch } from '@wordpress/data';
import { __ } from '@wordpress/i18n';
import { ComboboxControl } from '@wordpress/components';
import { withInstanceId, compose } from '@wordpress/compose';
import { decodeEntities } from '@wordpress/html-entities';

/**
 * Internal dependencies
 */
import PostAuthorCheck from './check';

const minimumUsersForCombobox = 20;

function PostAuthor( { instanceId } ) {
	const [ fieldValue, setFieldValue ] = useState();
	const [ isCombobox, setIsCombobox ] = useState( false );
	const { authorId, isLoading, authors, postAuthor } = useSelect(
		( select ) => {
			const { __unstableGetAuthor, getAuthors, isResolving } = select(
				'core'
			);
			const { getEditedPostAttribute } = select( 'core/editor' );
<<<<<<< HEAD
			const author = getUser( getEditedPostAttribute( 'author' ) );
			const isSearching =
				isCombobox &&
				( postAuthor
					? fieldValue && postAuthor.name !== fieldValue
					: fieldValue );
			const query = isSearching
				? { search: fieldValue, per_page: 100 }
				: { per_page: 100 };
=======
			const author = __unstableGetAuthor(
				getEditedPostAttribute( 'author' )
			);
			const query =
				! fieldValue || '' === fieldValue ? {} : { search: fieldValue };
>>>>>>> f2f89ed6
			return {
				authorId: getEditedPostAttribute( 'author' ),
				postAuthor: author,
				authors: getAuthors( query ),
				isLoading: isResolving( 'core', 'getAuthors', [ query ] ),
			};
		},
		[ fieldValue ]
	);
	const { editPost } = useDispatch( 'core/editor' );

	useEffect( () => {
		if ( authors ) {
			setIsCombobox( authors?.length >= minimumUsersForCombobox );
		}
	}, [] );

	const authorOptions = useMemo( () => {
		const fetchedAuthors = ( authors ?? [] ).map( ( author ) => {
			return {
				value: author.id,
				label: author.name,
			};
		} );

		// Ensure the current author is included in the dropdown list.
		const foundAuthor = fetchedAuthors.findIndex(
			( { value } ) => postAuthor?.id === value
		);

		if ( foundAuthor < 0 && postAuthor ) {
			return [
				{ value: postAuthor.id, label: postAuthor.name },
				...fetchedAuthors,
			];
		}

		return fetchedAuthors;
	}, [ authors, postAuthor ] );

	// Initializes the post author properly
	// Also ensures external changes are reflected.
	useEffect( () => {
		if ( postAuthor ) {
			setFieldValue( postAuthor.name );
		}
	}, [ postAuthor ] );
	/**
	 * Handle author selection.
	 *
	 * @param {number|Object} selectedAuthor The selected Author.
	 */
	const handleSelect = ( selectedAuthor ) => {
		if ( ! selectedAuthor ) {
			return;
		}
		if ( isNaN( selectedAuthor ) ) {
			const { value } = selectedAuthor.target;
			editPost( { author: Number( value ) } );
		} else {
			editPost( { author: selectedAuthor } );
		}
	};

	/**
	 * Handle user input.
	 *
	 * @param {string} inputValue The current value of the input field.
	 */
	const handleKeydown = ( inputValue ) => {
		setFieldValue( inputValue );
	};

	if ( ! postAuthor ) {
		return null;
	}

	if ( ! isCombobox ) {
		const selectId = 'post-author-selector-' + instanceId;

		return (
			<PostAuthorCheck>
				<label htmlFor={ selectId }>{ __( 'Author' ) }</label>
				<select
					id={ selectId }
					defaultValue={ postAuthor.id }
					onBlur={ handleSelect }
					className="editor-post-author__select"
				>
					{ authors &&
						authors.map( ( author ) => (
							<option key={ author.id } value={ author.id }>
								{ decodeEntities( author.name ) }
							</option>
						) ) }
				</select>
			</PostAuthorCheck>
		);
	}

	return (
		<PostAuthorCheck>
			<ComboboxControl
				label={ __( 'Author' ) }
				options={ authorOptions }
				value={ authorId }
				onFilterValueChange={ debounce( handleKeydown, 300 ) }
				onChange={ handleSelect }
				isLoading={ isLoading }
				allowReset={ false }
			/>
		</PostAuthorCheck>
	);
}

export default compose( [ withInstanceId ] )( PostAuthor );<|MERGE_RESOLUTION|>--- conflicted
+++ resolved
@@ -18,8 +18,6 @@
  */
 import PostAuthorCheck from './check';
 
-const minimumUsersForCombobox = 20;
-
 function PostAuthor( { instanceId } ) {
 	const [ fieldValue, setFieldValue ] = useState();
 	const [ isCombobox, setIsCombobox ] = useState( false );
@@ -29,8 +27,9 @@
 				'core'
 			);
 			const { getEditedPostAttribute } = select( 'core/editor' );
-<<<<<<< HEAD
-			const author = getUser( getEditedPostAttribute( 'author' ) );
+			const author = __unstableGetAuthor(
+				getEditedPostAttribute( 'author' )
+			);
 			const isSearching =
 				isCombobox &&
 				( postAuthor
@@ -39,13 +38,6 @@
 			const query = isSearching
 				? { search: fieldValue, per_page: 100 }
 				: { per_page: 100 };
-=======
-			const author = __unstableGetAuthor(
-				getEditedPostAttribute( 'author' )
-			);
-			const query =
-				! fieldValue || '' === fieldValue ? {} : { search: fieldValue };
->>>>>>> f2f89ed6
 			return {
 				authorId: getEditedPostAttribute( 'author' ),
 				postAuthor: author,
