--- conflicted
+++ resolved
@@ -26,11 +26,7 @@
 					aria-disabled={ ! hasBlocks }
 				/>
 			) }
-<<<<<<< HEAD
-			renderContent={ () => <TableOfContentsPanel hasOutlineItemsDisabled={ hasOutlineItemsDisabled } /> }
-=======
 			renderContent={ ( { onClose } ) => <TableOfContentsPanel onRequestClose={ onClose } hasOutlineItemsDisabled={ hasOutlineItemsDisabled } /> }
->>>>>>> 7e5f1d84
 		/>
 	);
 }
