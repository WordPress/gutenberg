/**
 * WordPress dependencies
 */
import { Fragment } from '@wordpress/element';
import { __ } from '@wordpress/i18n';
import { withSelect } from '@wordpress/data';

/**
 * Internal dependencies
 */
import WordCount from '../word-count';
import DocumentOutline from '../document-outline';

<<<<<<< HEAD
function TableOfContentsPanel( { headingCount, paragraphCount, numberOfBlocks, hasOutlineItemsDisabled } ) {
=======
function TableOfContentsPanel( { headingCount, paragraphCount, numberOfBlocks, hasOutlineItemsDisabled, onRequestClose } ) {
>>>>>>> 2c1fe1a5
	return (
		<Fragment>
			<div
				className="table-of-contents__counts"
				role="note"
				aria-label={ __( 'Document Statistics' ) }
				tabIndex="0"
			>
				<div className="table-of-contents__count">
					{ __( 'Words' ) }
					<WordCount />
				</div>
				<div className="table-of-contents__count">
					{ __( 'Headings' ) }
					<span className="table-of-contents__number">
						{ headingCount }
					</span>
				</div>
				<div className="table-of-contents__count">
					{ __( 'Paragraphs' ) }
					<span className="table-of-contents__number">
						{ paragraphCount }
					</span>
				</div>
				<div className="table-of-contents__count">
					{ __( 'Blocks' ) }
					<span className="table-of-contents__number">
						{ numberOfBlocks }
					</span>
				</div>
			</div>
			{ headingCount > 0 && (
				<Fragment>
					<hr />
					<span className="table-of-contents__title">
						{ __( 'Document Outline' ) }
					</span>
<<<<<<< HEAD
					<DocumentOutline hasOutlineItemsDisabled={ hasOutlineItemsDisabled } />
=======
					<DocumentOutline onSelect={ onRequestClose } hasOutlineItemsDisabled={ hasOutlineItemsDisabled } />
>>>>>>> 2c1fe1a5
				</Fragment>
			) }
		</Fragment>
	);
}

export default withSelect( ( select ) => {
	const { getGlobalBlockCount } = select( 'core/block-editor' );
	return {
		headingCount: getGlobalBlockCount( 'core/heading' ),
		paragraphCount: getGlobalBlockCount( 'core/paragraph' ),
		numberOfBlocks: getGlobalBlockCount(),
	};
} )( TableOfContentsPanel );<|MERGE_RESOLUTION|>--- conflicted
+++ resolved
@@ -11,11 +11,7 @@
 import WordCount from '../word-count';
 import DocumentOutline from '../document-outline';
 
-<<<<<<< HEAD
-function TableOfContentsPanel( { headingCount, paragraphCount, numberOfBlocks, hasOutlineItemsDisabled } ) {
-=======
 function TableOfContentsPanel( { headingCount, paragraphCount, numberOfBlocks, hasOutlineItemsDisabled, onRequestClose } ) {
->>>>>>> 2c1fe1a5
 	return (
 		<Fragment>
 			<div
@@ -53,11 +49,7 @@
 					<span className="table-of-contents__title">
 						{ __( 'Document Outline' ) }
 					</span>
-<<<<<<< HEAD
-					<DocumentOutline hasOutlineItemsDisabled={ hasOutlineItemsDisabled } />
-=======
 					<DocumentOutline onSelect={ onRequestClose } hasOutlineItemsDisabled={ hasOutlineItemsDisabled } />
->>>>>>> 2c1fe1a5
 				</Fragment>
 			) }
 		</Fragment>
