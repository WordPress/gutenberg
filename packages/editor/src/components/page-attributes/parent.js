--- conflicted
+++ resolved
@@ -148,46 +148,7 @@
 	);
 }
 
-<<<<<<< HEAD
-const applyWithSelect = withSelect( ( select ) => {
-	const { getPostType, getEntityRecords } = select( 'core' );
-	const { getCurrentPostId, getEditedPostAttribute } = select(
-		'core/editor'
-	);
-	const postTypeSlug = getEditedPostAttribute( 'type' );
-	const postType = getPostType( postTypeSlug );
-	const postId = getCurrentPostId();
-	const isHierarchical = get( postType, [ 'hierarchical' ], false );
-	const query = {
-		per_page: -1,
-		exclude: postId,
-		parent_exclude: postId,
-		orderby: 'menu_order',
-		order: 'asc',
-		_fields: 'id,title,parent',
-	};
 
-	return {
-		parent: getEditedPostAttribute( 'parent' ),
-		items: isHierarchical
-			? getEntityRecords( 'postType', postTypeSlug, query )
-			: [],
-		postType,
-	};
-} );
 
-const applyWithDispatch = withDispatch( ( dispatch ) => {
-	const { editPost } = dispatch( 'core/editor' );
-	return {
-		onUpdateParent( parent ) {
-			editPost( { parent: parent || 0 } );
-		},
-	};
-} );
 
-export default compose( [ applyWithSelect, applyWithDispatch ] )(
-	PageAttributesParent
-);
-=======
-export default PageAttributesParent;
->>>>>>> 4b592cf7
+export default PageAttributesParent;