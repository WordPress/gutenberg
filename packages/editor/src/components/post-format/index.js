--- conflicted
+++ resolved
@@ -101,22 +101,17 @@
 				{ suggestion && suggestion.id !== postFormat && (
 					<div className="editor-post-format__suggestion">
 						{ __( 'Suggestion:' ) }{ ' ' }
-<<<<<<< HEAD
-						<Button isLink onClick={ () => onUpdatePostFormat( suggestion.id ) }>
-							{ sprintf(
-								/* translators: %s: post format */
-								__( 'Apply the "%s" format.' ),
-								suggestion.caption
-							) }
-=======
 						<Button
 							variant="link"
 							onClick={ () =>
 								onUpdatePostFormat( suggestion.id )
 							}
 						>
-							{ suggestion.caption }
->>>>>>> 85a3d565
+							{ sprintf(
+								/* translators: %s: post format */
+								__( 'Apply the "%s" format.' ),
+								suggestion.caption
+							) }
 						</Button>
 					</div>
 				) }
