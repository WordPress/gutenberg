--- conflicted
+++ resolved
@@ -33,17 +33,12 @@
 	orderby: 'count',
 	order: 'desc',
 	_fields: 'id,name',
-};
-<<<<<<< HEAD
-=======
-const MAX_TERMS_SUGGESTIONS = 20;
+}
 
 // Lodash unescape function handles &#39; but not &#039; which may be return in some API requests.
 const unescapeString = ( arg ) => {
 	return lodashUnescapeString( arg.replace( '&#039;', "'" ) );
 };
-
->>>>>>> e4fc5dee
 const isSameTermName = ( termA, termB ) =>
 	unescapeString( termA ).toLowerCase() ===
 	unescapeString( termB ).toLowerCase();
