/**
 * External dependencies
 */
import {
	escape as escapeString,
	find,
	get,
	invoke,
	isEmpty,
	map,
	throttle,
	unescape as lodashUnescapeString,
	uniqBy,
} from 'lodash';

/**
 * WordPress dependencies
 */
import { __, _x, sprintf } from '@wordpress/i18n';
import { Component } from '@wordpress/element';
import { FormTokenField, withFilters, Button } from '@wordpress/components';
import { withSelect, withDispatch } from '@wordpress/data';
import { compose } from '@wordpress/compose';
import apiFetch from '@wordpress/api-fetch';
import { addQueryArgs } from '@wordpress/url';

/**
 * Module constants
 */
const MAX_TERMS_SUGGESTIONS = 20;
const DEFAULT_QUERY = {
	per_page: MAX_TERMS_SUGGESTIONS,
	orderby: 'count',
	order: 'desc',
	_fields: 'id,name,count',
};
<<<<<<< HEAD
const MAX_TERMS_SUGGESTIONS = 20;
const MAX_RELATED_TERMS_SUGGESTIONS = 20;
=======

// Lodash unescape function handles &#39; but not &#039; which may be return in some API requests.
const unescapeString = ( arg ) => {
	return lodashUnescapeString( arg.replace( '&#039;', "'" ) );
};
>>>>>>> 8164fb09
const isSameTermName = ( termA, termB ) =>
	unescapeString( termA ).toLowerCase() ===
	unescapeString( termB ).toLowerCase();

/**
 * Returns a term object with name unescaped.
 * The unescape of the name property is done using lodash unescape function.
 *
 * @param {Object} term The term object to unescape.
 *
 * @return {Object} Term object with name property unescaped.
 */
const unescapeTerm = ( term ) => {
	return {
		...term,
		name: unescapeString( term.name ),
	};
};

/**
 * Returns an array of term objects with names unescaped.
 * The unescape of each term is performed using the unescapeTerm function.
 *
 * @param {Object[]} terms Array of term objects to unescape.
 *
 * @return {Object[]} Array of term objects unescaped.
 */
const unescapeTerms = ( terms ) => {
	return map( terms, unescapeTerm );
};

class FlatTermSelector extends Component {
	constructor() {
		super( ...arguments );
		this.onChange = this.onChange.bind( this );
		this.searchTerms = throttle( this.searchTerms.bind( this ), 500 );
		this.findOrCreateTerm = this.findOrCreateTerm.bind( this );
		this.appendTerm = this.appendTerm.bind( this );
		this.toggleRelatedTerms = this.toggleRelatedTerms.bind( this );
		this.fetchRelatedTerms = this.fetchRelatedTerms.bind( this );
		this.state = {
			loading: ! isEmpty( this.props.terms ),
			availableTerms: [],
			selectedTerms: [],
			relatedTerms: [],
			areRelatedTermsHidden: true,
		};
	}

	componentDidMount() {
		if ( ! isEmpty( this.props.terms ) ) {
			this.initRequest = this.fetchTerms( {
				include: this.props.terms.join( ',' ),
				per_page: -1,
			} );
		} else {
			this.initRequest = Promise.resolve( [] );
		}

		this.initRequest.then(
			( response ) => {
				this.relatedTermsRequest = this.fetchRelatedTerms( {
					order: 'desc',
					orderby: 'count',
					per_page: MAX_RELATED_TERMS_SUGGESTIONS + response.length,
				} );

				this.relatedTermsRequest.then( () => {
					this.setState( { loading: false } );
				} );
			},
			( xhr ) => {
				if ( xhr.statusText === 'abort' ) {
					return;
				}
				this.setState( {
					loading: false,
				} );
			}
		);
	}

	componentWillUnmount() {
		invoke( this.initRequest, [ 'abort' ] );
		invoke( this.searchRequest, [ 'abort' ] );
	}

	componentDidUpdate( prevProps ) {
		if ( prevProps.terms !== this.props.terms ) {
			this.updateSelectedTerms( this.props.terms );
		}
	}

	fetchTerms( params = {} ) {
		const { taxonomy } = this.props;
		const query = { ...DEFAULT_QUERY, ...params };
		const request = apiFetch( {
			path: addQueryArgs( `/wp/v2/${ taxonomy.rest_base }`, query ),
		} );
		request.then( unescapeTerms ).then( ( terms ) => {
			this.setState( ( state ) => ( {
				availableTerms: state.availableTerms.concat(
					terms.filter(
						( term ) =>
							! find(
								state.availableTerms,
								( availableTerm ) =>
									availableTerm.id === term.id
							)
					)
				),
			} ) );
			this.updateSelectedTerms( this.props.terms );
		} );

		return request;
	}

	fetchRelatedTerms( params = {} ) {
		const { taxonomy } = this.props;
		const query = { ...DEFAULT_QUERY, ...params };
		const request = apiFetch( {
			path: addQueryArgs( `/wp/v2/${ taxonomy.rest_base }`, query ),
		} );
		request.then( unescapeTerms ).then( ( terms ) => {
			let newRelatedTerms = terms.filter(
				( term ) =>
					! find(
						this.state.selectedTerms,
						( updatedTerm ) => updatedTerm === term.name
					)
			);
			const newAvailableTerms = this.state.availableTerms.concat(
				newRelatedTerms
			);

			newRelatedTerms = newRelatedTerms.splice(
				0,
				MAX_RELATED_TERMS_SUGGESTIONS
			);
			this.setState( {
				relatedTerms: newRelatedTerms,
				availableTerms: newAvailableTerms,
			} );
		} );

		return request;
	}

	updateSelectedTerms( terms = [] ) {
		const selectedTerms = terms.reduce( ( accumulator, termId ) => {
			const termObject = find(
				this.state.availableTerms,
				( term ) => term.id === termId
			);
			if ( termObject ) {
				accumulator.push( termObject.name );
			}

			return accumulator;
		}, [] );
		this.setState( {
			selectedTerms,
		} );
	}

	findOrCreateTerm( termName ) {
		const { taxonomy } = this.props;
		const termNameEscaped = escapeString( termName );
		// Tries to create a term or fetch it if it already exists.
		return apiFetch( {
			path: `/wp/v2/${ taxonomy.rest_base }`,
			method: 'POST',
			data: { name: termNameEscaped },
		} )
			.catch( ( error ) => {
				const errorCode = error.code;
				if ( errorCode === 'term_exists' ) {
					// If the terms exist, fetch it instead of creating a new one.
					this.addRequest = apiFetch( {
						path: addQueryArgs( `/wp/v2/${ taxonomy.rest_base }`, {
							...DEFAULT_QUERY,
							search: termNameEscaped,
						} ),
					} ).then( unescapeTerms );
					return this.addRequest.then( ( searchResult ) => {
						return find( searchResult, ( result ) =>
							isSameTermName( result.name, termName )
						);
					} );
				}
				return Promise.reject( error );
			} )
			.then( unescapeTerm );
	}

	onChange( termNames ) {
		const uniqueTerms = uniqBy( termNames, ( term ) => term.toLowerCase() );
		this.setState( { selectedTerms: uniqueTerms } );
		const newTermNames = uniqueTerms.filter(
			( termName ) =>
				! find( this.state.availableTerms, ( term ) =>
					isSameTermName( term.name, termName )
				)
		);
		const termNamesToIds = ( names, availableTerms ) => {
			return names.map(
				( termName ) =>
					find( availableTerms, ( term ) =>
						isSameTermName( term.name, termName )
					).id
			);
		};

		if ( newTermNames.length === 0 ) {
			return this.props.onUpdateTerms(
				termNamesToIds( uniqueTerms, this.state.availableTerms ),
				this.props.taxonomy.rest_base
			);
		}
		Promise.all( newTermNames.map( this.findOrCreateTerm ) ).then(
			( newTerms ) => {
				const newAvailableTerms = this.state.availableTerms.concat(
					newTerms
				);
				this.setState( { availableTerms: newAvailableTerms } );
				return this.props.onUpdateTerms(
					termNamesToIds( uniqueTerms, newAvailableTerms ),
					this.props.taxonomy.rest_base
				);
			}
		);
	}

	searchTerms( search = '' ) {
		invoke( this.searchRequest, [ 'abort' ] );
		if ( search.length >= 3 ) {
			this.searchRequest = this.fetchTerms( { search } );
		}
	}

	appendTerm( newTerm ) {
		if (
			find( this.state.selectedTerms, ( selectedTerm ) => {
				isSameTermName( selectedTerm, newTerm.name );
			} )
		)
			return;

		const newSelectedTerms = this.state.selectedTerms.concat( [
			newTerm.name,
		] );

		this.onChange( newSelectedTerms );
	}

	toggleRelatedTerms() {
		this.setState( ( state ) => ( {
			areRelatedTermsHidden: ! state.areRelatedTermsHidden,
		} ) );
	}

	// Screen Reader is an extension for modern browsers which helps visually handicapped users to interact with websites.
	getTermScreenReaderString( tag, count ) {
		return `${ tag } (${ count } items)`;
	}

	render() {
		const { slug, taxonomy, hasAssignAction } = this.props;

		if ( ! hasAssignAction ) {
			return null;
		}

		const { loading, availableTerms, selectedTerms } = this.state;
		const termNames = availableTerms.map( ( term ) => term.name );
		const newTermLabel = get(
			taxonomy,
			[ 'labels', 'add_new_item' ],
			slug === 'post_tag' ? __( 'Add new tag' ) : __( 'Add new Term' )
		);
		const singularName = get(
			taxonomy,
			[ 'labels', 'singular_name' ],
			slug === 'post_tag' ? __( 'Tag' ) : __( 'Term' )
		);
		const name = get( taxonomy, [ 'labels', 'name' ] );
		const termAddedLabel = sprintf(
			/* translators: %s: term name. */
			_x( '%s added', 'term' ),
			singularName
		);
		const termRemovedLabel = sprintf(
			/* translators: %s: term name. */
			_x( '%s removed', 'term' ),
			singularName
		);
		const removeTermLabel = sprintf(
			/* translators: %s: term name. */
			_x( 'Remove %s', 'term' ),
			singularName
		);
		const tagsButtonLabel = sprintf(
			/* translators: %s: term name. */
			_x( 'Choose from the most used %s', 'terms' ),
			name
		);

		return (
			<div>
				<FormTokenField
					value={ selectedTerms }
					suggestions={ termNames }
					onChange={ this.onChange }
					onInputChange={ this.searchTerms }
					maxSuggestions={ MAX_TERMS_SUGGESTIONS }
					disabled={ loading }
					label={ newTermLabel }
					messages={ {
						added: termAddedLabel,
						removed: termRemovedLabel,
						remove: removeTermLabel,
					} }
				/>
				<div className="editor-post-taxonomies__flat-terms-related-list-wrapper">
					<Button
						className="is-link"
						onClick={ () => this.toggleRelatedTerms() }
						aria-expanded={ ! this.state.areRelatedTermsHidden }
					>
						{ tagsButtonLabel }
					</Button>
					{ ! this.state.areRelatedTermsHidden ? (
						/* eslint-disable jsx-a11y/no-redundant-roles */
						<ul
							role="list"
							className="editor-post-taxonomies__flat-terms-related-list"
						>
							{ this.state.relatedTerms.map( ( term, index ) => (
								<li key={ index }>
									<Button
										aria-label={ this.getTermScreenReaderString(
											term.name,
											term.count
										) }
										key={ term.id }
										className="is-link"
										onClick={ () =>
											this.appendTerm( term )
										}
									>
										{ term.name }
									</Button>
								</li>
							) ) }
						</ul>
					) : (
						<ul></ul>
						/* eslint-enable jsx-a11y/no-redundant-roles */
					) }
				</div>
			</div>
		);
	}
}

export default compose(
	withSelect( ( select, { slug } ) => {
		const { getCurrentPost } = select( 'core/editor' );
		const { getTaxonomy } = select( 'core' );
		const taxonomy = getTaxonomy( slug );
		return {
			hasCreateAction: taxonomy
				? get(
						getCurrentPost(),
						[ '_links', 'wp:action-create-' + taxonomy.rest_base ],
						false
				  )
				: false,
			hasAssignAction: taxonomy
				? get(
						getCurrentPost(),
						[ '_links', 'wp:action-assign-' + taxonomy.rest_base ],
						false
				  )
				: false,
			terms: taxonomy
				? select( 'core/editor' ).getEditedPostAttribute(
						taxonomy.rest_base
				  )
				: [],
			taxonomy,
		};
	} ),
	withDispatch( ( dispatch ) => {
		return {
			onUpdateTerms( terms, restBase ) {
				dispatch( 'core/editor' ).editPost( { [ restBase ]: terms } );
			},
		};
	} ),
	withFilters( 'editor.PostTaxonomyType' )
)( FlatTermSelector );<|MERGE_RESOLUTION|>--- conflicted
+++ resolved
@@ -28,22 +28,18 @@
  * Module constants
  */
 const MAX_TERMS_SUGGESTIONS = 20;
+const MAX_RELATED_TERMS_SUGGESTIONS = 20;
 const DEFAULT_QUERY = {
 	per_page: MAX_TERMS_SUGGESTIONS,
 	orderby: 'count',
 	order: 'desc',
 	_fields: 'id,name,count',
 };
-<<<<<<< HEAD
-const MAX_TERMS_SUGGESTIONS = 20;
-const MAX_RELATED_TERMS_SUGGESTIONS = 20;
-=======
 
 // Lodash unescape function handles &#39; but not &#039; which may be return in some API requests.
 const unescapeString = ( arg ) => {
 	return lodashUnescapeString( arg.replace( '&#039;', "'" ) );
 };
->>>>>>> 8164fb09
 const isSameTermName = ( termA, termB ) =>
 	unescapeString( termA ).toLowerCase() ===
 	unescapeString( termB ).toLowerCase();
