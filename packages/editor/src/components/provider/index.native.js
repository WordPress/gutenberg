--- conflicted
+++ resolved
@@ -1,12 +1,9 @@
 /**
-<<<<<<< HEAD
-=======
  * External dependencies
  */
 import memize from 'memize';
 
 /**
->>>>>>> 6dbd06a5
  * WordPress dependencies
  */
 import RNReactNativeGutenbergBridge, {
