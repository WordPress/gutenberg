/**
 * WordPress dependencies
 */
import RNReactNativeGutenbergBridge, {
	subscribeParentGetHtml,
	subscribeParentToggleHTMLMode,
	subscribeUpdateHtml,
	subscribeSetTitle,
	subscribeMediaAppend,
	subscribeReplaceBlock,
	subscribeUpdateEditorSettings,
	subscribeUpdateCapabilities,
	subscribeShowNotice,
} from '@wordpress/react-native-bridge';
import { Component } from '@wordpress/element';
import { count as wordCount } from '@wordpress/wordcount';
import {
	parse,
	serialize,
	getUnregisteredTypeHandlerName,
	createBlock,
} from '@wordpress/blocks';
import { withDispatch, withSelect } from '@wordpress/data';
import { compose } from '@wordpress/compose';
import { applyFilters } from '@wordpress/hooks';
import {
	validateThemeColors,
	validateThemeGradients,
	store as blockEditorStore,
} from '@wordpress/block-editor';
import { getGlobalStyles } from '@wordpress/components';

const postTypeEntities = [
	{ name: 'post', baseURL: '/wp/v2/posts' },
	{ name: 'page', baseURL: '/wp/v2/pages' },
	{ name: 'attachment', baseURL: '/wp/v2/media' },
	{ name: 'wp_block', baseURL: '/wp/v2/blocks' },
].map( ( postTypeEntity ) => ( {
	kind: 'postType',
	...postTypeEntity,
	transientEdits: {
		blocks: true,
		selection: true,
	},
	mergedEdits: {
		meta: true,
	},
} ) );

/**
 * Internal dependencies
 */
import EditorProvider from './index.js';
import GLOBAL_STYLES_DATA from './theme_data'; // TO-DO: Remove

class NativeEditorProvider extends Component {
	constructor() {
		super( ...arguments );

		// Keep a local reference to `post` to detect changes
		this.post = this.props.post;
		this.props.addEntities( postTypeEntities );
		this.props.receiveEntityRecords(
			'postType',
			this.post.type,
			this.post
		);
	}

	componentDidMount() {
		const { capabilities, colors, gradients } = this.props;
		const globalStyles =
			GLOBAL_STYLES_DATA?.__experimentalGlobalStylesBaseStyles; // TO-DO: Remove

		this.props.updateSettings( {
			...capabilities,
			// Set theme colors for the editor
			...( colors ? { colors } : {} ),
			...( gradients ? { gradients } : {} ),
			...( globalStyles ? getGlobalStyles( globalStyles ) : {} ), // TO-DO: Remove
		} );

		this.subscriptionParentGetHtml = subscribeParentGetHtml( () => {
			this.serializeToNativeAction();
		} );

		this.subscriptionParentToggleHTMLMode = subscribeParentToggleHTMLMode(
			() => {
				this.toggleMode();
			}
		);

		this.subscriptionParentSetTitle = subscribeSetTitle( ( payload ) => {
			this.props.editTitle( payload.title );
		} );

		this.subscriptionParentUpdateHtml = subscribeUpdateHtml(
			( payload ) => {
				this.updateHtmlAction( payload.html );
			}
		);

		this.subscriptionParentReplaceBlock = subscribeReplaceBlock(
			( payload ) => {
				this.replaceBlockAction( payload.html, payload.clientId );
			}
		);

		this.subscriptionParentMediaAppend = subscribeMediaAppend(
			( payload ) => {
				const blockName = 'core/' + payload.mediaType;
				const newBlock = createBlock( blockName, {
					id: payload.mediaId,
					[ payload.mediaType === 'image'
						? 'url'
						: 'src' ]: payload.mediaUrl,
				} );

				const indexAfterSelected = this.props.selectedBlockIndex + 1;
				const insertionIndex =
					indexAfterSelected || this.props.blockCount;

				this.props.insertBlock( newBlock, insertionIndex );
			}
		);

		this.subscriptionParentUpdateEditorSettings = subscribeUpdateEditorSettings(
			( editorSettings ) => {
				const {
					colors: updatedColors,
					gradients: updatedGradients,
<<<<<<< HEAD
					rawGlobalStylesBaseStyles,
=======
					rawFeatures,
					rawStyles,
>>>>>>> aeaf65f4
				} = editorSettings;
				const updatedSettings = {
					// Reset the colors and gradients in case one theme was set with custom items and then updated to a theme without custom elements.
					colors: validateThemeColors( updatedColors ),
					gradients: validateThemeGradients( updatedGradients ),
<<<<<<< HEAD
					...( rawGlobalStylesBaseStyles
						? getGlobalStyles( rawGlobalStylesBaseStyles )
=======
					...( rawStyles
						? getGlobalStyles( rawStyles, rawFeatures )
>>>>>>> aeaf65f4
						: {} ),
				};

				this.props.updateSettings( updatedSettings );
			}
		);

		this.subscriptionParentUpdateCapabilities = subscribeUpdateCapabilities(
			( payload ) => {
				this.updateCapabilitiesAction( payload );
			}
		);

		this.subscriptionParentShowNotice = subscribeShowNotice(
			( payload ) => {
				this.props.createSuccessNotice( payload.message );
			}
		);
	}

	componentWillUnmount() {
		if ( this.subscriptionParentGetHtml ) {
			this.subscriptionParentGetHtml.remove();
		}

		if ( this.subscriptionParentToggleHTMLMode ) {
			this.subscriptionParentToggleHTMLMode.remove();
		}

		if ( this.subscriptionParentSetTitle ) {
			this.subscriptionParentSetTitle.remove();
		}

		if ( this.subscriptionParentUpdateHtml ) {
			this.subscriptionParentUpdateHtml.remove();
		}

		if ( this.subscriptionParentReplaceBlock ) {
			this.subscriptionParentReplaceBlock.remove();
		}

		if ( this.subscriptionParentMediaAppend ) {
			this.subscriptionParentMediaAppend.remove();
		}

		if ( this.subscriptionParentUpdateEditorSettings ) {
			this.subscriptionParentUpdateEditorSettings.remove();
		}

		if ( this.subscriptionParentUpdateCapabilities ) {
			this.subscriptionParentUpdateCapabilities.remove();
		}

		if ( this.subscriptionParentShowNotice ) {
			this.subscriptionParentShowNotice.remove();
		}
	}

	componentDidUpdate( prevProps ) {
		if ( ! prevProps.isReady && this.props.isReady ) {
			const blocks = this.props.blocks;
			const isUnsupportedBlock = ( { name } ) =>
				name === getUnregisteredTypeHandlerName();
			const unsupportedBlockNames = blocks
				.filter( isUnsupportedBlock )
				.map( ( block ) => block.attributes.originalName );
			RNReactNativeGutenbergBridge.editorDidMount(
				unsupportedBlockNames
			);
		}
	}

	serializeToNativeAction() {
		const title = this.props.title;
		let html;

		if ( this.props.mode === 'text' ) {
			// The HTMLTextInput component does not update the store when user is doing changes
			// Let's request the HTML from the component's state directly
			html = applyFilters( 'native.persist-html' );
		} else {
			html = serialize( this.props.blocks );
		}

		const hasChanges =
			title !== this.post.title.raw || html !== this.post.content.raw;

		// Variable to store the content structure metrics.
		const contentInfo = {};
		contentInfo.characterCount = wordCount(
			html,
			'characters_including_spaces'
		);
		contentInfo.wordCount = wordCount( html, 'words' );
		contentInfo.paragraphCount = this.props.paragraphCount;
		contentInfo.blockCount = this.props.blockCount;
		RNReactNativeGutenbergBridge.provideToNative_Html(
			html,
			title,
			hasChanges,
			contentInfo
		);

		if ( hasChanges ) {
			this.post.title.raw = title;
			this.post.content.raw = html;
		}
	}

	updateHtmlAction( html ) {
		const parsed = parse( html );
		this.props.resetEditorBlocksWithoutUndoLevel( parsed );
	}

	replaceBlockAction( html, blockClientId ) {
		const parsed = parse( html );
		this.props.replaceBlock( blockClientId, parsed );
	}

	toggleMode() {
		const { mode, switchMode } = this.props;
		// refresh html content first
		this.serializeToNativeAction();
		// make sure to blur the selected block and dismiss the keyboard
		this.props.clearSelectedBlock();
		switchMode( mode === 'visual' ? 'text' : 'visual' );
	}

	updateCapabilitiesAction( capabilities ) {
		this.props.updateSettings( capabilities );
	}

	render() {
		const {
			children,
			post, // eslint-disable-line no-unused-vars
			...props
		} = this.props;

		return (
			<EditorProvider post={ this.post } { ...props }>
				{ children }
			</EditorProvider>
		);
	}
}

export default compose( [
	withSelect( ( select ) => {
		const {
			__unstableIsEditorReady: isEditorReady,
			getEditorBlocks,
			getEditedPostAttribute,
			getEditedPostContent,
		} = select( 'core/editor' );
		const { getEditorMode } = select( 'core/edit-post' );

		const {
			getBlockIndex,
			getSelectedBlockClientId,
			getGlobalBlockCount,
		} = select( blockEditorStore );

		const selectedBlockClientId = getSelectedBlockClientId();
		return {
			mode: getEditorMode(),
			isReady: isEditorReady(),
			blocks: getEditorBlocks(),
			title: getEditedPostAttribute( 'title' ),
			getEditedPostContent,
			selectedBlockIndex: getBlockIndex( selectedBlockClientId ),
			blockCount: getGlobalBlockCount(),
			paragraphCount: getGlobalBlockCount( 'core/paragraph' ),
		};
	} ),
	withDispatch( ( dispatch ) => {
		const { editPost, resetEditorBlocks } = dispatch( 'core/editor' );
		const {
			updateSettings,
			clearSelectedBlock,
			insertBlock,
			replaceBlock,
		} = dispatch( blockEditorStore );
		const { switchEditorMode } = dispatch( 'core/edit-post' );
		const { addEntities, receiveEntityRecords } = dispatch( 'core' );
		const { createSuccessNotice } = dispatch( 'core/notices' );

		return {
			updateSettings,
			addEntities,
			clearSelectedBlock,
			insertBlock,
			createSuccessNotice,
			editTitle( title ) {
				editPost( { title } );
			},
			receiveEntityRecords,
			resetEditorBlocksWithoutUndoLevel( blocks ) {
				resetEditorBlocks( blocks, {
					__unstableShouldCreateUndoLevel: false,
				} );
			},
			switchMode( mode ) {
				switchEditorMode( mode );
			},
			replaceBlock,
		};
	} ),
] )( NativeEditorProvider );<|MERGE_RESOLUTION|>--- conflicted
+++ resolved
@@ -51,7 +51,6 @@
  * Internal dependencies
  */
 import EditorProvider from './index.js';
-import GLOBAL_STYLES_DATA from './theme_data'; // TO-DO: Remove
 
 class NativeEditorProvider extends Component {
 	constructor() {
@@ -69,15 +68,12 @@
 
 	componentDidMount() {
 		const { capabilities, colors, gradients } = this.props;
-		const globalStyles =
-			GLOBAL_STYLES_DATA?.__experimentalGlobalStylesBaseStyles; // TO-DO: Remove
 
 		this.props.updateSettings( {
 			...capabilities,
 			// Set theme colors for the editor
 			...( colors ? { colors } : {} ),
 			...( gradients ? { gradients } : {} ),
-			...( globalStyles ? getGlobalStyles( globalStyles ) : {} ), // TO-DO: Remove
 		} );
 
 		this.subscriptionParentGetHtml = subscribeParentGetHtml( () => {
@@ -129,24 +125,15 @@
 				const {
 					colors: updatedColors,
 					gradients: updatedGradients,
-<<<<<<< HEAD
-					rawGlobalStylesBaseStyles,
-=======
 					rawFeatures,
 					rawStyles,
->>>>>>> aeaf65f4
 				} = editorSettings;
 				const updatedSettings = {
 					// Reset the colors and gradients in case one theme was set with custom items and then updated to a theme without custom elements.
 					colors: validateThemeColors( updatedColors ),
 					gradients: validateThemeGradients( updatedGradients ),
-<<<<<<< HEAD
-					...( rawGlobalStylesBaseStyles
-						? getGlobalStyles( rawGlobalStylesBaseStyles )
-=======
 					...( rawStyles
 						? getGlobalStyles( rawStyles, rawFeatures )
->>>>>>> aeaf65f4
 						: {} ),
 				};
 
