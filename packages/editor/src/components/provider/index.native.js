--- conflicted
+++ resolved
@@ -43,13 +43,9 @@
 		super( ...arguments );
 
 		// Keep a local reference to `post` to detect changes
-<<<<<<< HEAD
-		this.post = props.post;
-=======
 		this.post = this.props.post;
 		this.props.addEntities( postTypeEntities );
 		this.props.receiveEntityRecords( 'postType', this.post.type, this.post );
->>>>>>> f183bfe6
 	}
 
 	componentDidMount() {
@@ -68,7 +64,6 @@
 		this.subscriptionParentUpdateHtml = subscribeUpdateHtml( ( payload ) => {
 			this.updateHtmlAction( payload.html );
 		} );
-<<<<<<< HEAD
 
 		this.subscriptionParentMediaAppend = subscribeMediaAppend( ( payload ) => {
 			const blockName = 'core/' + payload.mediaType;
@@ -79,8 +74,6 @@
 
 			this.props.insertBlock( newBlock, this.props.blockCount );
 		} );
-=======
->>>>>>> f183bfe6
 	}
 
 	componentWillUnmount() {
@@ -99,13 +92,10 @@
 		if ( this.subscriptionParentUpdateHtml ) {
 			this.subscriptionParentUpdateHtml.remove();
 		}
-<<<<<<< HEAD
 
 		if ( this.subscriptionParentMediaAppend ) {
 			this.subscriptionParentMediaAppend.remove();
 		}
-=======
->>>>>>> f183bfe6
 	}
 
 	componentDidUpdate( prevProps ) {
