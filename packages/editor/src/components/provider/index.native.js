/**
 * External dependencies
 */
import RNReactNativeGutenbergBridge, {
	subscribeParentGetHtml,
	subscribeParentToggleHTMLMode,
	subscribeUpdateHtml,
	subscribeSetTitle,
	subscribeMediaAppend,
} from 'react-native-gutenberg-bridge';

/**
 * WordPress dependencies
 */
import { Component } from '@wordpress/element';
import { parse, serialize, getUnregisteredTypeHandlerName, createBlock } from '@wordpress/blocks';
import { withDispatch, withSelect } from '@wordpress/data';
import { compose } from '@wordpress/compose';

const postTypeEntities = [
	{ name: 'post', baseURL: '/wp/v2/posts' },
	{ name: 'page', baseURL: '/wp/v2/pages' },
	{ name: 'attachment', baseURL: '/wp/v2/media' },
	{ name: 'wp_block', baseURL: '/wp/v2/blocks' },
].map( ( postTypeEntity ) => ( {
	kind: 'postType',
	...postTypeEntity,
	transientEdits: {
		blocks: true,
	},
	mergedEdits: {
		meta: true,
	},
} ) );

/**
 * Internal dependencies
 */
import EditorProvider from './index.js';

class NativeEditorProvider extends Component {
	constructor() {
		super( ...arguments );

		// Keep a local reference to `post` to detect changes
<<<<<<< HEAD
		this.post = props.post;
=======
		this.post = this.props.post;
		this.props.addEntities( postTypeEntities );
		this.props.receiveEntityRecords( 'postType', this.post.type, this.post );
>>>>>>> de715f6d
	}

	componentDidMount() {
		this.subscriptionParentGetHtml = subscribeParentGetHtml( () => {
			this.serializeToNativeAction();
		} );

		this.subscriptionParentToggleHTMLMode = subscribeParentToggleHTMLMode( () => {
			this.toggleMode();
		} );

		this.subscriptionParentSetTitle = subscribeSetTitle( ( payload ) => {
			this.props.editTitle( payload.title );
		} );

		this.subscriptionParentUpdateHtml = subscribeUpdateHtml( ( payload ) => {
			this.updateHtmlAction( payload.html );
		} );
<<<<<<< HEAD
=======

		this.subscriptionParentMediaAppend = subscribeMediaAppend( ( payload ) => {
			const blockName = 'core/' + payload.mediaType;
			const newBlock = createBlock( blockName, {
				id: payload.mediaId,
				[ payload.mediaType === 'image' ? 'url' : 'src' ]: payload.mediaUrl,
			} );

			const indexAfterSelected = this.props.selectedBlockIndex + 1;
			const insertionIndex = indexAfterSelected || this.props.blockCount;

			this.props.insertBlock( newBlock, insertionIndex );
		} );
>>>>>>> de715f6d
	}

	componentWillUnmount() {
		if ( this.subscriptionParentGetHtml ) {
			this.subscriptionParentGetHtml.remove();
		}

		if ( this.subscriptionParentToggleHTMLMode ) {
			this.subscriptionParentToggleHTMLMode.remove();
		}

		if ( this.subscriptionParentSetTitle ) {
			this.subscriptionParentSetTitle.remove();
		}

		if ( this.subscriptionParentUpdateHtml ) {
			this.subscriptionParentUpdateHtml.remove();
		}
<<<<<<< HEAD
=======

		if ( this.subscriptionParentMediaAppend ) {
			this.subscriptionParentMediaAppend.remove();
		}
>>>>>>> de715f6d
	}

	componentDidUpdate( prevProps ) {
		if ( ! prevProps.isReady && this.props.isReady ) {
			const blocks = this.props.blocks;
			const isUnsupportedBlock = ( { name } ) => name === getUnregisteredTypeHandlerName();
			const unsupportedBlockNames = blocks.filter( isUnsupportedBlock ).map( ( block ) => block.attributes.originalName );
			RNReactNativeGutenbergBridge.editorDidMount( unsupportedBlockNames );
		}
	}

	serializeToNativeAction() {
		if ( this.props.mode === 'text' ) {
			this.updateHtmlAction( this.props.getEditedPostContent() );
		}

		const html = serialize( this.props.blocks );
		const title = this.props.title;

		const hasChanges = title !== this.post.title.raw || html !== this.post.content.raw;

		RNReactNativeGutenbergBridge.provideToNative_Html( html, title, hasChanges );

		if ( hasChanges ) {
			this.post.title.raw = title;
			this.post.content.raw = html;
		}
	}

	updateHtmlAction( html ) {
		const parsed = parse( html );
		this.props.resetEditorBlocksWithoutUndoLevel( parsed );
	}

	toggleMode() {
		const { mode, switchMode } = this.props;
		// refresh html content first
		this.serializeToNativeAction();
		// make sure to blur the selected block and dismiss the keyboard
		this.props.clearSelectedBlock();
		switchMode( mode === 'visual' ? 'text' : 'visual' );
	}

	render() {
		const {
			children,
			post, // eslint-disable-line no-unused-vars
			...props
		} = this.props;

		return (
			<EditorProvider post={ this.post } { ...props }>
				{ children }
			</EditorProvider>
		);
	}
}

export default compose( [
	withSelect( ( select, { rootClientId } ) => {
		const {
			__unstableIsEditorReady: isEditorReady,
			getEditorBlocks,
			getEditedPostAttribute,
			getEditedPostContent,
		} = select( 'core/editor' );
		const {
			getEditorMode,
		} = select( 'core/edit-post' );

		const {
			getBlockCount,
			getBlockIndex,
			getSelectedBlockClientId,
		} = select( 'core/block-editor' );

		const selectedBlockClientId = getSelectedBlockClientId();
		return {
			mode: getEditorMode(),
			isReady: isEditorReady(),
			blocks: getEditorBlocks(),
			title: getEditedPostAttribute( 'title' ),
			getEditedPostContent,
			selectedBlockIndex: getBlockIndex( selectedBlockClientId ),
			blockCount: getBlockCount( rootClientId ),
		};
	} ),
	withDispatch( ( dispatch ) => {
		const {
			editPost,
			resetEditorBlocks,
		} = dispatch( 'core/editor' );
		const {
			clearSelectedBlock,
			insertBlock,
		} = dispatch( 'core/block-editor' );
		const {
			switchEditorMode,
		} = dispatch( 'core/edit-post' );
		const {
			addEntities,
			receiveEntityRecords,
		} = dispatch( 'core' );

		return {
			addEntities,
			clearSelectedBlock,
			insertBlock,
			editTitle( title ) {
				editPost( { title } );
			},
			receiveEntityRecords,
			resetEditorBlocksWithoutUndoLevel( blocks ) {
				resetEditorBlocks( blocks, {
					__unstableShouldCreateUndoLevel: false,
				} );
			},
			switchMode( mode ) {
				switchEditorMode( mode );
			},
		};
	} ),
] )( NativeEditorProvider );<|MERGE_RESOLUTION|>--- conflicted
+++ resolved
@@ -43,13 +43,9 @@
 		super( ...arguments );
 
 		// Keep a local reference to `post` to detect changes
-<<<<<<< HEAD
-		this.post = props.post;
-=======
 		this.post = this.props.post;
 		this.props.addEntities( postTypeEntities );
 		this.props.receiveEntityRecords( 'postType', this.post.type, this.post );
->>>>>>> de715f6d
 	}
 
 	componentDidMount() {
@@ -68,8 +64,6 @@
 		this.subscriptionParentUpdateHtml = subscribeUpdateHtml( ( payload ) => {
 			this.updateHtmlAction( payload.html );
 		} );
-<<<<<<< HEAD
-=======
 
 		this.subscriptionParentMediaAppend = subscribeMediaAppend( ( payload ) => {
 			const blockName = 'core/' + payload.mediaType;
@@ -83,7 +77,6 @@
 
 			this.props.insertBlock( newBlock, insertionIndex );
 		} );
->>>>>>> de715f6d
 	}
 
 	componentWillUnmount() {
@@ -102,13 +95,10 @@
 		if ( this.subscriptionParentUpdateHtml ) {
 			this.subscriptionParentUpdateHtml.remove();
 		}
-<<<<<<< HEAD
-=======
 
 		if ( this.subscriptionParentMediaAppend ) {
 			this.subscriptionParentMediaAppend.remove();
 		}
->>>>>>> de715f6d
 	}
 
 	componentDidUpdate( prevProps ) {
