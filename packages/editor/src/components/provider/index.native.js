/**
<<<<<<< HEAD
=======
 * External dependencies
 */
import memize from 'memize';

/**
>>>>>>> 3d780d37
 * WordPress dependencies
 */
import RNReactNativeGutenbergBridge, {
	subscribeParentGetHtml,
	subscribeParentToggleHTMLMode,
	subscribeUpdateHtml,
	subscribeSetTitle,
	subscribeMediaAppend,
	subscribeReplaceBlock,
	subscribeUpdateEditorSettings,
	subscribeUpdateCapabilities,
	subscribeShowNotice,
} from '@wordpress/react-native-bridge';
import { Component } from '@wordpress/element';
import { count as wordCount } from '@wordpress/wordcount';
import {
	parse,
	serialize,
	getUnregisteredTypeHandlerName,
	createBlock,
} from '@wordpress/blocks';
import { withDispatch, withSelect } from '@wordpress/data';
import { compose } from '@wordpress/compose';
import { applyFilters } from '@wordpress/hooks';
import {
	validateThemeColors,
	validateThemeGradients,
	store as blockEditorStore,
} from '@wordpress/block-editor';
import { getGlobalStyles } from '@wordpress/components';

const postTypeEntities = [
	{ name: 'post', baseURL: '/wp/v2/posts' },
	{ name: 'page', baseURL: '/wp/v2/pages' },
	{ name: 'attachment', baseURL: '/wp/v2/media' },
	{ name: 'wp_block', baseURL: '/wp/v2/blocks' },
].map( ( postTypeEntity ) => ( {
	kind: 'postType',
	...postTypeEntity,
	transientEdits: {
		blocks: true,
		selection: true,
	},
	mergedEdits: {
		meta: true,
	},
} ) );

/**
 * Internal dependencies
 */
import EditorProvider from './index.js';
import GLOBAL_STYLES_DATA from './theme_data';

class NativeEditorProvider extends Component {
	constructor() {
		super( ...arguments );

		// Keep a local reference to `post` to detect changes
		this.post = this.props.post;
		this.props.addEntities( postTypeEntities );
		this.props.receiveEntityRecords(
			'postType',
			this.post.type,
			this.post
		);
		this.getEditorSettings = memize(
			( settings, capabilities ) => ( {
				...settings,
				capabilities,
			} ),
			{
				maxSize: 1,
			}
		);
	}

	componentDidMount() {
<<<<<<< HEAD
		const { capabilities, colors, gradients } = this.props;
		const isFSETheme = GLOBAL_STYLES_DATA?.isFSETheme;
=======
		const { capabilities, updateSettings } = this.props;
>>>>>>> 3d780d37

		updateSettings( {
			...capabilities,
<<<<<<< HEAD
			// Set theme colors for the editor
			...( colors ? { colors } : {} ),
			...( gradients ? { gradients } : {} ),
			...( isFSETheme
				? getGlobalStyles(
						GLOBAL_STYLES_DATA?.__experimentalGlobalStylesBaseStyles
				  )
				: {} ),
=======
			...this.getThemeColors( this.props ),
>>>>>>> 3d780d37
		} );

		this.subscriptionParentGetHtml = subscribeParentGetHtml( () => {
			this.serializeToNativeAction();
		} );

		this.subscriptionParentToggleHTMLMode = subscribeParentToggleHTMLMode(
			() => {
				this.toggleMode();
			}
		);

		this.subscriptionParentSetTitle = subscribeSetTitle( ( payload ) => {
			this.props.editTitle( payload.title );
		} );

		this.subscriptionParentUpdateHtml = subscribeUpdateHtml(
			( payload ) => {
				this.updateHtmlAction( payload.html );
			}
		);

		this.subscriptionParentReplaceBlock = subscribeReplaceBlock(
			( payload ) => {
				this.replaceBlockAction( payload.html, payload.clientId );
			}
		);

		this.subscriptionParentMediaAppend = subscribeMediaAppend(
			( payload ) => {
				const blockName = 'core/' + payload.mediaType;
				const newBlock = createBlock( blockName, {
					id: payload.mediaId,
					[ payload.mediaType === 'image'
						? 'url'
						: 'src' ]: payload.mediaUrl,
				} );

				const indexAfterSelected = this.props.selectedBlockIndex + 1;
				const insertionIndex =
					indexAfterSelected || this.props.blockCount;

				this.props.insertBlock( newBlock, insertionIndex );
			}
		);

		this.subscriptionParentUpdateEditorSettings = subscribeUpdateEditorSettings(
			( editorSettings ) => {
				const themeColors = this.getThemeColors( editorSettings );
				updateSettings( themeColors );
			}
		);

		this.subscriptionParentUpdateCapabilities = subscribeUpdateCapabilities(
			( payload ) => {
				this.updateCapabilitiesAction( payload );
			}
		);

		this.subscriptionParentShowNotice = subscribeShowNotice(
			( payload ) => {
				this.props.createSuccessNotice( payload.message );
			}
		);
	}

	componentWillUnmount() {
		if ( this.subscriptionParentGetHtml ) {
			this.subscriptionParentGetHtml.remove();
		}

		if ( this.subscriptionParentToggleHTMLMode ) {
			this.subscriptionParentToggleHTMLMode.remove();
		}

		if ( this.subscriptionParentSetTitle ) {
			this.subscriptionParentSetTitle.remove();
		}

		if ( this.subscriptionParentUpdateHtml ) {
			this.subscriptionParentUpdateHtml.remove();
		}

		if ( this.subscriptionParentReplaceBlock ) {
			this.subscriptionParentReplaceBlock.remove();
		}

		if ( this.subscriptionParentMediaAppend ) {
			this.subscriptionParentMediaAppend.remove();
		}

		if ( this.subscriptionParentUpdateEditorSettings ) {
			this.subscriptionParentUpdateEditorSettings.remove();
		}

		if ( this.subscriptionParentUpdateCapabilities ) {
			this.subscriptionParentUpdateCapabilities.remove();
		}

		if ( this.subscriptionParentShowNotice ) {
			this.subscriptionParentShowNotice.remove();
		}
	}

	getThemeColors( { colors, gradients, rawStyles, rawFeatures } ) {
		return {
			...( rawStyles
				? getGlobalStyles( rawStyles, rawFeatures, colors, gradients )
				: {
						colors: validateThemeColors( colors ),
						gradients: validateThemeGradients( gradients ),
				  } ),
		};
	}

	componentDidUpdate( prevProps ) {
		if ( ! prevProps.isReady && this.props.isReady ) {
			const blocks = this.props.blocks;
			const isUnsupportedBlock = ( { name } ) =>
				name === getUnregisteredTypeHandlerName();
			const unsupportedBlockNames = blocks
				.filter( isUnsupportedBlock )
				.map( ( block ) => block.attributes.originalName );
			RNReactNativeGutenbergBridge.editorDidMount(
				unsupportedBlockNames
			);
		}
	}

	serializeToNativeAction() {
		const title = this.props.title;
		let html;

		if ( this.props.mode === 'text' ) {
			// The HTMLTextInput component does not update the store when user is doing changes
			// Let's request the HTML from the component's state directly
			html = applyFilters( 'native.persist-html' );
		} else {
			html = serialize( this.props.blocks );
		}

		const hasChanges =
			title !== this.post.title.raw || html !== this.post.content.raw;

		// Variable to store the content structure metrics.
		const contentInfo = {};
		contentInfo.characterCount = wordCount(
			html,
			'characters_including_spaces'
		);
		contentInfo.wordCount = wordCount( html, 'words' );
		contentInfo.paragraphCount = this.props.paragraphCount;
		contentInfo.blockCount = this.props.blockCount;
		RNReactNativeGutenbergBridge.provideToNative_Html(
			html,
			title,
			hasChanges,
			contentInfo
		);

		if ( hasChanges ) {
			this.post.title.raw = title;
			this.post.content.raw = html;
		}
	}

	updateHtmlAction( html ) {
		const parsed = parse( html );
		this.props.resetEditorBlocksWithoutUndoLevel( parsed );
	}

	replaceBlockAction( html, blockClientId ) {
		const parsed = parse( html );
		this.props.replaceBlock( blockClientId, parsed );
	}

	toggleMode() {
		const { mode, switchMode } = this.props;
		// refresh html content first
		this.serializeToNativeAction();
		// make sure to blur the selected block and dismiss the keyboard
		this.props.clearSelectedBlock();
		switchMode( mode === 'visual' ? 'text' : 'visual' );
	}

	updateCapabilitiesAction( capabilities ) {
		this.props.updateSettings( capabilities );
	}

	render() {
		const {
			children,
			post, // eslint-disable-line no-unused-vars
			capabilities,
			settings,
			...props
		} = this.props;
		const editorSettings = this.getEditorSettings( settings, capabilities );

		return (
			<EditorProvider
				post={ this.post }
				settings={ editorSettings }
				{ ...props }
			>
				{ children }
			</EditorProvider>
		);
	}
}

export default compose( [
	withSelect( ( select ) => {
		const {
			__unstableIsEditorReady: isEditorReady,
			getEditorBlocks,
			getEditedPostAttribute,
			getEditedPostContent,
		} = select( 'core/editor' );
		const { getEditorMode } = select( 'core/edit-post' );

		const {
			getBlockIndex,
			getSelectedBlockClientId,
			getGlobalBlockCount,
		} = select( blockEditorStore );

		const selectedBlockClientId = getSelectedBlockClientId();
		return {
			mode: getEditorMode(),
			isReady: isEditorReady(),
			blocks: getEditorBlocks(),
			title: getEditedPostAttribute( 'title' ),
			getEditedPostContent,
			selectedBlockIndex: getBlockIndex( selectedBlockClientId ),
			blockCount: getGlobalBlockCount(),
			paragraphCount: getGlobalBlockCount( 'core/paragraph' ),
		};
	} ),
	withDispatch( ( dispatch ) => {
		const { editPost, resetEditorBlocks } = dispatch( 'core/editor' );
		const {
			updateSettings,
			clearSelectedBlock,
			insertBlock,
			replaceBlock,
		} = dispatch( blockEditorStore );
		const { switchEditorMode } = dispatch( 'core/edit-post' );
		const { addEntities, receiveEntityRecords } = dispatch( 'core' );
		const { createSuccessNotice } = dispatch( 'core/notices' );

		return {
			updateSettings,
			addEntities,
			clearSelectedBlock,
			insertBlock,
			createSuccessNotice,
			editTitle( title ) {
				editPost( { title } );
			},
			receiveEntityRecords,
			resetEditorBlocksWithoutUndoLevel( blocks ) {
				resetEditorBlocks( blocks, {
					__unstableShouldCreateUndoLevel: false,
				} );
			},
			switchMode( mode ) {
				switchEditorMode( mode );
			},
			replaceBlock,
		};
	} ),
] )( NativeEditorProvider );<|MERGE_RESOLUTION|>--- conflicted
+++ resolved
@@ -1,12 +1,9 @@
 /**
-<<<<<<< HEAD
-=======
  * External dependencies
  */
 import memize from 'memize';
 
 /**
->>>>>>> 3d780d37
  * WordPress dependencies
  */
 import RNReactNativeGutenbergBridge, {
@@ -59,7 +56,6 @@
  * Internal dependencies
  */
 import EditorProvider from './index.js';
-import GLOBAL_STYLES_DATA from './theme_data';
 
 class NativeEditorProvider extends Component {
 	constructor() {
@@ -85,27 +81,11 @@
 	}
 
 	componentDidMount() {
-<<<<<<< HEAD
-		const { capabilities, colors, gradients } = this.props;
-		const isFSETheme = GLOBAL_STYLES_DATA?.isFSETheme;
-=======
 		const { capabilities, updateSettings } = this.props;
->>>>>>> 3d780d37
 
 		updateSettings( {
 			...capabilities,
-<<<<<<< HEAD
-			// Set theme colors for the editor
-			...( colors ? { colors } : {} ),
-			...( gradients ? { gradients } : {} ),
-			...( isFSETheme
-				? getGlobalStyles(
-						GLOBAL_STYLES_DATA?.__experimentalGlobalStylesBaseStyles
-				  )
-				: {} ),
-=======
 			...this.getThemeColors( this.props ),
->>>>>>> 3d780d37
 		} );
 
 		this.subscriptionParentGetHtml = subscribeParentGetHtml( () => {
