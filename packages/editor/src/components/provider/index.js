--- conflicted
+++ resolved
@@ -107,11 +107,8 @@
 				'__experimentalEnableLegacyWidgetBlock',
 				'__experimentalBlockDirectory',
 				'__experimentalEnableFullSiteEditing',
-<<<<<<< HEAD
+				'__experimentalEnableFullSiteEditingDemo',
 				'__experimentalEnablePageTemplates',
-=======
-				'__experimentalEnableFullSiteEditingDemo',
->>>>>>> 5507ce85
 				'showInserterHelpPanel',
 				'gradients',
 			] ),
