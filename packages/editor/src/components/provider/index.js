/**
 * External dependencies
 */
import { flow, map } from 'lodash';

/**
 * WordPress Dependencies
 */
import { compose } from '@wordpress/compose';
import { createElement, Component } from '@wordpress/element';
import { DropZoneProvider, SlotFillProvider } from '@wordpress/components';
import { withDispatch } from '@wordpress/data';

/**
 * Internal dependencies
 */
import { traverse, wrap, urlRewrite, editorWidth } from '../../editor-styles';

class EditorProvider extends Component {
	constructor( props ) {
		super( ...arguments );

		// Assume that we don't need to initialize in the case of an error recovery.
		if ( ! props.recovery ) {
			this.props.updateEditorSettings( props.settings );
			this.props.updatePostLock( props.settings.postLock );
			this.props.setupEditor( props.post, props.settings.autosave );
		}
	}

	componentDidMount() {
		if ( ! this.props.settings.styles ) {
			return;
		}

		map( this.props.settings.styles, ( { css, baseURL } ) => {
			const transforms = [
				editorWidth,
				wrap( '.editor-block-list__block', [ '.wp-block' ] ),
			];
			if ( baseURL ) {
				transforms.push( urlRewrite( baseURL ) );
			}
			const updatedCSS = traverse( css, compose( transforms ) );
			if ( updatedCSS ) {
				const node = document.createElement( 'style' );
				node.innerHTML = updatedCSS;
				document.body.appendChild( node );
			}
		} );
	}

	componentDidUpdate( prevProps ) {
		if ( this.props.settings !== prevProps.settings ) {
			this.props.updateEditorSettings( this.props.settings );
		}
	}

	render() {
		const {
			children,
		} = this.props;

		const providers = [
			// Slot / Fill provider:
			//
			//  - context.getSlot
			//  - context.registerSlot
			//  - context.unregisterSlot
			[
				SlotFillProvider,
			],

			// DropZone provider:
			[
				DropZoneProvider,
			],
		];

		const createEditorElement = flow(
			providers.map( ( [ Provider, props ] ) => (
				( arg ) => createElement( Provider, props, arg )
			) )
		);

		return createEditorElement( children );
	}
}

export default withDispatch( ( dispatch ) => {
	const {
		setupEditor,
		updateEditorSettings,
<<<<<<< HEAD
		undo,
		redo,
		createUndoLevel,
		updatePostLock,
=======
>>>>>>> d6af165d
	} = dispatch( 'core/editor' );
	return {
		setupEditor,
		updateEditorSettings,
		updatePostLock,
	};
} )( EditorProvider );<|MERGE_RESOLUTION|>--- conflicted
+++ resolved
@@ -91,13 +91,7 @@
 	const {
 		setupEditor,
 		updateEditorSettings,
-<<<<<<< HEAD
-		undo,
-		redo,
-		createUndoLevel,
 		updatePostLock,
-=======
->>>>>>> d6af165d
 	} = dispatch( 'core/editor' );
 	return {
 		setupEditor,
