/**
 * External dependencies
 */
<<<<<<< HEAD
import { map, pick } from 'lodash';
=======
import { map, pick, defaultTo } from 'lodash';
>>>>>>> 2c1fe1a5
import memize from 'memize';

/**
 * WordPress dependencies
 */
import { compose } from '@wordpress/compose';
import { Component } from '@wordpress/element';
import { withDispatch, withSelect } from '@wordpress/data';
import { __ } from '@wordpress/i18n';
import { BlockEditorProvider } from '@wordpress/block-editor';
<<<<<<< HEAD
=======
import apiFetch from '@wordpress/api-fetch';
import { addQueryArgs } from '@wordpress/url';
import { decodeEntities } from '@wordpress/html-entities';
>>>>>>> 2c1fe1a5

/**
 * Internal dependencies
 */
import transformStyles from '../../editor-styles';
import { mediaUpload } from '../../utils';
<<<<<<< HEAD
=======
import ReusableBlocksButtons from '../reusable-blocks-buttons';

const fetchLinkSuggestions = async ( search ) => {
	const posts = await apiFetch( {
		path: addQueryArgs( '/wp/v2/search', {
			search,
			per_page: 20,
			type: 'post',
		} ),
	} );

	return map( posts, ( post ) => ( {
		id: post.id,
		url: post.url,
		title: decodeEntities( post.title ) || __( '(no title)' ),
	} ) );
};
>>>>>>> 2c1fe1a5

class EditorProvider extends Component {
	constructor( props ) {
		super( ...arguments );

		this.getBlockEditorSettings = memize( this.getBlockEditorSettings, {
			maxSize: 1,
		} );

		// Assume that we don't need to initialize in the case of an error recovery.
		if ( props.recovery ) {
			return;
		}

		props.updatePostLock( props.settings.postLock );
		props.setupEditor( props.post, props.initialEdits, props.settings.template );

		if ( props.settings.autosave ) {
			props.createWarningNotice(
				__( 'There is an autosave of this post that is more recent than the version below.' ),
				{
					id: 'autosave-exists',
					actions: [
						{
							label: __( 'View the autosave' ),
							url: props.settings.autosave.editLink,
						},
					],
				}
			);
		}
	}

<<<<<<< HEAD
	getBlockEditorSettings( settings, meta, onMetaChange, reusableBlocks ) {
		return {
			...pick( settings, [
				'alignWide',
				'availableLegacyWidgets',
				'colors',
				'disableCustomColors',
				'fontSizes',
				'disableCustomFontSizes',
				'imageSizes',
				'maxWidth',
				'allowedBlockTypes',
				'hasFixedToolbar',
				'hasPermissionsToManageWidgets',
				'focusMode',
				'styles',
				'isRTL',
				'bodyPlaceholder',
=======
	getBlockEditorSettings( settings, meta, onMetaChange, reusableBlocks, hasUploadPermissions ) {
		return {
			...pick( settings, [
				'alignWide',
				'allowedBlockTypes',
				'availableLegacyWidgets',
				'bodyPlaceholder',
				'colors',
				'disableCustomColors',
				'disableCustomFontSizes',
				'focusMode',
				'fontSizes',
				'hasFixedToolbar',
				'hasPermissionsToManageWidgets',
				'imageSizes',
				'isRTL',
				'maxWidth',
				'styles',
				'templateLock',
>>>>>>> 2c1fe1a5
				'titlePlaceholder',
			] ),
			__experimentalMetaSource: {
				value: meta,
				onChange: onMetaChange,
			},
			__experimentalReusableBlocks: reusableBlocks,
<<<<<<< HEAD
			__experimentalMediaUpload: mediaUpload,
=======
			__experimentalMediaUpload: hasUploadPermissions ? mediaUpload : undefined,
			__experimentalFetchLinkSuggestions: fetchLinkSuggestions,
>>>>>>> 2c1fe1a5
		};
	}

	componentDidMount() {
		this.props.updateEditorSettings( this.props.settings );

		if ( ! this.props.settings.styles ) {
			return;
		}

		const updatedStyles = transformStyles( this.props.settings.styles, '.editor-styles-wrapper' );

		map( updatedStyles, ( updatedCSS ) => {
			if ( updatedCSS ) {
				const node = document.createElement( 'style' );
				node.innerHTML = updatedCSS;
				document.body.appendChild( node );
			}
		} );
	}

	componentDidUpdate( prevProps ) {
		if ( this.props.settings !== prevProps.settings ) {
			this.props.updateEditorSettings( this.props.settings );
		}
	}

	render() {
		const {
			children,
			blocks,
			resetEditorBlocks,
			isReady,
			settings,
			meta,
			onMetaChange,
			reusableBlocks,
			resetEditorBlocksWithoutUndoLevel,
<<<<<<< HEAD
=======
			hasUploadPermissions,
>>>>>>> 2c1fe1a5
		} = this.props;

		if ( ! isReady ) {
			return null;
		}

		const editorSettings = this.getBlockEditorSettings(
<<<<<<< HEAD
			settings, meta, onMetaChange, reusableBlocks
=======
			settings, meta, onMetaChange, reusableBlocks, hasUploadPermissions
>>>>>>> 2c1fe1a5
		);

		return (
			<BlockEditorProvider
				value={ blocks }
				onInput={ resetEditorBlocksWithoutUndoLevel }
				onChange={ resetEditorBlocks }
				settings={ editorSettings }
			>
				{ children }
<<<<<<< HEAD
=======
				<ReusableBlocksButtons />
>>>>>>> 2c1fe1a5
			</BlockEditorProvider>
		);
	}
}

export default compose( [
	withSelect( ( select ) => {
		const {
			__unstableIsEditorReady: isEditorReady,
			getEditorBlocks,
			getEditedPostAttribute,
			__experimentalGetReusableBlocks,
		} = select( 'core/editor' );
<<<<<<< HEAD
=======
		const { canUser } = select( 'core' );

>>>>>>> 2c1fe1a5
		return {
			isReady: isEditorReady(),
			blocks: getEditorBlocks(),
			meta: getEditedPostAttribute( 'meta' ),
			reusableBlocks: __experimentalGetReusableBlocks(),
<<<<<<< HEAD
=======
			hasUploadPermissions: defaultTo( canUser( 'create', 'media' ), true ),
>>>>>>> 2c1fe1a5
		};
	} ),
	withDispatch( ( dispatch ) => {
		const {
			setupEditor,
			updatePostLock,
			resetEditorBlocks,
			editPost,
			updateEditorSettings,
		} = dispatch( 'core/editor' );
		const { createWarningNotice } = dispatch( 'core/notices' );

		return {
			setupEditor,
			updatePostLock,
			createWarningNotice,
			resetEditorBlocks,
			updateEditorSettings,
			resetEditorBlocksWithoutUndoLevel( blocks ) {
				resetEditorBlocks( blocks, {
					__unstableShouldCreateUndoLevel: false,
				} );
			},
			onMetaChange( meta ) {
				editPost( { meta } );
			},
		};
	} ),
] )( EditorProvider );<|MERGE_RESOLUTION|>--- conflicted
+++ resolved
@@ -1,11 +1,7 @@
 /**
  * External dependencies
  */
-<<<<<<< HEAD
-import { map, pick } from 'lodash';
-=======
 import { map, pick, defaultTo } from 'lodash';
->>>>>>> 2c1fe1a5
 import memize from 'memize';
 
 /**
@@ -16,20 +12,15 @@
 import { withDispatch, withSelect } from '@wordpress/data';
 import { __ } from '@wordpress/i18n';
 import { BlockEditorProvider } from '@wordpress/block-editor';
-<<<<<<< HEAD
-=======
 import apiFetch from '@wordpress/api-fetch';
 import { addQueryArgs } from '@wordpress/url';
 import { decodeEntities } from '@wordpress/html-entities';
->>>>>>> 2c1fe1a5
 
 /**
  * Internal dependencies
  */
 import transformStyles from '../../editor-styles';
 import { mediaUpload } from '../../utils';
-<<<<<<< HEAD
-=======
 import ReusableBlocksButtons from '../reusable-blocks-buttons';
 
 const fetchLinkSuggestions = async ( search ) => {
@@ -47,7 +38,6 @@
 		title: decodeEntities( post.title ) || __( '(no title)' ),
 	} ) );
 };
->>>>>>> 2c1fe1a5
 
 class EditorProvider extends Component {
 	constructor( props ) {
@@ -81,26 +71,6 @@
 		}
 	}
 
-<<<<<<< HEAD
-	getBlockEditorSettings( settings, meta, onMetaChange, reusableBlocks ) {
-		return {
-			...pick( settings, [
-				'alignWide',
-				'availableLegacyWidgets',
-				'colors',
-				'disableCustomColors',
-				'fontSizes',
-				'disableCustomFontSizes',
-				'imageSizes',
-				'maxWidth',
-				'allowedBlockTypes',
-				'hasFixedToolbar',
-				'hasPermissionsToManageWidgets',
-				'focusMode',
-				'styles',
-				'isRTL',
-				'bodyPlaceholder',
-=======
 	getBlockEditorSettings( settings, meta, onMetaChange, reusableBlocks, hasUploadPermissions ) {
 		return {
 			...pick( settings, [
@@ -120,7 +90,6 @@
 				'maxWidth',
 				'styles',
 				'templateLock',
->>>>>>> 2c1fe1a5
 				'titlePlaceholder',
 			] ),
 			__experimentalMetaSource: {
@@ -128,12 +97,8 @@
 				onChange: onMetaChange,
 			},
 			__experimentalReusableBlocks: reusableBlocks,
-<<<<<<< HEAD
-			__experimentalMediaUpload: mediaUpload,
-=======
 			__experimentalMediaUpload: hasUploadPermissions ? mediaUpload : undefined,
 			__experimentalFetchLinkSuggestions: fetchLinkSuggestions,
->>>>>>> 2c1fe1a5
 		};
 	}
 
@@ -172,10 +137,7 @@
 			onMetaChange,
 			reusableBlocks,
 			resetEditorBlocksWithoutUndoLevel,
-<<<<<<< HEAD
-=======
 			hasUploadPermissions,
->>>>>>> 2c1fe1a5
 		} = this.props;
 
 		if ( ! isReady ) {
@@ -183,11 +145,7 @@
 		}
 
 		const editorSettings = this.getBlockEditorSettings(
-<<<<<<< HEAD
-			settings, meta, onMetaChange, reusableBlocks
-=======
 			settings, meta, onMetaChange, reusableBlocks, hasUploadPermissions
->>>>>>> 2c1fe1a5
 		);
 
 		return (
@@ -198,10 +156,7 @@
 				settings={ editorSettings }
 			>
 				{ children }
-<<<<<<< HEAD
-=======
 				<ReusableBlocksButtons />
->>>>>>> 2c1fe1a5
 			</BlockEditorProvider>
 		);
 	}
@@ -215,20 +170,14 @@
 			getEditedPostAttribute,
 			__experimentalGetReusableBlocks,
 		} = select( 'core/editor' );
-<<<<<<< HEAD
-=======
 		const { canUser } = select( 'core' );
 
->>>>>>> 2c1fe1a5
 		return {
 			isReady: isEditorReady(),
 			blocks: getEditorBlocks(),
 			meta: getEditedPostAttribute( 'meta' ),
 			reusableBlocks: __experimentalGetReusableBlocks(),
-<<<<<<< HEAD
-=======
 			hasUploadPermissions: defaultTo( canUser( 'create', 'media' ), true ),
->>>>>>> 2c1fe1a5
 		};
 	} ),
 	withDispatch( ( dispatch ) => {
