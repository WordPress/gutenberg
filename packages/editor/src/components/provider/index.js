--- conflicted
+++ resolved
@@ -106,11 +106,8 @@
 				'__experimentalEnableLegacyWidgetBlock',
 				'__experimentalEnableMenuBlock',
 				'__experimentalBlockDirectory',
-<<<<<<< HEAD
+				'__experimentalEnableFullSiteEditing',
 				'__experimentalEnablePageTemplates',
-=======
-				'__experimentalEnableFullSiteEditing',
->>>>>>> a5c974b6
 				'showInserterHelpPanel',
 				'gradients',
 			] ),
