/**
<<<<<<< HEAD
 * External dependencies
 */
import { some, get } from 'lodash';

/**
=======
>>>>>>> 822eb768
 * WordPress dependencies
 */
import { __, sprintf } from '@wordpress/i18n';
import { Component } from '@wordpress/element';
import { compose, ifCondition } from '@wordpress/compose';
import { useSelect, withSelect } from '@wordpress/data';
import { PanelBody } from '@wordpress/components';
import { store as coreStore } from '@wordpress/core-data';

/**
 * Internal dependencies
 */
import FlatTermSelector from '../post-taxonomies/flat-term-selector';
import { store as editorStore } from '../../store';

const TagsPanel = () => {
	const slug = 'post_tag';
	const tagsTaxonomy = useSelect( ( select ) => {
		const store = select( coreStore );
		return store.getTaxonomy( slug );
	} );
	const labelWithFallback = (
		labelProperty,
		fallbackIsTag,
		fallbackIsNotTag
	) =>
		get(
			tagsTaxonomy,
			[ 'labels', labelProperty ],
			tagsTaxonomy.slug === 'tag' ? fallbackIsTag : fallbackIsNotTag
		);
	const pluralName = labelWithFallback( 'name', __( 'Tags' ), __( 'Terms' ) );
	const addTerms = sprintf(
		// translators: %s: Taxonomy terms input label
		__( 'Add %s' ),
		pluralName.toLowerCase()
	);
	const panelBodyTitle = [
		__( 'Suggestion:' ),
		<span className="editor-post-publish-panel__link" key="label">
			{ addTerms }
		</span>,
	];

	return (
		<PanelBody initialOpen={ false } title={ panelBodyTitle }>
			<p>
				{ sprintf(
					// translators: %s: Taxonomy terms input description
					__(
						'%s help users and search engines navigate your site and find your content. Add a few keywords to describe your post.'
					),
					pluralName
				) }
			</p>
			<FlatTermSelector slug={ slug } />
		</PanelBody>
	);
};

class MaybeTagsPanel extends Component {
	constructor( props ) {
		super( props );
		this.state = {
			hadTagsWhenOpeningThePanel: props.hasTags,
		};
	}

	/*
	 * We only want to show the tag panel if the post didn't have
	 * any tags when the user hit the Publish button.
	 *
	 * We can't use the prop.hasTags because it'll change to true
	 * if the user adds a new tag within the pre-publish panel.
	 * This would force a re-render and a new prop.hasTags check,
	 * hiding this panel and keeping the user from adding
	 * more than one tag.
	 */
	render() {
		if ( ! this.state.hadTagsWhenOpeningThePanel ) {
			return <TagsPanel />;
		}

		return null;
	}
}

export default compose(
	withSelect( ( select ) => {
		const postType = select( editorStore ).getCurrentPostType();
		const tagsTaxonomy = select( coreStore ).getTaxonomy( 'post_tag' );
		const tags =
			tagsTaxonomy &&
			select( editorStore ).getEditedPostAttribute(
				tagsTaxonomy.rest_base
			);
		return {
			areTagsFetched: tagsTaxonomy !== undefined,
			isPostTypeSupported:
				tagsTaxonomy &&
				tagsTaxonomy.types.some( ( type ) => type === postType ),
			hasTags: tags && tags.length,
		};
	} ),
	ifCondition(
		( { areTagsFetched, isPostTypeSupported } ) =>
			isPostTypeSupported && areTagsFetched
	)
)( MaybeTagsPanel );<|MERGE_RESOLUTION|>--- conflicted
+++ resolved
@@ -1,12 +1,9 @@
 /**
-<<<<<<< HEAD
  * External dependencies
  */
-import { some, get } from 'lodash';
+import { get } from 'lodash';
 
 /**
-=======
->>>>>>> 822eb768
  * WordPress dependencies
  */
 import { __, sprintf } from '@wordpress/i18n';
