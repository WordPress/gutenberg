/**
 * External dependencies
 */
import { TextInput } from 'react-native';

/**
 * WordPress dependencies
 */
import { Component } from '@wordpress/element';
import { decodeEntities } from '@wordpress/html-entities';
import { withDispatch } from '@wordpress/data';
import { withFocusOutside } from '@wordpress/components';
import { withInstanceId, compose } from '@wordpress/compose';

class PostTitle extends Component {
	constructor() {
		super( ...arguments );

		this.onChange = this.onChange.bind( this );
		this.onSelect = this.onSelect.bind( this );
		this.onUnselect = this.onUnselect.bind( this );

		this.state = {
			isSelected: false,
		};
	}

	handleFocusOutside() {
		this.onUnselect();
	}

	onSelect() {
		this.setState( { isSelected: true } );
		this.props.clearSelectedBlock();
	}

	onUnselect() {
		this.setState( { isSelected: false } );
	}

	onChange( title ) {
		this.props.onUpdate( title );
	}

	render() {
		const {
			placeholder,
			style,
			title,
		} = this.props;

		const decodedPlaceholder = decodeEntities( placeholder );

		return (
			<TextInput
				blurOnSubmit={ true }
				textAlignVertical="top"
				multiline={ false }
				onSubmitEditing={ this.props.onEnterPress }
				returnKeyType={ 'next' }
				onChangeText={ this.onChange }
				onFocus={ this.onSelect }
				placeholder={ decodedPlaceholder }
				style={ style }
				value={ title }>
			</TextInput>
		);
	}
}

const applyWithDispatch = withDispatch( ( dispatch ) => {
	const {
		insertDefaultBlock,
		clearSelectedBlock,
		undo,
		redo,
	} = dispatch( 'core/editor' );

	return {
<<<<<<< HEAD
		onUndo: undo,
		onRedo: redo,
=======
		onEnterPress() {
			insertDefaultBlock( undefined, undefined, 0 );
		},
>>>>>>> 32547ddc
		clearSelectedBlock,
	};
} );

export default compose(
	applyWithDispatch,
	withInstanceId,
	withFocusOutside
)( PostTitle );<|MERGE_RESOLUTION|>--- conflicted
+++ resolved
@@ -77,14 +77,11 @@
 	} = dispatch( 'core/editor' );
 
 	return {
-<<<<<<< HEAD
-		onUndo: undo,
-		onRedo: redo,
-=======
 		onEnterPress() {
 			insertDefaultBlock( undefined, undefined, 0 );
 		},
->>>>>>> 32547ddc
+		onUndo: undo,
+		onRedo: redo,
 		clearSelectedBlock,
 	};
 } );
