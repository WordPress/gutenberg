--- conflicted
+++ resolved
@@ -17,11 +17,6 @@
  * Internal dependencies
  */
 import styles from './style.scss';
-<<<<<<< HEAD
-=======
-
-const minHeight = 30;
->>>>>>> 9c3dbde9
 
 class PostTitle extends Component {
 	constructor() {
@@ -82,24 +77,12 @@
 					onFocus={ this.onSelect }
 					onBlur={ this.props.onBlur } // always assign onBlur as a props
 					multiline={ false }
-<<<<<<< HEAD
 					style={ style }
-=======
-					style={ [ style, {
-						minHeight: Math.max( minHeight, this.state.aztecHeight ),
-					} ] }
->>>>>>> 9c3dbde9
 					fontSize={ 24 }
 					fontWeight={ 'bold' }
 					onChange={ ( value ) => {
 						this.props.onUpdate( value );
 					} }
-<<<<<<< HEAD
-=======
-					onContentSizeChange={ ( event ) => {
-						this.setState( { aztecHeight: event.aztecHeight } );
-					} }
->>>>>>> 9c3dbde9
 					placeholder={ decodedPlaceholder }
 					value={ title }
 					onSplit={ this.props.onEnterPress }
