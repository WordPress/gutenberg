{
	"name": "@wordpress/edit-widgets",
	"version": "1.2.1",
	"description": "Widgets Page module for WordPress..",
	"author": "The WordPress Contributors",
	"license": "GPL-2.0-or-later",
	"keywords": [
		"wordpress",
		"gutenberg",
		"editor",
		"widgets"
	],
	"homepage": "https://github.com/WordPress/gutenberg/tree/master/packages/edit-widgets/README.md",
	"repository": {
		"type": "git",
		"url": "https://github.com/WordPress/gutenberg.git",
		"directory": "packages/edit-widgets"
	},
	"bugs": {
		"url": "https://github.com/WordPress/gutenberg/issues"
	},
	"main": "build/index.js",
	"module": "build-module/index.js",
	"react-native": "src/index",
	"dependencies": {
		"@babel/runtime": "^7.12.5",
		"@wordpress/api-fetch": "file:../api-fetch",
		"@wordpress/block-editor": "file:../block-editor",
		"@wordpress/block-library": "file:../block-library",
		"@wordpress/blocks": "file:../blocks",
		"@wordpress/components": "file:../components",
		"@wordpress/compose": "file:../compose",
		"@wordpress/core-data": "file:../core-data",
		"@wordpress/data": "file:../data",
		"@wordpress/data-controls": "file:../data-controls",
		"@wordpress/element": "file:../element",
		"@wordpress/hooks": "file:../hooks",
		"@wordpress/i18n": "file:../i18n",
		"@wordpress/icons": "file:../icons",
		"@wordpress/interface": "file:../interface",
		"@wordpress/keyboard-shortcuts": "file:../keyboard-shortcuts",
		"@wordpress/keycodes": "file:../keycodes",
		"@wordpress/media-utils": "file:../media-utils",
		"@wordpress/notices": "file:../notices",
		"@wordpress/plugins": "file:../plugins",
		"@wordpress/reusable-blocks": "file:../reusable-blocks",
		"@wordpress/server-side-render": "file:../server-side-render",
		"@wordpress/url": "file:../url",
		"classnames": "^2.2.5",
		"lodash": "^4.17.19",
<<<<<<< HEAD
		"reakit": "^1.3.0",
=======
		"reakit": "^1.3.4",
>>>>>>> 4fdf596f
		"rememo": "^3.0.0",
		"uuid": "^8.3.0"
	},
	"publishConfig": {
		"access": "public"
	}
}<|MERGE_RESOLUTION|>--- conflicted
+++ resolved
@@ -48,11 +48,7 @@
 		"@wordpress/url": "file:../url",
 		"classnames": "^2.2.5",
 		"lodash": "^4.17.19",
-<<<<<<< HEAD
-		"reakit": "^1.3.0",
-=======
 		"reakit": "^1.3.4",
->>>>>>> 4fdf596f
 		"rememo": "^3.0.0",
 		"uuid": "^8.3.0"
 	},
