--- conflicted
+++ resolved
@@ -40,15 +40,6 @@
 }
 
 .wp-block:not(.is-selected) > .wp-block-legacy-widget__edit-handler {
-<<<<<<< HEAD
-	border: 1px solid #1e1e1e;
-	border-radius: 2px;
-=======
 	border: $border-width solid $gray-900;
 	border-radius: $radius-block-ui;
-}
-
-.wp-block-legacy-widget__edit-handler.is-hidden {
-	display: none;
->>>>>>> a7725c1e
 }