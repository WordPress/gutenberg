/**
 * External dependencies
 */
import { get, omit } from 'lodash';

/**
 * WordPress dependencies
 */
import { Component } from '@wordpress/element';
import { Button, PanelBody, ToolbarGroup } from '@wordpress/components';
import { __ } from '@wordpress/i18n';
import { withSelect } from '@wordpress/data';
import { BlockControls, InspectorControls } from '@wordpress/block-editor';
import { update } from '@wordpress/icons';

/**
 * Internal dependencies
 */
import LegacyWidgetEditHandler from './handler';
import LegacyWidgetPlaceholder from './placeholder';
import WidgetPreview from './widget-preview';

class LegacyWidgetEdit extends Component {
	constructor() {
		super( ...arguments );
		this.state = {
			hasEditForm: true,
			isPreview: false,
		};
		this.switchToEdit = this.switchToEdit.bind( this );
		this.switchToPreview = this.switchToPreview.bind( this );
		this.changeWidget = this.changeWidget.bind( this );
	}

	render() {
		const {
			attributes,
			availableLegacyWidgets,
			hasPermissionsToManageWidgets,
			isSelected,
			prerenderedEditForm,
			setAttributes,
			widgetId,
			WPWidget,
		} = this.props;
		const { isPreview, hasEditForm } = this.state;
		if ( ! WPWidget ) {
			return (
				<LegacyWidgetPlaceholder
					availableLegacyWidgets={ availableLegacyWidgets }
					hasPermissionsToManageWidgets={
						hasPermissionsToManageWidgets
					}
					onChangeWidget={ ( newWidget ) => {
						const {
							isReferenceWidget,
							id_base: idBase,
						} = availableLegacyWidgets[ newWidget ];

						if ( isReferenceWidget ) {
							setAttributes( {
								instance: {},
								idBase,
								referenceWidgetName: newWidget,
								widgetClass: undefined,
							} );
						} else {
							setAttributes( {
								instance: {},
								idBase,
								referenceWidgetName: undefined,
								widgetClass: newWidget,
							} );
						}
					} }
				/>
			);
		}

		const inspectorControls = WPWidget ? (
			<InspectorControls>
				<PanelBody title={ WPWidget.name }>
					{ WPWidget.description }
				</PanelBody>
			</InspectorControls>
		) : null;
		if ( ! hasPermissionsToManageWidgets ) {
			return (
				<>
					{ inspectorControls }
					{ this.renderWidgetPreview() }
				</>
			);
		}

		return (
			<>
				<BlockControls>
					<ToolbarGroup>
						{ WPWidget && ! WPWidget.isHidden && (
							<Button
								onClick={ this.changeWidget }
								label={ __( 'Change widget' ) }
								icon={ update }
							/>
						) }
						{ hasEditForm && (
							<>
								<Button
									className="components-tab-button"
									isPressed={ ! isPreview }
									onClick={ this.switchToEdit }
								>
									<span>{ __( 'Edit' ) }</span>
								</Button>
								<Button
									className="components-tab-button"
									isPressed={ isPreview }
									onClick={ this.switchToPreview }
								>
									<span>{ __( 'Preview' ) }</span>
								</Button>
							</>
						) }
					</ToolbarGroup>
				</BlockControls>
				{ inspectorControls }
				{ hasEditForm && (
					<LegacyWidgetEditHandler
						isSelected={ isSelected }
						isVisible={ ! isPreview }
						id={ widgetId }
						idBase={ attributes.idBase || widgetId }
						number={ attributes.number }
						prerenderedEditForm={ prerenderedEditForm }
						widgetName={ get( WPWidget, [ 'name' ] ) }
						widgetClass={ attributes.widgetClass }
						instance={ attributes.instance }
						onFormMount={ ( formData ) => {
							// Function-based widgets don't come with an object of settings, only
							// with a pre-rendered HTML form. Extracting settings from that HTML
							// before this stage is not trivial (think embedded <script>). An alternative
							// proposed here serializes the form back into widget settings immediately after
							// it's mounted.
							if ( ! attributes.widgetClass ) {
								this.props.setAttributes( {
									instance: formData,
								} );
							}
						} }
						onInstanceChange={ ( newInstance, newHasEditForm ) => {
							if ( newInstance ) {
								this.props.setAttributes( {
									instance: newInstance,
								} );
							}
							if ( newHasEditForm !== this.hasEditForm ) {
								this.setState( {
									hasEditForm: newHasEditForm,
								} );
							}
						} }
					/>
				) }
				{ ( isPreview || ! hasEditForm ) && this.renderWidgetPreview() }
			</>
		);
	}

	changeWidget() {
		this.switchToEdit();
		this.props.setAttributes( {
			instance: {},
			id: undefined,
			widgetClass: undefined,
		} );
		this.setState( {
			hasEditForm: true,
		} );
	}

	switchToEdit() {
		this.setState( { isPreview: false } );
	}

	switchToPreview() {
		this.setState( { isPreview: true } );
	}

	renderWidgetPreview() {
		const { attributes, widgetAreaId } = this.props;
		return (
			<WidgetPreview
				className="wp-block-legacy-widget__preview"
<<<<<<< HEAD
				widgetAreaId={ widgetAreaId }
				attributes={ omit( attributes, 'widgetId' ) }
			/>
		);
	}
}

export default withSelect( ( select, { clientId } ) => {
	const widgetId = select( 'core/edit-widgets' ).getWidgetIdForClientId(
		clientId
	);
	const widget = select( 'core/edit-widgets' ).getWidget( widgetId );
	const widgetArea = select( 'core/edit-widgets' ).getWidgetAreaForClientId(
		clientId
	);
	const editorSettings = select( 'core/block-editor' ).getSettings();
	const {
		availableLegacyWidgets,
		hasPermissionsToManageWidgets,
	} = editorSettings;
	return {
		hasPermissionsToManageWidgets,
		availableLegacyWidgets,
		widgetId,
		widgetAreaId: widgetArea?.id,
		prerenderedEditForm: widget ? widget.rendered_form : '',
	};
} )( LegacyWidgetEdit );
=======
				block="core/legacy-widget"
				attributes={ {
					widgetId,
					...omit( attributes, 'referenceWidgetName' ),
				} }
			/>
		);
	}
}

export default withSelect(
	(
		select,
		{ clientId, attributes: { widgetClass, referenceWidgetName } }
	) => {
		let widgetId = select( 'core/edit-widgets' ).getWidgetIdForClientId(
			clientId
		);
		const widget = select( 'core/edit-widgets' ).getWidget( widgetId );
		const editorSettings = select( 'core/block-editor' ).getSettings();
		const {
			availableLegacyWidgets,
			hasPermissionsToManageWidgets,
		} = editorSettings;

		let WPWidget;
		if ( widgetId && availableLegacyWidgets[ widgetId ] ) {
			WPWidget = availableLegacyWidgets[ widgetId ];
		} else if ( widgetClass && availableLegacyWidgets[ widgetClass ] ) {
			WPWidget = availableLegacyWidgets[ widgetClass ];
		} else if ( referenceWidgetName ) {
			WPWidget = availableLegacyWidgets[ referenceWidgetName ];
			widgetId = referenceWidgetName;
		}

		return {
			hasPermissionsToManageWidgets,
			availableLegacyWidgets,
			widgetId,
			WPWidget,
			prerenderedEditForm: widget ? widget.rendered_form : '',
		};
	}
)( LegacyWidgetEdit );
>>>>>>> e5b6da98
<|MERGE_RESOLUTION|>--- conflicted
+++ resolved
@@ -192,41 +192,8 @@
 		return (
 			<WidgetPreview
 				className="wp-block-legacy-widget__preview"
-<<<<<<< HEAD
 				widgetAreaId={ widgetAreaId }
 				attributes={ omit( attributes, 'widgetId' ) }
-			/>
-		);
-	}
-}
-
-export default withSelect( ( select, { clientId } ) => {
-	const widgetId = select( 'core/edit-widgets' ).getWidgetIdForClientId(
-		clientId
-	);
-	const widget = select( 'core/edit-widgets' ).getWidget( widgetId );
-	const widgetArea = select( 'core/edit-widgets' ).getWidgetAreaForClientId(
-		clientId
-	);
-	const editorSettings = select( 'core/block-editor' ).getSettings();
-	const {
-		availableLegacyWidgets,
-		hasPermissionsToManageWidgets,
-	} = editorSettings;
-	return {
-		hasPermissionsToManageWidgets,
-		availableLegacyWidgets,
-		widgetId,
-		widgetAreaId: widgetArea?.id,
-		prerenderedEditForm: widget ? widget.rendered_form : '',
-	};
-} )( LegacyWidgetEdit );
-=======
-				block="core/legacy-widget"
-				attributes={ {
-					widgetId,
-					...omit( attributes, 'referenceWidgetName' ),
-				} }
 			/>
 		);
 	}
@@ -241,6 +208,9 @@
 			clientId
 		);
 		const widget = select( 'core/edit-widgets' ).getWidget( widgetId );
+		const widgetArea = select( 'core/edit-widgets' ).getWidgetAreaForClientId(
+			clientId
+		);
 		const editorSettings = select( 'core/block-editor' ).getSettings();
 		const {
 			availableLegacyWidgets,
@@ -261,9 +231,9 @@
 			hasPermissionsToManageWidgets,
 			availableLegacyWidgets,
 			widgetId,
+			widgetAreaId: widgetArea?.id,
 			WPWidget,
 			prerenderedEditForm: widget ? widget.rendered_form : '',
 		};
 	}
-)( LegacyWidgetEdit );
->>>>>>> e5b6da98
+)( LegacyWidgetEdit );