--- conflicted
+++ resolved
@@ -15,7 +15,10 @@
  */
 import DownloadableBlockListItem from '../downloadable-block-list-item';
 import DownloadableBlockNotice from '../downloadable-block-notice';
-import { DOWNLOAD_ERROR_NOTICE_ID, INSTALL_ERROR_NOTICE_ID } from '../../store/constants';
+import {
+	DOWNLOAD_ERROR_NOTICE_ID,
+	INSTALL_ERROR_NOTICE_ID,
+} from '../../store/constants';
 
 /**
  * Returns either installAndDownload or download function.
@@ -27,16 +30,23 @@
  *
  * @return {Function} Function to continue install process.
  */
-const getNoticeCallback = ( item, errorNotices, installAndDownload, download ) => {
+const getNoticeCallback = (
+	item,
+	errorNotices,
+	installAndDownload,
+	download
+) => {
 	// We don't want to try installing again, the API will throw an install error
-	if ( errorNotices[ item.id ] && errorNotices[ item.id ] === DOWNLOAD_ERROR_NOTICE_ID ) {
+	if (
+		errorNotices[ item.id ] &&
+		errorNotices[ item.id ] === DOWNLOAD_ERROR_NOTICE_ID
+	) {
 		return download;
 	}
 
 	return installAndDownload;
 };
 
-<<<<<<< HEAD
 export function DownloadableBlocksList( {
 	items,
 	onHover = noop,
@@ -44,11 +54,8 @@
 	isLoading,
 	errorNotices,
 	installAndDownload,
-	download
+	download,
 } ) {
-=======
-export function DownloadableBlocksList( { items, onHover = noop, children, isLoading, errorNotices, installAndDownload, download } ) {
->>>>>>> d21ec716
 	if ( ! items.length ) {
 		return null;
 	}
@@ -61,7 +68,12 @@
 		/* eslint-disable jsx-a11y/no-redundant-roles */
 		<ul role="list" className="block-directory-downloadable-blocks-list">
 			{ items.map( ( item ) => {
-				const callBack = getNoticeCallback( item, errorNotices, installAndDownload, download );
+				const callBack = getNoticeCallback(
+					item,
+					errorNotices,
+					installAndDownload,
+					download
+				);
 
 				return (
 					<DownloadableBlockListItem
@@ -79,11 +91,14 @@
 						item={ item }
 						isLoading={ isLoading }
 					>
-						<DownloadableBlockNotice onClick={ callBack } errorNotices={ errorNotices } block={ item } />
+						<DownloadableBlockNotice
+							onClick={ callBack }
+							errorNotices={ errorNotices }
+							block={ item }
+						/>
 					</DownloadableBlockListItem>
 				);
-			}
-			) }
+			} ) }
 			{ children }
 		</ul>
 		/* eslint-enable jsx-a11y/no-redundant-roles */
@@ -92,10 +107,9 @@
 
 export default compose(
 	withSelect( ( select ) => {
-		const {
-			getErrorNotices,
-			isInstalling,
-		} = select( 'core/block-directory' );
+		const { getErrorNotices, isInstalling } = select(
+			'core/block-directory'
+		);
 
 		const errorNotices = getErrorNotices();
 		const isLoading = isInstalling();
@@ -106,17 +120,13 @@
 		};
 	} ),
 	withDispatch( ( dispatch, props ) => {
-<<<<<<< HEAD
 		const {
 			downloadBlock,
 			installBlock,
 			setErrorNotice,
 			clearErrorNotice,
-			setIsInstalling
+			setIsInstalling,
 		} = dispatch( 'core/block-directory' );
-=======
-		const { downloadBlock, installBlock, setErrorNotice, clearErrorNotice, setIsInstalling } = dispatch( 'core/block-directory' );
->>>>>>> d21ec716
 		const { onSelect } = props;
 
 		const download = ( item ) => {
@@ -135,19 +145,11 @@
 
 			downloadBlock( item, onDownloadSuccess, onDownloadError );
 		};
-<<<<<<< HEAD
 
 		const install = ( item, onSuccess ) => {
 			clearErrorNotice( item.id );
 			setIsInstalling( true );
 
-=======
-
-		const install = ( item, onSuccess ) => {
-			clearErrorNotice( item.id );
-			setIsInstalling( true );
-
->>>>>>> d21ec716
 			const onInstallBlockError = () => {
 				setErrorNotice( item.id, INSTALL_ERROR_NOTICE_ID );
 				setIsInstalling( false );
