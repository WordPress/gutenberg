<!-- Learn how to maintain this file at https://github.com/WordPress/gutenberg/tree/HEAD/packages#maintaining-changelogs. -->

## Unreleased

<<<<<<< HEAD
### Feature

-   Add `skipBlockSupportAttributes` props to prevent duplication of styles in the block wrapper and the `ServerSideRender` components. [#44491](https://github.com/WordPress/gutenberg/pull/44491)
=======
## 3.17.0 (2022-10-05)
>>>>>>> e38ecd20

## 3.16.0 (2022-09-21)

## 3.15.0 (2022-09-13)

## 3.14.0 (2022-08-24)

## 3.13.0 (2022-08-10)

## 3.12.0 (2022-07-27)

## 3.11.0 (2022-07-13)

## 3.10.0 (2022-06-29)

## 3.9.0 (2022-06-15)

## 3.8.0 (2022-06-01)

## 3.7.0 (2022-05-18)

## 3.6.0 (2022-05-04)

## 3.5.0 (2022-04-21)

## 3.4.0 (2022-04-08)

## 3.3.0 (2022-03-23)

## 3.2.0 (2022-03-11)

## 3.1.0 (2022-01-27)

## 3.0.0 (2021-07-29)

### Breaking Change

-   Upgraded React components to work with v17.0 ([#29118](https://github.com/WordPress/gutenberg/pull/29118)). There are no new features in React v17.0 as explained in the [blog post](https://reactjs.org/blog/2020/10/20/react-v17.html).

## 2.2.0 (2021-07-21)

## 2.1.0 (2021-05-20)

## 2.0.0 (2021-05-14)

### Breaking Changes

-   Drop support for Internet Explorer 11 ([#31110](https://github.com/WordPress/gutenberg/pull/31110)). Learn more at https://make.wordpress.org/core/2021/04/22/ie-11-support-phase-out-plan/.
-   Increase the minimum Node.js version to v12 matching Long Term Support releases ([#31270](https://github.com/WordPress/gutenberg/pull/31270)). Learn more at https://nodejs.org/en/about/releases/.

## 1.21.0 (2021-03-17)

## 1.17.0 (2020-09-03)

### Feature

-   Add an optional prop `httpMethod`, which can be 'POST' or the default 'GET'. Requires WP 5.5 or later. When 'POST', this sends the attributes in the request body, not in the URL. This can allow a bigger attributes object. [#21068](https://github.com/WordPress/gutenberg/pull/21068)

## 1.7.0 (2020-02-04)

### Bug

-   Fix errant `className` being output on default empty placeholder. [#19555](https://github.com/WordPress/gutenberg/pull/19555)

## 1.2.0 (2019-08-29)

### Feature

-   Add `EmptyResponsePlaceholder`, `ErrorResponsePlaceholder` and `LoadingResponsePlaceholder` render props for parent components to swap out alternate placeholders for the various states (see https://github.com/WordPress/gutenberg/pull/16512).

## 1.0.0 (2019-06-12)

### Initial Release

-   Extracted the package from `@wordpress/components` and `@wordpress/editor`;<|MERGE_RESOLUTION|>--- conflicted
+++ resolved
@@ -2,13 +2,11 @@
 
 ## Unreleased
 
-<<<<<<< HEAD
 ### Feature
 
 -   Add `skipBlockSupportAttributes` props to prevent duplication of styles in the block wrapper and the `ServerSideRender` components. [#44491](https://github.com/WordPress/gutenberg/pull/44491)
-=======
+
 ## 3.17.0 (2022-10-05)
->>>>>>> e38ecd20
 
 ## 3.16.0 (2022-09-21)
 
