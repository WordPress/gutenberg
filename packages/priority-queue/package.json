{
	"name": "@wordpress/priority-queue",
<<<<<<< HEAD
	"version": "1.0.0",
=======
	"version": "1.1.0",
>>>>>>> 2c1fe1a5
	"description": "Generic browser priority queue.",
	"author": "The WordPress Contributors",
	"license": "GPL-2.0-or-later",
	"keywords": [
		"wordpress",
		"browser",
		"async"
	],
	"homepage": "https://github.com/WordPress/gutenberg/tree/master/packages/priority-queue/README.md",
	"repository": {
		"type": "git",
		"url": "https://github.com/WordPress/gutenberg.git",
		"directory": "packages/priority-queue"
	},
	"bugs": {
		"url": "https://github.com/WordPress/gutenberg/issues"
	},
	"main": "build/index.js",
	"module": "build-module/index.js",
	"react-native": "src/index",
	"dependencies": {
		"@babel/runtime": "^7.3.1"
	},
	"publishConfig": {
		"access": "public"
	}
}<|MERGE_RESOLUTION|>--- conflicted
+++ resolved
@@ -1,10 +1,6 @@
 {
 	"name": "@wordpress/priority-queue",
-<<<<<<< HEAD
-	"version": "1.0.0",
-=======
 	"version": "1.1.0",
->>>>>>> 2c1fe1a5
 	"description": "Generic browser priority queue.",
 	"author": "The WordPress Contributors",
 	"license": "GPL-2.0-or-later",
