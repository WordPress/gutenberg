/**
 * WordPress dependencies
 */
import {
	__experimentalVStack as VStack,
	__experimentalHStack as HStack,
	__experimentalHeading as Heading,
	__experimentalSpacer as Spacer,
	Dropdown,
	Button,
} from '@wordpress/components';
import { useState, useMemo } from '@wordpress/element';
import { sprintf, __ } from '@wordpress/i18n';
import { closeSmall } from '@wordpress/icons';

/**
 * Internal dependencies
 */
import { normalizeFields } from '../../normalize-fields';
<<<<<<< HEAD
import type { DataFormProps, NormalizedField, Field } from '../../types';
import { LAYOUT_PANEL } from '../../constants';
=======
import { getVisibleFields } from '../get-visible-fields';
import type { DataFormProps, NormalizedField } from '../../types';
>>>>>>> 48d20183

interface FormFieldProps< Item > {
	data: Item;
	field: NormalizedField< Item >;
	onChange: ( value: any ) => void;
}

function DropdownHeader( {
	title,
	onClose,
}: {
	title: string;
	onClose: () => void;
} ) {
	return (
		<VStack
			className="dataforms-layouts-panel__dropdown-header"
			spacing={ 4 }
		>
			<HStack alignment="center">
				<Heading level={ 2 } size={ 13 }>
					{ title }
				</Heading>
				<Spacer />
				{ onClose && (
					<Button
						label={ __( 'Close' ) }
						icon={ closeSmall }
						onClick={ onClose }
						size="small"
					/>
				) }
			</HStack>
		</VStack>
	);
}

function FormField< Item >( {
	data,
	field,
	onChange,
}: FormFieldProps< Item > ) {
	// Use internal state instead of a ref to make sure that the component
	// re-renders when the popover's anchor updates.
	const [ popoverAnchor, setPopoverAnchor ] = useState< HTMLElement | null >(
		null
	);
	// Memoize popoverProps to avoid returning a new object every time.
	const popoverProps = useMemo(
		() => ( {
			// Anchor the popover to the middle of the entire row so that it doesn't
			// move around when the label changes.
			anchor: popoverAnchor,
			placement: 'left-start',
			offset: 36,
			shift: true,
		} ),
		[ popoverAnchor ]
	);

	return (
		<HStack
			ref={ setPopoverAnchor }
			className="dataforms-layouts-panel__field"
		>
			<div className="dataforms-layouts-panel__field-label">
				{ field.label }
			</div>
			<div>
				<Dropdown
					contentClassName="dataforms-layouts-panel__field-dropdown"
					popoverProps={ popoverProps }
					focusOnMount
					toggleProps={ {
						size: 'compact',
						variant: 'tertiary',
						tooltipPosition: 'middle left',
					} }
					renderToggle={ ( { isOpen, onToggle } ) => (
						<Button
							className="dataforms-layouts-panel__field-control"
							size="compact"
							variant="tertiary"
							aria-expanded={ isOpen }
							aria-label={ sprintf(
								// translators: %s: Field name.
								__( 'Edit %s' ),
								field.label
							) }
							onClick={ onToggle }
						>
							<field.render item={ data } view={ LAYOUT_PANEL } />
						</Button>
					) }
					renderContent={ ( { onClose } ) => (
						<>
							<DropdownHeader
								title={ field.label }
								onClose={ onClose }
							/>
							<field.Edit
								key={ field.id }
								data={ data }
								field={ field }
								onChange={ onChange }
								hideLabelFromVision
							/>
						</>
					) }
				/>
			</div>
		</HStack>
	);
}

export default function FormPanel< Item >( {
	data,
	fields,
	form,
	onChange,
}: DataFormProps< Item > ) {
	const visibleFields = useMemo(
		() =>
			normalizeFields(
				getVisibleFields< Item >(
					fields,
					form.fields,
					form.combinedFields
				)
			),
		[ fields, form.fields, form.combinedFields ]
	);

	return (
		<VStack spacing={ 2 }>
			{ visibleFields.map( ( field ) => {
				return (
					<FormField
						key={ field.id }
						data={ data }
						field={ field }
						onChange={ onChange }
					/>
				);
			} ) }
		</VStack>
	);
}<|MERGE_RESOLUTION|>--- conflicted
+++ resolved
@@ -17,13 +17,9 @@
  * Internal dependencies
  */
 import { normalizeFields } from '../../normalize-fields';
-<<<<<<< HEAD
-import type { DataFormProps, NormalizedField, Field } from '../../types';
-import { LAYOUT_PANEL } from '../../constants';
-=======
 import { getVisibleFields } from '../get-visible-fields';
 import type { DataFormProps, NormalizedField } from '../../types';
->>>>>>> 48d20183
+import { LAYOUT_PANEL } from '../../constants';
 
 interface FormFieldProps< Item > {
 	data: Item;
