--- conflicted
+++ resolved
@@ -131,9 +131,7 @@
 				{ isHidable && (
 					<DropdownMenuItem
 						prefix={ <Icon icon={ unseen } /> }
-<<<<<<< HEAD
-						onSelect={ ( event ) => {
-							event.preventDefault();
+						onClick={ () => {
 							if ( ( onHide && onHide( field ) ) ?? true ) {
 								onChangeView( {
 									...view,
@@ -142,15 +140,6 @@
 									),
 								} );
 							}
-=======
-						onClick={ () => {
-							onChangeView( {
-								...view,
-								hiddenFields: view.hiddenFields.concat(
-									field.id
-								),
-							} );
->>>>>>> ea21160d
 						} }
 					>
 						<DropdownMenuItemLabel>
