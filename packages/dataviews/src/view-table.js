/**
 * External dependencies
 */
import classnames from 'classnames';

/**
 * WordPress dependencies
 */
import { __ } from '@wordpress/i18n';
import { useAsyncList } from '@wordpress/compose';
import { unseen, funnel } from '@wordpress/icons';
import {
	Button,
	Icon,
	privateApis as componentsPrivateApis,
	CheckboxControl,
	Spinner,
} from '@wordpress/components';
import {
	forwardRef,
	useEffect,
	useId,
	useRef,
	useState,
	Children,
	Fragment,
	useMemo,
} from '@wordpress/element';

/**
 * Internal dependencies
 */
import SingleSelectionCheckbox from './single-selection-checkbox';
import { unlock } from './lock-unlock';
import ItemActions from './item-actions';
import { sanitizeOperators } from './utils';
import { ENUMERATION_TYPE, SORTING_DIRECTIONS } from './constants';
import {
	useSomeItemHasAPossibleBulkAction,
	useHasAPossibleBulkAction,
} from './bulk-actions';

const {
	DropdownMenuV2: DropdownMenu,
	DropdownMenuGroupV2: DropdownMenuGroup,
	DropdownMenuItemV2: DropdownMenuItem,
	DropdownMenuRadioItemV2: DropdownMenuRadioItem,
	DropdownMenuItemLabelV2: DropdownMenuItemLabel,
	DropdownMenuSeparatorV2: DropdownMenuSeparator,
} = unlock( componentsPrivateApis );

function WithSeparators( { children } ) {
	return Children.toArray( children )
		.filter( Boolean )
		.map( ( child, i ) => (
			<Fragment key={ i }>
				{ i > 0 && <DropdownMenuSeparator /> }
				{ child }
			</Fragment>
		) );
}

const sortArrows = { asc: '↑', desc: '↓' };

const HeaderMenu = forwardRef( function HeaderMenu(
	{ field, view, onChangeView, onHide, setOpenedFilter },
	ref
) {
	const isHidable = field.enableHiding !== false;
	const isSortable = field.enableSorting !== false;
	const isSorted = view.sort?.field === field.id;
	const operators = sanitizeOperators( field );
	// Filter can be added:
	// 1. If the field is not already part of a view's filters.
	// 2. If the field meets the type and operator requirements.
	// 3. If it's not primary. If it is, it should be already visible.
	const canAddFilter =
		! view.filters?.some( ( _filter ) => field.id === _filter.field ) &&
		field.type === ENUMERATION_TYPE &&
		!! operators.length &&
		! field.filterBy?.isPrimary;
	if ( ! isSortable && ! isHidable && ! canAddFilter ) {
		return field.header;
	}
	return (
		<DropdownMenu
			align="start"
			trigger={
				<Button
					size="compact"
					className="dataviews-view-table-header-button"
					ref={ ref }
					variant="tertiary"
				>
					{ field.header }
					{ isSorted && (
						<span aria-hidden="true">
							{ isSorted && sortArrows[ view.sort.direction ] }
						</span>
					) }
				</Button>
			}
			style={ { minWidth: '240px' } }
		>
			<WithSeparators>
				{ isSortable && (
					<DropdownMenuGroup>
						{ Object.entries( SORTING_DIRECTIONS ).map(
							( [ direction, info ] ) => {
								const isChecked =
									isSorted &&
									view.sort.direction === direction;

								const value = `${ field.id }-${ direction }`;

								return (
									<DropdownMenuRadioItem
										key={ value }
										// All sorting radio items share the same name, so that
										// selecting a sorting option automatically deselects the
										// previously selected one, even if it is displayed in
										// another submenu. The field and direction are passed via
										// the `value` prop.
										name="view-table-sorting"
										value={ value }
										checked={ isChecked }
										onChange={ () => {
											onChangeView( {
												...view,
												sort: {
													field: field.id,
													direction,
												},
											} );
										} }
									>
										<DropdownMenuItemLabel>
											{ info.label }
										</DropdownMenuItemLabel>
									</DropdownMenuRadioItem>
								);
							}
						) }
					</DropdownMenuGroup>
				) }
				{ canAddFilter && (
					<DropdownMenuGroup>
						<DropdownMenuItem
							prefix={ <Icon icon={ funnel } /> }
							onClick={ () => {
								setOpenedFilter( field.id );
								onChangeView( {
									...view,
									page: 1,
									filters: [
										...( view.filters || [] ),
										{
											field: field.id,
											value: undefined,
											operator: operators[ 0 ],
										},
									],
								} );
							} }
						>
							<DropdownMenuItemLabel>
								{ __( 'Add filter' ) }
							</DropdownMenuItemLabel>
						</DropdownMenuItem>
					</DropdownMenuGroup>
				) }
				{ isHidable && (
					<DropdownMenuItem
						prefix={ <Icon icon={ unseen } /> }
						onClick={ () => {
							onHide( field );
							onChangeView( {
								...view,
								hiddenFields: view.hiddenFields.concat(
									field.id
								),
							} );
						} }
					>
						<DropdownMenuItemLabel>
							{ __( 'Hide' ) }
						</DropdownMenuItemLabel>
					</DropdownMenuItem>
				) }
			</WithSeparators>
		</DropdownMenu>
	);
} );

function BulkSelectionCheckbox( {
	selection,
	onSelectionChange,
	data,
	actions,
} ) {
	const selectableItems = useMemo( () => {
		return data.filter( ( item ) => {
			return actions.some(
				( action ) => action.supportsBulk && action.isEligible( item )
			);
		} );
	}, [ data, actions ] );
	const areAllSelected = selection.length === selectableItems.length;
	return (
		<CheckboxControl
			className="dataviews-view-table-selection-checkbox"
			__nextHasNoMarginBottom
			checked={ areAllSelected }
			indeterminate={ ! areAllSelected && selection.length }
			onChange={ () => {
				if ( areAllSelected ) {
					onSelectionChange( [] );
				} else {
					onSelectionChange( selectableItems );
				}
			} }
			label={ areAllSelected ? __( 'Deselect all' ) : __( 'Select all' ) }
		/>
	);
}

function TableRow( {
	hasBulkActions,
	item,
	actions,
	id,
	visibleFields,
	primaryField,
	selection,
	getItemId,
	onSelectionChange,
	data,
} ) {
	const hasPossibleBulkAction = useHasAPossibleBulkAction( actions, item );
<<<<<<< HEAD

	const [ isHovered, setIsHovered ] = useState( false );

	const handleMouseEnter = () => {
		setIsHovered( true );
	};

	const handleMouseLeave = () => {
		setIsHovered( false );
	};

	return (
		<tr
			className={ classnames( 'dataviews-view-table__row', {
				'is-selected':
					hasPossibleBulkAction && selection.includes( id ),
				'is-hovered': isHovered,
			} ) }
			onMouseEnter={ handleMouseEnter }
			onMouseLeave={ handleMouseLeave }
=======
	const isSelected = selection.includes( id );
	return (
		<tr
			className={ classnames( 'dataviews-view-table__row', {
				'is-selected': hasPossibleBulkAction && isSelected,
			} ) }
			onClickCapture={ ( event ) => {
				if ( event.ctrlKey || event.metaKey ) {
					event.stopPropagation();
					event.preventDefault();
					if ( ! isSelected ) {
						onSelectionChange(
							data.filter( ( _item ) => {
								const itemId = getItemId?.( _item );
								return (
									itemId === id ||
									selection.includes( itemId )
								);
							} )
						);
					} else {
						onSelectionChange(
							data.filter( ( _item ) => {
								const itemId = getItemId?.( _item );
								return (
									itemId !== id &&
									selection.includes( itemId )
								);
							} )
						);
					}
				}
			} }
>>>>>>> a781580a
		>
			{ hasBulkActions && (
				<td
					className="dataviews-view-table__checkbox-column"
					style={ {
						width: 20,
						minWidth: 20,
					} }
				>
					<div className="dataviews-view-table__cell-content-wrapper">
						<SingleSelectionCheckbox
							id={ id }
							item={ item }
							selection={ selection }
							onSelectionChange={ onSelectionChange }
							getItemId={ getItemId }
							data={ data }
							primaryField={ primaryField }
							disabled={ ! hasPossibleBulkAction }
						/>
					</div>
				</td>
			) }
			{ visibleFields.map( ( field ) => (
				<td
					key={ field.id }
					style={ {
						width: field.width || undefined,
						minWidth: field.minWidth || undefined,
						maxWidth: field.maxWidth || undefined,
					} }
				>
					<div
						className={ classnames(
							'dataviews-view-table__cell-content-wrapper',
							{
								'dataviews-view-table__primary-field':
									primaryField?.id === field.id,
							}
						) }
					>
						{ field.render( {
							item,
						} ) }
					</div>
				</td>
			) ) }
			{ !! actions?.length && (
				<td className="dataviews-view-table__actions-column">
					<ItemActions item={ item } actions={ actions } />
				</td>
			) }
		</tr>
	);
}

function ViewTable( {
	view,
	onChangeView,
	fields,
	actions,
	data,
	getItemId,
	isLoading = false,
	deferredRendering,
	selection,
	onSelectionChange,
	setOpenedFilter,
} ) {
	const headerMenuRefs = useRef( new Map() );
	const headerMenuToFocusRef = useRef();
	const [ nextHeaderMenuToFocus, setNextHeaderMenuToFocus ] = useState();
	const hasBulkActions = useSomeItemHasAPossibleBulkAction( actions, data );

	useEffect( () => {
		if ( headerMenuToFocusRef.current ) {
			headerMenuToFocusRef.current.focus();
			headerMenuToFocusRef.current = undefined;
		}
	} );

	const asyncData = useAsyncList( data );
	const tableNoticeId = useId();

	if ( nextHeaderMenuToFocus ) {
		// If we need to force focus, we short-circuit rendering here
		// to prevent any additional work while we handle that.
		// Clearing out the focus directive is necessary to make sure
		// future renders don't cause unexpected focus jumps.
		headerMenuToFocusRef.current = nextHeaderMenuToFocus;
		setNextHeaderMenuToFocus();
		return;
	}

	const onHide = ( field ) => {
		const hidden = headerMenuRefs.current.get( field.id );
		const fallback = headerMenuRefs.current.get( hidden.fallback );
		setNextHeaderMenuToFocus( fallback?.node );
	};
	const visibleFields = fields.filter(
		( field ) =>
			! view.hiddenFields.includes( field.id ) &&
			! [ view.layout.mediaField ].includes( field.id )
	);
	const usedData = deferredRendering ? asyncData : data;
	const hasData = !! usedData?.length;
	const sortValues = { asc: 'ascending', desc: 'descending' };

	const primaryField = fields.find(
		( field ) => field.id === view.layout.primaryField
	);

	return (
		<>
			<table
				className="dataviews-view-table"
				aria-busy={ isLoading }
				aria-describedby={ tableNoticeId }
			>
				<thead>
					<tr className="dataviews-view-table__row">
						{ hasBulkActions && (
							<th
								className="dataviews-view-table__checkbox-column"
								style={ {
									width: 20,
									minWidth: 20,
								} }
								data-field-id="selection"
								scope="col"
							>
								<BulkSelectionCheckbox
									selection={ selection }
									onSelectionChange={ onSelectionChange }
									data={ data }
									actions={ actions }
								/>
							</th>
						) }
						{ visibleFields.map( ( field, index ) => (
							<th
								key={ field.id }
								style={ {
									width: field.width || undefined,
									minWidth: field.minWidth || undefined,
									maxWidth: field.maxWidth || undefined,
								} }
								data-field-id={ field.id }
								aria-sort={
									view.sort?.field === field.id &&
									sortValues[ view.sort.direction ]
								}
								scope="col"
							>
								<HeaderMenu
									ref={ ( node ) => {
										if ( node ) {
											headerMenuRefs.current.set(
												field.id,
												{
													node,
													fallback:
														visibleFields[
															index > 0
																? index - 1
																: 1
														]?.id,
												}
											);
										} else {
											headerMenuRefs.current.delete(
												field.id
											);
										}
									} }
									field={ field }
									view={ view }
									onChangeView={ onChangeView }
									onHide={ onHide }
									setOpenedFilter={ setOpenedFilter }
								/>
							</th>
						) ) }
						{ !! actions?.length && (
							<th
								data-field-id="actions"
								className="dataviews-view-table__actions-column"
							>
								<span className="dataviews-view-table-header">
									{ __( 'Actions' ) }
								</span>
							</th>
						) }
					</tr>
				</thead>
				<tbody>
					{ hasData &&
						usedData.map( ( item, index ) => (
							<TableRow
								key={ getItemId( item ) }
								item={ item }
								hasBulkActions={ hasBulkActions }
								actions={ actions }
								id={ getItemId( item ) || index }
								visibleFields={ visibleFields }
								primaryField={ primaryField }
								selection={ selection }
								getItemId={ getItemId }
								onSelectionChange={ onSelectionChange }
								data={ data }
							/>
						) ) }
				</tbody>
			</table>
			<div
				className={ classnames( {
					'dataviews-loading': isLoading,
					'dataviews-no-results': ! hasData && ! isLoading,
				} ) }
				id={ tableNoticeId }
			>
				{ ! hasData && (
					<p>{ isLoading ? <Spinner /> : __( 'No results' ) }</p>
				) }
			</div>
		</>
	);
}

export default ViewTable;<|MERGE_RESOLUTION|>--- conflicted
+++ resolved
@@ -237,7 +237,8 @@
 	data,
 } ) {
 	const hasPossibleBulkAction = useHasAPossibleBulkAction( actions, item );
-<<<<<<< HEAD
+
+	const isSelected = selection.includes( id );
 
 	const [ isHovered, setIsHovered ] = useState( false );
 
@@ -258,13 +259,6 @@
 			} ) }
 			onMouseEnter={ handleMouseEnter }
 			onMouseLeave={ handleMouseLeave }
-=======
-	const isSelected = selection.includes( id );
-	return (
-		<tr
-			className={ classnames( 'dataviews-view-table__row', {
-				'is-selected': hasPossibleBulkAction && isSelected,
-			} ) }
 			onClickCapture={ ( event ) => {
 				if ( event.ctrlKey || event.metaKey ) {
 					event.stopPropagation();
@@ -292,7 +286,6 @@
 					}
 				}
 			} }
->>>>>>> a781580a
 		>
 			{ hasBulkActions && (
 				<td
