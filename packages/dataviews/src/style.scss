--- conflicted
+++ resolved
@@ -254,23 +254,10 @@
 	}
 
 	.dataviews-view-grid__card {
-<<<<<<< HEAD
-		padding: $grid-unit-05;
-		.dataviews-view-grid__primary-field {
-			.dataviews-view-grid__title-field {
-				white-space: nowrap;
-				overflow: hidden;
-				text-overflow: ellipsis;
-				display: block;
-				font-size: $default-font-size;
-				width: 100%;
-			}
-=======
 		border-radius: $radius-block-ui * 2;
 		border: 1px solid $gray-200;
 		height: 100%;
 		justify-content: flex-start;
->>>>>>> 4e982f45
 
 		.dataviews-view-grid__title-actions {
 			padding: 0 $grid-unit-05;
