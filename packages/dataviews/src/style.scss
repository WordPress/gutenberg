.dataviews-wrapper {
	height: 100%;
	overflow: auto;
	box-sizing: border-box;
	scroll-padding-bottom: $grid-unit-80;
}

.dataviews-filters__view-actions {
	box-sizing: border-box;
	padding: $grid-unit-30 $grid-unit-60;
	flex-shrink: 0;
	position: sticky;
	left: 0;

	.components-search-control {
		.components-base-control__field {
			max-width: 128px;
		}
	}
}

.dataviews-filters__container {
	.dataviews-filters__reset-button[aria-disabled="true"] {
		&,
		&:hover {
			opacity: 0;
		}

		&:focus {
			opacity: 1;
		}
	}
}

.dataviews-filters-button {
	position: relative;
}

.dataviews-pagination {
	position: sticky;
	bottom: 0;
	left: 0;
	background-color: $white;
	padding: $grid-unit-20 $grid-unit-60;
	border-top: $border-width solid $gray-100;
	color: $gray-700;
	flex-shrink: 0;
}

.dataviews-pagination__page-selection {
	font-size: 11px;
	text-transform: uppercase;
	font-weight: 500;
	color: $gray-900;
}

.dataviews-filters-options {
	margin: $grid-unit-40 0 $grid-unit-20;
}

.dataviews-view-table {
	width: 100%;
	text-indent: 0;
	border-color: inherit;
	border-collapse: collapse;
	position: relative;
	color: $gray-700;

	a {
		text-decoration: none;
		color: $gray-900;
		font-weight: 500;
	}
	th {
		text-align: left;
		color: $gray-900;
		font-weight: normal;
		font-size: $default-font-size;
	}
	td,
	th {
		padding: $grid-unit-15;
		white-space: nowrap;

		&[data-field-id="actions"] {
			text-align: right;
		}

		&.dataviews-view-table__checkbox-column {
			padding-right: 0;
		}
	}
	tr {
		border-bottom: 1px solid $gray-100;

		.dataviews-view-table-header-button {
			gap: $grid-unit-05;
		}

		td:first-child,
		th:first-child {
			padding-left: $grid-unit-60;

			.dataviews-view-table-header-button,
			.dataviews-view-table-header {
				margin-left: - #{$grid-unit-10};
			}
		}

		td:last-child,
		th:last-child {
			padding-right: $grid-unit-60;
		}

		&:last-child {
			border-bottom: 0;
		}

		&.is-hovered {
			background-color: #f8f8f8;
		}

		.components-checkbox-control__input.components-checkbox-control__input {
			opacity: 0;

			&:checked,
			&:indeterminate,
			&:focus {
				opacity: 1;
			}
		}

		.dataviews-item-actions .components-button:not(.dataviews-all-actions-button) {
			opacity: 0;
		}

		&:focus-within,
		&.is-hovered,
		&:hover {
			.components-checkbox-control__input,
			.dataviews-item-actions .components-button:not(.dataviews-all-actions-button) {
				opacity: 1;
			}
		}

		@media (hover: none) {
			// Show checkboxes and quick-actions on devices that do not support hover.
			.components-checkbox-control__input.components-checkbox-control__input,
			.dataviews-item-actions .components-button:not(.dataviews-all-actions-button) {
				opacity: 1;
			}
		}

		&.is-selected {
			background-color: rgba(var(--wp-admin-theme-color--rgb), 0.04);
			color: $gray-700;

			&:hover {
				background-color: rgba(var(--wp-admin-theme-color--rgb), 0.08);
			}
		}
	}
	thead {
		position: sticky;
		inset-block-start: 0;
		z-index: z-index(".dataviews-view-table thead");

		tr {
			border: 0;
		}
		th {
			background-color: $white;
			box-shadow: inset 0 -#{$border-width} 0 $gray-100;
			padding-top: $grid-unit-10;
			padding-bottom: $grid-unit-10;
			font-size: 11px;
			text-transform: uppercase;
			font-weight: 500;
			padding-left: $grid-unit-05;
		}
	}
	tbody {
		td {
			vertical-align: top;
		}
		.dataviews-view-table__cell-content-wrapper {
			min-height: $grid-unit-40;
			display: flex;
			align-items: center;

			> * {
				flex-grow: 1;
			}

			&.dataviews-view-table__primary-field {
				a {
					flex-grow: 0;
				}
			}
		}
	}
	.dataviews-view-table-header-button {
		padding: $grid-unit-05 $grid-unit-10;
		font-size: 11px;
		text-transform: uppercase;
		font-weight: 500;

		&:not(:hover) {
			color: $gray-900;
		}

		span {
			speak: none;

			&:empty {
				display: none;
			}
		}
	}

	.dataviews-view-table-header {
		padding-left: $grid-unit-05;
	}

	.dataviews-view-table__actions-column {
		width: 1%;
	}

	&:has(tr.is-selected) {
		.components-checkbox-control__input {
			opacity: 1;
		}
	}
}

.dataviews-view-list__primary-field,
.dataviews-view-grid__primary-field,
.dataviews-view-table__primary-field {
	font-size: $default-font-size;
	font-weight: 500;
	color: $gray-700;
	text-overflow: ellipsis;
	white-space: nowrap;
	display: block;
	width: 100%;

	a {
		text-decoration: none;
		text-overflow: ellipsis;
		white-space: nowrap;
		overflow: hidden;
		display: block;
		flex-grow: 0;
		color: $gray-900;

		&:hover {
			color: var(--wp-admin-theme-color);
		}
		@include link-reset();
	}

	button.components-button.is-link {
		text-decoration: none;
		font-weight: inherit;
		text-overflow: ellipsis;
		white-space: nowrap;
		overflow: hidden;
		display: block;
		width: 100%;
		color: $gray-900;
		&:hover {
			color: var(--wp-admin-theme-color);
		}
	}
}

.dataviews-view-grid {
	margin-bottom: $grid-unit-30;
	grid-template-columns: repeat(2, minmax(0, 1fr)) !important;
	grid-template-rows: max-content;
	padding: 0 $grid-unit-60;

	@include break-xlarge() {
		grid-template-columns: repeat(3, minmax(0, 1fr)) !important; // Todo: eliminate !important dependency
	}

	@include break-huge() {
		grid-template-columns: repeat(4, minmax(0, 1fr)) !important; // Todo: eliminate !important dependency
	}

	.dataviews-view-grid__card {
		height: 100%;
		justify-content: flex-start;

		.dataviews-view-grid__title-actions {
			padding: $grid-unit-10 0 $grid-unit-05;
		}

		.dataviews-view-grid__primary-field {
			min-height: $grid-unit-40; // Preserve layout when there is no ellipsis button
		}

		&.is-selected {
			.dataviews-view-grid__fields .dataviews-view-grid__field .dataviews-view-grid__field-value {
				color: $gray-900;
			}

			.page-pages-preview-field__button::after {
				box-shadow: inset 0 0 0 var(--wp-admin-border-width-focus) var(--wp-admin-theme-color);
				background: rgba(var(--wp-admin-theme-color--rgb), 0.04);
			}
		}
	}

	.dataviews-view-grid__media {
		width: 100%;
		min-height: 200px;
		aspect-ratio: 1/1;
		background-color: $gray-100;
		border-radius: $grid-unit-05;
		overflow: hidden;
		position: relative;

		img {
			object-fit: cover;
			width: 100%;
			height: 100%;
		}

		&::after {
			content: "";
			position: absolute;
			top: 0;
			left: 0;
			width: 100%;
			height: 100%;
			box-shadow: inset 0 0 0 $border-width rgba(0, 0, 0, 0.1);
			border-radius: $grid-unit-05;
			pointer-events: none;
		}
	}

	.dataviews-view-grid__fields {
		position: relative;
		font-size: 12px;
		line-height: 16px;

		&:not(:empty) {
			padding: $grid-unit-15 0;
			padding-top: 0;
		}

		.dataviews-view-grid__field {
			align-items: flex-start;

			&:not(.is-column) {
				align-items: center;

				.dataviews-view-grid__field-name {
					width: 35%;
				}

				.dataviews-view-grid__field-value {
					width: 65%;
					overflow: hidden;
					text-overflow: ellipsis;
					white-space: nowrap;
				}
			}

			.dataviews-view-grid__field-name {
				color: $gray-700;
			}
		}
	}

	.dataviews-view-grid__badge-fields {
		&:not(:empty) {
			padding-bottom: $grid-unit-15;
		}

		.dataviews-view-grid__field-value {
			width: fit-content;
			background: $gray-100;
			padding: 0 $grid-unit-10;
			min-height: $grid-unit-30;
			border-radius: $radius-block-ui;
			display: flex;
			align-items: center;
			font-size: 12px;
		}
	}
}

.dataviews-view-list {
	margin: 0;
<<<<<<< HEAD
	padding: 0 $grid-unit-10;
=======
>>>>>>> 93d8e651

	li {
		margin: 0;
		cursor: pointer;

		.dataviews-view-list__item-wrapper {
			position: relative;
<<<<<<< HEAD
			padding-right: $grid-unit-20;
			border-radius: $grid-unit-05;

			&::after {
				position: absolute;
				content: "";
				top: 100%;
				left: $grid-unit-20;
				right: $grid-unit-20;
				background: $gray-100;
				height: 1px;
			}

=======
			border-radius: $grid-unit-05;

>>>>>>> 93d8e651
			> * {
				width: 100%;
			}
		}

		&:not(.is-selected) {
			.dataviews-view-list__primary-field {
				color: $gray-900;
			}
			&:hover,
			&:focus-within {
				color: var(--wp-admin-theme-color);
				background-color: #f8f8f8;

				.dataviews-view-list__primary-field,
				.dataviews-view-list__fields {
					color: var(--wp-admin-theme-color);
				}
			}
		}
	}

	li.is-selected,
	li.is-selected:focus-within {
		.dataviews-view-list__item-wrapper {
			background-color: rgba(var(--wp-admin-theme-color--rgb), 0.04);
			color: $gray-900;

			.dataviews-view-list__primary-field,
			.dataviews-view-list__fields,
			.components-button {
				color: var(--wp-admin-theme-color);
			}
		}
	}

	.dataviews-view-list__item {
<<<<<<< HEAD
		padding: $grid-unit-15 0 $grid-unit-15 $grid-unit-20;
=======
		padding: $grid-unit-20 $grid-unit-40;
>>>>>>> 93d8e651
		width: 100%;
		scroll-margin: $grid-unit-10 0;
		border-top: 1px solid $gray-100;

		&:focus-visible {
			&::before {
				position: absolute;
				content: "";
				top: calc(var(--wp-admin-border-width-focus) + 1px);
				right: var(--wp-admin-border-width-focus);
				bottom: var(--wp-admin-border-width-focus);
				left: var(--wp-admin-border-width-focus);
				box-shadow: inset 0 0 0 var(--wp-admin-border-width-focus) var(--wp-admin-theme-color);
				border-radius: $radius-block-ui;
			}
		}
		.dataviews-view-list__primary-field {
			min-height: $grid-unit-05 * 5;
			overflow: hidden;
		}
	}

	.dataviews-view-list__media-wrapper {
		width: $grid-unit-50;
		height: $grid-unit-50;
		overflow: hidden;
		position: relative;
		flex-shrink: 0;
		background-color: $gray-100;
		border-radius: $grid-unit-05;

		img {
			width: 100%;
			height: 100%;
			object-fit: cover;
		}

		&::after {
			content: "";
			position: absolute;
			top: 0;
			left: 0;
			width: 100%;
			height: 100%;
			box-shadow: inset 0 0 0 $border-width rgba(0, 0, 0, 0.1);
			border-radius: $grid-unit-05;
		}
	}

	.dataviews-view-list__media-placeholder {
		min-width: $grid-unit-40;
		height: $grid-unit-40;
		background-color: $gray-200;
	}

	.dataviews-view-list__fields {
		color: $gray-700;
		display: flex;
		gap: $grid-unit-10;
		flex-wrap: wrap;
		font-size: 12px;
		line-height: $grid-unit-20;

		.dataviews-view-list__field {
			&:has(.dataviews-view-list__field-value:empty) {
				display: none;
			}
		}
	}

	& + .dataviews-pagination {
		justify-content: space-between;
	}

}

.dataviews-action-modal {
	z-index: z-index(".dataviews-action-modal");
}

.dataviews-no-results,
.dataviews-loading {
	padding: 0 $grid-unit-60;
	flex-grow: 1;
	display: flex;
	align-items: center;
	justify-content: center;
}

.dataviews-view-table-selection-checkbox {
	// Experimental override for CheckboxControl size (fragile)
	--checkbox-input-size: 24px;
	@include break-small() {
		--checkbox-input-size: 16px;
	}

	line-height: 0;
}

.dataviews-filters__custom-menu-radio-item-prefix {
	display: block;
	width: 24px;
}

.dataviews-bulk-edit-button.components-button {
	flex-shrink: 0;
}

.dataviews-filter-summary__popover {
	.components-popover__content {
		width: 230px;
		padding: 0;
		border-radius: $grid-unit-05;
	}
}

.dataviews-search-widget-filter-combobox-list {
	max-height: $grid-unit * 23;
	padding: $grid-unit-05;
	overflow: auto;
	border-top: 1px solid $gray-200;

	.dataviews-search-widget-filter-combobox-item-value {
		[data-user-value] {
			font-weight: 600;
		}
	}
}

.dataviews-search-widget-listbox {
	max-height: $grid-unit * 23;
	padding: $grid-unit-05;
	overflow: auto;
}

.dataviews-search-widget-listitem {
	display: flex;
	align-items: center;
	gap: $grid-unit-10;
	border-radius: $radius-block-ui;
	box-sizing: border-box;
	padding: $grid-unit-10 $grid-unit-15;
	cursor: default;
	margin-block-end: 2px;

	&:last-child {
		margin-block-end: 0;
	}

	&:hover,
	&[data-active-item],
	&:focus {
		background-color: var(--wp-admin-theme-color);
		color: $white;

		.dataviews-search-widget-listitem-check {
			fill: $white;
		}

		.dataviews-search-widget-listitem-description {
			color: $white;
		}
	}

	.dataviews-search-widget-listitem-check {
		width: 24px;
		height: 24px;
		flex-shrink: 0;
	}

	.dataviews-search-widget-listitem-description {
		display: block;
		overflow: hidden;
		text-overflow: ellipsis;
		font-size: $helptext-font-size;
		line-height: 16px;
		color: $gray-700;
	}
}

.dataviews-search-widget-filter-combobox__wrapper {
	position: relative;
	padding: $grid-unit-10;

	.dataviews-search-widget-filter-combobox__input {
		@include input-control;
		display: block;
		padding: 0 $grid-unit-40 0 $grid-unit-10;
		background: $gray-100;
		border: none;
		width: 100%;
		height: $grid-unit-40;

		// Unset inherited values.
		margin-left: 0;
		margin-right: 0;

		/* Fonts smaller than 16px causes mobile safari to zoom. */
		font-size: $mobile-text-min-font-size;
		@include break-small {
			font-size: $default-font-size;
		}

		&:focus {
			background: $white;
			box-shadow: inset 0 0 0 var(--wp-admin-border-width-focus) var(--wp-admin-theme-color);
		}

		&::placeholder {
			color: $gray-700;
		}

		&::-webkit-search-decoration,
		&::-webkit-search-cancel-button,
		&::-webkit-search-results-button,
		&::-webkit-search-results-decoration {
			-webkit-appearance: none;
		}
	}

	.dataviews-search-widget-filter-combobox__icon {
		position: absolute;
		right: $grid-unit-15;
		top: 50%;
		transform: translateY(-50%);
		display: flex;
		align-items: center;
		justify-content: center;
		width: $icon-size;
	}
}

.dataviews-filter-summary__operators-container {
	padding: $grid-unit-10 $grid-unit-10 0;

	&:has(+ .dataviews-search-widget-listbox) {
		border-bottom: 1px solid $gray-200;
		padding-bottom: $grid-unit-10;
	}

	&:empty {
		display: none;
	}

	.dataviews-filter-summary__operators-filter-name {
		color: $gray-700;
	}
}

.dataviews-filter-summary__chip-container {
	position: relative;
	white-space: pre-wrap;

	.dataviews-filter-summary__chip {
		border-radius: $grid-unit-20;
		border: 1px solid transparent;
		cursor: pointer;
		padding: 0 $grid-unit-15;
		height: $grid-unit-40;
		background: $gray-100;
		color: $gray-700;
		position: relative;
		display: flex;
		align-items: center;

		&.has-reset {
			padding-inline-end: $button-size-small + $grid-unit-05;
		}

		&:hover,
		&:focus-visible,
		&[aria-expanded="true"] {
			background: $gray-200;
			color: $gray-900;
		}

		&.has-values {
			color: var(--wp-admin-theme-color);
			background: rgba(var(--wp-admin-theme-color--rgb), 0.04);

			&:hover,
			&[aria-expanded="true"] {
				background: rgba(var(--wp-admin-theme-color--rgb), 0.12);
			}
		}

		&:focus-visible {
			outline: none;
			box-shadow: 0 0 0 var(--wp-admin-border-width-focus) var(--wp-admin-theme-color);
		}

		.dataviews-filter-summary__filter-text-name {
			font-weight: 500;
		}
	}

	.dataviews-filter-summary__chip-remove {
		width: $icon-size;
		height: $icon-size;
		border-radius: 50%;
		border: 0;
		padding: 0;
		position: absolute;
		right: $grid-unit-05;
		top: 50%;
		transform: translateY(-50%);
		display: flex;
		align-items: center;
		justify-content: center;
		background: transparent;
		cursor: pointer;

		svg {
			fill: $gray-700;
		}

		&:hover,
		&:focus {
			background: $gray-200;
			svg {
				fill: $gray-900;
			}
		}

		&.has-values {
			svg {
				fill: var(--wp-admin-theme-color);
			}
			&:hover {
				background: rgba(var(--wp-admin-theme-color--rgb), 0.08);
			}
		}

		&:focus-visible {
			outline: none;
			box-shadow: 0 0 0 var(--wp-admin-border-width-focus) var(--wp-admin-theme-color);
		}
	}
}

@container (max-width: 430px) {
	.dataviews-pagination,
	.dataviews-filters__view-actions {
		padding: $grid-unit-20 $grid-unit-30;
	}
}<|MERGE_RESOLUTION|>--- conflicted
+++ resolved
@@ -394,10 +394,6 @@
 
 .dataviews-view-list {
 	margin: 0;
-<<<<<<< HEAD
-	padding: 0 $grid-unit-10;
-=======
->>>>>>> 93d8e651
 
 	li {
 		margin: 0;
@@ -405,24 +401,8 @@
 
 		.dataviews-view-list__item-wrapper {
 			position: relative;
-<<<<<<< HEAD
-			padding-right: $grid-unit-20;
 			border-radius: $grid-unit-05;
 
-			&::after {
-				position: absolute;
-				content: "";
-				top: 100%;
-				left: $grid-unit-20;
-				right: $grid-unit-20;
-				background: $gray-100;
-				height: 1px;
-			}
-
-=======
-			border-radius: $grid-unit-05;
-
->>>>>>> 93d8e651
 			> * {
 				width: 100%;
 			}
@@ -460,11 +440,7 @@
 	}
 
 	.dataviews-view-list__item {
-<<<<<<< HEAD
-		padding: $grid-unit-15 0 $grid-unit-15 $grid-unit-20;
-=======
 		padding: $grid-unit-20 $grid-unit-40;
->>>>>>> 93d8e651
 		width: 100%;
 		scroll-margin: $grid-unit-10 0;
 		border-top: 1px solid $gray-100;
