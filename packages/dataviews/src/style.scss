.dataviews-wrapper {
	height: 100%;
	overflow: auto;
	box-sizing: border-box;
	scroll-padding-bottom: $grid-unit-80;
}

.dataviews-filters__view-actions {
	box-sizing: border-box;
	padding: $grid-unit-20 $grid-unit-60;
	flex-shrink: 0;
	position: sticky;
	left: 0;
	transition: padding ease-out 0.2s;
	@include reduce-motion("transition");

	.components-search-control {
		.components-base-control__field {
			max-width: 240px;
		}
	}
}

.dataviews-filters__container {
	.dataviews-filters__reset-button[aria-disabled="true"] {
		&,
		&:hover {
			opacity: 0;
			padding: 0;
		}

		&:focus {
			opacity: 1;
		}
	}
}

.dataviews-filters-button {
	position: relative;
}

.dataviews-pagination {
	position: sticky;
	bottom: 0;
	left: 0;
	background-color: $white;
	padding: $grid-unit-20 $grid-unit-60;
	border-top: $border-width solid $gray-100;
	color: $gray-700;
	flex-shrink: 0;
	transition: padding ease-out 0.2s;
	@include reduce-motion("transition");
}

.dataviews-pagination__page-selection {
	font-size: 11px;
	text-transform: uppercase;
	font-weight: 500;
	color: $gray-900;
}

.dataviews-filters-options {
	margin: $grid-unit-40 0 $grid-unit-20;
}

.dataviews-view-table {
	width: 100%;
	text-indent: 0;
	border-color: inherit;
	border-collapse: collapse;
	position: relative;
	color: $gray-700;

	a {
		text-decoration: none;
		color: $gray-900;
		font-weight: 500;
	}
	th {
		text-align: left;
		color: $gray-900;
		font-weight: normal;
		font-size: $default-font-size;
	}
	td,
	th {
		padding: $grid-unit-15;
		white-space: nowrap;

		&[data-field-id="actions"] {
			text-align: right;
		}

		&.dataviews-view-table__checkbox-column {
			padding-right: 0;
		}
	}
	tr {
		border-bottom: 1px solid $gray-100;

		.dataviews-view-table-header-button {
			gap: $grid-unit-05;
		}

		td:first-child,
		th:first-child {
			padding-left: $grid-unit-60;

			.dataviews-view-table-header-button,
			.dataviews-view-table-header {
				margin-left: - #{$grid-unit-10};
			}
		}

		td:last-child,
		th:last-child {
			padding-right: $grid-unit-60;
		}

		&:last-child {
			border-bottom: 0;
		}

		&.is-hovered {
			background-color: #f8f8f8;
		}

		.components-checkbox-control__input.components-checkbox-control__input {
			opacity: 0;

			&:checked,
			&:indeterminate,
			&:focus {
				opacity: 1;
			}
		}

		.dataviews-item-actions .components-button:not(.dataviews-all-actions-button) {
			opacity: 0;
		}

		&:focus-within,
		&.is-hovered,
		&:hover {
			.components-checkbox-control__input,
			.dataviews-item-actions .components-button:not(.dataviews-all-actions-button) {
				opacity: 1;
			}
		}

		@media (hover: none) {
			// Show checkboxes and quick-actions on devices that do not support hover.
			.components-checkbox-control__input.components-checkbox-control__input,
			.dataviews-item-actions .components-button:not(.dataviews-all-actions-button) {
				opacity: 1;
			}
		}

		&.is-selected {
			background-color: rgba(var(--wp-admin-theme-color--rgb), 0.04);
			color: $gray-700;

			&:hover {
				background-color: rgba(var(--wp-admin-theme-color--rgb), 0.08);
			}
		}
	}
	thead {
		position: sticky;
		inset-block-start: 0;
		z-index: z-index(".dataviews-view-table thead");

		tr {
			border: 0;
		}
		th {
			background-color: $white;
			box-shadow: inset 0 -#{$border-width} 0 $gray-100;
			padding-top: $grid-unit-10;
			padding-bottom: $grid-unit-10;
			font-size: 11px;
			text-transform: uppercase;
			font-weight: 500;
			padding-left: $grid-unit-05;
		}
	}
	tbody {
		td {
			vertical-align: top;
		}
		.dataviews-view-table__cell-content-wrapper {
			min-height: $grid-unit-40;
			display: flex;
			align-items: center;

			> * {
				flex-grow: 1;
			}

			&.dataviews-view-table__primary-field {
				a {
					flex-grow: 0;
				}
			}
		}
	}
	.dataviews-view-table-header-button {
		padding: $grid-unit-05 $grid-unit-10;
		font-size: 11px;
		text-transform: uppercase;
		font-weight: 500;

		&:not(:hover) {
			color: $gray-900;
		}

		span {
			speak: none;

			&:empty {
				display: none;
			}
		}
	}

	.dataviews-view-table-header {
		padding-left: $grid-unit-05;
	}

	.dataviews-view-table__actions-column {
		width: 1%;
	}

	&:has(tr.is-selected) {
		.components-checkbox-control__input {
			opacity: 1;
		}
	}
}

.dataviews-view-list__primary-field,
.dataviews-view-grid__primary-field,
.dataviews-view-table__primary-field {
	font-size: $default-font-size;
	font-weight: 500;
	color: $gray-700;
	text-overflow: ellipsis;
	white-space: nowrap;
	display: block;
	width: 100%;

	a {
		text-decoration: none;
		text-overflow: ellipsis;
		white-space: nowrap;
		overflow: hidden;
		display: block;
		flex-grow: 0;
		color: $gray-900;

		&:hover {
			color: var(--wp-admin-theme-color);
		}
		@include link-reset();
	}

	button.components-button.is-link {
		text-decoration: none;
		font-weight: inherit;
		text-overflow: ellipsis;
		white-space: nowrap;
		overflow: hidden;
		display: block;
		width: 100%;
		color: $gray-900;
		&:hover {
			color: var(--wp-admin-theme-color);
		}
	}
}

.dataviews-view-grid {
	margin-bottom: $grid-unit-30;
	grid-template-columns: repeat(2, minmax(0, 1fr)) !important;
	grid-template-rows: max-content;
	padding: 0 $grid-unit-60;

	@include break-xlarge() {
		grid-template-columns: repeat(3, minmax(0, 1fr)) !important; // Todo: eliminate !important dependency
	}

	@include break-huge() {
		grid-template-columns: repeat(4, minmax(0, 1fr)) !important; // Todo: eliminate !important dependency
	}

	.dataviews-view-grid__card {
		height: 100%;
		justify-content: flex-start;

		.dataviews-view-grid__title-actions {
			padding: $grid-unit-10 0 $grid-unit-05;
		}

		.dataviews-view-grid__primary-field {
			min-height: $grid-unit-40; // Preserve layout when there is no ellipsis button
		}

		&.is-selected {
			.dataviews-view-grid__fields .dataviews-view-grid__field .dataviews-view-grid__field-value {
				color: $gray-900;
			}

			.page-pages-preview-field__button::after {
				box-shadow: inset 0 0 0 var(--wp-admin-border-width-focus) var(--wp-admin-theme-color);
				background: rgba(var(--wp-admin-theme-color--rgb), 0.04);
			}
		}
	}

	.dataviews-view-grid__media {
		width: 100%;
		min-height: 200px;
		aspect-ratio: 1/1;
		background-color: $gray-100;
		border-radius: $grid-unit-05;
		overflow: hidden;
		position: relative;

		img {
			object-fit: cover;
			width: 100%;
			height: 100%;
		}

		&::after {
			content: "";
			position: absolute;
			top: 0;
			left: 0;
			width: 100%;
			height: 100%;
			box-shadow: inset 0 0 0 $border-width rgba(0, 0, 0, 0.1);
			border-radius: $grid-unit-05;
			pointer-events: none;
		}
	}

	.dataviews-view-grid__fields {
		position: relative;
		font-size: 12px;
		line-height: 16px;

		&:not(:empty) {
			padding: $grid-unit-15 0;
			padding-top: 0;
		}

		.dataviews-view-grid__field {
			align-items: flex-start;

			&:not(.is-column) {
				align-items: center;

				.dataviews-view-grid__field-name {
					width: 35%;
				}

				.dataviews-view-grid__field-value {
					width: 65%;
					overflow: hidden;
					text-overflow: ellipsis;
					white-space: nowrap;
				}
			}

			.dataviews-view-grid__field-name {
				color: $gray-700;
			}
		}
	}

	.dataviews-view-grid__badge-fields {
		&:not(:empty) {
			padding-bottom: $grid-unit-15;
		}

		.dataviews-view-grid__field-value {
			width: fit-content;
			background: $gray-100;
			padding: 0 $grid-unit-10;
			min-height: $grid-unit-30;
			border-radius: $radius-block-ui;
			display: flex;
			align-items: center;
			font-size: 12px;
		}
	}
}

.dataviews-view-list {
	margin: 0;

	li {
		margin: 0;
		cursor: pointer;
		border-top: 1px solid $gray-100;

		.dataviews-view-list__item-wrapper {
			position: relative;
			border-radius: $grid-unit-05;

			> * {
				width: 100%;
			}
		}

		.dataviews-view-list__item-actions .components-button {
			opacity: 0;
		}

		&.is-selected,
		&.is-hovered,
		&:focus-within {
			.dataviews-view-list__item-actions .components-button {
				opacity: 1;
			}
		}

		&:not(.is-selected) {
			.dataviews-view-list__primary-field {
				color: $gray-900;
			}
			&:hover,
			&:focus-within {
				color: var(--wp-admin-theme-color);
				background-color: #f8f8f8;

				.dataviews-view-list__primary-field,
				.dataviews-view-list__fields {
					color: var(--wp-admin-theme-color);
				}
			}
		}

	}

	li.is-selected,
	li.is-selected:focus-within {
		.dataviews-view-list__item-wrapper {
			background-color: rgba(var(--wp-admin-theme-color--rgb), 0.04);
			color: $gray-900;

			.dataviews-view-list__primary-field,
			.dataviews-view-list__fields,
			.components-button {
				color: var(--wp-admin-theme-color);
			}
		}
	}

	.dataviews-view-list__item {
<<<<<<< HEAD
		padding: $grid-unit-20 $grid-unit-30;
=======
		padding: $grid-unit-20 0 $grid-unit-20 $grid-unit-40;
>>>>>>> d538f429
		width: 100%;
		scroll-margin: $grid-unit-10 0;

		&:focus-visible {
			&::before {
				position: absolute;
				content: "";
				top: calc(var(--wp-admin-border-width-focus) + 1px);
				right: var(--wp-admin-border-width-focus);
				bottom: var(--wp-admin-border-width-focus);
				left: var(--wp-admin-border-width-focus);
				box-shadow: inset 0 0 0 var(--wp-admin-border-width-focus) var(--wp-admin-theme-color);
				border-radius: $radius-block-ui;
			}
		}
		.dataviews-view-list__primary-field {
			min-height: $grid-unit-05 * 5;
			overflow: hidden;
		}
	}

	.dataviews-view-list__media-wrapper {
		width: $grid-unit-50;
		height: $grid-unit-50;
		overflow: hidden;
		position: relative;
		flex-shrink: 0;
		background-color: $gray-100;
		border-radius: $grid-unit-05;

		img {
			width: 100%;
			height: 100%;
			object-fit: cover;
		}

		&::after {
			content: "";
			position: absolute;
			top: 0;
			left: 0;
			width: 100%;
			height: 100%;
			box-shadow: inset 0 0 0 $border-width rgba(0, 0, 0, 0.1);
			border-radius: $grid-unit-05;
		}
	}

	.dataviews-view-list__media-placeholder {
		min-width: $grid-unit-40;
		height: $grid-unit-40;
		background-color: $gray-200;
	}

	.dataviews-view-list__fields {
		color: $gray-700;
		display: flex;
		gap: $grid-unit-10;
		flex-wrap: wrap;
		font-size: 12px;
		line-height: $grid-unit-20;

		.dataviews-view-list__field {
			&:has(.dataviews-view-list__field-value:empty) {
				display: none;
			}
		}
	}

	.dataviews-view-list__item-actions {
		padding-top: $grid-unit-20;
		padding-right: $grid-unit-40;
	}

	& + .dataviews-pagination {
		justify-content: space-between;
	}

}

.dataviews-action-modal {
	z-index: z-index(".dataviews-action-modal");
}

.dataviews-no-results,
.dataviews-loading {
	padding: 0 $grid-unit-60;
	flex-grow: 1;
	display: flex;
	align-items: center;
	justify-content: center;
}

.dataviews-view-table-selection-checkbox {
	// Experimental override for CheckboxControl size (fragile)
	--checkbox-input-size: 24px;
	@include break-small() {
		--checkbox-input-size: 16px;
	}

	line-height: 0;
}

.dataviews-filters__custom-menu-radio-item-prefix {
	display: block;
	width: 24px;
}

.dataviews-bulk-edit-button.components-button {
	flex-shrink: 0;
}

.dataviews-filter-summary__popover {
	.components-popover__content {
		width: 230px;
		padding: 0;
		border-radius: $grid-unit-05;
	}
}

.dataviews-search-widget-filter-combobox-list {
	max-height: $grid-unit * 23;
	padding: $grid-unit-05;
	overflow: auto;
	border-top: 1px solid $gray-200;

	.dataviews-search-widget-filter-combobox-item-value {
		[data-user-value] {
			font-weight: 600;
		}
	}
}

.dataviews-search-widget-listbox {
	max-height: $grid-unit * 23;
	padding: $grid-unit-05;
	overflow: auto;
}

.dataviews-search-widget-listitem {
	display: flex;
	align-items: center;
	gap: $grid-unit-10;
	border-radius: $radius-block-ui;
	box-sizing: border-box;
	padding: $grid-unit-10 $grid-unit-15;
	cursor: default;
	margin-block-end: 2px;

	&:last-child {
		margin-block-end: 0;
	}

	&:hover,
	&[data-active-item],
	&:focus {
		background-color: var(--wp-admin-theme-color);
		color: $white;

		.dataviews-search-widget-listitem-check {
			fill: $white;
		}

		.dataviews-search-widget-listitem-description {
			color: $white;
		}
	}

	.dataviews-search-widget-listitem-check {
		width: 24px;
		height: 24px;
		flex-shrink: 0;
	}

	.dataviews-search-widget-listitem-description {
		display: block;
		overflow: hidden;
		text-overflow: ellipsis;
		font-size: $helptext-font-size;
		line-height: 16px;
		color: $gray-700;
	}
}

.dataviews-search-widget-filter-combobox__wrapper {
	position: relative;
	padding: $grid-unit-10;

	.dataviews-search-widget-filter-combobox__input {
		@include input-control;
		display: block;
		padding: 0 $grid-unit-40 0 $grid-unit-10;
		background: $gray-100;
		border: none;
		width: 100%;
		height: $grid-unit-40;

		// Unset inherited values.
		margin-left: 0;
		margin-right: 0;

		/* Fonts smaller than 16px causes mobile safari to zoom. */
		font-size: $mobile-text-min-font-size;
		@include break-small {
			font-size: $default-font-size;
		}

		&:focus {
			background: $white;
			box-shadow: inset 0 0 0 var(--wp-admin-border-width-focus) var(--wp-admin-theme-color);
		}

		&::placeholder {
			color: $gray-700;
		}

		&::-webkit-search-decoration,
		&::-webkit-search-cancel-button,
		&::-webkit-search-results-button,
		&::-webkit-search-results-decoration {
			-webkit-appearance: none;
		}
	}

	.dataviews-search-widget-filter-combobox__icon {
		position: absolute;
		right: $grid-unit-15;
		top: 50%;
		transform: translateY(-50%);
		display: flex;
		align-items: center;
		justify-content: center;
		width: $icon-size;
	}
}

.dataviews-filter-summary__operators-container {
	padding: $grid-unit-10 $grid-unit-10 0;

	&:has(+ .dataviews-search-widget-listbox) {
		border-bottom: 1px solid $gray-200;
		padding-bottom: $grid-unit-10;
	}

	&:empty {
		display: none;
	}

	.dataviews-filter-summary__operators-filter-name {
		color: $gray-700;
	}
}

.dataviews-filter-summary__chip-container {
	position: relative;
	white-space: pre-wrap;

	.dataviews-filter-summary__chip {
		border-radius: $grid-unit-20;
		border: 1px solid transparent;
		cursor: pointer;
		padding: 0 $grid-unit-15;
		height: $grid-unit-40;
		background: $gray-100;
		color: $gray-700;
		position: relative;
		display: flex;
		align-items: center;

		&.has-reset {
			padding-inline-end: $button-size-small + $grid-unit-05;
		}

		&:hover,
		&:focus-visible,
		&[aria-expanded="true"] {
			background: $gray-200;
			color: $gray-900;
		}

		&.has-values {
			color: var(--wp-admin-theme-color);
			background: rgba(var(--wp-admin-theme-color--rgb), 0.04);

			&:hover,
			&[aria-expanded="true"] {
				background: rgba(var(--wp-admin-theme-color--rgb), 0.12);
			}
		}

		&:focus-visible {
			outline: none;
			box-shadow: 0 0 0 var(--wp-admin-border-width-focus) var(--wp-admin-theme-color);
		}

		.dataviews-filter-summary__filter-text-name {
			font-weight: 500;
		}
	}

	.dataviews-filter-summary__chip-remove {
		width: $icon-size;
		height: $icon-size;
		border-radius: 50%;
		border: 0;
		padding: 0;
		position: absolute;
		right: $grid-unit-05;
		top: 50%;
		transform: translateY(-50%);
		display: flex;
		align-items: center;
		justify-content: center;
		background: transparent;
		cursor: pointer;

		svg {
			fill: $gray-700;
		}

		&:hover,
		&:focus {
			background: $gray-200;
			svg {
				fill: $gray-900;
			}
		}

		&.has-values {
			svg {
				fill: var(--wp-admin-theme-color);
			}
			&:hover {
				background: rgba(var(--wp-admin-theme-color--rgb), 0.08);
			}
		}

		&:focus-visible {
			outline: none;
			box-shadow: 0 0 0 var(--wp-admin-border-width-focus) var(--wp-admin-theme-color);
		}
	}
}

<<<<<<< HEAD
@container (max-width: 430px) { /* stylelint-disable */
	.dataviews-pagination,
	.dataviews-filters__view-actions {
		padding: $grid-unit-20 $grid-unit-30;
	}

	.dataviews-filters__view-actions {
		.components-search-control {
			.components-base-control__field {
				max-width: 112px;
			}
		}
	}
=======

.dataviews-bulk-actions-toolbar-wrapper {
	display: flex;
	flex-grow: 1;
	width: 100%;

	.components-toolbar-group {
		align-items: center;
	}

	.components-button.is-busy {
		max-height: $button-size;
	}
}

.dataviews-bulk-actions {
	position: absolute;
	display: flex;
	flex-direction: column;
	align-content: center;
	flex-wrap: wrap;
	width: 100%;
	bottom: $grid-unit-30;
	z-index: z-index(".dataviews-bulk-actions");

	.components-accessible-toolbar {
		border-color: $gray-300;
		box-shadow: $shadow-popover;

		.components-toolbar-group {
			border-color: $gray-200;

			&:last-child {
				border: 0;
			}
		}
	}

	.dataviews-bulk-actions__selection-count {
		display: flex;
		align-items: center;
		margin: 0 $grid-unit-10 0 $grid-unit-10;
	}
>>>>>>> d538f429
}<|MERGE_RESOLUTION|>--- conflicted
+++ resolved
@@ -459,11 +459,7 @@
 	}
 
 	.dataviews-view-list__item {
-<<<<<<< HEAD
-		padding: $grid-unit-20 $grid-unit-30;
-=======
-		padding: $grid-unit-20 0 $grid-unit-20 $grid-unit-40;
->>>>>>> d538f429
+		padding: $grid-unit-20 0 $grid-unit-20 $grid-unit-30;
 		width: 100%;
 		scroll-margin: $grid-unit-10 0;
 
@@ -535,7 +531,7 @@
 
 	.dataviews-view-list__item-actions {
 		padding-top: $grid-unit-20;
-		padding-right: $grid-unit-40;
+		padding-right: $grid-unit-30;
 	}
 
 	& + .dataviews-pagination {
@@ -808,7 +804,6 @@
 	}
 }
 
-<<<<<<< HEAD
 @container (max-width: 430px) { /* stylelint-disable */
 	.dataviews-pagination,
 	.dataviews-filters__view-actions {
@@ -822,7 +817,7 @@
 			}
 		}
 	}
-=======
+}
 
 .dataviews-bulk-actions-toolbar-wrapper {
 	display: flex;
@@ -866,5 +861,4 @@
 		align-items: center;
 		margin: 0 $grid-unit-10 0 $grid-unit-10;
 	}
->>>>>>> d538f429
 }