--- conflicted
+++ resolved
@@ -334,10 +334,10 @@
 		}
 	}
 
-<<<<<<< HEAD
 	& + .dataviews-pagination {
 		justify-content: space-between;
-=======
+	}
+	
 	.dataviews-view-list__details-button {
 		align-self: center;
 		opacity: 0;
@@ -357,7 +357,6 @@
 				box-shadow: 0 0 0 var(--wp-admin-border-width-focus) currentColor;
 			}
 		}
->>>>>>> 89f1d6bd
 	}
 }
 
