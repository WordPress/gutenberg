.dataviews-wrapper {
	height: 100%;
	overflow: auto;
	box-sizing: border-box;
	scroll-padding-bottom: $grid-unit-80;
	/* stylelint-disable-next-line property-no-unknown -- '@container' not globally permitted */
	container: dataviews-wrapper / inline-size;
	display: flex;
	flex-direction: column;
}

.dataviews-filters__view-actions {
	box-sizing: border-box;
	padding: $grid-unit-20 $grid-unit-60;
	flex-shrink: 0;
	position: sticky;
	left: 0;
	transition: padding ease-out 0.1s;
	@include reduce-motion("transition");

	.components-search-control {
		.components-base-control__field {
			max-width: 240px;
		}
	}
}

.dataviews-filters__container {
	.dataviews-filters__reset-button[aria-disabled="true"] {
		&,
		&:hover {
			opacity: 0;
		}

		&:focus {
			opacity: 1;
		}
	}
}

.dataviews-filters-button {
	position: relative;
}

.dataviews-pagination {
	position: sticky;
	bottom: 0;
	left: 0;
	background-color: $white;
	padding: $grid-unit-15 $grid-unit-60;
	border-top: $border-width solid $gray-100;
	color: $gray-700;
	flex-shrink: 0;
	transition: padding ease-out 0.1s;
	@include reduce-motion("transition");
}

.dataviews-pagination__page-selection {
	font-size: 11px;
	text-transform: uppercase;
	font-weight: 500;
	color: $gray-900;
}

.dataviews-filters-options {
	margin: $grid-unit-40 0 $grid-unit-20;
}

.dataviews-view-table {
	width: 100%;
	text-indent: 0;
	border-color: inherit;
	border-collapse: collapse;
	position: relative;
	color: $gray-700;
	margin-bottom: auto;

	a {
		text-decoration: none;
		color: $gray-900;
		font-weight: 500;
	}
	th {
		text-align: left;
		color: $gray-900;
		font-weight: normal;
		font-size: $default-font-size;
	}
	td,
	th {
		padding: $grid-unit-15;
		white-space: nowrap;

		&[data-field-id="actions"] {
			text-align: right;
		}

		&.dataviews-view-table__checkbox-column {
			padding-right: 0;
		}
	}
	tr {
		border-bottom: 1px solid $gray-100;

		.dataviews-view-table-header-button {
			gap: $grid-unit-05;
		}

		th,
		td {
			&:first-child,
			&:last-child {
				transition: padding ease-out 0.1s;
				@include reduce-motion("transition");
			}
		}

		td:first-child,
		th:first-child {
			padding-left: $grid-unit-60;

			.dataviews-view-table-header-button {
				margin-left: - #{$grid-unit-10};
			}
		}

		td:last-child,
		th:last-child {
			padding-right: $grid-unit-60;
		}

		&:last-child {
			border-bottom: 0;
		}

		&.is-hovered {
			background-color: #f8f8f8;
		}

		.components-checkbox-control__input.components-checkbox-control__input {
			opacity: 0;

			&:checked,
			&:indeterminate,
			&:focus {
				opacity: 1;
			}
		}

		.dataviews-item-actions .components-button:not(.dataviews-all-actions-button) {
			opacity: 0;
		}

		&:focus-within,
		&.is-hovered,
		&:hover {
			.components-checkbox-control__input,
			.dataviews-item-actions .components-button:not(.dataviews-all-actions-button) {
				opacity: 1;
			}
		}

		@media (hover: none) {
			// Show checkboxes and quick-actions on devices that do not support hover.
			.components-checkbox-control__input.components-checkbox-control__input,
			.dataviews-item-actions .components-button:not(.dataviews-all-actions-button) {
				opacity: 1;
			}
		}

		&.is-selected {
			background-color: rgba(var(--wp-admin-theme-color--rgb), 0.04);
			color: $gray-700;

			&:hover {
				background-color: rgba(var(--wp-admin-theme-color--rgb), 0.08);
			}
		}
	}
	thead {
		position: sticky;
		inset-block-start: 0;
		z-index: z-index(".dataviews-view-table thead");

		tr {
			border: 0;
		}
		th {
			background-color: $white;
			box-shadow: inset 0 -#{$border-width} 0 $gray-100;
			padding-top: $grid-unit-10;
			padding-bottom: $grid-unit-10;
			font-size: 11px;
			text-transform: uppercase;
			font-weight: 500;
			padding-left: $grid-unit-05;
		}
	}
	tbody {
		td {
			vertical-align: top;
		}
		.dataviews-view-table__cell-content-wrapper {
			min-height: $grid-unit-40;
			display: flex;
			align-items: center;

			> * {
				flex-grow: 1;
			}

			&.dataviews-view-table__primary-field {
				a {
					flex-grow: 0;
				}
			}
		}
	}
	.dataviews-view-table-header-button {
		padding: $grid-unit-05 $grid-unit-10;
		font-size: 11px;
		text-transform: uppercase;
		font-weight: 500;

		&:not(:hover) {
			color: $gray-900;
		}

		span {
			speak: none;

			&:empty {
				display: none;
			}
		}
	}

	.dataviews-view-table__actions-column {
		width: 1%;
	}

	&:has(tr.is-selected) {
		.components-checkbox-control__input {
			opacity: 1;
		}
	}
}

.dataviews-view-list__primary-field,
.dataviews-view-grid__primary-field,
.dataviews-view-table__primary-field {
	font-size: $default-font-size;
	font-weight: 500;
	color: $gray-700;
	text-overflow: ellipsis;
	white-space: nowrap;
	display: block;
	width: 100%;

	a {
		text-decoration: none;
		text-overflow: ellipsis;
		white-space: nowrap;
		overflow: hidden;
		display: block;
		flex-grow: 0;
		color: $gray-900;

		&:hover {
			color: var(--wp-admin-theme-color);
		}
		@include link-reset();
	}

	button.components-button.is-link {
		text-decoration: none;
		font-weight: inherit;
		text-overflow: ellipsis;
		white-space: nowrap;
		overflow: hidden;
		display: block;
		width: 100%;
		color: $gray-900;
		&:hover {
			color: var(--wp-admin-theme-color);
		}
	}
}

.dataviews-view-grid {
	margin-bottom: auto;
	grid-template-columns: repeat(1, minmax(0, 1fr)) !important;
	grid-template-rows: max-content;
	padding: 0 $grid-unit-60 $grid-unit-30;
	transition: padding ease-out 0.1s;
	@include reduce-motion("transition");

	@include break-mobile() {
		grid-template-columns: repeat(2, minmax(0, 1fr)) !important; // Todo: eliminate !important dependency
	}

	@include break-xlarge() {
		grid-template-columns: repeat(3, minmax(0, 1fr)) !important; // Todo: eliminate !important dependency
	}

	@include break-huge() {
		grid-template-columns: repeat(4, minmax(0, 1fr)) !important; // Todo: eliminate !important dependency
	}

	.dataviews-view-grid__card {
		height: 100%;
		justify-content: flex-start;

		.dataviews-view-grid__title-actions {
			padding: $grid-unit-10 0 $grid-unit-05;
		}

		.dataviews-view-grid__primary-field {
			min-height: $grid-unit-40; // Preserve layout when there is no ellipsis button
		}

		&.is-selected {
			.dataviews-view-grid__fields .dataviews-view-grid__field .dataviews-view-grid__field-value {
				color: $gray-900;
			}

			.page-pages-preview-field__button::after {
				box-shadow: inset 0 0 0 var(--wp-admin-border-width-focus) var(--wp-admin-theme-color);
				background: rgba(var(--wp-admin-theme-color--rgb), 0.04);
			}
		}
	}

	.dataviews-view-grid__media {
		width: 100%;
		min-height: 200px;
		aspect-ratio: 1/1;
		background-color: $gray-100;
		border-radius: $grid-unit-05;
		overflow: hidden;
		position: relative;

		img {
			object-fit: cover;
			width: 100%;
			height: 100%;
		}

		&::after {
			content: "";
			position: absolute;
			top: 0;
			left: 0;
			width: 100%;
			height: 100%;
			box-shadow: inset 0 0 0 $border-width rgba(0, 0, 0, 0.1);
			border-radius: $grid-unit-05;
			pointer-events: none;
		}
	}

	.dataviews-view-grid__fields {
		position: relative;
		font-size: 12px;
		line-height: 16px;

		&:not(:empty) {
			padding: $grid-unit-15 0;
			padding-top: 0;
		}

		.dataviews-view-grid__field {
			align-items: flex-start;

			&:not(.is-column) {
				align-items: center;

				.dataviews-view-grid__field-name {
					width: 35%;
				}

				.dataviews-view-grid__field-value {
					width: 65%;
					overflow: hidden;
					text-overflow: ellipsis;
					white-space: nowrap;
				}
			}

			.dataviews-view-grid__field-name {
				color: $gray-700;
			}
		}
	}

	.dataviews-view-grid__badge-fields {
		&:not(:empty) {
			padding-bottom: $grid-unit-15;
		}

		.dataviews-view-grid__field-value {
			width: fit-content;
			background: $gray-100;
			padding: 0 $grid-unit-10;
			min-height: $grid-unit-30;
			border-radius: $radius-block-ui;
			display: flex;
			align-items: center;
			font-size: 12px;
		}
	}
}

.dataviews-view-list {
	margin: 0 0 auto;

	li {
		margin: 0;
		cursor: pointer;
		border-top: 1px solid $gray-100;

		.dataviews-view-list__item-wrapper {
			position: relative;
			border-radius: $grid-unit-05;

			> * {
				width: 100%;
			}
		}

		.dataviews-view-list__item-actions {
			.components-button {
				opacity: 0;
				position: fixed;
			}
		}

		&.is-selected,
		&.is-hovered,
		&:focus-within {
			.dataviews-view-list__item-actions {
				padding-right: $grid-unit-40;

				.components-button {
					opacity: 1;
					position: static;
				}
			}

			.dataviews-view-list__item {
				padding-right: 0;
			}
		}

		&:not(.is-selected) {
			.dataviews-view-list__primary-field {
				color: $gray-900;
			}
			&:hover,
			&:focus-within {
				color: var(--wp-admin-theme-color);
				background-color: #f8f8f8;

				.dataviews-view-list__primary-field,
				.dataviews-view-list__fields {
					color: var(--wp-admin-theme-color);
				}
			}
		}

	}

	li.is-selected,
	li.is-selected:focus-within {
		.dataviews-view-list__item-wrapper {
			background-color: rgba(var(--wp-admin-theme-color--rgb), 0.04);
			color: $gray-900;

			.dataviews-view-list__primary-field,
			.dataviews-view-list__fields {
				color: var(--wp-admin-theme-color);
			}
		}
	}

	.dataviews-view-list__item {
<<<<<<< HEAD
		padding: $grid-unit-20 $grid-unit-40 $grid-unit-20 $grid-unit-40;
=======
		padding: $grid-unit-20 0 $grid-unit-20 $grid-unit-30;
>>>>>>> 4af38173
		width: 100%;
		scroll-margin: $grid-unit-10 0;

		&:focus-visible {
			&::before {
				position: absolute;
				content: "";
				top: calc(var(--wp-admin-border-width-focus) + 1px);
				right: var(--wp-admin-border-width-focus);
				bottom: var(--wp-admin-border-width-focus);
				left: var(--wp-admin-border-width-focus);
				box-shadow: inset 0 0 0 var(--wp-admin-border-width-focus) var(--wp-admin-theme-color);
				border-radius: $radius-block-ui;
			}
		}
		.dataviews-view-list__primary-field {
			min-height: $grid-unit-05 * 5;
			line-height: $grid-unit-05 * 5;
			overflow: hidden;
		}
	}

	.dataviews-view-list__media-wrapper {
		width: $grid-unit-50;
		height: $grid-unit-50;
		overflow: hidden;
		position: relative;
		flex-shrink: 0;
		background-color: $gray-100;
		border-radius: $grid-unit-05;

		img {
			width: 100%;
			height: 100%;
			object-fit: cover;
		}

		&::after {
			content: "";
			position: absolute;
			top: 0;
			left: 0;
			width: 100%;
			height: 100%;
			box-shadow: inset 0 0 0 $border-width rgba(0, 0, 0, 0.1);
			border-radius: $grid-unit-05;
		}
	}

	.dataviews-view-list__media-placeholder {
		min-width: $grid-unit-40;
		height: $grid-unit-40;
		background-color: $gray-200;
	}

	.dataviews-view-list__fields {
		color: $gray-700;
		display: flex;
		gap: $grid-unit-10;
		flex-wrap: wrap;
		font-size: 12px;

		.dataviews-view-list__field {
			&:has(.dataviews-view-list__field-value:empty) {
				display: none;
			}
		}

<<<<<<< HEAD
		.dataviews-view-list__field-value {
			line-height: $grid-unit-05 * 5;
			display: inline-flex;
		}
=======
	.dataviews-view-list__item-actions {
		padding-top: $grid-unit-20;
		padding-right: $grid-unit-30;
>>>>>>> 4af38173
	}

	& + .dataviews-pagination {
		justify-content: space-between;
	}

}

.dataviews-action-modal {
	z-index: z-index(".dataviews-action-modal");
}

.dataviews-no-results,
.dataviews-loading {
	padding: 0 $grid-unit-60;
	flex-grow: 1;
	display: flex;
	align-items: center;
	justify-content: center;
	transition: padding ease-out 0.1s;
	@include reduce-motion("transition");
}

.dataviews-view-table-selection-checkbox {
	// Experimental override for CheckboxControl size (fragile)
	--checkbox-input-size: 24px;
	@include break-small() {
		--checkbox-input-size: 16px;
	}

	line-height: 0;
	flex-shrink: 0;

	.components-checkbox-control__input-container {
		margin: 0;
	}
}

.dataviews-filters__custom-menu-radio-item-prefix {
	display: block;
	width: 24px;
}

.dataviews-bulk-edit-button.components-button {
	flex-shrink: 0;
}

.dataviews-filter-summary__popover {
	.components-popover__content {
		width: 230px;
		padding: 0;
		border-radius: $grid-unit-05;
	}
}

.dataviews-search-widget-filter-combobox-list {
	max-height: $grid-unit * 23;
	padding: $grid-unit-05;
	overflow: auto;
	border-top: 1px solid $gray-200;

	.dataviews-search-widget-filter-combobox-item-value {
		[data-user-value] {
			font-weight: 600;
		}
	}
}

.dataviews-search-widget-listbox {
	max-height: $grid-unit * 23;
	padding: $grid-unit-05;
	overflow: auto;
}

.dataviews-search-widget-listitem {
	display: flex;
	align-items: center;
	gap: $grid-unit-10;
	border-radius: $radius-block-ui;
	box-sizing: border-box;
	padding: $grid-unit-10 $grid-unit-15;
	cursor: default;
	margin-block-end: 2px;

	&:last-child {
		margin-block-end: 0;
	}

	&:hover,
	&[data-active-item],
	&:focus {
		background-color: var(--wp-admin-theme-color);
		color: $white;

		.dataviews-search-widget-listitem-check {
			fill: $white;
		}

		.dataviews-search-widget-listitem-description {
			color: $white;
		}
	}

	.dataviews-search-widget-listitem-check {
		width: 24px;
		height: 24px;
		flex-shrink: 0;
	}

	.dataviews-search-widget-listitem-description {
		display: block;
		overflow: hidden;
		text-overflow: ellipsis;
		font-size: $helptext-font-size;
		line-height: 16px;
		color: $gray-700;
	}
}

.dataviews-search-widget-filter-combobox__wrapper {
	position: relative;
	padding: $grid-unit-10;

	.dataviews-search-widget-filter-combobox__input {
		@include input-control;
		display: block;
		padding: 0 $grid-unit-40 0 $grid-unit-10;
		background: $gray-100;
		border: none;
		width: 100%;
		height: $grid-unit-40;

		// Unset inherited values.
		margin-left: 0;
		margin-right: 0;

		/* Fonts smaller than 16px causes mobile safari to zoom. */
		font-size: $mobile-text-min-font-size;
		@include break-small {
			font-size: $default-font-size;
		}

		&:focus {
			background: $white;
			box-shadow: inset 0 0 0 var(--wp-admin-border-width-focus) var(--wp-admin-theme-color);
		}

		&::placeholder {
			color: $gray-700;
		}

		&::-webkit-search-decoration,
		&::-webkit-search-cancel-button,
		&::-webkit-search-results-button,
		&::-webkit-search-results-decoration {
			-webkit-appearance: none;
		}
	}

	.dataviews-search-widget-filter-combobox__icon {
		position: absolute;
		right: $grid-unit-15;
		top: 50%;
		transform: translateY(-50%);
		display: flex;
		align-items: center;
		justify-content: center;
		width: $icon-size;
	}
}

.dataviews-filter-summary__operators-container {
	padding: $grid-unit-10 $grid-unit-10 0;

	&:has(+ .dataviews-search-widget-listbox) {
		border-bottom: 1px solid $gray-200;
		padding-bottom: $grid-unit-10;
	}

	&:empty {
		display: none;
	}

	.dataviews-filter-summary__operators-filter-name {
		color: $gray-700;
	}
}

.dataviews-filter-summary__chip-container {
	position: relative;
	white-space: pre-wrap;

	.dataviews-filter-summary__chip {
		border-radius: $grid-unit-20;
		border: 1px solid transparent;
		cursor: pointer;
		padding: 0 $grid-unit-15;
		height: $grid-unit-40;
		background: $gray-100;
		color: $gray-700;
		position: relative;
		display: flex;
		align-items: center;

		&.has-reset {
			padding-inline-end: $button-size-small + $grid-unit-05;
		}

		&:hover,
		&:focus-visible,
		&[aria-expanded="true"] {
			background: $gray-200;
			color: $gray-900;
		}

		&.has-values {
			color: var(--wp-admin-theme-color);
			background: rgba(var(--wp-admin-theme-color--rgb), 0.04);

			&:hover,
			&[aria-expanded="true"] {
				background: rgba(var(--wp-admin-theme-color--rgb), 0.12);
			}
		}

		&:focus-visible {
			outline: none;
			box-shadow: 0 0 0 var(--wp-admin-border-width-focus) var(--wp-admin-theme-color);
		}

		.dataviews-filter-summary__filter-text-name {
			font-weight: 500;
		}
	}

	.dataviews-filter-summary__chip-remove {
		width: $icon-size;
		height: $icon-size;
		border-radius: 50%;
		border: 0;
		padding: 0;
		position: absolute;
		right: $grid-unit-05;
		top: 50%;
		transform: translateY(-50%);
		display: flex;
		align-items: center;
		justify-content: center;
		background: transparent;
		cursor: pointer;

		svg {
			fill: $gray-700;
		}

		&:hover,
		&:focus {
			background: $gray-200;
			svg {
				fill: $gray-900;
			}
		}

		&.has-values {
			svg {
				fill: var(--wp-admin-theme-color);
			}
			&:hover {
				background: rgba(var(--wp-admin-theme-color--rgb), 0.08);
			}
		}

		&:focus-visible {
			outline: none;
			box-shadow: 0 0 0 var(--wp-admin-border-width-focus) var(--wp-admin-theme-color);
		}
	}
}

/* stylelint-disable-next-line scss/at-rule-no-unknown -- '@container' not globally permitted */
@container (max-width: 430px) {
	.dataviews-pagination,
	.dataviews-filters__view-actions {
		padding: $grid-unit-15 $grid-unit-30;
	}

	.dataviews-filters__view-actions {
		.components-search-control {
			.components-base-control__field {
				max-width: 112px;
			}
		}
	}

	.dataviews-view-table tr td:first-child,
	.dataviews-view-table tr th:first-child {
		padding-left: $grid-unit-30;
	}

	.dataviews-view-table tr td:last-child,
	.dataviews-view-table tr th:last-child {
		padding-right: $grid-unit-30;
	}

	.dataviews-view-grid,
	.dataviews-no-results,
	.dataviews-loading {
		padding-left: $grid-unit-30;
		padding-right: $grid-unit-30;
	}
}

.dataviews-bulk-actions-toolbar-wrapper {
	display: flex;
	flex-grow: 1;
	width: 100%;

	.components-toolbar-group {
		align-items: center;
	}

	.components-button.is-busy {
		max-height: $button-size;
	}
}

.dataviews-bulk-actions {
	position: absolute;
	display: flex;
	flex-direction: column;
	align-content: center;
	flex-wrap: wrap;
	width: 100%;
	bottom: $grid-unit-30;
	z-index: z-index(".dataviews-bulk-actions");

	.components-accessible-toolbar {
		border-color: $gray-300;
		box-shadow: $shadow-popover;

		.components-toolbar-group {
			border-color: $gray-200;

			&:last-child {
				border: 0;
			}
		}
	}

	.dataviews-bulk-actions__selection-count {
		display: flex;
		align-items: center;
		margin: 0 $grid-unit-10 0 $grid-unit-10;
	}
}<|MERGE_RESOLUTION|>--- conflicted
+++ resolved
@@ -484,11 +484,7 @@
 	}
 
 	.dataviews-view-list__item {
-<<<<<<< HEAD
-		padding: $grid-unit-20 $grid-unit-40 $grid-unit-20 $grid-unit-40;
-=======
 		padding: $grid-unit-20 0 $grid-unit-20 $grid-unit-30;
->>>>>>> 4af38173
 		width: 100%;
 		scroll-margin: $grid-unit-10 0;
 
@@ -557,16 +553,13 @@
 			}
 		}
 
-<<<<<<< HEAD
 		.dataviews-view-list__field-value {
 			line-height: $grid-unit-05 * 5;
 			display: inline-flex;
 		}
-=======
+	}
 	.dataviews-view-list__item-actions {
-		padding-top: $grid-unit-20;
 		padding-right: $grid-unit-30;
->>>>>>> 4af38173
 	}
 
 	& + .dataviews-pagination {
