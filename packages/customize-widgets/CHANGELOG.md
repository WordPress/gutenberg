<!-- Learn how to maintain this file at https://github.com/WordPress/gutenberg/tree/HEAD/packages#maintaining-changelogs. -->

## Unreleased

<<<<<<< HEAD
### Bug Fix

-   Removed unused `@wordpress/a11y` dependency ([#38388](https://github.com/WordPress/gutenberg/pull/38388)).
=======
### Breaking Change

-   The `GUTENBERG_PHASE` environment variable has been renamed to `IS_GUTENBERG_PLUGIN` and is now a boolean ([#38202](https://github.com/WordPress/gutenberg/pull/38202)).
>>>>>>> 654f5d37

## 2.1.0 (2022-01-27)

## 2.0.0 (2021-07-29)

### Breaking Change

-   Upgraded React components to work with v17.0 ([#29118](https://github.com/WordPress/gutenberg/pull/29118)). There are no new features in React v17.0 as explained in the [blog post](https://reactjs.org/blog/2020/10/20/react-v17.html).

## 1.1.0 (2021-07-21)

## 1.0.0 (2021-05-24)

-   Initial release of the package.<|MERGE_RESOLUTION|>--- conflicted
+++ resolved
@@ -2,15 +2,13 @@
 
 ## Unreleased
 
-<<<<<<< HEAD
+### Breaking Change
+
+-   The `GUTENBERG_PHASE` environment variable has been renamed to `IS_GUTENBERG_PLUGIN` and is now a boolean ([#38202](https://github.com/WordPress/gutenberg/pull/38202)).
+
 ### Bug Fix
 
 -   Removed unused `@wordpress/a11y` dependency ([#38388](https://github.com/WordPress/gutenberg/pull/38388)).
-=======
-### Breaking Change
-
--   The `GUTENBERG_PHASE` environment variable has been renamed to `IS_GUTENBERG_PLUGIN` and is now a boolean ([#38202](https://github.com/WordPress/gutenberg/pull/38202)).
->>>>>>> 654f5d37
 
 ## 2.1.0 (2022-01-27)
 
