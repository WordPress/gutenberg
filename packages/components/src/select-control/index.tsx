/**
 * External dependencies
 */
import clsx from 'clsx';

/**
 * WordPress dependencies
 */
import { useInstanceId } from '@wordpress/compose';
import { forwardRef } from '@wordpress/element';

/**
 * Internal dependencies
 */
import BaseControl from '../base-control';
import { Select, StyledInputBase } from './styles/select-control-styles';
import type { WordPressComponentProps } from '../context';
import type { SelectControlProps } from './types';
import SelectControlChevronDown from './chevron-down';
import { useDeprecated36pxDefaultSizeProp } from '../utils/use-deprecated-props';

function useUniqueId( idProp?: string ) {
	const instanceId = useInstanceId( SelectControl );
	const id = `inspector-select-control-${ instanceId }`;

	return idProp || id;
}

<<<<<<< HEAD
function UnforwardedSelectControl< V extends string >(
	props: WordPressComponentProps< SelectControlProps< V >, 'select', false >,
=======
function SelectOptions( {
	options,
}: {
	options: NonNullable< SelectControlProps[ 'options' ] >;
} ) {
	return options.map( ( { id, label, value, ...optionProps }, index ) => {
		const key = id || `${ label }-${ value }-${ index }`;

		return (
			<option key={ key } value={ value } { ...optionProps }>
				{ label }
			</option>
		);
	} );
}

function UnforwardedSelectControl(
	props: WordPressComponentProps< SelectControlProps, 'select', false >,
>>>>>>> 4efb352e
	ref: React.ForwardedRef< HTMLSelectElement >
) {
	const {
		className,
		disabled = false,
		help,
		hideLabelFromVision,
		id: idProp,
		label,
		multiple = false,
		onChange,
		options = [],
		size = 'default',
		value: valueProp,
		labelPosition = 'top',
		children,
		prefix,
		suffix,
		variant = 'default',
		__next40pxDefaultSize = false,
		__nextHasNoMarginBottom = false,
		...restProps
	} = useDeprecated36pxDefaultSizeProp( props );
	const id = useUniqueId( idProp );
	const helpId = help ? `${ id }__help` : undefined;

	// Disable reason: A select with an onchange throws a warning.
	if ( ! options?.length && ! children ) {
		return null;
	}

	const handleOnChange = (
		event: React.ChangeEvent< HTMLSelectElement >
	) => {
		if ( props.multiple ) {
			const selectedOptions = Array.from( event.target.options ).filter(
				( { selected } ) => selected
			);
			const newValues = selectedOptions.map(
				( { value } ) => value as V
			);
			props.onChange?.( newValues, { event } );
			return;
		}

		props.onChange?.( event.target.value as V, { event } );
	};

	const classes = clsx( 'components-select-control', className );

	return (
		<BaseControl
			help={ help }
			id={ id }
			__nextHasNoMarginBottom={ __nextHasNoMarginBottom }
		>
			<StyledInputBase
				className={ classes }
				disabled={ disabled }
				hideLabelFromVision={ hideLabelFromVision }
				id={ id }
				isBorderless={ variant === 'minimal' }
				label={ label }
				size={ size }
				suffix={
					suffix || ( ! multiple && <SelectControlChevronDown /> )
				}
				prefix={ prefix }
				labelPosition={ labelPosition }
				__unstableInputWidth={
					variant === 'minimal' ? 'auto' : undefined
				}
				variant={ variant }
				__next40pxDefaultSize={ __next40pxDefaultSize }
			>
				<Select
					{ ...restProps }
					__next40pxDefaultSize={ __next40pxDefaultSize }
					aria-describedby={ helpId }
					className="components-select-control__input"
					disabled={ disabled }
					id={ id }
					multiple={ multiple }
					onChange={ handleOnChange }
					ref={ ref }
					selectSize={ size }
					value={ valueProp }
					variant={ variant }
				>
					{ children || <SelectOptions options={ options } /> }
				</Select>
			</StyledInputBase>
		</BaseControl>
	);
}

/**
 * `SelectControl` allows users to select from a single or multiple option menu.
 * It functions as a wrapper around the browser's native `<select>` element.
 *
 * ```jsx
 * import { SelectControl } from '@wordpress/components';
 * import { useState } from '@wordpress/element';
 *
 * const MySelectControl = () => {
 *   const [ size, setSize ] = useState( '50%' );
 *
 *   return (
 *     <SelectControl
 *       label="Size"
 *       value={ size }
 *       options={ [
 *         { label: 'Big', value: '100%' },
 *         { label: 'Medium', value: '50%' },
 *         { label: 'Small', value: '25%' },
 *       ] }
 *       onChange={ setSize }
 *     />
 *   );
 * };
 * ```
 */
export const SelectControl = forwardRef( UnforwardedSelectControl ) as <
	V extends string,
>(
	props: WordPressComponentProps<
		SelectControlProps< V >,
		'select',
		false
	> & { ref?: React.Ref< HTMLSelectElement > }
) => React.JSX.Element | null;

export default SelectControl;<|MERGE_RESOLUTION|>--- conflicted
+++ resolved
@@ -26,10 +26,6 @@
 	return idProp || id;
 }
 
-<<<<<<< HEAD
-function UnforwardedSelectControl< V extends string >(
-	props: WordPressComponentProps< SelectControlProps< V >, 'select', false >,
-=======
 function SelectOptions( {
 	options,
 }: {
@@ -46,9 +42,8 @@
 	} );
 }
 
-function UnforwardedSelectControl(
-	props: WordPressComponentProps< SelectControlProps, 'select', false >,
->>>>>>> 4efb352e
+function UnforwardedSelectControl< V extends string >(
+	props: WordPressComponentProps< SelectControlProps< V >, 'select', false >,
 	ref: React.ForwardedRef< HTMLSelectElement >
 ) {
 	const {
