--- conflicted
+++ resolved
@@ -106,7 +106,6 @@
 
 Render a user interface to select multiple users from a list.
 
-<<<<<<< HEAD
 <!-- wp:docs/sandbox { "name": "select-control-multiple" } -->
 ```jsx
 import { SelectControl } from '@wordpress/components';
@@ -129,27 +128,10 @@
 ) );
 ```
 <!-- /wp:docs/sandbox -->
-=======
-        <SelectControl
-            multiple
-            label={ __( 'Select some users:' ) }
-            value={ this.state.users } // e.g: value = [ 'a', 'c' ]
-            onChange={ ( users ) => { this.setState( { users } ) } }
-            options={ [
-                { value: null, label: 'Select a User', disabled: true },
-                { value: 'a', label: 'User A' },
-                { value: 'b', label: 'User B' },
-                { value: 'c', label: 'User c' },
-            ] }
-        />
->>>>>>> bd2604f0
 
 
-<<<<<<< HEAD
 ### Props
 
-=======
->>>>>>> bd2604f0
 - The set of props accepted by the component will be specified below.
 - Props not included in this set will be applied to the select element.
 - One important prop to refer is `value`. If `multiple` is `true`, `value` should be an array with the values of the selected options.
