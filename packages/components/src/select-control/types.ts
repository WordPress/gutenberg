--- conflicted
+++ resolved
@@ -22,18 +22,12 @@
 	| 'suffix'
 > &
 	Pick< BaseControlProps, 'help' | '__nextHasNoMarginBottom' > & {
-<<<<<<< HEAD
-		onBlur?: ( event: FocusEvent< HTMLSelectElement > ) => void;
-		onFocus?: ( event: FocusEvent< HTMLSelectElement > ) => void;
-		options?: readonly {
-=======
 		/**
 		 * An array of option property objects to be rendered,
 		 * each with a `label` and `value` property, as well as any other
 		 * `<option>` attributes.
 		 */
-		options?: ( {
->>>>>>> 4efb352e
+		options?: readonly ( {
 			/**
 			 * The label to be shown to the user.
 			 */
@@ -42,29 +36,11 @@
 			 * The internal value used to choose the selected value.
 			 * This is also the value passed to `onChange` when the option is selected.
 			 */
-<<<<<<< HEAD
 			value: V;
-			id?: string;
-			/**
-			 * Whether or not the option should have the disabled attribute.
-			 *
-			 * @default false
-			 */
-			disabled?: boolean;
-			/**
-			 * Whether or not the option should be hidden.
-			 *
-			 * @default false
-			 */
-			hidden?: boolean;
-		}[];
-=======
-			value: string;
 		} & Omit<
 			React.OptionHTMLAttributes< HTMLOptionElement >,
 			'label' | 'value'
 		> )[];
->>>>>>> 4efb352e
 		/**
 		 * As an alternative to the `options` prop, `optgroup`s and `options` can be
 		 * passed in as `children` for more customizability.
@@ -78,7 +54,6 @@
 		variant?: 'default' | 'minimal';
 	};
 
-<<<<<<< HEAD
 export type SelectControlSingleSelectionProps< V extends string = string > =
 	SelectControlBaseProps< V > & {
 		/**
@@ -89,6 +64,11 @@
 		 * @default false
 		 */
 		multiple?: false;
+		/**
+		 * The value of the selected option.
+		 *
+		 * If `multiple` is true, the `value` should be an array with the values of the selected options.
+		 */
 		value?: NoInfer< V >;
 		/**
 		 * A function that receives the value of the new option that is being selected as input.
@@ -112,6 +92,11 @@
 		 * @default false
 		 */
 		multiple: true;
+		/**
+		 * The value of the selected option.
+		 *
+		 * If `multiple` is true, the `value` should be an array with the values of the selected options.
+		 */
 		value?: NoInfer< V >[];
 		/**
 		 * A function that receives the value of the new option that is being selected as input.
@@ -124,61 +109,6 @@
 			extra?: { event?: ChangeEvent< HTMLSelectElement > }
 		) => void;
 	};
-=======
-export type SelectControlSingleSelectionProps = SelectControlBaseProps & {
-	/**
-	 * If this property is added, multiple values can be selected. The `value` passed should be an array.
-	 *
-	 * In most cases, it is preferable to use the `FormTokenField` or `CheckboxControl` components instead.
-	 *
-	 * @default false
-	 */
-	multiple?: false;
-	/**
-	 * The value of the selected option.
-	 *
-	 * If `multiple` is true, the `value` should be an array with the values of the selected options.
-	 */
-	value?: string;
-	/**
-	 * A function that receives the value of the new option that is being selected as input.
-	 *
-	 * If `multiple` is `true`, the value received is an array of the selected value.
-	 * Otherwise, the value received is a single value with the new selected value.
-	 */
-	onChange?: (
-		value: string,
-		extra?: { event?: ChangeEvent< HTMLSelectElement > }
-	) => void;
-};
-
-export type SelectControlMultipleSelectionProps = SelectControlBaseProps & {
-	/**
-	 * If this property is added, multiple values can be selected. The `value` passed should be an array.
-	 *
-	 * In most cases, it is preferable to use the `FormTokenField` or `CheckboxControl` components instead.
-	 *
-	 * @default false
-	 */
-	multiple: true;
-	/**
-	 * The value of the selected option.
-	 *
-	 * If `multiple` is true, the `value` should be an array with the values of the selected options.
-	 */
-	value?: string[];
-	/**
-	 * A function that receives the value of the new option that is being selected as input.
-	 *
-	 * If `multiple` is `true`, the value received is an array of the selected value.
-	 * Otherwise, the value received is a single value with the new selected value.
-	 */
-	onChange?: (
-		value: string[],
-		extra?: { event?: ChangeEvent< HTMLSelectElement > }
-	) => void;
-};
->>>>>>> 4efb352e
 
 export type SelectControlProps< V extends string = string > =
 	| SelectControlSingleSelectionProps< V >
