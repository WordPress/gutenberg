/**
 * External dependencies
 */
import { useNavigation, useRoute } from '@react-navigation/native';

/**
 * WordPress dependencies
 */
import { useMemo } from '@wordpress/element';

/**
 * Internal dependencies
 */
import LinkSettings from './';

const LinkSettingsScreen = ( props ) => {
	const navigation = useNavigation();
	const route = useRoute();
<<<<<<< HEAD
	const { url = '' } = props || {};
=======
	const { url = '' } = props;
>>>>>>> ae85272e
	const { inputValue = url } = route.params || {};

	const onLinkCellPressed = () => {
		navigation.navigate( 'linkPicker', { inputValue } );
	};

	return useMemo( () => {
		return (
			<LinkSettings
				onLinkCellPressed={
					props.hasPicker ? onLinkCellPressed : undefined
				}
				urlValue={ inputValue }
				{ ...props }
			/>
		);
	}, [ props, inputValue, navigation, route ] );
};

export default LinkSettingsScreen;<|MERGE_RESOLUTION|>--- conflicted
+++ resolved
@@ -16,11 +16,7 @@
 const LinkSettingsScreen = ( props ) => {
 	const navigation = useNavigation();
 	const route = useRoute();
-<<<<<<< HEAD
-	const { url = '' } = props || {};
-=======
 	const { url = '' } = props;
->>>>>>> ae85272e
 	const { inputValue = url } = route.params || {};
 
 	const onLinkCellPressed = () => {
