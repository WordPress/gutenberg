--- conflicted
+++ resolved
@@ -34,15 +34,10 @@
 			openReplaceMediaOptions={ openMediaOptions }
 			render={ ( { open, mediaOptions } ) => (
 				<TouchableWithoutFeedback
-<<<<<<< HEAD
+					accessibilityHint={ accessibilityHint }
 					accessibilityLabel="Edit image"
+					accessibilityRole={ 'button' }
 					onPress={ open }
-=======
-					onPress={ open }
-					accessibilityRole={ 'button' }
-					accessibilityLabell={ __( 'Edit the cover image' ) }
-					accessibilityHint={ accessibilityHint }
->>>>>>> 4cec5572
 				>
 					<View style={ styles.editContainer }>
 						<View style={ styles.edit }>
