/**
 * External dependencies
 */
import { TextInput } from 'react-native';

/**
 * WordPress dependencies
 */
import { Component } from '@wordpress/element';
import { __ } from '@wordpress/i18n';
import { parse } from '@wordpress/blocks';
import { withDispatch, withSelect } from '@wordpress/data';
import { withInstanceId, compose } from '@wordpress/compose';

/**
 * Internal dependencies
 */
<<<<<<< HEAD
import { withTheme, useStyle } from '../dark-mode';
=======
import { withTheme } from '../dark-mode';
>>>>>>> 264b178e
import HTMLInputContainer from './container';
import styles from './style.scss';

export class HTMLTextInput extends Component {
	constructor() {
		super( ...arguments );

		this.edit = this.edit.bind( this );
		this.stopEditing = this.stopEditing.bind( this );

		this.state = {
			isDirty: false,
			value: '',
		};
	}

	static getDerivedStateFromProps( props, state ) {
		if ( state.isDirty ) {
			return null;
		}

		return {
			value: props.value,
			isDirty: false,
		};
	}

	componentWillUnmount() {
		//TODO: Blocking main thread
		this.stopEditing();
	}

	edit( html ) {
		this.props.onChange( html );
		this.setState( { value: html, isDirty: true } );
	}

	stopEditing() {
		if ( this.state.isDirty ) {
			this.props.onPersist( this.state.value );
			this.setState( { isDirty: false } );
		}
	}

	render() {
<<<<<<< HEAD
		const htmlStyle = useStyle( styles.htmlView, styles.htmlViewDark, this.props.theme );
		const placeholderStyle = useStyle( styles.placeholder, styles.placeholderDark, this.props.theme );
=======
		const { useStyle } = this.props;
		const htmlStyle = useStyle( styles.htmlView, styles.htmlViewDark );
		const placeholderStyle = useStyle( styles.placeholder, styles.placeholderDark );
>>>>>>> 264b178e
		return (
			<HTMLInputContainer parentHeight={ this.props.parentHeight }>
				<TextInput
					autoCorrect={ false }
					accessibilityLabel="html-view-title"
					textAlignVertical="center"
					numberOfLines={ 1 }
					style={ styles.htmlViewTitle }
					value={ this.props.title }
					placeholder={ __( 'Add title' ) }
					placeholderTextColor={ placeholderStyle.color }
					onChangeText={ this.props.editTitle }
				/>
				<TextInput
					autoCorrect={ false }
					accessibilityLabel="html-view-content"
					textAlignVertical="top"
					multiline
					style={ htmlStyle }
					value={ this.state.value }
					onChangeText={ this.edit }
					onBlur={ this.stopEditing }
					placeholder={ __( 'Start writing…' ) }
					placeholderTextColor={ placeholderStyle.color }
					scrollEnabled={ HTMLInputContainer.scrollEnabled }
				/>
			</HTMLInputContainer>
		);
	}
}

export default compose( [
	withSelect( ( select ) => {
		const {
			getEditedPostAttribute,
			getEditedPostContent,
		} = select( 'core/editor' );

		return {
			title: getEditedPostAttribute( 'title' ),
			value: getEditedPostContent(),
		};
	} ),
	withDispatch( ( dispatch ) => {
		const { resetBlocks } = dispatch( 'core/block-editor' );
		const { editPost } = dispatch( 'core/editor' );
		return {
			editTitle( title ) {
				editPost( { title } );
			},
			onChange( content ) {
				editPost( { content } );
			},
			onPersist( content ) {
				resetBlocks( parse( content ) );
			},
		};
	} ),
	withInstanceId,
	withTheme,
] )( HTMLTextInput );<|MERGE_RESOLUTION|>--- conflicted
+++ resolved
@@ -15,11 +15,7 @@
 /**
  * Internal dependencies
  */
-<<<<<<< HEAD
-import { withTheme, useStyle } from '../dark-mode';
-=======
 import { withTheme } from '../dark-mode';
->>>>>>> 264b178e
 import HTMLInputContainer from './container';
 import styles from './style.scss';
 
@@ -65,14 +61,9 @@
 	}
 
 	render() {
-<<<<<<< HEAD
-		const htmlStyle = useStyle( styles.htmlView, styles.htmlViewDark, this.props.theme );
-		const placeholderStyle = useStyle( styles.placeholder, styles.placeholderDark, this.props.theme );
-=======
 		const { useStyle } = this.props;
 		const htmlStyle = useStyle( styles.htmlView, styles.htmlViewDark );
 		const placeholderStyle = useStyle( styles.placeholder, styles.placeholderDark );
->>>>>>> 264b178e
 		return (
 			<HTMLInputContainer parentHeight={ this.props.parentHeight }>
 				<TextInput
