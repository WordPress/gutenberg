/**
 * External dependencies
 */
import {
	Text,
	TouchableWithoutFeedback,
	Linking,
	Alert,
	Platform,
} from 'react-native';
import { default as VideoPlayer } from 'react-native-video';

/**
 * WordPress dependencies
 */
import { View } from '@wordpress/primitives';
import { Icon } from '@wordpress/components';
import { withPreferredColorScheme } from '@wordpress/compose';
import { __ } from '@wordpress/i18n';
import { audio, warning } from '@wordpress/icons';
import {
	requestImageFailedRetryDialog,
	requestImageUploadCancelDialog,
} from '@wordpress/react-native-bridge';
import { getProtocol } from '@wordpress/url';
import { useState } from '@wordpress/element';

/**
 * Internal dependencies
 */
import styles from './styles.scss';
import { parseAudioUrl } from './audio-url-parser.native';

const isIOS = Platform.OS === 'ios';

function Player( {
	getStylesFromColorScheme,
	isUploadInProgress,
	isUploadFailed,
	attributes,
	isSelected,
} ) {
	const { id, src } = attributes;
	const [ paused, setPaused ] = useState( true );

	const onPressListen = () => {
		if ( src ) {
			if ( isIOS && this.player ) {
				this.player.presentFullscreenPlayer();
				return;
			}

			Linking.canOpenURL( src )
				.then( ( supported ) => {
					if ( ! supported ) {
						Alert.alert(
							__( 'Problem opening the audio' ),
							__( 'No application can handle this request.' )
						);
					} else {
						return Linking.openURL( src );
					}
				} )
				.catch( () => {
					Alert.alert(
						__( 'Problem opening the audio' ),
						__( 'An unknown error occurred. Please try again.' )
					);
				} );
		}
	};

	const containerStyle = getStylesFromColorScheme(
		styles.container,
		styles.containerDark
	);

	const iconStyle = getStylesFromColorScheme( styles.icon, styles.iconDark );

	const iconDisabledStyle = getStylesFromColorScheme(
		styles.iconDisabled,
		styles.iconDisabledDark
	);

	const isDisabled = isUploadFailed || isUploadInProgress;

	const finalIconStyle = {
		...iconStyle,
		...( isDisabled && iconDisabledStyle ),
	};

	const iconContainerStyle = getStylesFromColorScheme(
		styles.iconContainer,
		styles.iconContainerDark
	);

	const titleContainerStyle = {
		...styles.titleContainer,
		...( isIOS ? styles.titleContainerIOS : styles.titleContainerAndroid ),
	};

	const titleStyle = getStylesFromColorScheme(
		styles.title,
		styles.titleDark
	);

	const uploadFailedStyle = getStylesFromColorScheme(
		styles.uploadFailed,
		styles.uploadFailedDark
	);

	const subtitleStyle = getStylesFromColorScheme(
		styles.subtitle,
		styles.subtitleDark
	);

	const finalSubtitleStyle = {
		...subtitleStyle,
		...( isUploadFailed && uploadFailedStyle ),
	};

	const buttonBackgroundStyle = getStylesFromColorScheme(
		styles.buttonBackground,
		styles.buttonBackgroundDark
	);

	let title = '';
	let extension = '';

	if ( src ) {
<<<<<<< HEAD
		const decodedURI = safeDecodeURI( src );
		const fileName = decodedURI
			.split( '#' )
			.shift()
			.split( '?' )
			.shift()
			.split( '/' )
			.pop();
		const parts = fileName.split( '.' );
		extension = parts.length === 2 ? parts.pop().toUpperCase() + ' ' : '';
		title = parts.join( '.' );
=======
		const result = parseAudioUrl( src );
		extension = result.extension;
		title = result.title;
>>>>>>> 2db0d5c1
	}

	const getSubtitleValue = () => {
		if ( isUploadInProgress ) {
			return __( 'Uploading…' );
		}
		if ( isUploadFailed ) {
			return __( 'Failed to insert audio file. Please tap for options.' );
		}
		return (
			extension +
			// translators: displays audio file extension. e.g. MP3 audio file
			__( 'audio file' )
		);
	};

	function onAudioUploadCancelDialog() {
		if ( isUploadInProgress ) {
			requestImageUploadCancelDialog( id );
		} else if ( id && getProtocol( src ) === 'file:' ) {
			requestImageFailedRetryDialog( id );
		}
	}

	return (
		<TouchableWithoutFeedback
			accessible={ ! isSelected }
			disabled={ ! isSelected }
			onPress={ onAudioUploadCancelDialog }
		>
			<View style={ containerStyle }>
				<View style={ iconContainerStyle }>
					<Icon icon={ audio } style={ finalIconStyle } size={ 24 } />
				</View>
				<View style={ titleContainerStyle }>
					<Text style={ titleStyle }>{ title }</Text>
					<View style={ styles.subtitleContainer }>
						{ isUploadFailed && (
							<Icon
								icon={ warning }
								style={ {
									...styles.errorIcon,
									...uploadFailedStyle,
								} }
								size={ 16 }
							/>
						) }
						<Text style={ finalSubtitleStyle }>
							{ getSubtitleValue() }
						</Text>
					</View>
				</View>
				{ ! isDisabled && (
					<TouchableWithoutFeedback
						accessibilityLabel={ __( 'Audio Player' ) }
						accessibilityRole={ 'button' }
						accessibilityHint={ __(
							'Double tap to listen the audio file'
						) }
						onPress={ onPressListen }
					>
						<View style={ buttonBackgroundStyle }>
							<Text style={ styles.buttonText }>
								{ __( 'OPEN' ) }
							</Text>
						</View>
					</TouchableWithoutFeedback>
				) }
				{ isIOS && (
					<VideoPlayer
						source={ { uri: src } }
						paused={ paused }
						ref={ ( ref ) => {
							this.player = ref;
						} }
						controls={ false }
						ignoreSilentSwitch={ 'ignore' }
						onFullscreenPlayerWillPresent={ () => {
							setPaused( false );
						} }
						onFullscreenPlayerDidDismiss={ () => {
							setPaused( true );
						} }
					/>
				) }
			</View>
		</TouchableWithoutFeedback>
	);
}

export default withPreferredColorScheme( Player );<|MERGE_RESOLUTION|>--- conflicted
+++ resolved
@@ -128,23 +128,9 @@
 	let extension = '';
 
 	if ( src ) {
-<<<<<<< HEAD
-		const decodedURI = safeDecodeURI( src );
-		const fileName = decodedURI
-			.split( '#' )
-			.shift()
-			.split( '?' )
-			.shift()
-			.split( '/' )
-			.pop();
-		const parts = fileName.split( '.' );
-		extension = parts.length === 2 ? parts.pop().toUpperCase() + ' ' : '';
-		title = parts.join( '.' );
-=======
 		const result = parseAudioUrl( src );
 		extension = result.extension;
 		title = result.title;
->>>>>>> 2db0d5c1
 	}
 
 	const getSubtitleValue = () => {
