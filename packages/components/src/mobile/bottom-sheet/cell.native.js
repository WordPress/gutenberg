/**
 * External dependencies
 */
import { TouchableOpacity, Text, View, TextInput, I18nManager } from 'react-native';
import { isEmpty } from 'lodash';

/**
 * WordPress dependencies
 */
import { Dashicon } from '@wordpress/components';
import { Component } from '@wordpress/element';
import { __, _x, sprintf } from '@wordpress/i18n';

/**
 * Internal dependencies
 */
import styles from './styles.scss';
import platformStyles from './cellStyles.scss';
<<<<<<< HEAD
// `useStyle as getStyle`: Hack to avoid lint thinking this is a React Hook
import { withTheme, useStyle as getStyle } from '../dark-mode';
=======
import { withTheme } from '../dark-mode';
>>>>>>> 264b178e

class BottomSheetCell extends Component {
	constructor( props ) {
		super( ...arguments );
		this.state = {
			isEditingValue: props.autoFocus || false,
		};
	}

	componentDidUpdate() {
		if ( this.state.isEditingValue ) {
			this._valueTextInput.focus();
		}
	}

	render() {
		const {
			accessibilityLabel,
			accessibilityHint,
			accessibilityRole,
			onPress,
			label,
			value,
			valuePlaceholder = '',
			icon,
			labelStyle = {},
			valueStyle = {},
			onChangeValue,
			children,
			editable = true,
			separatorType,
			style = {},
<<<<<<< HEAD
			theme,
=======
			useStyle,
>>>>>>> 264b178e
			...valueProps
		} = this.props;

		const showValue = value !== undefined;
		const isValueEditable = editable && onChangeValue !== undefined;
<<<<<<< HEAD
		const cellLabelStyle = getStyle( styles.cellLabel, styles.cellTextDark, theme );
		const cellLabelCenteredStyle = getStyle( styles.cellLabelCentered, styles.cellTextDark, theme );
=======
		const cellLabelStyle = useStyle( styles.cellLabel, styles.cellTextDark );
		const cellLabelCenteredStyle = useStyle( styles.cellLabelCentered, styles.cellTextDark );
>>>>>>> 264b178e
		const defaultLabelStyle = showValue || icon !== undefined ? cellLabelStyle : cellLabelCenteredStyle;
		const drawSeparator = ( separatorType && separatorType !== 'none' ) || separatorStyle === undefined;

		const onCellPress = () => {
			if ( isValueEditable ) {
				startEditing();
			} else if ( onPress !== undefined ) {
				onPress();
			}
		};

		const finishEditing = () => {
			this.setState( { isEditingValue: false } );
		};

		const startEditing = () => {
			if ( this.state.isEditingValue === false ) {
				this.setState( { isEditingValue: true } );
			}
		};

		const separatorStyle = () => {
			//eslint-disable-next-line @wordpress/no-unused-vars-before-return
<<<<<<< HEAD
			const defaultSeparatorStyle = getStyle( styles.separator, styles.separatorDark, theme );
			const cellSeparatorStyle = getStyle( styles.cellSeparator, styles.cellSeparatorDark, theme );
=======
			const defaultSeparatorStyle = this.props.useStyle( styles.separator, styles.separatorDark );
			const cellSeparatorStyle = this.props.useStyle( styles.cellSeparator, styles.cellSeparatorDark );
>>>>>>> 264b178e
			const leftMarginStyle = { ...cellSeparatorStyle, ...platformStyles.separatorMarginLeft };
			switch ( separatorType ) {
				case 'leftMargin':
					return leftMarginStyle;
				case 'fullWidth':
					return defaultSeparatorStyle;
				case 'none':
					return undefined;
				case undefined:
					return showValue ? leftMarginStyle : defaultSeparatorStyle;
			}
		};

		const getValueComponent = () => {
			const styleRTL = I18nManager.isRTL && styles.cellValueRTL;
<<<<<<< HEAD
			const cellValueStyle = getStyle( styles.cellValue, styles.cellTextDark, theme );
=======
			const cellValueStyle = this.props.useStyle( styles.cellValue, styles.cellTextDark );
>>>>>>> 264b178e
			const finalStyle = { ...cellValueStyle, ...valueStyle, ...styleRTL };

			// To be able to show the `middle` ellipsizeMode on editable cells
			// we show the TextInput just when the user wants to edit the value,
			// and the Text component to display it.
			// We also show the TextInput to display placeholder.
			const shouldShowPlaceholder = isValueEditable && value === '';
			return this.state.isEditingValue || shouldShowPlaceholder ? (
				<TextInput
					ref={ ( c ) => this._valueTextInput = c }
					numberOfLines={ 1 }
					style={ finalStyle }
					value={ value }
					placeholder={ valuePlaceholder }
					placeholderTextColor={ '#87a6bc' }
					onChangeText={ onChangeValue }
					editable={ isValueEditable }
					pointerEvents={ this.state.isEditingValue ? 'auto' : 'none' }
					onFocus={ startEditing }
					onBlur={ finishEditing }
					{ ...valueProps }
				/>
			) : (
				<Text
					style={ { ...cellValueStyle, ...valueStyle } }
					numberOfLines={ 1 }
					ellipsizeMode={ 'middle' }
				>
					{ value }
				</Text>
			);
		};

		const getAccessibilityLabel = () => {
			if ( accessibilityLabel || ! showValue ) {
				return accessibilityLabel || label;
			}
			return isEmpty( value ) ?
				sprintf(
					/* translators: accessibility text. Empty state of a inline textinput cell. %s: The cell's title */
					_x( '%s. Empty', 'inline textinput cell' ),
					label
				) :
				// Separating by ',' is necessary to make a pause on urls (non-capitalized text)
				sprintf(
					/* translators: accessibility text. Inline textinput title and value.%1: Cell title, %2: cell value. */
					_x( '%1$s, %2$s', 'inline textinput cell' ),
					label,
					value
				);
		};

<<<<<<< HEAD
		const iconStyle = getStyle( styles.icon, styles.iconDark, theme );
=======
		const iconStyle = useStyle( styles.icon, styles.iconDark );
>>>>>>> 264b178e

		return (
			<TouchableOpacity
				accessible={ ! this.state.isEditingValue }
				accessibilityLabel={ getAccessibilityLabel() }
				accessibilityRole={ accessibilityRole || 'button' }
				accessibilityHint={ isValueEditable ?
					/* translators: accessibility text */
					__( 'Double tap to edit this value' ) :
					accessibilityHint
				}
				onPress={ onCellPress }
				style={ { ...styles.clipToBounds, ...style } }
			>
				<View style={ styles.cellContainer }>
					<View style={ styles.cellRowContainer }>
						{ icon && (
							<View style={ styles.cellRowContainer }>
								<Dashicon icon={ icon } size={ 24 } color={ iconStyle.color } />
								<View style={ platformStyles.labelIconSeparator } />
							</View>
						) }
						<Text numberOfLines={ 1 } style={ { ...defaultLabelStyle, ...labelStyle } }>
							{ label }
						</Text>
					</View>
					{ showValue && getValueComponent() }
					{ children }
				</View>
				{ drawSeparator && (
					<View style={ separatorStyle() } />
				) }
			</TouchableOpacity>
		);
	}
}

export default withTheme( BottomSheetCell );<|MERGE_RESOLUTION|>--- conflicted
+++ resolved
@@ -16,12 +16,7 @@
  */
 import styles from './styles.scss';
 import platformStyles from './cellStyles.scss';
-<<<<<<< HEAD
-// `useStyle as getStyle`: Hack to avoid lint thinking this is a React Hook
-import { withTheme, useStyle as getStyle } from '../dark-mode';
-=======
 import { withTheme } from '../dark-mode';
->>>>>>> 264b178e
 
 class BottomSheetCell extends Component {
 	constructor( props ) {
@@ -54,23 +49,14 @@
 			editable = true,
 			separatorType,
 			style = {},
-<<<<<<< HEAD
-			theme,
-=======
 			useStyle,
->>>>>>> 264b178e
 			...valueProps
 		} = this.props;
 
 		const showValue = value !== undefined;
 		const isValueEditable = editable && onChangeValue !== undefined;
-<<<<<<< HEAD
-		const cellLabelStyle = getStyle( styles.cellLabel, styles.cellTextDark, theme );
-		const cellLabelCenteredStyle = getStyle( styles.cellLabelCentered, styles.cellTextDark, theme );
-=======
 		const cellLabelStyle = useStyle( styles.cellLabel, styles.cellTextDark );
 		const cellLabelCenteredStyle = useStyle( styles.cellLabelCentered, styles.cellTextDark );
->>>>>>> 264b178e
 		const defaultLabelStyle = showValue || icon !== undefined ? cellLabelStyle : cellLabelCenteredStyle;
 		const drawSeparator = ( separatorType && separatorType !== 'none' ) || separatorStyle === undefined;
 
@@ -94,13 +80,8 @@
 
 		const separatorStyle = () => {
 			//eslint-disable-next-line @wordpress/no-unused-vars-before-return
-<<<<<<< HEAD
-			const defaultSeparatorStyle = getStyle( styles.separator, styles.separatorDark, theme );
-			const cellSeparatorStyle = getStyle( styles.cellSeparator, styles.cellSeparatorDark, theme );
-=======
 			const defaultSeparatorStyle = this.props.useStyle( styles.separator, styles.separatorDark );
 			const cellSeparatorStyle = this.props.useStyle( styles.cellSeparator, styles.cellSeparatorDark );
->>>>>>> 264b178e
 			const leftMarginStyle = { ...cellSeparatorStyle, ...platformStyles.separatorMarginLeft };
 			switch ( separatorType ) {
 				case 'leftMargin':
@@ -116,11 +97,7 @@
 
 		const getValueComponent = () => {
 			const styleRTL = I18nManager.isRTL && styles.cellValueRTL;
-<<<<<<< HEAD
-			const cellValueStyle = getStyle( styles.cellValue, styles.cellTextDark, theme );
-=======
 			const cellValueStyle = this.props.useStyle( styles.cellValue, styles.cellTextDark );
->>>>>>> 264b178e
 			const finalStyle = { ...cellValueStyle, ...valueStyle, ...styleRTL };
 
 			// To be able to show the `middle` ellipsizeMode on editable cells
@@ -173,11 +150,7 @@
 				);
 		};
 
-<<<<<<< HEAD
-		const iconStyle = getStyle( styles.icon, styles.iconDark, theme );
-=======
 		const iconStyle = useStyle( styles.icon, styles.iconDark );
->>>>>>> 264b178e
 
 		return (
 			<TouchableOpacity
