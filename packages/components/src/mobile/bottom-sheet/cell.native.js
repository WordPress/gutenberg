/**
 * External dependencies
 */
import {
	TouchableOpacity,
	Text,
	View,
	TextInput,
	I18nManager,
	AccessibilityInfo,
} from 'react-native';
import { isEmpty } from 'lodash';

/**
 * WordPress dependencies
 */
import { Icon } from '@wordpress/components';
import { Component } from '@wordpress/element';
import { __, _x, sprintf } from '@wordpress/i18n';
import { withPreferredColorScheme } from '@wordpress/compose';

/**
 * Internal dependencies
 */
import styles from './styles.scss';
import platformStyles from './cellStyles.scss';

class BottomSheetCell extends Component {
	constructor( props ) {
		super( ...arguments );
		this.state = {
			isEditingValue: props.autoFocus || false,
			isScreenReaderEnabled: false,
		};

		this.handleScreenReaderToggled = this.handleScreenReaderToggled.bind(
			this
		);
	}

	componentDidUpdate() {
		if ( this.state.isEditingValue ) {
			this._valueTextInput.focus();
		}
	}

	componentDidMount() {
		AccessibilityInfo.addEventListener(
			'screenReaderChanged',
			this.handleScreenReaderToggled
		);

		AccessibilityInfo.isScreenReaderEnabled().then(
			( isScreenReaderEnabled ) => {
				this.setState( { isScreenReaderEnabled } );
			}
		);
	}

	componentWillUnmount() {
		AccessibilityInfo.removeEventListener(
			'screenReaderChanged',
			this.handleScreenReaderToggled
		);
	}

	handleScreenReaderToggled( isScreenReaderEnabled ) {
		this.setState( { isScreenReaderEnabled } );
	}

	typeToKeyboardType( type, step ) {
		let keyboardType = `default`;
		if ( type === `number` ) {
			if ( step && Math.abs( step ) < 1 ) {
				keyboardType = `decimal-pad`;
			} else {
				keyboardType = `number-pad`;
			}
		}
		return keyboardType;
	}

	render() {
		const {
			accessible,
			accessibilityLabel,
			accessibilityHint,
			accessibilityRole,
			disabled = false,
			onPress,
			label,
			value,
			valuePlaceholder = '',
			icon,
			leftAlign,
			labelStyle = {},
			valueStyle = {},
			cellContainerStyle = {},
			cellRowContainerStyle = {},
			onChangeValue,
			children,
			editable = true,
			separatorType,
			style = {},
			getStylesFromColorScheme,
			customActionButton,
			type,
			step,
			...valueProps
		} = this.props;

		const showValue = value !== undefined;
		const isValueEditable = editable && onChangeValue !== undefined;
		const cellLabelStyle = getStylesFromColorScheme(
			styles.cellLabel,
			styles.cellTextDark
		);
		const cellLabelCenteredStyle = getStylesFromColorScheme(
			styles.cellLabelCentered,
			styles.cellTextDark
		);
		const cellLabelLeftAlignNoIconStyle = getStylesFromColorScheme(
			styles.cellLabelLeftAlignNoIcon,
			styles.cellTextDark
		);
		const defaultMissingIconAndValue = leftAlign
			? cellLabelLeftAlignNoIconStyle
			: cellLabelCenteredStyle;
		const defaultLabelStyle =
			showValue || icon !== undefined || customActionButton
				? cellLabelStyle
				: defaultMissingIconAndValue;

		const drawSeparator =
			( separatorType && separatorType !== 'none' ) ||
			separatorStyle === undefined;
		const drawTopSeparator =
			drawSeparator && separatorType === 'topFullWidth';

		const cellContainerStyles = [
			styles.cellContainer,
			cellContainerStyle,
		];
		const rowContainerStyles = [
			styles.cellRowContainer,
			cellRowContainerStyle,
		];

		const onCellPress = () => {
			if ( isValueEditable ) {
				startEditing();
			} else if ( onPress !== undefined ) {
				onPress();
			}
		};

		const finishEditing = () => {
			this.setState( { isEditingValue: false } );
		};

		const startEditing = () => {
			if ( this.state.isEditingValue === false ) {
				this.setState( { isEditingValue: true } );
			}
		};

		const separatorStyle = () => {
			//eslint-disable-next-line @wordpress/no-unused-vars-before-return
			const defaultSeparatorStyle = this.props.getStylesFromColorScheme(
				styles.separator,
				styles.separatorDark
			);
			const cellSeparatorStyle = this.props.getStylesFromColorScheme(
				styles.cellSeparator,
				styles.cellSeparatorDark
			);
			const leftMarginStyle = {
				...cellSeparatorStyle,
				...platformStyles.separatorMarginLeft,
			};
			switch ( separatorType ) {
				case 'leftMargin':
					return leftMarginStyle;
				case 'fullWidth':
				case 'topFullWidth':
					return defaultSeparatorStyle;
				case 'none':
					return undefined;
				case undefined:
					return showValue ? leftMarginStyle : defaultSeparatorStyle;
			}
		};

		const getValueComponent = () => {
			const styleRTL = I18nManager.isRTL && styles.cellValueRTL;
			const cellValueStyle = this.props.getStylesFromColorScheme(
				styles.cellValue,
				styles.cellTextDark
			);
			const finalStyle = {
				...cellValueStyle,
				...valueStyle,
				...styleRTL,
			};

			// To be able to show the `middle` ellipsizeMode on editable cells
			// we show the TextInput just when the user wants to edit the value,
			// and the Text component to display it.
			// We also show the TextInput to display placeholder.
			const shouldShowPlaceholder = isValueEditable && value === '';
			return this.state.isEditingValue || shouldShowPlaceholder ? (
				<TextInput
					ref={ ( c ) => ( this._valueTextInput = c ) }
					numberOfLines={ 1 }
					style={ finalStyle }
					value={ value }
					placeholder={ valuePlaceholder }
					placeholderTextColor={ '#87a6bc' }
					onChangeText={ onChangeValue }
					editable={ isValueEditable }
					pointerEvents={
						this.state.isEditingValue ? 'auto' : 'none'
					}
					onFocus={ startEditing }
					onBlur={ finishEditing }
					keyboardType={ this.typeToKeyboardType( type, step ) }
					{ ...valueProps }
				/>
			) : (
				<Text
					style={ { ...cellValueStyle, ...valueStyle } }
					numberOfLines={ 1 }
					ellipsizeMode={ 'middle' }
				>
					{ value }
				</Text>
			);
		};

		const getAccessibilityLabel = () => {
			if ( accessibilityLabel || ! showValue ) {
				return accessibilityLabel || label;
			}
			return isEmpty( value )
				? sprintf(
						/* translators: accessibility text. Empty state of a inline textinput cell. %s: The cell's title */
						_x( '%s. Empty', 'inline textinput cell' ),
						label
				  )
				: // Separating by ',' is necessary to make a pause on urls (non-capitalized text)
				  sprintf(
						/* translators: accessibility text. Inline textinput title and value.%1: Cell title, %2: cell value. */
						_x( '%1$s, %2$s', 'inline textinput cell' ),
						label,
						value
				  );
		};

		const iconStyle = getStylesFromColorScheme(
			styles.icon,
			styles.iconDark
		);
		const resetButtonStyle = getStylesFromColorScheme(
			styles.resetButton,
			styles.resetButtonDark
		);
		const containerPointerEvents =
			this.state.isScreenReaderEnabled && accessible ? 'none' : 'auto';
		const { title, handler } = customActionButton || {};

		return (
			<TouchableOpacity
				accessible={
					accessible !== undefined
						? accessible
						: ! this.state.isEditingValue
				}
				accessibilityLabel={ getAccessibilityLabel() }
				accessibilityRole={ accessibilityRole || 'button' }
				accessibilityHint={
					isValueEditable
						? /* translators: accessibility text */
						  __( 'Double tap to edit this value' )
						: accessibilityHint
				}
				disabled={ disabled }
				onPress={ onCellPress }
				style={ [ styles.clipToBounds, style ] }
			>
				{ drawTopSeparator && <View style={ separatorStyle() } /> }
				<View
					style={ cellContainerStyles }
					pointerEvents={ containerPointerEvents }
				>
					<View style={ rowContainerStyles }>
						<View style={ styles.cellRowContainer }>
							{ icon && (
								<View style={ styles.cellRowContainer }>
<<<<<<< HEAD
									<Icon icon={ icon } size={ 24 } color={ iconStyle.color } />
									<View style={ platformStyles.labelIconSeparator } />
=======
									<Dashicon
										icon={ icon }
										size={ 24 }
										color={ iconStyle.color }
									/>
									<View
										style={
											platformStyles.labelIconSeparator
										}
									/>
>>>>>>> 1e35ca3f
								</View>
							) }
							<Text style={ [ defaultLabelStyle, labelStyle ] }>
								{ label }
							</Text>
						</View>
						{ customActionButton && (
							<TouchableOpacity
								onPress={ handler }
								accessibilityRole={ 'button' }
							>
								<Text style={ resetButtonStyle }>
									{ title }
								</Text>
							</TouchableOpacity>
						) }
					</View>
					{ showValue && getValueComponent() }
					{ children }
				</View>
				{ ! drawTopSeparator && <View style={ separatorStyle() } /> }
			</TouchableOpacity>
		);
	}
}

export default withPreferredColorScheme( BottomSheetCell );<|MERGE_RESOLUTION|>--- conflicted
+++ resolved
@@ -296,11 +296,7 @@
 						<View style={ styles.cellRowContainer }>
 							{ icon && (
 								<View style={ styles.cellRowContainer }>
-<<<<<<< HEAD
-									<Icon icon={ icon } size={ 24 } color={ iconStyle.color } />
-									<View style={ platformStyles.labelIconSeparator } />
-=======
-									<Dashicon
+									<Icon
 										icon={ icon }
 										size={ 24 }
 										color={ iconStyle.color }
@@ -310,7 +306,6 @@
 											platformStyles.labelIconSeparator
 										}
 									/>
->>>>>>> 1e35ca3f
 								</View>
 							) }
 							<Text style={ [ defaultLabelStyle, labelStyle ] }>
