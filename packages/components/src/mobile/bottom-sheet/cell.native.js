--- conflicted
+++ resolved
@@ -58,14 +58,10 @@
 		const isValueEditable = editable && onChangeValue !== undefined;
 		const cellLabelStyle = getStylesFromColorScheme( styles.cellLabel, styles.cellTextDark );
 		const cellLabelCenteredStyle = getStylesFromColorScheme( styles.cellLabelCentered, styles.cellTextDark );
-<<<<<<< HEAD
-		const defaultLabelStyle = showValue || icon !== undefined ? cellLabelStyle : cellLabelCenteredStyle;
-=======
 		const cellLabelLeftAlignNoIconStyle = getStylesFromColorScheme( styles.cellLabelLeftAlignNoIcon, styles.cellTextDark );
 		const defaultMissingIconAndValue = leftAlign ? cellLabelLeftAlignNoIconStyle : cellLabelCenteredStyle;
 		const defaultLabelStyle = showValue || icon !== undefined ? cellLabelStyle : defaultMissingIconAndValue;
 
->>>>>>> de715f6d
 		const drawSeparator = ( separatorType && separatorType !== 'none' ) || separatorStyle === undefined;
 		const drawTopSeparator = drawSeparator && separatorType === 'topFullWidth';
 
@@ -96,10 +92,7 @@
 				case 'leftMargin':
 					return leftMarginStyle;
 				case 'fullWidth':
-<<<<<<< HEAD
-=======
 				case 'topFullWidth':
->>>>>>> de715f6d
 					return defaultSeparatorStyle;
 				case 'none':
 					return undefined;
