--- conflicted
+++ resolved
@@ -40,15 +40,11 @@
 	}
 
 	componentDidMount() {
-<<<<<<< HEAD
-		this.safeAreaEventSubscription = SafeArea.addEventListener( 'safeAreaInsetsForRootViewDidChange', this.onSafeAreaInsetsUpdate );
-		this.onSetMaxHeight();
-=======
 		this.safeAreaEventSubscription = SafeArea.addEventListener(
 			'safeAreaInsetsForRootViewDidChange',
 			this.onSafeAreaInsetsUpdate
 		);
->>>>>>> f63053ca
+		this.onSetMaxHeight();
 	}
 
 	componentWillUnmount() {
@@ -166,7 +162,6 @@
 					keyboardVerticalOffset={ -this.state.safeAreaBottomInset }
 				>
 					<View style={ styles.dragIndicator } />
-<<<<<<< HEAD
 					{ ! hideHeader && getHeader() }
 					<ScrollView
 						bounces={ this.state.bounces }
@@ -182,12 +177,6 @@
 					>
 						{ this.props.children }
 					</ScrollView>
-=======
-					{ hideHeader && <View style={ styles.emptyHeaderSpace } /> }
-					{ ! hideHeader && getHeader() }
-					<View style={ [ styles.content, contentStyle ] }>{ this.props.children }</View>
-					<View style={ { height: this.state.safeAreaBottomInset } } />
->>>>>>> f63053ca
 				</KeyboardAvoidingView>
 			</Modal>
 		);
