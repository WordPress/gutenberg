--- conflicted
+++ resolved
@@ -19,11 +19,7 @@
 import PickerCell from './picker-cell';
 import SwitchCell from './switch-cell';
 import KeyboardAvoidingView from './keyboard-avoiding-view';
-<<<<<<< HEAD
-import { withTheme, useStyle } from '../dark-mode';
-=======
 import { withTheme } from '../dark-mode';
->>>>>>> 264b178e
 
 class BottomSheet extends Component {
 	constructor() {
@@ -68,11 +64,7 @@
 			hideHeader,
 			style = {},
 			contentStyle = {},
-<<<<<<< HEAD
-			theme,
-=======
 			useStyle,
->>>>>>> 264b178e
 		} = this.props;
 
 		const panResponder = PanResponder.create( {
@@ -128,11 +120,7 @@
 			},
 		};
 
-<<<<<<< HEAD
-		const backgroundStyle = useStyle( styles.background, styles.backgroundDark, theme );
-=======
 		const backgroundStyle = useStyle( styles.background, styles.backgroundDark );
->>>>>>> 264b178e
 
 		return (
 			<Modal
