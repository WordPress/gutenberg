/**
 * External dependencies
 */
import {
	Platform,
	AccessibilityInfo,
	findNodeHandle,
	TextInput,
	View,
	PixelRatio,
	AppState,
} from 'react-native';
import Slider from '@react-native-community/slider';

/**
 * WordPress dependencies
 */
import { _x, __, sprintf } from '@wordpress/i18n';
import { Component } from '@wordpress/element';
import { withPreferredColorScheme } from '@wordpress/compose';

/**
 * Internal dependencies
 */
import Cell from './cell';
import styles from './range-cell.scss';
import borderStyles from './borderStyles.scss';

class BottomSheetRangeCell extends Component {
	constructor( props ) {
		super( props );
		this.handleToggleFocus = this.handleToggleFocus.bind( this );
		this.handleChange = this.handleChange.bind( this );
		this.handleValueSave = this.handleValueSave.bind( this );
		this.onChangeValue = this.onChangeValue.bind( this );
		this.onCellPress = this.onCellPress.bind( this );
		this.handleChangePixelRatio = this.handleChangePixelRatio.bind( this );

		const initialValue = this.validateInput(
			props.value || props.defaultValue || props.minimumValue
		);
		const fontScale = this.getFontScale();

		this.state = {
			accessible: true,
			sliderValue: initialValue,
			initialValue,
			hasFocus: false,
			fontScale,
		};
	}

	componentDidMount() {
		AppState.addEventListener( 'change', this.handleChangePixelRatio );
	}

	componentWillUnmount() {
		this.handleToggleFocus();
		AppState.removeEventListener( 'change', this.handleChangePixelRatio );
	}

	toFixed( num ) {
		const { toFixed = 0 } = this.props;
		const fixed = Math.pow( 10, toFixed );
		return Math.floor( num * fixed ) / fixed;
	}

	getFontScale() {
		return PixelRatio.getFontScale() < 1 ? 1 : PixelRatio.getFontScale();
	}

	handleChangePixelRatio( nextAppState ) {
		if ( nextAppState === 'active' ) {
			this.setState( { fontScale: this.getFontScale() } );
		}
	}

	handleChange( text ) {
		text =
			typeof text === 'number'
				? this.toFixed( text )
				: text.replace( ',', '.' );

		if ( ! isNaN( Number( text ) ) ) {
			this.setState( {
				sliderValue: text,
			} );
			this.announceCurrentValue( text );
		}
	}

	handleToggleFocus( validateInput = true ) {
		const newState = { hasFocus: ! this.state.hasFocus };

		if ( validateInput ) {
			const sliderValue = this.validateInput( this.state.sliderValue );
			this.handleValueSave( this.toFixed( sliderValue ) );
		}

		this.setState( newState );
	}

	validateInput( text ) {
		const { minimumValue, maximumValue } = this.props;
		if ( ! text ) {
			return minimumValue;
		}
		if ( typeof text === 'number' ) {
			return Math.min( Math.max( text, minimumValue ), maximumValue );
		}
		return Math.min(
			Math.max( text.replace( /[^0-9.]/g, '' ), minimumValue ),
			maximumValue
		);
	}

	handleValueSave( text ) {
		if ( ! isNaN( Number( text ) ) ) {
			const value = this.toFixed( text );
			this.onChangeValue( value );
			this.setState( { sliderValue: value } );
			this.announceCurrentValue( value );
		}
	}

	onChangeValue( initialValue ) {
		const { minimumValue, maximumValue, onChange } = this.props;

		let sliderValue = initialValue;
		if ( sliderValue < minimumValue ) {
			sliderValue = minimumValue;
		} else if ( sliderValue > maximumValue ) {
			sliderValue = maximumValue;
		}
		onChange( sliderValue );
	}

	onCellPress() {
		this.setState( { accessible: false } );
		if ( this.sliderRef ) {
			const reactTag = findNodeHandle( this.sliderRef );
			AccessibilityInfo.setAccessibilityFocus( reactTag );
		}
	}

	announceCurrentValue( value ) {
		/* translators: %s: current cell value. */
		const announcement = sprintf( __( 'Current value is %s' ), value );
		AccessibilityInfo.announceForAccessibility( announcement );
	}

	render() {
		const isIOS = Platform.OS === 'ios';
		const {
			value,
			defaultValue,
			minimumValue = 0,
			maximumValue = 10,
			disabled,
			step = 1,
			preferredColorScheme,
			minimumTrackTintColor = preferredColorScheme === 'light'
				? '#00669b'
				: '#5198d9',
			maximumTrackTintColor = isIOS ? '#e9eff3' : '#909090',
			thumbTintColor = ! isIOS && '#00669b',
			getStylesFromColorScheme,
			rangePreview,
			...cellProps
		} = this.props;

		const { hasFocus, sliderValue, accessible, fontScale } = this.state;

		const accessibilityLabel = sprintf(
			/* translators: accessibility text. Inform about current value. %1$s: Control label %2$s: Current value. */
			_x(
				'%1$s. Current value is %2$s',
				'Slider for picking a number inside a range'
			),
			cellProps.label,
			value
		);

		const defaultSliderStyle = getStylesFromColorScheme(
			styles.sliderTextInput,
			styles.sliderDarkTextInput
		);

		const cellRowContainerStyle = [
			styles.cellRowStyles,
			isIOS ? styles.cellRowStylesIOS : styles.cellRowStylesAndroid,
		];

		return (
			<Cell
				{ ...cellProps }
				cellContainerStyle={ styles.cellContainerStyles }
<<<<<<< HEAD
				cellRowContainerStyle={ styles.cellRowStyles }
=======
				cellRowContainerStyle={ cellRowContainerStyle }
>>>>>>> f2cf76f7
				accessibilityRole={ 'none' }
				value={ '' }
				editable={ false }
				activeOpacity={ 1 }
				accessible={ accessible }
				onPress={ this.onCellPress }
				accessibilityLabel={ accessibilityLabel }
				accessibilityHint={
					/* translators: accessibility text (hint for focusing a slider) */
					__( 'Double tap to change the value using slider' )
				}
			>
				<View style={ styles.container }>
					{ rangePreview }
					<Slider
						value={ this.validateInput( sliderValue ) }
						defaultValue={ defaultValue }
						disabled={ disabled }
						step={ step }
						minimumValue={ minimumValue }
						maximumValue={ maximumValue }
						minimumTrackTintColor={ minimumTrackTintColor }
						maximumTrackTintColor={ maximumTrackTintColor }
						thumbTintColor={ thumbTintColor }
						onValueChange={ this.handleChange }
						onSlidingComplete={ this.handleValueSave }
						ref={ ( slider ) => {
							this.sliderRef = slider;
						} }
						style={ styles.slider }
						accessibilityRole={ 'adjustable' }
					/>
					<TextInput
						style={ [
							defaultSliderStyle,
							borderStyles.borderStyle,
							hasFocus && borderStyles.isSelected,
							{ width: 40 * fontScale },
						] }
						onChangeText={ this.handleChange }
						onFocus={ this.handleToggleFocus }
						onBlur={ this.handleToggleFocus }
						keyboardType="numeric"
						returnKeyType="done"
						value={ `${ sliderValue }` }
					/>
				</View>
			</Cell>
		);
	}
}

export default withPreferredColorScheme( BottomSheetRangeCell );<|MERGE_RESOLUTION|>--- conflicted
+++ resolved
@@ -195,11 +195,7 @@
 			<Cell
 				{ ...cellProps }
 				cellContainerStyle={ styles.cellContainerStyles }
-<<<<<<< HEAD
-				cellRowContainerStyle={ styles.cellRowStyles }
-=======
 				cellRowContainerStyle={ cellRowContainerStyle }
->>>>>>> f2cf76f7
 				accessibilityRole={ 'none' }
 				value={ '' }
 				editable={ false }
