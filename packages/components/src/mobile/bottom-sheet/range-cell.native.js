--- conflicted
+++ resolved
@@ -196,15 +196,11 @@
 		return (
 			<Cell
 				{ ...cellProps }
-<<<<<<< HEAD
-				cellContainerStyle={ styles.cellContainerStyles }
-=======
 				cellContainerStyle={ [
 					styles.cellContainerStyles,
 					cellContainerStyle,
 				] }
-				cellRowContainerStyle={ cellRowContainerStyle }
->>>>>>> 328991ac
+				cellRowContainerStyle={ containerStyle }
 				accessibilityRole={ 'none' }
 				value={ '' }
 				editable={ false }
