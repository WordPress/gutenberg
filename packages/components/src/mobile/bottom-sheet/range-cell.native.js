/**
 * External dependencies
 */
import {
	Platform,
	AccessibilityInfo,
	findNodeHandle,
	TextInput,
	View,
	PixelRatio,
	AppState,
} from 'react-native';
import Slider from '@react-native-community/slider';

/**
 * WordPress dependencies
 */
import { _x, __, sprintf } from '@wordpress/i18n';
import { Component } from '@wordpress/element';
import { withPreferredColorScheme } from '@wordpress/compose';

/**
 * Internal dependencies
 */
import Cell from './cell';
import styles from './range-cell.scss';
import borderStyles from './borderStyles.scss';

class BottomSheetRangeCell extends Component {
	constructor( props ) {
		super( props );
		this.handleToggleFocus = this.handleToggleFocus.bind( this );
		this.onChangeValue = this.onChangeValue.bind( this );
		this.onCellPress = this.onCellPress.bind( this );
		this.handleChangePixelRatio = this.handleChangePixelRatio.bind( this );
		this.onSubmitEditing = this.onSubmitEditing.bind( this );
		this.onChangeText = this.onChangeText.bind( this );
		const initialValue = this.validateInput(
			props.value || props.defaultValue || props.minimumValue
		);
		const fontScale = this.getFontScale();

		this.state = {
			accessible: true,
			hasFocus: false,
			fontScale,
			inputValue: initialValue,
			sliderValue: initialValue,
		};
	}

	componentDidMount() {
		AppState.addEventListener( 'change', this.handleChangePixelRatio );
	}

	componentWillUnmount() {
		this.handleToggleFocus();
		AppState.removeEventListener( 'change', this.handleChangePixelRatio );
	}

	toFixed( num ) {
		const { toFixed = 0 } = this.props;
		const fixed = Math.pow( 10, toFixed );
		return Math.floor( num * fixed ) / fixed;
	}

	getFontScale() {
		return PixelRatio.getFontScale() < 1 ? 1 : PixelRatio.getFontScale();
	}

	handleChangePixelRatio( nextAppState ) {
		if ( nextAppState === 'active' ) {
			this.setState( { fontScale: this.getFontScale() } );
		}
	}

	handleToggleFocus() {
		this.setState( ( state ) => ( {
			...state,
			hasFocus: ! state.hasFocus,
		} ) );
	}

	validateInput( text ) {
		const { minimumValue, maximumValue } = this.props;
		if ( ! text ) {
			return minimumValue;
		}
		if ( typeof text === 'number' ) {
			return Math.min( Math.max( text, minimumValue ), maximumValue );
		}
		return Math.min(
			Math.max( this.removeNonDigit( text ), minimumValue ),
			maximumValue
		);
	}

	removeNonDigit( text ) {
		return text.replace( /[^0-9.]/g, '' );
	}

	updateValue( value ) {
		const { onChange } = this.props;
		const validValue = this.validateInput( value );

		this.announceCurrentValue( `${ validValue }` );
		onChange( validValue );
	}

	onChangeValue( initialValue ) {
		initialValue = this.toFixed( initialValue );
		this.setState( { inputValue: initialValue } );
		this.updateValue( initialValue );
	}

	onChangeText( textValue ) {
		const inputValue = this.removeNonDigit( textValue );
		textValue = inputValue.replace( ',', '.' );
		textValue = this.toFixed( textValue );
		const value = this.validateInput( textValue );
		this.setState( {
			inputValue,
			sliderValue: value,
		} );
		this.updateValue( value );
	}

	onCellPress() {
		this.setState( { accessible: false } );
		if ( this.sliderRef ) {
			const reactTag = findNodeHandle( this.sliderRef );
			AccessibilityInfo.setAccessibilityFocus( reactTag );
		}
	}

	onSubmitEditing( { nativeEvent: { text } } ) {
		if ( ! isNaN( Number( text ) ) ) {
			text = this.toFixed( text.replace( ',', '.' ) );
			const validValue = this.validateInput( text );

			if ( this.state.inputValue !== validValue ) {
				this.setState( { inputValue: validValue } );
				this.announceCurrentValue( `${ validValue }` );
				this.props.onChange( validValue );
			}
		}
	}

	announceCurrentValue( value ) {
		/* translators: %s: current cell value. */
		const announcement = sprintf( __( 'Current value is %s' ), value );
		AccessibilityInfo.announceForAccessibility( announcement );
	}

	render() {
		const {
			value,
			defaultValue,
			minimumValue = 0,
			maximumValue = 10,
			disabled,
			step = 1,
			preferredColorScheme,
			minimumTrackTintColor = preferredColorScheme === 'light'
				? '#00669b'
				: '#5198d9',
			maximumTrackTintColor = Platform.OS === 'ios'
				? '#e9eff3'
				: '#909090',
			thumbTintColor = Platform.OS === 'android' && '#00669b',
			getStylesFromColorScheme,
			rangePreview,
			cellContainerStyle,
			shouldDisplayTextInput = true,
			...cellProps
		} = this.props;

		const {
			hasFocus,
			accessible,
			fontScale,
			inputValue,
			sliderValue,
		} = this.state;

		const accessibilityLabel = sprintf(
			/* translators: accessibility text. Inform about current value. %1$s: Control label %2$s: Current value. */
			_x(
				'%1$s. Current value is %2$s',
				'Slider for picking a number inside a range'
			),
			cellProps.label,
			value
		);

		const defaultSliderStyle = getStylesFromColorScheme(
			styles.sliderTextInput,
			styles.sliderDarkTextInput
		);

<<<<<<< HEAD
		return (
			<Cell
				{ ...cellProps }
				cellContainerStyle={ styles.cellContainerStyles }
				cellRowContainerStyle={ styles.cellRowStyles }
=======
		const containerStyle = [
			styles.container,
			isIOS ? styles.containerIOS : styles.containerAndroid,
		];

		return (
			<Cell
				{ ...cellProps }
				cellContainerStyle={ [
					styles.cellContainerStyles,
					cellContainerStyle,
				] }
				cellRowContainerStyle={ containerStyle }
>>>>>>> 990361ab
				accessibilityRole={ 'none' }
				value={ '' }
				editable={ false }
				activeOpacity={ 1 }
				accessible={ accessible }
				onPress={ this.onCellPress }
				accessibilityLabel={ accessibilityLabel }
				accessibilityHint={
					/* translators: accessibility text (hint for focusing a slider) */
					__( 'Double tap to change the value using slider' )
				}
			>
				<View style={ containerStyle }>
					{ rangePreview }
					<Slider
						value={ this.validateInput( sliderValue ) }
						defaultValue={ defaultValue }
						disabled={ disabled }
						step={ step }
						minimumValue={ minimumValue }
						maximumValue={ maximumValue }
						minimumTrackTintColor={ minimumTrackTintColor }
						maximumTrackTintColor={ maximumTrackTintColor }
						thumbTintColor={ thumbTintColor }
						onValueChange={ this.onChangeValue }
						ref={ ( slider ) => {
							this.sliderRef = slider;
						} }
						style={ styles.slider }
						accessibilityRole={ 'adjustable' }
					/>
<<<<<<< HEAD
					<TextInput
						style={ [
							defaultSliderStyle,
							borderStyles.borderStyle,
							hasFocus && borderStyles.isSelected,
							{ width: 40 * fontScale },
						] }
						onChangeText={ this.onChangeText }
						onSubmitEditing={ this.onSubmitEditing }
						onFocus={ this.handleToggleFocus }
						onBlur={ this.handleToggleFocus }
						keyboardType="numeric"
						returnKeyType="done"
						defaultValue={ `${ inputValue }` }
						value={ inputValue }
					/>
=======
					{ shouldDisplayTextInput && (
						<TextInput
							style={ [
								defaultSliderStyle,
								borderStyles.borderStyle,
								hasFocus && borderStyles.isSelected,
								{ width: 40 * fontScale },
							] }
							onChangeText={ this.handleChange }
							onFocus={ this.handleToggleFocus }
							onBlur={ this.handleToggleFocus }
							keyboardType="numeric"
							returnKeyType="done"
							value={ `${ sliderValue }` }
						/>
					) }
>>>>>>> 990361ab
				</View>
			</Cell>
		);
	}
}

export default withPreferredColorScheme( BottomSheetRangeCell );<|MERGE_RESOLUTION|>--- conflicted
+++ resolved
@@ -26,6 +26,8 @@
 import styles from './range-cell.scss';
 import borderStyles from './borderStyles.scss';
 
+const isIOS = Platform.OS === 'ios';
+
 class BottomSheetRangeCell extends Component {
 	constructor( props ) {
 		super( props );
@@ -164,10 +166,8 @@
 			minimumTrackTintColor = preferredColorScheme === 'light'
 				? '#00669b'
 				: '#5198d9',
-			maximumTrackTintColor = Platform.OS === 'ios'
-				? '#e9eff3'
-				: '#909090',
-			thumbTintColor = Platform.OS === 'android' && '#00669b',
+			maximumTrackTintColor = isIOS ? '#e9eff3' : '#909090',
+			thumbTintColor = ! isIOS && '#00669b',
 			getStylesFromColorScheme,
 			rangePreview,
 			cellContainerStyle,
@@ -198,13 +198,6 @@
 			styles.sliderDarkTextInput
 		);
 
-<<<<<<< HEAD
-		return (
-			<Cell
-				{ ...cellProps }
-				cellContainerStyle={ styles.cellContainerStyles }
-				cellRowContainerStyle={ styles.cellRowStyles }
-=======
 		const containerStyle = [
 			styles.container,
 			isIOS ? styles.containerIOS : styles.containerAndroid,
@@ -218,7 +211,6 @@
 					cellContainerStyle,
 				] }
 				cellRowContainerStyle={ containerStyle }
->>>>>>> 990361ab
 				accessibilityRole={ 'none' }
 				value={ '' }
 				editable={ false }
@@ -250,24 +242,6 @@
 						style={ styles.slider }
 						accessibilityRole={ 'adjustable' }
 					/>
-<<<<<<< HEAD
-					<TextInput
-						style={ [
-							defaultSliderStyle,
-							borderStyles.borderStyle,
-							hasFocus && borderStyles.isSelected,
-							{ width: 40 * fontScale },
-						] }
-						onChangeText={ this.onChangeText }
-						onSubmitEditing={ this.onSubmitEditing }
-						onFocus={ this.handleToggleFocus }
-						onBlur={ this.handleToggleFocus }
-						keyboardType="numeric"
-						returnKeyType="done"
-						defaultValue={ `${ inputValue }` }
-						value={ inputValue }
-					/>
-=======
 					{ shouldDisplayTextInput && (
 						<TextInput
 							style={ [
@@ -276,15 +250,16 @@
 								hasFocus && borderStyles.isSelected,
 								{ width: 40 * fontScale },
 							] }
-							onChangeText={ this.handleChange }
+							onChangeText={ this.onChangeText }
+							onSubmitEditing={ this.onSubmitEditing }
 							onFocus={ this.handleToggleFocus }
 							onBlur={ this.handleToggleFocus }
 							keyboardType="numeric"
 							returnKeyType="done"
-							value={ `${ sliderValue }` }
+							defaultValue={ `${ inputValue }` }
+							value={ inputValue }
 						/>
 					) }
->>>>>>> 990361ab
 				</View>
 			</Cell>
 		);
