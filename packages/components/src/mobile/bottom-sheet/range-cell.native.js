--- conflicted
+++ resolved
@@ -74,37 +74,11 @@
 		}
 	}
 
-<<<<<<< HEAD
 	handleToggleFocus() {
 		this.setState( ( state ) => ( {
 			...state,
 			hasFocus: ! state.hasFocus,
 		} ) );
-=======
-	handleChange( text ) {
-		text =
-			typeof text === 'number'
-				? this.toFixed( text )
-				: text.replace( ',', '.' );
-
-		if ( ! isNaN( Number( text ) ) ) {
-			this.setState( {
-				sliderValue: text,
-			} );
-			this.announceCurrentValue( text );
-		}
-	}
-
-	handleToggleFocus( validateInput = true ) {
-		const newState = { hasFocus: ! this.state.hasFocus };
-
-		if ( validateInput ) {
-			const sliderValue = this.validateInput( this.state.sliderValue );
-			this.handleValueSave( this.toFixed( sliderValue ) );
-		}
-
-		this.setState( newState );
->>>>>>> 90b5cdaa
 	}
 
 	validateInput( text ) {
@@ -116,18 +90,13 @@
 			return Math.min( Math.max( text, minimumValue ), maximumValue );
 		}
 		return Math.min(
-<<<<<<< HEAD
 			Math.max( this.removeNonDigit( text ), minimumValue ),
-=======
-			Math.max( text.replace( /[^0-9.]/g, '' ), minimumValue ),
->>>>>>> 90b5cdaa
 			maximumValue
 		);
 	}
 
-<<<<<<< HEAD
 	removeNonDigit( text ) {
-		return text.replace( /[^0-9]/g, '' ).replace( /^0+(?=\d)/, '' );
+		return text.replace( /[^0-9.]/g, '' );
 	}
 
 	updateValue( value ) {
@@ -135,23 +104,22 @@
 		const validValue = this.validateInput( value );
 		this.announceCurrentValue( `${ validValue }` );
 		onChange( parseInt( validValue ) );
-=======
-	handleValueSave( text ) {
-		if ( ! isNaN( Number( text ) ) ) {
-			const value = this.toFixed( text );
-			this.onChangeValue( value );
-			this.setState( { sliderValue: value } );
-			this.announceCurrentValue( value );
-		}
->>>>>>> 90b5cdaa
 	}
 
 	onChangeValue( initialValue ) {
+		initialValue =
+			typeof text === 'number'
+				? this.toFixed( initialValue )
+				: initialValue.replace( ',', '.' );
 		this.setState( { inputValue: initialValue } );
 		this.updateValue( initialValue );
 	}
 
 	onChangeText( textValue ) {
+		textValue =
+			typeof textValue === 'number'
+				? this.toFixed( textValue )
+				: textValue.replace( ',', '.' );
 		const value = this.validateInput( textValue );
 		this.setState( {
 			inputValue: this.removeNonDigit( textValue ),
@@ -169,12 +137,14 @@
 	}
 
 	onSubmitEditing( { nativeEvent: { text } } ) {
-		const validValue = this.validateInput( text );
-
-		if ( this.state.inputValue !== validValue ) {
-			this.setState( { inputValue: validValue } );
-			this.announceCurrentValue( `${ validValue }` );
-			this.props.onChange( parseInt( validValue ) );
+		if ( ! isNaN( Number( text ) ) ) {
+			const validValue = this.validateInput( text );
+
+			if ( this.state.inputValue !== validValue ) {
+				this.setState( { inputValue: validValue } );
+				this.announceCurrentValue( `${ validValue }` );
+				this.props.onChange( parseInt( validValue ) );
+			}
 		}
 	}
 
@@ -185,7 +155,6 @@
 	}
 
 	render() {
-		const isIOS = Platform.OS === 'ios';
 		const {
 			value,
 			defaultValue,
@@ -197,8 +166,10 @@
 			minimumTrackTintColor = preferredColorScheme === 'light'
 				? '#00669b'
 				: '#5198d9',
-			maximumTrackTintColor = isIOS ? '#e9eff3' : '#909090',
-			thumbTintColor = ! isIOS && '#00669b',
+			maximumTrackTintColor = Platform.OS === 'ios'
+				? '#e9eff3'
+				: '#909090',
+			thumbTintColor = Platform.OS === 'android' && '#00669b',
 			getStylesFromColorScheme,
 			rangePreview,
 			...cellProps
@@ -227,16 +198,11 @@
 			styles.sliderDarkTextInput
 		);
 
-		const cellRowContainerStyle = [
-			styles.cellRowStyles,
-			isIOS ? styles.cellRowStylesIOS : styles.cellRowStylesAndroid,
-		];
-
 		return (
 			<Cell
 				{ ...cellProps }
 				cellContainerStyle={ styles.cellContainerStyles }
-				cellRowContainerStyle={ cellRowContainerStyle }
+				cellRowContainerStyle={ styles.cellRowStyles }
 				accessibilityRole={ 'none' }
 				value={ '' }
 				editable={ false }
