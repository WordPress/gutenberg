/**
 * External dependencies
 */
import { find, startsWith } from 'lodash';

export const BLOCK_STYLE_ATTRIBUTES = [ 'textColor', 'backgroundColor' ];

// Mapping style properties name to native
const BLOCK_STYLE_ATTRIBUTES_MAPPING = {
	textColor: 'color',
};

const PADDING = 12; // solid-border-space

export function getBlockPaddings(
	mergedStyle,
	wrapperPropsStyle,
	blockStyleAttributes
) {
	const blockPaddings = {};

	if (
		! mergedStyle.padding &&
		( wrapperPropsStyle?.backgroundColor ||
			blockStyleAttributes?.backgroundColor )
	) {
		blockPaddings.padding = PADDING;
		return blockPaddings;
	}

	// Prevent adding extra paddings to inner blocks without background colors
	if (
		mergedStyle?.padding &&
		! wrapperPropsStyle?.backgroundColor &&
		! blockStyleAttributes?.backgroundColor
	) {
		blockPaddings.padding = undefined;
	}

	return blockPaddings;
}

export function getBlockColors( blockStyleAttributes, defaultColors ) {
	const blockStyles = {};

	Object.entries( blockStyleAttributes ).forEach( ( [ key, value ] ) => {
		const isCustomColor = startsWith( value, '#' );
		let styleKey = key;

		if ( BLOCK_STYLE_ATTRIBUTES_MAPPING[ styleKey ] ) {
			styleKey = BLOCK_STYLE_ATTRIBUTES_MAPPING[ styleKey ];
		}

		if ( ! isCustomColor ) {
			const mappedColor = find( defaultColors, {
				slug: value,
			} );

			if ( mappedColor ) {
				blockStyles[ styleKey ] = mappedColor.color;
			}
		} else {
			blockStyles[ styleKey ] = value;
		}
	} );

	return blockStyles;
}

export function parseColorVariables( styles, colorPalette ) {
<<<<<<< HEAD
	const stylesBase = JSON.stringify( styles );
=======
	const stylesBase = styles;
>>>>>>> aeaf65f4
	const colorPrefixRegex = /var\(--wp--preset--color--(.*?)\)/g;

	return stylesBase
		? JSON.parse(
				stylesBase?.replace( colorPrefixRegex, ( _$1, $2 ) => {
					const mappedColor = find( colorPalette, {
						slug: $2,
					} );
					return mappedColor?.color;
				} )
		  )
		: styles;
}

<<<<<<< HEAD
export function getGlobalStyles( baseStyles ) {
	const colorSettings = baseStyles?.settings?.color;
	const palette = colorSettings?.palette;
	const globalStyles = parseColorVariables( baseStyles, palette );
	const gradients = globalStyles?.settings?.color?.gradients;
=======
export function getGlobalStyles( rawStyles, rawFeatures ) {
	const features = JSON.parse( rawFeatures );
	const palette = features?.color?.palette;
	const gradients = parseColorVariables( rawFeatures, palette )?.color
		?.gradients;
	const globalStyles = parseColorVariables( rawStyles, palette );
>>>>>>> aeaf65f4

	return {
		...( palette || gradients
			? {
					__experimentalFeatures: {
						color: { palette, gradients },
					},
			  }
			: {} ),
		__experimentalGlobalStylesBaseStyles: globalStyles,
	};
}<|MERGE_RESOLUTION|>--- conflicted
+++ resolved
@@ -68,11 +68,7 @@
 }
 
 export function parseColorVariables( styles, colorPalette ) {
-<<<<<<< HEAD
-	const stylesBase = JSON.stringify( styles );
-=======
 	const stylesBase = styles;
->>>>>>> aeaf65f4
 	const colorPrefixRegex = /var\(--wp--preset--color--(.*?)\)/g;
 
 	return stylesBase
@@ -87,20 +83,12 @@
 		: styles;
 }
 
-<<<<<<< HEAD
-export function getGlobalStyles( baseStyles ) {
-	const colorSettings = baseStyles?.settings?.color;
-	const palette = colorSettings?.palette;
-	const globalStyles = parseColorVariables( baseStyles, palette );
-	const gradients = globalStyles?.settings?.color?.gradients;
-=======
 export function getGlobalStyles( rawStyles, rawFeatures ) {
 	const features = JSON.parse( rawFeatures );
 	const palette = features?.color?.palette;
 	const gradients = parseColorVariables( rawFeatures, palette )?.color
 		?.gradients;
 	const globalStyles = parseColorVariables( rawStyles, palette );
->>>>>>> aeaf65f4
 
 	return {
 		...( palette || gradients
