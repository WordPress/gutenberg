/**
 * External dependencies
 */
import { find, startsWith } from 'lodash';

export const BLOCK_STYLE_ATTRIBUTES = [
	'textColor',
	'backgroundColor',
	'style',
];

// Mapping style properties name to native
const BLOCK_STYLE_ATTRIBUTES_MAPPING = {
	textColor: 'color',
	text: 'color',
	background: 'backgroundColor',
	link: 'linkColor',
	placeholder: 'placeholderColor',
};

const PADDING = 12; // $solid-border-space
const UNKNOWN_VALUE = 'undefined';

export function getBlockPaddings(
	mergedStyle,
	wrapperPropsStyle,
	blockStyleAttributes,
	blockColors
) {
	const blockPaddings = {};

	if (
		! mergedStyle.padding &&
		( wrapperPropsStyle?.backgroundColor ||
			blockStyleAttributes?.backgroundColor ||
			blockColors?.backgroundColor )
	) {
		blockPaddings.padding = PADDING;
		return blockPaddings;
	}

	// Prevent adding extra paddings to inner blocks without background colors
	if (
		mergedStyle?.padding &&
		! wrapperPropsStyle?.backgroundColor &&
		! blockStyleAttributes?.backgroundColor &&
		! blockColors?.backgroundColor
	) {
		blockPaddings.padding = undefined;
	}

	return blockPaddings;
}

export function getBlockColors(
	blockStyleAttributes,
	defaultColors,
	blockName,
	baseGlobalStyles
) {
	const blockStyles = {};
	const customBlockStyles = blockStyleAttributes?.style?.color || {};
	const blockGlobalStyles = baseGlobalStyles?.blocks?.[ blockName ];

	// Global styles colors
	if ( blockGlobalStyles?.color ) {
		Object.entries( blockGlobalStyles.color ).forEach(
			( [ key, value ] ) => {
				const styleKey = BLOCK_STYLE_ATTRIBUTES_MAPPING[ key ];

				if ( styleKey && value !== UNKNOWN_VALUE ) {
					const color = customBlockStyles[ key ] ?? value;
					blockStyles[ styleKey ] = color;
				}
			}
		);
	} else if ( baseGlobalStyles?.styles?.color?.text ) {
		blockStyles[ BLOCK_STYLE_ATTRIBUTES_MAPPING.text ] =
			baseGlobalStyles?.styles?.color?.text;
	}

	// Global styles elements
	if ( blockGlobalStyles?.elements ) {
		const linkColor = blockGlobalStyles.elements?.link?.color?.text;
		const styleKey = BLOCK_STYLE_ATTRIBUTES_MAPPING.link;

		if ( styleKey && linkColor && linkColor !== UNKNOWN_VALUE ) {
			blockStyles[ styleKey ] = linkColor;
		}
	}

	// Custom colors
	Object.entries( blockStyleAttributes ).forEach( ( [ key, value ] ) => {
		const isCustomColor = startsWith( value, '#' );
		let styleKey = key;

		if ( BLOCK_STYLE_ATTRIBUTES_MAPPING[ styleKey ] ) {
			styleKey = BLOCK_STYLE_ATTRIBUTES_MAPPING[ styleKey ];
		}

		if ( ! isCustomColor ) {
			const mappedColor = find( defaultColors, {
				slug: value,
			} );

			if ( mappedColor ) {
				blockStyles[ styleKey ] = mappedColor.color;
			}
		} else {
			blockStyles[ styleKey ] = value;
		}
	} );

	// Color placeholder
	if ( blockStyles?.color ) {
		blockStyles[ BLOCK_STYLE_ATTRIBUTES_MAPPING.placeholder ] =
			blockStyles.color;
	}

	return blockStyles;
}

<<<<<<< HEAD
// To-do add tests
export function parseColorVariables( styles, colorPalette ) {
	const stylesBase = JSON.stringify( styles );
=======
export function parseColorVariables( styles, colorPalette ) {
	const stylesBase = styles;
>>>>>>> 3d780d37
	const colorPrefixRegex = /var\(--wp--preset--color--(.*?)\)/g;

	return stylesBase
		? JSON.parse(
				stylesBase?.replace( colorPrefixRegex, ( _$1, $2 ) => {
					const mappedColor = find( colorPalette, {
						slug: $2,
					} );
					return mappedColor?.color;
				} )
		  )
		: styles;
}

<<<<<<< HEAD
export function getGlobalStyles( baseStyles ) {
	const colorSettings = baseStyles?.settings?.color;
	const palette = colorSettings?.palette;
	const globalStyles = parseColorVariables( baseStyles, palette );
	const gradients = globalStyles?.settings?.color?.gradients;

	return {
		...( palette || gradients
			? {
					__experimentalFeatures: {
						defaults: { color: { palette, gradients } },
					},
			  }
			: {} ),
=======
export function getGlobalStyles( rawStyles, rawFeatures, colors, gradients ) {
	const parsedGradients = parseColorVariables(
		JSON.stringify( gradients ),
		colors
	);
	const globalStyles = parseColorVariables( rawStyles, colors );
	const parsedExperimentalFeatures = parseColorVariables(
		rawFeatures,
		colors
	);

	return {
		colors,
		gradients: parsedGradients,
		__experimentalFeatures: {
			color: {
				palette: parsedExperimentalFeatures?.color?.palette,
				gradients: parsedExperimentalFeatures?.color?.gradients,
			},
		},
>>>>>>> 3d780d37
		__experimentalGlobalStylesBaseStyles: globalStyles,
	};
}<|MERGE_RESOLUTION|>--- conflicted
+++ resolved
@@ -120,14 +120,8 @@
 	return blockStyles;
 }
 
-<<<<<<< HEAD
-// To-do add tests
-export function parseColorVariables( styles, colorPalette ) {
-	const stylesBase = JSON.stringify( styles );
-=======
 export function parseColorVariables( styles, colorPalette ) {
 	const stylesBase = styles;
->>>>>>> 3d780d37
 	const colorPrefixRegex = /var\(--wp--preset--color--(.*?)\)/g;
 
 	return stylesBase
@@ -142,22 +136,6 @@
 		: styles;
 }
 
-<<<<<<< HEAD
-export function getGlobalStyles( baseStyles ) {
-	const colorSettings = baseStyles?.settings?.color;
-	const palette = colorSettings?.palette;
-	const globalStyles = parseColorVariables( baseStyles, palette );
-	const gradients = globalStyles?.settings?.color?.gradients;
-
-	return {
-		...( palette || gradients
-			? {
-					__experimentalFeatures: {
-						defaults: { color: { palette, gradients } },
-					},
-			  }
-			: {} ),
-=======
 export function getGlobalStyles( rawStyles, rawFeatures, colors, gradients ) {
 	const parsedGradients = parseColorVariables(
 		JSON.stringify( gradients ),
@@ -178,7 +156,6 @@
 				gradients: parsedExperimentalFeatures?.color?.gradients,
 			},
 		},
->>>>>>> 3d780d37
 		__experimentalGlobalStylesBaseStyles: globalStyles,
 	};
 }