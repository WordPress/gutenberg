--- conflicted
+++ resolved
@@ -33,28 +33,6 @@
 ];
 
 const DEFAULT_GLOBAL_STYLES = {
-<<<<<<< HEAD
-	settings: {
-		color: {
-			palette: GLOBAL_STYLES_PALETTE,
-			gradients: [
-				{
-					slug: 'purple-to-blue',
-					gradient:
-						'linear-gradient(160deg, var(--wp--preset--color--purple), var(--wp--preset--color--blue))',
-					name: 'Purple to Blue',
-				},
-				{
-					slug: 'green-to-purple',
-					gradient:
-						'linear-gradient(160deg, var(--wp--preset--color--green), var(--wp--preset--color--purple))',
-					name: 'Green to Purple',
-				},
-			],
-		},
-	},
-=======
->>>>>>> aeaf65f4
 	styles: {
 		color: {
 			background: 'var(--wp--preset--color--green)',
@@ -70,26 +48,6 @@
 	},
 };
 
-<<<<<<< HEAD
-const PARSED_GLOBAL_STYLES = {
-	settings: {
-		color: {
-			palette: GLOBAL_STYLES_PALETTE,
-			gradients: [
-				{
-					slug: 'purple-to-blue',
-					gradient: 'linear-gradient(160deg, #D1D1E4, #D1DFE4)',
-					name: 'Purple to Blue',
-				},
-				{
-					slug: 'green-to-purple',
-					gradient: 'linear-gradient(160deg, #D1E4DD, #D1D1E4)',
-					name: 'Green to Purple',
-				},
-			],
-		},
-	},
-=======
 const DEFAULT_FEATURES = {
 	color: {
 		palette: GLOBAL_STYLES_PALETTE,
@@ -111,7 +69,6 @@
 };
 
 const PARSED_GLOBAL_STYLES = {
->>>>>>> aeaf65f4
 	styles: {
 		color: {
 			background: '#D1E4DD',
@@ -206,11 +163,7 @@
 describe( 'parseColorVariables', () => {
 	it( 'returns the parsed colors values correctly', () => {
 		const blockColors = parseColorVariables(
-<<<<<<< HEAD
-			DEFAULT_GLOBAL_STYLES,
-=======
 			JSON.stringify( DEFAULT_GLOBAL_STYLES ),
->>>>>>> aeaf65f4
 			GLOBAL_STYLES_PALETTE
 		);
 		expect( blockColors ).toEqual(
@@ -221,10 +174,6 @@
 
 describe( 'getGlobalStyles', () => {
 	it( 'returns the global styles data correctly', () => {
-<<<<<<< HEAD
-		const globalStyles = getGlobalStyles( DEFAULT_GLOBAL_STYLES );
-		const gradients = PARSED_GLOBAL_STYLES.settings.color.gradients;
-=======
 		const globalStyles = getGlobalStyles(
 			JSON.stringify( DEFAULT_GLOBAL_STYLES ),
 			JSON.stringify( DEFAULT_FEATURES )
@@ -233,7 +182,6 @@
 			JSON.stringify( DEFAULT_FEATURES ),
 			GLOBAL_STYLES_PALETTE
 		)?.color?.gradients;
->>>>>>> aeaf65f4
 
 		expect( globalStyles ).toEqual(
 			expect.objectContaining( {
