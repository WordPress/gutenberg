/**
 * External dependencies
 */
import { View, Platform } from 'react-native';
import RNLinearGradient from 'react-native-linear-gradient';
import gradientParser from 'gradient-parser';
/**
 * WordPress dependencies
 */
import { colorsUtils } from '@wordpress/components';
import { RadialGradient, Stop, SVG, Defs, Rect } from '@wordpress/primitives';
import { useResizeObserver } from '@wordpress/compose';
import { useMemo } from '@wordpress/element';

/**
 * Internal dependencies
 */
import styles from './style.scss';

<<<<<<< HEAD
function getGradientAngle( gradientValue ) {
	const matchAngle = /\(((\d+deg)|(to\s[^,]+))/;
	const angle = matchAngle.exec( gradientValue )[ 1 ];
	const angleBase = 45;
=======
export function getGradientAngle( gradientValue ) {
	const angleBase = 45;
	const matchAngle = /\(((\d+deg)|(to\s[^,]+))/;
	const angle = matchAngle.exec( gradientValue )
		? matchAngle.exec( gradientValue )[ 1 ]
		: '180deg';
>>>>>>> 6c9efd4d

	const angleType = angle.includes( 'deg' ) ? 'angle' : 'sideOrCorner';

	if ( angleType === 'sideOrCorner' ) {
		switch ( angle ) {
			case 'to top':
				return 0;
			case 'to top right':
			case 'to right top':
				return angleBase;
			case 'to right':
				return 2 * angleBase;
			case 'to bottom right':
			case 'to right bottom':
				return 3 * angleBase;
			case 'to bottom':
				return 4 * angleBase;
			case 'to bottom left':
			case 'to left bottom':
				return 5 * angleBase;
			case 'to left':
				return 6 * angleBase;
			case 'to top left':
			case 'to left top':
				return 7 * angleBase;
		}
	} else if ( angleType === 'angle' ) {
		return parseFloat( angle );
<<<<<<< HEAD
	} else return 180;
}

function getGradientColorGroup( gradientValue ) {
=======
	} else return 4 * angleBase;
}

export function getGradientColorGroup( gradientValue ) {
>>>>>>> 6c9efd4d
	const colorNeedParenthesis = [ 'rgb', 'rgba' ];

	const excludeSideOrCorner = /linear-gradient\(to\s+([a-z\s]+,)/;

	// Parser has some difficulties with angle defined as a side or corner (e.g. `to left`)
	// so it's going to be excluded in order to matching color groups
	const modifiedGradientValue = gradientValue.replace(
		excludeSideOrCorner,
		'linear-gradient('
	);

	return [].concat(
		...gradientParser.parse( modifiedGradientValue )?.map( ( gradient ) =>
			gradient.colorStops?.map( ( color, index ) => {
				const { type, value, length } = color;
				const fallbackLength = `${
					100 * ( index / ( gradient.colorStops.length - 1 ) )
				}%`;
				const colorLength = length
					? `${ length.value }${ length.type }`
					: fallbackLength;
<<<<<<< HEAD

				if ( colorNeedParenthesis.includes( type ) ) {
					return [ `${ type }(${ value.join( ',' ) })`, colorLength ];
				} else if ( type === 'literal' ) {
					return [ value, colorLength ];
				}
				return [ `#${ value }`, colorLength ];
			} )
		)
	);
=======

				if ( colorNeedParenthesis.includes( type ) ) {
					return [ `${ type }(${ value.join( ',' ) })`, colorLength ];
				} else if ( type === 'literal' ) {
					return [ value, colorLength ];
				}
				return [ `#${ value }`, colorLength ];
			} )
		)
	);
}

export function getGradientBaseColors( colorGroup ) {
	return colorGroup.map( ( color ) => color[ 0 ] );
>>>>>>> 6c9efd4d
}

export function getColorLocations( colorGroup ) {
	return colorGroup.map(
		( location ) => Number( location[ 1 ].replace( '%', '' ) ) / 100
	);
}

function Gradient( {
	gradientValue,
	style,
	angleCenter = { x: 0.5, y: 0.5 },
	children,
	...otherProps
} ) {
	const [ resizeObserver, sizes ] = useResizeObserver();
	const { width = 0, height = 0 } = sizes || {};
	const { isGradient, getGradientType, gradients } = colorsUtils;

	const colorGroup = useMemo( () => getGradientColorGroup( gradientValue ), [
		gradientValue,
	] );

	const locations = useMemo( () => getColorLocations( colorGroup ), [
		colorGroup,
	] );

	const colors = useMemo( () => getGradientBaseColors( colorGroup ), [
		colorGroup,
	] );

	if ( ! gradientValue || ! isGradient( gradientValue ) ) {
		return null;
	}

	const isLinearGradient =
		getGradientType( gradientValue ) === gradients.linear;

	if ( isLinearGradient ) {
		return (
			<RNLinearGradient
				colors={ colors }
				useAngle={ true }
				angle={ getGradientAngle( gradientValue ) }
				locations={ locations }
				angleCenter={ angleCenter }
				style={ style }
				{ ...otherProps }
			>
				{ children }
			</RNLinearGradient>
		);
	}

	return (
		<View style={ [ style, styles.overflow ] }>
			<View style={ styles.radialGradientContent }>{ children }</View>
			{ resizeObserver }
			<SVG>
				<Defs>
					<RadialGradient
						//eslint-disable-next-line no-restricted-syntax
						id="radialGradient"
						gradientUnits="userSpaceOnUse"
						rx="70%"
						ry="70%"
						cy={ Platform.OS === 'android' ? width / 2 : '50%' }
					>
						{ colorGroup.map( ( group ) => {
							return (
								<Stop
									offset={ group[ 1 ] }
									stopColor={ group[ 0 ] }
									stopOpacity="1"
									key={ `${ group[ 1 ] }-${ group[ 0 ] }` }
								/>
							);
						} ) }
					</RadialGradient>
				</Defs>
				<Rect
					height={ height }
					width={ width }
					fill="url(#radialGradient)"
				/>
			</SVG>
		</View>
	);
}

export default Gradient;<|MERGE_RESOLUTION|>--- conflicted
+++ resolved
@@ -17,19 +17,12 @@
  */
 import styles from './style.scss';
 
-<<<<<<< HEAD
-function getGradientAngle( gradientValue ) {
-	const matchAngle = /\(((\d+deg)|(to\s[^,]+))/;
-	const angle = matchAngle.exec( gradientValue )[ 1 ];
-	const angleBase = 45;
-=======
 export function getGradientAngle( gradientValue ) {
 	const angleBase = 45;
 	const matchAngle = /\(((\d+deg)|(to\s[^,]+))/;
 	const angle = matchAngle.exec( gradientValue )
 		? matchAngle.exec( gradientValue )[ 1 ]
 		: '180deg';
->>>>>>> 6c9efd4d
 
 	const angleType = angle.includes( 'deg' ) ? 'angle' : 'sideOrCorner';
 
@@ -58,17 +51,10 @@
 		}
 	} else if ( angleType === 'angle' ) {
 		return parseFloat( angle );
-<<<<<<< HEAD
-	} else return 180;
-}
-
-function getGradientColorGroup( gradientValue ) {
-=======
 	} else return 4 * angleBase;
 }
 
 export function getGradientColorGroup( gradientValue ) {
->>>>>>> 6c9efd4d
 	const colorNeedParenthesis = [ 'rgb', 'rgba' ];
 
 	const excludeSideOrCorner = /linear-gradient\(to\s+([a-z\s]+,)/;
@@ -90,18 +76,6 @@
 				const colorLength = length
 					? `${ length.value }${ length.type }`
 					: fallbackLength;
-<<<<<<< HEAD
-
-				if ( colorNeedParenthesis.includes( type ) ) {
-					return [ `${ type }(${ value.join( ',' ) })`, colorLength ];
-				} else if ( type === 'literal' ) {
-					return [ value, colorLength ];
-				}
-				return [ `#${ value }`, colorLength ];
-			} )
-		)
-	);
-=======
 
 				if ( colorNeedParenthesis.includes( type ) ) {
 					return [ `${ type }(${ value.join( ',' ) })`, colorLength ];
@@ -116,7 +90,6 @@
 
 export function getGradientBaseColors( colorGroup ) {
 	return colorGroup.map( ( color ) => color[ 0 ] );
->>>>>>> 6c9efd4d
 }
 
 export function getColorLocations( colorGroup ) {
