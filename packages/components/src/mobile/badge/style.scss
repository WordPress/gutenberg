.badgeContainer {
	position: absolute;
	top: 0;
	left: 0;
	z-index: 2;
}

.badge {
	padding: 3px 6px;
	margin: 8px;
	color: #fff;
	border-radius: 3px;
<<<<<<< HEAD
	background-color: $gray-70;
	border-color: $gray-70;
	overflow: hidden;
=======
	background-color: $gray-dark;
	border-color: $gray-dark;
>>>>>>> 7e0689e8
}<|MERGE_RESOLUTION|>--- conflicted
+++ resolved
@@ -10,12 +10,7 @@
 	margin: 8px;
 	color: #fff;
 	border-radius: 3px;
-<<<<<<< HEAD
-	background-color: $gray-70;
-	border-color: $gray-70;
-	overflow: hidden;
-=======
 	background-color: $gray-dark;
 	border-color: $gray-dark;
->>>>>>> 7e0689e8
+	overflow: hidden;
 }