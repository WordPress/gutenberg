--- conflicted
+++ resolved
@@ -2,23 +2,20 @@
  * External dependencies
  */
 import { View, Text } from 'react-native';
-<<<<<<< HEAD
 import { createStackNavigator } from '@react-navigation/stack';
 
-=======
->>>>>>> ed831075
 /**
  * WordPress dependencies
  */
 import { __ } from '@wordpress/i18n';
 import { useState, useEffect } from '@wordpress/element';
 import { usePreferredColorSchemeStyle } from '@wordpress/compose';
-<<<<<<< HEAD
-import { BottomSheetConsumer } from '@wordpress/components';
+import {
+	BottomSheetConsumer,
+	ColorControl,
+	PanelBody,
+} from '@wordpress/components';
 import { useRoute } from '@react-navigation/native';
-=======
-import { ColorControl, PanelBody } from '@wordpress/components';
->>>>>>> ed831075
 /**
  * Internal dependencies
  */
@@ -29,11 +26,9 @@
 import NavigationHeader from '../bottom-sheet/navigation-header';
 import SegmentedControls from '../segmented-control';
 import { colorsUtils } from './utils';
-import { performLayoutAnimation } from '../layout-animation';
 
 import styles from './style.scss';
 
-<<<<<<< HEAD
 const forFade = ( { current } ) => ( {
 	cardStyle: {
 		opacity: current.progress,
@@ -73,30 +68,15 @@
 					component={ PickerScreen }
 					options={ { cardStyleInterpolator: forFade } }
 				/>
+				<Stack.Screen
+					name="GradientPicker"
+					component={ GradientPickerScreen }
+					options={ { cardStyleInterpolator: forFade } }
+				/>
 			</Stack.Navigator>
 		</View>
 	);
 }
-=======
-function ColorSettings( {
-	label,
-	onColorChange,
-	onGradientChange,
-	colorValue,
-	onReplaceSubsheet,
-	shouldEnableBottomSheetScroll,
-	shouldDisableBottomSheetMaxHeight,
-	isBottomSheetContentScrolling,
-	onCloseBottomSheet,
-	onHardwareButtonPress,
-	defaultSettings,
-} ) {
-	const [ currentValue, setCurrentValue ] = useState( colorValue );
-	const [ isCustomScreen, setIsCustomScreen ] = useState( false );
-	const [ isCustomGradientScreen, setIsCustomGradientScreen ] = useState(
-		false
-	);
->>>>>>> ed831075
 
 export default ColorSettings;
 
@@ -131,6 +111,23 @@
 	);
 };
 
+const GradientPickerScreen = ( { route, navigation } ) => {
+	const { setColor, currentValue, isGradientColor } = route.params;
+	return (
+		<View>
+			<NavigationHeader
+				screen={ __( 'Customize Gradient' ) }
+				leftButtonOnPress={ navigation.goBack }
+			/>
+			<CustomGradientPicker
+				setColor={ setColor }
+				currentValue={ currentValue }
+				isGradientColor={ isGradientColor }
+			/>
+		</View>
+	);
+};
+
 const PaletteScreen = ( { route, navigation } ) => {
 	const {
 		label,
@@ -149,83 +146,43 @@
 		segments[ selectedSegmentIndex ]
 	);
 
-<<<<<<< HEAD
-=======
-	const isSolidSegment = currentSegment === segments[ 0 ];
-	const isCustomGadientShown = ! isSolidSegment && isGradientColor;
-
->>>>>>> ed831075
 	const horizontalSeparatorStyle = usePreferredColorSchemeStyle(
 		styles.horizontalSeparator,
 		styles.horizontalSeparatorDark
 	);
 
-<<<<<<< HEAD
 	const isSolidSegment = currentSegment === segments[ 0 ];
+	const isCustomGadientShown = ! isSolidSegment && isGradientColor;
+
 	const setColor = ( color ) => {
-=======
-	useEffect( () => {
-		onHardwareButtonPress( () => {
-			if ( isCustomScreen ) {
-				onCustomScreenToggle( false );
-			} else if ( isCustomGradientScreen ) {
-				onCustomGradientScreenToggle( false );
-			} else {
-				onReplaceSubsheet(
-					subsheets[ 0 ],
-					{},
-					afterHardwareButtonPress()
-				);
-			}
-		} );
-	}, [ isCustomScreen, isCustomGradientScreen ] );
-
-	useEffect( () => {
-		performLayoutAnimation();
-	}, [ isCustomGadientShown ] );
-
-	useEffect( () => {
-		setCurrentSegment( segments[ selectedSegmentIndex ] );
-		shouldDisableBottomSheetMaxHeight( true );
-		onCloseBottomSheet( null );
-	}, [] );
-
-	function afterHardwareButtonPress() {
-		onHardwareButtonPress( null );
-		shouldDisableBottomSheetMaxHeight( true );
-	}
-
-	function onCustomScreenToggle( shouldShow ) {
-		performLayoutAnimation();
-		setIsCustomScreen( shouldShow );
-	}
-
-	function onCustomGradientScreenToggle( shouldShow ) {
-		performLayoutAnimation();
-		setIsCustomGradientScreen( shouldShow );
-	}
-
-	function onCustomPress() {
-		if ( isSolidSegment ) {
-			onCustomScreenToggle( true );
-		} else {
-			onCustomGradientScreenToggle( true );
-		}
-	}
-
-	function setColor( color ) {
->>>>>>> ed831075
 		setCurrentValue( color );
 		if ( isSolidSegment && onColorChange && onGradientChange ) {
 			onColorChange( color );
 			onGradientChange( '' );
 		} else if ( isSolidSegment && onColorChange ) {
 			onColorChange( color );
+			onColorChange( '' );
 		} else if ( ! isSolidSegment && onGradientChange ) {
 			onGradientChange( color );
-			onColorChange( '' );
 		}
 	};
+
+	function onCustomPress() {
+		if ( isSolidSegment ) {
+			navigation.navigate( 'Picker', {
+				setColor,
+				isGradientColor,
+				currentValue,
+			} );
+		} else {
+			navigation.navigate( 'GradientPicker', {
+				setColor,
+				isGradientColor,
+				currentValue,
+				isSolidSegment,
+			} );
+		}
+	}
 
 	function getFooter() {
 		if ( onGradientChange ) {
@@ -267,33 +224,8 @@
 	}
 
 	return (
-<<<<<<< HEAD
 		<BottomSheetConsumer>
 			{ ( { shouldEnableBottomSheetScroll } ) => (
-=======
-		<View renderToHardwareTextureAndroid>
-			{ isCustomScreen && (
-				<View>
-					<ColorPicker
-						shouldEnableBottomSheetScroll={
-							shouldEnableBottomSheetScroll
-						}
-						shouldDisableBottomSheetMaxHeight={
-							shouldDisableBottomSheetMaxHeight
-						}
-						setColor={ setColor }
-						activeColor={ currentValue }
-						isGradientColor={ isGradientColor }
-						onNavigationBack={ () => onCustomScreenToggle( false ) }
-						onCloseBottomSheet={ onCloseBottomSheet }
-						isBottomSheetContentScrolling={
-							isBottomSheetContentScrolling
-						}
-					/>
-				</View>
-			) }
-			{ ! isCustomScreen && ! isCustomGradientScreen && (
->>>>>>> ed831075
 				<View>
 					<NavigationHeader
 						screen={ label }
@@ -304,18 +236,7 @@
 						activeColor={ currentValue }
 						isGradientColor={ isGradientColor }
 						currentSegment={ currentSegment }
-<<<<<<< HEAD
-						onCustomPress={ () => {
-							navigation.navigate( 'Picker', {
-								setColor,
-								isGradientColor,
-								currentValue,
-							} );
-						} }
-=======
-						isCustomScreen={ isCustomScreen }
 						onCustomPress={ onCustomPress }
->>>>>>> ed831075
 						shouldEnableBottomSheetScroll={
 							shouldEnableBottomSheetScroll
 						}
@@ -327,9 +248,7 @@
 							<PanelBody>
 								<ColorControl
 									label={ __( 'Customize Gradient' ) }
-									onPress={ () =>
-										onCustomGradientScreenToggle( true )
-									}
+									onPress={ onCustomPress }
 									withColorIndicator={ false }
 								/>
 							</PanelBody>
@@ -339,25 +258,6 @@
 					{ getFooter() }
 				</View>
 			) }
-<<<<<<< HEAD
 		</BottomSheetConsumer>
-=======
-			{ isCustomGradientScreen && (
-				<View>
-					<NavigationHeader
-						screen={ __( 'Customize Gradient' ) }
-						leftButtonOnPress={ () =>
-							onCustomGradientScreenToggle( false )
-						}
-					/>
-					<CustomGradientPicker
-						setColor={ setColor }
-						currentValue={ currentValue }
-						isGradientColor={ isGradientColor }
-					/>
-				</View>
-			) }
-		</View>
->>>>>>> ed831075
 	);
 };