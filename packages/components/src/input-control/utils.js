/**
 * WordPress dependencies
 */
import { useEffect } from '@wordpress/element';

/**
 * Gets a CSS cursor value based on a drag direction.
 *
 * @param {string} dragDirection The drag direction.
 * @return {string} The CSS cursor value.
 */
export function getDragCursor( dragDirection ) {
	let dragCursor = 'ns-resize';

	switch ( dragDirection ) {
		case 'n':
<<<<<<< HEAD
			dragCursor = 'ns-resize';
			break;
		case 'e':
			dragCursor = 'ew-resize';
			break;
=======
>>>>>>> c2c083c7
		case 's':
			dragCursor = 'ns-resize';
			break;

		case 'e':
		case 'w':
			dragCursor = 'ew-resize';
			break;
	}

	return dragCursor;
}

/**
 * Custom hook that renders a drag cursor when dragging.
 *
 * @param {boolean} isDragging The dragging state.
 * @param {string} dragDirection The drag direction.
 *
 * @return {string} The CSS cursor value.
 */
export function useDragCursor( isDragging, dragDirection ) {
	const dragCursor = getDragCursor( dragDirection );

	useEffect( () => {
		if ( isDragging ) {
			document.documentElement.style.cursor = dragCursor;
			document.documentElement.style.pointerEvents = 'none';
		} else {
			document.documentElement.style.cursor = null;
			document.documentElement.style.pointerEvents = null;
		}
	}, [ isDragging ] );

	return dragCursor;
}<|MERGE_RESOLUTION|>--- conflicted
+++ resolved
@@ -14,14 +14,6 @@
 
 	switch ( dragDirection ) {
 		case 'n':
-<<<<<<< HEAD
-			dragCursor = 'ns-resize';
-			break;
-		case 'e':
-			dragCursor = 'ew-resize';
-			break;
-=======
->>>>>>> c2c083c7
 		case 's':
 			dragCursor = 'ns-resize';
 			break;
