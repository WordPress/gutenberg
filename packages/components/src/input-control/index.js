--- conflicted
+++ resolved
@@ -73,24 +73,19 @@
 	return (
 		<InputBase
 			className={ classes }
-<<<<<<< HEAD
 			disabled={ disabled }
+			gap={ 3 }
 			hideLabelFromVision={ hideLabelFromVision }
 			id={ id }
 			isFilled={ isInputFilled }
 			isFloatingLabel={ isFloatingLabel }
 			isFocused={ isFocused }
+			justify="left"
 			label={ label }
+			labelPosition={ labelPosition }
+			prefix={ prefix }
 			size={ size }
-			prefix={ prefix }
 			suffix={ suffix }
-=======
-			gap={ 3 }
-			isFloatingLabel={ isFloatingLabelSet }
-			isFocused={ isFocused }
-			justify="left"
-			labelPosition={ labelPosition }
->>>>>>> 4dd46a02
 		>
 			<InputField
 				{ ...props }
@@ -109,64 +104,10 @@
 				ref={ ref }
 				setIsFocused={ setIsFocused }
 				size={ size }
-<<<<<<< HEAD
 				stateReducer={ stateReducer }
 				value={ value }
 			/>
 		</InputBase>
-=======
-			>
-				{ label }
-			</Label>
-			<Container
-				className="components-input-control__container"
-				disabled={ disabled }
-				isFocused={ isFocused }
-				labelPosition={ labelPosition }
-			>
-				{ prefix && (
-					<Prefix className="components-input-control__prefix">
-						{ prefix }
-					</Prefix>
-				) }
-				<InputField
-					{ ...props }
-					className="components-input-control__input"
-					disabled={ disabled }
-					id={ id }
-					isFloating={ isFloating }
-					isFloatingLabelSet={ isFloatingLabelSet }
-					isPressEnterToChange={ isPressEnterToChange }
-					onBlur={ handleOnBlur }
-					onChange={ onChange }
-					onFocus={ handleOnFocus }
-					onKeyDown={ onKeyDown }
-					onUpdateValue={ setIsFilled }
-					onValidate={ onValidate }
-					ref={ ref }
-					setIsFocused={ setIsFocused }
-					size={ size }
-					stateReducer={ stateReducer }
-					value={ value }
-				/>
-				{ suffix && (
-					<Suffix className="components-input-control__suffix">
-						{ suffix }
-					</Suffix>
-				) }
-				<Backdrop
-					aria-hidden="true"
-					disabled={ disabled }
-					isFloating={ isFloating }
-					isFloatingLabel={ isFloatingLabelSet }
-					isFocused={ isFocused }
-					label={ label }
-					size={ size }
-				/>
-				{ children }
-			</Container>
-		</Root>
->>>>>>> 4dd46a02
 	);
 }
 
