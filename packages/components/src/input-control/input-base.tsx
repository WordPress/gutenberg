--- conflicted
+++ resolved
@@ -84,15 +84,9 @@
 		size = 'default',
 		suffix,
 		...restProps
-<<<<<<< HEAD
-	} = useDeprecated36pxDefaultSizeProp( props );
-=======
 	} = useDeprecated36pxDefaultSizeProp(
-		useContextSystem( props, 'InputBase' ),
-		'wp.components.InputBase',
-		'6.4'
+		useContextSystem( props, 'InputBase' )
 	);
->>>>>>> 87c5697d
 
 	const id = useUniqueId( idProp );
 	const hideLabel = hideLabelFromVision || ! label;
