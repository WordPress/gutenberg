/**
 * External dependencies
 */
import { css } from '@emotion/core';
import styled from '@emotion/styled';

/**
 * Internal dependencies
 */
import Flex from '../../flex';
import Text from '../../text';
import { color, rtl, reduceMotion } from '../../utils/style-mixins';

const FLOATING_LABEL_TRANSITION_SPEED = '60ms';

const rootFloatLabelStyles = ( { isFloatingLabel } ) => {
	const paddingTop = isFloatingLabel ? 5 : 0;
	return css( { paddingTop } );
};

const rootFocusedStyles = ( { isFocused } ) => {
	if ( ! isFocused ) return '';

	return css( { zIndex: 1 } );
};

const rootLabelPositionStyles = ( { labelPosition } ) => {
	switch ( labelPosition ) {
		case 'top':
			return css`
				align-items: flex-start;
				flex-direction: column;
			`;
		case 'bottom':
			return css`
				align-items: flex-start;
				flex-direction: column-reverse;
			`;
		default:
			return '';
	}
};

export const Root = styled( Flex )`
	position: relative;
	border-radius: 2px;

<<<<<<< HEAD
	${rootFloatLabelStyles};
	${rootFocusedStyles};
	${rootLabelPositionStyles};
=======
	${ rootFloatLabelStyles };
	${ rootFocusedStyles };
>>>>>>> 6e387641
`;

const containerDisabledStyles = ( { disabled } ) => {
	const backgroundColor = disabled
		? color( 'ui.backgroundDisabled' )
		: color( 'ui.background' );

	return css( { backgroundColor } );
};

const containerWidthStyles = ( { labelPosition } ) => {
	if ( labelPosition === 'side' ) return '';

	return css`
		width: 100%;
	`;
};

export const Container = styled.div`
	align-items: center;
	box-sizing: border-box;
	border-radius: inherit;
	display: flex;
	flex: 1;
	position: relative;

<<<<<<< HEAD
	${containerDisabledStyles};
	${containerWidthStyles};
=======
	${ containerDisabledStyle };
>>>>>>> 6e387641
`;

const disabledStyles = ( { disabled } ) => {
	if ( ! disabled ) return '';

	return css( {
		color: color( 'ui.textDisabled' ),
	} );
};

const fontSizeStyles = ( { size } ) => {
	const sizes = {
		default: '13px',
		small: '11px',
	};

	const fontSize = sizes[ size ];
	const fontSizeMobile = '16px';

	if ( ! fontSize ) return '';

	return css`
		font-size: ${ fontSizeMobile };

		@media ( min-width: 600px ) {
			font-size: ${ fontSize };
		}
	`;
};

const sizeStyles = ( { size } ) => {
	const sizes = {
		default: {
			height: 30,
			lineHeight: 1,
			minHeight: 30,
		},
		small: {
			height: 24,
			lineHeight: 1,
			minHeight: 24,
		},
	};

	const style = sizes[ size ] || sizes.default;

	return css( style );
};

const placeholderStyles = ( { isFilled, isFloating, isFloatingLabel } ) => {
	let opacity = 1;

	if ( isFloatingLabel ) {
		if ( ! isFilled && ! isFloating ) {
			opacity = 0;
		}
	}

	return css`
		&::placeholder {
			opacity: ${ opacity };
		}

		&::-webkit-input-placeholder {
			line-height: normal;
		}
	`;
};

const dragStyles = ( { isDragging, dragCursor } ) => {
	let defaultArrowStyles = '';
	let activeDragCursorStyles = '';

	if ( isDragging ) {
		defaultArrowStyles = css`
			cursor: ${ dragCursor };
			user-select: none;

			&::-webkit-outer-spin-button,
			&::-webkit-inner-spin-button {
				-webkit-appearance: none !important;
				margin: 0 !important;
			}
		`;
	}

	if ( isDragging && dragCursor ) {
		activeDragCursorStyles = css`
			&:active {
				cursor: ${ dragCursor };
			}
		`;
	}

	return css`
		${ defaultArrowStyles };
		${ activeDragCursorStyles };
	`;
};

// TODO: Resolve need to use &&& to increase specificity
// https://github.com/WordPress/gutenberg/issues/18483

export const Input = styled.input`
	&&& {
		background-color: transparent;
		box-sizing: border-box;
		border: none;
		box-shadow: none !important;
		color: ${ color( 'black' ) };
		display: block;
		outline: none;
		padding-left: 8px;
		padding-right: 8px;
		width: 100%;

		${ dragStyles };
		${ disabledStyles };
		${ fontSizeStyles };
		${ sizeStyles };

		${ placeholderStyles };
	}
`;

const laberColor = ( { isFloatingLabel, isFilled, isFloating } ) => {
	const isPlaceholder = isFloatingLabel && ! isFilled;
	const textColor =
		isPlaceholder || isFloating
			? color( 'ui.textDisabled' )
			: 'currentColor';

	return css( { color: textColor } );
};

const labelFontSize = ( { isFloatingLabel, size } ) => {
	const sizes = {
		default: '13px',
		small: '11px',
	};
	const fontSize = sizes[ size ];
	const lineHeight = isFloatingLabel ? 1.2 : null;

	return css( { fontSize, lineHeight } );
};

const labelPosition = ( { isFloatingLabel, isFloating, size } ) => {
	const paddingBottom = isFloatingLabel ? 0 : 4;
	const position = isFloatingLabel ? 'absolute' : null;
	const pointerEvents = isFloating ? null : 'none';

	const isSmall = size === 'small';

	const offsetTop = isSmall ? 1 : 2;
	const offset = isSmall ? '-1px' : '-3px';

	const marginTop = isFloating ? 0 : offsetTop;
	const marginLeft = isFloatingLabel ? 8 : 0;

	let transform = isFloating
		? `translate( 0, calc(-100% + ${ offset }) ) scale( 0.75 )`
		: 'translate( 0, -50%) scale(1)';

	if ( ! isFloatingLabel ) {
		transform = null;
	}

	const transition = isFloatingLabel
		? `transform ${ FLOATING_LABEL_TRANSITION_SPEED } linear`
		: null;

	return css(
		{
			marginTop,
			paddingBottom,
			position,
			pointerEvents,
			transition,
			transform,
		},
		rtl( { marginLeft } )(),
		rtl(
			{ transformOrigin: 'top left' },
			{ transformOrigin: 'top right' }
		)()
	);
};

const labelTruncation = ( { isFloating } ) => {
	if ( isFloating ) return '';

	return css`
		max-width: calc( 100% - 10px );
		overflow: hidden;
		text-overflow: ellipsis;
		white-space: nowrap;
	`;
};

const BaseLabel = styled( Text )`
	&&& {
		box-sizing: border-box;
		display: block;
		margin: 0;
		max-width: 100%;
		padding-bottom: 0;
		padding-top: 0;
		pointer-events: none;
		top: 50%;
		transition: transform ${ FLOATING_LABEL_TRANSITION_SPEED } linear,
			max-width ${ FLOATING_LABEL_TRANSITION_SPEED } linear;
		z-index: 1;

		${ laberColor };
		${ labelFontSize };
		${ labelPosition };
		${ labelTruncation };
		${ reduceMotion( 'transition' ) };

		${ rtl( { left: 0 } ) }
	}
`;

export const Label = ( props ) => <BaseLabel { ...props } as="label" />;

const fieldsetTopStyles = ( { isFloatingLabel } ) => {
	const top = isFloatingLabel ? -5 : 0;
	return css( { top } );
};

const fieldsetFocusedStyles = ( { disabled, isFocused } ) => {
	let borderColor = isFocused
		? color( 'ui.borderFocus' )
		: color( 'ui.border' );

	if ( disabled ) {
		borderColor = 'ui.borderDisabled';
	}

	const borderWidth = isFocused ? 2 : 1;
	const borderStyle = 'solid';

	return css( { borderColor, borderStyle, borderWidth } );
};

export const Fieldset = styled.fieldset`
	&&& {
		box-sizing: border-box;
		border-radius: inherit;
		bottom: 0;
		left: 0;
		margin: 0;
		padding: 0;
		pointer-events: none;
		position: absolute;
		right: 0;

		${ fieldsetFocusedStyles };
		${ fieldsetTopStyles };
		${ rtl( { paddingLeft: 2 } ) }
	}
`;

const legendSize = ( { isFloating, size } ) => {
	const maxWidth = isFloating ? 1000 : 0.01;
	const sizes = {
		default: 9.75,
		small: 8.25,
	};

	const fontSize = sizes[ size ];

	return css( {
		fontSize,
		maxWidth,
	} );
};

export const Legend = styled.legend`
	&&& {
		box-sizing: border-box;
		display: block;
		height: 11px;
		line-height: 11px;
		margin: 0;
		padding: 0;
		transition: max-width ${ FLOATING_LABEL_TRANSITION_SPEED } linear;
		visibility: hidden;
		width: auto;

		${ legendSize };
		${ reduceMotion( 'transition' ) };
	}
`;

const BaseLegendText = styled( Text )`
	box-sizing: border-box;
	display: inline-block;
	${ rtl( { paddingLeft: 4, paddingRight: 5 } ) }
`;

export const LegendText = ( props ) => (
	<BaseLegendText { ...props } as="span" />
);

export const Suffix = styled.span`
	box-sizing: border-box;
	display: block;
`;<|MERGE_RESOLUTION|>--- conflicted
+++ resolved
@@ -45,14 +45,9 @@
 	position: relative;
 	border-radius: 2px;
 
-<<<<<<< HEAD
-	${rootFloatLabelStyles};
-	${rootFocusedStyles};
-	${rootLabelPositionStyles};
-=======
 	${ rootFloatLabelStyles };
 	${ rootFocusedStyles };
->>>>>>> 6e387641
+	${ rootLabelPositionStyles };
 `;
 
 const containerDisabledStyles = ( { disabled } ) => {
@@ -79,12 +74,8 @@
 	flex: 1;
 	position: relative;
 
-<<<<<<< HEAD
-	${containerDisabledStyles};
-	${containerWidthStyles};
-=======
-	${ containerDisabledStyle };
->>>>>>> 6e387641
+	${ containerDisabledStyles };
+	${ containerWidthStyles };
 `;
 
 const disabledStyles = ( { disabled } ) => {
