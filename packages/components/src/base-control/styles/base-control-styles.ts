--- conflicted
+++ resolved
@@ -7,11 +7,7 @@
 /**
  * Internal dependencies
  */
-<<<<<<< HEAD
-import { baseLabelTypography, font, COLORS } from '../../utils';
-=======
-import { font, COLORS, boxSizingReset } from '../../utils';
->>>>>>> afaa4a62
+import { baseLabelTypography, boxSizingReset, font, COLORS } from '../../utils';
 import { space } from '../../ui/utils/space';
 
 export const Wrapper = styled.div`
