/**
 * External dependencies
 */
import { merge } from 'lodash';

/**
 * Internal dependencies
 */
import { rgba } from './colors';

const BASE = {
	black: '#000',
	white: '#fff',
};

<<<<<<< HEAD
export const G2 = {
=======
/**
 * TODO: Continue to update values as "G2" design evolves.
 *
 * "G2" refers to the movement to advance the interface of the block editor.
 * https://github.com/WordPress/gutenberg/issues/18667
 */
const G2 = {
>>>>>>> 49bf72b7
	blue: {
		medium: {
			focus: '#007cba',
			focusDark: '#fff',
		},
	},
	gray: {
		900: '#1e1e1e',
		700: '#757575', // Meets 4.6:1 text contrast against white.
		600: '#949494', // Meets 3:1 UI or large text contrast against white.
		400: '#ccc',
		300: '#ddd', // Used for most borders.
		200: '#e0e0e0', // Used sparingly for light borders.
		100: '#f0f0f0', // Used for light gray backgrounds.
	},
	mediumGray: {
		text: '#757575',
	},
	lightGray: {
		ui: '#949494',
		secondary: '#ccc',
		tertiary: '#e7e8e9',
	},
};

const DARK_GRAY = {
	900: '#191e23',
	800: '#23282d',
	700: '#32373c',
	600: '#40464d',
	500: '#555d66', // Use this most of the time for dark items.
	400: '#606a73',
	300: '#6c7781', // Lightest gray that can be used for AA text contrast.
	200: '#7e8993',
	150: '#8d96a0', // Lightest gray that can be used for AA non-text contrast.
	100: '#8f98a1',
	placeholder: rgba( G2.gray[ 900 ], 0.62 ),
};

const DARK_OPACITY = {
	900: rgba( '#000510', 0.9 ),
	800: rgba( '#00000a', 0.85 ),
	700: rgba( '#06060b', 0.8 ),
	600: rgba( '#000913', 0.75 ),
	500: rgba( '#0a1829', 0.7 ),
	400: rgba( '#0a1829', 0.65 ),
	300: rgba( '#0e1c2e', 0.62 ),
	200: rgba( '#162435', 0.55 ),
	100: rgba( '#223443', 0.5 ),
	backgroundFill: rgba( DARK_GRAY[ 700 ], 0.7 ),
};

const DARK_OPACITY_LIGHT = {
	900: rgba( '#304455', 0.45 ),
	800: rgba( '#425863', 0.4 ),
	700: rgba( '#667886', 0.35 ),
	600: rgba( '#7b86a2', 0.3 ),
	500: rgba( '#9197a2', 0.25 ),
	400: rgba( '#95959c', 0.2 ),
	300: rgba( '#829493', 0.15 ),
	200: rgba( '#8b8b96', 0.1 ),
	100: rgba( '#747474', 0.05 ),
};

const LIGHT_GRAY = {
	900: '#a2aab2',
	800: '#b5bcc2',
	700: '#ccd0d4',
	600: '#d7dade',
	500: '#e2e4e7', // Good for "grayed" items and borders.
	400: '#e8eaeb', // Good for "readonly" input fields and special text selection.
	300: '#edeff0',
	200: '#f3f4f5',
	100: '#f8f9f9',
	placeholder: rgba( BASE.white, 0.65 ),
};

const LIGHT_OPACITY_LIGHT = {
	900: rgba( BASE.white, 0.5 ),
	800: rgba( BASE.white, 0.45 ),
	700: rgba( BASE.white, 0.4 ),
	600: rgba( BASE.white, 0.35 ),
	500: rgba( BASE.white, 0.3 ),
	400: rgba( BASE.white, 0.25 ),
	300: rgba( BASE.white, 0.2 ),
	200: rgba( BASE.white, 0.15 ),
	100: rgba( BASE.white, 0.1 ),
	backgroundFill: rgba( LIGHT_GRAY[ 300 ], 0.8 ),
};

// Additional colors.
// Some are from https://make.wordpress.org/design/handbook/foundations/colors/.

const BLUE = {
	wordpress: {
		700: '#00669b',
	},
	dark: {
		900: '#0071a1',
	},
	medium: {
		900: '#006589',
		800: '#00739c',
		700: '#007fac',
		600: '#008dbe',
		500: '#00a0d2',
		400: '#33b3db',
		300: '#66c6e4',
		200: '#bfe7f3',
		100: '#e5f5fa',
		highlight: '#b3e7fe',
		focus: '#007cba',
	},
};

const ALERT = {
	yellow: '#f0b849',
	red: '#d94f4f',
	green: '#4ab866',
};

const ADMIN = {
	theme: `var( --wp-admin-theme-color, ${ BLUE.wordpress[ 700 ] })`,
	themeDark10: `var( --wp-admin-theme-color-darker-10, ${ BLUE.medium.focus })`,
};

// Namespaced values for raw colors hex codes.
const UI = {
	theme: ADMIN.theme,
	background: BASE.white,
	backgroundDisabled: LIGHT_GRAY[ 200 ],
	border: G2.gray[ 700 ],
	borderHover: G2.gray[ 700 ],
	borderFocus: ADMIN.themeDark10,
	borderDisabled: G2.gray[ 400 ],
	borderLight: G2.gray[ 300 ],
	label: DARK_GRAY[ 500 ],
	textDisabled: DARK_GRAY[ 150 ],
	textDark: BASE.white,
	textLight: BASE.black,
};

// Using Object.assign instead of { ...spread } syntax helps TypeScript
// to extract the correct type defs here.
export const COLORS = Object.assign( {}, BASE, {
	darkGray: DARK_GRAY,
	darkOpacity: DARK_OPACITY,
	darkOpacityLight: DARK_OPACITY_LIGHT,
	mediumGray: G2.mediumGray,
	/**
	 * The main gray color object (since Apr 16, 2022).
	 *
	 * We are in the process of simplifying the colors in this file,
	 * please prefer this `gray` object in the meantime.
	 */
	gray: G2.gray,
	lightGray: merge( {}, LIGHT_GRAY, G2.lightGray ),
	lightGrayLight: LIGHT_OPACITY_LIGHT,
	blue: merge( {}, BLUE, G2.blue ),
	alert: ALERT,
	admin: ADMIN,
	ui: UI,
} );

export default COLORS;<|MERGE_RESOLUTION|>--- conflicted
+++ resolved
@@ -13,17 +13,7 @@
 	white: '#fff',
 };
 
-<<<<<<< HEAD
-export const G2 = {
-=======
-/**
- * TODO: Continue to update values as "G2" design evolves.
- *
- * "G2" refers to the movement to advance the interface of the block editor.
- * https://github.com/WordPress/gutenberg/issues/18667
- */
 const G2 = {
->>>>>>> 49bf72b7
 	blue: {
 		medium: {
 			focus: '#007cba',
