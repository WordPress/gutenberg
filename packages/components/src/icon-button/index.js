/**
 * External dependencies
 */
import classnames from 'classnames';
import { isArray, isString } from 'lodash';

/**
 * WordPress dependencies
 */
import { Component } from '@wordpress/element';

/**
 * Internal dependencies
 */
import Tooltip from '../tooltip';
import Button from '../button';
import Dashicon from '../dashicon';

// This is intentionally a Component class, not a function component because it
// is common to apply a ref to the button element (only supported in class)
class IconButton extends Component {
	render() {
<<<<<<< HEAD
		const { icon, children, label, className, tooltip, shortcut, ...additionalProps } = this.props;
		const { 'aria-pressed': ariaPressed } = this.props;
=======
		const { icon, children, label, className, tooltip, shortcut, labelPosition, ...additionalProps } = this.props;
>>>>>>> 81212d2a
		const classes = classnames( 'components-icon-button', className );
		const tooltipText = tooltip || label;

		// Should show the tooltip if...
		const showTooltip = ! additionalProps.disabled && (
			// an explicit tooltip is passed or...
			tooltip ||
			// there's a shortcut or...
			shortcut ||
			(
				// there's a label and...
				!! label &&
				// the children are empty and...
				( ! children || ( isArray( children ) && ! children.length ) ) &&
				// the tooltip is not explicitly disabled.
				false !== tooltip
			)
		);

		let element = (
			<Button aria-label={ label } { ...additionalProps } className={ classes }>
				{ isString( icon ) ? <Dashicon icon={ icon } ariaPressed={ ariaPressed } /> : icon }
				{ children }
			</Button>
		);

		if ( showTooltip ) {
			element = (
				<Tooltip text={ tooltipText } shortcut={ shortcut } position={ labelPosition }>
					{ element }
				</Tooltip>
			);
		}

		return element;
	}
}

export default IconButton;<|MERGE_RESOLUTION|>--- conflicted
+++ resolved
@@ -20,12 +20,8 @@
 // is common to apply a ref to the button element (only supported in class)
 class IconButton extends Component {
 	render() {
-<<<<<<< HEAD
-		const { icon, children, label, className, tooltip, shortcut, ...additionalProps } = this.props;
+		const { icon, children, label, className, tooltip, shortcut, labelPosition, ...additionalProps } = this.props;
 		const { 'aria-pressed': ariaPressed } = this.props;
-=======
-		const { icon, children, label, className, tooltip, shortcut, labelPosition, ...additionalProps } = this.props;
->>>>>>> 81212d2a
 		const classes = classnames( 'components-icon-button', className );
 		const tooltipText = tooltip || label;
 
