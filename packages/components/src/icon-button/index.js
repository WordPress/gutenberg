--- conflicted
+++ resolved
@@ -49,14 +49,7 @@
 
 		if ( showTooltip ) {
 			element = (
-<<<<<<< HEAD
 				<Tooltip text={ tooltipText } shortcut={ shortcut } position={ labelPosition }>
-=======
-				<Tooltip
-					text={ tooltipText }
-					shortcut={ shortcut }
-				>
->>>>>>> 3503c0d0
 					{ element }
 				</Tooltip>
 			);
