/**
 * External dependencies
 */
import * as Ariakit from '@ariakit/react';
import clsx from 'clsx';

/**
 * WordPress dependencies
 */
import { useInstanceId } from '@wordpress/compose';
import { __, sprintf } from '@wordpress/i18n';

/**
 * Internal dependencies
 */
import _CustomSelect from '../custom-select-control-v2/custom-select';
import CustomSelectItem from '../custom-select-control-v2/item';
import * as Styled from '../custom-select-control-v2/styles';
<<<<<<< HEAD
import type { CustomSelectProps, CustomSelectOption } from './types';
=======
import type { CustomSelectProps } from './types';
import { VisuallyHidden } from '../visually-hidden';
>>>>>>> 285a304e

function useDeprecatedProps< T extends CustomSelectOption >( {
	__experimentalShowSelectedHint,
	...otherProps
}: CustomSelectProps< T > ) {
	return {
		showSelectedHint: __experimentalShowSelectedHint,
		...otherProps,
	};
}

// The removal of `__experimentalHint` in favour of `hint` doesn't happen in
// the `useDeprecatedProps` hook in order not to break consumers that rely
// on object identity (see https://github.com/WordPress/gutenberg/pull/63248#discussion_r1672213131)
function applyOptionDeprecations( {
	__experimentalHint,
	...rest
}: CustomSelectOption ) {
	return {
		hint: __experimentalHint,
		...rest,
	};
}

<<<<<<< HEAD
function CustomSelectControl< T extends CustomSelectOption >(
	props: CustomSelectProps< T >
) {
=======
function getDescribedBy( currentValue: string, describedBy?: string ) {
	if ( describedBy ) {
		return describedBy;
	}

	// translators: %s: The selected option.
	return sprintf( __( 'Currently selected: %s' ), currentValue );
}

function CustomSelectControl( props: CustomSelectProps ) {
>>>>>>> 285a304e
	const {
		__next40pxDefaultSize = false,
		describedBy,
		options,
		onChange,
		size = 'default',
		value,
		className: classNameProp,
		showSelectedHint = false,
		...restProps
	} = useDeprecatedProps( props );

	const descriptionId = useInstanceId(
		CustomSelectControl,
		'custom-select-control__description'
	);

	// Forward props + store from v2 implementation
	const store = Ariakit.useSelectStore< string >( {
		async setValue( nextValue ) {
			const nextOption = options.find(
				( item ) => item.name === nextValue
			);

			if ( ! onChange || ! nextOption ) {
				return;
			}

			// Executes the logic in a microtask after the popup is closed.
			// This is simply to ensure the isOpen state matches the one from the
			// previous legacy implementation.
			await Promise.resolve();
			const state = store.getState();

			const changeObject = {
				highlightedIndex: state.renderedItems.findIndex(
					( item ) => item.value === nextValue
				),
				inputValue: '',
				isOpen: state.open,
				selectedItem: nextOption,
				type: '',
			};
			onChange( changeObject );
		},
		value: value?.name,
		// Setting the first option as a default value when no value is provided
		// is already done natively by the underlying Ariakit component,
		// but doing this explicitly avoids the `onChange` callback from firing
		// on initial render, thus making this implementation closer to the v1.
		defaultValue: options[ 0 ]?.name,
	} );

	const children = options
		.map( applyOptionDeprecations )
		.map( ( { name, key, hint, style, className } ) => {
			const withHint = (
				<Styled.WithHintItemWrapper>
					<span>{ name }</span>
					<Styled.WithHintItemHint
						// Keeping the classname for legacy reasons
						className="components-custom-select-control__item-hint"
					>
						{ hint }
					</Styled.WithHintItemHint>
				</Styled.WithHintItemWrapper>
			);

			return (
				<CustomSelectItem
					key={ key }
					value={ name }
					children={ hint ? withHint : name }
					style={ style }
					className={ clsx(
						className,
						// Keeping the classnames for legacy reasons
						'components-custom-select-control__item',
						{
							'has-hint': hint,
						}
					) }
				/>
			);
		} );

	const { value: currentValue } = store.getState();

	const renderSelectedValueHint = () => {
		const selectedOptionHint = options
			?.map( applyOptionDeprecations )
			?.find( ( { name } ) => currentValue === name )?.hint;

		return (
			<Styled.SelectedExperimentalHintWrapper>
				{ currentValue }
				{ selectedOptionHint && (
					<Styled.SelectedExperimentalHintItem
						// Keeping the classname for legacy reasons
						className="components-custom-select-control__hint"
					>
						{ selectedOptionHint }
					</Styled.SelectedExperimentalHintItem>
				) }
			</Styled.SelectedExperimentalHintWrapper>
		);
	};

	const translatedSize = ( () => {
		if (
			( __next40pxDefaultSize && size === 'default' ) ||
			size === '__unstable-large'
		) {
			return 'default';
		}
		if ( ! __next40pxDefaultSize && size === 'default' ) {
			return 'compact';
		}
		return size;
	} )();

	return (
		<>
			<_CustomSelect
				aria-describedby={ descriptionId }
				renderSelectedValue={
					showSelectedHint ? renderSelectedValueHint : undefined
				}
				size={ translatedSize }
				store={ store }
				className={ clsx(
					// Keeping the classname for legacy reasons
					'components-custom-select-control',
					classNameProp
				) }
				isLegacy
				{ ...restProps }
			>
				{ children }
			</_CustomSelect>
			<VisuallyHidden>
				<span id={ descriptionId }>
					{ getDescribedBy( currentValue, describedBy ) }
				</span>
			</VisuallyHidden>
		</>
	);
}

export default CustomSelectControl;<|MERGE_RESOLUTION|>--- conflicted
+++ resolved
@@ -16,12 +16,8 @@
 import _CustomSelect from '../custom-select-control-v2/custom-select';
 import CustomSelectItem from '../custom-select-control-v2/item';
 import * as Styled from '../custom-select-control-v2/styles';
-<<<<<<< HEAD
 import type { CustomSelectProps, CustomSelectOption } from './types';
-=======
-import type { CustomSelectProps } from './types';
 import { VisuallyHidden } from '../visually-hidden';
->>>>>>> 285a304e
 
 function useDeprecatedProps< T extends CustomSelectOption >( {
 	__experimentalShowSelectedHint,
@@ -46,11 +42,6 @@
 	};
 }
 
-<<<<<<< HEAD
-function CustomSelectControl< T extends CustomSelectOption >(
-	props: CustomSelectProps< T >
-) {
-=======
 function getDescribedBy( currentValue: string, describedBy?: string ) {
 	if ( describedBy ) {
 		return describedBy;
@@ -60,8 +51,9 @@
 	return sprintf( __( 'Currently selected: %s' ), currentValue );
 }
 
-function CustomSelectControl( props: CustomSelectProps ) {
->>>>>>> 285a304e
+function CustomSelectControl< T extends CustomSelectOption >(
+	props: CustomSelectProps< T >
+) {
 	const {
 		__next40pxDefaultSize = false,
 		describedBy,
