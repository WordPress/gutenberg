--- conflicted
+++ resolved
@@ -19,10 +19,6 @@
 	.components-range-control__slider {
 		margin-left: 0;
 		flex: 1;
-	}
-
-	&__number {
-		margin-left: $grid-size;
 	}
 }
 
@@ -119,8 +115,6 @@
 		color: transparent;
 		@include range-track();
 	}
-<<<<<<< HEAD
-=======
 }
 
 .components-range-control__number {
@@ -128,5 +122,4 @@
 	margin-left: $grid-size;
 	font-weight: 500;
 	width: 54px;
->>>>>>> 23124d78
 }