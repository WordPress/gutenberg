--- conflicted
+++ resolved
@@ -18,7 +18,11 @@
 import Button from '../button';
 import Icon from '../icon';
 import { color } from '../utils/colors';
-import { useControlledRangeValue, useDebouncedHoverInteraction } from './utils';
+import {
+	floatClamp,
+	useControlledRangeValue,
+	useDebouncedHoverInteraction,
+} from './utils';
 import RangeRail from './rail';
 import SimpleTooltip from './tooltip';
 import {
@@ -90,7 +94,6 @@
 		const isCurrentlyFocused = inputRef.current?.matches( ':focus' );
 		const isThumbFocused = ! disabled && isFocused;
 
-<<<<<<< HEAD
 		const isValueReset = value === null;
 		const inputSliderValue = isValueReset ? '' : value;
 		const currentInputValue = isValueReset ? '' : value || currentInput;
@@ -101,9 +104,6 @@
 
 		const calculatedFillValue = ( ( value - min ) / ( max - min ) ) * 100;
 		const fillValue = isValueReset ? 50 : calculatedFillValue;
-=======
-		const fillValue = ( ( value - min ) / ( max - min ) ) * 100;
->>>>>>> 56c043cd
 		const fillValueOffset = `${ clamp( fillValue, 0, 100 ) }%`;
 
 		const classes = classnames( 'components-range-control', className );
@@ -269,91 +269,6 @@
 	}
 );
 
-<<<<<<< HEAD
-/**
- * A float supported clamp function for a specific value.
- *
- * @param {number|null} value The value to clamp
- * @param {number} min The minimum value
- * @param {number} max The maxinum value
- * @return {number} A (float) number
- */
-function floatClamp( value, min, max ) {
-	if ( ! isFinite( value ) ) {
-		return null;
-	}
-
-	return parseFloat( clamp( value, min, max ) );
-}
-
-/**
- * Hook to store a clamped value, derived from props.
- */
-function useControlledRangeValue( { min, max, value: valueProp } ) {
-	const [ value, _setValue ] = useState( floatClamp( valueProp, min, max ) );
-	const valueRef = useRef( value );
-
-	const setValue = useCallback(
-		( nextValue ) => {
-			_setValue( floatClamp( nextValue, min, max ) );
-		},
-		[ _setValue, min, max ]
-	);
-
-	useEffect( () => {
-		if ( valueRef.current !== valueProp ) {
-			setValue( valueProp );
-			valueRef.current = valueProp;
-		}
-	}, [ valueRef, valueProp, setValue ] );
-
-	return [ value, setValue ];
-}
-
-/**
- * Hook to encapsulate the debouncing "hover" to better handle the showing
- * and hiding of the Tooltip.
- */
-function useDebouncedHoverInteraction( {
-	onShow = noop,
-	onHide = noop,
-	onMouseEnter = noop,
-	onMouseLeave = noop,
-	timeout = 250,
-} ) {
-	const [ show, setShow ] = useState( false );
-	const timeoutRef = useRef();
-
-	const handleOnMouseEnter = useCallback( ( event ) => {
-		onMouseEnter( event );
-
-		if ( timeoutRef.current ) {
-			window.clearTimeout( timeoutRef.current );
-		}
-
-		if ( ! show ) {
-			setShow( true );
-			onShow();
-		}
-	}, [] );
-
-	const handleOnMouseLeave = useCallback( ( event ) => {
-		onMouseLeave( event );
-
-		timeoutRef.current = setTimeout( () => {
-			setShow( false );
-			onHide();
-		}, timeout );
-	}, [] );
-
-	return {
-		onMouseEnter: handleOnMouseEnter,
-		onMouseLeave: handleOnMouseLeave,
-	};
-}
-
-=======
->>>>>>> 56c043cd
 export const RangeControlNext = compose( withInstanceId )( BaseRangeControl );
 
 export default RangeControlNext;