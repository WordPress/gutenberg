--- conflicted
+++ resolved
@@ -41,7 +41,6 @@
 
 const noop = () => {};
 
-<<<<<<< HEAD
 function useUniqueId( idProp?: string ) {
 	const id = useInstanceId(
 		UnforwardedRangeControl,
@@ -51,16 +50,8 @@
 	return idProp || id;
 }
 
-function UnforwardedRangeControl< IconProps = unknown >(
-	props: WordPressComponentProps<
-		RangeControlProps< IconProps >,
-		'input',
-		false
-	>,
-=======
 function UnforwardedRangeControl(
 	props: WordPressComponentProps< RangeControlProps, 'input', false >,
->>>>>>> 371a3ec6
 	forwardedRef: ForwardedRef< HTMLInputElement >
 ) {
 	const {
