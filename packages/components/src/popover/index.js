/**
 * External dependencies
 */
import classnames from 'classnames';

/**
 * WordPress dependencies
 */
<<<<<<< HEAD
import {
	useRef,
	useState,
	useLayoutEffect,
	useCallback,
} from '@wordpress/element';
import { getRectangleFromRange, offsetIframe } from '@wordpress/dom';
=======
import { useRef, useState, useLayoutEffect } from '@wordpress/element';
import { getRectangleFromRange } from '@wordpress/dom';
>>>>>>> 85d74aa9
import { ESCAPE } from '@wordpress/keycodes';
import deprecated from '@wordpress/deprecated';
import {
	useViewportMatch,
	useResizeObserver,
	useFocusOnMount,
	__experimentalUseFocusOutside as useFocusOutside,
	useConstrainedTabbing,
	useFocusReturn,
	useMergeRefs,
} from '@wordpress/compose';
import { close } from '@wordpress/icons';

/**
 * Internal dependencies
 */
import { computePopoverPosition } from './utils';
import Button from '../button';
import ScrollLock from '../scroll-lock';
import { Slot, Fill, useSlot } from '../slot-fill';
import { getAnimateClassName } from '../animate';

/**
 * Name of slot in which popover should fill.
 *
 * @type {string}
 */
const SLOT_NAME = 'Popover';

function computeAnchorRect(
	anchorRefFallback,
	anchorRect,
	getAnchorRect,
	anchorRef = false,
	shouldAnchorIncludePadding
) {
	if ( anchorRect ) {
		return anchorRect;
	}

	if ( getAnchorRect ) {
		if ( ! anchorRefFallback.current ) {
			return;
		}

		return getAnchorRect( anchorRefFallback.current );
	}

	if ( anchorRef !== false ) {
		if (
			! anchorRef ||
			! window.Range ||
			! window.Element ||
			! window.DOMRect
		) {
			return;
		}

		// Duck-type to check if `anchorRef` is an instance of Range
		// `anchorRef instanceof window.Range` checks will break across document boundaries
		// such as in an iframe
		if ( typeof anchorRef?.cloneRange === 'function' ) {
			return offsetIframe(
				getRectangleFromRange( anchorRef ),
				anchorRef.endContainer.ownerDocument
			);
		}

		// Duck-type to check if `anchorRef` is an instance of Element
		// `anchorRef instanceof window.Element` checks will break across document boundaries
		// such as in an iframe
		if ( typeof anchorRef?.getBoundingClientRect === 'function' ) {
			const rect = offsetIframe(
				anchorRef.getBoundingClientRect(),
				anchorRef.ownerDocument
			);

			if ( shouldAnchorIncludePadding ) {
				return rect;
			}

			return withoutPadding( rect, anchorRef );
		}

		const { top, bottom } = anchorRef;
		const topRect = top.getBoundingClientRect();
		const bottomRect = bottom.getBoundingClientRect();
		const rect = offsetIframe(
			new window.DOMRect(
				topRect.left,
				topRect.top,
				topRect.width,
				bottomRect.bottom - topRect.top
			),
			top.ownerDocument
		);

		if ( shouldAnchorIncludePadding ) {
			return rect;
		}

		return withoutPadding( rect, anchorRef );
	}

	if ( ! anchorRefFallback.current ) {
		return;
	}

	const { parentNode } = anchorRefFallback.current;
	const rect = parentNode.getBoundingClientRect();

	if ( shouldAnchorIncludePadding ) {
		return rect;
	}

	return withoutPadding( rect, parentNode );
}

function getComputedStyle( node ) {
	return node.ownerDocument.defaultView.getComputedStyle( node );
}

function withoutPadding( rect, element ) {
	const {
		paddingTop,
		paddingBottom,
		paddingLeft,
		paddingRight,
	} = getComputedStyle( element );
	const top = paddingTop ? parseInt( paddingTop, 10 ) : 0;
	const bottom = paddingBottom ? parseInt( paddingBottom, 10 ) : 0;
	const left = paddingLeft ? parseInt( paddingLeft, 10 ) : 0;
	const right = paddingRight ? parseInt( paddingRight, 10 ) : 0;

	return {
		x: rect.left + left,
		y: rect.top + top,
		width: rect.width - left - right,
		height: rect.height - top - bottom,
		left: rect.left + left,
		right: rect.right - right,
		top: rect.top + top,
		bottom: rect.bottom - bottom,
	};
}

/**
 * Sets or removes an element attribute.
 *
 * @param {Element} element The element to modify.
 * @param {string}  name    The attribute name to set or remove.
 * @param {?string} value   The value to set. A falsy value will remove the
 *                          attribute.
 */
function setAttribute( element, name, value ) {
	if ( ! value ) {
		if ( element.hasAttribute( name ) ) {
			element.removeAttribute( name );
		}
	} else if ( element.getAttribute( name ) !== value ) {
		element.setAttribute( name, value );
	}
}

/**
 * Sets or removes an element style property.
 *
 * @param {Element} element  The element to modify.
 * @param {string}  property The property to set or remove.
 * @param {?string} value    The value to set. A falsy value will remove the
 *                           property.
 */
function setStyle( element, property, value = '' ) {
	if ( element.style[ property ] !== value ) {
		element.style[ property ] = value;
	}
}

/**
 * Sets or removes an element class.
 *
 * @param {Element} element The element to modify.
 * @param {string}  name    The class to set or remove.
 * @param {boolean} toggle  True to set the class, false to remove.
 */
function setClass( element, name, toggle ) {
	if ( toggle ) {
		if ( ! element.classList.contains( name ) ) {
			element.classList.add( name );
		}
	} else if ( element.classList.contains( name ) ) {
		element.classList.remove( name );
	}
}

function getAnchorDocument( anchor ) {
	if ( ! anchor ) {
		return;
	}

	if ( anchor.endContainer ) {
		return anchor.endContainer.ownerDocument;
	}

	if ( anchor.top ) {
		return anchor.top.ownerDocument;
	}

	return anchor.ownerDocument;
}

const Popover = ( {
	headerTitle,
	onClose,
	onKeyDown,
	children,
	className,
	noArrow = true,
	isAlternate,
	// Disable reason: We generate the `...contentProps` rest as remainder
	// of props which aren't explicitly handled by this component.
	/* eslint-disable no-unused-vars */
	position = 'bottom right',
	range,
	focusOnMount = 'firstElement',
	anchorRef,
	shouldAnchorIncludePadding,
	anchorRect,
	getAnchorRect,
	expandOnMobile,
	animate = true,
	onClickOutside,
	onFocusOutside,
	__unstableStickyBoundaryElement,
	__unstableSlotName = SLOT_NAME,
	__unstableObserveElement,
	__unstableBoundaryParent,
	__unstableForcePosition,
	/* eslint-enable no-unused-vars */
	...contentProps
} ) => {
	const anchorRefFallback = useRef( null );
	const contentRef = useRef( null );
	const containerRef = useRef();
	const isMobileViewport = useViewportMatch( 'medium', '<' );
	const [ animateOrigin, setAnimateOrigin ] = useState();
	const slot = useSlot( __unstableSlotName );
	const isExpanded = expandOnMobile && isMobileViewport;
	const [ containerResizeListener, contentSize ] = useResizeObserver();
	noArrow = isExpanded || noArrow;

	useLayoutEffect( () => {
		if ( isExpanded ) {
			setClass( containerRef.current, 'is-without-arrow', noArrow );
			setClass( containerRef.current, 'is-alternate', isAlternate );
			setAttribute( containerRef.current, 'data-x-axis' );
			setAttribute( containerRef.current, 'data-y-axis' );
			setStyle( containerRef.current, 'top' );
			setStyle( containerRef.current, 'left' );
			setStyle( contentRef.current, 'maxHeight' );
			setStyle( contentRef.current, 'maxWidth' );
			return;
		}

		const refresh = () => {
			if ( ! containerRef.current || ! contentRef.current ) {
				return;
			}

			let anchor = computeAnchorRect(
				anchorRefFallback,
				anchorRect,
				getAnchorRect,
				anchorRef,
				shouldAnchorIncludePadding
			);

			if ( ! anchor ) {
				return;
			}

			const { offsetParent, ownerDocument } = containerRef.current;

			let relativeOffsetTop = 0;

			// If there is a positioned ancestor element that is not the body,
			// subtract the position from the anchor rect. If the position of
			// the popover is fixed, the offset parent is null or the body
			// element, in which case the position is relative to the viewport.
			// See https://developer.mozilla.org/en-US/docs/Web/API/HTMLElement/offsetParent
			if ( offsetParent && offsetParent !== ownerDocument.body ) {
				const offsetParentRect = offsetParent.getBoundingClientRect();

				relativeOffsetTop = offsetParentRect.top;
				anchor = new window.DOMRect(
					anchor.left - offsetParentRect.left,
					anchor.top - offsetParentRect.top,
					anchor.width,
					anchor.height
				);
			}

			let boundaryElement;
			if ( __unstableBoundaryParent ) {
				boundaryElement = containerRef.current.closest(
					'.popover-slot'
				)?.parentNode;
			}

			const usedContentSize = ! contentSize.height
				? contentRef.current.getBoundingClientRect()
				: contentSize;

			const {
				popoverTop,
				popoverLeft,
				xAxis,
				yAxis,
				contentHeight,
				contentWidth,
			} = computePopoverPosition(
				anchor,
				usedContentSize,
				position,
				__unstableStickyBoundaryElement,
				containerRef.current,
				relativeOffsetTop,
				boundaryElement,
				__unstableForcePosition
			);

			if (
				typeof popoverTop === 'number' &&
				typeof popoverLeft === 'number'
			) {
				setStyle( containerRef.current, 'top', popoverTop + 'px' );
				setStyle( containerRef.current, 'left', popoverLeft + 'px' );
			}

			setClass(
				containerRef.current,
				'is-without-arrow',
				noArrow || ( xAxis === 'center' && yAxis === 'middle' )
			);
			setClass( containerRef.current, 'is-alternate', isAlternate );
			setAttribute( containerRef.current, 'data-x-axis', xAxis );
			setAttribute( containerRef.current, 'data-y-axis', yAxis );
			setStyle(
				contentRef.current,
				'maxHeight',
				typeof contentHeight === 'number' ? contentHeight + 'px' : ''
			);
			setStyle(
				contentRef.current,
				'maxWidth',
				typeof contentWidth === 'number' ? contentWidth + 'px' : ''
			);

			// Compute the animation position
			const yAxisMapping = {
				top: 'bottom',
				bottom: 'top',
			};
			const xAxisMapping = {
				left: 'right',
				right: 'left',
			};
			const animateYAxis = yAxisMapping[ yAxis ] || 'middle';
			const animateXAxis = xAxisMapping[ xAxis ] || 'center';

			setAnimateOrigin( animateXAxis + ' ' + animateYAxis );
		};

		refresh();

		const { ownerDocument } = containerRef.current;
		const { defaultView } = ownerDocument;

		/*
		 * There are sometimes we need to reposition or resize the popover that
		 * are not handled by the resize/scroll window events (i.e. CSS changes
		 * in the layout that changes the position of the anchor).
		 *
		 * For these situations, we refresh the popover every 0.5s
		 */
		const intervalHandle = defaultView.setInterval( refresh, 500 );

		let rafId;

		const refreshOnAnimationFrame = () => {
			defaultView.cancelAnimationFrame( rafId );
			rafId = defaultView.requestAnimationFrame( refresh );
		};

		// Sometimes a click trigger a layout change that affects the popover
		// position. This is an opportunity to immediately refresh rather than
		// at the interval.
		defaultView.addEventListener( 'click', refreshOnAnimationFrame );
		defaultView.addEventListener( 'resize', refresh );
		defaultView.addEventListener( 'scroll', refresh, true );

		const anchorDocument = getAnchorDocument( anchorRef );

		// If the anchor is within an iframe, the popover position also needs
		// to refrest when the iframe content is scrolled or resized.
		if ( anchorDocument && anchorDocument !== ownerDocument ) {
			anchorDocument.defaultView.addEventListener( 'resize', refresh );
			anchorDocument.defaultView.addEventListener(
				'scroll',
				refresh,
				true
			);
		}

		let observer;

		if ( __unstableObserveElement ) {
			observer = new defaultView.MutationObserver( refresh );
			observer.observe( __unstableObserveElement, { attributes: true } );
		}

		return () => {
			defaultView.clearInterval( intervalHandle );
			defaultView.removeEventListener( 'resize', refresh );
			defaultView.removeEventListener( 'scroll', refresh, true );
			defaultView.removeEventListener( 'click', refreshOnAnimationFrame );
			defaultView.cancelAnimationFrame( rafId );

			if ( anchorDocument && anchorDocument !== ownerDocument ) {
				anchorDocument.defaultView.removeEventListener(
					'resize',
					refresh
				);
				anchorDocument.defaultView.removeEventListener(
					'scroll',
					refresh,
					true
				);
			}

			if ( observer ) {
				observer.disconnect();
			}
		};
	}, [
		isExpanded,
		anchorRect,
		getAnchorRect,
		anchorRef,
		shouldAnchorIncludePadding,
		position,
		contentSize,
		__unstableStickyBoundaryElement,
		__unstableObserveElement,
		__unstableBoundaryParent,
	] );

	const constrainedTabbingRef = useConstrainedTabbing();
	const focusReturnRef = useFocusReturn();
	const focusOnMountRef = useFocusOnMount( focusOnMount );
	const focusOutsideProps = useFocusOutside( handleOnFocusOutside );
	const mergedRefs = useMergeRefs( [
		containerRef,
		focusOnMount ? constrainedTabbingRef : null,
		focusOnMount ? focusReturnRef : null,
		focusOnMount ? focusOnMountRef : null,
	] );

	// Event handlers
	const maybeClose = ( event ) => {
		// Close on escape
		if ( event.keyCode === ESCAPE && onClose ) {
			event.stopPropagation();
			onClose();
		}

		// Preserve original content prop behavior
		if ( onKeyDown ) {
			onKeyDown( event );
		}
	};

	/**
	 * Shims an onFocusOutside callback to be compatible with a deprecated
	 * onClickOutside prop function, if provided.
	 *
	 * @param {FocusEvent} event Focus event from onFocusOutside.
	 */
	function handleOnFocusOutside( event ) {
		// Defer to given `onFocusOutside` if specified. Call `onClose` only if
		// both `onFocusOutside` and `onClickOutside` are unspecified. Doing so
		// assures backwards-compatibility for prior `onClickOutside` default.
		if ( onFocusOutside ) {
			onFocusOutside( event );
			return;
		} else if ( ! onClickOutside ) {
			if ( onClose ) {
				onClose();
			}
			return;
		}

		// Simulate MouseEvent using FocusEvent#relatedTarget as emulated click
		// target. MouseEvent constructor is unsupported in Internet Explorer.
		let clickEvent;
		try {
			clickEvent = new window.MouseEvent( 'click' );
		} catch ( error ) {
			clickEvent = document.createEvent( 'MouseEvent' );
			clickEvent.initMouseEvent(
				'click',
				true,
				true,
				window,
				0,
				0,
				0,
				0,
				0,
				false,
				false,
				false,
				false,
				0,
				null
			);
		}

		Object.defineProperty( clickEvent, 'target', {
			get: () => event.relatedTarget,
		} );

		deprecated( 'Popover onClickOutside prop', {
			alternative: 'onFocusOutside',
		} );

		onClickOutside( clickEvent );
	}

	/** @type {false | string} */
	const animateClassName =
		Boolean( animate && animateOrigin ) &&
		getAnimateClassName( {
			type: 'appear',
			origin: animateOrigin,
		} );

	// Disable reason: We care to capture the _bubbled_ events from inputs
	// within popover as inferring close intent.

	let content = (
		// eslint-disable-next-line jsx-a11y/no-noninteractive-element-interactions
		// eslint-disable-next-line jsx-a11y/no-static-element-interactions
		<div
			className={ classnames(
				'components-popover',
				className,
				animateClassName,
				{
					'is-expanded': isExpanded,
					'is-without-arrow': noArrow,
					'is-alternate': isAlternate,
				}
			) }
			{ ...contentProps }
			onKeyDown={ maybeClose }
			{ ...focusOutsideProps }
			ref={ mergedRefs }
			tabIndex="-1"
		>
			{ isExpanded && <ScrollLock /> }
			{ isExpanded && (
				<div className="components-popover__header">
					<span className="components-popover__header-title">
						{ headerTitle }
					</span>
					<Button
						className="components-popover__close"
						icon={ close }
						onClick={ onClose }
					/>
				</div>
			) }
			<div ref={ contentRef } className="components-popover__content">
				<div style={ { position: 'relative' } }>
					{ containerResizeListener }
					{ children }
				</div>
			</div>
		</div>
	);

	if ( slot.ref ) {
		content = <Fill name={ __unstableSlotName }>{ content }</Fill>;
	}

	if ( anchorRef || anchorRect ) {
		return content;
	}

	return <span ref={ anchorRefFallback }>{ content }</span>;
};

const PopoverContainer = Popover;

PopoverContainer.Slot = ( { name = SLOT_NAME } ) => (
	<Slot bubblesVirtually name={ name } className="popover-slot" />
);

export default PopoverContainer;<|MERGE_RESOLUTION|>--- conflicted
+++ resolved
@@ -6,18 +6,8 @@
 /**
  * WordPress dependencies
  */
-<<<<<<< HEAD
-import {
-	useRef,
-	useState,
-	useLayoutEffect,
-	useCallback,
-} from '@wordpress/element';
+import { useRef, useState, useLayoutEffect } from '@wordpress/element';
 import { getRectangleFromRange, offsetIframe } from '@wordpress/dom';
-=======
-import { useRef, useState, useLayoutEffect } from '@wordpress/element';
-import { getRectangleFromRange } from '@wordpress/dom';
->>>>>>> 85d74aa9
 import { ESCAPE } from '@wordpress/keycodes';
 import deprecated from '@wordpress/deprecated';
 import {
