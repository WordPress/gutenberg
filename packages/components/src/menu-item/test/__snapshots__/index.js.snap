--- conflicted
+++ resolved
@@ -18,10 +18,6 @@
 
 exports[`MenuItem should match snapshot when info is provided 1`] = `
 <ForwardRef(Button)
-<<<<<<< HEAD
-  aria-describedby="edit-post-feature-toggle__info-1"
-=======
->>>>>>> 2c1fe1a5
   className="components-menu-item__button"
   role="menuitem"
 >
