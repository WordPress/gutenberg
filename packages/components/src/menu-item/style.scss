.components-menu-item__button,
.components-menu-item__button.components-icon-button {
	width: 100%;
	padding: 8px;
	text-align: left;
	color: $dark-gray-600;

	// Target plugin icons that can have arbitrary classes by using an aggressive selector.
	.dashicon,
	.components-menu-items__item-icon,
	> span > svg {
		margin-right: 4px;
	}

	.components-menu-items__item-icon {
		display: inline-block;
		flex: 0 0 auto;
	}

	&:hover:not(:disabled):not([aria-disabled="true"]) {
		color: $dark-gray-500;
		// Disable hover style on mobile to prevent odd scroll behaviour.
		// See: https://github.com/WordPress/gutenberg/pull/10333
		@include break-medium() {
			@include menu-style__hover;
		}
	}

	&:focus:not(:disabled):not([aria-disabled="true"]) {
		@include menu-style__focus;
	}
}

<<<<<<< HEAD
	// Colorize plugin icons to ensure contrast and cohesion, but allow plugin developers to override.
	svg,
	svg * {
		fill: $dark-gray-500;
	}

	&:hover svg,
	&:hover svg * {
		// !important allows icons from plugins to be overriden and given a dark-gray fill.
		fill: $dark-gray-900 !important;
	}
=======
.components-menu-item__info-wrapper {
	display: flex;
	flex-direction: column;
}
>>>>>>> ee512933

.components-menu-item__info {
	margin-top: $grid-size-small;
	font-size: $default-font-size - 1px;
	opacity: 0.82;
}

.components-menu-item__shortcut {
	align-self: center;
	opacity: 0.5;
	margin-right: 0;
	margin-left: auto;
	padding-left: 8px;

	// Hide the keyboard shortcuts on mobile, because they aren't super-useful
	// for most mobile users and it frees up screen space for any item
	// with a long description.
	display: none;
	@include break-mobile() {
		display: inline;
	}
}
<|MERGE_RESOLUTION|>--- conflicted
+++ resolved
@@ -29,9 +29,7 @@
 	&:focus:not(:disabled):not([aria-disabled="true"]) {
 		@include menu-style__focus;
 	}
-}
 
-<<<<<<< HEAD
 	// Colorize plugin icons to ensure contrast and cohesion, but allow plugin developers to override.
 	svg,
 	svg * {
@@ -43,12 +41,12 @@
 		// !important allows icons from plugins to be overriden and given a dark-gray fill.
 		fill: $dark-gray-900 !important;
 	}
-=======
+}
+
 .components-menu-item__info-wrapper {
 	display: flex;
 	flex-direction: column;
 }
->>>>>>> ee512933
 
 .components-menu-item__info {
 	margin-top: $grid-size-small;
