/**
 * External dependencies
 */
import { createElement } from '@wordpress/element';

/**
 * WordPress dependencies
 */
import deprecated from '@wordpress/deprecated';

export const G = ( props ) => createElement( 'g', props );
export const Path = ( props ) => createElement( 'path', props );
<<<<<<< HEAD
export const SVG = ( props ) => createElement( 'svg', props );
export const G = ( props ) => createElement( 'g', props );
=======
export const Polygon = ( props ) => createElement( 'polygon', props );

export const SVG = ( props ) => {
	const appliedProps = {
		...props,
		role: 'img',
		'aria-hidden': 'true',
		focusable: 'false',
	};

	return <svg { ...appliedProps } />;
};

// deprecations
export const AccessibleSVG = ( props ) => {
	deprecated( 'wp.components.AccessibleSVG', {
		version: '4.2',
		alternative: 'wp.components.SVG',
		plugin: 'Gutenberg',
	} );
	return <SVG { ...props } />;
};
>>>>>>> 5c2085ad
<|MERGE_RESOLUTION|>--- conflicted
+++ resolved
@@ -10,10 +10,6 @@
 
 export const G = ( props ) => createElement( 'g', props );
 export const Path = ( props ) => createElement( 'path', props );
-<<<<<<< HEAD
-export const SVG = ( props ) => createElement( 'svg', props );
-export const G = ( props ) => createElement( 'g', props );
-=======
 export const Polygon = ( props ) => createElement( 'polygon', props );
 
 export const SVG = ( props ) => {
@@ -35,5 +31,4 @@
 		plugin: 'Gutenberg',
 	} );
 	return <SVG { ...props } />;
-};
->>>>>>> 5c2085ad
+};