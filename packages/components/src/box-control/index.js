/**
 * External dependencies
 */
import { noop } from 'lodash';

/**
 * WordPress dependencies
 */
import { useInstanceId } from '@wordpress/compose';
import { useState } from '@wordpress/element';
import { __ } from '@wordpress/i18n';

/**
 * Internal dependencies
 */
import Button from '../button';
import { FlexItem, FlexBlock } from '../flex';
import AllInputControl from './all-input-control';
import InputControls from './input-controls';
import BoxControlIcon from './icon';
import Text from '../text';
import LinkedButton from './linked-button';
import Visualizer from './visualizer';
import {
	Root,
	Header,
	HeaderControlWrapper,
} from './styles/box-control-styles';
import {
	DEFAULT_VALUES,
	DEFAULT_VISUALIZER_VALUES,
	isValuesMixed,
	isValuesDefined,
} from './utils';
import { useControlledState } from '../utils/hooks';

const defaultInputProps = {
	min: 0,
};

function useUniqueId( idProp ) {
	const instanceId = useInstanceId( BoxControl, 'inspector-box-control' );

	return idProp || instanceId;
}
export default function BoxControl( {
	id: idProp,
	inputProps = defaultInputProps,
	onChange = noop,
	onChangeShowVisualizer = noop,
	label = __( 'Box Control' ),
	values: valuesProp,
	units,
} ) {
<<<<<<< HEAD
	const [ values, setValues ] = useControlledState( valuesProp, {
		initial: DEFAULT_VALUES,
	} );
=======
	const [ values, setValues ] = useControlledState( valuesProp );
	const inputValues = values || DEFAULT_VALUES;
	const hasInitialValue = isValuesDefined( valuesProp );
>>>>>>> 75671114

	const [ isDirty, setIsDirty ] = useState( hasInitialValue );
	const [ isLinked, setIsLinked ] = useState(
		! hasInitialValue || ! isValuesMixed( inputValues )
	);

	const [ side, setSide ] = useState( isLinked ? 'all' : 'top' );

	const id = useUniqueId( idProp );
	const headingId = `${ id }-heading`;

	const toggleLinked = () => {
		setIsLinked( ! isLinked );
		setSide( ! isLinked ? 'all' : 'top' );
	};

	const handleOnFocus = ( event, { side: nextSide } ) => {
		setSide( nextSide );
	};

	const handleOnChange = ( nextValues ) => {
		onChange( nextValues );
		setValues( nextValues );
		setIsDirty( true );
	};

	const handleOnHoverOn = ( next = {} ) => {
		onChangeShowVisualizer( { ...DEFAULT_VISUALIZER_VALUES, ...next } );
	};

	const handleOnHoverOff = ( next = {} ) => {
		onChangeShowVisualizer( { ...DEFAULT_VISUALIZER_VALUES, ...next } );
	};

	const handleOnReset = () => {
		const initialValues = DEFAULT_VALUES;

		onChange( initialValues );
		setValues( initialValues );
		setIsDirty( false );
	};

	const inputControlProps = {
		...inputProps,
		onChange: handleOnChange,
		onFocus: handleOnFocus,
		onHoverOn: handleOnHoverOn,
		onHoverOff: handleOnHoverOff,
		isLinked,
		units,
		values: inputValues,
	};

	return (
		<Root id={ id } role="region" aria-labelledby={ headingId }>
			<Header className="component-box-control__header">
				<FlexItem>
					<Text
						id={ headingId }
						className="component-box-control__label"
					>
						{ label }
					</Text>
				</FlexItem>
				<FlexItem>
					<Button
						className="component-box-control__reset-button"
						isSecondary
						isSmall
						onClick={ handleOnReset }
						disabled={ ! isDirty }
					>
						Reset
					</Button>
				</FlexItem>
			</Header>
			<HeaderControlWrapper className="component-box-control__header-control-wrapper">
				<FlexItem>
					<BoxControlIcon side={ side } />
				</FlexItem>
				{ isLinked && (
					<FlexBlock>
						<AllInputControl { ...inputControlProps } />
					</FlexBlock>
				) }
				<FlexItem>
					<LinkedButton
						onClick={ toggleLinked }
						isLinked={ isLinked }
					/>
				</FlexItem>
			</HeaderControlWrapper>
			{ ! isLinked && <InputControls { ...inputControlProps } /> }
		</Root>
	);
}

BoxControl.__Visualizer = Visualizer;<|MERGE_RESOLUTION|>--- conflicted
+++ resolved
@@ -52,15 +52,9 @@
 	values: valuesProp,
 	units,
 } ) {
-<<<<<<< HEAD
-	const [ values, setValues ] = useControlledState( valuesProp, {
-		initial: DEFAULT_VALUES,
-	} );
-=======
 	const [ values, setValues ] = useControlledState( valuesProp );
 	const inputValues = values || DEFAULT_VALUES;
 	const hasInitialValue = isValuesDefined( valuesProp );
->>>>>>> 75671114
 
 	const [ isDirty, setIsDirty ] = useState( hasInitialValue );
 	const [ isLinked, setIsLinked ] = useState(
