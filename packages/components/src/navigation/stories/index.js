/**
 * External dependencies
 */
import styled from '@emotion/styled';

/**
 * WordPress dependencies
 */
import { Button } from '@wordpress/components';
import { useEffect, useState } from '@wordpress/element';

/**
 * Internal dependencies
 */
import Navigation from '..';
import NavigationGroup from '../group';
import NavigationItem from '../item';
import NavigationMenu from '../menu';

export default {
	title: 'Components/Navigation',
	component: Navigation,
};

const Container = styled.div`
	max-width: 246px;
`;

function Example() {
	const [ activeItem, setActiveItem ] = useState( 'item-1' );
	const [ activeMenu, setActiveMenu ] = useState( 'root' );

  const [ delayedBadge, setDelayedBadge ] = useState();
	useEffect( () => {
		const timeout = setTimeout( () => setDelayedBadge( 2 ), 1500 );
		return () => clearInterval( timeout );
	} );

  // Mock navigation link
	const Link = ( { href, children } ) => (
		<a
			className="components-button"
			href={ href }
			// Since we're not actually navigating pages, simulate it with on onClick
			onClick={ ( event ) => {
				event.preventDefault();
				const item = href.replace( 'https://example.com/', '' );
				setActiveItem( item );
			} }
		>
			{ children }
		</a>
	);

	return (
		<Container>
			<Navigation
				activeItem={ activeItem }
				activeMenu={ activeMenu }
				onActivateMenu={ setActiveMenu }
			>
				<NavigationMenu title="Home">
					<NavigationGroup title="Group 1">
						<NavigationItem item="item-1" title="Item 1">
							<Link href="https://example.com/item-1">
								Item 1
							</Link>
						</NavigationItem>
						<NavigationItem item="item-2">
							<Link href="https://example.com/item-2">
								Item 2
							</Link>
						</NavigationItem>
						<NavigationItem
							badge="2"
							item="item-3"
							navigateToMenu="category"
							title="Category"
						/>
						<NavigationItem
<<<<<<< HEAD
							badge={ delayedBadge }
							item="item-3-fetching-badge"
							navigateToMenu="category"
							title="Delayed badge"
=======
							item="item-pointing-non-existing-menu"
							title="Navigate to a non existing menu"
							navigateToMenu="non-existing-menu"
>>>>>>> 7b3396b5
						/>
					</NavigationGroup>
					<NavigationGroup title="Group 2">
						<NavigationItem
							href="https://wordpress.org/"
							item="item-4"
							target="_blank"
							title="External link"
						/>
						<NavigationItem item="item-5">
							<a
								href="https://wordpress.org/"
								// Since we're not actually navigating pages, simulate it with on onClick
								onClick={ ( event ) => {
									event.preventDefault();
									setActiveItem( 'item-5' );
								} }
							>
								<img
									alt="WordPress Logo"
									src="https://s.w.org/style/images/about/WordPress-logotype-wmark-white.png"
									style={ { width: 50, height: 50 } }
								/>
							</a>
						</NavigationItem>
					</NavigationGroup>
				</NavigationMenu>

				<NavigationMenu
					backButtonLabel="Home"
					menu="category"
					parentMenu="root"
					title="Category"
				>
					<NavigationItem
						badge="1"
						item="child-1"
						title="Child 1"
						onClick={ () => setActiveItem( 'child-1' ) }
					/>
					<NavigationItem
						item="child-2"
						title="Child 2"
						onClick={ () => setActiveItem( 'child-2' ) }
					/>
					<NavigationItem
						navigateToMenu="nested-category"
						item="child-3"
						title="Nested Category"
					/>
					<NavigationItem
						navigateToMenu="custom-back"
						item="child-4"
						title="Custom back"
					/>
					<NavigationItem
						navigateToMenu="automatic-back"
						item="child-5"
						title="Automatic back"
					/>
				</NavigationMenu>

				<NavigationMenu
					backButtonLabel="Category"
					menu="nested-category"
					parentMenu="category"
					title="Nested Category"
				>
					<NavigationItem
						item="sub-child-1"
						title="Sub Child 1"
						onClick={ () => setActiveItem( 'sub-child-1' ) }
					/>
					<NavigationItem
						item="sub-child-2"
						title="Sub Child 2"
						onClick={ () => setActiveItem( 'sub-child-2' ) }
					/>
				</NavigationMenu>

				<NavigationMenu
					backButtonLabel="Custom back"
					menu="custom-back"
					parentMenu="category"
					title="Custom backButtonLabel"
				>
					<NavigationItem item="sub-2-child-1" title="Sub Child 1" />
					<NavigationItem item="sub-2-child-2" title="Sub Child 2" />
				</NavigationMenu>

				<NavigationMenu
					menu="automatic-back"
					parentMenu="category"
					title="Automatic backButtonLabel"
				>
					<NavigationItem item="sub-3-child-1" title="Sub Child 1" />
					<NavigationItem item="sub-3-child-2" title="Sub Child 2" />
				</NavigationMenu>
			</Navigation>

			<div style={ { margin: '48px 0 0 24px' } }>
				<p>
					Item <code>{ activeItem }</code> is active.
				</p>

				<Button
					isSecondary
					onClick={ () => {
						setActiveItem( 'child-2' );
						setActiveMenu( 'category' );
					} }
					style={ { marginTop: '12px' } }
				>
					Link to Child 2
				</Button>
			</div>
		</Container>
	);
}

export const _default = () => <Example />;<|MERGE_RESOLUTION|>--- conflicted
+++ resolved
@@ -78,16 +78,15 @@
 							title="Category"
 						/>
 						<NavigationItem
-<<<<<<< HEAD
 							badge={ delayedBadge }
 							item="item-3-fetching-badge"
 							navigateToMenu="category"
 							title="Delayed badge"
-=======
+						/>
+            <NavigationItem
 							item="item-pointing-non-existing-menu"
 							title="Navigate to a non existing menu"
 							navigateToMenu="non-existing-menu"
->>>>>>> 7b3396b5
 						/>
 					</NavigationGroup>
 					<NavigationGroup title="Group 2">
