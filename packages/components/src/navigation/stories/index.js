--- conflicted
+++ resolved
@@ -30,15 +30,13 @@
 	const [ activeItem, setActiveItem ] = useState( 'item-1' );
 	const [ activeMenu, setActiveMenu ] = useState( 'root' );
 
-<<<<<<< HEAD
-	const [ delayedBadge, setDelayedBadge ] = useState();
+  const [ delayedBadge, setDelayedBadge ] = useState();
 	useEffect( () => {
 		const timeout = setTimeout( () => setDelayedBadge( 2 ), 1500 );
-
 		return () => clearInterval( timeout );
 	} );
-=======
-	// Mock navigation link
+
+  // Mock navigation link
 	const Link = ( { href, children } ) => (
 		<a
 			className="components-button"
@@ -53,7 +51,6 @@
 			{ children }
 		</a>
 	);
->>>>>>> 4c0796e1
 
 	return (
 		<Container>
