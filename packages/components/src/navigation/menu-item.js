--- conflicted
+++ resolved
@@ -12,12 +12,8 @@
  * Internal dependencies
  */
 import Button from '../button';
-<<<<<<< HEAD
-import { BadgeUI, MenuItem, MenuItemText } from './styles/navigation-styles';
-=======
-import { MenuItemUI } from './styles/navigation-styles';
+import { MenuItemUI, BadgeUI } from './styles/navigation-styles';
 import Text from '../text';
->>>>>>> 10ad10cb
 
 const NavigationMenuItem = ( props ) => {
 	const {
@@ -43,23 +39,15 @@
 	};
 
 	return (
-<<<<<<< HEAD
-		<MenuItem className={ classes }>
-=======
 		<MenuItemUI className={ classes }>
->>>>>>> 10ad10cb
 			<Button className={ classes } onClick={ handleClick }>
-				<MenuItemText variant="body.small" as="span">
-					{ title }
-				</MenuItemText>
+				<Text variant="body.small">
+					<span>{ title }</span>
+				</Text>
 				{ badge && <BadgeUI>{ badge }</BadgeUI> }
 				{ hasChildren ? <Icon icon={ chevronRight } /> : null }
 			</Button>
-<<<<<<< HEAD
-		</MenuItem>
-=======
 		</MenuItemUI>
->>>>>>> 10ad10cb
 	);
 };
 
