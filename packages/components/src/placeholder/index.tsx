--- conflicted
+++ resolved
@@ -79,15 +79,12 @@
 		'is-column-layout': isColumnLayout,
 	} );
 
-<<<<<<< HEAD
 	useEffect( () => {
 		if ( instructions ) {
 			speak( instructions );
 		}
 	}, [ instructions ] );
 
-=======
->>>>>>> f3a6ff10
 	return (
 		<div { ...additionalProps } className={ classes }>
 			{ withIllustration ? PlaceholderIllustration : null }
