// This needs specificity to override individual block styles.
.components-placeholder.components-placeholder {
	box-sizing: border-box;
	position: relative;
	padding: 1em;
	min-height: 200px;
	width: 100%;
	text-align: left;
	margin: 0;
	color: $gray-900;

	// Some editor styles unset this.
	-moz-font-smoothing: subpixel-antialiased;
	-webkit-font-smoothing: subpixel-antialiased;

	// IE11 doesn't read rules inside this query. They are applied only to modern browsers.
	@supports (position: sticky) {
		display: flex;
		flex-direction: column;
		justify-content: center;
		align-items: flex-start;
	}

	// Block UI appearance.
	border-radius: $radius-block-ui;
	background-color: $white;
	box-shadow: inset 0 0 0 $border-width $gray-900;
	outline: 1px solid transparent; // Shown for Windows 10 High Contrast mode.
}

.components-placeholder__error,
.components-placeholder__instructions,
.components-placeholder__label,
.components-placeholder__fieldset {
	font-family: $default-font;
	font-size: $default-font-size;
}

.components-placeholder__label {
	display: flex;
	font-weight: 600;
	margin-bottom: $grid-unit-20;
	align-items: center;

	> svg,
	.dashicon,
	.block-editor-block-icon {
		margin-right: 1ch;
		fill: currentColor;
		// Optimizate for high contrast modes.
		// See also https://blogs.windows.com/msedgedev/2020/09/17/styling-for-windows-high-contrast-with-new-standards-for-forced-colors/.
		@media (forced-colors: active) {
			fill: CanvasText;
		}
	}

	// Don't take up space if the label is empty.
	&:empty {
		display: none;
	}
}

.components-placeholder__fieldset,
.components-placeholder__fieldset form {
	display: flex;
	flex-direction: row;
	width: 100%;
	flex-wrap: wrap;

	p {
		font-family: $default-font;
		font-size: $default-font-size;
	}
}

// Overrides for browser and editor fieldset styles.
.components-placeholder__fieldset.components-placeholder__fieldset {
	border: none;
	padding: 0;

	.components-placeholder__instructions {
		padding: 0;
		font-weight: normal;
		font-size: 1em;
	}
}

.components-placeholder__fieldset.is-column-layout,
.components-placeholder__fieldset.is-column-layout form {
	flex-direction: column;
}

.components-placeholder__input[type="url"] {
	@include input-control;
	margin: 0 8px 0 0;
	flex: 1 1 auto;
}

.components-placeholder__instructions {
	margin-bottom: 1em;
}

.components-placeholder__error {
	margin-top: 1em;
	width: 100%;
}

.components-placeholder__fieldset .components-button {
	margin-right: $grid-unit-15;
	margin-bottom: $grid-unit-15; // If buttons wrap we need vertical space between.

	&:last-child {
		margin-bottom: 0;
		margin-right: 0;
	}
}

// Any `<Button />` component with `variant="link"` prop will need extra spacing if placed
// immediately after a button which is *not* an `variant="link"` style button. This is because
// `variant="link"` has no padding so we need to account for this to avoid the buttons butting
// up against each other. If it's the last item we don't need a right margin.
.components-placeholder__fieldset .components-button:not(.is-link) ~ .components-button.is-link {
	margin-left: 10px; // equal to standard button inner padding
	margin-right: 10px; // equal to standard button inner padding

	&:last-child {
		margin-right: 0;
	}
}

// Element queries to show different layouts at various sizes.
.components-placeholder {
	// Medium and large sizes.
	&.is-large {
		.components-placeholder__label {
			font-size: 18pt;
			font-weight: normal;
		}
	}

	// Medium and small sizes.
	&.is-medium,
	&.is-small {
		.components-placeholder__instructions {
			display: none;
		}

		.components-placeholder__fieldset,
		.components-placeholder__fieldset form {
			flex-direction: column;
		}

		.components-placeholder__fieldset .components-button {
			margin-right: auto;
		}
	}

	// Small sizes.
	&.is-small {
		.components-button {
			padding: 0 $grid-unit-10 2px;
		}
	}
}


/**
 * Dashed style placeholders
 */

// @todo
// These styles are only applied after the has-illustration gets added.
// This is mainly an issue in terms of Site Logo which has a brief flash of the square placeholder.
.components-placeholder.has-illustration {
	color: inherit;
	display: flex;
	box-shadow: none;
	min-width: 100px;

	// Blur the background so layered dashed placeholders are still visually separate.
	// Make the background transparent to not interfere with the background overlay in placeholder-style() pseudo element
	backdrop-filter: blur(100px);
	background-color: transparent;

	// Invert the colors in themes deemed dark.
	.is-dark-theme & {
		background-color: rgba($black, 0.1);
	}

	.components-placeholder__fieldset {
		width: auto;

		// Unset intrinsic margins.
		margin-left: 0;
		margin-right: 0;
	}

	// Show placeholder buttons on block selection.
	// Note that these can't be display: none; or visibility: hidden;, as that breaks the writing flow.
	.components-placeholder__label,
	.components-placeholder__instructions,
	.components-button {
		opacity: 0;
		transition: opacity 0.1s linear;
		@include reduce-motion("transition");
	}

	.is-selected > & {
		.components-placeholder__label,
		.components-placeholder__instructions,
		.components-button {
			opacity: 1;
		}
	}

	// By painting the borders here, we enable them to be replaced by the Border control.
	@include placeholder-style();
	overflow: hidden;
}

// Position the spinner.
// @todo these rules should ideally live with the spinner component itself.
.components-placeholder__preview {
	display: flex;
	justify-content: center;
}

.components-placeholder__illustration {
	box-sizing: content-box;
	position: absolute;
	top: 50%;
	left: 50%;
	transform: translate(-50%, -50%);
	width: 100%;
	height: 100%;
	stroke: currentColor;
<<<<<<< HEAD
	stroke-dasharray: 3;
}

// Styles when the 'show button text labels' preference is enabled.
.show-icon-labels {
	.block-editor-media-placeholder .components-button.has-icon {
		width: auto;
		padding: 0 $grid-unit-10;
		border-radius: 0;

		svg {
			display: none;
		}

		&::after {
			content: attr(aria-label);
			font-size: $helptext-font-size;
		}
	}
=======
	opacity: 0.25;
>>>>>>> 74b03774
}<|MERGE_RESOLUTION|>--- conflicted
+++ resolved
@@ -234,8 +234,7 @@
 	width: 100%;
 	height: 100%;
 	stroke: currentColor;
-<<<<<<< HEAD
-	stroke-dasharray: 3;
+	opacity: 0.25;
 }
 
 // Styles when the 'show button text labels' preference is enabled.
@@ -254,7 +253,4 @@
 			font-size: $helptext-font-size;
 		}
 	}
-=======
-	opacity: 0.25;
->>>>>>> 74b03774
 }