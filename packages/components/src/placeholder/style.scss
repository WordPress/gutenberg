--- conflicted
+++ resolved
@@ -27,11 +27,7 @@
 	margin-bottom: 1em;
 
 	.dashicon,
-<<<<<<< HEAD
-	.editor-block-icon {
-=======
 	.block-editor-block-icon {
->>>>>>> 7e5f1d84
 		fill: currentColor;
 		margin-right: 1ch;
 	}
