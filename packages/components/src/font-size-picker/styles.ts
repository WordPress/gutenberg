/**
 * External dependencies
 */
import styled from '@emotion/styled';

/**
 * Internal dependencies
 */
import BaseControl from '../base-control';
import Button from '../button';
import { space } from '../ui/utils/space';
<<<<<<< HEAD
import { COLORS, rtl } from '../utils';
=======
import { COLORS } from '../utils';
import type { FontSizePickerProps } from './types';
>>>>>>> 0ab1a64d

export const Container = styled.fieldset`
	border: 0;
	margin: 0;
	padding: 0;
`;

export const HeaderLabel = styled( BaseControl.VisualLabel )`
	display: inline-block;
	margin-bottom: 0;
`;

export const HeaderHint = styled.span`
	color: ${ COLORS.gray[ 700 ] };
	display: inline-block;
	${ rtl( { marginLeft: space( 1 ) }, { marginRight: space( 1 ) } )() }
`;

export const Controls = styled.div< {
	__nextHasNoMarginBottom: boolean;
} >`
	${ ( props ) =>
		! props.__nextHasNoMarginBottom && `margin-bottom: ${ space( 6 ) };` }
`;

export const ResetButton = styled( Button )< {
	size: FontSizePickerProps[ 'size' ];
} >`
	&&& {
		height: ${ ( props ) =>
			props.size === '__unstable-large' ? '40px' : '30px' };
	}
`;<|MERGE_RESOLUTION|>--- conflicted
+++ resolved
@@ -9,12 +9,8 @@
 import BaseControl from '../base-control';
 import Button from '../button';
 import { space } from '../ui/utils/space';
-<<<<<<< HEAD
 import { COLORS, rtl } from '../utils';
-=======
-import { COLORS } from '../utils';
 import type { FontSizePickerProps } from './types';
->>>>>>> 0ab1a64d
 
 export const Container = styled.fieldset`
 	border: 0;
