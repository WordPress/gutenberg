--- conflicted
+++ resolved
@@ -36,7 +36,7 @@
 import FontSizePickerToggleGroup from './font-size-picker-toggle-group';
 import { T_SHIRT_NAMES } from './constants';
 
-const DEFAULT_UNITS = [ 'px', 'em', 'rem' ];
+const DEFAULT_UNITS = [ 'px', 'em', 'rem', 'vw', 'vh' ];
 
 const UnforwardedFontSizePicker = (
 	props: FontSizePickerProps,
@@ -56,11 +56,7 @@
 	} = props;
 
 	const units = useCustomUnits( {
-<<<<<<< HEAD
-		availableUnits: unitsProp || [ 'px', 'em', 'rem', 'vw', 'vh' ],
-=======
 		availableUnits: unitsProp,
->>>>>>> a9fbf747
 	} );
 
 	const shouldUseSelectControl = fontSizes.length > 5;
