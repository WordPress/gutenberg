/**
 * Internal dependencies
 */
<<<<<<< HEAD
import { isSimpleCssValue, splitValueAndUnitFromSize } from '../utils';
=======
import { isSimpleCssValue, getToggleGroupOptions } from '../utils';
>>>>>>> 41a30232

const simpleCSSCases: [ number | string, boolean ][] = [
	// Test integers and non-integers.
	[ 1, true ],
	[ 1.25, true ],
	[ '123', true ],
	[ '1.5', true ],
	[ '0.75', true ],
	// CSS unit tests.
	[ '20px', true ],
	[ '0.8em', true ],
	[ '2rem', true ],
	[ '1.4vw', true ],
	[ '0.4vh', true ],
	// Invalid negative values,
	[ '-5px', false ],
	// Complex CSS values that should fail.
	[ 'abs(-10px)', false ],
	[ 'calc(10px + 1)', false ],
	[ 'clamp(2.5rem, 4vw, 3rem)', false ],
	[ 'max(4.5em, 3vh)', false ],
	[ 'min(10px, 1rem)', false ],
	[ 'minmax(30px, auto)', false ],
	[ 'var(--wp--font-size)', false ],
];

describe( 'isSimpleCssValue', () => {
	test.each( simpleCSSCases )(
		'given %p as argument, returns %p',
		( cssValue, result ) => {
			expect( isSimpleCssValue( cssValue ) ).toBe( result );
		}
	);
} );

<<<<<<< HEAD
const splitValuesCases: [
	number | string,
	string | undefined,
	string | undefined
][] = [
	// Test integers and non-integers.
	[ 1, '1', undefined ],
	[ 1.25, '1.25', undefined ],
	[ '123', '123', undefined ],
	[ '1.5', '1.5', undefined ],
	[ '0.75', '0.75', undefined ],
	// Valid simple CSS values.
	[ '20px', '20', 'px' ],
	[ '0.8em', '0.8', 'em' ],
	[ '2rem', '2', 'rem' ],
	[ '1.4vw', '1.4', 'vw' ],
	[ '0.4vh', '0.4', 'vh' ],
	// Invalid negative values,
	[ '-5px', undefined, undefined ],
	// Complex CSS values that shouldn't parse.
	[ 'abs(-15px)', undefined, undefined ],
	[ 'calc(10px + 1)', undefined, undefined ],
	[ 'clamp(2.5rem, 4vw, 3rem)', undefined, undefined ],
	[ 'max(4.5em, 3vh)', undefined, undefined ],
	[ 'min(10px, 1rem)', undefined, undefined ],
	[ 'minmax(30px, auto)', undefined, undefined ],
	[ 'var(--wp--font-size)', undefined, undefined ],
];

describe( 'splitValueAndUnitFromSize', () => {
	test.each( splitValuesCases )(
		'given %p as argument, returns value = %p and unit = %p',
		( cssValue, expectedValue, expectedUnit ) => {
			const [ value, unit ] = splitValueAndUnitFromSize( cssValue );
			expect( value ).toBe( expectedValue );
			expect( unit ).toBe( expectedUnit );
		}
	);
=======
describe( 'getToggleGroupOptions', () => {
	test( 'should assign t-shirt sizes by default up until the aliases length', () => {
		const optionsArray = [
			{
				slug: '1',
				size: '1',
				name: '1',
			},
			{
				slug: '2',
				size: '2',
				name: '2',
			},
			{
				slug: '3',
				size: '3',
				name: '3',
			},
			{
				slug: '4',
				size: '4',
				name: '4',
			},
			{
				slug: '5',
				size: '5',
			},
		];
		expect(
			getToggleGroupOptions( optionsArray, [
				'S',
				'M',
				'L',
				'XL',
				'XXL',
			] )
		).toEqual( [
			{
				key: '1',
				label: 'S',
				name: '1',
				value: '1',
			},
			{
				key: '2',
				label: 'M',
				name: '2',
				value: '2',
			},
			{
				key: '3',
				label: 'L',
				name: '3',
				value: '3',
			},
			{
				key: '4',
				label: 'XL',
				name: '4',
				value: '4',
			},
			{
				key: '5',
				label: 'XXL',
				name: 'XXL',
				value: '5',
			},
		] );
	} );
>>>>>>> 41a30232
} );<|MERGE_RESOLUTION|>--- conflicted
+++ resolved
@@ -1,11 +1,7 @@
 /**
  * Internal dependencies
  */
-<<<<<<< HEAD
-import { isSimpleCssValue, splitValueAndUnitFromSize } from '../utils';
-=======
-import { isSimpleCssValue, getToggleGroupOptions } from '../utils';
->>>>>>> 41a30232
+import { isSimpleCssValue } from '../utils';
 
 const simpleCSSCases: [ number | string, boolean ][] = [
 	// Test integers and non-integers.
@@ -39,116 +35,4 @@
 			expect( isSimpleCssValue( cssValue ) ).toBe( result );
 		}
 	);
-} );
-
-<<<<<<< HEAD
-const splitValuesCases: [
-	number | string,
-	string | undefined,
-	string | undefined
-][] = [
-	// Test integers and non-integers.
-	[ 1, '1', undefined ],
-	[ 1.25, '1.25', undefined ],
-	[ '123', '123', undefined ],
-	[ '1.5', '1.5', undefined ],
-	[ '0.75', '0.75', undefined ],
-	// Valid simple CSS values.
-	[ '20px', '20', 'px' ],
-	[ '0.8em', '0.8', 'em' ],
-	[ '2rem', '2', 'rem' ],
-	[ '1.4vw', '1.4', 'vw' ],
-	[ '0.4vh', '0.4', 'vh' ],
-	// Invalid negative values,
-	[ '-5px', undefined, undefined ],
-	// Complex CSS values that shouldn't parse.
-	[ 'abs(-15px)', undefined, undefined ],
-	[ 'calc(10px + 1)', undefined, undefined ],
-	[ 'clamp(2.5rem, 4vw, 3rem)', undefined, undefined ],
-	[ 'max(4.5em, 3vh)', undefined, undefined ],
-	[ 'min(10px, 1rem)', undefined, undefined ],
-	[ 'minmax(30px, auto)', undefined, undefined ],
-	[ 'var(--wp--font-size)', undefined, undefined ],
-];
-
-describe( 'splitValueAndUnitFromSize', () => {
-	test.each( splitValuesCases )(
-		'given %p as argument, returns value = %p and unit = %p',
-		( cssValue, expectedValue, expectedUnit ) => {
-			const [ value, unit ] = splitValueAndUnitFromSize( cssValue );
-			expect( value ).toBe( expectedValue );
-			expect( unit ).toBe( expectedUnit );
-		}
-	);
-=======
-describe( 'getToggleGroupOptions', () => {
-	test( 'should assign t-shirt sizes by default up until the aliases length', () => {
-		const optionsArray = [
-			{
-				slug: '1',
-				size: '1',
-				name: '1',
-			},
-			{
-				slug: '2',
-				size: '2',
-				name: '2',
-			},
-			{
-				slug: '3',
-				size: '3',
-				name: '3',
-			},
-			{
-				slug: '4',
-				size: '4',
-				name: '4',
-			},
-			{
-				slug: '5',
-				size: '5',
-			},
-		];
-		expect(
-			getToggleGroupOptions( optionsArray, [
-				'S',
-				'M',
-				'L',
-				'XL',
-				'XXL',
-			] )
-		).toEqual( [
-			{
-				key: '1',
-				label: 'S',
-				name: '1',
-				value: '1',
-			},
-			{
-				key: '2',
-				label: 'M',
-				name: '2',
-				value: '2',
-			},
-			{
-				key: '3',
-				label: 'L',
-				name: '3',
-				value: '3',
-			},
-			{
-				key: '4',
-				label: 'XL',
-				name: '4',
-				value: '4',
-			},
-			{
-				key: '5',
-				label: 'XXL',
-				name: 'XXL',
-				value: '5',
-			},
-		] );
-	} );
->>>>>>> 41a30232
 } );