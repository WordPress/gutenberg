.components-font-size-picker__buttons {
	max-width: $sidebar-width - ( 2 * $panel-padding );
	display: flex;
	justify-content: space-between;
	align-items: center;
<<<<<<< HEAD
=======

	// Apply the same height as the isSmall Reset button.
	.components-range-control__number {
		height: 30px;
		margin-left: 0;

		// Show the reset button as disabled until a value is entered.
		&[value=""] + .components-button {
			cursor: default;
			opacity: 0.3;
			pointer-events: none;
		}
	}
>>>>>>> 23124d78
}

.components-font-size-picker__custom-input {
	.components-range-control__slider + .dashicon {
		width: 30px;
		height: 30px;
	}
}

.components-font-size-picker__dropdown-content .components-button {
	display: block;
	position: relative;
	padding: 10px 20px 10px 40px;
	width: 100%;
	text-align: left;

	.dashicon {
		position: absolute;
		top: calc(50% - 10px);
		left: 10px;
	}

	&:hover {
		@include menu-style__hover;
	}

	&:focus {
		@include menu-style__focus;
	}
}

.components-font-size-picker__buttons .components-font-size-picker__selector {
	border: 1px solid;
	background: none;
	position: relative;
	width: 110px;

	@include input-style__neutral();

	&:focus {
		@include input-style__focus();
	}

	&::after {
		@include dropdown-arrow();
		right: 8px;
		top: 12px;
		position: absolute;
	}
}<|MERGE_RESOLUTION|>--- conflicted
+++ resolved
@@ -3,8 +3,6 @@
 	display: flex;
 	justify-content: space-between;
 	align-items: center;
-<<<<<<< HEAD
-=======
 
 	// Apply the same height as the isSmall Reset button.
 	.components-range-control__number {
@@ -18,7 +16,6 @@
 			pointer-events: none;
 		}
 	}
->>>>>>> 23124d78
 }
 
 .components-font-size-picker__custom-input {
