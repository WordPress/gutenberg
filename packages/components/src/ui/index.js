--- conflicted
+++ resolved
@@ -1,8 +1,5 @@
-<<<<<<< HEAD
 export * from './control-label';
-=======
 export * from './elevation';
->>>>>>> 4c69daeb
 export * from './flex';
 export * from './form-group';
 export * from './grid';
