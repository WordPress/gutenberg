// Jest Snapshot v1, https://goo.gl/fbAQLP

exports[`props should render + wrap non Flex children 1`] = `
<<<<<<< HEAD
.emotion-3.emotion-3.emotion-3.emotion-3.emotion-3.emotion-3.emotion-3 {
  box-sizing: border-box;
  -moz-osx-font-smoothing: grayscale;
  -webkit-font-smoothing: antialiased;
  font-family: Inter,system-ui,-apple-system,BlinkMacSystemFont,"Segoe UI",Roboto,"Helvetica Neue",sans-serif;
  font-family: var(--wp-g2-font-family);
  font-size: 13px;
  font-size: var(--wp-g2-font-size);
  font-weight: normal;
  font-weight: var(--wp-g2-font-weight);
  margin: 0;
  display: -webkit-box;
  display: -webkit-flex;
  display: -ms-flexbox;
  display: flex;
  --wp-g2-flex-gap: calc(4px * 2);
  --wp-g2-flex-gap: calc(var(--wp-g2-grid-base) * 2);
  -webkit-align-items: center;
  -webkit-box-align: center;
  -ms-flex-align: center;
  align-items: center;
  -webkit-flex-direction: row;
  -ms-flex-direction: row;
  flex-direction: row;
  -webkit-box-pack: justify;
  -webkit-justify-content: space-between;
  -ms-flex-pack: justify;
  justify-content: space-between;
  width: 100%;
}

@media (prefers-reduced-motion) {
  .emotion-3.emotion-3.emotion-3.emotion-3.emotion-3.emotion-3.emotion-3 {
    -webkit-transition: none !important;
    transition: none !important;
  }
}

[data-system-ui-reduced-motion-mode="true"] .emotion-3.emotion-3.emotion-3.emotion-3.emotion-3.emotion-3.emotion-3 {
  -webkit-transition: none !important;
  transition: none !important;
}

.emotion-3.emotion-3.emotion-3.emotion-3.emotion-3.emotion-3.emotion-3 > * + *:not(marquee) {
  margin-left: calc(4px * 2);
  margin-left: calc(var(--wp-g2-grid-base) * 2);
}

.emotion-3.emotion-3.emotion-3.emotion-3.emotion-3.emotion-3.emotion-3 > * {
  min-width: 0;
}

.emotion-0.emotion-0.emotion-0.emotion-0.emotion-0.emotion-0.emotion-0 {
  box-sizing: border-box;
  -moz-osx-font-smoothing: grayscale;
  -webkit-font-smoothing: antialiased;
  font-family: Inter,system-ui,-apple-system,BlinkMacSystemFont,"Segoe UI",Roboto,"Helvetica Neue",sans-serif;
  font-family: var(--wp-g2-font-family);
  font-size: 13px;
  font-size: var(--wp-g2-font-size);
  font-weight: normal;
  font-weight: var(--wp-g2-font-weight);
  margin: 0;
  display: block;
  max-height: 100%;
  max-width: 100%;
  min-height: 0;
  min-width: 0;
  display: var(--wp-g2-flex-item-display);
}

@media (prefers-reduced-motion) {
  .emotion-0.emotion-0.emotion-0.emotion-0.emotion-0.emotion-0.emotion-0 {
    -webkit-transition: none !important;
    transition: none !important;
  }
}

[data-system-ui-reduced-motion-mode="true"] .emotion-0.emotion-0.emotion-0.emotion-0.emotion-0.emotion-0.emotion-0 {
  -webkit-transition: none !important;
  transition: none !important;
}

.emotion-2.emotion-2.emotion-2.emotion-2.emotion-2.emotion-2.emotion-2 {
  box-sizing: border-box;
  -moz-osx-font-smoothing: grayscale;
  -webkit-font-smoothing: antialiased;
  font-family: Inter,system-ui,-apple-system,BlinkMacSystemFont,"Segoe UI",Roboto,"Helvetica Neue",sans-serif;
  font-family: var(--wp-g2-font-family);
  font-size: 13px;
  font-size: var(--wp-g2-font-size);
  font-weight: normal;
  font-weight: var(--wp-g2-font-weight);
  margin: 0;
  display: block;
  max-height: 100%;
  max-width: 100%;
  min-height: 0;
  min-width: 0;
  display: var(--wp-g2-flex-item-display);
  -webkit-flex: 1;
  -ms-flex: 1;
  flex: 1;
}

@media (prefers-reduced-motion) {
  .emotion-2.emotion-2.emotion-2.emotion-2.emotion-2.emotion-2.emotion-2 {
    -webkit-transition: none !important;
    transition: none !important;
  }
}

[data-system-ui-reduced-motion-mode="true"] .emotion-2.emotion-2.emotion-2.emotion-2.emotion-2.emotion-2.emotion-2 {
  -webkit-transition: none !important;
  transition: none !important;
}

.emotion-1.emotion-1.emotion-1.emotion-1.emotion-1.emotion-1.emotion-1 {
  box-sizing: border-box;
  -moz-osx-font-smoothing: grayscale;
  -webkit-font-smoothing: antialiased;
  font-family: Inter,system-ui,-apple-system,BlinkMacSystemFont,"Segoe UI",Roboto,"Helvetica Neue",sans-serif;
  font-family: var(--wp-g2-font-family);
  font-size: 13px;
  font-size: var(--wp-g2-font-size);
  font-weight: normal;
  font-weight: var(--wp-g2-font-weight);
  margin: 0;
}

@media (prefers-reduced-motion) {
  .emotion-1.emotion-1.emotion-1.emotion-1.emotion-1.emotion-1.emotion-1 {
    -webkit-transition: none !important;
    transition: none !important;
  }
}

[data-system-ui-reduced-motion-mode="true"] .emotion-1.emotion-1.emotion-1.emotion-1.emotion-1.emotion-1.emotion-1 {
  -webkit-transition: none !important;
  transition: none !important;
}

<div
  class="components-flex wp-components-flex emotion-3"
  data-g2-c16t="true"
  data-g2-component="Flex"
>
  <div
    class="components-flex-item wp-components-flex-item emotion-0"
    data-g2-c16t="true"
    data-g2-component="FlexItem"
  />
  <div
    class="emotion-1"
  />
  <div />
  <div
    class="components-flex-item wp-components-flex-item components-flex-block wp-components-flex-block emotion-2"
    data-g2-c16t="true"
    data-g2-component="FlexBlock"
  />
</div>
`;

exports[`props should render align 1`] = `
.emotion-0.emotion-0.emotion-0.emotion-0.emotion-0.emotion-0.emotion-0 {
  box-sizing: border-box;
  -moz-osx-font-smoothing: grayscale;
  -webkit-font-smoothing: antialiased;
  font-family: Inter,system-ui,-apple-system,BlinkMacSystemFont,"Segoe UI",Roboto,"Helvetica Neue",sans-serif;
  font-family: var(--wp-g2-font-family);
  font-size: 13px;
  font-size: var(--wp-g2-font-size);
  font-weight: normal;
  font-weight: var(--wp-g2-font-weight);
  margin: 0;
  display: block;
  max-height: 100%;
  max-width: 100%;
  min-height: 0;
  min-width: 0;
  display: var(--wp-g2-flex-item-display);
}

@media (prefers-reduced-motion) {
  .emotion-0.emotion-0.emotion-0.emotion-0.emotion-0.emotion-0.emotion-0 {
    -webkit-transition: none !important;
    transition: none !important;
  }
}

[data-system-ui-reduced-motion-mode="true"] .emotion-0.emotion-0.emotion-0.emotion-0.emotion-0.emotion-0.emotion-0 {
  -webkit-transition: none !important;
  transition: none !important;
}

.emotion-1.emotion-1.emotion-1.emotion-1.emotion-1.emotion-1.emotion-1 {
  box-sizing: border-box;
  -moz-osx-font-smoothing: grayscale;
  -webkit-font-smoothing: antialiased;
  font-family: Inter,system-ui,-apple-system,BlinkMacSystemFont,"Segoe UI",Roboto,"Helvetica Neue",sans-serif;
  font-family: var(--wp-g2-font-family);
  font-size: 13px;
  font-size: var(--wp-g2-font-size);
  font-weight: normal;
  font-weight: var(--wp-g2-font-weight);
  margin: 0;
  display: block;
  max-height: 100%;
  max-width: 100%;
  min-height: 0;
  min-width: 0;
  display: var(--wp-g2-flex-item-display);
  -webkit-flex: 1;
  -ms-flex: 1;
  flex: 1;
}

@media (prefers-reduced-motion) {
  .emotion-1.emotion-1.emotion-1.emotion-1.emotion-1.emotion-1.emotion-1 {
    -webkit-transition: none !important;
    transition: none !important;
  }
}

[data-system-ui-reduced-motion-mode="true"] .emotion-1.emotion-1.emotion-1.emotion-1.emotion-1.emotion-1.emotion-1 {
  -webkit-transition: none !important;
  transition: none !important;
}

.emotion-2.emotion-2.emotion-2.emotion-2.emotion-2.emotion-2.emotion-2 {
  box-sizing: border-box;
  -moz-osx-font-smoothing: grayscale;
  -webkit-font-smoothing: antialiased;
  font-family: Inter,system-ui,-apple-system,BlinkMacSystemFont,"Segoe UI",Roboto,"Helvetica Neue",sans-serif;
  font-family: var(--wp-g2-font-family);
  font-size: 13px;
  font-size: var(--wp-g2-font-size);
  font-weight: normal;
  font-weight: var(--wp-g2-font-weight);
  margin: 0;
  display: -webkit-box;
  display: -webkit-flex;
  display: -ms-flexbox;
  display: flex;
  --wp-g2-flex-gap: calc(4px * 2);
  --wp-g2-flex-gap: calc(var(--wp-g2-grid-base) * 2);
  -webkit-align-items: flex-start;
  -webkit-box-align: flex-start;
  -ms-flex-align: flex-start;
  align-items: flex-start;
  -webkit-flex-direction: row;
  -ms-flex-direction: row;
  flex-direction: row;
  -webkit-box-pack: justify;
  -webkit-justify-content: space-between;
  -ms-flex-pack: justify;
  justify-content: space-between;
  width: 100%;
}

@media (prefers-reduced-motion) {
  .emotion-2.emotion-2.emotion-2.emotion-2.emotion-2.emotion-2.emotion-2 {
    -webkit-transition: none !important;
    transition: none !important;
  }
}

[data-system-ui-reduced-motion-mode="true"] .emotion-2.emotion-2.emotion-2.emotion-2.emotion-2.emotion-2.emotion-2 {
  -webkit-transition: none !important;
  transition: none !important;
}

.emotion-2.emotion-2.emotion-2.emotion-2.emotion-2.emotion-2.emotion-2 > * + *:not(marquee) {
  margin-left: calc(4px * 2);
  margin-left: calc(var(--wp-g2-grid-base) * 2);
}

.emotion-2.emotion-2.emotion-2.emotion-2.emotion-2.emotion-2.emotion-2 > * {
  min-width: 0;
}
=======
"Snapshot Diff:
- First value
+ Second value

@@ -7,14 +7,10 @@
      class=\\"components-flex-item wp-components-flex-item css-uyw6h0\\"
      data-g2-c16t=\\"true\\"
      data-g2-component=\\"FlexItem\\"
    />
    <div
-     class=\\"css-1nqjm19\\"
-   />
-   <div />
-   <div
      class=\\"components-flex-item wp-components-flex-item components-flex-block wp-components-flex-block css-2e3tg1\\"
      data-g2-c16t=\\"true\\"
      data-g2-component=\\"FlexBlock\\"
    />
  </div>"
`;
>>>>>>> f94414c8

exports[`props should render align 1`] = `
"Snapshot Diff:
- First value
+ Second value

- Snapshot Diff:
- - First value
- + Second value
-
- @@ -10,11 +10,11 @@
-   	\\"margin-left\\": \\"0px\\",
-   	\\"--wp-g2-flex-gap\\": \\"calc(var(--wp-g2-grid-base) * 2)\\",
-   	\\"--wp-g2-flex-item-margin-bottom\\": \\"0\\",
-   	\\"--wp-g2-flex-item-margin-right\\": \\"var(--wp-g2-flex-gap)\\",
-   	\\"--wp-g2-flex-item-margin-left\\": \\"0\\",
- - 	\\"align-items\\": \\"flex-start\\",
- + 	\\"align-items\\": \\"center\\",
-   	\\"flex-direction\\": \\"row\\",
-   	\\"justify-content\\": \\"space-between\\",
-   	\\"width\\": \\"100%\\",
-   	\\"visibility\\": \\"visible\\"
-   }"
`;

exports[`props should render correctly 1`] = `
.emotion-2.emotion-2.emotion-2.emotion-2.emotion-2.emotion-2.emotion-2 {
  box-sizing: border-box;
  -moz-osx-font-smoothing: grayscale;
  -webkit-font-smoothing: antialiased;
  font-family: Inter,system-ui,-apple-system,BlinkMacSystemFont,"Segoe UI",Roboto,"Helvetica Neue",sans-serif;
  font-family: var(--wp-g2-font-family);
  font-size: 13px;
  font-size: var(--wp-g2-font-size);
  font-weight: normal;
  font-weight: var(--wp-g2-font-weight);
  margin: 0;
  display: -webkit-box;
  display: -webkit-flex;
  display: -ms-flexbox;
  display: flex;
  --wp-g2-flex-gap: calc(4px * 2);
  --wp-g2-flex-gap: calc(var(--wp-g2-grid-base) * 2);
  -webkit-align-items: center;
  -webkit-box-align: center;
  -ms-flex-align: center;
  align-items: center;
  -webkit-flex-direction: row;
  -ms-flex-direction: row;
  flex-direction: row;
  -webkit-box-pack: justify;
  -webkit-justify-content: space-between;
  -ms-flex-pack: justify;
  justify-content: space-between;
  width: 100%;
}

@media (prefers-reduced-motion) {
  .emotion-2.emotion-2.emotion-2.emotion-2.emotion-2.emotion-2.emotion-2 {
    -webkit-transition: none !important;
    transition: none !important;
  }
}

[data-system-ui-reduced-motion-mode="true"] .emotion-2.emotion-2.emotion-2.emotion-2.emotion-2.emotion-2.emotion-2 {
  -webkit-transition: none !important;
  transition: none !important;
}

.emotion-2.emotion-2.emotion-2.emotion-2.emotion-2.emotion-2.emotion-2 > * + *:not(marquee) {
  margin-left: calc(4px * 2);
  margin-left: calc(var(--wp-g2-grid-base) * 2);
}

.emotion-2.emotion-2.emotion-2.emotion-2.emotion-2.emotion-2.emotion-2 > * {
  min-width: 0;
}

.emotion-0.emotion-0.emotion-0.emotion-0.emotion-0.emotion-0.emotion-0 {
  box-sizing: border-box;
  -moz-osx-font-smoothing: grayscale;
  -webkit-font-smoothing: antialiased;
  font-family: Inter,system-ui,-apple-system,BlinkMacSystemFont,"Segoe UI",Roboto,"Helvetica Neue",sans-serif;
  font-family: var(--wp-g2-font-family);
  font-size: 13px;
  font-size: var(--wp-g2-font-size);
  font-weight: normal;
  font-weight: var(--wp-g2-font-weight);
  margin: 0;
  display: block;
  max-height: 100%;
  max-width: 100%;
  min-height: 0;
  min-width: 0;
  display: var(--wp-g2-flex-item-display);
}

@media (prefers-reduced-motion) {
  .emotion-0.emotion-0.emotion-0.emotion-0.emotion-0.emotion-0.emotion-0 {
    -webkit-transition: none !important;
    transition: none !important;
  }
}

[data-system-ui-reduced-motion-mode="true"] .emotion-0.emotion-0.emotion-0.emotion-0.emotion-0.emotion-0.emotion-0 {
  -webkit-transition: none !important;
  transition: none !important;
}

.emotion-1.emotion-1.emotion-1.emotion-1.emotion-1.emotion-1.emotion-1 {
  box-sizing: border-box;
  -moz-osx-font-smoothing: grayscale;
  -webkit-font-smoothing: antialiased;
  font-family: Inter,system-ui,-apple-system,BlinkMacSystemFont,"Segoe UI",Roboto,"Helvetica Neue",sans-serif;
  font-family: var(--wp-g2-font-family);
  font-size: 13px;
  font-size: var(--wp-g2-font-size);
  font-weight: normal;
  font-weight: var(--wp-g2-font-weight);
  margin: 0;
  display: block;
  max-height: 100%;
  max-width: 100%;
  min-height: 0;
  min-width: 0;
  display: var(--wp-g2-flex-item-display);
  -webkit-flex: 1;
  -ms-flex: 1;
  flex: 1;
}

@media (prefers-reduced-motion) {
  .emotion-1.emotion-1.emotion-1.emotion-1.emotion-1.emotion-1.emotion-1 {
    -webkit-transition: none !important;
    transition: none !important;
  }
}

[data-system-ui-reduced-motion-mode="true"] .emotion-1.emotion-1.emotion-1.emotion-1.emotion-1.emotion-1.emotion-1 {
  -webkit-transition: none !important;
  transition: none !important;
}

<div
  class="components-flex wp-components-flex emotion-2"
  data-g2-c16t="true"
  data-g2-component="Flex"
>
  <div
    class="components-flex-item wp-components-flex-item emotion-0"
    data-g2-c16t="true"
    data-g2-component="FlexItem"
  />
  <div
    class="components-flex-item wp-components-flex-item components-flex-block wp-components-flex-block emotion-1"
    data-g2-c16t="true"
    data-g2-component="FlexBlock"
  />
</div>
`;

exports[`props should render justify 1`] = `
<<<<<<< HEAD
.emotion-0.emotion-0.emotion-0.emotion-0.emotion-0.emotion-0.emotion-0 {
  box-sizing: border-box;
  -moz-osx-font-smoothing: grayscale;
  -webkit-font-smoothing: antialiased;
  font-family: Inter,system-ui,-apple-system,BlinkMacSystemFont,"Segoe UI",Roboto,"Helvetica Neue",sans-serif;
  font-family: var(--wp-g2-font-family);
  font-size: 13px;
  font-size: var(--wp-g2-font-size);
  font-weight: normal;
  font-weight: var(--wp-g2-font-weight);
  margin: 0;
  display: block;
  max-height: 100%;
  max-width: 100%;
  min-height: 0;
  min-width: 0;
  display: var(--wp-g2-flex-item-display);
}

@media (prefers-reduced-motion) {
  .emotion-0.emotion-0.emotion-0.emotion-0.emotion-0.emotion-0.emotion-0 {
    -webkit-transition: none !important;
    transition: none !important;
  }
}

[data-system-ui-reduced-motion-mode="true"] .emotion-0.emotion-0.emotion-0.emotion-0.emotion-0.emotion-0.emotion-0 {
  -webkit-transition: none !important;
  transition: none !important;
}

.emotion-1.emotion-1.emotion-1.emotion-1.emotion-1.emotion-1.emotion-1 {
  box-sizing: border-box;
  -moz-osx-font-smoothing: grayscale;
  -webkit-font-smoothing: antialiased;
  font-family: Inter,system-ui,-apple-system,BlinkMacSystemFont,"Segoe UI",Roboto,"Helvetica Neue",sans-serif;
  font-family: var(--wp-g2-font-family);
  font-size: 13px;
  font-size: var(--wp-g2-font-size);
  font-weight: normal;
  font-weight: var(--wp-g2-font-weight);
  margin: 0;
  display: block;
  max-height: 100%;
  max-width: 100%;
  min-height: 0;
  min-width: 0;
  display: var(--wp-g2-flex-item-display);
  -webkit-flex: 1;
  -ms-flex: 1;
  flex: 1;
}

@media (prefers-reduced-motion) {
  .emotion-1.emotion-1.emotion-1.emotion-1.emotion-1.emotion-1.emotion-1 {
    -webkit-transition: none !important;
    transition: none !important;
  }
}

[data-system-ui-reduced-motion-mode="true"] .emotion-1.emotion-1.emotion-1.emotion-1.emotion-1.emotion-1.emotion-1 {
  -webkit-transition: none !important;
  transition: none !important;
}

.emotion-2.emotion-2.emotion-2.emotion-2.emotion-2.emotion-2.emotion-2 {
  box-sizing: border-box;
  -moz-osx-font-smoothing: grayscale;
  -webkit-font-smoothing: antialiased;
  font-family: Inter,system-ui,-apple-system,BlinkMacSystemFont,"Segoe UI",Roboto,"Helvetica Neue",sans-serif;
  font-family: var(--wp-g2-font-family);
  font-size: 13px;
  font-size: var(--wp-g2-font-size);
  font-weight: normal;
  font-weight: var(--wp-g2-font-weight);
  margin: 0;
  display: -webkit-box;
  display: -webkit-flex;
  display: -ms-flexbox;
  display: flex;
  --wp-g2-flex-gap: calc(4px * 2);
  --wp-g2-flex-gap: calc(var(--wp-g2-grid-base) * 2);
  -webkit-align-items: center;
  -webkit-box-align: center;
  -ms-flex-align: center;
  align-items: center;
  -webkit-flex-direction: row;
  -ms-flex-direction: row;
  flex-direction: row;
  -webkit-box-pack: start;
  -webkit-justify-content: flex-start;
  -ms-flex-pack: start;
  justify-content: flex-start;
  width: 100%;
}

@media (prefers-reduced-motion) {
  .emotion-2.emotion-2.emotion-2.emotion-2.emotion-2.emotion-2.emotion-2 {
    -webkit-transition: none !important;
    transition: none !important;
  }
}

[data-system-ui-reduced-motion-mode="true"] .emotion-2.emotion-2.emotion-2.emotion-2.emotion-2.emotion-2.emotion-2 {
  -webkit-transition: none !important;
  transition: none !important;
}

.emotion-2.emotion-2.emotion-2.emotion-2.emotion-2.emotion-2.emotion-2 > * + *:not(marquee) {
  margin-left: calc(4px * 2);
  margin-left: calc(var(--wp-g2-grid-base) * 2);
}

.emotion-2.emotion-2.emotion-2.emotion-2.emotion-2.emotion-2.emotion-2 > * {
  min-width: 0;
}

<div
  class="components-flex wp-components-flex emotion-2"
  data-g2-c16t="true"
  data-g2-component="Flex"
>
  <div
    class="components-flex-item wp-components-flex-item emotion-0"
    data-g2-c16t="true"
    data-g2-component="FlexItem"
  />
  <div
    class="components-flex-item wp-components-flex-item components-flex-block wp-components-flex-block emotion-1"
    data-g2-c16t="true"
    data-g2-component="FlexBlock"
  />
</div>
`;

exports[`props should render spacing 1`] = `
.emotion-2.emotion-2.emotion-2.emotion-2.emotion-2.emotion-2.emotion-2 {
  box-sizing: border-box;
  -moz-osx-font-smoothing: grayscale;
  -webkit-font-smoothing: antialiased;
  font-family: Inter,system-ui,-apple-system,BlinkMacSystemFont,"Segoe UI",Roboto,"Helvetica Neue",sans-serif;
  font-family: var(--wp-g2-font-family);
  font-size: 13px;
  font-size: var(--wp-g2-font-size);
  font-weight: normal;
  font-weight: var(--wp-g2-font-weight);
  margin: 0;
  display: -webkit-box;
  display: -webkit-flex;
  display: -ms-flexbox;
  display: flex;
  --wp-g2-flex-gap: calc(4px * 2);
  --wp-g2-flex-gap: calc(var(--wp-g2-grid-base) * 2);
  -webkit-align-items: center;
  -webkit-box-align: center;
  -ms-flex-align: center;
  align-items: center;
  -webkit-flex-direction: row;
  -ms-flex-direction: row;
  flex-direction: row;
  -webkit-box-pack: justify;
  -webkit-justify-content: space-between;
  -ms-flex-pack: justify;
  justify-content: space-between;
  width: 100%;
}

@media (prefers-reduced-motion) {
  .emotion-2.emotion-2.emotion-2.emotion-2.emotion-2.emotion-2.emotion-2 {
    -webkit-transition: none !important;
    transition: none !important;
  }
}

[data-system-ui-reduced-motion-mode="true"] .emotion-2.emotion-2.emotion-2.emotion-2.emotion-2.emotion-2.emotion-2 {
  -webkit-transition: none !important;
  transition: none !important;
}

.emotion-2.emotion-2.emotion-2.emotion-2.emotion-2.emotion-2.emotion-2 > * + *:not(marquee) {
  margin-left: calc(4px * 2);
  margin-left: calc(var(--wp-g2-grid-base) * 2);
}

.emotion-2.emotion-2.emotion-2.emotion-2.emotion-2.emotion-2.emotion-2 > * {
  min-width: 0;
}

.emotion-0.emotion-0.emotion-0.emotion-0.emotion-0.emotion-0.emotion-0 {
  box-sizing: border-box;
  -moz-osx-font-smoothing: grayscale;
  -webkit-font-smoothing: antialiased;
  font-family: Inter,system-ui,-apple-system,BlinkMacSystemFont,"Segoe UI",Roboto,"Helvetica Neue",sans-serif;
  font-family: var(--wp-g2-font-family);
  font-size: 13px;
  font-size: var(--wp-g2-font-size);
  font-weight: normal;
  font-weight: var(--wp-g2-font-weight);
  margin: 0;
}

@media (prefers-reduced-motion) {
  .emotion-0.emotion-0.emotion-0.emotion-0.emotion-0.emotion-0.emotion-0 {
    -webkit-transition: none !important;
    transition: none !important;
  }
}

[data-system-ui-reduced-motion-mode="true"] .emotion-0.emotion-0.emotion-0.emotion-0.emotion-0.emotion-0.emotion-0 {
  -webkit-transition: none !important;
  transition: none !important;
}

<div
  class="components-flex wp-components-flex emotion-2"
  data-g2-c16t="true"
  data-g2-component="Flex"
  spacing="5"
>
  <div
    class="emotion-0"
  />
  <div
    class="emotion-0"
  />
</div>
=======
"Snapshot Diff:
- First value
+ Second value

- Snapshot Diff:
- - First value
- + Second value
-
- @@ -12,9 +12,9 @@
-   	\\"--wp-g2-flex-item-margin-bottom\\": \\"0\\",
-   	\\"--wp-g2-flex-item-margin-right\\": \\"var(--wp-g2-flex-gap)\\",
-   	\\"--wp-g2-flex-item-margin-left\\": \\"0\\",
-   	\\"align-items\\": \\"center\\",
-   	\\"flex-direction\\": \\"row\\",
- - 	\\"justify-content\\": \\"flex-start\\",
- + 	\\"justify-content\\": \\"space-between\\",
-   	\\"width\\": \\"100%\\",
-   	\\"visibility\\": \\"visible\\"
-   }"
`;

exports[`props should render spacing 1`] = `
"Snapshot Diff:
- First value
+ Second value

- Snapshot Diff:
- - First value
- + Second value
-
- @@ -6,11 +6,11 @@
-   	\\"margin\\": \\"0px\\",
-   	\\"margin-top\\": \\"0px\\",
-   	\\"margin-right\\": \\"0px\\",
-   	\\"margin-bottom\\": \\"0px\\",
-   	\\"margin-left\\": \\"0px\\",
- - 	\\"--wp-g2-flex-gap\\": \\"calc(var(--wp-g2-grid-base) * 5)\\",
- + 	\\"--wp-g2-flex-gap\\": \\"calc(var(--wp-g2-grid-base) * 2)\\",
-   	\\"--wp-g2-flex-item-margin-bottom\\": \\"0\\",
-   	\\"--wp-g2-flex-item-margin-right\\": \\"var(--wp-g2-flex-gap)\\",
-   	\\"--wp-g2-flex-item-margin-left\\": \\"0\\",
-   	\\"align-items\\": \\"center\\",
-   	\\"flex-direction\\": \\"row\\","
>>>>>>> f94414c8
`;<|MERGE_RESOLUTION|>--- conflicted
+++ resolved
@@ -1,8 +1,53 @@
 // Jest Snapshot v1, https://goo.gl/fbAQLP
 
 exports[`props should render + wrap non Flex children 1`] = `
-<<<<<<< HEAD
-.emotion-3.emotion-3.emotion-3.emotion-3.emotion-3.emotion-3.emotion-3 {
+"Snapshot Diff:
+- First value
++ Second value
+
+@@ -7,14 +7,10 @@
+      class=\\"components-flex-item wp-components-flex-item css-uyw6h0\\"
+      data-g2-c16t=\\"true\\"
+      data-g2-component=\\"FlexItem\\"
+    />
+    <div
+-     class=\\"css-1nqjm19\\"
+-   />
+-   <div />
+-   <div
+      class=\\"components-flex-item wp-components-flex-item components-flex-block wp-components-flex-block css-2e3tg1\\"
+      data-g2-c16t=\\"true\\"
+      data-g2-component=\\"FlexBlock\\"
+    />
+  </div>"
+`;
+
+exports[`props should render align 1`] = `
+"Snapshot Diff:
+- First value
++ Second value
+
+- Snapshot Diff:
+- - First value
+- + Second value
+-
+- @@ -10,11 +10,11 @@
+-   	\\"margin-left\\": \\"0px\\",
+-   	\\"--wp-g2-flex-gap\\": \\"calc(var(--wp-g2-grid-base) * 2)\\",
+-   	\\"--wp-g2-flex-item-margin-bottom\\": \\"0\\",
+-   	\\"--wp-g2-flex-item-margin-right\\": \\"var(--wp-g2-flex-gap)\\",
+-   	\\"--wp-g2-flex-item-margin-left\\": \\"0\\",
+- - 	\\"align-items\\": \\"flex-start\\",
+- + 	\\"align-items\\": \\"center\\",
+-   	\\"flex-direction\\": \\"row\\",
+-   	\\"justify-content\\": \\"space-between\\",
+-   	\\"width\\": \\"100%\\",
+-   	\\"visibility\\": \\"visible\\"
+-   }"
+`;
+
+exports[`props should render correctly 1`] = `
+.emotion-2.emotion-2.emotion-2.emotion-2.emotion-2.emotion-2.emotion-2 {
   box-sizing: border-box;
   -moz-osx-font-smoothing: grayscale;
   -webkit-font-smoothing: antialiased;
@@ -19,6 +64,10 @@
   display: flex;
   --wp-g2-flex-gap: calc(4px * 2);
   --wp-g2-flex-gap: calc(var(--wp-g2-grid-base) * 2);
+  --wp-g2-flex-item-margin-bottom: 0;
+  --wp-g2-flex-item-margin-right: calc(4px * 2);
+  --wp-g2-flex-item-margin-right: var(--wp-g2-flex-gap);
+  --wp-g2-flex-item-margin-left: 0;
   -webkit-align-items: center;
   -webkit-box-align: center;
   -ms-flex-align: center;
@@ -34,80 +83,6 @@
 }
 
 @media (prefers-reduced-motion) {
-  .emotion-3.emotion-3.emotion-3.emotion-3.emotion-3.emotion-3.emotion-3 {
-    -webkit-transition: none !important;
-    transition: none !important;
-  }
-}
-
-[data-system-ui-reduced-motion-mode="true"] .emotion-3.emotion-3.emotion-3.emotion-3.emotion-3.emotion-3.emotion-3 {
-  -webkit-transition: none !important;
-  transition: none !important;
-}
-
-.emotion-3.emotion-3.emotion-3.emotion-3.emotion-3.emotion-3.emotion-3 > * + *:not(marquee) {
-  margin-left: calc(4px * 2);
-  margin-left: calc(var(--wp-g2-grid-base) * 2);
-}
-
-.emotion-3.emotion-3.emotion-3.emotion-3.emotion-3.emotion-3.emotion-3 > * {
-  min-width: 0;
-}
-
-.emotion-0.emotion-0.emotion-0.emotion-0.emotion-0.emotion-0.emotion-0 {
-  box-sizing: border-box;
-  -moz-osx-font-smoothing: grayscale;
-  -webkit-font-smoothing: antialiased;
-  font-family: Inter,system-ui,-apple-system,BlinkMacSystemFont,"Segoe UI",Roboto,"Helvetica Neue",sans-serif;
-  font-family: var(--wp-g2-font-family);
-  font-size: 13px;
-  font-size: var(--wp-g2-font-size);
-  font-weight: normal;
-  font-weight: var(--wp-g2-font-weight);
-  margin: 0;
-  display: block;
-  max-height: 100%;
-  max-width: 100%;
-  min-height: 0;
-  min-width: 0;
-  display: var(--wp-g2-flex-item-display);
-}
-
-@media (prefers-reduced-motion) {
-  .emotion-0.emotion-0.emotion-0.emotion-0.emotion-0.emotion-0.emotion-0 {
-    -webkit-transition: none !important;
-    transition: none !important;
-  }
-}
-
-[data-system-ui-reduced-motion-mode="true"] .emotion-0.emotion-0.emotion-0.emotion-0.emotion-0.emotion-0.emotion-0 {
-  -webkit-transition: none !important;
-  transition: none !important;
-}
-
-.emotion-2.emotion-2.emotion-2.emotion-2.emotion-2.emotion-2.emotion-2 {
-  box-sizing: border-box;
-  -moz-osx-font-smoothing: grayscale;
-  -webkit-font-smoothing: antialiased;
-  font-family: Inter,system-ui,-apple-system,BlinkMacSystemFont,"Segoe UI",Roboto,"Helvetica Neue",sans-serif;
-  font-family: var(--wp-g2-font-family);
-  font-size: 13px;
-  font-size: var(--wp-g2-font-size);
-  font-weight: normal;
-  font-weight: var(--wp-g2-font-weight);
-  margin: 0;
-  display: block;
-  max-height: 100%;
-  max-width: 100%;
-  min-height: 0;
-  min-width: 0;
-  display: var(--wp-g2-flex-item-display);
-  -webkit-flex: 1;
-  -ms-flex: 1;
-  flex: 1;
-}
-
-@media (prefers-reduced-motion) {
   .emotion-2.emotion-2.emotion-2.emotion-2.emotion-2.emotion-2.emotion-2 {
     -webkit-transition: none !important;
     transition: none !important;
@@ -119,54 +94,15 @@
   transition: none !important;
 }
 
-.emotion-1.emotion-1.emotion-1.emotion-1.emotion-1.emotion-1.emotion-1 {
-  box-sizing: border-box;
-  -moz-osx-font-smoothing: grayscale;
-  -webkit-font-smoothing: antialiased;
-  font-family: Inter,system-ui,-apple-system,BlinkMacSystemFont,"Segoe UI",Roboto,"Helvetica Neue",sans-serif;
-  font-family: var(--wp-g2-font-family);
-  font-size: 13px;
-  font-size: var(--wp-g2-font-size);
-  font-weight: normal;
-  font-weight: var(--wp-g2-font-weight);
-  margin: 0;
-}
-
-@media (prefers-reduced-motion) {
-  .emotion-1.emotion-1.emotion-1.emotion-1.emotion-1.emotion-1.emotion-1 {
-    -webkit-transition: none !important;
-    transition: none !important;
-  }
-}
-
-[data-system-ui-reduced-motion-mode="true"] .emotion-1.emotion-1.emotion-1.emotion-1.emotion-1.emotion-1.emotion-1 {
-  -webkit-transition: none !important;
-  transition: none !important;
-}
-
-<div
-  class="components-flex wp-components-flex emotion-3"
-  data-g2-c16t="true"
-  data-g2-component="Flex"
->
-  <div
-    class="components-flex-item wp-components-flex-item emotion-0"
-    data-g2-c16t="true"
-    data-g2-component="FlexItem"
-  />
-  <div
-    class="emotion-1"
-  />
-  <div />
-  <div
-    class="components-flex-item wp-components-flex-item components-flex-block wp-components-flex-block emotion-2"
-    data-g2-c16t="true"
-    data-g2-component="FlexBlock"
-  />
-</div>
-`;
-
-exports[`props should render align 1`] = `
+.emotion-2.emotion-2.emotion-2.emotion-2.emotion-2.emotion-2.emotion-2 > * + *:not(marquee) {
+  margin-left: calc(4px * 2);
+  margin-left: calc(var(--wp-g2-grid-base) * 2);
+}
+
+.emotion-2.emotion-2.emotion-2.emotion-2.emotion-2.emotion-2.emotion-2 > * {
+  min-width: 0;
+}
+
 .emotion-0.emotion-0.emotion-0.emotion-0.emotion-0.emotion-0.emotion-0 {
   box-sizing: border-box;
   -moz-osx-font-smoothing: grayscale;
@@ -232,222 +168,6 @@
   transition: none !important;
 }
 
-.emotion-2.emotion-2.emotion-2.emotion-2.emotion-2.emotion-2.emotion-2 {
-  box-sizing: border-box;
-  -moz-osx-font-smoothing: grayscale;
-  -webkit-font-smoothing: antialiased;
-  font-family: Inter,system-ui,-apple-system,BlinkMacSystemFont,"Segoe UI",Roboto,"Helvetica Neue",sans-serif;
-  font-family: var(--wp-g2-font-family);
-  font-size: 13px;
-  font-size: var(--wp-g2-font-size);
-  font-weight: normal;
-  font-weight: var(--wp-g2-font-weight);
-  margin: 0;
-  display: -webkit-box;
-  display: -webkit-flex;
-  display: -ms-flexbox;
-  display: flex;
-  --wp-g2-flex-gap: calc(4px * 2);
-  --wp-g2-flex-gap: calc(var(--wp-g2-grid-base) * 2);
-  -webkit-align-items: flex-start;
-  -webkit-box-align: flex-start;
-  -ms-flex-align: flex-start;
-  align-items: flex-start;
-  -webkit-flex-direction: row;
-  -ms-flex-direction: row;
-  flex-direction: row;
-  -webkit-box-pack: justify;
-  -webkit-justify-content: space-between;
-  -ms-flex-pack: justify;
-  justify-content: space-between;
-  width: 100%;
-}
-
-@media (prefers-reduced-motion) {
-  .emotion-2.emotion-2.emotion-2.emotion-2.emotion-2.emotion-2.emotion-2 {
-    -webkit-transition: none !important;
-    transition: none !important;
-  }
-}
-
-[data-system-ui-reduced-motion-mode="true"] .emotion-2.emotion-2.emotion-2.emotion-2.emotion-2.emotion-2.emotion-2 {
-  -webkit-transition: none !important;
-  transition: none !important;
-}
-
-.emotion-2.emotion-2.emotion-2.emotion-2.emotion-2.emotion-2.emotion-2 > * + *:not(marquee) {
-  margin-left: calc(4px * 2);
-  margin-left: calc(var(--wp-g2-grid-base) * 2);
-}
-
-.emotion-2.emotion-2.emotion-2.emotion-2.emotion-2.emotion-2.emotion-2 > * {
-  min-width: 0;
-}
-=======
-"Snapshot Diff:
-- First value
-+ Second value
-
-@@ -7,14 +7,10 @@
-      class=\\"components-flex-item wp-components-flex-item css-uyw6h0\\"
-      data-g2-c16t=\\"true\\"
-      data-g2-component=\\"FlexItem\\"
-    />
-    <div
--     class=\\"css-1nqjm19\\"
--   />
--   <div />
--   <div
-      class=\\"components-flex-item wp-components-flex-item components-flex-block wp-components-flex-block css-2e3tg1\\"
-      data-g2-c16t=\\"true\\"
-      data-g2-component=\\"FlexBlock\\"
-    />
-  </div>"
-`;
->>>>>>> f94414c8
-
-exports[`props should render align 1`] = `
-"Snapshot Diff:
-- First value
-+ Second value
-
-- Snapshot Diff:
-- - First value
-- + Second value
--
-- @@ -10,11 +10,11 @@
--   	\\"margin-left\\": \\"0px\\",
--   	\\"--wp-g2-flex-gap\\": \\"calc(var(--wp-g2-grid-base) * 2)\\",
--   	\\"--wp-g2-flex-item-margin-bottom\\": \\"0\\",
--   	\\"--wp-g2-flex-item-margin-right\\": \\"var(--wp-g2-flex-gap)\\",
--   	\\"--wp-g2-flex-item-margin-left\\": \\"0\\",
-- - 	\\"align-items\\": \\"flex-start\\",
-- + 	\\"align-items\\": \\"center\\",
--   	\\"flex-direction\\": \\"row\\",
--   	\\"justify-content\\": \\"space-between\\",
--   	\\"width\\": \\"100%\\",
--   	\\"visibility\\": \\"visible\\"
--   }"
-`;
-
-exports[`props should render correctly 1`] = `
-.emotion-2.emotion-2.emotion-2.emotion-2.emotion-2.emotion-2.emotion-2 {
-  box-sizing: border-box;
-  -moz-osx-font-smoothing: grayscale;
-  -webkit-font-smoothing: antialiased;
-  font-family: Inter,system-ui,-apple-system,BlinkMacSystemFont,"Segoe UI",Roboto,"Helvetica Neue",sans-serif;
-  font-family: var(--wp-g2-font-family);
-  font-size: 13px;
-  font-size: var(--wp-g2-font-size);
-  font-weight: normal;
-  font-weight: var(--wp-g2-font-weight);
-  margin: 0;
-  display: -webkit-box;
-  display: -webkit-flex;
-  display: -ms-flexbox;
-  display: flex;
-  --wp-g2-flex-gap: calc(4px * 2);
-  --wp-g2-flex-gap: calc(var(--wp-g2-grid-base) * 2);
-  -webkit-align-items: center;
-  -webkit-box-align: center;
-  -ms-flex-align: center;
-  align-items: center;
-  -webkit-flex-direction: row;
-  -ms-flex-direction: row;
-  flex-direction: row;
-  -webkit-box-pack: justify;
-  -webkit-justify-content: space-between;
-  -ms-flex-pack: justify;
-  justify-content: space-between;
-  width: 100%;
-}
-
-@media (prefers-reduced-motion) {
-  .emotion-2.emotion-2.emotion-2.emotion-2.emotion-2.emotion-2.emotion-2 {
-    -webkit-transition: none !important;
-    transition: none !important;
-  }
-}
-
-[data-system-ui-reduced-motion-mode="true"] .emotion-2.emotion-2.emotion-2.emotion-2.emotion-2.emotion-2.emotion-2 {
-  -webkit-transition: none !important;
-  transition: none !important;
-}
-
-.emotion-2.emotion-2.emotion-2.emotion-2.emotion-2.emotion-2.emotion-2 > * + *:not(marquee) {
-  margin-left: calc(4px * 2);
-  margin-left: calc(var(--wp-g2-grid-base) * 2);
-}
-
-.emotion-2.emotion-2.emotion-2.emotion-2.emotion-2.emotion-2.emotion-2 > * {
-  min-width: 0;
-}
-
-.emotion-0.emotion-0.emotion-0.emotion-0.emotion-0.emotion-0.emotion-0 {
-  box-sizing: border-box;
-  -moz-osx-font-smoothing: grayscale;
-  -webkit-font-smoothing: antialiased;
-  font-family: Inter,system-ui,-apple-system,BlinkMacSystemFont,"Segoe UI",Roboto,"Helvetica Neue",sans-serif;
-  font-family: var(--wp-g2-font-family);
-  font-size: 13px;
-  font-size: var(--wp-g2-font-size);
-  font-weight: normal;
-  font-weight: var(--wp-g2-font-weight);
-  margin: 0;
-  display: block;
-  max-height: 100%;
-  max-width: 100%;
-  min-height: 0;
-  min-width: 0;
-  display: var(--wp-g2-flex-item-display);
-}
-
-@media (prefers-reduced-motion) {
-  .emotion-0.emotion-0.emotion-0.emotion-0.emotion-0.emotion-0.emotion-0 {
-    -webkit-transition: none !important;
-    transition: none !important;
-  }
-}
-
-[data-system-ui-reduced-motion-mode="true"] .emotion-0.emotion-0.emotion-0.emotion-0.emotion-0.emotion-0.emotion-0 {
-  -webkit-transition: none !important;
-  transition: none !important;
-}
-
-.emotion-1.emotion-1.emotion-1.emotion-1.emotion-1.emotion-1.emotion-1 {
-  box-sizing: border-box;
-  -moz-osx-font-smoothing: grayscale;
-  -webkit-font-smoothing: antialiased;
-  font-family: Inter,system-ui,-apple-system,BlinkMacSystemFont,"Segoe UI",Roboto,"Helvetica Neue",sans-serif;
-  font-family: var(--wp-g2-font-family);
-  font-size: 13px;
-  font-size: var(--wp-g2-font-size);
-  font-weight: normal;
-  font-weight: var(--wp-g2-font-weight);
-  margin: 0;
-  display: block;
-  max-height: 100%;
-  max-width: 100%;
-  min-height: 0;
-  min-width: 0;
-  display: var(--wp-g2-flex-item-display);
-  -webkit-flex: 1;
-  -ms-flex: 1;
-  flex: 1;
-}
-
-@media (prefers-reduced-motion) {
-  .emotion-1.emotion-1.emotion-1.emotion-1.emotion-1.emotion-1.emotion-1 {
-    -webkit-transition: none !important;
-    transition: none !important;
-  }
-}
-
-[data-system-ui-reduced-motion-mode="true"] .emotion-1.emotion-1.emotion-1.emotion-1.emotion-1.emotion-1.emotion-1 {
-  -webkit-transition: none !important;
-  transition: none !important;
-}
-
 <div
   class="components-flex wp-components-flex emotion-2"
   data-g2-c16t="true"
@@ -467,234 +187,6 @@
 `;
 
 exports[`props should render justify 1`] = `
-<<<<<<< HEAD
-.emotion-0.emotion-0.emotion-0.emotion-0.emotion-0.emotion-0.emotion-0 {
-  box-sizing: border-box;
-  -moz-osx-font-smoothing: grayscale;
-  -webkit-font-smoothing: antialiased;
-  font-family: Inter,system-ui,-apple-system,BlinkMacSystemFont,"Segoe UI",Roboto,"Helvetica Neue",sans-serif;
-  font-family: var(--wp-g2-font-family);
-  font-size: 13px;
-  font-size: var(--wp-g2-font-size);
-  font-weight: normal;
-  font-weight: var(--wp-g2-font-weight);
-  margin: 0;
-  display: block;
-  max-height: 100%;
-  max-width: 100%;
-  min-height: 0;
-  min-width: 0;
-  display: var(--wp-g2-flex-item-display);
-}
-
-@media (prefers-reduced-motion) {
-  .emotion-0.emotion-0.emotion-0.emotion-0.emotion-0.emotion-0.emotion-0 {
-    -webkit-transition: none !important;
-    transition: none !important;
-  }
-}
-
-[data-system-ui-reduced-motion-mode="true"] .emotion-0.emotion-0.emotion-0.emotion-0.emotion-0.emotion-0.emotion-0 {
-  -webkit-transition: none !important;
-  transition: none !important;
-}
-
-.emotion-1.emotion-1.emotion-1.emotion-1.emotion-1.emotion-1.emotion-1 {
-  box-sizing: border-box;
-  -moz-osx-font-smoothing: grayscale;
-  -webkit-font-smoothing: antialiased;
-  font-family: Inter,system-ui,-apple-system,BlinkMacSystemFont,"Segoe UI",Roboto,"Helvetica Neue",sans-serif;
-  font-family: var(--wp-g2-font-family);
-  font-size: 13px;
-  font-size: var(--wp-g2-font-size);
-  font-weight: normal;
-  font-weight: var(--wp-g2-font-weight);
-  margin: 0;
-  display: block;
-  max-height: 100%;
-  max-width: 100%;
-  min-height: 0;
-  min-width: 0;
-  display: var(--wp-g2-flex-item-display);
-  -webkit-flex: 1;
-  -ms-flex: 1;
-  flex: 1;
-}
-
-@media (prefers-reduced-motion) {
-  .emotion-1.emotion-1.emotion-1.emotion-1.emotion-1.emotion-1.emotion-1 {
-    -webkit-transition: none !important;
-    transition: none !important;
-  }
-}
-
-[data-system-ui-reduced-motion-mode="true"] .emotion-1.emotion-1.emotion-1.emotion-1.emotion-1.emotion-1.emotion-1 {
-  -webkit-transition: none !important;
-  transition: none !important;
-}
-
-.emotion-2.emotion-2.emotion-2.emotion-2.emotion-2.emotion-2.emotion-2 {
-  box-sizing: border-box;
-  -moz-osx-font-smoothing: grayscale;
-  -webkit-font-smoothing: antialiased;
-  font-family: Inter,system-ui,-apple-system,BlinkMacSystemFont,"Segoe UI",Roboto,"Helvetica Neue",sans-serif;
-  font-family: var(--wp-g2-font-family);
-  font-size: 13px;
-  font-size: var(--wp-g2-font-size);
-  font-weight: normal;
-  font-weight: var(--wp-g2-font-weight);
-  margin: 0;
-  display: -webkit-box;
-  display: -webkit-flex;
-  display: -ms-flexbox;
-  display: flex;
-  --wp-g2-flex-gap: calc(4px * 2);
-  --wp-g2-flex-gap: calc(var(--wp-g2-grid-base) * 2);
-  -webkit-align-items: center;
-  -webkit-box-align: center;
-  -ms-flex-align: center;
-  align-items: center;
-  -webkit-flex-direction: row;
-  -ms-flex-direction: row;
-  flex-direction: row;
-  -webkit-box-pack: start;
-  -webkit-justify-content: flex-start;
-  -ms-flex-pack: start;
-  justify-content: flex-start;
-  width: 100%;
-}
-
-@media (prefers-reduced-motion) {
-  .emotion-2.emotion-2.emotion-2.emotion-2.emotion-2.emotion-2.emotion-2 {
-    -webkit-transition: none !important;
-    transition: none !important;
-  }
-}
-
-[data-system-ui-reduced-motion-mode="true"] .emotion-2.emotion-2.emotion-2.emotion-2.emotion-2.emotion-2.emotion-2 {
-  -webkit-transition: none !important;
-  transition: none !important;
-}
-
-.emotion-2.emotion-2.emotion-2.emotion-2.emotion-2.emotion-2.emotion-2 > * + *:not(marquee) {
-  margin-left: calc(4px * 2);
-  margin-left: calc(var(--wp-g2-grid-base) * 2);
-}
-
-.emotion-2.emotion-2.emotion-2.emotion-2.emotion-2.emotion-2.emotion-2 > * {
-  min-width: 0;
-}
-
-<div
-  class="components-flex wp-components-flex emotion-2"
-  data-g2-c16t="true"
-  data-g2-component="Flex"
->
-  <div
-    class="components-flex-item wp-components-flex-item emotion-0"
-    data-g2-c16t="true"
-    data-g2-component="FlexItem"
-  />
-  <div
-    class="components-flex-item wp-components-flex-item components-flex-block wp-components-flex-block emotion-1"
-    data-g2-c16t="true"
-    data-g2-component="FlexBlock"
-  />
-</div>
-`;
-
-exports[`props should render spacing 1`] = `
-.emotion-2.emotion-2.emotion-2.emotion-2.emotion-2.emotion-2.emotion-2 {
-  box-sizing: border-box;
-  -moz-osx-font-smoothing: grayscale;
-  -webkit-font-smoothing: antialiased;
-  font-family: Inter,system-ui,-apple-system,BlinkMacSystemFont,"Segoe UI",Roboto,"Helvetica Neue",sans-serif;
-  font-family: var(--wp-g2-font-family);
-  font-size: 13px;
-  font-size: var(--wp-g2-font-size);
-  font-weight: normal;
-  font-weight: var(--wp-g2-font-weight);
-  margin: 0;
-  display: -webkit-box;
-  display: -webkit-flex;
-  display: -ms-flexbox;
-  display: flex;
-  --wp-g2-flex-gap: calc(4px * 2);
-  --wp-g2-flex-gap: calc(var(--wp-g2-grid-base) * 2);
-  -webkit-align-items: center;
-  -webkit-box-align: center;
-  -ms-flex-align: center;
-  align-items: center;
-  -webkit-flex-direction: row;
-  -ms-flex-direction: row;
-  flex-direction: row;
-  -webkit-box-pack: justify;
-  -webkit-justify-content: space-between;
-  -ms-flex-pack: justify;
-  justify-content: space-between;
-  width: 100%;
-}
-
-@media (prefers-reduced-motion) {
-  .emotion-2.emotion-2.emotion-2.emotion-2.emotion-2.emotion-2.emotion-2 {
-    -webkit-transition: none !important;
-    transition: none !important;
-  }
-}
-
-[data-system-ui-reduced-motion-mode="true"] .emotion-2.emotion-2.emotion-2.emotion-2.emotion-2.emotion-2.emotion-2 {
-  -webkit-transition: none !important;
-  transition: none !important;
-}
-
-.emotion-2.emotion-2.emotion-2.emotion-2.emotion-2.emotion-2.emotion-2 > * + *:not(marquee) {
-  margin-left: calc(4px * 2);
-  margin-left: calc(var(--wp-g2-grid-base) * 2);
-}
-
-.emotion-2.emotion-2.emotion-2.emotion-2.emotion-2.emotion-2.emotion-2 > * {
-  min-width: 0;
-}
-
-.emotion-0.emotion-0.emotion-0.emotion-0.emotion-0.emotion-0.emotion-0 {
-  box-sizing: border-box;
-  -moz-osx-font-smoothing: grayscale;
-  -webkit-font-smoothing: antialiased;
-  font-family: Inter,system-ui,-apple-system,BlinkMacSystemFont,"Segoe UI",Roboto,"Helvetica Neue",sans-serif;
-  font-family: var(--wp-g2-font-family);
-  font-size: 13px;
-  font-size: var(--wp-g2-font-size);
-  font-weight: normal;
-  font-weight: var(--wp-g2-font-weight);
-  margin: 0;
-}
-
-@media (prefers-reduced-motion) {
-  .emotion-0.emotion-0.emotion-0.emotion-0.emotion-0.emotion-0.emotion-0 {
-    -webkit-transition: none !important;
-    transition: none !important;
-  }
-}
-
-[data-system-ui-reduced-motion-mode="true"] .emotion-0.emotion-0.emotion-0.emotion-0.emotion-0.emotion-0.emotion-0 {
-  -webkit-transition: none !important;
-  transition: none !important;
-}
-
-<div
-  class="components-flex wp-components-flex emotion-2"
-  data-g2-c16t="true"
-  data-g2-component="Flex"
-  spacing="5"
->
-  <div
-    class="emotion-0"
-  />
-  <div
-    class="emotion-0"
-  />
-</div>
-=======
 "Snapshot Diff:
 - First value
 + Second value
@@ -738,5 +230,4 @@
 -   	\\"--wp-g2-flex-item-margin-left\\": \\"0\\",
 -   	\\"align-items\\": \\"center\\",
 -   	\\"flex-direction\\": \\"row\\","
->>>>>>> f94414c8
 `;