--- conflicted
+++ resolved
@@ -70,11 +70,7 @@
 						className
 					) }
 					isPressed={ isActive }
-<<<<<<< HEAD
-=======
 					__experimentalIsFocusable
-					disabled={ isDisabled }
->>>>>>> 89bfae41
 					data-toolbar-item
 					{ ...extraProps }
 					{ ...restProps }
@@ -99,14 +95,6 @@
 				<Button
 					label={ title }
 					isPressed={ isActive }
-<<<<<<< HEAD
-=======
-					// TODO: Should be focusable disabled, but adding `__experimentalIsFocusable` will trigger a
-					// focus bug when ToolbarButton is disabled via the `disabled` prop.
-					// Must address first: https://github.com/WordPress/gutenberg/issues/63070
-					// eslint-disable-next-line no-restricted-syntax
-					disabled={ isDisabled }
->>>>>>> 89bfae41
 					{ ...toolbarItemProps }
 				>
 					{ children }
