--- conflicted
+++ resolved
@@ -6,7 +6,7 @@
 /**
  * WordPress dependencies
  */
-import { useMemo, useState } from '@wordpress/element';
+import { useLayoutEffect, useMemo, useState } from '@wordpress/element';
 
 /**
  * Internal dependencies
@@ -22,10 +22,6 @@
 import { ToggleGroupControlAsButtonGroup } from './as-button-group';
 import type { ElementOffsetRect } from '../../utils/element-rect';
 import { useTrackElementOffsetRect } from '../../utils/element-rect';
-<<<<<<< HEAD
-import { useMergeRefs } from '@wordpress/compose';
-import { useAnimatedOffsetRect } from '../../utils/hooks/use-animated-offset-rect';
-=======
 import { useOnValueUpdate } from '../../utils/hooks/use-on-value-update';
 import { useEvent, useMergeRefs } from '@wordpress/compose';
 
@@ -122,7 +118,6 @@
 			container?.removeEventListener( 'transitionend', onTransitionEnd );
 	}, [ dataAttribute, container, transitionEndFilter ] );
 }
->>>>>>> 18fdd253
 
 function UnconnectedToggleGroupControl(
 	props: WordPressComponentProps< ToggleGroupControlProps, 'div', false >,
@@ -156,11 +151,7 @@
 	);
 	useAnimatedOffsetRect( controlElement, selectedRect, {
 		prefix: 'selected',
-<<<<<<< HEAD
-		attribute: 'indicator-animated',
-=======
 		dataAttribute: 'indicator-animated',
->>>>>>> 18fdd253
 		transitionEndFilter: ( event ) => event.pseudoElement === '::before',
 	} );
 
