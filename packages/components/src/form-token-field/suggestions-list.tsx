/**
 * External dependencies
 */
import clsx from 'clsx';
import type { MouseEventHandler, ReactNode } from 'react';

/**
 * WordPress dependencies
 */
import { useRefEffect } from '@wordpress/compose';

/**
 * Internal dependencies
 */
import type { SuggestionsListProps } from './types';

const handleMouseDown: MouseEventHandler = ( e ) => {
	// By preventing default here, we will not lose focus of <input> when clicking a suggestion.
	e.preventDefault();
};

export function SuggestionsList<
	T extends string | { value: string; disabled?: boolean },
>( {
	selectedIndex,
	scrollIntoView,
	match,
	onHover,
	onSelect,
	suggestions = [],
	displayTransform,
	instanceId,
	__experimentalRenderItem,
}: SuggestionsListProps< T > ) {
	const listRef = useRefEffect< HTMLUListElement >(
		( listNode ) => {
			// only have to worry about scrolling selected suggestion into view
			// when already expanded.
			let rafId: number | undefined;
			if (
				selectedIndex > -1 &&
				scrollIntoView &&
				listNode.children[ selectedIndex ]
			) {
				listNode.children[ selectedIndex ].scrollIntoView( {
					behavior: 'instant',
					block: 'nearest',
					inline: 'nearest',
				} );
			}

			return () => {
				if ( rafId !== undefined ) {
					cancelAnimationFrame( rafId );
				}
			};
		},
		[ selectedIndex, scrollIntoView ]
	);

	const handleHover = ( suggestion: T ) => {
		return () => {
			onHover?.( suggestion );
		};
	};

	const handleClick = ( suggestion: T ) => {
		if ( typeof suggestion === 'object' && suggestion?.disabled ) {
			return;
		}

		return () => {
			onSelect?.( suggestion );
		};
	};

	const computeSuggestionMatch = ( suggestion: T ) => {
		const matchText = displayTransform( match ).toLocaleLowerCase();
		if ( matchText.length === 0 ) {
			return null;
		}

		const transformedSuggestion = displayTransform( suggestion );
		const indexOfMatch = transformedSuggestion
			.toLocaleLowerCase()
			.indexOf( matchText );

		return {
			suggestionBeforeMatch: transformedSuggestion.substring(
				0,
				indexOfMatch
			),
			suggestionMatch: transformedSuggestion.substring(
				indexOfMatch,
				indexOfMatch + matchText.length
			),
			suggestionAfterMatch: transformedSuggestion.substring(
				indexOfMatch + matchText.length
			),
		};
	};

	return (
		<ul
			ref={ listRef }
			className="components-form-token-field__suggestions-list"
			id={ `components-form-token-suggestions-${ instanceId }` }
			role="listbox"
		>
			{ suggestions.map( ( suggestion, index ) => {
				const matchText = computeSuggestionMatch( suggestion );
<<<<<<< HEAD

				const isSelected = index === selectedIndex;
				const isDisabled =
					typeof suggestion === 'object' && suggestion?.disabled;
				const key =
					typeof suggestion === 'object' && 'value' in suggestion
						? suggestion?.value
						: displayTransform( suggestion );

				const className = classnames(
=======
				const className = clsx(
>>>>>>> ccf9d338
					'components-form-token-field__suggestion',
					{
						'is-selected': isSelected,
						'is-disabled': isDisabled,
					}
				);

				let output: ReactNode;

				if ( typeof __experimentalRenderItem === 'function' ) {
					output = __experimentalRenderItem( { item: suggestion } );
				} else if ( matchText ) {
					output = (
						<span aria-label={ displayTransform( suggestion ) }>
							{ matchText.suggestionBeforeMatch }
							<strong className="components-form-token-field__suggestion-match">
								{ matchText.suggestionMatch }
							</strong>
							{ matchText.suggestionAfterMatch }
						</span>
					);
				} else {
					output = displayTransform( suggestion );
				}

				/* eslint-disable jsx-a11y/click-events-have-key-events */
				return (
					<li
						id={ `components-form-token-suggestions-${ instanceId }-${ index }` }
						role="option"
						className={ className }
						key={ key }
						onMouseDown={ handleMouseDown }
						onClick={ handleClick( suggestion ) }
						onMouseEnter={ handleHover( suggestion ) }
						aria-selected={ index === selectedIndex }
						aria-disabled={ isDisabled }
					>
						{ output }
					</li>
				);
				/* eslint-enable jsx-a11y/click-events-have-key-events */
			} ) }
		</ul>
	);
}

export default SuggestionsList;<|MERGE_RESOLUTION|>--- conflicted
+++ resolved
@@ -109,8 +109,6 @@
 		>
 			{ suggestions.map( ( suggestion, index ) => {
 				const matchText = computeSuggestionMatch( suggestion );
-<<<<<<< HEAD
-
 				const isSelected = index === selectedIndex;
 				const isDisabled =
 					typeof suggestion === 'object' && suggestion?.disabled;
@@ -119,10 +117,7 @@
 						? suggestion?.value
 						: displayTransform( suggestion );
 
-				const className = classnames(
-=======
 				const className = clsx(
->>>>>>> ccf9d338
 					'components-form-token-field__suggestion',
 					{
 						'is-selected': isSelected,
