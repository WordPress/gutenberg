--- conflicted
+++ resolved
@@ -33,11 +33,8 @@
 export { default as CardMedia } from './card/media';
 export { default as CheckboxControl } from './checkbox-control';
 export { default as ClipboardButton } from './clipboard-button';
-<<<<<<< HEAD
 export { default as ColorControl } from './color-control';
-=======
 export { default as __experimentalColorEdit } from './color-edit';
->>>>>>> a05c4b6b
 export { default as ColorIndicator } from './color-indicator';
 export { default as ColorPalette } from './color-palette';
 export { default as ColorPicker } from './color-picker';
