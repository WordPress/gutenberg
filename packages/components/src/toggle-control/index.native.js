/**
<<<<<<< HEAD
 * External dependencies
 */
import React from 'react';
=======
 * WordPress dependencies
 */
import { memo } from '@wordpress/element';
>>>>>>> 05f0e578
/**
 * Internal dependencies
 */
import SwitchCell from '../mobile/bottom-sheet/switch-cell';

<<<<<<< HEAD
const ToggleControl = React.memo(
=======
const ToggleControl = memo(
>>>>>>> 05f0e578
	( { label, checked, help, instanceId, className, onChange, ...props } ) => {
		const id = `inspector-toggle-control-${ instanceId }`;

		return (
			<SwitchCell
				label={ label }
				id={ id }
				help={ help }
				className={ className }
				value={ checked }
				onValueChange={ onChange }
				aria-describedby={ !! help ? id + '__help' : undefined }
				{ ...props }
			/>
		);
	}
);

export default ToggleControl;<|MERGE_RESOLUTION|>--- conflicted
+++ resolved
@@ -1,23 +1,13 @@
 /**
-<<<<<<< HEAD
- * External dependencies
- */
-import React from 'react';
-=======
  * WordPress dependencies
  */
 import { memo } from '@wordpress/element';
->>>>>>> 05f0e578
 /**
  * Internal dependencies
  */
 import SwitchCell from '../mobile/bottom-sheet/switch-cell';
 
-<<<<<<< HEAD
-const ToggleControl = React.memo(
-=======
 const ToggleControl = memo(
->>>>>>> 05f0e578
 	( { label, checked, help, instanceId, className, onChange, ...props } ) => {
 		const id = `inspector-toggle-control-${ instanceId }`;
 
