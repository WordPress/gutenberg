/**
<<<<<<< HEAD
 * External dependencies
 */
import React from 'react';
=======
 * WordPress dependencies
 */
import { memo } from '@wordpress/element';
>>>>>>> d7a82e3a
/**
 * Internal dependencies
 */
import SwitchCell from '../mobile/bottom-sheet/switch-cell';

<<<<<<< HEAD
const ToggleControl = React.memo(
=======
const ToggleControl = memo(
>>>>>>> d7a82e3a
	( { label, checked, help, instanceId, className, onChange, ...props } ) => {
		const id = `inspector-toggle-control-${ instanceId }`;

		return (
			<SwitchCell
				label={ label }
				id={ id }
				help={ help }
				className={ className }
				value={ checked }
				onValueChange={ onChange }
				aria-describedby={ !! help ? id + '__help' : undefined }
				{ ...props }
			/>
		);
	}
);

export default ToggleControl;<|MERGE_RESOLUTION|>--- conflicted
+++ resolved
@@ -1,23 +1,13 @@
 /**
-<<<<<<< HEAD
- * External dependencies
- */
-import React from 'react';
-=======
  * WordPress dependencies
  */
 import { memo } from '@wordpress/element';
->>>>>>> d7a82e3a
 /**
  * Internal dependencies
  */
 import SwitchCell from '../mobile/bottom-sheet/switch-cell';
 
-<<<<<<< HEAD
-const ToggleControl = React.memo(
-=======
 const ToggleControl = memo(
->>>>>>> d7a82e3a
 	( { label, checked, help, instanceId, className, onChange, ...props } ) => {
 		const id = `inspector-toggle-control-${ instanceId }`;
 
