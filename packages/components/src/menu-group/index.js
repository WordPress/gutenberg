/**
 * External dependencies
 */
import classnames from 'classnames';

/**
 * WordPress dependencies
 */
import { Children } from '@wordpress/element';
import { withInstanceId } from '@wordpress/compose';

/**
 * Internal dependencies
 */
import { NavigableMenu } from '../navigable-container';

export function MenuGroup( {
	children,
	className = '',
	instanceId,
	label,
	role = 'menu',
	labelRole = ( role === 'group' ) ? { role: 'presentation' } : {},
	useEventToOffset = true,
	isScreenReaderLabel = false,
} ) {
	if ( ! Children.count( children ) ) {
		return null;
	}

	const labelId = `components-menu-group-label-${ instanceId }`;
	const classNames = classnames(
		className,
		'components-menu-group'
	);

	return (
		<div className={ classNames }>
			{ label &&
				<div
					className={ `components-menu-group__label ${ ( isScreenReaderLabel ) ? 'screen-reader-text' : '' }` }
					{ ...labelRole }
					id={ labelId }>
					{ label }
				</div>
			}
<<<<<<< HEAD
			<NavigableMenu orientation="vertical" aria-labelledby={ labelId } role={ role } useEventToOffset={ useEventToOffset }>
=======
			<NavigableMenu orientation="vertical" aria-labelledby={ label ? labelId : null }>
>>>>>>> 13120e63
				{ children }
			</NavigableMenu>
		</div>
	);
}

export default withInstanceId( MenuGroup );<|MERGE_RESOLUTION|>--- conflicted
+++ resolved
@@ -44,11 +44,7 @@
 					{ label }
 				</div>
 			}
-<<<<<<< HEAD
-			<NavigableMenu orientation="vertical" aria-labelledby={ labelId } role={ role } useEventToOffset={ useEventToOffset }>
-=======
-			<NavigableMenu orientation="vertical" aria-labelledby={ label ? labelId : null }>
->>>>>>> 13120e63
+			<NavigableMenu orientation="vertical" aria-labelledby={ label ? labelId : null } role={ role } useEventToOffset={ useEventToOffset }>
 				{ children }
 			</NavigableMenu>
 		</div>
