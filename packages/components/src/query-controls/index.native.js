/**
 * External dependencies
 */
import React from 'react';
/**
 * WordPress dependencies
 */
import { __ } from '@wordpress/i18n';
<<<<<<< HEAD
import { useCallback } from '@wordpress/element';
=======
import { useCallback, memo } from '@wordpress/element';
>>>>>>> 05f0e578

/**
 * Internal dependencies
 */
import { RangeControl, SelectControl } from '../';
import CategorySelect from './category-select';

const DEFAULT_MIN_ITEMS = 1;
const DEFAULT_MAX_ITEMS = 100;

const options = [
	{
		label: __( 'Newest to oldest' ),
		value: 'date/desc',
	},
	{
		label: __( 'Oldest to newest' ),
		value: 'date/asc',
	},
	{
		/* translators: label for ordering posts by title in ascending order */
		label: __( 'A → Z' ),
		value: 'title/asc',
	},
	{
		/* translators: label for ordering posts by title in descending order */
		label: __( 'Z → A' ),
		value: 'title/desc',
	},
];

<<<<<<< HEAD
const QueryControls = React.memo(
=======
const QueryControls = memo(
>>>>>>> 05f0e578
	( {
		categoriesList,
		selectedCategoryId,
		numberOfItems,
		order,
		orderBy,
		maxItems = DEFAULT_MAX_ITEMS,
		minItems = DEFAULT_MIN_ITEMS,
		onCategoryChange,
		onNumberOfItemsChange,
		onOrderChange,
		onOrderByChange,
	} ) => {
		const onChange = useCallback(
			( value ) => {
				const [ newOrderBy, newOrder ] = value.split( '/' );
				if ( newOrder !== order ) {
					onOrderChange( newOrder );
				}
				if ( newOrderBy !== orderBy ) {
					onOrderByChange( newOrderBy );
				}
			},
			[ order, orderBy, onOrderByChange, onOrderChange ]
		);

		return [
			onOrderChange && onOrderByChange && (
				<SelectControl
					label={ __( 'Order by' ) }
					value={ `${ orderBy }/${ order }` }
					options={ options }
					onChange={ onChange }
				/>
			),
			onCategoryChange && (
				<CategorySelect
					categoriesList={ categoriesList }
					label={ __( 'Category' ) }
					noOptionLabel={ __( 'All' ) }
					selectedCategoryId={ selectedCategoryId }
					onChange={ onCategoryChange }
				/>
			),
			onNumberOfItemsChange && (
				<RangeControl
					label={ __( 'Number of items' ) }
					value={ numberOfItems }
					onChange={ onNumberOfItemsChange }
					min={ minItems }
					max={ maxItems }
					required
				/>
			),
		];
	}
);

export default QueryControls;<|MERGE_RESOLUTION|>--- conflicted
+++ resolved
@@ -1,16 +1,8 @@
-/**
- * External dependencies
- */
-import React from 'react';
 /**
  * WordPress dependencies
  */
 import { __ } from '@wordpress/i18n';
-<<<<<<< HEAD
-import { useCallback } from '@wordpress/element';
-=======
 import { useCallback, memo } from '@wordpress/element';
->>>>>>> 05f0e578
 
 /**
  * Internal dependencies
@@ -42,11 +34,7 @@
 	},
 ];
 
-<<<<<<< HEAD
-const QueryControls = React.memo(
-=======
 const QueryControls = memo(
->>>>>>> 05f0e578
 	( {
 		categoriesList,
 		selectedCategoryId,
