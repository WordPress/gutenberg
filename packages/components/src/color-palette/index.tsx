--- conflicted
+++ resolved
@@ -188,11 +188,8 @@
 		headingLevel = 2,
 		...otherProps
 	} = props;
-<<<<<<< HEAD
 	const [ normalizedColorValue, setNormalizedColorValue ] = useState( value );
-=======
-
->>>>>>> 10ebe6b3
+
 	const clearColor = useCallback( () => onChange( undefined ), [ onChange ] );
 
 	const customColorPaletteCallbackRef = useCallback(
