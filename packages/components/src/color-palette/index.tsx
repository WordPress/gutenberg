/**
 * External dependencies
 */
import type { ForwardedRef } from 'react';
import { colord, extend } from 'colord';
import namesPlugin from 'colord/plugins/names';
import a11yPlugin from 'colord/plugins/a11y';
import mixPlugin from 'colord/plugins/mix';

/**
 * WordPress dependencies
 */
import { __, sprintf } from '@wordpress/i18n';
import {
	useCallback,
	useEffect,
	useRef,
	useMemo,
	useState,
	forwardRef,
} from '@wordpress/element';

/**
 * Internal dependencies
 */
import Dropdown from '../dropdown';
import { ColorPicker } from '../color-picker';
import CircularOptionPicker from '../circular-option-picker';
import { VStack } from '../v-stack';
import { Flex, FlexItem } from '../flex';
import { Truncate } from '../truncate';
import { ColorHeading } from './styles';
import DropdownContentWrapper from '../dropdown/dropdown-content-wrapper';
import type {
	ColorObject,
	ColorPaletteProps,
	CustomColorPickerDropdownProps,
	MultiplePalettesProps,
	PaletteObject,
	SinglePaletteProps,
} from './types';
import type { WordPressComponentProps } from '../ui/context';
import type { DropdownProps } from '../dropdown/types';
import {
	extractColorNameFromCurrentValue,
	isMultiplePaletteArray,
	normalizeColorValue,
	showTransparentBackground,
} from './utils';

extend( [ namesPlugin, a11yPlugin, mixPlugin ] );

function SinglePalette( {
	className,
	clearColor,
	colors,
	onChange,
	value,
	actions,
}: SinglePaletteProps ) {
	const colorOptions = useMemo( () => {
		return colors.map( ( { color, name }, index ) => {
			const colordColor = colord( color );
			const isSelected = value === color;

			return (
				<CircularOptionPicker.Option
					key={ `${ color }-${ index }` }
					isSelected={ isSelected }
					selectedIconProps={
						isSelected
							? {
									fill:
										colordColor.contrast() >
										colordColor.contrast( '#000' )
											? '#fff'
											: '#000',
							  }
							: {}
					}
					tooltipText={
						name ||
						// translators: %s: color hex code e.g: "#f00".
						sprintf( __( 'Color code: %s' ), color )
					}
					style={ { backgroundColor: color, color } }
					onClick={
						isSelected ? clearColor : () => onChange( color, index )
					}
					aria-label={
						name
							? // translators: %s: The name of the color e.g: "vivid red".
							  sprintf( __( 'Color: %s' ), name )
							: // translators: %s: color hex code e.g: "#f00".
							  sprintf( __( 'Color code: %s' ), color )
					}
				/>
			);
		} );
	}, [ colors, value, onChange, clearColor ] );

	return (
		<CircularOptionPicker
			className={ className }
			options={ colorOptions }
			actions={ actions }
		/>
	);
}

function MultiplePalettes( {
	className,
	clearColor,
	colors,
	onChange,
	value,
	actions,
}: MultiplePalettesProps ) {
	if ( colors.length === 0 ) {
		return null;
	}

	return (
		<VStack spacing={ 3 } className={ className }>
			{ colors.map( ( { name, colors: colorPalette }, index ) => {
				return (
					<VStack spacing={ 2 } key={ index }>
						<ColorHeading>{ name }</ColorHeading>
						<SinglePalette
							clearColor={ clearColor }
							colors={ colorPalette }
							onChange={ ( newColor ) =>
								onChange( newColor, index )
							}
							value={ value }
							actions={
								colors.length === index + 1 ? actions : null
							}
						/>
					</VStack>
				);
			} ) }
		</VStack>
	);
}

export function CustomColorPickerDropdown( {
	isRenderedInSidebar,
	popoverProps: receivedPopoverProps,
	...props
}: CustomColorPickerDropdownProps ) {
	const popoverProps = useMemo< DropdownProps[ 'popoverProps' ] >(
		() => ( {
			shift: true,
			...( isRenderedInSidebar
				? {
						// When in the sidebar: open to the left (stacking),
						// leaving the same gap as the parent popover.
						placement: 'left-start',
						offset: 34,
				  }
				: {
						// Default behavior: open below the anchor
						placement: 'bottom',
						offset: 8,
				  } ),
			...receivedPopoverProps,
		} ),
		[ isRenderedInSidebar, receivedPopoverProps ]
	);

	return (
		<Dropdown
			contentClassName="components-color-palette__custom-color-dropdown-content"
			popoverProps={ popoverProps }
			{ ...props }
		/>
	);
}

function UnforwardedColorPalette(
	props: WordPressComponentProps< ColorPaletteProps, 'div' >,
	forwardedRef: ForwardedRef< any >
) {
	const customColorPaletteRef = useRef< HTMLElement | null >( null );
	const {
		clearable = true,
		colors = [],
		disableCustomColors = false,
		enableAlpha = false,
		onChange,
		value,
		__experimentalIsRenderedInSidebar = false,
		...otherProps
	} = props;
	const [ normalizedColorValue, setNormalizedColorValue ] = useState( value );
	const clearColor = useCallback( () => onChange( undefined ), [ onChange ] );

<<<<<<< HEAD
	useEffect( () => {
		if ( ! customColorPaletteRef.current ) {
			return;
		}
		setNormalizedColorValue(
			normalizeColorValue( value, customColorPaletteRef )
		);
	}, [ value ] );

	const hasMultipleColorOrigins =
		colors.length > 0 &&
		( colors as PaletteObject[] )[ 0 ].colors !== undefined;
=======
	const hasMultipleColorOrigins = isMultiplePaletteArray( colors );
>>>>>>> 6a64cdfe
	const buttonLabelName = useMemo(
		() =>
			extractColorNameFromCurrentValue(
				value,
				colors,
				hasMultipleColorOrigins
			),
		[ value, colors, hasMultipleColorOrigins ]
	);

	const renderCustomColorPicker = () => (
		<DropdownContentWrapper paddingSize="none">
			<ColorPicker
				color={ normalizedColorValue }
				onChange={ ( color ) => onChange( color ) }
				enableAlpha={ enableAlpha }
			/>
		</DropdownContentWrapper>
	);

	const colordColor = colord( normalizedColorValue ?? '' );
	const mixedColor =
		colordColor.alpha() < 1
			? colord( '#fff' ).mix(
					colordColor.alpha( 1 ),
					colordColor.alpha()
			  )
			: colordColor;

	const valueWithoutLeadingHash = value?.startsWith( '#' )
		? value.substring( 1 )
		: value ?? '';

	const customColorAccessibleLabel = !! valueWithoutLeadingHash
		? sprintf(
				// translators: %1$s: The name of the color e.g: "vivid red". %2$s: The color's hex code e.g: "#f00".
				__(
					'Custom color picker. The currently selected color is called "%1$s" and has a value of "%2$s".'
				),
				buttonLabelName,
				valueWithoutLeadingHash
		  )
		: __( 'Custom color picker.' );

	const paletteCommonProps = {
		clearable,
		clearColor,
		onChange,
		value,
		actions: !! clearable && (
			<CircularOptionPicker.ButtonAction onClick={ clearColor }>
				{ __( 'Clear' ) }
			</CircularOptionPicker.ButtonAction>
		),
	};

	return (
		<VStack spacing={ 3 } ref={ forwardedRef } { ...otherProps }>
			{ ! disableCustomColors && (
				<CustomColorPickerDropdown
					isRenderedInSidebar={ __experimentalIsRenderedInSidebar }
					renderContent={ renderCustomColorPicker }
					renderToggle={ ( { isOpen, onToggle } ) => (
						<Flex
							as={ 'button' }
							ref={ customColorPaletteRef }
							justify="space-between"
							align="flex-start"
							className="components-color-palette__custom-color"
							aria-expanded={ isOpen }
							aria-haspopup="true"
							onClick={ onToggle }
							aria-label={ customColorAccessibleLabel }
							style={
								showTransparentBackground( value )
									? { color: '#000' }
									: {
											background: value,
											color:
												mixedColor.contrast() >
												mixedColor.contrast( '#000' )
													? '#fff'
													: '#000',
									  }
							}
						>
							<FlexItem
								isBlock
								as={ Truncate }
								className="components-color-palette__custom-color-name"
							>
								{ buttonLabelName }
							</FlexItem>
							<FlexItem
								as="span"
								className="components-color-palette__custom-color-value"
							>
								{ valueWithoutLeadingHash }
							</FlexItem>
						</Flex>
					) }
				/>
			) }
			{ hasMultipleColorOrigins ? (
				<MultiplePalettes
					{ ...paletteCommonProps }
					colors={ colors as PaletteObject[] }
				/>
			) : (
				<SinglePalette
					{ ...paletteCommonProps }
					colors={ colors as ColorObject[] }
				/>
			) }
		</VStack>
	);
}

/**
 * Allows the user to pick a color from a list of pre-defined color entries.
 *
 * ```jsx
 * import { ColorPalette } from '@wordpress/components';
 * import { useState } from '@wordpress/element';
 *
 * const MyColorPalette = () => {
 *   const [ color, setColor ] = useState ( '#f00' )
 *   const colors = [
 *     { name: 'red', color: '#f00' },
 *     { name: 'white', color: '#fff' },
 *     { name: 'blue', color: '#00f' },
 *   ];
 *   return (
 *     <ColorPalette
 *       colors={ colors }
 *       value={ color }
 *       onChange={ ( color ) => setColor( color ) }
 *     />
 *   );
 * } );
 * ```
 */
export const ColorPalette = forwardRef( UnforwardedColorPalette );

export default ColorPalette;<|MERGE_RESOLUTION|>--- conflicted
+++ resolved
@@ -196,7 +196,6 @@
 	const [ normalizedColorValue, setNormalizedColorValue ] = useState( value );
 	const clearColor = useCallback( () => onChange( undefined ), [ onChange ] );
 
-<<<<<<< HEAD
 	useEffect( () => {
 		if ( ! customColorPaletteRef.current ) {
 			return;
@@ -206,12 +205,7 @@
 		);
 	}, [ value ] );
 
-	const hasMultipleColorOrigins =
-		colors.length > 0 &&
-		( colors as PaletteObject[] )[ 0 ].colors !== undefined;
-=======
 	const hasMultipleColorOrigins = isMultiplePaletteArray( colors );
->>>>>>> 6a64cdfe
 	const buttonLabelName = useMemo(
 		() =>
 			extractColorNameFromCurrentValue(
