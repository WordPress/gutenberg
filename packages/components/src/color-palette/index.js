--- conflicted
+++ resolved
@@ -27,7 +27,7 @@
 	className,
 	colors,
 	disableCustomColors = false,
-	disableAlpha = true,
+	enableAlpha,
 	onChange,
 	value,
 } ) {
@@ -73,14 +73,8 @@
 	const renderCustomColorPicker = () => (
 		<ColorPicker
 			color={ value }
-<<<<<<< HEAD
-			onChangeComplete={ ( { color } ) =>
-				onChange( color.toRgbString() )
-			}
-			disableAlpha={ disableAlpha }
-=======
 			onChange={ ( color ) => onChange( color ) }
->>>>>>> b33e3942
+			enableAlpha={ enableAlpha }
 		/>
 	);
 
