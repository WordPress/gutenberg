--- conflicted
+++ resolved
@@ -37,8 +37,7 @@
 // Used to count the number of open modals.
 let openModalCount = 0;
 
-<<<<<<< HEAD
-const Modal = ( props, forwardedRef ) => {
+function Modal( props, forwardedRef ) {
 	const {
 		bodyOpenClassName = 'modal-open',
 		role = 'dialog',
@@ -62,35 +61,9 @@
 		className = '',
 		contentLabel = null,
 		onKeyDown,
+		isFullScreen = false,
 	} = props;
 
-=======
-export default function Modal( {
-	bodyOpenClassName = 'modal-open',
-	role = 'dialog',
-	title = null,
-	focusOnMount = true,
-	shouldCloseOnEsc = true,
-	shouldCloseOnClickOutside = true,
-	isDismissable, // Deprecated
-	isDismissible = isDismissable || true,
-	/* accessibility */
-	aria = {
-		labelledby: null,
-		describedby: null,
-	},
-	onRequestClose,
-	icon,
-	closeButtonLabel,
-	children,
-	style,
-	overlayClassName,
-	className,
-	contentLabel,
-	onKeyDown,
-	isFullScreen = false,
-} ) {
->>>>>>> 6ba7c24e
 	const ref = useRef();
 	const instanceId = useInstanceId( Modal );
 	const headingId = title
@@ -150,31 +123,6 @@
 			) }
 			onKeyDown={ handleEscapeKeyDown }
 		>
-<<<<<<< HEAD
-			<div
-				className={ classnames( 'components-modal__frame', className ) }
-				style={ style }
-				ref={ useMergeRefs( [
-					constrainedTabbingRef,
-					focusReturnRef,
-					focusOnMountRef,
-				] ) }
-				role={ role }
-				aria-label={ contentLabel }
-				aria-labelledby={ contentLabel ? null : headingId }
-				aria-describedby={ aria.describedby }
-				tabIndex="-1"
-				{ ...( shouldCloseOnClickOutside ? focusOutsideProps : {} ) }
-				onKeyDown={ onKeyDown }
-			>
-				<div
-					className={ `components-modal__content ${
-						! showTitle ? 'no-title' : ''
-					}` }
-					role="document"
-				>
-					{ showTitle && (
-=======
 			<StyleProvider document={ document }>
 				<div
 					className={ classnames(
@@ -201,60 +149,50 @@
 					onKeyDown={ onKeyDown }
 				>
 					<div
-						className={ 'components-modal__content' }
+						className={ `components-modal__content ${
+							! showTitle ? 'no-title' : ''
+						}` }
 						role="document"
 					>
->>>>>>> 6ba7c24e
-						<div className="components-modal__header">
-							<div className="components-modal__header-heading-container">
-								{ icon && (
-									<span
-										className="components-modal__icon-container"
-										aria-hidden
-									>
-										{ icon }
-									</span>
+						{ showTitle && (
+							<div className="components-modal__header">
+								<div className="components-modal__header-heading-container">
+									{ icon && (
+										<span
+											className="components-modal__icon-container"
+											aria-hidden
+										>
+											{ icon }
+										</span>
+									) }
+									{ title && (
+										<h1
+											id={ headingId }
+											className="components-modal__header-heading"
+										>
+											{ title }
+										</h1>
+									) }
+								</div>
+								{ isDismissible && (
+									<Button
+										onClick={ onRequestClose }
+										icon={ closeSmall }
+										label={
+											closeButtonLabel ||
+											__( 'Close dialog' )
+										}
+									/>
 								) }
-<<<<<<< HEAD
-								<h1
-									id={ headingId }
-									className="components-modal__header-heading"
-								>
-									{ title }
-								</h1>
-=======
-								{ title && (
-									<h1
-										id={ headingId }
-										className="components-modal__header-heading"
-									>
-										{ title }
-									</h1>
-								) }
->>>>>>> 6ba7c24e
 							</div>
-							{ isDismissible && (
-								<Button
-									onClick={ onRequestClose }
-									icon={ closeSmall }
-									label={
-										closeButtonLabel || __( 'Close dialog' )
-									}
-								/>
-							) }
-						</div>
-<<<<<<< HEAD
-					) }
-					{ children }
-=======
+						) }
 						{ children }
 					</div>
->>>>>>> 6ba7c24e
 				</div>
 			</StyleProvider>
 		</div>,
 		document.body
 	);
-};
+}
 
 export default forwardRef( Modal );