--- conflicted
+++ resolved
@@ -1,78 +1,22 @@
 /**
  * WordPress dependencies
  */
-<<<<<<< HEAD
-import { useCombobox } from 'downshift';
-import classnames from 'classnames';
-import { isEqual } from 'lodash';
-
-/**
- * WordPress dependencies
- */
-import { check, chevronDown } from '@wordpress/icons';
-=======
 import { __, _n, sprintf } from '@wordpress/i18n';
 import { useState, useMemo, useRef, useEffect } from '@wordpress/element';
 import { useInstanceId } from '@wordpress/compose';
 import { ENTER, UP, DOWN, ESCAPE } from '@wordpress/keycodes';
 import { speak } from '@wordpress/a11y';
->>>>>>> a63cc627
 
 /**
  * Internal dependencies
  */
-<<<<<<< HEAD
-import { Button, Icon, Spinner } from '../';
-=======
 import TokenInput from '../form-token-field/token-input';
 import SuggestionsList from '../form-token-field/suggestions-list';
 import BaseControl from '../base-control';
->>>>>>> a63cc627
 
 function ComboboxControl( {
 	value,
 	label,
-<<<<<<< HEAD
-	isLoading,
-	options: items,
-	onInputValueChange: onInputValueChange,
-	onChange: onSelectedItemChange,
-	initialSelectedItem,
-} ) {
-	const {
-		getLabelProps,
-		getToggleButtonProps,
-		getComboboxProps,
-		getInputProps,
-		getMenuProps,
-		getItemProps,
-		isOpen,
-		highlightedIndex,
-		selectedItem,
-	} = useCombobox( {
-		initialSelectedItem,
-		items,
-		itemToString,
-		onInputValueChange,
-		onSelectedItemChange,
-	} );
-	const menuProps = getMenuProps( {
-		className: classnames( 'components-combobox-control__menu', {
-			'is-loading': isLoading,
-		} ),
-	} );
-	// We need this here, because the null active descendant is not
-	// fully ARIA compliant.
-	if (
-		menuProps[ 'aria-activedescendant' ] &&
-		menuProps[ 'aria-activedescendant' ].slice(
-			0,
-			'downshift-null'.length
-		) === 'downshift-null'
-	) {
-		delete menuProps[ 'aria-activedescendant' ];
-	}
-=======
 	options,
 	onChange,
 	onFilterValueChange,
@@ -202,7 +146,6 @@
 	// input container intended accessible usability.
 	// TODO: Refactor click detection to use blur to stop propagation.
 	/* eslint-disable jsx-a11y/no-static-element-interactions */
->>>>>>> a63cc627
 	return (
 		<BaseControl
 			className="components-combobox-control"
@@ -212,23 +155,6 @@
 			hideLabelFromVision={ hideLabelFromVision }
 			help={ help }
 		>
-<<<<<<< HEAD
-			{ /* eslint-disable-next-line jsx-a11y/label-has-associated-control, jsx-a11y/label-has-for */ }
-			<label
-				{ ...getLabelProps( {
-					className: classnames(
-						'components-combobox-control__label',
-						{
-							'screen-reader-text': hideLabelFromVision,
-						}
-					),
-				} ) }
-			>
-				{ label }
-			</label>
-			{ isLoading && <Spinner /> }
-=======
->>>>>>> a63cc627
 			<div
 				className="components-combobox-control__suggestions-container"
 				tabIndex="-1"
@@ -247,19 +173,6 @@
 					) }
 					onChange={ onInputChange }
 				/>
-<<<<<<< HEAD
-				<Button
-					{ ...getToggleButtonProps( {
-						// This is needed because some speech recognition software don't support `aria-labelledby`.
-						'aria-label': label,
-						'aria-labelledby': undefined,
-						className: 'components-combobox-control__button-button',
-					} ) }
-				>
-					<Icon
-						className="components-combobox-control__button-icon"
-						icon={ chevronDown }
-=======
 				{ isExpanded && (
 					<SuggestionsList
 						instanceId={ instanceId }
@@ -272,44 +185,10 @@
 						onHover={ setSelectedSuggestion }
 						onSelect={ onSuggestionSelected }
 						scrollIntoView
->>>>>>> a63cc627
 					/>
 				) }
 			</div>
-<<<<<<< HEAD
-			<ul { ...menuProps }>
-				{ isOpen &&
-					items.map( ( item, index ) => (
-						// eslint-disable-next-line react/jsx-key
-						<li
-							{ ...getItemProps( {
-								item,
-								index,
-								key: item.key,
-								className: classnames(
-									'components-combobox-control__item',
-									{
-										'is-highlighted':
-											index === highlightedIndex,
-									}
-								),
-								style: item.style,
-							} ) }
-						>
-							{ isEqual( item, selectedItem ) && (
-								<Icon
-									className="components-combobox-control__item-icon"
-									icon={ check }
-								/>
-							) }
-							{ item.name }
-						</li>
-					) ) }
-			</ul>
-		</div>
-=======
 		</BaseControl>
->>>>>>> a63cc627
 	);
 	/* eslint-enable jsx-a11y/no-static-element-interactions */
 }
