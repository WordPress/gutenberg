/**
 * WordPress dependencies
 */
<<<<<<< HEAD
import { useCombobox } from 'downshift';
import classnames from 'classnames';
import { isEqual } from 'lodash';

/**
 * WordPress dependencies
 */
import { check, chevronDown } from '@wordpress/icons';
=======
import { __, _n, sprintf } from '@wordpress/i18n';
import { useState, useMemo, useRef, useEffect } from '@wordpress/element';
import { useInstanceId } from '@wordpress/compose';
import { ENTER, UP, DOWN, ESCAPE } from '@wordpress/keycodes';
import { speak } from '@wordpress/a11y';
>>>>>>> 58c0aff8

/**
 * Internal dependencies
 */
<<<<<<< HEAD
import { Button, Icon, Spinner } from '../';
=======
import TokenInput from '../form-token-field/token-input';
import SuggestionsList from '../form-token-field/suggestions-list';
import BaseControl from '../base-control';
>>>>>>> 58c0aff8

function ComboboxControl( {
	value,
	label,
<<<<<<< HEAD
	isLoading,
	options: items,
	onInputValueChange: onInputValueChange,
	onChange: onSelectedItemChange,
	initialSelectedItem,
} ) {
	const {
		getLabelProps,
		getToggleButtonProps,
		getComboboxProps,
		getInputProps,
		getMenuProps,
		getItemProps,
		isOpen,
		highlightedIndex,
		selectedItem,
	} = useCombobox( {
		initialSelectedItem,
		items,
		itemToString,
		onInputValueChange,
		onSelectedItemChange,
	} );
	const menuProps = getMenuProps( {
		className: classnames( 'components-combobox-control__menu', {
			'is-loading': isLoading,
		} ),
	} );
	// We need this here, because the null active descendant is not
	// fully ARIA compliant.
	if (
		menuProps[ 'aria-activedescendant' ] &&
		menuProps[ 'aria-activedescendant' ].slice(
			0,
			'downshift-null'.length
		) === 'downshift-null'
	) {
		delete menuProps[ 'aria-activedescendant' ];
	}
=======
	options,
	onChange,
	onInputChange: onInputChangeProp = () => {},
	hideLabelFromVision,
	help,
	messages = {
		selected: __( 'Item selected.' ),
	},
} ) {
	const instanceId = useInstanceId( ComboboxControl );
	const [ selectedSuggestion, setSelectedSuggestion ] = useState( null );
	const [ isExpanded, setIsExpanded ] = useState( false );
	const [ inputValue, setInputValue ] = useState( '' );
	const inputContainer = useRef();

	const matchingSuggestions = useMemo( () => {
		if ( ! inputValue || inputValue.length === 0 ) {
			return options.filter( ( option ) => option.value !== value );
		}
		const startsWithMatch = [];
		const containsMatch = [];
		const match = inputValue.toLocaleLowerCase();
		options.forEach( ( option ) => {
			const index = option.label.toLocaleLowerCase().indexOf( match );
			if ( index === 0 ) {
				startsWithMatch.push( option );
			} else if ( index > 0 ) {
				containsMatch.push( option );
			}
		} );

		return startsWithMatch.concat( containsMatch );
	}, [ inputValue, options, value ] );

	const onSuggestionSelected = ( newSelectedSuggestion ) => {
		onChange( newSelectedSuggestion.value );
		speak( messages.selected, 'assertive' );
		setSelectedSuggestion( newSelectedSuggestion );
		setInputValue( selectedSuggestion.label );
		setIsExpanded( false );
	};

	const handleArrowNavigation = ( offset = 1 ) => {
		const index = matchingSuggestions.indexOf( selectedSuggestion );
		let nextIndex = index + offset;
		if ( nextIndex < 0 ) {
			nextIndex = matchingSuggestions.length - 1;
		} else if ( nextIndex >= matchingSuggestions.length ) {
			nextIndex = 0;
		}
		setSelectedSuggestion( matchingSuggestions[ nextIndex ] );
		setIsExpanded( true );
	};

	const onKeyDown = ( event ) => {
		let preventDefault = false;

		switch ( event.keyCode ) {
			case ENTER:
				if ( selectedSuggestion ) {
					onSuggestionSelected( selectedSuggestion );
					preventDefault = true;
				}
				break;
			case UP:
				handleArrowNavigation( -1 );
				preventDefault = true;
				break;
			case DOWN:
				handleArrowNavigation( 1 );
				preventDefault = true;
				break;
			case ESCAPE:
				setIsExpanded( false );
				setSelectedSuggestion( null );
				preventDefault = true;
				event.stopPropagation();
				break;
			default:
				break;
		}

		if ( preventDefault ) {
			event.preventDefault();
		}
	};

	const onFocus = () => {
		// Avoid focus loss when touching the container.
		// TODO: TokenInput should preferably forward ref
		inputContainer.current.input.focus();
		setIsExpanded( true );
	};

	const onBlur = () => {
		const currentOption = options.find(
			( option ) => option.value === value
		);
		setInputValue( currentOption?.label ?? '' );
		setIsExpanded( false );
	};

	const onInputChange = ( event ) => {
		const text = event.value;
		setInputValue( text );
		onInputChangeProp( text );
		setIsExpanded( true );
	};

	// Reset the value on change
	useEffect( () => {
		if ( matchingSuggestions.indexOf( selectedSuggestion ) === -1 ) {
			setSelectedSuggestion( null );
		}
		if ( ! inputValue || matchingSuggestions.length === 0 ) {
			onChange( null );
		}
	}, [ matchingSuggestions, inputValue, value ] );

	// Announcements
	useEffect( () => {
		const hasMatchingSuggestions = matchingSuggestions.length > 0;
		if ( isExpanded ) {
			const message = hasMatchingSuggestions
				? sprintf(
						/* translators: %d: number of results. */
						_n(
							'%d result found, use up and down arrow keys to navigate.',
							'%d results found, use up and down arrow keys to navigate.',
							matchingSuggestions.length
						),
						matchingSuggestions.length
				  )
				: __( 'No results.' );

			speak( message, 'assertive' );
		}
	}, [ matchingSuggestions, isExpanded ] );

	// Disable reason: There is no appropriate role which describes the
	// input container intended accessible usability.
	// TODO: Refactor click detection to use blur to stop propagation.
	/* eslint-disable jsx-a11y/no-static-element-interactions */
>>>>>>> 58c0aff8
	return (
		<BaseControl
			className="components-combobox-control"
			tabIndex="-1"
			label={ label }
			id={ `components-form-token-input-${ instanceId }` }
			hideLabelFromVision={ hideLabelFromVision }
			help={ help }
		>
<<<<<<< HEAD
			{ /* eslint-disable-next-line jsx-a11y/label-has-associated-control, jsx-a11y/label-has-for */ }
			<label
				{ ...getLabelProps( {
					className: classnames(
						'components-combobox-control__label',
						{
							'screen-reader-text': hideLabelFromVision,
						}
					),
				} ) }
			>
				{ label }
			</label>
			{ isLoading && <Spinner /> }
=======
>>>>>>> 58c0aff8
			<div
				className="components-combobox-control__suggestions-container"
				tabIndex="-1"
				onFocus={ onFocus }
				onKeyDown={ onKeyDown }
			>
				<TokenInput
					className="components-combobox-control__input"
					instanceId={ instanceId }
					ref={ inputContainer }
					value={ inputValue }
					onBlur={ onBlur }
					isExpanded={ isExpanded }
					selectedSuggestionIndex={ matchingSuggestions.indexOf(
						selectedSuggestion
					) }
					onChange={ onInputChange }
				/>
<<<<<<< HEAD
				<Button
					{ ...getToggleButtonProps( {
						// This is needed because some speech recognition software don't support `aria-labelledby`.
						'aria-label': label,
						'aria-labelledby': undefined,
						className: 'components-combobox-control__button-button',
					} ) }
				>
					<Icon
						className="components-combobox-control__button-icon"
						icon={ chevronDown }
=======
				{ isExpanded && (
					<SuggestionsList
						instanceId={ instanceId }
						match={ { label: inputValue } }
						displayTransform={ ( suggestion ) => suggestion.label }
						suggestions={ matchingSuggestions }
						selectedIndex={ matchingSuggestions.indexOf(
							selectedSuggestion
						) }
						onHover={ setSelectedSuggestion }
						onSelect={ onSuggestionSelected }
						scrollIntoView
>>>>>>> 58c0aff8
					/>
				) }
			</div>
<<<<<<< HEAD
			<ul { ...menuProps }>
				{ isOpen &&
					items.map( ( item, index ) => (
						// eslint-disable-next-line react/jsx-key
						<li
							{ ...getItemProps( {
								item,
								index,
								key: item.key,
								className: classnames(
									'components-combobox-control__item',
									{
										'is-highlighted':
											index === highlightedIndex,
									}
								),
								style: item.style,
							} ) }
						>
							{ isEqual( item, selectedItem ) && (
								<Icon
									className="components-combobox-control__item-icon"
									icon={ check }
								/>
							) }
							{ item.name }
						</li>
					) ) }
			</ul>
		</div>
=======
		</BaseControl>
>>>>>>> 58c0aff8
	);
	/* eslint-enable jsx-a11y/no-static-element-interactions */
}

export default ComboboxControl;<|MERGE_RESOLUTION|>--- conflicted
+++ resolved
@@ -1,78 +1,22 @@
 /**
  * WordPress dependencies
  */
-<<<<<<< HEAD
-import { useCombobox } from 'downshift';
-import classnames from 'classnames';
-import { isEqual } from 'lodash';
-
-/**
- * WordPress dependencies
- */
-import { check, chevronDown } from '@wordpress/icons';
-=======
 import { __, _n, sprintf } from '@wordpress/i18n';
 import { useState, useMemo, useRef, useEffect } from '@wordpress/element';
 import { useInstanceId } from '@wordpress/compose';
 import { ENTER, UP, DOWN, ESCAPE } from '@wordpress/keycodes';
 import { speak } from '@wordpress/a11y';
->>>>>>> 58c0aff8
 
 /**
  * Internal dependencies
  */
-<<<<<<< HEAD
-import { Button, Icon, Spinner } from '../';
-=======
 import TokenInput from '../form-token-field/token-input';
 import SuggestionsList from '../form-token-field/suggestions-list';
 import BaseControl from '../base-control';
->>>>>>> 58c0aff8
 
 function ComboboxControl( {
 	value,
 	label,
-<<<<<<< HEAD
-	isLoading,
-	options: items,
-	onInputValueChange: onInputValueChange,
-	onChange: onSelectedItemChange,
-	initialSelectedItem,
-} ) {
-	const {
-		getLabelProps,
-		getToggleButtonProps,
-		getComboboxProps,
-		getInputProps,
-		getMenuProps,
-		getItemProps,
-		isOpen,
-		highlightedIndex,
-		selectedItem,
-	} = useCombobox( {
-		initialSelectedItem,
-		items,
-		itemToString,
-		onInputValueChange,
-		onSelectedItemChange,
-	} );
-	const menuProps = getMenuProps( {
-		className: classnames( 'components-combobox-control__menu', {
-			'is-loading': isLoading,
-		} ),
-	} );
-	// We need this here, because the null active descendant is not
-	// fully ARIA compliant.
-	if (
-		menuProps[ 'aria-activedescendant' ] &&
-		menuProps[ 'aria-activedescendant' ].slice(
-			0,
-			'downshift-null'.length
-		) === 'downshift-null'
-	) {
-		delete menuProps[ 'aria-activedescendant' ];
-	}
-=======
 	options,
 	onChange,
 	onInputChange: onInputChangeProp = () => {},
@@ -216,7 +160,6 @@
 	// input container intended accessible usability.
 	// TODO: Refactor click detection to use blur to stop propagation.
 	/* eslint-disable jsx-a11y/no-static-element-interactions */
->>>>>>> 58c0aff8
 	return (
 		<BaseControl
 			className="components-combobox-control"
@@ -226,23 +169,6 @@
 			hideLabelFromVision={ hideLabelFromVision }
 			help={ help }
 		>
-<<<<<<< HEAD
-			{ /* eslint-disable-next-line jsx-a11y/label-has-associated-control, jsx-a11y/label-has-for */ }
-			<label
-				{ ...getLabelProps( {
-					className: classnames(
-						'components-combobox-control__label',
-						{
-							'screen-reader-text': hideLabelFromVision,
-						}
-					),
-				} ) }
-			>
-				{ label }
-			</label>
-			{ isLoading && <Spinner /> }
-=======
->>>>>>> 58c0aff8
 			<div
 				className="components-combobox-control__suggestions-container"
 				tabIndex="-1"
@@ -261,19 +187,6 @@
 					) }
 					onChange={ onInputChange }
 				/>
-<<<<<<< HEAD
-				<Button
-					{ ...getToggleButtonProps( {
-						// This is needed because some speech recognition software don't support `aria-labelledby`.
-						'aria-label': label,
-						'aria-labelledby': undefined,
-						className: 'components-combobox-control__button-button',
-					} ) }
-				>
-					<Icon
-						className="components-combobox-control__button-icon"
-						icon={ chevronDown }
-=======
 				{ isExpanded && (
 					<SuggestionsList
 						instanceId={ instanceId }
@@ -286,44 +199,10 @@
 						onHover={ setSelectedSuggestion }
 						onSelect={ onSuggestionSelected }
 						scrollIntoView
->>>>>>> 58c0aff8
 					/>
 				) }
 			</div>
-<<<<<<< HEAD
-			<ul { ...menuProps }>
-				{ isOpen &&
-					items.map( ( item, index ) => (
-						// eslint-disable-next-line react/jsx-key
-						<li
-							{ ...getItemProps( {
-								item,
-								index,
-								key: item.key,
-								className: classnames(
-									'components-combobox-control__item',
-									{
-										'is-highlighted':
-											index === highlightedIndex,
-									}
-								),
-								style: item.style,
-							} ) }
-						>
-							{ isEqual( item, selectedItem ) && (
-								<Icon
-									className="components-combobox-control__item-icon"
-									icon={ check }
-								/>
-							) }
-							{ item.name }
-						</li>
-					) ) }
-			</ul>
-		</div>
-=======
 		</BaseControl>
->>>>>>> 58c0aff8
 	);
 	/* eslint-enable jsx-a11y/no-static-element-interactions */
 }
