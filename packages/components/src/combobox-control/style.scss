--- conflicted
+++ resolved
@@ -1,61 +1,4 @@
 .components-combobox-control {
-<<<<<<< HEAD
-	position: relative;
-	margin-bottom: $grid-unit-15;
-}
-
-.components-combobox-control__label {
-	display: block;
-	margin-bottom: $grid-unit-05;
-}
-
-.components-combobox-control__button {
-	display: inline-block;
-	min-height: $button-size-small;
-	min-width: 140px;
-	position: relative;
-	text-align: left;
-
-	.components-combobox-control__button-input {
-		height: 100%;
-		width: 100%;
-		left: 0;
-		top: 0;
-		position: absolute;
-		margin: 0;
-
-		@include input-control;
-	}
-
-	.components-combobox-control__button-icon {
-		height: 100%;
-		padding: 0;
-		position: absolute;
-		right: 0;
-		top: 0;
-	}
-
-	.components-combobox-control__button-button {
-		height: $button-size-small + $border-width + $border-width;
-
-		&:focus:not(:disabled) {
-			box-shadow: none;
-		}
-	}
-}
-
-.components-combobox-control__menu {
-	background: $white;
-	min-width: 100%;
-	padding: 0;
-	position: absolute;
-	z-index: z-index(".components-popover");
-
-	&:not(:empty) {
-		margin: $grid-unit-15 0 0 0;
-		border-radius: $radius-block-ui;
-		border: $border-width solid $gray-900;
-=======
 	width: 100%;
 }
 
@@ -67,25 +10,12 @@
 	&:focus {
 		outline: none;
 		box-shadow: none;
->>>>>>> 58c0aff8
 	}
 }
 
 .components-combobox-control__suggestions-container {
 	@include input-control;
 	display: flex;
-<<<<<<< HEAD
-	list-style-type: none;
-	padding: $grid-unit-10 $grid-unit-15 $grid-unit-10 ($button-size-small + $grid-unit-15);
-
-	&.is-highlighted {
-		background: $gray-200;
-	}
-
-	.components-combobox-control__item-icon {
-		margin-left: -$button-size-small - $grid-unit-05;
-		margin-right: $grid-unit-05;
-=======
 	flex-wrap: wrap;
 	align-items: flex-start;
 	width: 100%;
@@ -94,6 +24,5 @@
 
 	&:focus-within {
 		@include input-style__focus();
->>>>>>> 58c0aff8
 	}
 }