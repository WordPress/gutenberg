/**
 * External dependencies
 */
import classnames from 'classnames';

/**
 * Internal dependencies
 */
import IconButton from '../icon-button';
import ToolbarButtonContainer from './toolbar-button-container';
import Button from '../button';
import ToolbarItem from '../toolbar-item';

function ToolbarButton( {
	containerClassName,
	icon,
	title,
	shortcut,
	subscript,
	onClick,
	className,
	isActive,
	isDisabled,
	extraProps,
	children,
	...props
} ) {
<<<<<<< HEAD
	if ( icon ) {
=======
	// It'll contain state if `ToolbarButton` is being used within
	// `<Toolbar __experimentalAccessibilityLabel="label" />`
	const accessibleToolbarState = useContext( ToolbarContext );

	const button = (
		<IconButton
			icon={ icon }
			label={ title }
			shortcut={ shortcut }
			data-subscript={ subscript }
			onClick={ ( event ) => {
				event.stopPropagation();
				if ( onClick ) {
					onClick( event );
				}
			} }
			className={ classnames(
				'components-toolbar__control',
				className,
			) }
			isPressed={ isActive }
			disabled={ isDisabled }
			{ ...extraProps }
		/>
	);

	if ( accessibleToolbarState ) {
>>>>>>> ee3e0b28
		return (
			<ToolbarButtonContainer className={ containerClassName }>
				<IconButton
					icon={ icon }
					label={ title }
					shortcut={ shortcut }
					data-subscript={ subscript }
					onClick={ ( event ) => {
						event.stopPropagation();
						if ( onClick ) {
							onClick( event );
						}
					} }
					className={ classnames( 'components-toolbar__control', className, {
						'is-active': isActive,
					} ) }
					aria-pressed={ isActive }
					disabled={ isDisabled }
					{ ...extraProps }
				/>
				{ children }
			</ToolbarButtonContainer>
		);
	}

	return (
		<ToolbarItem
			onClick={ onClick }
			className={ classnames( 'components-toolbar-button', className ) }
			{ ...props }
		>
			{ ( toolbarItemProps ) => <Button { ...toolbarItemProps }>{ children }</Button> }
		</ToolbarItem>
	);
}

export default ToolbarButton;<|MERGE_RESOLUTION|>--- conflicted
+++ resolved
@@ -25,37 +25,7 @@
 	children,
 	...props
 } ) {
-<<<<<<< HEAD
 	if ( icon ) {
-=======
-	// It'll contain state if `ToolbarButton` is being used within
-	// `<Toolbar __experimentalAccessibilityLabel="label" />`
-	const accessibleToolbarState = useContext( ToolbarContext );
-
-	const button = (
-		<IconButton
-			icon={ icon }
-			label={ title }
-			shortcut={ shortcut }
-			data-subscript={ subscript }
-			onClick={ ( event ) => {
-				event.stopPropagation();
-				if ( onClick ) {
-					onClick( event );
-				}
-			} }
-			className={ classnames(
-				'components-toolbar__control',
-				className,
-			) }
-			isPressed={ isActive }
-			disabled={ isDisabled }
-			{ ...extraProps }
-		/>
-	);
-
-	if ( accessibleToolbarState ) {
->>>>>>> ee3e0b28
 		return (
 			<ToolbarButtonContainer className={ containerClassName }>
 				<IconButton
@@ -69,9 +39,7 @@
 							onClick( event );
 						}
 					} }
-					className={ classnames( 'components-toolbar__control', className, {
-						'is-active': isActive,
-					} ) }
+					className={ classnames( 'components-toolbar__control', className ) }
 					aria-pressed={ isActive }
 					disabled={ isDisabled }
 					{ ...extraProps }
