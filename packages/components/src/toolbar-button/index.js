--- conflicted
+++ resolved
@@ -4,80 +4,44 @@
 import classnames from 'classnames';
 
 /**
+ * WordPress dependencies
+ */
+import { useContext } from '@wordpress/element';
+
+/**
  * Internal dependencies
  */
-<<<<<<< HEAD
-import IconButton from '../icon-button';
-=======
-import Button from '../button';
-import ToolbarContext from '../toolbar-context';
-import AccessibleToolbarButtonContainer from './accessible-toolbar-button-container';
->>>>>>> 7450f9bc
-import ToolbarButtonContainer from './toolbar-button-container';
 import Button from '../button';
 import ToolbarItem from '../toolbar-item';
+import ToolbarButtonContainer from './toolbar-button-container';
+import ToolbarContext from '../toolbar-context';
 
 function ToolbarButton( {
 	containerClassName,
-	icon,
-	title,
-	shortcut,
-	subscript,
-	onClick,
 	className,
-	isActive,
-	isDisabled,
 	extraProps,
 	children,
 	...props
 } ) {
-<<<<<<< HEAD
-	if ( icon ) {
-=======
-	// It'll contain state if `ToolbarButton` is being used within
-	// `<Toolbar __experimentalAccessibilityLabel="label" />`
 	const accessibleToolbarState = useContext( ToolbarContext );
 
-	const button = (
-		<Button
-			icon={ icon }
-			label={ title }
-			shortcut={ shortcut }
-			data-subscript={ subscript }
-			onClick={ ( event ) => {
-				event.stopPropagation();
-				if ( onClick ) {
-					onClick( event );
-				}
-			} }
-			className={ classnames(
-				'components-toolbar__control',
-				className,
-			) }
-			isPressed={ isActive }
-			disabled={ isDisabled }
-			{ ...extraProps }
-		/>
-	);
-
-	if ( accessibleToolbarState ) {
->>>>>>> 7450f9bc
+	if ( ! accessibleToolbarState ) {
 		return (
 			<ToolbarButtonContainer className={ containerClassName }>
-				<IconButton
-					icon={ icon }
-					label={ title }
-					shortcut={ shortcut }
-					data-subscript={ subscript }
+				<Button
+					icon={ props.icon }
+					label={ props.title }
+					shortcut={ props.shortcut }
+					data-subscript={ props.subscript }
 					onClick={ ( event ) => {
 						event.stopPropagation();
-						if ( onClick ) {
-							onClick( event );
+						if ( props.onClick ) {
+							props.onClick( event );
 						}
 					} }
 					className={ classnames( 'components-toolbar__control', className ) }
-					aria-pressed={ isActive }
-					disabled={ isDisabled }
+					isPressed={ props.isActive }
+					disabled={ props.isDisabled }
 					{ ...extraProps }
 				/>
 				{ children }
@@ -87,7 +51,6 @@
 
 	return (
 		<ToolbarItem
-			onClick={ onClick }
 			className={ classnames( 'components-toolbar-button', className ) }
 			{ ...props }
 		>
