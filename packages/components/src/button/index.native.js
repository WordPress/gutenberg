/**
 * External dependencies
 */
import { StyleSheet, TouchableOpacity, Text, View, Platform } from 'react-native';

const isAndroid = Platform.OS === 'android';
const marginBottom = isAndroid ? -0.5 : 0;
const marginLeft = -3;

const styles = StyleSheet.create( {
	container: {
		flex: 1,
		padding: 3,
		justifyContent: 'center',
		alignItems: 'center',
	},
	buttonInactive: {
		flex: 1,
		flexDirection: 'row',
		justifyContent: 'center',
		alignItems: 'center',
<<<<<<< HEAD
		backgroundColor: 'white',
=======
		aspectRatio: 1,
>>>>>>> 77944040
	},
	fixedRatio: {
		aspectRatio: 1,
	},
	buttonActive: {
		flex: 1,
		flexDirection: 'row',
		justifyContent: 'center',
		alignItems: 'center',
		borderRadius: 6,
		borderColor: '#2e4453',
		backgroundColor: '#2e4453',
	},
	subscriptInactive: {
		color: '#7b9ab1',
		fontWeight: 'bold',
		fontSize: 13,
		alignSelf: 'flex-end',
		marginLeft,
		marginBottom,
	},
	subscriptActive: {
		color: 'white',
		fontWeight: 'bold',
		fontSize: 13,
		alignSelf: 'flex-end',
		marginLeft,
		marginBottom,
	},
} );

export default function Button( props ) {
	const {
		children,
		onClick,
		disabled,
		hint,
		fixedRatio = true,
		'aria-disabled': ariaDisabled,
		'aria-label': ariaLabel,
		'aria-pressed': ariaPressed,
		'data-subscript': subscript,
	} = props;

	const isDisabled = ariaDisabled || disabled;

	const buttonViewStyle = {
		opacity: isDisabled ? 0.2 : 1,
		...( fixedRatio && styles.fixedRatio ),
		...( ariaPressed ? styles.buttonActive : styles.buttonInactive ),
	};

	const states = [];
	if ( ariaPressed ) {
		states.push( 'selected' );
	}

	if ( isDisabled ) {
		states.push( 'disabled' );
	}

	return (
		<TouchableOpacity
			activeOpacity={ 0.7 }
			accessible={ true }
			accessibilityLabel={ ariaLabel }
			accessibilityStates={ states }
			accessibilityRole={ 'button' }
			accessibilityHint={ hint }
			onPress={ onClick }
			style={ styles.container }
			disabled={ isDisabled }
		>
			<View style={ buttonViewStyle }>
				<View style={ { flexDirection: 'row' } }>
					{ children }
					{ subscript && ( <Text style={ ariaPressed ? styles.subscriptActive : styles.subscriptInactive }>{ subscript }</Text> ) }
				</View>
			</View>
		</TouchableOpacity>
	);
}<|MERGE_RESOLUTION|>--- conflicted
+++ resolved
@@ -19,11 +19,6 @@
 		flexDirection: 'row',
 		justifyContent: 'center',
 		alignItems: 'center',
-<<<<<<< HEAD
-		backgroundColor: 'white',
-=======
-		aspectRatio: 1,
->>>>>>> 77944040
 	},
 	fixedRatio: {
 		aspectRatio: 1,
