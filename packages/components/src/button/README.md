# Button

Buttons let users take actions and make choices with a single click or tap.

![Button components](https://make.wordpress.org/design/files/2019/03/button.png)

## Design guidelines

### Usage

Buttons tell users what actions they can take and give them a way to interact with the interface. You’ll find them throughout a UI, particularly in places like:

-   Modals
-   Forms
-   Toolbars

### Best practices

Buttons should:

-   **Be clearly and accurately labeled.**
-   **Clearly communicate that clicking or tapping will trigger an action.**
-   **Use established colors appropriately.** For example, only use red buttons for actions that are difficult or impossible to undo.
-   **Prioritize the most important actions.** This helps users focus. Too many calls to action on one screen can be confusing, making users unsure what to do next.
-   **Have consistent locations in the interface.**

### Content guidelines

Buttons should be clear and predictable—users should be able to anticipate what will happen when they click a button. Never deceive a user by mislabeling a button.

Buttons text should lead with a strong verb that encourages action, and add a noun that clarifies what will actually change. The only exceptions are common actions like Save, Close, Cancel, or OK. Otherwise, use the {verb}+{noun} format to ensure that your button gives the user enough information.

Button text should also be quickly scannable — avoid unnecessary words and articles like the, an, or a.

### Types

#### Link button

Link buttons have low emphasis. They don’t stand out much on the page, so they’re used for less-important actions. What’s less important can vary based on context, but it’s usually a supplementary action to the main action we want someone to take. Link buttons are also useful when you don’t want to distract from the content.

![Link button](https://make.wordpress.org/design/files/2019/03/link-button.png)

#### Default button

Default buttons have medium emphasis. The button appearance helps differentiate them from the page background, so they’re useful when you want more emphasis than a link button offers.

![Default button](https://make.wordpress.org/design/files/2019/03/default-button.png)

#### Primary button

Primary buttons have high emphasis. Their color fill and shadow means they pop off the background.

Since a high-emphasis button commands the most attention, a layout should contain a single primary button. This makes it clear that other buttons have less importance and helps users understand when an action requires their attention.

![Primary button](https://make.wordpress.org/design/files/2019/03/primary-button.png)

#### Text label

All button types use text labels to describe the action that happens when a user taps a button. If there’s no text label, there needs to be a [label](#label) added and an icon to signify what the button does.

![](https://make.wordpress.org/design/files/2019/03/do-link-button.png)

**Do**
Use color to distinguish link button labels from other text.

![](https://make.wordpress.org/design/files/2019/03/dont-wrap-button-text.png)

**Don’t**
Don’t wrap button text. For maximum legibility, keep text labels on a single line.

### Hierarchy

![A layout with a single prominent button](https://make.wordpress.org/design/files/2019/03/button.png)

A layout should contain a single prominently-located button. If multiple buttons are required, a single high-emphasis button can be joined by medium- and low-emphasis buttons mapped to less-important actions. When using multiple buttons, make sure the available state of one button doesn’t look like the disabled state of another.

![A diagram showing high emphasis at the top, medium emphasis in the middle, and low emphasis at the bottom](https://make.wordpress.org/design/files/2019/03/button-hierarchy.png)

A button’s level of emphasis helps determine its appearance, typography, and placement.

#### Placement

Use button types to express different emphasis levels for all the actions a user can perform.

![A link, default, and primary button](https://make.wordpress.org/design/files/2019/03/button-layout.png)

This screen layout uses:

1. A primary button for high emphasis.
2. A default button for medium emphasis.
3. A link button for low emphasis.

Placement best practices:

-   **Do**: When using multiple buttons in a row, show users which action is more important by placing it next to a button with a lower emphasis (e.g. a primary button next to a default button, or a default button next to a link button).
-   **Don’t**: Don’t place two primary buttons next to one another — they compete for focus. Only use one primary button per view.
-   **Don’t**: Don’t place a button below another button if there is space to place them side by side.
-   **Caution**: Avoid using too many buttons on a single page. When designing pages in the app or website, think about the most important actions for users to take. Too many calls to action can cause confusion and make users unsure what to do next — we always want users to feel confident and capable.

## Development guidelines

### Usage

Renders a button with default style.

```jsx
import { Button } from '@wordpress/components';

const MyButton = () => <Button variant="secondary">Click me!</Button>;
```

### Props

The presence of a `href` prop determines whether an `anchor` element is rendered instead of a `button`.

Props not included in this set will be applied to the `a` or `button` element.

#### `children`: `ReactNode`

The button's children.

-   Required: No

#### `className`: `string`

An optional additional class name to apply to the rendered button.

-   Required: No

#### `describedBy`: `string`

An accessible description for the button.

-   Required: No

<<<<<<< HEAD
#### isSecondary

Deprecated: Renders a default button style.
Use `variant` prop with `secondary` value instead.

-   Type: `Boolean`
-   Required: No
-   Default: `false`

#### isPrimary

Deprecated: Renders a primary button style.
Use `variant` prop with `primary` value instead.

-   Type: `Boolean`
-   Required: No
-   Default: `false`

#### isTertiary

Deprecated: Renders a text-based button style.
Use `variant` prop with `tertiary` value instead.

-   Type: `Boolean`
-   Required: No
-   Default: `false`

#### isDestructive
=======
#### `disabled`: `boolean`
>>>>>>> 1f6136d9

Whether the button is disabled. If `true`, this will force a `button` element to be rendered.

-   Required: No

#### `href`: `string`

If provided, renders `a` instead of `button`.

-   Required: No

#### `icon`: `IconProps< unknown >[ 'icon' ]`

If provided, renders an [Icon](/packages/components/src/icon/README.md) component inside the button.

-   Required: No

#### `iconPosition`: `'left' | 'right'`

If provided with `icon`, sets the position of icon relative to the `text`. Available options are `left|right`.

-   Required: No
-   Default: `left`

<<<<<<< HEAD
#### isLink

Deprecated: Renders a button with an anchor style.
Use `variant` prop with `link` value instead.

-   Type: `Boolean`
-   Required: No
-   Default: `false`

#### focus
=======
#### `iconSize`: `IconProps< unknown >[ 'size' ]`
>>>>>>> 1f6136d9

If provided with `icon`, sets the icon size. Please refer to the [Icon](/packages/components/src/icon/README.md) component for more details regarding the default value of its `size` prop.

-   Required: No

#### `isBusy`: `boolean`

Indicates activity while a action is being performed.

-   Required: No

#### `isDestructive`: `boolean`

Renders a red text-based button style to indicate destructive behavior.

-   Required: No

#### `isPressed`: `boolean`

Renders a pressed button style.

If the native `aria-pressed` attribute is also set, it will take precedence.

-   Required: No

#### `isSmall`: `boolean`

Decreases the size of the button.

Deprecated in favor of the `size` prop. If both props are defined, the `size` prop will take precedence.

-   Required: No

#### `label`: `string`

Sets the `aria-label` of the component, if none is provided. Sets the Tooltip content if `showTooltip` is provided.

-   Required: No

#### `shortcut`: `string | { display: string; ariaLabel: string; }`

If provided with `showTooltip`, appends the Shortcut label to the tooltip content. If an object is provided, it should contain `display` and `ariaLabel` keys.

-   Required: No

#### `showTooltip`: `boolean`

If provided, renders a [Tooltip](/packages/components/src/tooltip/README.md) component for the button.

-   Required: No

#### `size`: `'default'` | `'compact'` | `'small'`

The size of the button.

-   `'default'`: For normal text-label buttons, unless it is a toggle button.
-   `'compact'`: For toggle buttons, icon buttons, and buttons when used in context of either.
-   `'small'`: For icon buttons associated with more advanced or auxiliary features.

If the deprecated `isSmall` prop is also defined, this prop will take precedence.

-   Required: No
-   Default: `'default'`

#### `target`: `string`

If provided with `href`, sets the `target` attribute to the `a`.

-   Required: No

#### `text`: `string`

If provided, displays the given text inside the button. If the button contains children elements, the text is displayed before them.

-   Required: No

#### `tooltipPosition`: `PopoverProps[ 'position' ]`

If provided with`showTooltip`, sets the position of the tooltip. Please refer to the [Tooltip](/packages/components/src/tooltip/README.md) component for more details regarding the defaults.

-   Required: No

#### `variant`: `'primary' | 'secondary' | 'tertiary' | 'link'`

Specifies the button's style. The accepted values are `'primary'` (the primary button styles), `'secondary'` (the default button styles), `'tertiary'` (the text-based button styles), and `'link'` (the link button styles).

-   Required: No

## Related components

-   To group buttons together, use the [ButtonGroup](/packages/components/src/button-group/README.md) component.<|MERGE_RESOLUTION|>--- conflicted
+++ resolved
@@ -133,108 +133,96 @@
 
 -   Required: No
 
-<<<<<<< HEAD
-#### isSecondary
+#### `disabled`: `boolean`
+
+Whether the button is disabled. If `true`, this will force a `button` element to be rendered.
+
+-   Required: No
+
+#### `href`: `string`
+
+If provided, renders `a` instead of `button`.
+
+-   Required: No
+
+#### `icon`: `IconProps< unknown >[ 'icon' ]`
+
+If provided, renders an [Icon](/packages/components/src/icon/README.md) component inside the button.
+
+-   Required: No
+
+#### `iconPosition`: `'left' | 'right'`
+
+If provided with `icon`, sets the position of icon relative to the `text`. Available options are `left|right`.
+
+-   Required: No
+-   Default: `left`
+
+#### `iconSize`: `IconProps< unknown >[ 'size' ]`
+
+If provided with `icon`, sets the icon size. Please refer to the [Icon](/packages/components/src/icon/README.md) component for more details regarding the default value of its `size` prop.
+
+-   Required: No
+
+#### `isBusy`: `boolean`
+
+Indicates activity while a action is being performed.
+
+-   Required: No
+
+#### `isDestructive`: `boolean`
+
+Renders a red text-based button style to indicate destructive behavior.
+
+-   Required: No
+
+#### `isLink`: `boolean`
+
+Deprecated: Renders a button with an anchor style.
+Use `variant` prop with `link` value instead.
+
+-   Required: No
+-   Default: `false`
+
+#### `isPressed`: `boolean`
+
+Renders a pressed button style.
+
+If the native `aria-pressed` attribute is also set, it will take precedence.
+
+-   Required: No
+
+#### `isPrimary`: `boolean`
+
+Deprecated: Renders a primary button style.
+Use `variant` prop with `primary` value instead.
+
+-   Required: No
+-   Default: `false`
+
+#### `isSecondary`: `boolean`
 
 Deprecated: Renders a default button style.
 Use `variant` prop with `secondary` value instead.
 
--   Type: `Boolean`
--   Required: No
--   Default: `false`
-
-#### isPrimary
-
-Deprecated: Renders a primary button style.
-Use `variant` prop with `primary` value instead.
-
--   Type: `Boolean`
--   Required: No
--   Default: `false`
-
-#### isTertiary
+-   Required: No
+-   Default: `false`
+
+#### `isSmall`: `boolean`
+
+Decreases the size of the button.
+
+Deprecated in favor of the `size` prop. If both props are defined, the `size` prop will take precedence.
+
+-   Required: No
+
+#### `isTertiary`: `boolean`
 
 Deprecated: Renders a text-based button style.
 Use `variant` prop with `tertiary` value instead.
 
--   Type: `Boolean`
--   Required: No
--   Default: `false`
-
-#### isDestructive
-=======
-#### `disabled`: `boolean`
->>>>>>> 1f6136d9
-
-Whether the button is disabled. If `true`, this will force a `button` element to be rendered.
-
--   Required: No
-
-#### `href`: `string`
-
-If provided, renders `a` instead of `button`.
-
--   Required: No
-
-#### `icon`: `IconProps< unknown >[ 'icon' ]`
-
-If provided, renders an [Icon](/packages/components/src/icon/README.md) component inside the button.
-
--   Required: No
-
-#### `iconPosition`: `'left' | 'right'`
-
-If provided with `icon`, sets the position of icon relative to the `text`. Available options are `left|right`.
-
--   Required: No
--   Default: `left`
-
-<<<<<<< HEAD
-#### isLink
-
-Deprecated: Renders a button with an anchor style.
-Use `variant` prop with `link` value instead.
-
--   Type: `Boolean`
--   Required: No
--   Default: `false`
-
-#### focus
-=======
-#### `iconSize`: `IconProps< unknown >[ 'size' ]`
->>>>>>> 1f6136d9
-
-If provided with `icon`, sets the icon size. Please refer to the [Icon](/packages/components/src/icon/README.md) component for more details regarding the default value of its `size` prop.
-
--   Required: No
-
-#### `isBusy`: `boolean`
-
-Indicates activity while a action is being performed.
-
--   Required: No
-
-#### `isDestructive`: `boolean`
-
-Renders a red text-based button style to indicate destructive behavior.
-
--   Required: No
-
-#### `isPressed`: `boolean`
-
-Renders a pressed button style.
-
-If the native `aria-pressed` attribute is also set, it will take precedence.
-
--   Required: No
-
-#### `isSmall`: `boolean`
-
-Decreases the size of the button.
-
-Deprecated in favor of the `size` prop. If both props are defined, the `size` prop will take precedence.
-
--   Required: No
+-   Required: No
+-   Default: `false`
 
 #### `label`: `string`
 
