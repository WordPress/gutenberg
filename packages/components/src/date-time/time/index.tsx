/**
 * External dependencies
 */
import { startOfMinute, format, set, setMonth } from 'date-fns';

/**
 * WordPress dependencies
 */
import { useState, useMemo, useEffect } from '@wordpress/element';
import { __ } from '@wordpress/i18n';

/**
 * Internal dependencies
 */
import BaseControl from '../../base-control';
import SelectControl from '../../select-control';
import TimeZone from './timezone';
import type { TimeInputValue, TimePickerProps } from '../types';
import {
	Wrapper,
	Fieldset,
	MonthSelectWrapper,
	DayInput,
	YearInput,
} from './styles';
import { HStack } from '../../h-stack';
import { Spacer } from '../../spacer';
import type { InputChangeCallback } from '../../input-control/types';
import {
	inputToDate,
	buildPadInputStateReducer,
	validateInputElementTarget,
} from '../utils';
import { TIMEZONELESS_FORMAT } from '../constants';
<<<<<<< HEAD

const VALID_DATE_ORDERS = [ 'dmy', 'mdy', 'ymd' ];

function from12hTo24h( hours: number, isPm: boolean ) {
	return isPm ? ( ( hours % 12 ) + 12 ) % 24 : hours % 12;
}

/**
 * Creates an InputControl reducer used to pad an input so that it is always a
 * given width. For example, the hours and minutes inputs are padded to 2 so
 * that '4' appears as '04'.
 *
 * @param pad How many digits the value should be.
 */
function buildPadInputStateReducer( pad: number ) {
	return ( state: InputState, action: InputAction ) => {
		const nextState = { ...state };
		if (
			action.type === COMMIT ||
			action.type === PRESS_UP ||
			action.type === PRESS_DOWN
		) {
			if ( nextState.value !== undefined ) {
				nextState.value = nextState.value
					.toString()
					.padStart( pad, '0' );
			}
		}
		return nextState;
	};
}
=======
import { TimeInput } from '../time-input';
>>>>>>> cae3225c

/**
 * TimePicker is a React component that renders a clock for time selection.
 *
 * ```jsx
 * import { TimePicker } from '@wordpress/components';
 * import { useState } from '@wordpress/element';
 *
 * const MyTimePicker = () => {
 *   const [ time, setTime ] = useState( new Date() );
 *
 *   return (
 *     <TimePicker
 *       currentTime={ date }
 *       onChange={ ( newTime ) => setTime( newTime ) }
 *       is12Hour
 *     />
 *   );
 * };
 * ```
 */
export function TimePicker( {
	is12Hour,
	currentTime,
	onChange,
	dateOrder = 'dmy',
}: TimePickerProps ) {
	const [ date, setDate ] = useState( () =>
		// Truncate the date at the minutes, see: #15495.
		currentTime ? startOfMinute( inputToDate( currentTime ) ) : new Date()
	);

	// Reset the state when currentTime changed.
	// TODO: useEffect() shouldn't be used like this, causes an unnecessary render
	useEffect( () => {
		setDate(
			currentTime
				? startOfMinute( inputToDate( currentTime ) )
				: new Date()
		);
	}, [ currentTime ] );

	const { day, month, year, minutes, hours } = useMemo(
		() => ( {
			day: format( date, 'dd' ),
			month: format( date, 'MM' ),
			year: format( date, 'yyyy' ),
			minutes: format( date, 'mm' ),
			hours: format( date, 'HH' ),
			am: format( date, 'a' ),
		} ),
		[ date ]
	);

	const buildNumberControlChangeCallback = ( method: 'date' | 'year' ) => {
		const callback: InputChangeCallback = ( value, { event } ) => {
			if ( ! validateInputElementTarget( event ) ) {
				return;
			}

			// We can safely assume value is a number if target is valid.
			const numberValue = Number( value );

			const newDate = set( date, { [ method ]: numberValue } );
			setDate( newDate );
			onChange?.( format( newDate, TIMEZONELESS_FORMAT ) );
		};
		return callback;
	};

	const onTimeInputChangeCallback = ( {
		hours: newHours,
		minutes: newMinutes,
	}: TimeInputValue ) => {
		const newDate = set( date, {
			hours: newHours,
			minutes: newMinutes,
		} );
		setDate( newDate );
		onChange?.( format( newDate, TIMEZONELESS_FORMAT ) );
	};

	const dayField = (
		<DayInput
			key="day"
			className="components-datetime__time-field components-datetime__time-field-day" // Unused, for backwards compatibility.
			label={ __( 'Day' ) }
			hideLabelFromVision
			__next40pxDefaultSize
			value={ day }
			step={ 1 }
			min={ 1 }
			max={ 31 }
			required
			spinControls="none"
			isPressEnterToChange
			isDragEnabled={ false }
			isShiftStepEnabled={ false }
			onChange={ buildNumberControlChangeCallback( 'date' ) }
		/>
	);

	const monthField = (
		<MonthSelectWrapper key="month">
			<SelectControl
				className="components-datetime__time-field components-datetime__time-field-month" // Unused, for backwards compatibility.
				label={ __( 'Month' ) }
				hideLabelFromVision
				__next40pxDefaultSize
				__nextHasNoMarginBottom
				value={ month }
				options={ [
					{ value: '01', label: __( 'January' ) },
					{ value: '02', label: __( 'February' ) },
					{ value: '03', label: __( 'March' ) },
					{ value: '04', label: __( 'April' ) },
					{ value: '05', label: __( 'May' ) },
					{ value: '06', label: __( 'June' ) },
					{ value: '07', label: __( 'July' ) },
					{ value: '08', label: __( 'August' ) },
					{ value: '09', label: __( 'September' ) },
					{ value: '10', label: __( 'October' ) },
					{ value: '11', label: __( 'November' ) },
					{ value: '12', label: __( 'December' ) },
				] }
				onChange={ ( value ) => {
					const newDate = setMonth( date, Number( value ) - 1 );
					setDate( newDate );
					onChange?.( format( newDate, TIMEZONELESS_FORMAT ) );
				} }
			/>
		</MonthSelectWrapper>
	);

	const yearField = (
		<YearInput
			key="year"
			className="components-datetime__time-field components-datetime__time-field-year" // Unused, for backwards compatibility.
			label={ __( 'Year' ) }
			hideLabelFromVision
			__next40pxDefaultSize
			value={ year }
			step={ 1 }
			min={ 1 }
			max={ 9999 }
			required
			spinControls="none"
			isPressEnterToChange
			isDragEnabled={ false }
			isShiftStepEnabled={ false }
			onChange={ buildNumberControlChangeCallback( 'year' ) }
			__unstableStateReducer={ buildPadInputStateReducer( 4 ) }
		/>
	);

	const isValidDateOrder = VALID_DATE_ORDERS.includes( dateOrder );

	const fields = isValidDateOrder
		? dateOrder.split( '' ).map( ( field ) => {
				switch ( field ) {
					case 'd':
						return dayField;
					case 'm':
						return monthField;
					case 'y':
						return yearField;
					default:
						return null;
				}
		  } )
		: [ dayField, monthField, yearField ];

	return (
		<Wrapper
			className="components-datetime__time" // Unused, for backwards compatibility.
		>
			<Fieldset>
				<BaseControl.VisualLabel
					as="legend"
					className="components-datetime__time-legend" // Unused, for backwards compatibility.
				>
					{ __( 'Time' ) }
				</BaseControl.VisualLabel>
				<HStack
					className="components-datetime__time-wrapper" // Unused, for backwards compatibility.
				>
					<TimeInput
						value={ {
							hours: Number( hours ),
							minutes: Number( minutes ),
						} }
						is12Hour={ is12Hour }
						onChange={ onTimeInputChangeCallback }
					/>
					<Spacer />
					<TimeZone />
				</HStack>
			</Fieldset>
			<Fieldset>
				<BaseControl.VisualLabel
					as="legend"
					className="components-datetime__time-legend" // Unused, for backwards compatibility.
				>
					{ __( 'Date' ) }
				</BaseControl.VisualLabel>
				<HStack
					className="components-datetime__time-wrapper" // Unused, for backwards compatibility.
				>
					{ fields }
				</HStack>
			</Fieldset>
		</Wrapper>
	);
}

export default TimePicker;<|MERGE_RESOLUTION|>--- conflicted
+++ resolved
@@ -32,41 +32,9 @@
 	validateInputElementTarget,
 } from '../utils';
 import { TIMEZONELESS_FORMAT } from '../constants';
-<<<<<<< HEAD
+import { TimeInput } from '../time-input';
 
 const VALID_DATE_ORDERS = [ 'dmy', 'mdy', 'ymd' ];
-
-function from12hTo24h( hours: number, isPm: boolean ) {
-	return isPm ? ( ( hours % 12 ) + 12 ) % 24 : hours % 12;
-}
-
-/**
- * Creates an InputControl reducer used to pad an input so that it is always a
- * given width. For example, the hours and minutes inputs are padded to 2 so
- * that '4' appears as '04'.
- *
- * @param pad How many digits the value should be.
- */
-function buildPadInputStateReducer( pad: number ) {
-	return ( state: InputState, action: InputAction ) => {
-		const nextState = { ...state };
-		if (
-			action.type === COMMIT ||
-			action.type === PRESS_UP ||
-			action.type === PRESS_DOWN
-		) {
-			if ( nextState.value !== undefined ) {
-				nextState.value = nextState.value
-					.toString()
-					.padStart( pad, '0' );
-			}
-		}
-		return nextState;
-	};
-}
-=======
-import { TimeInput } from '../time-input';
->>>>>>> cae3225c
 
 /**
  * TimePicker is a React component that renders a clock for time selection.
