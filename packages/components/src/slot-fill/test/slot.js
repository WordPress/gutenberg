--- conflicted
+++ resolved
@@ -258,11 +258,7 @@
 					</Provider>
 				);
 
-<<<<<<< HEAD
 				expect( container ).toMatchSnapshot();
-=======
-				expect( testRenderer.toJSON() ).toMatchSnapshot();
->>>>>>> e8f4f37d
 			} );
 		}
 	);
