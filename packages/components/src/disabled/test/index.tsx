--- conflicted
+++ resolved
@@ -146,16 +146,9 @@
 			expect( screen.getByText( 'Not disabled' ) ).toBeInTheDocument();
 		} );
 
-<<<<<<< HEAD
-		test( "lets components know that they're not disabled via context", () => {
+		test( "lets components know that they're not disabled via context when the Disabled component is not rendered at all", () => {
 			render( <DisabledStatus /> );
 			expect( screen.getByText( 'Not disabled' ) ).toBeInTheDocument();
-=======
-		test( "lets components know that they're not disabled via context when the Disabled component is not rendered at all", () => {
-			const { container } = render( <DisabledStatus /> );
-			const wrapperElement = container.querySelector( 'p' );
-			expect( wrapperElement ).toHaveTextContent( 'Not disabled' );
->>>>>>> 02f20397
 		} );
 	} );
 } );