--- conflicted
+++ resolved
@@ -7,18 +7,7 @@
  * WordPress dependencies
  */
 import warning from '@wordpress/warning';
-<<<<<<< HEAD
 import { forwardRef, useState } from '@wordpress/element';
-=======
-import {
-	forwardRef,
-	useCallback,
-	useEffect,
-	useInsertionEffect,
-	useRef,
-	useState,
-} from '@wordpress/element';
->>>>>>> 8a18eeae
 
 /**
  * Internal dependencies
@@ -28,245 +17,7 @@
 import { TabListWrapper } from './styles';
 import type { WordPressComponentProps } from '../context';
 import clsx from 'clsx';
-<<<<<<< HEAD
 import { useOnValueUpdate, useTrackElementOffsetRect } from '../utils/react';
-=======
-
-// TODO: move these into a separate utility file, for use in other components
-// such as ToggleGroupControl.
-
-/**
- * Any function.
- */
-type AnyFunction = ( ...args: any ) => any;
-
-/**
- * Creates a stable callback function that has access to the latest state and
- * can be used within event handlers and effect callbacks. Throws when used in
- * the render phase.
- *
- * @example
- *
- * ```tsx
- * function Component(props) {
- *   const onClick = useEvent(props.onClick);
- *   React.useEffect(() => {}, [onClick]);
- * }
- * ```
- */
-function useEvent< T extends AnyFunction >( callback?: T ) {
-	const ref = useRef< AnyFunction | undefined >( () => {
-		throw new Error( 'Cannot call an event handler while rendering.' );
-	} );
-	useInsertionEffect( () => {
-		ref.current = callback;
-	} );
-	return useCallback< AnyFunction >(
-		( ...args ) => ref.current?.( ...args ),
-		[]
-	) as T;
-}
-
-/**
- * `useResizeObserver` options.
- */
-type UseResizeObserverOptions = {
-	/**
-	 * Whether to trigger the callback when an element's ResizeObserver is
-	 * first set up.
-	 *
-	 * @default true
-	 */
-	fireOnObserve?: boolean;
-};
-
-/**
- * Fires `onResize` when the target element is resized.
- *
- * **The element must not be stored in a ref**, else it won't be observed
- * or updated. Instead, it should be stored in a React state or equivalent.
- *
- * It sets up a `ResizeObserver` that tracks the element under the hood. The
- * target element can be changed dynamically, and the observer will be
- * updated accordingly.
- *
- * By default, `onResize` is called when the observer is set up, in addition
- * to when the element is resized. This behavior can be disabled with the
- * `fireOnObserve` option.
- *
- * @example
- *
- * ```tsx
- * const [ targetElement, setTargetElement ] = useState< HTMLElement | null >();
- *
- * useResizeObserver( targetElement, ( element ) => {
- *   console.log( 'Element resized:', element );
- * } );
- *
- * <div ref={ setTargetElement } />;
- * ```
- */
-function useResizeObserver(
-	/**
-	 * The target element to observe. It can be changed dynamically.
-	 */
-	targetElement: HTMLElement | undefined | null,
-
-	/**
-	 * Callback to fire when the element is resized. It will also be
-	 * called when the observer is set up, unless `fireOnObserve` is
-	 * set to `false`.
-	 */
-	onResize: ( element: HTMLElement ) => void,
-	{ fireOnObserve = true }: UseResizeObserverOptions = {}
-) {
-	const onResizeEvent = useEvent( onResize );
-
-	const observedElementRef = useRef< HTMLElement | null >();
-	const resizeObserverRef = useRef< ResizeObserver >();
-
-	useEffect( () => {
-		if ( targetElement === observedElementRef.current ) {
-			return;
-		}
-
-		observedElementRef.current = targetElement;
-
-		// Set up a ResizeObserver.
-		if ( ! resizeObserverRef.current ) {
-			resizeObserverRef.current = new ResizeObserver( () => {
-				if ( observedElementRef.current ) {
-					onResizeEvent( observedElementRef.current );
-				}
-			} );
-		}
-		const { current: resizeObserver } = resizeObserverRef;
-
-		// Observe new element.
-		if ( targetElement ) {
-			if ( fireOnObserve ) {
-				onResizeEvent( targetElement );
-			}
-			resizeObserver.observe( targetElement );
-		}
-
-		return () => {
-			// Unobserve previous element.
-			if ( observedElementRef.current ) {
-				resizeObserver.unobserve( observedElementRef.current );
-			}
-		};
-	}, [ fireOnObserve, onResizeEvent, targetElement ] );
-}
-
-/**
- * The position and dimensions of an element, relative to its offset parent.
- */
-type ElementOffsetRect = {
-	/**
-	 * The distance from the left edge of the offset parent to the left edge of
-	 * the element.
-	 */
-	left: number;
-	/**
-	 * The distance from the top edge of the offset parent to the top edge of
-	 * the element.
-	 */
-	top: number;
-	/**
-	 * The width of the element.
-	 */
-	width: number;
-	/**
-	 * The height of the element.
-	 */
-	height: number;
-};
-
-/**
- * An `ElementOffsetRect` object with all values set to zero.
- */
-const NULL_ELEMENT_OFFSET_RECT = {
-	left: 0,
-	top: 0,
-	width: 0,
-	height: 0,
-} satisfies ElementOffsetRect;
-
-/**
- * Returns the position and dimensions of an element, relative to its offset
- * parent. This is useful in contexts where `getBoundingClientRect` is not
- * suitable, such as when the element is transformed.
- *
- * **Note:** the `left` and `right` values are adjusted due to a limitation
- * in the way the browser calculates the offset position of the element,
- * which can cause unwanted scrollbars to appear. This adjustment makes the
- * values potentially inaccurate within a range of 1 pixel.
- */
-function getElementOffsetRect( element: HTMLElement ): ElementOffsetRect {
-	return {
-		// The adjustments mentioned in the documentation above are necessary
-		// because `offsetLeft` and `offsetTop` are rounded to the nearest pixel,
-		// which can result in a position mismatch that causes unwanted overflow.
-		// For context, see: https://github.com/WordPress/gutenberg/pull/61979
-		left: Math.max( element.offsetLeft - 1, 0 ),
-		top: Math.max( element.offsetTop - 1, 0 ),
-		// This is a workaround to obtain these values with a sub-pixel precision,
-		// since `offsetWidth` and `offsetHeight` are rounded to the nearest pixel.
-		width: parseFloat( getComputedStyle( element ).width ),
-		height: parseFloat( getComputedStyle( element ).height ),
-	};
-}
-
-/**
- * Tracks the position and dimensions of an element, relative to its offset
- * parent. The element can be changed dynamically.
- */
-function useTrackElementOffsetRect(
-	targetElement: HTMLElement | undefined | null
-) {
-	const [ indicatorPosition, setIndicatorPosition ] =
-		useState< ElementOffsetRect >( NULL_ELEMENT_OFFSET_RECT );
-
-	useResizeObserver( targetElement, ( element ) =>
-		setIndicatorPosition( getElementOffsetRect( element ) )
-	);
-
-	return indicatorPosition;
-}
-
-/**
- * Context object for the `onUpdate` callback of `useOnValueUpdate`.
- */
-type ValueUpdateContext< T > = {
-	previousValue: T;
-};
-
-/**
- * Calls the `onUpdate` callback when the `value` changes.
- */
-function useOnValueUpdate< T >(
-	/**
-	 * The value to watch for changes.
-	 */
-	value: T,
-	/**
-	 * Callback to fire when the value changes.
-	 */
-	onUpdate: ( context: ValueUpdateContext< T > ) => void
-) {
-	const previousValueRef = useRef( value );
-	const updateCallbackEvent = useEvent( onUpdate );
-	useEffect( () => {
-		if ( previousValueRef.current !== value ) {
-			updateCallbackEvent( {
-				previousValue: previousValueRef.current,
-			} );
-			previousValueRef.current = value;
-		}
-	}, [ updateCallbackEvent, value ] );
-}
->>>>>>> 8a18eeae
 
 export const TabList = forwardRef<
 	HTMLDivElement,
