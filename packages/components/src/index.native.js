--- conflicted
+++ resolved
@@ -10,15 +10,11 @@
 export { createSlotFill, Slot, Fill, Provider as SlotFillProvider } from './slot-fill';
 export { default as BaseControl } from './base-control';
 export { default as TextareaControl } from './textarea-control';
-<<<<<<< HEAD
-export { default as Button } from './button';
-=======
 export { default as PanelBody } from './panel/body';
 export { default as Button } from './button';
 export { default as TextControl } from './text-control';
 export { default as ToggleControl } from './toggle-control';
 export { default as SelectControl } from './select-control';
->>>>>>> 090b89e3
 
 // Higher-Order Components
 export { default as withConstrainedTabbing } from './higher-order/with-constrained-tabbing';
