--- conflicted
+++ resolved
@@ -67,11 +67,8 @@
 export { default as ImageWithFocalPoint } from './mobile/image-with-focalpoint';
 export { default as Gradient } from './mobile/gradient';
 export { default as ColorSettings } from './mobile/color-settings';
-<<<<<<< HEAD
+export { default as LinkSettings } from './mobile/link-settings';
 export { default as Image } from './mobile/image';
-=======
-export { default as LinkSettings } from './mobile/link-settings';
->>>>>>> 1bec21fe
 
 // Utils
 export { colorsUtils } from './mobile/color-settings/utils';
