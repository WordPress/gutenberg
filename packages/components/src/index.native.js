--- conflicted
+++ resolved
@@ -74,10 +74,7 @@
 export { default as Gradient } from './mobile/gradient';
 export { default as ColorSettings } from './mobile/color-settings';
 export { LinkPicker } from './mobile/link-picker';
-<<<<<<< HEAD
 export { default as LinkPickerScreen } from './mobile/link-picker/link-picker-screen';
-=======
->>>>>>> a63cc627
 export { default as LinkSettings } from './mobile/link-settings';
 export { default as LinkSettingsScreen } from './mobile/link-settings/link-settings-screen';
 export { default as Image, IMAGE_DEFAULT_FOCAL_POINT } from './mobile/image';
