--- conflicted
+++ resolved
@@ -80,11 +80,8 @@
 export { default as Image, IMAGE_DEFAULT_FOCAL_POINT } from './mobile/image';
 export { default as ImageEditingButton } from './mobile/image/image-editing-button';
 export { default as InserterButton } from './mobile/inserter-button';
-<<<<<<< HEAD
+export { setClipboard, getClipboard } from './mobile/clipboard';
 export { default as Preview } from './mobile/preview';
-=======
-export { setClipboard, getClipboard } from './mobile/clipboard';
->>>>>>> fd24f069
 
 // Utils
 export { colorsUtils } from './mobile/color-settings/utils';
