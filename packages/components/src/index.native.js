// Components
export * from './primitives';
export { default as Dashicon } from './dashicon';
export { default as Toolbar } from './toolbar';
export { default as withSpokenMessages } from './higher-order/with-spoken-messages';
<<<<<<< HEAD
export { createSlotFill, Slot, Fill, Provider as SlotFillProvider } from './slot-fill';
=======

// Higher-Order Components
>>>>>>> f23242b4
export { default as withFilters } from './higher-order/with-filters';<|MERGE_RESOLUTION|>--- conflicted
+++ resolved
@@ -3,10 +3,7 @@
 export { default as Dashicon } from './dashicon';
 export { default as Toolbar } from './toolbar';
 export { default as withSpokenMessages } from './higher-order/with-spoken-messages';
-<<<<<<< HEAD
 export { createSlotFill, Slot, Fill, Provider as SlotFillProvider } from './slot-fill';
-=======
 
 // Higher-Order Components
->>>>>>> f23242b4
 export { default as withFilters } from './higher-order/with-filters';