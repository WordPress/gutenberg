<!-- Learn how to maintain this file at https://github.com/WordPress/gutenberg/tree/HEAD/packages#maintaining-changelogs. -->

## Unreleased

<<<<<<< HEAD
### Enhancements

-   Decrease horizontal padding from 16px to 12px on the following components, when in the 40px default size ([#64708](https://github.com/WordPress/gutenberg/pull/64708)).
    -   `AnglePickerControl`
    -   `ColorPicker` (on the inputs)
    -   `CustomSelectControl`
    -   `CustomSelectControlV2`
    -   `DateTimePicker` (on the selects and inputs)
    -   `DimensionControl`
    -   `FocalPointPicker` (on the inputs)
    -   `FontSizePicker` (on the custom inputs)
    -   `GradientPicker` (on the selects and inputs)
    -   `InputControl`
    -   `NumberControl`
    -   `QueryControls` (on the selects and inputs)
    -   `RangeControl` (on the inputs)
    -   `SearchControl`
    -   `SelectControl`
    -   `TextControl`
    -   `TimePicker` (on the inputs)
    -   `TreeSelect`
    -   `UnitControl`
=======
### Internal

-   `Composite` V2: fix Storybook docgen ([#64682](https://github.com/WordPress/gutenberg/pull/64682)).
>>>>>>> 2cbba93a

## 28.6.0 (2024-08-21)

### Deprecations

-   Deprecate bottom margin on the following `BaseControl`-based components. Set the `__nextHasNoMarginBottom` prop to true to start opting into the new styles, which will become the default in a future version ([#64408](https://github.com/WordPress/gutenberg/pull/64408)).
    -   `BaseControl`
    -   `CheckboxControl`
    -   `ComboboxControl`
    -   `DimensionControl`
    -   `FocalPointPicker`
    -   `RangeControl`
    -   `SearchControl`
    -   `SelectControl`
    -   `TextControl`
    -   `TextareaControl`
    -   `ToggleControl`
    -   `ToggleGroupControl`
    -   `TreeSelect`
-   Deprecate `NavigatorToParentButton` and `useNavigator().goToParent()` in favor of `NavigatorBackButton` and `useNavigator().goBack()` ([#63317](https://github.com/WordPress/gutenberg/pull/63317)).

### Enhancements

-   `Placeholder`: Temporarily rewind radius scale ([#64672](https://github.com/WordPress/gutenberg/pull/64672)).
-   `Composite`: improve Storybook examples and add interactive controls ([#64397](https://github.com/WordPress/gutenberg/pull/64397)).
-   `Composite`: use internal context to forward the composite store to sub-components ([#64493](https://github.com/WordPress/gutenberg/pull/64493)).
-   `QueryControls`: Default to new 40px size ([#64457](https://github.com/WordPress/gutenberg/pull/64457)).
-   `TimePicker`: add `hideLabelFromVision` prop ([#64267](https://github.com/WordPress/gutenberg/pull/64267)).
-   `FocalPointPicker`: Default to new 40px size ([#64456](https://github.com/WordPress/gutenberg/pull/64456)).
-   `DropdownMenuV2`: adopt elevation scale ([#64432](https://github.com/WordPress/gutenberg/pull/64432)).
-   `AlignmentMatrixControl`: Adopt radius scale ([#64368](https://github.com/WordPress/gutenberg/pull/64368)).
-   `AnglePickerControl`: Adopt radius scale ([#64368](https://github.com/WordPress/gutenberg/pull/64368)).
-   `BorderControl`: Adopt radius scale ([#64368](https://github.com/WordPress/gutenberg/pull/64368)).
-   `ButtonGroup`: Adopt radius scale ([#64368](https://github.com/WordPress/gutenberg/pull/64368)).
-   `Button`: Adopt radius scale ([#64368](https://github.com/WordPress/gutenberg/pull/64368)).
-   `CircularOptionPicker`: Adopt radius scale ([#64368](https://github.com/WordPress/gutenberg/pull/64368)).
-   `ColorIndicator`: Adopt radius scale ([#64368](https://github.com/WordPress/gutenberg/pull/64368)).
-   `ColorPalette`: Adopt radius scale ([#64368](https://github.com/WordPress/gutenberg/pull/64368)).
-   `CustomGradientPicker`: Adopt radius scale ([#64368](https://github.com/WordPress/gutenberg/pull/64368)).
-   `DropZone`: Adopt radius scale ([#64368](https://github.com/WordPress/gutenberg/pull/64368)).
-   `DropdownMenuV2`: Adopt radius scale ([#64368](https://github.com/WordPress/gutenberg/pull/64368)).
-   `FocalPointPicker`: Adopt radius scale ([#64368](https://github.com/WordPress/gutenberg/pull/64368)).
-   `Guide`: Adopt radius scale ([#64368](https://github.com/WordPress/gutenberg/pull/64368)).
-   `Modal`: Adopt radius scale ([#64368](https://github.com/WordPress/gutenberg/pull/64368)).
-   `Placeholder`: Adopt radius scale ([#64368](https://github.com/WordPress/gutenberg/pull/64368)).
-   `Popover`: Adopt radius scale ([#64368](https://github.com/WordPress/gutenberg/pull/64368)).
-   `ProgressBar`: Adopt radius scale ([#64368](https://github.com/WordPress/gutenberg/pull/64368)).
-   `RadioControl`: Adopt radius scale ([#64368](https://github.com/WordPress/gutenberg/pull/64368)).
-   `Snackbar`: Adopt radius scale ([#64368](https://github.com/WordPress/gutenberg/pull/64368)).
-   `TabPanel`: Adopt radius scale ([#64368](https://github.com/WordPress/gutenberg/pull/64368)).
-   `Text`: Adopt radius scale ([#64368](https://github.com/WordPress/gutenberg/pull/64368)).
-   `ToggleGroupControl`: Adopt radius scale ([#64368](https://github.com/WordPress/gutenberg/pull/64368)).
-   `ToolbarGroup`: Adopt radius scale ([#64368](https://github.com/WordPress/gutenberg/pull/64368)).
-   `Toolbar`: Adopt radius scale ([#64368](https://github.com/WordPress/gutenberg/pull/64368)).
-   `Tooltip`: Adopt radius scale ([#64368](https://github.com/WordPress/gutenberg/pull/64368)).
-   `UnitControl`: Adopt radius scale ([#64368](https://github.com/WordPress/gutenberg/pull/64368)).
-   `Popover`: allow `style` prop usage ([#64489](https://github.com/WordPress/gutenberg/pull/64489)).
-   `ToolsPanel`: sets column-gap to 16px for ToolsPanel grid ([#64497](https://github.com/WordPress/gutenberg/pull/64497)).
-   `Modal`: Replace references to deprecated styling variables ([#64655](https://github.com/WordPress/gutenberg/pull/64655)).
-   `Popover`: Replace references to deprecated styling variables ([#64655](https://github.com/WordPress/gutenberg/pull/64655)).
-   `Snackbar`: Replace references to deprecated styling variables ([#64655](https://github.com/WordPress/gutenberg/pull/64655)).
-   `TextareaControl`: Update styles ([#64586](https://github.com/WordPress/gutenberg/pull/64586)).
-   `CircularOptionPicker`: Update hard-coded border-width value ([#64680](https://github.com/WordPress/gutenberg/pull/64680)).
-   `CustomGradientPicker`: Update hard-coded border-width value ([#64680](https://github.com/WordPress/gutenberg/pull/64680)).

### Bug Fixes

-   `RangeControl`: disable reset button when the current value is equal to the reset value ([#64579](https://github.com/WordPress/gutenberg/pull/64579)).
-   `RangeControl`: tweak mark and label absolute positioning ([#64487](https://github.com/WordPress/gutenberg/pull/64487)).
-   `RadioGroup`: use fieldset and legend to group radio inputs ([#64582](https://github.com/WordPress/gutenberg/pull/64582)).

### Internal

-   `Composite` v2: add `Hover` and `Typeahead` subcomponents ([#64399](https://github.com/WordPress/gutenberg/pull/64399)).
-   `Composite` v2: add focus-related props to `Composite`and`Composite.Item` subcomponents ([#64450](https://github.com/WordPress/gutenberg/pull/64450)).
-   `Composite` v2: add `Context` subcomponent ([#64493](https://github.com/WordPress/gutenberg/pull/64493)).
-   `DropdownMenu` v2: use themed color variables ([#64647](https://github.com/WordPress/gutenberg/pull/64647)).
-   `CustomSelectControl`: Improve type inferring ([#64412](https://github.com/WordPress/gutenberg/pull/64412)).
-   Update `ariakit` to version `0.4.10` ([#64637](https://github.com/WordPress/gutenberg/pull/64637)).
-   Ariakit: Use `useStoreState()` instead of `store.useState()` ([#64648](https://github.com/WordPress/gutenberg/pull/64648)).

## 28.5.0 (2024-08-07)

### Bug Fixes

-   `ColorPalette`: Remove extra bottom margin when `CircularOptionPicker` is unneeded ([#63961](https://github.com/WordPress/gutenberg/pull/63961)).
-   `CustomSelectControl`: Restore `describedBy` functionality ([#63957](https://github.com/WordPress/gutenberg/pull/63957)).
-   `Button`: Improve the aria-disabled focus style ([#62480](https://github.com/WordPress/gutenberg/pull/62480)).
-   `Modal`: Fix the dismissal logic for React development mode ([#64132](https://github.com/WordPress/gutenberg/pull/64132)).
-   `Button`: Fix tertiary destructive hover style ([#64152](https://github.com/WordPress/gutenberg/pull/64152)).
-   `Autocompleter UI`: Fix text color when hovering selected item ([#64294](https://github.com/WordPress/gutenberg/pull/64294)).
-   `Heading`: Add the missing `size` prop to the component's props type ([#64299](https://github.com/WordPress/gutenberg/pull/64299)).
-   `TextControl`: Fix the padding of the component to be consistent with the rest of the controls. ([#64326](https://github.com/WordPress/gutenberg/pull/64326)).

### Enhancements

-   `ColorPalette`: partial support of `color-mix()` CSS colors ([#64224](https://github.com/WordPress/gutenberg/pull/64224)).
-   `TimeInput`: Expose as subcomponent of `TimePicker` ([#63145](https://github.com/WordPress/gutenberg/pull/63145)).
-   `RadioControl`: add support for option help text ([#63751](https://github.com/WordPress/gutenberg/pull/63751)).
-   `SelectControl`: Infer `value` type from `options` ([#64069](https://github.com/WordPress/gutenberg/pull/64069)).
-   `Guide`: Add `__next40pxDefaultSize` to buttons ([#64181](https://github.com/WordPress/gutenberg/pull/64181)).
-   `SelectControl`: Pass through `options` props ([#64211](https://github.com/WordPress/gutenberg/pull/64211)).
-   `DimensionControl`: Add `__nextHasNoMarginBottom` prop to remove bottom margin ([#64346](https://github.com/WordPress/gutenberg/pull/64346)).

### Internal

-   Upgraded `@ariakit/react` (v0.4.7) and `@ariakit/test` (v0.4.0) ([#64066](https://github.com/WordPress/gutenberg/pull/64066)).
-   `DropdownMenuV2`: break menu item help text on multiple lines for better truncation. ([#63916](https://github.com/WordPress/gutenberg/pull/63916)).
-   `CustomSelectControl`: Support generic props type ([#63985](https://github.com/WordPress/gutenberg/pull/63985)).

## 28.4.0 (2024-07-24)

### Deprecations

-   `FormTokenField`: Deprecate bottom margin. Add a `__nextHasNoMarginBottom` prop to start opting into the margin-free styles that will become the default in a future version, currently scheduled to be WordPress 7.0 ([#63491](https://github.com/WordPress/gutenberg/pull/63491)).

### Bug Fixes

-   `BaseControl`: change label's `display` to `block`. ([#63911](https://github.com/WordPress/gutenberg/pull/63911))
-   `ComboboxControl`: Fix ComboboxControl reset button when using the keyboard. ([#63410](https://github.com/WordPress/gutenberg/pull/63410))
-   `Button`: Never apply `aria-disabled` to anchor ([#63376](https://github.com/WordPress/gutenberg/pull/63376)).
-   `SelectControl`: Fix hover/focus color in wp-admin ([#63855](https://github.com/WordPress/gutenberg/pull/63855)).
-   `ToggleControl`: Fix indentation ([#63903](https://github.com/WordPress/gutenberg/pull/63903)).

### Enhancements

-   `Button`: Rename Button describedBy prop to description and deprecate old name. ([#63486](https://github.com/WordPress/gutenberg/pull/63486))
-   `ToggleGroupControl`: support disabled options ([#63450](https://github.com/WordPress/gutenberg/pull/63450)).
-   `CustomSelectControl`: Stabilize `__experimentalShowSelectedHint` and `options[]. __experimentalHint` props ([#63248](https://github.com/WordPress/gutenberg/pull/63248)).
-   `SelectControl`: Add `"minimal"` variant ([#63265](https://github.com/WordPress/gutenberg/pull/63265)).
-   `FontSizePicker`: tidy up internal logic ([#63553](https://github.com/WordPress/gutenberg/pull/63553)).
-   `ToggleControl`: Update spacing and appearance to adhere to 4px baseline, slightly reducing footprint. Make label treatment and focus styles consistent with `RadioControl` and `CheckboxControl`. ([#63490](https://github.com/WordPress/gutenberg/pull/63490)).
-   `CheckboxControl`: Slightly reduced footprint. Make label treatment, focus styles, and spacing consistent with `ToggleControl` and `RadioControl`. ([#63490](https://github.com/WordPress/gutenberg/pull/63490)).
-   `RadioControl`: Slightly reduced footprint. Make label treatment, focus styles, and spacing consistent with `ToggleControl` and `CheckboxControl`. ([#63490](https://github.com/WordPress/gutenberg/pull/63490)).
-   `FormToggle`: Update spacing and appearance to adhere to 4px baseline, slightly reducing footprint. Make label treatment and focus styles consistent with `RadioControl` and `CheckboxControl`. ([#63490](https://github.com/WordPress/gutenberg/pull/63490)).

### Internal

-   `CustomSelectControl`: switch to ariakit-based implementation ([#63258](https://github.com/WordPress/gutenberg/pull/63258)).
-   `CustomSelectControlV2`: animate select popover appearance. ([#63343](https://github.com/WordPress/gutenberg/pull/63343))
-   `CustomSelectControlV2`: do not flip popover if legacy adapter. ([#63357](https://github.com/WordPress/gutenberg/pull/63357)).
-   `DropdownMenuV2`: invert animation direction. ([#63443](https://github.com/WordPress/gutenberg/pull/63443)).
-   `Tabs`: Vertical Tabs should be 40px min height. ([#63446](https://github.com/WordPress/gutenberg/pull/63446)).
-   `ColorPicker`: Use `minimal` variant for `SelectControl` ([#63676](https://github.com/WordPress/gutenberg/pull/63676)).
-   `Tabs`: keep full opacity of focus ring and remove hover styles on disabled tabs ([#63754](https://github.com/WordPress/gutenberg/pull/63754)).
-   `Placeholder`: Remove unnecssary `placeholder-style` Sass mixin ([#63885](https://github.com/WordPress/gutenberg/pull/63885)).

### Documentation

-   `BaseControl`: Improve the base control help prop documentation. ([#63693](https://github.com/WordPress/gutenberg/pull/63693)).

## 28.3.0 (2024-07-10)

### Enhancements

-   `Tabs`: hyphenate tab labels ([#63337](https://github.com/WordPress/gutenberg/pull/63337)).
-   `Tooltip`: Add support for `className` prop ([#63157](https://github.com/WordPress/gutenberg/pull/63157)).
-   `Toolbar`: Add support for `vertical` orientation ([#60123](https://github.com/WordPress/gutenberg/pull/60123)).
-   `BaseControl`: forward ref on `VisualLabel` ([#63169](https://github.com/WordPress/gutenberg/pull/63169)).
-   `ToolbarButton`: Deprecate `isDisabled` prop and merge with `disabled` ([#63101](https://github.com/WordPress/gutenberg/pull/63101)).
-   `Button`: Stabilize `__experimentalIsFocusable` prop as `accessibleWhenDisabled` ([#62282](https://github.com/WordPress/gutenberg/pull/62282)).
-   `ToolbarButton`: Always keep focusable when disabled ([#63102](https://github.com/WordPress/gutenberg/pull/63102)).
-   `ProgressBar`: Fix indeterminate RTL support. ([#63129](https://github.com/WordPress/gutenberg/pull/63129)).
-   `RangeControl`: Fix RTL support for custom marks ([#63198](https://github.com/WordPress/gutenberg/pull/63198)).
-   `TimePicker`: Add `dateOrder` prop ([#62481](https://github.com/WordPress/gutenberg/pull/62481)).

### Bug Fixes

-   `Tabs`: Make Tabs have a fluid height ([#62027](https://github.com/WordPress/gutenberg/pull/62027)).
-   `UnitControl`: Fix colors when disabled. ([#62970](https://github.com/WordPress/gutenberg/pull/62970))
-   `useUpdateEffect`: Correctly track mounted state in strict mode. ([#62974](https://github.com/WordPress/gutenberg/pull/62974))
-   `UnitControl`: Fix an issue where keyboard shortcuts unintentionally shift focus on Windows OS. ([#62988](https://github.com/WordPress/gutenberg/pull/62988))
-   Fix inaccessibly disabled `Button`s ([#62306](https://github.com/WordPress/gutenberg/pull/62306)).
-   `TimePicker`: Fix time zone overflow ([#63209](https://github.com/WordPress/gutenberg/pull/63209)).
-   `SelectControl`: Fix disabled styles ([#63266](https://github.com/WordPress/gutenberg/pull/63266)).
-   `Tabs`: Fix text-align when text wraps in vertical mode ([#63272](https://github.com/WordPress/gutenberg/pull/63272)).
-   `Tabs`: Fix "With tab icons" Storybook example ([#63297](https://github.com/WordPress/gutenberg/pull/63297)).

### Internal

-   Allow ariakit and framer motion imports in the components package. ([#63123](https://github.com/WordPress/gutenberg/pull/63123))
-   `CustomSelectControlV2`: prevent keyboard event propagation in legacy wrapper. ([#62907](https://github.com/WordPress/gutenberg/pull/62907))
-   `CustomSelectControlV2`: expose legacy wrapper through private APIs. ([#62936](https://github.com/WordPress/gutenberg/pull/62936))
-   `CustomSelectControlV2`: fix item styles ([#62825](https://github.com/WordPress/gutenberg/pull/62825))
-   `CustomSelectControlV2`: add root element wrapper. ([#62803](https://github.com/WordPress/gutenberg/pull/62803))
-   `CustomSelectControlV2`: tweak item inline padding based on size ([#62850](https://github.com/WordPress/gutenberg/pull/62850)).
-   `CustomSelectControlV2`: fix popover styles. ([#62821](https://github.com/WordPress/gutenberg/pull/62821))
-   `CustomSelectControlV2`: fix trigger text alignment in RTL languages ([#62869](https://github.com/WordPress/gutenberg/pull/62869)).
-   `CustomSelectControlV2`: allow wrapping item hint to new line ([#62848](https://github.com/WordPress/gutenberg/pull/62848)).
-   `CustomSelectControlV2`: fix select popover content overflow. ([#62844](https://github.com/WordPress/gutenberg/pull/62844))
-   `CustomSelectControlV2`: keep item checkmark top aligned. ([#63230](https://github.com/WordPress/gutenberg/pull/63230))
-   `CustomSelectControlV2`: keep legacy arrow down behavior only for legacy wrapper. ([#62919](https://github.com/WordPress/gutenberg/pull/62919))
-   `CustomSelectControlV2`: fix trigger button font size. ([#63131](https://github.com/WordPress/gutenberg/pull/63131))
-   `CustomSelectControlV2`: fix labelling with a visually hidden label. ([#63137](https://github.com/WordPress/gutenberg/pull/63137))
-   `CustomSelectControlV2`: allow checkmark wrapper to collapse when not shown. ([#63229](https://github.com/WordPress/gutenberg/pull/63229))
-   Extract `TimeInput` component from `TimePicker` ([#60613](https://github.com/WordPress/gutenberg/pull/60613)).
-   `TimeInput`: Add `label` prop ([#63106](https://github.com/WordPress/gutenberg/pull/63106)).
-   Method style type signatures have been changed to function style ([#62718](https://github.com/WordPress/gutenberg/pull/62718)).
-   `FontSizePicker`: use CustomSelectControl V2 legacy adapter ([#63134](https://github.com/WordPress/gutenberg/pull/63134)).

## 28.2.0 (2024-06-26)

### Enhancements

-   `DropZone`: rewrite animation without depending on framer-motion. ([#62044](https://github.com/WordPress/gutenberg/pull/62044))
-   `__experimentalPaletteEdit`: improve the accessibility. ([#62753](https://github.com/WordPress/gutenberg/pull/62753))

### Internal

-   `CustomSelectControl`: align unit tests for v1 and legacy v2 versions. ([#62706](https://github.com/WordPress/gutenberg/pull/62706))
-   `CustomSelectControlV2`: fix handling of extra option attributes in the `onChange` callbacks and when forwarding them to the option DOM elements. ([#62255](https://github.com/WordPress/gutenberg/pull/62255))
-   `CustomSelectControlV2`: fix setting initial value and reacting to external controlled updates. ([#62733](https://github.com/WordPress/gutenberg/pull/62733))
-   `CustomSelectControlV2`: Handle long strings in selected value ([#62198](https://github.com/WordPress/gutenberg/pull/62198)).

## 28.1.0 (2024-06-15)

### Enhancements

-   Add `text-wrap: balance` fallback to all instances of `text-wrap: pretty` for greater cross browser compatibility. ([#62233](https://github.com/WordPress/gutenberg/pull/62233))
-   Updates the space between input + label to `8px` in CheckboxControl and RadioControl. Also increased the space between RadioControl components to `12px` to make it consistent with CheckboxControl. ([#61696](https://github.com/WordPress/gutenberg/pull/61696))

### Bug Fixes

-   `Tabs`: Prevent accidental overflow in indicator ([#61979](https://github.com/WordPress/gutenberg/pull/61979)).

## 28.0.0 (2024-05-31)

### Breaking Changes

-   Variables like `process.env.IS_GUTENBERG_PLUGIN` have been replaced by `globalThis.IS_GUTENBERG_PLUGIN`. Build systems using `process.env` should be updated ([#61486](https://github.com/WordPress/gutenberg/pull/61486)).
-   Increase the minimum required Node.js version to v18.12.0 matching long-term support releases ([#31270](https://github.com/WordPress/gutenberg/pull/61930)). Learn more about [Node.js releases](https://nodejs.org/en/about/previous-releases).

### Enhancements

-   `Tabs`: Animate indicator ([#60560](https://github.com/WordPress/gutenberg/pull/60560)).
-   `ComboboxControl`: Introduce Combobox expandOnFocus prop ([#61705](https://github.com/WordPress/gutenberg/pull/61705)).
-   `ProgressBar`: Expose as public API ([#61062](https://github.com/WordPress/gutenberg/pull/61062)).
-   `ProgressBar`: Simplify default width implementation and make it more easily overridable ([#61976](https://github.com/WordPress/gutenberg/pull/61976)).

### Bug Fixes

-   `Autocomplete`: Stabilize rendering of autocomplete items ([#61877](https://github.com/WordPress/gutenberg/pull/61877)).
-   `TabPanel`: Make the the focus styles consistent with `Tabs`. ([#61317](https://github.com/WordPress/gutenberg/pull/61317)).
-   `InputControl`: Fixed z-index issue where slider dots appeared in front of the Appearance dropdown. ([#61937](https://github.com/WordPress/gutenberg/pull/61937))

### Internal

-   Remove `reduceMotion` util ([#61963](https://github.com/WordPress/gutenberg/pull/61963)).
-   Add type support for CSS Custom Properties ([#61872](https://github.com/WordPress/gutenberg/pull/61872)).
-   Remove usage of deprecated spreading of `key` prop in JSX in CustomSelectControl and FormTokenField components ([#61692](https://github.com/WordPress/gutenberg/pull/61692)).
-   `Tooltip`: Fix Ariakit tooltip store usage ([#61858](https://github.com/WordPress/gutenberg/pull/61858)).
-   `CustomSelectControlV2`: Use `InputBase` for styling ([#60261](https://github.com/WordPress/gutenberg/pull/60261)).

## 27.6.0 (2024-05-16)

### Internal

-   Replaced `classnames` package with the faster and smaller `clsx` package ([#61138](https://github.com/WordPress/gutenberg/pull/61138)).
-   Upgrade `@use-gesture/react` package to `^10.3.1` ([#61503](https://github.com/WordPress/gutenberg/pull/61503)).
-   Upgrade `framer-motion` package to version `^11.1.9` ([#61572](https://github.com/WordPress/gutenberg/pull/61572)).

### Enhancements

-   `FontSizePicker`: Add `vw` and `vh` units to the default units in the font size picker ([#60507](<(https://github.com/WordPress/gutenberg/pull/60607)>).
-   `PaletteEdit`: Use consistent spacing and metrics. ([#61368](https://github.com/WordPress/gutenberg/pull/61368)).
-   `FormTokenField`: Hide label when not defined ([#61336](https://github.com/WordPress/gutenberg/pull/61336)).
-   `ComboboxControl`: supports disabled items ([#61294](https://github.com/WordPress/gutenberg/pull/61294)).
-   Upgraded the @types/react and @types/react-dom packages ([#60796](https://github.com/WordPress/gutenberg/pull/60796)).
-   `Placeholder`: Tweak placeholder style ([#61590](https://github.com/WordPress/gutenberg/pull/61590)).

### Bug Fixes

-   `ToolsPanel`: Fix sticking “Reset” option ([#60621](https://github.com/WordPress/gutenberg/pull/60621)).
-   Fix an issue where types used a synthetic default import ([#61679](https://github.com/WordPress/gutenberg/pull/61679)).

## 27.5.0 (2024-05-02)

### Enhancements

-   Replaced `classnames` package with the faster and smaller `clsx` package ([#61138](https://github.com/WordPress/gutenberg/pull/61138)).
-   `InputControl`: Add a password visibility toggle story ([#60898](https://github.com/WordPress/gutenberg/pull/60898)).
-   `View`: Fix prop types ([#60919](https://github.com/WordPress/gutenberg/pull/60919)).
-   `Placeholder`: Unify appearance across. ([#59275](https://github.com/WordPress/gutenberg/pull/59275)).
-   `Toolbar`: Adjust top toolbar to use same metrics as block toolbar ([#61126](https://github.com/WordPress/gutenberg/pull/61126)).
-   `DropZone`: Avoid a media query on mount [#60546](https://github.com/WordPress/gutenberg/pull/60546)).
-   `ComboboxControl`: Simplify string normalization ([#60893](https://github.com/WordPress/gutenberg/pull/60893)).

### Bug Fixes

-   `BaseControl`, `InputControl`: Remove usage of aria-details from InputControl and BaseControl ([#61203](https://github.com/WordPress/gutenberg/pull/61203)).
-   `SlotFill`: fixed missing `getServerSnapshot` parameter in slot map ([#60943](https://github.com/WordPress/gutenberg/pull/60943)).
-   `Panel`: Fix issue with collapsing panel header ([#61319](https://github.com/WordPress/gutenberg/pull/61319)).

### Internal

-   `FontSizerPicker`: Improve docs for default units ([#60996](https://github.com/WordPress/gutenberg/pull/60996)).

## 27.4.0 (2024-04-19)

### Deprecations

-   `Navigation`: Soft deprecate component ([#59182](https://github.com/WordPress/gutenberg/pull/59182)).

### Enhancements

-   `Tooltip`: Make tests faster ([#60897](https://github.com/WordPress/gutenberg/pull/60897)).
-   `ExternalLink`: Use unicode arrow instead of svg icon ([#60255](https://github.com/WordPress/gutenberg/pull/60255)).
-   `ProgressBar`: Move the indicator width styles from emotion to a CSS variable ([#60388](https://github.com/WordPress/gutenberg/pull/60388)).
-   `Text`: Add `text-wrap: pretty;` to improve wrapping ([#60164](https://github.com/WordPress/gutenberg/pull/60164)).
-   `Navigator`: Navigation to the active path doesn't create a new location history ([#60561](https://github.com/WordPress/gutenberg/pull/60561)).
-   `FormToggle`: Forwards ref to input ([#60234](https://github.com/WordPress/gutenberg/pull/60234)).
-   `ToggleControl`: Forwards ref to FormToggle ([#60234](https://github.com/WordPress/gutenberg/pull/60234)).
-   `CheckboxControl`: Update help text alignment ([#60787](https://github.com/WordPress/gutenberg/pull/60787)).

### Bug Fixes

-   `Truncate`: Fix link control link preview when it displays long URLs ([#60890](https://github.com/WordPress/gutenberg/pull/60890)).

-   `ProgressBar`: Fix CSS variable with invalid value ([#60576](https://github.com/WordPress/gutenberg/pull/60576)).
-   `CheckboxControl`: Fix label text wrap ([#60787](https://github.com/WordPress/gutenberg/pull/60787)).

### Experimental

-   `Tabs`: Fallback to first enabled tab if no active tab id ([#60681](https://github.com/WordPress/gutenberg/pull/60681)).

### Internal

-   Remove CSS hack for Internet Explorer 11 ([#60727](https://github.com/WordPress/gutenberg/pull/60727)).
-   `CheckboxControl`: Streamline size styles ([#60475](https://github.com/WordPress/gutenberg/pull/60475)).
-   Deprecate `reduceMotion` util ([#60839](https://github.com/WordPress/gutenberg/pull/60839)).
-   `InputBase`: Simplify management of focus styles. Affects all components based on `InputControl` (e.g. `SearchControl`, `NumberControl`, `UnitControl`), as well as `SelectControl`, `CustomSelectControl`, and `TreeSelect` ([#60226](https://github.com/WordPress/gutenberg/pull/60226)).
-   Removed dependency on `valtio`, replaced its usage in `SlotFill` with a custom object [#60879](https://github.com/WordPress/gutenberg/pull/60879)).
-   `CustomSelectControlV2`: Support disabled in item types ([#60896](https://github.com/WordPress/gutenberg/pull/60896)).

## 27.3.0 (2024-04-03)

### Bug Fixes

-   `Dropdown`: Fix bug with separator styling. ([#60336](https://github.com/WordPress/gutenberg/pull/60336)).
-   `InputControl`: Ignore IME events when `isPressEnterToChange` is enabled ([#60090](https://github.com/WordPress/gutenberg/pull/60090)).
-   `TextControl`: Apply zero margin to input element ([#60282](https://github.com/WordPress/gutenberg/pull/60282)).

### Experimental

-   `CustomSelectControlV2`: Rename for consistency ([#60178](https://github.com/WordPress/gutenberg/pull/60178)).

### Internal

-   `Popover`, `ColorPicker`: Obviate pointer event trap #59449 ([#59449](https://github.com/WordPress/gutenberg/pull/59449)).
-   `Popover`, `ToggleGroupControl`: Use `useReducedMotion()` ([#60168](https://github.com/WordPress/gutenberg/pull/60168)).
-   `NavigatorProvider`: Simplify the router state logic ([#60190](https://github.com/WordPress/gutenberg/pull/60190)).
-   Update `date-fns` to version `3.6.0` ([#60163](https://github.com/WordPress/gutenberg/pull/60163)).
-   Update `use-lilius` to version `2.0.5` ([#60163](https://github.com/WordPress/gutenberg/pull/60163)).

### Experimental

-   `CustomSelectControlV2`: Fix hint behavior in legacy ([#60183](https://github.com/WordPress/gutenberg/pull/60183)).

## 27.2.0 (2024-03-21)

-   `Dropdown` : Add styling support for `MenuGroup` ([#59723](https://github.com/WordPress/gutenberg/pull/59723)).
-   `Placeholder` : Allow overflow but only when placeholder is selected, to fix a layout shift. ([#59857](https://github.com/WordPress/gutenberg/pull/59857)).

### Enhancements

-   `TextControl`: Add typings for `date`, `time` and `datetime-local` ([#59666](https://github.com/WordPress/gutenberg/pull/59666)).
-   `Text`, `Heading`, `ItemGroup` : Update the line height from 1.2 to 1.4 ([#60041](https://github.com/WordPress/gutenberg/pull/60041)).
-   `Autocomplete` : match the autocomplete styling to that of List View and Command Palette([#60131](https://github.com/WordPress/gutenberg/pull/60131)).

### Deprecations

-   `isSmall` prop in `Button` component has been deprecated. Use `size="small"` prop instead ([#59734](https://github.com/WordPress/gutenberg/pull/59734)).

### Internal

-   `Button`: Keep deprecated props in type definitions ([#59913](https://github.com/WordPress/gutenberg/pull/59913)).

### Bug Fixes

-   `PaletteEdit`: Fix number incrementing of default names for new colors added in non-en-US locales ([#52212](https://github.com/WordPress/gutenberg/pull/52212)).
-   `DateTimePicker`: Change day button size back from 32px to 28px ([#59990](https://github.com/WordPress/gutenberg/pull/59990)).

## 27.1.0 (2024-03-06)

### Bug Fixes

-   `InputControl`: Fix sample code on InputControl docs [#59517](https://github.com/WordPress/gutenberg/pull/59517)
-   `Tooltip`: Explicitly set system font to avoid CSS bleed ([#59307](https://github.com/WordPress/gutenberg/pull/59307)).
-   `HStack`, `VStack`: Stop passing invalid props to underlying element ([#59416](https://github.com/WordPress/gutenberg/pull/59416)).
-   `Button`: Fix focus outline in disabled primary variant ([#59391](https://github.com/WordPress/gutenberg/pull/59391)).
-   `Button`: Place `children` before the icon when `iconPosition` is `right` ([#59489](https://github.com/WordPress/gutenberg/pull/59489)).
-   `ToggleGroupControl`: Fix unwanted backdrop vertical animation ([#59642](https://github.com/WordPress/gutenberg/pull/59642)).

### Internal

-   `SnackbarList`, `Snackbar`: add unit tests ([#59157](https://github.com/WordPress/gutenberg/pull/59157)).
-   Remove unused `useLatestRef()` hook ([#59471](https://github.com/WordPress/gutenberg/pull/59471)).

### Experimental

-   `CustomSelectControlV2`: Remove legacy adapter layer ([#59420](https://github.com/WordPress/gutenberg/pull/59420)).

## 27.0.0 (2024-02-21)

### Breaking Changes

-   `CustomSelectControl`: Remove deprecated `__nextUnconstrainedWidth` prop and promote to default behavior ([#58974](https://github.com/WordPress/gutenberg/pull/58974)).

### Bug Fixes

-   `ToolbarButton`: Center text for short labels ([#59117](https://github.com/WordPress/gutenberg/pull/59117)).

### Internal

-   `ColorPicker`: Style without accessing internal `InputControl` classes ([#59069](https://github.com/WordPress/gutenberg/pull/59069)).
-   Add lint rules for theme color CSS var usage ([#59022](https://github.com/WordPress/gutenberg/pull/59022)).
-   `FormTokenField`: Use `Element.scrollIntoView()` instead of `dom-scroll-into-view` ([#59085](https://github.com/WordPress/gutenberg/pull/59085)).
-   Removing `dom-scroll-into-view` as a dependency of the components package ([#59085](https://github.com/WordPress/gutenberg/pull/59085)).
-   Add higher-order function to ignore IME keydowns ([#59081](https://github.com/WordPress/gutenberg/pull/59081)).

### Experimental

-   `Tabs`: rename `initialTabId` prop to `defaultTabId` ([#59035](https://github.com/WordPress/gutenberg/pull/59035)).

## 26.0.1 (2024-02-13)

### Bug Fixes

-   `Modal`: Add `box-sizing` reset style ([#58905](https://github.com/WordPress/gutenberg/pull/58905)).
-   `Popover`: Fix positioning in nested iframes by upgrading Floating UI packages to their latest versions ([#58932](https://github.com/WordPress/gutenberg/pull/58932)).

### Experimental

-   `CustomSelectControlV2`: Adapt component for legacy usage ([#57902](https://github.com/WordPress/gutenberg/pull/57902)).

## 26.0.0 (2024-02-09)

### Breaking Changes

-   `FontSizePicker`: Remove deprecated `__nextHasNoMarginBottom` prop and promote to default behavior ([#58702](https://github.com/WordPress/gutenberg/pull/58702)).
-   `GradientPicker`: Remove deprecated `__nextHasNoMargin` prop and promote to default behavior ([#58701](https://github.com/WordPress/gutenberg/pull/58701)).
-   `CustomGradientPicker`: Remove deprecated `__nextHasNoMargin` prop and promote to default behavior ([#58699](https://github.com/WordPress/gutenberg/pull/58699)).
-   `AnglePickerControl`: Remove deprecated `__nextHasNoMarginBottom` prop and promote to default behavior ([#58700](https://github.com/WordPress/gutenberg/pull/58700)).

### Enhancements

-   `Button`: Update secondary variant to show the border even in a disabled state. ([#58606](https://github.com/WordPress/gutenberg/pull/58606)).
-   `ConfirmDialog`: Add `__next40pxDefaultSize` to buttons ([#58421](https://github.com/WordPress/gutenberg/pull/58421)).
-   `Snackbar`: Update the warning message ([#58591](https://github.com/WordPress/gutenberg/pull/58591)).
-   `Composite`: Implementing `useCompositeState` with Ariakit ([#57304](https://github.com/WordPress/gutenberg/pull/57304)).
-   Remove deprecation warnings for `__next36pxDefaultSize` prop ([#58703](https://github.com/WordPress/gutenberg/pull/58703)).
-   `CheckboxControl`: Remove ability for label prop to be false ([#58339](https://github.com/WordPress/gutenberg/pull/58339)).
-   `FocalPointPicker`: Apply modern styling ([#58459](https://github.com/WordPress/gutenberg/pull/58459)).

### Bug Fixes

-   `FocalPointPicker`: Allow `PointerCircle` to render in a default centered position when x and y coordinates are undefined ([#58592](https://github.com/WordPress/gutenberg/pull/58592)).
-   `DateTime`: Add a timezone offset value for display purposes. ([#56682](https://github.com/WordPress/gutenberg/pull/56682)).
-   `Placeholder`: Fix Placeholder component padding when body text font size is changed ([#58323](https://github.com/WordPress/gutenberg/pull/58323)).
-   `Placeholder`: Fix Global Styles typography settings bleeding into placeholder component ([#58303](https://github.com/WordPress/gutenberg/pull/58303)).
-   `PaletteEdit`: Fix palette item accessibility in details view ([#58214](https://github.com/WordPress/gutenberg/pull/58214)).
-   `Snackbar`: Fix the auto-dismissal timers ([#58604](https://github.com/WordPress/gutenberg/pull/58604)).
-   `Tabs`: Fix infinite loop in `useEffect` ([#58861](https://github.com/WordPress/gutenberg/pull/58861)).
-   `Popover`: Add `box-sizing` reset style ([#58871](https://github.com/WordPress/gutenberg/pull/58871)).

### Experimental

-   `Guide`, `Modal`: Restore accent color themability ([#58098](https://github.com/WordPress/gutenberg/pull/58098)).
-   `DropdownMenuV2`: Restore accent color themability ([#58130](https://github.com/WordPress/gutenberg/pull/58130)).
-   `Tabs`: improve controlled mode focus handling and keyboard navigation ([#57696](https://github.com/WordPress/gutenberg/pull/57696)).
-   `Tabs`: prevent internal focus from updating too early ([#58625](https://github.com/WordPress/gutenberg/pull/58625)).
-   Expand theming support in the `COLORS` variable object ([#58097](https://github.com/WordPress/gutenberg/pull/58097)).
-   `CustomSelect`: disable `virtualFocus` to fix issue for screenreaders ([#58585](https://github.com/WordPress/gutenberg/pull/58585)).

### Internal

-   `Composite`: Removing Reakit `Composite` implementation ([#58620](https://github.com/WordPress/gutenberg/pull/58620)).
-   Removing Reakit as a dependency of the components package ([#58631](https://github.com/WordPress/gutenberg/pull/58631)).
-   `CustomSelect`: add unit tests ([#58583](https://github.com/WordPress/gutenberg/pull/58583)).
-   `InputBase`: Add `isBorderless` prop ([#58750](https://github.com/WordPress/gutenberg/pull/58750)).
-   `SearchControl`: Replace internal implementation to use `InputControl` ([#56524](https://github.com/WordPress/gutenberg/pull/56524)).

## 25.16.0 (2024-01-24)

### Enhancements

-   `ColorPicker`: improve the UX around HSL sliders ([#57555](https://github.com/WordPress/gutenberg/pull/57555)).
-   `BoxControl`, `BorderControl`, `BorderBoxControl`: Add opt-in prop for 40px default size ([#56185](https://github.com/WordPress/gutenberg/pull/56185)).
-   `PaletteEdit`: improve unit tests ([#57645](https://github.com/WordPress/gutenberg/pull/57645)).
-   `PaletteEdit` and `CircularOptionPicker`: improve unit tests ([#57809](https://github.com/WordPress/gutenberg/pull/57809)).
-   `Tooltip`: no-op when nested inside other `Tooltip` components ([#57202](https://github.com/WordPress/gutenberg/pull/57202)).
-   `Tooltip` and `Button`: tidy up unit tests ([#57975](https://github.com/WordPress/gutenberg/pull/57975)).
-   `BorderControl`, `BorderBoxControl`: Replace style picker with ToggleGroupControl ([#57562](https://github.com/WordPress/gutenberg/pull/57562)).
-   `SlotFill`: fix typo in use-slot-fills return docs ([#57654](https://github.com/WordPress/gutenberg/pull/57654))
-   `Popover`: Adding `constrainTabbing` prop to `useDialog` hook ([#57962](https://github.com/WordPress/gutenberg/pull/57962))

### Bug Fixes

-   `ToggleGroupControl`: Improve controlled value detection ([#57770](https://github.com/WordPress/gutenberg/pull/57770)).
-   `Tooltip`: Improve props forwarding to children of nested `Tooltip` components ([#57878](https://github.com/WordPress/gutenberg/pull/57878)).
-   `Tooltip`: revert prop types to only accept component-specific props ([#58125](https://github.com/WordPress/gutenberg/pull/58125)).
-   `Button`: prevent the component from trashing and re-creating the HTML element ([#56490](https://github.com/WordPress/gutenberg/pull/56490)).

### Experimental

-   `BoxControl`: Update design ([#56665](https://github.com/WordPress/gutenberg/pull/56665)).
-   `CustomSelect`: adjust `renderSelectedValue` to fix sizing ([#57865](https://github.com/WordPress/gutenberg/pull/57865)).
-   `Theme`: Set `color` on wrapper div ([#58095](https://github.com/WordPress/gutenberg/pull/58095)).

## 25.15.0 (2024-01-10)

### Bug Fixes

-   `NumberControl`: Make increment and decrement buttons keyboard accessible. ([#57402](https://github.com/WordPress/gutenberg/pull/57402)).
-   `DropdownMenu V2`: better fallback on browsers that don't support CSS subgrid([#57327](https://github.com/WordPress/gutenberg/pull/57327)).
-   `FontSizePicker`: Use Button API for keeping focus on reset ([#57221](https://github.com/WordPress/gutenberg/pull/57221)).
-   `FontSizePicker`: Fix Reset button focus loss ([#57196](https://github.com/WordPress/gutenberg/pull/57196)).
-   `PaletteEdit`: Consider digits when generating kebab-cased slug ([#56713](https://github.com/WordPress/gutenberg/pull/56713)).
-   `FormTokenField`: Prevent focus being passed to internal buttons when component is disabled ([#57187](https://github.com/WordPress/gutenberg/pull/57187)).
-   `Button`: Fix logic of `has-text` class addition ([#56949](https://github.com/WordPress/gutenberg/pull/56949)).
-   `FormTokenField`: Fix a regression where the suggestion list would re-open after clicking away from the input ([#57002](https://github.com/WordPress/gutenberg/pull/57002)).
-   `Snackbar`: Remove erroneous `__unstableHTML` prop from TypeScript definitions ([#57218](https://github.com/WordPress/gutenberg/pull/57218)).
-   `Truncate`: improve handling of non-string `children` ([#57261](https://github.com/WordPress/gutenberg/pull/57261)).
-   `PaletteEdit`: Don't discard colors with default name and slug ([#54332](https://github.com/WordPress/gutenberg/pull/54332)).
-   `RadioControl`: Fully encapsulate styles ([#57347](https://github.com/WordPress/gutenberg/pull/57347)).
-   `DuotonePicker`: Remove top margin when no duotone options ([#57489](https://github.com/WordPress/gutenberg/pull/57489)).
-   `Snackbar`: Fix icon positioning ([#57377](https://github.com/WordPress/gutenberg/pull/57377)).
-   `GradientPicker`: Use slug while iterating over gradient entries to avoid React "duplicated key" warning ([#57361](https://github.com/WordPress/gutenberg/pull/57361)).
-   `NavigatorProvider`: Exclude `size` value from `contain` CSS rule ([#57498](https://github.com/WordPress/gutenberg/pull/57498)).

### Enhancements

-   Update `ariakit` to version `0.3.10` ([#57325](https://github.com/WordPress/gutenberg/pull/57325)).
-   Update `@ariakit/react` to version `0.3.12` and @ariakit/test to version `0.3.7` ([#57547](https://github.com/WordPress/gutenberg/pull/57547)).
-   `DropdownMenuV2`: do not collapse suffix width ([#57238](https://github.com/WordPress/gutenberg/pull/57238)).
-   `DateTimePicker`: Adjustment of the dot position on DayButton and expansion of the button area. ([#55502](https://github.com/WordPress/gutenberg/pull/55502)).
-   `Modal`: Improve application of body class names ([#55430](https://github.com/WordPress/gutenberg/pull/55430)).
-   `BaseControl`: Connect to context system ([#57408](https://github.com/WordPress/gutenberg/pull/57408)).
-   `InputControl`, `NumberControl`, `UnitControl`, `SelectControl`, `TreeSelect`: Add `compact` size variant ([#57398](https://github.com/WordPress/gutenberg/pull/57398)).
-   `ToggleGroupControl`: Update button size in large variant to be 32px ([#57338](https://github.com/WordPress/gutenberg/pull/57338)).
-   `Tooltip`: improve unit tests ([#57345](https://github.com/WordPress/gutenberg/pull/57345)).

### Experimental

-   `DropdownMenuV2`: remove temporary radix UI based implementation ([#55626](https://github.com/WordPress/gutenberg/pull/55626)).
-   `Tabs`: do not render hidden content ([#57046](https://github.com/WordPress/gutenberg/pull/57046)).
-   `Tabs`: improve hover and text alignment styles ([#57275](https://github.com/WordPress/gutenberg/pull/57275)).
-   `Tabs`: make sure `Tab`s are associated to the right `TabPanel`s, regardless of the order they're rendered in ([#57033](https://github.com/WordPress/gutenberg/pull/57033)).

## 25.14.0 (2023-12-13)

### Enhancements

-   `Navigator`: use vanilla CSS animations instead of `framer-motion` ([#56909](https://github.com/WordPress/gutenberg/pull/56909)).
-   `FormToggle`: fix sass deprecation warning ([#56672](https://github.com/WordPress/gutenberg/pull/56672)).
-   `QueryControls`: Add opt-in prop for 40px default size ([#56576](https://github.com/WordPress/gutenberg/pull/56576)).
-   `CheckboxControl`: Add option to not render label ([#56158](https://github.com/WordPress/gutenberg/pull/56158)).
-   `PaletteEdit`: Gradient pickers to use same width as color pickers ([#56801](https://github.com/WordPress/gutenberg/pull/56801)).
-   `FocalPointPicker`: Add opt-in prop for 40px default size ([#56021](https://github.com/WordPress/gutenberg/pull/56021)).
-   `DimensionControl`: Add opt-in prop for 40px default size ([#56805](https://github.com/WordPress/gutenberg/pull/56805)).
-   `FontSizePicker`: Add opt-in prop for 40px default size ([#56804](https://github.com/WordPress/gutenberg/pull/56804)).
-   `ToolsPanel`/`ToolsPanelHeader`: Added `dropdownMenuProps` to allow customization of the panel's dropdown menu. Also merged default and optional control menu groups ([#55785](https://github.com/WordPress/gutenberg/pull/55785)).

### Bug Fixes

-   `PaletteEdit`: temporary custom gradient not saving ([#56896](https://github.com/WordPress/gutenberg/pull/56896)).
-   `ToggleGroupControl`: react correctly to external controlled updates ([#56678](https://github.com/WordPress/gutenberg/pull/56678)).
-   `ToolsPanel`: fix a performance issue ([#56770](https://github.com/WordPress/gutenberg/pull/56770)).
-   `BorderControl`: adjust `BorderControlDropdown` Button size to fix misaligned border ([#56730](https://github.com/WordPress/gutenberg/pull/56730)).
-   `SlotFillProvider`: Restore contextual Slot/Fills within SlotFillProvider ([#56779](https://github.com/WordPress/gutenberg/pull/56779)).

### Internal

-   `DropdownMenuV2Ariakit`: prevent prefix collapsing if all radios or checkboxes are unselected ([#56720](https://github.com/WordPress/gutenberg/pull/56720)).
-   Move `kebabCase()` function from `block-editor` package and mark it as private API ([#56758](https://github.com/WordPress/gutenberg/pull/56758)).

### Experimental

-   `Tabs`: implement new `tabId` prop ([#56883](https://github.com/WordPress/gutenberg/pull/56883)).
-   `CustomSelect`: add `WordPressComponentsProps` for more flexibility ([#56998](https://github.com/WordPress/gutenberg/pull/56998))

### Experimental

-   `Tabs`: improve focus handling in controlled mode ([#56658](https://github.com/WordPress/gutenberg/pull/56658)).

### Documentation

-   `Search`: Added links to storybook for more information on usage. ([#56815](https://github.com/WordPress/gutenberg/pull/56815)).
-   `Spinner`: Added links to storybook for more information on usage. ([#56953](https://github.com/WordPress/gutenberg/pull/56953)).

## 25.13.0 (2023-11-29)

### Enhancements

-   `FormToggle`: refine animation and improve high contrast styles ([#56515](https://github.com/WordPress/gutenberg/pull/56515)).
-   `Button`: Add focus rings to focusable disabled buttons ([#56383](https://github.com/WordPress/gutenberg/pull/56383)).
-   `InserterButton`: Move mobile InserterButton from components package to block-editor package ([#56494](https://github.com/WordPress/gutenberg/pull/56494))

### Bug Fixes

-   `DateTime`: Make the Timezone indication render a tooltip only when necessary. ([#56214](https://github.com/WordPress/gutenberg/pull/56214)).
-   `ToolsPanelItem`: Use useLayoutEffect to prevent rendering glitch for last panel item styling. ([#56536](https://github.com/WordPress/gutenberg/pull/56536)).
-   `FormTokenField`: Fix broken suggestions scrollbar when the `__experimentalExpandOnFocus` prop is defined ([#56426](https://github.com/WordPress/gutenberg/pull/56426)).
-   `FormTokenField`: `onFocus` prop is now typed as a React `FocusEvent` ([#56426](https://github.com/WordPress/gutenberg/pull/56426)).

### Experimental

-   `Tabs`: Memoize and expose the component context ([#56224](https://github.com/WordPress/gutenberg/pull/56224)).
-   `DropdownMenuV2`: Design tweaks ([#56041](https://github.com/WordPress/gutenberg/pull/56041))

### Documentation

-   `Text` and `Heading`: improve docs around default values and truncation logic ([#56518](https://github.com/WordPress/gutenberg/pull/56518))

### Internal

-   `Slot`: add `style` prop to `bubblesVirtually` version ([#56428](https://github.com/WordPress/gutenberg/pull/56428))
-   Introduce experimental new version of `CustomSelectControl` based on `ariakit` ([#55790](https://github.com/WordPress/gutenberg/pull/55790))
-   `Composite`: add unit tests for `useCompositeState` ([#56645](https://github.com/WordPress/gutenberg/pull/56645)).

## 25.12.0 (2023-11-16)

### Bug Fixes

-   `Toolbar`: Remove CSS rule that prevented focus outline to be visible for toolbar buttons in the `:active` state. ([#56123](https://github.com/WordPress/gutenberg/pull/56123)).

### Internal

-   Migrate `Divider` from `reakit` to `ariakit` ([#55622](https://github.com/WordPress/gutenberg/pull/55622))
-   Migrate `DisclosureContent` from `reakit` to `ariakit` and TypeScript ([#55639](https://github.com/WordPress/gutenberg/pull/55639))
-   Migrate `RadioGroup` from `reakit` to `ariakit` and TypeScript ([#55580](https://github.com/WordPress/gutenberg/pull/55580))

### Experimental

-   `Tabs`: Add `focusable` prop to the `Tabs.TabPanel` sub-component ([#55287](https://github.com/WordPress/gutenberg/pull/55287))
-   `Tabs`: Update sub-components to accept relevant HTML element props ([#55860](https://github.com/WordPress/gutenberg/pull/55860))
-   `DropdownMenuV2`: Fix radio menu item check icon not rendering correctly in some browsers ([#55964](https://github.com/WordPress/gutenberg/pull/55964))
-   `DropdownMenuV2`: prevent default when pressing Escape key to close menu ([#55962](https://github.com/WordPress/gutenberg/pull/55962))

### Enhancements

-   `ToggleGroupControl`: Add opt-in prop for 40px default size ([#55789](https://github.com/WordPress/gutenberg/pull/55789)).
-   `TextControl`: Add opt-in prop for 40px default size ([#55471](https://github.com/WordPress/gutenberg/pull/55471)).

### Bug Fixes

-   `DropdownMenu`: remove extra vertical space around the toggle button ([#56136](https://github.com/WordPress/gutenberg/pull/56136)).
-   Package should not depend on `@ariakit/test`, that package is only needed for testing ([#56091](https://github.com/WordPress/gutenberg/pull/56091)).

## 25.11.0 (2023-11-02)

### Enhancements

-   `InputControl`/`SelectControl`: update `height`/`min-height` to `32px` instead of `30px` to align with modern sizing scale ([#55490](https://github.com/WordPress/gutenberg/pull/55490)).

### Bug Fixes

-   `Autocomplete`: Add `aria-live` announcements for Mac and IOS Voiceover to fix lack of support for `aria-owns` ([#54902](https://github.com/WordPress/gutenberg/pull/54902)).
-   Improve Button saving state accessibility. ([#55547](https://github.com/WordPress/gutenberg/pull/55547))

### Internal

-   Introduce experimental new version of `DropdownMenu` based on `ariakit` ([#54939](https://github.com/WordPress/gutenberg/pull/54939))

## 25.10.0 (2023-10-18)

### Enhancements

-   `ProgressBar`: use text color to ensure enough contrast against background ([#55285](https://github.com/WordPress/gutenberg/pull/55285)).
-   `Notice`: Remove margins from `Notice` component ([#54800](https://github.com/WordPress/gutenberg/pull/54800)).
-   Allow using CSS level 4 viewport-relative units ([54415](https://github.com/WordPress/gutenberg/pull/54415))
-   `ToolsPanel`: do not apply the `className` to prop to `ToolsPanelItem` components when rendered as placeholders ([#55207](https://github.com/WordPress/gutenberg/pull/55207)).
-   `GradientPicker`: remove overflow styles and padding from `ColorPicker` popovers ([#55265](https://github.com/WordPress/gutenberg/pull/55265)).
-   `Tabs`: Expose via private APIs ([#55327](https://github.com/WordPress/gutenberg/pull/55327)).
-   `ColorPalette`/`ToggleGroupControl/ToggleGroupControlOptionBase`: add `type="button"` attribute to native `<button>`s ([#55125](https://github.com/WordPress/gutenberg/pull/55125)).

### Bug Fixes

-   Render a "mouse event trap" when using a `ColorPicker` inside a `Popover` to prevent issues when rendering on top of `iframes` ([#55149](https://github.com/WordPress/gutenberg/pull/55149)).
-   `Modal`: fix closing when contained iframe is focused ([#51602](https://github.com/WordPress/gutenberg/pull/51602)).
-   `Autocomplete`: Fix disappearing results issue when using multiple triggers inline ([#55301](https://github.com/WordPress/gutenberg/pull/55301))

### Internal

-   Update `@ariakit/react` to version `0.3.5` ([#55365](https://github.com/WordPress/gutenberg/pull/55365))
-   `ConfirmDialog`: Migrate to TypeScript. ([#54954](https://github.com/WordPress/gutenberg/pull/54954)).

### New Features

-   `Toolbar`: add new `variant` prop for 'unstyled' option ([#55139](https://github.com/WordPress/gutenberg/pull/55139)).

## 25.9.0 (2023-10-05)

### Enhancements

-   `SearchControl`: polish metrics for `compact` size variant ([#54663](https://github.com/WordPress/gutenberg/pull/54663)).
-   `Button`: deprecating `isPressed` prop in favour of `aria-pressed` ([#54740](https://github.com/WordPress/gutenberg/pull/54740)).
-   `DuotonePicker/ColorListPicker`: Adds appropriate label and description to 'Duotone Filter' picker ([#54473](https://github.com/WordPress/gutenberg/pull/54473)).
-   `Modal`: Accessibly hide/show outer modal when nested ([#54743](https://github.com/WordPress/gutenberg/pull/54743)).
-   `InputControl`, `NumberControl`, `UnitControl`, `SelectControl`, `CustomSelectControl`, `TreeSelect`: Add opt-in prop for next 40px default size, superseding the `__next36pxDefaultSize` prop ([#53819](https://github.com/WordPress/gutenberg/pull/53819)).
-   `Modal`: add a new `size` prop to support preset widths, including a `fill` option to eventually replace the `isFullScreen` prop ([#54471](https://github.com/WordPress/gutenberg/pull/54471)).
-   Wrapped `TextareaControl` in a `forwardRef` call ([#54975](https://github.com/WordPress/gutenberg/pull/54975)).
-   `Composite`/`AlignmentMatrixControl`/`CircularOptionPicker`: Starts the `Composite` migration from `reakit` to `ariakit` ([#54225](https://github.com/WordPress/gutenberg/pull/54225)).

### Bug Fixes

-   `Placeholder`: Improved DOM structure and screen reader announcements ([#45801](https://github.com/WordPress/gutenberg/pull/45801)).
-   `DateTimePicker`: fix onChange callback check so that it also works inside iframes ([#54669](https://github.com/WordPress/gutenberg/pull/54669)).
-   `FormTokenField`: Add `box-sizing` reset style and reset default padding ([#54734](https://github.com/WordPress/gutenberg/pull/54734)).
-   `SlotFill`: Pass `Component` instance to unregisterSlot ([#54765](https://github.com/WordPress/gutenberg/pull/54765)).
-   `Button`: Remove `aria-selected` CSS selector from styling 'active' buttons ([#54931](https://github.com/WordPress/gutenberg/pull/54931)).
-   `Popover`: Apply the CSS in JS styles properly for components used within popovers. ([#54912](https://github.com/WordPress/gutenberg/pull/54912))
-   `Button`: Remove hover styles when `aria-disabled` is set to `true` for the secondary variant. ([#54978](https://github.com/WordPress/gutenberg/pull/54978))
-   `Button`: Revert toggled style selector to use a class instead of attributes ([#55065](https://github.com/WordPress/gutenberg/pull/55065)).

### Internal

-   Update `@ariakit/react` to version `0.3.3` ([#54818](https://github.com/WordPress/gutenberg/pull/54818))
-   `Tooltip`, `Shortcut`: Remove unused `ui/` components from the codebase ([#54573](https://github.com/WordPress/gutenberg/pull/54573))
-   Refactor ariakit usages to use the `render` prop instead of `as` and to use the namespace import ([#54696](https://github.com/WordPress/gutenberg/pull/54696)).
-   Update `uuid` package to 9.0.1 ([#54725](https://github.com/WordPress/gutenberg/pull/54725)).
-   `ContextSystemProvider`: Move out of `ui/` ([#54847](https://github.com/WordPress/gutenberg/pull/54847)).
-   `SlotFill`: Migrate to TypeScript and Convert to Functional Component `<Slot bubblesVirtually />`. ([#51350](https://github.com/WordPress/gutenberg/pull/51350)).
-   `Components`: move `ui/utils` to `utils` and remove `ui/` folder ([#54922](https://github.com/WordPress/gutenberg/pull/54922)).
-   Ensure `@types/` dependencies used by final type files are included in the main dependency field ([#50231](https://github.com/WordPress/gutenberg/pull/50231)).
-   `Text`: Migrate to TypeScript. ([#54953](https://github.com/WordPress/gutenberg/pull/54953)).

### Experimental

-   Introduce `Tabs`, an experimental v2 of `TabPanel`: ([#53960](https://github.com/WordPress/gutenberg/pull/53960)).

## 25.8.0 (2023-09-20)

### Enhancements

-   Add new option `firstContentElement` to Modal's `focusOnMount` prop to allow consumers to focus the first element within the Modal's **contents** ([#54590](https://github.com/WordPress/gutenberg/pull/54590)).
-   `Notice`: Improve accessibility by adding visually hidden text to clarify what a notice text is about and the notice type (success, error, warning, info) ([#54498](https://github.com/WordPress/gutenberg/pull/54498)).
-   Making Circular Option Picker a `listbox`. Note that while this changes some public API, new props are optional, and currently have default values; this will change in another patch ([#52255](https://github.com/WordPress/gutenberg/pull/52255)).
-   `ToggleGroupControl`: Rewrite backdrop animation using framer motion shared layout animations, add better support for controlled and uncontrolled modes ([#50278](https://github.com/WordPress/gutenberg/pull/50278)).
-   `Popover`: Add the `is-positioned` CSS class only after the popover has finished animating ([#54178](https://github.com/WordPress/gutenberg/pull/54178)).
-   `Tooltip`: Replace the existing tooltip to simplify the implementation and improve accessibility while maintaining the same behaviors and API ([#48440](https://github.com/WordPress/gutenberg/pull/48440)).
-   `Dropdown` and `DropdownMenu`: support controlled mode for the dropdown's open/closed state ([#54257](https://github.com/WordPress/gutenberg/pull/54257)).
-   `BorderControl`: Apply proper metrics and simpler text ([#53998](https://github.com/WordPress/gutenberg/pull/53998)).
-   `FormTokenField`: Update styling for consistency and increased visibility ([#54402](https://github.com/WordPress/gutenberg/pull/54402)).
-   `CircularOptionPicker`: Add option to use previous non-listbox behaviour, for contexts where buttons are more appropriate than a list of options ([#54290](https://github.com/WordPress/gutenberg/pull/54290)).
-   `DuotonePicker/ColorListPicker`: Adds appropriate labels to 'Duotone Filter' color pickers ([#54468](https://github.com/WordPress/gutenberg/pull/54468)).
-   `SearchControl`: support new `40px` and `32px` sizes ([#54548](https://github.com/WordPress/gutenberg/pull/54548)).
-   `FormTokenField`: Add `tokenizeOnBlur` prop to add any incompleteTokenValue as a new token when field loses focus ([#54445](https://github.com/WordPress/gutenberg/pull/54445)).
-   `Sandbox`: Add `tabIndex` prop ([#54408](https://github.com/WordPress/gutenberg/pull/54408)).

### Bug Fixes

-   `Notice`: Make the Close button render a tooltip to visually expose its accessible name. All icon buttons must always show a tooltip ([#54498](https://github.com/WordPress/gutenberg/pull/54498)).
-   `Tooltip`: dynamically render in the DOM only when visible ([#54312](https://github.com/WordPress/gutenberg/pull/54312)).
-   `PaletteEdit`: Fix padding in RTL languages ([#54034](https://github.com/WordPress/gutenberg/pull/54034)).
-   `ToolbarItem`: Fix children not showing in rendered components ([#53314](https://github.com/WordPress/gutenberg/pull/53314)).
-   `CircularOptionPicker`: make focus styles resilient to button size changes ([#54196](https://github.com/WordPress/gutenberg/pull/54196)).
-   `InputControl`: Fix focus style size ([#54394](https://github.com/WordPress/gutenberg/pull/54394)).
-   `BorderControl`: Use standard focus style on BorderControl ([#54429](https://github.com/WordPress/gutenberg/pull/54429)).
-   `Color values`: Update borderFocus to ADMIN.theme ([#54425](https://github.com/WordPress/gutenberg/pull/54425)).

### Internal

-   `Toolbar/ToolbarDropdownMenu `: Convert to TypeScript ([#54321](https://github.com/WordPress/gutenberg/pull/54321)).
-   `Composite`: Convert to TypeScript ([#54028](https://github.com/WordPress/gutenberg/pull/54028)).
-   `BorderControl`: Refactor unit tests to use `userEvent` ([#54155](https://github.com/WordPress/gutenberg/pull/54155))
-   `FocusableIframe`: Convert to TypeScript ([#53979](https://github.com/WordPress/gutenberg/pull/53979)).
-   `Popover`: Remove unused `overlay` type from `positionToPlacement` utility function ([#54101](https://github.com/WordPress/gutenberg/pull/54101)).
-   `Higher Order` -- `with-focus-outside`: Convert to TypeScript ([#53980](https://github.com/WordPress/gutenberg/pull/53980)).
-   `IsolatedEventContainer`: Convert unit test to TypeScript ([#54316](https://github.com/WordPress/gutenberg/pull/54316)).
-   `Popover`: Remove `scroll` and `resize` listeners for iframe overflow parents and rely on recently added native Floating UI support ([#54286](https://github.com/WordPress/gutenberg/pull/54286)).
-   `Button`: Update documentation to remove the button `focus` prop ([#54397](https://github.com/WordPress/gutenberg/pull/54397)).
-   `Toolbar/ToolbarGroup`: Convert component to TypeScript ([#54317](https://github.com/WordPress/gutenberg/pull/54317)).
-   `Modal`: add more unit tests ([#54569](https://github.com/WordPress/gutenberg/pull/54569)).

### Experimental

-   `DropdownMenu` v2: Fix submenu chevron direction in RTL languages ([#54036](https://github.com/WordPress/gutenberg/pull/54036).

### New Features

-   `Tooltip`: Add new `hideOnClick` prop ([#54406](https://github.com/WordPress/gutenberg/pull/54406)).
-   `Tooltip`: Add `placement` prop to replace deprecated `position`([#54264](https://github.com/WordPress/gutenberg/pull/54264)).

## 25.7.0 (2023-08-31)

### Breaking Changes

-   Make the `Popover.Slot` optional and render popovers at the bottom of the document's body by default. ([#53889](https://github.com/WordPress/gutenberg/pull/53889), [#53982](https://github.com/WordPress/gutenberg/pull/53982)).

### Enhancements

-   `ProgressBar`: Add transition to determinate indicator ([#53877](https://github.com/WordPress/gutenberg/pull/53877)).
-   Prevent nested `SlotFillProvider` from rendering ([#53940](https://github.com/WordPress/gutenberg/pull/53940)).

### Bug Fixes

-   `SandBox`: Fix the cleanup method in useEffect ([#53796](https://github.com/WordPress/gutenberg/pull/53796)).
-   `PaletteEdit`: Fix the height of the `PaletteItems`. Don't rely on styles only present in the block editor ([#54000](https://github.com/WordPress/gutenberg/pull/54000)).

### Internal

-   `Shortcut`: Add Storybook stories ([#53627](https://github.com/WordPress/gutenberg/pull/53627)).
-   `SlotFill`: Do not render children when using `<Slot bubblesVirtually />`. ([#53272](https://github.com/WordPress/gutenberg/pull/53272))
-   Update `@floating-ui/react-dom` to the latest version ([#46845](https://github.com/WordPress/gutenberg/pull/46845)).

## 25.6.0 (2023-08-16)

### Enhancements

-   `Theme`: Expose via private APIs ([#53262](https://github.com/WordPress/gutenberg/pull/53262)).
-   `ProgressBar`: Use the theme system accent for indicator color ([#53347](https://github.com/WordPress/gutenberg/pull/53347)).
-   `ProgressBar`: Use gray 300 for track color ([#53349](https://github.com/WordPress/gutenberg/pull/53349)).
-   `Modal`: add `headerActions` prop to render buttons in the header. ([#53328](https://github.com/WordPress/gutenberg/pull/53328)).
-   `Snackbar`: Snackbar design and motion improvements ([#53248](https://github.com/WordPress/gutenberg/pull/53248))
-   `NumberControl`: Add `spinFactor` prop for adjusting the amount by which the spin controls change the value ([#52902](https://github.com/WordPress/gutenberg/pull/52902)).
-   `Modal:`: Nuance outside interactions ([#52994](https://github.com/WordPress/gutenberg/pull/52994)).
-   `Button`: Remove default border from the destructive button ([#53607](https://github.com/WordPress/gutenberg/pull/53607)).
-   Components: Move accent colors to theme context ([#53631](https://github.com/WordPress/gutenberg/pull/53631)).
-   `ProgressBar`: Use the new theme system accent for indicator color ([#53632](https://github.com/WordPress/gutenberg/pull/53632)).

### Bug Fixes

-   `Button`: add `:disabled` selector to reset hover color for disabled buttons ([#53411](https://github.com/WordPress/gutenberg/pull/53411)).

### Internal

-   `ControlGroup`, `FormGroup`, `ControlLabel`, `Spinner`: Remove unused `ui/` components from the codebase ([#52953](https://github.com/WordPress/gutenberg/pull/52953)).
-   `MenuItem`: Convert to TypeScript ([#53132](https://github.com/WordPress/gutenberg/pull/53132)).
-   `MenuItem`: Add Storybook stories ([#53613](https://github.com/WordPress/gutenberg/pull/53613)).
-   `MenuGroup`: Add Storybook stories ([#53090](https://github.com/WordPress/gutenberg/pull/53090)).
-   Components: Remove unnecessary utils ([#53679](https://github.com/WordPress/gutenberg/pull/53679)).

## 25.5.0 (2023-08-10)

### New Features

-   Add a new `ProgressBar` component. ([#53030](https://github.com/WordPress/gutenberg/pull/53030)).

### Enhancements

-   `ColorPalette`, `BorderControl`: Don't hyphenate hex value in `aria-label` ([#52932](https://github.com/WordPress/gutenberg/pull/52932)).
-   `MenuItemsChoice`, `MenuItem`: Support a `disabled` prop on a menu item ([#52737](https://github.com/WordPress/gutenberg/pull/52737)).
-   `TabPanel`: Introduce a new version of `TabPanel` with updated internals and improved adherence to ARIA guidance on `tabpanel` focus behavior while maintaining the same functionality and API surface.([#52133](https://github.com/WordPress/gutenberg/pull/52133)).

### Bug Fixes

-   `Modal`: Fix loss of focus when clicking outside ([#52653](https://github.com/WordPress/gutenberg/pull/52653)).

## 25.4.0 (2023-07-20)

### Enhancements

-   `TextControl`: Add `id` prop to allow for custom IDs in `TextControl`s ([#52028](https://github.com/WordPress/gutenberg/pull/52028)).
-   `Navigator`: Add `replace` option to `navigator.goTo()` and `navigator.goToParent()` ([#52456](https://github.com/WordPress/gutenberg/pull/52456)).

### Bug Fixes

-   `Popover`: Pin `react-dropdown-menu` version to avoid breaking changes in dependency updates. ([#52356](https://github.com/WordPress/gutenberg/pull/52356)).
-   `Item`: Unify focus style and add default font styles. ([#52495](https://github.com/WordPress/gutenberg/pull/52495)).
-   `Toolbar`: Fix toolbar items not being tabbable on the first render. ([#52613](https://github.com/WordPress/gutenberg/pull/52613))
-   `FormTokenField`: Fix token overflow when moving cursor left or right. ([#52662](https://github.com/WordPress/gutenberg/pull/52662))

## 25.3.0 (2023-07-05)

### Enhancements

-   `SelectControl`: Added option to set hidden options. ([#51545](https://github.com/WordPress/gutenberg/pull/51545))
-   `RangeControl`: Add `__next40pxDefaultSize` prop to opt into the new 40px default size ([#49105](https://github.com/WordPress/gutenberg/pull/49105)).
-   `Button`: Introduce `size` prop with `default`, `compact`, and `small` variants ([#51842](https://github.com/WordPress/gutenberg/pull/51842)).
-   `ItemGroup`: Update button focus state styles to target `:focus-visible` rather than `:focus`. ([#51787](https://github.com/WordPress/gutenberg/pull/51787)).
-   `Guide`: Don't show Close button when there is only one page, and use default button and accent/theme styling ([#52014](https://github.com/WordPress/gutenberg/pull/52014)).

### Bug Fixes

-   `ConfirmDialog`: Ensure onConfirm isn't called an extra time when submitting one of the buttons using the keyboard ([#51730](https://github.com/WordPress/gutenberg/pull/51730)).
-   `ZStack`: ZStack: fix component bounding box to match children ([#51836](https://github.com/WordPress/gutenberg/pull/51836)).
-   `Modal`: Add small top padding to the content so that avoid cutting off the visible outline when hovering items ([#51829](https://github.com/WordPress/gutenberg/pull/51829)).
-   `DropdownMenu`: fix icon style when dashicon is used ([#43574](https://github.com/WordPress/gutenberg/pull/43574)).
-   `UnitControl`: Fix crash when certain units are used ([#52211](https://github.com/WordPress/gutenberg/pull/52211)).
-   `Guide`: Place focus on the guide's container instead of its first tabbable ([#52300](https://github.com/WordPress/gutenberg/pull/52300)).

## 25.2.0 (2023-06-23)

### Enhancements

-   `UnitControl`: Revamp support for changing unit by typing ([#39303](https://github.com/WordPress/gutenberg/pull/39303)).
-   `Modal`: Update corner radius to be between buttons and the site view frame, in a 2-4-8 system. ([#51254](https://github.com/WordPress/gutenberg/pull/51254)).
-   `ItemGroup`: Update button focus state styles to be inline with other button focus states in the editor. ([#51576](https://github.com/WordPress/gutenberg/pull/51576)).
-   `ItemGroup`: Update button focus state styles to target `:focus-visible` rather than `:focus`. ([#51787](https://github.com/WordPress/gutenberg/pull/51787)).

### Bug Fixes

-   `Popover`: Allow legitimate 0 positions to update popover position ([#51320](https://github.com/WordPress/gutenberg/pull/51320)).
-   `Button`: Remove unnecessary margin from dashicon ([#51395](https://github.com/WordPress/gutenberg/pull/51395)).
-   `Autocomplete`: Announce how many results are available to screen readers when suggestions list first renders ([#51018](https://github.com/WordPress/gutenberg/pull/51018)).

### Internal

-   `ClipboardButton`: Convert to TypeScript ([#51334](https://github.com/WordPress/gutenberg/pull/51334)).
-   `Toolbar`: Replace `reakit` dependency with `@ariakit/react` ([#51623](https://github.com/WordPress/gutenberg/pull/51623)).

### Documentation

-   `SearchControl`: Improve documentation around usage of `label` prop ([#51781](https://github.com/WordPress/gutenberg/pull/51781)).

## 25.1.0 (2023-06-07)

### Enhancements

-   `BorderControl`: Improve color code readability in aria-label ([#51197](https://github.com/WordPress/gutenberg/pull/51197)).
-   `Dropdown` and `DropdownMenu`: use internal context system to automatically pick the toolbar popover variant when rendered inside the `Toolbar` component ([#51154](https://github.com/WordPress/gutenberg/pull/51154)).

### Bug Fixes

-   `FocalPointUnitControl`: Add aria-labels ([#50993](https://github.com/WordPress/gutenberg/pull/50993)).

### Enhancements

-   Wrapped `TabPanel` in a `forwardRef` call ([#50199](https://github.com/WordPress/gutenberg/pull/50199)).
-   `ColorPalette`: Improve readability of color name and value, and improve rendering of partially transparent colors ([#50450](https://github.com/WordPress/gutenberg/pull/50450)).
-   `Button`: Add `__next32pxSmallSize` prop to opt into the new 32px size when the `isSmall` prop is enabled ([#51012](https://github.com/WordPress/gutenberg/pull/51012)).
-   `ItemGroup`: Update styles so all SVGs inherit color from their parent element ([#50819](https://github.com/WordPress/gutenberg/pull/50819)).

### Experimental

-   `DropdownMenu` v2: Tweak styles ([#50967](https://github.com/WordPress/gutenberg/pull/50967), [#51097](https://github.com/WordPress/gutenberg/pull/51097)).
-   `DropdownMenu` v2: change default placement to match the legacy `DropdownMenu` component ([#51133](https://github.com/WordPress/gutenberg/pull/51133)).
-   `DropdownMenu` v2: Render in the default `Popover.Slot` ([#51046](https://github.com/WordPress/gutenberg/pull/51046)).

## 25.0.0 (2023-05-24)

### Breaking Changes

-   `DateTime`: Remove previously deprecated props, `__nextRemoveHelpButton` and `__nextRemoveResetButton` ([#50724](https://github.com/WordPress/gutenberg/pull/50724)).

### Internal

-   `Modal`: Remove children container's unused class name ([#50655](https://github.com/WordPress/gutenberg/pull/50655)).
-   `DropdownMenu`: Convert to TypeScript ([#50187](https://github.com/WordPress/gutenberg/pull/50187)).
-   Added experimental v2 of `DropdownMenu` ([#49473](https://github.com/WordPress/gutenberg/pull/49473)).
-   `ColorPicker`: its private `SelectControl` component no longer hides BackdropUI, thus making its focus state visible for keyboard users ([#50703](https://github.com/WordPress/gutenberg/pull/50703)).

### Bug Fixes

-   `ColorPicker`: Add an outline when the color picker select box is focused([#50609](https://github.com/WordPress/gutenberg/pull/50609)).
-   `InputControl`: Fix focus style to support Windows High Contrast mode ([#50772](https://github.com/WordPress/gutenberg/pull/50772)).
-   `ToggleGroupControl`: Fix focus and selected style to support Windows High Contrast mode ([#50785](https://github.com/WordPress/gutenberg/pull/50785)).
-   `SearchControl`: Adjust icon styles to fix alignment issues in the block inserter ([#50439](https://github.com/WordPress/gutenberg/pull/50439)).

### Enhancements

-   `Tooltip`: Update background color so tooltip boundaries are more visible in the site editor ([#50792](https://github.com/WordPress/gutenberg/pull/50792)).
-   `FontSizePicker`: Tweak the header spacing to be more consistent with other design tools ([#50855](https://github.com/WordPress/gutenberg/pull/50855)).

## 24.0.0 (2023-05-10)

### Breaking Changes

-   `onDragStart` in `<Draggable>` is now a synchronous function to allow setting additional data for `event.dataTransfer` ([#49673](https://github.com/WordPress/gutenberg/pull/49673)).

### Bug Fixes

-   `NavigableContainer`: do not trap focus in `TabbableContainer` ([#49846](https://github.com/WordPress/gutenberg/pull/49846)).
-   Update `<Button>` component to have a transparent background for its tertiary disabled state, to match its enabled state. ([#50496](https://github.com/WordPress/gutenberg/pull/50496)).

### Internal

-   `NavigableContainer`: Convert to TypeScript ([#49377](https://github.com/WordPress/gutenberg/pull/49377)).
-   `ToolbarItem`: Convert to TypeScript ([#49190](https://github.com/WordPress/gutenberg/pull/49190)).
-   Move rich-text related types to the rich-text package ([#49651](https://github.com/WordPress/gutenberg/pull/49651)).
-   `SlotFill`: simplified the implementation and removed unused code ([#50098](https://github.com/WordPress/gutenberg/pull/50098) and [#50133](https://github.com/WordPress/gutenberg/pull/50133)).

### Documentation

-   `TreeGrid`: Update docs with `data-expanded` attribute usage ([#50026](https://github.com/WordPress/gutenberg/pull/50026)).
-   Consolidate multiple versions of `README` and `CONTRIBUTING` docs, and add them to Storybook ([#50226](https://github.com/WordPress/gutenberg/pull/50226)).
-   `DimensionControl`: Use WordPress package instead of react in code example ([#50435](https://github.com/WordPress/gutenberg/pull/50435)).

### Enhancements

-   `FormTokenField`, `ComboboxControl`: Add `__next40pxDefaultSize` prop to opt into the new 40px default size, superseding the `__next36pxDefaultSize` prop ([#50261](https://github.com/WordPress/gutenberg/pull/50261)).
-   `Modal`: Add css class to children container ([#50099](https://github.com/WordPress/gutenberg/pull/50099)).
-   `Button`: Add `__next40pxDefaultSize` prop to opt into the new 40px default size ([#50254](https://github.com/WordPress/gutenberg/pull/50254)).
-   `PaletteEdit`: Allow custom popover configuration ([#49975](https://github.com/WordPress/gutenberg/pull/49975)).
-   Change the default color scheme to use the new WP Blueberry color. See PR description for instructions on how to restore the previous color scheme when using in a non-WordPress context ([#50193](https://github.com/WordPress/gutenberg/pull/50193)).
-   `CheckboxControl`, `CustomGradientPicker`, `FormToggle`, : Refactor and correct the focus style for consistency ([#50127](https://github.com/WordPress/gutenberg/pull/50127)).
-   `Button`, update spacing values in `has-text has-icon` buttons. ([#50277](https://github.com/WordPress/gutenberg/pull/50277)).
-   `Button`, remove custom padding applied to `tertiary` variant. ([#50276](https://github.com/WordPress/gutenberg/pull/50276)).
-   `Modal`: Correct padding for title less confirm variant. ([#50283](https://github.com/WordPress/gutenberg/pull/50283)).

## 23.9.0 (2023-04-26)

### Internal

-   `BottomSheetCell`: Refactor away from Lodash (mobile) ([#49794](https://github.com/WordPress/gutenberg/pull/49794)).
-   `parseStylesVariables()`: Refactor away from Lodash (mobile) ([#49794](https://github.com/WordPress/gutenberg/pull/49794)).
-   Remove Lodash dependency from components package ([#49794](https://github.com/WordPress/gutenberg/pull/49794)).
-   Tweak `WordPressComponent` type so `selector` property is optional ([#49960](https://github.com/WordPress/gutenberg/pull/49960)).
-   Update `Modal` appearance on small screens ([#50039](https://github.com/WordPress/gutenberg/pull/50039)).
-   Update the framer motion dependency to the latest version `10.11.6` ([#49822](https://github.com/WordPress/gutenberg/pull/49822)).

### Enhancements

-   `Draggable`: Add `appendToOwnerDocument` prop to allow elementId based elements to be attached to the ownerDocument body ([#49911](https://github.com/WordPress/gutenberg/pull/49911)).
-   `TreeGrid`: Modify keyboard navigation code to use a data-expanded attribute if aria-expanded is to be controlled outside of the TreeGrid component ([#48461](https://github.com/WordPress/gutenberg/pull/48461)).
-   `Modal`: Equalize internal spacing ([#49890](https://github.com/WordPress/gutenberg/pull/49890)).
-   `Modal`: Increased border radius ([#49870](https://github.com/WordPress/gutenberg/pull/49870)).
-   `Modal`: Updated spacing / dimensions of `isFullScreen` ([#49894](https://github.com/WordPress/gutenberg/pull/49894)).
-   `SlotFill`: Added util for creating private SlotFills and supporting Symbol keys ([#49819](https://github.com/WordPress/gutenberg/pull/49819)).
-   `IconType`: Export for external use ([#49649](https://github.com/WordPress/gutenberg/pull/49649)).

### Bug Fixes

-   `CheckboxControl`: Add support custom IDs ([#49977](https://github.com/WordPress/gutenberg/pull/49977)).

### Documentation

-   `Autocomplete`: Add heading and fix type for `onReplace` in README. ([#49798](https://github.com/WordPress/gutenberg/pull/49798)).
-   `Autocomplete`: Update `Usage` section in README. ([#49965](https://github.com/WordPress/gutenberg/pull/49965)).

## 23.8.0 (2023-04-12)

### Internal

-   `Mobile` Refactor of the KeyboardAwareFlatList component.
-   Update `reakit` dependency to 1.3.11 ([#49763](https://github.com/WordPress/gutenberg/pull/49763)).

### Enhancements

-   `DropZone`: Smooth animation ([#49517](https://github.com/WordPress/gutenberg/pull/49517)).
-   `Navigator`: Add `skipFocus` property in `NavigateOptions`. ([#49350](https://github.com/WordPress/gutenberg/pull/49350)).
-   `Spinner`: add explicit opacity and background styles ([#49695](https://github.com/WordPress/gutenberg/pull/49695)).
-   Make TypeScript types available for consumers ([#49229](https://github.com/WordPress/gutenberg/pull/49229)).

### Bug Fixes

-   `Snackbar`: Fix insufficient color contrast on hover ([#49682](https://github.com/WordPress/gutenberg/pull/49682)).

## 23.7.0 (2023-03-29)

### Internal

-   `Animate`: Convert to TypeScript ([#49243](https://github.com/WordPress/gutenberg/pull/49243)).
-   `CustomGradientPicker`: Convert to TypeScript ([#48929](https://github.com/WordPress/gutenberg/pull/48929)).
-   `ColorPicker`: Convert to TypeScript ([#49214](https://github.com/WordPress/gutenberg/pull/49214)).
-   `GradientPicker`: Convert to TypeScript ([#48316](https://github.com/WordPress/gutenberg/pull/48316)).
-   `FormTokenField`: Add a `__nextHasNoMarginBottom` prop to start opting into the margin-free styles ([48609](https://github.com/WordPress/gutenberg/pull/48609)).
-   `QueryControls`: Replace bottom margin overrides with `__nextHasNoMarginBottom`([47515](https://github.com/WordPress/gutenberg/pull/47515)).

### Enhancements

-   `CustomGradientPicker`: improve initial state UI ([#49146](https://github.com/WordPress/gutenberg/pull/49146)).
-   `AnglePickerControl`: Style to better fit in narrow contexts and improve RTL layout ([#49046](https://github.com/WordPress/gutenberg/pull/49046)).
-   `ImageSizeControl`: Use large 40px sizes ([#49113](https://github.com/WordPress/gutenberg/pull/49113)).

### Bug Fixes

-   `CircularOptionPicker`: force swatches to visually render on top of the rest of the component's content ([#49245](https://github.com/WordPress/gutenberg/pull/49245)).
-   `InputControl`: Fix misaligned textarea input control ([#49116](https://github.com/WordPress/gutenberg/pull/49116)).
-   `ToolsPanel`: Ensure consistency in menu item order ([#49222](https://github.com/WordPress/gutenberg/pull/49222)).
-   `TabPanel`: fix initial tab selection & focus management ([#49368](https://github.com/WordPress/gutenberg/pull/49368)).

### Internal

-   `DuotonePicker`, `DuotoneSwatch`: Convert to TypeScript ([#49060](https://github.com/WordPress/gutenberg/pull/49060)).

## 23.6.0 (2023-03-15)

### Enhancements

-   `FontSizePicker`: Allow custom units for custom font size control ([#48468](https://github.com/WordPress/gutenberg/pull/48468)).
-   `Navigator`: Disable initial screen animation ([#49062](https://github.com/WordPress/gutenberg/pull/49062)).
-   `FormTokenField`: Hide suggestions list on blur event if the input value is invalid ([#48785](https://github.com/WordPress/gutenberg/pull/48785)).

### Bug Fixes

-   `ResponsiveWrapper`: use `aspect-ratio` CSS prop, add support for `SVG` elements ([#48573](https://github.com/WordPress/gutenberg/pull/48573).
-   `ResizeTooltip`: Use `default.fontFamily` on tooltip ([#48805](https://github.com/WordPress/gutenberg/pull/48805).

### Internal

-   `Guide`: Convert to TypeScript ([#47493](https://github.com/WordPress/gutenberg/pull/47493)).
-   `SelectControl`: improve prop types for single vs multiple selection ([#47390](https://github.com/WordPress/gutenberg/pull/47390)).
-   `Navigation`: Convert to TypeScript ([#48742](https://github.com/WordPress/gutenberg/pull/48742)).
-   `PanelBody`: Convert to TypeScript ([#47702](https://github.com/WordPress/gutenberg/pull/47702)).
-   `withFilters` HOC: Convert to TypeScript ([#48721](https://github.com/WordPress/gutenberg/pull/48721)).
-   `withFallbackStyles` HOC: Convert to TypeScript ([#48720](https://github.com/WordPress/gutenberg/pull/48720)).
-   `withFocusReturn` HOC: Convert to TypeScript ([#48748](https://github.com/WordPress/gutenberg/pull/48748)).
-   `navigateRegions` HOC: Convert to TypeScript ([#48632](https://github.com/WordPress/gutenberg/pull/48632)).
-   `withSpokenMessages`: HOC: Convert to TypeScript ([#48163](https://github.com/WordPress/gutenberg/pull/48163)).
-   `withNotices`: HOC: Convert to TypeScript ([#49088](https://github.com/WordPress/gutenberg/pull/49088)).
-   `ToolbarButton`: Convert to TypeScript ([#47750](https://github.com/WordPress/gutenberg/pull/47750)).
-   `DimensionControl(Experimental)`: Convert to TypeScript ([#47351](https://github.com/WordPress/gutenberg/pull/47351)).
-   `PaletteEdit`: Convert to TypeScript ([#47764](https://github.com/WordPress/gutenberg/pull/47764)).
-   `QueryControls`: Refactor away from Lodash (`.groupBy`) ([#48779](https://github.com/WordPress/gutenberg/pull/48779)).
-   `ToolbarContext`: Convert to TypeScript ([#49002](https://github.com/WordPress/gutenberg/pull/49002)).

## 23.5.0 (2023-03-01)

### Enhancements

-   `ToolsPanel`: Separate reset all filter registration from items registration and support global resets ([#48123](https://github.com/WordPress/gutenberg/pull/48123)).

### Internal

-   `CircularOptionPicker`: Convert to TypeScript ([#47937](https://github.com/WordPress/gutenberg/pull/47937)).
-   `TabPanel`: Improve unit test in preparation for controlled component updates ([#48086](https://github.com/WordPress/gutenberg/pull/48086)).
-   `Autocomplete`: performance: avoid setting state on every value change ([#48485](https://github.com/WordPress/gutenberg/pull/48485)).
-   `Higher Order` -- `with-constrained-tabbing`: Convert to TypeScript ([#48162](https://github.com/WordPress/gutenberg/pull/48162)).
-   `Autocomplete`: Convert to TypeScript ([#47751](https://github.com/WordPress/gutenberg/pull/47751)).
-   `Autocomplete`: avoid calling setState on input ([#48565](https://github.com/WordPress/gutenberg/pull/48565)).

## 23.4.0 (2023-02-15)

### Bug Fixes

-   `ToolsPanel`: fix type inconsistencies between types, docs and normal component usage ([47944](https://github.com/WordPress/gutenberg/pull/47944)).
-   `SelectControl`: Fix styling when `multiple` prop is enabled ([#47893](https://github.com/WordPress/gutenberg/pull/43213)).
-   `useAutocompleteProps`, `Autocomplete`: Make accessible when rendered in an iframe ([#47907](https://github.com/WordPress/gutenberg/pull/47907)).

### Enhancements

-   `ColorPalette`, `GradientPicker`, `PaletteEdit`, `ToolsPanel`: add new props to set a custom heading level ([43848](https://github.com/WordPress/gutenberg/pull/43848) and [#47788](https://github.com/WordPress/gutenberg/pull/47788)).
-   `ColorPalette`: ensure text label contrast checking works with CSS variables ([#47373](https://github.com/WordPress/gutenberg/pull/47373)).
-   `Navigator`: Support dynamic paths with parameters ([#47827](https://github.com/WordPress/gutenberg/pull/47827)).
-   `Navigator`: Support hierarchical paths navigation and add `NavigatorToParentButton` component ([#47883](https://github.com/WordPress/gutenberg/pull/47883)).

### Internal

-   `NavigatorButton`: Reuse `Button` types ([47754](https://github.com/WordPress/gutenberg/pull/47754)).
-   `CustomSelectControl`: lock the `__experimentalShowSelectedHint` prop ([#47229](https://github.com/WordPress/gutenberg/pull/47229)).
-   Lock the `__experimentalPopoverPositionToPlacement` function and rename it to `__experimentalPopoverLegacyPositionToPlacement` ([#47505](https://github.com/WordPress/gutenberg/pull/47505)).
-   `ComboboxControl`: Convert to TypeScript ([#47581](https://github.com/WordPress/gutenberg/pull/47581)).
-   `Panel`, `PanelHeader`, `PanelRow`: Convert to TypeScript ([#47259](https://github.com/WordPress/gutenberg/pull/47259)).
-   `BoxControl`: Convert to TypeScript ([#47622](https://github.com/WordPress/gutenberg/pull/47622)).
-   `AnglePickerControl`: Convert to TypeScript ([#45820](https://github.com/WordPress/gutenberg/pull/45820)).
-   `ResizableBox`: refactor styles to TypeScript ([47756](https://github.com/WordPress/gutenberg/pull/47756)).
-   `BorderBoxControl`: migrate tests to TypeScript, remove act() call ([47755](https://github.com/WordPress/gutenberg/pull/47755)).
-   `Toolbar`: Convert to TypeScript ([#47087](https://github.com/WordPress/gutenberg/pull/47087)).
-   `MenuItemsChoice`: Convert to TypeScript ([#47180](https://github.com/WordPress/gutenberg/pull/47180)).
-   `ToolsPanel`: Allow display of optional items when values are updated externally to item controls ([47727](https://github.com/WordPress/gutenberg/pull/47727)).
-   `ToolsPanel`: Ensure display of optional items when values are updated externally and multiple blocks selected ([47864](https://github.com/WordPress/gutenberg/pull/47864)).
-   `Navigator`: add more pattern matching tests, refine existing tests ([47910](https://github.com/WordPress/gutenberg/pull/47910)).
-   `ToolsPanel`: Refactor Storybook examples to TypeScript ([47944](https://github.com/WordPress/gutenberg/pull/47944)).
-   `ToolsPanel`: Refactor unit tests to TypeScript ([48275](https://github.com/WordPress/gutenberg/pull/48275)).

## 23.3.0 (2023-02-01)

### Deprecations

-   `NumberControl`: Clarify deprecation message about `hideHTMLArrows` prop ([#47370](https://github.com/WordPress/gutenberg/pull/47370)).

### Enhancements

-   `Dropdown`: deprecate `position` prop, use `popoverProps` instead ([46865](https://github.com/WordPress/gutenberg/pull/46865)).
-   `Button`: improve padding for buttons with icon and text. ([46764](https://github.com/WordPress/gutenberg/pull/46764)).
-   `ColorPalette`: Use computed color when css variable is passed to `ColorPicker` ([47181](https://github.com/WordPress/gutenberg/pull/47181)).
-   `Popover`: add `overlay` option to the `placement` prop ([47004](https://github.com/WordPress/gutenberg/pull/47004)).

### Internal

-   `Toolbar`: unify Storybook examples under one file, migrate from knobs to controls ([47117](https://github.com/WordPress/gutenberg/pull/47117)).
-   `DropdownMenu`: migrate Storybook to controls ([47149](https://github.com/WordPress/gutenberg/pull/47149)).
-   Removed deprecated `@storybook/addon-knobs` dependency from the package ([47152](https://github.com/WordPress/gutenberg/pull/47152)).
-   `ColorListPicker`: Convert to TypeScript ([#46358](https://github.com/WordPress/gutenberg/pull/46358)).
-   `KeyboardShortcuts`: Convert to TypeScript ([#47429](https://github.com/WordPress/gutenberg/pull/47429)).
-   `ColorPalette`, `BorderControl`, `GradientPicker`: refine types and logic around single vs multiple palettes ([#47384](https://github.com/WordPress/gutenberg/pull/47384)).
-   `Button`: Convert to TypeScript ([#46997](https://github.com/WordPress/gutenberg/pull/46997)).
-   `QueryControls`: Convert to TypeScript ([#46721](https://github.com/WordPress/gutenberg/pull/46721)).
-   `TreeGrid`: Convert to TypeScript ([#47516](https://github.com/WordPress/gutenberg/pull/47516)).
-   `Notice`: refactor to TypeScript ([47118](https://github.com/WordPress/gutenberg/pull/47118)).
-   `Popover`: Take iframe element scaling into account ([47004](https://github.com/WordPress/gutenberg/pull/47004)).

### Bug Fixes

-   `TabPanel`: Fix initial tab selection when the tab declaration is lazily added to the `tabs` array ([47100](https://github.com/WordPress/gutenberg/pull/47100)).
-   `InputControl`: Avoid the "controlled to uncontrolled" warning by forcing the internal `<input />` element to be always in controlled mode ([47250](https://github.com/WordPress/gutenberg/pull/47250)).

## 23.2.0 (2023-01-11)

### Internal

-   `AlignmentMatrixControl`: Update center cell label to 'Center' instead of 'Center Center' ([#46852](https://github.com/WordPress/gutenberg/pull/46852)).
-   `Toolbar`: move all subcomponents under the same folder ([46951](https://github.com/WordPress/gutenberg/pull/46951)).
-   `Dashicon`: remove unnecessary type for `className` prop ([46849](https://github.com/WordPress/gutenberg/pull/46849)).
-   `ColorPicker` & `QueryControls`: Replace bottom margin overrides with `__nextHasNoMarginBottom` ([#46448](https://github.com/WordPress/gutenberg/pull/46448)).
-   `SandBox`: Convert to TypeScript ([#46478](https://github.com/WordPress/gutenberg/pull/46478)).
-   `ResponsiveWrapper`: Convert to TypeScript ([#46480](https://github.com/WordPress/gutenberg/pull/46480)).
-   `ItemGroup`: migrate Storybook to controls, refactor to TypeScript ([46945](https://github.com/WordPress/gutenberg/pull/46945)).

### Bug Fixes

-   `Placeholder`: set fixed right margin for label's icon ([46918](https://github.com/WordPress/gutenberg/pull/46918)).
-   `TreeGrid`: Fix right-arrow keyboard navigation when a row contains more than two focusable elements ([46998](https://github.com/WordPress/gutenberg/pull/46998)).

## 23.1.0 (2023-01-02)

### Breaking Changes

-   `ColorPalette`: The experimental `__experimentalHasMultipleOrigins` prop has been removed ([#46315](https://github.com/WordPress/gutenberg/pull/46315)).

## 23.0.0 (2022-12-14)

### Breaking Changes

-   Updated dependencies to require React 18 ([45235](https://github.com/WordPress/gutenberg/pull/45235))

### New Features

-   `TabPanel`: support manual tab activation ([#46004](https://github.com/WordPress/gutenberg/pull/46004)).
-   `TabPanel`: support disabled prop for tab buttons ([#46471](https://github.com/WordPress/gutenberg/pull/46471)).
-   `BaseControl`: Add `useBaseControlProps` hook to help generate id-releated props ([#46170](https://github.com/WordPress/gutenberg/pull/46170)).

### Bug Fixes

-   `ColorPalette`: show "Clear" button even when colors array is empty ([#46001](https://github.com/WordPress/gutenberg/pull/46001)).
-   `InputControl`: Fix internal `Flex` wrapper usage that could add an unintended `height: 100%` ([#46213](https://github.com/WordPress/gutenberg/pull/46213)).
-   `Navigator`: Allow calling `goTo` and `goBack` twice in one render cycle ([#46391](https://github.com/WordPress/gutenberg/pull/46391)).
-   `Modal`: Fix unexpected modal closing in IME Composition ([#46453](https://github.com/WordPress/gutenberg/pull/46453)).
-   `Toolbar`: Fix duplicate focus style on anchor link button ([#46759](https://github.com/WordPress/gutenberg/pull/46759)).
-   `useNavigateRegions`: Ensure region navigation picks the next region based on where the current user focus is located instead of starting at the beginning ([#44883](https://github.com/WordPress/gutenberg/pull/44883)).
-   `ComboboxControl`: Fix unexpected behaviour in IME Composition ([#46827](https://github.com/WordPress/gutenberg/pull/46827)).

### Enhancements

-   `TabPanel`: Simplify tab-focus style. ([#46276](https://github.com/WordPress/gutenberg/pull/46276)).
-   `TabPanel`: Add ability to set icon only tab buttons ([#45005](https://github.com/WordPress/gutenberg/pull/45005)).
-   `InputControl`, `NumberControl`, `UnitControl`: Add `help` prop for additional description ([#45931](https://github.com/WordPress/gutenberg/pull/45931)).
-   `BorderControl`, `ColorPicker` & `QueryControls`: Replace bottom margin overrides with `__nextHasNoMarginBottom` ([#45985](https://github.com/WordPress/gutenberg/pull/45985)).
-   `CustomSelectControl`, `UnitControl`: Add `onFocus` and `onBlur` props ([#46096](https://github.com/WordPress/gutenberg/pull/46096)).
-   `ResizableBox`: Prevent unnecessary paint on resize handles ([#46196](https://github.com/WordPress/gutenberg/pull/46196)).
-   `Popover`: Prevent unnecessary paint caused by using outline ([#46201](https://github.com/WordPress/gutenberg/pull/46201)).
-   `PaletteEdit`: Global styles: add onChange actions to color palette items [#45681](https://github.com/WordPress/gutenberg/pull/45681).
-   Lighten the border color on control components ([#46252](https://github.com/WordPress/gutenberg/pull/46252)).
-   `Popover`: Prevent unnecessary paint when scrolling by using transform instead of top/left positionning ([#46187](https://github.com/WordPress/gutenberg/pull/46187)).
-   `CircularOptionPicker`: Prevent unecessary paint on hover ([#46197](https://github.com/WordPress/gutenberg/pull/46197)).

### Experimental

-   `TextControl`: Restrict `type` prop to `email`, `number`, `password`, `tel`, `text`, `search` or `url` ([#45433](https://github.com/WordPress/gutenberg/pull/45433/)).

### Internal

-   `useControlledValue`: let TypeScript infer the return type ([#46164](https://github.com/WordPress/gutenberg/pull/46164)).
-   `LinkedButton`: remove unnecessary `span` tag ([#46063](https://github.com/WordPress/gutenberg/pull/46063)).
-   NumberControl: refactor styles/tests/stories to TypeScript, replace fireEvent with user-event ([#45990](https://github.com/WordPress/gutenberg/pull/45990)).
-   `useBaseField`: Convert to TypeScript ([#45712](https://github.com/WordPress/gutenberg/pull/45712)).
-   `Dashicon`: Convert to TypeScript ([#45924](https://github.com/WordPress/gutenberg/pull/45924)).
-   `PaletteEdit`: add follow up changelog for #45681 and tests [#46095](https://github.com/WordPress/gutenberg/pull/46095).
-   `AlignmentMatrixControl`: Convert to TypeScript ([#46162](https://github.com/WordPress/gutenberg/pull/46162)).
-   `Theme`: Remove public export ([#46427](https://github.com/WordPress/gutenberg/pull/46427)).
-   `Autocomplete`: Refactor away from `_.find()` ([#46537](https://github.com/WordPress/gutenberg/pull/46537)).
-   `TabPanel`: Refactor away from `_.find()` ([#46537](https://github.com/WordPress/gutenberg/pull/46537)).
-   `BottomSheetPickerCell`: Refactor away from `_.find()` for mobile ([#46537](https://github.com/WordPress/gutenberg/pull/46537)).
-   Refactor global styles context away from `_.find()` for mobile ([#46537](https://github.com/WordPress/gutenberg/pull/46537)).
-   `Dropdown`: Convert to TypeScript ([#45787](https://github.com/WordPress/gutenberg/pull/45787)).

### Documentation

-   `Tooltip`: Add readme and unit tests for `shortcut` prop ([#46092](https://github.com/WordPress/gutenberg/pull/46092)).

## 22.1.0 (2022-11-16)

### Enhancements

-   `ColorPalette`, `BorderBox`, `BorderBoxControl`: polish and DRY prop types, add default values ([#45463](https://github.com/WordPress/gutenberg/pull/45463)).
-   `TabPanel`: Add ability to set icon only tab buttons ([#45005](https://github.com/WordPress/gutenberg/pull/45005)).

### Internal

-   `AnglePickerControl`: remove `:focus-visible' outline on `CircleOutlineWrapper` ([#45758](https://github.com/WordPress/gutenberg/pull/45758))

### Bug Fixes

-   `FormTokenField`: Fix duplicate input in IME composition ([#45607](https://github.com/WordPress/gutenberg/pull/45607)).
-   `Autocomplete`: Check key events more strictly in IME composition ([#45626](https://github.com/WordPress/gutenberg/pull/45626)).
-   `Autocomplete`: Fix unexpected block insertion during IME composition ([#45510](https://github.com/WordPress/gutenberg/pull/45510)).
-   `Icon`: Making size prop work for icon components using dash icon strings ([#45593](https://github.com/WordPress/gutenberg/pull/45593))
-   `ToolsPanelItem`: Prevent unintended calls to onDeselect when parent panel is remounted and item is rendered via SlotFill ([#45673](https://github.com/WordPress/gutenberg/pull/45673))
-   `ColorPicker`: Prevent all number fields from becoming "0" when one of them is an empty string ([#45649](https://github.com/WordPress/gutenberg/pull/45649)).
-   `ToggleControl`: Fix toggle control label text overflow ([#45962](https://github.com/WordPress/gutenberg/pull/45962)).

### Internal

-   `ToolsPanel`: Update to fix `exhaustive-deps` eslint rule ([#45715](https://github.com/WordPress/gutenberg/pull/45715)).
-   `PaletteEditListView`: Update to ignore `exhaustive-deps` eslint rule ([#45467](https://github.com/WordPress/gutenberg/pull/45467)).
-   `Popover`: Update to pass `exhaustive-deps` eslint rule ([#45656](https://github.com/WordPress/gutenberg/pull/45656)).
-   `Flex`: Update to pass `exhaustive-deps` eslint rule ([#45528](https://github.com/WordPress/gutenberg/pull/45528)).
-   `withNotices`: Update to pass `exhaustive-deps` eslint rule ([#45530](https://github.com/WordPress/gutenberg/pull/45530)).
-   `ItemGroup`: Update to pass `exhaustive-deps` eslint rule ([#45531](https://github.com/WordPress/gutenberg/pull/45531)).
-   `TabPanel`: Update to pass `exhaustive-deps` eslint rule ([#45660](https://github.com/WordPress/gutenberg/pull/45660)).
-   `NavigatorScreen`: Update to pass `exhaustive-deps` eslint rule ([#45648](https://github.com/WordPress/gutenberg/pull/45648)).
-   `Draggable`: Convert to TypeScript ([#45471](https://github.com/WordPress/gutenberg/pull/45471)).
-   `MenuGroup`: Convert to TypeScript ([#45617](https://github.com/WordPress/gutenberg/pull/45617)).
-   `useCx`: fix story to satisfy the `react-hooks/exhaustive-deps` eslint rule ([#45614](https://github.com/WordPress/gutenberg/pull/45614))
-   Activate the `react-hooks/exhuastive-deps` eslint rule for the Components package ([#41166](https://github.com/WordPress/gutenberg/pull/41166))
-   `Snackbar`: Convert to TypeScript ([#45472](https://github.com/WordPress/gutenberg/pull/45472)).

### Experimental

-   `ToggleGroupControl`: Only show enclosing border when `isBlock` and not `isDeselectable` ([#45492](https://github.com/WordPress/gutenberg/pull/45492)).
-   `Theme`: Add support for custom `background` color ([#45466](https://github.com/WordPress/gutenberg/pull/45466)).

## 22.0.0 (2022-11-02)

### Breaking Changes

-   `Popover`: The deprecated `range` and `__unstableShift` props have been removed ([#45195](https://github.com/WordPress/gutenberg/pull/45195)).

### Deprecations

-   `Popover`: the deprecation messages for anchor-related props (`anchorRef`, `anchorRect`, `getAnchorRect`) have been updated ([#45195](https://github.com/WordPress/gutenberg/pull/45195)).
-   `RadioGroup`: Mark as deprecated, in favor of `RadioControl` and `ToggleGroupControl` ([#45389](https://github.com/WordPress/gutenberg/pull/45389)).
-   `Popover`: the deprecation messages for anchor-related props (`anchorRef`, `anchorRect`, `getAnchorRect`) have been updated. ([#45195](https://github.com/WordPress/gutenberg/pull/45195)).
-   `Popover`: The `isAlternate` prop has been replaced with a `variant` prop that can be called with the `'toolbar'` string ([#45137](https://github.com/WordPress/gutenberg/pull/45137)).

### New Features

-   `BoxControl` & `CustomSelectControl`: Add `onMouseOver` and `onMouseOut` callback props to allow handling of these events by parent components ([#44955](https://github.com/WordPress/gutenberg/pull/44955))
-   `Popover`: A `variant` prop has been added to style popovers, with `'unstyled'` and `'toolbar'` possible values ([#45137](https://github.com/WordPress/gutenberg/pull/45137)).

### Enhancements

-   `FontSizePicker`: Pass the preset object to the onChange callback to allow conversion from preset slugs to CSS vars ([#44967](https://github.com/WordPress/gutenberg/pull/44967)).
-   `FontSizePicker`: Improved slider design when `withSlider` is set ([#44598](https://github.com/WordPress/gutenberg/pull/44598)).
-   `ToggleControl`: Improved types for the `help` prop, covering the dynamic render function option, and enabled the dynamic `help` behavior only for a controlled component ([#45279](https://github.com/WordPress/gutenberg/pull/45279)).
-   `BorderControl` & `BorderBoxControl`: Replace `__next36pxDefaultSize` with "default" and "large" size variants ([#41860](https://github.com/WordPress/gutenberg/pull/41860)).
-   `UnitControl`: Remove outer wrapper to normalize className placement ([#41860](https://github.com/WordPress/gutenberg/pull/41860)).
-   `ColorPalette`: Fix transparent checkered background pattern ([#45295](https://github.com/WordPress/gutenberg/pull/45295)).
-   `ToggleGroupControl`: Add `isDeselectable` prop to allow deselecting the selected option ([#45123](https://github.com/WordPress/gutenberg/pull/45123)).
-   `FontSizePicker`: Improve hint text shown next to 'Font size' label ([#44966](https://github.com/WordPress/gutenberg/pull/44966)).

### Bug Fixes

-   `useNavigateRegions`: Add new keyboard shortcut alias to cover backtick and tilde keys inconsistencies across browsers ([#45019](https://github.com/WordPress/gutenberg/pull/45019)).
-   `Button`: Tweak the destructive button primary, link, and default variants ([#44427](https://github.com/WordPress/gutenberg/pull/44427)).
-   `UnitControl`: Fix `disabled` style is overridden by core `form.css` style ([#45250](https://github.com/WordPress/gutenberg/pull/45250)).
-   `ItemGroup`: fix RTL `Item` styles when rendered as a button ([#45280](https://github.com/WordPress/gutenberg/pull/45280)).
-   `Button`: Fix RTL alignment for buttons containing an icon and text ([#44787](https://github.com/WordPress/gutenberg/pull/44787)).
-   `TabPanel`: Call `onSelect()` on every tab selection, regardless of whether it was triggered by user interaction ([#44028](https://github.com/WordPress/gutenberg/pull/44028)).
-   `FontSizePicker`: Fallback to font size `slug` if `name` is undefined ([#45041](https://github.com/WordPress/gutenberg/pull/45041)).
-   `AutocompleterUI`: fix issue where autocompleter UI would appear on top of other UI elements ([#44795](https://github.com/WordPress/gutenberg/pull/44795/))
-   `ExternalLink`: Fix to re-enable support for `onClick` event handler ([#45214](https://github.com/WordPress/gutenberg/pull/45214)).
-   `InputControl`: Allow inline styles to be applied to the wrapper not inner input ([#45340](https://github.com/WordPress/gutenberg/pull/45340/))

### Internal

-   `BorderBoxControl`: Convert stories to TypeScript and use Controls ([#45002](https://github.com/WordPress/gutenberg/pull/45002)).
-   `Disabled`: add a note in the docs about the lack of polyfill for the `inert` attribute ([#45272](https://github.com/WordPress/gutenberg/pull/45272))
-   `Snackbar`: updated to satisfy `react/exhaustive-deps` eslint rule ([#44934](https://github.com/WordPress/gutenberg/pull/44934))
-   `AnglePickerControl`: Set Storybook Label control type to 'text' ([#45122](https://github.com/WordPress/gutenberg/pull/45122)).
-   `SlotFill`: updated to satisfy `react/exhaustive-deps` eslint rule ([#44403](https://github.com/WordPress/gutenberg/pull/44403))
-   `Context`: updated to ignore `react/exhaustive-deps` eslint rule ([#45044](https://github.com/WordPress/gutenberg/pull/45044))
-   `Button`: Refactor Storybook to controls and align docs ([#44105](https://github.com/WordPress/gutenberg/pull/44105)).
-   `TabPanel`: updated to satisfy `react/exhaustive-deps` eslint rule ([#44935](https://github.com/WordPress/gutenberg/pull/44935))
-   `ColorPalette`: Convert to TypeScript ([#44632](https://github.com/WordPress/gutenberg/pull/44632)).
-   `UnitControl`: Add tests ([#45260](https://github.com/WordPress/gutenberg/pull/45260)).
-   `Disabled`: Refactor the component to rely on the HTML `inert` attribute.
-   `CustomGradientBar`: Refactor away from Lodash ([#45367](https://github.com/WordPress/gutenberg/pull/45367/)).
-   `TextControl`: Set Storybook control types on `help`, `label` and `type` ([#45405](https://github.com/WordPress/gutenberg/pull/45405)).
-   `Autocomplete`: use Popover's new `placement` prop instead of legacy `position` prop ([#44396](https://github.com/WordPress/gutenberg/pull/44396/)).
-   `SelectControl`: Add `onChange`, `onBlur` and `onFocus` to storybook actions ([#45432](https://github.com/WordPress/gutenberg/pull/45432/)).
-   `FontSizePicker`: Add more comprehensive tests ([#45298](https://github.com/WordPress/gutenberg/pull/45298)).
-   `FontSizePicker`: Refactor to use components instead of helper functions ([#44891](https://github.com/WordPress/gutenberg/pull/44891)).

### Experimental

-   `NumberControl`: Replace `hideHTMLArrows` prop with `spinControls` prop. Allow custom spin controls via `spinControls="custom"` ([#45333](https://github.com/WordPress/gutenberg/pull/45333)).

### Experimental

-   Theming: updated Components package to utilize the new `accent` prop of the experimental `Theme` component.

## 21.3.0 (2022-10-19)

### Bug Fixes

-   `FontSizePicker`: Ensure that fluid font size presets appear correctly in the UI controls ([#44791](https://github.com/WordPress/gutenberg/pull/44791)).
-   `ToggleGroupControl`: Remove unsupported `disabled` prop from types, and correctly mark `label` prop as required ([#45114](https://github.com/WordPress/gutenberg/pull/45114)).
-   `Navigator`: prevent partially hiding focus ring styles, by removing unnecessary overflow rules on `NavigatorScreen` ([#44973](https://github.com/WordPress/gutenberg/pull/44973)).
-   `Navigator`: restore focus only once per location ([#44972](https://github.com/WordPress/gutenberg/pull/44972)).

### Documentation

-   `VisuallyHidden`: Add some notes on best practices around stacking contexts when using this component ([#44867](https://github.com/WordPress/gutenberg/pull/44867)).

### Internal

-   `Modal`: Convert to TypeScript ([#42949](https://github.com/WordPress/gutenberg/pull/42949)).
-   `Sandbox`: Use `toString` to create observe and resize script string ([#42872](https://github.com/WordPress/gutenberg/pull/42872)).
-   `Navigator`: refactor unit tests to TypeScript and to `user-event` ([#44970](https://github.com/WordPress/gutenberg/pull/44970)).
-   `Navigator`: Refactor Storybook code to TypeScript and controls ([#44979](https://github.com/WordPress/gutenberg/pull/44979)).
-   `withFilters`: Refactor away from `_.without()` ([#44980](https://github.com/WordPress/gutenberg/pull/44980/)).
-   `withFocusReturn`: Refactor tests to `@testing-library/react` ([#45012](https://github.com/WordPress/gutenberg/pull/45012)).
-   `ToolsPanel`: updated to satisfy `react/exhaustive-deps` eslint rule ([#45028](https://github.com/WordPress/gutenberg/pull/45028))
-   `Tooltip`: updated to ignore `react/exhaustive-deps` eslint rule ([#45043](https://github.com/WordPress/gutenberg/pull/45043))

## 21.2.0 (2022-10-05)

### Enhancements

-   `FontSizePicker`: Updated to take up full width of its parent and have a 40px Reset button when `size` is `__unstable-large` ([44559](https://github.com/WordPress/gutenberg/pull/44559)).
-   `BorderBoxControl`: Omit unit select when width values are mixed ([#44592](https://github.com/WordPress/gutenberg/pull/44592))
-   `BorderControl`: Add ability to disable unit selection ([#44592](https://github.com/WordPress/gutenberg/pull/44592))

### Bug Fixes

-   `Popover`: fix limitShift logic by adding iframe offset correctly ([#42950](https://github.com/WordPress/gutenberg/pull/42950)).
-   `Popover`: refine position-to-placement conversion logic, add tests ([#44377](https://github.com/WordPress/gutenberg/pull/44377)).
-   `ToggleGroupControl`: adjust icon color when inactive, from `gray-700` to `gray-900` ([#44575](https://github.com/WordPress/gutenberg/pull/44575)).
-   `TokenInput`: improve logic around the `aria-activedescendant` attribute, which was causing unintended focus behavior for some screen readers ([#44526](https://github.com/WordPress/gutenberg/pull/44526)).
-   `NavigatorScreen`: fix focus issue where back button received focus unexpectedly ([#44239](https://github.com/WordPress/gutenberg/pull/44239))
-   `FontSizePicker`: Fix header order in RTL languages ([#44590](https://github.com/WordPress/gutenberg/pull/44590)).

### Enhancements

-   `SuggestionList`: use `requestAnimationFrame` instead of `setTimeout` when scrolling selected item into view. This change improves the responsiveness of the `ComboboxControl` and `FormTokenField` components when rapidly hovering over the suggestion items in the list ([#44573](https://github.com/WordPress/gutenberg/pull/44573)).

### Internal

-   `Mobile` updated to ignore `react/exhaustive-deps` eslint rule ([#44207](https://github.com/WordPress/gutenberg/pull/44207)).
-   `Popover`: refactor unit tests to TypeScript and modern RTL assertions ([#44373](https://github.com/WordPress/gutenberg/pull/44373)).
-   `SearchControl`: updated to ignore `react/exhaustive-deps` eslint rule in native files([#44381](https://github.com/WordPress/gutenberg/pull/44381))
-   `ResizableBox` updated to pass the `react/exhaustive-deps` eslint rule ([#44370](https://github.com/WordPress/gutenberg/pull/44370)).
-   `Sandbox`: updated to satisfy `react/exhaustive-deps` eslint rule ([#44378](https://github.com/WordPress/gutenberg/pull/44378))
-   `FontSizePicker`: Convert to TypeScript ([#44449](https://github.com/WordPress/gutenberg/pull/44449)).
-   `FontSizePicker`: Replace SCSS with Emotion + components ([#44483](https://github.com/WordPress/gutenberg/pull/44483)).

### Experimental

-   Add experimental `Theme` component ([#44668](https://github.com/WordPress/gutenberg/pull/44668)).

## 21.1.0 (2022-09-21)

### Deprecations

-   `Popover`: added new `anchor` prop, supposed to supersede all previous anchor-related props (`anchorRef`, `anchorRect`, `getAnchorRect`). These older anchor-related props are now marked as deprecated and are scheduled to be removed in WordPress 6.3 ([#43691](https://github.com/WordPress/gutenberg/pull/43691)).

### Bug Fixes

-   `Button`: Remove unexpected `has-text` class when empty children are passed ([#44198](https://github.com/WordPress/gutenberg/pull/44198)).
-   The `LinkedButton` to unlink sides in `BoxControl`, `BorderBoxControl` and `BorderRadiusControl` have changed from a rectangular primary button to an icon-only button, with a sentence case tooltip, and default-size icon for better legibility. The `Button` component has been fixed so when `isSmall` and `icon` props are set, and no text is present, the button shape is square rather than rectangular.

### New Features

-   `MenuItem`: Add suffix prop for injecting non-icon and non-shortcut content to menu items ([#44260](https://github.com/WordPress/gutenberg/pull/44260)).
-   `ToolsPanel`: Add subheadings to ellipsis menu and reset text to default control menu items ([#44260](https://github.com/WordPress/gutenberg/pull/44260)).

### Internal

-   `NavigationMenu` updated to ignore `react/exhaustive-deps` eslint rule ([#44090](https://github.com/WordPress/gutenberg/pull/44090)).
-   `RangeControl`: updated to pass `react/exhaustive-deps` eslint rule ([#44271](https://github.com/WordPress/gutenberg/pull/44271)).
-   `UnitControl` updated to pass the `react/exhaustive-deps` eslint rule ([#44161](https://github.com/WordPress/gutenberg/pull/44161)).
-   `Notice`: updated to satisfy `react/exhaustive-deps` eslint rule ([#44157](https://github.com/WordPress/gutenberg/pull/44157))

## 21.0.0 (2022-09-13)

### Deprecations

-   `FontSizePicker`: Deprecate bottom margin style. Add a `__nextHasNoMarginBottom` prop to start opting into the margin-free styles that will become the default in a future version, currently scheduled to be WordPress 6.4 ([#43870](https://github.com/WordPress/gutenberg/pull/43870)).
-   `AnglePickerControl`: Deprecate bottom margin style. Add a `__nextHasNoMarginBottom` prop to start opting into the margin-free styles that will become the default in a future version, currently scheduled to be WordPress 6.4 ([#43867](https://github.com/WordPress/gutenberg/pull/43867)).
-   `Popover`: deprecate `__unstableShift` prop in favour of new `shift` prop. The `__unstableShift` is currently scheduled for removal in WordPress 6.3 ([#43845](https://github.com/WordPress/gutenberg/pull/43845)).
-   `Popover`: removed the `__unstableObserveElement` prop, which is not necessary anymore. The functionality is now supported directly by the component without the need of an external prop ([#43617](https://github.com/WordPress/gutenberg/pull/43617)).

### Bug Fixes

-   `Button`, `Icon`: Fix `iconSize` prop doesn't work with some icons ([#43821](https://github.com/WordPress/gutenberg/pull/43821)).
-   `InputControl`, `NumberControl`, `UnitControl`: Fix margin when `labelPosition` is `bottom` ([#43995](https://github.com/WordPress/gutenberg/pull/43995)).
-   `Popover`: enable auto-updating every animation frame ([#43617](https://github.com/WordPress/gutenberg/pull/43617)).
-   `Popover`: improve the component's performance and reactivity to prop changes by reworking its internals ([#43335](https://github.com/WordPress/gutenberg/pull/43335)).
-   `NavigatorScreen`: updated to satisfy `react/exhaustive-deps` eslint rule ([#43876](https://github.com/WordPress/gutenberg/pull/43876))
-   `Popover`: fix positioning when reference and floating elements are both within an iframe ([#43971](https://github.com/WordPress/gutenberg/pull/43971))

### Enhancements

-   `ToggleControl`: Add `__nextHasNoMargin` prop for opting into the new margin-free styles ([#43717](https://github.com/WordPress/gutenberg/pull/43717)).
-   `CheckboxControl`: Add `__nextHasNoMargin` prop for opting into the new margin-free styles ([#43720](https://github.com/WordPress/gutenberg/pull/43720)).
-   `FocalPointControl`: Add `__nextHasNoMargin` prop for opting into the new margin-free styles ([#43996](https://github.com/WordPress/gutenberg/pull/43996)).
-   `TextControl`, `TextareaControl`: Add `__nextHasNoMargin` prop for opting into the new margin-free styles ([#43782](https://github.com/WordPress/gutenberg/pull/43782)).
-   `Flex`: Remove margin-based polyfill implementation of flex `gap` ([#43995](https://github.com/WordPress/gutenberg/pull/43995)).
-   `RangeControl`: Tweak dark gray marking color to be consistent with the grays in `@wordpress/base-styles` ([#43773](https://github.com/WordPress/gutenberg/pull/43773)).
-   `UnitControl`: Tweak unit dropdown color to be consistent with the grays in `@wordpress/base-styles` ([#43773](https://github.com/WordPress/gutenberg/pull/43773)).
-   `SearchControl`: Add `__nextHasNoMargin` prop for opting into the new margin-free styles ([#43871](https://github.com/WordPress/gutenberg/pull/43871)).
-   `UnitControl`: Consistently hide spin buttons ([#43985](https://github.com/WordPress/gutenberg/pull/43985)).
-   `CardHeader`, `CardBody`, `CardFooter`: Tweak `isShady` background colors to be consistent with the grays in `@wordpress/base-styles` ([#43719](https://github.com/WordPress/gutenberg/pull/43719)).
-   `InputControl`, `SelectControl`: Tweak `disabled` colors to be consistent with the grays in `@wordpress/base-styles` ([#43719](https://github.com/WordPress/gutenberg/pull/43719)).
-   `FocalPointPicker`: Tweak media placeholder background color to be consistent with the grays in `@wordpress/base-styles` ([#43994](https://github.com/WordPress/gutenberg/pull/43994)).
-   `RangeControl`: Tweak rail, track, and mark colors to be consistent with the grays in `@wordpress/base-styles` ([#43994](https://github.com/WordPress/gutenberg/pull/43994)).
-   `UnitControl`: Tweak unit dropdown hover color to be consistent with the grays in `@wordpress/base-styles` ([#43994](https://github.com/WordPress/gutenberg/pull/43994)).

### Internal

-   `Icon`: Refactor tests to `@testing-library/react` ([#44051](https://github.com/WordPress/gutenberg/pull/44051)).
-   Fix TypeScript types for `isValueDefined()` and `isValueEmpty()` utility functions ([#43983](https://github.com/WordPress/gutenberg/pull/43983)).
-   `RadioControl`: Clean up styles to use less custom CSS ([#43868](https://github.com/WordPress/gutenberg/pull/43868)).
-   Remove unused `normalizeArrowKey` utility function ([#43640](https://github.com/WordPress/gutenberg/pull/43640/)).
-   `SearchControl`: Convert to TypeScript ([#43871](https://github.com/WordPress/gutenberg/pull/43871)).
-   `FormFileUpload`: Convert to TypeScript ([#43960](https://github.com/WordPress/gutenberg/pull/43960)).
-   `DropZone`: Convert to TypeScript ([#43962](https://github.com/WordPress/gutenberg/pull/43962)).
-   `ToggleGroupControl`: Rename `__experimentalIsIconGroup` prop to `__experimentalIsBorderless` ([#43771](https://github.com/WordPress/gutenberg/pull/43771/)).
-   `NumberControl`: Add TypeScript types ([#43791](https://github.com/WordPress/gutenberg/pull/43791/)).
-   Refactor `FocalPointPicker` to function component ([#39168](https://github.com/WordPress/gutenberg/pull/39168)).
-   `Guide`: use `code` instead of `keyCode` for keyboard events ([#43604](https://github.com/WordPress/gutenberg/pull/43604/)).
-   `ToggleControl`: Convert to TypeScript and streamline CSS ([#43717](https://github.com/WordPress/gutenberg/pull/43717)).
-   `FocalPointPicker`: Convert to TypeScript ([#43872](https://github.com/WordPress/gutenberg/pull/43872)).
-   `Navigation`: use `code` instead of `keyCode` for keyboard events ([#43644](https://github.com/WordPress/gutenberg/pull/43644/)).
-   `ComboboxControl`: Add unit tests ([#42403](https://github.com/WordPress/gutenberg/pull/42403)).
-   `NavigableContainer`: use `code` instead of `keyCode` for keyboard events, rewrite tests using RTL and `user-event` ([#43606](https://github.com/WordPress/gutenberg/pull/43606/)).
-   `ComboboxControl`: updated to satisfy `react/exhuastive-deps` eslint rule ([#41417](https://github.com/WordPress/gutenberg/pull/41417))
-   `FormTokenField`: Refactor away from Lodash ([#43744](https://github.com/WordPress/gutenberg/pull/43744/)).
-   `NavigatorButton`: updated to satisfy `react/exhaustive-deps` eslint rule ([#42051](https://github.com/WordPress/gutenberg/pull/42051))
-   `TabPanel`: Refactor away from `_.partial()` ([#43895](https://github.com/WordPress/gutenberg/pull/43895/)).
-   `Panel`: Refactor tests to `@testing-library/react` ([#43896](https://github.com/WordPress/gutenberg/pull/43896)).
-   `Popover`: refactor to TypeScript ([#43823](https://github.com/WordPress/gutenberg/pull/43823/)).
-   `BorderControl` and `BorderBoxControl`: replace temporary types with `Popover`'s types ([#43823](https://github.com/WordPress/gutenberg/pull/43823/)).
-   `DimensionControl`: Refactor tests to `@testing-library/react` ([#43916](https://github.com/WordPress/gutenberg/pull/43916)).
-   `withFilters`: Refactor tests to `@testing-library/react` ([#44017](https://github.com/WordPress/gutenberg/pull/44017)).
-   `IsolatedEventContainer`: Refactor tests to `@testing-library/react` ([#44073](https://github.com/WordPress/gutenberg/pull/44073)).
-   `KeyboardShortcuts`: Refactor tests to `@testing-library/react` ([#44075](https://github.com/WordPress/gutenberg/pull/44075)).
-   `Slot`/`Fill`: Refactor tests to `@testing-library/react` ([#44084](https://github.com/WordPress/gutenberg/pull/44084)).
-   `ColorPalette`: Refactor tests to `@testing-library/react` ([#44108](https://github.com/WordPress/gutenberg/pull/44108)).

## 20.0.0 (2022-08-24)

### Deprecations

-   `CustomSelectControl`: Deprecate constrained width style. Add a `__nextUnconstrainedWidth` prop to start opting into the unconstrained width that will become the default in a future version, currently scheduled to be WordPress 6.4 ([#43230](https://github.com/WordPress/gutenberg/pull/43230)).
-   `Popover`: deprecate `__unstableForcePosition` prop in favour of new `flip` and `resize` props. The `__unstableForcePosition` is currently scheduled for removal in WordPress 6.3 ([#43546](https://github.com/WordPress/gutenberg/pull/43546)).

### Bug Fixes

-   `AlignmentMatrixControl`: keep the physical direction in RTL languages ([#43126](https://github.com/WordPress/gutenberg/pull/43126)).
-   `AlignmentMatrixControl`: Fix the `width` prop so it works as intended ([#43482](https://github.com/WordPress/gutenberg/pull/43482)).
-   `SelectControl`, `CustomSelectControl`: Truncate long option strings ([#43301](https://github.com/WordPress/gutenberg/pull/43301)).
-   `ToggleGroupControl`: Fix minor inconsistency in label height ([#43331](https://github.com/WordPress/gutenberg/pull/43331)).
-   `Popover`: fix and improve opening animation ([#43186](https://github.com/WordPress/gutenberg/pull/43186)).
-   `Popover`: fix incorrect deps in hooks resulting in incorrect positioning after calling `update` ([#43267](https://github.com/WordPress/gutenberg/pull/43267/)).
-   `FontSizePicker`: Fix excessive margin between label and input ([#43304](https://github.com/WordPress/gutenberg/pull/43304)).
-   Ensure all dependencies allow version ranges ([#43355](https://github.com/WordPress/gutenberg/pull/43355)).
-   `Popover`: make sure offset middleware always applies the latest frame offset values ([#43329](https://github.com/WordPress/gutenberg/pull/43329/)).
-   `Dropdown`: anchor popover to the dropdown wrapper (instead of the toggle) ([#43377](https://github.com/WordPress/gutenberg/pull/43377/)).
-   `Guide`: Fix error when rendering with no pages ([#43380](https://github.com/WordPress/gutenberg/pull/43380/)).
-   `Disabled`: preserve input values when toggling the `isDisabled` prop ([#43508](https://github.com/WordPress/gutenberg/pull/43508/))

### Enhancements

-   `GradientPicker`: Show custom picker before swatches ([#43577](https://github.com/WordPress/gutenberg/pull/43577)).
-   `CustomGradientPicker`, `GradientPicker`: Add `__nextHasNoMargin` prop for opting into the new margin-free styles ([#43387](https://github.com/WordPress/gutenberg/pull/43387)).
-   `ToolsPanel`: Tighten grid gaps ([#43424](https://github.com/WordPress/gutenberg/pull/43424)).
-   `ColorPalette`: Make popover style consistent ([#43570](https://github.com/WordPress/gutenberg/pull/43570)).
-   `ToggleGroupControl`: Improve TypeScript documentation ([#43265](https://github.com/WordPress/gutenberg/pull/43265)).
-   `ComboboxControl`: Normalize hyphen-like characters to an ASCII hyphen ([#42942](https://github.com/WordPress/gutenberg/pull/42942)).
-   `FormTokenField`: Refactor away from `_.difference()` ([#43224](https://github.com/WordPress/gutenberg/pull/43224/)).
-   `Autocomplete`: use `KeyboardEvent.code` instead of `KeyboardEvent.keyCode` ([#43432](https://github.com/WordPress/gutenberg/pull/43432/)).
-   `ConfirmDialog`: replace (almost) every usage of `fireEvent` with `@testing-library/user-event` ([#43429](https://github.com/WordPress/gutenberg/pull/43429/)).
-   `Popover`: Introduce new `flip` and `resize` props ([#43546](https://github.com/WordPress/gutenberg/pull/43546/)).

### Internal

-   `Tooltip`: Refactor tests to `@testing-library/react` ([#43061](https://github.com/WordPress/gutenberg/pull/43061)).
-   `ClipboardButton`, `FocusableIframe`, `IsolatedEventContainer`, `withConstrainedTabbing`, `withSpokenMessages`: Improve TypeScript types ([#43579](https://github.com/WordPress/gutenberg/pull/43579)).
-   Clean up unused and duplicate `COLORS` values ([#43445](https://github.com/WordPress/gutenberg/pull/43445)).
-   Update `floating-ui` to the latest version ([#43206](https://github.com/WordPress/gutenberg/pull/43206)).
-   `DateTimePicker`, `TimePicker`, `DatePicker`: Switch from `moment` to `date-fns` ([#43005](https://github.com/WordPress/gutenberg/pull/43005)).
-   `DatePicker`: Switch from `react-dates` to `use-lilius` ([#43005](https://github.com/WordPress/gutenberg/pull/43005)).
-   `DateTimePicker`: address feedback after recent refactor to `date-fns` and `use-lilius` ([#43495](https://github.com/WordPress/gutenberg/pull/43495)).
-   `convertLTRToRTL()`: Refactor away from `_.mapKeys()` ([#43258](https://github.com/WordPress/gutenberg/pull/43258/)).
-   `withSpokenMessages`: Update to use `@testing-library/react` ([#43273](https://github.com/WordPress/gutenberg/pull/43273)).
-   `MenuGroup`: Refactor unit tests to use `@testing-library/react` ([#43275](https://github.com/WordPress/gutenberg/pull/43275)).
-   `FormTokenField`: Refactor away from `_.uniq()` ([#43330](https://github.com/WordPress/gutenberg/pull/43330/)).
-   `contextConnect`: Refactor away from `_.uniq()` ([#43330](https://github.com/WordPress/gutenberg/pull/43330/)).
-   `ColorPalette`: Refactor away from `_.uniq()` ([#43330](https://github.com/WordPress/gutenberg/pull/43330/)).
-   `Guide`: Refactor away from `_.times()` ([#43374](https://github.com/WordPress/gutenberg/pull/43374/)).
-   `Disabled`: Convert to TypeScript ([#42708](https://github.com/WordPress/gutenberg/pull/42708)).
-   `Guide`: Update tests to use `@testing-library/react` ([#43380](https://github.com/WordPress/gutenberg/pull/43380)).
-   `Modal`: use `KeyboardEvent.code` instead of deprecated `KeyboardEvent.keyCode`. improve unit tests ([#43429](https://github.com/WordPress/gutenberg/pull/43429/)).
-   `FocalPointPicker`: use `KeyboardEvent.code`, partially refactor tests to modern RTL and `user-event` ([#43441](https://github.com/WordPress/gutenberg/pull/43441/)).
-   `CustomGradientPicker`: use `KeyboardEvent.code` instead of `KeyboardEvent.keyCode` ([#43437](https://github.com/WordPress/gutenberg/pull/43437/)).
-   `Card`: Convert to TypeScript ([#42941](https://github.com/WordPress/gutenberg/pull/42941)).
-   `NavigableContainer`: Refactor away from `_.omit()` ([#43474](https://github.com/WordPress/gutenberg/pull/43474/)).
-   `Notice`: Refactor away from `_.omit()` ([#43474](https://github.com/WordPress/gutenberg/pull/43474/)).
-   `Snackbar`: Refactor away from `_.omit()` ([#43474](https://github.com/WordPress/gutenberg/pull/43474/)).
-   `UnitControl`: Refactor away from `_.omit()` ([#43474](https://github.com/WordPress/gutenberg/pull/43474/)).
-   `BottomSheet`: Refactor away from `_.omit()` ([#43474](https://github.com/WordPress/gutenberg/pull/43474/)).
-   `DropZone`: Refactor away from `_.includes()` ([#43518](https://github.com/WordPress/gutenberg/pull/43518/)).
-   `NavigableMenu`: Refactor away from `_.includes()` ([#43518](https://github.com/WordPress/gutenberg/pull/43518/)).
-   `Tooltip`: Refactor away from `_.includes()` ([#43518](https://github.com/WordPress/gutenberg/pull/43518/)).
-   `TreeGrid`: Refactor away from `_.includes()` ([#43518](https://github.com/WordPress/gutenberg/pull/43518/)).
-   `FormTokenField`: use `KeyboardEvent.code`, refactor tests to modern RTL and `user-event` ([#43442](https://github.com/WordPress/gutenberg/pull/43442/)).
-   `DropdownMenu`: use `KeyboardEvent.code`, refactor tests to model RTL and `user-event` ([#43439](https://github.com/WordPress/gutenberg/pull/43439/)).
-   `Autocomplete`: Refactor away from `_.escapeRegExp()` ([#43629](https://github.com/WordPress/gutenberg/pull/43629/)).
-   `TextHighlight`: Refactor away from `_.escapeRegExp()` ([#43629](https://github.com/WordPress/gutenberg/pull/43629/)).

### Experimental

-   `FormTokenField`: add `__experimentalAutoSelectFirstMatch` prop to auto select the first matching suggestion on typing ([#42527](https://github.com/WordPress/gutenberg/pull/42527/)).
-   `Popover`: Deprecate `__unstableForcePosition`, now replaced by new `flip` and `resize` props ([#43546](https://github.com/WordPress/gutenberg/pull/43546/)).

## 19.17.0 (2022-08-10)

### Bug Fixes

-   `Popover`: make sure that `ownerDocument` is always defined ([#42886](https://github.com/WordPress/gutenberg/pull/42886)).
-   `ExternalLink`: Check if the link is an internal anchor link and prevent anchor links from being opened. ([#42259](https://github.com/WordPress/gutenberg/pull/42259)).
-   `BorderControl`: Ensure box-sizing is reset for the control ([#42754](https://github.com/WordPress/gutenberg/pull/42754)).
-   `InputControl`: Fix acceptance of falsy values in controlled updates ([#42484](https://github.com/WordPress/gutenberg/pull/42484/)).
-   `Tooltip (Experimental)`, `CustomSelectControl`, `TimePicker`: Add missing font-size styles which were necessary in non-WordPress contexts ([#42844](https://github.com/WordPress/gutenberg/pull/42844/)).
-   `TextControl`, `TextareaControl`, `ToggleGroupControl`: Add `box-sizing` reset style ([#42889](https://github.com/WordPress/gutenberg/pull/42889)).
-   `Popover`: fix arrow placement and design ([#42874](https://github.com/WordPress/gutenberg/pull/42874/)).
-   `Popover`: fix minor glitch in arrow [#42903](https://github.com/WordPress/gutenberg/pull/42903)).
-   `ColorPicker`: fix layout overflow [#42992](https://github.com/WordPress/gutenberg/pull/42992)).
-   `ToolsPanel`: Constrain grid columns to 50% max-width ([#42795](https://github.com/WordPress/gutenberg/pull/42795)).
-   `Popover`: anchor correctly to parent node when no explicit anchor is passed ([#42971](https://github.com/WordPress/gutenberg/pull/42971)).
-   `ColorPalette`: forward correctly `popoverProps` in the `CustomColorPickerDropdown` component [#42989](https://github.com/WordPress/gutenberg/pull/42989)).
-   `ColorPalette`, `CustomGradientBar`: restore correct color picker popover position [#42989](https://github.com/WordPress/gutenberg/pull/42989)).
-   `Popover`: fix iframe offset not updating when iframe resizes ([#42971](https://github.com/WordPress/gutenberg/pull/43172)).

### Enhancements

-   `ToggleGroupControlOptionIcon`: Maintain square proportions ([#43060](https://github.com/WordPress/gutenberg/pull/43060/)).
-   `ToggleGroupControlOptionIcon`: Add a required `label` prop so the button is always accessibly labeled. Also removes `showTooltip` from the accepted prop types, as the tooltip will now always be shown. ([#43060](https://github.com/WordPress/gutenberg/pull/43060/)).
-   `SelectControl`, `CustomSelectControl`: Refresh and refactor chevron down icon ([#42962](https://github.com/WordPress/gutenberg/pull/42962)).
-   `FontSizePicker`: Add large size variant ([#42716](https://github.com/WordPress/gutenberg/pull/42716/)).
-   `Popover`: tidy up code, add more comments ([#42944](https://github.com/WordPress/gutenberg/pull/42944)).
-   Add `box-sizing` reset style mixin to utils ([#42754](https://github.com/WordPress/gutenberg/pull/42754)).
-   `ResizableBox`: Make tooltip background match `Tooltip` component's ([#42800](https://github.com/WordPress/gutenberg/pull/42800)).
-   Update control labels to the new uppercase styles ([#42789](https://github.com/WordPress/gutenberg/pull/42789)).
-   `UnitControl`: Update unit dropdown design for the large size variant ([#42000](https://github.com/WordPress/gutenberg/pull/42000)).
-   `BaseControl`: Add `box-sizing` reset style ([#42889](https://github.com/WordPress/gutenberg/pull/42889)).
-   `ToggleGroupControl`, `RangeControl`, `FontSizePicker`: Add `__nextHasNoMarginBottom` prop for opting into the new margin-free styles ([#43062](https://github.com/WordPress/gutenberg/pull/43062)).
-   `BoxControl`: Export `applyValueToSides` util function. ([#42733](https://github.com/WordPress/gutenberg/pull/42733/)).
-   `ColorPalette`: use index while iterating over color entries to avoid React "duplicated key" warning ([#43096](https://github.com/WordPress/gutenberg/pull/43096)).
-   `AnglePickerControl`: Add `__nextHasNoMarginBottom` prop for opting into the new margin-free styles ([#43160](https://github.com/WordPress/gutenberg/pull/43160/)).
-   `ComboboxControl`: Add `__nextHasNoMarginBottom` prop for opting into the new margin-free styles ([#43165](https://github.com/WordPress/gutenberg/pull/43165/)).

### Internal

-   `ToggleGroupControl`: Add `__experimentalIsIconGroup` prop ([#43060](https://github.com/WordPress/gutenberg/pull/43060/)).
-   `Flex`, `FlexItem`, `FlexBlock`: Convert to TypeScript ([#42537](https://github.com/WordPress/gutenberg/pull/42537)).
-   `InputControl`: Fix incorrect `size` prop passing ([#42793](https://github.com/WordPress/gutenberg/pull/42793)).
-   `Placeholder`: Convert to TypeScript ([#42990](https://github.com/WordPress/gutenberg/pull/42990)).
-   `Popover`: rewrite Storybook examples using controls [#42903](https://github.com/WordPress/gutenberg/pull/42903)).
-   `Swatch`: Remove component in favor of `ColorIndicator` [#43068](https://github.com/WordPress/gutenberg/pull/43068)).

## 19.16.0 (2022-07-27)

### Bug Fixes

-   Context System: Stop explicitly setting `undefined` to the `children` prop. This fixes a bug where `Icon` could not be correctly rendered via the `as` prop of a context-connected component ([#42686](https://github.com/WordPress/gutenberg/pull/42686)).
-   `Popover`, `Dropdown`: Fix width when `expandOnMobile` is enabled ([#42635](https://github.com/WordPress/gutenberg/pull/42635/)).
-   `CustomSelectControl`: Fix font size and hover/focus style inconsistencies with `SelectControl` ([#42460](https://github.com/WordPress/gutenberg/pull/42460/)).
-   `AnglePickerControl`: Fix gap between elements in RTL mode ([#42534](https://github.com/WordPress/gutenberg/pull/42534)).
-   `ColorPalette`: Fix background image in RTL mode ([#42510](https://github.com/WordPress/gutenberg/pull/42510)).
-   `RangeControl`: clamp initialPosition between min and max values ([#42571](https://github.com/WordPress/gutenberg/pull/42571)).
-   `Tooltip`: avoid unnecessary re-renders of select child elements ([#42483](https://github.com/WordPress/gutenberg/pull/42483)).
-   `Popover`: Fix offset when the reference element is within an iframe. ([#42417](https://github.com/WordPress/gutenberg/pull/42417)).

### Enhancements

-   `BorderControl`: Improve labelling, tooltips and DOM structure ([#42348](https://github.com/WordPress/gutenberg/pull/42348/)).
-   `BaseControl`: Set zero padding on `StyledLabel` to ensure cross-browser styling ([#42348](https://github.com/WordPress/gutenberg/pull/42348/)).
-   `InputControl`: Implement wrapper subcomponents for adding responsive padding to `prefix`/`suffix` ([#42378](https://github.com/WordPress/gutenberg/pull/42378)).
-   `SelectControl`: Add flag for larger default size ([#42456](https://github.com/WordPress/gutenberg/pull/42456/)).
-   `UnitControl`: Update unit select's focus styles to match input's ([#42383](https://github.com/WordPress/gutenberg/pull/42383)).
-   `ColorPalette`: Display checkered preview background when `value` is transparent ([#42232](https://github.com/WordPress/gutenberg/pull/42232)).
-   `CustomSelectControl`: Add size variants ([#42460](https://github.com/WordPress/gutenberg/pull/42460/)).
-   `CustomSelectControl`: Add flag to opt in to unconstrained width ([#42460](https://github.com/WordPress/gutenberg/pull/42460/)).
-   `Dropdown`: Implement wrapper subcomponent for adding different padding to the dropdown content ([#42595](https://github.com/WordPress/gutenberg/pull/42595/)).
-   `BorderControl`: Render dropdown as prefix within its `UnitControl` ([#42212](https://github.com/WordPress/gutenberg/pull/42212/))
-   `UnitControl`: Update prop types to allow ReactNode as prefix ([#42212](https://github.com/WordPress/gutenberg/pull/42212/))
-   `ToolsPanel`: Updated README with panel layout information and more expansive usage example ([#42615](https://github.com/WordPress/gutenberg/pull/42615)).
-   `ComboboxControl`, `FormTokenField`: Add custom render callback for options in suggestions list ([#42597](https://github.com/WordPress/gutenberg/pull/42597/)).

### Internal

-   `ColorPicker`: Clean up implementation of 40px size ([#42002](https://github.com/WordPress/gutenberg/pull/42002/)).
-   `Divider`: Complete TypeScript migration ([#41991](https://github.com/WordPress/gutenberg/pull/41991)).
-   `Divider`, `Flex`, `Spacer`: Improve documentation for the `SpaceInput` prop ([#42376](https://github.com/WordPress/gutenberg/pull/42376)).
-   `Elevation`: Convert to TypeScript ([#42302](https://github.com/WordPress/gutenberg/pull/42302)).
-   `ScrollLock`: Convert to TypeScript ([#42303](https://github.com/WordPress/gutenberg/pull/42303)).
-   `Shortcut`: Convert to TypeScript ([#42272](https://github.com/WordPress/gutenberg/pull/42272)).
-   `TreeSelect`: Refactor away from `_.compact()` ([#42438](https://github.com/WordPress/gutenberg/pull/42438)).
-   `MediaEdit`: Refactor away from `_.compact()` for mobile ([#42438](https://github.com/WordPress/gutenberg/pull/42438)).
-   `BoxControl`: Refactor away from `_.isEmpty()` ([#42468](https://github.com/WordPress/gutenberg/pull/42468)).
-   `RadioControl`: Refactor away from `_.isEmpty()` ([#42468](https://github.com/WordPress/gutenberg/pull/42468)).
-   `SelectControl`: Refactor away from `_.isEmpty()` ([#42468](https://github.com/WordPress/gutenberg/pull/42468)).
-   `StyleProvider`: Convert to TypeScript ([#42541](https://github.com/WordPress/gutenberg/pull/42541)).
-   `ComboboxControl`: Replace `keyboardEvent.keyCode` with `keyboardEvent.code`([#42569](https://github.com/WordPress/gutenberg/pull/42569)).
-   `ComboboxControl`: Add support for uncontrolled mode ([#42752](https://github.com/WordPress/gutenberg/pull/42752)).

## 19.15.0 (2022-07-13)

### Bug Fixes

-   `BoxControl`: Change ARIA role from `region` to `group` to avoid unwanted ARIA landmark regions ([#42094](https://github.com/WordPress/gutenberg/pull/42094)).
-   `FocalPointPicker`, `FormTokenField`, `ResizableBox`: Fixed SSR breakage ([#42248](https://github.com/WordPress/gutenberg/pull/42248)).
-   `ComboboxControl`: use custom prefix when generating the instanceId ([#42134](https://github.com/WordPress/gutenberg/pull/42134).
-   `Popover`: pass missing anchor ref to the `getAnchorRect` callback prop. ([#42076](https://github.com/WordPress/gutenberg/pull/42076)).
-   `Popover`: call `getAnchorRect` callback prop even if `anchorRefFallback` has no value. ([#42329](https://github.com/WordPress/gutenberg/pull/42329)).
-   Fix `ToolTip` position to ensure it is always positioned relative to the first child of the ToolTip. ([#41268](https://github.com/WordPress/gutenberg/pull/41268))

### Enhancements

-   `ToggleGroupControl`: Add large size variant ([#42008](https://github.com/WordPress/gutenberg/pull/42008/)).
-   `InputControl`: Ensure that the padding between a `prefix`/`suffix` and the text input stays at a reasonable 8px, even in larger size variants ([#42166](https://github.com/WordPress/gutenberg/pull/42166)).

### Internal

-   `Grid`: Convert to TypeScript ([#41923](https://github.com/WordPress/gutenberg/pull/41923)).
-   `TextHighlight`: Convert to TypeScript ([#41698](https://github.com/WordPress/gutenberg/pull/41698)).
-   `Tip`: Convert to TypeScript ([#42262](https://github.com/WordPress/gutenberg/pull/42262)).
-   `Scrollable`: Convert to TypeScript ([#42016](https://github.com/WordPress/gutenberg/pull/42016)).
-   `Spacer`: Complete TypeScript migration ([#42013](https://github.com/WordPress/gutenberg/pull/42013)).
-   `VisuallyHidden`: Convert to TypeScript ([#42220](https://github.com/WordPress/gutenberg/pull/42220)).
-   `TreeSelect`: Refactor away from `_.repeat()` ([#42070](https://github.com/WordPress/gutenberg/pull/42070/)).
-   `FocalPointPicker` updated to satisfy `react/exhaustive-deps` eslint rule ([#41520](https://github.com/WordPress/gutenberg/pull/41520)).
-   `ColorPicker` updated to satisfy `react/exhaustive-deps` eslint rule ([#41294](https://github.com/WordPress/gutenberg/pull/41294)).
-   `Slot`/`Fill`: Refactor away from Lodash ([#42153](https://github.com/WordPress/gutenberg/pull/42153/)).
-   `ComboboxControl`: Refactor away from `_.deburr()` ([#42169](https://github.com/WordPress/gutenberg/pull/42169/)).
-   `FormTokenField`: Refactor away from `_.identity()` ([#42215](https://github.com/WordPress/gutenberg/pull/42215/)).
-   `SelectControl`: Use roles and `@testing-library/user-event` in unit tests ([#42308](https://github.com/WordPress/gutenberg/pull/42308)).
-   `DropdownMenu`: Refactor away from Lodash ([#42218](https://github.com/WordPress/gutenberg/pull/42218/)).
-   `ToolbarGroup`: Refactor away from `_.flatMap()` ([#42223](https://github.com/WordPress/gutenberg/pull/42223/)).
-   `TreeSelect`: Refactor away from `_.flatMap()` ([#42223](https://github.com/WordPress/gutenberg/pull/42223/)).
-   `Autocomplete`: Refactor away from `_.deburr()` ([#42266](https://github.com/WordPress/gutenberg/pull/42266/)).
-   `MenuItem`: Refactor away from `_.isString()` ([#42268](https://github.com/WordPress/gutenberg/pull/42268/)).
-   `Shortcut`: Refactor away from `_.isString()` ([#42268](https://github.com/WordPress/gutenberg/pull/42268/)).
-   `Shortcut`: Refactor away from `_.isObject()` ([#42336](https://github.com/WordPress/gutenberg/pull/42336/)).
-   `RangeControl`: Convert to TypeScript ([#40535](https://github.com/WordPress/gutenberg/pull/40535)).
-   `ExternalLink`: Refactor away from Lodash ([#42341](https://github.com/WordPress/gutenberg/pull/42341/)).
-   `Navigation`: updated to satisfy `react/exhaustive-deps` eslint rule ([#41612](https://github.com/WordPress/gutenberg/pull/41612))

## 19.14.0 (2022-06-29)

### Bug Fixes

-   `ColorPicker`: Remove horizontal scrollbar when using HSL or RGB color input types. ([#41646](https://github.com/WordPress/gutenberg/pull/41646))
-   `ColorPicker`: Widen hex input field for mobile. ([#42004](https://github.com/WordPress/gutenberg/pull/42004))

### Enhancements

-   Wrapped `ColorIndicator` in a `forwardRef` call ([#41587](https://github.com/WordPress/gutenberg/pull/41587)).
-   `ComboboxControl` & `FormTokenField`: Add `__next36pxDefaultSize` flag for larger default size ([#40746](https://github.com/WordPress/gutenberg/pull/40746)).
-   `BorderControl`: Improve TypeScript support. ([#41843](https://github.com/WordPress/gutenberg/pull/41843)).
-   `DatePicker`: highlight today's date. ([#41647](https://github.com/WordPress/gutenberg/pull/41647/)).
-   Allow automatic repositioning of `BorderBoxControl` and `ColorPalette` popovers within smaller viewports ([#41930](https://github.com/WordPress/gutenberg/pull/41930)).

### Internal

-   `Spinner`: Convert to TypeScript and update storybook ([#41540](https://github.com/WordPress/gutenberg/pull/41540/)).
-   `InputControl`: Add tests and update to use `@testing-library/user-event` ([#41421](https://github.com/WordPress/gutenberg/pull/41421)).
-   `FormToggle`: Convert to TypeScript ([#41729](https://github.com/WordPress/gutenberg/pull/41729)).
-   `ColorIndicator`: Convert to TypeScript ([#41587](https://github.com/WordPress/gutenberg/pull/41587)).
-   `Truncate`: Convert to TypeScript ([#41697](https://github.com/WordPress/gutenberg/pull/41697)).
-   `FocalPointPicker`: Refactor away from `_.clamp()` ([#41735](https://github.com/WordPress/gutenberg/pull/41735/)).
-   `RangeControl`: Refactor away from `_.clamp()` ([#41735](https://github.com/WordPress/gutenberg/pull/41735/)).
-   Refactor components `utils` away from `_.clamp()` ([#41735](https://github.com/WordPress/gutenberg/pull/41735/)).
-   `BoxControl`: Refactor utils away from `_.isNumber()` ([#41776](https://github.com/WordPress/gutenberg/pull/41776/)).
-   `Elevation`: Refactor away from `_.isNil()` ([#41785](https://github.com/WordPress/gutenberg/pull/41785/)).
-   `HStack`: Refactor away from `_.isNil()` ([#41785](https://github.com/WordPress/gutenberg/pull/41785/)).
-   `Truncate`: Refactor away from `_.isNil()` ([#41785](https://github.com/WordPress/gutenberg/pull/41785/)).
-   `VStack`: Convert to TypeScript ([#41850](https://github.com/WordPress/gutenberg/pull/41587)).
-   `AlignmentMatrixControl`: Refactor away from `_.flattenDeep()` in utils ([#41814](https://github.com/WordPress/gutenberg/pull/41814/)).
-   `AutoComplete`: Revert recent `exhaustive-deps` refactor ([#41820](https://github.com/WordPress/gutenberg/pull/41820)).
-   `Spacer`: Convert knobs to controls in Storybook ([#41851](https://github.com/WordPress/gutenberg/pull/41851)).
-   `Heading`: Complete TypeScript migration ([#41921](https://github.com/WordPress/gutenberg/pull/41921)).
-   `Navigation`: Refactor away from Lodash functions ([#41865](https://github.com/WordPress/gutenberg/pull/41865/)).
-   `CustomGradientPicker`: Refactor away from Lodash ([#41901](https://github.com/WordPress/gutenberg/pull/41901/)).
-   `SegmentedControl`: Refactor away from `_.values()` ([#41905](https://github.com/WordPress/gutenberg/pull/41905/)).
-   `DimensionControl`: Refactor docs away from `_.partialRight()` ([#41909](https://github.com/WordPress/gutenberg/pull/41909/)).
-   `NavigationItem` updated to ignore `react/exhaustive-deps` eslint rule ([#41639](https://github.com/WordPress/gutenberg/pull/41639)).

## 19.13.0 (2022-06-15)

### Bug Fixes

-   `Tooltip`: Opt in to `__unstableShift` to ensure that the Tooltip is always within the viewport. ([#41524](https://github.com/WordPress/gutenberg/pull/41524))
-   `FormTokenField`: Do not suggest the selected one even if `{ value: string }` is passed ([#41216](https://github.com/WordPress/gutenberg/pull/41216)).
-   `CustomGradientBar`: Fix insertion and control point positioning to more closely follow cursor. ([#41492](https://github.com/WordPress/gutenberg/pull/41492))
-   `FormTokenField`: Added Padding to resolve close button overlap issue ([#41556](https://github.com/WordPress/gutenberg/pull/41556)).
-   `ComboboxControl`: fix the autofocus behavior after resetting the value. ([#41737](https://github.com/WordPress/gutenberg/pull/41737)).

### Enhancements

-   `AnglePickerControl`: Use NumberControl as input field ([#41472](https://github.com/WordPress/gutenberg/pull/41472)).

### Internal

-   `FormTokenField`: Convert to TypeScript and refactor to functional component ([#41216](https://github.com/WordPress/gutenberg/pull/41216)).
-   `Draggable`: updated to satisfy `react/exhaustive-deps` eslint rule ([#41499](https://github.com/WordPress/gutenberg/pull/41499))
-   `RadioControl`: Convert to TypeScript ([#41568](https://github.com/WordPress/gutenberg/pull/41568)).
-   `Flex` updated to satisfy `react/exhaustive-deps` eslint rule ([#41507](https://github.com/WordPress/gutenberg/pull/41507)).
-   `CustomGradientBar` updated to satisfy `react/exhaustive-deps` eslint rule ([#41463](https://github.com/WordPress/gutenberg/pull/41463))
-   `TreeSelect`: Convert to TypeScript ([#41536](https://github.com/WordPress/gutenberg/pull/41536)).
-   `FontSizePicker`: updated to satisfy `react/exhaustive-deps` eslint rule ([#41600](https://github.com/WordPress/gutenberg/pull/41600)).
-   `ZStack`: Convert component story to TypeScript and add inline docs ([#41694](https://github.com/WordPress/gutenberg/pull/41694)).
-   `Dropdown`: Make sure cleanup (closing the dropdown) only runs when the menu has actually been opened.
-   Enhance the TypeScript migration guidelines ([#41669](https://github.com/WordPress/gutenberg/pull/41669)).
-   `ExternalLink`: Convert to TypeScript ([#41681](https://github.com/WordPress/gutenberg/pull/41681)).
-   `InputControl` updated to satisfy `react/exhaustive-deps` eslint rule ([#41601](https://github.com/WordPress/gutenberg/pull/41601))
-   `Modal`: updated to satisfy `react/exhaustive-deps` eslint rule ([#41610](https://github.com/WordPress/gutenberg/pull/41610))

### Experimental

-   `Navigation`: improve unit tests by using `@testing-library/user-event` and modern `@testing-library` assertions; add unit test for controlled component ([#41668](https://github.com/WordPress/gutenberg/pull/41668)).

## 19.12.0 (2022-06-01)

### Bug Fixes

-   `Popover`, `Dropdown`, `CustomGradientPicker`: Fix dropdown positioning by always targeting the rendered toggle, and switch off width in the Popover size middleware to stop reducing the width of the popover. ([#41361](https://github.com/WordPress/gutenberg/pull/41361))
-   Fix `InputControl` blocking undo/redo while focused. ([#40518](https://github.com/WordPress/gutenberg/pull/40518))
-   `ColorPalette`: Correctly update color name label when CSS variables are involved ([#41461](https://github.com/WordPress/gutenberg/pull/41461)).

### Enhancements

-   `SelectControl`: Add `__nextHasNoMarginBottom` prop for opting into the new margin-free styles ([#41269](https://github.com/WordPress/gutenberg/pull/41269)).
-   `ColorPicker`: Strip leading hash character from hex values pasted into input. ([#41223](https://github.com/WordPress/gutenberg/pull/41223))
-   `ColorPicker`: Display detailed color inputs by default. ([#41222](https://github.com/WordPress/gutenberg/pull/41222))
-   Updated design for the `DateTimePicker`, `DatePicker` and `TimePicker` components ([#41097](https://github.com/WordPress/gutenberg/pull/41097)).
-   `DateTimePicker`: Add `__nextRemoveHelpButton` and `__nextRemoveResetButton` for opting into new behaviour where there is no Help and Reset button ([#41097](https://github.com/WordPress/gutenberg/pull/41097)).

### Internal

-   `AlignmentMatrixControl` updated to satisfy `react/exhaustive-deps` eslint rule ([#41167](https://github.com/WordPress/gutenberg/pull/41167))
-   `BorderControl` updated to satisfy `react/exhaustive-deps` eslint rule ([#41259](https://github.com/WordPress/gutenberg/pull/41259))
-   `CheckboxControl`: Add unit tests ([#41165](https://github.com/WordPress/gutenberg/pull/41165)).
-   `BorderBoxControl`: fix some layout misalignments, especially for RTL users ([#41254](https://github.com/WordPress/gutenberg/pull/41254)).
-   `TimePicker`: Update unit tests to use `@testing-library/user-event` ([#41270](https://github.com/WordPress/gutenberg/pull/41270)).
-   `DateTimePicker`: Update `moment` to 2.26.0 and update `react-date` typings ([#41266](https://github.com/WordPress/gutenberg/pull/41266)).
-   `TextareaControl`: Convert to TypeScript ([#41215](https://github.com/WordPress/gutenberg/pull/41215)).
-   `BoxControl`: Update unit tests to use `@testing-library/user-event` ([#41422](https://github.com/WordPress/gutenberg/pull/41422)).
-   `Surface`: Convert to TypeScript ([#41212](https://github.com/WordPress/gutenberg/pull/41212)).
-   `Autocomplete` updated to satisfy `react/exhaustive-deps` eslint rule ([#41382](https://github.com/WordPress/gutenberg/pull/41382))
-   `Dropdown` updated to satisfy `react/exhaustive-deps` eslint rule ([#41505](https://github.com/WordPress/gutenberg/pull/41505))
-   `DateDayPicker` updated to satisfy `react/exhaustive-deps` eslint rule ([#41470](https://github.com/WordPress/gutenberg/pull/41470)).

### Experimental

-   `Spacer`: Add RTL support. ([#41172](https://github.com/WordPress/gutenberg/pull/41172))

## 19.11.0 (2022-05-18)

### Enhancements

-   `BorderControl` now only displays the reset button in its popover when selections have already been made. ([#40917](https://github.com/WordPress/gutenberg/pull/40917))
-   `BorderControl` & `BorderBoxControl`: Add `__next36pxDefaultSize` flag for larger default size ([#40920](https://github.com/WordPress/gutenberg/pull/40920)).
-   `BorderControl` improved focus and border radius styling for component. ([#40951](https://github.com/WordPress/gutenberg/pull/40951))
-   Improve focused `CircularOptionPicker` styling ([#40990](https://github.com/WordPress/gutenberg/pull/40990))
-   `BorderControl`: Make border color consistent with other controls ([#40921](https://github.com/WordPress/gutenberg/pull/40921))
-   `SelectControl`: Remove `lineHeight` setting to fix issue with font descenders being cut off ([#40985](https://github.com/WordPress/gutenberg/pull/40985))

### Internal

-   `DateTimePicker`: Convert to TypeScript ([#40775](https://github.com/WordPress/gutenberg/pull/40775)).
-   `DateTimePicker`: Convert unit tests to TypeScript ([#40957](https://github.com/WordPress/gutenberg/pull/40957)).
-   `CheckboxControl`: Convert to TypeScript ([#40915](https://github.com/WordPress/gutenberg/pull/40915)).
-   `ButtonGroup`: Convert to TypeScript ([#41007](https://github.com/WordPress/gutenberg/pull/41007)).
-   `Popover`: refactor component to use the `floating-ui` library internally ([#40740](https://github.com/WordPress/gutenberg/pull/40740)).

## 19.10.0 (2022-05-04)

### Internal

-   `UnitControl`: migrate unit tests to TypeScript ([#40697](https://github.com/WordPress/gutenberg/pull/40697)).
-   `DatePicker`: Add improved unit tests ([#40754](https://github.com/WordPress/gutenberg/pull/40754)).
-   Setup `user-event` in unit tests inline, once per test ([#40839](https://github.com/WordPress/gutenberg/pull/40839)).
-   `DatePicker`: Update `react-dates` to 21.8.0 ([#40801](https://github.com/WordPress/gutenberg/pull/40801)).

### Enhancements

-   `InputControl`: Add `__next36pxDefaultSize` flag for larger default size ([#40622](https://github.com/WordPress/gutenberg/pull/40622)).
-   `UnitControl`: Add `__next36pxDefaultSize` flag for larger default size ([#40627](https://github.com/WordPress/gutenberg/pull/40627)).
-   `Modal` design adjustments: Blur elements outside of the modal, increase modal title size, use larger close icon, remove header border when modal contents are scrolled. ([#40781](https://github.com/WordPress/gutenberg/pull/40781)).
-   `SelectControl`: Improved TypeScript support ([#40737](https://github.com/WordPress/gutenberg/pull/40737)).
-   `ToggleControlGroup`: Switch to internal `Icon` component for dashicon support ([40717](https://github.com/WordPress/gutenberg/pull/40717)).
-   Improve `ToolsPanel` accessibility. ([#40716](https://github.com/WordPress/gutenberg/pull/40716))

### Bug Fixes

-   The `Button` component now displays the label as the tooltip for icon only buttons. ([#40716](https://github.com/WordPress/gutenberg/pull/40716))
-   Use fake timers and fix usage of async methods from `@testing-library/user-event`. ([#40790](https://github.com/WordPress/gutenberg/pull/40790))
-   UnitControl: avoid calling onChange callback twice when unit changes. ([#40796](https://github.com/WordPress/gutenberg/pull/40796))
-   `UnitControl`: show unit label when units prop has only one unit. ([#40784](https://github.com/WordPress/gutenberg/pull/40784))
-   `AnglePickerControl`: Fix closing of gradient popover when the angle control is clicked. ([#40735](https://github.com/WordPress/gutenberg/pull/40735))

### Internal

-   `TextControl`: Convert to TypeScript ([#40633](https://github.com/WordPress/gutenberg/pull/40633)).

## 19.9.0 (2022-04-21)

### Bug Fixes

-   Consolidate the main black colors to gray-900. Affects `AlignmentMatrixControl`, `InputControl`, `Heading`, `SelectControl`, `Spinner (Experimental)`, and `Text` ([#40391](https://github.com/WordPress/gutenberg/pull/40391)).

### Internal

-   Remove individual color object exports from the `utils/colors-values.js` file. Colors should now be used from the main `COLORS` export([#40387](https://github.com/WordPress/gutenberg/pull/40387)).

### Bug Fixes

-   `InputControl`: allow user to input a value interactively in Storybook, by removing default value argument ([#40410](https://github.com/WordPress/gutenberg/pull/40410)).

## 19.8.0 (2022-04-08)

### Enhancements

-   Update `BorderControl` and `BorderBoxControl` to allow the passing of custom class names to popovers ([#39753](https://github.com/WordPress/gutenberg/pull/39753)).
-   `ToggleGroupControl`: Reintroduce backdrop animation ([#40021](https://github.com/WordPress/gutenberg/pull/40021)).
-   `Card`: Adjust border radius effective size ([#40032](https://github.com/WordPress/gutenberg/pull/40032)).
-   `InputControl`: Improved TypeScript type annotations ([#40119](https://github.com/WordPress/gutenberg/pull/40119)).

### Internal

-   `BaseControl`: Convert to TypeScript ([#39468](https://github.com/WordPress/gutenberg/pull/39468)).

### New Features

-   Add `BorderControl` component ([#37769](https://github.com/WordPress/gutenberg/pull/37769)).
-   Add `BorderBoxControl` component ([#38876](https://github.com/WordPress/gutenberg/pull/38876)).
-   Add `ToggleGroupControlOptionIcon` component ([#39760](https://github.com/WordPress/gutenberg/pull/39760)).

### Bug Fixes

-   Use `Object.assign` instead of `{ ...spread }` syntax to avoid errors in the code generated by TypeScript ([#39932](https://github.com/WordPress/gutenberg/pull/39932)).
-   `ItemGroup`: Ensure that the Item's text color is not overridden by the user agent's button color ([#40055](https://github.com/WordPress/gutenberg/pull/40055)).
-   `Surface`: Use updated UI text color `#1e1e1e` instead of `#000` ([#40055](https://github.com/WordPress/gutenberg/pull/40055)).
-   `CustomSelectControl`: Make chevron consistent with `SelectControl` ([#40049](https://github.com/WordPress/gutenberg/pull/40049)).

## 19.7.0 (2022-03-23)

### Enhancements

-   `CustomSelectControl`: Add `__next36pxDefaultSize` flag for larger default size ([#39401](https://github.com/WordPress/gutenberg/pull/39401)).
-   `BaseControl`: Add `__nextHasNoMarginBottom` prop for opting into the new margin-free styles ([#39325](https://github.com/WordPress/gutenberg/pull/39325)).
-   `Divider`: Make the divider visible by default (`display: inline`) in flow layout containers when the divider orientation is vertical ([#39316](https://github.com/WordPress/gutenberg/pull/39316)).
-   Stop using deprecated `event.keyCode` in favor of `event.key` for keyboard events in `UnitControl` and `InputControl`. ([#39360](https://github.com/WordPress/gutenberg/pull/39360))
-   `ColorPalette`: refine custom color button's label. ([#39386](https://github.com/WordPress/gutenberg/pull/39386))
-   Add `onClick` prop on `FormFileUpload`. ([#39268](https://github.com/WordPress/gutenberg/pull/39268))
-   `FocalPointPicker`: stop using `UnitControl`'s deprecated `unit` prop ([#39504](https://github.com/WordPress/gutenberg/pull/39504)).
-   `CheckboxControl`: Add support for the `indeterminate` state ([#39462](https://github.com/WordPress/gutenberg/pull/39462)).
-   `UnitControl`: add support for the `onBlur` prop ([#39589](https://github.com/WordPress/gutenberg/pull/39589)).

### Internal

-   Delete the `composeStateReducers` utility function ([#39262](https://github.com/WordPress/gutenberg/pull/39262)).
-   `BoxControl`: stop using `UnitControl`'s deprecated `unit` prop ([#39511](https://github.com/WordPress/gutenberg/pull/39511)).

### Bug Fixes

-   `NumberControl`: commit (and constrain) value on `blur` event ([#39186](https://github.com/WordPress/gutenberg/pull/39186)).
-   Fix `UnitControl`'s reset of unit when the quantity value is cleared. ([#39531](https://github.com/WordPress/gutenberg/pull/39531/)).
-   `ResizableBox`: Ensure tooltip text remains on a single line. ([#39623](https://github.com/WordPress/gutenberg/pull/39623)).

### Deprecations

-   `unit` prop in `UnitControl` marked as deprecated ([#39503](https://github.com/WordPress/gutenberg/pull/39503)).

## 19.6.0 (2022-03-11)

### Enhancements

-   `ConfirmDialog`: Add support for custom label text on the confirmation and cancelation buttons ([#38994](https://github.com/WordPress/gutenberg/pull/38994))
-   `InputControl`: Allow `onBlur` for empty values to commit the change when `isPressEnterToChange` is true, and move reset behavior to the ESCAPE key. ([#39109](https://github.com/WordPress/gutenberg/pull/39109)).
-   `TreeGrid`: Add tests for Home/End keyboard navigation. Add `onFocusRow` callback for Home/End keyboard navigation, this was missed in the implementation PR. Modify test for expanding/collapsing a row as row 1 implements this now. Update README with latest changes. ([#39302](https://github.com/WordPress/gutenberg/pull/39302))
-   `ToggleGroupControlOption`: Calculate width from button content and remove `LabelPlaceholderView` ([#39345](https://github.com/WordPress/gutenberg/pull/39345))

### Bug Fixes

-   Normalize `font-family` on `Button`, `ColorPalette`, `ComoboboxControl`, `DateTimePicker`, `FormTokenField`, `InputControl`, `SelectControl`, and `ToggleGroupControl` ([#38969](https://github.com/WordPress/gutenberg/pull/38969)).
-   Fix input value selection of `InputControl`-based controls in Firefox and Safari with axial constraint of drag gesture ([#38968](https://github.com/WordPress/gutenberg/pull/38968)).
-   Fix `UnitControl`'s behavior around updating the unit when a new `value` is passed (i.e. in controlled mode). ([#39148](https://github.com/WordPress/gutenberg/pull/39148)).

## 19.5.0 (2022-02-23)

### Bug Fixes

-   Fix spin buttons of number inputs in Safari ([#38840](https://github.com/WordPress/gutenberg/pull/38840))
-   Show tooltip on toggle custom size button in FontSizePicker ([#38985](https://github.com/WordPress/gutenberg/pull/38985))

### Enhancements

-   `TreeGrid`: Add tests for `onCollapseRow`, `onExpandRow`, and `onFocusRow` callback functions. ([#38942](https://github.com/WordPress/gutenberg/pull/38942)).
-   `TreeGrid`: Update callback tests to use `TreeGridRow` and `TreeGridCell` sub-components. ([#39002](https://github.com/WordPress/gutenberg/pull/39002)).

## 19.4.0 (2022-02-10)

### Bug Fixes

-   Components: Fix `Slot`/`Fill` Emotion `StyleProvider` ([#38237](https://github.com/WordPress/gutenberg/pull/38237))
-   Reduce height and min-width of the reset button on `ComboBoxControl` for consistency. ([#38020](https://github.com/WordPress/gutenberg/pull/38020))
-   Removed unused `rememo` dependency ([#38388](https://github.com/WordPress/gutenberg/pull/38388)).
-   Added `__unstableInputWidth` to `UnitControl` type definition ([#38429](https://github.com/WordPress/gutenberg/pull/38429)).
-   Fixed typing errors for `ColorPicker` ([#38430](https://github.com/WordPress/gutenberg/pull/38430)).
-   Updated destructuring of `Dropdown` props to be TypeScript friendly ([#38431](https://github.com/WordPress/gutenberg/pull/38431)).
-   Added `ts-nocheck` to `ColorIndicator` so it can be used in typed components ([#38433](https://github.com/WordPress/gutenberg/pull/38433)).
-   Added `cx` as a dependency of `useMemo` across the whole package, in order to recalculate the classnames correctly when a component is rendered across more than one `StyleProvider` ([#38541](https://github.com/WordPress/gutenberg/pull/38541)).

### Enhancements

-   Update the visual design of the `Spinner` component. ([#37551](https://github.com/WordPress/gutenberg/pull/37551))
-   `TreeGrid` accessibility enhancements around the expand/collapse functionality. ([#38358](https://github.com/WordPress/gutenberg/pull/38358))
-   `TreeGrid` accessibility: improve browser support for Left Arrow focus to parent row in child row. ([#38639](https://github.com/WordPress/gutenberg/pull/38639))
-   `TreeGrid` accessibility: Add Home/End keys for better keyboard navigation. ([#38679](https://github.com/WordPress/gutenberg/pull/38679))
-   Add `resolvePoint` prop to `FocalPointPicker` to allow updating the value of the picker after a user interaction ([#38247](https://github.com/WordPress/gutenberg/pull/38247))
-   `TreeGrid`: Allow SHIFT key to be held, and add `onFocusRow` callback to the `TreeGrid` component, fired when focus is shifted from one row to another via Up and Down arrow keys. ([#38314](https://github.com/WordPress/gutenberg/pull/38314))

### Experimental

-   `Navigator`: rename `push`/`pop` to `goTo`/`goBack` ([#38582](https://github.com/WordPress/gutenberg/pull/38582))
-   `Navigator`: add `NavigatorButton` and `NavigatorBackButton` components ([#38634](https://github.com/WordPress/gutenberg/pull/38634))
-   `UnitControl`: tidy up utilities and types. In particular, change the type of parsed quantities to `number` (previously it could have been a `string` too). ([#38987](https://github.com/WordPress/gutenberg/pull/38987]))

## 19.3.0 (2022-01-27)

### Enhancements

-   Refine `ExternalLink` to be same size as the text, to appear more as a glyph than an icon. ([#37859](https://github.com/WordPress/gutenberg/pull/37859))
-   Updated `ToolsPanel` header icon to only show "plus" icon when all items are optional and all are currently hidden ([#38262](https://github.com/WordPress/gutenberg/pull/38262))
-   `TreeGrid`: Fix keyboard navigation for expand/collapse table rows in Firefox ([#37983](https://github.com/WordPress/gutenberg/pull/37983))

### Bug Fixes

-   Update the `HexInput` component to accept a pasted value that contains a starting #
-   Update `ToggleGroupControl` background active state to use a simple background color instead of animated backdrop ([38008](https://github.com/WordPress/gutenberg/pull/38008))
-   Update label spacing for the `BoxControl`, `CustomGradientPicker`, `FormTokenField`, `InputControl`, and `ToolsPanel` components to use a bottom margin of `8px` for consistency. ([#37844](https://github.com/WordPress/gutenberg/pull/37844))
-   Add missing styles to the `BaseControl.VisualLabel` component. ([#37747](https://github.com/WordPress/gutenberg/pull/37747))
-   Prevent keyDown events from propagating up in `CustomSelectControl` ([#30557](https://github.com/WordPress/gutenberg/pull/30557))
-   Mark `children` prop as optional in `SelectControl` ([#37872](https://github.com/WordPress/gutenberg/pull/37872))
-   Add memoization of callbacks and context to prevent unnecessary rerenders of the `ToolsPanel` ([#38037](https://github.com/WordPress/gutenberg/pull/38037))
-   Fix space between icons and rail `RangeControl` ([#36935](https://github.com/WordPress/gutenberg/pull/36935))
-   Increase z-index of `ConfirmDialog` to render on top of parent `Popover` components ([#37959](https://github.com/WordPress/gutenberg/pull/37959))

### Experimental

-   Add basic history location support to `Navigator` ([#37416](https://github.com/WordPress/gutenberg/pull/37416)).
-   Add focus restoration to `Navigator` ([#38149](https://github.com/WordPress/gutenberg/pull/38149)).

## 19.2.0 (2022-01-04)

### Experimental

-   Reinstated the ability to pass additional props to the `ToolsPanel` ([#36428](https://github.com/WordPress/gutenberg/pull/36428)).
-   Added an `__unstable-large` size variant to `InputControl`, `SelectControl`, and `UnitControl` for selective migration to the larger 40px heights. ([#35646](https://github.com/WordPress/gutenberg/pull/35646)).
-   Fixed inconsistent padding in `UnitControl` ([#35646](https://github.com/WordPress/gutenberg/pull/35646)).
-   Added support for RTL behavior for the `ZStack`'s `offset` prop ([#36769](https://github.com/WordPress/gutenberg/pull/36769))
-   Fixed race conditions causing conditionally displayed `ToolsPanelItem` components to be erroneously deregistered ([#36588](https://github.com/WordPress/gutenberg/pull/36588)).
-   Added `__experimentalHideHeader` prop to `Modal` component ([#36831](https://github.com/WordPress/gutenberg/pull/36831)).
-   Added experimental `ConfirmDialog` component ([#34153](https://github.com/WordPress/gutenberg/pull/34153)).
-   Divider: improve support for vertical orientation and RTL styles, use start/end logical props instead of top/bottom, change border-color to `currentColor` ([#36579](https://github.com/WordPress/gutenberg/pull/36579)).
-   `ToggleGroupControl`: Avoid calling `onChange` if radio state changed from an incoming value ([#37224](https://github.com/WordPress/gutenberg/pull/37224/)).
-   `ToggleGroupControl`: fix the computation of the backdrop dimensions when rendered in a Popover ([#37067](https://github.com/WordPress/gutenberg/pull/37067)).
-   Add `__experimentalIsRenderedInSidebar` property to the `GradientPicker`and `CustomGradientPicker`. The property changes the color popover behavior to have a special placement behavior appropriate for sidebar UI's.
-   Add `first` and `last` classes to displayed `ToolsPanelItem` group within a `ToolsPanel` ([#37546](https://github.com/WordPress/gutenberg/pull/37546))

### Bug Fixes

-   Fixed spacing between `BaseControl` fields and help text within the `ToolsPanel` ([#36334](https://github.com/WordPress/gutenberg/pull/36334))
-   Replaced hardcoded blue in `ColorPicker` with UI theme color ([#36153](https://github.com/WordPress/gutenberg/pull/36153)).
-   Fixed empty `ToolsPanel` height by correcting menu button line-height ([#36895](https://github.com/WordPress/gutenberg/pull/36895)).
-   Normalized label line-height and spacing within the `ToolsPanel` ([36387](https://github.com/WordPress/gutenberg/pull/36387))
-   Remove unused `reakit-utils` from peer dependencies ([#37369](https://github.com/WordPress/gutenberg/pull/37369)).
-   Update all Emotion dependencies to the latest version to ensure they work correctly with React types ([#37365](https://github.com/WordPress/gutenberg/pull/37365)).
-   `DateTimePicker`: Fix the date format associated to the `is12Hour` prop ([#37465](https://github.com/WordPress/gutenberg/pull/37465))
-   Allowed `ToolsPanel` to register items when `panelId` is `null` due to multiple block selection ([37216](https://github.com/WordPress/gutenberg/pull/37216)).

### Enhancements

-   Wrapped `Modal` in a `forwardRef` call ([#36831](https://github.com/WordPress/gutenberg/pull/36831)).
-   Refactor `DateTime` class component to functional component ([#36835](https://github.com/WordPress/gutenberg/pull/36835))
-   Unify styles for `ColorIndicator` with how they appear in Global Styles ([#37028](https://github.com/WordPress/gutenberg/pull/37028))
-   Add support for rendering the `ColorPalette` in a `Dropdown` when opened in the sidebar ([#37067](https://github.com/WordPress/gutenberg/pull/37067))
-   Show an incremental sequence of numbers (1/2/3/4/5) as a label of the font size, when we have at most five font sizes, where at least one the them contains a complex css value(clamp, var, etc..). We do this because complex css values cannot be calculated properly and the incremental sequence of numbers as labels can help the user better mentally map the different available font sizes. ([#37038](https://github.com/WordPress/gutenberg/pull/37038))
-   Add support for proper borders to color indicators ([#37500](https://github.com/WordPress/gutenberg/pull/37500))
-   Refactor `SuggestionsList` class component to functional component([#36924](https://github.com/WordPress/gutenberg/pull/36924/))

## 19.1.4 (2021-12-13)

### Bug Fixes

-   Improve accessibility and visibility in `ColorPallete` ([#36925](https://github.com/WordPress/gutenberg/pull/36925))

## 19.1.3 (2021-12-06)

-   Fix missing version information in `CHANGELOG.md`.

## 19.1.2 (2021-12-06)

### Bug Fixes

-   Fixed `GradientPicker` not displaying `CustomGradientPicker` when no gradients are provided ([#36900](https://github.com/WordPress/gutenberg/pull/36900)).
-   Fixed error thrown in `ColorPicker` when used in controlled state in color gradients ([#36941](https://github.com/WordPress/gutenberg/pull/36941)).
-   Updated readme to include default value introduced in fix for unexpected movements in the `ColorPicker` ([#35670](https://github.com/WordPress/gutenberg/pull/35670)).
-   Added support for the legacy `extraSmall` value for the `size` prop in the `Card` component ([#37097](https://github.com/WordPress/gutenberg/pull/37097)).

## 19.1.0 (2021-11-29)

### Enhancements

-   Added a `showTooltip` prop to `ToggleGroupControlOption` in order to display tooltip text (using `<Tooltip />`). ([#36726](https://github.com/WordPress/gutenberg/pull/36726)).

### Bug Fixes

-   Fixed a bug which prevented setting `PM` hours correctly in the `DateTimePicker` ([#36878](https://github.com/WordPress/gutenberg/pull/36878)).

## 19.0.2 (2021-11-15)

-   Remove erroneous use of `??=` syntax from `build-module`.

## 19.0.1 (2021-11-07)

### Enhancements

-   Updated the `ColorPalette` and `GradientPicker` components to the latest designs ([#35970](https://github.com/WordPress/gutenberg/pull/35970)).

### Experimental

-   Updated the `ToolsPanel` to use `Grid` internally to manage panel layout ([#35621](https://github.com/WordPress/gutenberg/pull/35621)).
-   Added experimental `__experimentalHasMultipleOrigins` prop to the `ColorPalette` and `GradientPicker` components ([#35970](https://github.com/WordPress/gutenberg/pull/35970)).

## 19.0.0 (2021-10-22)

### New Features

-   Added support for `step="any"` in `NumberControl` and `RangeControl` ([#34542](https://github.com/WordPress/gutenberg/pull/34542)).

### Enhancements

-   Removed the separator shown between `ToggleGroupControl` items ([#35497](https://github.com/WordPress/gutenberg/pull/35497)).
-   The `ColorPicker` component property `onChangeComplete`, a function accepting a color object, was replaced with the property `onChange`, a function accepting a string on ([#35220](https://github.com/WordPress/gutenberg/pull/35220)).
-   The property `disableAlpha`, was removed from the `ColorPicker` component. Use the new opposite property `enableAlpha` instead ([#35220](https://github.com/WordPress/gutenberg/pull/35220)).

### Experimental

-   Removed the `fieldset` wrapper from the `FontAppearanceControl` component ([35461](https://github.com/WordPress/gutenberg/pull/35461)).
-   Refactored the `ToggleGroupControl` component's structure and embedded `ToggleGroupControlButton` directly into `ToggleGroupControlOption` ([#35600](https://github.com/WordPress/gutenberg/pull/35600)).
-   Added support for showing an experimental hint in `CustomSelectControl` ([#35673](https://github.com/WordPress/gutenberg/pull/35673)).

### Breaking Changes

-   The `color` property a `tinycolor2` color object passed on `onChangeComplete` property of the `ColorPicker` component was removed. Please use the new `onChange` property that accepts a string color representation ([#35562](https://github.com/WordPress/gutenberg/pull/35562)).

## 18.0.0 (2021-10-12)

### Breaking Changes

-   Removed the deprecated `position` and `menuLabel` from the `DropdownMenu` component ([#34537](https://github.com/WordPress/gutenberg/pull/34537)).
-   Removed the deprecated `onClickOutside` prop from the `Popover` component ([#34537](https://github.com/WordPress/gutenberg/pull/34537)).
-   Changed `RangeControl` component to not apply `shiftStep` to inputs from its `<input type="range"/>` ([35020](https://github.com/WordPress/gutenberg/pull/35020)).
-   Removed `isAction` prop from `Item`. The component will now rely on `onClick` to render as a `button` ([35152](https://github.com/WordPress/gutenberg/pull/35152)).

### New Features

-   Add an experimental `Navigator` components ([#34904](https://github.com/WordPress/gutenberg/pull/34904)) as a replacement for the previous `Navigation` related components.
-   Update the `ColorPicker` component to the latest design ([#35220](https://github.com/WordPress/gutenberg/pull/35220))

### Bug Fixes

-   Fixed rounding of value in `RangeControl` component when it loses focus while the `SHIFT` key is held. ([#35020](https://github.com/WordPress/gutenberg/pull/35020)).

### Internal

-   Deleted the `createComponent` utility function ([#34929](https://github.com/WordPress/gutenberg/pull/34929)).
-   Deleted the `useJumpStep` utility function ([#35561](https://github.com/WordPress/gutenberg/pull/35561)).

## 17.0.0 (2021-09-09)

### Breaking Changes

-   Removed a min-width from the `DropdownMenu` component, allowing the menu to accommodate thin contents like vertical tools menus ([#33995](https://github.com/WordPress/gutenberg/pull/33995)).

### Bug Fixes

-   Fixed RTL styles in `Flex` component ([#33729](https://github.com/WordPress/gutenberg/pull/33729)).
-   Fixed unit test errors caused by `CSS.supports` being called in a non-browser environment ([#34572](https://github.com/WordPress/gutenberg/pull/34572)).
-   Fixed `ToggleGroupControl`'s backdrop not updating when changing the `isAdaptiveWidth` property ([#34595](https://github.com/WordPress/gutenberg/pull/34595)).

### Internal

-   Renamed `PolymorphicComponent*` types to `WordPressComponent*` ([#34330](https://github.com/WordPress/gutenberg/pull/34330)).

## 16.0.0 (2021-08-23)

### Breaking Changes

-   Updated the visual styles of the RangeControl component ([#33824](https://github.com/WordPress/gutenberg/pull/33824)).

### New Features

-   Add `hideLabelFromVision` prop to `RangeControl` ([#33714](https://github.com/WordPress/gutenberg/pull/33714)).

### Bug Fixes

-   Listen to `resize` events correctly in `useBreakpointIndex`. This hook is used in `useResponsiveValue` and consequently in the `Flex` and `Grid` components ([#33902](https://github.com/WordPress/gutenberg/pull/33902))

## 15.0.0 (2021-07-29)

### Breaking Changes

-   Upgraded React components to work with v17.0 ([#29118](https://github.com/WordPress/gutenberg/pull/29118)). There are no new features in React v17.0 as explained in the [blog post](https://reactjs.org/blog/2020/10/20/react-v17.html).

### Deprecations

-   `isScrollable` prop in `CardBody` default value changed from `true` to `false` ([#33490](https://github.com/WordPress/gutenberg/pull/33490))

### Bug Fixes

-   Added back `box-sizing: border-box` rule to `CardBody`, `CardHeader` and `CardFooter` components [#33511](https://github.com/WordPress/gutenberg/pull/33511).

## 14.2.0 (2021-07-21)

### New Features

-   Update the border color used in `CardBody`, `CardHeader`, `CardFooter`, and `CardDivider` to a different shade of gray, in order to match the color used in other components ([#32566](https://github.com/WordPress/gutenberg/pull/32566)).

### Deprecations

-   `isPrimary`, `isSecondary`, `isTertiary` and `isLink` props in `Button` have been deprecated. Use `variant` instead ([#31713](https://github.com/WordPress/gutenberg/pull/31713)).
-   `isElevated` prop in `Card` has been deprecated. Use `elevation` instead ([#32566](https://github.com/WordPress/gutenberg/pull/32566)).

### Internal

-   `Card`, `CardBody`, `CardHeader`, `CardFooter`, `CardMedia`, and `CardDivider` components have been re-written from the ground up ([#32566](https://github.com/WordPress/gutenberg/pull/32566)).

## 14.1.0 (2021-05-20)

## 14.0.0 (2021-05-14)

### Breaking Changes

-   Drop support for Internet Explorer 11 ([#31110](https://github.com/WordPress/gutenberg/pull/31110)). Learn more at <https://make.wordpress.org/core/2021/04/22/ie-11-support-phase-out-plan/>.
-   Increase the minimum Node.js version to v12 matching Long Term Support releases ([#31270](https://github.com/WordPress/gutenberg/pull/31270)). Learn more at <https://nodejs.org/en/about/releases/>.
-   The experimental `Text` component has been completely re-written and enhanced with truncation support and separate variant, size, and weight props to allow for greater control. The previous `variant` prop has been completely removed.

### Deprecations

-   `isReversed` prop in `Flex` component has been deprecated. Use `direction` instead ([#31297](https://github.com/WordPress/gutenberg/pull/31297)).

### Internal

-   `Flex`, `FlexBlock`, and `FlexItem` components have been re-written from the ground up ([#31297](https://github.com/WordPress/gutenberg/pull/31297)).

## 13.0.0 (2021-03-17)

### Breaking Changes

-   `onChange` prop of `FocalPointPicker` is called at the end of drag operations. Previously, it was called repetitively while dragging.

### New Features

-   Supports ref forwarding in `withNotices` and `ResizableBox`.
-   Adds `onDrag` prop of `FocalPointPicker`.

### Bug Fixes

-   Allows focus of the `FocalPointPicker` draggable area and adjustment with arrow keys. This was added in [#22531](https://github.com/WordPress/gutenberg/pull/22264) but was no longer working.

## 12.0.0 (2020-12-17)

### Enhancements

-   ComboboxControl: Deburr option labels before filter

### Breaking Changes

-   Introduce support for other units and advanced CSS properties on `FontSizePicker`. Provided the value passed to the `FontSizePicker` is a string or one of the size options passed is a string, onChange will start to be called with a string value instead of a number. On WordPress usage, font size options are now automatically converted to strings with the default "px" unit added.

## 10.1.0 (2020-09-03)

### New Features

-   Add `ToolbarItem` component.
-   Support `label` prop on the `Toolbar` component.

### Deprecations

-   Deprecate the `Toolbar` component when used without the `label` prop. `ToolbarGroup` should be used instead.

## 10.0.0 (2020-07-07)

### Breaking Changes

-   `NumberControl` no longer automatically transforms values when rendering `value` into a `<input />` HTML element.
-   `Dashicon` component no longer renders SVGs. If you rely on this component, make sure to load the dashicon font.

## 9.6.0 (2020-05-14)

### Bug Fixes

-   Fix and issue that would cause the `Popover` component to throw an error under certain
    circumstances ([#22264](https://github.com/WordPress/gutenberg/pull/22264)).

### Deprecations

-   The `Guide` component no longer supports passing pages as children. Use the `pages` prop instead.
-   The `GuidePage` component is deprecated. Use the `pages` prop in `Guide` instead.

## 9.2.0 (2020-02-10)

### Enhancements

-   The `Notice` component will speak its message. With this new feature, a developer can control either the `spokenMessage` spoken message, or the `politeness` politeness level of the message.
-   The `Snackbar` component will speak its message. With this new feature, a developer can control either the `spokenMessage` spoken message, or the `politeness` politeness level of the message.
-   A `Notice` `actions` member can now assign `isPrimary` to render a primary button action associated with a notice message.

### Bug Fixes

-   Notice will assume a default status of 'info' if none is provided. This resolves an issue where the notice would be assigned a class name `is-undefined`. This was previously the effective default by styled appearance and should not be considered a breaking change in that regard.

## 9.0.0 (2020-01-13)

### New Features

-   Added a new `Guide` component which allows developers to easily present a user guide.

### Breaking Changes

-   `is-button` classname has been removed from the Button component.
-   The `is-default` classname is not applied automatically anymore.
-   By default Button components come with a fixed height and hover styles.

### Bug Fixes

-   Fixes a regression published in version 8.5.0 that would prevent some build tools from including
    styles provided in the packages build-styles directory.

### Deprecations

-   `isDefault` prop in `Button` has been deprecated. Consider using `isSecondary` instead.
-   `IconButton` has been deprecated. Use the `Button` component instead.

## 8.2.0 (2019-08-29)

### New Features

-   The bundled `re-resizable` dependency has been updated from requiring `5.0.1` to requiring `^6.0.0` ([#17011](https://github.com/WordPress/gutenberg/pull/17011)).

## 8.1.0 (2019-08-05)

### New Features

-   Added a new `popoverProps` prop to the `Dropdown` component which allows users of the `Dropdown` component to pass props directly to the `Popover` component.
-   Added and documented `hideLabelFromVision` prop to `BaseControl` used by `SelectControl`, `TextControl`, and `TextareaControl`.
-   Added a new `popoverProps` prop to the `DropdownMenu` component which allows to pass props directly to the nested `Popover` component.
-   Added a new `toggleProps` prop to the `DropdownMenu` component which allows to pass props directly to the nested `IconButton` component.
-   Added a new `menuProps` prop to the `DropdownMenu` component which allows to pass props directly to the nested `NavigableMenu` component.

### Deprecations

-   `menuLabel` prop in `DropdownComponent` has been deprecated. Consider using `menuProps` object and its `aria-label` property instead.
-   `position` prop in `DropdownComponent` has been deprecated. Consider using `popoverProps` object and its `position` property instead.

### Bug Fixes

-   The `Button` component will no longer assign default styling (`is-default` class) when explicitly assigned as primary (the `isPrimary` prop). This should resolve potential conflicts affecting a combination of `isPrimary`, `isDefault`, and `isLarge` / `isSmall`, where the busy animation would appear with incorrect coloring.

### Deprecations

-   The `Popover` component `onClickOutside` prop has been deprecated. Use `onFocusOutside` instead.

### Internal

-   The `Dropdown` component has been refactored to focus changes using the `Popover` component's `onFocusOutside` prop.
-   The `MenuItem` component will now always use an `IconButton`. This prevents a focus loss when clicking a menu item.
-   Package no longer depends on external `react-click-outside` library.

## 8.0.0 (2019-06-12)

### New Features

-   Add new `BlockQuotation` block to the primitives folder to support blockquote in a multiplatform way. [#15482](https://github.com/WordPress/gutenberg/pull/15482).
-   `DropdownMenu` now supports passing a [render prop](https://reactjs.org/docs/render-props.html#using-props-other-than-render) as children for more advanced customization.

### Internal

-   `MenuGroup` no longer uses `NavigableMenu` internally. It needs to be explicitly wrapped with `NavigableMenu` to bring back the same behavior.

### Documentation

-   Added missing documentation for `DropdownMenu` props `menuLabel`, `position`, `className`.

### Breaking Changes

-   `ServerSideRender` is no longer part of components. It was extracted to an independent package `@wordpress/server-side-render`.

### Bug Fixes

-   Although `DateTimePicker` does not allow picking the seconds, passed the current seconds as the selected value for seconds when calling `onChange`. Now it passes zero.

## 7.4.0 (2019-05-21)

### New Features

-   Added a new `HorizontalRule` component.
-   Added a new `Snackbar` component.

### Bug Fixes

-   Fixed display of reset button when using RangeControl `allowReset` prop.
-   Fixed minutes field of `DateTimePicker` missed '0' before single digit values.

## 7.3.0 (2019-04-16)

### New Features

-   Added a new `render` property to `FormFileUpload` component. Allowing users of the component to custom the UI for their needs.
-   Added a new `BaseControl.VisualLabel` component.
-   Added a new `preview` prop to the `Placeholder` component which allows to display a preview, for example a media preview when the Placeholder is used in media editing contexts.
-   Added a new `anchorRect` prop to `Popover` which enables a developer to provide a custom `DOMRect` object at which to position the popover.

### Enhancements

-   Limit `Base Control Label` to the width of its content.

### Bug Fixes

-   Fix `instanceId` prop passed through to `Button` component via `MenuItems` producing React console error. Fixed by removing the unnecessary use of `withInstanceId` on the `MenuItems` component [#14599](https://github.com/WordPress/gutenberg/pull/14599)

## 7.2.0 (2019-03-20)

### Enhancements

-   Make `RangeControl` validation rely on the `checkValidity` provided by the browsers instead of using our own validation.

### Bug Fixes

-   Fix a problem that made `RangeControl` not work as expected with float values.

## 7.1.0 (2019-03-06)

### New Features

-   Added a new `Animate` component.

### Enhancements

-   `withFilters` has been optimized to avoid binding hook handlers for each mounted instance of the component, instead using a single centralized hook delegator.
-   `withFilters` has been optimized to reuse a single shared component definition for all filtered instances of the component.
-   Make `RangeControl` validate min and max properties.

### Bug Fixes

-   Resolves a conflict where two instance of Slot would produce an inconsistent or duplicated rendering output.
-   Allow years between 0 and 1970 in DateTime component.

### New Features

-   `Dropdown` now has a `focusOnMount` prop which is passed directly to the contained `Popover`.
-   `DatePicker` has new prop `isInvalidDate` exposing react-dates' `isOutsideRange`.
-   `DatePicker` allows `null` as accepted value for `currentDate` prop to signify no date selection.

## 7.0.5 (2019-01-03)

## 7.0.4 (2018-12-12)

## 7.0.3 (2018-11-30)

## 7.0.2 (2018-11-22)

## 7.0.1 (2018-11-21)

## 7.0.0 (2018-11-20)

### Breaking Changes

-   `Dropdown.refresh()` has been removed. The contained `Popover` is now automatically refreshed.

## 6.0.2 (2018-11-15)

## 6.0.1 (2018-11-12)

### Bug Fixes

-   Avoid constantly recomputing the popover position.

### Internal

-   Remove `<DateTimePicker />` obsolete `locale` prop (and pass-through to child components) and obsolete `is12Hour` prop pass through to `<DateTime />` [#11649](https://github.com/WordPress/gutenberg/pull/11649)

## 6.0.0 (2018-11-12)

### Breaking Changes

-   The `PanelColor` component has been removed.

## 5.1.1 (2018-11-09)

## 5.1.0 (2018-11-09)

### New Features

-   Adjust a11y roles for MenuItem component, so that aria-checked is used properly, related change in Editor/Components/BlockNavigationList ([#11431](https://github.com/WordPress/gutenberg/issues/11431)).
-   `Popover` components are now automatically refreshed every 0.5s in order to recalculate their size or position.

### Deprecations

-   `Dropdown.refresh()` has been deprecated as the contained `Popover` is now automatically refreshed.

## 5.0.2 (2018-11-03)

### Internal

-   Forward `ref` in the `PanelBody` component.
-   Tooltip are no longer removed when Button becomes disabled, it's left to the component rendering the Tooltip.
-   Forward `ref` support in `TabbableContainer` and `NavigableMenu` components.

## 5.0.1 (2018-10-30)

## 5.0.0 (2018-10-29)

### Breaking Changes

-   `AccessibleSVG` component has been removed. Please use `SVG` instead.

### New Features

-   The `Notice` component accepts an array of action objects via the `actions` prop. Each member object should contain a `label` and either a `url` link string or `onClick` callback function.

## 4.2.1 (2018-10-22)

### Bug Fixes

-   Fix importing `react-dates` stylesheet in production.

## 4.2.0 (2018-10-19)

### New Features

-   Added a new `ColorPicker` component ([#10564](https://github.com/WordPress/gutenberg/pull/10564)).
-   `MenuItem` now accepts an `info` prop for including an extended description.

### Bug Fixes

-   `IconButton` correctly respects a passed `aria-label` prop.

### Deprecations

-   `PanelColor` has been deprecated in favor of `wp.editor.PanelColorSettings`.

## 4.1.2 (2018-10-18)

## 4.1.0 (2018-10-10)

### New Features

-   Added a new `ResizableBox` component.

## 4.0.0 (2018-09-30)

### Breaking Changes

-   `Draggable` as a DOM node drag handler has been removed. Please, use `Draggable` as a wrap component for your DOM node drag handler.

### Deprecations

-   Renamed `AccessibleSVG` component to `SVG`.

## 3.0.0 (2018-09-05)

### Breaking Changes

-   `withAPIData` has been removed. Please use the Core Data module or `@wordpress/api-fetch` directly instead.
-   `Draggable` as a DOM node drag handler has been deprecated. Please, use `Draggable` as a wrap component for your DOM node drag handler.
-   Change how required built-ins are polyfilled with Babel 7 ([#9171](https://github.com/WordPress/gutenberg/pull/9171)). If you're using an environment that has limited or no support for ES2015+ such as lower versions of IE then using [core-js](https://github.com/zloirock/core-js) or [@babel/polyfill](https://babeljs.io/docs/en/next/babel-polyfill) will add support for these methods.
-   `withContext` has been removed. Please use `wp.element.createContext` instead. See: <https://reactjs.org/docs/context.html>.

### New Features

-   Added a new `AccessibleSVG` component.<|MERGE_RESOLUTION|>--- conflicted
+++ resolved
@@ -2,7 +2,6 @@
 
 ## Unreleased
 
-<<<<<<< HEAD
 ### Enhancements
 
 -   Decrease horizontal padding from 16px to 12px on the following components, when in the 40px default size ([#64708](https://github.com/WordPress/gutenberg/pull/64708)).
@@ -25,11 +24,10 @@
     -   `TimePicker` (on the inputs)
     -   `TreeSelect`
     -   `UnitControl`
-=======
+
 ### Internal
 
 -   `Composite` V2: fix Storybook docgen ([#64682](https://github.com/WordPress/gutenberg/pull/64682)).
->>>>>>> 2cbba93a
 
 ## 28.6.0 (2024-08-21)
 
