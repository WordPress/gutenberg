<!-- Learn how to maintain this file at https://github.com/WordPress/gutenberg/tree/HEAD/packages#maintaining-changelogs. -->

## Unreleased

### Deprecations

-   Deprecate `replace` from the options accepted by `useNavigator().goTo()` ([#64675](https://github.com/WordPress/gutenberg/pull/64675)).
-   Soft deprecate `size` prop on `AlignmentMatrixControl.Icon` ([#64827](https://github.com/WordPress/gutenberg/pull/64827)).
-   `__experimentalAlignmentMatrixControl` can now be imported as a stable `AlignmentMatrixControl` ([#60913](https://github.com/WordPress/gutenberg/pull/60913)).

### Enhancements

-   `ColorPicker`: Adopt radius scale ([#64693](https://github.com/WordPress/gutenberg/pull/64693)).
-   `CustomSelectControl V2`: Adopt radius scale ([#64693](https://github.com/WordPress/gutenberg/pull/64693)).
-   `AlignmentMatrixControl.Icon`: rewrite entirely using SVG markup ([#64827](https://github.com/WordPress/gutenberg/pull/64827)).
-   `DateTime`: Adopt radius scale ([#64693](https://github.com/WordPress/gutenberg/pull/64693)).
-   `FormToggle`: Adopt radius scale ([#64693](https://github.com/WordPress/gutenberg/pull/64693)).
-   `FormTokenField`: Remove unused border-radius ([#64693](https://github.com/WordPress/gutenberg/pull/64693)).
-   `InputControl`: Adopt radius scale ([#64693](https://github.com/WordPress/gutenberg/pull/64693)).
-   `Navigation`: Adopt radius scale ([#64693](https://github.com/WordPress/gutenberg/pull/64693)).
-   `RangeControl`: Adopt radius scale ([#64693](https://github.com/WordPress/gutenberg/pull/64693)).
-   `ResizeableBox`: Adopt radius scale ([#64693](https://github.com/WordPress/gutenberg/pull/64693)).
-   `TabPanel`: Remove radius applied to panel focus style ([#64693](https://github.com/WordPress/gutenberg/pull/64693)).
-   `Tabs`: Remove radius applied to panel focus style ([#64693](https://github.com/WordPress/gutenberg/pull/64693)).
-   `UnitControl`: Update unit select styles ([#64712](https://github.com/WordPress/gutenberg/pull/64712)).
-   `InputControl`: Add variants to prefix/suffix wrappers ([#64824](https://github.com/WordPress/gutenberg/pull/64824)).
-   `Navigator`: remove location history, simplify internal logic ([#64675](https://github.com/WordPress/gutenberg/pull/64675)).
<<<<<<< HEAD
-   `AlignmentMatrixControl`: Promote to stable ([#60913](https://github.com/WordPress/gutenberg/pull/60913)).
=======
-   Tighten gap between the main control and the prefix/suffix slot for the following components ([#64908](https://github.com/WordPress/gutenberg/pull/64908)).
    -   `InputControl`
    -   `NumberControl`
    -   `SelectControl`
    -   `TreeSelect`
    -   `UnitControl`
    -   Contains internal visual changes from this PR:
        -   `AnglePickerControl`
        -   `ColorPicker`
>>>>>>> 4c5feda4
-   Decrease horizontal padding from 16px to 12px on the following components, when in the 40px default size ([#64708](https://github.com/WordPress/gutenberg/pull/64708)).
    -   `AnglePickerControl`
    -   `ColorPicker` (on the inputs)
    -   `CustomSelectControl`
    -   `CustomSelectControlV2`
    -   `DateTimePicker` (on the selects and inputs)
    -   `DimensionControl`
    -   `FocalPointPicker` (on the inputs)
    -   `FontSizePicker` (on the custom inputs)
    -   `GradientPicker` (on the selects and inputs)
    -   `InputControl`
    -   `NumberControl`
    -   `QueryControls` (on the selects and inputs)
    -   `RangeControl` (on the inputs)
    -   `SearchControl`
    -   `SelectControl`
    -   `TextControl`
    -   `TimePicker` (on the inputs)
    -   `TreeSelect`
    -   `UnitControl`
-   `Modal`: Update animation effect ([#64580](https://github.com/WordPress/gutenberg/pull/64580)).

### Bug Fixes

-   `TimePicker`: use ToggleGroupControl for AM/PM toggle ([#64800](https://github.com/WordPress/gutenberg/pull/64800)).

### Internal

-   `DropdownMenu` v2: fix flashing menu item styles when using keyboard ([#64873](https://github.com/WordPress/gutenberg/pull/64873)).
-   `DropdownMenu` v2: refactor to overloaded naming convention ([#64654](https://github.com/WordPress/gutenberg/pull/64654)).
-   `DropdownMenu` v2: add `GroupLabel` subcomponent ([#64854](https://github.com/WordPress/gutenberg/pull/64854)).
-   `Composite` V2: fix Storybook docgen ([#64682](https://github.com/WordPress/gutenberg/pull/64682)).

## 28.6.0 (2024-08-21)

### Deprecations

-   Deprecate bottom margin on the following `BaseControl`-based components. Set the `__nextHasNoMarginBottom` prop to true to start opting into the new styles, which will become the default in a future version ([#64408](https://github.com/WordPress/gutenberg/pull/64408)).
    -   `BaseControl`
    -   `CheckboxControl`
    -   `ComboboxControl`
    -   `DimensionControl`
    -   `FocalPointPicker`
    -   `RangeControl`
    -   `SearchControl`
    -   `SelectControl`
    -   `TextControl`
    -   `TextareaControl`
    -   `ToggleControl`
    -   `ToggleGroupControl`
    -   `TreeSelect`
-   Deprecate `NavigatorToParentButton` and `useNavigator().goToParent()` in favor of `NavigatorBackButton` and `useNavigator().goBack()` ([#63317](https://github.com/WordPress/gutenberg/pull/63317)).

### Enhancements

-   `Placeholder`: Temporarily rewind radius scale ([#64672](https://github.com/WordPress/gutenberg/pull/64672)).
-   `Composite`: improve Storybook examples and add interactive controls ([#64397](https://github.com/WordPress/gutenberg/pull/64397)).
-   `Composite`: use internal context to forward the composite store to sub-components ([#64493](https://github.com/WordPress/gutenberg/pull/64493)).
-   `QueryControls`: Default to new 40px size ([#64457](https://github.com/WordPress/gutenberg/pull/64457)).
-   `TimePicker`: add `hideLabelFromVision` prop ([#64267](https://github.com/WordPress/gutenberg/pull/64267)).
-   `FocalPointPicker`: Default to new 40px size ([#64456](https://github.com/WordPress/gutenberg/pull/64456)).
-   `DropdownMenuV2`: adopt elevation scale ([#64432](https://github.com/WordPress/gutenberg/pull/64432)).
-   `AlignmentMatrixControl`: Adopt radius scale ([#64368](https://github.com/WordPress/gutenberg/pull/64368)).
-   `AnglePickerControl`: Adopt radius scale ([#64368](https://github.com/WordPress/gutenberg/pull/64368)).
-   `BorderControl`: Adopt radius scale ([#64368](https://github.com/WordPress/gutenberg/pull/64368)).
-   `ButtonGroup`: Adopt radius scale ([#64368](https://github.com/WordPress/gutenberg/pull/64368)).
-   `Button`: Adopt radius scale ([#64368](https://github.com/WordPress/gutenberg/pull/64368)).
-   `CircularOptionPicker`: Adopt radius scale ([#64368](https://github.com/WordPress/gutenberg/pull/64368)).
-   `ColorIndicator`: Adopt radius scale ([#64368](https://github.com/WordPress/gutenberg/pull/64368)).
-   `ColorPalette`: Adopt radius scale ([#64368](https://github.com/WordPress/gutenberg/pull/64368)).
-   `CustomGradientPicker`: Adopt radius scale ([#64368](https://github.com/WordPress/gutenberg/pull/64368)).
-   `DropZone`: Adopt radius scale ([#64368](https://github.com/WordPress/gutenberg/pull/64368)).
-   `DropdownMenuV2`: Adopt radius scale ([#64368](https://github.com/WordPress/gutenberg/pull/64368)).
-   `FocalPointPicker`: Adopt radius scale ([#64368](https://github.com/WordPress/gutenberg/pull/64368)).
-   `Guide`: Adopt radius scale ([#64368](https://github.com/WordPress/gutenberg/pull/64368)).
-   `Modal`: Adopt radius scale ([#64368](https://github.com/WordPress/gutenberg/pull/64368)).
-   `Placeholder`: Adopt radius scale ([#64368](https://github.com/WordPress/gutenberg/pull/64368)).
-   `Popover`: Adopt radius scale ([#64368](https://github.com/WordPress/gutenberg/pull/64368)).
-   `ProgressBar`: Adopt radius scale ([#64368](https://github.com/WordPress/gutenberg/pull/64368)).
-   `RadioControl`: Adopt radius scale ([#64368](https://github.com/WordPress/gutenberg/pull/64368)).
-   `Snackbar`: Adopt radius scale ([#64368](https://github.com/WordPress/gutenberg/pull/64368)).
-   `TabPanel`: Adopt radius scale ([#64368](https://github.com/WordPress/gutenberg/pull/64368)).
-   `Text`: Adopt radius scale ([#64368](https://github.com/WordPress/gutenberg/pull/64368)).
-   `ToggleGroupControl`: Adopt radius scale ([#64368](https://github.com/WordPress/gutenberg/pull/64368)).
-   `ToolbarGroup`: Adopt radius scale ([#64368](https://github.com/WordPress/gutenberg/pull/64368)).
-   `Toolbar`: Adopt radius scale ([#64368](https://github.com/WordPress/gutenberg/pull/64368)).
-   `Tooltip`: Adopt radius scale ([#64368](https://github.com/WordPress/gutenberg/pull/64368)).
-   `UnitControl`: Adopt radius scale ([#64368](https://github.com/WordPress/gutenberg/pull/64368)).
-   `Popover`: allow `style` prop usage ([#64489](https://github.com/WordPress/gutenberg/pull/64489)).
-   `ToolsPanel`: sets column-gap to 16px for ToolsPanel grid ([#64497](https://github.com/WordPress/gutenberg/pull/64497)).
-   `Modal`: Replace references to deprecated styling variables ([#64655](https://github.com/WordPress/gutenberg/pull/64655)).
-   `Popover`: Replace references to deprecated styling variables ([#64655](https://github.com/WordPress/gutenberg/pull/64655)).
-   `Snackbar`: Replace references to deprecated styling variables ([#64655](https://github.com/WordPress/gutenberg/pull/64655)).
-   `TextareaControl`: Update styles ([#64586](https://github.com/WordPress/gutenberg/pull/64586)).
-   `CircularOptionPicker`: Update hard-coded border-width value ([#64680](https://github.com/WordPress/gutenberg/pull/64680)).
-   `CustomGradientPicker`: Update hard-coded border-width value ([#64680](https://github.com/WordPress/gutenberg/pull/64680)).

### Bug Fixes

-   `RangeControl`: disable reset button when the current value is equal to the reset value ([#64579](https://github.com/WordPress/gutenberg/pull/64579)).
-   `RangeControl`: tweak mark and label absolute positioning ([#64487](https://github.com/WordPress/gutenberg/pull/64487)).
-   `RadioGroup`: use fieldset and legend to group radio inputs ([#64582](https://github.com/WordPress/gutenberg/pull/64582)).

### Internal

-   `Composite` v2: add `Hover` and `Typeahead` subcomponents ([#64399](https://github.com/WordPress/gutenberg/pull/64399)).
-   `Composite` v2: add focus-related props to `Composite`and`Composite.Item` subcomponents ([#64450](https://github.com/WordPress/gutenberg/pull/64450)).
-   `Composite` v2: add `Context` subcomponent ([#64493](https://github.com/WordPress/gutenberg/pull/64493)).
-   `DropdownMenu` v2: use themed color variables ([#64647](https://github.com/WordPress/gutenberg/pull/64647)).
-   `CustomSelectControl`: Improve type inferring ([#64412](https://github.com/WordPress/gutenberg/pull/64412)).
-   Update `ariakit` to version `0.4.10` ([#64637](https://github.com/WordPress/gutenberg/pull/64637)).
-   Ariakit: Use `useStoreState()` instead of `store.useState()` ([#64648](https://github.com/WordPress/gutenberg/pull/64648)).

## 28.5.0 (2024-08-07)

### Bug Fixes

-   `ColorPalette`: Remove extra bottom margin when `CircularOptionPicker` is unneeded ([#63961](https://github.com/WordPress/gutenberg/pull/63961)).
-   `CustomSelectControl`: Restore `describedBy` functionality ([#63957](https://github.com/WordPress/gutenberg/pull/63957)).
-   `Button`: Improve the aria-disabled focus style ([#62480](https://github.com/WordPress/gutenberg/pull/62480)).
-   `Modal`: Fix the dismissal logic for React development mode ([#64132](https://github.com/WordPress/gutenberg/pull/64132)).
-   `Button`: Fix tertiary destructive hover style ([#64152](https://github.com/WordPress/gutenberg/pull/64152)).
-   `Autocompleter UI`: Fix text color when hovering selected item ([#64294](https://github.com/WordPress/gutenberg/pull/64294)).
-   `Heading`: Add the missing `size` prop to the component's props type ([#64299](https://github.com/WordPress/gutenberg/pull/64299)).
-   `TextControl`: Fix the padding of the component to be consistent with the rest of the controls. ([#64326](https://github.com/WordPress/gutenberg/pull/64326)).

### Enhancements

-   `ColorPalette`: partial support of `color-mix()` CSS colors ([#64224](https://github.com/WordPress/gutenberg/pull/64224)).
-   `TimeInput`: Expose as subcomponent of `TimePicker` ([#63145](https://github.com/WordPress/gutenberg/pull/63145)).
-   `RadioControl`: add support for option help text ([#63751](https://github.com/WordPress/gutenberg/pull/63751)).
-   `SelectControl`: Infer `value` type from `options` ([#64069](https://github.com/WordPress/gutenberg/pull/64069)).
-   `Guide`: Add `__next40pxDefaultSize` to buttons ([#64181](https://github.com/WordPress/gutenberg/pull/64181)).
-   `SelectControl`: Pass through `options` props ([#64211](https://github.com/WordPress/gutenberg/pull/64211)).
-   `DimensionControl`: Add `__nextHasNoMarginBottom` prop to remove bottom margin ([#64346](https://github.com/WordPress/gutenberg/pull/64346)).

### Internal

-   Upgraded `@ariakit/react` (v0.4.7) and `@ariakit/test` (v0.4.0) ([#64066](https://github.com/WordPress/gutenberg/pull/64066)).
-   `DropdownMenuV2`: break menu item help text on multiple lines for better truncation. ([#63916](https://github.com/WordPress/gutenberg/pull/63916)).
-   `CustomSelectControl`: Support generic props type ([#63985](https://github.com/WordPress/gutenberg/pull/63985)).

## 28.4.0 (2024-07-24)

### Deprecations

-   `FormTokenField`: Deprecate bottom margin. Add a `__nextHasNoMarginBottom` prop to start opting into the margin-free styles that will become the default in a future version, currently scheduled to be WordPress 7.0 ([#63491](https://github.com/WordPress/gutenberg/pull/63491)).

### Bug Fixes

-   `BaseControl`: change label's `display` to `block`. ([#63911](https://github.com/WordPress/gutenberg/pull/63911))
-   `ComboboxControl`: Fix ComboboxControl reset button when using the keyboard. ([#63410](https://github.com/WordPress/gutenberg/pull/63410))
-   `Button`: Never apply `aria-disabled` to anchor ([#63376](https://github.com/WordPress/gutenberg/pull/63376)).
-   `SelectControl`: Fix hover/focus color in wp-admin ([#63855](https://github.com/WordPress/gutenberg/pull/63855)).
-   `ToggleControl`: Fix indentation ([#63903](https://github.com/WordPress/gutenberg/pull/63903)).

### Enhancements

-   `Button`: Rename Button describedBy prop to description and deprecate old name. ([#63486](https://github.com/WordPress/gutenberg/pull/63486))
-   `ToggleGroupControl`: support disabled options ([#63450](https://github.com/WordPress/gutenberg/pull/63450)).
-   `CustomSelectControl`: Stabilize `__experimentalShowSelectedHint` and `options[]. __experimentalHint` props ([#63248](https://github.com/WordPress/gutenberg/pull/63248)).
-   `SelectControl`: Add `"minimal"` variant ([#63265](https://github.com/WordPress/gutenberg/pull/63265)).
-   `FontSizePicker`: tidy up internal logic ([#63553](https://github.com/WordPress/gutenberg/pull/63553)).
-   `ToggleControl`: Update spacing and appearance to adhere to 4px baseline, slightly reducing footprint. Make label treatment and focus styles consistent with `RadioControl` and `CheckboxControl`. ([#63490](https://github.com/WordPress/gutenberg/pull/63490)).
-   `CheckboxControl`: Slightly reduced footprint. Make label treatment, focus styles, and spacing consistent with `ToggleControl` and `RadioControl`. ([#63490](https://github.com/WordPress/gutenberg/pull/63490)).
-   `RadioControl`: Slightly reduced footprint. Make label treatment, focus styles, and spacing consistent with `ToggleControl` and `CheckboxControl`. ([#63490](https://github.com/WordPress/gutenberg/pull/63490)).
-   `FormToggle`: Update spacing and appearance to adhere to 4px baseline, slightly reducing footprint. Make label treatment and focus styles consistent with `RadioControl` and `CheckboxControl`. ([#63490](https://github.com/WordPress/gutenberg/pull/63490)).

### Internal

-   `CustomSelectControl`: switch to ariakit-based implementation ([#63258](https://github.com/WordPress/gutenberg/pull/63258)).
-   `CustomSelectControlV2`: animate select popover appearance. ([#63343](https://github.com/WordPress/gutenberg/pull/63343))
-   `CustomSelectControlV2`: do not flip popover if legacy adapter. ([#63357](https://github.com/WordPress/gutenberg/pull/63357)).
-   `DropdownMenuV2`: invert animation direction. ([#63443](https://github.com/WordPress/gutenberg/pull/63443)).
-   `Tabs`: Vertical Tabs should be 40px min height. ([#63446](https://github.com/WordPress/gutenberg/pull/63446)).
-   `ColorPicker`: Use `minimal` variant for `SelectControl` ([#63676](https://github.com/WordPress/gutenberg/pull/63676)).
-   `Tabs`: keep full opacity of focus ring and remove hover styles on disabled tabs ([#63754](https://github.com/WordPress/gutenberg/pull/63754)).
-   `Placeholder`: Remove unnecssary `placeholder-style` Sass mixin ([#63885](https://github.com/WordPress/gutenberg/pull/63885)).

### Documentation

-   `BaseControl`: Improve the base control help prop documentation. ([#63693](https://github.com/WordPress/gutenberg/pull/63693)).

## 28.3.0 (2024-07-10)

### Enhancements

-   `Tabs`: hyphenate tab labels ([#63337](https://github.com/WordPress/gutenberg/pull/63337)).
-   `Tooltip`: Add support for `className` prop ([#63157](https://github.com/WordPress/gutenberg/pull/63157)).
-   `Toolbar`: Add support for `vertical` orientation ([#60123](https://github.com/WordPress/gutenberg/pull/60123)).
-   `BaseControl`: forward ref on `VisualLabel` ([#63169](https://github.com/WordPress/gutenberg/pull/63169)).
-   `ToolbarButton`: Deprecate `isDisabled` prop and merge with `disabled` ([#63101](https://github.com/WordPress/gutenberg/pull/63101)).
-   `Button`: Stabilize `__experimentalIsFocusable` prop as `accessibleWhenDisabled` ([#62282](https://github.com/WordPress/gutenberg/pull/62282)).
-   `ToolbarButton`: Always keep focusable when disabled ([#63102](https://github.com/WordPress/gutenberg/pull/63102)).
-   `ProgressBar`: Fix indeterminate RTL support. ([#63129](https://github.com/WordPress/gutenberg/pull/63129)).
-   `RangeControl`: Fix RTL support for custom marks ([#63198](https://github.com/WordPress/gutenberg/pull/63198)).
-   `TimePicker`: Add `dateOrder` prop ([#62481](https://github.com/WordPress/gutenberg/pull/62481)).

### Bug Fixes

-   `Tabs`: Make Tabs have a fluid height ([#62027](https://github.com/WordPress/gutenberg/pull/62027)).
-   `UnitControl`: Fix colors when disabled. ([#62970](https://github.com/WordPress/gutenberg/pull/62970))
-   `useUpdateEffect`: Correctly track mounted state in strict mode. ([#62974](https://github.com/WordPress/gutenberg/pull/62974))
-   `UnitControl`: Fix an issue where keyboard shortcuts unintentionally shift focus on Windows OS. ([#62988](https://github.com/WordPress/gutenberg/pull/62988))
-   Fix inaccessibly disabled `Button`s ([#62306](https://github.com/WordPress/gutenberg/pull/62306)).
-   `TimePicker`: Fix time zone overflow ([#63209](https://github.com/WordPress/gutenberg/pull/63209)).
-   `SelectControl`: Fix disabled styles ([#63266](https://github.com/WordPress/gutenberg/pull/63266)).
-   `Tabs`: Fix text-align when text wraps in vertical mode ([#63272](https://github.com/WordPress/gutenberg/pull/63272)).
-   `Tabs`: Fix "With tab icons" Storybook example ([#63297](https://github.com/WordPress/gutenberg/pull/63297)).

### Internal

-   Allow ariakit and framer motion imports in the components package. ([#63123](https://github.com/WordPress/gutenberg/pull/63123))
-   `CustomSelectControlV2`: prevent keyboard event propagation in legacy wrapper. ([#62907](https://github.com/WordPress/gutenberg/pull/62907))
-   `CustomSelectControlV2`: expose legacy wrapper through private APIs. ([#62936](https://github.com/WordPress/gutenberg/pull/62936))
-   `CustomSelectControlV2`: fix item styles ([#62825](https://github.com/WordPress/gutenberg/pull/62825))
-   `CustomSelectControlV2`: add root element wrapper. ([#62803](https://github.com/WordPress/gutenberg/pull/62803))
-   `CustomSelectControlV2`: tweak item inline padding based on size ([#62850](https://github.com/WordPress/gutenberg/pull/62850)).
-   `CustomSelectControlV2`: fix popover styles. ([#62821](https://github.com/WordPress/gutenberg/pull/62821))
-   `CustomSelectControlV2`: fix trigger text alignment in RTL languages ([#62869](https://github.com/WordPress/gutenberg/pull/62869)).
-   `CustomSelectControlV2`: allow wrapping item hint to new line ([#62848](https://github.com/WordPress/gutenberg/pull/62848)).
-   `CustomSelectControlV2`: fix select popover content overflow. ([#62844](https://github.com/WordPress/gutenberg/pull/62844))
-   `CustomSelectControlV2`: keep item checkmark top aligned. ([#63230](https://github.com/WordPress/gutenberg/pull/63230))
-   `CustomSelectControlV2`: keep legacy arrow down behavior only for legacy wrapper. ([#62919](https://github.com/WordPress/gutenberg/pull/62919))
-   `CustomSelectControlV2`: fix trigger button font size. ([#63131](https://github.com/WordPress/gutenberg/pull/63131))
-   `CustomSelectControlV2`: fix labelling with a visually hidden label. ([#63137](https://github.com/WordPress/gutenberg/pull/63137))
-   `CustomSelectControlV2`: allow checkmark wrapper to collapse when not shown. ([#63229](https://github.com/WordPress/gutenberg/pull/63229))
-   Extract `TimeInput` component from `TimePicker` ([#60613](https://github.com/WordPress/gutenberg/pull/60613)).
-   `TimeInput`: Add `label` prop ([#63106](https://github.com/WordPress/gutenberg/pull/63106)).
-   Method style type signatures have been changed to function style ([#62718](https://github.com/WordPress/gutenberg/pull/62718)).
-   `FontSizePicker`: use CustomSelectControl V2 legacy adapter ([#63134](https://github.com/WordPress/gutenberg/pull/63134)).

## 28.2.0 (2024-06-26)

### Enhancements

-   `DropZone`: rewrite animation without depending on framer-motion. ([#62044](https://github.com/WordPress/gutenberg/pull/62044))
-   `__experimentalPaletteEdit`: improve the accessibility. ([#62753](https://github.com/WordPress/gutenberg/pull/62753))

### Internal

-   `CustomSelectControl`: align unit tests for v1 and legacy v2 versions. ([#62706](https://github.com/WordPress/gutenberg/pull/62706))
-   `CustomSelectControlV2`: fix handling of extra option attributes in the `onChange` callbacks and when forwarding them to the option DOM elements. ([#62255](https://github.com/WordPress/gutenberg/pull/62255))
-   `CustomSelectControlV2`: fix setting initial value and reacting to external controlled updates. ([#62733](https://github.com/WordPress/gutenberg/pull/62733))
-   `CustomSelectControlV2`: Handle long strings in selected value ([#62198](https://github.com/WordPress/gutenberg/pull/62198)).

## 28.1.0 (2024-06-15)

### Enhancements

-   Add `text-wrap: balance` fallback to all instances of `text-wrap: pretty` for greater cross browser compatibility. ([#62233](https://github.com/WordPress/gutenberg/pull/62233))
-   Updates the space between input + label to `8px` in CheckboxControl and RadioControl. Also increased the space between RadioControl components to `12px` to make it consistent with CheckboxControl. ([#61696](https://github.com/WordPress/gutenberg/pull/61696))

### Bug Fixes

-   `Tabs`: Prevent accidental overflow in indicator ([#61979](https://github.com/WordPress/gutenberg/pull/61979)).

## 28.0.0 (2024-05-31)

### Breaking Changes

-   Variables like `process.env.IS_GUTENBERG_PLUGIN` have been replaced by `globalThis.IS_GUTENBERG_PLUGIN`. Build systems using `process.env` should be updated ([#61486](https://github.com/WordPress/gutenberg/pull/61486)).
-   Increase the minimum required Node.js version to v18.12.0 matching long-term support releases ([#31270](https://github.com/WordPress/gutenberg/pull/61930)). Learn more about [Node.js releases](https://nodejs.org/en/about/previous-releases).

### Enhancements

-   `Tabs`: Animate indicator ([#60560](https://github.com/WordPress/gutenberg/pull/60560)).
-   `ComboboxControl`: Introduce Combobox expandOnFocus prop ([#61705](https://github.com/WordPress/gutenberg/pull/61705)).
-   `ProgressBar`: Expose as public API ([#61062](https://github.com/WordPress/gutenberg/pull/61062)).
-   `ProgressBar`: Simplify default width implementation and make it more easily overridable ([#61976](https://github.com/WordPress/gutenberg/pull/61976)).

### Bug Fixes

-   `Autocomplete`: Stabilize rendering of autocomplete items ([#61877](https://github.com/WordPress/gutenberg/pull/61877)).
-   `TabPanel`: Make the the focus styles consistent with `Tabs`. ([#61317](https://github.com/WordPress/gutenberg/pull/61317)).
-   `InputControl`: Fixed z-index issue where slider dots appeared in front of the Appearance dropdown. ([#61937](https://github.com/WordPress/gutenberg/pull/61937))

### Internal

-   Remove `reduceMotion` util ([#61963](https://github.com/WordPress/gutenberg/pull/61963)).
-   Add type support for CSS Custom Properties ([#61872](https://github.com/WordPress/gutenberg/pull/61872)).
-   Remove usage of deprecated spreading of `key` prop in JSX in CustomSelectControl and FormTokenField components ([#61692](https://github.com/WordPress/gutenberg/pull/61692)).
-   `Tooltip`: Fix Ariakit tooltip store usage ([#61858](https://github.com/WordPress/gutenberg/pull/61858)).
-   `CustomSelectControlV2`: Use `InputBase` for styling ([#60261](https://github.com/WordPress/gutenberg/pull/60261)).

## 27.6.0 (2024-05-16)

### Internal

-   Replaced `classnames` package with the faster and smaller `clsx` package ([#61138](https://github.com/WordPress/gutenberg/pull/61138)).
-   Upgrade `@use-gesture/react` package to `^10.3.1` ([#61503](https://github.com/WordPress/gutenberg/pull/61503)).
-   Upgrade `framer-motion` package to version `^11.1.9` ([#61572](https://github.com/WordPress/gutenberg/pull/61572)).

### Enhancements

-   `FontSizePicker`: Add `vw` and `vh` units to the default units in the font size picker ([#60507](<(https://github.com/WordPress/gutenberg/pull/60607)>).
-   `PaletteEdit`: Use consistent spacing and metrics. ([#61368](https://github.com/WordPress/gutenberg/pull/61368)).
-   `FormTokenField`: Hide label when not defined ([#61336](https://github.com/WordPress/gutenberg/pull/61336)).
-   `ComboboxControl`: supports disabled items ([#61294](https://github.com/WordPress/gutenberg/pull/61294)).
-   Upgraded the @types/react and @types/react-dom packages ([#60796](https://github.com/WordPress/gutenberg/pull/60796)).
-   `Placeholder`: Tweak placeholder style ([#61590](https://github.com/WordPress/gutenberg/pull/61590)).

### Bug Fixes

-   `ToolsPanel`: Fix sticking “Reset” option ([#60621](https://github.com/WordPress/gutenberg/pull/60621)).
-   Fix an issue where types used a synthetic default import ([#61679](https://github.com/WordPress/gutenberg/pull/61679)).

## 27.5.0 (2024-05-02)

### Enhancements

-   Replaced `classnames` package with the faster and smaller `clsx` package ([#61138](https://github.com/WordPress/gutenberg/pull/61138)).
-   `InputControl`: Add a password visibility toggle story ([#60898](https://github.com/WordPress/gutenberg/pull/60898)).
-   `View`: Fix prop types ([#60919](https://github.com/WordPress/gutenberg/pull/60919)).
-   `Placeholder`: Unify appearance across. ([#59275](https://github.com/WordPress/gutenberg/pull/59275)).
-   `Toolbar`: Adjust top toolbar to use same metrics as block toolbar ([#61126](https://github.com/WordPress/gutenberg/pull/61126)).
-   `DropZone`: Avoid a media query on mount [#60546](https://github.com/WordPress/gutenberg/pull/60546)).
-   `ComboboxControl`: Simplify string normalization ([#60893](https://github.com/WordPress/gutenberg/pull/60893)).

### Bug Fixes

-   `BaseControl`, `InputControl`: Remove usage of aria-details from InputControl and BaseControl ([#61203](https://github.com/WordPress/gutenberg/pull/61203)).
-   `SlotFill`: fixed missing `getServerSnapshot` parameter in slot map ([#60943](https://github.com/WordPress/gutenberg/pull/60943)).
-   `Panel`: Fix issue with collapsing panel header ([#61319](https://github.com/WordPress/gutenberg/pull/61319)).

### Internal

-   `FontSizerPicker`: Improve docs for default units ([#60996](https://github.com/WordPress/gutenberg/pull/60996)).

## 27.4.0 (2024-04-19)

### Deprecations

-   `Navigation`: Soft deprecate component ([#59182](https://github.com/WordPress/gutenberg/pull/59182)).

### Enhancements

-   `Tooltip`: Make tests faster ([#60897](https://github.com/WordPress/gutenberg/pull/60897)).
-   `ExternalLink`: Use unicode arrow instead of svg icon ([#60255](https://github.com/WordPress/gutenberg/pull/60255)).
-   `ProgressBar`: Move the indicator width styles from emotion to a CSS variable ([#60388](https://github.com/WordPress/gutenberg/pull/60388)).
-   `Text`: Add `text-wrap: pretty;` to improve wrapping ([#60164](https://github.com/WordPress/gutenberg/pull/60164)).
-   `Navigator`: Navigation to the active path doesn't create a new location history ([#60561](https://github.com/WordPress/gutenberg/pull/60561)).
-   `FormToggle`: Forwards ref to input ([#60234](https://github.com/WordPress/gutenberg/pull/60234)).
-   `ToggleControl`: Forwards ref to FormToggle ([#60234](https://github.com/WordPress/gutenberg/pull/60234)).
-   `CheckboxControl`: Update help text alignment ([#60787](https://github.com/WordPress/gutenberg/pull/60787)).

### Bug Fixes

-   `Truncate`: Fix link control link preview when it displays long URLs ([#60890](https://github.com/WordPress/gutenberg/pull/60890)).

-   `ProgressBar`: Fix CSS variable with invalid value ([#60576](https://github.com/WordPress/gutenberg/pull/60576)).
-   `CheckboxControl`: Fix label text wrap ([#60787](https://github.com/WordPress/gutenberg/pull/60787)).

### Experimental

-   `Tabs`: Fallback to first enabled tab if no active tab id ([#60681](https://github.com/WordPress/gutenberg/pull/60681)).

### Internal

-   Remove CSS hack for Internet Explorer 11 ([#60727](https://github.com/WordPress/gutenberg/pull/60727)).
-   `CheckboxControl`: Streamline size styles ([#60475](https://github.com/WordPress/gutenberg/pull/60475)).
-   Deprecate `reduceMotion` util ([#60839](https://github.com/WordPress/gutenberg/pull/60839)).
-   `InputBase`: Simplify management of focus styles. Affects all components based on `InputControl` (e.g. `SearchControl`, `NumberControl`, `UnitControl`), as well as `SelectControl`, `CustomSelectControl`, and `TreeSelect` ([#60226](https://github.com/WordPress/gutenberg/pull/60226)).
-   Removed dependency on `valtio`, replaced its usage in `SlotFill` with a custom object [#60879](https://github.com/WordPress/gutenberg/pull/60879)).
-   `CustomSelectControlV2`: Support disabled in item types ([#60896](https://github.com/WordPress/gutenberg/pull/60896)).

## 27.3.0 (2024-04-03)

### Bug Fixes

-   `Dropdown`: Fix bug with separator styling. ([#60336](https://github.com/WordPress/gutenberg/pull/60336)).
-   `InputControl`: Ignore IME events when `isPressEnterToChange` is enabled ([#60090](https://github.com/WordPress/gutenberg/pull/60090)).
-   `TextControl`: Apply zero margin to input element ([#60282](https://github.com/WordPress/gutenberg/pull/60282)).

### Experimental

-   `CustomSelectControlV2`: Rename for consistency ([#60178](https://github.com/WordPress/gutenberg/pull/60178)).

### Internal

-   `Popover`, `ColorPicker`: Obviate pointer event trap #59449 ([#59449](https://github.com/WordPress/gutenberg/pull/59449)).
-   `Popover`, `ToggleGroupControl`: Use `useReducedMotion()` ([#60168](https://github.com/WordPress/gutenberg/pull/60168)).
-   `NavigatorProvider`: Simplify the router state logic ([#60190](https://github.com/WordPress/gutenberg/pull/60190)).
-   Update `date-fns` to version `3.6.0` ([#60163](https://github.com/WordPress/gutenberg/pull/60163)).
-   Update `use-lilius` to version `2.0.5` ([#60163](https://github.com/WordPress/gutenberg/pull/60163)).

### Experimental

-   `CustomSelectControlV2`: Fix hint behavior in legacy ([#60183](https://github.com/WordPress/gutenberg/pull/60183)).

## 27.2.0 (2024-03-21)

-   `Dropdown` : Add styling support for `MenuGroup` ([#59723](https://github.com/WordPress/gutenberg/pull/59723)).
-   `Placeholder` : Allow overflow but only when placeholder is selected, to fix a layout shift. ([#59857](https://github.com/WordPress/gutenberg/pull/59857)).

### Enhancements

-   `TextControl`: Add typings for `date`, `time` and `datetime-local` ([#59666](https://github.com/WordPress/gutenberg/pull/59666)).
-   `Text`, `Heading`, `ItemGroup` : Update the line height from 1.2 to 1.4 ([#60041](https://github.com/WordPress/gutenberg/pull/60041)).
-   `Autocomplete` : match the autocomplete styling to that of List View and Command Palette([#60131](https://github.com/WordPress/gutenberg/pull/60131)).

### Deprecations

-   `isSmall` prop in `Button` component has been deprecated. Use `size="small"` prop instead ([#59734](https://github.com/WordPress/gutenberg/pull/59734)).

### Internal

-   `Button`: Keep deprecated props in type definitions ([#59913](https://github.com/WordPress/gutenberg/pull/59913)).

### Bug Fixes

-   `PaletteEdit`: Fix number incrementing of default names for new colors added in non-en-US locales ([#52212](https://github.com/WordPress/gutenberg/pull/52212)).
-   `DateTimePicker`: Change day button size back from 32px to 28px ([#59990](https://github.com/WordPress/gutenberg/pull/59990)).

## 27.1.0 (2024-03-06)

### Bug Fixes

-   `InputControl`: Fix sample code on InputControl docs [#59517](https://github.com/WordPress/gutenberg/pull/59517)
-   `Tooltip`: Explicitly set system font to avoid CSS bleed ([#59307](https://github.com/WordPress/gutenberg/pull/59307)).
-   `HStack`, `VStack`: Stop passing invalid props to underlying element ([#59416](https://github.com/WordPress/gutenberg/pull/59416)).
-   `Button`: Fix focus outline in disabled primary variant ([#59391](https://github.com/WordPress/gutenberg/pull/59391)).
-   `Button`: Place `children` before the icon when `iconPosition` is `right` ([#59489](https://github.com/WordPress/gutenberg/pull/59489)).
-   `ToggleGroupControl`: Fix unwanted backdrop vertical animation ([#59642](https://github.com/WordPress/gutenberg/pull/59642)).

### Internal

-   `SnackbarList`, `Snackbar`: add unit tests ([#59157](https://github.com/WordPress/gutenberg/pull/59157)).
-   Remove unused `useLatestRef()` hook ([#59471](https://github.com/WordPress/gutenberg/pull/59471)).

### Experimental

-   `CustomSelectControlV2`: Remove legacy adapter layer ([#59420](https://github.com/WordPress/gutenberg/pull/59420)).

## 27.0.0 (2024-02-21)

### Breaking Changes

-   `CustomSelectControl`: Remove deprecated `__nextUnconstrainedWidth` prop and promote to default behavior ([#58974](https://github.com/WordPress/gutenberg/pull/58974)).

### Bug Fixes

-   `ToolbarButton`: Center text for short labels ([#59117](https://github.com/WordPress/gutenberg/pull/59117)).

### Internal

-   `ColorPicker`: Style without accessing internal `InputControl` classes ([#59069](https://github.com/WordPress/gutenberg/pull/59069)).
-   Add lint rules for theme color CSS var usage ([#59022](https://github.com/WordPress/gutenberg/pull/59022)).
-   `FormTokenField`: Use `Element.scrollIntoView()` instead of `dom-scroll-into-view` ([#59085](https://github.com/WordPress/gutenberg/pull/59085)).
-   Removing `dom-scroll-into-view` as a dependency of the components package ([#59085](https://github.com/WordPress/gutenberg/pull/59085)).
-   Add higher-order function to ignore IME keydowns ([#59081](https://github.com/WordPress/gutenberg/pull/59081)).

### Experimental

-   `Tabs`: rename `initialTabId` prop to `defaultTabId` ([#59035](https://github.com/WordPress/gutenberg/pull/59035)).

## 26.0.1 (2024-02-13)

### Bug Fixes

-   `Modal`: Add `box-sizing` reset style ([#58905](https://github.com/WordPress/gutenberg/pull/58905)).
-   `Popover`: Fix positioning in nested iframes by upgrading Floating UI packages to their latest versions ([#58932](https://github.com/WordPress/gutenberg/pull/58932)).

### Experimental

-   `CustomSelectControlV2`: Adapt component for legacy usage ([#57902](https://github.com/WordPress/gutenberg/pull/57902)).

## 26.0.0 (2024-02-09)

### Breaking Changes

-   `FontSizePicker`: Remove deprecated `__nextHasNoMarginBottom` prop and promote to default behavior ([#58702](https://github.com/WordPress/gutenberg/pull/58702)).
-   `GradientPicker`: Remove deprecated `__nextHasNoMargin` prop and promote to default behavior ([#58701](https://github.com/WordPress/gutenberg/pull/58701)).
-   `CustomGradientPicker`: Remove deprecated `__nextHasNoMargin` prop and promote to default behavior ([#58699](https://github.com/WordPress/gutenberg/pull/58699)).
-   `AnglePickerControl`: Remove deprecated `__nextHasNoMarginBottom` prop and promote to default behavior ([#58700](https://github.com/WordPress/gutenberg/pull/58700)).

### Enhancements

-   `Button`: Update secondary variant to show the border even in a disabled state. ([#58606](https://github.com/WordPress/gutenberg/pull/58606)).
-   `ConfirmDialog`: Add `__next40pxDefaultSize` to buttons ([#58421](https://github.com/WordPress/gutenberg/pull/58421)).
-   `Snackbar`: Update the warning message ([#58591](https://github.com/WordPress/gutenberg/pull/58591)).
-   `Composite`: Implementing `useCompositeState` with Ariakit ([#57304](https://github.com/WordPress/gutenberg/pull/57304)).
-   Remove deprecation warnings for `__next36pxDefaultSize` prop ([#58703](https://github.com/WordPress/gutenberg/pull/58703)).
-   `CheckboxControl`: Remove ability for label prop to be false ([#58339](https://github.com/WordPress/gutenberg/pull/58339)).
-   `FocalPointPicker`: Apply modern styling ([#58459](https://github.com/WordPress/gutenberg/pull/58459)).

### Bug Fixes

-   `FocalPointPicker`: Allow `PointerCircle` to render in a default centered position when x and y coordinates are undefined ([#58592](https://github.com/WordPress/gutenberg/pull/58592)).
-   `DateTime`: Add a timezone offset value for display purposes. ([#56682](https://github.com/WordPress/gutenberg/pull/56682)).
-   `Placeholder`: Fix Placeholder component padding when body text font size is changed ([#58323](https://github.com/WordPress/gutenberg/pull/58323)).
-   `Placeholder`: Fix Global Styles typography settings bleeding into placeholder component ([#58303](https://github.com/WordPress/gutenberg/pull/58303)).
-   `PaletteEdit`: Fix palette item accessibility in details view ([#58214](https://github.com/WordPress/gutenberg/pull/58214)).
-   `Snackbar`: Fix the auto-dismissal timers ([#58604](https://github.com/WordPress/gutenberg/pull/58604)).
-   `Tabs`: Fix infinite loop in `useEffect` ([#58861](https://github.com/WordPress/gutenberg/pull/58861)).
-   `Popover`: Add `box-sizing` reset style ([#58871](https://github.com/WordPress/gutenberg/pull/58871)).

### Experimental

-   `Guide`, `Modal`: Restore accent color themability ([#58098](https://github.com/WordPress/gutenberg/pull/58098)).
-   `DropdownMenuV2`: Restore accent color themability ([#58130](https://github.com/WordPress/gutenberg/pull/58130)).
-   `Tabs`: improve controlled mode focus handling and keyboard navigation ([#57696](https://github.com/WordPress/gutenberg/pull/57696)).
-   `Tabs`: prevent internal focus from updating too early ([#58625](https://github.com/WordPress/gutenberg/pull/58625)).
-   Expand theming support in the `COLORS` variable object ([#58097](https://github.com/WordPress/gutenberg/pull/58097)).
-   `CustomSelect`: disable `virtualFocus` to fix issue for screenreaders ([#58585](https://github.com/WordPress/gutenberg/pull/58585)).

### Internal

-   `Composite`: Removing Reakit `Composite` implementation ([#58620](https://github.com/WordPress/gutenberg/pull/58620)).
-   Removing Reakit as a dependency of the components package ([#58631](https://github.com/WordPress/gutenberg/pull/58631)).
-   `CustomSelect`: add unit tests ([#58583](https://github.com/WordPress/gutenberg/pull/58583)).
-   `InputBase`: Add `isBorderless` prop ([#58750](https://github.com/WordPress/gutenberg/pull/58750)).
-   `SearchControl`: Replace internal implementation to use `InputControl` ([#56524](https://github.com/WordPress/gutenberg/pull/56524)).

## 25.16.0 (2024-01-24)

### Enhancements

-   `ColorPicker`: improve the UX around HSL sliders ([#57555](https://github.com/WordPress/gutenberg/pull/57555)).
-   `BoxControl`, `BorderControl`, `BorderBoxControl`: Add opt-in prop for 40px default size ([#56185](https://github.com/WordPress/gutenberg/pull/56185)).
-   `PaletteEdit`: improve unit tests ([#57645](https://github.com/WordPress/gutenberg/pull/57645)).
-   `PaletteEdit` and `CircularOptionPicker`: improve unit tests ([#57809](https://github.com/WordPress/gutenberg/pull/57809)).
-   `Tooltip`: no-op when nested inside other `Tooltip` components ([#57202](https://github.com/WordPress/gutenberg/pull/57202)).
-   `Tooltip` and `Button`: tidy up unit tests ([#57975](https://github.com/WordPress/gutenberg/pull/57975)).
-   `BorderControl`, `BorderBoxControl`: Replace style picker with ToggleGroupControl ([#57562](https://github.com/WordPress/gutenberg/pull/57562)).
-   `SlotFill`: fix typo in use-slot-fills return docs ([#57654](https://github.com/WordPress/gutenberg/pull/57654))
-   `Popover`: Adding `constrainTabbing` prop to `useDialog` hook ([#57962](https://github.com/WordPress/gutenberg/pull/57962))

### Bug Fixes

-   `ToggleGroupControl`: Improve controlled value detection ([#57770](https://github.com/WordPress/gutenberg/pull/57770)).
-   `Tooltip`: Improve props forwarding to children of nested `Tooltip` components ([#57878](https://github.com/WordPress/gutenberg/pull/57878)).
-   `Tooltip`: revert prop types to only accept component-specific props ([#58125](https://github.com/WordPress/gutenberg/pull/58125)).
-   `Button`: prevent the component from trashing and re-creating the HTML element ([#56490](https://github.com/WordPress/gutenberg/pull/56490)).

### Experimental

-   `BoxControl`: Update design ([#56665](https://github.com/WordPress/gutenberg/pull/56665)).
-   `CustomSelect`: adjust `renderSelectedValue` to fix sizing ([#57865](https://github.com/WordPress/gutenberg/pull/57865)).
-   `Theme`: Set `color` on wrapper div ([#58095](https://github.com/WordPress/gutenberg/pull/58095)).

## 25.15.0 (2024-01-10)

### Bug Fixes

-   `NumberControl`: Make increment and decrement buttons keyboard accessible. ([#57402](https://github.com/WordPress/gutenberg/pull/57402)).
-   `DropdownMenu V2`: better fallback on browsers that don't support CSS subgrid([#57327](https://github.com/WordPress/gutenberg/pull/57327)).
-   `FontSizePicker`: Use Button API for keeping focus on reset ([#57221](https://github.com/WordPress/gutenberg/pull/57221)).
-   `FontSizePicker`: Fix Reset button focus loss ([#57196](https://github.com/WordPress/gutenberg/pull/57196)).
-   `PaletteEdit`: Consider digits when generating kebab-cased slug ([#56713](https://github.com/WordPress/gutenberg/pull/56713)).
-   `FormTokenField`: Prevent focus being passed to internal buttons when component is disabled ([#57187](https://github.com/WordPress/gutenberg/pull/57187)).
-   `Button`: Fix logic of `has-text` class addition ([#56949](https://github.com/WordPress/gutenberg/pull/56949)).
-   `FormTokenField`: Fix a regression where the suggestion list would re-open after clicking away from the input ([#57002](https://github.com/WordPress/gutenberg/pull/57002)).
-   `Snackbar`: Remove erroneous `__unstableHTML` prop from TypeScript definitions ([#57218](https://github.com/WordPress/gutenberg/pull/57218)).
-   `Truncate`: improve handling of non-string `children` ([#57261](https://github.com/WordPress/gutenberg/pull/57261)).
-   `PaletteEdit`: Don't discard colors with default name and slug ([#54332](https://github.com/WordPress/gutenberg/pull/54332)).
-   `RadioControl`: Fully encapsulate styles ([#57347](https://github.com/WordPress/gutenberg/pull/57347)).
-   `DuotonePicker`: Remove top margin when no duotone options ([#57489](https://github.com/WordPress/gutenberg/pull/57489)).
-   `Snackbar`: Fix icon positioning ([#57377](https://github.com/WordPress/gutenberg/pull/57377)).
-   `GradientPicker`: Use slug while iterating over gradient entries to avoid React "duplicated key" warning ([#57361](https://github.com/WordPress/gutenberg/pull/57361)).
-   `NavigatorProvider`: Exclude `size` value from `contain` CSS rule ([#57498](https://github.com/WordPress/gutenberg/pull/57498)).

### Enhancements

-   Update `ariakit` to version `0.3.10` ([#57325](https://github.com/WordPress/gutenberg/pull/57325)).
-   Update `@ariakit/react` to version `0.3.12` and @ariakit/test to version `0.3.7` ([#57547](https://github.com/WordPress/gutenberg/pull/57547)).
-   `DropdownMenuV2`: do not collapse suffix width ([#57238](https://github.com/WordPress/gutenberg/pull/57238)).
-   `DateTimePicker`: Adjustment of the dot position on DayButton and expansion of the button area. ([#55502](https://github.com/WordPress/gutenberg/pull/55502)).
-   `Modal`: Improve application of body class names ([#55430](https://github.com/WordPress/gutenberg/pull/55430)).
-   `BaseControl`: Connect to context system ([#57408](https://github.com/WordPress/gutenberg/pull/57408)).
-   `InputControl`, `NumberControl`, `UnitControl`, `SelectControl`, `TreeSelect`: Add `compact` size variant ([#57398](https://github.com/WordPress/gutenberg/pull/57398)).
-   `ToggleGroupControl`: Update button size in large variant to be 32px ([#57338](https://github.com/WordPress/gutenberg/pull/57338)).
-   `Tooltip`: improve unit tests ([#57345](https://github.com/WordPress/gutenberg/pull/57345)).

### Experimental

-   `DropdownMenuV2`: remove temporary radix UI based implementation ([#55626](https://github.com/WordPress/gutenberg/pull/55626)).
-   `Tabs`: do not render hidden content ([#57046](https://github.com/WordPress/gutenberg/pull/57046)).
-   `Tabs`: improve hover and text alignment styles ([#57275](https://github.com/WordPress/gutenberg/pull/57275)).
-   `Tabs`: make sure `Tab`s are associated to the right `TabPanel`s, regardless of the order they're rendered in ([#57033](https://github.com/WordPress/gutenberg/pull/57033)).

## 25.14.0 (2023-12-13)

### Enhancements

-   `Navigator`: use vanilla CSS animations instead of `framer-motion` ([#56909](https://github.com/WordPress/gutenberg/pull/56909)).
-   `FormToggle`: fix sass deprecation warning ([#56672](https://github.com/WordPress/gutenberg/pull/56672)).
-   `QueryControls`: Add opt-in prop for 40px default size ([#56576](https://github.com/WordPress/gutenberg/pull/56576)).
-   `CheckboxControl`: Add option to not render label ([#56158](https://github.com/WordPress/gutenberg/pull/56158)).
-   `PaletteEdit`: Gradient pickers to use same width as color pickers ([#56801](https://github.com/WordPress/gutenberg/pull/56801)).
-   `FocalPointPicker`: Add opt-in prop for 40px default size ([#56021](https://github.com/WordPress/gutenberg/pull/56021)).
-   `DimensionControl`: Add opt-in prop for 40px default size ([#56805](https://github.com/WordPress/gutenberg/pull/56805)).
-   `FontSizePicker`: Add opt-in prop for 40px default size ([#56804](https://github.com/WordPress/gutenberg/pull/56804)).
-   `ToolsPanel`/`ToolsPanelHeader`: Added `dropdownMenuProps` to allow customization of the panel's dropdown menu. Also merged default and optional control menu groups ([#55785](https://github.com/WordPress/gutenberg/pull/55785)).

### Bug Fixes

-   `PaletteEdit`: temporary custom gradient not saving ([#56896](https://github.com/WordPress/gutenberg/pull/56896)).
-   `ToggleGroupControl`: react correctly to external controlled updates ([#56678](https://github.com/WordPress/gutenberg/pull/56678)).
-   `ToolsPanel`: fix a performance issue ([#56770](https://github.com/WordPress/gutenberg/pull/56770)).
-   `BorderControl`: adjust `BorderControlDropdown` Button size to fix misaligned border ([#56730](https://github.com/WordPress/gutenberg/pull/56730)).
-   `SlotFillProvider`: Restore contextual Slot/Fills within SlotFillProvider ([#56779](https://github.com/WordPress/gutenberg/pull/56779)).

### Internal

-   `DropdownMenuV2Ariakit`: prevent prefix collapsing if all radios or checkboxes are unselected ([#56720](https://github.com/WordPress/gutenberg/pull/56720)).
-   Move `kebabCase()` function from `block-editor` package and mark it as private API ([#56758](https://github.com/WordPress/gutenberg/pull/56758)).

### Experimental

-   `Tabs`: implement new `tabId` prop ([#56883](https://github.com/WordPress/gutenberg/pull/56883)).
-   `CustomSelect`: add `WordPressComponentsProps` for more flexibility ([#56998](https://github.com/WordPress/gutenberg/pull/56998))

### Experimental

-   `Tabs`: improve focus handling in controlled mode ([#56658](https://github.com/WordPress/gutenberg/pull/56658)).

### Documentation

-   `Search`: Added links to storybook for more information on usage. ([#56815](https://github.com/WordPress/gutenberg/pull/56815)).
-   `Spinner`: Added links to storybook for more information on usage. ([#56953](https://github.com/WordPress/gutenberg/pull/56953)).

## 25.13.0 (2023-11-29)

### Enhancements

-   `FormToggle`: refine animation and improve high contrast styles ([#56515](https://github.com/WordPress/gutenberg/pull/56515)).
-   `Button`: Add focus rings to focusable disabled buttons ([#56383](https://github.com/WordPress/gutenberg/pull/56383)).
-   `InserterButton`: Move mobile InserterButton from components package to block-editor package ([#56494](https://github.com/WordPress/gutenberg/pull/56494))

### Bug Fixes

-   `DateTime`: Make the Timezone indication render a tooltip only when necessary. ([#56214](https://github.com/WordPress/gutenberg/pull/56214)).
-   `ToolsPanelItem`: Use useLayoutEffect to prevent rendering glitch for last panel item styling. ([#56536](https://github.com/WordPress/gutenberg/pull/56536)).
-   `FormTokenField`: Fix broken suggestions scrollbar when the `__experimentalExpandOnFocus` prop is defined ([#56426](https://github.com/WordPress/gutenberg/pull/56426)).
-   `FormTokenField`: `onFocus` prop is now typed as a React `FocusEvent` ([#56426](https://github.com/WordPress/gutenberg/pull/56426)).

### Experimental

-   `Tabs`: Memoize and expose the component context ([#56224](https://github.com/WordPress/gutenberg/pull/56224)).
-   `DropdownMenuV2`: Design tweaks ([#56041](https://github.com/WordPress/gutenberg/pull/56041))

### Documentation

-   `Text` and `Heading`: improve docs around default values and truncation logic ([#56518](https://github.com/WordPress/gutenberg/pull/56518))

### Internal

-   `Slot`: add `style` prop to `bubblesVirtually` version ([#56428](https://github.com/WordPress/gutenberg/pull/56428))
-   Introduce experimental new version of `CustomSelectControl` based on `ariakit` ([#55790](https://github.com/WordPress/gutenberg/pull/55790))
-   `Composite`: add unit tests for `useCompositeState` ([#56645](https://github.com/WordPress/gutenberg/pull/56645)).

## 25.12.0 (2023-11-16)

### Bug Fixes

-   `Toolbar`: Remove CSS rule that prevented focus outline to be visible for toolbar buttons in the `:active` state. ([#56123](https://github.com/WordPress/gutenberg/pull/56123)).

### Internal

-   Migrate `Divider` from `reakit` to `ariakit` ([#55622](https://github.com/WordPress/gutenberg/pull/55622))
-   Migrate `DisclosureContent` from `reakit` to `ariakit` and TypeScript ([#55639](https://github.com/WordPress/gutenberg/pull/55639))
-   Migrate `RadioGroup` from `reakit` to `ariakit` and TypeScript ([#55580](https://github.com/WordPress/gutenberg/pull/55580))

### Experimental

-   `Tabs`: Add `focusable` prop to the `Tabs.TabPanel` sub-component ([#55287](https://github.com/WordPress/gutenberg/pull/55287))
-   `Tabs`: Update sub-components to accept relevant HTML element props ([#55860](https://github.com/WordPress/gutenberg/pull/55860))
-   `DropdownMenuV2`: Fix radio menu item check icon not rendering correctly in some browsers ([#55964](https://github.com/WordPress/gutenberg/pull/55964))
-   `DropdownMenuV2`: prevent default when pressing Escape key to close menu ([#55962](https://github.com/WordPress/gutenberg/pull/55962))

### Enhancements

-   `ToggleGroupControl`: Add opt-in prop for 40px default size ([#55789](https://github.com/WordPress/gutenberg/pull/55789)).
-   `TextControl`: Add opt-in prop for 40px default size ([#55471](https://github.com/WordPress/gutenberg/pull/55471)).

### Bug Fixes

-   `DropdownMenu`: remove extra vertical space around the toggle button ([#56136](https://github.com/WordPress/gutenberg/pull/56136)).
-   Package should not depend on `@ariakit/test`, that package is only needed for testing ([#56091](https://github.com/WordPress/gutenberg/pull/56091)).

## 25.11.0 (2023-11-02)

### Enhancements

-   `InputControl`/`SelectControl`: update `height`/`min-height` to `32px` instead of `30px` to align with modern sizing scale ([#55490](https://github.com/WordPress/gutenberg/pull/55490)).

### Bug Fixes

-   `Autocomplete`: Add `aria-live` announcements for Mac and IOS Voiceover to fix lack of support for `aria-owns` ([#54902](https://github.com/WordPress/gutenberg/pull/54902)).
-   Improve Button saving state accessibility. ([#55547](https://github.com/WordPress/gutenberg/pull/55547))

### Internal

-   Introduce experimental new version of `DropdownMenu` based on `ariakit` ([#54939](https://github.com/WordPress/gutenberg/pull/54939))

## 25.10.0 (2023-10-18)

### Enhancements

-   `ProgressBar`: use text color to ensure enough contrast against background ([#55285](https://github.com/WordPress/gutenberg/pull/55285)).
-   `Notice`: Remove margins from `Notice` component ([#54800](https://github.com/WordPress/gutenberg/pull/54800)).
-   Allow using CSS level 4 viewport-relative units ([54415](https://github.com/WordPress/gutenberg/pull/54415))
-   `ToolsPanel`: do not apply the `className` to prop to `ToolsPanelItem` components when rendered as placeholders ([#55207](https://github.com/WordPress/gutenberg/pull/55207)).
-   `GradientPicker`: remove overflow styles and padding from `ColorPicker` popovers ([#55265](https://github.com/WordPress/gutenberg/pull/55265)).
-   `Tabs`: Expose via private APIs ([#55327](https://github.com/WordPress/gutenberg/pull/55327)).
-   `ColorPalette`/`ToggleGroupControl/ToggleGroupControlOptionBase`: add `type="button"` attribute to native `<button>`s ([#55125](https://github.com/WordPress/gutenberg/pull/55125)).

### Bug Fixes

-   Render a "mouse event trap" when using a `ColorPicker` inside a `Popover` to prevent issues when rendering on top of `iframes` ([#55149](https://github.com/WordPress/gutenberg/pull/55149)).
-   `Modal`: fix closing when contained iframe is focused ([#51602](https://github.com/WordPress/gutenberg/pull/51602)).
-   `Autocomplete`: Fix disappearing results issue when using multiple triggers inline ([#55301](https://github.com/WordPress/gutenberg/pull/55301))

### Internal

-   Update `@ariakit/react` to version `0.3.5` ([#55365](https://github.com/WordPress/gutenberg/pull/55365))
-   `ConfirmDialog`: Migrate to TypeScript. ([#54954](https://github.com/WordPress/gutenberg/pull/54954)).

### New Features

-   `Toolbar`: add new `variant` prop for 'unstyled' option ([#55139](https://github.com/WordPress/gutenberg/pull/55139)).

## 25.9.0 (2023-10-05)

### Enhancements

-   `SearchControl`: polish metrics for `compact` size variant ([#54663](https://github.com/WordPress/gutenberg/pull/54663)).
-   `Button`: deprecating `isPressed` prop in favour of `aria-pressed` ([#54740](https://github.com/WordPress/gutenberg/pull/54740)).
-   `DuotonePicker/ColorListPicker`: Adds appropriate label and description to 'Duotone Filter' picker ([#54473](https://github.com/WordPress/gutenberg/pull/54473)).
-   `Modal`: Accessibly hide/show outer modal when nested ([#54743](https://github.com/WordPress/gutenberg/pull/54743)).
-   `InputControl`, `NumberControl`, `UnitControl`, `SelectControl`, `CustomSelectControl`, `TreeSelect`: Add opt-in prop for next 40px default size, superseding the `__next36pxDefaultSize` prop ([#53819](https://github.com/WordPress/gutenberg/pull/53819)).
-   `Modal`: add a new `size` prop to support preset widths, including a `fill` option to eventually replace the `isFullScreen` prop ([#54471](https://github.com/WordPress/gutenberg/pull/54471)).
-   Wrapped `TextareaControl` in a `forwardRef` call ([#54975](https://github.com/WordPress/gutenberg/pull/54975)).
-   `Composite`/`AlignmentMatrixControl`/`CircularOptionPicker`: Starts the `Composite` migration from `reakit` to `ariakit` ([#54225](https://github.com/WordPress/gutenberg/pull/54225)).

### Bug Fixes

-   `Placeholder`: Improved DOM structure and screen reader announcements ([#45801](https://github.com/WordPress/gutenberg/pull/45801)).
-   `DateTimePicker`: fix onChange callback check so that it also works inside iframes ([#54669](https://github.com/WordPress/gutenberg/pull/54669)).
-   `FormTokenField`: Add `box-sizing` reset style and reset default padding ([#54734](https://github.com/WordPress/gutenberg/pull/54734)).
-   `SlotFill`: Pass `Component` instance to unregisterSlot ([#54765](https://github.com/WordPress/gutenberg/pull/54765)).
-   `Button`: Remove `aria-selected` CSS selector from styling 'active' buttons ([#54931](https://github.com/WordPress/gutenberg/pull/54931)).
-   `Popover`: Apply the CSS in JS styles properly for components used within popovers. ([#54912](https://github.com/WordPress/gutenberg/pull/54912))
-   `Button`: Remove hover styles when `aria-disabled` is set to `true` for the secondary variant. ([#54978](https://github.com/WordPress/gutenberg/pull/54978))
-   `Button`: Revert toggled style selector to use a class instead of attributes ([#55065](https://github.com/WordPress/gutenberg/pull/55065)).

### Internal

-   Update `@ariakit/react` to version `0.3.3` ([#54818](https://github.com/WordPress/gutenberg/pull/54818))
-   `Tooltip`, `Shortcut`: Remove unused `ui/` components from the codebase ([#54573](https://github.com/WordPress/gutenberg/pull/54573))
-   Refactor ariakit usages to use the `render` prop instead of `as` and to use the namespace import ([#54696](https://github.com/WordPress/gutenberg/pull/54696)).
-   Update `uuid` package to 9.0.1 ([#54725](https://github.com/WordPress/gutenberg/pull/54725)).
-   `ContextSystemProvider`: Move out of `ui/` ([#54847](https://github.com/WordPress/gutenberg/pull/54847)).
-   `SlotFill`: Migrate to TypeScript and Convert to Functional Component `<Slot bubblesVirtually />`. ([#51350](https://github.com/WordPress/gutenberg/pull/51350)).
-   `Components`: move `ui/utils` to `utils` and remove `ui/` folder ([#54922](https://github.com/WordPress/gutenberg/pull/54922)).
-   Ensure `@types/` dependencies used by final type files are included in the main dependency field ([#50231](https://github.com/WordPress/gutenberg/pull/50231)).
-   `Text`: Migrate to TypeScript. ([#54953](https://github.com/WordPress/gutenberg/pull/54953)).

### Experimental

-   Introduce `Tabs`, an experimental v2 of `TabPanel`: ([#53960](https://github.com/WordPress/gutenberg/pull/53960)).

## 25.8.0 (2023-09-20)

### Enhancements

-   Add new option `firstContentElement` to Modal's `focusOnMount` prop to allow consumers to focus the first element within the Modal's **contents** ([#54590](https://github.com/WordPress/gutenberg/pull/54590)).
-   `Notice`: Improve accessibility by adding visually hidden text to clarify what a notice text is about and the notice type (success, error, warning, info) ([#54498](https://github.com/WordPress/gutenberg/pull/54498)).
-   Making Circular Option Picker a `listbox`. Note that while this changes some public API, new props are optional, and currently have default values; this will change in another patch ([#52255](https://github.com/WordPress/gutenberg/pull/52255)).
-   `ToggleGroupControl`: Rewrite backdrop animation using framer motion shared layout animations, add better support for controlled and uncontrolled modes ([#50278](https://github.com/WordPress/gutenberg/pull/50278)).
-   `Popover`: Add the `is-positioned` CSS class only after the popover has finished animating ([#54178](https://github.com/WordPress/gutenberg/pull/54178)).
-   `Tooltip`: Replace the existing tooltip to simplify the implementation and improve accessibility while maintaining the same behaviors and API ([#48440](https://github.com/WordPress/gutenberg/pull/48440)).
-   `Dropdown` and `DropdownMenu`: support controlled mode for the dropdown's open/closed state ([#54257](https://github.com/WordPress/gutenberg/pull/54257)).
-   `BorderControl`: Apply proper metrics and simpler text ([#53998](https://github.com/WordPress/gutenberg/pull/53998)).
-   `FormTokenField`: Update styling for consistency and increased visibility ([#54402](https://github.com/WordPress/gutenberg/pull/54402)).
-   `CircularOptionPicker`: Add option to use previous non-listbox behaviour, for contexts where buttons are more appropriate than a list of options ([#54290](https://github.com/WordPress/gutenberg/pull/54290)).
-   `DuotonePicker/ColorListPicker`: Adds appropriate labels to 'Duotone Filter' color pickers ([#54468](https://github.com/WordPress/gutenberg/pull/54468)).
-   `SearchControl`: support new `40px` and `32px` sizes ([#54548](https://github.com/WordPress/gutenberg/pull/54548)).
-   `FormTokenField`: Add `tokenizeOnBlur` prop to add any incompleteTokenValue as a new token when field loses focus ([#54445](https://github.com/WordPress/gutenberg/pull/54445)).
-   `Sandbox`: Add `tabIndex` prop ([#54408](https://github.com/WordPress/gutenberg/pull/54408)).

### Bug Fixes

-   `Notice`: Make the Close button render a tooltip to visually expose its accessible name. All icon buttons must always show a tooltip ([#54498](https://github.com/WordPress/gutenberg/pull/54498)).
-   `Tooltip`: dynamically render in the DOM only when visible ([#54312](https://github.com/WordPress/gutenberg/pull/54312)).
-   `PaletteEdit`: Fix padding in RTL languages ([#54034](https://github.com/WordPress/gutenberg/pull/54034)).
-   `ToolbarItem`: Fix children not showing in rendered components ([#53314](https://github.com/WordPress/gutenberg/pull/53314)).
-   `CircularOptionPicker`: make focus styles resilient to button size changes ([#54196](https://github.com/WordPress/gutenberg/pull/54196)).
-   `InputControl`: Fix focus style size ([#54394](https://github.com/WordPress/gutenberg/pull/54394)).
-   `BorderControl`: Use standard focus style on BorderControl ([#54429](https://github.com/WordPress/gutenberg/pull/54429)).
-   `Color values`: Update borderFocus to ADMIN.theme ([#54425](https://github.com/WordPress/gutenberg/pull/54425)).

### Internal

-   `Toolbar/ToolbarDropdownMenu `: Convert to TypeScript ([#54321](https://github.com/WordPress/gutenberg/pull/54321)).
-   `Composite`: Convert to TypeScript ([#54028](https://github.com/WordPress/gutenberg/pull/54028)).
-   `BorderControl`: Refactor unit tests to use `userEvent` ([#54155](https://github.com/WordPress/gutenberg/pull/54155))
-   `FocusableIframe`: Convert to TypeScript ([#53979](https://github.com/WordPress/gutenberg/pull/53979)).
-   `Popover`: Remove unused `overlay` type from `positionToPlacement` utility function ([#54101](https://github.com/WordPress/gutenberg/pull/54101)).
-   `Higher Order` -- `with-focus-outside`: Convert to TypeScript ([#53980](https://github.com/WordPress/gutenberg/pull/53980)).
-   `IsolatedEventContainer`: Convert unit test to TypeScript ([#54316](https://github.com/WordPress/gutenberg/pull/54316)).
-   `Popover`: Remove `scroll` and `resize` listeners for iframe overflow parents and rely on recently added native Floating UI support ([#54286](https://github.com/WordPress/gutenberg/pull/54286)).
-   `Button`: Update documentation to remove the button `focus` prop ([#54397](https://github.com/WordPress/gutenberg/pull/54397)).
-   `Toolbar/ToolbarGroup`: Convert component to TypeScript ([#54317](https://github.com/WordPress/gutenberg/pull/54317)).
-   `Modal`: add more unit tests ([#54569](https://github.com/WordPress/gutenberg/pull/54569)).

### Experimental

-   `DropdownMenu` v2: Fix submenu chevron direction in RTL languages ([#54036](https://github.com/WordPress/gutenberg/pull/54036).

### New Features

-   `Tooltip`: Add new `hideOnClick` prop ([#54406](https://github.com/WordPress/gutenberg/pull/54406)).
-   `Tooltip`: Add `placement` prop to replace deprecated `position`([#54264](https://github.com/WordPress/gutenberg/pull/54264)).

## 25.7.0 (2023-08-31)

### Breaking Changes

-   Make the `Popover.Slot` optional and render popovers at the bottom of the document's body by default. ([#53889](https://github.com/WordPress/gutenberg/pull/53889), [#53982](https://github.com/WordPress/gutenberg/pull/53982)).

### Enhancements

-   `ProgressBar`: Add transition to determinate indicator ([#53877](https://github.com/WordPress/gutenberg/pull/53877)).
-   Prevent nested `SlotFillProvider` from rendering ([#53940](https://github.com/WordPress/gutenberg/pull/53940)).

### Bug Fixes

-   `SandBox`: Fix the cleanup method in useEffect ([#53796](https://github.com/WordPress/gutenberg/pull/53796)).
-   `PaletteEdit`: Fix the height of the `PaletteItems`. Don't rely on styles only present in the block editor ([#54000](https://github.com/WordPress/gutenberg/pull/54000)).

### Internal

-   `Shortcut`: Add Storybook stories ([#53627](https://github.com/WordPress/gutenberg/pull/53627)).
-   `SlotFill`: Do not render children when using `<Slot bubblesVirtually />`. ([#53272](https://github.com/WordPress/gutenberg/pull/53272))
-   Update `@floating-ui/react-dom` to the latest version ([#46845](https://github.com/WordPress/gutenberg/pull/46845)).

## 25.6.0 (2023-08-16)

### Enhancements

-   `Theme`: Expose via private APIs ([#53262](https://github.com/WordPress/gutenberg/pull/53262)).
-   `ProgressBar`: Use the theme system accent for indicator color ([#53347](https://github.com/WordPress/gutenberg/pull/53347)).
-   `ProgressBar`: Use gray 300 for track color ([#53349](https://github.com/WordPress/gutenberg/pull/53349)).
-   `Modal`: add `headerActions` prop to render buttons in the header. ([#53328](https://github.com/WordPress/gutenberg/pull/53328)).
-   `Snackbar`: Snackbar design and motion improvements ([#53248](https://github.com/WordPress/gutenberg/pull/53248))
-   `NumberControl`: Add `spinFactor` prop for adjusting the amount by which the spin controls change the value ([#52902](https://github.com/WordPress/gutenberg/pull/52902)).
-   `Modal:`: Nuance outside interactions ([#52994](https://github.com/WordPress/gutenberg/pull/52994)).
-   `Button`: Remove default border from the destructive button ([#53607](https://github.com/WordPress/gutenberg/pull/53607)).
-   Components: Move accent colors to theme context ([#53631](https://github.com/WordPress/gutenberg/pull/53631)).
-   `ProgressBar`: Use the new theme system accent for indicator color ([#53632](https://github.com/WordPress/gutenberg/pull/53632)).

### Bug Fixes

-   `Button`: add `:disabled` selector to reset hover color for disabled buttons ([#53411](https://github.com/WordPress/gutenberg/pull/53411)).

### Internal

-   `ControlGroup`, `FormGroup`, `ControlLabel`, `Spinner`: Remove unused `ui/` components from the codebase ([#52953](https://github.com/WordPress/gutenberg/pull/52953)).
-   `MenuItem`: Convert to TypeScript ([#53132](https://github.com/WordPress/gutenberg/pull/53132)).
-   `MenuItem`: Add Storybook stories ([#53613](https://github.com/WordPress/gutenberg/pull/53613)).
-   `MenuGroup`: Add Storybook stories ([#53090](https://github.com/WordPress/gutenberg/pull/53090)).
-   Components: Remove unnecessary utils ([#53679](https://github.com/WordPress/gutenberg/pull/53679)).

## 25.5.0 (2023-08-10)

### New Features

-   Add a new `ProgressBar` component. ([#53030](https://github.com/WordPress/gutenberg/pull/53030)).

### Enhancements

-   `ColorPalette`, `BorderControl`: Don't hyphenate hex value in `aria-label` ([#52932](https://github.com/WordPress/gutenberg/pull/52932)).
-   `MenuItemsChoice`, `MenuItem`: Support a `disabled` prop on a menu item ([#52737](https://github.com/WordPress/gutenberg/pull/52737)).
-   `TabPanel`: Introduce a new version of `TabPanel` with updated internals and improved adherence to ARIA guidance on `tabpanel` focus behavior while maintaining the same functionality and API surface.([#52133](https://github.com/WordPress/gutenberg/pull/52133)).

### Bug Fixes

-   `Modal`: Fix loss of focus when clicking outside ([#52653](https://github.com/WordPress/gutenberg/pull/52653)).

## 25.4.0 (2023-07-20)

### Enhancements

-   `TextControl`: Add `id` prop to allow for custom IDs in `TextControl`s ([#52028](https://github.com/WordPress/gutenberg/pull/52028)).
-   `Navigator`: Add `replace` option to `navigator.goTo()` and `navigator.goToParent()` ([#52456](https://github.com/WordPress/gutenberg/pull/52456)).

### Bug Fixes

-   `Popover`: Pin `react-dropdown-menu` version to avoid breaking changes in dependency updates. ([#52356](https://github.com/WordPress/gutenberg/pull/52356)).
-   `Item`: Unify focus style and add default font styles. ([#52495](https://github.com/WordPress/gutenberg/pull/52495)).
-   `Toolbar`: Fix toolbar items not being tabbable on the first render. ([#52613](https://github.com/WordPress/gutenberg/pull/52613))
-   `FormTokenField`: Fix token overflow when moving cursor left or right. ([#52662](https://github.com/WordPress/gutenberg/pull/52662))

## 25.3.0 (2023-07-05)

### Enhancements

-   `SelectControl`: Added option to set hidden options. ([#51545](https://github.com/WordPress/gutenberg/pull/51545))
-   `RangeControl`: Add `__next40pxDefaultSize` prop to opt into the new 40px default size ([#49105](https://github.com/WordPress/gutenberg/pull/49105)).
-   `Button`: Introduce `size` prop with `default`, `compact`, and `small` variants ([#51842](https://github.com/WordPress/gutenberg/pull/51842)).
-   `ItemGroup`: Update button focus state styles to target `:focus-visible` rather than `:focus`. ([#51787](https://github.com/WordPress/gutenberg/pull/51787)).
-   `Guide`: Don't show Close button when there is only one page, and use default button and accent/theme styling ([#52014](https://github.com/WordPress/gutenberg/pull/52014)).

### Bug Fixes

-   `ConfirmDialog`: Ensure onConfirm isn't called an extra time when submitting one of the buttons using the keyboard ([#51730](https://github.com/WordPress/gutenberg/pull/51730)).
-   `ZStack`: ZStack: fix component bounding box to match children ([#51836](https://github.com/WordPress/gutenberg/pull/51836)).
-   `Modal`: Add small top padding to the content so that avoid cutting off the visible outline when hovering items ([#51829](https://github.com/WordPress/gutenberg/pull/51829)).
-   `DropdownMenu`: fix icon style when dashicon is used ([#43574](https://github.com/WordPress/gutenberg/pull/43574)).
-   `UnitControl`: Fix crash when certain units are used ([#52211](https://github.com/WordPress/gutenberg/pull/52211)).
-   `Guide`: Place focus on the guide's container instead of its first tabbable ([#52300](https://github.com/WordPress/gutenberg/pull/52300)).

## 25.2.0 (2023-06-23)

### Enhancements

-   `UnitControl`: Revamp support for changing unit by typing ([#39303](https://github.com/WordPress/gutenberg/pull/39303)).
-   `Modal`: Update corner radius to be between buttons and the site view frame, in a 2-4-8 system. ([#51254](https://github.com/WordPress/gutenberg/pull/51254)).
-   `ItemGroup`: Update button focus state styles to be inline with other button focus states in the editor. ([#51576](https://github.com/WordPress/gutenberg/pull/51576)).
-   `ItemGroup`: Update button focus state styles to target `:focus-visible` rather than `:focus`. ([#51787](https://github.com/WordPress/gutenberg/pull/51787)).

### Bug Fixes

-   `Popover`: Allow legitimate 0 positions to update popover position ([#51320](https://github.com/WordPress/gutenberg/pull/51320)).
-   `Button`: Remove unnecessary margin from dashicon ([#51395](https://github.com/WordPress/gutenberg/pull/51395)).
-   `Autocomplete`: Announce how many results are available to screen readers when suggestions list first renders ([#51018](https://github.com/WordPress/gutenberg/pull/51018)).

### Internal

-   `ClipboardButton`: Convert to TypeScript ([#51334](https://github.com/WordPress/gutenberg/pull/51334)).
-   `Toolbar`: Replace `reakit` dependency with `@ariakit/react` ([#51623](https://github.com/WordPress/gutenberg/pull/51623)).

### Documentation

-   `SearchControl`: Improve documentation around usage of `label` prop ([#51781](https://github.com/WordPress/gutenberg/pull/51781)).

## 25.1.0 (2023-06-07)

### Enhancements

-   `BorderControl`: Improve color code readability in aria-label ([#51197](https://github.com/WordPress/gutenberg/pull/51197)).
-   `Dropdown` and `DropdownMenu`: use internal context system to automatically pick the toolbar popover variant when rendered inside the `Toolbar` component ([#51154](https://github.com/WordPress/gutenberg/pull/51154)).

### Bug Fixes

-   `FocalPointUnitControl`: Add aria-labels ([#50993](https://github.com/WordPress/gutenberg/pull/50993)).

### Enhancements

-   Wrapped `TabPanel` in a `forwardRef` call ([#50199](https://github.com/WordPress/gutenberg/pull/50199)).
-   `ColorPalette`: Improve readability of color name and value, and improve rendering of partially transparent colors ([#50450](https://github.com/WordPress/gutenberg/pull/50450)).
-   `Button`: Add `__next32pxSmallSize` prop to opt into the new 32px size when the `isSmall` prop is enabled ([#51012](https://github.com/WordPress/gutenberg/pull/51012)).
-   `ItemGroup`: Update styles so all SVGs inherit color from their parent element ([#50819](https://github.com/WordPress/gutenberg/pull/50819)).

### Experimental

-   `DropdownMenu` v2: Tweak styles ([#50967](https://github.com/WordPress/gutenberg/pull/50967), [#51097](https://github.com/WordPress/gutenberg/pull/51097)).
-   `DropdownMenu` v2: change default placement to match the legacy `DropdownMenu` component ([#51133](https://github.com/WordPress/gutenberg/pull/51133)).
-   `DropdownMenu` v2: Render in the default `Popover.Slot` ([#51046](https://github.com/WordPress/gutenberg/pull/51046)).

## 25.0.0 (2023-05-24)

### Breaking Changes

-   `DateTime`: Remove previously deprecated props, `__nextRemoveHelpButton` and `__nextRemoveResetButton` ([#50724](https://github.com/WordPress/gutenberg/pull/50724)).

### Internal

-   `Modal`: Remove children container's unused class name ([#50655](https://github.com/WordPress/gutenberg/pull/50655)).
-   `DropdownMenu`: Convert to TypeScript ([#50187](https://github.com/WordPress/gutenberg/pull/50187)).
-   Added experimental v2 of `DropdownMenu` ([#49473](https://github.com/WordPress/gutenberg/pull/49473)).
-   `ColorPicker`: its private `SelectControl` component no longer hides BackdropUI, thus making its focus state visible for keyboard users ([#50703](https://github.com/WordPress/gutenberg/pull/50703)).

### Bug Fixes

-   `ColorPicker`: Add an outline when the color picker select box is focused([#50609](https://github.com/WordPress/gutenberg/pull/50609)).
-   `InputControl`: Fix focus style to support Windows High Contrast mode ([#50772](https://github.com/WordPress/gutenberg/pull/50772)).
-   `ToggleGroupControl`: Fix focus and selected style to support Windows High Contrast mode ([#50785](https://github.com/WordPress/gutenberg/pull/50785)).
-   `SearchControl`: Adjust icon styles to fix alignment issues in the block inserter ([#50439](https://github.com/WordPress/gutenberg/pull/50439)).

### Enhancements

-   `Tooltip`: Update background color so tooltip boundaries are more visible in the site editor ([#50792](https://github.com/WordPress/gutenberg/pull/50792)).
-   `FontSizePicker`: Tweak the header spacing to be more consistent with other design tools ([#50855](https://github.com/WordPress/gutenberg/pull/50855)).

## 24.0.0 (2023-05-10)

### Breaking Changes

-   `onDragStart` in `<Draggable>` is now a synchronous function to allow setting additional data for `event.dataTransfer` ([#49673](https://github.com/WordPress/gutenberg/pull/49673)).

### Bug Fixes

-   `NavigableContainer`: do not trap focus in `TabbableContainer` ([#49846](https://github.com/WordPress/gutenberg/pull/49846)).
-   Update `<Button>` component to have a transparent background for its tertiary disabled state, to match its enabled state. ([#50496](https://github.com/WordPress/gutenberg/pull/50496)).

### Internal

-   `NavigableContainer`: Convert to TypeScript ([#49377](https://github.com/WordPress/gutenberg/pull/49377)).
-   `ToolbarItem`: Convert to TypeScript ([#49190](https://github.com/WordPress/gutenberg/pull/49190)).
-   Move rich-text related types to the rich-text package ([#49651](https://github.com/WordPress/gutenberg/pull/49651)).
-   `SlotFill`: simplified the implementation and removed unused code ([#50098](https://github.com/WordPress/gutenberg/pull/50098) and [#50133](https://github.com/WordPress/gutenberg/pull/50133)).

### Documentation

-   `TreeGrid`: Update docs with `data-expanded` attribute usage ([#50026](https://github.com/WordPress/gutenberg/pull/50026)).
-   Consolidate multiple versions of `README` and `CONTRIBUTING` docs, and add them to Storybook ([#50226](https://github.com/WordPress/gutenberg/pull/50226)).
-   `DimensionControl`: Use WordPress package instead of react in code example ([#50435](https://github.com/WordPress/gutenberg/pull/50435)).

### Enhancements

-   `FormTokenField`, `ComboboxControl`: Add `__next40pxDefaultSize` prop to opt into the new 40px default size, superseding the `__next36pxDefaultSize` prop ([#50261](https://github.com/WordPress/gutenberg/pull/50261)).
-   `Modal`: Add css class to children container ([#50099](https://github.com/WordPress/gutenberg/pull/50099)).
-   `Button`: Add `__next40pxDefaultSize` prop to opt into the new 40px default size ([#50254](https://github.com/WordPress/gutenberg/pull/50254)).
-   `PaletteEdit`: Allow custom popover configuration ([#49975](https://github.com/WordPress/gutenberg/pull/49975)).
-   Change the default color scheme to use the new WP Blueberry color. See PR description for instructions on how to restore the previous color scheme when using in a non-WordPress context ([#50193](https://github.com/WordPress/gutenberg/pull/50193)).
-   `CheckboxControl`, `CustomGradientPicker`, `FormToggle`, : Refactor and correct the focus style for consistency ([#50127](https://github.com/WordPress/gutenberg/pull/50127)).
-   `Button`, update spacing values in `has-text has-icon` buttons. ([#50277](https://github.com/WordPress/gutenberg/pull/50277)).
-   `Button`, remove custom padding applied to `tertiary` variant. ([#50276](https://github.com/WordPress/gutenberg/pull/50276)).
-   `Modal`: Correct padding for title less confirm variant. ([#50283](https://github.com/WordPress/gutenberg/pull/50283)).

## 23.9.0 (2023-04-26)

### Internal

-   `BottomSheetCell`: Refactor away from Lodash (mobile) ([#49794](https://github.com/WordPress/gutenberg/pull/49794)).
-   `parseStylesVariables()`: Refactor away from Lodash (mobile) ([#49794](https://github.com/WordPress/gutenberg/pull/49794)).
-   Remove Lodash dependency from components package ([#49794](https://github.com/WordPress/gutenberg/pull/49794)).
-   Tweak `WordPressComponent` type so `selector` property is optional ([#49960](https://github.com/WordPress/gutenberg/pull/49960)).
-   Update `Modal` appearance on small screens ([#50039](https://github.com/WordPress/gutenberg/pull/50039)).
-   Update the framer motion dependency to the latest version `10.11.6` ([#49822](https://github.com/WordPress/gutenberg/pull/49822)).

### Enhancements

-   `Draggable`: Add `appendToOwnerDocument` prop to allow elementId based elements to be attached to the ownerDocument body ([#49911](https://github.com/WordPress/gutenberg/pull/49911)).
-   `TreeGrid`: Modify keyboard navigation code to use a data-expanded attribute if aria-expanded is to be controlled outside of the TreeGrid component ([#48461](https://github.com/WordPress/gutenberg/pull/48461)).
-   `Modal`: Equalize internal spacing ([#49890](https://github.com/WordPress/gutenberg/pull/49890)).
-   `Modal`: Increased border radius ([#49870](https://github.com/WordPress/gutenberg/pull/49870)).
-   `Modal`: Updated spacing / dimensions of `isFullScreen` ([#49894](https://github.com/WordPress/gutenberg/pull/49894)).
-   `SlotFill`: Added util for creating private SlotFills and supporting Symbol keys ([#49819](https://github.com/WordPress/gutenberg/pull/49819)).
-   `IconType`: Export for external use ([#49649](https://github.com/WordPress/gutenberg/pull/49649)).

### Bug Fixes

-   `CheckboxControl`: Add support custom IDs ([#49977](https://github.com/WordPress/gutenberg/pull/49977)).

### Documentation

-   `Autocomplete`: Add heading and fix type for `onReplace` in README. ([#49798](https://github.com/WordPress/gutenberg/pull/49798)).
-   `Autocomplete`: Update `Usage` section in README. ([#49965](https://github.com/WordPress/gutenberg/pull/49965)).

## 23.8.0 (2023-04-12)

### Internal

-   `Mobile` Refactor of the KeyboardAwareFlatList component.
-   Update `reakit` dependency to 1.3.11 ([#49763](https://github.com/WordPress/gutenberg/pull/49763)).

### Enhancements

-   `DropZone`: Smooth animation ([#49517](https://github.com/WordPress/gutenberg/pull/49517)).
-   `Navigator`: Add `skipFocus` property in `NavigateOptions`. ([#49350](https://github.com/WordPress/gutenberg/pull/49350)).
-   `Spinner`: add explicit opacity and background styles ([#49695](https://github.com/WordPress/gutenberg/pull/49695)).
-   Make TypeScript types available for consumers ([#49229](https://github.com/WordPress/gutenberg/pull/49229)).

### Bug Fixes

-   `Snackbar`: Fix insufficient color contrast on hover ([#49682](https://github.com/WordPress/gutenberg/pull/49682)).

## 23.7.0 (2023-03-29)

### Internal

-   `Animate`: Convert to TypeScript ([#49243](https://github.com/WordPress/gutenberg/pull/49243)).
-   `CustomGradientPicker`: Convert to TypeScript ([#48929](https://github.com/WordPress/gutenberg/pull/48929)).
-   `ColorPicker`: Convert to TypeScript ([#49214](https://github.com/WordPress/gutenberg/pull/49214)).
-   `GradientPicker`: Convert to TypeScript ([#48316](https://github.com/WordPress/gutenberg/pull/48316)).
-   `FormTokenField`: Add a `__nextHasNoMarginBottom` prop to start opting into the margin-free styles ([48609](https://github.com/WordPress/gutenberg/pull/48609)).
-   `QueryControls`: Replace bottom margin overrides with `__nextHasNoMarginBottom`([47515](https://github.com/WordPress/gutenberg/pull/47515)).

### Enhancements

-   `CustomGradientPicker`: improve initial state UI ([#49146](https://github.com/WordPress/gutenberg/pull/49146)).
-   `AnglePickerControl`: Style to better fit in narrow contexts and improve RTL layout ([#49046](https://github.com/WordPress/gutenberg/pull/49046)).
-   `ImageSizeControl`: Use large 40px sizes ([#49113](https://github.com/WordPress/gutenberg/pull/49113)).

### Bug Fixes

-   `CircularOptionPicker`: force swatches to visually render on top of the rest of the component's content ([#49245](https://github.com/WordPress/gutenberg/pull/49245)).
-   `InputControl`: Fix misaligned textarea input control ([#49116](https://github.com/WordPress/gutenberg/pull/49116)).
-   `ToolsPanel`: Ensure consistency in menu item order ([#49222](https://github.com/WordPress/gutenberg/pull/49222)).
-   `TabPanel`: fix initial tab selection & focus management ([#49368](https://github.com/WordPress/gutenberg/pull/49368)).

### Internal

-   `DuotonePicker`, `DuotoneSwatch`: Convert to TypeScript ([#49060](https://github.com/WordPress/gutenberg/pull/49060)).

## 23.6.0 (2023-03-15)

### Enhancements

-   `FontSizePicker`: Allow custom units for custom font size control ([#48468](https://github.com/WordPress/gutenberg/pull/48468)).
-   `Navigator`: Disable initial screen animation ([#49062](https://github.com/WordPress/gutenberg/pull/49062)).
-   `FormTokenField`: Hide suggestions list on blur event if the input value is invalid ([#48785](https://github.com/WordPress/gutenberg/pull/48785)).

### Bug Fixes

-   `ResponsiveWrapper`: use `aspect-ratio` CSS prop, add support for `SVG` elements ([#48573](https://github.com/WordPress/gutenberg/pull/48573).
-   `ResizeTooltip`: Use `default.fontFamily` on tooltip ([#48805](https://github.com/WordPress/gutenberg/pull/48805).

### Internal

-   `Guide`: Convert to TypeScript ([#47493](https://github.com/WordPress/gutenberg/pull/47493)).
-   `SelectControl`: improve prop types for single vs multiple selection ([#47390](https://github.com/WordPress/gutenberg/pull/47390)).
-   `Navigation`: Convert to TypeScript ([#48742](https://github.com/WordPress/gutenberg/pull/48742)).
-   `PanelBody`: Convert to TypeScript ([#47702](https://github.com/WordPress/gutenberg/pull/47702)).
-   `withFilters` HOC: Convert to TypeScript ([#48721](https://github.com/WordPress/gutenberg/pull/48721)).
-   `withFallbackStyles` HOC: Convert to TypeScript ([#48720](https://github.com/WordPress/gutenberg/pull/48720)).
-   `withFocusReturn` HOC: Convert to TypeScript ([#48748](https://github.com/WordPress/gutenberg/pull/48748)).
-   `navigateRegions` HOC: Convert to TypeScript ([#48632](https://github.com/WordPress/gutenberg/pull/48632)).
-   `withSpokenMessages`: HOC: Convert to TypeScript ([#48163](https://github.com/WordPress/gutenberg/pull/48163)).
-   `withNotices`: HOC: Convert to TypeScript ([#49088](https://github.com/WordPress/gutenberg/pull/49088)).
-   `ToolbarButton`: Convert to TypeScript ([#47750](https://github.com/WordPress/gutenberg/pull/47750)).
-   `DimensionControl(Experimental)`: Convert to TypeScript ([#47351](https://github.com/WordPress/gutenberg/pull/47351)).
-   `PaletteEdit`: Convert to TypeScript ([#47764](https://github.com/WordPress/gutenberg/pull/47764)).
-   `QueryControls`: Refactor away from Lodash (`.groupBy`) ([#48779](https://github.com/WordPress/gutenberg/pull/48779)).
-   `ToolbarContext`: Convert to TypeScript ([#49002](https://github.com/WordPress/gutenberg/pull/49002)).

## 23.5.0 (2023-03-01)

### Enhancements

-   `ToolsPanel`: Separate reset all filter registration from items registration and support global resets ([#48123](https://github.com/WordPress/gutenberg/pull/48123)).

### Internal

-   `CircularOptionPicker`: Convert to TypeScript ([#47937](https://github.com/WordPress/gutenberg/pull/47937)).
-   `TabPanel`: Improve unit test in preparation for controlled component updates ([#48086](https://github.com/WordPress/gutenberg/pull/48086)).
-   `Autocomplete`: performance: avoid setting state on every value change ([#48485](https://github.com/WordPress/gutenberg/pull/48485)).
-   `Higher Order` -- `with-constrained-tabbing`: Convert to TypeScript ([#48162](https://github.com/WordPress/gutenberg/pull/48162)).
-   `Autocomplete`: Convert to TypeScript ([#47751](https://github.com/WordPress/gutenberg/pull/47751)).
-   `Autocomplete`: avoid calling setState on input ([#48565](https://github.com/WordPress/gutenberg/pull/48565)).

## 23.4.0 (2023-02-15)

### Bug Fixes

-   `ToolsPanel`: fix type inconsistencies between types, docs and normal component usage ([47944](https://github.com/WordPress/gutenberg/pull/47944)).
-   `SelectControl`: Fix styling when `multiple` prop is enabled ([#47893](https://github.com/WordPress/gutenberg/pull/43213)).
-   `useAutocompleteProps`, `Autocomplete`: Make accessible when rendered in an iframe ([#47907](https://github.com/WordPress/gutenberg/pull/47907)).

### Enhancements

-   `ColorPalette`, `GradientPicker`, `PaletteEdit`, `ToolsPanel`: add new props to set a custom heading level ([43848](https://github.com/WordPress/gutenberg/pull/43848) and [#47788](https://github.com/WordPress/gutenberg/pull/47788)).
-   `ColorPalette`: ensure text label contrast checking works with CSS variables ([#47373](https://github.com/WordPress/gutenberg/pull/47373)).
-   `Navigator`: Support dynamic paths with parameters ([#47827](https://github.com/WordPress/gutenberg/pull/47827)).
-   `Navigator`: Support hierarchical paths navigation and add `NavigatorToParentButton` component ([#47883](https://github.com/WordPress/gutenberg/pull/47883)).

### Internal

-   `NavigatorButton`: Reuse `Button` types ([47754](https://github.com/WordPress/gutenberg/pull/47754)).
-   `CustomSelectControl`: lock the `__experimentalShowSelectedHint` prop ([#47229](https://github.com/WordPress/gutenberg/pull/47229)).
-   Lock the `__experimentalPopoverPositionToPlacement` function and rename it to `__experimentalPopoverLegacyPositionToPlacement` ([#47505](https://github.com/WordPress/gutenberg/pull/47505)).
-   `ComboboxControl`: Convert to TypeScript ([#47581](https://github.com/WordPress/gutenberg/pull/47581)).
-   `Panel`, `PanelHeader`, `PanelRow`: Convert to TypeScript ([#47259](https://github.com/WordPress/gutenberg/pull/47259)).
-   `BoxControl`: Convert to TypeScript ([#47622](https://github.com/WordPress/gutenberg/pull/47622)).
-   `AnglePickerControl`: Convert to TypeScript ([#45820](https://github.com/WordPress/gutenberg/pull/45820)).
-   `ResizableBox`: refactor styles to TypeScript ([47756](https://github.com/WordPress/gutenberg/pull/47756)).
-   `BorderBoxControl`: migrate tests to TypeScript, remove act() call ([47755](https://github.com/WordPress/gutenberg/pull/47755)).
-   `Toolbar`: Convert to TypeScript ([#47087](https://github.com/WordPress/gutenberg/pull/47087)).
-   `MenuItemsChoice`: Convert to TypeScript ([#47180](https://github.com/WordPress/gutenberg/pull/47180)).
-   `ToolsPanel`: Allow display of optional items when values are updated externally to item controls ([47727](https://github.com/WordPress/gutenberg/pull/47727)).
-   `ToolsPanel`: Ensure display of optional items when values are updated externally and multiple blocks selected ([47864](https://github.com/WordPress/gutenberg/pull/47864)).
-   `Navigator`: add more pattern matching tests, refine existing tests ([47910](https://github.com/WordPress/gutenberg/pull/47910)).
-   `ToolsPanel`: Refactor Storybook examples to TypeScript ([47944](https://github.com/WordPress/gutenberg/pull/47944)).
-   `ToolsPanel`: Refactor unit tests to TypeScript ([48275](https://github.com/WordPress/gutenberg/pull/48275)).

## 23.3.0 (2023-02-01)

### Deprecations

-   `NumberControl`: Clarify deprecation message about `hideHTMLArrows` prop ([#47370](https://github.com/WordPress/gutenberg/pull/47370)).

### Enhancements

-   `Dropdown`: deprecate `position` prop, use `popoverProps` instead ([46865](https://github.com/WordPress/gutenberg/pull/46865)).
-   `Button`: improve padding for buttons with icon and text. ([46764](https://github.com/WordPress/gutenberg/pull/46764)).
-   `ColorPalette`: Use computed color when css variable is passed to `ColorPicker` ([47181](https://github.com/WordPress/gutenberg/pull/47181)).
-   `Popover`: add `overlay` option to the `placement` prop ([47004](https://github.com/WordPress/gutenberg/pull/47004)).

### Internal

-   `Toolbar`: unify Storybook examples under one file, migrate from knobs to controls ([47117](https://github.com/WordPress/gutenberg/pull/47117)).
-   `DropdownMenu`: migrate Storybook to controls ([47149](https://github.com/WordPress/gutenberg/pull/47149)).
-   Removed deprecated `@storybook/addon-knobs` dependency from the package ([47152](https://github.com/WordPress/gutenberg/pull/47152)).
-   `ColorListPicker`: Convert to TypeScript ([#46358](https://github.com/WordPress/gutenberg/pull/46358)).
-   `KeyboardShortcuts`: Convert to TypeScript ([#47429](https://github.com/WordPress/gutenberg/pull/47429)).
-   `ColorPalette`, `BorderControl`, `GradientPicker`: refine types and logic around single vs multiple palettes ([#47384](https://github.com/WordPress/gutenberg/pull/47384)).
-   `Button`: Convert to TypeScript ([#46997](https://github.com/WordPress/gutenberg/pull/46997)).
-   `QueryControls`: Convert to TypeScript ([#46721](https://github.com/WordPress/gutenberg/pull/46721)).
-   `TreeGrid`: Convert to TypeScript ([#47516](https://github.com/WordPress/gutenberg/pull/47516)).
-   `Notice`: refactor to TypeScript ([47118](https://github.com/WordPress/gutenberg/pull/47118)).
-   `Popover`: Take iframe element scaling into account ([47004](https://github.com/WordPress/gutenberg/pull/47004)).

### Bug Fixes

-   `TabPanel`: Fix initial tab selection when the tab declaration is lazily added to the `tabs` array ([47100](https://github.com/WordPress/gutenberg/pull/47100)).
-   `InputControl`: Avoid the "controlled to uncontrolled" warning by forcing the internal `<input />` element to be always in controlled mode ([47250](https://github.com/WordPress/gutenberg/pull/47250)).

## 23.2.0 (2023-01-11)

### Internal

-   `AlignmentMatrixControl`: Update center cell label to 'Center' instead of 'Center Center' ([#46852](https://github.com/WordPress/gutenberg/pull/46852)).
-   `Toolbar`: move all subcomponents under the same folder ([46951](https://github.com/WordPress/gutenberg/pull/46951)).
-   `Dashicon`: remove unnecessary type for `className` prop ([46849](https://github.com/WordPress/gutenberg/pull/46849)).
-   `ColorPicker` & `QueryControls`: Replace bottom margin overrides with `__nextHasNoMarginBottom` ([#46448](https://github.com/WordPress/gutenberg/pull/46448)).
-   `SandBox`: Convert to TypeScript ([#46478](https://github.com/WordPress/gutenberg/pull/46478)).
-   `ResponsiveWrapper`: Convert to TypeScript ([#46480](https://github.com/WordPress/gutenberg/pull/46480)).
-   `ItemGroup`: migrate Storybook to controls, refactor to TypeScript ([46945](https://github.com/WordPress/gutenberg/pull/46945)).

### Bug Fixes

-   `Placeholder`: set fixed right margin for label's icon ([46918](https://github.com/WordPress/gutenberg/pull/46918)).
-   `TreeGrid`: Fix right-arrow keyboard navigation when a row contains more than two focusable elements ([46998](https://github.com/WordPress/gutenberg/pull/46998)).

## 23.1.0 (2023-01-02)

### Breaking Changes

-   `ColorPalette`: The experimental `__experimentalHasMultipleOrigins` prop has been removed ([#46315](https://github.com/WordPress/gutenberg/pull/46315)).

## 23.0.0 (2022-12-14)

### Breaking Changes

-   Updated dependencies to require React 18 ([45235](https://github.com/WordPress/gutenberg/pull/45235))

### New Features

-   `TabPanel`: support manual tab activation ([#46004](https://github.com/WordPress/gutenberg/pull/46004)).
-   `TabPanel`: support disabled prop for tab buttons ([#46471](https://github.com/WordPress/gutenberg/pull/46471)).
-   `BaseControl`: Add `useBaseControlProps` hook to help generate id-releated props ([#46170](https://github.com/WordPress/gutenberg/pull/46170)).

### Bug Fixes

-   `ColorPalette`: show "Clear" button even when colors array is empty ([#46001](https://github.com/WordPress/gutenberg/pull/46001)).
-   `InputControl`: Fix internal `Flex` wrapper usage that could add an unintended `height: 100%` ([#46213](https://github.com/WordPress/gutenberg/pull/46213)).
-   `Navigator`: Allow calling `goTo` and `goBack` twice in one render cycle ([#46391](https://github.com/WordPress/gutenberg/pull/46391)).
-   `Modal`: Fix unexpected modal closing in IME Composition ([#46453](https://github.com/WordPress/gutenberg/pull/46453)).
-   `Toolbar`: Fix duplicate focus style on anchor link button ([#46759](https://github.com/WordPress/gutenberg/pull/46759)).
-   `useNavigateRegions`: Ensure region navigation picks the next region based on where the current user focus is located instead of starting at the beginning ([#44883](https://github.com/WordPress/gutenberg/pull/44883)).
-   `ComboboxControl`: Fix unexpected behaviour in IME Composition ([#46827](https://github.com/WordPress/gutenberg/pull/46827)).

### Enhancements

-   `TabPanel`: Simplify tab-focus style. ([#46276](https://github.com/WordPress/gutenberg/pull/46276)).
-   `TabPanel`: Add ability to set icon only tab buttons ([#45005](https://github.com/WordPress/gutenberg/pull/45005)).
-   `InputControl`, `NumberControl`, `UnitControl`: Add `help` prop for additional description ([#45931](https://github.com/WordPress/gutenberg/pull/45931)).
-   `BorderControl`, `ColorPicker` & `QueryControls`: Replace bottom margin overrides with `__nextHasNoMarginBottom` ([#45985](https://github.com/WordPress/gutenberg/pull/45985)).
-   `CustomSelectControl`, `UnitControl`: Add `onFocus` and `onBlur` props ([#46096](https://github.com/WordPress/gutenberg/pull/46096)).
-   `ResizableBox`: Prevent unnecessary paint on resize handles ([#46196](https://github.com/WordPress/gutenberg/pull/46196)).
-   `Popover`: Prevent unnecessary paint caused by using outline ([#46201](https://github.com/WordPress/gutenberg/pull/46201)).
-   `PaletteEdit`: Global styles: add onChange actions to color palette items [#45681](https://github.com/WordPress/gutenberg/pull/45681).
-   Lighten the border color on control components ([#46252](https://github.com/WordPress/gutenberg/pull/46252)).
-   `Popover`: Prevent unnecessary paint when scrolling by using transform instead of top/left positionning ([#46187](https://github.com/WordPress/gutenberg/pull/46187)).
-   `CircularOptionPicker`: Prevent unecessary paint on hover ([#46197](https://github.com/WordPress/gutenberg/pull/46197)).

### Experimental

-   `TextControl`: Restrict `type` prop to `email`, `number`, `password`, `tel`, `text`, `search` or `url` ([#45433](https://github.com/WordPress/gutenberg/pull/45433/)).

### Internal

-   `useControlledValue`: let TypeScript infer the return type ([#46164](https://github.com/WordPress/gutenberg/pull/46164)).
-   `LinkedButton`: remove unnecessary `span` tag ([#46063](https://github.com/WordPress/gutenberg/pull/46063)).
-   NumberControl: refactor styles/tests/stories to TypeScript, replace fireEvent with user-event ([#45990](https://github.com/WordPress/gutenberg/pull/45990)).
-   `useBaseField`: Convert to TypeScript ([#45712](https://github.com/WordPress/gutenberg/pull/45712)).
-   `Dashicon`: Convert to TypeScript ([#45924](https://github.com/WordPress/gutenberg/pull/45924)).
-   `PaletteEdit`: add follow up changelog for #45681 and tests [#46095](https://github.com/WordPress/gutenberg/pull/46095).
-   `AlignmentMatrixControl`: Convert to TypeScript ([#46162](https://github.com/WordPress/gutenberg/pull/46162)).
-   `Theme`: Remove public export ([#46427](https://github.com/WordPress/gutenberg/pull/46427)).
-   `Autocomplete`: Refactor away from `_.find()` ([#46537](https://github.com/WordPress/gutenberg/pull/46537)).
-   `TabPanel`: Refactor away from `_.find()` ([#46537](https://github.com/WordPress/gutenberg/pull/46537)).
-   `BottomSheetPickerCell`: Refactor away from `_.find()` for mobile ([#46537](https://github.com/WordPress/gutenberg/pull/46537)).
-   Refactor global styles context away from `_.find()` for mobile ([#46537](https://github.com/WordPress/gutenberg/pull/46537)).
-   `Dropdown`: Convert to TypeScript ([#45787](https://github.com/WordPress/gutenberg/pull/45787)).

### Documentation

-   `Tooltip`: Add readme and unit tests for `shortcut` prop ([#46092](https://github.com/WordPress/gutenberg/pull/46092)).

## 22.1.0 (2022-11-16)

### Enhancements

-   `ColorPalette`, `BorderBox`, `BorderBoxControl`: polish and DRY prop types, add default values ([#45463](https://github.com/WordPress/gutenberg/pull/45463)).
-   `TabPanel`: Add ability to set icon only tab buttons ([#45005](https://github.com/WordPress/gutenberg/pull/45005)).

### Internal

-   `AnglePickerControl`: remove `:focus-visible' outline on `CircleOutlineWrapper` ([#45758](https://github.com/WordPress/gutenberg/pull/45758))

### Bug Fixes

-   `FormTokenField`: Fix duplicate input in IME composition ([#45607](https://github.com/WordPress/gutenberg/pull/45607)).
-   `Autocomplete`: Check key events more strictly in IME composition ([#45626](https://github.com/WordPress/gutenberg/pull/45626)).
-   `Autocomplete`: Fix unexpected block insertion during IME composition ([#45510](https://github.com/WordPress/gutenberg/pull/45510)).
-   `Icon`: Making size prop work for icon components using dash icon strings ([#45593](https://github.com/WordPress/gutenberg/pull/45593))
-   `ToolsPanelItem`: Prevent unintended calls to onDeselect when parent panel is remounted and item is rendered via SlotFill ([#45673](https://github.com/WordPress/gutenberg/pull/45673))
-   `ColorPicker`: Prevent all number fields from becoming "0" when one of them is an empty string ([#45649](https://github.com/WordPress/gutenberg/pull/45649)).
-   `ToggleControl`: Fix toggle control label text overflow ([#45962](https://github.com/WordPress/gutenberg/pull/45962)).

### Internal

-   `ToolsPanel`: Update to fix `exhaustive-deps` eslint rule ([#45715](https://github.com/WordPress/gutenberg/pull/45715)).
-   `PaletteEditListView`: Update to ignore `exhaustive-deps` eslint rule ([#45467](https://github.com/WordPress/gutenberg/pull/45467)).
-   `Popover`: Update to pass `exhaustive-deps` eslint rule ([#45656](https://github.com/WordPress/gutenberg/pull/45656)).
-   `Flex`: Update to pass `exhaustive-deps` eslint rule ([#45528](https://github.com/WordPress/gutenberg/pull/45528)).
-   `withNotices`: Update to pass `exhaustive-deps` eslint rule ([#45530](https://github.com/WordPress/gutenberg/pull/45530)).
-   `ItemGroup`: Update to pass `exhaustive-deps` eslint rule ([#45531](https://github.com/WordPress/gutenberg/pull/45531)).
-   `TabPanel`: Update to pass `exhaustive-deps` eslint rule ([#45660](https://github.com/WordPress/gutenberg/pull/45660)).
-   `NavigatorScreen`: Update to pass `exhaustive-deps` eslint rule ([#45648](https://github.com/WordPress/gutenberg/pull/45648)).
-   `Draggable`: Convert to TypeScript ([#45471](https://github.com/WordPress/gutenberg/pull/45471)).
-   `MenuGroup`: Convert to TypeScript ([#45617](https://github.com/WordPress/gutenberg/pull/45617)).
-   `useCx`: fix story to satisfy the `react-hooks/exhaustive-deps` eslint rule ([#45614](https://github.com/WordPress/gutenberg/pull/45614))
-   Activate the `react-hooks/exhuastive-deps` eslint rule for the Components package ([#41166](https://github.com/WordPress/gutenberg/pull/41166))
-   `Snackbar`: Convert to TypeScript ([#45472](https://github.com/WordPress/gutenberg/pull/45472)).

### Experimental

-   `ToggleGroupControl`: Only show enclosing border when `isBlock` and not `isDeselectable` ([#45492](https://github.com/WordPress/gutenberg/pull/45492)).
-   `Theme`: Add support for custom `background` color ([#45466](https://github.com/WordPress/gutenberg/pull/45466)).

## 22.0.0 (2022-11-02)

### Breaking Changes

-   `Popover`: The deprecated `range` and `__unstableShift` props have been removed ([#45195](https://github.com/WordPress/gutenberg/pull/45195)).

### Deprecations

-   `Popover`: the deprecation messages for anchor-related props (`anchorRef`, `anchorRect`, `getAnchorRect`) have been updated ([#45195](https://github.com/WordPress/gutenberg/pull/45195)).
-   `RadioGroup`: Mark as deprecated, in favor of `RadioControl` and `ToggleGroupControl` ([#45389](https://github.com/WordPress/gutenberg/pull/45389)).
-   `Popover`: the deprecation messages for anchor-related props (`anchorRef`, `anchorRect`, `getAnchorRect`) have been updated. ([#45195](https://github.com/WordPress/gutenberg/pull/45195)).
-   `Popover`: The `isAlternate` prop has been replaced with a `variant` prop that can be called with the `'toolbar'` string ([#45137](https://github.com/WordPress/gutenberg/pull/45137)).

### New Features

-   `BoxControl` & `CustomSelectControl`: Add `onMouseOver` and `onMouseOut` callback props to allow handling of these events by parent components ([#44955](https://github.com/WordPress/gutenberg/pull/44955))
-   `Popover`: A `variant` prop has been added to style popovers, with `'unstyled'` and `'toolbar'` possible values ([#45137](https://github.com/WordPress/gutenberg/pull/45137)).

### Enhancements

-   `FontSizePicker`: Pass the preset object to the onChange callback to allow conversion from preset slugs to CSS vars ([#44967](https://github.com/WordPress/gutenberg/pull/44967)).
-   `FontSizePicker`: Improved slider design when `withSlider` is set ([#44598](https://github.com/WordPress/gutenberg/pull/44598)).
-   `ToggleControl`: Improved types for the `help` prop, covering the dynamic render function option, and enabled the dynamic `help` behavior only for a controlled component ([#45279](https://github.com/WordPress/gutenberg/pull/45279)).
-   `BorderControl` & `BorderBoxControl`: Replace `__next36pxDefaultSize` with "default" and "large" size variants ([#41860](https://github.com/WordPress/gutenberg/pull/41860)).
-   `UnitControl`: Remove outer wrapper to normalize className placement ([#41860](https://github.com/WordPress/gutenberg/pull/41860)).
-   `ColorPalette`: Fix transparent checkered background pattern ([#45295](https://github.com/WordPress/gutenberg/pull/45295)).
-   `ToggleGroupControl`: Add `isDeselectable` prop to allow deselecting the selected option ([#45123](https://github.com/WordPress/gutenberg/pull/45123)).
-   `FontSizePicker`: Improve hint text shown next to 'Font size' label ([#44966](https://github.com/WordPress/gutenberg/pull/44966)).

### Bug Fixes

-   `useNavigateRegions`: Add new keyboard shortcut alias to cover backtick and tilde keys inconsistencies across browsers ([#45019](https://github.com/WordPress/gutenberg/pull/45019)).
-   `Button`: Tweak the destructive button primary, link, and default variants ([#44427](https://github.com/WordPress/gutenberg/pull/44427)).
-   `UnitControl`: Fix `disabled` style is overridden by core `form.css` style ([#45250](https://github.com/WordPress/gutenberg/pull/45250)).
-   `ItemGroup`: fix RTL `Item` styles when rendered as a button ([#45280](https://github.com/WordPress/gutenberg/pull/45280)).
-   `Button`: Fix RTL alignment for buttons containing an icon and text ([#44787](https://github.com/WordPress/gutenberg/pull/44787)).
-   `TabPanel`: Call `onSelect()` on every tab selection, regardless of whether it was triggered by user interaction ([#44028](https://github.com/WordPress/gutenberg/pull/44028)).
-   `FontSizePicker`: Fallback to font size `slug` if `name` is undefined ([#45041](https://github.com/WordPress/gutenberg/pull/45041)).
-   `AutocompleterUI`: fix issue where autocompleter UI would appear on top of other UI elements ([#44795](https://github.com/WordPress/gutenberg/pull/44795/))
-   `ExternalLink`: Fix to re-enable support for `onClick` event handler ([#45214](https://github.com/WordPress/gutenberg/pull/45214)).
-   `InputControl`: Allow inline styles to be applied to the wrapper not inner input ([#45340](https://github.com/WordPress/gutenberg/pull/45340/))

### Internal

-   `BorderBoxControl`: Convert stories to TypeScript and use Controls ([#45002](https://github.com/WordPress/gutenberg/pull/45002)).
-   `Disabled`: add a note in the docs about the lack of polyfill for the `inert` attribute ([#45272](https://github.com/WordPress/gutenberg/pull/45272))
-   `Snackbar`: updated to satisfy `react/exhaustive-deps` eslint rule ([#44934](https://github.com/WordPress/gutenberg/pull/44934))
-   `AnglePickerControl`: Set Storybook Label control type to 'text' ([#45122](https://github.com/WordPress/gutenberg/pull/45122)).
-   `SlotFill`: updated to satisfy `react/exhaustive-deps` eslint rule ([#44403](https://github.com/WordPress/gutenberg/pull/44403))
-   `Context`: updated to ignore `react/exhaustive-deps` eslint rule ([#45044](https://github.com/WordPress/gutenberg/pull/45044))
-   `Button`: Refactor Storybook to controls and align docs ([#44105](https://github.com/WordPress/gutenberg/pull/44105)).
-   `TabPanel`: updated to satisfy `react/exhaustive-deps` eslint rule ([#44935](https://github.com/WordPress/gutenberg/pull/44935))
-   `ColorPalette`: Convert to TypeScript ([#44632](https://github.com/WordPress/gutenberg/pull/44632)).
-   `UnitControl`: Add tests ([#45260](https://github.com/WordPress/gutenberg/pull/45260)).
-   `Disabled`: Refactor the component to rely on the HTML `inert` attribute.
-   `CustomGradientBar`: Refactor away from Lodash ([#45367](https://github.com/WordPress/gutenberg/pull/45367/)).
-   `TextControl`: Set Storybook control types on `help`, `label` and `type` ([#45405](https://github.com/WordPress/gutenberg/pull/45405)).
-   `Autocomplete`: use Popover's new `placement` prop instead of legacy `position` prop ([#44396](https://github.com/WordPress/gutenberg/pull/44396/)).
-   `SelectControl`: Add `onChange`, `onBlur` and `onFocus` to storybook actions ([#45432](https://github.com/WordPress/gutenberg/pull/45432/)).
-   `FontSizePicker`: Add more comprehensive tests ([#45298](https://github.com/WordPress/gutenberg/pull/45298)).
-   `FontSizePicker`: Refactor to use components instead of helper functions ([#44891](https://github.com/WordPress/gutenberg/pull/44891)).

### Experimental

-   `NumberControl`: Replace `hideHTMLArrows` prop with `spinControls` prop. Allow custom spin controls via `spinControls="custom"` ([#45333](https://github.com/WordPress/gutenberg/pull/45333)).

### Experimental

-   Theming: updated Components package to utilize the new `accent` prop of the experimental `Theme` component.

## 21.3.0 (2022-10-19)

### Bug Fixes

-   `FontSizePicker`: Ensure that fluid font size presets appear correctly in the UI controls ([#44791](https://github.com/WordPress/gutenberg/pull/44791)).
-   `ToggleGroupControl`: Remove unsupported `disabled` prop from types, and correctly mark `label` prop as required ([#45114](https://github.com/WordPress/gutenberg/pull/45114)).
-   `Navigator`: prevent partially hiding focus ring styles, by removing unnecessary overflow rules on `NavigatorScreen` ([#44973](https://github.com/WordPress/gutenberg/pull/44973)).
-   `Navigator`: restore focus only once per location ([#44972](https://github.com/WordPress/gutenberg/pull/44972)).

### Documentation

-   `VisuallyHidden`: Add some notes on best practices around stacking contexts when using this component ([#44867](https://github.com/WordPress/gutenberg/pull/44867)).

### Internal

-   `Modal`: Convert to TypeScript ([#42949](https://github.com/WordPress/gutenberg/pull/42949)).
-   `Sandbox`: Use `toString` to create observe and resize script string ([#42872](https://github.com/WordPress/gutenberg/pull/42872)).
-   `Navigator`: refactor unit tests to TypeScript and to `user-event` ([#44970](https://github.com/WordPress/gutenberg/pull/44970)).
-   `Navigator`: Refactor Storybook code to TypeScript and controls ([#44979](https://github.com/WordPress/gutenberg/pull/44979)).
-   `withFilters`: Refactor away from `_.without()` ([#44980](https://github.com/WordPress/gutenberg/pull/44980/)).
-   `withFocusReturn`: Refactor tests to `@testing-library/react` ([#45012](https://github.com/WordPress/gutenberg/pull/45012)).
-   `ToolsPanel`: updated to satisfy `react/exhaustive-deps` eslint rule ([#45028](https://github.com/WordPress/gutenberg/pull/45028))
-   `Tooltip`: updated to ignore `react/exhaustive-deps` eslint rule ([#45043](https://github.com/WordPress/gutenberg/pull/45043))

## 21.2.0 (2022-10-05)

### Enhancements

-   `FontSizePicker`: Updated to take up full width of its parent and have a 40px Reset button when `size` is `__unstable-large` ([44559](https://github.com/WordPress/gutenberg/pull/44559)).
-   `BorderBoxControl`: Omit unit select when width values are mixed ([#44592](https://github.com/WordPress/gutenberg/pull/44592))
-   `BorderControl`: Add ability to disable unit selection ([#44592](https://github.com/WordPress/gutenberg/pull/44592))

### Bug Fixes

-   `Popover`: fix limitShift logic by adding iframe offset correctly ([#42950](https://github.com/WordPress/gutenberg/pull/42950)).
-   `Popover`: refine position-to-placement conversion logic, add tests ([#44377](https://github.com/WordPress/gutenberg/pull/44377)).
-   `ToggleGroupControl`: adjust icon color when inactive, from `gray-700` to `gray-900` ([#44575](https://github.com/WordPress/gutenberg/pull/44575)).
-   `TokenInput`: improve logic around the `aria-activedescendant` attribute, which was causing unintended focus behavior for some screen readers ([#44526](https://github.com/WordPress/gutenberg/pull/44526)).
-   `NavigatorScreen`: fix focus issue where back button received focus unexpectedly ([#44239](https://github.com/WordPress/gutenberg/pull/44239))
-   `FontSizePicker`: Fix header order in RTL languages ([#44590](https://github.com/WordPress/gutenberg/pull/44590)).

### Enhancements

-   `SuggestionList`: use `requestAnimationFrame` instead of `setTimeout` when scrolling selected item into view. This change improves the responsiveness of the `ComboboxControl` and `FormTokenField` components when rapidly hovering over the suggestion items in the list ([#44573](https://github.com/WordPress/gutenberg/pull/44573)).

### Internal

-   `Mobile` updated to ignore `react/exhaustive-deps` eslint rule ([#44207](https://github.com/WordPress/gutenberg/pull/44207)).
-   `Popover`: refactor unit tests to TypeScript and modern RTL assertions ([#44373](https://github.com/WordPress/gutenberg/pull/44373)).
-   `SearchControl`: updated to ignore `react/exhaustive-deps` eslint rule in native files([#44381](https://github.com/WordPress/gutenberg/pull/44381))
-   `ResizableBox` updated to pass the `react/exhaustive-deps` eslint rule ([#44370](https://github.com/WordPress/gutenberg/pull/44370)).
-   `Sandbox`: updated to satisfy `react/exhaustive-deps` eslint rule ([#44378](https://github.com/WordPress/gutenberg/pull/44378))
-   `FontSizePicker`: Convert to TypeScript ([#44449](https://github.com/WordPress/gutenberg/pull/44449)).
-   `FontSizePicker`: Replace SCSS with Emotion + components ([#44483](https://github.com/WordPress/gutenberg/pull/44483)).

### Experimental

-   Add experimental `Theme` component ([#44668](https://github.com/WordPress/gutenberg/pull/44668)).

## 21.1.0 (2022-09-21)

### Deprecations

-   `Popover`: added new `anchor` prop, supposed to supersede all previous anchor-related props (`anchorRef`, `anchorRect`, `getAnchorRect`). These older anchor-related props are now marked as deprecated and are scheduled to be removed in WordPress 6.3 ([#43691](https://github.com/WordPress/gutenberg/pull/43691)).

### Bug Fixes

-   `Button`: Remove unexpected `has-text` class when empty children are passed ([#44198](https://github.com/WordPress/gutenberg/pull/44198)).
-   The `LinkedButton` to unlink sides in `BoxControl`, `BorderBoxControl` and `BorderRadiusControl` have changed from a rectangular primary button to an icon-only button, with a sentence case tooltip, and default-size icon for better legibility. The `Button` component has been fixed so when `isSmall` and `icon` props are set, and no text is present, the button shape is square rather than rectangular.

### New Features

-   `MenuItem`: Add suffix prop for injecting non-icon and non-shortcut content to menu items ([#44260](https://github.com/WordPress/gutenberg/pull/44260)).
-   `ToolsPanel`: Add subheadings to ellipsis menu and reset text to default control menu items ([#44260](https://github.com/WordPress/gutenberg/pull/44260)).

### Internal

-   `NavigationMenu` updated to ignore `react/exhaustive-deps` eslint rule ([#44090](https://github.com/WordPress/gutenberg/pull/44090)).
-   `RangeControl`: updated to pass `react/exhaustive-deps` eslint rule ([#44271](https://github.com/WordPress/gutenberg/pull/44271)).
-   `UnitControl` updated to pass the `react/exhaustive-deps` eslint rule ([#44161](https://github.com/WordPress/gutenberg/pull/44161)).
-   `Notice`: updated to satisfy `react/exhaustive-deps` eslint rule ([#44157](https://github.com/WordPress/gutenberg/pull/44157))

## 21.0.0 (2022-09-13)

### Deprecations

-   `FontSizePicker`: Deprecate bottom margin style. Add a `__nextHasNoMarginBottom` prop to start opting into the margin-free styles that will become the default in a future version, currently scheduled to be WordPress 6.4 ([#43870](https://github.com/WordPress/gutenberg/pull/43870)).
-   `AnglePickerControl`: Deprecate bottom margin style. Add a `__nextHasNoMarginBottom` prop to start opting into the margin-free styles that will become the default in a future version, currently scheduled to be WordPress 6.4 ([#43867](https://github.com/WordPress/gutenberg/pull/43867)).
-   `Popover`: deprecate `__unstableShift` prop in favour of new `shift` prop. The `__unstableShift` is currently scheduled for removal in WordPress 6.3 ([#43845](https://github.com/WordPress/gutenberg/pull/43845)).
-   `Popover`: removed the `__unstableObserveElement` prop, which is not necessary anymore. The functionality is now supported directly by the component without the need of an external prop ([#43617](https://github.com/WordPress/gutenberg/pull/43617)).

### Bug Fixes

-   `Button`, `Icon`: Fix `iconSize` prop doesn't work with some icons ([#43821](https://github.com/WordPress/gutenberg/pull/43821)).
-   `InputControl`, `NumberControl`, `UnitControl`: Fix margin when `labelPosition` is `bottom` ([#43995](https://github.com/WordPress/gutenberg/pull/43995)).
-   `Popover`: enable auto-updating every animation frame ([#43617](https://github.com/WordPress/gutenberg/pull/43617)).
-   `Popover`: improve the component's performance and reactivity to prop changes by reworking its internals ([#43335](https://github.com/WordPress/gutenberg/pull/43335)).
-   `NavigatorScreen`: updated to satisfy `react/exhaustive-deps` eslint rule ([#43876](https://github.com/WordPress/gutenberg/pull/43876))
-   `Popover`: fix positioning when reference and floating elements are both within an iframe ([#43971](https://github.com/WordPress/gutenberg/pull/43971))

### Enhancements

-   `ToggleControl`: Add `__nextHasNoMargin` prop for opting into the new margin-free styles ([#43717](https://github.com/WordPress/gutenberg/pull/43717)).
-   `CheckboxControl`: Add `__nextHasNoMargin` prop for opting into the new margin-free styles ([#43720](https://github.com/WordPress/gutenberg/pull/43720)).
-   `FocalPointControl`: Add `__nextHasNoMargin` prop for opting into the new margin-free styles ([#43996](https://github.com/WordPress/gutenberg/pull/43996)).
-   `TextControl`, `TextareaControl`: Add `__nextHasNoMargin` prop for opting into the new margin-free styles ([#43782](https://github.com/WordPress/gutenberg/pull/43782)).
-   `Flex`: Remove margin-based polyfill implementation of flex `gap` ([#43995](https://github.com/WordPress/gutenberg/pull/43995)).
-   `RangeControl`: Tweak dark gray marking color to be consistent with the grays in `@wordpress/base-styles` ([#43773](https://github.com/WordPress/gutenberg/pull/43773)).
-   `UnitControl`: Tweak unit dropdown color to be consistent with the grays in `@wordpress/base-styles` ([#43773](https://github.com/WordPress/gutenberg/pull/43773)).
-   `SearchControl`: Add `__nextHasNoMargin` prop for opting into the new margin-free styles ([#43871](https://github.com/WordPress/gutenberg/pull/43871)).
-   `UnitControl`: Consistently hide spin buttons ([#43985](https://github.com/WordPress/gutenberg/pull/43985)).
-   `CardHeader`, `CardBody`, `CardFooter`: Tweak `isShady` background colors to be consistent with the grays in `@wordpress/base-styles` ([#43719](https://github.com/WordPress/gutenberg/pull/43719)).
-   `InputControl`, `SelectControl`: Tweak `disabled` colors to be consistent with the grays in `@wordpress/base-styles` ([#43719](https://github.com/WordPress/gutenberg/pull/43719)).
-   `FocalPointPicker`: Tweak media placeholder background color to be consistent with the grays in `@wordpress/base-styles` ([#43994](https://github.com/WordPress/gutenberg/pull/43994)).
-   `RangeControl`: Tweak rail, track, and mark colors to be consistent with the grays in `@wordpress/base-styles` ([#43994](https://github.com/WordPress/gutenberg/pull/43994)).
-   `UnitControl`: Tweak unit dropdown hover color to be consistent with the grays in `@wordpress/base-styles` ([#43994](https://github.com/WordPress/gutenberg/pull/43994)).

### Internal

-   `Icon`: Refactor tests to `@testing-library/react` ([#44051](https://github.com/WordPress/gutenberg/pull/44051)).
-   Fix TypeScript types for `isValueDefined()` and `isValueEmpty()` utility functions ([#43983](https://github.com/WordPress/gutenberg/pull/43983)).
-   `RadioControl`: Clean up styles to use less custom CSS ([#43868](https://github.com/WordPress/gutenberg/pull/43868)).
-   Remove unused `normalizeArrowKey` utility function ([#43640](https://github.com/WordPress/gutenberg/pull/43640/)).
-   `SearchControl`: Convert to TypeScript ([#43871](https://github.com/WordPress/gutenberg/pull/43871)).
-   `FormFileUpload`: Convert to TypeScript ([#43960](https://github.com/WordPress/gutenberg/pull/43960)).
-   `DropZone`: Convert to TypeScript ([#43962](https://github.com/WordPress/gutenberg/pull/43962)).
-   `ToggleGroupControl`: Rename `__experimentalIsIconGroup` prop to `__experimentalIsBorderless` ([#43771](https://github.com/WordPress/gutenberg/pull/43771/)).
-   `NumberControl`: Add TypeScript types ([#43791](https://github.com/WordPress/gutenberg/pull/43791/)).
-   Refactor `FocalPointPicker` to function component ([#39168](https://github.com/WordPress/gutenberg/pull/39168)).
-   `Guide`: use `code` instead of `keyCode` for keyboard events ([#43604](https://github.com/WordPress/gutenberg/pull/43604/)).
-   `ToggleControl`: Convert to TypeScript and streamline CSS ([#43717](https://github.com/WordPress/gutenberg/pull/43717)).
-   `FocalPointPicker`: Convert to TypeScript ([#43872](https://github.com/WordPress/gutenberg/pull/43872)).
-   `Navigation`: use `code` instead of `keyCode` for keyboard events ([#43644](https://github.com/WordPress/gutenberg/pull/43644/)).
-   `ComboboxControl`: Add unit tests ([#42403](https://github.com/WordPress/gutenberg/pull/42403)).
-   `NavigableContainer`: use `code` instead of `keyCode` for keyboard events, rewrite tests using RTL and `user-event` ([#43606](https://github.com/WordPress/gutenberg/pull/43606/)).
-   `ComboboxControl`: updated to satisfy `react/exhuastive-deps` eslint rule ([#41417](https://github.com/WordPress/gutenberg/pull/41417))
-   `FormTokenField`: Refactor away from Lodash ([#43744](https://github.com/WordPress/gutenberg/pull/43744/)).
-   `NavigatorButton`: updated to satisfy `react/exhaustive-deps` eslint rule ([#42051](https://github.com/WordPress/gutenberg/pull/42051))
-   `TabPanel`: Refactor away from `_.partial()` ([#43895](https://github.com/WordPress/gutenberg/pull/43895/)).
-   `Panel`: Refactor tests to `@testing-library/react` ([#43896](https://github.com/WordPress/gutenberg/pull/43896)).
-   `Popover`: refactor to TypeScript ([#43823](https://github.com/WordPress/gutenberg/pull/43823/)).
-   `BorderControl` and `BorderBoxControl`: replace temporary types with `Popover`'s types ([#43823](https://github.com/WordPress/gutenberg/pull/43823/)).
-   `DimensionControl`: Refactor tests to `@testing-library/react` ([#43916](https://github.com/WordPress/gutenberg/pull/43916)).
-   `withFilters`: Refactor tests to `@testing-library/react` ([#44017](https://github.com/WordPress/gutenberg/pull/44017)).
-   `IsolatedEventContainer`: Refactor tests to `@testing-library/react` ([#44073](https://github.com/WordPress/gutenberg/pull/44073)).
-   `KeyboardShortcuts`: Refactor tests to `@testing-library/react` ([#44075](https://github.com/WordPress/gutenberg/pull/44075)).
-   `Slot`/`Fill`: Refactor tests to `@testing-library/react` ([#44084](https://github.com/WordPress/gutenberg/pull/44084)).
-   `ColorPalette`: Refactor tests to `@testing-library/react` ([#44108](https://github.com/WordPress/gutenberg/pull/44108)).

## 20.0.0 (2022-08-24)

### Deprecations

-   `CustomSelectControl`: Deprecate constrained width style. Add a `__nextUnconstrainedWidth` prop to start opting into the unconstrained width that will become the default in a future version, currently scheduled to be WordPress 6.4 ([#43230](https://github.com/WordPress/gutenberg/pull/43230)).
-   `Popover`: deprecate `__unstableForcePosition` prop in favour of new `flip` and `resize` props. The `__unstableForcePosition` is currently scheduled for removal in WordPress 6.3 ([#43546](https://github.com/WordPress/gutenberg/pull/43546)).

### Bug Fixes

-   `AlignmentMatrixControl`: keep the physical direction in RTL languages ([#43126](https://github.com/WordPress/gutenberg/pull/43126)).
-   `AlignmentMatrixControl`: Fix the `width` prop so it works as intended ([#43482](https://github.com/WordPress/gutenberg/pull/43482)).
-   `SelectControl`, `CustomSelectControl`: Truncate long option strings ([#43301](https://github.com/WordPress/gutenberg/pull/43301)).
-   `ToggleGroupControl`: Fix minor inconsistency in label height ([#43331](https://github.com/WordPress/gutenberg/pull/43331)).
-   `Popover`: fix and improve opening animation ([#43186](https://github.com/WordPress/gutenberg/pull/43186)).
-   `Popover`: fix incorrect deps in hooks resulting in incorrect positioning after calling `update` ([#43267](https://github.com/WordPress/gutenberg/pull/43267/)).
-   `FontSizePicker`: Fix excessive margin between label and input ([#43304](https://github.com/WordPress/gutenberg/pull/43304)).
-   Ensure all dependencies allow version ranges ([#43355](https://github.com/WordPress/gutenberg/pull/43355)).
-   `Popover`: make sure offset middleware always applies the latest frame offset values ([#43329](https://github.com/WordPress/gutenberg/pull/43329/)).
-   `Dropdown`: anchor popover to the dropdown wrapper (instead of the toggle) ([#43377](https://github.com/WordPress/gutenberg/pull/43377/)).
-   `Guide`: Fix error when rendering with no pages ([#43380](https://github.com/WordPress/gutenberg/pull/43380/)).
-   `Disabled`: preserve input values when toggling the `isDisabled` prop ([#43508](https://github.com/WordPress/gutenberg/pull/43508/))

### Enhancements

-   `GradientPicker`: Show custom picker before swatches ([#43577](https://github.com/WordPress/gutenberg/pull/43577)).
-   `CustomGradientPicker`, `GradientPicker`: Add `__nextHasNoMargin` prop for opting into the new margin-free styles ([#43387](https://github.com/WordPress/gutenberg/pull/43387)).
-   `ToolsPanel`: Tighten grid gaps ([#43424](https://github.com/WordPress/gutenberg/pull/43424)).
-   `ColorPalette`: Make popover style consistent ([#43570](https://github.com/WordPress/gutenberg/pull/43570)).
-   `ToggleGroupControl`: Improve TypeScript documentation ([#43265](https://github.com/WordPress/gutenberg/pull/43265)).
-   `ComboboxControl`: Normalize hyphen-like characters to an ASCII hyphen ([#42942](https://github.com/WordPress/gutenberg/pull/42942)).
-   `FormTokenField`: Refactor away from `_.difference()` ([#43224](https://github.com/WordPress/gutenberg/pull/43224/)).
-   `Autocomplete`: use `KeyboardEvent.code` instead of `KeyboardEvent.keyCode` ([#43432](https://github.com/WordPress/gutenberg/pull/43432/)).
-   `ConfirmDialog`: replace (almost) every usage of `fireEvent` with `@testing-library/user-event` ([#43429](https://github.com/WordPress/gutenberg/pull/43429/)).
-   `Popover`: Introduce new `flip` and `resize` props ([#43546](https://github.com/WordPress/gutenberg/pull/43546/)).

### Internal

-   `Tooltip`: Refactor tests to `@testing-library/react` ([#43061](https://github.com/WordPress/gutenberg/pull/43061)).
-   `ClipboardButton`, `FocusableIframe`, `IsolatedEventContainer`, `withConstrainedTabbing`, `withSpokenMessages`: Improve TypeScript types ([#43579](https://github.com/WordPress/gutenberg/pull/43579)).
-   Clean up unused and duplicate `COLORS` values ([#43445](https://github.com/WordPress/gutenberg/pull/43445)).
-   Update `floating-ui` to the latest version ([#43206](https://github.com/WordPress/gutenberg/pull/43206)).
-   `DateTimePicker`, `TimePicker`, `DatePicker`: Switch from `moment` to `date-fns` ([#43005](https://github.com/WordPress/gutenberg/pull/43005)).
-   `DatePicker`: Switch from `react-dates` to `use-lilius` ([#43005](https://github.com/WordPress/gutenberg/pull/43005)).
-   `DateTimePicker`: address feedback after recent refactor to `date-fns` and `use-lilius` ([#43495](https://github.com/WordPress/gutenberg/pull/43495)).
-   `convertLTRToRTL()`: Refactor away from `_.mapKeys()` ([#43258](https://github.com/WordPress/gutenberg/pull/43258/)).
-   `withSpokenMessages`: Update to use `@testing-library/react` ([#43273](https://github.com/WordPress/gutenberg/pull/43273)).
-   `MenuGroup`: Refactor unit tests to use `@testing-library/react` ([#43275](https://github.com/WordPress/gutenberg/pull/43275)).
-   `FormTokenField`: Refactor away from `_.uniq()` ([#43330](https://github.com/WordPress/gutenberg/pull/43330/)).
-   `contextConnect`: Refactor away from `_.uniq()` ([#43330](https://github.com/WordPress/gutenberg/pull/43330/)).
-   `ColorPalette`: Refactor away from `_.uniq()` ([#43330](https://github.com/WordPress/gutenberg/pull/43330/)).
-   `Guide`: Refactor away from `_.times()` ([#43374](https://github.com/WordPress/gutenberg/pull/43374/)).
-   `Disabled`: Convert to TypeScript ([#42708](https://github.com/WordPress/gutenberg/pull/42708)).
-   `Guide`: Update tests to use `@testing-library/react` ([#43380](https://github.com/WordPress/gutenberg/pull/43380)).
-   `Modal`: use `KeyboardEvent.code` instead of deprecated `KeyboardEvent.keyCode`. improve unit tests ([#43429](https://github.com/WordPress/gutenberg/pull/43429/)).
-   `FocalPointPicker`: use `KeyboardEvent.code`, partially refactor tests to modern RTL and `user-event` ([#43441](https://github.com/WordPress/gutenberg/pull/43441/)).
-   `CustomGradientPicker`: use `KeyboardEvent.code` instead of `KeyboardEvent.keyCode` ([#43437](https://github.com/WordPress/gutenberg/pull/43437/)).
-   `Card`: Convert to TypeScript ([#42941](https://github.com/WordPress/gutenberg/pull/42941)).
-   `NavigableContainer`: Refactor away from `_.omit()` ([#43474](https://github.com/WordPress/gutenberg/pull/43474/)).
-   `Notice`: Refactor away from `_.omit()` ([#43474](https://github.com/WordPress/gutenberg/pull/43474/)).
-   `Snackbar`: Refactor away from `_.omit()` ([#43474](https://github.com/WordPress/gutenberg/pull/43474/)).
-   `UnitControl`: Refactor away from `_.omit()` ([#43474](https://github.com/WordPress/gutenberg/pull/43474/)).
-   `BottomSheet`: Refactor away from `_.omit()` ([#43474](https://github.com/WordPress/gutenberg/pull/43474/)).
-   `DropZone`: Refactor away from `_.includes()` ([#43518](https://github.com/WordPress/gutenberg/pull/43518/)).
-   `NavigableMenu`: Refactor away from `_.includes()` ([#43518](https://github.com/WordPress/gutenberg/pull/43518/)).
-   `Tooltip`: Refactor away from `_.includes()` ([#43518](https://github.com/WordPress/gutenberg/pull/43518/)).
-   `TreeGrid`: Refactor away from `_.includes()` ([#43518](https://github.com/WordPress/gutenberg/pull/43518/)).
-   `FormTokenField`: use `KeyboardEvent.code`, refactor tests to modern RTL and `user-event` ([#43442](https://github.com/WordPress/gutenberg/pull/43442/)).
-   `DropdownMenu`: use `KeyboardEvent.code`, refactor tests to model RTL and `user-event` ([#43439](https://github.com/WordPress/gutenberg/pull/43439/)).
-   `Autocomplete`: Refactor away from `_.escapeRegExp()` ([#43629](https://github.com/WordPress/gutenberg/pull/43629/)).
-   `TextHighlight`: Refactor away from `_.escapeRegExp()` ([#43629](https://github.com/WordPress/gutenberg/pull/43629/)).

### Experimental

-   `FormTokenField`: add `__experimentalAutoSelectFirstMatch` prop to auto select the first matching suggestion on typing ([#42527](https://github.com/WordPress/gutenberg/pull/42527/)).
-   `Popover`: Deprecate `__unstableForcePosition`, now replaced by new `flip` and `resize` props ([#43546](https://github.com/WordPress/gutenberg/pull/43546/)).

## 19.17.0 (2022-08-10)

### Bug Fixes

-   `Popover`: make sure that `ownerDocument` is always defined ([#42886](https://github.com/WordPress/gutenberg/pull/42886)).
-   `ExternalLink`: Check if the link is an internal anchor link and prevent anchor links from being opened. ([#42259](https://github.com/WordPress/gutenberg/pull/42259)).
-   `BorderControl`: Ensure box-sizing is reset for the control ([#42754](https://github.com/WordPress/gutenberg/pull/42754)).
-   `InputControl`: Fix acceptance of falsy values in controlled updates ([#42484](https://github.com/WordPress/gutenberg/pull/42484/)).
-   `Tooltip (Experimental)`, `CustomSelectControl`, `TimePicker`: Add missing font-size styles which were necessary in non-WordPress contexts ([#42844](https://github.com/WordPress/gutenberg/pull/42844/)).
-   `TextControl`, `TextareaControl`, `ToggleGroupControl`: Add `box-sizing` reset style ([#42889](https://github.com/WordPress/gutenberg/pull/42889)).
-   `Popover`: fix arrow placement and design ([#42874](https://github.com/WordPress/gutenberg/pull/42874/)).
-   `Popover`: fix minor glitch in arrow [#42903](https://github.com/WordPress/gutenberg/pull/42903)).
-   `ColorPicker`: fix layout overflow [#42992](https://github.com/WordPress/gutenberg/pull/42992)).
-   `ToolsPanel`: Constrain grid columns to 50% max-width ([#42795](https://github.com/WordPress/gutenberg/pull/42795)).
-   `Popover`: anchor correctly to parent node when no explicit anchor is passed ([#42971](https://github.com/WordPress/gutenberg/pull/42971)).
-   `ColorPalette`: forward correctly `popoverProps` in the `CustomColorPickerDropdown` component [#42989](https://github.com/WordPress/gutenberg/pull/42989)).
-   `ColorPalette`, `CustomGradientBar`: restore correct color picker popover position [#42989](https://github.com/WordPress/gutenberg/pull/42989)).
-   `Popover`: fix iframe offset not updating when iframe resizes ([#42971](https://github.com/WordPress/gutenberg/pull/43172)).

### Enhancements

-   `ToggleGroupControlOptionIcon`: Maintain square proportions ([#43060](https://github.com/WordPress/gutenberg/pull/43060/)).
-   `ToggleGroupControlOptionIcon`: Add a required `label` prop so the button is always accessibly labeled. Also removes `showTooltip` from the accepted prop types, as the tooltip will now always be shown. ([#43060](https://github.com/WordPress/gutenberg/pull/43060/)).
-   `SelectControl`, `CustomSelectControl`: Refresh and refactor chevron down icon ([#42962](https://github.com/WordPress/gutenberg/pull/42962)).
-   `FontSizePicker`: Add large size variant ([#42716](https://github.com/WordPress/gutenberg/pull/42716/)).
-   `Popover`: tidy up code, add more comments ([#42944](https://github.com/WordPress/gutenberg/pull/42944)).
-   Add `box-sizing` reset style mixin to utils ([#42754](https://github.com/WordPress/gutenberg/pull/42754)).
-   `ResizableBox`: Make tooltip background match `Tooltip` component's ([#42800](https://github.com/WordPress/gutenberg/pull/42800)).
-   Update control labels to the new uppercase styles ([#42789](https://github.com/WordPress/gutenberg/pull/42789)).
-   `UnitControl`: Update unit dropdown design for the large size variant ([#42000](https://github.com/WordPress/gutenberg/pull/42000)).
-   `BaseControl`: Add `box-sizing` reset style ([#42889](https://github.com/WordPress/gutenberg/pull/42889)).
-   `ToggleGroupControl`, `RangeControl`, `FontSizePicker`: Add `__nextHasNoMarginBottom` prop for opting into the new margin-free styles ([#43062](https://github.com/WordPress/gutenberg/pull/43062)).
-   `BoxControl`: Export `applyValueToSides` util function. ([#42733](https://github.com/WordPress/gutenberg/pull/42733/)).
-   `ColorPalette`: use index while iterating over color entries to avoid React "duplicated key" warning ([#43096](https://github.com/WordPress/gutenberg/pull/43096)).
-   `AnglePickerControl`: Add `__nextHasNoMarginBottom` prop for opting into the new margin-free styles ([#43160](https://github.com/WordPress/gutenberg/pull/43160/)).
-   `ComboboxControl`: Add `__nextHasNoMarginBottom` prop for opting into the new margin-free styles ([#43165](https://github.com/WordPress/gutenberg/pull/43165/)).

### Internal

-   `ToggleGroupControl`: Add `__experimentalIsIconGroup` prop ([#43060](https://github.com/WordPress/gutenberg/pull/43060/)).
-   `Flex`, `FlexItem`, `FlexBlock`: Convert to TypeScript ([#42537](https://github.com/WordPress/gutenberg/pull/42537)).
-   `InputControl`: Fix incorrect `size` prop passing ([#42793](https://github.com/WordPress/gutenberg/pull/42793)).
-   `Placeholder`: Convert to TypeScript ([#42990](https://github.com/WordPress/gutenberg/pull/42990)).
-   `Popover`: rewrite Storybook examples using controls [#42903](https://github.com/WordPress/gutenberg/pull/42903)).
-   `Swatch`: Remove component in favor of `ColorIndicator` [#43068](https://github.com/WordPress/gutenberg/pull/43068)).

## 19.16.0 (2022-07-27)

### Bug Fixes

-   Context System: Stop explicitly setting `undefined` to the `children` prop. This fixes a bug where `Icon` could not be correctly rendered via the `as` prop of a context-connected component ([#42686](https://github.com/WordPress/gutenberg/pull/42686)).
-   `Popover`, `Dropdown`: Fix width when `expandOnMobile` is enabled ([#42635](https://github.com/WordPress/gutenberg/pull/42635/)).
-   `CustomSelectControl`: Fix font size and hover/focus style inconsistencies with `SelectControl` ([#42460](https://github.com/WordPress/gutenberg/pull/42460/)).
-   `AnglePickerControl`: Fix gap between elements in RTL mode ([#42534](https://github.com/WordPress/gutenberg/pull/42534)).
-   `ColorPalette`: Fix background image in RTL mode ([#42510](https://github.com/WordPress/gutenberg/pull/42510)).
-   `RangeControl`: clamp initialPosition between min and max values ([#42571](https://github.com/WordPress/gutenberg/pull/42571)).
-   `Tooltip`: avoid unnecessary re-renders of select child elements ([#42483](https://github.com/WordPress/gutenberg/pull/42483)).
-   `Popover`: Fix offset when the reference element is within an iframe. ([#42417](https://github.com/WordPress/gutenberg/pull/42417)).

### Enhancements

-   `BorderControl`: Improve labelling, tooltips and DOM structure ([#42348](https://github.com/WordPress/gutenberg/pull/42348/)).
-   `BaseControl`: Set zero padding on `StyledLabel` to ensure cross-browser styling ([#42348](https://github.com/WordPress/gutenberg/pull/42348/)).
-   `InputControl`: Implement wrapper subcomponents for adding responsive padding to `prefix`/`suffix` ([#42378](https://github.com/WordPress/gutenberg/pull/42378)).
-   `SelectControl`: Add flag for larger default size ([#42456](https://github.com/WordPress/gutenberg/pull/42456/)).
-   `UnitControl`: Update unit select's focus styles to match input's ([#42383](https://github.com/WordPress/gutenberg/pull/42383)).
-   `ColorPalette`: Display checkered preview background when `value` is transparent ([#42232](https://github.com/WordPress/gutenberg/pull/42232)).
-   `CustomSelectControl`: Add size variants ([#42460](https://github.com/WordPress/gutenberg/pull/42460/)).
-   `CustomSelectControl`: Add flag to opt in to unconstrained width ([#42460](https://github.com/WordPress/gutenberg/pull/42460/)).
-   `Dropdown`: Implement wrapper subcomponent for adding different padding to the dropdown content ([#42595](https://github.com/WordPress/gutenberg/pull/42595/)).
-   `BorderControl`: Render dropdown as prefix within its `UnitControl` ([#42212](https://github.com/WordPress/gutenberg/pull/42212/))
-   `UnitControl`: Update prop types to allow ReactNode as prefix ([#42212](https://github.com/WordPress/gutenberg/pull/42212/))
-   `ToolsPanel`: Updated README with panel layout information and more expansive usage example ([#42615](https://github.com/WordPress/gutenberg/pull/42615)).
-   `ComboboxControl`, `FormTokenField`: Add custom render callback for options in suggestions list ([#42597](https://github.com/WordPress/gutenberg/pull/42597/)).

### Internal

-   `ColorPicker`: Clean up implementation of 40px size ([#42002](https://github.com/WordPress/gutenberg/pull/42002/)).
-   `Divider`: Complete TypeScript migration ([#41991](https://github.com/WordPress/gutenberg/pull/41991)).
-   `Divider`, `Flex`, `Spacer`: Improve documentation for the `SpaceInput` prop ([#42376](https://github.com/WordPress/gutenberg/pull/42376)).
-   `Elevation`: Convert to TypeScript ([#42302](https://github.com/WordPress/gutenberg/pull/42302)).
-   `ScrollLock`: Convert to TypeScript ([#42303](https://github.com/WordPress/gutenberg/pull/42303)).
-   `Shortcut`: Convert to TypeScript ([#42272](https://github.com/WordPress/gutenberg/pull/42272)).
-   `TreeSelect`: Refactor away from `_.compact()` ([#42438](https://github.com/WordPress/gutenberg/pull/42438)).
-   `MediaEdit`: Refactor away from `_.compact()` for mobile ([#42438](https://github.com/WordPress/gutenberg/pull/42438)).
-   `BoxControl`: Refactor away from `_.isEmpty()` ([#42468](https://github.com/WordPress/gutenberg/pull/42468)).
-   `RadioControl`: Refactor away from `_.isEmpty()` ([#42468](https://github.com/WordPress/gutenberg/pull/42468)).
-   `SelectControl`: Refactor away from `_.isEmpty()` ([#42468](https://github.com/WordPress/gutenberg/pull/42468)).
-   `StyleProvider`: Convert to TypeScript ([#42541](https://github.com/WordPress/gutenberg/pull/42541)).
-   `ComboboxControl`: Replace `keyboardEvent.keyCode` with `keyboardEvent.code`([#42569](https://github.com/WordPress/gutenberg/pull/42569)).
-   `ComboboxControl`: Add support for uncontrolled mode ([#42752](https://github.com/WordPress/gutenberg/pull/42752)).

## 19.15.0 (2022-07-13)

### Bug Fixes

-   `BoxControl`: Change ARIA role from `region` to `group` to avoid unwanted ARIA landmark regions ([#42094](https://github.com/WordPress/gutenberg/pull/42094)).
-   `FocalPointPicker`, `FormTokenField`, `ResizableBox`: Fixed SSR breakage ([#42248](https://github.com/WordPress/gutenberg/pull/42248)).
-   `ComboboxControl`: use custom prefix when generating the instanceId ([#42134](https://github.com/WordPress/gutenberg/pull/42134).
-   `Popover`: pass missing anchor ref to the `getAnchorRect` callback prop. ([#42076](https://github.com/WordPress/gutenberg/pull/42076)).
-   `Popover`: call `getAnchorRect` callback prop even if `anchorRefFallback` has no value. ([#42329](https://github.com/WordPress/gutenberg/pull/42329)).
-   Fix `ToolTip` position to ensure it is always positioned relative to the first child of the ToolTip. ([#41268](https://github.com/WordPress/gutenberg/pull/41268))

### Enhancements

-   `ToggleGroupControl`: Add large size variant ([#42008](https://github.com/WordPress/gutenberg/pull/42008/)).
-   `InputControl`: Ensure that the padding between a `prefix`/`suffix` and the text input stays at a reasonable 8px, even in larger size variants ([#42166](https://github.com/WordPress/gutenberg/pull/42166)).

### Internal

-   `Grid`: Convert to TypeScript ([#41923](https://github.com/WordPress/gutenberg/pull/41923)).
-   `TextHighlight`: Convert to TypeScript ([#41698](https://github.com/WordPress/gutenberg/pull/41698)).
-   `Tip`: Convert to TypeScript ([#42262](https://github.com/WordPress/gutenberg/pull/42262)).
-   `Scrollable`: Convert to TypeScript ([#42016](https://github.com/WordPress/gutenberg/pull/42016)).
-   `Spacer`: Complete TypeScript migration ([#42013](https://github.com/WordPress/gutenberg/pull/42013)).
-   `VisuallyHidden`: Convert to TypeScript ([#42220](https://github.com/WordPress/gutenberg/pull/42220)).
-   `TreeSelect`: Refactor away from `_.repeat()` ([#42070](https://github.com/WordPress/gutenberg/pull/42070/)).
-   `FocalPointPicker` updated to satisfy `react/exhaustive-deps` eslint rule ([#41520](https://github.com/WordPress/gutenberg/pull/41520)).
-   `ColorPicker` updated to satisfy `react/exhaustive-deps` eslint rule ([#41294](https://github.com/WordPress/gutenberg/pull/41294)).
-   `Slot`/`Fill`: Refactor away from Lodash ([#42153](https://github.com/WordPress/gutenberg/pull/42153/)).
-   `ComboboxControl`: Refactor away from `_.deburr()` ([#42169](https://github.com/WordPress/gutenberg/pull/42169/)).
-   `FormTokenField`: Refactor away from `_.identity()` ([#42215](https://github.com/WordPress/gutenberg/pull/42215/)).
-   `SelectControl`: Use roles and `@testing-library/user-event` in unit tests ([#42308](https://github.com/WordPress/gutenberg/pull/42308)).
-   `DropdownMenu`: Refactor away from Lodash ([#42218](https://github.com/WordPress/gutenberg/pull/42218/)).
-   `ToolbarGroup`: Refactor away from `_.flatMap()` ([#42223](https://github.com/WordPress/gutenberg/pull/42223/)).
-   `TreeSelect`: Refactor away from `_.flatMap()` ([#42223](https://github.com/WordPress/gutenberg/pull/42223/)).
-   `Autocomplete`: Refactor away from `_.deburr()` ([#42266](https://github.com/WordPress/gutenberg/pull/42266/)).
-   `MenuItem`: Refactor away from `_.isString()` ([#42268](https://github.com/WordPress/gutenberg/pull/42268/)).
-   `Shortcut`: Refactor away from `_.isString()` ([#42268](https://github.com/WordPress/gutenberg/pull/42268/)).
-   `Shortcut`: Refactor away from `_.isObject()` ([#42336](https://github.com/WordPress/gutenberg/pull/42336/)).
-   `RangeControl`: Convert to TypeScript ([#40535](https://github.com/WordPress/gutenberg/pull/40535)).
-   `ExternalLink`: Refactor away from Lodash ([#42341](https://github.com/WordPress/gutenberg/pull/42341/)).
-   `Navigation`: updated to satisfy `react/exhaustive-deps` eslint rule ([#41612](https://github.com/WordPress/gutenberg/pull/41612))

## 19.14.0 (2022-06-29)

### Bug Fixes

-   `ColorPicker`: Remove horizontal scrollbar when using HSL or RGB color input types. ([#41646](https://github.com/WordPress/gutenberg/pull/41646))
-   `ColorPicker`: Widen hex input field for mobile. ([#42004](https://github.com/WordPress/gutenberg/pull/42004))

### Enhancements

-   Wrapped `ColorIndicator` in a `forwardRef` call ([#41587](https://github.com/WordPress/gutenberg/pull/41587)).
-   `ComboboxControl` & `FormTokenField`: Add `__next36pxDefaultSize` flag for larger default size ([#40746](https://github.com/WordPress/gutenberg/pull/40746)).
-   `BorderControl`: Improve TypeScript support. ([#41843](https://github.com/WordPress/gutenberg/pull/41843)).
-   `DatePicker`: highlight today's date. ([#41647](https://github.com/WordPress/gutenberg/pull/41647/)).
-   Allow automatic repositioning of `BorderBoxControl` and `ColorPalette` popovers within smaller viewports ([#41930](https://github.com/WordPress/gutenberg/pull/41930)).

### Internal

-   `Spinner`: Convert to TypeScript and update storybook ([#41540](https://github.com/WordPress/gutenberg/pull/41540/)).
-   `InputControl`: Add tests and update to use `@testing-library/user-event` ([#41421](https://github.com/WordPress/gutenberg/pull/41421)).
-   `FormToggle`: Convert to TypeScript ([#41729](https://github.com/WordPress/gutenberg/pull/41729)).
-   `ColorIndicator`: Convert to TypeScript ([#41587](https://github.com/WordPress/gutenberg/pull/41587)).
-   `Truncate`: Convert to TypeScript ([#41697](https://github.com/WordPress/gutenberg/pull/41697)).
-   `FocalPointPicker`: Refactor away from `_.clamp()` ([#41735](https://github.com/WordPress/gutenberg/pull/41735/)).
-   `RangeControl`: Refactor away from `_.clamp()` ([#41735](https://github.com/WordPress/gutenberg/pull/41735/)).
-   Refactor components `utils` away from `_.clamp()` ([#41735](https://github.com/WordPress/gutenberg/pull/41735/)).
-   `BoxControl`: Refactor utils away from `_.isNumber()` ([#41776](https://github.com/WordPress/gutenberg/pull/41776/)).
-   `Elevation`: Refactor away from `_.isNil()` ([#41785](https://github.com/WordPress/gutenberg/pull/41785/)).
-   `HStack`: Refactor away from `_.isNil()` ([#41785](https://github.com/WordPress/gutenberg/pull/41785/)).
-   `Truncate`: Refactor away from `_.isNil()` ([#41785](https://github.com/WordPress/gutenberg/pull/41785/)).
-   `VStack`: Convert to TypeScript ([#41850](https://github.com/WordPress/gutenberg/pull/41587)).
-   `AlignmentMatrixControl`: Refactor away from `_.flattenDeep()` in utils ([#41814](https://github.com/WordPress/gutenberg/pull/41814/)).
-   `AutoComplete`: Revert recent `exhaustive-deps` refactor ([#41820](https://github.com/WordPress/gutenberg/pull/41820)).
-   `Spacer`: Convert knobs to controls in Storybook ([#41851](https://github.com/WordPress/gutenberg/pull/41851)).
-   `Heading`: Complete TypeScript migration ([#41921](https://github.com/WordPress/gutenberg/pull/41921)).
-   `Navigation`: Refactor away from Lodash functions ([#41865](https://github.com/WordPress/gutenberg/pull/41865/)).
-   `CustomGradientPicker`: Refactor away from Lodash ([#41901](https://github.com/WordPress/gutenberg/pull/41901/)).
-   `SegmentedControl`: Refactor away from `_.values()` ([#41905](https://github.com/WordPress/gutenberg/pull/41905/)).
-   `DimensionControl`: Refactor docs away from `_.partialRight()` ([#41909](https://github.com/WordPress/gutenberg/pull/41909/)).
-   `NavigationItem` updated to ignore `react/exhaustive-deps` eslint rule ([#41639](https://github.com/WordPress/gutenberg/pull/41639)).

## 19.13.0 (2022-06-15)

### Bug Fixes

-   `Tooltip`: Opt in to `__unstableShift` to ensure that the Tooltip is always within the viewport. ([#41524](https://github.com/WordPress/gutenberg/pull/41524))
-   `FormTokenField`: Do not suggest the selected one even if `{ value: string }` is passed ([#41216](https://github.com/WordPress/gutenberg/pull/41216)).
-   `CustomGradientBar`: Fix insertion and control point positioning to more closely follow cursor. ([#41492](https://github.com/WordPress/gutenberg/pull/41492))
-   `FormTokenField`: Added Padding to resolve close button overlap issue ([#41556](https://github.com/WordPress/gutenberg/pull/41556)).
-   `ComboboxControl`: fix the autofocus behavior after resetting the value. ([#41737](https://github.com/WordPress/gutenberg/pull/41737)).

### Enhancements

-   `AnglePickerControl`: Use NumberControl as input field ([#41472](https://github.com/WordPress/gutenberg/pull/41472)).

### Internal

-   `FormTokenField`: Convert to TypeScript and refactor to functional component ([#41216](https://github.com/WordPress/gutenberg/pull/41216)).
-   `Draggable`: updated to satisfy `react/exhaustive-deps` eslint rule ([#41499](https://github.com/WordPress/gutenberg/pull/41499))
-   `RadioControl`: Convert to TypeScript ([#41568](https://github.com/WordPress/gutenberg/pull/41568)).
-   `Flex` updated to satisfy `react/exhaustive-deps` eslint rule ([#41507](https://github.com/WordPress/gutenberg/pull/41507)).
-   `CustomGradientBar` updated to satisfy `react/exhaustive-deps` eslint rule ([#41463](https://github.com/WordPress/gutenberg/pull/41463))
-   `TreeSelect`: Convert to TypeScript ([#41536](https://github.com/WordPress/gutenberg/pull/41536)).
-   `FontSizePicker`: updated to satisfy `react/exhaustive-deps` eslint rule ([#41600](https://github.com/WordPress/gutenberg/pull/41600)).
-   `ZStack`: Convert component story to TypeScript and add inline docs ([#41694](https://github.com/WordPress/gutenberg/pull/41694)).
-   `Dropdown`: Make sure cleanup (closing the dropdown) only runs when the menu has actually been opened.
-   Enhance the TypeScript migration guidelines ([#41669](https://github.com/WordPress/gutenberg/pull/41669)).
-   `ExternalLink`: Convert to TypeScript ([#41681](https://github.com/WordPress/gutenberg/pull/41681)).
-   `InputControl` updated to satisfy `react/exhaustive-deps` eslint rule ([#41601](https://github.com/WordPress/gutenberg/pull/41601))
-   `Modal`: updated to satisfy `react/exhaustive-deps` eslint rule ([#41610](https://github.com/WordPress/gutenberg/pull/41610))

### Experimental

-   `Navigation`: improve unit tests by using `@testing-library/user-event` and modern `@testing-library` assertions; add unit test for controlled component ([#41668](https://github.com/WordPress/gutenberg/pull/41668)).

## 19.12.0 (2022-06-01)

### Bug Fixes

-   `Popover`, `Dropdown`, `CustomGradientPicker`: Fix dropdown positioning by always targeting the rendered toggle, and switch off width in the Popover size middleware to stop reducing the width of the popover. ([#41361](https://github.com/WordPress/gutenberg/pull/41361))
-   Fix `InputControl` blocking undo/redo while focused. ([#40518](https://github.com/WordPress/gutenberg/pull/40518))
-   `ColorPalette`: Correctly update color name label when CSS variables are involved ([#41461](https://github.com/WordPress/gutenberg/pull/41461)).

### Enhancements

-   `SelectControl`: Add `__nextHasNoMarginBottom` prop for opting into the new margin-free styles ([#41269](https://github.com/WordPress/gutenberg/pull/41269)).
-   `ColorPicker`: Strip leading hash character from hex values pasted into input. ([#41223](https://github.com/WordPress/gutenberg/pull/41223))
-   `ColorPicker`: Display detailed color inputs by default. ([#41222](https://github.com/WordPress/gutenberg/pull/41222))
-   Updated design for the `DateTimePicker`, `DatePicker` and `TimePicker` components ([#41097](https://github.com/WordPress/gutenberg/pull/41097)).
-   `DateTimePicker`: Add `__nextRemoveHelpButton` and `__nextRemoveResetButton` for opting into new behaviour where there is no Help and Reset button ([#41097](https://github.com/WordPress/gutenberg/pull/41097)).

### Internal

-   `AlignmentMatrixControl` updated to satisfy `react/exhaustive-deps` eslint rule ([#41167](https://github.com/WordPress/gutenberg/pull/41167))
-   `BorderControl` updated to satisfy `react/exhaustive-deps` eslint rule ([#41259](https://github.com/WordPress/gutenberg/pull/41259))
-   `CheckboxControl`: Add unit tests ([#41165](https://github.com/WordPress/gutenberg/pull/41165)).
-   `BorderBoxControl`: fix some layout misalignments, especially for RTL users ([#41254](https://github.com/WordPress/gutenberg/pull/41254)).
-   `TimePicker`: Update unit tests to use `@testing-library/user-event` ([#41270](https://github.com/WordPress/gutenberg/pull/41270)).
-   `DateTimePicker`: Update `moment` to 2.26.0 and update `react-date` typings ([#41266](https://github.com/WordPress/gutenberg/pull/41266)).
-   `TextareaControl`: Convert to TypeScript ([#41215](https://github.com/WordPress/gutenberg/pull/41215)).
-   `BoxControl`: Update unit tests to use `@testing-library/user-event` ([#41422](https://github.com/WordPress/gutenberg/pull/41422)).
-   `Surface`: Convert to TypeScript ([#41212](https://github.com/WordPress/gutenberg/pull/41212)).
-   `Autocomplete` updated to satisfy `react/exhaustive-deps` eslint rule ([#41382](https://github.com/WordPress/gutenberg/pull/41382))
-   `Dropdown` updated to satisfy `react/exhaustive-deps` eslint rule ([#41505](https://github.com/WordPress/gutenberg/pull/41505))
-   `DateDayPicker` updated to satisfy `react/exhaustive-deps` eslint rule ([#41470](https://github.com/WordPress/gutenberg/pull/41470)).

### Experimental

-   `Spacer`: Add RTL support. ([#41172](https://github.com/WordPress/gutenberg/pull/41172))

## 19.11.0 (2022-05-18)

### Enhancements

-   `BorderControl` now only displays the reset button in its popover when selections have already been made. ([#40917](https://github.com/WordPress/gutenberg/pull/40917))
-   `BorderControl` & `BorderBoxControl`: Add `__next36pxDefaultSize` flag for larger default size ([#40920](https://github.com/WordPress/gutenberg/pull/40920)).
-   `BorderControl` improved focus and border radius styling for component. ([#40951](https://github.com/WordPress/gutenberg/pull/40951))
-   Improve focused `CircularOptionPicker` styling ([#40990](https://github.com/WordPress/gutenberg/pull/40990))
-   `BorderControl`: Make border color consistent with other controls ([#40921](https://github.com/WordPress/gutenberg/pull/40921))
-   `SelectControl`: Remove `lineHeight` setting to fix issue with font descenders being cut off ([#40985](https://github.com/WordPress/gutenberg/pull/40985))

### Internal

-   `DateTimePicker`: Convert to TypeScript ([#40775](https://github.com/WordPress/gutenberg/pull/40775)).
-   `DateTimePicker`: Convert unit tests to TypeScript ([#40957](https://github.com/WordPress/gutenberg/pull/40957)).
-   `CheckboxControl`: Convert to TypeScript ([#40915](https://github.com/WordPress/gutenberg/pull/40915)).
-   `ButtonGroup`: Convert to TypeScript ([#41007](https://github.com/WordPress/gutenberg/pull/41007)).
-   `Popover`: refactor component to use the `floating-ui` library internally ([#40740](https://github.com/WordPress/gutenberg/pull/40740)).

## 19.10.0 (2022-05-04)

### Internal

-   `UnitControl`: migrate unit tests to TypeScript ([#40697](https://github.com/WordPress/gutenberg/pull/40697)).
-   `DatePicker`: Add improved unit tests ([#40754](https://github.com/WordPress/gutenberg/pull/40754)).
-   Setup `user-event` in unit tests inline, once per test ([#40839](https://github.com/WordPress/gutenberg/pull/40839)).
-   `DatePicker`: Update `react-dates` to 21.8.0 ([#40801](https://github.com/WordPress/gutenberg/pull/40801)).

### Enhancements

-   `InputControl`: Add `__next36pxDefaultSize` flag for larger default size ([#40622](https://github.com/WordPress/gutenberg/pull/40622)).
-   `UnitControl`: Add `__next36pxDefaultSize` flag for larger default size ([#40627](https://github.com/WordPress/gutenberg/pull/40627)).
-   `Modal` design adjustments: Blur elements outside of the modal, increase modal title size, use larger close icon, remove header border when modal contents are scrolled. ([#40781](https://github.com/WordPress/gutenberg/pull/40781)).
-   `SelectControl`: Improved TypeScript support ([#40737](https://github.com/WordPress/gutenberg/pull/40737)).
-   `ToggleControlGroup`: Switch to internal `Icon` component for dashicon support ([40717](https://github.com/WordPress/gutenberg/pull/40717)).
-   Improve `ToolsPanel` accessibility. ([#40716](https://github.com/WordPress/gutenberg/pull/40716))

### Bug Fixes

-   The `Button` component now displays the label as the tooltip for icon only buttons. ([#40716](https://github.com/WordPress/gutenberg/pull/40716))
-   Use fake timers and fix usage of async methods from `@testing-library/user-event`. ([#40790](https://github.com/WordPress/gutenberg/pull/40790))
-   UnitControl: avoid calling onChange callback twice when unit changes. ([#40796](https://github.com/WordPress/gutenberg/pull/40796))
-   `UnitControl`: show unit label when units prop has only one unit. ([#40784](https://github.com/WordPress/gutenberg/pull/40784))
-   `AnglePickerControl`: Fix closing of gradient popover when the angle control is clicked. ([#40735](https://github.com/WordPress/gutenberg/pull/40735))

### Internal

-   `TextControl`: Convert to TypeScript ([#40633](https://github.com/WordPress/gutenberg/pull/40633)).

## 19.9.0 (2022-04-21)

### Bug Fixes

-   Consolidate the main black colors to gray-900. Affects `AlignmentMatrixControl`, `InputControl`, `Heading`, `SelectControl`, `Spinner (Experimental)`, and `Text` ([#40391](https://github.com/WordPress/gutenberg/pull/40391)).

### Internal

-   Remove individual color object exports from the `utils/colors-values.js` file. Colors should now be used from the main `COLORS` export([#40387](https://github.com/WordPress/gutenberg/pull/40387)).

### Bug Fixes

-   `InputControl`: allow user to input a value interactively in Storybook, by removing default value argument ([#40410](https://github.com/WordPress/gutenberg/pull/40410)).

## 19.8.0 (2022-04-08)

### Enhancements

-   Update `BorderControl` and `BorderBoxControl` to allow the passing of custom class names to popovers ([#39753](https://github.com/WordPress/gutenberg/pull/39753)).
-   `ToggleGroupControl`: Reintroduce backdrop animation ([#40021](https://github.com/WordPress/gutenberg/pull/40021)).
-   `Card`: Adjust border radius effective size ([#40032](https://github.com/WordPress/gutenberg/pull/40032)).
-   `InputControl`: Improved TypeScript type annotations ([#40119](https://github.com/WordPress/gutenberg/pull/40119)).

### Internal

-   `BaseControl`: Convert to TypeScript ([#39468](https://github.com/WordPress/gutenberg/pull/39468)).

### New Features

-   Add `BorderControl` component ([#37769](https://github.com/WordPress/gutenberg/pull/37769)).
-   Add `BorderBoxControl` component ([#38876](https://github.com/WordPress/gutenberg/pull/38876)).
-   Add `ToggleGroupControlOptionIcon` component ([#39760](https://github.com/WordPress/gutenberg/pull/39760)).

### Bug Fixes

-   Use `Object.assign` instead of `{ ...spread }` syntax to avoid errors in the code generated by TypeScript ([#39932](https://github.com/WordPress/gutenberg/pull/39932)).
-   `ItemGroup`: Ensure that the Item's text color is not overridden by the user agent's button color ([#40055](https://github.com/WordPress/gutenberg/pull/40055)).
-   `Surface`: Use updated UI text color `#1e1e1e` instead of `#000` ([#40055](https://github.com/WordPress/gutenberg/pull/40055)).
-   `CustomSelectControl`: Make chevron consistent with `SelectControl` ([#40049](https://github.com/WordPress/gutenberg/pull/40049)).

## 19.7.0 (2022-03-23)

### Enhancements

-   `CustomSelectControl`: Add `__next36pxDefaultSize` flag for larger default size ([#39401](https://github.com/WordPress/gutenberg/pull/39401)).
-   `BaseControl`: Add `__nextHasNoMarginBottom` prop for opting into the new margin-free styles ([#39325](https://github.com/WordPress/gutenberg/pull/39325)).
-   `Divider`: Make the divider visible by default (`display: inline`) in flow layout containers when the divider orientation is vertical ([#39316](https://github.com/WordPress/gutenberg/pull/39316)).
-   Stop using deprecated `event.keyCode` in favor of `event.key` for keyboard events in `UnitControl` and `InputControl`. ([#39360](https://github.com/WordPress/gutenberg/pull/39360))
-   `ColorPalette`: refine custom color button's label. ([#39386](https://github.com/WordPress/gutenberg/pull/39386))
-   Add `onClick` prop on `FormFileUpload`. ([#39268](https://github.com/WordPress/gutenberg/pull/39268))
-   `FocalPointPicker`: stop using `UnitControl`'s deprecated `unit` prop ([#39504](https://github.com/WordPress/gutenberg/pull/39504)).
-   `CheckboxControl`: Add support for the `indeterminate` state ([#39462](https://github.com/WordPress/gutenberg/pull/39462)).
-   `UnitControl`: add support for the `onBlur` prop ([#39589](https://github.com/WordPress/gutenberg/pull/39589)).

### Internal

-   Delete the `composeStateReducers` utility function ([#39262](https://github.com/WordPress/gutenberg/pull/39262)).
-   `BoxControl`: stop using `UnitControl`'s deprecated `unit` prop ([#39511](https://github.com/WordPress/gutenberg/pull/39511)).

### Bug Fixes

-   `NumberControl`: commit (and constrain) value on `blur` event ([#39186](https://github.com/WordPress/gutenberg/pull/39186)).
-   Fix `UnitControl`'s reset of unit when the quantity value is cleared. ([#39531](https://github.com/WordPress/gutenberg/pull/39531/)).
-   `ResizableBox`: Ensure tooltip text remains on a single line. ([#39623](https://github.com/WordPress/gutenberg/pull/39623)).

### Deprecations

-   `unit` prop in `UnitControl` marked as deprecated ([#39503](https://github.com/WordPress/gutenberg/pull/39503)).

## 19.6.0 (2022-03-11)

### Enhancements

-   `ConfirmDialog`: Add support for custom label text on the confirmation and cancelation buttons ([#38994](https://github.com/WordPress/gutenberg/pull/38994))
-   `InputControl`: Allow `onBlur` for empty values to commit the change when `isPressEnterToChange` is true, and move reset behavior to the ESCAPE key. ([#39109](https://github.com/WordPress/gutenberg/pull/39109)).
-   `TreeGrid`: Add tests for Home/End keyboard navigation. Add `onFocusRow` callback for Home/End keyboard navigation, this was missed in the implementation PR. Modify test for expanding/collapsing a row as row 1 implements this now. Update README with latest changes. ([#39302](https://github.com/WordPress/gutenberg/pull/39302))
-   `ToggleGroupControlOption`: Calculate width from button content and remove `LabelPlaceholderView` ([#39345](https://github.com/WordPress/gutenberg/pull/39345))

### Bug Fixes

-   Normalize `font-family` on `Button`, `ColorPalette`, `ComoboboxControl`, `DateTimePicker`, `FormTokenField`, `InputControl`, `SelectControl`, and `ToggleGroupControl` ([#38969](https://github.com/WordPress/gutenberg/pull/38969)).
-   Fix input value selection of `InputControl`-based controls in Firefox and Safari with axial constraint of drag gesture ([#38968](https://github.com/WordPress/gutenberg/pull/38968)).
-   Fix `UnitControl`'s behavior around updating the unit when a new `value` is passed (i.e. in controlled mode). ([#39148](https://github.com/WordPress/gutenberg/pull/39148)).

## 19.5.0 (2022-02-23)

### Bug Fixes

-   Fix spin buttons of number inputs in Safari ([#38840](https://github.com/WordPress/gutenberg/pull/38840))
-   Show tooltip on toggle custom size button in FontSizePicker ([#38985](https://github.com/WordPress/gutenberg/pull/38985))

### Enhancements

-   `TreeGrid`: Add tests for `onCollapseRow`, `onExpandRow`, and `onFocusRow` callback functions. ([#38942](https://github.com/WordPress/gutenberg/pull/38942)).
-   `TreeGrid`: Update callback tests to use `TreeGridRow` and `TreeGridCell` sub-components. ([#39002](https://github.com/WordPress/gutenberg/pull/39002)).

## 19.4.0 (2022-02-10)

### Bug Fixes

-   Components: Fix `Slot`/`Fill` Emotion `StyleProvider` ([#38237](https://github.com/WordPress/gutenberg/pull/38237))
-   Reduce height and min-width of the reset button on `ComboBoxControl` for consistency. ([#38020](https://github.com/WordPress/gutenberg/pull/38020))
-   Removed unused `rememo` dependency ([#38388](https://github.com/WordPress/gutenberg/pull/38388)).
-   Added `__unstableInputWidth` to `UnitControl` type definition ([#38429](https://github.com/WordPress/gutenberg/pull/38429)).
-   Fixed typing errors for `ColorPicker` ([#38430](https://github.com/WordPress/gutenberg/pull/38430)).
-   Updated destructuring of `Dropdown` props to be TypeScript friendly ([#38431](https://github.com/WordPress/gutenberg/pull/38431)).
-   Added `ts-nocheck` to `ColorIndicator` so it can be used in typed components ([#38433](https://github.com/WordPress/gutenberg/pull/38433)).
-   Added `cx` as a dependency of `useMemo` across the whole package, in order to recalculate the classnames correctly when a component is rendered across more than one `StyleProvider` ([#38541](https://github.com/WordPress/gutenberg/pull/38541)).

### Enhancements

-   Update the visual design of the `Spinner` component. ([#37551](https://github.com/WordPress/gutenberg/pull/37551))
-   `TreeGrid` accessibility enhancements around the expand/collapse functionality. ([#38358](https://github.com/WordPress/gutenberg/pull/38358))
-   `TreeGrid` accessibility: improve browser support for Left Arrow focus to parent row in child row. ([#38639](https://github.com/WordPress/gutenberg/pull/38639))
-   `TreeGrid` accessibility: Add Home/End keys for better keyboard navigation. ([#38679](https://github.com/WordPress/gutenberg/pull/38679))
-   Add `resolvePoint` prop to `FocalPointPicker` to allow updating the value of the picker after a user interaction ([#38247](https://github.com/WordPress/gutenberg/pull/38247))
-   `TreeGrid`: Allow SHIFT key to be held, and add `onFocusRow` callback to the `TreeGrid` component, fired when focus is shifted from one row to another via Up and Down arrow keys. ([#38314](https://github.com/WordPress/gutenberg/pull/38314))

### Experimental

-   `Navigator`: rename `push`/`pop` to `goTo`/`goBack` ([#38582](https://github.com/WordPress/gutenberg/pull/38582))
-   `Navigator`: add `NavigatorButton` and `NavigatorBackButton` components ([#38634](https://github.com/WordPress/gutenberg/pull/38634))
-   `UnitControl`: tidy up utilities and types. In particular, change the type of parsed quantities to `number` (previously it could have been a `string` too). ([#38987](https://github.com/WordPress/gutenberg/pull/38987]))

## 19.3.0 (2022-01-27)

### Enhancements

-   Refine `ExternalLink` to be same size as the text, to appear more as a glyph than an icon. ([#37859](https://github.com/WordPress/gutenberg/pull/37859))
-   Updated `ToolsPanel` header icon to only show "plus" icon when all items are optional and all are currently hidden ([#38262](https://github.com/WordPress/gutenberg/pull/38262))
-   `TreeGrid`: Fix keyboard navigation for expand/collapse table rows in Firefox ([#37983](https://github.com/WordPress/gutenberg/pull/37983))

### Bug Fixes

-   Update the `HexInput` component to accept a pasted value that contains a starting #
-   Update `ToggleGroupControl` background active state to use a simple background color instead of animated backdrop ([38008](https://github.com/WordPress/gutenberg/pull/38008))
-   Update label spacing for the `BoxControl`, `CustomGradientPicker`, `FormTokenField`, `InputControl`, and `ToolsPanel` components to use a bottom margin of `8px` for consistency. ([#37844](https://github.com/WordPress/gutenberg/pull/37844))
-   Add missing styles to the `BaseControl.VisualLabel` component. ([#37747](https://github.com/WordPress/gutenberg/pull/37747))
-   Prevent keyDown events from propagating up in `CustomSelectControl` ([#30557](https://github.com/WordPress/gutenberg/pull/30557))
-   Mark `children` prop as optional in `SelectControl` ([#37872](https://github.com/WordPress/gutenberg/pull/37872))
-   Add memoization of callbacks and context to prevent unnecessary rerenders of the `ToolsPanel` ([#38037](https://github.com/WordPress/gutenberg/pull/38037))
-   Fix space between icons and rail `RangeControl` ([#36935](https://github.com/WordPress/gutenberg/pull/36935))
-   Increase z-index of `ConfirmDialog` to render on top of parent `Popover` components ([#37959](https://github.com/WordPress/gutenberg/pull/37959))

### Experimental

-   Add basic history location support to `Navigator` ([#37416](https://github.com/WordPress/gutenberg/pull/37416)).
-   Add focus restoration to `Navigator` ([#38149](https://github.com/WordPress/gutenberg/pull/38149)).

## 19.2.0 (2022-01-04)

### Experimental

-   Reinstated the ability to pass additional props to the `ToolsPanel` ([#36428](https://github.com/WordPress/gutenberg/pull/36428)).
-   Added an `__unstable-large` size variant to `InputControl`, `SelectControl`, and `UnitControl` for selective migration to the larger 40px heights. ([#35646](https://github.com/WordPress/gutenberg/pull/35646)).
-   Fixed inconsistent padding in `UnitControl` ([#35646](https://github.com/WordPress/gutenberg/pull/35646)).
-   Added support for RTL behavior for the `ZStack`'s `offset` prop ([#36769](https://github.com/WordPress/gutenberg/pull/36769))
-   Fixed race conditions causing conditionally displayed `ToolsPanelItem` components to be erroneously deregistered ([#36588](https://github.com/WordPress/gutenberg/pull/36588)).
-   Added `__experimentalHideHeader` prop to `Modal` component ([#36831](https://github.com/WordPress/gutenberg/pull/36831)).
-   Added experimental `ConfirmDialog` component ([#34153](https://github.com/WordPress/gutenberg/pull/34153)).
-   Divider: improve support for vertical orientation and RTL styles, use start/end logical props instead of top/bottom, change border-color to `currentColor` ([#36579](https://github.com/WordPress/gutenberg/pull/36579)).
-   `ToggleGroupControl`: Avoid calling `onChange` if radio state changed from an incoming value ([#37224](https://github.com/WordPress/gutenberg/pull/37224/)).
-   `ToggleGroupControl`: fix the computation of the backdrop dimensions when rendered in a Popover ([#37067](https://github.com/WordPress/gutenberg/pull/37067)).
-   Add `__experimentalIsRenderedInSidebar` property to the `GradientPicker`and `CustomGradientPicker`. The property changes the color popover behavior to have a special placement behavior appropriate for sidebar UI's.
-   Add `first` and `last` classes to displayed `ToolsPanelItem` group within a `ToolsPanel` ([#37546](https://github.com/WordPress/gutenberg/pull/37546))

### Bug Fixes

-   Fixed spacing between `BaseControl` fields and help text within the `ToolsPanel` ([#36334](https://github.com/WordPress/gutenberg/pull/36334))
-   Replaced hardcoded blue in `ColorPicker` with UI theme color ([#36153](https://github.com/WordPress/gutenberg/pull/36153)).
-   Fixed empty `ToolsPanel` height by correcting menu button line-height ([#36895](https://github.com/WordPress/gutenberg/pull/36895)).
-   Normalized label line-height and spacing within the `ToolsPanel` ([36387](https://github.com/WordPress/gutenberg/pull/36387))
-   Remove unused `reakit-utils` from peer dependencies ([#37369](https://github.com/WordPress/gutenberg/pull/37369)).
-   Update all Emotion dependencies to the latest version to ensure they work correctly with React types ([#37365](https://github.com/WordPress/gutenberg/pull/37365)).
-   `DateTimePicker`: Fix the date format associated to the `is12Hour` prop ([#37465](https://github.com/WordPress/gutenberg/pull/37465))
-   Allowed `ToolsPanel` to register items when `panelId` is `null` due to multiple block selection ([37216](https://github.com/WordPress/gutenberg/pull/37216)).

### Enhancements

-   Wrapped `Modal` in a `forwardRef` call ([#36831](https://github.com/WordPress/gutenberg/pull/36831)).
-   Refactor `DateTime` class component to functional component ([#36835](https://github.com/WordPress/gutenberg/pull/36835))
-   Unify styles for `ColorIndicator` with how they appear in Global Styles ([#37028](https://github.com/WordPress/gutenberg/pull/37028))
-   Add support for rendering the `ColorPalette` in a `Dropdown` when opened in the sidebar ([#37067](https://github.com/WordPress/gutenberg/pull/37067))
-   Show an incremental sequence of numbers (1/2/3/4/5) as a label of the font size, when we have at most five font sizes, where at least one the them contains a complex css value(clamp, var, etc..). We do this because complex css values cannot be calculated properly and the incremental sequence of numbers as labels can help the user better mentally map the different available font sizes. ([#37038](https://github.com/WordPress/gutenberg/pull/37038))
-   Add support for proper borders to color indicators ([#37500](https://github.com/WordPress/gutenberg/pull/37500))
-   Refactor `SuggestionsList` class component to functional component([#36924](https://github.com/WordPress/gutenberg/pull/36924/))

## 19.1.4 (2021-12-13)

### Bug Fixes

-   Improve accessibility and visibility in `ColorPallete` ([#36925](https://github.com/WordPress/gutenberg/pull/36925))

## 19.1.3 (2021-12-06)

-   Fix missing version information in `CHANGELOG.md`.

## 19.1.2 (2021-12-06)

### Bug Fixes

-   Fixed `GradientPicker` not displaying `CustomGradientPicker` when no gradients are provided ([#36900](https://github.com/WordPress/gutenberg/pull/36900)).
-   Fixed error thrown in `ColorPicker` when used in controlled state in color gradients ([#36941](https://github.com/WordPress/gutenberg/pull/36941)).
-   Updated readme to include default value introduced in fix for unexpected movements in the `ColorPicker` ([#35670](https://github.com/WordPress/gutenberg/pull/35670)).
-   Added support for the legacy `extraSmall` value for the `size` prop in the `Card` component ([#37097](https://github.com/WordPress/gutenberg/pull/37097)).

## 19.1.0 (2021-11-29)

### Enhancements

-   Added a `showTooltip` prop to `ToggleGroupControlOption` in order to display tooltip text (using `<Tooltip />`). ([#36726](https://github.com/WordPress/gutenberg/pull/36726)).

### Bug Fixes

-   Fixed a bug which prevented setting `PM` hours correctly in the `DateTimePicker` ([#36878](https://github.com/WordPress/gutenberg/pull/36878)).

## 19.0.2 (2021-11-15)

-   Remove erroneous use of `??=` syntax from `build-module`.

## 19.0.1 (2021-11-07)

### Enhancements

-   Updated the `ColorPalette` and `GradientPicker` components to the latest designs ([#35970](https://github.com/WordPress/gutenberg/pull/35970)).

### Experimental

-   Updated the `ToolsPanel` to use `Grid` internally to manage panel layout ([#35621](https://github.com/WordPress/gutenberg/pull/35621)).
-   Added experimental `__experimentalHasMultipleOrigins` prop to the `ColorPalette` and `GradientPicker` components ([#35970](https://github.com/WordPress/gutenberg/pull/35970)).

## 19.0.0 (2021-10-22)

### New Features

-   Added support for `step="any"` in `NumberControl` and `RangeControl` ([#34542](https://github.com/WordPress/gutenberg/pull/34542)).

### Enhancements

-   Removed the separator shown between `ToggleGroupControl` items ([#35497](https://github.com/WordPress/gutenberg/pull/35497)).
-   The `ColorPicker` component property `onChangeComplete`, a function accepting a color object, was replaced with the property `onChange`, a function accepting a string on ([#35220](https://github.com/WordPress/gutenberg/pull/35220)).
-   The property `disableAlpha`, was removed from the `ColorPicker` component. Use the new opposite property `enableAlpha` instead ([#35220](https://github.com/WordPress/gutenberg/pull/35220)).

### Experimental

-   Removed the `fieldset` wrapper from the `FontAppearanceControl` component ([35461](https://github.com/WordPress/gutenberg/pull/35461)).
-   Refactored the `ToggleGroupControl` component's structure and embedded `ToggleGroupControlButton` directly into `ToggleGroupControlOption` ([#35600](https://github.com/WordPress/gutenberg/pull/35600)).
-   Added support for showing an experimental hint in `CustomSelectControl` ([#35673](https://github.com/WordPress/gutenberg/pull/35673)).

### Breaking Changes

-   The `color` property a `tinycolor2` color object passed on `onChangeComplete` property of the `ColorPicker` component was removed. Please use the new `onChange` property that accepts a string color representation ([#35562](https://github.com/WordPress/gutenberg/pull/35562)).

## 18.0.0 (2021-10-12)

### Breaking Changes

-   Removed the deprecated `position` and `menuLabel` from the `DropdownMenu` component ([#34537](https://github.com/WordPress/gutenberg/pull/34537)).
-   Removed the deprecated `onClickOutside` prop from the `Popover` component ([#34537](https://github.com/WordPress/gutenberg/pull/34537)).
-   Changed `RangeControl` component to not apply `shiftStep` to inputs from its `<input type="range"/>` ([35020](https://github.com/WordPress/gutenberg/pull/35020)).
-   Removed `isAction` prop from `Item`. The component will now rely on `onClick` to render as a `button` ([35152](https://github.com/WordPress/gutenberg/pull/35152)).

### New Features

-   Add an experimental `Navigator` components ([#34904](https://github.com/WordPress/gutenberg/pull/34904)) as a replacement for the previous `Navigation` related components.
-   Update the `ColorPicker` component to the latest design ([#35220](https://github.com/WordPress/gutenberg/pull/35220))

### Bug Fixes

-   Fixed rounding of value in `RangeControl` component when it loses focus while the `SHIFT` key is held. ([#35020](https://github.com/WordPress/gutenberg/pull/35020)).

### Internal

-   Deleted the `createComponent` utility function ([#34929](https://github.com/WordPress/gutenberg/pull/34929)).
-   Deleted the `useJumpStep` utility function ([#35561](https://github.com/WordPress/gutenberg/pull/35561)).

## 17.0.0 (2021-09-09)

### Breaking Changes

-   Removed a min-width from the `DropdownMenu` component, allowing the menu to accommodate thin contents like vertical tools menus ([#33995](https://github.com/WordPress/gutenberg/pull/33995)).

### Bug Fixes

-   Fixed RTL styles in `Flex` component ([#33729](https://github.com/WordPress/gutenberg/pull/33729)).
-   Fixed unit test errors caused by `CSS.supports` being called in a non-browser environment ([#34572](https://github.com/WordPress/gutenberg/pull/34572)).
-   Fixed `ToggleGroupControl`'s backdrop not updating when changing the `isAdaptiveWidth` property ([#34595](https://github.com/WordPress/gutenberg/pull/34595)).

### Internal

-   Renamed `PolymorphicComponent*` types to `WordPressComponent*` ([#34330](https://github.com/WordPress/gutenberg/pull/34330)).

## 16.0.0 (2021-08-23)

### Breaking Changes

-   Updated the visual styles of the RangeControl component ([#33824](https://github.com/WordPress/gutenberg/pull/33824)).

### New Features

-   Add `hideLabelFromVision` prop to `RangeControl` ([#33714](https://github.com/WordPress/gutenberg/pull/33714)).

### Bug Fixes

-   Listen to `resize` events correctly in `useBreakpointIndex`. This hook is used in `useResponsiveValue` and consequently in the `Flex` and `Grid` components ([#33902](https://github.com/WordPress/gutenberg/pull/33902))

## 15.0.0 (2021-07-29)

### Breaking Changes

-   Upgraded React components to work with v17.0 ([#29118](https://github.com/WordPress/gutenberg/pull/29118)). There are no new features in React v17.0 as explained in the [blog post](https://reactjs.org/blog/2020/10/20/react-v17.html).

### Deprecations

-   `isScrollable` prop in `CardBody` default value changed from `true` to `false` ([#33490](https://github.com/WordPress/gutenberg/pull/33490))

### Bug Fixes

-   Added back `box-sizing: border-box` rule to `CardBody`, `CardHeader` and `CardFooter` components [#33511](https://github.com/WordPress/gutenberg/pull/33511).

## 14.2.0 (2021-07-21)

### New Features

-   Update the border color used in `CardBody`, `CardHeader`, `CardFooter`, and `CardDivider` to a different shade of gray, in order to match the color used in other components ([#32566](https://github.com/WordPress/gutenberg/pull/32566)).

### Deprecations

-   `isPrimary`, `isSecondary`, `isTertiary` and `isLink` props in `Button` have been deprecated. Use `variant` instead ([#31713](https://github.com/WordPress/gutenberg/pull/31713)).
-   `isElevated` prop in `Card` has been deprecated. Use `elevation` instead ([#32566](https://github.com/WordPress/gutenberg/pull/32566)).

### Internal

-   `Card`, `CardBody`, `CardHeader`, `CardFooter`, `CardMedia`, and `CardDivider` components have been re-written from the ground up ([#32566](https://github.com/WordPress/gutenberg/pull/32566)).

## 14.1.0 (2021-05-20)

## 14.0.0 (2021-05-14)

### Breaking Changes

-   Drop support for Internet Explorer 11 ([#31110](https://github.com/WordPress/gutenberg/pull/31110)). Learn more at <https://make.wordpress.org/core/2021/04/22/ie-11-support-phase-out-plan/>.
-   Increase the minimum Node.js version to v12 matching Long Term Support releases ([#31270](https://github.com/WordPress/gutenberg/pull/31270)). Learn more at <https://nodejs.org/en/about/releases/>.
-   The experimental `Text` component has been completely re-written and enhanced with truncation support and separate variant, size, and weight props to allow for greater control. The previous `variant` prop has been completely removed.

### Deprecations

-   `isReversed` prop in `Flex` component has been deprecated. Use `direction` instead ([#31297](https://github.com/WordPress/gutenberg/pull/31297)).

### Internal

-   `Flex`, `FlexBlock`, and `FlexItem` components have been re-written from the ground up ([#31297](https://github.com/WordPress/gutenberg/pull/31297)).

## 13.0.0 (2021-03-17)

### Breaking Changes

-   `onChange` prop of `FocalPointPicker` is called at the end of drag operations. Previously, it was called repetitively while dragging.

### New Features

-   Supports ref forwarding in `withNotices` and `ResizableBox`.
-   Adds `onDrag` prop of `FocalPointPicker`.

### Bug Fixes

-   Allows focus of the `FocalPointPicker` draggable area and adjustment with arrow keys. This was added in [#22531](https://github.com/WordPress/gutenberg/pull/22264) but was no longer working.

## 12.0.0 (2020-12-17)

### Enhancements

-   ComboboxControl: Deburr option labels before filter

### Breaking Changes

-   Introduce support for other units and advanced CSS properties on `FontSizePicker`. Provided the value passed to the `FontSizePicker` is a string or one of the size options passed is a string, onChange will start to be called with a string value instead of a number. On WordPress usage, font size options are now automatically converted to strings with the default "px" unit added.

## 10.1.0 (2020-09-03)

### New Features

-   Add `ToolbarItem` component.
-   Support `label` prop on the `Toolbar` component.

### Deprecations

-   Deprecate the `Toolbar` component when used without the `label` prop. `ToolbarGroup` should be used instead.

## 10.0.0 (2020-07-07)

### Breaking Changes

-   `NumberControl` no longer automatically transforms values when rendering `value` into a `<input />` HTML element.
-   `Dashicon` component no longer renders SVGs. If you rely on this component, make sure to load the dashicon font.

## 9.6.0 (2020-05-14)

### Bug Fixes

-   Fix and issue that would cause the `Popover` component to throw an error under certain
    circumstances ([#22264](https://github.com/WordPress/gutenberg/pull/22264)).

### Deprecations

-   The `Guide` component no longer supports passing pages as children. Use the `pages` prop instead.
-   The `GuidePage` component is deprecated. Use the `pages` prop in `Guide` instead.

## 9.2.0 (2020-02-10)

### Enhancements

-   The `Notice` component will speak its message. With this new feature, a developer can control either the `spokenMessage` spoken message, or the `politeness` politeness level of the message.
-   The `Snackbar` component will speak its message. With this new feature, a developer can control either the `spokenMessage` spoken message, or the `politeness` politeness level of the message.
-   A `Notice` `actions` member can now assign `isPrimary` to render a primary button action associated with a notice message.

### Bug Fixes

-   Notice will assume a default status of 'info' if none is provided. This resolves an issue where the notice would be assigned a class name `is-undefined`. This was previously the effective default by styled appearance and should not be considered a breaking change in that regard.

## 9.0.0 (2020-01-13)

### New Features

-   Added a new `Guide` component which allows developers to easily present a user guide.

### Breaking Changes

-   `is-button` classname has been removed from the Button component.
-   The `is-default` classname is not applied automatically anymore.
-   By default Button components come with a fixed height and hover styles.

### Bug Fixes

-   Fixes a regression published in version 8.5.0 that would prevent some build tools from including
    styles provided in the packages build-styles directory.

### Deprecations

-   `isDefault` prop in `Button` has been deprecated. Consider using `isSecondary` instead.
-   `IconButton` has been deprecated. Use the `Button` component instead.

## 8.2.0 (2019-08-29)

### New Features

-   The bundled `re-resizable` dependency has been updated from requiring `5.0.1` to requiring `^6.0.0` ([#17011](https://github.com/WordPress/gutenberg/pull/17011)).

## 8.1.0 (2019-08-05)

### New Features

-   Added a new `popoverProps` prop to the `Dropdown` component which allows users of the `Dropdown` component to pass props directly to the `Popover` component.
-   Added and documented `hideLabelFromVision` prop to `BaseControl` used by `SelectControl`, `TextControl`, and `TextareaControl`.
-   Added a new `popoverProps` prop to the `DropdownMenu` component which allows to pass props directly to the nested `Popover` component.
-   Added a new `toggleProps` prop to the `DropdownMenu` component which allows to pass props directly to the nested `IconButton` component.
-   Added a new `menuProps` prop to the `DropdownMenu` component which allows to pass props directly to the nested `NavigableMenu` component.

### Deprecations

-   `menuLabel` prop in `DropdownComponent` has been deprecated. Consider using `menuProps` object and its `aria-label` property instead.
-   `position` prop in `DropdownComponent` has been deprecated. Consider using `popoverProps` object and its `position` property instead.

### Bug Fixes

-   The `Button` component will no longer assign default styling (`is-default` class) when explicitly assigned as primary (the `isPrimary` prop). This should resolve potential conflicts affecting a combination of `isPrimary`, `isDefault`, and `isLarge` / `isSmall`, where the busy animation would appear with incorrect coloring.

### Deprecations

-   The `Popover` component `onClickOutside` prop has been deprecated. Use `onFocusOutside` instead.

### Internal

-   The `Dropdown` component has been refactored to focus changes using the `Popover` component's `onFocusOutside` prop.
-   The `MenuItem` component will now always use an `IconButton`. This prevents a focus loss when clicking a menu item.
-   Package no longer depends on external `react-click-outside` library.

## 8.0.0 (2019-06-12)

### New Features

-   Add new `BlockQuotation` block to the primitives folder to support blockquote in a multiplatform way. [#15482](https://github.com/WordPress/gutenberg/pull/15482).
-   `DropdownMenu` now supports passing a [render prop](https://reactjs.org/docs/render-props.html#using-props-other-than-render) as children for more advanced customization.

### Internal

-   `MenuGroup` no longer uses `NavigableMenu` internally. It needs to be explicitly wrapped with `NavigableMenu` to bring back the same behavior.

### Documentation

-   Added missing documentation for `DropdownMenu` props `menuLabel`, `position`, `className`.

### Breaking Changes

-   `ServerSideRender` is no longer part of components. It was extracted to an independent package `@wordpress/server-side-render`.

### Bug Fixes

-   Although `DateTimePicker` does not allow picking the seconds, passed the current seconds as the selected value for seconds when calling `onChange`. Now it passes zero.

## 7.4.0 (2019-05-21)

### New Features

-   Added a new `HorizontalRule` component.
-   Added a new `Snackbar` component.

### Bug Fixes

-   Fixed display of reset button when using RangeControl `allowReset` prop.
-   Fixed minutes field of `DateTimePicker` missed '0' before single digit values.

## 7.3.0 (2019-04-16)

### New Features

-   Added a new `render` property to `FormFileUpload` component. Allowing users of the component to custom the UI for their needs.
-   Added a new `BaseControl.VisualLabel` component.
-   Added a new `preview` prop to the `Placeholder` component which allows to display a preview, for example a media preview when the Placeholder is used in media editing contexts.
-   Added a new `anchorRect` prop to `Popover` which enables a developer to provide a custom `DOMRect` object at which to position the popover.

### Enhancements

-   Limit `Base Control Label` to the width of its content.

### Bug Fixes

-   Fix `instanceId` prop passed through to `Button` component via `MenuItems` producing React console error. Fixed by removing the unnecessary use of `withInstanceId` on the `MenuItems` component [#14599](https://github.com/WordPress/gutenberg/pull/14599)

## 7.2.0 (2019-03-20)

### Enhancements

-   Make `RangeControl` validation rely on the `checkValidity` provided by the browsers instead of using our own validation.

### Bug Fixes

-   Fix a problem that made `RangeControl` not work as expected with float values.

## 7.1.0 (2019-03-06)

### New Features

-   Added a new `Animate` component.

### Enhancements

-   `withFilters` has been optimized to avoid binding hook handlers for each mounted instance of the component, instead using a single centralized hook delegator.
-   `withFilters` has been optimized to reuse a single shared component definition for all filtered instances of the component.
-   Make `RangeControl` validate min and max properties.

### Bug Fixes

-   Resolves a conflict where two instance of Slot would produce an inconsistent or duplicated rendering output.
-   Allow years between 0 and 1970 in DateTime component.

### New Features

-   `Dropdown` now has a `focusOnMount` prop which is passed directly to the contained `Popover`.
-   `DatePicker` has new prop `isInvalidDate` exposing react-dates' `isOutsideRange`.
-   `DatePicker` allows `null` as accepted value for `currentDate` prop to signify no date selection.

## 7.0.5 (2019-01-03)

## 7.0.4 (2018-12-12)

## 7.0.3 (2018-11-30)

## 7.0.2 (2018-11-22)

## 7.0.1 (2018-11-21)

## 7.0.0 (2018-11-20)

### Breaking Changes

-   `Dropdown.refresh()` has been removed. The contained `Popover` is now automatically refreshed.

## 6.0.2 (2018-11-15)

## 6.0.1 (2018-11-12)

### Bug Fixes

-   Avoid constantly recomputing the popover position.

### Internal

-   Remove `<DateTimePicker />` obsolete `locale` prop (and pass-through to child components) and obsolete `is12Hour` prop pass through to `<DateTime />` [#11649](https://github.com/WordPress/gutenberg/pull/11649)

## 6.0.0 (2018-11-12)

### Breaking Changes

-   The `PanelColor` component has been removed.

## 5.1.1 (2018-11-09)

## 5.1.0 (2018-11-09)

### New Features

-   Adjust a11y roles for MenuItem component, so that aria-checked is used properly, related change in Editor/Components/BlockNavigationList ([#11431](https://github.com/WordPress/gutenberg/issues/11431)).
-   `Popover` components are now automatically refreshed every 0.5s in order to recalculate their size or position.

### Deprecations

-   `Dropdown.refresh()` has been deprecated as the contained `Popover` is now automatically refreshed.

## 5.0.2 (2018-11-03)

### Internal

-   Forward `ref` in the `PanelBody` component.
-   Tooltip are no longer removed when Button becomes disabled, it's left to the component rendering the Tooltip.
-   Forward `ref` support in `TabbableContainer` and `NavigableMenu` components.

## 5.0.1 (2018-10-30)

## 5.0.0 (2018-10-29)

### Breaking Changes

-   `AccessibleSVG` component has been removed. Please use `SVG` instead.

### New Features

-   The `Notice` component accepts an array of action objects via the `actions` prop. Each member object should contain a `label` and either a `url` link string or `onClick` callback function.

## 4.2.1 (2018-10-22)

### Bug Fixes

-   Fix importing `react-dates` stylesheet in production.

## 4.2.0 (2018-10-19)

### New Features

-   Added a new `ColorPicker` component ([#10564](https://github.com/WordPress/gutenberg/pull/10564)).
-   `MenuItem` now accepts an `info` prop for including an extended description.

### Bug Fixes

-   `IconButton` correctly respects a passed `aria-label` prop.

### Deprecations

-   `PanelColor` has been deprecated in favor of `wp.editor.PanelColorSettings`.

## 4.1.2 (2018-10-18)

## 4.1.0 (2018-10-10)

### New Features

-   Added a new `ResizableBox` component.

## 4.0.0 (2018-09-30)

### Breaking Changes

-   `Draggable` as a DOM node drag handler has been removed. Please, use `Draggable` as a wrap component for your DOM node drag handler.

### Deprecations

-   Renamed `AccessibleSVG` component to `SVG`.

## 3.0.0 (2018-09-05)

### Breaking Changes

-   `withAPIData` has been removed. Please use the Core Data module or `@wordpress/api-fetch` directly instead.
-   `Draggable` as a DOM node drag handler has been deprecated. Please, use `Draggable` as a wrap component for your DOM node drag handler.
-   Change how required built-ins are polyfilled with Babel 7 ([#9171](https://github.com/WordPress/gutenberg/pull/9171)). If you're using an environment that has limited or no support for ES2015+ such as lower versions of IE then using [core-js](https://github.com/zloirock/core-js) or [@babel/polyfill](https://babeljs.io/docs/en/next/babel-polyfill) will add support for these methods.
-   `withContext` has been removed. Please use `wp.element.createContext` instead. See: <https://reactjs.org/docs/context.html>.

### New Features

-   Added a new `AccessibleSVG` component.<|MERGE_RESOLUTION|>--- conflicted
+++ resolved
@@ -25,9 +25,7 @@
 -   `UnitControl`: Update unit select styles ([#64712](https://github.com/WordPress/gutenberg/pull/64712)).
 -   `InputControl`: Add variants to prefix/suffix wrappers ([#64824](https://github.com/WordPress/gutenberg/pull/64824)).
 -   `Navigator`: remove location history, simplify internal logic ([#64675](https://github.com/WordPress/gutenberg/pull/64675)).
-<<<<<<< HEAD
 -   `AlignmentMatrixControl`: Promote to stable ([#60913](https://github.com/WordPress/gutenberg/pull/60913)).
-=======
 -   Tighten gap between the main control and the prefix/suffix slot for the following components ([#64908](https://github.com/WordPress/gutenberg/pull/64908)).
     -   `InputControl`
     -   `NumberControl`
@@ -37,7 +35,6 @@
     -   Contains internal visual changes from this PR:
         -   `AnglePickerControl`
         -   `ColorPicker`
->>>>>>> 4c5feda4
 -   Decrease horizontal padding from 16px to 12px on the following components, when in the 40px default size ([#64708](https://github.com/WordPress/gutenberg/pull/64708)).
     -   `AnglePickerControl`
     -   `ColorPicker` (on the inputs)
