--- conflicted
+++ resolved
@@ -2,13 +2,8 @@
 
 ## Unreleased
 
-<<<<<<< HEAD
+-   `DropZone`: Smooth animation ([#49517](https://github.com/WordPress/gutenberg/pull/49517)).
 -   `TreeGrid`: Modify keyboard navigation code to use a data-expanded attribute if aria-expanded is to be controlled outside of the TreeGrid component ([#48461](https://github.com/WordPress/gutenberg/pull/48461)).
-
-## 23.7.0 (2023-03-29)
-=======
--   `DropZone`: Smooth animation ([#49517](https://github.com/WordPress/gutenberg/pull/49517)).
->>>>>>> 61a84ef4
 
 ## 23.7.0 (2023-03-29)
 
