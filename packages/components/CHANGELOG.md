--- conflicted
+++ resolved
@@ -2,15 +2,13 @@
 
 ## Unreleased
 
-<<<<<<< HEAD
+### Bug Fixes
+
+-   `CustomSelectControl`: Restore `describedBy` functionality ([#63957](https://github.com/WordPress/gutenberg/pull/63957)).
+
 ### Enhancements
 
 -   `CustomSelectControl`: Support generic props type ([#63985](https://github.com/WordPress/gutenberg/pull/63985)).
-=======
-### Bug Fixes
-
--   `CustomSelectControl`: Restore `describedBy` functionality ([#63957](https://github.com/WordPress/gutenberg/pull/63957)).
->>>>>>> 285a304e
 
 ### Internal
 
