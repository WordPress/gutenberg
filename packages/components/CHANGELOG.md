--- conflicted
+++ resolved
@@ -11,12 +11,9 @@
 -   `TabPanel`: Add ability to set icon only tab buttons ([#45005](https://github.com/WordPress/gutenberg/pull/45005)).
 
 ### Internal
-<<<<<<< HEAD
+
 -   `LinkedButton`: remove unnecessary `span` tag ([#46063](https://github.com/WordPress/gutenberg/pull/46063))
-=======
-
 -   NumberControl: refactor styles/tests/stories to TypeScript, replace fireEvent with user-event ([#45990](https://github.com/WordPress/gutenberg/pull/45990)).
->>>>>>> ec2bdc59
 
 ## 22.1.0 (2022-11-16)
 
