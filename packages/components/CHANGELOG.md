<!-- Learn how to maintain this file at https://github.com/WordPress/gutenberg/tree/HEAD/packages#maintaining-changelogs. -->

## Unreleased

<<<<<<< HEAD
-   `RangeControl`: Add `__next40pxDefaultSize` prop to opt into the new 40px default size ([#49105](https://github.com/WordPress/gutenberg/pull/49105)).
=======
### Enhancements

-   `UnitControl`: Revamp support for changing unit by typing ([#39303](https://github.com/WordPress/gutenberg/pull/39303)).
-   `Modal`: Update corner radius to be between buttons and the site view frame, in a 2-4-8 system. ([#51254](https://github.com/WordPress/gutenberg/pull/51254)).
-   `ItemGroup`: Update button focus state styles to be inline with other button focus states in the editor. ([#51576](https://github.com/WordPress/gutenberg/pull/51576)).
>>>>>>> ee36ebc6

### Bug Fix

-   `Popover`: Allow legitimate 0 positions to update popover position ([#51320](https://github.com/WordPress/gutenberg/pull/51320)).
-   `Button`: Remove unnecessary margin from dashicon ([#51395](https://github.com/WordPress/gutenberg/pull/51395)).

### Internal

-   `ClipboardButton`: Convert to TypeScript ([#51334](https://github.com/WordPress/gutenberg/pull/51334)).
-   `Toolbar`: Replace `reakit` dependency with `@ariakit/react` ([#51623](https://github.com/WordPress/gutenberg/pull/51623)).

## 25.1.0 (2023-06-07)

### Enhancements

-   `BorderControl`: Improve color code readability in aria-label ([#51197](https://github.com/WordPress/gutenberg/pull/51197)).
-   `Dropdown` and `DropdownMenu`: use internal context system to automatically pick the toolbar popover variant when rendered inside the `Toolbar` component ([#51154](https://github.com/WordPress/gutenberg/pull/51154)).

### Bug Fix

-   `FocalPointUnitControl`: Add aria-labels ([#50993](https://github.com/WordPress/gutenberg/pull/50993)).

### Enhancements

-   Wrapped `TabPanel` in a `forwardRef` call ([#50199](https://github.com/WordPress/gutenberg/pull/50199)).
-   `ColorPalette`: Improve readability of color name and value, and improve rendering of partially transparent colors ([#50450](https://github.com/WordPress/gutenberg/pull/50450)).
-   `Button`: Add `__next32pxSmallSize` prop to opt into the new 32px size when the `isSmall` prop is enabled ([#51012](https://github.com/WordPress/gutenberg/pull/51012)).
-   `ItemGroup`: Update styles so all SVGs inherit color from their parent element ([#50819](https://github.com/WordPress/gutenberg/pull/50819)).

### Experimental

-   `DropdownMenu` v2: Tweak styles ([#50967](https://github.com/WordPress/gutenberg/pull/50967), [#51097](https://github.com/WordPress/gutenberg/pull/51097)).
-   `DropdownMenu` v2: change default placement to match the legacy `DropdownMenu` component ([#51133](https://github.com/WordPress/gutenberg/pull/51133)).
-   `DropdownMenu` v2: Render in the default `Popover.Slot` ([#51046](https://github.com/WordPress/gutenberg/pull/51046)).

## 25.0.0 (2023-05-24)

### Breaking Changes

-   `DateTime`: Remove previously deprecated props, `__nextRemoveHelpButton` and `__nextRemoveResetButton` ([#50724](https://github.com/WordPress/gutenberg/pull/50724)).

### Internal

-   `Modal`: Remove children container's unused class name ([#50655](https://github.com/WordPress/gutenberg/pull/50655)).
-   `DropdownMenu`: Convert to TypeScript ([#50187](https://github.com/WordPress/gutenberg/pull/50187)).
-   Added experimental v2 of `DropdownMenu` ([#49473](https://github.com/WordPress/gutenberg/pull/49473)).
-   `ColorPicker`: its private `SelectControl` component no longer hides BackdropUI, thus making its focus state visible for keyboard users ([#50703](https://github.com/WordPress/gutenberg/pull/50703)).

### Bug Fix

-   `ColorPicker`: Add an outline when the color picker select box is focused([#50609](https://github.com/WordPress/gutenberg/pull/50609)).
-   `InputControl`: Fix focus style to support Windows High Contrast mode ([#50772](https://github.com/WordPress/gutenberg/pull/50772)).
-   `ToggleGroupControl`: Fix focus and selected style to support Windows High Contrast mode ([#50785](https://github.com/WordPress/gutenberg/pull/50785)).
-   `SearchControl`: Adjust icon styles to fix alignment issues in the block inserter ([#50439](https://github.com/WordPress/gutenberg/pull/50439)).

### Enhancements

-   `Tooltip`: Update background color so tooltip boundaries are more visible in the site editor ([#50792](https://github.com/WordPress/gutenberg/pull/50792)).
-   `FontSizePicker`: Tweak the header spacing to be more consistent with other design tools ([#50855](https://github.com/WordPress/gutenberg/pull/50855)).

## 24.0.0 (2023-05-10)

### Breaking Changes

-   `onDragStart` in `<Draggable>` is now a synchronous function to allow setting additional data for `event.dataTransfer` ([#49673](https://github.com/WordPress/gutenberg/pull/49673)).

### Bug Fix

-   `NavigableContainer`: do not trap focus in `TabbableContainer` ([#49846](https://github.com/WordPress/gutenberg/pull/49846)).
-   Update `<Button>` component to have a transparent background for its tertiary disabled state, to match its enabled state. ([#50496](https://github.com/WordPress/gutenberg/pull/50496)).

### Internal

-   `NavigableContainer`: Convert to TypeScript ([#49377](https://github.com/WordPress/gutenberg/pull/49377)).
-   `ToolbarItem`: Convert to TypeScript ([#49190](https://github.com/WordPress/gutenberg/pull/49190)).
-   Move rich-text related types to the rich-text package ([#49651](https://github.com/WordPress/gutenberg/pull/49651)).
-   `SlotFill`: simplified the implementation and removed unused code ([#50098](https://github.com/WordPress/gutenberg/pull/50098) and [#50133](https://github.com/WordPress/gutenberg/pull/50133)).

### Documentation

-   `TreeGrid`: Update docs with `data-expanded` attribute usage ([#50026](https://github.com/WordPress/gutenberg/pull/50026)).
-   Consolidate multiple versions of `README` and `CONTRIBUTING` docs, and add them to Storybook ([#50226](https://github.com/WordPress/gutenberg/pull/50226)).
-   `DimensionControl`: Use WordPress package instead of react in code example ([#50435](https://github.com/WordPress/gutenberg/pull/50435)).

### Enhancements

-   `FormTokenField`, `ComboboxControl`: Add `__next40pxDefaultSize` prop to opt into the new 40px default size, superseding the `__next36pxDefaultSize` prop ([#50261](https://github.com/WordPress/gutenberg/pull/50261)).
-   `Modal`: Add css class to children container ([#50099](https://github.com/WordPress/gutenberg/pull/50099)).
-   `Button`: Add `__next40pxDefaultSize` prop to opt into the new 40px default size ([#50254](https://github.com/WordPress/gutenberg/pull/50254)).
-   `PaletteEdit`: Allow custom popover configuration ([#49975](https://github.com/WordPress/gutenberg/pull/49975)).
-   Change the default color scheme to use the new WP Blueberry color. See PR description for instructions on how to restore the previous color scheme when using in a non-WordPress context ([#50193](https://github.com/WordPress/gutenberg/pull/50193)).
-   `CheckboxControl`, `CustomGradientPicker`, `FormToggle`, : Refactor and correct the focus style for consistency ([#50127](https://github.com/WordPress/gutenberg/pull/50127)).
-   `Button`, update spacing values in `has-text has-icon` buttons. ([#50277](https://github.com/WordPress/gutenberg/pull/50277)).
-   `Button`, remove custom padding applied to `tertiary` variant. ([#50276](https://github.com/WordPress/gutenberg/pull/50276)).
-   `Modal`: Correct padding for title less confirm variant. ([#50283](https://github.com/WordPress/gutenberg/pull/50283)).

## 23.9.0 (2023-04-26)

### Internal

-   `BottomSheetCell`: Refactor away from Lodash (mobile) ([#49794](https://github.com/WordPress/gutenberg/pull/49794)).
-   `parseStylesVariables()`: Refactor away from Lodash (mobile) ([#49794](https://github.com/WordPress/gutenberg/pull/49794)).
-   Remove Lodash dependency from components package ([#49794](https://github.com/WordPress/gutenberg/pull/49794)).
-   Tweak `WordPressComponent` type so `selector` property is optional ([#49960](https://github.com/WordPress/gutenberg/pull/49960)).
-   Update `Modal` appearance on small screens ([#50039](https://github.com/WordPress/gutenberg/pull/50039)).
-   Update the framer motion dependency to the latest version `10.11.6` ([#49822](https://github.com/WordPress/gutenberg/pull/49822)).

### Enhancements

-   `Draggable`: Add `appendToOwnerDocument` prop to allow elementId based elements to be attached to the ownerDocument body ([#49911](https://github.com/WordPress/gutenberg/pull/49911)).
-   `TreeGrid`: Modify keyboard navigation code to use a data-expanded attribute if aria-expanded is to be controlled outside of the TreeGrid component ([#48461](https://github.com/WordPress/gutenberg/pull/48461)).
-   `Modal`: Equalize internal spacing ([#49890](https://github.com/WordPress/gutenberg/pull/49890)).
-   `Modal`: Increased border radius ([#49870](https://github.com/WordPress/gutenberg/pull/49870)).
-   `Modal`: Updated spacing / dimensions of `isFullScreen` ([#49894](https://github.com/WordPress/gutenberg/pull/49894)).
-   `SlotFill`: Added util for creating private SlotFills and supporting Symbol keys ([#49819](https://github.com/WordPress/gutenberg/pull/49819)).
-   `IconType`: Export for external use ([#49649](https://github.com/WordPress/gutenberg/pull/49649)).

### Bug Fix

-   `CheckboxControl`: Add support custom IDs ([#49977](https://github.com/WordPress/gutenberg/pull/49977)).

### Documentation

-   `Autocomplete`: Add heading and fix type for `onReplace` in README. ([#49798](https://github.com/WordPress/gutenberg/pull/49798)).
-   `Autocomplete`: Update `Usage` section in README. ([#49965](https://github.com/WordPress/gutenberg/pull/49965)).

## 23.8.0 (2023-04-12)

### Internal

-   `Mobile` Refactor of the KeyboardAwareFlatList component.
-   Update `reakit` dependency to 1.3.11 ([#49763](https://github.com/WordPress/gutenberg/pull/49763)).

### Enhancements

-   `DropZone`: Smooth animation ([#49517](https://github.com/WordPress/gutenberg/pull/49517)).
-   `Navigator`: Add `skipFocus` property in `NavigateOptions`. ([#49350](https://github.com/WordPress/gutenberg/pull/49350)).
-   `Spinner`: add explicit opacity and background styles ([#49695](https://github.com/WordPress/gutenberg/pull/49695)).
-   Make TypeScript types available for consumers ([#49229](https://github.com/WordPress/gutenberg/pull/49229)).

### Bug Fix

-   `Snackbar`: Fix insufficient color contrast on hover ([#49682](https://github.com/WordPress/gutenberg/pull/49682)).

## 23.7.0 (2023-03-29)

### Internal

-   `Animate`: Convert to TypeScript ([#49243](https://github.com/WordPress/gutenberg/pull/49243)).
-   `CustomGradientPicker`: Convert to TypeScript ([#48929](https://github.com/WordPress/gutenberg/pull/48929)).
-   `ColorPicker`: Convert to TypeScript ([#49214](https://github.com/WordPress/gutenberg/pull/49214)).
-   `GradientPicker`: Convert to TypeScript ([#48316](https://github.com/WordPress/gutenberg/pull/48316)).
-   `FormTokenField`: Add a `__nextHasNoMarginBottom` prop to start opting into the margin-free styles ([48609](https://github.com/WordPress/gutenberg/pull/48609)).
-   `QueryControls`: Replace bottom margin overrides with `__nextHasNoMarginBottom`([47515](https://github.com/WordPress/gutenberg/pull/47515)).

### Enhancements

-   `CustomGradientPicker`: improve initial state UI ([#49146](https://github.com/WordPress/gutenberg/pull/49146)).
-   `AnglePickerControl`: Style to better fit in narrow contexts and improve RTL layout ([#49046](https://github.com/WordPress/gutenberg/pull/49046)).
-   `ImageSizeControl`: Use large 40px sizes ([#49113](https://github.com/WordPress/gutenberg/pull/49113)).

### Bug Fix

-   `CircularOptionPicker`: force swatches to visually render on top of the rest of the component's content ([#49245](https://github.com/WordPress/gutenberg/pull/49245)).
-   `InputControl`: Fix misaligned textarea input control ([#49116](https://github.com/WordPress/gutenberg/pull/49116)).
-   `ToolsPanel`: Ensure consistency in menu item order ([#49222](https://github.com/WordPress/gutenberg/pull/49222)).
-   `TabPanel`: fix initial tab selection & focus management ([#49368](https://github.com/WordPress/gutenberg/pull/49368)).

### Internal

-   `DuotonePicker`, `DuotoneSwatch`: Convert to TypeScript ([#49060](https://github.com/WordPress/gutenberg/pull/49060)).

## 23.6.0 (2023-03-15)

### Enhancements

-   `FontSizePicker`: Allow custom units for custom font size control ([#48468](https://github.com/WordPress/gutenberg/pull/48468)).
-   `Navigator`: Disable initial screen animation ([#49062](https://github.com/WordPress/gutenberg/pull/49062)).
-   `FormTokenField`: Hide suggestions list on blur event if the input value is invalid ([#48785](https://github.com/WordPress/gutenberg/pull/48785)).

### Bug Fix

-   `ResponsiveWrapper`: use `aspect-ratio` CSS prop, add support for `SVG` elements ([#48573](https://github.com/WordPress/gutenberg/pull/48573).
-   `ResizeTooltip`: Use `default.fontFamily` on tooltip ([#48805](https://github.com/WordPress/gutenberg/pull/48805).

### Internal

-   `Guide`: Convert to TypeScript ([#47493](https://github.com/WordPress/gutenberg/pull/47493)).
-   `SelectControl`: improve prop types for single vs multiple selection ([#47390](https://github.com/WordPress/gutenberg/pull/47390)).
-   `Navigation`: Convert to TypeScript ([#48742](https://github.com/WordPress/gutenberg/pull/48742)).
-   `PanelBody`: Convert to TypeScript ([#47702](https://github.com/WordPress/gutenberg/pull/47702)).
-   `withFilters` HOC: Convert to TypeScript ([#48721](https://github.com/WordPress/gutenberg/pull/48721)).
-   `withFallbackStyles` HOC: Convert to TypeScript ([#48720](https://github.com/WordPress/gutenberg/pull/48720)).
-   `withFocusReturn` HOC: Convert to TypeScript ([#48748](https://github.com/WordPress/gutenberg/pull/48748)).
-   `navigateRegions` HOC: Convert to TypeScript ([#48632](https://github.com/WordPress/gutenberg/pull/48632)).
-   `withSpokenMessages`: HOC: Convert to TypeScript ([#48163](https://github.com/WordPress/gutenberg/pull/48163)).
-   `withNotices`: HOC: Convert to TypeScript ([#49088](https://github.com/WordPress/gutenberg/pull/49088)).
-   `ToolbarButton`: Convert to TypeScript ([#47750](https://github.com/WordPress/gutenberg/pull/47750)).
-   `DimensionControl(Experimental)`: Convert to TypeScript ([#47351](https://github.com/WordPress/gutenberg/pull/47351)).
-   `PaletteEdit`: Convert to TypeScript ([#47764](https://github.com/WordPress/gutenberg/pull/47764)).
-   `QueryControls`: Refactor away from Lodash (`.groupBy`) ([#48779](https://github.com/WordPress/gutenberg/pull/48779)).
-   `ToolbarContext`: Convert to TypeScript ([#49002](https://github.com/WordPress/gutenberg/pull/49002)).

## 23.5.0 (2023-03-01)

### Enhancements

-   `ToolsPanel`: Separate reset all filter registration from items registration and support global resets ([#48123](https://github.com/WordPress/gutenberg/pull/48123)).

### Internal

-   `CircularOptionPicker`: Convert to TypeScript ([#47937](https://github.com/WordPress/gutenberg/pull/47937)).
-   `TabPanel`: Improve unit test in preparation for controlled component updates ([#48086](https://github.com/WordPress/gutenberg/pull/48086)).
-   `Autocomplete`: performance: avoid setting state on every value change ([#48485](https://github.com/WordPress/gutenberg/pull/48485)).
-   `Higher Order` -- `with-constrained-tabbing`: Convert to TypeScript ([#48162](https://github.com/WordPress/gutenberg/pull/48162)).
-   `Autocomplete`: Convert to TypeScript ([#47751](https://github.com/WordPress/gutenberg/pull/47751)).
-   `Autocomplete`: avoid calling setState on input ([#48565](https://github.com/WordPress/gutenberg/pull/48565)).

## 23.4.0 (2023-02-15)

### Bug Fix

-   `ToolsPanel`: fix type inconsistencies between types, docs and normal component usage ([47944](https://github.com/WordPress/gutenberg/pull/47944)).
-   `SelectControl`: Fix styling when `multiple` prop is enabled ([#47893](https://github.com/WordPress/gutenberg/pull/43213)).
-   `useAutocompleteProps`, `Autocomplete`: Make accessible when rendered in an iframe ([#47907](https://github.com/WordPress/gutenberg/pull/47907)).

### Enhancements

-   `ColorPalette`, `GradientPicker`, `PaletteEdit`, `ToolsPanel`: add new props to set a custom heading level ([43848](https://github.com/WordPress/gutenberg/pull/43848) and [#47788](https://github.com/WordPress/gutenberg/pull/47788)).
-   `ColorPalette`: ensure text label contrast checking works with CSS variables ([#47373](https://github.com/WordPress/gutenberg/pull/47373)).
-   `Navigator`: Support dynamic paths with parameters ([#47827](https://github.com/WordPress/gutenberg/pull/47827)).
-   `Navigator`: Support hierarchical paths navigation and add `NavigatorToParentButton` component ([#47883](https://github.com/WordPress/gutenberg/pull/47883)).

### Internal

-   `NavigatorButton`: Reuse `Button` types ([47754](https://github.com/WordPress/gutenberg/pull/47754)).
-   `CustomSelectControl`: lock the `__experimentalShowSelectedHint` prop ([#47229](https://github.com/WordPress/gutenberg/pull/47229)).
-   Lock the `__experimentalPopoverPositionToPlacement` function and rename it to `__experimentalPopoverLegacyPositionToPlacement` ([#47505](https://github.com/WordPress/gutenberg/pull/47505)).
-   `ComboboxControl`: Convert to TypeScript ([#47581](https://github.com/WordPress/gutenberg/pull/47581)).
-   `Panel`, `PanelHeader`, `PanelRow`: Convert to TypeScript ([#47259](https://github.com/WordPress/gutenberg/pull/47259)).
-   `BoxControl`: Convert to TypeScript ([#47622](https://github.com/WordPress/gutenberg/pull/47622)).
-   `AnglePickerControl`: Convert to TypeScript ([#45820](https://github.com/WordPress/gutenberg/pull/45820)).
-   `ResizableBox`: refactor styles to TypeScript ([47756](https://github.com/WordPress/gutenberg/pull/47756)).
-   `BorderBoxControl`: migrate tests to TypeScript, remove act() call ([47755](https://github.com/WordPress/gutenberg/pull/47755)).
-   `Toolbar`: Convert to TypeScript ([#47087](https://github.com/WordPress/gutenberg/pull/47087)).
-   `MenuItemsChoice`: Convert to TypeScript ([#47180](https://github.com/WordPress/gutenberg/pull/47180)).
-   `ToolsPanel`: Allow display of optional items when values are updated externally to item controls ([47727](https://github.com/WordPress/gutenberg/pull/47727)).
-   `ToolsPanel`: Ensure display of optional items when values are updated externally and multiple blocks selected ([47864](https://github.com/WordPress/gutenberg/pull/47864)).
-   `Navigator`: add more pattern matching tests, refine existing tests ([47910](https://github.com/WordPress/gutenberg/pull/47910)).
-   `ToolsPanel`: Refactor Storybook examples to TypeScript ([47944](https://github.com/WordPress/gutenberg/pull/47944)).
-   `ToolsPanel`: Refactor unit tests to TypeScript ([48275](https://github.com/WordPress/gutenberg/pull/48275)).

## 23.3.0 (2023-02-01)

### Deprecations

-   `NumberControl`: Clarify deprecation message about `hideHTMLArrows` prop ([#47370](https://github.com/WordPress/gutenberg/pull/47370)).

### Enhancements

-   `Dropdown`: deprecate `position` prop, use `popoverProps` instead ([46865](https://github.com/WordPress/gutenberg/pull/46865)).
-   `Button`: improve padding for buttons with icon and text. ([46764](https://github.com/WordPress/gutenberg/pull/46764)).
-   `ColorPalette`: Use computed color when css variable is passed to `ColorPicker` ([47181](https://github.com/WordPress/gutenberg/pull/47181)).
-   `Popover`: add `overlay` option to the `placement` prop ([47004](https://github.com/WordPress/gutenberg/pull/47004)).

### Internal

-   `Toolbar`: unify Storybook examples under one file, migrate from knobs to controls ([47117](https://github.com/WordPress/gutenberg/pull/47117)).
-   `DropdownMenu`: migrate Storybook to controls ([47149](https://github.com/WordPress/gutenberg/pull/47149)).
-   Removed deprecated `@storybook/addon-knobs` dependency from the package ([47152](https://github.com/WordPress/gutenberg/pull/47152)).
-   `ColorListPicker`: Convert to TypeScript ([#46358](https://github.com/WordPress/gutenberg/pull/46358)).
-   `KeyboardShortcuts`: Convert to TypeScript ([#47429](https://github.com/WordPress/gutenberg/pull/47429)).
-   `ColorPalette`, `BorderControl`, `GradientPicker`: refine types and logic around single vs multiple palettes ([#47384](https://github.com/WordPress/gutenberg/pull/47384)).
-   `Button`: Convert to TypeScript ([#46997](https://github.com/WordPress/gutenberg/pull/46997)).
-   `QueryControls`: Convert to TypeScript ([#46721](https://github.com/WordPress/gutenberg/pull/46721)).
-   `TreeGrid`: Convert to TypeScript ([#47516](https://github.com/WordPress/gutenberg/pull/47516)).
-   `Notice`: refactor to TypeScript ([47118](https://github.com/WordPress/gutenberg/pull/47118)).
-   `Popover`: Take iframe element scaling into account ([47004](https://github.com/WordPress/gutenberg/pull/47004)).

### Bug Fix

-   `TabPanel`: Fix initial tab selection when the tab declaration is lazily added to the `tabs` array ([47100](https://github.com/WordPress/gutenberg/pull/47100)).
-   `InputControl`: Avoid the "controlled to uncontrolled" warning by forcing the internal `<input />` element to be always in controlled mode ([47250](https://github.com/WordPress/gutenberg/pull/47250)).

## 23.2.0 (2023-01-11)

### Internal

-   `AlignmentMatrixControl`: Update center cell label to 'Center' instead of 'Center Center' ([#46852](https://github.com/WordPress/gutenberg/pull/46852)).
-   `Toolbar`: move all subcomponents under the same folder ([46951](https://github.com/WordPress/gutenberg/pull/46951)).
-   `Dashicon`: remove unnecessary type for `className` prop ([46849](https://github.com/WordPress/gutenberg/pull/46849)).
-   `ColorPicker` & `QueryControls`: Replace bottom margin overrides with `__nextHasNoMarginBottom` ([#46448](https://github.com/WordPress/gutenberg/pull/46448)).
-   `SandBox`: Convert to TypeScript ([#46478](https://github.com/WordPress/gutenberg/pull/46478)).
-   `ResponsiveWrapper`: Convert to TypeScript ([#46480](https://github.com/WordPress/gutenberg/pull/46480)).
-   `ItemGroup`: migrate Storybook to controls, refactor to TypeScript ([46945](https://github.com/WordPress/gutenberg/pull/46945)).

### Bug Fix

-   `Placeholder`: set fixed right margin for label's icon ([46918](https://github.com/WordPress/gutenberg/pull/46918)).
-   `TreeGrid`: Fix right-arrow keyboard navigation when a row contains more than two focusable elements ([46998](https://github.com/WordPress/gutenberg/pull/46998)).

## 23.1.0 (2023-01-02)

### Breaking Changes

-   `ColorPalette`: The experimental `__experimentalHasMultipleOrigins` prop has been removed ([#46315](https://github.com/WordPress/gutenberg/pull/46315)).

## 23.0.0 (2022-12-14)

### Breaking Changes

-   Updated dependencies to require React 18 ([45235](https://github.com/WordPress/gutenberg/pull/45235))

### New Feature

-   `TabPanel`: support manual tab activation ([#46004](https://github.com/WordPress/gutenberg/pull/46004)).
-   `TabPanel`: support disabled prop for tab buttons ([#46471](https://github.com/WordPress/gutenberg/pull/46471)).
-   `BaseControl`: Add `useBaseControlProps` hook to help generate id-releated props ([#46170](https://github.com/WordPress/gutenberg/pull/46170)).

### Bug Fix

-   `ColorPalette`: show "Clear" button even when colors array is empty ([#46001](https://github.com/WordPress/gutenberg/pull/46001)).
-   `InputControl`: Fix internal `Flex` wrapper usage that could add an unintended `height: 100%` ([#46213](https://github.com/WordPress/gutenberg/pull/46213)).
-   `Navigator`: Allow calling `goTo` and `goBack` twice in one render cycle ([#46391](https://github.com/WordPress/gutenberg/pull/46391)).
-   `Modal`: Fix unexpected modal closing in IME Composition ([#46453](https://github.com/WordPress/gutenberg/pull/46453)).
-   `Toolbar`: Fix duplicate focus style on anchor link button ([#46759](https://github.com/WordPress/gutenberg/pull/46759)).
-   `useNavigateRegions`: Ensure region navigation picks the next region based on where the current user focus is located instead of starting at the beginning ([#44883](https://github.com/WordPress/gutenberg/pull/44883)).
-   `ComboboxControl`: Fix unexpected behaviour in IME Composition ([#46827](https://github.com/WordPress/gutenberg/pull/46827)).

### Enhancements

-   `TabPanel`: Simplify tab-focus style. ([#46276](https://github.com/WordPress/gutenberg/pull/46276)).
-   `TabPanel`: Add ability to set icon only tab buttons ([#45005](https://github.com/WordPress/gutenberg/pull/45005)).
-   `InputControl`, `NumberControl`, `UnitControl`: Add `help` prop for additional description ([#45931](https://github.com/WordPress/gutenberg/pull/45931)).
-   `BorderControl`, `ColorPicker` & `QueryControls`: Replace bottom margin overrides with `__nextHasNoMarginBottom` ([#45985](https://github.com/WordPress/gutenberg/pull/45985)).
-   `CustomSelectControl`, `UnitControl`: Add `onFocus` and `onBlur` props ([#46096](https://github.com/WordPress/gutenberg/pull/46096)).
-   `ResizableBox`: Prevent unnecessary paint on resize handles ([#46196](https://github.com/WordPress/gutenberg/pull/46196)).
-   `Popover`: Prevent unnecessary paint caused by using outline ([#46201](https://github.com/WordPress/gutenberg/pull/46201)).
-   `PaletteEdit`: Global styles: add onChange actions to color palette items [#45681](https://github.com/WordPress/gutenberg/pull/45681).
-   Lighten the border color on control components ([#46252](https://github.com/WordPress/gutenberg/pull/46252)).
-   `Popover`: Prevent unnecessary paint when scrolling by using transform instead of top/left positionning ([#46187](https://github.com/WordPress/gutenberg/pull/46187)).
-   `CircularOptionPicker`: Prevent unecessary paint on hover ([#46197](https://github.com/WordPress/gutenberg/pull/46197)).

### Experimental

-   `TextControl`: Restrict `type` prop to `email`, `number`, `password`, `tel`, `text`, `search` or `url` ([#45433](https://github.com/WordPress/gutenberg/pull/45433/)).

### Internal

-   `useControlledValue`: let TypeScript infer the return type ([#46164](https://github.com/WordPress/gutenberg/pull/46164)).
-   `LinkedButton`: remove unnecessary `span` tag ([#46063](https://github.com/WordPress/gutenberg/pull/46063)).
-   NumberControl: refactor styles/tests/stories to TypeScript, replace fireEvent with user-event ([#45990](https://github.com/WordPress/gutenberg/pull/45990)).
-   `useBaseField`: Convert to TypeScript ([#45712](https://github.com/WordPress/gutenberg/pull/45712)).
-   `Dashicon`: Convert to TypeScript ([#45924](https://github.com/WordPress/gutenberg/pull/45924)).
-   `PaletteEdit`: add follow up changelog for #45681 and tests [#46095](https://github.com/WordPress/gutenberg/pull/46095).
-   `AlignmentMatrixControl`: Convert to TypeScript ([#46162](https://github.com/WordPress/gutenberg/pull/46162)).
-   `Theme`: Remove public export ([#46427](https://github.com/WordPress/gutenberg/pull/46427)).
-   `Autocomplete`: Refactor away from `_.find()` ([#46537](https://github.com/WordPress/gutenberg/pull/46537)).
-   `TabPanel`: Refactor away from `_.find()` ([#46537](https://github.com/WordPress/gutenberg/pull/46537)).
-   `BottomSheetPickerCell`: Refactor away from `_.find()` for mobile ([#46537](https://github.com/WordPress/gutenberg/pull/46537)).
-   Refactor global styles context away from `_.find()` for mobile ([#46537](https://github.com/WordPress/gutenberg/pull/46537)).
-   `Dropdown`: Convert to TypeScript ([#45787](https://github.com/WordPress/gutenberg/pull/45787)).

### Documentation

-   `Tooltip`: Add readme and unit tests for `shortcut` prop ([#46092](https://github.com/WordPress/gutenberg/pull/46092)).

## 22.1.0 (2022-11-16)

### Enhancements

-   `ColorPalette`, `BorderBox`, `BorderBoxControl`: polish and DRY prop types, add default values ([#45463](https://github.com/WordPress/gutenberg/pull/45463)).
-   `TabPanel`: Add ability to set icon only tab buttons ([#45005](https://github.com/WordPress/gutenberg/pull/45005)).

### Internal

-   `AnglePickerControl`: remove `:focus-visible' outline on `CircleOutlineWrapper` ([#45758](https://github.com/WordPress/gutenberg/pull/45758))

### Bug Fix

-   `FormTokenField`: Fix duplicate input in IME composition ([#45607](https://github.com/WordPress/gutenberg/pull/45607)).
-   `Autocomplete`: Check key events more strictly in IME composition ([#45626](https://github.com/WordPress/gutenberg/pull/45626)).
-   `Autocomplete`: Fix unexpected block insertion during IME composition ([#45510](https://github.com/WordPress/gutenberg/pull/45510)).
-   `Icon`: Making size prop work for icon components using dash icon strings ([#45593](https://github.com/WordPress/gutenberg/pull/45593))
-   `ToolsPanelItem`: Prevent unintended calls to onDeselect when parent panel is remounted and item is rendered via SlotFill ([#45673](https://github.com/WordPress/gutenberg/pull/45673))
-   `ColorPicker`: Prevent all number fields from becoming "0" when one of them is an empty string ([#45649](https://github.com/WordPress/gutenberg/pull/45649)).
-   `ToggleControl`: Fix toggle control label text overflow ([#45962](https://github.com/WordPress/gutenberg/pull/45962)).

### Internal

-   `ToolsPanel`: Update to fix `exhaustive-deps` eslint rule ([#45715](https://github.com/WordPress/gutenberg/pull/45715)).
-   `PaletteEditListView`: Update to ignore `exhaustive-deps` eslint rule ([#45467](https://github.com/WordPress/gutenberg/pull/45467)).
-   `Popover`: Update to pass `exhaustive-deps` eslint rule ([#45656](https://github.com/WordPress/gutenberg/pull/45656)).
-   `Flex`: Update to pass `exhaustive-deps` eslint rule ([#45528](https://github.com/WordPress/gutenberg/pull/45528)).
-   `withNotices`: Update to pass `exhaustive-deps` eslint rule ([#45530](https://github.com/WordPress/gutenberg/pull/45530)).
-   `ItemGroup`: Update to pass `exhaustive-deps` eslint rule ([#45531](https://github.com/WordPress/gutenberg/pull/45531)).
-   `TabPanel`: Update to pass `exhaustive-deps` eslint rule ([#45660](https://github.com/WordPress/gutenberg/pull/45660)).
-   `NavigatorScreen`: Update to pass `exhaustive-deps` eslint rule ([#45648](https://github.com/WordPress/gutenberg/pull/45648)).
-   `Draggable`: Convert to TypeScript ([#45471](https://github.com/WordPress/gutenberg/pull/45471)).
-   `MenuGroup`: Convert to TypeScript ([#45617](https://github.com/WordPress/gutenberg/pull/45617)).
-   `useCx`: fix story to satisfy the `react-hooks/exhaustive-deps` eslint rule ([#45614](https://github.com/WordPress/gutenberg/pull/45614))
-   Activate the `react-hooks/exhuastive-deps` eslint rule for the Components package ([#41166](https://github.com/WordPress/gutenberg/pull/41166))
-   `Snackbar`: Convert to TypeScript ([#45472](https://github.com/WordPress/gutenberg/pull/45472)).

### Experimental

-   `ToggleGroupControl`: Only show enclosing border when `isBlock` and not `isDeselectable` ([#45492](https://github.com/WordPress/gutenberg/pull/45492)).
-   `Theme`: Add support for custom `background` color ([#45466](https://github.com/WordPress/gutenberg/pull/45466)).

## 22.0.0 (2022-11-02)

### Breaking Changes

-   `Popover`: The deprecated `range` and `__unstableShift` props have been removed ([#45195](https://github.com/WordPress/gutenberg/pull/45195)).

### Deprecations

-   `Popover`: the deprecation messages for anchor-related props (`anchorRef`, `anchorRect`, `getAnchorRect`) have been updated ([#45195](https://github.com/WordPress/gutenberg/pull/45195)).
-   `RadioGroup`: Mark as deprecated, in favor of `RadioControl` and `ToggleGroupControl` ([#45389](https://github.com/WordPress/gutenberg/pull/45389)).
-   `Popover`: the deprecation messages for anchor-related props (`anchorRef`, `anchorRect`, `getAnchorRect`) have been updated. ([#45195](https://github.com/WordPress/gutenberg/pull/45195)).
-   `Popover`: The `isAlternate` prop has been replaced with a `variant` prop that can be called with the `'toolbar'` string ([#45137](https://github.com/WordPress/gutenberg/pull/45137)).

### New Feature

-   `BoxControl` & `CustomSelectControl`: Add `onMouseOver` and `onMouseOut` callback props to allow handling of these events by parent components ([#44955](https://github.com/WordPress/gutenberg/pull/44955))
-   `Popover`: A `variant` prop has been added to style popovers, with `'unstyled'` and `'toolbar'` possible values ([#45137](https://github.com/WordPress/gutenberg/pull/45137)).

### Enhancements

-   `FontSizePicker`: Pass the preset object to the onChange callback to allow conversion from preset slugs to CSS vars ([#44967](https://github.com/WordPress/gutenberg/pull/44967)).
-   `FontSizePicker`: Improved slider design when `withSlider` is set ([#44598](https://github.com/WordPress/gutenberg/pull/44598)).
-   `ToggleControl`: Improved types for the `help` prop, covering the dynamic render function option, and enabled the dynamic `help` behavior only for a controlled component ([#45279](https://github.com/WordPress/gutenberg/pull/45279)).
-   `BorderControl` & `BorderBoxControl`: Replace `__next36pxDefaultSize` with "default" and "large" size variants ([#41860](https://github.com/WordPress/gutenberg/pull/41860)).
-   `UnitControl`: Remove outer wrapper to normalize className placement ([#41860](https://github.com/WordPress/gutenberg/pull/41860)).
-   `ColorPalette`: Fix transparent checkered background pattern ([#45295](https://github.com/WordPress/gutenberg/pull/45295)).
-   `ToggleGroupControl`: Add `isDeselectable` prop to allow deselecting the selected option ([#45123](https://github.com/WordPress/gutenberg/pull/45123)).
-   `FontSizePicker`: Improve hint text shown next to 'Font size' label ([#44966](https://github.com/WordPress/gutenberg/pull/44966)).

### Bug Fix

-   `useNavigateRegions`: Add new keyboard shortcut alias to cover backtick and tilde keys inconsistencies across browsers ([#45019](https://github.com/WordPress/gutenberg/pull/45019)).
-   `Button`: Tweak the destructive button primary, link, and default variants ([#44427](https://github.com/WordPress/gutenberg/pull/44427)).
-   `UnitControl`: Fix `disabled` style is overridden by core `form.css` style ([#45250](https://github.com/WordPress/gutenberg/pull/45250)).
-   `ItemGroup`: fix RTL `Item` styles when rendered as a button ([#45280](https://github.com/WordPress/gutenberg/pull/45280)).
-   `Button`: Fix RTL alignment for buttons containing an icon and text ([#44787](https://github.com/WordPress/gutenberg/pull/44787)).
-   `TabPanel`: Call `onSelect()` on every tab selection, regardless of whether it was triggered by user interaction ([#44028](https://github.com/WordPress/gutenberg/pull/44028)).
-   `FontSizePicker`: Fallback to font size `slug` if `name` is undefined ([#45041](https://github.com/WordPress/gutenberg/pull/45041)).
-   `AutocompleterUI`: fix issue where autocompleter UI would appear on top of other UI elements ([#44795](https://github.com/WordPress/gutenberg/pull/44795/))
-   `ExternalLink`: Fix to re-enable support for `onClick` event handler ([#45214](https://github.com/WordPress/gutenberg/pull/45214)).
-   `InputControl`: Allow inline styles to be applied to the wrapper not inner input ([#45340](https://github.com/WordPress/gutenberg/pull/45340/))

### Internal

-   `BorderBoxControl`: Convert stories to TypeScript and use Controls ([#45002](https://github.com/WordPress/gutenberg/pull/45002)).
-   `Disabled`: add a note in the docs about the lack of polyfill for the `inert` attribute ([#45272](https://github.com/WordPress/gutenberg/pull/45272))
-   `Snackbar`: updated to satisfy `react/exhaustive-deps` eslint rule ([#44934](https://github.com/WordPress/gutenberg/pull/44934))
-   `AnglePickerControl`: Set Storybook Label control type to 'text' ([#45122](https://github.com/WordPress/gutenberg/pull/45122)).
-   `SlotFill`: updated to satisfy `react/exhaustive-deps` eslint rule ([#44403](https://github.com/WordPress/gutenberg/pull/44403))
-   `Context`: updated to ignore `react/exhaustive-deps` eslint rule ([#45044](https://github.com/WordPress/gutenberg/pull/45044))
-   `Button`: Refactor Storybook to controls and align docs ([#44105](https://github.com/WordPress/gutenberg/pull/44105)).
-   `TabPanel`: updated to satisfy `react/exhaustive-deps` eslint rule ([#44935](https://github.com/WordPress/gutenberg/pull/44935))
-   `ColorPalette`: Convert to TypeScript ([#44632](https://github.com/WordPress/gutenberg/pull/44632)).
-   `UnitControl`: Add tests ([#45260](https://github.com/WordPress/gutenberg/pull/45260)).
-   `Disabled`: Refactor the component to rely on the HTML `inert` attribute.
-   `CustomGradientBar`: Refactor away from Lodash ([#45367](https://github.com/WordPress/gutenberg/pull/45367/)).
-   `TextControl`: Set Storybook control types on `help`, `label` and `type` ([#45405](https://github.com/WordPress/gutenberg/pull/45405)).
-   `Autocomplete`: use Popover's new `placement` prop instead of legacy `position` prop ([#44396](https://github.com/WordPress/gutenberg/pull/44396/)).
-   `SelectControl`: Add `onChange`, `onBlur` and `onFocus` to storybook actions ([#45432](https://github.com/WordPress/gutenberg/pull/45432/)).
-   `FontSizePicker`: Add more comprehensive tests ([#45298](https://github.com/WordPress/gutenberg/pull/45298)).
-   `FontSizePicker`: Refactor to use components instead of helper functions ([#44891](https://github.com/WordPress/gutenberg/pull/44891)).

### Experimental

-   `NumberControl`: Replace `hideHTMLArrows` prop with `spinControls` prop. Allow custom spin controls via `spinControls="custom"` ([#45333](https://github.com/WordPress/gutenberg/pull/45333)).

### Experimental

-   Theming: updated Components package to utilize the new `accent` prop of the experimental `Theme` component.

## 21.3.0 (2022-10-19)

### Bug Fix

-   `FontSizePicker`: Ensure that fluid font size presets appear correctly in the UI controls ([#44791](https://github.com/WordPress/gutenberg/pull/44791)).
-   `ToggleGroupControl`: Remove unsupported `disabled` prop from types, and correctly mark `label` prop as required ([#45114](https://github.com/WordPress/gutenberg/pull/45114)).
-   `Navigator`: prevent partially hiding focus ring styles, by removing unnecessary overflow rules on `NavigatorScreen` ([#44973](https://github.com/WordPress/gutenberg/pull/44973)).
-   `Navigator`: restore focus only once per location ([#44972](https://github.com/WordPress/gutenberg/pull/44972)).

### Documentation

-   `VisuallyHidden`: Add some notes on best practices around stacking contexts when using this component ([#44867](https://github.com/WordPress/gutenberg/pull/44867)).

### Internal

-   `Modal`: Convert to TypeScript ([#42949](https://github.com/WordPress/gutenberg/pull/42949)).
-   `Sandbox`: Use `toString` to create observe and resize script string ([#42872](https://github.com/WordPress/gutenberg/pull/42872)).
-   `Navigator`: refactor unit tests to TypeScript and to `user-event` ([#44970](https://github.com/WordPress/gutenberg/pull/44970)).
-   `Navigator`: Refactor Storybook code to TypeScript and controls ([#44979](https://github.com/WordPress/gutenberg/pull/44979)).
-   `withFilters`: Refactor away from `_.without()` ([#44980](https://github.com/WordPress/gutenberg/pull/44980/)).
-   `withFocusReturn`: Refactor tests to `@testing-library/react` ([#45012](https://github.com/WordPress/gutenberg/pull/45012)).
-   `ToolsPanel`: updated to satisfy `react/exhaustive-deps` eslint rule ([#45028](https://github.com/WordPress/gutenberg/pull/45028))
-   `Tooltip`: updated to ignore `react/exhaustive-deps` eslint rule ([#45043](https://github.com/WordPress/gutenberg/pull/45043))

## 21.2.0 (2022-10-05)

### Enhancements

-   `FontSizePicker`: Updated to take up full width of its parent and have a 40px Reset button when `size` is `__unstable-large` ((44559)[https://github.com/WordPress/gutenberg/pull/44559]).
-   `BorderBoxControl`: Omit unit select when width values are mixed ([#44592](https://github.com/WordPress/gutenberg/pull/44592))
-   `BorderControl`: Add ability to disable unit selection ([#44592](https://github.com/WordPress/gutenberg/pull/44592))

### Bug Fix

-   `Popover`: fix limitShift logic by adding iframe offset correctly ([#42950](https://github.com/WordPress/gutenberg/pull/42950)).
-   `Popover`: refine position-to-placement conversion logic, add tests ([#44377](https://github.com/WordPress/gutenberg/pull/44377)).
-   `ToggleGroupControl`: adjust icon color when inactive, from `gray-700` to `gray-900` ([#44575](https://github.com/WordPress/gutenberg/pull/44575)).
-   `TokenInput`: improve logic around the `aria-activedescendant` attribute, which was causing unintended focus behavior for some screen readers ([#44526](https://github.com/WordPress/gutenberg/pull/44526)).
-   `NavigatorScreen`: fix focus issue where back button received focus unexpectedly ([#44239](https://github.com/WordPress/gutenberg/pull/44239))
-   `FontSizePicker`: Fix header order in RTL languages ([#44590](https://github.com/WordPress/gutenberg/pull/44590)).

### Enhancements

-   `SuggestionList`: use `requestAnimationFrame` instead of `setTimeout` when scrolling selected item into view. This change improves the responsiveness of the `ComboboxControl` and `FormTokenField` components when rapidly hovering over the suggestion items in the list ([#44573](https://github.com/WordPress/gutenberg/pull/44573)).

### Internal

-   `Mobile` updated to ignore `react/exhaustive-deps` eslint rule ([#44207](https://github.com/WordPress/gutenberg/pull/44207)).
-   `Popover`: refactor unit tests to TypeScript and modern RTL assertions ([#44373](https://github.com/WordPress/gutenberg/pull/44373)).
-   `SearchControl`: updated to ignore `react/exhaustive-deps` eslint rule in native files([#44381](https://github.com/WordPress/gutenberg/pull/44381))
-   `ResizableBox` updated to pass the `react/exhaustive-deps` eslint rule ([#44370](https://github.com/WordPress/gutenberg/pull/44370)).
-   `Sandbox`: updated to satisfy `react/exhaustive-deps` eslint rule ([#44378](https://github.com/WordPress/gutenberg/pull/44378))
-   `FontSizePicker`: Convert to TypeScript ([#44449](https://github.com/WordPress/gutenberg/pull/44449)).
-   `FontSizePicker`: Replace SCSS with Emotion + components ([#44483](https://github.com/WordPress/gutenberg/pull/44483)).

### Experimental

-   Add experimental `Theme` component ([#44668](https://github.com/WordPress/gutenberg/pull/44668)).

## 21.1.0 (2022-09-21)

### Deprecations

-   `Popover`: added new `anchor` prop, supposed to supersede all previous anchor-related props (`anchorRef`, `anchorRect`, `getAnchorRect`). These older anchor-related props are now marked as deprecated and are scheduled to be removed in WordPress 6.3 ([#43691](https://github.com/WordPress/gutenberg/pull/43691)).

### Bug Fix

-   `Button`: Remove unexpected `has-text` class when empty children are passed ([#44198](https://github.com/WordPress/gutenberg/pull/44198)).
-   The `LinkedButton` to unlink sides in `BoxControl`, `BorderBoxControl` and `BorderRadiusControl` have changed from a rectangular primary button to an icon-only button, with a sentence case tooltip, and default-size icon for better legibility. The `Button` component has been fixed so when `isSmall` and `icon` props are set, and no text is present, the button shape is square rather than rectangular.

### New Features

-   `MenuItem`: Add suffix prop for injecting non-icon and non-shortcut content to menu items ([#44260](https://github.com/WordPress/gutenberg/pull/44260)).
-   `ToolsPanel`: Add subheadings to ellipsis menu and reset text to default control menu items ([#44260](https://github.com/WordPress/gutenberg/pull/44260)).

### Internal

-   `NavigationMenu` updated to ignore `react/exhaustive-deps` eslint rule ([#44090](https://github.com/WordPress/gutenberg/pull/44090)).
-   `RangeControl`: updated to pass `react/exhaustive-deps` eslint rule ([#44271](https://github.com/WordPress/gutenberg/pull/44271)).
-   `UnitControl` updated to pass the `react/exhaustive-deps` eslint rule ([#44161](https://github.com/WordPress/gutenberg/pull/44161)).
-   `Notice`: updated to satisfy `react/exhaustive-deps` eslint rule ([#44157](https://github.com/WordPress/gutenberg/pull/44157))

## 21.0.0 (2022-09-13)

### Deprecations

-   `FontSizePicker`: Deprecate bottom margin style. Add a `__nextHasNoMarginBottom` prop to start opting into the margin-free styles that will become the default in a future version, currently scheduled to be WordPress 6.4 ([#43870](https://github.com/WordPress/gutenberg/pull/43870)).
-   `AnglePickerControl`: Deprecate bottom margin style. Add a `__nextHasNoMarginBottom` prop to start opting into the margin-free styles that will become the default in a future version, currently scheduled to be WordPress 6.4 ([#43867](https://github.com/WordPress/gutenberg/pull/43867)).
-   `Popover`: deprecate `__unstableShift` prop in favour of new `shift` prop. The `__unstableShift` is currently scheduled for removal in WordPress 6.3 ([#43845](https://github.com/WordPress/gutenberg/pull/43845)).
-   `Popover`: removed the `__unstableObserveElement` prop, which is not necessary anymore. The functionality is now supported directly by the component without the need of an external prop ([#43617](https://github.com/WordPress/gutenberg/pull/43617)).

### Bug Fix

-   `Button`, `Icon`: Fix `iconSize` prop doesn't work with some icons ([#43821](https://github.com/WordPress/gutenberg/pull/43821)).
-   `InputControl`, `NumberControl`, `UnitControl`: Fix margin when `labelPosition` is `bottom` ([#43995](https://github.com/WordPress/gutenberg/pull/43995)).
-   `Popover`: enable auto-updating every animation frame ([#43617](https://github.com/WordPress/gutenberg/pull/43617)).
-   `Popover`: improve the component's performance and reactivity to prop changes by reworking its internals ([#43335](https://github.com/WordPress/gutenberg/pull/43335)).
-   `NavigatorScreen`: updated to satisfy `react/exhaustive-deps` eslint rule ([#43876](https://github.com/WordPress/gutenberg/pull/43876))
-   `Popover`: fix positioning when reference and floating elements are both within an iframe ([#43971](https://github.com/WordPress/gutenberg/pull/43971))

### Enhancements

-   `ToggleControl`: Add `__nextHasNoMargin` prop for opting into the new margin-free styles ([#43717](https://github.com/WordPress/gutenberg/pull/43717)).
-   `CheckboxControl`: Add `__nextHasNoMargin` prop for opting into the new margin-free styles ([#43720](https://github.com/WordPress/gutenberg/pull/43720)).
-   `FocalPointControl`: Add `__nextHasNoMargin` prop for opting into the new margin-free styles ([#43996](https://github.com/WordPress/gutenberg/pull/43996)).
-   `TextControl`, `TextareaControl`: Add `__nextHasNoMargin` prop for opting into the new margin-free styles ([#43782](https://github.com/WordPress/gutenberg/pull/43782)).
-   `Flex`: Remove margin-based polyfill implementation of flex `gap` ([#43995](https://github.com/WordPress/gutenberg/pull/43995)).
-   `RangeControl`: Tweak dark gray marking color to be consistent with the grays in `@wordpress/base-styles` ([#43773](https://github.com/WordPress/gutenberg/pull/43773)).
-   `UnitControl`: Tweak unit dropdown color to be consistent with the grays in `@wordpress/base-styles` ([#43773](https://github.com/WordPress/gutenberg/pull/43773)).
-   `SearchControl`: Add `__nextHasNoMargin` prop for opting into the new margin-free styles ([#43871](https://github.com/WordPress/gutenberg/pull/43871)).
-   `UnitControl`: Consistently hide spin buttons ([#43985](https://github.com/WordPress/gutenberg/pull/43985)).
-   `CardHeader`, `CardBody`, `CardFooter`: Tweak `isShady` background colors to be consistent with the grays in `@wordpress/base-styles` ([#43719](https://github.com/WordPress/gutenberg/pull/43719)).
-   `InputControl`, `SelectControl`: Tweak `disabled` colors to be consistent with the grays in `@wordpress/base-styles` ([#43719](https://github.com/WordPress/gutenberg/pull/43719)).
-   `FocalPointPicker`: Tweak media placeholder background color to be consistent with the grays in `@wordpress/base-styles` ([#43994](https://github.com/WordPress/gutenberg/pull/43994)).
-   `RangeControl`: Tweak rail, track, and mark colors to be consistent with the grays in `@wordpress/base-styles` ([#43994](https://github.com/WordPress/gutenberg/pull/43994)).
-   `UnitControl`: Tweak unit dropdown hover color to be consistent with the grays in `@wordpress/base-styles` ([#43994](https://github.com/WordPress/gutenberg/pull/43994)).

### Internal

-   `Icon`: Refactor tests to `@testing-library/react` ([#44051](https://github.com/WordPress/gutenberg/pull/44051)).
-   Fix TypeScript types for `isValueDefined()` and `isValueEmpty()` utility functions ([#43983](https://github.com/WordPress/gutenberg/pull/43983)).
-   `RadioControl`: Clean up styles to use less custom CSS ([#43868](https://github.com/WordPress/gutenberg/pull/43868)).
-   Remove unused `normalizeArrowKey` utility function ([#43640](https://github.com/WordPress/gutenberg/pull/43640/)).
-   `SearchControl`: Convert to TypeScript ([#43871](https://github.com/WordPress/gutenberg/pull/43871)).
-   `FormFileUpload`: Convert to TypeScript ([#43960](https://github.com/WordPress/gutenberg/pull/43960)).
-   `DropZone`: Convert to TypeScript ([#43962](https://github.com/WordPress/gutenberg/pull/43962)).
-   `ToggleGroupControl`: Rename `__experimentalIsIconGroup` prop to `__experimentalIsBorderless` ([#43771](https://github.com/WordPress/gutenberg/pull/43771/)).
-   `NumberControl`: Add TypeScript types ([#43791](https://github.com/WordPress/gutenberg/pull/43791/)).
-   Refactor `FocalPointPicker` to function component ([#39168](https://github.com/WordPress/gutenberg/pull/39168)).
-   `Guide`: use `code` instead of `keyCode` for keyboard events ([#43604](https://github.com/WordPress/gutenberg/pull/43604/)).
-   `ToggleControl`: Convert to TypeScript and streamline CSS ([#43717](https://github.com/WordPress/gutenberg/pull/43717)).
-   `FocalPointPicker`: Convert to TypeScript ([#43872](https://github.com/WordPress/gutenberg/pull/43872)).
-   `Navigation`: use `code` instead of `keyCode` for keyboard events ([#43644](https://github.com/WordPress/gutenberg/pull/43644/)).
-   `ComboboxControl`: Add unit tests ([#42403](https://github.com/WordPress/gutenberg/pull/42403)).
-   `NavigableContainer`: use `code` instead of `keyCode` for keyboard events, rewrite tests using RTL and `user-event` ([#43606](https://github.com/WordPress/gutenberg/pull/43606/)).
-   `ComboboxControl`: updated to satisfy `react/exhuastive-deps` eslint rule ([#41417](https://github.com/WordPress/gutenberg/pull/41417))
-   `FormTokenField`: Refactor away from Lodash ([#43744](https://github.com/WordPress/gutenberg/pull/43744/)).
-   `NavigatorButton`: updated to satisfy `react/exhaustive-deps` eslint rule ([#42051](https://github.com/WordPress/gutenberg/pull/42051))
-   `TabPanel`: Refactor away from `_.partial()` ([#43895](https://github.com/WordPress/gutenberg/pull/43895/)).
-   `Panel`: Refactor tests to `@testing-library/react` ([#43896](https://github.com/WordPress/gutenberg/pull/43896)).
-   `Popover`: refactor to TypeScript ([#43823](https://github.com/WordPress/gutenberg/pull/43823/)).
-   `BorderControl` and `BorderBoxControl`: replace temporary types with `Popover`'s types ([#43823](https://github.com/WordPress/gutenberg/pull/43823/)).
-   `DimensionControl`: Refactor tests to `@testing-library/react` ([#43916](https://github.com/WordPress/gutenberg/pull/43916)).
-   `withFilters`: Refactor tests to `@testing-library/react` ([#44017](https://github.com/WordPress/gutenberg/pull/44017)).
-   `IsolatedEventContainer`: Refactor tests to `@testing-library/react` ([#44073](https://github.com/WordPress/gutenberg/pull/44073)).
-   `KeyboardShortcuts`: Refactor tests to `@testing-library/react` ([#44075](https://github.com/WordPress/gutenberg/pull/44075)).
-   `Slot`/`Fill`: Refactor tests to `@testing-library/react` ([#44084](https://github.com/WordPress/gutenberg/pull/44084)).
-   `ColorPalette`: Refactor tests to `@testing-library/react` ([#44108](https://github.com/WordPress/gutenberg/pull/44108)).

## 20.0.0 (2022-08-24)

### Deprecations

-   `CustomSelectControl`: Deprecate constrained width style. Add a `__nextUnconstrainedWidth` prop to start opting into the unconstrained width that will become the default in a future version, currently scheduled to be WordPress 6.4 ([#43230](https://github.com/WordPress/gutenberg/pull/43230)).
-   `Popover`: deprecate `__unstableForcePosition` prop in favour of new `flip` and `resize` props. The `__unstableForcePosition` is currently scheduled for removal in WordPress 6.3 ([#43546](https://github.com/WordPress/gutenberg/pull/43546)).

### Bug Fix

-   `AlignmentMatrixControl`: keep the physical direction in RTL languages ([#43126](https://github.com/WordPress/gutenberg/pull/43126)).
-   `AlignmentMatrixControl`: Fix the `width` prop so it works as intended ([#43482](https://github.com/WordPress/gutenberg/pull/43482)).
-   `SelectControl`, `CustomSelectControl`: Truncate long option strings ([#43301](https://github.com/WordPress/gutenberg/pull/43301)).
-   `ToggleGroupControl`: Fix minor inconsistency in label height ([#43331](https://github.com/WordPress/gutenberg/pull/43331)).
-   `Popover`: fix and improve opening animation ([#43186](https://github.com/WordPress/gutenberg/pull/43186)).
-   `Popover`: fix incorrect deps in hooks resulting in incorrect positioning after calling `update` ([#43267](https://github.com/WordPress/gutenberg/pull/43267/)).
-   `FontSizePicker`: Fix excessive margin between label and input ([#43304](https://github.com/WordPress/gutenberg/pull/43304)).
-   Ensure all dependencies allow version ranges ([#43355](https://github.com/WordPress/gutenberg/pull/43355)).
-   `Popover`: make sure offset middleware always applies the latest frame offset values ([#43329](https://github.com/WordPress/gutenberg/pull/43329/)).
-   `Dropdown`: anchor popover to the dropdown wrapper (instead of the toggle) ([#43377](https://github.com/WordPress/gutenberg/pull/43377/)).
-   `Guide`: Fix error when rendering with no pages ([#43380](https://github.com/WordPress/gutenberg/pull/43380/)).
-   `Disabled`: preserve input values when toggling the `isDisabled` prop ([#43508](https://github.com/WordPress/gutenberg/pull/43508/))

### Enhancements

-   `GradientPicker`: Show custom picker before swatches ([#43577](https://github.com/WordPress/gutenberg/pull/43577)).
-   `CustomGradientPicker`, `GradientPicker`: Add `__nextHasNoMargin` prop for opting into the new margin-free styles ([#43387](https://github.com/WordPress/gutenberg/pull/43387)).
-   `ToolsPanel`: Tighten grid gaps ([#43424](https://github.com/WordPress/gutenberg/pull/43424)).
-   `ColorPalette`: Make popover style consistent ([#43570](https://github.com/WordPress/gutenberg/pull/43570)).
-   `ToggleGroupControl`: Improve TypeScript documentation ([#43265](https://github.com/WordPress/gutenberg/pull/43265)).
-   `ComboboxControl`: Normalize hyphen-like characters to an ASCII hyphen ([#42942](https://github.com/WordPress/gutenberg/pull/42942)).
-   `FormTokenField`: Refactor away from `_.difference()` ([#43224](https://github.com/WordPress/gutenberg/pull/43224/)).
-   `Autocomplete`: use `KeyboardEvent.code` instead of `KeyboardEvent.keyCode` ([#43432](https://github.com/WordPress/gutenberg/pull/43432/)).
-   `ConfirmDialog`: replace (almost) every usage of `fireEvent` with `@testing-library/user-event` ([#43429](https://github.com/WordPress/gutenberg/pull/43429/)).
-   `Popover`: Introduce new `flip` and `resize` props ([#43546](https://github.com/WordPress/gutenberg/pull/43546/)).

### Internal

-   `Tooltip`: Refactor tests to `@testing-library/react` ([#43061](https://github.com/WordPress/gutenberg/pull/43061)).
-   `ClipboardButton`, `FocusableIframe`, `IsolatedEventContainer`, `withConstrainedTabbing`, `withSpokenMessages`: Improve TypeScript types ([#43579](https://github.com/WordPress/gutenberg/pull/43579)).
-   Clean up unused and duplicate `COLORS` values ([#43445](https://github.com/WordPress/gutenberg/pull/43445)).
-   Update `floating-ui` to the latest version ([#43206](https://github.com/WordPress/gutenberg/pull/43206)).
-   `DateTimePicker`, `TimePicker`, `DatePicker`: Switch from `moment` to `date-fns` ([#43005](https://github.com/WordPress/gutenberg/pull/43005)).
-   `DatePicker`: Switch from `react-dates` to `use-lilius` ([#43005](https://github.com/WordPress/gutenberg/pull/43005)).
-   `DateTimePicker`: address feedback after recent refactor to `date-fns` and `use-lilius` ([#43495](https://github.com/WordPress/gutenberg/pull/43495)).
-   `convertLTRToRTL()`: Refactor away from `_.mapKeys()` ([#43258](https://github.com/WordPress/gutenberg/pull/43258/)).
-   `withSpokenMessages`: Update to use `@testing-library/react` ([#43273](https://github.com/WordPress/gutenberg/pull/43273)).
-   `MenuGroup`: Refactor unit tests to use `@testing-library/react` ([#43275](https://github.com/WordPress/gutenberg/pull/43275)).
-   `FormTokenField`: Refactor away from `_.uniq()` ([#43330](https://github.com/WordPress/gutenberg/pull/43330/)).
-   `contextConnect`: Refactor away from `_.uniq()` ([#43330](https://github.com/WordPress/gutenberg/pull/43330/)).
-   `ColorPalette`: Refactor away from `_.uniq()` ([#43330](https://github.com/WordPress/gutenberg/pull/43330/)).
-   `Guide`: Refactor away from `_.times()` ([#43374](https://github.com/WordPress/gutenberg/pull/43374/)).
-   `Disabled`: Convert to TypeScript ([#42708](https://github.com/WordPress/gutenberg/pull/42708)).
-   `Guide`: Update tests to use `@testing-library/react` ([#43380](https://github.com/WordPress/gutenberg/pull/43380)).
-   `Modal`: use `KeyboardEvent.code` instead of deprecated `KeyboardEvent.keyCode`. improve unit tests ([#43429](https://github.com/WordPress/gutenberg/pull/43429/)).
-   `FocalPointPicker`: use `KeyboardEvent.code`, partially refactor tests to modern RTL and `user-event` ([#43441](https://github.com/WordPress/gutenberg/pull/43441/)).
-   `CustomGradientPicker`: use `KeyboardEvent.code` instead of `KeyboardEvent.keyCode` ([#43437](https://github.com/WordPress/gutenberg/pull/43437/)).
-   `Card`: Convert to TypeScript ([#42941](https://github.com/WordPress/gutenberg/pull/42941)).
-   `NavigableContainer`: Refactor away from `_.omit()` ([#43474](https://github.com/WordPress/gutenberg/pull/43474/)).
-   `Notice`: Refactor away from `_.omit()` ([#43474](https://github.com/WordPress/gutenberg/pull/43474/)).
-   `Snackbar`: Refactor away from `_.omit()` ([#43474](https://github.com/WordPress/gutenberg/pull/43474/)).
-   `UnitControl`: Refactor away from `_.omit()` ([#43474](https://github.com/WordPress/gutenberg/pull/43474/)).
-   `BottomSheet`: Refactor away from `_.omit()` ([#43474](https://github.com/WordPress/gutenberg/pull/43474/)).
-   `DropZone`: Refactor away from `_.includes()` ([#43518](https://github.com/WordPress/gutenberg/pull/43518/)).
-   `NavigableMenu`: Refactor away from `_.includes()` ([#43518](https://github.com/WordPress/gutenberg/pull/43518/)).
-   `Tooltip`: Refactor away from `_.includes()` ([#43518](https://github.com/WordPress/gutenberg/pull/43518/)).
-   `TreeGrid`: Refactor away from `_.includes()` ([#43518](https://github.com/WordPress/gutenberg/pull/43518/)).
-   `FormTokenField`: use `KeyboardEvent.code`, refactor tests to modern RTL and `user-event` ([#43442](https://github.com/WordPress/gutenberg/pull/43442/)).
-   `DropdownMenu`: use `KeyboardEvent.code`, refactor tests to model RTL and `user-event` ([#43439](https://github.com/WordPress/gutenberg/pull/43439/)).
-   `Autocomplete`: Refactor away from `_.escapeRegExp()` ([#43629](https://github.com/WordPress/gutenberg/pull/43629/)).
-   `TextHighlight`: Refactor away from `_.escapeRegExp()` ([#43629](https://github.com/WordPress/gutenberg/pull/43629/)).

### Experimental

-   `FormTokenField`: add `__experimentalAutoSelectFirstMatch` prop to auto select the first matching suggestion on typing ([#42527](https://github.com/WordPress/gutenberg/pull/42527/)).
-   `Popover`: Deprecate `__unstableForcePosition`, now replaced by new `flip` and `resize` props ([#43546](https://github.com/WordPress/gutenberg/pull/43546/)).

## 19.17.0 (2022-08-10)

### Bug Fix

-   `Popover`: make sure that `ownerDocument` is always defined ([#42886](https://github.com/WordPress/gutenberg/pull/42886)).
-   `ExternalLink`: Check if the link is an internal anchor link and prevent anchor links from being opened. ([#42259](https://github.com/WordPress/gutenberg/pull/42259)).
-   `BorderControl`: Ensure box-sizing is reset for the control ([#42754](https://github.com/WordPress/gutenberg/pull/42754)).
-   `InputControl`: Fix acceptance of falsy values in controlled updates ([#42484](https://github.com/WordPress/gutenberg/pull/42484/)).
-   `Tooltip (Experimental)`, `CustomSelectControl`, `TimePicker`: Add missing font-size styles which were necessary in non-WordPress contexts ([#42844](https://github.com/WordPress/gutenberg/pull/42844/)).
-   `TextControl`, `TextareaControl`, `ToggleGroupControl`: Add `box-sizing` reset style ([#42889](https://github.com/WordPress/gutenberg/pull/42889)).
-   `Popover`: fix arrow placement and design ([#42874](https://github.com/WordPress/gutenberg/pull/42874/)).
-   `Popover`: fix minor glitch in arrow [#42903](https://github.com/WordPress/gutenberg/pull/42903)).
-   `ColorPicker`: fix layout overflow [#42992](https://github.com/WordPress/gutenberg/pull/42992)).
-   `ToolsPanel`: Constrain grid columns to 50% max-width ([#42795](https://github.com/WordPress/gutenberg/pull/42795)).
-   `Popover`: anchor correctly to parent node when no explicit anchor is passed ([#42971](https://github.com/WordPress/gutenberg/pull/42971)).
-   `ColorPalette`: forward correctly `popoverProps` in the `CustomColorPickerDropdown` component [#42989](https://github.com/WordPress/gutenberg/pull/42989)).
-   `ColorPalette`, `CustomGradientBar`: restore correct color picker popover position [#42989](https://github.com/WordPress/gutenberg/pull/42989)).
-   `Popover`: fix iframe offset not updating when iframe resizes ([#42971](https://github.com/WordPress/gutenberg/pull/43172)).

### Enhancements

-   `ToggleGroupControlOptionIcon`: Maintain square proportions ([#43060](https://github.com/WordPress/gutenberg/pull/43060/)).
-   `ToggleGroupControlOptionIcon`: Add a required `label` prop so the button is always accessibly labeled. Also removes `showTooltip` from the accepted prop types, as the tooltip will now always be shown. ([#43060](https://github.com/WordPress/gutenberg/pull/43060/)).
-   `SelectControl`, `CustomSelectControl`: Refresh and refactor chevron down icon ([#42962](https://github.com/WordPress/gutenberg/pull/42962)).
-   `FontSizePicker`: Add large size variant ([#42716](https://github.com/WordPress/gutenberg/pull/42716/)).
-   `Popover`: tidy up code, add more comments ([#42944](https://github.com/WordPress/gutenberg/pull/42944)).
-   Add `box-sizing` reset style mixin to utils ([#42754](https://github.com/WordPress/gutenberg/pull/42754)).
-   `ResizableBox`: Make tooltip background match `Tooltip` component's ([#42800](https://github.com/WordPress/gutenberg/pull/42800)).
-   Update control labels to the new uppercase styles ([#42789](https://github.com/WordPress/gutenberg/pull/42789)).
-   `UnitControl`: Update unit dropdown design for the large size variant ([#42000](https://github.com/WordPress/gutenberg/pull/42000)).
-   `BaseControl`: Add `box-sizing` reset style ([#42889](https://github.com/WordPress/gutenberg/pull/42889)).
-   `ToggleGroupControl`, `RangeControl`, `FontSizePicker`: Add `__nextHasNoMarginBottom` prop for opting into the new margin-free styles ([#43062](https://github.com/WordPress/gutenberg/pull/43062)).
-   `BoxControl`: Export `applyValueToSides` util function. ([#42733](https://github.com/WordPress/gutenberg/pull/42733/)).
-   `ColorPalette`: use index while iterating over color entries to avoid React "duplicated key" warning ([#43096](https://github.com/WordPress/gutenberg/pull/43096)).
-   `AnglePickerControl`: Add `__nextHasNoMarginBottom` prop for opting into the new margin-free styles ([#43160](https://github.com/WordPress/gutenberg/pull/43160/)).
-   `ComboboxControl`: Add `__nextHasNoMarginBottom` prop for opting into the new margin-free styles ([#43165](https://github.com/WordPress/gutenberg/pull/43165/)).

### Internal

-   `ToggleGroupControl`: Add `__experimentalIsIconGroup` prop ([#43060](https://github.com/WordPress/gutenberg/pull/43060/)).
-   `Flex`, `FlexItem`, `FlexBlock`: Convert to TypeScript ([#42537](https://github.com/WordPress/gutenberg/pull/42537)).
-   `InputControl`: Fix incorrect `size` prop passing ([#42793](https://github.com/WordPress/gutenberg/pull/42793)).
-   `Placeholder`: Convert to TypeScript ([#42990](https://github.com/WordPress/gutenberg/pull/42990)).
-   `Popover`: rewrite Storybook examples using controls [#42903](https://github.com/WordPress/gutenberg/pull/42903)).
-   `Swatch`: Remove component in favor of `ColorIndicator` [#43068](https://github.com/WordPress/gutenberg/pull/43068)).

## 19.16.0 (2022-07-27)

### Bug Fix

-   Context System: Stop explicitly setting `undefined` to the `children` prop. This fixes a bug where `Icon` could not be correctly rendered via the `as` prop of a context-connected component ([#42686](https://github.com/WordPress/gutenberg/pull/42686)).
-   `Popover`, `Dropdown`: Fix width when `expandOnMobile` is enabled ([#42635](https://github.com/WordPress/gutenberg/pull/42635/)).
-   `CustomSelectControl`: Fix font size and hover/focus style inconsistencies with `SelectControl` ([#42460](https://github.com/WordPress/gutenberg/pull/42460/)).
-   `AnglePickerControl`: Fix gap between elements in RTL mode ([#42534](https://github.com/WordPress/gutenberg/pull/42534)).
-   `ColorPalette`: Fix background image in RTL mode ([#42510](https://github.com/WordPress/gutenberg/pull/42510)).
-   `RangeControl`: clamp initialPosition between min and max values ([#42571](https://github.com/WordPress/gutenberg/pull/42571)).
-   `Tooltip`: avoid unnecessary re-renders of select child elements ([#42483](https://github.com/WordPress/gutenberg/pull/42483)).
-   `Popover`: Fix offset when the reference element is within an iframe. ([#42417](https://github.com/WordPress/gutenberg/pull/42417)).

### Enhancements

-   `BorderControl`: Improve labelling, tooltips and DOM structure ([#42348](https://github.com/WordPress/gutenberg/pull/42348/)).
-   `BaseControl`: Set zero padding on `StyledLabel` to ensure cross-browser styling ([#42348](https://github.com/WordPress/gutenberg/pull/42348/)).
-   `InputControl`: Implement wrapper subcomponents for adding responsive padding to `prefix`/`suffix` ([#42378](https://github.com/WordPress/gutenberg/pull/42378)).
-   `SelectControl`: Add flag for larger default size ([#42456](https://github.com/WordPress/gutenberg/pull/42456/)).
-   `UnitControl`: Update unit select's focus styles to match input's ([#42383](https://github.com/WordPress/gutenberg/pull/42383)).
-   `ColorPalette`: Display checkered preview background when `value` is transparent ([#42232](https://github.com/WordPress/gutenberg/pull/42232)).
-   `CustomSelectControl`: Add size variants ([#42460](https://github.com/WordPress/gutenberg/pull/42460/)).
-   `CustomSelectControl`: Add flag to opt in to unconstrained width ([#42460](https://github.com/WordPress/gutenberg/pull/42460/)).
-   `Dropdown`: Implement wrapper subcomponent for adding different padding to the dropdown content ([#42595](https://github.com/WordPress/gutenberg/pull/42595/)).
-   `BorderControl`: Render dropdown as prefix within its `UnitControl` ([#42212](https://github.com/WordPress/gutenberg/pull/42212/))
-   `UnitControl`: Update prop types to allow ReactNode as prefix ([#42212](https://github.com/WordPress/gutenberg/pull/42212/))
-   `ToolsPanel`: Updated README with panel layout information and more expansive usage example ([#42615](https://github.com/WordPress/gutenberg/pull/42615)).
-   `ComboboxControl`, `FormTokenField`: Add custom render callback for options in suggestions list ([#42597](https://github.com/WordPress/gutenberg/pull/42597/)).

### Internal

-   `ColorPicker`: Clean up implementation of 40px size ([#42002](https://github.com/WordPress/gutenberg/pull/42002/)).
-   `Divider`: Complete TypeScript migration ([#41991](https://github.com/WordPress/gutenberg/pull/41991)).
-   `Divider`, `Flex`, `Spacer`: Improve documentation for the `SpaceInput` prop ([#42376](https://github.com/WordPress/gutenberg/pull/42376)).
-   `Elevation`: Convert to TypeScript ([#42302](https://github.com/WordPress/gutenberg/pull/42302)).
-   `ScrollLock`: Convert to TypeScript ([#42303](https://github.com/WordPress/gutenberg/pull/42303)).
-   `Shortcut`: Convert to TypeScript ([#42272](https://github.com/WordPress/gutenberg/pull/42272)).
-   `TreeSelect`: Refactor away from `_.compact()` ([#42438](https://github.com/WordPress/gutenberg/pull/42438)).
-   `MediaEdit`: Refactor away from `_.compact()` for mobile ([#42438](https://github.com/WordPress/gutenberg/pull/42438)).
-   `BoxControl`: Refactor away from `_.isEmpty()` ([#42468](https://github.com/WordPress/gutenberg/pull/42468)).
-   `RadioControl`: Refactor away from `_.isEmpty()` ([#42468](https://github.com/WordPress/gutenberg/pull/42468)).
-   `SelectControl`: Refactor away from `_.isEmpty()` ([#42468](https://github.com/WordPress/gutenberg/pull/42468)).
-   `StyleProvider`: Convert to TypeScript ([#42541](https://github.com/WordPress/gutenberg/pull/42541)).
-   `ComboboxControl`: Replace `keyboardEvent.keyCode` with `keyboardEvent.code`([#42569](https://github.com/WordPress/gutenberg/pull/42569)).
-   `ComboboxControl`: Add support for uncontrolled mode ([#42752](https://github.com/WordPress/gutenberg/pull/42752)).

## 19.15.0 (2022-07-13)

### Bug Fix

-   `BoxControl`: Change ARIA role from `region` to `group` to avoid unwanted ARIA landmark regions ([#42094](https://github.com/WordPress/gutenberg/pull/42094)).
-   `FocalPointPicker`, `FormTokenField`, `ResizableBox`: Fixed SSR breakage ([#42248](https://github.com/WordPress/gutenberg/pull/42248)).
-   `ComboboxControl`: use custom prefix when generating the instanceId ([#42134](https://github.com/WordPress/gutenberg/pull/42134).
-   `Popover`: pass missing anchor ref to the `getAnchorRect` callback prop. ([#42076](https://github.com/WordPress/gutenberg/pull/42076)).
-   `Popover`: call `getAnchorRect` callback prop even if `anchorRefFallback` has no value. ([#42329](https://github.com/WordPress/gutenberg/pull/42329)).
-   Fix `ToolTip` position to ensure it is always positioned relative to the first child of the ToolTip. ([#41268](https://github.com/WordPress/gutenberg/pull/41268))

### Enhancements

-   `ToggleGroupControl`: Add large size variant ([#42008](https://github.com/WordPress/gutenberg/pull/42008/)).
-   `InputControl`: Ensure that the padding between a `prefix`/`suffix` and the text input stays at a reasonable 8px, even in larger size variants ([#42166](https://github.com/WordPress/gutenberg/pull/42166)).

### Internal

-   `Grid`: Convert to TypeScript ([#41923](https://github.com/WordPress/gutenberg/pull/41923)).
-   `TextHighlight`: Convert to TypeScript ([#41698](https://github.com/WordPress/gutenberg/pull/41698)).
-   `Tip`: Convert to TypeScript ([#42262](https://github.com/WordPress/gutenberg/pull/42262)).
-   `Scrollable`: Convert to TypeScript ([#42016](https://github.com/WordPress/gutenberg/pull/42016)).
-   `Spacer`: Complete TypeScript migration ([#42013](https://github.com/WordPress/gutenberg/pull/42013)).
-   `VisuallyHidden`: Convert to TypeScript ([#42220](https://github.com/WordPress/gutenberg/pull/42220)).
-   `TreeSelect`: Refactor away from `_.repeat()` ([#42070](https://github.com/WordPress/gutenberg/pull/42070/)).
-   `FocalPointPicker` updated to satisfy `react/exhaustive-deps` eslint rule ([#41520](https://github.com/WordPress/gutenberg/pull/41520)).
-   `ColorPicker` updated to satisfy `react/exhaustive-deps` eslint rule ([#41294](https://github.com/WordPress/gutenberg/pull/41294)).
-   `Slot`/`Fill`: Refactor away from Lodash ([#42153](https://github.com/WordPress/gutenberg/pull/42153/)).
-   `ComboboxControl`: Refactor away from `_.deburr()` ([#42169](https://github.com/WordPress/gutenberg/pull/42169/)).
-   `FormTokenField`: Refactor away from `_.identity()` ([#42215](https://github.com/WordPress/gutenberg/pull/42215/)).
-   `SelectControl`: Use roles and `@testing-library/user-event` in unit tests ([#42308](https://github.com/WordPress/gutenberg/pull/42308)).
-   `DropdownMenu`: Refactor away from Lodash ([#42218](https://github.com/WordPress/gutenberg/pull/42218/)).
-   `ToolbarGroup`: Refactor away from `_.flatMap()` ([#42223](https://github.com/WordPress/gutenberg/pull/42223/)).
-   `TreeSelect`: Refactor away from `_.flatMap()` ([#42223](https://github.com/WordPress/gutenberg/pull/42223/)).
-   `Autocomplete`: Refactor away from `_.deburr()` ([#42266](https://github.com/WordPress/gutenberg/pull/42266/)).
-   `MenuItem`: Refactor away from `_.isString()` ([#42268](https://github.com/WordPress/gutenberg/pull/42268/)).
-   `Shortcut`: Refactor away from `_.isString()` ([#42268](https://github.com/WordPress/gutenberg/pull/42268/)).
-   `Shortcut`: Refactor away from `_.isObject()` ([#42336](https://github.com/WordPress/gutenberg/pull/42336/)).
-   `RangeControl`: Convert to TypeScript ([#40535](https://github.com/WordPress/gutenberg/pull/40535)).
-   `ExternalLink`: Refactor away from Lodash ([#42341](https://github.com/WordPress/gutenberg/pull/42341/)).
-   `Navigation`: updated to satisfy `react/exhaustive-deps` eslint rule ([#41612](https://github.com/WordPress/gutenberg/pull/41612))

## 19.14.0 (2022-06-29)

### Bug Fix

-   `ColorPicker`: Remove horizontal scrollbar when using HSL or RGB color input types. ([#41646](https://github.com/WordPress/gutenberg/pull/41646))
-   `ColorPicker`: Widen hex input field for mobile. ([#42004](https://github.com/WordPress/gutenberg/pull/42004))

### Enhancements

-   Wrapped `ColorIndicator` in a `forwardRef` call ([#41587](https://github.com/WordPress/gutenberg/pull/41587)).
-   `ComboboxControl` & `FormTokenField`: Add `__next36pxDefaultSize` flag for larger default size ([#40746](https://github.com/WordPress/gutenberg/pull/40746)).
-   `BorderControl`: Improve TypeScript support. ([#41843](https://github.com/WordPress/gutenberg/pull/41843)).
-   `DatePicker`: highlight today's date. ([#41647](https://github.com/WordPress/gutenberg/pull/41647/)).
-   Allow automatic repositioning of `BorderBoxControl` and `ColorPalette` popovers within smaller viewports ([#41930](https://github.com/WordPress/gutenberg/pull/41930)).

### Internal

-   `Spinner`: Convert to TypeScript and update storybook ([#41540](https://github.com/WordPress/gutenberg/pull/41540/)).
-   `InputControl`: Add tests and update to use `@testing-library/user-event` ([#41421](https://github.com/WordPress/gutenberg/pull/41421)).
-   `FormToggle`: Convert to TypeScript ([#41729](https://github.com/WordPress/gutenberg/pull/41729)).
-   `ColorIndicator`: Convert to TypeScript ([#41587](https://github.com/WordPress/gutenberg/pull/41587)).
-   `Truncate`: Convert to TypeScript ([#41697](https://github.com/WordPress/gutenberg/pull/41697)).
-   `FocalPointPicker`: Refactor away from `_.clamp()` ([#41735](https://github.com/WordPress/gutenberg/pull/41735/)).
-   `RangeControl`: Refactor away from `_.clamp()` ([#41735](https://github.com/WordPress/gutenberg/pull/41735/)).
-   Refactor components `utils` away from `_.clamp()` ([#41735](https://github.com/WordPress/gutenberg/pull/41735/)).
-   `BoxControl`: Refactor utils away from `_.isNumber()` ([#41776](https://github.com/WordPress/gutenberg/pull/41776/)).
-   `Elevation`: Refactor away from `_.isNil()` ([#41785](https://github.com/WordPress/gutenberg/pull/41785/)).
-   `HStack`: Refactor away from `_.isNil()` ([#41785](https://github.com/WordPress/gutenberg/pull/41785/)).
-   `Truncate`: Refactor away from `_.isNil()` ([#41785](https://github.com/WordPress/gutenberg/pull/41785/)).
-   `VStack`: Convert to TypeScript ([#41850](https://github.com/WordPress/gutenberg/pull/41587)).
-   `AlignmentMatrixControl`: Refactor away from `_.flattenDeep()` in utils ([#41814](https://github.com/WordPress/gutenberg/pull/41814/)).
-   `AutoComplete`: Revert recent `exhaustive-deps` refactor ([#41820](https://github.com/WordPress/gutenberg/pull/41820)).
-   `Spacer`: Convert knobs to controls in Storybook ([#41851](https://github.com/WordPress/gutenberg/pull/41851)).
-   `Heading`: Complete TypeScript migration ([#41921](https://github.com/WordPress/gutenberg/pull/41921)).
-   `Navigation`: Refactor away from Lodash functions ([#41865](https://github.com/WordPress/gutenberg/pull/41865/)).
-   `CustomGradientPicker`: Refactor away from Lodash ([#41901](https://github.com/WordPress/gutenberg/pull/41901/)).
-   `SegmentedControl`: Refactor away from `_.values()` ([#41905](https://github.com/WordPress/gutenberg/pull/41905/)).
-   `DimensionControl`: Refactor docs away from `_.partialRight()` ([#41909](https://github.com/WordPress/gutenberg/pull/41909/)).
-   `NavigationItem` updated to ignore `react/exhaustive-deps` eslint rule ([#41639](https://github.com/WordPress/gutenberg/pull/41639)).

## 19.13.0 (2022-06-15)

### Bug Fix

-   `Tooltip`: Opt in to `__unstableShift` to ensure that the Tooltip is always within the viewport. ([#41524](https://github.com/WordPress/gutenberg/pull/41524))
-   `FormTokenField`: Do not suggest the selected one even if `{ value: string }` is passed ([#41216](https://github.com/WordPress/gutenberg/pull/41216)).
-   `CustomGradientBar`: Fix insertion and control point positioning to more closely follow cursor. ([#41492](https://github.com/WordPress/gutenberg/pull/41492))
-   `FormTokenField`: Added Padding to resolve close button overlap issue ([#41556](https://github.com/WordPress/gutenberg/pull/41556)).
-   `ComboboxControl`: fix the autofocus behavior after resetting the value. ([#41737](https://github.com/WordPress/gutenberg/pull/41737)).

### Enhancements

-   `AnglePickerControl`: Use NumberControl as input field ([#41472](https://github.com/WordPress/gutenberg/pull/41472)).

### Internal

-   `FormTokenField`: Convert to TypeScript and refactor to functional component ([#41216](https://github.com/WordPress/gutenberg/pull/41216)).
-   `Draggable`: updated to satisfy `react/exhaustive-deps` eslint rule ([#41499](https://github.com/WordPress/gutenberg/pull/41499))
-   `RadioControl`: Convert to TypeScript ([#41568](https://github.com/WordPress/gutenberg/pull/41568)).
-   `Flex` updated to satisfy `react/exhaustive-deps` eslint rule ([#41507](https://github.com/WordPress/gutenberg/pull/41507)).
-   `CustomGradientBar` updated to satisfy `react/exhaustive-deps` eslint rule ([#41463](https://github.com/WordPress/gutenberg/pull/41463))
-   `TreeSelect`: Convert to TypeScript ([#41536](https://github.com/WordPress/gutenberg/pull/41536)).
-   `FontSizePicker`: updated to satisfy `react/exhaustive-deps` eslint rule ([#41600](https://github.com/WordPress/gutenberg/pull/41600)).
-   `ZStack`: Convert component story to TypeScript and add inline docs ([#41694](https://github.com/WordPress/gutenberg/pull/41694)).
-   `Dropdown`: Make sure cleanup (closing the dropdown) only runs when the menu has actually been opened.
-   Enhance the TypeScript migration guidelines ([#41669](https://github.com/WordPress/gutenberg/pull/41669)).
-   `ExternalLink`: Convert to TypeScript ([#41681](https://github.com/WordPress/gutenberg/pull/41681)).
-   `InputControl` updated to satisfy `react/exhaustive-deps` eslint rule ([#41601](https://github.com/WordPress/gutenberg/pull/41601))
-   `Modal`: updated to satisfy `react/exhaustive-deps` eslint rule ([#41610](https://github.com/WordPress/gutenberg/pull/41610))

### Experimental

-   `Navigation`: improve unit tests by using `@testing-library/user-event` and modern `@testing-library` assertions; add unit test for controlled component ([#41668](https://github.com/WordPress/gutenberg/pull/41668)).

## 19.12.0 (2022-06-01)

### Bug Fix

-   `Popover`, `Dropdown`, `CustomGradientPicker`: Fix dropdown positioning by always targeting the rendered toggle, and switch off width in the Popover size middleware to stop reducing the width of the popover. ([#41361](https://github.com/WordPress/gutenberg/pull/41361))
-   Fix `InputControl` blocking undo/redo while focused. ([#40518](https://github.com/WordPress/gutenberg/pull/40518))
-   `ColorPalette`: Correctly update color name label when CSS variables are involved ([#41461](https://github.com/WordPress/gutenberg/pull/41461)).

### Enhancements

-   `SelectControl`: Add `__nextHasNoMarginBottom` prop for opting into the new margin-free styles ([#41269](https://github.com/WordPress/gutenberg/pull/41269)).
-   `ColorPicker`: Strip leading hash character from hex values pasted into input. ([#41223](https://github.com/WordPress/gutenberg/pull/41223))
-   `ColorPicker`: Display detailed color inputs by default. ([#41222](https://github.com/WordPress/gutenberg/pull/41222))
-   Updated design for the `DateTimePicker`, `DatePicker` and `TimePicker` components ([#41097](https://github.com/WordPress/gutenberg/pull/41097)).
-   `DateTimePicker`: Add `__nextRemoveHelpButton` and `__nextRemoveResetButton` for opting into new behaviour where there is no Help and Reset button ([#41097](https://github.com/WordPress/gutenberg/pull/41097)).

### Internal

-   `AlignmentMatrixControl` updated to satisfy `react/exhaustive-deps` eslint rule ([#41167](https://github.com/WordPress/gutenberg/pull/41167))
-   `BorderControl` updated to satisfy `react/exhaustive-deps` eslint rule ([#41259](https://github.com/WordPress/gutenberg/pull/41259))
-   `CheckboxControl`: Add unit tests ([#41165](https://github.com/WordPress/gutenberg/pull/41165)).
-   `BorderBoxControl`: fix some layout misalignments, especially for RTL users ([#41254](https://github.com/WordPress/gutenberg/pull/41254)).
-   `TimePicker`: Update unit tests to use `@testing-library/user-event` ([#41270](https://github.com/WordPress/gutenberg/pull/41270)).
-   `DateTimePicker`: Update `moment` to 2.26.0 and update `react-date` typings ([#41266](https://github.com/WordPress/gutenberg/pull/41266)).
-   `TextareaControl`: Convert to TypeScript ([#41215](https://github.com/WordPress/gutenberg/pull/41215)).
-   `BoxControl`: Update unit tests to use `@testing-library/user-event` ([#41422](https://github.com/WordPress/gutenberg/pull/41422)).
-   `Surface`: Convert to TypeScript ([#41212](https://github.com/WordPress/gutenberg/pull/41212)).
-   `Autocomplete` updated to satisfy `react/exhaustive-deps` eslint rule ([#41382](https://github.com/WordPress/gutenberg/pull/41382))
-   `Dropdown` updated to satisfy `react/exhaustive-deps` eslint rule ([#41505](https://github.com/WordPress/gutenberg/pull/41505))
-   `DateDayPicker` updated to satisfy `react/exhaustive-deps` eslint rule ([#41470](https://github.com/WordPress/gutenberg/pull/41470)).

### Experimental

-   `Spacer`: Add RTL support. ([#41172](https://github.com/WordPress/gutenberg/pull/41172))

## 19.11.0 (2022-05-18)

### Enhancements

-   `BorderControl` now only displays the reset button in its popover when selections have already been made. ([#40917](https://github.com/WordPress/gutenberg/pull/40917))
-   `BorderControl` & `BorderBoxControl`: Add `__next36pxDefaultSize` flag for larger default size ([#40920](https://github.com/WordPress/gutenberg/pull/40920)).
-   `BorderControl` improved focus and border radius styling for component. ([#40951](https://github.com/WordPress/gutenberg/pull/40951))
-   Improve focused `CircularOptionPicker` styling ([#40990](https://github.com/WordPress/gutenberg/pull/40990))
-   `BorderControl`: Make border color consistent with other controls ([#40921](https://github.com/WordPress/gutenberg/pull/40921))
-   `SelectControl`: Remove `lineHeight` setting to fix issue with font descenders being cut off ([#40985](https://github.com/WordPress/gutenberg/pull/40985))

### Internal

-   `DateTimePicker`: Convert to TypeScript ([#40775](https://github.com/WordPress/gutenberg/pull/40775)).
-   `DateTimePicker`: Convert unit tests to TypeScript ([#40957](https://github.com/WordPress/gutenberg/pull/40957)).
-   `CheckboxControl`: Convert to TypeScript ([#40915](https://github.com/WordPress/gutenberg/pull/40915)).
-   `ButtonGroup`: Convert to TypeScript ([#41007](https://github.com/WordPress/gutenberg/pull/41007)).
-   `Popover`: refactor component to use the `floating-ui` library internally ([#40740](https://github.com/WordPress/gutenberg/pull/40740)).

## 19.10.0 (2022-05-04)

### Internal

-   `UnitControl`: migrate unit tests to TypeScript ([#40697](https://github.com/WordPress/gutenberg/pull/40697)).
-   `DatePicker`: Add improved unit tests ([#40754](https://github.com/WordPress/gutenberg/pull/40754)).
-   Setup `user-event` in unit tests inline, once per test ([#40839](https://github.com/WordPress/gutenberg/pull/40839)).
-   `DatePicker`: Update `react-dates` to 21.8.0 ([#40801](https://github.com/WordPress/gutenberg/pull/40801)).

### Enhancements

-   `InputControl`: Add `__next36pxDefaultSize` flag for larger default size ([#40622](https://github.com/WordPress/gutenberg/pull/40622)).
-   `UnitControl`: Add `__next36pxDefaultSize` flag for larger default size ([#40627](https://github.com/WordPress/gutenberg/pull/40627)).
-   `Modal` design adjustments: Blur elements outside of the modal, increase modal title size, use larger close icon, remove header border when modal contents are scrolled. ([#40781](https://github.com/WordPress/gutenberg/pull/40781)).
-   `SelectControl`: Improved TypeScript support ([#40737](https://github.com/WordPress/gutenberg/pull/40737)).
-   `ToggleControlGroup`: Switch to internal `Icon` component for dashicon support ([40717](https://github.com/WordPress/gutenberg/pull/40717)).
-   Improve `ToolsPanel` accessibility. ([#40716](https://github.com/WordPress/gutenberg/pull/40716))

### Bug Fix

-   The `Button` component now displays the label as the tooltip for icon only buttons. ([#40716](https://github.com/WordPress/gutenberg/pull/40716))
-   Use fake timers and fix usage of async methods from `@testing-library/user-event`. ([#40790](https://github.com/WordPress/gutenberg/pull/40790))
-   UnitControl: avoid calling onChange callback twice when unit changes. ([#40796](https://github.com/WordPress/gutenberg/pull/40796))
-   `UnitControl`: show unit label when units prop has only one unit. ([#40784](https://github.com/WordPress/gutenberg/pull/40784))
-   `AnglePickerControl`: Fix closing of gradient popover when the angle control is clicked. ([#40735](https://github.com/WordPress/gutenberg/pull/40735))

### Internal

-   `TextControl`: Convert to TypeScript ([#40633](https://github.com/WordPress/gutenberg/pull/40633)).

## 19.9.0 (2022-04-21)

### Bug Fix

-   Consolidate the main black colors to gray-900. Affects `AlignmentMatrixControl`, `InputControl`, `Heading`, `SelectControl`, `Spinner (Experimental)`, and `Text` ([#40391](https://github.com/WordPress/gutenberg/pull/40391)).

### Internal

-   Remove individual color object exports from the `utils/colors-values.js` file. Colors should now be used from the main `COLORS` export([#40387](https://github.com/WordPress/gutenberg/pull/40387)).

### Bug Fix

-   `InputControl`: allow user to input a value interactively in Storybook, by removing default value argument ([#40410](https://github.com/WordPress/gutenberg/pull/40410)).

## 19.8.0 (2022-04-08)

### Enhancements

-   Update `BorderControl` and `BorderBoxControl` to allow the passing of custom class names to popovers ([#39753](https://github.com/WordPress/gutenberg/pull/39753)).
-   `ToggleGroupControl`: Reintroduce backdrop animation ([#40021](https://github.com/WordPress/gutenberg/pull/40021)).
-   `Card`: Adjust border radius effective size ([#40032](https://github.com/WordPress/gutenberg/pull/40032)).
-   `InputControl`: Improved TypeScript type annotations ([#40119](https://github.com/WordPress/gutenberg/pull/40119)).

### Internal

-   `BaseControl`: Convert to TypeScript ([#39468](https://github.com/WordPress/gutenberg/pull/39468)).

### New Features

-   Add `BorderControl` component ([#37769](https://github.com/WordPress/gutenberg/pull/37769)).
-   Add `BorderBoxControl` component ([#38876](https://github.com/WordPress/gutenberg/pull/38876)).
-   Add `ToggleGroupControlOptionIcon` component ([#39760](https://github.com/WordPress/gutenberg/pull/39760)).

### Bug Fix

-   Use `Object.assign` instead of `{ ...spread }` syntax to avoid errors in the code generated by TypeScript ([#39932](https://github.com/WordPress/gutenberg/pull/39932)).
-   `ItemGroup`: Ensure that the Item's text color is not overridden by the user agent's button color ([#40055](https://github.com/WordPress/gutenberg/pull/40055)).
-   `Surface`: Use updated UI text color `#1e1e1e` instead of `#000` ([#40055](https://github.com/WordPress/gutenberg/pull/40055)).
-   `CustomSelectControl`: Make chevron consistent with `SelectControl` ([#40049](https://github.com/WordPress/gutenberg/pull/40049)).

## 19.7.0 (2022-03-23)

### Enhancements

-   `CustomSelectControl`: Add `__next36pxDefaultSize` flag for larger default size ([#39401](https://github.com/WordPress/gutenberg/pull/39401)).
-   `BaseControl`: Add `__nextHasNoMarginBottom` prop for opting into the new margin-free styles ([#39325](https://github.com/WordPress/gutenberg/pull/39325)).
-   `Divider`: Make the divider visible by default (`display: inline`) in flow layout containers when the divider orientation is vertical ([#39316](https://github.com/WordPress/gutenberg/pull/39316)).
-   Stop using deprecated `event.keyCode` in favor of `event.key` for keyboard events in `UnitControl` and `InputControl`. ([#39360](https://github.com/WordPress/gutenberg/pull/39360))
-   `ColorPalette`: refine custom color button's label. ([#39386](https://github.com/WordPress/gutenberg/pull/39386))
-   Add `onClick` prop on `FormFileUpload`. ([#39268](https://github.com/WordPress/gutenberg/pull/39268))
-   `FocalPointPicker`: stop using `UnitControl`'s deprecated `unit` prop ([#39504](https://github.com/WordPress/gutenberg/pull/39504)).
-   `CheckboxControl`: Add support for the `indeterminate` state ([#39462](https://github.com/WordPress/gutenberg/pull/39462)).
-   `UnitControl`: add support for the `onBlur` prop ([#39589](https://github.com/WordPress/gutenberg/pull/39589)).

### Internal

-   Delete the `composeStateReducers` utility function ([#39262](https://github.com/WordPress/gutenberg/pull/39262)).
-   `BoxControl`: stop using `UnitControl`'s deprecated `unit` prop ([#39511](https://github.com/WordPress/gutenberg/pull/39511)).

### Bug Fix

-   `NumberControl`: commit (and constrain) value on `blur` event ([#39186](https://github.com/WordPress/gutenberg/pull/39186)).
-   Fix `UnitControl`'s reset of unit when the quantity value is cleared. ([#39531](https://github.com/WordPress/gutenberg/pull/39531/)).
-   `ResizableBox`: Ensure tooltip text remains on a single line. ([#39623](https://github.com/WordPress/gutenberg/pull/39623)).

### Deprecation

-   `unit` prop in `UnitControl` marked as deprecated ([#39503](https://github.com/WordPress/gutenberg/pull/39503)).

## 19.6.0 (2022-03-11)

### Enhancements

-   `ConfirmDialog`: Add support for custom label text on the confirmation and cancelation buttons ([#38994](https://github.com/WordPress/gutenberg/pull/38994))
-   `InputControl`: Allow `onBlur` for empty values to commit the change when `isPressEnterToChange` is true, and move reset behavior to the ESCAPE key. ([#39109](https://github.com/WordPress/gutenberg/pull/39109)).
-   `TreeGrid`: Add tests for Home/End keyboard navigation. Add `onFocusRow` callback for Home/End keyboard navigation, this was missed in the implementation PR. Modify test for expanding/collapsing a row as row 1 implements this now. Update README with latest changes. ([#39302](https://github.com/WordPress/gutenberg/pull/39302))
-   `ToggleGroupControlOption`: Calculate width from button content and remove `LabelPlaceholderView` ([#39345](https://github.com/WordPress/gutenberg/pull/39345))

### Bug Fix

-   Normalize `font-family` on `Button`, `ColorPalette`, `ComoboboxControl`, `DateTimePicker`, `FormTokenField`, `InputControl`, `SelectControl`, and `ToggleGroupControl` ([#38969](https://github.com/WordPress/gutenberg/pull/38969)).
-   Fix input value selection of `InputControl`-based controls in Firefox and Safari with axial constraint of drag gesture ([#38968](https://github.com/WordPress/gutenberg/pull/38968)).
-   Fix `UnitControl`'s behavior around updating the unit when a new `value` is passed (i.e. in controlled mode). ([#39148](https://github.com/WordPress/gutenberg/pull/39148)).

## 19.5.0 (2022-02-23)

### Bug Fix

-   Fix spin buttons of number inputs in Safari ([#38840](https://github.com/WordPress/gutenberg/pull/38840))
-   Show tooltip on toggle custom size button in FontSizePicker ([#38985](https://github.com/WordPress/gutenberg/pull/38985))

### Enhancements

-   `TreeGrid`: Add tests for `onCollapseRow`, `onExpandRow`, and `onFocusRow` callback functions. ([#38942](https://github.com/WordPress/gutenberg/pull/38942)).
-   `TreeGrid`: Update callback tests to use `TreeGridRow` and `TreeGridCell` sub-components. ([#39002](https://github.com/WordPress/gutenberg/pull/39002)).

## 19.4.0 (2022-02-10)

### Bug Fix

-   Components: Fix `Slot`/`Fill` Emotion `StyleProvider` ([#38237](https://github.com/WordPress/gutenberg/pull/38237))
-   Reduce height and min-width of the reset button on `ComboBoxControl` for consistency. ([#38020](https://github.com/WordPress/gutenberg/pull/38020))
-   Removed unused `rememo` dependency ([#38388](https://github.com/WordPress/gutenberg/pull/38388)).
-   Added `__unstableInputWidth` to `UnitControl` type definition ([#38429](https://github.com/WordPress/gutenberg/pull/38429)).
-   Fixed typing errors for `ColorPicker` ([#38430](https://github.com/WordPress/gutenberg/pull/38430)).
-   Updated destructuring of `Dropdown` props to be TypeScript friendly ([#38431](https://github.com/WordPress/gutenberg/pull/38431)).
-   Added `ts-nocheck` to `ColorIndicator` so it can be used in typed components ([#38433](https://github.com/WordPress/gutenberg/pull/38433)).
-   Added `cx` as a dependency of `useMemo` across the whole package, in order to recalculate the classnames correctly when a component is rendered across more than one `StyleProvider` ([#38541](https://github.com/WordPress/gutenberg/pull/38541)).

### Enhancements

-   Update the visual design of the `Spinner` component. ([#37551](https://github.com/WordPress/gutenberg/pull/37551))
-   `TreeGrid` accessibility enhancements around the expand/collapse functionality. ([#38358](https://github.com/WordPress/gutenberg/pull/38358))
-   `TreeGrid` accessibility: improve browser support for Left Arrow focus to parent row in child row. ([#38639](https://github.com/WordPress/gutenberg/pull/38639))
-   `TreeGrid` accessibility: Add Home/End keys for better keyboard navigation. ([#38679](https://github.com/WordPress/gutenberg/pull/38679))
-   Add `resolvePoint` prop to `FocalPointPicker` to allow updating the value of the picker after a user interaction ([#38247](https://github.com/WordPress/gutenberg/pull/38247))
-   `TreeGrid`: Allow SHIFT key to be held, and add `onFocusRow` callback to the `TreeGrid` component, fired when focus is shifted from one row to another via Up and Down arrow keys. ([#38314](https://github.com/WordPress/gutenberg/pull/38314))

### Experimental

-   `Navigator`: rename `push`/`pop` to `goTo`/`goBack` ([#38582](https://github.com/WordPress/gutenberg/pull/38582))
-   `Navigator`: add `NavigatorButton` and `NavigatorBackButton` components ([#38634](https://github.com/WordPress/gutenberg/pull/38634))
-   `UnitControl`: tidy up utilities and types. In particular, change the type of parsed quantities to `number` (previously it could have been a `string` too). ([#38987](https://github.com/WordPress/gutenberg/pull/38987]))

## 19.3.0 (2022-01-27)

### Enhancements

-   Refine `ExternalLink` to be same size as the text, to appear more as a glyph than an icon. ([#37859](https://github.com/WordPress/gutenberg/pull/37859))
-   Updated `ToolsPanel` header icon to only show "plus" icon when all items are optional and all are currently hidden ([#38262](https://github.com/WordPress/gutenberg/pull/38262))
-   `TreeGrid`: Fix keyboard navigation for expand/collapse table rows in Firefox ([#37983](https://github.com/WordPress/gutenberg/pull/37983))

### Bug Fix

-   Update the `HexInput` component to accept a pasted value that contains a starting #
-   Update `ToggleGroupControl` background active state to use a simple background color instead of animated backdrop ([38008](https://github.com/WordPress/gutenberg/pull/38008))
-   Update label spacing for the `BoxControl`, `CustomGradientPicker`, `FormTokenField`, `InputControl`, and `ToolsPanel` components to use a bottom margin of `8px` for consistency. ([#37844](https://github.com/WordPress/gutenberg/pull/37844))
-   Add missing styles to the `BaseControl.VisualLabel` component. ([#37747](https://github.com/WordPress/gutenberg/pull/37747))
-   Prevent keyDown events from propagating up in `CustomSelectControl` ([#30557](https://github.com/WordPress/gutenberg/pull/30557))
-   Mark `children` prop as optional in `SelectControl` ([#37872](https://github.com/WordPress/gutenberg/pull/37872))
-   Add memoization of callbacks and context to prevent unnecessary rerenders of the `ToolsPanel` ([#38037](https://github.com/WordPress/gutenberg/pull/38037))
-   Fix space between icons and rail `RangeControl` ([#36935](https://github.com/WordPress/gutenberg/pull/36935))
-   Increase z-index of `ConfirmDialog` to render on top of parent `Popover` components ([#37959](https://github.com/WordPress/gutenberg/pull/37959))

### Experimental

-   Add basic history location support to `Navigator` ([#37416](https://github.com/WordPress/gutenberg/pull/37416)).
-   Add focus restoration to `Navigator` ([#38149](https://github.com/WordPress/gutenberg/pull/38149)).

## 19.2.0 (2022-01-04)

### Experimental

-   Reinstated the ability to pass additional props to the `ToolsPanel` ([#36428](https://github.com/WordPress/gutenberg/pull/36428)).
-   Added an `__unstable-large` size variant to `InputControl`, `SelectControl`, and `UnitControl` for selective migration to the larger 40px heights. ([#35646](https://github.com/WordPress/gutenberg/pull/35646)).
-   Fixed inconsistent padding in `UnitControl` ([#35646](https://github.com/WordPress/gutenberg/pull/35646)).
-   Added support for RTL behavior for the `ZStack`'s `offset` prop ([#36769](https://github.com/WordPress/gutenberg/pull/36769))
-   Fixed race conditions causing conditionally displayed `ToolsPanelItem` components to be erroneously deregistered ([#36588](https://github.com/WordPress/gutenberg/pull/36588)).
-   Added `__experimentalHideHeader` prop to `Modal` component ([#36831](https://github.com/WordPress/gutenberg/pull/36831)).
-   Added experimental `ConfirmDialog` component ([#34153](https://github.com/WordPress/gutenberg/pull/34153)).
-   Divider: improve support for vertical orientation and RTL styles, use start/end logical props instead of top/bottom, change border-color to `currentColor` ([#36579](https://github.com/WordPress/gutenberg/pull/36579)).
-   `ToggleGroupControl`: Avoid calling `onChange` if radio state changed from an incoming value ([#37224](https://github.com/WordPress/gutenberg/pull/37224/)).
-   `ToggleGroupControl`: fix the computation of the backdrop dimensions when rendered in a Popover ([#37067](https://github.com/WordPress/gutenberg/pull/37067)).
-   Add `__experimentalIsRenderedInSidebar` property to the `GradientPicker`and `CustomGradientPicker`. The property changes the color popover behavior to have a special placement behavior appropriate for sidebar UI's.
-   Add `first` and `last` classes to displayed `ToolsPanelItem` group within a `ToolsPanel` ([#37546](https://github.com/WordPress/gutenberg/pull/37546))

### Bug Fix

-   Fixed spacing between `BaseControl` fields and help text within the `ToolsPanel` ([#36334](https://github.com/WordPress/gutenberg/pull/36334))
-   Replaced hardcoded blue in `ColorPicker` with UI theme color ([#36153](https://github.com/WordPress/gutenberg/pull/36153)).
-   Fixed empty `ToolsPanel` height by correcting menu button line-height ([#36895](https://github.com/WordPress/gutenberg/pull/36895)).
-   Normalized label line-height and spacing within the `ToolsPanel` ([36387](https://github.com/WordPress/gutenberg/pull/36387))
-   Remove unused `reakit-utils` from peer dependencies ([#37369](https://github.com/WordPress/gutenberg/pull/37369)).
-   Update all Emotion dependencies to the latest version to ensure they work correctly with React types ([#37365](https://github.com/WordPress/gutenberg/pull/37365)).
-   `DateTimePicker`: Fix the date format associated to the `is12Hour` prop ([#37465](https://github.com/WordPress/gutenberg/pull/37465))
-   Allowed `ToolsPanel` to register items when `panelId` is `null` due to multiple block selection ([37216](https://github.com/WordPress/gutenberg/pull/37216)).

### Enhancements

-   Wrapped `Modal` in a `forwardRef` call ([#36831](https://github.com/WordPress/gutenberg/pull/36831)).
-   Refactor `DateTime` class component to functional component ([#36835](https://github.com/WordPress/gutenberg/pull/36835))
-   Unify styles for `ColorIndicator` with how they appear in Global Styles ([#37028](https://github.com/WordPress/gutenberg/pull/37028))
-   Add support for rendering the `ColorPalette` in a `Dropdown` when opened in the sidebar ([#37067](https://github.com/WordPress/gutenberg/pull/37067))
-   Show an incremental sequence of numbers (1/2/3/4/5) as a label of the font size, when we have at most five font sizes, where at least one the them contains a complex css value(clamp, var, etc..). We do this because complex css values cannot be calculated properly and the incremental sequence of numbers as labels can help the user better mentally map the different available font sizes. ([#37038](https://github.com/WordPress/gutenberg/pull/37038))
-   Add support for proper borders to color indicators ([#37500](https://github.com/WordPress/gutenberg/pull/37500))
-   Refactor `SuggestionsList` class component to functional component([#36924](https://github.com/WordPress/gutenberg/pull/36924/))

## 19.1.4 (2021-12-13)

### Bug Fix

-   Improve accessibility and visibility in `ColorPallete` ([#36925](https://github.com/WordPress/gutenberg/pull/36925))

## 19.1.3 (2021-12-06)

-   Fix missing version information in `CHANGELOG.md`.

## 19.1.2 (2021-12-06)

### Bug Fix

-   Fixed `GradientPicker` not displaying `CustomGradientPicker` when no gradients are provided ([#36900](https://github.com/WordPress/gutenberg/pull/36900)).
-   Fixed error thrown in `ColorPicker` when used in controlled state in color gradients ([#36941](https://github.com/WordPress/gutenberg/pull/36941)).
-   Updated readme to include default value introduced in fix for unexpected movements in the `ColorPicker` ([#35670](https://github.com/WordPress/gutenberg/pull/35670)).
-   Added support for the legacy `extraSmall` value for the `size` prop in the `Card` component ([#37097](https://github.com/WordPress/gutenberg/pull/37097)).

## 19.1.0 (2021-11-29)

### Enhancements

-   Added a `showTooltip` prop to `ToggleGroupControlOption` in order to display tooltip text (using `<Tooltip />`). ([#36726](https://github.com/WordPress/gutenberg/pull/36726)).

### Bug Fix

-   Fixed a bug which prevented setting `PM` hours correctly in the `DateTimePicker` ([#36878](https://github.com/WordPress/gutenberg/pull/36878)).

## 19.0.2 (2021-11-15)

-   Remove erroneous use of `??=` syntax from `build-module`.

## 19.0.1 (2021-11-07)

### Enhancements

-   Updated the `ColorPalette` and `GradientPicker` components to the latest designs ([#35970](https://github.com/WordPress/gutenberg/pull/35970)).

### Experimental

-   Updated the `ToolsPanel` to use `Grid` internally to manage panel layout ([#35621](https://github.com/WordPress/gutenberg/pull/35621)).
-   Added experimental `__experimentalHasMultipleOrigins` prop to the `ColorPalette` and `GradientPicker` components ([#35970](https://github.com/WordPress/gutenberg/pull/35970)).

## 19.0.0 (2021-10-22)

### New Features

-   Added support for `step="any"` in `NumberControl` and `RangeControl` ([#34542](https://github.com/WordPress/gutenberg/pull/34542)).

### Enhancements

-   Removed the separator shown between `ToggleGroupControl` items ([#35497](https://github.com/WordPress/gutenberg/pull/35497)).
-   The `ColorPicker` component property `onChangeComplete`, a function accepting a color object, was replaced with the property `onChange`, a function accepting a string on ([#35220](https://github.com/WordPress/gutenberg/pull/35220)).
-   The property `disableAlpha`, was removed from the `ColorPicker` component. Use the new opposite property `enableAlpha` instead ([#35220](https://github.com/WordPress/gutenberg/pull/35220)).

### Experimental

-   Removed the `fieldset` wrapper from the `FontAppearanceControl` component ([35461](https://github.com/WordPress/gutenberg/pull/35461)).
-   Refactored the `ToggleGroupControl` component's structure and embedded `ToggleGroupControlButton` directly into `ToggleGroupControlOption` ([#35600](https://github.com/WordPress/gutenberg/pull/35600)).
-   Added support for showing an experimental hint in `CustomSelectControl` ([#35673](https://github.com/WordPress/gutenberg/pull/35673)).

### Breaking Changes

-   The `color` property a `tinycolor2` color object passed on `onChangeComplete` property of the `ColorPicker` component was removed. Please use the new `onChange` property that accepts a string color representation ([#35562](https://github.com/WordPress/gutenberg/pull/35562)).

## 18.0.0 (2021-10-12)

### Breaking Changes

-   Removed the deprecated `position` and `menuLabel` from the `DropdownMenu` component ([#34537](https://github.com/WordPress/gutenberg/pull/34537)).
-   Removed the deprecated `onClickOutside` prop from the `Popover` component ([#34537](https://github.com/WordPress/gutenberg/pull/34537)).
-   Changed `RangeControl` component to not apply `shiftStep` to inputs from its `<input type="range"/>` ([35020](https://github.com/WordPress/gutenberg/pull/35020)).
-   Removed `isAction` prop from `Item`. The component will now rely on `onClick` to render as a `button` ([35152](https://github.com/WordPress/gutenberg/pull/35152)).

### New Features

-   Add an experimental `Navigator` components ([#34904](https://github.com/WordPress/gutenberg/pull/34904)) as a replacement for the previous `Navigation` related components.
-   Update the `ColorPicker` component to the latest design ([#35220](https://github.com/WordPress/gutenberg/pull/35220))

### Bug Fix

-   Fixed rounding of value in `RangeControl` component when it loses focus while the `SHIFT` key is held. ([#35020](https://github.com/WordPress/gutenberg/pull/35020)).

### Internal

-   Deleted the `createComponent` utility function ([#34929](https://github.com/WordPress/gutenberg/pull/34929)).
-   Deleted the `useJumpStep` utility function ([#35561](https://github.com/WordPress/gutenberg/pull/35561)).

## 17.0.0 (2021-09-09)

### Breaking Change

-   Removed a min-width from the `DropdownMenu` component, allowing the menu to accommodate thin contents like vertical tools menus ([#33995](https://github.com/WordPress/gutenberg/pull/33995)).

### Bug Fix

-   Fixed RTL styles in `Flex` component ([#33729](https://github.com/WordPress/gutenberg/pull/33729)).
-   Fixed unit test errors caused by `CSS.supports` being called in a non-browser environment ([#34572](https://github.com/WordPress/gutenberg/pull/34572)).
-   Fixed `ToggleGroupControl`'s backdrop not updating when changing the `isAdaptiveWidth` property ([#34595](https://github.com/WordPress/gutenberg/pull/34595)).

### Internal

-   Renamed `PolymorphicComponent*` types to `WordPressComponent*` ([#34330](https://github.com/WordPress/gutenberg/pull/34330)).

## 16.0.0 (2021-08-23)

### Breaking Change

-   Updated the visual styles of the RangeControl component ([#33824](https://github.com/WordPress/gutenberg/pull/33824)).

### New Feature

-   Add `hideLabelFromVision` prop to `RangeControl` ([#33714](https://github.com/WordPress/gutenberg/pull/33714)).

### Bug Fix

-   Listen to `resize` events correctly in `useBreakpointIndex`. This hook is used in `useResponsiveValue` and consequently in the `Flex` and `Grid` components ([#33902](https://github.com/WordPress/gutenberg/pull/33902))

## 15.0.0 (2021-07-29)

### Breaking Change

-   Upgraded React components to work with v17.0 ([#29118](https://github.com/WordPress/gutenberg/pull/29118)). There are no new features in React v17.0 as explained in the [blog post](https://reactjs.org/blog/2020/10/20/react-v17.html).

### Deprecation

-   `isScrollable` prop in `CardBody` default value changed from `true` to `false` ([#33490](https://github.com/WordPress/gutenberg/pull/33490))

### Bug Fix

-   Added back `box-sizing: border-box` rule to `CardBody`, `CardHeader` and `CardFooter` components [#33511](https://github.com/WordPress/gutenberg/pull/33511).

## 14.2.0 (2021-07-21)

### New Feature

-   Update the border color used in `CardBody`, `CardHeader`, `CardFooter`, and `CardDivider` to a different shade of gray, in order to match the color used in other components ([#32566](https://github.com/WordPress/gutenberg/pull/32566)).

### Deprecation

-   `isPrimary`, `isSecondary`, `isTertiary` and `isLink` props in `Button` have been deprecated. Use `variant` instead ([#31713](https://github.com/WordPress/gutenberg/pull/31713)).
-   `isElevated` prop in `Card` has been deprecated. Use `elevation` instead ([#32566](https://github.com/WordPress/gutenberg/pull/32566)).

### Internal

-   `Card`, `CardBody`, `CardHeader`, `CardFooter`, `CardMedia`, and `CardDivider` components have been re-written from the ground up ([#32566](https://github.com/WordPress/gutenberg/pull/32566)).

## 14.1.0 (2021-05-20)

## 14.0.0 (2021-05-14)

### Breaking Changes

-   Drop support for Internet Explorer 11 ([#31110](https://github.com/WordPress/gutenberg/pull/31110)). Learn more at https://make.wordpress.org/core/2021/04/22/ie-11-support-phase-out-plan/.
-   Increase the minimum Node.js version to v12 matching Long Term Support releases ([#31270](https://github.com/WordPress/gutenberg/pull/31270)). Learn more at https://nodejs.org/en/about/releases/.
-   The experimental `Text` component has been completely re-written and enhanced with truncation support and separate variant, size, and weight props to allow for greater control. The previous `variant` prop has been completely removed.

### Deprecation

-   `isReversed` prop in `Flex` component has been deprecated. Use `direction` instead ([#31297](https://github.com/WordPress/gutenberg/pull/31297)).

### Internal

-   `Flex`, `FlexBlock`, and `FlexItem` components have been re-written from the ground up ([#31297](https://github.com/WordPress/gutenberg/pull/31297)).

## 13.0.0 (2021-03-17)

### Breaking Change

-   `onChange` prop of `FocalPointPicker` is called at the end of drag operations. Previously, it was called repetitively while dragging.

### New Feature

-   Supports ref forwarding in `withNotices` and `ResizableBox`.
-   Adds `onDrag` prop of `FocalPointPicker`.

### Bug Fix

-   Allows focus of the `FocalPointPicker` draggable area and adjustment with arrow keys. This was added in [#22531](https://github.com/WordPress/gutenberg/pull/22264) but was no longer working.

## 12.0.0 (2020-12-17)

### Enhancements

-   ComboboxControl: Deburr option labels before filter

### Breaking Change

-   Introduce support for other units and advanced CSS properties on `FontSizePicker`. Provided the value passed to the `FontSizePicker` is a string or one of the size options passed is a string, onChange will start to be called with a string value instead of a number. On WordPress usage, font size options are now automatically converted to strings with the default "px" unit added.

## 10.1.0 (2020-09-03)

### New Feature

-   Add `ToolbarItem` component.
-   Support `label` prop on the `Toolbar` component.

### Deprecations

-   Deprecate the `Toolbar` component when used without the `label` prop. `ToolbarGroup` should be used instead.

## 10.0.0 (2020-07-07)

### Breaking Change

-   `NumberControl` no longer automatically transforms values when rendering `value` into a `<input />` HTML element.
-   `Dashicon` component no longer renders SVGs. If you rely on this component, make sure to load the dashicon font.

## 9.6.0 (2020-05-14)

### Bug Fix

-   Fix and issue that would cause the `Popover` component to throw an error under certain
    circumstances ([#22264](https://github.com/WordPress/gutenberg/pull/22264)).

### Deprecations

-   The `Guide` component no longer supports passing pages as children. Use the `pages` prop instead.
-   The `GuidePage` component is deprecated. Use the `pages` prop in `Guide` instead.

## 9.2.0 (2020-02-10)

### Enhancements

-   The `Notice` component will speak its message. With this new feature, a developer can control either the `spokenMessage` spoken message, or the `politeness` politeness level of the message.
-   The `Snackbar` component will speak its message. With this new feature, a developer can control either the `spokenMessage` spoken message, or the `politeness` politeness level of the message.
-   A `Notice` `actions` member can now assign `isPrimary` to render a primary button action associated with a notice message.

### Bug Fixes

-   Notice will assume a default status of 'info' if none is provided. This resolves an issue where the notice would be assigned a class name `is-undefined`. This was previously the effective default by styled appearance and should not be considered a breaking change in that regard.

## 9.0.0 (2020-01-13)

### New Features

-   Added a new `Guide` component which allows developers to easily present a user guide.

### Breaking Changes

-   `is-button` classname has been removed from the Button component.
-   The `is-default` classname is not applied automatically anymore.
-   By default Button components come with a fixed height and hover styles.

### Bug Fixes

-   Fixes a regression published in version 8.5.0 that would prevent some build tools from including
    styles provided in the packages build-styles directory.

### Deprecations

-   `isDefault` prop in `Button` has been deprecated. Consider using `isSecondary` instead.
-   `IconButton` has been deprecated. Use the `Button` component instead.

## 8.2.0 (2019-08-29)

### New Features

-   The bundled `re-resizable` dependency has been updated from requiring `5.0.1` to requiring `^6.0.0` ([#17011](https://github.com/WordPress/gutenberg/pull/17011)).

## 8.1.0 (2019-08-05)

### New Features

-   Added a new `popoverProps` prop to the `Dropdown` component which allows users of the `Dropdown` component to pass props directly to the `Popover` component.
-   Added and documented `hideLabelFromVision` prop to `BaseControl` used by `SelectControl`, `TextControl`, and `TextareaControl`.
-   Added a new `popoverProps` prop to the `DropdownMenu` component which allows to pass props directly to the nested `Popover` component.
-   Added a new `toggleProps` prop to the `DropdownMenu` component which allows to pass props directly to the nested `IconButton` component.
-   Added a new `menuProps` prop to the `DropdownMenu` component which allows to pass props directly to the nested `NavigableMenu` component.

### Deprecations

-   `menuLabel` prop in `DropdownComponent` has been deprecated. Consider using `menuProps` object and its `aria-label` property instead.
-   `position` prop in `DropdownComponent` has been deprecated. Consider using `popoverProps` object and its `position` property instead.

### Bug Fixes

-   The `Button` component will no longer assign default styling (`is-default` class) when explicitly assigned as primary (the `isPrimary` prop). This should resolve potential conflicts affecting a combination of `isPrimary`, `isDefault`, and `isLarge` / `isSmall`, where the busy animation would appear with incorrect coloring.

### Deprecations

-   The `Popover` component `onClickOutside` prop has been deprecated. Use `onFocusOutside` instead.

### Internal

-   The `Dropdown` component has been refactored to focus changes using the `Popover` component's `onFocusOutside` prop.
-   The `MenuItem` component will now always use an `IconButton`. This prevents a focus loss when clicking a menu item.
-   Package no longer depends on external `react-click-outside` library.

## 8.0.0 (2019-06-12)

### New Feature

-   Add new `BlockQuotation` block to the primitives folder to support blockquote in a multiplatform way. [#15482](https://github.com/WordPress/gutenberg/pull/15482).
-   `DropdownMenu` now supports passing a [render prop](https://reactjs.org/docs/render-props.html#using-props-other-than-render) as children for more advanced customization.

### Internal

-   `MenuGroup` no longer uses `NavigableMenu` internally. It needs to be explicitly wrapped with `NavigableMenu` to bring back the same behavior.

### Documentation

-   Added missing documentation for `DropdownMenu` props `menuLabel`, `position`, `className`.

### Breaking Change

-   `ServerSideRender` is no longer part of components. It was extracted to an independent package `@wordpress/server-side-render`.

### Bug Fix

-   Although `DateTimePicker` does not allow picking the seconds, passed the current seconds as the selected value for seconds when calling `onChange`. Now it passes zero.

## 7.4.0 (2019-05-21)

### New Feature

-   Added a new `HorizontalRule` component.
-   Added a new `Snackbar` component.

### Bug Fix

-   Fixed display of reset button when using RangeControl `allowReset` prop.
-   Fixed minutes field of `DateTimePicker` missed '0' before single digit values.

## 7.3.0 (2019-04-16)

### New Features

-   Added a new `render` property to `FormFileUpload` component. Allowing users of the component to custom the UI for their needs.
-   Added a new `BaseControl.VisualLabel` component.
-   Added a new `preview` prop to the `Placeholder` component which allows to display a preview, for example a media preview when the Placeholder is used in media editing contexts.
-   Added a new `anchorRect` prop to `Popover` which enables a developer to provide a custom `DOMRect` object at which to position the popover.

### Improvements

-   Limit `Base Control Label` to the width of its content.

### Bug fixes

-   Fix `instanceId` prop passed through to `Button` component via `MenuItems` producing React console error. Fixed by removing the unnecessary use of `withInstanceId` on the `MenuItems` component [#14599](https://github.com/WordPress/gutenberg/pull/14599)

## 7.2.0 (2019-03-20)

### Improvements

-   Make `RangeControl` validation rely on the `checkValidity` provided by the browsers instead of using our own validation.

### Bug Fixes

-   Fix a problem that made `RangeControl` not work as expected with float values.

## 7.1.0 (2019-03-06)

### New Features

-   Added a new `Animate` component.

### Improvements

-   `withFilters` has been optimized to avoid binding hook handlers for each mounted instance of the component, instead using a single centralized hook delegator.
-   `withFilters` has been optimized to reuse a single shared component definition for all filtered instances of the component.
-   Make `RangeControl` validate min and max properties.

### Bug Fixes

-   Resolves a conflict where two instance of Slot would produce an inconsistent or duplicated rendering output.
-   Allow years between 0 and 1970 in DateTime component.

### New Feature

-   `Dropdown` now has a `focusOnMount` prop which is passed directly to the contained `Popover`.
-   `DatePicker` has new prop `isInvalidDate` exposing react-dates' `isOutsideRange`.
-   `DatePicker` allows `null` as accepted value for `currentDate` prop to signify no date selection.

## 7.0.5 (2019-01-03)

## 7.0.4 (2018-12-12)

## 7.0.3 (2018-11-30)

## 7.0.2 (2018-11-22)

## 7.0.1 (2018-11-21)

## 7.0.0 (2018-11-20)

### Breaking Change

-   `Dropdown.refresh()` has been removed. The contained `Popover` is now automatically refreshed.

## 6.0.2 (2018-11-15)

## 6.0.1 (2018-11-12)

### Bug Fixes

-   Avoid constantly recomputing the popover position.

### Polish

-   Remove `<DateTimePicker />` obsolete `locale` prop (and pass-through to child components) and obsolete `is12Hour` prop pass through to `<DateTime />` [#11649](https://github.com/WordPress/gutenberg/pull/11649)

## 6.0.0 (2018-11-12)

### Breaking Change

-   The `PanelColor` component has been removed.

## 5.1.1 (2018-11-09)

## 5.1.0 (2018-11-09)

### New Feature

-   Adjust a11y roles for MenuItem component, so that aria-checked is used properly, related change in Editor/Components/BlockNavigationList ([#11431](https://github.com/WordPress/gutenberg/issues/11431)).
-   `Popover` components are now automatically refreshed every 0.5s in order to recalculate their size or position.

### Deprecation

-   `Dropdown.refresh()` has been deprecated as the contained `Popover` is now automatically refreshed.

## 5.0.2 (2018-11-03)

### Polish

-   Forward `ref` in the `PanelBody` component.
-   Tooltip are no longer removed when Button becomes disabled, it's left to the component rendering the Tooltip.
-   Forward `ref` support in `TabbableContainer` and `NavigableMenu` components.

## 5.0.1 (2018-10-30)

## 5.0.0 (2018-10-29)

### Breaking Change

-   `AccessibleSVG` component has been removed. Please use `SVG` instead.

### New Feature

-   The `Notice` component accepts an array of action objects via the `actions` prop. Each member object should contain a `label` and either a `url` link string or `onClick` callback function.

## 4.2.1 (2018-10-22)

### Bug Fix

-   Fix importing `react-dates` stylesheet in production.

## 4.2.0 (2018-10-19)

### New Feature

-   Added a new `ColorPicker` component ([#10564](https://github.com/WordPress/gutenberg/pull/10564)).
-   `MenuItem` now accepts an `info` prop for including an extended description.

### Bug Fix

-   `IconButton` correctly respects a passed `aria-label` prop.

### Deprecation

-   `PanelColor` has been deprecated in favor of `wp.editor.PanelColorSettings`.

## 4.1.2 (2018-10-18)

## 4.1.0 (2018-10-10)

### New Feature

-   Added a new `ResizableBox` component.

## 4.0.0 (2018-09-30)

### Breaking Change

-   `Draggable` as a DOM node drag handler has been removed. Please, use `Draggable` as a wrap component for your DOM node drag handler.

### Deprecation

-   Renamed `AccessibleSVG` component to `SVG`.

## 3.0.0 (2018-09-05)

### Breaking Change

-   `withAPIData` has been removed. Please use the Core Data module or `@wordpress/api-fetch` directly instead.
-   `Draggable` as a DOM node drag handler has been deprecated. Please, use `Draggable` as a wrap component for your DOM node drag handler.
-   Change how required built-ins are polyfilled with Babel 7 ([#9171](https://github.com/WordPress/gutenberg/pull/9171)). If you're using an environment that has limited or no support for ES2015+ such as lower versions of IE then using [core-js](https://github.com/zloirock/core-js) or [@babel/polyfill](https://babeljs.io/docs/en/next/babel-polyfill) will add support for these methods.
-   `withContext` has been removed. Please use `wp.element.createContext` instead. See: https://reactjs.org/docs/context.html.

### New Feature

-   Added a new `AccessibleSVG` component.<|MERGE_RESOLUTION|>--- conflicted
+++ resolved
@@ -2,15 +2,12 @@
 
 ## Unreleased
 
-<<<<<<< HEAD
+### Enhancements
+
+-   `UnitControl`: Revamp support for changing unit by typing ([#39303](https://github.com/WordPress/gutenberg/pull/39303)).
 -   `RangeControl`: Add `__next40pxDefaultSize` prop to opt into the new 40px default size ([#49105](https://github.com/WordPress/gutenberg/pull/49105)).
-=======
-### Enhancements
-
--   `UnitControl`: Revamp support for changing unit by typing ([#39303](https://github.com/WordPress/gutenberg/pull/39303)).
 -   `Modal`: Update corner radius to be between buttons and the site view frame, in a 2-4-8 system. ([#51254](https://github.com/WordPress/gutenberg/pull/51254)).
 -   `ItemGroup`: Update button focus state styles to be inline with other button focus states in the editor. ([#51576](https://github.com/WordPress/gutenberg/pull/51576)).
->>>>>>> ee36ebc6
 
 ### Bug Fix
 
