<!-- Learn how to maintain this file at https://github.com/WordPress/gutenberg/tree/HEAD/packages#maintaining-changelogs. -->

## Unreleased

### New Feature

-   Add a new `ProgressBar` component. ([#53030](https://github.com/WordPress/gutenberg/pull/53030)).

### Enhancements

-   `ColorPalette`, `BorderControl`: Don't hyphenate hex value in `aria-label` ([#52932](https://github.com/WordPress/gutenberg/pull/52932)).
-   `MenuItemsChoice`, `MenuItem`: Support a `disabled` prop on a menu item ([#52737](https://github.com/WordPress/gutenberg/pull/52737)).
-   `TabPanel`: Introduce a new version of `TabPanel` with updated internals and improved adherence to ARIA guidance on `tabpanel` focus behavior while maintaining the same functionality and API surface.([#52133](https://github.com/WordPress/gutenberg/pull/52133)).
-   `Theme`: Expose via private APIs ([#53262](https://github.com/WordPress/gutenberg/pull/53262)).
-   `ProgressBar`: Use the theme system accent for indicator color ([#53347](https://github.com/WordPress/gutenberg/pull/53347)).
<<<<<<< HEAD
-   `NumberControl`: Add `spincrement` prop to allow for alternative rounding behavior when using the spin controls ([#52902](https://github.com/WordPress/gutenberg/pull/52902)).
=======
-   `ProgressBar`: Use gray 300 for track color ([#53349](https://github.com/WordPress/gutenberg/pull/53349)).
>>>>>>> 319016fc

### Bug Fix

-   `Modal`: Fix loss of focus when clicking outside ([#52653](https://github.com/WordPress/gutenberg/pull/52653)).

### Internal

-   `ControlGroup`, `FormGroup`, `ControlLabel`, `Spinner`: Remove unused `ui/` components from the codebase ([#52953](https://github.com/WordPress/gutenberg/pull/52953)).

## 25.4.0 (2023-07-20)

### Enhancements

-   `TextControl`: Add `id` prop to allow for custom IDs in `TextControl`s ([#52028](https://github.com/WordPress/gutenberg/pull/52028)).
-   `Navigator`: Add `replace` option to `navigator.goTo()` and `navigator.goToParent()` ([#52456](https://github.com/WordPress/gutenberg/pull/52456)).

### Bug Fix

-   `Popover`: Pin `react-dropdown-menu` version to avoid breaking changes in dependency updates. ([#52356](https://github.com/WordPress/gutenberg/pull/52356)).
-   `Item`: Unify focus style and add default font styles. ([#52495](https://github.com/WordPress/gutenberg/pull/52495)).
-   `Toolbar`: Fix toolbar items not being tabbable on the first render. ([#52613](https://github.com/WordPress/gutenberg/pull/52613))
-   `FormTokenField`: Fix token overflow when moving cursor left or right. ([#52662](https://github.com/WordPress/gutenberg/pull/52662))

## 25.3.0 (2023-07-05)

### Enhancements

-   `SelectControl`: Added option to set hidden options. ([#51545](https://github.com/WordPress/gutenberg/pull/51545))
-   `RangeControl`: Add `__next40pxDefaultSize` prop to opt into the new 40px default size ([#49105](https://github.com/WordPress/gutenberg/pull/49105)).
-   `Button`: Introduce `size` prop with `default`, `compact`, and `small` variants ([#51842](https://github.com/WordPress/gutenberg/pull/51842)).
-   `ItemGroup`: Update button focus state styles to target `:focus-visible` rather than `:focus`. ([#51787](https://github.com/WordPress/gutenberg/pull/51787)).
-   `Guide`: Don't show Close button when there is only one page, and use default button and accent/theme styling ([#52014](https://github.com/WordPress/gutenberg/pull/52014)).

### Bug Fix

-   `ConfirmDialog`: Ensure onConfirm isn't called an extra time when submitting one of the buttons using the keyboard ([#51730](https://github.com/WordPress/gutenberg/pull/51730)).
-   `ZStack`: ZStack: fix component bounding box to match children ([#51836](https://github.com/WordPress/gutenberg/pull/51836)).
-   `Modal`: Add small top padding to the content so that avoid cutting off the visible outline when hovering items ([#51829](https://github.com/WordPress/gutenberg/pull/51829)).
-   `DropdownMenu`: fix icon style when dashicon is used ([#43574](https://github.com/WordPress/gutenberg/pull/43574)).
-   `UnitControl`: Fix crash when certain units are used ([#52211](https://github.com/WordPress/gutenberg/pull/52211)).
-   `Guide`: Place focus on the guide's container instead of its first tabbable ([#52300](https://github.com/WordPress/gutenberg/pull/52300)).

## 25.2.0 (2023-06-23)

### Enhancements

-   `UnitControl`: Revamp support for changing unit by typing ([#39303](https://github.com/WordPress/gutenberg/pull/39303)).
-   `Modal`: Update corner radius to be between buttons and the site view frame, in a 2-4-8 system. ([#51254](https://github.com/WordPress/gutenberg/pull/51254)).
-   `ItemGroup`: Update button focus state styles to be inline with other button focus states in the editor. ([#51576](https://github.com/WordPress/gutenberg/pull/51576)).
-   `ItemGroup`: Update button focus state styles to target `:focus-visible` rather than `:focus`. ([#51787](https://github.com/WordPress/gutenberg/pull/51787)).

### Bug Fix

-   `Popover`: Allow legitimate 0 positions to update popover position ([#51320](https://github.com/WordPress/gutenberg/pull/51320)).
-   `Button`: Remove unnecessary margin from dashicon ([#51395](https://github.com/WordPress/gutenberg/pull/51395)).
-   `Autocomplete`: Announce how many results are available to screen readers when suggestions list first renders ([#51018](https://github.com/WordPress/gutenberg/pull/51018)).

### Internal

-   `ClipboardButton`: Convert to TypeScript ([#51334](https://github.com/WordPress/gutenberg/pull/51334)).
-   `Toolbar`: Replace `reakit` dependency with `@ariakit/react` ([#51623](https://github.com/WordPress/gutenberg/pull/51623)).

### Documentation

-   `SearchControl`: Improve documentation around usage of `label` prop ([#51781](https://github.com/WordPress/gutenberg/pull/51781)).

## 25.1.0 (2023-06-07)

### Enhancements

-   `BorderControl`: Improve color code readability in aria-label ([#51197](https://github.com/WordPress/gutenberg/pull/51197)).
-   `Dropdown` and `DropdownMenu`: use internal context system to automatically pick the toolbar popover variant when rendered inside the `Toolbar` component ([#51154](https://github.com/WordPress/gutenberg/pull/51154)).

### Bug Fix

-   `FocalPointUnitControl`: Add aria-labels ([#50993](https://github.com/WordPress/gutenberg/pull/50993)).

### Enhancements

-   Wrapped `TabPanel` in a `forwardRef` call ([#50199](https://github.com/WordPress/gutenberg/pull/50199)).
-   `ColorPalette`: Improve readability of color name and value, and improve rendering of partially transparent colors ([#50450](https://github.com/WordPress/gutenberg/pull/50450)).
-   `Button`: Add `__next32pxSmallSize` prop to opt into the new 32px size when the `isSmall` prop is enabled ([#51012](https://github.com/WordPress/gutenberg/pull/51012)).
-   `ItemGroup`: Update styles so all SVGs inherit color from their parent element ([#50819](https://github.com/WordPress/gutenberg/pull/50819)).

### Experimental

-   `DropdownMenu` v2: Tweak styles ([#50967](https://github.com/WordPress/gutenberg/pull/50967), [#51097](https://github.com/WordPress/gutenberg/pull/51097)).
-   `DropdownMenu` v2: change default placement to match the legacy `DropdownMenu` component ([#51133](https://github.com/WordPress/gutenberg/pull/51133)).
-   `DropdownMenu` v2: Render in the default `Popover.Slot` ([#51046](https://github.com/WordPress/gutenberg/pull/51046)).

## 25.0.0 (2023-05-24)

### Breaking Changes

-   `DateTime`: Remove previously deprecated props, `__nextRemoveHelpButton` and `__nextRemoveResetButton` ([#50724](https://github.com/WordPress/gutenberg/pull/50724)).

### Internal

-   `Modal`: Remove children container's unused class name ([#50655](https://github.com/WordPress/gutenberg/pull/50655)).
-   `DropdownMenu`: Convert to TypeScript ([#50187](https://github.com/WordPress/gutenberg/pull/50187)).
-   Added experimental v2 of `DropdownMenu` ([#49473](https://github.com/WordPress/gutenberg/pull/49473)).
-   `ColorPicker`: its private `SelectControl` component no longer hides BackdropUI, thus making its focus state visible for keyboard users ([#50703](https://github.com/WordPress/gutenberg/pull/50703)).

### Bug Fix

-   `ColorPicker`: Add an outline when the color picker select box is focused([#50609](https://github.com/WordPress/gutenberg/pull/50609)).
-   `InputControl`: Fix focus style to support Windows High Contrast mode ([#50772](https://github.com/WordPress/gutenberg/pull/50772)).
-   `ToggleGroupControl`: Fix focus and selected style to support Windows High Contrast mode ([#50785](https://github.com/WordPress/gutenberg/pull/50785)).
-   `SearchControl`: Adjust icon styles to fix alignment issues in the block inserter ([#50439](https://github.com/WordPress/gutenberg/pull/50439)).

### Enhancements

-   `Tooltip`: Update background color so tooltip boundaries are more visible in the site editor ([#50792](https://github.com/WordPress/gutenberg/pull/50792)).
-   `FontSizePicker`: Tweak the header spacing to be more consistent with other design tools ([#50855](https://github.com/WordPress/gutenberg/pull/50855)).

## 24.0.0 (2023-05-10)

### Breaking Changes

-   `onDragStart` in `<Draggable>` is now a synchronous function to allow setting additional data for `event.dataTransfer` ([#49673](https://github.com/WordPress/gutenberg/pull/49673)).

### Bug Fix

-   `NavigableContainer`: do not trap focus in `TabbableContainer` ([#49846](https://github.com/WordPress/gutenberg/pull/49846)).
-   Update `<Button>` component to have a transparent background for its tertiary disabled state, to match its enabled state. ([#50496](https://github.com/WordPress/gutenberg/pull/50496)).

### Internal

-   `NavigableContainer`: Convert to TypeScript ([#49377](https://github.com/WordPress/gutenberg/pull/49377)).
-   `ToolbarItem`: Convert to TypeScript ([#49190](https://github.com/WordPress/gutenberg/pull/49190)).
-   Move rich-text related types to the rich-text package ([#49651](https://github.com/WordPress/gutenberg/pull/49651)).
-   `SlotFill`: simplified the implementation and removed unused code ([#50098](https://github.com/WordPress/gutenberg/pull/50098) and [#50133](https://github.com/WordPress/gutenberg/pull/50133)).

### Documentation

-   `TreeGrid`: Update docs with `data-expanded` attribute usage ([#50026](https://github.com/WordPress/gutenberg/pull/50026)).
-   Consolidate multiple versions of `README` and `CONTRIBUTING` docs, and add them to Storybook ([#50226](https://github.com/WordPress/gutenberg/pull/50226)).
-   `DimensionControl`: Use WordPress package instead of react in code example ([#50435](https://github.com/WordPress/gutenberg/pull/50435)).

### Enhancements

-   `FormTokenField`, `ComboboxControl`: Add `__next40pxDefaultSize` prop to opt into the new 40px default size, superseding the `__next36pxDefaultSize` prop ([#50261](https://github.com/WordPress/gutenberg/pull/50261)).
-   `Modal`: Add css class to children container ([#50099](https://github.com/WordPress/gutenberg/pull/50099)).
-   `Button`: Add `__next40pxDefaultSize` prop to opt into the new 40px default size ([#50254](https://github.com/WordPress/gutenberg/pull/50254)).
-   `PaletteEdit`: Allow custom popover configuration ([#49975](https://github.com/WordPress/gutenberg/pull/49975)).
-   Change the default color scheme to use the new WP Blueberry color. See PR description for instructions on how to restore the previous color scheme when using in a non-WordPress context ([#50193](https://github.com/WordPress/gutenberg/pull/50193)).
-   `CheckboxControl`, `CustomGradientPicker`, `FormToggle`, : Refactor and correct the focus style for consistency ([#50127](https://github.com/WordPress/gutenberg/pull/50127)).
-   `Button`, update spacing values in `has-text has-icon` buttons. ([#50277](https://github.com/WordPress/gutenberg/pull/50277)).
-   `Button`, remove custom padding applied to `tertiary` variant. ([#50276](https://github.com/WordPress/gutenberg/pull/50276)).
-   `Modal`: Correct padding for title less confirm variant. ([#50283](https://github.com/WordPress/gutenberg/pull/50283)).

## 23.9.0 (2023-04-26)

### Internal

-   `BottomSheetCell`: Refactor away from Lodash (mobile) ([#49794](https://github.com/WordPress/gutenberg/pull/49794)).
-   `parseStylesVariables()`: Refactor away from Lodash (mobile) ([#49794](https://github.com/WordPress/gutenberg/pull/49794)).
-   Remove Lodash dependency from components package ([#49794](https://github.com/WordPress/gutenberg/pull/49794)).
-   Tweak `WordPressComponent` type so `selector` property is optional ([#49960](https://github.com/WordPress/gutenberg/pull/49960)).
-   Update `Modal` appearance on small screens ([#50039](https://github.com/WordPress/gutenberg/pull/50039)).
-   Update the framer motion dependency to the latest version `10.11.6` ([#49822](https://github.com/WordPress/gutenberg/pull/49822)).

### Enhancements

-   `Draggable`: Add `appendToOwnerDocument` prop to allow elementId based elements to be attached to the ownerDocument body ([#49911](https://github.com/WordPress/gutenberg/pull/49911)).
-   `TreeGrid`: Modify keyboard navigation code to use a data-expanded attribute if aria-expanded is to be controlled outside of the TreeGrid component ([#48461](https://github.com/WordPress/gutenberg/pull/48461)).
-   `Modal`: Equalize internal spacing ([#49890](https://github.com/WordPress/gutenberg/pull/49890)).
-   `Modal`: Increased border radius ([#49870](https://github.com/WordPress/gutenberg/pull/49870)).
-   `Modal`: Updated spacing / dimensions of `isFullScreen` ([#49894](https://github.com/WordPress/gutenberg/pull/49894)).
-   `SlotFill`: Added util for creating private SlotFills and supporting Symbol keys ([#49819](https://github.com/WordPress/gutenberg/pull/49819)).
-   `IconType`: Export for external use ([#49649](https://github.com/WordPress/gutenberg/pull/49649)).

### Bug Fix

-   `CheckboxControl`: Add support custom IDs ([#49977](https://github.com/WordPress/gutenberg/pull/49977)).

### Documentation

-   `Autocomplete`: Add heading and fix type for `onReplace` in README. ([#49798](https://github.com/WordPress/gutenberg/pull/49798)).
-   `Autocomplete`: Update `Usage` section in README. ([#49965](https://github.com/WordPress/gutenberg/pull/49965)).

## 23.8.0 (2023-04-12)

### Internal

-   `Mobile` Refactor of the KeyboardAwareFlatList component.
-   Update `reakit` dependency to 1.3.11 ([#49763](https://github.com/WordPress/gutenberg/pull/49763)).

### Enhancements

-   `DropZone`: Smooth animation ([#49517](https://github.com/WordPress/gutenberg/pull/49517)).
-   `Navigator`: Add `skipFocus` property in `NavigateOptions`. ([#49350](https://github.com/WordPress/gutenberg/pull/49350)).
-   `Spinner`: add explicit opacity and background styles ([#49695](https://github.com/WordPress/gutenberg/pull/49695)).
-   Make TypeScript types available for consumers ([#49229](https://github.com/WordPress/gutenberg/pull/49229)).

### Bug Fix

-   `Snackbar`: Fix insufficient color contrast on hover ([#49682](https://github.com/WordPress/gutenberg/pull/49682)).

## 23.7.0 (2023-03-29)

### Internal

-   `Animate`: Convert to TypeScript ([#49243](https://github.com/WordPress/gutenberg/pull/49243)).
-   `CustomGradientPicker`: Convert to TypeScript ([#48929](https://github.com/WordPress/gutenberg/pull/48929)).
-   `ColorPicker`: Convert to TypeScript ([#49214](https://github.com/WordPress/gutenberg/pull/49214)).
-   `GradientPicker`: Convert to TypeScript ([#48316](https://github.com/WordPress/gutenberg/pull/48316)).
-   `FormTokenField`: Add a `__nextHasNoMarginBottom` prop to start opting into the margin-free styles ([48609](https://github.com/WordPress/gutenberg/pull/48609)).
-   `QueryControls`: Replace bottom margin overrides with `__nextHasNoMarginBottom`([47515](https://github.com/WordPress/gutenberg/pull/47515)).

### Enhancements

-   `CustomGradientPicker`: improve initial state UI ([#49146](https://github.com/WordPress/gutenberg/pull/49146)).
-   `AnglePickerControl`: Style to better fit in narrow contexts and improve RTL layout ([#49046](https://github.com/WordPress/gutenberg/pull/49046)).
-   `ImageSizeControl`: Use large 40px sizes ([#49113](https://github.com/WordPress/gutenberg/pull/49113)).

### Bug Fix

-   `CircularOptionPicker`: force swatches to visually render on top of the rest of the component's content ([#49245](https://github.com/WordPress/gutenberg/pull/49245)).
-   `InputControl`: Fix misaligned textarea input control ([#49116](https://github.com/WordPress/gutenberg/pull/49116)).
-   `ToolsPanel`: Ensure consistency in menu item order ([#49222](https://github.com/WordPress/gutenberg/pull/49222)).
-   `TabPanel`: fix initial tab selection & focus management ([#49368](https://github.com/WordPress/gutenberg/pull/49368)).

### Internal

-   `DuotonePicker`, `DuotoneSwatch`: Convert to TypeScript ([#49060](https://github.com/WordPress/gutenberg/pull/49060)).

## 23.6.0 (2023-03-15)

### Enhancements

-   `FontSizePicker`: Allow custom units for custom font size control ([#48468](https://github.com/WordPress/gutenberg/pull/48468)).
-   `Navigator`: Disable initial screen animation ([#49062](https://github.com/WordPress/gutenberg/pull/49062)).
-   `FormTokenField`: Hide suggestions list on blur event if the input value is invalid ([#48785](https://github.com/WordPress/gutenberg/pull/48785)).

### Bug Fix

-   `ResponsiveWrapper`: use `aspect-ratio` CSS prop, add support for `SVG` elements ([#48573](https://github.com/WordPress/gutenberg/pull/48573).
-   `ResizeTooltip`: Use `default.fontFamily` on tooltip ([#48805](https://github.com/WordPress/gutenberg/pull/48805).

### Internal

-   `Guide`: Convert to TypeScript ([#47493](https://github.com/WordPress/gutenberg/pull/47493)).
-   `SelectControl`: improve prop types for single vs multiple selection ([#47390](https://github.com/WordPress/gutenberg/pull/47390)).
-   `Navigation`: Convert to TypeScript ([#48742](https://github.com/WordPress/gutenberg/pull/48742)).
-   `PanelBody`: Convert to TypeScript ([#47702](https://github.com/WordPress/gutenberg/pull/47702)).
-   `withFilters` HOC: Convert to TypeScript ([#48721](https://github.com/WordPress/gutenberg/pull/48721)).
-   `withFallbackStyles` HOC: Convert to TypeScript ([#48720](https://github.com/WordPress/gutenberg/pull/48720)).
-   `withFocusReturn` HOC: Convert to TypeScript ([#48748](https://github.com/WordPress/gutenberg/pull/48748)).
-   `navigateRegions` HOC: Convert to TypeScript ([#48632](https://github.com/WordPress/gutenberg/pull/48632)).
-   `withSpokenMessages`: HOC: Convert to TypeScript ([#48163](https://github.com/WordPress/gutenberg/pull/48163)).
-   `withNotices`: HOC: Convert to TypeScript ([#49088](https://github.com/WordPress/gutenberg/pull/49088)).
-   `ToolbarButton`: Convert to TypeScript ([#47750](https://github.com/WordPress/gutenberg/pull/47750)).
-   `DimensionControl(Experimental)`: Convert to TypeScript ([#47351](https://github.com/WordPress/gutenberg/pull/47351)).
-   `PaletteEdit`: Convert to TypeScript ([#47764](https://github.com/WordPress/gutenberg/pull/47764)).
-   `QueryControls`: Refactor away from Lodash (`.groupBy`) ([#48779](https://github.com/WordPress/gutenberg/pull/48779)).
-   `ToolbarContext`: Convert to TypeScript ([#49002](https://github.com/WordPress/gutenberg/pull/49002)).

## 23.5.0 (2023-03-01)

### Enhancements

-   `ToolsPanel`: Separate reset all filter registration from items registration and support global resets ([#48123](https://github.com/WordPress/gutenberg/pull/48123)).

### Internal

-   `CircularOptionPicker`: Convert to TypeScript ([#47937](https://github.com/WordPress/gutenberg/pull/47937)).
-   `TabPanel`: Improve unit test in preparation for controlled component updates ([#48086](https://github.com/WordPress/gutenberg/pull/48086)).
-   `Autocomplete`: performance: avoid setting state on every value change ([#48485](https://github.com/WordPress/gutenberg/pull/48485)).
-   `Higher Order` -- `with-constrained-tabbing`: Convert to TypeScript ([#48162](https://github.com/WordPress/gutenberg/pull/48162)).
-   `Autocomplete`: Convert to TypeScript ([#47751](https://github.com/WordPress/gutenberg/pull/47751)).
-   `Autocomplete`: avoid calling setState on input ([#48565](https://github.com/WordPress/gutenberg/pull/48565)).

## 23.4.0 (2023-02-15)

### Bug Fix

-   `ToolsPanel`: fix type inconsistencies between types, docs and normal component usage ([47944](https://github.com/WordPress/gutenberg/pull/47944)).
-   `SelectControl`: Fix styling when `multiple` prop is enabled ([#47893](https://github.com/WordPress/gutenberg/pull/43213)).
-   `useAutocompleteProps`, `Autocomplete`: Make accessible when rendered in an iframe ([#47907](https://github.com/WordPress/gutenberg/pull/47907)).

### Enhancements

-   `ColorPalette`, `GradientPicker`, `PaletteEdit`, `ToolsPanel`: add new props to set a custom heading level ([43848](https://github.com/WordPress/gutenberg/pull/43848) and [#47788](https://github.com/WordPress/gutenberg/pull/47788)).
-   `ColorPalette`: ensure text label contrast checking works with CSS variables ([#47373](https://github.com/WordPress/gutenberg/pull/47373)).
-   `Navigator`: Support dynamic paths with parameters ([#47827](https://github.com/WordPress/gutenberg/pull/47827)).
-   `Navigator`: Support hierarchical paths navigation and add `NavigatorToParentButton` component ([#47883](https://github.com/WordPress/gutenberg/pull/47883)).

### Internal

-   `NavigatorButton`: Reuse `Button` types ([47754](https://github.com/WordPress/gutenberg/pull/47754)).
-   `CustomSelectControl`: lock the `__experimentalShowSelectedHint` prop ([#47229](https://github.com/WordPress/gutenberg/pull/47229)).
-   Lock the `__experimentalPopoverPositionToPlacement` function and rename it to `__experimentalPopoverLegacyPositionToPlacement` ([#47505](https://github.com/WordPress/gutenberg/pull/47505)).
-   `ComboboxControl`: Convert to TypeScript ([#47581](https://github.com/WordPress/gutenberg/pull/47581)).
-   `Panel`, `PanelHeader`, `PanelRow`: Convert to TypeScript ([#47259](https://github.com/WordPress/gutenberg/pull/47259)).
-   `BoxControl`: Convert to TypeScript ([#47622](https://github.com/WordPress/gutenberg/pull/47622)).
-   `AnglePickerControl`: Convert to TypeScript ([#45820](https://github.com/WordPress/gutenberg/pull/45820)).
-   `ResizableBox`: refactor styles to TypeScript ([47756](https://github.com/WordPress/gutenberg/pull/47756)).
-   `BorderBoxControl`: migrate tests to TypeScript, remove act() call ([47755](https://github.com/WordPress/gutenberg/pull/47755)).
-   `Toolbar`: Convert to TypeScript ([#47087](https://github.com/WordPress/gutenberg/pull/47087)).
-   `MenuItemsChoice`: Convert to TypeScript ([#47180](https://github.com/WordPress/gutenberg/pull/47180)).
-   `ToolsPanel`: Allow display of optional items when values are updated externally to item controls ([47727](https://github.com/WordPress/gutenberg/pull/47727)).
-   `ToolsPanel`: Ensure display of optional items when values are updated externally and multiple blocks selected ([47864](https://github.com/WordPress/gutenberg/pull/47864)).
-   `Navigator`: add more pattern matching tests, refine existing tests ([47910](https://github.com/WordPress/gutenberg/pull/47910)).
-   `ToolsPanel`: Refactor Storybook examples to TypeScript ([47944](https://github.com/WordPress/gutenberg/pull/47944)).
-   `ToolsPanel`: Refactor unit tests to TypeScript ([48275](https://github.com/WordPress/gutenberg/pull/48275)).

## 23.3.0 (2023-02-01)

### Deprecations

-   `NumberControl`: Clarify deprecation message about `hideHTMLArrows` prop ([#47370](https://github.com/WordPress/gutenberg/pull/47370)).

### Enhancements

-   `Dropdown`: deprecate `position` prop, use `popoverProps` instead ([46865](https://github.com/WordPress/gutenberg/pull/46865)).
-   `Button`: improve padding for buttons with icon and text. ([46764](https://github.com/WordPress/gutenberg/pull/46764)).
-   `ColorPalette`: Use computed color when css variable is passed to `ColorPicker` ([47181](https://github.com/WordPress/gutenberg/pull/47181)).
-   `Popover`: add `overlay` option to the `placement` prop ([47004](https://github.com/WordPress/gutenberg/pull/47004)).

### Internal

-   `Toolbar`: unify Storybook examples under one file, migrate from knobs to controls ([47117](https://github.com/WordPress/gutenberg/pull/47117)).
-   `DropdownMenu`: migrate Storybook to controls ([47149](https://github.com/WordPress/gutenberg/pull/47149)).
-   Removed deprecated `@storybook/addon-knobs` dependency from the package ([47152](https://github.com/WordPress/gutenberg/pull/47152)).
-   `ColorListPicker`: Convert to TypeScript ([#46358](https://github.com/WordPress/gutenberg/pull/46358)).
-   `KeyboardShortcuts`: Convert to TypeScript ([#47429](https://github.com/WordPress/gutenberg/pull/47429)).
-   `ColorPalette`, `BorderControl`, `GradientPicker`: refine types and logic around single vs multiple palettes ([#47384](https://github.com/WordPress/gutenberg/pull/47384)).
-   `Button`: Convert to TypeScript ([#46997](https://github.com/WordPress/gutenberg/pull/46997)).
-   `QueryControls`: Convert to TypeScript ([#46721](https://github.com/WordPress/gutenberg/pull/46721)).
-   `TreeGrid`: Convert to TypeScript ([#47516](https://github.com/WordPress/gutenberg/pull/47516)).
-   `Notice`: refactor to TypeScript ([47118](https://github.com/WordPress/gutenberg/pull/47118)).
-   `Popover`: Take iframe element scaling into account ([47004](https://github.com/WordPress/gutenberg/pull/47004)).

### Bug Fix

-   `TabPanel`: Fix initial tab selection when the tab declaration is lazily added to the `tabs` array ([47100](https://github.com/WordPress/gutenberg/pull/47100)).
-   `InputControl`: Avoid the "controlled to uncontrolled" warning by forcing the internal `<input />` element to be always in controlled mode ([47250](https://github.com/WordPress/gutenberg/pull/47250)).

## 23.2.0 (2023-01-11)

### Internal

-   `AlignmentMatrixControl`: Update center cell label to 'Center' instead of 'Center Center' ([#46852](https://github.com/WordPress/gutenberg/pull/46852)).
-   `Toolbar`: move all subcomponents under the same folder ([46951](https://github.com/WordPress/gutenberg/pull/46951)).
-   `Dashicon`: remove unnecessary type for `className` prop ([46849](https://github.com/WordPress/gutenberg/pull/46849)).
-   `ColorPicker` & `QueryControls`: Replace bottom margin overrides with `__nextHasNoMarginBottom` ([#46448](https://github.com/WordPress/gutenberg/pull/46448)).
-   `SandBox`: Convert to TypeScript ([#46478](https://github.com/WordPress/gutenberg/pull/46478)).
-   `ResponsiveWrapper`: Convert to TypeScript ([#46480](https://github.com/WordPress/gutenberg/pull/46480)).
-   `ItemGroup`: migrate Storybook to controls, refactor to TypeScript ([46945](https://github.com/WordPress/gutenberg/pull/46945)).

### Bug Fix

-   `Placeholder`: set fixed right margin for label's icon ([46918](https://github.com/WordPress/gutenberg/pull/46918)).
-   `TreeGrid`: Fix right-arrow keyboard navigation when a row contains more than two focusable elements ([46998](https://github.com/WordPress/gutenberg/pull/46998)).

## 23.1.0 (2023-01-02)

### Breaking Changes

-   `ColorPalette`: The experimental `__experimentalHasMultipleOrigins` prop has been removed ([#46315](https://github.com/WordPress/gutenberg/pull/46315)).

## 23.0.0 (2022-12-14)

### Breaking Changes

-   Updated dependencies to require React 18 ([45235](https://github.com/WordPress/gutenberg/pull/45235))

### New Feature

-   `TabPanel`: support manual tab activation ([#46004](https://github.com/WordPress/gutenberg/pull/46004)).
-   `TabPanel`: support disabled prop for tab buttons ([#46471](https://github.com/WordPress/gutenberg/pull/46471)).
-   `BaseControl`: Add `useBaseControlProps` hook to help generate id-releated props ([#46170](https://github.com/WordPress/gutenberg/pull/46170)).

### Bug Fix

-   `ColorPalette`: show "Clear" button even when colors array is empty ([#46001](https://github.com/WordPress/gutenberg/pull/46001)).
-   `InputControl`: Fix internal `Flex` wrapper usage that could add an unintended `height: 100%` ([#46213](https://github.com/WordPress/gutenberg/pull/46213)).
-   `Navigator`: Allow calling `goTo` and `goBack` twice in one render cycle ([#46391](https://github.com/WordPress/gutenberg/pull/46391)).
-   `Modal`: Fix unexpected modal closing in IME Composition ([#46453](https://github.com/WordPress/gutenberg/pull/46453)).
-   `Toolbar`: Fix duplicate focus style on anchor link button ([#46759](https://github.com/WordPress/gutenberg/pull/46759)).
-   `useNavigateRegions`: Ensure region navigation picks the next region based on where the current user focus is located instead of starting at the beginning ([#44883](https://github.com/WordPress/gutenberg/pull/44883)).
-   `ComboboxControl`: Fix unexpected behaviour in IME Composition ([#46827](https://github.com/WordPress/gutenberg/pull/46827)).

### Enhancements

-   `TabPanel`: Simplify tab-focus style. ([#46276](https://github.com/WordPress/gutenberg/pull/46276)).
-   `TabPanel`: Add ability to set icon only tab buttons ([#45005](https://github.com/WordPress/gutenberg/pull/45005)).
-   `InputControl`, `NumberControl`, `UnitControl`: Add `help` prop for additional description ([#45931](https://github.com/WordPress/gutenberg/pull/45931)).
-   `BorderControl`, `ColorPicker` & `QueryControls`: Replace bottom margin overrides with `__nextHasNoMarginBottom` ([#45985](https://github.com/WordPress/gutenberg/pull/45985)).
-   `CustomSelectControl`, `UnitControl`: Add `onFocus` and `onBlur` props ([#46096](https://github.com/WordPress/gutenberg/pull/46096)).
-   `ResizableBox`: Prevent unnecessary paint on resize handles ([#46196](https://github.com/WordPress/gutenberg/pull/46196)).
-   `Popover`: Prevent unnecessary paint caused by using outline ([#46201](https://github.com/WordPress/gutenberg/pull/46201)).
-   `PaletteEdit`: Global styles: add onChange actions to color palette items [#45681](https://github.com/WordPress/gutenberg/pull/45681).
-   Lighten the border color on control components ([#46252](https://github.com/WordPress/gutenberg/pull/46252)).
-   `Popover`: Prevent unnecessary paint when scrolling by using transform instead of top/left positionning ([#46187](https://github.com/WordPress/gutenberg/pull/46187)).
-   `CircularOptionPicker`: Prevent unecessary paint on hover ([#46197](https://github.com/WordPress/gutenberg/pull/46197)).

### Experimental

-   `TextControl`: Restrict `type` prop to `email`, `number`, `password`, `tel`, `text`, `search` or `url` ([#45433](https://github.com/WordPress/gutenberg/pull/45433/)).

### Internal

-   `useControlledValue`: let TypeScript infer the return type ([#46164](https://github.com/WordPress/gutenberg/pull/46164)).
-   `LinkedButton`: remove unnecessary `span` tag ([#46063](https://github.com/WordPress/gutenberg/pull/46063)).
-   NumberControl: refactor styles/tests/stories to TypeScript, replace fireEvent with user-event ([#45990](https://github.com/WordPress/gutenberg/pull/45990)).
-   `useBaseField`: Convert to TypeScript ([#45712](https://github.com/WordPress/gutenberg/pull/45712)).
-   `Dashicon`: Convert to TypeScript ([#45924](https://github.com/WordPress/gutenberg/pull/45924)).
-   `PaletteEdit`: add follow up changelog for #45681 and tests [#46095](https://github.com/WordPress/gutenberg/pull/46095).
-   `AlignmentMatrixControl`: Convert to TypeScript ([#46162](https://github.com/WordPress/gutenberg/pull/46162)).
-   `Theme`: Remove public export ([#46427](https://github.com/WordPress/gutenberg/pull/46427)).
-   `Autocomplete`: Refactor away from `_.find()` ([#46537](https://github.com/WordPress/gutenberg/pull/46537)).
-   `TabPanel`: Refactor away from `_.find()` ([#46537](https://github.com/WordPress/gutenberg/pull/46537)).
-   `BottomSheetPickerCell`: Refactor away from `_.find()` for mobile ([#46537](https://github.com/WordPress/gutenberg/pull/46537)).
-   Refactor global styles context away from `_.find()` for mobile ([#46537](https://github.com/WordPress/gutenberg/pull/46537)).
-   `Dropdown`: Convert to TypeScript ([#45787](https://github.com/WordPress/gutenberg/pull/45787)).

### Documentation

-   `Tooltip`: Add readme and unit tests for `shortcut` prop ([#46092](https://github.com/WordPress/gutenberg/pull/46092)).

## 22.1.0 (2022-11-16)

### Enhancements

-   `ColorPalette`, `BorderBox`, `BorderBoxControl`: polish and DRY prop types, add default values ([#45463](https://github.com/WordPress/gutenberg/pull/45463)).
-   `TabPanel`: Add ability to set icon only tab buttons ([#45005](https://github.com/WordPress/gutenberg/pull/45005)).

### Internal

-   `AnglePickerControl`: remove `:focus-visible' outline on `CircleOutlineWrapper` ([#45758](https://github.com/WordPress/gutenberg/pull/45758))

### Bug Fix

-   `FormTokenField`: Fix duplicate input in IME composition ([#45607](https://github.com/WordPress/gutenberg/pull/45607)).
-   `Autocomplete`: Check key events more strictly in IME composition ([#45626](https://github.com/WordPress/gutenberg/pull/45626)).
-   `Autocomplete`: Fix unexpected block insertion during IME composition ([#45510](https://github.com/WordPress/gutenberg/pull/45510)).
-   `Icon`: Making size prop work for icon components using dash icon strings ([#45593](https://github.com/WordPress/gutenberg/pull/45593))
-   `ToolsPanelItem`: Prevent unintended calls to onDeselect when parent panel is remounted and item is rendered via SlotFill ([#45673](https://github.com/WordPress/gutenberg/pull/45673))
-   `ColorPicker`: Prevent all number fields from becoming "0" when one of them is an empty string ([#45649](https://github.com/WordPress/gutenberg/pull/45649)).
-   `ToggleControl`: Fix toggle control label text overflow ([#45962](https://github.com/WordPress/gutenberg/pull/45962)).

### Internal

-   `ToolsPanel`: Update to fix `exhaustive-deps` eslint rule ([#45715](https://github.com/WordPress/gutenberg/pull/45715)).
-   `PaletteEditListView`: Update to ignore `exhaustive-deps` eslint rule ([#45467](https://github.com/WordPress/gutenberg/pull/45467)).
-   `Popover`: Update to pass `exhaustive-deps` eslint rule ([#45656](https://github.com/WordPress/gutenberg/pull/45656)).
-   `Flex`: Update to pass `exhaustive-deps` eslint rule ([#45528](https://github.com/WordPress/gutenberg/pull/45528)).
-   `withNotices`: Update to pass `exhaustive-deps` eslint rule ([#45530](https://github.com/WordPress/gutenberg/pull/45530)).
-   `ItemGroup`: Update to pass `exhaustive-deps` eslint rule ([#45531](https://github.com/WordPress/gutenberg/pull/45531)).
-   `TabPanel`: Update to pass `exhaustive-deps` eslint rule ([#45660](https://github.com/WordPress/gutenberg/pull/45660)).
-   `NavigatorScreen`: Update to pass `exhaustive-deps` eslint rule ([#45648](https://github.com/WordPress/gutenberg/pull/45648)).
-   `Draggable`: Convert to TypeScript ([#45471](https://github.com/WordPress/gutenberg/pull/45471)).
-   `MenuGroup`: Convert to TypeScript ([#45617](https://github.com/WordPress/gutenberg/pull/45617)).
-   `useCx`: fix story to satisfy the `react-hooks/exhaustive-deps` eslint rule ([#45614](https://github.com/WordPress/gutenberg/pull/45614))
-   Activate the `react-hooks/exhuastive-deps` eslint rule for the Components package ([#41166](https://github.com/WordPress/gutenberg/pull/41166))
-   `Snackbar`: Convert to TypeScript ([#45472](https://github.com/WordPress/gutenberg/pull/45472)).

### Experimental

-   `ToggleGroupControl`: Only show enclosing border when `isBlock` and not `isDeselectable` ([#45492](https://github.com/WordPress/gutenberg/pull/45492)).
-   `Theme`: Add support for custom `background` color ([#45466](https://github.com/WordPress/gutenberg/pull/45466)).

## 22.0.0 (2022-11-02)

### Breaking Changes

-   `Popover`: The deprecated `range` and `__unstableShift` props have been removed ([#45195](https://github.com/WordPress/gutenberg/pull/45195)).

### Deprecations

-   `Popover`: the deprecation messages for anchor-related props (`anchorRef`, `anchorRect`, `getAnchorRect`) have been updated ([#45195](https://github.com/WordPress/gutenberg/pull/45195)).
-   `RadioGroup`: Mark as deprecated, in favor of `RadioControl` and `ToggleGroupControl` ([#45389](https://github.com/WordPress/gutenberg/pull/45389)).
-   `Popover`: the deprecation messages for anchor-related props (`anchorRef`, `anchorRect`, `getAnchorRect`) have been updated. ([#45195](https://github.com/WordPress/gutenberg/pull/45195)).
-   `Popover`: The `isAlternate` prop has been replaced with a `variant` prop that can be called with the `'toolbar'` string ([#45137](https://github.com/WordPress/gutenberg/pull/45137)).

### New Feature

-   `BoxControl` & `CustomSelectControl`: Add `onMouseOver` and `onMouseOut` callback props to allow handling of these events by parent components ([#44955](https://github.com/WordPress/gutenberg/pull/44955))
-   `Popover`: A `variant` prop has been added to style popovers, with `'unstyled'` and `'toolbar'` possible values ([#45137](https://github.com/WordPress/gutenberg/pull/45137)).

### Enhancements

-   `FontSizePicker`: Pass the preset object to the onChange callback to allow conversion from preset slugs to CSS vars ([#44967](https://github.com/WordPress/gutenberg/pull/44967)).
-   `FontSizePicker`: Improved slider design when `withSlider` is set ([#44598](https://github.com/WordPress/gutenberg/pull/44598)).
-   `ToggleControl`: Improved types for the `help` prop, covering the dynamic render function option, and enabled the dynamic `help` behavior only for a controlled component ([#45279](https://github.com/WordPress/gutenberg/pull/45279)).
-   `BorderControl` & `BorderBoxControl`: Replace `__next36pxDefaultSize` with "default" and "large" size variants ([#41860](https://github.com/WordPress/gutenberg/pull/41860)).
-   `UnitControl`: Remove outer wrapper to normalize className placement ([#41860](https://github.com/WordPress/gutenberg/pull/41860)).
-   `ColorPalette`: Fix transparent checkered background pattern ([#45295](https://github.com/WordPress/gutenberg/pull/45295)).
-   `ToggleGroupControl`: Add `isDeselectable` prop to allow deselecting the selected option ([#45123](https://github.com/WordPress/gutenberg/pull/45123)).
-   `FontSizePicker`: Improve hint text shown next to 'Font size' label ([#44966](https://github.com/WordPress/gutenberg/pull/44966)).

### Bug Fix

-   `useNavigateRegions`: Add new keyboard shortcut alias to cover backtick and tilde keys inconsistencies across browsers ([#45019](https://github.com/WordPress/gutenberg/pull/45019)).
-   `Button`: Tweak the destructive button primary, link, and default variants ([#44427](https://github.com/WordPress/gutenberg/pull/44427)).
-   `UnitControl`: Fix `disabled` style is overridden by core `form.css` style ([#45250](https://github.com/WordPress/gutenberg/pull/45250)).
-   `ItemGroup`: fix RTL `Item` styles when rendered as a button ([#45280](https://github.com/WordPress/gutenberg/pull/45280)).
-   `Button`: Fix RTL alignment for buttons containing an icon and text ([#44787](https://github.com/WordPress/gutenberg/pull/44787)).
-   `TabPanel`: Call `onSelect()` on every tab selection, regardless of whether it was triggered by user interaction ([#44028](https://github.com/WordPress/gutenberg/pull/44028)).
-   `FontSizePicker`: Fallback to font size `slug` if `name` is undefined ([#45041](https://github.com/WordPress/gutenberg/pull/45041)).
-   `AutocompleterUI`: fix issue where autocompleter UI would appear on top of other UI elements ([#44795](https://github.com/WordPress/gutenberg/pull/44795/))
-   `ExternalLink`: Fix to re-enable support for `onClick` event handler ([#45214](https://github.com/WordPress/gutenberg/pull/45214)).
-   `InputControl`: Allow inline styles to be applied to the wrapper not inner input ([#45340](https://github.com/WordPress/gutenberg/pull/45340/))

### Internal

-   `BorderBoxControl`: Convert stories to TypeScript and use Controls ([#45002](https://github.com/WordPress/gutenberg/pull/45002)).
-   `Disabled`: add a note in the docs about the lack of polyfill for the `inert` attribute ([#45272](https://github.com/WordPress/gutenberg/pull/45272))
-   `Snackbar`: updated to satisfy `react/exhaustive-deps` eslint rule ([#44934](https://github.com/WordPress/gutenberg/pull/44934))
-   `AnglePickerControl`: Set Storybook Label control type to 'text' ([#45122](https://github.com/WordPress/gutenberg/pull/45122)).
-   `SlotFill`: updated to satisfy `react/exhaustive-deps` eslint rule ([#44403](https://github.com/WordPress/gutenberg/pull/44403))
-   `Context`: updated to ignore `react/exhaustive-deps` eslint rule ([#45044](https://github.com/WordPress/gutenberg/pull/45044))
-   `Button`: Refactor Storybook to controls and align docs ([#44105](https://github.com/WordPress/gutenberg/pull/44105)).
-   `TabPanel`: updated to satisfy `react/exhaustive-deps` eslint rule ([#44935](https://github.com/WordPress/gutenberg/pull/44935))
-   `ColorPalette`: Convert to TypeScript ([#44632](https://github.com/WordPress/gutenberg/pull/44632)).
-   `UnitControl`: Add tests ([#45260](https://github.com/WordPress/gutenberg/pull/45260)).
-   `Disabled`: Refactor the component to rely on the HTML `inert` attribute.
-   `CustomGradientBar`: Refactor away from Lodash ([#45367](https://github.com/WordPress/gutenberg/pull/45367/)).
-   `TextControl`: Set Storybook control types on `help`, `label` and `type` ([#45405](https://github.com/WordPress/gutenberg/pull/45405)).
-   `Autocomplete`: use Popover's new `placement` prop instead of legacy `position` prop ([#44396](https://github.com/WordPress/gutenberg/pull/44396/)).
-   `SelectControl`: Add `onChange`, `onBlur` and `onFocus` to storybook actions ([#45432](https://github.com/WordPress/gutenberg/pull/45432/)).
-   `FontSizePicker`: Add more comprehensive tests ([#45298](https://github.com/WordPress/gutenberg/pull/45298)).
-   `FontSizePicker`: Refactor to use components instead of helper functions ([#44891](https://github.com/WordPress/gutenberg/pull/44891)).

### Experimental

-   `NumberControl`: Replace `hideHTMLArrows` prop with `spinControls` prop. Allow custom spin controls via `spinControls="custom"` ([#45333](https://github.com/WordPress/gutenberg/pull/45333)).

### Experimental

-   Theming: updated Components package to utilize the new `accent` prop of the experimental `Theme` component.

## 21.3.0 (2022-10-19)

### Bug Fix

-   `FontSizePicker`: Ensure that fluid font size presets appear correctly in the UI controls ([#44791](https://github.com/WordPress/gutenberg/pull/44791)).
-   `ToggleGroupControl`: Remove unsupported `disabled` prop from types, and correctly mark `label` prop as required ([#45114](https://github.com/WordPress/gutenberg/pull/45114)).
-   `Navigator`: prevent partially hiding focus ring styles, by removing unnecessary overflow rules on `NavigatorScreen` ([#44973](https://github.com/WordPress/gutenberg/pull/44973)).
-   `Navigator`: restore focus only once per location ([#44972](https://github.com/WordPress/gutenberg/pull/44972)).

### Documentation

-   `VisuallyHidden`: Add some notes on best practices around stacking contexts when using this component ([#44867](https://github.com/WordPress/gutenberg/pull/44867)).

### Internal

-   `Modal`: Convert to TypeScript ([#42949](https://github.com/WordPress/gutenberg/pull/42949)).
-   `Sandbox`: Use `toString` to create observe and resize script string ([#42872](https://github.com/WordPress/gutenberg/pull/42872)).
-   `Navigator`: refactor unit tests to TypeScript and to `user-event` ([#44970](https://github.com/WordPress/gutenberg/pull/44970)).
-   `Navigator`: Refactor Storybook code to TypeScript and controls ([#44979](https://github.com/WordPress/gutenberg/pull/44979)).
-   `withFilters`: Refactor away from `_.without()` ([#44980](https://github.com/WordPress/gutenberg/pull/44980/)).
-   `withFocusReturn`: Refactor tests to `@testing-library/react` ([#45012](https://github.com/WordPress/gutenberg/pull/45012)).
-   `ToolsPanel`: updated to satisfy `react/exhaustive-deps` eslint rule ([#45028](https://github.com/WordPress/gutenberg/pull/45028))
-   `Tooltip`: updated to ignore `react/exhaustive-deps` eslint rule ([#45043](https://github.com/WordPress/gutenberg/pull/45043))

## 21.2.0 (2022-10-05)

### Enhancements

-   `FontSizePicker`: Updated to take up full width of its parent and have a 40px Reset button when `size` is `__unstable-large` ((44559)[https://github.com/WordPress/gutenberg/pull/44559]).
-   `BorderBoxControl`: Omit unit select when width values are mixed ([#44592](https://github.com/WordPress/gutenberg/pull/44592))
-   `BorderControl`: Add ability to disable unit selection ([#44592](https://github.com/WordPress/gutenberg/pull/44592))

### Bug Fix

-   `Popover`: fix limitShift logic by adding iframe offset correctly ([#42950](https://github.com/WordPress/gutenberg/pull/42950)).
-   `Popover`: refine position-to-placement conversion logic, add tests ([#44377](https://github.com/WordPress/gutenberg/pull/44377)).
-   `ToggleGroupControl`: adjust icon color when inactive, from `gray-700` to `gray-900` ([#44575](https://github.com/WordPress/gutenberg/pull/44575)).
-   `TokenInput`: improve logic around the `aria-activedescendant` attribute, which was causing unintended focus behavior for some screen readers ([#44526](https://github.com/WordPress/gutenberg/pull/44526)).
-   `NavigatorScreen`: fix focus issue where back button received focus unexpectedly ([#44239](https://github.com/WordPress/gutenberg/pull/44239))
-   `FontSizePicker`: Fix header order in RTL languages ([#44590](https://github.com/WordPress/gutenberg/pull/44590)).

### Enhancements

-   `SuggestionList`: use `requestAnimationFrame` instead of `setTimeout` when scrolling selected item into view. This change improves the responsiveness of the `ComboboxControl` and `FormTokenField` components when rapidly hovering over the suggestion items in the list ([#44573](https://github.com/WordPress/gutenberg/pull/44573)).

### Internal

-   `Mobile` updated to ignore `react/exhaustive-deps` eslint rule ([#44207](https://github.com/WordPress/gutenberg/pull/44207)).
-   `Popover`: refactor unit tests to TypeScript and modern RTL assertions ([#44373](https://github.com/WordPress/gutenberg/pull/44373)).
-   `SearchControl`: updated to ignore `react/exhaustive-deps` eslint rule in native files([#44381](https://github.com/WordPress/gutenberg/pull/44381))
-   `ResizableBox` updated to pass the `react/exhaustive-deps` eslint rule ([#44370](https://github.com/WordPress/gutenberg/pull/44370)).
-   `Sandbox`: updated to satisfy `react/exhaustive-deps` eslint rule ([#44378](https://github.com/WordPress/gutenberg/pull/44378))
-   `FontSizePicker`: Convert to TypeScript ([#44449](https://github.com/WordPress/gutenberg/pull/44449)).
-   `FontSizePicker`: Replace SCSS with Emotion + components ([#44483](https://github.com/WordPress/gutenberg/pull/44483)).

### Experimental

-   Add experimental `Theme` component ([#44668](https://github.com/WordPress/gutenberg/pull/44668)).

## 21.1.0 (2022-09-21)

### Deprecations

-   `Popover`: added new `anchor` prop, supposed to supersede all previous anchor-related props (`anchorRef`, `anchorRect`, `getAnchorRect`). These older anchor-related props are now marked as deprecated and are scheduled to be removed in WordPress 6.3 ([#43691](https://github.com/WordPress/gutenberg/pull/43691)).

### Bug Fix

-   `Button`: Remove unexpected `has-text` class when empty children are passed ([#44198](https://github.com/WordPress/gutenberg/pull/44198)).
-   The `LinkedButton` to unlink sides in `BoxControl`, `BorderBoxControl` and `BorderRadiusControl` have changed from a rectangular primary button to an icon-only button, with a sentence case tooltip, and default-size icon for better legibility. The `Button` component has been fixed so when `isSmall` and `icon` props are set, and no text is present, the button shape is square rather than rectangular.

### New Features

-   `MenuItem`: Add suffix prop for injecting non-icon and non-shortcut content to menu items ([#44260](https://github.com/WordPress/gutenberg/pull/44260)).
-   `ToolsPanel`: Add subheadings to ellipsis menu and reset text to default control menu items ([#44260](https://github.com/WordPress/gutenberg/pull/44260)).

### Internal

-   `NavigationMenu` updated to ignore `react/exhaustive-deps` eslint rule ([#44090](https://github.com/WordPress/gutenberg/pull/44090)).
-   `RangeControl`: updated to pass `react/exhaustive-deps` eslint rule ([#44271](https://github.com/WordPress/gutenberg/pull/44271)).
-   `UnitControl` updated to pass the `react/exhaustive-deps` eslint rule ([#44161](https://github.com/WordPress/gutenberg/pull/44161)).
-   `Notice`: updated to satisfy `react/exhaustive-deps` eslint rule ([#44157](https://github.com/WordPress/gutenberg/pull/44157))

## 21.0.0 (2022-09-13)

### Deprecations

-   `FontSizePicker`: Deprecate bottom margin style. Add a `__nextHasNoMarginBottom` prop to start opting into the margin-free styles that will become the default in a future version, currently scheduled to be WordPress 6.4 ([#43870](https://github.com/WordPress/gutenberg/pull/43870)).
-   `AnglePickerControl`: Deprecate bottom margin style. Add a `__nextHasNoMarginBottom` prop to start opting into the margin-free styles that will become the default in a future version, currently scheduled to be WordPress 6.4 ([#43867](https://github.com/WordPress/gutenberg/pull/43867)).
-   `Popover`: deprecate `__unstableShift` prop in favour of new `shift` prop. The `__unstableShift` is currently scheduled for removal in WordPress 6.3 ([#43845](https://github.com/WordPress/gutenberg/pull/43845)).
-   `Popover`: removed the `__unstableObserveElement` prop, which is not necessary anymore. The functionality is now supported directly by the component without the need of an external prop ([#43617](https://github.com/WordPress/gutenberg/pull/43617)).

### Bug Fix

-   `Button`, `Icon`: Fix `iconSize` prop doesn't work with some icons ([#43821](https://github.com/WordPress/gutenberg/pull/43821)).
-   `InputControl`, `NumberControl`, `UnitControl`: Fix margin when `labelPosition` is `bottom` ([#43995](https://github.com/WordPress/gutenberg/pull/43995)).
-   `Popover`: enable auto-updating every animation frame ([#43617](https://github.com/WordPress/gutenberg/pull/43617)).
-   `Popover`: improve the component's performance and reactivity to prop changes by reworking its internals ([#43335](https://github.com/WordPress/gutenberg/pull/43335)).
-   `NavigatorScreen`: updated to satisfy `react/exhaustive-deps` eslint rule ([#43876](https://github.com/WordPress/gutenberg/pull/43876))
-   `Popover`: fix positioning when reference and floating elements are both within an iframe ([#43971](https://github.com/WordPress/gutenberg/pull/43971))

### Enhancements

-   `ToggleControl`: Add `__nextHasNoMargin` prop for opting into the new margin-free styles ([#43717](https://github.com/WordPress/gutenberg/pull/43717)).
-   `CheckboxControl`: Add `__nextHasNoMargin` prop for opting into the new margin-free styles ([#43720](https://github.com/WordPress/gutenberg/pull/43720)).
-   `FocalPointControl`: Add `__nextHasNoMargin` prop for opting into the new margin-free styles ([#43996](https://github.com/WordPress/gutenberg/pull/43996)).
-   `TextControl`, `TextareaControl`: Add `__nextHasNoMargin` prop for opting into the new margin-free styles ([#43782](https://github.com/WordPress/gutenberg/pull/43782)).
-   `Flex`: Remove margin-based polyfill implementation of flex `gap` ([#43995](https://github.com/WordPress/gutenberg/pull/43995)).
-   `RangeControl`: Tweak dark gray marking color to be consistent with the grays in `@wordpress/base-styles` ([#43773](https://github.com/WordPress/gutenberg/pull/43773)).
-   `UnitControl`: Tweak unit dropdown color to be consistent with the grays in `@wordpress/base-styles` ([#43773](https://github.com/WordPress/gutenberg/pull/43773)).
-   `SearchControl`: Add `__nextHasNoMargin` prop for opting into the new margin-free styles ([#43871](https://github.com/WordPress/gutenberg/pull/43871)).
-   `UnitControl`: Consistently hide spin buttons ([#43985](https://github.com/WordPress/gutenberg/pull/43985)).
-   `CardHeader`, `CardBody`, `CardFooter`: Tweak `isShady` background colors to be consistent with the grays in `@wordpress/base-styles` ([#43719](https://github.com/WordPress/gutenberg/pull/43719)).
-   `InputControl`, `SelectControl`: Tweak `disabled` colors to be consistent with the grays in `@wordpress/base-styles` ([#43719](https://github.com/WordPress/gutenberg/pull/43719)).
-   `FocalPointPicker`: Tweak media placeholder background color to be consistent with the grays in `@wordpress/base-styles` ([#43994](https://github.com/WordPress/gutenberg/pull/43994)).
-   `RangeControl`: Tweak rail, track, and mark colors to be consistent with the grays in `@wordpress/base-styles` ([#43994](https://github.com/WordPress/gutenberg/pull/43994)).
-   `UnitControl`: Tweak unit dropdown hover color to be consistent with the grays in `@wordpress/base-styles` ([#43994](https://github.com/WordPress/gutenberg/pull/43994)).

### Internal

-   `Icon`: Refactor tests to `@testing-library/react` ([#44051](https://github.com/WordPress/gutenberg/pull/44051)).
-   Fix TypeScript types for `isValueDefined()` and `isValueEmpty()` utility functions ([#43983](https://github.com/WordPress/gutenberg/pull/43983)).
-   `RadioControl`: Clean up styles to use less custom CSS ([#43868](https://github.com/WordPress/gutenberg/pull/43868)).
-   Remove unused `normalizeArrowKey` utility function ([#43640](https://github.com/WordPress/gutenberg/pull/43640/)).
-   `SearchControl`: Convert to TypeScript ([#43871](https://github.com/WordPress/gutenberg/pull/43871)).
-   `FormFileUpload`: Convert to TypeScript ([#43960](https://github.com/WordPress/gutenberg/pull/43960)).
-   `DropZone`: Convert to TypeScript ([#43962](https://github.com/WordPress/gutenberg/pull/43962)).
-   `ToggleGroupControl`: Rename `__experimentalIsIconGroup` prop to `__experimentalIsBorderless` ([#43771](https://github.com/WordPress/gutenberg/pull/43771/)).
-   `NumberControl`: Add TypeScript types ([#43791](https://github.com/WordPress/gutenberg/pull/43791/)).
-   Refactor `FocalPointPicker` to function component ([#39168](https://github.com/WordPress/gutenberg/pull/39168)).
-   `Guide`: use `code` instead of `keyCode` for keyboard events ([#43604](https://github.com/WordPress/gutenberg/pull/43604/)).
-   `ToggleControl`: Convert to TypeScript and streamline CSS ([#43717](https://github.com/WordPress/gutenberg/pull/43717)).
-   `FocalPointPicker`: Convert to TypeScript ([#43872](https://github.com/WordPress/gutenberg/pull/43872)).
-   `Navigation`: use `code` instead of `keyCode` for keyboard events ([#43644](https://github.com/WordPress/gutenberg/pull/43644/)).
-   `ComboboxControl`: Add unit tests ([#42403](https://github.com/WordPress/gutenberg/pull/42403)).
-   `NavigableContainer`: use `code` instead of `keyCode` for keyboard events, rewrite tests using RTL and `user-event` ([#43606](https://github.com/WordPress/gutenberg/pull/43606/)).
-   `ComboboxControl`: updated to satisfy `react/exhuastive-deps` eslint rule ([#41417](https://github.com/WordPress/gutenberg/pull/41417))
-   `FormTokenField`: Refactor away from Lodash ([#43744](https://github.com/WordPress/gutenberg/pull/43744/)).
-   `NavigatorButton`: updated to satisfy `react/exhaustive-deps` eslint rule ([#42051](https://github.com/WordPress/gutenberg/pull/42051))
-   `TabPanel`: Refactor away from `_.partial()` ([#43895](https://github.com/WordPress/gutenberg/pull/43895/)).
-   `Panel`: Refactor tests to `@testing-library/react` ([#43896](https://github.com/WordPress/gutenberg/pull/43896)).
-   `Popover`: refactor to TypeScript ([#43823](https://github.com/WordPress/gutenberg/pull/43823/)).
-   `BorderControl` and `BorderBoxControl`: replace temporary types with `Popover`'s types ([#43823](https://github.com/WordPress/gutenberg/pull/43823/)).
-   `DimensionControl`: Refactor tests to `@testing-library/react` ([#43916](https://github.com/WordPress/gutenberg/pull/43916)).
-   `withFilters`: Refactor tests to `@testing-library/react` ([#44017](https://github.com/WordPress/gutenberg/pull/44017)).
-   `IsolatedEventContainer`: Refactor tests to `@testing-library/react` ([#44073](https://github.com/WordPress/gutenberg/pull/44073)).
-   `KeyboardShortcuts`: Refactor tests to `@testing-library/react` ([#44075](https://github.com/WordPress/gutenberg/pull/44075)).
-   `Slot`/`Fill`: Refactor tests to `@testing-library/react` ([#44084](https://github.com/WordPress/gutenberg/pull/44084)).
-   `ColorPalette`: Refactor tests to `@testing-library/react` ([#44108](https://github.com/WordPress/gutenberg/pull/44108)).

## 20.0.0 (2022-08-24)

### Deprecations

-   `CustomSelectControl`: Deprecate constrained width style. Add a `__nextUnconstrainedWidth` prop to start opting into the unconstrained width that will become the default in a future version, currently scheduled to be WordPress 6.4 ([#43230](https://github.com/WordPress/gutenberg/pull/43230)).
-   `Popover`: deprecate `__unstableForcePosition` prop in favour of new `flip` and `resize` props. The `__unstableForcePosition` is currently scheduled for removal in WordPress 6.3 ([#43546](https://github.com/WordPress/gutenberg/pull/43546)).

### Bug Fix

-   `AlignmentMatrixControl`: keep the physical direction in RTL languages ([#43126](https://github.com/WordPress/gutenberg/pull/43126)).
-   `AlignmentMatrixControl`: Fix the `width` prop so it works as intended ([#43482](https://github.com/WordPress/gutenberg/pull/43482)).
-   `SelectControl`, `CustomSelectControl`: Truncate long option strings ([#43301](https://github.com/WordPress/gutenberg/pull/43301)).
-   `ToggleGroupControl`: Fix minor inconsistency in label height ([#43331](https://github.com/WordPress/gutenberg/pull/43331)).
-   `Popover`: fix and improve opening animation ([#43186](https://github.com/WordPress/gutenberg/pull/43186)).
-   `Popover`: fix incorrect deps in hooks resulting in incorrect positioning after calling `update` ([#43267](https://github.com/WordPress/gutenberg/pull/43267/)).
-   `FontSizePicker`: Fix excessive margin between label and input ([#43304](https://github.com/WordPress/gutenberg/pull/43304)).
-   Ensure all dependencies allow version ranges ([#43355](https://github.com/WordPress/gutenberg/pull/43355)).
-   `Popover`: make sure offset middleware always applies the latest frame offset values ([#43329](https://github.com/WordPress/gutenberg/pull/43329/)).
-   `Dropdown`: anchor popover to the dropdown wrapper (instead of the toggle) ([#43377](https://github.com/WordPress/gutenberg/pull/43377/)).
-   `Guide`: Fix error when rendering with no pages ([#43380](https://github.com/WordPress/gutenberg/pull/43380/)).
-   `Disabled`: preserve input values when toggling the `isDisabled` prop ([#43508](https://github.com/WordPress/gutenberg/pull/43508/))

### Enhancements

-   `GradientPicker`: Show custom picker before swatches ([#43577](https://github.com/WordPress/gutenberg/pull/43577)).
-   `CustomGradientPicker`, `GradientPicker`: Add `__nextHasNoMargin` prop for opting into the new margin-free styles ([#43387](https://github.com/WordPress/gutenberg/pull/43387)).
-   `ToolsPanel`: Tighten grid gaps ([#43424](https://github.com/WordPress/gutenberg/pull/43424)).
-   `ColorPalette`: Make popover style consistent ([#43570](https://github.com/WordPress/gutenberg/pull/43570)).
-   `ToggleGroupControl`: Improve TypeScript documentation ([#43265](https://github.com/WordPress/gutenberg/pull/43265)).
-   `ComboboxControl`: Normalize hyphen-like characters to an ASCII hyphen ([#42942](https://github.com/WordPress/gutenberg/pull/42942)).
-   `FormTokenField`: Refactor away from `_.difference()` ([#43224](https://github.com/WordPress/gutenberg/pull/43224/)).
-   `Autocomplete`: use `KeyboardEvent.code` instead of `KeyboardEvent.keyCode` ([#43432](https://github.com/WordPress/gutenberg/pull/43432/)).
-   `ConfirmDialog`: replace (almost) every usage of `fireEvent` with `@testing-library/user-event` ([#43429](https://github.com/WordPress/gutenberg/pull/43429/)).
-   `Popover`: Introduce new `flip` and `resize` props ([#43546](https://github.com/WordPress/gutenberg/pull/43546/)).

### Internal

-   `Tooltip`: Refactor tests to `@testing-library/react` ([#43061](https://github.com/WordPress/gutenberg/pull/43061)).
-   `ClipboardButton`, `FocusableIframe`, `IsolatedEventContainer`, `withConstrainedTabbing`, `withSpokenMessages`: Improve TypeScript types ([#43579](https://github.com/WordPress/gutenberg/pull/43579)).
-   Clean up unused and duplicate `COLORS` values ([#43445](https://github.com/WordPress/gutenberg/pull/43445)).
-   Update `floating-ui` to the latest version ([#43206](https://github.com/WordPress/gutenberg/pull/43206)).
-   `DateTimePicker`, `TimePicker`, `DatePicker`: Switch from `moment` to `date-fns` ([#43005](https://github.com/WordPress/gutenberg/pull/43005)).
-   `DatePicker`: Switch from `react-dates` to `use-lilius` ([#43005](https://github.com/WordPress/gutenberg/pull/43005)).
-   `DateTimePicker`: address feedback after recent refactor to `date-fns` and `use-lilius` ([#43495](https://github.com/WordPress/gutenberg/pull/43495)).
-   `convertLTRToRTL()`: Refactor away from `_.mapKeys()` ([#43258](https://github.com/WordPress/gutenberg/pull/43258/)).
-   `withSpokenMessages`: Update to use `@testing-library/react` ([#43273](https://github.com/WordPress/gutenberg/pull/43273)).
-   `MenuGroup`: Refactor unit tests to use `@testing-library/react` ([#43275](https://github.com/WordPress/gutenberg/pull/43275)).
-   `FormTokenField`: Refactor away from `_.uniq()` ([#43330](https://github.com/WordPress/gutenberg/pull/43330/)).
-   `contextConnect`: Refactor away from `_.uniq()` ([#43330](https://github.com/WordPress/gutenberg/pull/43330/)).
-   `ColorPalette`: Refactor away from `_.uniq()` ([#43330](https://github.com/WordPress/gutenberg/pull/43330/)).
-   `Guide`: Refactor away from `_.times()` ([#43374](https://github.com/WordPress/gutenberg/pull/43374/)).
-   `Disabled`: Convert to TypeScript ([#42708](https://github.com/WordPress/gutenberg/pull/42708)).
-   `Guide`: Update tests to use `@testing-library/react` ([#43380](https://github.com/WordPress/gutenberg/pull/43380)).
-   `Modal`: use `KeyboardEvent.code` instead of deprecated `KeyboardEvent.keyCode`. improve unit tests ([#43429](https://github.com/WordPress/gutenberg/pull/43429/)).
-   `FocalPointPicker`: use `KeyboardEvent.code`, partially refactor tests to modern RTL and `user-event` ([#43441](https://github.com/WordPress/gutenberg/pull/43441/)).
-   `CustomGradientPicker`: use `KeyboardEvent.code` instead of `KeyboardEvent.keyCode` ([#43437](https://github.com/WordPress/gutenberg/pull/43437/)).
-   `Card`: Convert to TypeScript ([#42941](https://github.com/WordPress/gutenberg/pull/42941)).
-   `NavigableContainer`: Refactor away from `_.omit()` ([#43474](https://github.com/WordPress/gutenberg/pull/43474/)).
-   `Notice`: Refactor away from `_.omit()` ([#43474](https://github.com/WordPress/gutenberg/pull/43474/)).
-   `Snackbar`: Refactor away from `_.omit()` ([#43474](https://github.com/WordPress/gutenberg/pull/43474/)).
-   `UnitControl`: Refactor away from `_.omit()` ([#43474](https://github.com/WordPress/gutenberg/pull/43474/)).
-   `BottomSheet`: Refactor away from `_.omit()` ([#43474](https://github.com/WordPress/gutenberg/pull/43474/)).
-   `DropZone`: Refactor away from `_.includes()` ([#43518](https://github.com/WordPress/gutenberg/pull/43518/)).
-   `NavigableMenu`: Refactor away from `_.includes()` ([#43518](https://github.com/WordPress/gutenberg/pull/43518/)).
-   `Tooltip`: Refactor away from `_.includes()` ([#43518](https://github.com/WordPress/gutenberg/pull/43518/)).
-   `TreeGrid`: Refactor away from `_.includes()` ([#43518](https://github.com/WordPress/gutenberg/pull/43518/)).
-   `FormTokenField`: use `KeyboardEvent.code`, refactor tests to modern RTL and `user-event` ([#43442](https://github.com/WordPress/gutenberg/pull/43442/)).
-   `DropdownMenu`: use `KeyboardEvent.code`, refactor tests to model RTL and `user-event` ([#43439](https://github.com/WordPress/gutenberg/pull/43439/)).
-   `Autocomplete`: Refactor away from `_.escapeRegExp()` ([#43629](https://github.com/WordPress/gutenberg/pull/43629/)).
-   `TextHighlight`: Refactor away from `_.escapeRegExp()` ([#43629](https://github.com/WordPress/gutenberg/pull/43629/)).

### Experimental

-   `FormTokenField`: add `__experimentalAutoSelectFirstMatch` prop to auto select the first matching suggestion on typing ([#42527](https://github.com/WordPress/gutenberg/pull/42527/)).
-   `Popover`: Deprecate `__unstableForcePosition`, now replaced by new `flip` and `resize` props ([#43546](https://github.com/WordPress/gutenberg/pull/43546/)).

## 19.17.0 (2022-08-10)

### Bug Fix

-   `Popover`: make sure that `ownerDocument` is always defined ([#42886](https://github.com/WordPress/gutenberg/pull/42886)).
-   `ExternalLink`: Check if the link is an internal anchor link and prevent anchor links from being opened. ([#42259](https://github.com/WordPress/gutenberg/pull/42259)).
-   `BorderControl`: Ensure box-sizing is reset for the control ([#42754](https://github.com/WordPress/gutenberg/pull/42754)).
-   `InputControl`: Fix acceptance of falsy values in controlled updates ([#42484](https://github.com/WordPress/gutenberg/pull/42484/)).
-   `Tooltip (Experimental)`, `CustomSelectControl`, `TimePicker`: Add missing font-size styles which were necessary in non-WordPress contexts ([#42844](https://github.com/WordPress/gutenberg/pull/42844/)).
-   `TextControl`, `TextareaControl`, `ToggleGroupControl`: Add `box-sizing` reset style ([#42889](https://github.com/WordPress/gutenberg/pull/42889)).
-   `Popover`: fix arrow placement and design ([#42874](https://github.com/WordPress/gutenberg/pull/42874/)).
-   `Popover`: fix minor glitch in arrow [#42903](https://github.com/WordPress/gutenberg/pull/42903)).
-   `ColorPicker`: fix layout overflow [#42992](https://github.com/WordPress/gutenberg/pull/42992)).
-   `ToolsPanel`: Constrain grid columns to 50% max-width ([#42795](https://github.com/WordPress/gutenberg/pull/42795)).
-   `Popover`: anchor correctly to parent node when no explicit anchor is passed ([#42971](https://github.com/WordPress/gutenberg/pull/42971)).
-   `ColorPalette`: forward correctly `popoverProps` in the `CustomColorPickerDropdown` component [#42989](https://github.com/WordPress/gutenberg/pull/42989)).
-   `ColorPalette`, `CustomGradientBar`: restore correct color picker popover position [#42989](https://github.com/WordPress/gutenberg/pull/42989)).
-   `Popover`: fix iframe offset not updating when iframe resizes ([#42971](https://github.com/WordPress/gutenberg/pull/43172)).

### Enhancements

-   `ToggleGroupControlOptionIcon`: Maintain square proportions ([#43060](https://github.com/WordPress/gutenberg/pull/43060/)).
-   `ToggleGroupControlOptionIcon`: Add a required `label` prop so the button is always accessibly labeled. Also removes `showTooltip` from the accepted prop types, as the tooltip will now always be shown. ([#43060](https://github.com/WordPress/gutenberg/pull/43060/)).
-   `SelectControl`, `CustomSelectControl`: Refresh and refactor chevron down icon ([#42962](https://github.com/WordPress/gutenberg/pull/42962)).
-   `FontSizePicker`: Add large size variant ([#42716](https://github.com/WordPress/gutenberg/pull/42716/)).
-   `Popover`: tidy up code, add more comments ([#42944](https://github.com/WordPress/gutenberg/pull/42944)).
-   Add `box-sizing` reset style mixin to utils ([#42754](https://github.com/WordPress/gutenberg/pull/42754)).
-   `ResizableBox`: Make tooltip background match `Tooltip` component's ([#42800](https://github.com/WordPress/gutenberg/pull/42800)).
-   Update control labels to the new uppercase styles ([#42789](https://github.com/WordPress/gutenberg/pull/42789)).
-   `UnitControl`: Update unit dropdown design for the large size variant ([#42000](https://github.com/WordPress/gutenberg/pull/42000)).
-   `BaseControl`: Add `box-sizing` reset style ([#42889](https://github.com/WordPress/gutenberg/pull/42889)).
-   `ToggleGroupControl`, `RangeControl`, `FontSizePicker`: Add `__nextHasNoMarginBottom` prop for opting into the new margin-free styles ([#43062](https://github.com/WordPress/gutenberg/pull/43062)).
-   `BoxControl`: Export `applyValueToSides` util function. ([#42733](https://github.com/WordPress/gutenberg/pull/42733/)).
-   `ColorPalette`: use index while iterating over color entries to avoid React "duplicated key" warning ([#43096](https://github.com/WordPress/gutenberg/pull/43096)).
-   `AnglePickerControl`: Add `__nextHasNoMarginBottom` prop for opting into the new margin-free styles ([#43160](https://github.com/WordPress/gutenberg/pull/43160/)).
-   `ComboboxControl`: Add `__nextHasNoMarginBottom` prop for opting into the new margin-free styles ([#43165](https://github.com/WordPress/gutenberg/pull/43165/)).

### Internal

-   `ToggleGroupControl`: Add `__experimentalIsIconGroup` prop ([#43060](https://github.com/WordPress/gutenberg/pull/43060/)).
-   `Flex`, `FlexItem`, `FlexBlock`: Convert to TypeScript ([#42537](https://github.com/WordPress/gutenberg/pull/42537)).
-   `InputControl`: Fix incorrect `size` prop passing ([#42793](https://github.com/WordPress/gutenberg/pull/42793)).
-   `Placeholder`: Convert to TypeScript ([#42990](https://github.com/WordPress/gutenberg/pull/42990)).
-   `Popover`: rewrite Storybook examples using controls [#42903](https://github.com/WordPress/gutenberg/pull/42903)).
-   `Swatch`: Remove component in favor of `ColorIndicator` [#43068](https://github.com/WordPress/gutenberg/pull/43068)).

## 19.16.0 (2022-07-27)

### Bug Fix

-   Context System: Stop explicitly setting `undefined` to the `children` prop. This fixes a bug where `Icon` could not be correctly rendered via the `as` prop of a context-connected component ([#42686](https://github.com/WordPress/gutenberg/pull/42686)).
-   `Popover`, `Dropdown`: Fix width when `expandOnMobile` is enabled ([#42635](https://github.com/WordPress/gutenberg/pull/42635/)).
-   `CustomSelectControl`: Fix font size and hover/focus style inconsistencies with `SelectControl` ([#42460](https://github.com/WordPress/gutenberg/pull/42460/)).
-   `AnglePickerControl`: Fix gap between elements in RTL mode ([#42534](https://github.com/WordPress/gutenberg/pull/42534)).
-   `ColorPalette`: Fix background image in RTL mode ([#42510](https://github.com/WordPress/gutenberg/pull/42510)).
-   `RangeControl`: clamp initialPosition between min and max values ([#42571](https://github.com/WordPress/gutenberg/pull/42571)).
-   `Tooltip`: avoid unnecessary re-renders of select child elements ([#42483](https://github.com/WordPress/gutenberg/pull/42483)).
-   `Popover`: Fix offset when the reference element is within an iframe. ([#42417](https://github.com/WordPress/gutenberg/pull/42417)).

### Enhancements

-   `BorderControl`: Improve labelling, tooltips and DOM structure ([#42348](https://github.com/WordPress/gutenberg/pull/42348/)).
-   `BaseControl`: Set zero padding on `StyledLabel` to ensure cross-browser styling ([#42348](https://github.com/WordPress/gutenberg/pull/42348/)).
-   `InputControl`: Implement wrapper subcomponents for adding responsive padding to `prefix`/`suffix` ([#42378](https://github.com/WordPress/gutenberg/pull/42378)).
-   `SelectControl`: Add flag for larger default size ([#42456](https://github.com/WordPress/gutenberg/pull/42456/)).
-   `UnitControl`: Update unit select's focus styles to match input's ([#42383](https://github.com/WordPress/gutenberg/pull/42383)).
-   `ColorPalette`: Display checkered preview background when `value` is transparent ([#42232](https://github.com/WordPress/gutenberg/pull/42232)).
-   `CustomSelectControl`: Add size variants ([#42460](https://github.com/WordPress/gutenberg/pull/42460/)).
-   `CustomSelectControl`: Add flag to opt in to unconstrained width ([#42460](https://github.com/WordPress/gutenberg/pull/42460/)).
-   `Dropdown`: Implement wrapper subcomponent for adding different padding to the dropdown content ([#42595](https://github.com/WordPress/gutenberg/pull/42595/)).
-   `BorderControl`: Render dropdown as prefix within its `UnitControl` ([#42212](https://github.com/WordPress/gutenberg/pull/42212/))
-   `UnitControl`: Update prop types to allow ReactNode as prefix ([#42212](https://github.com/WordPress/gutenberg/pull/42212/))
-   `ToolsPanel`: Updated README with panel layout information and more expansive usage example ([#42615](https://github.com/WordPress/gutenberg/pull/42615)).
-   `ComboboxControl`, `FormTokenField`: Add custom render callback for options in suggestions list ([#42597](https://github.com/WordPress/gutenberg/pull/42597/)).

### Internal

-   `ColorPicker`: Clean up implementation of 40px size ([#42002](https://github.com/WordPress/gutenberg/pull/42002/)).
-   `Divider`: Complete TypeScript migration ([#41991](https://github.com/WordPress/gutenberg/pull/41991)).
-   `Divider`, `Flex`, `Spacer`: Improve documentation for the `SpaceInput` prop ([#42376](https://github.com/WordPress/gutenberg/pull/42376)).
-   `Elevation`: Convert to TypeScript ([#42302](https://github.com/WordPress/gutenberg/pull/42302)).
-   `ScrollLock`: Convert to TypeScript ([#42303](https://github.com/WordPress/gutenberg/pull/42303)).
-   `Shortcut`: Convert to TypeScript ([#42272](https://github.com/WordPress/gutenberg/pull/42272)).
-   `TreeSelect`: Refactor away from `_.compact()` ([#42438](https://github.com/WordPress/gutenberg/pull/42438)).
-   `MediaEdit`: Refactor away from `_.compact()` for mobile ([#42438](https://github.com/WordPress/gutenberg/pull/42438)).
-   `BoxControl`: Refactor away from `_.isEmpty()` ([#42468](https://github.com/WordPress/gutenberg/pull/42468)).
-   `RadioControl`: Refactor away from `_.isEmpty()` ([#42468](https://github.com/WordPress/gutenberg/pull/42468)).
-   `SelectControl`: Refactor away from `_.isEmpty()` ([#42468](https://github.com/WordPress/gutenberg/pull/42468)).
-   `StyleProvider`: Convert to TypeScript ([#42541](https://github.com/WordPress/gutenberg/pull/42541)).
-   `ComboboxControl`: Replace `keyboardEvent.keyCode` with `keyboardEvent.code`([#42569](https://github.com/WordPress/gutenberg/pull/42569)).
-   `ComboboxControl`: Add support for uncontrolled mode ([#42752](https://github.com/WordPress/gutenberg/pull/42752)).

## 19.15.0 (2022-07-13)

### Bug Fix

-   `BoxControl`: Change ARIA role from `region` to `group` to avoid unwanted ARIA landmark regions ([#42094](https://github.com/WordPress/gutenberg/pull/42094)).
-   `FocalPointPicker`, `FormTokenField`, `ResizableBox`: Fixed SSR breakage ([#42248](https://github.com/WordPress/gutenberg/pull/42248)).
-   `ComboboxControl`: use custom prefix when generating the instanceId ([#42134](https://github.com/WordPress/gutenberg/pull/42134).
-   `Popover`: pass missing anchor ref to the `getAnchorRect` callback prop. ([#42076](https://github.com/WordPress/gutenberg/pull/42076)).
-   `Popover`: call `getAnchorRect` callback prop even if `anchorRefFallback` has no value. ([#42329](https://github.com/WordPress/gutenberg/pull/42329)).
-   Fix `ToolTip` position to ensure it is always positioned relative to the first child of the ToolTip. ([#41268](https://github.com/WordPress/gutenberg/pull/41268))

### Enhancements

-   `ToggleGroupControl`: Add large size variant ([#42008](https://github.com/WordPress/gutenberg/pull/42008/)).
-   `InputControl`: Ensure that the padding between a `prefix`/`suffix` and the text input stays at a reasonable 8px, even in larger size variants ([#42166](https://github.com/WordPress/gutenberg/pull/42166)).

### Internal

-   `Grid`: Convert to TypeScript ([#41923](https://github.com/WordPress/gutenberg/pull/41923)).
-   `TextHighlight`: Convert to TypeScript ([#41698](https://github.com/WordPress/gutenberg/pull/41698)).
-   `Tip`: Convert to TypeScript ([#42262](https://github.com/WordPress/gutenberg/pull/42262)).
-   `Scrollable`: Convert to TypeScript ([#42016](https://github.com/WordPress/gutenberg/pull/42016)).
-   `Spacer`: Complete TypeScript migration ([#42013](https://github.com/WordPress/gutenberg/pull/42013)).
-   `VisuallyHidden`: Convert to TypeScript ([#42220](https://github.com/WordPress/gutenberg/pull/42220)).
-   `TreeSelect`: Refactor away from `_.repeat()` ([#42070](https://github.com/WordPress/gutenberg/pull/42070/)).
-   `FocalPointPicker` updated to satisfy `react/exhaustive-deps` eslint rule ([#41520](https://github.com/WordPress/gutenberg/pull/41520)).
-   `ColorPicker` updated to satisfy `react/exhaustive-deps` eslint rule ([#41294](https://github.com/WordPress/gutenberg/pull/41294)).
-   `Slot`/`Fill`: Refactor away from Lodash ([#42153](https://github.com/WordPress/gutenberg/pull/42153/)).
-   `ComboboxControl`: Refactor away from `_.deburr()` ([#42169](https://github.com/WordPress/gutenberg/pull/42169/)).
-   `FormTokenField`: Refactor away from `_.identity()` ([#42215](https://github.com/WordPress/gutenberg/pull/42215/)).
-   `SelectControl`: Use roles and `@testing-library/user-event` in unit tests ([#42308](https://github.com/WordPress/gutenberg/pull/42308)).
-   `DropdownMenu`: Refactor away from Lodash ([#42218](https://github.com/WordPress/gutenberg/pull/42218/)).
-   `ToolbarGroup`: Refactor away from `_.flatMap()` ([#42223](https://github.com/WordPress/gutenberg/pull/42223/)).
-   `TreeSelect`: Refactor away from `_.flatMap()` ([#42223](https://github.com/WordPress/gutenberg/pull/42223/)).
-   `Autocomplete`: Refactor away from `_.deburr()` ([#42266](https://github.com/WordPress/gutenberg/pull/42266/)).
-   `MenuItem`: Refactor away from `_.isString()` ([#42268](https://github.com/WordPress/gutenberg/pull/42268/)).
-   `Shortcut`: Refactor away from `_.isString()` ([#42268](https://github.com/WordPress/gutenberg/pull/42268/)).
-   `Shortcut`: Refactor away from `_.isObject()` ([#42336](https://github.com/WordPress/gutenberg/pull/42336/)).
-   `RangeControl`: Convert to TypeScript ([#40535](https://github.com/WordPress/gutenberg/pull/40535)).
-   `ExternalLink`: Refactor away from Lodash ([#42341](https://github.com/WordPress/gutenberg/pull/42341/)).
-   `Navigation`: updated to satisfy `react/exhaustive-deps` eslint rule ([#41612](https://github.com/WordPress/gutenberg/pull/41612))

## 19.14.0 (2022-06-29)

### Bug Fix

-   `ColorPicker`: Remove horizontal scrollbar when using HSL or RGB color input types. ([#41646](https://github.com/WordPress/gutenberg/pull/41646))
-   `ColorPicker`: Widen hex input field for mobile. ([#42004](https://github.com/WordPress/gutenberg/pull/42004))

### Enhancements

-   Wrapped `ColorIndicator` in a `forwardRef` call ([#41587](https://github.com/WordPress/gutenberg/pull/41587)).
-   `ComboboxControl` & `FormTokenField`: Add `__next36pxDefaultSize` flag for larger default size ([#40746](https://github.com/WordPress/gutenberg/pull/40746)).
-   `BorderControl`: Improve TypeScript support. ([#41843](https://github.com/WordPress/gutenberg/pull/41843)).
-   `DatePicker`: highlight today's date. ([#41647](https://github.com/WordPress/gutenberg/pull/41647/)).
-   Allow automatic repositioning of `BorderBoxControl` and `ColorPalette` popovers within smaller viewports ([#41930](https://github.com/WordPress/gutenberg/pull/41930)).

### Internal

-   `Spinner`: Convert to TypeScript and update storybook ([#41540](https://github.com/WordPress/gutenberg/pull/41540/)).
-   `InputControl`: Add tests and update to use `@testing-library/user-event` ([#41421](https://github.com/WordPress/gutenberg/pull/41421)).
-   `FormToggle`: Convert to TypeScript ([#41729](https://github.com/WordPress/gutenberg/pull/41729)).
-   `ColorIndicator`: Convert to TypeScript ([#41587](https://github.com/WordPress/gutenberg/pull/41587)).
-   `Truncate`: Convert to TypeScript ([#41697](https://github.com/WordPress/gutenberg/pull/41697)).
-   `FocalPointPicker`: Refactor away from `_.clamp()` ([#41735](https://github.com/WordPress/gutenberg/pull/41735/)).
-   `RangeControl`: Refactor away from `_.clamp()` ([#41735](https://github.com/WordPress/gutenberg/pull/41735/)).
-   Refactor components `utils` away from `_.clamp()` ([#41735](https://github.com/WordPress/gutenberg/pull/41735/)).
-   `BoxControl`: Refactor utils away from `_.isNumber()` ([#41776](https://github.com/WordPress/gutenberg/pull/41776/)).
-   `Elevation`: Refactor away from `_.isNil()` ([#41785](https://github.com/WordPress/gutenberg/pull/41785/)).
-   `HStack`: Refactor away from `_.isNil()` ([#41785](https://github.com/WordPress/gutenberg/pull/41785/)).
-   `Truncate`: Refactor away from `_.isNil()` ([#41785](https://github.com/WordPress/gutenberg/pull/41785/)).
-   `VStack`: Convert to TypeScript ([#41850](https://github.com/WordPress/gutenberg/pull/41587)).
-   `AlignmentMatrixControl`: Refactor away from `_.flattenDeep()` in utils ([#41814](https://github.com/WordPress/gutenberg/pull/41814/)).
-   `AutoComplete`: Revert recent `exhaustive-deps` refactor ([#41820](https://github.com/WordPress/gutenberg/pull/41820)).
-   `Spacer`: Convert knobs to controls in Storybook ([#41851](https://github.com/WordPress/gutenberg/pull/41851)).
-   `Heading`: Complete TypeScript migration ([#41921](https://github.com/WordPress/gutenberg/pull/41921)).
-   `Navigation`: Refactor away from Lodash functions ([#41865](https://github.com/WordPress/gutenberg/pull/41865/)).
-   `CustomGradientPicker`: Refactor away from Lodash ([#41901](https://github.com/WordPress/gutenberg/pull/41901/)).
-   `SegmentedControl`: Refactor away from `_.values()` ([#41905](https://github.com/WordPress/gutenberg/pull/41905/)).
-   `DimensionControl`: Refactor docs away from `_.partialRight()` ([#41909](https://github.com/WordPress/gutenberg/pull/41909/)).
-   `NavigationItem` updated to ignore `react/exhaustive-deps` eslint rule ([#41639](https://github.com/WordPress/gutenberg/pull/41639)).

## 19.13.0 (2022-06-15)

### Bug Fix

-   `Tooltip`: Opt in to `__unstableShift` to ensure that the Tooltip is always within the viewport. ([#41524](https://github.com/WordPress/gutenberg/pull/41524))
-   `FormTokenField`: Do not suggest the selected one even if `{ value: string }` is passed ([#41216](https://github.com/WordPress/gutenberg/pull/41216)).
-   `CustomGradientBar`: Fix insertion and control point positioning to more closely follow cursor. ([#41492](https://github.com/WordPress/gutenberg/pull/41492))
-   `FormTokenField`: Added Padding to resolve close button overlap issue ([#41556](https://github.com/WordPress/gutenberg/pull/41556)).
-   `ComboboxControl`: fix the autofocus behavior after resetting the value. ([#41737](https://github.com/WordPress/gutenberg/pull/41737)).

### Enhancements

-   `AnglePickerControl`: Use NumberControl as input field ([#41472](https://github.com/WordPress/gutenberg/pull/41472)).

### Internal

-   `FormTokenField`: Convert to TypeScript and refactor to functional component ([#41216](https://github.com/WordPress/gutenberg/pull/41216)).
-   `Draggable`: updated to satisfy `react/exhaustive-deps` eslint rule ([#41499](https://github.com/WordPress/gutenberg/pull/41499))
-   `RadioControl`: Convert to TypeScript ([#41568](https://github.com/WordPress/gutenberg/pull/41568)).
-   `Flex` updated to satisfy `react/exhaustive-deps` eslint rule ([#41507](https://github.com/WordPress/gutenberg/pull/41507)).
-   `CustomGradientBar` updated to satisfy `react/exhaustive-deps` eslint rule ([#41463](https://github.com/WordPress/gutenberg/pull/41463))
-   `TreeSelect`: Convert to TypeScript ([#41536](https://github.com/WordPress/gutenberg/pull/41536)).
-   `FontSizePicker`: updated to satisfy `react/exhaustive-deps` eslint rule ([#41600](https://github.com/WordPress/gutenberg/pull/41600)).
-   `ZStack`: Convert component story to TypeScript and add inline docs ([#41694](https://github.com/WordPress/gutenberg/pull/41694)).
-   `Dropdown`: Make sure cleanup (closing the dropdown) only runs when the menu has actually been opened.
-   Enhance the TypeScript migration guidelines ([#41669](https://github.com/WordPress/gutenberg/pull/41669)).
-   `ExternalLink`: Convert to TypeScript ([#41681](https://github.com/WordPress/gutenberg/pull/41681)).
-   `InputControl` updated to satisfy `react/exhaustive-deps` eslint rule ([#41601](https://github.com/WordPress/gutenberg/pull/41601))
-   `Modal`: updated to satisfy `react/exhaustive-deps` eslint rule ([#41610](https://github.com/WordPress/gutenberg/pull/41610))

### Experimental

-   `Navigation`: improve unit tests by using `@testing-library/user-event` and modern `@testing-library` assertions; add unit test for controlled component ([#41668](https://github.com/WordPress/gutenberg/pull/41668)).

## 19.12.0 (2022-06-01)

### Bug Fix

-   `Popover`, `Dropdown`, `CustomGradientPicker`: Fix dropdown positioning by always targeting the rendered toggle, and switch off width in the Popover size middleware to stop reducing the width of the popover. ([#41361](https://github.com/WordPress/gutenberg/pull/41361))
-   Fix `InputControl` blocking undo/redo while focused. ([#40518](https://github.com/WordPress/gutenberg/pull/40518))
-   `ColorPalette`: Correctly update color name label when CSS variables are involved ([#41461](https://github.com/WordPress/gutenberg/pull/41461)).

### Enhancements

-   `SelectControl`: Add `__nextHasNoMarginBottom` prop for opting into the new margin-free styles ([#41269](https://github.com/WordPress/gutenberg/pull/41269)).
-   `ColorPicker`: Strip leading hash character from hex values pasted into input. ([#41223](https://github.com/WordPress/gutenberg/pull/41223))
-   `ColorPicker`: Display detailed color inputs by default. ([#41222](https://github.com/WordPress/gutenberg/pull/41222))
-   Updated design for the `DateTimePicker`, `DatePicker` and `TimePicker` components ([#41097](https://github.com/WordPress/gutenberg/pull/41097)).
-   `DateTimePicker`: Add `__nextRemoveHelpButton` and `__nextRemoveResetButton` for opting into new behaviour where there is no Help and Reset button ([#41097](https://github.com/WordPress/gutenberg/pull/41097)).

### Internal

-   `AlignmentMatrixControl` updated to satisfy `react/exhaustive-deps` eslint rule ([#41167](https://github.com/WordPress/gutenberg/pull/41167))
-   `BorderControl` updated to satisfy `react/exhaustive-deps` eslint rule ([#41259](https://github.com/WordPress/gutenberg/pull/41259))
-   `CheckboxControl`: Add unit tests ([#41165](https://github.com/WordPress/gutenberg/pull/41165)).
-   `BorderBoxControl`: fix some layout misalignments, especially for RTL users ([#41254](https://github.com/WordPress/gutenberg/pull/41254)).
-   `TimePicker`: Update unit tests to use `@testing-library/user-event` ([#41270](https://github.com/WordPress/gutenberg/pull/41270)).
-   `DateTimePicker`: Update `moment` to 2.26.0 and update `react-date` typings ([#41266](https://github.com/WordPress/gutenberg/pull/41266)).
-   `TextareaControl`: Convert to TypeScript ([#41215](https://github.com/WordPress/gutenberg/pull/41215)).
-   `BoxControl`: Update unit tests to use `@testing-library/user-event` ([#41422](https://github.com/WordPress/gutenberg/pull/41422)).
-   `Surface`: Convert to TypeScript ([#41212](https://github.com/WordPress/gutenberg/pull/41212)).
-   `Autocomplete` updated to satisfy `react/exhaustive-deps` eslint rule ([#41382](https://github.com/WordPress/gutenberg/pull/41382))
-   `Dropdown` updated to satisfy `react/exhaustive-deps` eslint rule ([#41505](https://github.com/WordPress/gutenberg/pull/41505))
-   `DateDayPicker` updated to satisfy `react/exhaustive-deps` eslint rule ([#41470](https://github.com/WordPress/gutenberg/pull/41470)).

### Experimental

-   `Spacer`: Add RTL support. ([#41172](https://github.com/WordPress/gutenberg/pull/41172))

## 19.11.0 (2022-05-18)

### Enhancements

-   `BorderControl` now only displays the reset button in its popover when selections have already been made. ([#40917](https://github.com/WordPress/gutenberg/pull/40917))
-   `BorderControl` & `BorderBoxControl`: Add `__next36pxDefaultSize` flag for larger default size ([#40920](https://github.com/WordPress/gutenberg/pull/40920)).
-   `BorderControl` improved focus and border radius styling for component. ([#40951](https://github.com/WordPress/gutenberg/pull/40951))
-   Improve focused `CircularOptionPicker` styling ([#40990](https://github.com/WordPress/gutenberg/pull/40990))
-   `BorderControl`: Make border color consistent with other controls ([#40921](https://github.com/WordPress/gutenberg/pull/40921))
-   `SelectControl`: Remove `lineHeight` setting to fix issue with font descenders being cut off ([#40985](https://github.com/WordPress/gutenberg/pull/40985))

### Internal

-   `DateTimePicker`: Convert to TypeScript ([#40775](https://github.com/WordPress/gutenberg/pull/40775)).
-   `DateTimePicker`: Convert unit tests to TypeScript ([#40957](https://github.com/WordPress/gutenberg/pull/40957)).
-   `CheckboxControl`: Convert to TypeScript ([#40915](https://github.com/WordPress/gutenberg/pull/40915)).
-   `ButtonGroup`: Convert to TypeScript ([#41007](https://github.com/WordPress/gutenberg/pull/41007)).
-   `Popover`: refactor component to use the `floating-ui` library internally ([#40740](https://github.com/WordPress/gutenberg/pull/40740)).

## 19.10.0 (2022-05-04)

### Internal

-   `UnitControl`: migrate unit tests to TypeScript ([#40697](https://github.com/WordPress/gutenberg/pull/40697)).
-   `DatePicker`: Add improved unit tests ([#40754](https://github.com/WordPress/gutenberg/pull/40754)).
-   Setup `user-event` in unit tests inline, once per test ([#40839](https://github.com/WordPress/gutenberg/pull/40839)).
-   `DatePicker`: Update `react-dates` to 21.8.0 ([#40801](https://github.com/WordPress/gutenberg/pull/40801)).

### Enhancements

-   `InputControl`: Add `__next36pxDefaultSize` flag for larger default size ([#40622](https://github.com/WordPress/gutenberg/pull/40622)).
-   `UnitControl`: Add `__next36pxDefaultSize` flag for larger default size ([#40627](https://github.com/WordPress/gutenberg/pull/40627)).
-   `Modal` design adjustments: Blur elements outside of the modal, increase modal title size, use larger close icon, remove header border when modal contents are scrolled. ([#40781](https://github.com/WordPress/gutenberg/pull/40781)).
-   `SelectControl`: Improved TypeScript support ([#40737](https://github.com/WordPress/gutenberg/pull/40737)).
-   `ToggleControlGroup`: Switch to internal `Icon` component for dashicon support ([40717](https://github.com/WordPress/gutenberg/pull/40717)).
-   Improve `ToolsPanel` accessibility. ([#40716](https://github.com/WordPress/gutenberg/pull/40716))

### Bug Fix

-   The `Button` component now displays the label as the tooltip for icon only buttons. ([#40716](https://github.com/WordPress/gutenberg/pull/40716))
-   Use fake timers and fix usage of async methods from `@testing-library/user-event`. ([#40790](https://github.com/WordPress/gutenberg/pull/40790))
-   UnitControl: avoid calling onChange callback twice when unit changes. ([#40796](https://github.com/WordPress/gutenberg/pull/40796))
-   `UnitControl`: show unit label when units prop has only one unit. ([#40784](https://github.com/WordPress/gutenberg/pull/40784))
-   `AnglePickerControl`: Fix closing of gradient popover when the angle control is clicked. ([#40735](https://github.com/WordPress/gutenberg/pull/40735))

### Internal

-   `TextControl`: Convert to TypeScript ([#40633](https://github.com/WordPress/gutenberg/pull/40633)).

## 19.9.0 (2022-04-21)

### Bug Fix

-   Consolidate the main black colors to gray-900. Affects `AlignmentMatrixControl`, `InputControl`, `Heading`, `SelectControl`, `Spinner (Experimental)`, and `Text` ([#40391](https://github.com/WordPress/gutenberg/pull/40391)).

### Internal

-   Remove individual color object exports from the `utils/colors-values.js` file. Colors should now be used from the main `COLORS` export([#40387](https://github.com/WordPress/gutenberg/pull/40387)).

### Bug Fix

-   `InputControl`: allow user to input a value interactively in Storybook, by removing default value argument ([#40410](https://github.com/WordPress/gutenberg/pull/40410)).

## 19.8.0 (2022-04-08)

### Enhancements

-   Update `BorderControl` and `BorderBoxControl` to allow the passing of custom class names to popovers ([#39753](https://github.com/WordPress/gutenberg/pull/39753)).
-   `ToggleGroupControl`: Reintroduce backdrop animation ([#40021](https://github.com/WordPress/gutenberg/pull/40021)).
-   `Card`: Adjust border radius effective size ([#40032](https://github.com/WordPress/gutenberg/pull/40032)).
-   `InputControl`: Improved TypeScript type annotations ([#40119](https://github.com/WordPress/gutenberg/pull/40119)).

### Internal

-   `BaseControl`: Convert to TypeScript ([#39468](https://github.com/WordPress/gutenberg/pull/39468)).

### New Features

-   Add `BorderControl` component ([#37769](https://github.com/WordPress/gutenberg/pull/37769)).
-   Add `BorderBoxControl` component ([#38876](https://github.com/WordPress/gutenberg/pull/38876)).
-   Add `ToggleGroupControlOptionIcon` component ([#39760](https://github.com/WordPress/gutenberg/pull/39760)).

### Bug Fix

-   Use `Object.assign` instead of `{ ...spread }` syntax to avoid errors in the code generated by TypeScript ([#39932](https://github.com/WordPress/gutenberg/pull/39932)).
-   `ItemGroup`: Ensure that the Item's text color is not overridden by the user agent's button color ([#40055](https://github.com/WordPress/gutenberg/pull/40055)).
-   `Surface`: Use updated UI text color `#1e1e1e` instead of `#000` ([#40055](https://github.com/WordPress/gutenberg/pull/40055)).
-   `CustomSelectControl`: Make chevron consistent with `SelectControl` ([#40049](https://github.com/WordPress/gutenberg/pull/40049)).

## 19.7.0 (2022-03-23)

### Enhancements

-   `CustomSelectControl`: Add `__next36pxDefaultSize` flag for larger default size ([#39401](https://github.com/WordPress/gutenberg/pull/39401)).
-   `BaseControl`: Add `__nextHasNoMarginBottom` prop for opting into the new margin-free styles ([#39325](https://github.com/WordPress/gutenberg/pull/39325)).
-   `Divider`: Make the divider visible by default (`display: inline`) in flow layout containers when the divider orientation is vertical ([#39316](https://github.com/WordPress/gutenberg/pull/39316)).
-   Stop using deprecated `event.keyCode` in favor of `event.key` for keyboard events in `UnitControl` and `InputControl`. ([#39360](https://github.com/WordPress/gutenberg/pull/39360))
-   `ColorPalette`: refine custom color button's label. ([#39386](https://github.com/WordPress/gutenberg/pull/39386))
-   Add `onClick` prop on `FormFileUpload`. ([#39268](https://github.com/WordPress/gutenberg/pull/39268))
-   `FocalPointPicker`: stop using `UnitControl`'s deprecated `unit` prop ([#39504](https://github.com/WordPress/gutenberg/pull/39504)).
-   `CheckboxControl`: Add support for the `indeterminate` state ([#39462](https://github.com/WordPress/gutenberg/pull/39462)).
-   `UnitControl`: add support for the `onBlur` prop ([#39589](https://github.com/WordPress/gutenberg/pull/39589)).

### Internal

-   Delete the `composeStateReducers` utility function ([#39262](https://github.com/WordPress/gutenberg/pull/39262)).
-   `BoxControl`: stop using `UnitControl`'s deprecated `unit` prop ([#39511](https://github.com/WordPress/gutenberg/pull/39511)).

### Bug Fix

-   `NumberControl`: commit (and constrain) value on `blur` event ([#39186](https://github.com/WordPress/gutenberg/pull/39186)).
-   Fix `UnitControl`'s reset of unit when the quantity value is cleared. ([#39531](https://github.com/WordPress/gutenberg/pull/39531/)).
-   `ResizableBox`: Ensure tooltip text remains on a single line. ([#39623](https://github.com/WordPress/gutenberg/pull/39623)).

### Deprecation

-   `unit` prop in `UnitControl` marked as deprecated ([#39503](https://github.com/WordPress/gutenberg/pull/39503)).

## 19.6.0 (2022-03-11)

### Enhancements

-   `ConfirmDialog`: Add support for custom label text on the confirmation and cancelation buttons ([#38994](https://github.com/WordPress/gutenberg/pull/38994))
-   `InputControl`: Allow `onBlur` for empty values to commit the change when `isPressEnterToChange` is true, and move reset behavior to the ESCAPE key. ([#39109](https://github.com/WordPress/gutenberg/pull/39109)).
-   `TreeGrid`: Add tests for Home/End keyboard navigation. Add `onFocusRow` callback for Home/End keyboard navigation, this was missed in the implementation PR. Modify test for expanding/collapsing a row as row 1 implements this now. Update README with latest changes. ([#39302](https://github.com/WordPress/gutenberg/pull/39302))
-   `ToggleGroupControlOption`: Calculate width from button content and remove `LabelPlaceholderView` ([#39345](https://github.com/WordPress/gutenberg/pull/39345))

### Bug Fix

-   Normalize `font-family` on `Button`, `ColorPalette`, `ComoboboxControl`, `DateTimePicker`, `FormTokenField`, `InputControl`, `SelectControl`, and `ToggleGroupControl` ([#38969](https://github.com/WordPress/gutenberg/pull/38969)).
-   Fix input value selection of `InputControl`-based controls in Firefox and Safari with axial constraint of drag gesture ([#38968](https://github.com/WordPress/gutenberg/pull/38968)).
-   Fix `UnitControl`'s behavior around updating the unit when a new `value` is passed (i.e. in controlled mode). ([#39148](https://github.com/WordPress/gutenberg/pull/39148)).

## 19.5.0 (2022-02-23)

### Bug Fix

-   Fix spin buttons of number inputs in Safari ([#38840](https://github.com/WordPress/gutenberg/pull/38840))
-   Show tooltip on toggle custom size button in FontSizePicker ([#38985](https://github.com/WordPress/gutenberg/pull/38985))

### Enhancements

-   `TreeGrid`: Add tests for `onCollapseRow`, `onExpandRow`, and `onFocusRow` callback functions. ([#38942](https://github.com/WordPress/gutenberg/pull/38942)).
-   `TreeGrid`: Update callback tests to use `TreeGridRow` and `TreeGridCell` sub-components. ([#39002](https://github.com/WordPress/gutenberg/pull/39002)).

## 19.4.0 (2022-02-10)

### Bug Fix

-   Components: Fix `Slot`/`Fill` Emotion `StyleProvider` ([#38237](https://github.com/WordPress/gutenberg/pull/38237))
-   Reduce height and min-width of the reset button on `ComboBoxControl` for consistency. ([#38020](https://github.com/WordPress/gutenberg/pull/38020))
-   Removed unused `rememo` dependency ([#38388](https://github.com/WordPress/gutenberg/pull/38388)).
-   Added `__unstableInputWidth` to `UnitControl` type definition ([#38429](https://github.com/WordPress/gutenberg/pull/38429)).
-   Fixed typing errors for `ColorPicker` ([#38430](https://github.com/WordPress/gutenberg/pull/38430)).
-   Updated destructuring of `Dropdown` props to be TypeScript friendly ([#38431](https://github.com/WordPress/gutenberg/pull/38431)).
-   Added `ts-nocheck` to `ColorIndicator` so it can be used in typed components ([#38433](https://github.com/WordPress/gutenberg/pull/38433)).
-   Added `cx` as a dependency of `useMemo` across the whole package, in order to recalculate the classnames correctly when a component is rendered across more than one `StyleProvider` ([#38541](https://github.com/WordPress/gutenberg/pull/38541)).

### Enhancements

-   Update the visual design of the `Spinner` component. ([#37551](https://github.com/WordPress/gutenberg/pull/37551))
-   `TreeGrid` accessibility enhancements around the expand/collapse functionality. ([#38358](https://github.com/WordPress/gutenberg/pull/38358))
-   `TreeGrid` accessibility: improve browser support for Left Arrow focus to parent row in child row. ([#38639](https://github.com/WordPress/gutenberg/pull/38639))
-   `TreeGrid` accessibility: Add Home/End keys for better keyboard navigation. ([#38679](https://github.com/WordPress/gutenberg/pull/38679))
-   Add `resolvePoint` prop to `FocalPointPicker` to allow updating the value of the picker after a user interaction ([#38247](https://github.com/WordPress/gutenberg/pull/38247))
-   `TreeGrid`: Allow SHIFT key to be held, and add `onFocusRow` callback to the `TreeGrid` component, fired when focus is shifted from one row to another via Up and Down arrow keys. ([#38314](https://github.com/WordPress/gutenberg/pull/38314))

### Experimental

-   `Navigator`: rename `push`/`pop` to `goTo`/`goBack` ([#38582](https://github.com/WordPress/gutenberg/pull/38582))
-   `Navigator`: add `NavigatorButton` and `NavigatorBackButton` components ([#38634](https://github.com/WordPress/gutenberg/pull/38634))
-   `UnitControl`: tidy up utilities and types. In particular, change the type of parsed quantities to `number` (previously it could have been a `string` too). ([#38987](https://github.com/WordPress/gutenberg/pull/38987]))

## 19.3.0 (2022-01-27)

### Enhancements

-   Refine `ExternalLink` to be same size as the text, to appear more as a glyph than an icon. ([#37859](https://github.com/WordPress/gutenberg/pull/37859))
-   Updated `ToolsPanel` header icon to only show "plus" icon when all items are optional and all are currently hidden ([#38262](https://github.com/WordPress/gutenberg/pull/38262))
-   `TreeGrid`: Fix keyboard navigation for expand/collapse table rows in Firefox ([#37983](https://github.com/WordPress/gutenberg/pull/37983))

### Bug Fix

-   Update the `HexInput` component to accept a pasted value that contains a starting #
-   Update `ToggleGroupControl` background active state to use a simple background color instead of animated backdrop ([38008](https://github.com/WordPress/gutenberg/pull/38008))
-   Update label spacing for the `BoxControl`, `CustomGradientPicker`, `FormTokenField`, `InputControl`, and `ToolsPanel` components to use a bottom margin of `8px` for consistency. ([#37844](https://github.com/WordPress/gutenberg/pull/37844))
-   Add missing styles to the `BaseControl.VisualLabel` component. ([#37747](https://github.com/WordPress/gutenberg/pull/37747))
-   Prevent keyDown events from propagating up in `CustomSelectControl` ([#30557](https://github.com/WordPress/gutenberg/pull/30557))
-   Mark `children` prop as optional in `SelectControl` ([#37872](https://github.com/WordPress/gutenberg/pull/37872))
-   Add memoization of callbacks and context to prevent unnecessary rerenders of the `ToolsPanel` ([#38037](https://github.com/WordPress/gutenberg/pull/38037))
-   Fix space between icons and rail `RangeControl` ([#36935](https://github.com/WordPress/gutenberg/pull/36935))
-   Increase z-index of `ConfirmDialog` to render on top of parent `Popover` components ([#37959](https://github.com/WordPress/gutenberg/pull/37959))

### Experimental

-   Add basic history location support to `Navigator` ([#37416](https://github.com/WordPress/gutenberg/pull/37416)).
-   Add focus restoration to `Navigator` ([#38149](https://github.com/WordPress/gutenberg/pull/38149)).

## 19.2.0 (2022-01-04)

### Experimental

-   Reinstated the ability to pass additional props to the `ToolsPanel` ([#36428](https://github.com/WordPress/gutenberg/pull/36428)).
-   Added an `__unstable-large` size variant to `InputControl`, `SelectControl`, and `UnitControl` for selective migration to the larger 40px heights. ([#35646](https://github.com/WordPress/gutenberg/pull/35646)).
-   Fixed inconsistent padding in `UnitControl` ([#35646](https://github.com/WordPress/gutenberg/pull/35646)).
-   Added support for RTL behavior for the `ZStack`'s `offset` prop ([#36769](https://github.com/WordPress/gutenberg/pull/36769))
-   Fixed race conditions causing conditionally displayed `ToolsPanelItem` components to be erroneously deregistered ([#36588](https://github.com/WordPress/gutenberg/pull/36588)).
-   Added `__experimentalHideHeader` prop to `Modal` component ([#36831](https://github.com/WordPress/gutenberg/pull/36831)).
-   Added experimental `ConfirmDialog` component ([#34153](https://github.com/WordPress/gutenberg/pull/34153)).
-   Divider: improve support for vertical orientation and RTL styles, use start/end logical props instead of top/bottom, change border-color to `currentColor` ([#36579](https://github.com/WordPress/gutenberg/pull/36579)).
-   `ToggleGroupControl`: Avoid calling `onChange` if radio state changed from an incoming value ([#37224](https://github.com/WordPress/gutenberg/pull/37224/)).
-   `ToggleGroupControl`: fix the computation of the backdrop dimensions when rendered in a Popover ([#37067](https://github.com/WordPress/gutenberg/pull/37067)).
-   Add `__experimentalIsRenderedInSidebar` property to the `GradientPicker`and `CustomGradientPicker`. The property changes the color popover behavior to have a special placement behavior appropriate for sidebar UI's.
-   Add `first` and `last` classes to displayed `ToolsPanelItem` group within a `ToolsPanel` ([#37546](https://github.com/WordPress/gutenberg/pull/37546))

### Bug Fix

-   Fixed spacing between `BaseControl` fields and help text within the `ToolsPanel` ([#36334](https://github.com/WordPress/gutenberg/pull/36334))
-   Replaced hardcoded blue in `ColorPicker` with UI theme color ([#36153](https://github.com/WordPress/gutenberg/pull/36153)).
-   Fixed empty `ToolsPanel` height by correcting menu button line-height ([#36895](https://github.com/WordPress/gutenberg/pull/36895)).
-   Normalized label line-height and spacing within the `ToolsPanel` ([36387](https://github.com/WordPress/gutenberg/pull/36387))
-   Remove unused `reakit-utils` from peer dependencies ([#37369](https://github.com/WordPress/gutenberg/pull/37369)).
-   Update all Emotion dependencies to the latest version to ensure they work correctly with React types ([#37365](https://github.com/WordPress/gutenberg/pull/37365)).
-   `DateTimePicker`: Fix the date format associated to the `is12Hour` prop ([#37465](https://github.com/WordPress/gutenberg/pull/37465))
-   Allowed `ToolsPanel` to register items when `panelId` is `null` due to multiple block selection ([37216](https://github.com/WordPress/gutenberg/pull/37216)).

### Enhancements

-   Wrapped `Modal` in a `forwardRef` call ([#36831](https://github.com/WordPress/gutenberg/pull/36831)).
-   Refactor `DateTime` class component to functional component ([#36835](https://github.com/WordPress/gutenberg/pull/36835))
-   Unify styles for `ColorIndicator` with how they appear in Global Styles ([#37028](https://github.com/WordPress/gutenberg/pull/37028))
-   Add support for rendering the `ColorPalette` in a `Dropdown` when opened in the sidebar ([#37067](https://github.com/WordPress/gutenberg/pull/37067))
-   Show an incremental sequence of numbers (1/2/3/4/5) as a label of the font size, when we have at most five font sizes, where at least one the them contains a complex css value(clamp, var, etc..). We do this because complex css values cannot be calculated properly and the incremental sequence of numbers as labels can help the user better mentally map the different available font sizes. ([#37038](https://github.com/WordPress/gutenberg/pull/37038))
-   Add support for proper borders to color indicators ([#37500](https://github.com/WordPress/gutenberg/pull/37500))
-   Refactor `SuggestionsList` class component to functional component([#36924](https://github.com/WordPress/gutenberg/pull/36924/))

## 19.1.4 (2021-12-13)

### Bug Fix

-   Improve accessibility and visibility in `ColorPallete` ([#36925](https://github.com/WordPress/gutenberg/pull/36925))

## 19.1.3 (2021-12-06)

-   Fix missing version information in `CHANGELOG.md`.

## 19.1.2 (2021-12-06)

### Bug Fix

-   Fixed `GradientPicker` not displaying `CustomGradientPicker` when no gradients are provided ([#36900](https://github.com/WordPress/gutenberg/pull/36900)).
-   Fixed error thrown in `ColorPicker` when used in controlled state in color gradients ([#36941](https://github.com/WordPress/gutenberg/pull/36941)).
-   Updated readme to include default value introduced in fix for unexpected movements in the `ColorPicker` ([#35670](https://github.com/WordPress/gutenberg/pull/35670)).
-   Added support for the legacy `extraSmall` value for the `size` prop in the `Card` component ([#37097](https://github.com/WordPress/gutenberg/pull/37097)).

## 19.1.0 (2021-11-29)

### Enhancements

-   Added a `showTooltip` prop to `ToggleGroupControlOption` in order to display tooltip text (using `<Tooltip />`). ([#36726](https://github.com/WordPress/gutenberg/pull/36726)).

### Bug Fix

-   Fixed a bug which prevented setting `PM` hours correctly in the `DateTimePicker` ([#36878](https://github.com/WordPress/gutenberg/pull/36878)).

## 19.0.2 (2021-11-15)

-   Remove erroneous use of `??=` syntax from `build-module`.

## 19.0.1 (2021-11-07)

### Enhancements

-   Updated the `ColorPalette` and `GradientPicker` components to the latest designs ([#35970](https://github.com/WordPress/gutenberg/pull/35970)).

### Experimental

-   Updated the `ToolsPanel` to use `Grid` internally to manage panel layout ([#35621](https://github.com/WordPress/gutenberg/pull/35621)).
-   Added experimental `__experimentalHasMultipleOrigins` prop to the `ColorPalette` and `GradientPicker` components ([#35970](https://github.com/WordPress/gutenberg/pull/35970)).

## 19.0.0 (2021-10-22)

### New Features

-   Added support for `step="any"` in `NumberControl` and `RangeControl` ([#34542](https://github.com/WordPress/gutenberg/pull/34542)).

### Enhancements

-   Removed the separator shown between `ToggleGroupControl` items ([#35497](https://github.com/WordPress/gutenberg/pull/35497)).
-   The `ColorPicker` component property `onChangeComplete`, a function accepting a color object, was replaced with the property `onChange`, a function accepting a string on ([#35220](https://github.com/WordPress/gutenberg/pull/35220)).
-   The property `disableAlpha`, was removed from the `ColorPicker` component. Use the new opposite property `enableAlpha` instead ([#35220](https://github.com/WordPress/gutenberg/pull/35220)).

### Experimental

-   Removed the `fieldset` wrapper from the `FontAppearanceControl` component ([35461](https://github.com/WordPress/gutenberg/pull/35461)).
-   Refactored the `ToggleGroupControl` component's structure and embedded `ToggleGroupControlButton` directly into `ToggleGroupControlOption` ([#35600](https://github.com/WordPress/gutenberg/pull/35600)).
-   Added support for showing an experimental hint in `CustomSelectControl` ([#35673](https://github.com/WordPress/gutenberg/pull/35673)).

### Breaking Changes

-   The `color` property a `tinycolor2` color object passed on `onChangeComplete` property of the `ColorPicker` component was removed. Please use the new `onChange` property that accepts a string color representation ([#35562](https://github.com/WordPress/gutenberg/pull/35562)).

## 18.0.0 (2021-10-12)

### Breaking Changes

-   Removed the deprecated `position` and `menuLabel` from the `DropdownMenu` component ([#34537](https://github.com/WordPress/gutenberg/pull/34537)).
-   Removed the deprecated `onClickOutside` prop from the `Popover` component ([#34537](https://github.com/WordPress/gutenberg/pull/34537)).
-   Changed `RangeControl` component to not apply `shiftStep` to inputs from its `<input type="range"/>` ([35020](https://github.com/WordPress/gutenberg/pull/35020)).
-   Removed `isAction` prop from `Item`. The component will now rely on `onClick` to render as a `button` ([35152](https://github.com/WordPress/gutenberg/pull/35152)).

### New Features

-   Add an experimental `Navigator` components ([#34904](https://github.com/WordPress/gutenberg/pull/34904)) as a replacement for the previous `Navigation` related components.
-   Update the `ColorPicker` component to the latest design ([#35220](https://github.com/WordPress/gutenberg/pull/35220))

### Bug Fix

-   Fixed rounding of value in `RangeControl` component when it loses focus while the `SHIFT` key is held. ([#35020](https://github.com/WordPress/gutenberg/pull/35020)).

### Internal

-   Deleted the `createComponent` utility function ([#34929](https://github.com/WordPress/gutenberg/pull/34929)).
-   Deleted the `useJumpStep` utility function ([#35561](https://github.com/WordPress/gutenberg/pull/35561)).

## 17.0.0 (2021-09-09)

### Breaking Change

-   Removed a min-width from the `DropdownMenu` component, allowing the menu to accommodate thin contents like vertical tools menus ([#33995](https://github.com/WordPress/gutenberg/pull/33995)).

### Bug Fix

-   Fixed RTL styles in `Flex` component ([#33729](https://github.com/WordPress/gutenberg/pull/33729)).
-   Fixed unit test errors caused by `CSS.supports` being called in a non-browser environment ([#34572](https://github.com/WordPress/gutenberg/pull/34572)).
-   Fixed `ToggleGroupControl`'s backdrop not updating when changing the `isAdaptiveWidth` property ([#34595](https://github.com/WordPress/gutenberg/pull/34595)).

### Internal

-   Renamed `PolymorphicComponent*` types to `WordPressComponent*` ([#34330](https://github.com/WordPress/gutenberg/pull/34330)).

## 16.0.0 (2021-08-23)

### Breaking Change

-   Updated the visual styles of the RangeControl component ([#33824](https://github.com/WordPress/gutenberg/pull/33824)).

### New Feature

-   Add `hideLabelFromVision` prop to `RangeControl` ([#33714](https://github.com/WordPress/gutenberg/pull/33714)).

### Bug Fix

-   Listen to `resize` events correctly in `useBreakpointIndex`. This hook is used in `useResponsiveValue` and consequently in the `Flex` and `Grid` components ([#33902](https://github.com/WordPress/gutenberg/pull/33902))

## 15.0.0 (2021-07-29)

### Breaking Change

-   Upgraded React components to work with v17.0 ([#29118](https://github.com/WordPress/gutenberg/pull/29118)). There are no new features in React v17.0 as explained in the [blog post](https://reactjs.org/blog/2020/10/20/react-v17.html).

### Deprecation

-   `isScrollable` prop in `CardBody` default value changed from `true` to `false` ([#33490](https://github.com/WordPress/gutenberg/pull/33490))

### Bug Fix

-   Added back `box-sizing: border-box` rule to `CardBody`, `CardHeader` and `CardFooter` components [#33511](https://github.com/WordPress/gutenberg/pull/33511).

## 14.2.0 (2021-07-21)

### New Feature

-   Update the border color used in `CardBody`, `CardHeader`, `CardFooter`, and `CardDivider` to a different shade of gray, in order to match the color used in other components ([#32566](https://github.com/WordPress/gutenberg/pull/32566)).

### Deprecation

-   `isPrimary`, `isSecondary`, `isTertiary` and `isLink` props in `Button` have been deprecated. Use `variant` instead ([#31713](https://github.com/WordPress/gutenberg/pull/31713)).
-   `isElevated` prop in `Card` has been deprecated. Use `elevation` instead ([#32566](https://github.com/WordPress/gutenberg/pull/32566)).

### Internal

-   `Card`, `CardBody`, `CardHeader`, `CardFooter`, `CardMedia`, and `CardDivider` components have been re-written from the ground up ([#32566](https://github.com/WordPress/gutenberg/pull/32566)).

## 14.1.0 (2021-05-20)

## 14.0.0 (2021-05-14)

### Breaking Changes

-   Drop support for Internet Explorer 11 ([#31110](https://github.com/WordPress/gutenberg/pull/31110)). Learn more at https://make.wordpress.org/core/2021/04/22/ie-11-support-phase-out-plan/.
-   Increase the minimum Node.js version to v12 matching Long Term Support releases ([#31270](https://github.com/WordPress/gutenberg/pull/31270)). Learn more at https://nodejs.org/en/about/releases/.
-   The experimental `Text` component has been completely re-written and enhanced with truncation support and separate variant, size, and weight props to allow for greater control. The previous `variant` prop has been completely removed.

### Deprecation

-   `isReversed` prop in `Flex` component has been deprecated. Use `direction` instead ([#31297](https://github.com/WordPress/gutenberg/pull/31297)).

### Internal

-   `Flex`, `FlexBlock`, and `FlexItem` components have been re-written from the ground up ([#31297](https://github.com/WordPress/gutenberg/pull/31297)).

## 13.0.0 (2021-03-17)

### Breaking Change

-   `onChange` prop of `FocalPointPicker` is called at the end of drag operations. Previously, it was called repetitively while dragging.

### New Feature

-   Supports ref forwarding in `withNotices` and `ResizableBox`.
-   Adds `onDrag` prop of `FocalPointPicker`.

### Bug Fix

-   Allows focus of the `FocalPointPicker` draggable area and adjustment with arrow keys. This was added in [#22531](https://github.com/WordPress/gutenberg/pull/22264) but was no longer working.

## 12.0.0 (2020-12-17)

### Enhancements

-   ComboboxControl: Deburr option labels before filter

### Breaking Change

-   Introduce support for other units and advanced CSS properties on `FontSizePicker`. Provided the value passed to the `FontSizePicker` is a string or one of the size options passed is a string, onChange will start to be called with a string value instead of a number. On WordPress usage, font size options are now automatically converted to strings with the default "px" unit added.

## 10.1.0 (2020-09-03)

### New Feature

-   Add `ToolbarItem` component.
-   Support `label` prop on the `Toolbar` component.

### Deprecations

-   Deprecate the `Toolbar` component when used without the `label` prop. `ToolbarGroup` should be used instead.

## 10.0.0 (2020-07-07)

### Breaking Change

-   `NumberControl` no longer automatically transforms values when rendering `value` into a `<input />` HTML element.
-   `Dashicon` component no longer renders SVGs. If you rely on this component, make sure to load the dashicon font.

## 9.6.0 (2020-05-14)

### Bug Fix

-   Fix and issue that would cause the `Popover` component to throw an error under certain
    circumstances ([#22264](https://github.com/WordPress/gutenberg/pull/22264)).

### Deprecations

-   The `Guide` component no longer supports passing pages as children. Use the `pages` prop instead.
-   The `GuidePage` component is deprecated. Use the `pages` prop in `Guide` instead.

## 9.2.0 (2020-02-10)

### Enhancements

-   The `Notice` component will speak its message. With this new feature, a developer can control either the `spokenMessage` spoken message, or the `politeness` politeness level of the message.
-   The `Snackbar` component will speak its message. With this new feature, a developer can control either the `spokenMessage` spoken message, or the `politeness` politeness level of the message.
-   A `Notice` `actions` member can now assign `isPrimary` to render a primary button action associated with a notice message.

### Bug Fixes

-   Notice will assume a default status of 'info' if none is provided. This resolves an issue where the notice would be assigned a class name `is-undefined`. This was previously the effective default by styled appearance and should not be considered a breaking change in that regard.

## 9.0.0 (2020-01-13)

### New Features

-   Added a new `Guide` component which allows developers to easily present a user guide.

### Breaking Changes

-   `is-button` classname has been removed from the Button component.
-   The `is-default` classname is not applied automatically anymore.
-   By default Button components come with a fixed height and hover styles.

### Bug Fixes

-   Fixes a regression published in version 8.5.0 that would prevent some build tools from including
    styles provided in the packages build-styles directory.

### Deprecations

-   `isDefault` prop in `Button` has been deprecated. Consider using `isSecondary` instead.
-   `IconButton` has been deprecated. Use the `Button` component instead.

## 8.2.0 (2019-08-29)

### New Features

-   The bundled `re-resizable` dependency has been updated from requiring `5.0.1` to requiring `^6.0.0` ([#17011](https://github.com/WordPress/gutenberg/pull/17011)).

## 8.1.0 (2019-08-05)

### New Features

-   Added a new `popoverProps` prop to the `Dropdown` component which allows users of the `Dropdown` component to pass props directly to the `Popover` component.
-   Added and documented `hideLabelFromVision` prop to `BaseControl` used by `SelectControl`, `TextControl`, and `TextareaControl`.
-   Added a new `popoverProps` prop to the `DropdownMenu` component which allows to pass props directly to the nested `Popover` component.
-   Added a new `toggleProps` prop to the `DropdownMenu` component which allows to pass props directly to the nested `IconButton` component.
-   Added a new `menuProps` prop to the `DropdownMenu` component which allows to pass props directly to the nested `NavigableMenu` component.

### Deprecations

-   `menuLabel` prop in `DropdownComponent` has been deprecated. Consider using `menuProps` object and its `aria-label` property instead.
-   `position` prop in `DropdownComponent` has been deprecated. Consider using `popoverProps` object and its `position` property instead.

### Bug Fixes

-   The `Button` component will no longer assign default styling (`is-default` class) when explicitly assigned as primary (the `isPrimary` prop). This should resolve potential conflicts affecting a combination of `isPrimary`, `isDefault`, and `isLarge` / `isSmall`, where the busy animation would appear with incorrect coloring.

### Deprecations

-   The `Popover` component `onClickOutside` prop has been deprecated. Use `onFocusOutside` instead.

### Internal

-   The `Dropdown` component has been refactored to focus changes using the `Popover` component's `onFocusOutside` prop.
-   The `MenuItem` component will now always use an `IconButton`. This prevents a focus loss when clicking a menu item.
-   Package no longer depends on external `react-click-outside` library.

## 8.0.0 (2019-06-12)

### New Feature

-   Add new `BlockQuotation` block to the primitives folder to support blockquote in a multiplatform way. [#15482](https://github.com/WordPress/gutenberg/pull/15482).
-   `DropdownMenu` now supports passing a [render prop](https://reactjs.org/docs/render-props.html#using-props-other-than-render) as children for more advanced customization.

### Internal

-   `MenuGroup` no longer uses `NavigableMenu` internally. It needs to be explicitly wrapped with `NavigableMenu` to bring back the same behavior.

### Documentation

-   Added missing documentation for `DropdownMenu` props `menuLabel`, `position`, `className`.

### Breaking Change

-   `ServerSideRender` is no longer part of components. It was extracted to an independent package `@wordpress/server-side-render`.

### Bug Fix

-   Although `DateTimePicker` does not allow picking the seconds, passed the current seconds as the selected value for seconds when calling `onChange`. Now it passes zero.

## 7.4.0 (2019-05-21)

### New Feature

-   Added a new `HorizontalRule` component.
-   Added a new `Snackbar` component.

### Bug Fix

-   Fixed display of reset button when using RangeControl `allowReset` prop.
-   Fixed minutes field of `DateTimePicker` missed '0' before single digit values.

## 7.3.0 (2019-04-16)

### New Features

-   Added a new `render` property to `FormFileUpload` component. Allowing users of the component to custom the UI for their needs.
-   Added a new `BaseControl.VisualLabel` component.
-   Added a new `preview` prop to the `Placeholder` component which allows to display a preview, for example a media preview when the Placeholder is used in media editing contexts.
-   Added a new `anchorRect` prop to `Popover` which enables a developer to provide a custom `DOMRect` object at which to position the popover.

### Improvements

-   Limit `Base Control Label` to the width of its content.

### Bug fixes

-   Fix `instanceId` prop passed through to `Button` component via `MenuItems` producing React console error. Fixed by removing the unnecessary use of `withInstanceId` on the `MenuItems` component [#14599](https://github.com/WordPress/gutenberg/pull/14599)

## 7.2.0 (2019-03-20)

### Improvements

-   Make `RangeControl` validation rely on the `checkValidity` provided by the browsers instead of using our own validation.

### Bug Fixes

-   Fix a problem that made `RangeControl` not work as expected with float values.

## 7.1.0 (2019-03-06)

### New Features

-   Added a new `Animate` component.

### Improvements

-   `withFilters` has been optimized to avoid binding hook handlers for each mounted instance of the component, instead using a single centralized hook delegator.
-   `withFilters` has been optimized to reuse a single shared component definition for all filtered instances of the component.
-   Make `RangeControl` validate min and max properties.

### Bug Fixes

-   Resolves a conflict where two instance of Slot would produce an inconsistent or duplicated rendering output.
-   Allow years between 0 and 1970 in DateTime component.

### New Feature

-   `Dropdown` now has a `focusOnMount` prop which is passed directly to the contained `Popover`.
-   `DatePicker` has new prop `isInvalidDate` exposing react-dates' `isOutsideRange`.
-   `DatePicker` allows `null` as accepted value for `currentDate` prop to signify no date selection.

## 7.0.5 (2019-01-03)

## 7.0.4 (2018-12-12)

## 7.0.3 (2018-11-30)

## 7.0.2 (2018-11-22)

## 7.0.1 (2018-11-21)

## 7.0.0 (2018-11-20)

### Breaking Change

-   `Dropdown.refresh()` has been removed. The contained `Popover` is now automatically refreshed.

## 6.0.2 (2018-11-15)

## 6.0.1 (2018-11-12)

### Bug Fixes

-   Avoid constantly recomputing the popover position.

### Polish

-   Remove `<DateTimePicker />` obsolete `locale` prop (and pass-through to child components) and obsolete `is12Hour` prop pass through to `<DateTime />` [#11649](https://github.com/WordPress/gutenberg/pull/11649)

## 6.0.0 (2018-11-12)

### Breaking Change

-   The `PanelColor` component has been removed.

## 5.1.1 (2018-11-09)

## 5.1.0 (2018-11-09)

### New Feature

-   Adjust a11y roles for MenuItem component, so that aria-checked is used properly, related change in Editor/Components/BlockNavigationList ([#11431](https://github.com/WordPress/gutenberg/issues/11431)).
-   `Popover` components are now automatically refreshed every 0.5s in order to recalculate their size or position.

### Deprecation

-   `Dropdown.refresh()` has been deprecated as the contained `Popover` is now automatically refreshed.

## 5.0.2 (2018-11-03)

### Polish

-   Forward `ref` in the `PanelBody` component.
-   Tooltip are no longer removed when Button becomes disabled, it's left to the component rendering the Tooltip.
-   Forward `ref` support in `TabbableContainer` and `NavigableMenu` components.

## 5.0.1 (2018-10-30)

## 5.0.0 (2018-10-29)

### Breaking Change

-   `AccessibleSVG` component has been removed. Please use `SVG` instead.

### New Feature

-   The `Notice` component accepts an array of action objects via the `actions` prop. Each member object should contain a `label` and either a `url` link string or `onClick` callback function.

## 4.2.1 (2018-10-22)

### Bug Fix

-   Fix importing `react-dates` stylesheet in production.

## 4.2.0 (2018-10-19)

### New Feature

-   Added a new `ColorPicker` component ([#10564](https://github.com/WordPress/gutenberg/pull/10564)).
-   `MenuItem` now accepts an `info` prop for including an extended description.

### Bug Fix

-   `IconButton` correctly respects a passed `aria-label` prop.

### Deprecation

-   `PanelColor` has been deprecated in favor of `wp.editor.PanelColorSettings`.

## 4.1.2 (2018-10-18)

## 4.1.0 (2018-10-10)

### New Feature

-   Added a new `ResizableBox` component.

## 4.0.0 (2018-09-30)

### Breaking Change

-   `Draggable` as a DOM node drag handler has been removed. Please, use `Draggable` as a wrap component for your DOM node drag handler.

### Deprecation

-   Renamed `AccessibleSVG` component to `SVG`.

## 3.0.0 (2018-09-05)

### Breaking Change

-   `withAPIData` has been removed. Please use the Core Data module or `@wordpress/api-fetch` directly instead.
-   `Draggable` as a DOM node drag handler has been deprecated. Please, use `Draggable` as a wrap component for your DOM node drag handler.
-   Change how required built-ins are polyfilled with Babel 7 ([#9171](https://github.com/WordPress/gutenberg/pull/9171)). If you're using an environment that has limited or no support for ES2015+ such as lower versions of IE then using [core-js](https://github.com/zloirock/core-js) or [@babel/polyfill](https://babeljs.io/docs/en/next/babel-polyfill) will add support for these methods.
-   `withContext` has been removed. Please use `wp.element.createContext` instead. See: https://reactjs.org/docs/context.html.

### New Feature

-   Added a new `AccessibleSVG` component.<|MERGE_RESOLUTION|>--- conflicted
+++ resolved
@@ -13,11 +13,8 @@
 -   `TabPanel`: Introduce a new version of `TabPanel` with updated internals and improved adherence to ARIA guidance on `tabpanel` focus behavior while maintaining the same functionality and API surface.([#52133](https://github.com/WordPress/gutenberg/pull/52133)).
 -   `Theme`: Expose via private APIs ([#53262](https://github.com/WordPress/gutenberg/pull/53262)).
 -   `ProgressBar`: Use the theme system accent for indicator color ([#53347](https://github.com/WordPress/gutenberg/pull/53347)).
-<<<<<<< HEAD
+-   `ProgressBar`: Use gray 300 for track color ([#53349](https://github.com/WordPress/gutenberg/pull/53349)).
 -   `NumberControl`: Add `spincrement` prop to allow for alternative rounding behavior when using the spin controls ([#52902](https://github.com/WordPress/gutenberg/pull/52902)).
-=======
--   `ProgressBar`: Use gray 300 for track color ([#53349](https://github.com/WordPress/gutenberg/pull/53349)).
->>>>>>> 319016fc
 
 ### Bug Fix
 
