--- conflicted
+++ resolved
@@ -25,11 +25,8 @@
 
 ### Internal
 
-<<<<<<< HEAD
 -   Remove CSS hack for Internet Explorer 11 ([#60727](https://github.com/WordPress/gutenberg/pull/60727)).
-=======
 -   `CheckboxControl`: Streamline size styles ([#60475](https://github.com/WordPress/gutenberg/pull/60475)).
->>>>>>> 2f92336f
 
 ## 27.3.0 (2024-04-03)
 
