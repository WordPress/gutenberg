<!-- Learn how to maintain this file at https://github.com/WordPress/gutenberg/tree/HEAD/packages#maintaining-changelogs. -->

## Unreleased

### Enhancements

-   `ConfirmDialog`: Add support for custom label text on the confirmation and cancelation buttons ([#38994](https://github.com/WordPress/gutenberg/pull/38994))
-   `InputControl`: Allow `onBlur` for empty values to commit the change when `isPressEnterToChange` is true, and move reset behavior to the ESCAPE key. ([#39109](https://github.com/WordPress/gutenberg/pull/39109)).
<<<<<<< HEAD
-   `BaseControl`: Add `__nextHasNoMarginBottom` prop for opting into the new margin-free styles ([#39325](https://github.com/WordPress/gutenberg/pull/39325)).
=======
-   `TreeGrid`: Add tests for Home/End keyboard navigation. Add `onFocusRow` callback for Home/End keyboard navigation, this was missed in the implementation PR. Modify test for expanding/collapsing a row as row 1 implements this now. Update README with latest changes. ([#39302](https://github.com/WordPress/gutenberg/pull/39302))
>>>>>>> f9c2838a

### Bug Fix

-   Normalize `font-family` on `Button`, `ColorPalette`, `ComoboboxControl`, `DateTimePicker`, `FormTokenField`, `InputControl`, `SelectControl`, and `ToggleGroupControl` ([#38969](https://github.com/WordPress/gutenberg/pull/38969)).
-   Fix input value selection of `InputControl`-based controls in Firefox and Safari with axial constraint of drag gesture ([#38968](https://github.com/WordPress/gutenberg/pull/38968)).
-   Fix `UnitControl`'s behavior around updating the unit when a new `value` is passed (i.e. in controlled mode). ([#39148](https://github.com/WordPress/gutenberg/pull/39148)).

## 19.5.0 (2022-02-23)

### Bug Fix

-   Fix spin buttons of number inputs in Safari ([#38840](https://github.com/WordPress/gutenberg/pull/38840))
-   Show tooltip on toggle custom size button in FontSizePicker ([#38985](https://github.com/WordPress/gutenberg/pull/38985))

### Enhancements

-   `TreeGrid`: Add tests for `onCollapseRow`, `onExpandRow`, and `onFocusRow` callback functions. ([#38942](https://github.com/WordPress/gutenberg/pull/38942)).
-   `TreeGrid`: Update callback tests to use `TreeGridRow` and `TreeGridCell` sub-components. ([#39002](https://github.com/WordPress/gutenberg/pull/39002)).

## 19.4.0 (2022-02-10)

### Bug Fix

-   Components: Fix `Slot`/`Fill` Emotion `StyleProvider` ([#38237](https://github.com/WordPress/gutenberg/pull/38237))
-   Reduce height and min-width of the reset button on `ComboBoxControl` for consistency. ([#38020](https://github.com/WordPress/gutenberg/pull/38020))
-   Removed unused `rememo` dependency ([#38388](https://github.com/WordPress/gutenberg/pull/38388)).
-   Added `__unstableInputWidth` to `UnitControl` type definition ([#38429](https://github.com/WordPress/gutenberg/pull/38429)).
-   Fixed typing errors for `ColorPicker` ([#38430](https://github.com/WordPress/gutenberg/pull/38430)).
-   Updated destructuring of `Dropdown` props to be TypeScript friendly ([#38431](https://github.com/WordPress/gutenberg/pull/38431)).
-   Added `ts-nocheck` to `ColorIndicator` so it can be used in typed components ([#38433](https://github.com/WordPress/gutenberg/pull/38433)).
-   Added `cx` as a dependency of `useMemo` across the whole package, in order to recalculate the classnames correctly when a component is rendered across more than one `StyleProvider` ([#38541](https://github.com/WordPress/gutenberg/pull/38541)).

### Enhancements

-   Update the visual design of the `Spinner` component. ([#37551](https://github.com/WordPress/gutenberg/pull/37551))
-   `TreeGrid` accessibility enhancements around the expand/collapse functionality. ([#38358](https://github.com/WordPress/gutenberg/pull/38358))
-   `TreeGrid` accessibility: improve browser support for Left Arrow focus to parent row in child row. ([#38639](https://github.com/WordPress/gutenberg/pull/38639))
-   `TreeGrid` accessibility: Add Home/End keys for better keyboard navigation. ([#38679](https://github.com/WordPress/gutenberg/pull/38679))
-   Add `resolvePoint` prop to `FocalPointPicker` to allow updating the value of the picker after a user interaction ([#38247](https://github.com/WordPress/gutenberg/pull/38247))
-   `TreeGrid`: Allow SHIFT key to be held, and add `onFocusRow` callback to the `TreeGrid` component, fired when focus is shifted from one row to another via Up and Down arrow keys. ([#38314](https://github.com/WordPress/gutenberg/pull/38314))

### Experimental

-   `Navigator`: rename `push`/`pop` to `goTo`/`goBack` ([#38582](https://github.com/WordPress/gutenberg/pull/38582))
-   `Navigator`: add `NavigatorButton` and `NavigatorBackButton` components ([#38634](https://github.com/WordPress/gutenberg/pull/38634))
-   `UnitControl`: tidy up utilities and types. In particular, change the type of parsed quantities to `number` (previously it could have been a `string` too). ([#38987](https://github.com/WordPress/gutenberg/pull/38987]))

## 19.3.0 (2022-01-27)

### Enhancements

-   Refine `ExternalLink` to be same size as the text, to appear more as a glyph than an icon. ([#37859](https://github.com/WordPress/gutenberg/pull/37859))
-   Updated `ToolsPanel` header icon to only show "plus" icon when all items are optional and all are currently hidden ([#38262](https://github.com/WordPress/gutenberg/pull/38262))
-   `TreeGrid`: Fix keyboard navigation for expand/collapse table rows in Firefox ([#37983](https://github.com/WordPress/gutenberg/pull/37983))

### Bug Fix

-   Update the `HexInput` component to accept a pasted value that contains a starting #
-   Update `ToggleGroupControl` background active state to use a simple background color instead of animated backdrop ([38008](https://github.com/WordPress/gutenberg/pull/38008))
-   Update label spacing for the `BoxControl`, `CustomGradientPicker`, `FormTokenField`, `InputControl`, and `ToolsPanel` components to use a bottom margin of `8px` for consistency. ([#37844](https://github.com/WordPress/gutenberg/pull/37844))
-   Add missing styles to the `BaseControl.VisualLabel` component. ([#37747](https://github.com/WordPress/gutenberg/pull/37747))
-   Prevent keyDown events from propagating up in `CustomSelectControl` ([#30557](https://github.com/WordPress/gutenberg/pull/30557))
-   Mark `children` prop as optional in `SelectControl` ([#37872](https://github.com/WordPress/gutenberg/pull/37872))
-   Add memoization of callbacks and context to prevent unnecessary rerenders of the `ToolsPanel` ([#38037](https://github.com/WordPress/gutenberg/pull/38037))
-   Fix space between icons and rail `RangeControl` ([#36935](https://github.com/WordPress/gutenberg/pull/36935))
-   Increase z-index of `ConfirmDialog` to render on top of parent `Popover` components ([#37959](https://github.com/WordPress/gutenberg/pull/37959))

### Experimental

-   Add basic history location support to `Navigator` ([#37416](https://github.com/WordPress/gutenberg/pull/37416)).
-   Add focus restoration to `Navigator` ([#38149](https://github.com/WordPress/gutenberg/pull/38149)).

## 19.2.0 (2022-01-04)

### Experimental

-   Reinstated the ability to pass additional props to the `ToolsPanel` ([#36428](https://github.com/WordPress/gutenberg/pull/36428)).
-   Added an `__unstable-large` size variant to `InputControl`, `SelectControl`, and `UnitControl` for selective migration to the larger 40px heights. ([#35646](https://github.com/WordPress/gutenberg/pull/35646)).
-   Fixed inconsistent padding in `UnitControl` ([#35646](https://github.com/WordPress/gutenberg/pull/35646)).
-   Added support for RTL behavior for the `ZStack`'s `offset` prop ([#36769](https://github.com/WordPress/gutenberg/pull/36769))
-   Fixed race conditions causing conditionally displayed `ToolsPanelItem` components to be erroneously deregistered ([#36588](https://github.com/WordPress/gutenberg/pull/36588)).
-   Added `__experimentalHideHeader` prop to `Modal` component ([#36831](https://github.com/WordPress/gutenberg/pull/36831)).
-   Added experimental `ConfirmDialog` component ([#34153](https://github.com/WordPress/gutenberg/pull/34153)).
-   Divider: improve support for vertical orientation and RTL styles, use start/end logical props instead of top/bottom, change border-color to `currentColor` ([#36579](https://github.com/WordPress/gutenberg/pull/36579)).
-   `ToggleGroupControl`: Avoid calling `onChange` if radio state changed from an incoming value ([#37224](https://github.com/WordPress/gutenberg/pull/37224/)).
-   `ToggleGroupControl`: fix the computation of the backdrop dimensions when rendered in a Popover ([#37067](https://github.com/WordPress/gutenberg/pull/37067)).
-   Add `__experimentalIsRenderedInSidebar` property to the `GradientPicker`and `CustomGradientPicker`. The property changes the color popover behavior to have a special placement behavior appropriate for sidebar UI's.
-   Add `first` and `last` classes to displayed `ToolsPanelItem` group within a `ToolsPanel` ([#37546](https://github.com/WordPress/gutenberg/pull/37546))

### Bug Fix

-   Fixed spacing between `BaseControl` fields and help text within the `ToolsPanel` ([#36334](https://github.com/WordPress/gutenberg/pull/36334))
-   Replaced hardcoded blue in `ColorPicker` with UI theme color ([#36153](https://github.com/WordPress/gutenberg/pull/36153)).
-   Fixed empty `ToolsPanel` height by correcting menu button line-height ([#36895](https://github.com/WordPress/gutenberg/pull/36895)).
-   Normalized label line-height and spacing within the `ToolsPanel` ([36387](https://github.com/WordPress/gutenberg/pull/36387))
-   Remove unused `reakit-utils` from peer dependencies ([#37369](https://github.com/WordPress/gutenberg/pull/37369)).
-   Update all Emotion dependencies to the latest version to ensure they work correctly with React types ([#37365](https://github.com/WordPress/gutenberg/pull/37365)).
-   `DateTimePicker`: Fix the date format associated to the `is12Hour` prop ([#37465](https://github.com/WordPress/gutenberg/pull/37465))
-   Allowed `ToolsPanel` to register items when `panelId` is `null` due to multiple block selection ([37216](https://github.com/WordPress/gutenberg/pull/37216)).

### Enhancements

-   Wrapped `Modal` in a `forwardRef` call ([#36831](https://github.com/WordPress/gutenberg/pull/36831)).
-   Refactor `DateTime` class component to functional component ([#36835](https://github.com/WordPress/gutenberg/pull/36835))
-   Unify styles for `ColorIndicator` with how they appear in Global Styles ([#37028](https://github.com/WordPress/gutenberg/pull/37028))
-   Add support for rendering the `ColorPalette` in a `Dropdown` when opened in the sidebar ([#37067](https://github.com/WordPress/gutenberg/pull/37067))
-   Show an incremental sequence of numbers (1/2/3/4/5) as a label of the font size, when we have at most five font sizes, where at least one the them contains a complex css value(clamp, var, etc..). We do this because complex css values cannot be calculated properly and the incremental sequence of numbers as labels can help the user better mentally map the different available font sizes. ([#37038](https://github.com/WordPress/gutenberg/pull/37038))
-   Add support for proper borders to color indicators ([#37500](https://github.com/WordPress/gutenberg/pull/37500))
-   Refactor `SuggestionsList` class component to functional component([#36924](https://github.com/WordPress/gutenberg/pull/36924/))

## 19.1.4 (2021-12-13)

### Bug Fix

-   Improve accessibility and visibility in `ColorPallete` ([#36925](https://github.com/WordPress/gutenberg/pull/36925))

## 19.1.3 (2021-12-06)

-   Fix missing version information in `CHANGELOG.md`.

## 19.1.2 (2021-12-06)

### Bug Fix

-   Fixed `GradientPicker` not displaying `CustomGradientPicker` when no gradients are provided ([#36900](https://github.com/WordPress/gutenberg/pull/36900)).
-   Fixed error thrown in `ColorPicker` when used in controlled state in color gradients ([#36941](https://github.com/WordPress/gutenberg/pull/36941)).
-   Updated readme to include default value introduced in fix for unexpected movements in the `ColorPicker` ([#35670](https://github.com/WordPress/gutenberg/pull/35670)).
-   Added support for the legacy `extraSmall` value for the `size` prop in the `Card` component ([#37097](https://github.com/WordPress/gutenberg/pull/37097)).

## 19.1.0 (2021-11-29)

### Enhancements

-   Added a `showTooltip` prop to `ToggleGroupControlOption` in order to display tooltip text (using `<Tooltip />`). ([#36726](https://github.com/WordPress/gutenberg/pull/36726)).

### Bug Fix

-   Fixed a bug which prevented setting `PM` hours correctly in the `DateTimePicker` ([#36878](https://github.com/WordPress/gutenberg/pull/36878)).

## 19.0.2 (2021-11-15)

-   Remove erroneous use of `??=` syntax from `build-module`.

## 19.0.1 (2021-11-07)

### Enhancements

-   Updated the `ColorPalette` and `GradientPicker` components to the latest designs ([#35970](https://github.com/WordPress/gutenberg/pull/35970)).

### Experimental

-   Updated the `ToolsPanel` to use `Grid` internally to manage panel layout ([#35621](https://github.com/WordPress/gutenberg/pull/35621)).
-   Added experimental `__experimentalHasMultipleOrigins` prop to the `ColorPalette` and `GradientPicker` components ([#35970](https://github.com/WordPress/gutenberg/pull/35970)).

## 19.0.0 (2021-10-22)

### New Features

-   Added support for `step="any"` in `NumberControl` and `RangeControl` ([#34542](https://github.com/WordPress/gutenberg/pull/34542)).

### Enhancements

-   Removed the separator shown between `ToggleGroupControl` items ([#35497](https://github.com/WordPress/gutenberg/pull/35497)).
-   The `ColorPicker` component property `onChangeComplete`, a function accepting a color object, was replaced with the property `onChange`, a function accepting a string on ([#35220](https://github.com/WordPress/gutenberg/pull/35220)).
-   The property `disableAlpha`, was removed from the `ColorPicker` component. Use the new opposite property `enableAlpha` instead ([#35220](https://github.com/WordPress/gutenberg/pull/35220)).

### Experimental

-   Removed the `fieldset` wrapper from the `FontAppearanceControl` component ([35461](https://github.com/WordPress/gutenberg/pull/35461)).
-   Refactored the `ToggleGroupControl` component's structure and embedded `ToggleGroupControlButton` directly into `ToggleGroupControlOption` ([#35600](https://github.com/WordPress/gutenberg/pull/35600)).
-   Added support for showing an experimental hint in `CustomSelectControl` ([#35673](https://github.com/WordPress/gutenberg/pull/35673)).

### Breaking Changes

-   The `color` property a `tinycolor2` color object passed on `onChangeComplete` property of the `ColorPicker` component was removed. Please use the new `onChange` property that accepts a string color representation ([#35562](https://github.com/WordPress/gutenberg/pull/35562)).

## 18.0.0 (2021-10-12)

### Breaking Changes

-   Removed the deprecated `position` and `menuLabel` from the `DropdownMenu` component ([#34537](https://github.com/WordPress/gutenberg/pull/34537)).
-   Removed the deprecated `onClickOutside` prop from the `Popover` component ([#34537](https://github.com/WordPress/gutenberg/pull/34537)).
-   Changed `RangeControl` component to not apply `shiftStep` to inputs from its `<input type="range"/>` ([35020](https://github.com/WordPress/gutenberg/pull/35020)).
-   Removed `isAction` prop from `Item`. The component will now rely on `onClick` to render as a `button` ([35152](https://github.com/WordPress/gutenberg/pull/35152)).

### New Features

-   Add an experimental `Navigator` components ([#34904](https://github.com/WordPress/gutenberg/pull/34904)) as a replacement for the previous `Navigation` related components.
-   Update the `ColorPicker` component to the latest design ([#35220](https://github.com/WordPress/gutenberg/pull/35220))

### Bug Fix

-   Fixed rounding of value in `RangeControl` component when it loses focus while the `SHIFT` key is held. ([#35020](https://github.com/WordPress/gutenberg/pull/35020)).

### Internal

-   Deleted the `createComponent` utility function ([#34929](https://github.com/WordPress/gutenberg/pull/34929)).
-   Deleted the `useJumpStep` utility function ([#35561](https://github.com/WordPress/gutenberg/pull/35561)).

## 17.0.0 (2021-09-09)

### Breaking Change

-   Removed a min-width from the `DropdownMenu` component, allowing the menu to accommodate thin contents like vertical tools menus ([#33995](https://github.com/WordPress/gutenberg/pull/33995)).

### Bug Fix

-   Fixed RTL styles in `Flex` component ([#33729](https://github.com/WordPress/gutenberg/pull/33729)).
-   Fixed unit test errors caused by `CSS.supports` being called in a non-browser environment ([#34572](https://github.com/WordPress/gutenberg/pull/34572)).
-   Fixed `ToggleGroupControl`'s backdrop not updating when changing the `isAdaptiveWidth` property ([#34595](https://github.com/WordPress/gutenberg/pull/34595)).

### Internal

-   Renamed `PolymorphicComponent*` types to `WordPressComponent*` ([#34330](https://github.com/WordPress/gutenberg/pull/34330)).

## 16.0.0 (2021-08-23)

### Breaking Change

-   Updated the visual styles of the RangeControl component ([#33824](https://github.com/WordPress/gutenberg/pull/33824)).

### New Feature

-   Add `hideLabelFromVision` prop to `RangeControl` ([#33714](https://github.com/WordPress/gutenberg/pull/33714)).

### Bug Fix

-   Listen to `resize` events correctly in `useBreakpointIndex`. This hook is used in `useResponsiveValue` and consequently in the `Flex` and `Grid` components ([#33902](https://github.com/WordPress/gutenberg/pull/33902))

## 15.0.0 (2021-07-29)

### Breaking Change

-   Upgraded React components to work with v17.0 ([#29118](https://github.com/WordPress/gutenberg/pull/29118)). There are no new features in React v17.0 as explained in the [blog post](https://reactjs.org/blog/2020/10/20/react-v17.html).

### Deprecation

-   `isScrollable` prop in `CardBody` default value changed from `true` to `false` ([#33490](https://github.com/WordPress/gutenberg/pull/33490))

### Bug Fix

-   Added back `box-sizing: border-box` rule to `CardBody`, `CardHeader` and `CardFooter` components [#33511](https://github.com/WordPress/gutenberg/pull/33511).

## 14.2.0 (2021-07-21)

### New Feature

-   Update the border color used in `CardBody`, `CardHeader`, `CardFooter`, and `CardDivider` to a different shade of gray, in order to match the color used in other components ([#32566](https://github.com/WordPress/gutenberg/pull/32566)).

### Deprecation

-   `isPrimary`, `isSecondary`, `isTertiary` and `isLink` props in `Button` have been deprecated. Use `variant` instead ([#31713](https://github.com/WordPress/gutenberg/pull/31713)).
-   `isElevated` prop in `Card` has been deprecated. Use `elevation` instead ([#32566](https://github.com/WordPress/gutenberg/pull/32566)).

### Internal

-   `Card`, `CardBody`, `CardHeader`, `CardFooter`, `CardMedia`, and `CardDivider` components have been re-written from the ground up ([#32566](https://github.com/WordPress/gutenberg/pull/32566)).

## 14.1.0 (2021-05-20)

## 14.0.0 (2021-05-14)

### Breaking Changes

-   Drop support for Internet Explorer 11 ([#31110](https://github.com/WordPress/gutenberg/pull/31110)). Learn more at https://make.wordpress.org/core/2021/04/22/ie-11-support-phase-out-plan/.
-   Increase the minimum Node.js version to v12 matching Long Term Support releases ([#31270](https://github.com/WordPress/gutenberg/pull/31270)). Learn more at https://nodejs.org/en/about/releases/.
-   The experimental `Text` component has been completely re-written and enhanced with truncation support and separate variant, size, and weight props to allow for greater control. The previous `variant` prop has been completely removed.

### Deprecation

-   `isReversed` prop in `Flex` component has been deprecated. Use `direction` instead ([#31297](https://github.com/WordPress/gutenberg/pull/31297)).

### Internal

-   `Flex`, `FlexBlock`, and `FlexItem` components have been re-written from the ground up ([#31297](https://github.com/WordPress/gutenberg/pull/31297)).

## 13.0.0 (2021-03-17)

### Breaking Change

-   `onChange` prop of `FocalPointPicker` is called at the end of drag operations. Previously, it was called repetitively while dragging.

### New Feature

-   Supports ref forwarding in `withNotices` and `ResizableBox`.
-   Adds `onDrag` prop of `FocalPointPicker`.

### Bug Fix

-   Allows focus of the `FocalPointPicker` draggable area and adjustment with arrow keys. This was added in [#22531](https://github.com/WordPress/gutenberg/pull/22264) but was no longer working.

## 12.0.0 (2020-12-17)

### Enhancements

-   ComboboxControl: Deburr option labels before filter

### Breaking Change

-   Introduce support for other units and advanced CSS properties on `FontSizePicker`. Provided the value passed to the `FontSizePicker` is a string or one of the size options passed is a string, onChange will start to be called with a string value instead of a number. On WordPress usage, font size options are now automatically converted to strings with the default "px" unit added.

## 10.1.0 (2020-09-03)

### New Feature

-   Add `ToolbarItem` component.
-   Support `label` prop on the `Toolbar` component.

### Deprecations

-   Deprecate the `Toolbar` component when used without the `label` prop. `ToolbarGroup` should be used instead.

## 10.0.0 (2020-07-07)

### Breaking Change

-   `NumberControl` no longer automatically transforms values when rendering `value` into a `<input />` HTML element.
-   `Dashicon` component no longer renders SVGs. If you rely on this component, make sure to load the dashicon font.

## 9.6.0 (2020-05-14)

### Bug Fix

-   Fix and issue that would cause the `Popover` component to throw an error under certain
    circumstances ([#22264](https://github.com/WordPress/gutenberg/pull/22264)).

### Deprecations

-   The `Guide` component no longer supports passing pages as children. Use the `pages` prop instead.
-   The `GuidePage` component is deprecated. Use the `pages` prop in `Guide` instead.

## 9.2.0 (2020-02-10)

### Enhancements

-   The `Notice` component will speak its message. With this new feature, a developer can control either the `spokenMessage` spoken message, or the `politeness` politeness level of the message.
-   The `Snackbar` component will speak its message. With this new feature, a developer can control either the `spokenMessage` spoken message, or the `politeness` politeness level of the message.
-   A `Notice` `actions` member can now assign `isPrimary` to render a primary button action associated with a notice message.

### Bug Fixes

-   Notice will assume a default status of 'info' if none is provided. This resolves an issue where the notice would be assigned a class name `is-undefined`. This was previously the effective default by styled appearance and should not be considered a breaking change in that regard.

## 9.0.0 (2020-01-13)

### New Features

-   Added a new `Guide` component which allows developers to easily present a user guide.

### Breaking Changes

-   `is-button` classname has been removed from the Button component.
-   The `is-default` classname is not applied automatically anymore.
-   By default Button components come with a fixed height and hover styles.

### Bug Fixes

-   Fixes a regression published in version 8.5.0 that would prevent some build tools from including
    styles provided in the packages build-styles directory.

### Deprecations

-   `isDefault` prop in `Button` has been deprecated. Consider using `isSecondary` instead.
-   `IconButton` has been deprecated. Use the `Button` component instead.

## 8.2.0 (2019-08-29)

### New Features

-   The bundled `re-resizable` dependency has been updated from requiring `5.0.1` to requiring `^6.0.0` ([#17011](https://github.com/WordPress/gutenberg/pull/17011)).

## 8.1.0 (2019-08-05)

### New Features

-   Added a new `popoverProps` prop to the `Dropdown` component which allows users of the `Dropdown` component to pass props directly to the `Popover` component.
-   Added and documented `hideLabelFromVision` prop to `BaseControl` used by `SelectControl`, `TextControl`, and `TextareaControl`.
-   Added a new `popoverProps` prop to the `DropdownMenu` component which allows to pass props directly to the nested `Popover` component.
-   Added a new `toggleProps` prop to the `DropdownMenu` component which allows to pass props directly to the nested `IconButton` component.
-   Added a new `menuProps` prop to the `DropdownMenu` component which allows to pass props directly to the nested `NavigableMenu` component.

### Deprecations

-   `menuLabel` prop in `DropdownComponent` has been deprecated. Consider using `menuProps` object and its `aria-label` property instead.
-   `position` prop in `DropdownComponent` has been deprecated. Consider using `popoverProps` object and its `position` property instead.

### Bug Fixes

-   The `Button` component will no longer assign default styling (`is-default` class) when explicitly assigned as primary (the `isPrimary` prop). This should resolve potential conflicts affecting a combination of `isPrimary`, `isDefault`, and `isLarge` / `isSmall`, where the busy animation would appear with incorrect coloring.

### Deprecations

-   The `Popover` component `onClickOutside` prop has been deprecated. Use `onFocusOutside` instead.

### Internal

-   The `Dropdown` component has been refactored to focus changes using the `Popover` component's `onFocusOutside` prop.
-   The `MenuItem` component will now always use an `IconButton`. This prevents a focus loss when clicking a menu item.
-   Package no longer depends on external `react-click-outside` library.

## 8.0.0 (2019-06-12)

### New Feature

-   Add new `BlockQuotation` block to the primitives folder to support blockquote in a multiplatform way. [#15482](https://github.com/WordPress/gutenberg/pull/15482).
-   `DropdownMenu` now supports passing a [render prop](https://reactjs.org/docs/render-props.html#using-props-other-than-render) as children for more advanced customization.

### Internal

-   `MenuGroup` no longer uses `NavigableMenu` internally. It needs to be explicitly wrapped with `NavigableMenu` to bring back the same behavior.

### Documentation

-   Added missing documentation for `DropdownMenu` props `menuLabel`, `position`, `className`.

### Breaking Change

-   `ServerSideRender` is no longer part of components. It was extracted to an independent package `@wordpress/server-side-render`.

### Bug Fix

-   Although `DateTimePicker` does not allow picking the seconds, passed the current seconds as the selected value for seconds when calling `onChange`. Now it passes zero.

## 7.4.0 (2019-05-21)

### New Feature

-   Added a new `HorizontalRule` component.
-   Added a new `Snackbar` component.

### Bug Fix

-   Fixed display of reset button when using RangeControl `allowReset` prop.
-   Fixed minutes field of `DateTimePicker` missed '0' before single digit values.

## 7.3.0 (2019-04-16)

### New Features

-   Added a new `render` property to `FormFileUpload` component. Allowing users of the component to custom the UI for their needs.
-   Added a new `BaseControl.VisualLabel` component.
-   Added a new `preview` prop to the `Placeholder` component which allows to display a preview, for example a media preview when the Placeholder is used in media editing contexts.
-   Added a new `anchorRect` prop to `Popover` which enables a developer to provide a custom `DOMRect` object at which to position the popover.

### Improvements

-   Limit `Base Control Label` to the width of its content.

### Bug fixes

-   Fix `instanceId` prop passed through to `Button` component via `MenuItems` producing React console error. Fixed by removing the unnecessary use of `withInstanceId` on the `MenuItems` component [#14599](https://github.com/WordPress/gutenberg/pull/14599)

## 7.2.0 (2019-03-20)

### Improvements

-   Make `RangeControl` validation rely on the `checkValidity` provided by the browsers instead of using our own validation.

### Bug Fixes

-   Fix a problem that made `RangeControl` not work as expected with float values.

## 7.1.0 (2019-03-06)

### New Features

-   Added a new `Animate` component.

### Improvements

-   `withFilters` has been optimized to avoid binding hook handlers for each mounted instance of the component, instead using a single centralized hook delegator.
-   `withFilters` has been optimized to reuse a single shared component definition for all filtered instances of the component.
-   Make `RangeControl` validate min and max properties.

### Bug Fixes

-   Resolves a conflict where two instance of Slot would produce an inconsistent or duplicated rendering output.
-   Allow years between 0 and 1970 in DateTime component.

### New Feature

-   `Dropdown` now has a `focusOnMount` prop which is passed directly to the contained `Popover`.
-   `DatePicker` has new prop `isInvalidDate` exposing react-dates' `isOutsideRange`.
-   `DatePicker` allows `null` as accepted value for `currentDate` prop to signify no date selection.

## 7.0.5 (2019-01-03)

## 7.0.4 (2018-12-12)

## 7.0.3 (2018-11-30)

## 7.0.2 (2018-11-22)

## 7.0.1 (2018-11-21)

## 7.0.0 (2018-11-20)

### Breaking Change

-   `Dropdown.refresh()` has been removed. The contained `Popover` is now automatically refreshed.

## 6.0.2 (2018-11-15)

## 6.0.1 (2018-11-12)

### Bug Fixes

-   Avoid constantly recomputing the popover position.

### Polish

-   Remove `<DateTimePicker />` obsolete `locale` prop (and pass-through to child components) and obsolete `is12Hour` prop pass through to `<DateTime />` [#11649](https://github.com/WordPress/gutenberg/pull/11649)

## 6.0.0 (2018-11-12)

### Breaking Change

-   The `PanelColor` component has been removed.

## 5.1.1 (2018-11-09)

## 5.1.0 (2018-11-09)

### New Feature

-   Adjust a11y roles for MenuItem component, so that aria-checked is used properly, related change in Editor/Components/BlockNavigationList ([#11431](https://github.com/WordPress/gutenberg/issues/11431)).
-   `Popover` components are now automatically refreshed every 0.5s in order to recalculate their size or position.

### Deprecation

-   `Dropdown.refresh()` has been deprecated as the contained `Popover` is now automatically refreshed.

## 5.0.2 (2018-11-03)

### Polish

-   Forward `ref` in the `PanelBody` component.
-   Tooltip are no longer removed when Button becomes disabled, it's left to the component rendering the Tooltip.
-   Forward `ref` support in `TabbableContainer` and `NavigableMenu` components.

## 5.0.1 (2018-10-30)

## 5.0.0 (2018-10-29)

### Breaking Change

-   `AccessibleSVG` component has been removed. Please use `SVG` instead.

### New Feature

-   The `Notice` component accepts an array of action objects via the `actions` prop. Each member object should contain a `label` and either a `url` link string or `onClick` callback function.

## 4.2.1 (2018-10-22)

### Bug Fix

-   Fix importing `react-dates` stylesheet in production.

## 4.2.0 (2018-10-19)

### New Feature

-   Added a new `ColorPicker` component ([#10564](https://github.com/WordPress/gutenberg/pull/10564)).
-   `MenuItem` now accepts an `info` prop for including an extended description.

### Bug Fix

-   `IconButton` correctly respects a passed `aria-label` prop.

### Deprecation

-   `PanelColor` has been deprecated in favor of `wp.editor.PanelColorSettings`.

## 4.1.2 (2018-10-18)

## 4.1.0 (2018-10-10)

### New Feature

-   Added a new `ResizableBox` component.

## 4.0.0 (2018-09-30)

### Breaking Change

-   `Draggable` as a DOM node drag handler has been removed. Please, use `Draggable` as a wrap component for your DOM node drag handler.

### Deprecation

-   Renamed `AccessibleSVG` component to `SVG`.

## 3.0.0 (2018-09-05)

### Breaking Change

-   `withAPIData` has been removed. Please use the Core Data module or `@wordpress/api-fetch` directly instead.
-   `Draggable` as a DOM node drag handler has been deprecated. Please, use `Draggable` as a wrap component for your DOM node drag handler.
-   Change how required built-ins are polyfilled with Babel 7 ([#9171](https://github.com/WordPress/gutenberg/pull/9171)). If you're using an environment that has limited or no support for ES2015+ such as lower versions of IE then using [core-js](https://github.com/zloirock/core-js) or [@babel/polyfill](https://babeljs.io/docs/en/next/babel-polyfill) will add support for these methods.
-   `withContext` has been removed. Please use `wp.element.createContext` instead. See: https://reactjs.org/docs/context.html.

### New Feature

-   Added a new `AccessibleSVG` component.<|MERGE_RESOLUTION|>--- conflicted
+++ resolved
@@ -6,11 +6,8 @@
 
 -   `ConfirmDialog`: Add support for custom label text on the confirmation and cancelation buttons ([#38994](https://github.com/WordPress/gutenberg/pull/38994))
 -   `InputControl`: Allow `onBlur` for empty values to commit the change when `isPressEnterToChange` is true, and move reset behavior to the ESCAPE key. ([#39109](https://github.com/WordPress/gutenberg/pull/39109)).
-<<<<<<< HEAD
+-   `TreeGrid`: Add tests for Home/End keyboard navigation. Add `onFocusRow` callback for Home/End keyboard navigation, this was missed in the implementation PR. Modify test for expanding/collapsing a row as row 1 implements this now. Update README with latest changes. ([#39302](https://github.com/WordPress/gutenberg/pull/39302))
 -   `BaseControl`: Add `__nextHasNoMarginBottom` prop for opting into the new margin-free styles ([#39325](https://github.com/WordPress/gutenberg/pull/39325)).
-=======
--   `TreeGrid`: Add tests for Home/End keyboard navigation. Add `onFocusRow` callback for Home/End keyboard navigation, this was missed in the implementation PR. Modify test for expanding/collapsing a row as row 1 implements this now. Update README with latest changes. ([#39302](https://github.com/WordPress/gutenberg/pull/39302))
->>>>>>> f9c2838a
 
 ### Bug Fix
 
