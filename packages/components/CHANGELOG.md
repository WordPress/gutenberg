<!-- Learn how to maintain this file at https://github.com/WordPress/gutenberg/tree/HEAD/packages#maintaining-changelogs. -->

## Unreleased

### Enhancements

-   `Theme`: Expose via private APIs ([#53262](https://github.com/WordPress/gutenberg/pull/53262)).
-   `ProgressBar`: Use the theme system accent for indicator color ([#53347](https://github.com/WordPress/gutenberg/pull/53347)).
-   `ProgressBar`: Use gray 300 for track color ([#53349](https://github.com/WordPress/gutenberg/pull/53349)).
-   `Modal`: add `headerActions` prop to render buttons in the header. ([#53328](https://github.com/WordPress/gutenberg/pull/53328)).
-   `Snackbar`: Snackbar design and motion improvements ([#53248](https://github.com/WordPress/gutenberg/pull/53248))
-   `NumberControl`: Add `spinFactor` prop for adjusting the amount by which the spin controls change the value ([#52902](https://github.com/WordPress/gutenberg/pull/52902)).
<<<<<<< HEAD
-   Components: Move accent colors to theme context ([#53631](https://github.com/WordPress/gutenberg/pull/53631)).
=======
-   `Modal:`: Nuance outside interactions ([#52994](https://github.com/WordPress/gutenberg/pull/52994)).
-   `Button`: Remove default border from the destructive button ([#53607](https://github.com/WordPress/gutenberg/pull/53607)).
>>>>>>> ccfed674

### Bug Fix

-   `Button`: add `:disabled` selector to reset hover color for disabled buttons ([#53411](https://github.com/WordPress/gutenberg/pull/53411)).

### Internal

-   `ControlGroup`, `FormGroup`, `ControlLabel`, `Spinner`: Remove unused `ui/` components from the codebase ([#52953](https://github.com/WordPress/gutenberg/pull/52953)).
-   `MenuItem`: Convert to TypeScript ([#53132](https://github.com/WordPress/gutenberg/pull/53132)).
-   `MenuGroup`: Add Storybook stories ([#53090](https://github.com/WordPress/gutenberg/pull/53090)).

## 25.5.0 (2023-08-10)

### New Feature

-   Add a new `ProgressBar` component. ([#53030](https://github.com/WordPress/gutenberg/pull/53030)).

### Enhancements

-   `ColorPalette`, `BorderControl`: Don't hyphenate hex value in `aria-label` ([#52932](https://github.com/WordPress/gutenberg/pull/52932)).
-   `MenuItemsChoice`, `MenuItem`: Support a `disabled` prop on a menu item ([#52737](https://github.com/WordPress/gutenberg/pull/52737)).
-   `TabPanel`: Introduce a new version of `TabPanel` with updated internals and improved adherence to ARIA guidance on `tabpanel` focus behavior while maintaining the same functionality and API surface.([#52133](https://github.com/WordPress/gutenberg/pull/52133)).

### Bug Fix

-   `Modal`: Fix loss of focus when clicking outside ([#52653](https://github.com/WordPress/gutenberg/pull/52653)).

## 25.4.0 (2023-07-20)

### Enhancements

-   `TextControl`: Add `id` prop to allow for custom IDs in `TextControl`s ([#52028](https://github.com/WordPress/gutenberg/pull/52028)).
-   `Navigator`: Add `replace` option to `navigator.goTo()` and `navigator.goToParent()` ([#52456](https://github.com/WordPress/gutenberg/pull/52456)).

### Bug Fix

-   `Popover`: Pin `react-dropdown-menu` version to avoid breaking changes in dependency updates. ([#52356](https://github.com/WordPress/gutenberg/pull/52356)).
-   `Item`: Unify focus style and add default font styles. ([#52495](https://github.com/WordPress/gutenberg/pull/52495)).
-   `Toolbar`: Fix toolbar items not being tabbable on the first render. ([#52613](https://github.com/WordPress/gutenberg/pull/52613))
-   `FormTokenField`: Fix token overflow when moving cursor left or right. ([#52662](https://github.com/WordPress/gutenberg/pull/52662))

## 25.3.0 (2023-07-05)

### Enhancements

-   `SelectControl`: Added option to set hidden options. ([#51545](https://github.com/WordPress/gutenberg/pull/51545))
-   `RangeControl`: Add `__next40pxDefaultSize` prop to opt into the new 40px default size ([#49105](https://github.com/WordPress/gutenberg/pull/49105)).
-   `Button`: Introduce `size` prop with `default`, `compact`, and `small` variants ([#51842](https://github.com/WordPress/gutenberg/pull/51842)).
-   `ItemGroup`: Update button focus state styles to target `:focus-visible` rather than `:focus`. ([#51787](https://github.com/WordPress/gutenberg/pull/51787)).
-   `Guide`: Don't show Close button when there is only one page, and use default button and accent/theme styling ([#52014](https://github.com/WordPress/gutenberg/pull/52014)).

### Bug Fix

-   `ConfirmDialog`: Ensure onConfirm isn't called an extra time when submitting one of the buttons using the keyboard ([#51730](https://github.com/WordPress/gutenberg/pull/51730)).
-   `ZStack`: ZStack: fix component bounding box to match children ([#51836](https://github.com/WordPress/gutenberg/pull/51836)).
-   `Modal`: Add small top padding to the content so that avoid cutting off the visible outline when hovering items ([#51829](https://github.com/WordPress/gutenberg/pull/51829)).
-   `DropdownMenu`: fix icon style when dashicon is used ([#43574](https://github.com/WordPress/gutenberg/pull/43574)).
-   `UnitControl`: Fix crash when certain units are used ([#52211](https://github.com/WordPress/gutenberg/pull/52211)).
-   `Guide`: Place focus on the guide's container instead of its first tabbable ([#52300](https://github.com/WordPress/gutenberg/pull/52300)).

## 25.2.0 (2023-06-23)

### Enhancements

-   `UnitControl`: Revamp support for changing unit by typing ([#39303](https://github.com/WordPress/gutenberg/pull/39303)).
-   `Modal`: Update corner radius to be between buttons and the site view frame, in a 2-4-8 system. ([#51254](https://github.com/WordPress/gutenberg/pull/51254)).
-   `ItemGroup`: Update button focus state styles to be inline with other button focus states in the editor. ([#51576](https://github.com/WordPress/gutenberg/pull/51576)).
-   `ItemGroup`: Update button focus state styles to target `:focus-visible` rather than `:focus`. ([#51787](https://github.com/WordPress/gutenberg/pull/51787)).

### Bug Fix

-   `Popover`: Allow legitimate 0 positions to update popover position ([#51320](https://github.com/WordPress/gutenberg/pull/51320)).
-   `Button`: Remove unnecessary margin from dashicon ([#51395](https://github.com/WordPress/gutenberg/pull/51395)).
-   `Autocomplete`: Announce how many results are available to screen readers when suggestions list first renders ([#51018](https://github.com/WordPress/gutenberg/pull/51018)).

### Internal

-   `ClipboardButton`: Convert to TypeScript ([#51334](https://github.com/WordPress/gutenberg/pull/51334)).
-   `Toolbar`: Replace `reakit` dependency with `@ariakit/react` ([#51623](https://github.com/WordPress/gutenberg/pull/51623)).

### Documentation

-   `SearchControl`: Improve documentation around usage of `label` prop ([#51781](https://github.com/WordPress/gutenberg/pull/51781)).

## 25.1.0 (2023-06-07)

### Enhancements

-   `BorderControl`: Improve color code readability in aria-label ([#51197](https://github.com/WordPress/gutenberg/pull/51197)).
-   `Dropdown` and `DropdownMenu`: use internal context system to automatically pick the toolbar popover variant when rendered inside the `Toolbar` component ([#51154](https://github.com/WordPress/gutenberg/pull/51154)).

### Bug Fix

-   `FocalPointUnitControl`: Add aria-labels ([#50993](https://github.com/WordPress/gutenberg/pull/50993)).

### Enhancements

-   Wrapped `TabPanel` in a `forwardRef` call ([#50199](https://github.com/WordPress/gutenberg/pull/50199)).
-   `ColorPalette`: Improve readability of color name and value, and improve rendering of partially transparent colors ([#50450](https://github.com/WordPress/gutenberg/pull/50450)).
-   `Button`: Add `__next32pxSmallSize` prop to opt into the new 32px size when the `isSmall` prop is enabled ([#51012](https://github.com/WordPress/gutenberg/pull/51012)).
-   `ItemGroup`: Update styles so all SVGs inherit color from their parent element ([#50819](https://github.com/WordPress/gutenberg/pull/50819)).

### Experimental

-   `DropdownMenu` v2: Tweak styles ([#50967](https://github.com/WordPress/gutenberg/pull/50967), [#51097](https://github.com/WordPress/gutenberg/pull/51097)).
-   `DropdownMenu` v2: change default placement to match the legacy `DropdownMenu` component ([#51133](https://github.com/WordPress/gutenberg/pull/51133)).
-   `DropdownMenu` v2: Render in the default `Popover.Slot` ([#51046](https://github.com/WordPress/gutenberg/pull/51046)).

## 25.0.0 (2023-05-24)

### Breaking Changes

-   `DateTime`: Remove previously deprecated props, `__nextRemoveHelpButton` and `__nextRemoveResetButton` ([#50724](https://github.com/WordPress/gutenberg/pull/50724)).

### Internal

-   `Modal`: Remove children container's unused class name ([#50655](https://github.com/WordPress/gutenberg/pull/50655)).
-   `DropdownMenu`: Convert to TypeScript ([#50187](https://github.com/WordPress/gutenberg/pull/50187)).
-   Added experimental v2 of `DropdownMenu` ([#49473](https://github.com/WordPress/gutenberg/pull/49473)).
-   `ColorPicker`: its private `SelectControl` component no longer hides BackdropUI, thus making its focus state visible for keyboard users ([#50703](https://github.com/WordPress/gutenberg/pull/50703)).

### Bug Fix

-   `ColorPicker`: Add an outline when the color picker select box is focused([#50609](https://github.com/WordPress/gutenberg/pull/50609)).
-   `InputControl`: Fix focus style to support Windows High Contrast mode ([#50772](https://github.com/WordPress/gutenberg/pull/50772)).
-   `ToggleGroupControl`: Fix focus and selected style to support Windows High Contrast mode ([#50785](https://github.com/WordPress/gutenberg/pull/50785)).
-   `SearchControl`: Adjust icon styles to fix alignment issues in the block inserter ([#50439](https://github.com/WordPress/gutenberg/pull/50439)).

### Enhancements

-   `Tooltip`: Update background color so tooltip boundaries are more visible in the site editor ([#50792](https://github.com/WordPress/gutenberg/pull/50792)).
-   `FontSizePicker`: Tweak the header spacing to be more consistent with other design tools ([#50855](https://github.com/WordPress/gutenberg/pull/50855)).

## 24.0.0 (2023-05-10)

### Breaking Changes

-   `onDragStart` in `<Draggable>` is now a synchronous function to allow setting additional data for `event.dataTransfer` ([#49673](https://github.com/WordPress/gutenberg/pull/49673)).

### Bug Fix

-   `NavigableContainer`: do not trap focus in `TabbableContainer` ([#49846](https://github.com/WordPress/gutenberg/pull/49846)).
-   Update `<Button>` component to have a transparent background for its tertiary disabled state, to match its enabled state. ([#50496](https://github.com/WordPress/gutenberg/pull/50496)).

### Internal

-   `NavigableContainer`: Convert to TypeScript ([#49377](https://github.com/WordPress/gutenberg/pull/49377)).
-   `ToolbarItem`: Convert to TypeScript ([#49190](https://github.com/WordPress/gutenberg/pull/49190)).
-   Move rich-text related types to the rich-text package ([#49651](https://github.com/WordPress/gutenberg/pull/49651)).
-   `SlotFill`: simplified the implementation and removed unused code ([#50098](https://github.com/WordPress/gutenberg/pull/50098) and [#50133](https://github.com/WordPress/gutenberg/pull/50133)).

### Documentation

-   `TreeGrid`: Update docs with `data-expanded` attribute usage ([#50026](https://github.com/WordPress/gutenberg/pull/50026)).
-   Consolidate multiple versions of `README` and `CONTRIBUTING` docs, and add them to Storybook ([#50226](https://github.com/WordPress/gutenberg/pull/50226)).
-   `DimensionControl`: Use WordPress package instead of react in code example ([#50435](https://github.com/WordPress/gutenberg/pull/50435)).

### Enhancements

-   `FormTokenField`, `ComboboxControl`: Add `__next40pxDefaultSize` prop to opt into the new 40px default size, superseding the `__next36pxDefaultSize` prop ([#50261](https://github.com/WordPress/gutenberg/pull/50261)).
-   `Modal`: Add css class to children container ([#50099](https://github.com/WordPress/gutenberg/pull/50099)).
-   `Button`: Add `__next40pxDefaultSize` prop to opt into the new 40px default size ([#50254](https://github.com/WordPress/gutenberg/pull/50254)).
-   `PaletteEdit`: Allow custom popover configuration ([#49975](https://github.com/WordPress/gutenberg/pull/49975)).
-   Change the default color scheme to use the new WP Blueberry color. See PR description for instructions on how to restore the previous color scheme when using in a non-WordPress context ([#50193](https://github.com/WordPress/gutenberg/pull/50193)).
-   `CheckboxControl`, `CustomGradientPicker`, `FormToggle`, : Refactor and correct the focus style for consistency ([#50127](https://github.com/WordPress/gutenberg/pull/50127)).
-   `Button`, update spacing values in `has-text has-icon` buttons. ([#50277](https://github.com/WordPress/gutenberg/pull/50277)).
-   `Button`, remove custom padding applied to `tertiary` variant. ([#50276](https://github.com/WordPress/gutenberg/pull/50276)).
-   `Modal`: Correct padding for title less confirm variant. ([#50283](https://github.com/WordPress/gutenberg/pull/50283)).

## 23.9.0 (2023-04-26)

### Internal

-   `BottomSheetCell`: Refactor away from Lodash (mobile) ([#49794](https://github.com/WordPress/gutenberg/pull/49794)).
-   `parseStylesVariables()`: Refactor away from Lodash (mobile) ([#49794](https://github.com/WordPress/gutenberg/pull/49794)).
-   Remove Lodash dependency from components package ([#49794](https://github.com/WordPress/gutenberg/pull/49794)).
-   Tweak `WordPressComponent` type so `selector` property is optional ([#49960](https://github.com/WordPress/gutenberg/pull/49960)).
-   Update `Modal` appearance on small screens ([#50039](https://github.com/WordPress/gutenberg/pull/50039)).
-   Update the framer motion dependency to the latest version `10.11.6` ([#49822](https://github.com/WordPress/gutenberg/pull/49822)).

### Enhancements

-   `Draggable`: Add `appendToOwnerDocument` prop to allow elementId based elements to be attached to the ownerDocument body ([#49911](https://github.com/WordPress/gutenberg/pull/49911)).
-   `TreeGrid`: Modify keyboard navigation code to use a data-expanded attribute if aria-expanded is to be controlled outside of the TreeGrid component ([#48461](https://github.com/WordPress/gutenberg/pull/48461)).
-   `Modal`: Equalize internal spacing ([#49890](https://github.com/WordPress/gutenberg/pull/49890)).
-   `Modal`: Increased border radius ([#49870](https://github.com/WordPress/gutenberg/pull/49870)).
-   `Modal`: Updated spacing / dimensions of `isFullScreen` ([#49894](https://github.com/WordPress/gutenberg/pull/49894)).
-   `SlotFill`: Added util for creating private SlotFills and supporting Symbol keys ([#49819](https://github.com/WordPress/gutenberg/pull/49819)).
-   `IconType`: Export for external use ([#49649](https://github.com/WordPress/gutenberg/pull/49649)).

### Bug Fix

-   `CheckboxControl`: Add support custom IDs ([#49977](https://github.com/WordPress/gutenberg/pull/49977)).

### Documentation

-   `Autocomplete`: Add heading and fix type for `onReplace` in README. ([#49798](https://github.com/WordPress/gutenberg/pull/49798)).
-   `Autocomplete`: Update `Usage` section in README. ([#49965](https://github.com/WordPress/gutenberg/pull/49965)).

## 23.8.0 (2023-04-12)

### Internal

-   `Mobile` Refactor of the KeyboardAwareFlatList component.
-   Update `reakit` dependency to 1.3.11 ([#49763](https://github.com/WordPress/gutenberg/pull/49763)).

### Enhancements

-   `DropZone`: Smooth animation ([#49517](https://github.com/WordPress/gutenberg/pull/49517)).
-   `Navigator`: Add `skipFocus` property in `NavigateOptions`. ([#49350](https://github.com/WordPress/gutenberg/pull/49350)).
-   `Spinner`: add explicit opacity and background styles ([#49695](https://github.com/WordPress/gutenberg/pull/49695)).
-   Make TypeScript types available for consumers ([#49229](https://github.com/WordPress/gutenberg/pull/49229)).

### Bug Fix

-   `Snackbar`: Fix insufficient color contrast on hover ([#49682](https://github.com/WordPress/gutenberg/pull/49682)).

## 23.7.0 (2023-03-29)

### Internal

-   `Animate`: Convert to TypeScript ([#49243](https://github.com/WordPress/gutenberg/pull/49243)).
-   `CustomGradientPicker`: Convert to TypeScript ([#48929](https://github.com/WordPress/gutenberg/pull/48929)).
-   `ColorPicker`: Convert to TypeScript ([#49214](https://github.com/WordPress/gutenberg/pull/49214)).
-   `GradientPicker`: Convert to TypeScript ([#48316](https://github.com/WordPress/gutenberg/pull/48316)).
-   `FormTokenField`: Add a `__nextHasNoMarginBottom` prop to start opting into the margin-free styles ([48609](https://github.com/WordPress/gutenberg/pull/48609)).
-   `QueryControls`: Replace bottom margin overrides with `__nextHasNoMarginBottom`([47515](https://github.com/WordPress/gutenberg/pull/47515)).

### Enhancements

-   `CustomGradientPicker`: improve initial state UI ([#49146](https://github.com/WordPress/gutenberg/pull/49146)).
-   `AnglePickerControl`: Style to better fit in narrow contexts and improve RTL layout ([#49046](https://github.com/WordPress/gutenberg/pull/49046)).
-   `ImageSizeControl`: Use large 40px sizes ([#49113](https://github.com/WordPress/gutenberg/pull/49113)).

### Bug Fix

-   `CircularOptionPicker`: force swatches to visually render on top of the rest of the component's content ([#49245](https://github.com/WordPress/gutenberg/pull/49245)).
-   `InputControl`: Fix misaligned textarea input control ([#49116](https://github.com/WordPress/gutenberg/pull/49116)).
-   `ToolsPanel`: Ensure consistency in menu item order ([#49222](https://github.com/WordPress/gutenberg/pull/49222)).
-   `TabPanel`: fix initial tab selection & focus management ([#49368](https://github.com/WordPress/gutenberg/pull/49368)).

### Internal

-   `DuotonePicker`, `DuotoneSwatch`: Convert to TypeScript ([#49060](https://github.com/WordPress/gutenberg/pull/49060)).

## 23.6.0 (2023-03-15)

### Enhancements

-   `FontSizePicker`: Allow custom units for custom font size control ([#48468](https://github.com/WordPress/gutenberg/pull/48468)).
-   `Navigator`: Disable initial screen animation ([#49062](https://github.com/WordPress/gutenberg/pull/49062)).
-   `FormTokenField`: Hide suggestions list on blur event if the input value is invalid ([#48785](https://github.com/WordPress/gutenberg/pull/48785)).

### Bug Fix

-   `ResponsiveWrapper`: use `aspect-ratio` CSS prop, add support for `SVG` elements ([#48573](https://github.com/WordPress/gutenberg/pull/48573).
-   `ResizeTooltip`: Use `default.fontFamily` on tooltip ([#48805](https://github.com/WordPress/gutenberg/pull/48805).

### Internal

-   `Guide`: Convert to TypeScript ([#47493](https://github.com/WordPress/gutenberg/pull/47493)).
-   `SelectControl`: improve prop types for single vs multiple selection ([#47390](https://github.com/WordPress/gutenberg/pull/47390)).
-   `Navigation`: Convert to TypeScript ([#48742](https://github.com/WordPress/gutenberg/pull/48742)).
-   `PanelBody`: Convert to TypeScript ([#47702](https://github.com/WordPress/gutenberg/pull/47702)).
-   `withFilters` HOC: Convert to TypeScript ([#48721](https://github.com/WordPress/gutenberg/pull/48721)).
-   `withFallbackStyles` HOC: Convert to TypeScript ([#48720](https://github.com/WordPress/gutenberg/pull/48720)).
-   `withFocusReturn` HOC: Convert to TypeScript ([#48748](https://github.com/WordPress/gutenberg/pull/48748)).
-   `navigateRegions` HOC: Convert to TypeScript ([#48632](https://github.com/WordPress/gutenberg/pull/48632)).
-   `withSpokenMessages`: HOC: Convert to TypeScript ([#48163](https://github.com/WordPress/gutenberg/pull/48163)).
-   `withNotices`: HOC: Convert to TypeScript ([#49088](https://github.com/WordPress/gutenberg/pull/49088)).
-   `ToolbarButton`: Convert to TypeScript ([#47750](https://github.com/WordPress/gutenberg/pull/47750)).
-   `DimensionControl(Experimental)`: Convert to TypeScript ([#47351](https://github.com/WordPress/gutenberg/pull/47351)).
-   `PaletteEdit`: Convert to TypeScript ([#47764](https://github.com/WordPress/gutenberg/pull/47764)).
-   `QueryControls`: Refactor away from Lodash (`.groupBy`) ([#48779](https://github.com/WordPress/gutenberg/pull/48779)).
-   `ToolbarContext`: Convert to TypeScript ([#49002](https://github.com/WordPress/gutenberg/pull/49002)).

## 23.5.0 (2023-03-01)

### Enhancements

-   `ToolsPanel`: Separate reset all filter registration from items registration and support global resets ([#48123](https://github.com/WordPress/gutenberg/pull/48123)).

### Internal

-   `CircularOptionPicker`: Convert to TypeScript ([#47937](https://github.com/WordPress/gutenberg/pull/47937)).
-   `TabPanel`: Improve unit test in preparation for controlled component updates ([#48086](https://github.com/WordPress/gutenberg/pull/48086)).
-   `Autocomplete`: performance: avoid setting state on every value change ([#48485](https://github.com/WordPress/gutenberg/pull/48485)).
-   `Higher Order` -- `with-constrained-tabbing`: Convert to TypeScript ([#48162](https://github.com/WordPress/gutenberg/pull/48162)).
-   `Autocomplete`: Convert to TypeScript ([#47751](https://github.com/WordPress/gutenberg/pull/47751)).
-   `Autocomplete`: avoid calling setState on input ([#48565](https://github.com/WordPress/gutenberg/pull/48565)).

## 23.4.0 (2023-02-15)

### Bug Fix

-   `ToolsPanel`: fix type inconsistencies between types, docs and normal component usage ([47944](https://github.com/WordPress/gutenberg/pull/47944)).
-   `SelectControl`: Fix styling when `multiple` prop is enabled ([#47893](https://github.com/WordPress/gutenberg/pull/43213)).
-   `useAutocompleteProps`, `Autocomplete`: Make accessible when rendered in an iframe ([#47907](https://github.com/WordPress/gutenberg/pull/47907)).

### Enhancements

-   `ColorPalette`, `GradientPicker`, `PaletteEdit`, `ToolsPanel`: add new props to set a custom heading level ([43848](https://github.com/WordPress/gutenberg/pull/43848) and [#47788](https://github.com/WordPress/gutenberg/pull/47788)).
-   `ColorPalette`: ensure text label contrast checking works with CSS variables ([#47373](https://github.com/WordPress/gutenberg/pull/47373)).
-   `Navigator`: Support dynamic paths with parameters ([#47827](https://github.com/WordPress/gutenberg/pull/47827)).
-   `Navigator`: Support hierarchical paths navigation and add `NavigatorToParentButton` component ([#47883](https://github.com/WordPress/gutenberg/pull/47883)).

### Internal

-   `NavigatorButton`: Reuse `Button` types ([47754](https://github.com/WordPress/gutenberg/pull/47754)).
-   `CustomSelectControl`: lock the `__experimentalShowSelectedHint` prop ([#47229](https://github.com/WordPress/gutenberg/pull/47229)).
-   Lock the `__experimentalPopoverPositionToPlacement` function and rename it to `__experimentalPopoverLegacyPositionToPlacement` ([#47505](https://github.com/WordPress/gutenberg/pull/47505)).
-   `ComboboxControl`: Convert to TypeScript ([#47581](https://github.com/WordPress/gutenberg/pull/47581)).
-   `Panel`, `PanelHeader`, `PanelRow`: Convert to TypeScript ([#47259](https://github.com/WordPress/gutenberg/pull/47259)).
-   `BoxControl`: Convert to TypeScript ([#47622](https://github.com/WordPress/gutenberg/pull/47622)).
-   `AnglePickerControl`: Convert to TypeScript ([#45820](https://github.com/WordPress/gutenberg/pull/45820)).
-   `ResizableBox`: refactor styles to TypeScript ([47756](https://github.com/WordPress/gutenberg/pull/47756)).
-   `BorderBoxControl`: migrate tests to TypeScript, remove act() call ([47755](https://github.com/WordPress/gutenberg/pull/47755)).
-   `Toolbar`: Convert to TypeScript ([#47087](https://github.com/WordPress/gutenberg/pull/47087)).
-   `MenuItemsChoice`: Convert to TypeScript ([#47180](https://github.com/WordPress/gutenberg/pull/47180)).
-   `ToolsPanel`: Allow display of optional items when values are updated externally to item controls ([47727](https://github.com/WordPress/gutenberg/pull/47727)).
-   `ToolsPanel`: Ensure display of optional items when values are updated externally and multiple blocks selected ([47864](https://github.com/WordPress/gutenberg/pull/47864)).
-   `Navigator`: add more pattern matching tests, refine existing tests ([47910](https://github.com/WordPress/gutenberg/pull/47910)).
-   `ToolsPanel`: Refactor Storybook examples to TypeScript ([47944](https://github.com/WordPress/gutenberg/pull/47944)).
-   `ToolsPanel`: Refactor unit tests to TypeScript ([48275](https://github.com/WordPress/gutenberg/pull/48275)).

## 23.3.0 (2023-02-01)

### Deprecations

-   `NumberControl`: Clarify deprecation message about `hideHTMLArrows` prop ([#47370](https://github.com/WordPress/gutenberg/pull/47370)).

### Enhancements

-   `Dropdown`: deprecate `position` prop, use `popoverProps` instead ([46865](https://github.com/WordPress/gutenberg/pull/46865)).
-   `Button`: improve padding for buttons with icon and text. ([46764](https://github.com/WordPress/gutenberg/pull/46764)).
-   `ColorPalette`: Use computed color when css variable is passed to `ColorPicker` ([47181](https://github.com/WordPress/gutenberg/pull/47181)).
-   `Popover`: add `overlay` option to the `placement` prop ([47004](https://github.com/WordPress/gutenberg/pull/47004)).

### Internal

-   `Toolbar`: unify Storybook examples under one file, migrate from knobs to controls ([47117](https://github.com/WordPress/gutenberg/pull/47117)).
-   `DropdownMenu`: migrate Storybook to controls ([47149](https://github.com/WordPress/gutenberg/pull/47149)).
-   Removed deprecated `@storybook/addon-knobs` dependency from the package ([47152](https://github.com/WordPress/gutenberg/pull/47152)).
-   `ColorListPicker`: Convert to TypeScript ([#46358](https://github.com/WordPress/gutenberg/pull/46358)).
-   `KeyboardShortcuts`: Convert to TypeScript ([#47429](https://github.com/WordPress/gutenberg/pull/47429)).
-   `ColorPalette`, `BorderControl`, `GradientPicker`: refine types and logic around single vs multiple palettes ([#47384](https://github.com/WordPress/gutenberg/pull/47384)).
-   `Button`: Convert to TypeScript ([#46997](https://github.com/WordPress/gutenberg/pull/46997)).
-   `QueryControls`: Convert to TypeScript ([#46721](https://github.com/WordPress/gutenberg/pull/46721)).
-   `TreeGrid`: Convert to TypeScript ([#47516](https://github.com/WordPress/gutenberg/pull/47516)).
-   `Notice`: refactor to TypeScript ([47118](https://github.com/WordPress/gutenberg/pull/47118)).
-   `Popover`: Take iframe element scaling into account ([47004](https://github.com/WordPress/gutenberg/pull/47004)).

### Bug Fix

-   `TabPanel`: Fix initial tab selection when the tab declaration is lazily added to the `tabs` array ([47100](https://github.com/WordPress/gutenberg/pull/47100)).
-   `InputControl`: Avoid the "controlled to uncontrolled" warning by forcing the internal `<input />` element to be always in controlled mode ([47250](https://github.com/WordPress/gutenberg/pull/47250)).

## 23.2.0 (2023-01-11)

### Internal

-   `AlignmentMatrixControl`: Update center cell label to 'Center' instead of 'Center Center' ([#46852](https://github.com/WordPress/gutenberg/pull/46852)).
-   `Toolbar`: move all subcomponents under the same folder ([46951](https://github.com/WordPress/gutenberg/pull/46951)).
-   `Dashicon`: remove unnecessary type for `className` prop ([46849](https://github.com/WordPress/gutenberg/pull/46849)).
-   `ColorPicker` & `QueryControls`: Replace bottom margin overrides with `__nextHasNoMarginBottom` ([#46448](https://github.com/WordPress/gutenberg/pull/46448)).
-   `SandBox`: Convert to TypeScript ([#46478](https://github.com/WordPress/gutenberg/pull/46478)).
-   `ResponsiveWrapper`: Convert to TypeScript ([#46480](https://github.com/WordPress/gutenberg/pull/46480)).
-   `ItemGroup`: migrate Storybook to controls, refactor to TypeScript ([46945](https://github.com/WordPress/gutenberg/pull/46945)).

### Bug Fix

-   `Placeholder`: set fixed right margin for label's icon ([46918](https://github.com/WordPress/gutenberg/pull/46918)).
-   `TreeGrid`: Fix right-arrow keyboard navigation when a row contains more than two focusable elements ([46998](https://github.com/WordPress/gutenberg/pull/46998)).

## 23.1.0 (2023-01-02)

### Breaking Changes

-   `ColorPalette`: The experimental `__experimentalHasMultipleOrigins` prop has been removed ([#46315](https://github.com/WordPress/gutenberg/pull/46315)).

## 23.0.0 (2022-12-14)

### Breaking Changes

-   Updated dependencies to require React 18 ([45235](https://github.com/WordPress/gutenberg/pull/45235))

### New Feature

-   `TabPanel`: support manual tab activation ([#46004](https://github.com/WordPress/gutenberg/pull/46004)).
-   `TabPanel`: support disabled prop for tab buttons ([#46471](https://github.com/WordPress/gutenberg/pull/46471)).
-   `BaseControl`: Add `useBaseControlProps` hook to help generate id-releated props ([#46170](https://github.com/WordPress/gutenberg/pull/46170)).

### Bug Fix

-   `ColorPalette`: show "Clear" button even when colors array is empty ([#46001](https://github.com/WordPress/gutenberg/pull/46001)).
-   `InputControl`: Fix internal `Flex` wrapper usage that could add an unintended `height: 100%` ([#46213](https://github.com/WordPress/gutenberg/pull/46213)).
-   `Navigator`: Allow calling `goTo` and `goBack` twice in one render cycle ([#46391](https://github.com/WordPress/gutenberg/pull/46391)).
-   `Modal`: Fix unexpected modal closing in IME Composition ([#46453](https://github.com/WordPress/gutenberg/pull/46453)).
-   `Toolbar`: Fix duplicate focus style on anchor link button ([#46759](https://github.com/WordPress/gutenberg/pull/46759)).
-   `useNavigateRegions`: Ensure region navigation picks the next region based on where the current user focus is located instead of starting at the beginning ([#44883](https://github.com/WordPress/gutenberg/pull/44883)).
-   `ComboboxControl`: Fix unexpected behaviour in IME Composition ([#46827](https://github.com/WordPress/gutenberg/pull/46827)).

### Enhancements

-   `TabPanel`: Simplify tab-focus style. ([#46276](https://github.com/WordPress/gutenberg/pull/46276)).
-   `TabPanel`: Add ability to set icon only tab buttons ([#45005](https://github.com/WordPress/gutenberg/pull/45005)).
-   `InputControl`, `NumberControl`, `UnitControl`: Add `help` prop for additional description ([#45931](https://github.com/WordPress/gutenberg/pull/45931)).
-   `BorderControl`, `ColorPicker` & `QueryControls`: Replace bottom margin overrides with `__nextHasNoMarginBottom` ([#45985](https://github.com/WordPress/gutenberg/pull/45985)).
-   `CustomSelectControl`, `UnitControl`: Add `onFocus` and `onBlur` props ([#46096](https://github.com/WordPress/gutenberg/pull/46096)).
-   `ResizableBox`: Prevent unnecessary paint on resize handles ([#46196](https://github.com/WordPress/gutenberg/pull/46196)).
-   `Popover`: Prevent unnecessary paint caused by using outline ([#46201](https://github.com/WordPress/gutenberg/pull/46201)).
-   `PaletteEdit`: Global styles: add onChange actions to color palette items [#45681](https://github.com/WordPress/gutenberg/pull/45681).
-   Lighten the border color on control components ([#46252](https://github.com/WordPress/gutenberg/pull/46252)).
-   `Popover`: Prevent unnecessary paint when scrolling by using transform instead of top/left positionning ([#46187](https://github.com/WordPress/gutenberg/pull/46187)).
-   `CircularOptionPicker`: Prevent unecessary paint on hover ([#46197](https://github.com/WordPress/gutenberg/pull/46197)).

### Experimental

-   `TextControl`: Restrict `type` prop to `email`, `number`, `password`, `tel`, `text`, `search` or `url` ([#45433](https://github.com/WordPress/gutenberg/pull/45433/)).

### Internal

-   `useControlledValue`: let TypeScript infer the return type ([#46164](https://github.com/WordPress/gutenberg/pull/46164)).
-   `LinkedButton`: remove unnecessary `span` tag ([#46063](https://github.com/WordPress/gutenberg/pull/46063)).
-   NumberControl: refactor styles/tests/stories to TypeScript, replace fireEvent with user-event ([#45990](https://github.com/WordPress/gutenberg/pull/45990)).
-   `useBaseField`: Convert to TypeScript ([#45712](https://github.com/WordPress/gutenberg/pull/45712)).
-   `Dashicon`: Convert to TypeScript ([#45924](https://github.com/WordPress/gutenberg/pull/45924)).
-   `PaletteEdit`: add follow up changelog for #45681 and tests [#46095](https://github.com/WordPress/gutenberg/pull/46095).
-   `AlignmentMatrixControl`: Convert to TypeScript ([#46162](https://github.com/WordPress/gutenberg/pull/46162)).
-   `Theme`: Remove public export ([#46427](https://github.com/WordPress/gutenberg/pull/46427)).
-   `Autocomplete`: Refactor away from `_.find()` ([#46537](https://github.com/WordPress/gutenberg/pull/46537)).
-   `TabPanel`: Refactor away from `_.find()` ([#46537](https://github.com/WordPress/gutenberg/pull/46537)).
-   `BottomSheetPickerCell`: Refactor away from `_.find()` for mobile ([#46537](https://github.com/WordPress/gutenberg/pull/46537)).
-   Refactor global styles context away from `_.find()` for mobile ([#46537](https://github.com/WordPress/gutenberg/pull/46537)).
-   `Dropdown`: Convert to TypeScript ([#45787](https://github.com/WordPress/gutenberg/pull/45787)).

### Documentation

-   `Tooltip`: Add readme and unit tests for `shortcut` prop ([#46092](https://github.com/WordPress/gutenberg/pull/46092)).

## 22.1.0 (2022-11-16)

### Enhancements

-   `ColorPalette`, `BorderBox`, `BorderBoxControl`: polish and DRY prop types, add default values ([#45463](https://github.com/WordPress/gutenberg/pull/45463)).
-   `TabPanel`: Add ability to set icon only tab buttons ([#45005](https://github.com/WordPress/gutenberg/pull/45005)).

### Internal

-   `AnglePickerControl`: remove `:focus-visible' outline on `CircleOutlineWrapper` ([#45758](https://github.com/WordPress/gutenberg/pull/45758))

### Bug Fix

-   `FormTokenField`: Fix duplicate input in IME composition ([#45607](https://github.com/WordPress/gutenberg/pull/45607)).
-   `Autocomplete`: Check key events more strictly in IME composition ([#45626](https://github.com/WordPress/gutenberg/pull/45626)).
-   `Autocomplete`: Fix unexpected block insertion during IME composition ([#45510](https://github.com/WordPress/gutenberg/pull/45510)).
-   `Icon`: Making size prop work for icon components using dash icon strings ([#45593](https://github.com/WordPress/gutenberg/pull/45593))
-   `ToolsPanelItem`: Prevent unintended calls to onDeselect when parent panel is remounted and item is rendered via SlotFill ([#45673](https://github.com/WordPress/gutenberg/pull/45673))
-   `ColorPicker`: Prevent all number fields from becoming "0" when one of them is an empty string ([#45649](https://github.com/WordPress/gutenberg/pull/45649)).
-   `ToggleControl`: Fix toggle control label text overflow ([#45962](https://github.com/WordPress/gutenberg/pull/45962)).

### Internal

-   `ToolsPanel`: Update to fix `exhaustive-deps` eslint rule ([#45715](https://github.com/WordPress/gutenberg/pull/45715)).
-   `PaletteEditListView`: Update to ignore `exhaustive-deps` eslint rule ([#45467](https://github.com/WordPress/gutenberg/pull/45467)).
-   `Popover`: Update to pass `exhaustive-deps` eslint rule ([#45656](https://github.com/WordPress/gutenberg/pull/45656)).
-   `Flex`: Update to pass `exhaustive-deps` eslint rule ([#45528](https://github.com/WordPress/gutenberg/pull/45528)).
-   `withNotices`: Update to pass `exhaustive-deps` eslint rule ([#45530](https://github.com/WordPress/gutenberg/pull/45530)).
-   `ItemGroup`: Update to pass `exhaustive-deps` eslint rule ([#45531](https://github.com/WordPress/gutenberg/pull/45531)).
-   `TabPanel`: Update to pass `exhaustive-deps` eslint rule ([#45660](https://github.com/WordPress/gutenberg/pull/45660)).
-   `NavigatorScreen`: Update to pass `exhaustive-deps` eslint rule ([#45648](https://github.com/WordPress/gutenberg/pull/45648)).
-   `Draggable`: Convert to TypeScript ([#45471](https://github.com/WordPress/gutenberg/pull/45471)).
-   `MenuGroup`: Convert to TypeScript ([#45617](https://github.com/WordPress/gutenberg/pull/45617)).
-   `useCx`: fix story to satisfy the `react-hooks/exhaustive-deps` eslint rule ([#45614](https://github.com/WordPress/gutenberg/pull/45614))
-   Activate the `react-hooks/exhuastive-deps` eslint rule for the Components package ([#41166](https://github.com/WordPress/gutenberg/pull/41166))
-   `Snackbar`: Convert to TypeScript ([#45472](https://github.com/WordPress/gutenberg/pull/45472)).

### Experimental

-   `ToggleGroupControl`: Only show enclosing border when `isBlock` and not `isDeselectable` ([#45492](https://github.com/WordPress/gutenberg/pull/45492)).
-   `Theme`: Add support for custom `background` color ([#45466](https://github.com/WordPress/gutenberg/pull/45466)).

## 22.0.0 (2022-11-02)

### Breaking Changes

-   `Popover`: The deprecated `range` and `__unstableShift` props have been removed ([#45195](https://github.com/WordPress/gutenberg/pull/45195)).

### Deprecations

-   `Popover`: the deprecation messages for anchor-related props (`anchorRef`, `anchorRect`, `getAnchorRect`) have been updated ([#45195](https://github.com/WordPress/gutenberg/pull/45195)).
-   `RadioGroup`: Mark as deprecated, in favor of `RadioControl` and `ToggleGroupControl` ([#45389](https://github.com/WordPress/gutenberg/pull/45389)).
-   `Popover`: the deprecation messages for anchor-related props (`anchorRef`, `anchorRect`, `getAnchorRect`) have been updated. ([#45195](https://github.com/WordPress/gutenberg/pull/45195)).
-   `Popover`: The `isAlternate` prop has been replaced with a `variant` prop that can be called with the `'toolbar'` string ([#45137](https://github.com/WordPress/gutenberg/pull/45137)).

### New Feature

-   `BoxControl` & `CustomSelectControl`: Add `onMouseOver` and `onMouseOut` callback props to allow handling of these events by parent components ([#44955](https://github.com/WordPress/gutenberg/pull/44955))
-   `Popover`: A `variant` prop has been added to style popovers, with `'unstyled'` and `'toolbar'` possible values ([#45137](https://github.com/WordPress/gutenberg/pull/45137)).

### Enhancements

-   `FontSizePicker`: Pass the preset object to the onChange callback to allow conversion from preset slugs to CSS vars ([#44967](https://github.com/WordPress/gutenberg/pull/44967)).
-   `FontSizePicker`: Improved slider design when `withSlider` is set ([#44598](https://github.com/WordPress/gutenberg/pull/44598)).
-   `ToggleControl`: Improved types for the `help` prop, covering the dynamic render function option, and enabled the dynamic `help` behavior only for a controlled component ([#45279](https://github.com/WordPress/gutenberg/pull/45279)).
-   `BorderControl` & `BorderBoxControl`: Replace `__next36pxDefaultSize` with "default" and "large" size variants ([#41860](https://github.com/WordPress/gutenberg/pull/41860)).
-   `UnitControl`: Remove outer wrapper to normalize className placement ([#41860](https://github.com/WordPress/gutenberg/pull/41860)).
-   `ColorPalette`: Fix transparent checkered background pattern ([#45295](https://github.com/WordPress/gutenberg/pull/45295)).
-   `ToggleGroupControl`: Add `isDeselectable` prop to allow deselecting the selected option ([#45123](https://github.com/WordPress/gutenberg/pull/45123)).
-   `FontSizePicker`: Improve hint text shown next to 'Font size' label ([#44966](https://github.com/WordPress/gutenberg/pull/44966)).

### Bug Fix

-   `useNavigateRegions`: Add new keyboard shortcut alias to cover backtick and tilde keys inconsistencies across browsers ([#45019](https://github.com/WordPress/gutenberg/pull/45019)).
-   `Button`: Tweak the destructive button primary, link, and default variants ([#44427](https://github.com/WordPress/gutenberg/pull/44427)).
-   `UnitControl`: Fix `disabled` style is overridden by core `form.css` style ([#45250](https://github.com/WordPress/gutenberg/pull/45250)).
-   `ItemGroup`: fix RTL `Item` styles when rendered as a button ([#45280](https://github.com/WordPress/gutenberg/pull/45280)).
-   `Button`: Fix RTL alignment for buttons containing an icon and text ([#44787](https://github.com/WordPress/gutenberg/pull/44787)).
-   `TabPanel`: Call `onSelect()` on every tab selection, regardless of whether it was triggered by user interaction ([#44028](https://github.com/WordPress/gutenberg/pull/44028)).
-   `FontSizePicker`: Fallback to font size `slug` if `name` is undefined ([#45041](https://github.com/WordPress/gutenberg/pull/45041)).
-   `AutocompleterUI`: fix issue where autocompleter UI would appear on top of other UI elements ([#44795](https://github.com/WordPress/gutenberg/pull/44795/))
-   `ExternalLink`: Fix to re-enable support for `onClick` event handler ([#45214](https://github.com/WordPress/gutenberg/pull/45214)).
-   `InputControl`: Allow inline styles to be applied to the wrapper not inner input ([#45340](https://github.com/WordPress/gutenberg/pull/45340/))

### Internal

-   `BorderBoxControl`: Convert stories to TypeScript and use Controls ([#45002](https://github.com/WordPress/gutenberg/pull/45002)).
-   `Disabled`: add a note in the docs about the lack of polyfill for the `inert` attribute ([#45272](https://github.com/WordPress/gutenberg/pull/45272))
-   `Snackbar`: updated to satisfy `react/exhaustive-deps` eslint rule ([#44934](https://github.com/WordPress/gutenberg/pull/44934))
-   `AnglePickerControl`: Set Storybook Label control type to 'text' ([#45122](https://github.com/WordPress/gutenberg/pull/45122)).
-   `SlotFill`: updated to satisfy `react/exhaustive-deps` eslint rule ([#44403](https://github.com/WordPress/gutenberg/pull/44403))
-   `Context`: updated to ignore `react/exhaustive-deps` eslint rule ([#45044](https://github.com/WordPress/gutenberg/pull/45044))
-   `Button`: Refactor Storybook to controls and align docs ([#44105](https://github.com/WordPress/gutenberg/pull/44105)).
-   `TabPanel`: updated to satisfy `react/exhaustive-deps` eslint rule ([#44935](https://github.com/WordPress/gutenberg/pull/44935))
-   `ColorPalette`: Convert to TypeScript ([#44632](https://github.com/WordPress/gutenberg/pull/44632)).
-   `UnitControl`: Add tests ([#45260](https://github.com/WordPress/gutenberg/pull/45260)).
-   `Disabled`: Refactor the component to rely on the HTML `inert` attribute.
-   `CustomGradientBar`: Refactor away from Lodash ([#45367](https://github.com/WordPress/gutenberg/pull/45367/)).
-   `TextControl`: Set Storybook control types on `help`, `label` and `type` ([#45405](https://github.com/WordPress/gutenberg/pull/45405)).
-   `Autocomplete`: use Popover's new `placement` prop instead of legacy `position` prop ([#44396](https://github.com/WordPress/gutenberg/pull/44396/)).
-   `SelectControl`: Add `onChange`, `onBlur` and `onFocus` to storybook actions ([#45432](https://github.com/WordPress/gutenberg/pull/45432/)).
-   `FontSizePicker`: Add more comprehensive tests ([#45298](https://github.com/WordPress/gutenberg/pull/45298)).
-   `FontSizePicker`: Refactor to use components instead of helper functions ([#44891](https://github.com/WordPress/gutenberg/pull/44891)).

### Experimental

-   `NumberControl`: Replace `hideHTMLArrows` prop with `spinControls` prop. Allow custom spin controls via `spinControls="custom"` ([#45333](https://github.com/WordPress/gutenberg/pull/45333)).

### Experimental

-   Theming: updated Components package to utilize the new `accent` prop of the experimental `Theme` component.

## 21.3.0 (2022-10-19)

### Bug Fix

-   `FontSizePicker`: Ensure that fluid font size presets appear correctly in the UI controls ([#44791](https://github.com/WordPress/gutenberg/pull/44791)).
-   `ToggleGroupControl`: Remove unsupported `disabled` prop from types, and correctly mark `label` prop as required ([#45114](https://github.com/WordPress/gutenberg/pull/45114)).
-   `Navigator`: prevent partially hiding focus ring styles, by removing unnecessary overflow rules on `NavigatorScreen` ([#44973](https://github.com/WordPress/gutenberg/pull/44973)).
-   `Navigator`: restore focus only once per location ([#44972](https://github.com/WordPress/gutenberg/pull/44972)).

### Documentation

-   `VisuallyHidden`: Add some notes on best practices around stacking contexts when using this component ([#44867](https://github.com/WordPress/gutenberg/pull/44867)).

### Internal

-   `Modal`: Convert to TypeScript ([#42949](https://github.com/WordPress/gutenberg/pull/42949)).
-   `Sandbox`: Use `toString` to create observe and resize script string ([#42872](https://github.com/WordPress/gutenberg/pull/42872)).
-   `Navigator`: refactor unit tests to TypeScript and to `user-event` ([#44970](https://github.com/WordPress/gutenberg/pull/44970)).
-   `Navigator`: Refactor Storybook code to TypeScript and controls ([#44979](https://github.com/WordPress/gutenberg/pull/44979)).
-   `withFilters`: Refactor away from `_.without()` ([#44980](https://github.com/WordPress/gutenberg/pull/44980/)).
-   `withFocusReturn`: Refactor tests to `@testing-library/react` ([#45012](https://github.com/WordPress/gutenberg/pull/45012)).
-   `ToolsPanel`: updated to satisfy `react/exhaustive-deps` eslint rule ([#45028](https://github.com/WordPress/gutenberg/pull/45028))
-   `Tooltip`: updated to ignore `react/exhaustive-deps` eslint rule ([#45043](https://github.com/WordPress/gutenberg/pull/45043))

## 21.2.0 (2022-10-05)

### Enhancements

-   `FontSizePicker`: Updated to take up full width of its parent and have a 40px Reset button when `size` is `__unstable-large` ((44559)[https://github.com/WordPress/gutenberg/pull/44559]).
-   `BorderBoxControl`: Omit unit select when width values are mixed ([#44592](https://github.com/WordPress/gutenberg/pull/44592))
-   `BorderControl`: Add ability to disable unit selection ([#44592](https://github.com/WordPress/gutenberg/pull/44592))

### Bug Fix

-   `Popover`: fix limitShift logic by adding iframe offset correctly ([#42950](https://github.com/WordPress/gutenberg/pull/42950)).
-   `Popover`: refine position-to-placement conversion logic, add tests ([#44377](https://github.com/WordPress/gutenberg/pull/44377)).
-   `ToggleGroupControl`: adjust icon color when inactive, from `gray-700` to `gray-900` ([#44575](https://github.com/WordPress/gutenberg/pull/44575)).
-   `TokenInput`: improve logic around the `aria-activedescendant` attribute, which was causing unintended focus behavior for some screen readers ([#44526](https://github.com/WordPress/gutenberg/pull/44526)).
-   `NavigatorScreen`: fix focus issue where back button received focus unexpectedly ([#44239](https://github.com/WordPress/gutenberg/pull/44239))
-   `FontSizePicker`: Fix header order in RTL languages ([#44590](https://github.com/WordPress/gutenberg/pull/44590)).

### Enhancements

-   `SuggestionList`: use `requestAnimationFrame` instead of `setTimeout` when scrolling selected item into view. This change improves the responsiveness of the `ComboboxControl` and `FormTokenField` components when rapidly hovering over the suggestion items in the list ([#44573](https://github.com/WordPress/gutenberg/pull/44573)).

### Internal

-   `Mobile` updated to ignore `react/exhaustive-deps` eslint rule ([#44207](https://github.com/WordPress/gutenberg/pull/44207)).
-   `Popover`: refactor unit tests to TypeScript and modern RTL assertions ([#44373](https://github.com/WordPress/gutenberg/pull/44373)).
-   `SearchControl`: updated to ignore `react/exhaustive-deps` eslint rule in native files([#44381](https://github.com/WordPress/gutenberg/pull/44381))
-   `ResizableBox` updated to pass the `react/exhaustive-deps` eslint rule ([#44370](https://github.com/WordPress/gutenberg/pull/44370)).
-   `Sandbox`: updated to satisfy `react/exhaustive-deps` eslint rule ([#44378](https://github.com/WordPress/gutenberg/pull/44378))
-   `FontSizePicker`: Convert to TypeScript ([#44449](https://github.com/WordPress/gutenberg/pull/44449)).
-   `FontSizePicker`: Replace SCSS with Emotion + components ([#44483](https://github.com/WordPress/gutenberg/pull/44483)).

### Experimental

-   Add experimental `Theme` component ([#44668](https://github.com/WordPress/gutenberg/pull/44668)).

## 21.1.0 (2022-09-21)

### Deprecations

-   `Popover`: added new `anchor` prop, supposed to supersede all previous anchor-related props (`anchorRef`, `anchorRect`, `getAnchorRect`). These older anchor-related props are now marked as deprecated and are scheduled to be removed in WordPress 6.3 ([#43691](https://github.com/WordPress/gutenberg/pull/43691)).

### Bug Fix

-   `Button`: Remove unexpected `has-text` class when empty children are passed ([#44198](https://github.com/WordPress/gutenberg/pull/44198)).
-   The `LinkedButton` to unlink sides in `BoxControl`, `BorderBoxControl` and `BorderRadiusControl` have changed from a rectangular primary button to an icon-only button, with a sentence case tooltip, and default-size icon for better legibility. The `Button` component has been fixed so when `isSmall` and `icon` props are set, and no text is present, the button shape is square rather than rectangular.

### New Features

-   `MenuItem`: Add suffix prop for injecting non-icon and non-shortcut content to menu items ([#44260](https://github.com/WordPress/gutenberg/pull/44260)).
-   `ToolsPanel`: Add subheadings to ellipsis menu and reset text to default control menu items ([#44260](https://github.com/WordPress/gutenberg/pull/44260)).

### Internal

-   `NavigationMenu` updated to ignore `react/exhaustive-deps` eslint rule ([#44090](https://github.com/WordPress/gutenberg/pull/44090)).
-   `RangeControl`: updated to pass `react/exhaustive-deps` eslint rule ([#44271](https://github.com/WordPress/gutenberg/pull/44271)).
-   `UnitControl` updated to pass the `react/exhaustive-deps` eslint rule ([#44161](https://github.com/WordPress/gutenberg/pull/44161)).
-   `Notice`: updated to satisfy `react/exhaustive-deps` eslint rule ([#44157](https://github.com/WordPress/gutenberg/pull/44157))

## 21.0.0 (2022-09-13)

### Deprecations

-   `FontSizePicker`: Deprecate bottom margin style. Add a `__nextHasNoMarginBottom` prop to start opting into the margin-free styles that will become the default in a future version, currently scheduled to be WordPress 6.4 ([#43870](https://github.com/WordPress/gutenberg/pull/43870)).
-   `AnglePickerControl`: Deprecate bottom margin style. Add a `__nextHasNoMarginBottom` prop to start opting into the margin-free styles that will become the default in a future version, currently scheduled to be WordPress 6.4 ([#43867](https://github.com/WordPress/gutenberg/pull/43867)).
-   `Popover`: deprecate `__unstableShift` prop in favour of new `shift` prop. The `__unstableShift` is currently scheduled for removal in WordPress 6.3 ([#43845](https://github.com/WordPress/gutenberg/pull/43845)).
-   `Popover`: removed the `__unstableObserveElement` prop, which is not necessary anymore. The functionality is now supported directly by the component without the need of an external prop ([#43617](https://github.com/WordPress/gutenberg/pull/43617)).

### Bug Fix

-   `Button`, `Icon`: Fix `iconSize` prop doesn't work with some icons ([#43821](https://github.com/WordPress/gutenberg/pull/43821)).
-   `InputControl`, `NumberControl`, `UnitControl`: Fix margin when `labelPosition` is `bottom` ([#43995](https://github.com/WordPress/gutenberg/pull/43995)).
-   `Popover`: enable auto-updating every animation frame ([#43617](https://github.com/WordPress/gutenberg/pull/43617)).
-   `Popover`: improve the component's performance and reactivity to prop changes by reworking its internals ([#43335](https://github.com/WordPress/gutenberg/pull/43335)).
-   `NavigatorScreen`: updated to satisfy `react/exhaustive-deps` eslint rule ([#43876](https://github.com/WordPress/gutenberg/pull/43876))
-   `Popover`: fix positioning when reference and floating elements are both within an iframe ([#43971](https://github.com/WordPress/gutenberg/pull/43971))

### Enhancements

-   `ToggleControl`: Add `__nextHasNoMargin` prop for opting into the new margin-free styles ([#43717](https://github.com/WordPress/gutenberg/pull/43717)).
-   `CheckboxControl`: Add `__nextHasNoMargin` prop for opting into the new margin-free styles ([#43720](https://github.com/WordPress/gutenberg/pull/43720)).
-   `FocalPointControl`: Add `__nextHasNoMargin` prop for opting into the new margin-free styles ([#43996](https://github.com/WordPress/gutenberg/pull/43996)).
-   `TextControl`, `TextareaControl`: Add `__nextHasNoMargin` prop for opting into the new margin-free styles ([#43782](https://github.com/WordPress/gutenberg/pull/43782)).
-   `Flex`: Remove margin-based polyfill implementation of flex `gap` ([#43995](https://github.com/WordPress/gutenberg/pull/43995)).
-   `RangeControl`: Tweak dark gray marking color to be consistent with the grays in `@wordpress/base-styles` ([#43773](https://github.com/WordPress/gutenberg/pull/43773)).
-   `UnitControl`: Tweak unit dropdown color to be consistent with the grays in `@wordpress/base-styles` ([#43773](https://github.com/WordPress/gutenberg/pull/43773)).
-   `SearchControl`: Add `__nextHasNoMargin` prop for opting into the new margin-free styles ([#43871](https://github.com/WordPress/gutenberg/pull/43871)).
-   `UnitControl`: Consistently hide spin buttons ([#43985](https://github.com/WordPress/gutenberg/pull/43985)).
-   `CardHeader`, `CardBody`, `CardFooter`: Tweak `isShady` background colors to be consistent with the grays in `@wordpress/base-styles` ([#43719](https://github.com/WordPress/gutenberg/pull/43719)).
-   `InputControl`, `SelectControl`: Tweak `disabled` colors to be consistent with the grays in `@wordpress/base-styles` ([#43719](https://github.com/WordPress/gutenberg/pull/43719)).
-   `FocalPointPicker`: Tweak media placeholder background color to be consistent with the grays in `@wordpress/base-styles` ([#43994](https://github.com/WordPress/gutenberg/pull/43994)).
-   `RangeControl`: Tweak rail, track, and mark colors to be consistent with the grays in `@wordpress/base-styles` ([#43994](https://github.com/WordPress/gutenberg/pull/43994)).
-   `UnitControl`: Tweak unit dropdown hover color to be consistent with the grays in `@wordpress/base-styles` ([#43994](https://github.com/WordPress/gutenberg/pull/43994)).

### Internal

-   `Icon`: Refactor tests to `@testing-library/react` ([#44051](https://github.com/WordPress/gutenberg/pull/44051)).
-   Fix TypeScript types for `isValueDefined()` and `isValueEmpty()` utility functions ([#43983](https://github.com/WordPress/gutenberg/pull/43983)).
-   `RadioControl`: Clean up styles to use less custom CSS ([#43868](https://github.com/WordPress/gutenberg/pull/43868)).
-   Remove unused `normalizeArrowKey` utility function ([#43640](https://github.com/WordPress/gutenberg/pull/43640/)).
-   `SearchControl`: Convert to TypeScript ([#43871](https://github.com/WordPress/gutenberg/pull/43871)).
-   `FormFileUpload`: Convert to TypeScript ([#43960](https://github.com/WordPress/gutenberg/pull/43960)).
-   `DropZone`: Convert to TypeScript ([#43962](https://github.com/WordPress/gutenberg/pull/43962)).
-   `ToggleGroupControl`: Rename `__experimentalIsIconGroup` prop to `__experimentalIsBorderless` ([#43771](https://github.com/WordPress/gutenberg/pull/43771/)).
-   `NumberControl`: Add TypeScript types ([#43791](https://github.com/WordPress/gutenberg/pull/43791/)).
-   Refactor `FocalPointPicker` to function component ([#39168](https://github.com/WordPress/gutenberg/pull/39168)).
-   `Guide`: use `code` instead of `keyCode` for keyboard events ([#43604](https://github.com/WordPress/gutenberg/pull/43604/)).
-   `ToggleControl`: Convert to TypeScript and streamline CSS ([#43717](https://github.com/WordPress/gutenberg/pull/43717)).
-   `FocalPointPicker`: Convert to TypeScript ([#43872](https://github.com/WordPress/gutenberg/pull/43872)).
-   `Navigation`: use `code` instead of `keyCode` for keyboard events ([#43644](https://github.com/WordPress/gutenberg/pull/43644/)).
-   `ComboboxControl`: Add unit tests ([#42403](https://github.com/WordPress/gutenberg/pull/42403)).
-   `NavigableContainer`: use `code` instead of `keyCode` for keyboard events, rewrite tests using RTL and `user-event` ([#43606](https://github.com/WordPress/gutenberg/pull/43606/)).
-   `ComboboxControl`: updated to satisfy `react/exhuastive-deps` eslint rule ([#41417](https://github.com/WordPress/gutenberg/pull/41417))
-   `FormTokenField`: Refactor away from Lodash ([#43744](https://github.com/WordPress/gutenberg/pull/43744/)).
-   `NavigatorButton`: updated to satisfy `react/exhaustive-deps` eslint rule ([#42051](https://github.com/WordPress/gutenberg/pull/42051))
-   `TabPanel`: Refactor away from `_.partial()` ([#43895](https://github.com/WordPress/gutenberg/pull/43895/)).
-   `Panel`: Refactor tests to `@testing-library/react` ([#43896](https://github.com/WordPress/gutenberg/pull/43896)).
-   `Popover`: refactor to TypeScript ([#43823](https://github.com/WordPress/gutenberg/pull/43823/)).
-   `BorderControl` and `BorderBoxControl`: replace temporary types with `Popover`'s types ([#43823](https://github.com/WordPress/gutenberg/pull/43823/)).
-   `DimensionControl`: Refactor tests to `@testing-library/react` ([#43916](https://github.com/WordPress/gutenberg/pull/43916)).
-   `withFilters`: Refactor tests to `@testing-library/react` ([#44017](https://github.com/WordPress/gutenberg/pull/44017)).
-   `IsolatedEventContainer`: Refactor tests to `@testing-library/react` ([#44073](https://github.com/WordPress/gutenberg/pull/44073)).
-   `KeyboardShortcuts`: Refactor tests to `@testing-library/react` ([#44075](https://github.com/WordPress/gutenberg/pull/44075)).
-   `Slot`/`Fill`: Refactor tests to `@testing-library/react` ([#44084](https://github.com/WordPress/gutenberg/pull/44084)).
-   `ColorPalette`: Refactor tests to `@testing-library/react` ([#44108](https://github.com/WordPress/gutenberg/pull/44108)).

## 20.0.0 (2022-08-24)

### Deprecations

-   `CustomSelectControl`: Deprecate constrained width style. Add a `__nextUnconstrainedWidth` prop to start opting into the unconstrained width that will become the default in a future version, currently scheduled to be WordPress 6.4 ([#43230](https://github.com/WordPress/gutenberg/pull/43230)).
-   `Popover`: deprecate `__unstableForcePosition` prop in favour of new `flip` and `resize` props. The `__unstableForcePosition` is currently scheduled for removal in WordPress 6.3 ([#43546](https://github.com/WordPress/gutenberg/pull/43546)).

### Bug Fix

-   `AlignmentMatrixControl`: keep the physical direction in RTL languages ([#43126](https://github.com/WordPress/gutenberg/pull/43126)).
-   `AlignmentMatrixControl`: Fix the `width` prop so it works as intended ([#43482](https://github.com/WordPress/gutenberg/pull/43482)).
-   `SelectControl`, `CustomSelectControl`: Truncate long option strings ([#43301](https://github.com/WordPress/gutenberg/pull/43301)).
-   `ToggleGroupControl`: Fix minor inconsistency in label height ([#43331](https://github.com/WordPress/gutenberg/pull/43331)).
-   `Popover`: fix and improve opening animation ([#43186](https://github.com/WordPress/gutenberg/pull/43186)).
-   `Popover`: fix incorrect deps in hooks resulting in incorrect positioning after calling `update` ([#43267](https://github.com/WordPress/gutenberg/pull/43267/)).
-   `FontSizePicker`: Fix excessive margin between label and input ([#43304](https://github.com/WordPress/gutenberg/pull/43304)).
-   Ensure all dependencies allow version ranges ([#43355](https://github.com/WordPress/gutenberg/pull/43355)).
-   `Popover`: make sure offset middleware always applies the latest frame offset values ([#43329](https://github.com/WordPress/gutenberg/pull/43329/)).
-   `Dropdown`: anchor popover to the dropdown wrapper (instead of the toggle) ([#43377](https://github.com/WordPress/gutenberg/pull/43377/)).
-   `Guide`: Fix error when rendering with no pages ([#43380](https://github.com/WordPress/gutenberg/pull/43380/)).
-   `Disabled`: preserve input values when toggling the `isDisabled` prop ([#43508](https://github.com/WordPress/gutenberg/pull/43508/))

### Enhancements

-   `GradientPicker`: Show custom picker before swatches ([#43577](https://github.com/WordPress/gutenberg/pull/43577)).
-   `CustomGradientPicker`, `GradientPicker`: Add `__nextHasNoMargin` prop for opting into the new margin-free styles ([#43387](https://github.com/WordPress/gutenberg/pull/43387)).
-   `ToolsPanel`: Tighten grid gaps ([#43424](https://github.com/WordPress/gutenberg/pull/43424)).
-   `ColorPalette`: Make popover style consistent ([#43570](https://github.com/WordPress/gutenberg/pull/43570)).
-   `ToggleGroupControl`: Improve TypeScript documentation ([#43265](https://github.com/WordPress/gutenberg/pull/43265)).
-   `ComboboxControl`: Normalize hyphen-like characters to an ASCII hyphen ([#42942](https://github.com/WordPress/gutenberg/pull/42942)).
-   `FormTokenField`: Refactor away from `_.difference()` ([#43224](https://github.com/WordPress/gutenberg/pull/43224/)).
-   `Autocomplete`: use `KeyboardEvent.code` instead of `KeyboardEvent.keyCode` ([#43432](https://github.com/WordPress/gutenberg/pull/43432/)).
-   `ConfirmDialog`: replace (almost) every usage of `fireEvent` with `@testing-library/user-event` ([#43429](https://github.com/WordPress/gutenberg/pull/43429/)).
-   `Popover`: Introduce new `flip` and `resize` props ([#43546](https://github.com/WordPress/gutenberg/pull/43546/)).

### Internal

-   `Tooltip`: Refactor tests to `@testing-library/react` ([#43061](https://github.com/WordPress/gutenberg/pull/43061)).
-   `ClipboardButton`, `FocusableIframe`, `IsolatedEventContainer`, `withConstrainedTabbing`, `withSpokenMessages`: Improve TypeScript types ([#43579](https://github.com/WordPress/gutenberg/pull/43579)).
-   Clean up unused and duplicate `COLORS` values ([#43445](https://github.com/WordPress/gutenberg/pull/43445)).
-   Update `floating-ui` to the latest version ([#43206](https://github.com/WordPress/gutenberg/pull/43206)).
-   `DateTimePicker`, `TimePicker`, `DatePicker`: Switch from `moment` to `date-fns` ([#43005](https://github.com/WordPress/gutenberg/pull/43005)).
-   `DatePicker`: Switch from `react-dates` to `use-lilius` ([#43005](https://github.com/WordPress/gutenberg/pull/43005)).
-   `DateTimePicker`: address feedback after recent refactor to `date-fns` and `use-lilius` ([#43495](https://github.com/WordPress/gutenberg/pull/43495)).
-   `convertLTRToRTL()`: Refactor away from `_.mapKeys()` ([#43258](https://github.com/WordPress/gutenberg/pull/43258/)).
-   `withSpokenMessages`: Update to use `@testing-library/react` ([#43273](https://github.com/WordPress/gutenberg/pull/43273)).
-   `MenuGroup`: Refactor unit tests to use `@testing-library/react` ([#43275](https://github.com/WordPress/gutenberg/pull/43275)).
-   `FormTokenField`: Refactor away from `_.uniq()` ([#43330](https://github.com/WordPress/gutenberg/pull/43330/)).
-   `contextConnect`: Refactor away from `_.uniq()` ([#43330](https://github.com/WordPress/gutenberg/pull/43330/)).
-   `ColorPalette`: Refactor away from `_.uniq()` ([#43330](https://github.com/WordPress/gutenberg/pull/43330/)).
-   `Guide`: Refactor away from `_.times()` ([#43374](https://github.com/WordPress/gutenberg/pull/43374/)).
-   `Disabled`: Convert to TypeScript ([#42708](https://github.com/WordPress/gutenberg/pull/42708)).
-   `Guide`: Update tests to use `@testing-library/react` ([#43380](https://github.com/WordPress/gutenberg/pull/43380)).
-   `Modal`: use `KeyboardEvent.code` instead of deprecated `KeyboardEvent.keyCode`. improve unit tests ([#43429](https://github.com/WordPress/gutenberg/pull/43429/)).
-   `FocalPointPicker`: use `KeyboardEvent.code`, partially refactor tests to modern RTL and `user-event` ([#43441](https://github.com/WordPress/gutenberg/pull/43441/)).
-   `CustomGradientPicker`: use `KeyboardEvent.code` instead of `KeyboardEvent.keyCode` ([#43437](https://github.com/WordPress/gutenberg/pull/43437/)).
-   `Card`: Convert to TypeScript ([#42941](https://github.com/WordPress/gutenberg/pull/42941)).
-   `NavigableContainer`: Refactor away from `_.omit()` ([#43474](https://github.com/WordPress/gutenberg/pull/43474/)).
-   `Notice`: Refactor away from `_.omit()` ([#43474](https://github.com/WordPress/gutenberg/pull/43474/)).
-   `Snackbar`: Refactor away from `_.omit()` ([#43474](https://github.com/WordPress/gutenberg/pull/43474/)).
-   `UnitControl`: Refactor away from `_.omit()` ([#43474](https://github.com/WordPress/gutenberg/pull/43474/)).
-   `BottomSheet`: Refactor away from `_.omit()` ([#43474](https://github.com/WordPress/gutenberg/pull/43474/)).
-   `DropZone`: Refactor away from `_.includes()` ([#43518](https://github.com/WordPress/gutenberg/pull/43518/)).
-   `NavigableMenu`: Refactor away from `_.includes()` ([#43518](https://github.com/WordPress/gutenberg/pull/43518/)).
-   `Tooltip`: Refactor away from `_.includes()` ([#43518](https://github.com/WordPress/gutenberg/pull/43518/)).
-   `TreeGrid`: Refactor away from `_.includes()` ([#43518](https://github.com/WordPress/gutenberg/pull/43518/)).
-   `FormTokenField`: use `KeyboardEvent.code`, refactor tests to modern RTL and `user-event` ([#43442](https://github.com/WordPress/gutenberg/pull/43442/)).
-   `DropdownMenu`: use `KeyboardEvent.code`, refactor tests to model RTL and `user-event` ([#43439](https://github.com/WordPress/gutenberg/pull/43439/)).
-   `Autocomplete`: Refactor away from `_.escapeRegExp()` ([#43629](https://github.com/WordPress/gutenberg/pull/43629/)).
-   `TextHighlight`: Refactor away from `_.escapeRegExp()` ([#43629](https://github.com/WordPress/gutenberg/pull/43629/)).

### Experimental

-   `FormTokenField`: add `__experimentalAutoSelectFirstMatch` prop to auto select the first matching suggestion on typing ([#42527](https://github.com/WordPress/gutenberg/pull/42527/)).
-   `Popover`: Deprecate `__unstableForcePosition`, now replaced by new `flip` and `resize` props ([#43546](https://github.com/WordPress/gutenberg/pull/43546/)).

## 19.17.0 (2022-08-10)

### Bug Fix

-   `Popover`: make sure that `ownerDocument` is always defined ([#42886](https://github.com/WordPress/gutenberg/pull/42886)).
-   `ExternalLink`: Check if the link is an internal anchor link and prevent anchor links from being opened. ([#42259](https://github.com/WordPress/gutenberg/pull/42259)).
-   `BorderControl`: Ensure box-sizing is reset for the control ([#42754](https://github.com/WordPress/gutenberg/pull/42754)).
-   `InputControl`: Fix acceptance of falsy values in controlled updates ([#42484](https://github.com/WordPress/gutenberg/pull/42484/)).
-   `Tooltip (Experimental)`, `CustomSelectControl`, `TimePicker`: Add missing font-size styles which were necessary in non-WordPress contexts ([#42844](https://github.com/WordPress/gutenberg/pull/42844/)).
-   `TextControl`, `TextareaControl`, `ToggleGroupControl`: Add `box-sizing` reset style ([#42889](https://github.com/WordPress/gutenberg/pull/42889)).
-   `Popover`: fix arrow placement and design ([#42874](https://github.com/WordPress/gutenberg/pull/42874/)).
-   `Popover`: fix minor glitch in arrow [#42903](https://github.com/WordPress/gutenberg/pull/42903)).
-   `ColorPicker`: fix layout overflow [#42992](https://github.com/WordPress/gutenberg/pull/42992)).
-   `ToolsPanel`: Constrain grid columns to 50% max-width ([#42795](https://github.com/WordPress/gutenberg/pull/42795)).
-   `Popover`: anchor correctly to parent node when no explicit anchor is passed ([#42971](https://github.com/WordPress/gutenberg/pull/42971)).
-   `ColorPalette`: forward correctly `popoverProps` in the `CustomColorPickerDropdown` component [#42989](https://github.com/WordPress/gutenberg/pull/42989)).
-   `ColorPalette`, `CustomGradientBar`: restore correct color picker popover position [#42989](https://github.com/WordPress/gutenberg/pull/42989)).
-   `Popover`: fix iframe offset not updating when iframe resizes ([#42971](https://github.com/WordPress/gutenberg/pull/43172)).

### Enhancements

-   `ToggleGroupControlOptionIcon`: Maintain square proportions ([#43060](https://github.com/WordPress/gutenberg/pull/43060/)).
-   `ToggleGroupControlOptionIcon`: Add a required `label` prop so the button is always accessibly labeled. Also removes `showTooltip` from the accepted prop types, as the tooltip will now always be shown. ([#43060](https://github.com/WordPress/gutenberg/pull/43060/)).
-   `SelectControl`, `CustomSelectControl`: Refresh and refactor chevron down icon ([#42962](https://github.com/WordPress/gutenberg/pull/42962)).
-   `FontSizePicker`: Add large size variant ([#42716](https://github.com/WordPress/gutenberg/pull/42716/)).
-   `Popover`: tidy up code, add more comments ([#42944](https://github.com/WordPress/gutenberg/pull/42944)).
-   Add `box-sizing` reset style mixin to utils ([#42754](https://github.com/WordPress/gutenberg/pull/42754)).
-   `ResizableBox`: Make tooltip background match `Tooltip` component's ([#42800](https://github.com/WordPress/gutenberg/pull/42800)).
-   Update control labels to the new uppercase styles ([#42789](https://github.com/WordPress/gutenberg/pull/42789)).
-   `UnitControl`: Update unit dropdown design for the large size variant ([#42000](https://github.com/WordPress/gutenberg/pull/42000)).
-   `BaseControl`: Add `box-sizing` reset style ([#42889](https://github.com/WordPress/gutenberg/pull/42889)).
-   `ToggleGroupControl`, `RangeControl`, `FontSizePicker`: Add `__nextHasNoMarginBottom` prop for opting into the new margin-free styles ([#43062](https://github.com/WordPress/gutenberg/pull/43062)).
-   `BoxControl`: Export `applyValueToSides` util function. ([#42733](https://github.com/WordPress/gutenberg/pull/42733/)).
-   `ColorPalette`: use index while iterating over color entries to avoid React "duplicated key" warning ([#43096](https://github.com/WordPress/gutenberg/pull/43096)).
-   `AnglePickerControl`: Add `__nextHasNoMarginBottom` prop for opting into the new margin-free styles ([#43160](https://github.com/WordPress/gutenberg/pull/43160/)).
-   `ComboboxControl`: Add `__nextHasNoMarginBottom` prop for opting into the new margin-free styles ([#43165](https://github.com/WordPress/gutenberg/pull/43165/)).

### Internal

-   `ToggleGroupControl`: Add `__experimentalIsIconGroup` prop ([#43060](https://github.com/WordPress/gutenberg/pull/43060/)).
-   `Flex`, `FlexItem`, `FlexBlock`: Convert to TypeScript ([#42537](https://github.com/WordPress/gutenberg/pull/42537)).
-   `InputControl`: Fix incorrect `size` prop passing ([#42793](https://github.com/WordPress/gutenberg/pull/42793)).
-   `Placeholder`: Convert to TypeScript ([#42990](https://github.com/WordPress/gutenberg/pull/42990)).
-   `Popover`: rewrite Storybook examples using controls [#42903](https://github.com/WordPress/gutenberg/pull/42903)).
-   `Swatch`: Remove component in favor of `ColorIndicator` [#43068](https://github.com/WordPress/gutenberg/pull/43068)).

## 19.16.0 (2022-07-27)

### Bug Fix

-   Context System: Stop explicitly setting `undefined` to the `children` prop. This fixes a bug where `Icon` could not be correctly rendered via the `as` prop of a context-connected component ([#42686](https://github.com/WordPress/gutenberg/pull/42686)).
-   `Popover`, `Dropdown`: Fix width when `expandOnMobile` is enabled ([#42635](https://github.com/WordPress/gutenberg/pull/42635/)).
-   `CustomSelectControl`: Fix font size and hover/focus style inconsistencies with `SelectControl` ([#42460](https://github.com/WordPress/gutenberg/pull/42460/)).
-   `AnglePickerControl`: Fix gap between elements in RTL mode ([#42534](https://github.com/WordPress/gutenberg/pull/42534)).
-   `ColorPalette`: Fix background image in RTL mode ([#42510](https://github.com/WordPress/gutenberg/pull/42510)).
-   `RangeControl`: clamp initialPosition between min and max values ([#42571](https://github.com/WordPress/gutenberg/pull/42571)).
-   `Tooltip`: avoid unnecessary re-renders of select child elements ([#42483](https://github.com/WordPress/gutenberg/pull/42483)).
-   `Popover`: Fix offset when the reference element is within an iframe. ([#42417](https://github.com/WordPress/gutenberg/pull/42417)).

### Enhancements

-   `BorderControl`: Improve labelling, tooltips and DOM structure ([#42348](https://github.com/WordPress/gutenberg/pull/42348/)).
-   `BaseControl`: Set zero padding on `StyledLabel` to ensure cross-browser styling ([#42348](https://github.com/WordPress/gutenberg/pull/42348/)).
-   `InputControl`: Implement wrapper subcomponents for adding responsive padding to `prefix`/`suffix` ([#42378](https://github.com/WordPress/gutenberg/pull/42378)).
-   `SelectControl`: Add flag for larger default size ([#42456](https://github.com/WordPress/gutenberg/pull/42456/)).
-   `UnitControl`: Update unit select's focus styles to match input's ([#42383](https://github.com/WordPress/gutenberg/pull/42383)).
-   `ColorPalette`: Display checkered preview background when `value` is transparent ([#42232](https://github.com/WordPress/gutenberg/pull/42232)).
-   `CustomSelectControl`: Add size variants ([#42460](https://github.com/WordPress/gutenberg/pull/42460/)).
-   `CustomSelectControl`: Add flag to opt in to unconstrained width ([#42460](https://github.com/WordPress/gutenberg/pull/42460/)).
-   `Dropdown`: Implement wrapper subcomponent for adding different padding to the dropdown content ([#42595](https://github.com/WordPress/gutenberg/pull/42595/)).
-   `BorderControl`: Render dropdown as prefix within its `UnitControl` ([#42212](https://github.com/WordPress/gutenberg/pull/42212/))
-   `UnitControl`: Update prop types to allow ReactNode as prefix ([#42212](https://github.com/WordPress/gutenberg/pull/42212/))
-   `ToolsPanel`: Updated README with panel layout information and more expansive usage example ([#42615](https://github.com/WordPress/gutenberg/pull/42615)).
-   `ComboboxControl`, `FormTokenField`: Add custom render callback for options in suggestions list ([#42597](https://github.com/WordPress/gutenberg/pull/42597/)).

### Internal

-   `ColorPicker`: Clean up implementation of 40px size ([#42002](https://github.com/WordPress/gutenberg/pull/42002/)).
-   `Divider`: Complete TypeScript migration ([#41991](https://github.com/WordPress/gutenberg/pull/41991)).
-   `Divider`, `Flex`, `Spacer`: Improve documentation for the `SpaceInput` prop ([#42376](https://github.com/WordPress/gutenberg/pull/42376)).
-   `Elevation`: Convert to TypeScript ([#42302](https://github.com/WordPress/gutenberg/pull/42302)).
-   `ScrollLock`: Convert to TypeScript ([#42303](https://github.com/WordPress/gutenberg/pull/42303)).
-   `Shortcut`: Convert to TypeScript ([#42272](https://github.com/WordPress/gutenberg/pull/42272)).
-   `TreeSelect`: Refactor away from `_.compact()` ([#42438](https://github.com/WordPress/gutenberg/pull/42438)).
-   `MediaEdit`: Refactor away from `_.compact()` for mobile ([#42438](https://github.com/WordPress/gutenberg/pull/42438)).
-   `BoxControl`: Refactor away from `_.isEmpty()` ([#42468](https://github.com/WordPress/gutenberg/pull/42468)).
-   `RadioControl`: Refactor away from `_.isEmpty()` ([#42468](https://github.com/WordPress/gutenberg/pull/42468)).
-   `SelectControl`: Refactor away from `_.isEmpty()` ([#42468](https://github.com/WordPress/gutenberg/pull/42468)).
-   `StyleProvider`: Convert to TypeScript ([#42541](https://github.com/WordPress/gutenberg/pull/42541)).
-   `ComboboxControl`: Replace `keyboardEvent.keyCode` with `keyboardEvent.code`([#42569](https://github.com/WordPress/gutenberg/pull/42569)).
-   `ComboboxControl`: Add support for uncontrolled mode ([#42752](https://github.com/WordPress/gutenberg/pull/42752)).

## 19.15.0 (2022-07-13)

### Bug Fix

-   `BoxControl`: Change ARIA role from `region` to `group` to avoid unwanted ARIA landmark regions ([#42094](https://github.com/WordPress/gutenberg/pull/42094)).
-   `FocalPointPicker`, `FormTokenField`, `ResizableBox`: Fixed SSR breakage ([#42248](https://github.com/WordPress/gutenberg/pull/42248)).
-   `ComboboxControl`: use custom prefix when generating the instanceId ([#42134](https://github.com/WordPress/gutenberg/pull/42134).
-   `Popover`: pass missing anchor ref to the `getAnchorRect` callback prop. ([#42076](https://github.com/WordPress/gutenberg/pull/42076)).
-   `Popover`: call `getAnchorRect` callback prop even if `anchorRefFallback` has no value. ([#42329](https://github.com/WordPress/gutenberg/pull/42329)).
-   Fix `ToolTip` position to ensure it is always positioned relative to the first child of the ToolTip. ([#41268](https://github.com/WordPress/gutenberg/pull/41268))

### Enhancements

-   `ToggleGroupControl`: Add large size variant ([#42008](https://github.com/WordPress/gutenberg/pull/42008/)).
-   `InputControl`: Ensure that the padding between a `prefix`/`suffix` and the text input stays at a reasonable 8px, even in larger size variants ([#42166](https://github.com/WordPress/gutenberg/pull/42166)).

### Internal

-   `Grid`: Convert to TypeScript ([#41923](https://github.com/WordPress/gutenberg/pull/41923)).
-   `TextHighlight`: Convert to TypeScript ([#41698](https://github.com/WordPress/gutenberg/pull/41698)).
-   `Tip`: Convert to TypeScript ([#42262](https://github.com/WordPress/gutenberg/pull/42262)).
-   `Scrollable`: Convert to TypeScript ([#42016](https://github.com/WordPress/gutenberg/pull/42016)).
-   `Spacer`: Complete TypeScript migration ([#42013](https://github.com/WordPress/gutenberg/pull/42013)).
-   `VisuallyHidden`: Convert to TypeScript ([#42220](https://github.com/WordPress/gutenberg/pull/42220)).
-   `TreeSelect`: Refactor away from `_.repeat()` ([#42070](https://github.com/WordPress/gutenberg/pull/42070/)).
-   `FocalPointPicker` updated to satisfy `react/exhaustive-deps` eslint rule ([#41520](https://github.com/WordPress/gutenberg/pull/41520)).
-   `ColorPicker` updated to satisfy `react/exhaustive-deps` eslint rule ([#41294](https://github.com/WordPress/gutenberg/pull/41294)).
-   `Slot`/`Fill`: Refactor away from Lodash ([#42153](https://github.com/WordPress/gutenberg/pull/42153/)).
-   `ComboboxControl`: Refactor away from `_.deburr()` ([#42169](https://github.com/WordPress/gutenberg/pull/42169/)).
-   `FormTokenField`: Refactor away from `_.identity()` ([#42215](https://github.com/WordPress/gutenberg/pull/42215/)).
-   `SelectControl`: Use roles and `@testing-library/user-event` in unit tests ([#42308](https://github.com/WordPress/gutenberg/pull/42308)).
-   `DropdownMenu`: Refactor away from Lodash ([#42218](https://github.com/WordPress/gutenberg/pull/42218/)).
-   `ToolbarGroup`: Refactor away from `_.flatMap()` ([#42223](https://github.com/WordPress/gutenberg/pull/42223/)).
-   `TreeSelect`: Refactor away from `_.flatMap()` ([#42223](https://github.com/WordPress/gutenberg/pull/42223/)).
-   `Autocomplete`: Refactor away from `_.deburr()` ([#42266](https://github.com/WordPress/gutenberg/pull/42266/)).
-   `MenuItem`: Refactor away from `_.isString()` ([#42268](https://github.com/WordPress/gutenberg/pull/42268/)).
-   `Shortcut`: Refactor away from `_.isString()` ([#42268](https://github.com/WordPress/gutenberg/pull/42268/)).
-   `Shortcut`: Refactor away from `_.isObject()` ([#42336](https://github.com/WordPress/gutenberg/pull/42336/)).
-   `RangeControl`: Convert to TypeScript ([#40535](https://github.com/WordPress/gutenberg/pull/40535)).
-   `ExternalLink`: Refactor away from Lodash ([#42341](https://github.com/WordPress/gutenberg/pull/42341/)).
-   `Navigation`: updated to satisfy `react/exhaustive-deps` eslint rule ([#41612](https://github.com/WordPress/gutenberg/pull/41612))

## 19.14.0 (2022-06-29)

### Bug Fix

-   `ColorPicker`: Remove horizontal scrollbar when using HSL or RGB color input types. ([#41646](https://github.com/WordPress/gutenberg/pull/41646))
-   `ColorPicker`: Widen hex input field for mobile. ([#42004](https://github.com/WordPress/gutenberg/pull/42004))

### Enhancements

-   Wrapped `ColorIndicator` in a `forwardRef` call ([#41587](https://github.com/WordPress/gutenberg/pull/41587)).
-   `ComboboxControl` & `FormTokenField`: Add `__next36pxDefaultSize` flag for larger default size ([#40746](https://github.com/WordPress/gutenberg/pull/40746)).
-   `BorderControl`: Improve TypeScript support. ([#41843](https://github.com/WordPress/gutenberg/pull/41843)).
-   `DatePicker`: highlight today's date. ([#41647](https://github.com/WordPress/gutenberg/pull/41647/)).
-   Allow automatic repositioning of `BorderBoxControl` and `ColorPalette` popovers within smaller viewports ([#41930](https://github.com/WordPress/gutenberg/pull/41930)).

### Internal

-   `Spinner`: Convert to TypeScript and update storybook ([#41540](https://github.com/WordPress/gutenberg/pull/41540/)).
-   `InputControl`: Add tests and update to use `@testing-library/user-event` ([#41421](https://github.com/WordPress/gutenberg/pull/41421)).
-   `FormToggle`: Convert to TypeScript ([#41729](https://github.com/WordPress/gutenberg/pull/41729)).
-   `ColorIndicator`: Convert to TypeScript ([#41587](https://github.com/WordPress/gutenberg/pull/41587)).
-   `Truncate`: Convert to TypeScript ([#41697](https://github.com/WordPress/gutenberg/pull/41697)).
-   `FocalPointPicker`: Refactor away from `_.clamp()` ([#41735](https://github.com/WordPress/gutenberg/pull/41735/)).
-   `RangeControl`: Refactor away from `_.clamp()` ([#41735](https://github.com/WordPress/gutenberg/pull/41735/)).
-   Refactor components `utils` away from `_.clamp()` ([#41735](https://github.com/WordPress/gutenberg/pull/41735/)).
-   `BoxControl`: Refactor utils away from `_.isNumber()` ([#41776](https://github.com/WordPress/gutenberg/pull/41776/)).
-   `Elevation`: Refactor away from `_.isNil()` ([#41785](https://github.com/WordPress/gutenberg/pull/41785/)).
-   `HStack`: Refactor away from `_.isNil()` ([#41785](https://github.com/WordPress/gutenberg/pull/41785/)).
-   `Truncate`: Refactor away from `_.isNil()` ([#41785](https://github.com/WordPress/gutenberg/pull/41785/)).
-   `VStack`: Convert to TypeScript ([#41850](https://github.com/WordPress/gutenberg/pull/41587)).
-   `AlignmentMatrixControl`: Refactor away from `_.flattenDeep()` in utils ([#41814](https://github.com/WordPress/gutenberg/pull/41814/)).
-   `AutoComplete`: Revert recent `exhaustive-deps` refactor ([#41820](https://github.com/WordPress/gutenberg/pull/41820)).
-   `Spacer`: Convert knobs to controls in Storybook ([#41851](https://github.com/WordPress/gutenberg/pull/41851)).
-   `Heading`: Complete TypeScript migration ([#41921](https://github.com/WordPress/gutenberg/pull/41921)).
-   `Navigation`: Refactor away from Lodash functions ([#41865](https://github.com/WordPress/gutenberg/pull/41865/)).
-   `CustomGradientPicker`: Refactor away from Lodash ([#41901](https://github.com/WordPress/gutenberg/pull/41901/)).
-   `SegmentedControl`: Refactor away from `_.values()` ([#41905](https://github.com/WordPress/gutenberg/pull/41905/)).
-   `DimensionControl`: Refactor docs away from `_.partialRight()` ([#41909](https://github.com/WordPress/gutenberg/pull/41909/)).
-   `NavigationItem` updated to ignore `react/exhaustive-deps` eslint rule ([#41639](https://github.com/WordPress/gutenberg/pull/41639)).

## 19.13.0 (2022-06-15)

### Bug Fix

-   `Tooltip`: Opt in to `__unstableShift` to ensure that the Tooltip is always within the viewport. ([#41524](https://github.com/WordPress/gutenberg/pull/41524))
-   `FormTokenField`: Do not suggest the selected one even if `{ value: string }` is passed ([#41216](https://github.com/WordPress/gutenberg/pull/41216)).
-   `CustomGradientBar`: Fix insertion and control point positioning to more closely follow cursor. ([#41492](https://github.com/WordPress/gutenberg/pull/41492))
-   `FormTokenField`: Added Padding to resolve close button overlap issue ([#41556](https://github.com/WordPress/gutenberg/pull/41556)).
-   `ComboboxControl`: fix the autofocus behavior after resetting the value. ([#41737](https://github.com/WordPress/gutenberg/pull/41737)).

### Enhancements

-   `AnglePickerControl`: Use NumberControl as input field ([#41472](https://github.com/WordPress/gutenberg/pull/41472)).

### Internal

-   `FormTokenField`: Convert to TypeScript and refactor to functional component ([#41216](https://github.com/WordPress/gutenberg/pull/41216)).
-   `Draggable`: updated to satisfy `react/exhaustive-deps` eslint rule ([#41499](https://github.com/WordPress/gutenberg/pull/41499))
-   `RadioControl`: Convert to TypeScript ([#41568](https://github.com/WordPress/gutenberg/pull/41568)).
-   `Flex` updated to satisfy `react/exhaustive-deps` eslint rule ([#41507](https://github.com/WordPress/gutenberg/pull/41507)).
-   `CustomGradientBar` updated to satisfy `react/exhaustive-deps` eslint rule ([#41463](https://github.com/WordPress/gutenberg/pull/41463))
-   `TreeSelect`: Convert to TypeScript ([#41536](https://github.com/WordPress/gutenberg/pull/41536)).
-   `FontSizePicker`: updated to satisfy `react/exhaustive-deps` eslint rule ([#41600](https://github.com/WordPress/gutenberg/pull/41600)).
-   `ZStack`: Convert component story to TypeScript and add inline docs ([#41694](https://github.com/WordPress/gutenberg/pull/41694)).
-   `Dropdown`: Make sure cleanup (closing the dropdown) only runs when the menu has actually been opened.
-   Enhance the TypeScript migration guidelines ([#41669](https://github.com/WordPress/gutenberg/pull/41669)).
-   `ExternalLink`: Convert to TypeScript ([#41681](https://github.com/WordPress/gutenberg/pull/41681)).
-   `InputControl` updated to satisfy `react/exhaustive-deps` eslint rule ([#41601](https://github.com/WordPress/gutenberg/pull/41601))
-   `Modal`: updated to satisfy `react/exhaustive-deps` eslint rule ([#41610](https://github.com/WordPress/gutenberg/pull/41610))

### Experimental

-   `Navigation`: improve unit tests by using `@testing-library/user-event` and modern `@testing-library` assertions; add unit test for controlled component ([#41668](https://github.com/WordPress/gutenberg/pull/41668)).

## 19.12.0 (2022-06-01)

### Bug Fix

-   `Popover`, `Dropdown`, `CustomGradientPicker`: Fix dropdown positioning by always targeting the rendered toggle, and switch off width in the Popover size middleware to stop reducing the width of the popover. ([#41361](https://github.com/WordPress/gutenberg/pull/41361))
-   Fix `InputControl` blocking undo/redo while focused. ([#40518](https://github.com/WordPress/gutenberg/pull/40518))
-   `ColorPalette`: Correctly update color name label when CSS variables are involved ([#41461](https://github.com/WordPress/gutenberg/pull/41461)).

### Enhancements

-   `SelectControl`: Add `__nextHasNoMarginBottom` prop for opting into the new margin-free styles ([#41269](https://github.com/WordPress/gutenberg/pull/41269)).
-   `ColorPicker`: Strip leading hash character from hex values pasted into input. ([#41223](https://github.com/WordPress/gutenberg/pull/41223))
-   `ColorPicker`: Display detailed color inputs by default. ([#41222](https://github.com/WordPress/gutenberg/pull/41222))
-   Updated design for the `DateTimePicker`, `DatePicker` and `TimePicker` components ([#41097](https://github.com/WordPress/gutenberg/pull/41097)).
-   `DateTimePicker`: Add `__nextRemoveHelpButton` and `__nextRemoveResetButton` for opting into new behaviour where there is no Help and Reset button ([#41097](https://github.com/WordPress/gutenberg/pull/41097)).

### Internal

-   `AlignmentMatrixControl` updated to satisfy `react/exhaustive-deps` eslint rule ([#41167](https://github.com/WordPress/gutenberg/pull/41167))
-   `BorderControl` updated to satisfy `react/exhaustive-deps` eslint rule ([#41259](https://github.com/WordPress/gutenberg/pull/41259))
-   `CheckboxControl`: Add unit tests ([#41165](https://github.com/WordPress/gutenberg/pull/41165)).
-   `BorderBoxControl`: fix some layout misalignments, especially for RTL users ([#41254](https://github.com/WordPress/gutenberg/pull/41254)).
-   `TimePicker`: Update unit tests to use `@testing-library/user-event` ([#41270](https://github.com/WordPress/gutenberg/pull/41270)).
-   `DateTimePicker`: Update `moment` to 2.26.0 and update `react-date` typings ([#41266](https://github.com/WordPress/gutenberg/pull/41266)).
-   `TextareaControl`: Convert to TypeScript ([#41215](https://github.com/WordPress/gutenberg/pull/41215)).
-   `BoxControl`: Update unit tests to use `@testing-library/user-event` ([#41422](https://github.com/WordPress/gutenberg/pull/41422)).
-   `Surface`: Convert to TypeScript ([#41212](https://github.com/WordPress/gutenberg/pull/41212)).
-   `Autocomplete` updated to satisfy `react/exhaustive-deps` eslint rule ([#41382](https://github.com/WordPress/gutenberg/pull/41382))
-   `Dropdown` updated to satisfy `react/exhaustive-deps` eslint rule ([#41505](https://github.com/WordPress/gutenberg/pull/41505))
-   `DateDayPicker` updated to satisfy `react/exhaustive-deps` eslint rule ([#41470](https://github.com/WordPress/gutenberg/pull/41470)).

### Experimental

-   `Spacer`: Add RTL support. ([#41172](https://github.com/WordPress/gutenberg/pull/41172))

## 19.11.0 (2022-05-18)

### Enhancements

-   `BorderControl` now only displays the reset button in its popover when selections have already been made. ([#40917](https://github.com/WordPress/gutenberg/pull/40917))
-   `BorderControl` & `BorderBoxControl`: Add `__next36pxDefaultSize` flag for larger default size ([#40920](https://github.com/WordPress/gutenberg/pull/40920)).
-   `BorderControl` improved focus and border radius styling for component. ([#40951](https://github.com/WordPress/gutenberg/pull/40951))
-   Improve focused `CircularOptionPicker` styling ([#40990](https://github.com/WordPress/gutenberg/pull/40990))
-   `BorderControl`: Make border color consistent with other controls ([#40921](https://github.com/WordPress/gutenberg/pull/40921))
-   `SelectControl`: Remove `lineHeight` setting to fix issue with font descenders being cut off ([#40985](https://github.com/WordPress/gutenberg/pull/40985))

### Internal

-   `DateTimePicker`: Convert to TypeScript ([#40775](https://github.com/WordPress/gutenberg/pull/40775)).
-   `DateTimePicker`: Convert unit tests to TypeScript ([#40957](https://github.com/WordPress/gutenberg/pull/40957)).
-   `CheckboxControl`: Convert to TypeScript ([#40915](https://github.com/WordPress/gutenberg/pull/40915)).
-   `ButtonGroup`: Convert to TypeScript ([#41007](https://github.com/WordPress/gutenberg/pull/41007)).
-   `Popover`: refactor component to use the `floating-ui` library internally ([#40740](https://github.com/WordPress/gutenberg/pull/40740)).

## 19.10.0 (2022-05-04)

### Internal

-   `UnitControl`: migrate unit tests to TypeScript ([#40697](https://github.com/WordPress/gutenberg/pull/40697)).
-   `DatePicker`: Add improved unit tests ([#40754](https://github.com/WordPress/gutenberg/pull/40754)).
-   Setup `user-event` in unit tests inline, once per test ([#40839](https://github.com/WordPress/gutenberg/pull/40839)).
-   `DatePicker`: Update `react-dates` to 21.8.0 ([#40801](https://github.com/WordPress/gutenberg/pull/40801)).

### Enhancements

-   `InputControl`: Add `__next36pxDefaultSize` flag for larger default size ([#40622](https://github.com/WordPress/gutenberg/pull/40622)).
-   `UnitControl`: Add `__next36pxDefaultSize` flag for larger default size ([#40627](https://github.com/WordPress/gutenberg/pull/40627)).
-   `Modal` design adjustments: Blur elements outside of the modal, increase modal title size, use larger close icon, remove header border when modal contents are scrolled. ([#40781](https://github.com/WordPress/gutenberg/pull/40781)).
-   `SelectControl`: Improved TypeScript support ([#40737](https://github.com/WordPress/gutenberg/pull/40737)).
-   `ToggleControlGroup`: Switch to internal `Icon` component for dashicon support ([40717](https://github.com/WordPress/gutenberg/pull/40717)).
-   Improve `ToolsPanel` accessibility. ([#40716](https://github.com/WordPress/gutenberg/pull/40716))

### Bug Fix

-   The `Button` component now displays the label as the tooltip for icon only buttons. ([#40716](https://github.com/WordPress/gutenberg/pull/40716))
-   Use fake timers and fix usage of async methods from `@testing-library/user-event`. ([#40790](https://github.com/WordPress/gutenberg/pull/40790))
-   UnitControl: avoid calling onChange callback twice when unit changes. ([#40796](https://github.com/WordPress/gutenberg/pull/40796))
-   `UnitControl`: show unit label when units prop has only one unit. ([#40784](https://github.com/WordPress/gutenberg/pull/40784))
-   `AnglePickerControl`: Fix closing of gradient popover when the angle control is clicked. ([#40735](https://github.com/WordPress/gutenberg/pull/40735))

### Internal

-   `TextControl`: Convert to TypeScript ([#40633](https://github.com/WordPress/gutenberg/pull/40633)).

## 19.9.0 (2022-04-21)

### Bug Fix

-   Consolidate the main black colors to gray-900. Affects `AlignmentMatrixControl`, `InputControl`, `Heading`, `SelectControl`, `Spinner (Experimental)`, and `Text` ([#40391](https://github.com/WordPress/gutenberg/pull/40391)).

### Internal

-   Remove individual color object exports from the `utils/colors-values.js` file. Colors should now be used from the main `COLORS` export([#40387](https://github.com/WordPress/gutenberg/pull/40387)).

### Bug Fix

-   `InputControl`: allow user to input a value interactively in Storybook, by removing default value argument ([#40410](https://github.com/WordPress/gutenberg/pull/40410)).

## 19.8.0 (2022-04-08)

### Enhancements

-   Update `BorderControl` and `BorderBoxControl` to allow the passing of custom class names to popovers ([#39753](https://github.com/WordPress/gutenberg/pull/39753)).
-   `ToggleGroupControl`: Reintroduce backdrop animation ([#40021](https://github.com/WordPress/gutenberg/pull/40021)).
-   `Card`: Adjust border radius effective size ([#40032](https://github.com/WordPress/gutenberg/pull/40032)).
-   `InputControl`: Improved TypeScript type annotations ([#40119](https://github.com/WordPress/gutenberg/pull/40119)).

### Internal

-   `BaseControl`: Convert to TypeScript ([#39468](https://github.com/WordPress/gutenberg/pull/39468)).

### New Features

-   Add `BorderControl` component ([#37769](https://github.com/WordPress/gutenberg/pull/37769)).
-   Add `BorderBoxControl` component ([#38876](https://github.com/WordPress/gutenberg/pull/38876)).
-   Add `ToggleGroupControlOptionIcon` component ([#39760](https://github.com/WordPress/gutenberg/pull/39760)).

### Bug Fix

-   Use `Object.assign` instead of `{ ...spread }` syntax to avoid errors in the code generated by TypeScript ([#39932](https://github.com/WordPress/gutenberg/pull/39932)).
-   `ItemGroup`: Ensure that the Item's text color is not overridden by the user agent's button color ([#40055](https://github.com/WordPress/gutenberg/pull/40055)).
-   `Surface`: Use updated UI text color `#1e1e1e` instead of `#000` ([#40055](https://github.com/WordPress/gutenberg/pull/40055)).
-   `CustomSelectControl`: Make chevron consistent with `SelectControl` ([#40049](https://github.com/WordPress/gutenberg/pull/40049)).

## 19.7.0 (2022-03-23)

### Enhancements

-   `CustomSelectControl`: Add `__next36pxDefaultSize` flag for larger default size ([#39401](https://github.com/WordPress/gutenberg/pull/39401)).
-   `BaseControl`: Add `__nextHasNoMarginBottom` prop for opting into the new margin-free styles ([#39325](https://github.com/WordPress/gutenberg/pull/39325)).
-   `Divider`: Make the divider visible by default (`display: inline`) in flow layout containers when the divider orientation is vertical ([#39316](https://github.com/WordPress/gutenberg/pull/39316)).
-   Stop using deprecated `event.keyCode` in favor of `event.key` for keyboard events in `UnitControl` and `InputControl`. ([#39360](https://github.com/WordPress/gutenberg/pull/39360))
-   `ColorPalette`: refine custom color button's label. ([#39386](https://github.com/WordPress/gutenberg/pull/39386))
-   Add `onClick` prop on `FormFileUpload`. ([#39268](https://github.com/WordPress/gutenberg/pull/39268))
-   `FocalPointPicker`: stop using `UnitControl`'s deprecated `unit` prop ([#39504](https://github.com/WordPress/gutenberg/pull/39504)).
-   `CheckboxControl`: Add support for the `indeterminate` state ([#39462](https://github.com/WordPress/gutenberg/pull/39462)).
-   `UnitControl`: add support for the `onBlur` prop ([#39589](https://github.com/WordPress/gutenberg/pull/39589)).

### Internal

-   Delete the `composeStateReducers` utility function ([#39262](https://github.com/WordPress/gutenberg/pull/39262)).
-   `BoxControl`: stop using `UnitControl`'s deprecated `unit` prop ([#39511](https://github.com/WordPress/gutenberg/pull/39511)).

### Bug Fix

-   `NumberControl`: commit (and constrain) value on `blur` event ([#39186](https://github.com/WordPress/gutenberg/pull/39186)).
-   Fix `UnitControl`'s reset of unit when the quantity value is cleared. ([#39531](https://github.com/WordPress/gutenberg/pull/39531/)).
-   `ResizableBox`: Ensure tooltip text remains on a single line. ([#39623](https://github.com/WordPress/gutenberg/pull/39623)).

### Deprecation

-   `unit` prop in `UnitControl` marked as deprecated ([#39503](https://github.com/WordPress/gutenberg/pull/39503)).

## 19.6.0 (2022-03-11)

### Enhancements

-   `ConfirmDialog`: Add support for custom label text on the confirmation and cancelation buttons ([#38994](https://github.com/WordPress/gutenberg/pull/38994))
-   `InputControl`: Allow `onBlur` for empty values to commit the change when `isPressEnterToChange` is true, and move reset behavior to the ESCAPE key. ([#39109](https://github.com/WordPress/gutenberg/pull/39109)).
-   `TreeGrid`: Add tests for Home/End keyboard navigation. Add `onFocusRow` callback for Home/End keyboard navigation, this was missed in the implementation PR. Modify test for expanding/collapsing a row as row 1 implements this now. Update README with latest changes. ([#39302](https://github.com/WordPress/gutenberg/pull/39302))
-   `ToggleGroupControlOption`: Calculate width from button content and remove `LabelPlaceholderView` ([#39345](https://github.com/WordPress/gutenberg/pull/39345))

### Bug Fix

-   Normalize `font-family` on `Button`, `ColorPalette`, `ComoboboxControl`, `DateTimePicker`, `FormTokenField`, `InputControl`, `SelectControl`, and `ToggleGroupControl` ([#38969](https://github.com/WordPress/gutenberg/pull/38969)).
-   Fix input value selection of `InputControl`-based controls in Firefox and Safari with axial constraint of drag gesture ([#38968](https://github.com/WordPress/gutenberg/pull/38968)).
-   Fix `UnitControl`'s behavior around updating the unit when a new `value` is passed (i.e. in controlled mode). ([#39148](https://github.com/WordPress/gutenberg/pull/39148)).

## 19.5.0 (2022-02-23)

### Bug Fix

-   Fix spin buttons of number inputs in Safari ([#38840](https://github.com/WordPress/gutenberg/pull/38840))
-   Show tooltip on toggle custom size button in FontSizePicker ([#38985](https://github.com/WordPress/gutenberg/pull/38985))

### Enhancements

-   `TreeGrid`: Add tests for `onCollapseRow`, `onExpandRow`, and `onFocusRow` callback functions. ([#38942](https://github.com/WordPress/gutenberg/pull/38942)).
-   `TreeGrid`: Update callback tests to use `TreeGridRow` and `TreeGridCell` sub-components. ([#39002](https://github.com/WordPress/gutenberg/pull/39002)).

## 19.4.0 (2022-02-10)

### Bug Fix

-   Components: Fix `Slot`/`Fill` Emotion `StyleProvider` ([#38237](https://github.com/WordPress/gutenberg/pull/38237))
-   Reduce height and min-width of the reset button on `ComboBoxControl` for consistency. ([#38020](https://github.com/WordPress/gutenberg/pull/38020))
-   Removed unused `rememo` dependency ([#38388](https://github.com/WordPress/gutenberg/pull/38388)).
-   Added `__unstableInputWidth` to `UnitControl` type definition ([#38429](https://github.com/WordPress/gutenberg/pull/38429)).
-   Fixed typing errors for `ColorPicker` ([#38430](https://github.com/WordPress/gutenberg/pull/38430)).
-   Updated destructuring of `Dropdown` props to be TypeScript friendly ([#38431](https://github.com/WordPress/gutenberg/pull/38431)).
-   Added `ts-nocheck` to `ColorIndicator` so it can be used in typed components ([#38433](https://github.com/WordPress/gutenberg/pull/38433)).
-   Added `cx` as a dependency of `useMemo` across the whole package, in order to recalculate the classnames correctly when a component is rendered across more than one `StyleProvider` ([#38541](https://github.com/WordPress/gutenberg/pull/38541)).

### Enhancements

-   Update the visual design of the `Spinner` component. ([#37551](https://github.com/WordPress/gutenberg/pull/37551))
-   `TreeGrid` accessibility enhancements around the expand/collapse functionality. ([#38358](https://github.com/WordPress/gutenberg/pull/38358))
-   `TreeGrid` accessibility: improve browser support for Left Arrow focus to parent row in child row. ([#38639](https://github.com/WordPress/gutenberg/pull/38639))
-   `TreeGrid` accessibility: Add Home/End keys for better keyboard navigation. ([#38679](https://github.com/WordPress/gutenberg/pull/38679))
-   Add `resolvePoint` prop to `FocalPointPicker` to allow updating the value of the picker after a user interaction ([#38247](https://github.com/WordPress/gutenberg/pull/38247))
-   `TreeGrid`: Allow SHIFT key to be held, and add `onFocusRow` callback to the `TreeGrid` component, fired when focus is shifted from one row to another via Up and Down arrow keys. ([#38314](https://github.com/WordPress/gutenberg/pull/38314))

### Experimental

-   `Navigator`: rename `push`/`pop` to `goTo`/`goBack` ([#38582](https://github.com/WordPress/gutenberg/pull/38582))
-   `Navigator`: add `NavigatorButton` and `NavigatorBackButton` components ([#38634](https://github.com/WordPress/gutenberg/pull/38634))
-   `UnitControl`: tidy up utilities and types. In particular, change the type of parsed quantities to `number` (previously it could have been a `string` too). ([#38987](https://github.com/WordPress/gutenberg/pull/38987]))

## 19.3.0 (2022-01-27)

### Enhancements

-   Refine `ExternalLink` to be same size as the text, to appear more as a glyph than an icon. ([#37859](https://github.com/WordPress/gutenberg/pull/37859))
-   Updated `ToolsPanel` header icon to only show "plus" icon when all items are optional and all are currently hidden ([#38262](https://github.com/WordPress/gutenberg/pull/38262))
-   `TreeGrid`: Fix keyboard navigation for expand/collapse table rows in Firefox ([#37983](https://github.com/WordPress/gutenberg/pull/37983))

### Bug Fix

-   Update the `HexInput` component to accept a pasted value that contains a starting #
-   Update `ToggleGroupControl` background active state to use a simple background color instead of animated backdrop ([38008](https://github.com/WordPress/gutenberg/pull/38008))
-   Update label spacing for the `BoxControl`, `CustomGradientPicker`, `FormTokenField`, `InputControl`, and `ToolsPanel` components to use a bottom margin of `8px` for consistency. ([#37844](https://github.com/WordPress/gutenberg/pull/37844))
-   Add missing styles to the `BaseControl.VisualLabel` component. ([#37747](https://github.com/WordPress/gutenberg/pull/37747))
-   Prevent keyDown events from propagating up in `CustomSelectControl` ([#30557](https://github.com/WordPress/gutenberg/pull/30557))
-   Mark `children` prop as optional in `SelectControl` ([#37872](https://github.com/WordPress/gutenberg/pull/37872))
-   Add memoization of callbacks and context to prevent unnecessary rerenders of the `ToolsPanel` ([#38037](https://github.com/WordPress/gutenberg/pull/38037))
-   Fix space between icons and rail `RangeControl` ([#36935](https://github.com/WordPress/gutenberg/pull/36935))
-   Increase z-index of `ConfirmDialog` to render on top of parent `Popover` components ([#37959](https://github.com/WordPress/gutenberg/pull/37959))

### Experimental

-   Add basic history location support to `Navigator` ([#37416](https://github.com/WordPress/gutenberg/pull/37416)).
-   Add focus restoration to `Navigator` ([#38149](https://github.com/WordPress/gutenberg/pull/38149)).

## 19.2.0 (2022-01-04)

### Experimental

-   Reinstated the ability to pass additional props to the `ToolsPanel` ([#36428](https://github.com/WordPress/gutenberg/pull/36428)).
-   Added an `__unstable-large` size variant to `InputControl`, `SelectControl`, and `UnitControl` for selective migration to the larger 40px heights. ([#35646](https://github.com/WordPress/gutenberg/pull/35646)).
-   Fixed inconsistent padding in `UnitControl` ([#35646](https://github.com/WordPress/gutenberg/pull/35646)).
-   Added support for RTL behavior for the `ZStack`'s `offset` prop ([#36769](https://github.com/WordPress/gutenberg/pull/36769))
-   Fixed race conditions causing conditionally displayed `ToolsPanelItem` components to be erroneously deregistered ([#36588](https://github.com/WordPress/gutenberg/pull/36588)).
-   Added `__experimentalHideHeader` prop to `Modal` component ([#36831](https://github.com/WordPress/gutenberg/pull/36831)).
-   Added experimental `ConfirmDialog` component ([#34153](https://github.com/WordPress/gutenberg/pull/34153)).
-   Divider: improve support for vertical orientation and RTL styles, use start/end logical props instead of top/bottom, change border-color to `currentColor` ([#36579](https://github.com/WordPress/gutenberg/pull/36579)).
-   `ToggleGroupControl`: Avoid calling `onChange` if radio state changed from an incoming value ([#37224](https://github.com/WordPress/gutenberg/pull/37224/)).
-   `ToggleGroupControl`: fix the computation of the backdrop dimensions when rendered in a Popover ([#37067](https://github.com/WordPress/gutenberg/pull/37067)).
-   Add `__experimentalIsRenderedInSidebar` property to the `GradientPicker`and `CustomGradientPicker`. The property changes the color popover behavior to have a special placement behavior appropriate for sidebar UI's.
-   Add `first` and `last` classes to displayed `ToolsPanelItem` group within a `ToolsPanel` ([#37546](https://github.com/WordPress/gutenberg/pull/37546))

### Bug Fix

-   Fixed spacing between `BaseControl` fields and help text within the `ToolsPanel` ([#36334](https://github.com/WordPress/gutenberg/pull/36334))
-   Replaced hardcoded blue in `ColorPicker` with UI theme color ([#36153](https://github.com/WordPress/gutenberg/pull/36153)).
-   Fixed empty `ToolsPanel` height by correcting menu button line-height ([#36895](https://github.com/WordPress/gutenberg/pull/36895)).
-   Normalized label line-height and spacing within the `ToolsPanel` ([36387](https://github.com/WordPress/gutenberg/pull/36387))
-   Remove unused `reakit-utils` from peer dependencies ([#37369](https://github.com/WordPress/gutenberg/pull/37369)).
-   Update all Emotion dependencies to the latest version to ensure they work correctly with React types ([#37365](https://github.com/WordPress/gutenberg/pull/37365)).
-   `DateTimePicker`: Fix the date format associated to the `is12Hour` prop ([#37465](https://github.com/WordPress/gutenberg/pull/37465))
-   Allowed `ToolsPanel` to register items when `panelId` is `null` due to multiple block selection ([37216](https://github.com/WordPress/gutenberg/pull/37216)).

### Enhancements

-   Wrapped `Modal` in a `forwardRef` call ([#36831](https://github.com/WordPress/gutenberg/pull/36831)).
-   Refactor `DateTime` class component to functional component ([#36835](https://github.com/WordPress/gutenberg/pull/36835))
-   Unify styles for `ColorIndicator` with how they appear in Global Styles ([#37028](https://github.com/WordPress/gutenberg/pull/37028))
-   Add support for rendering the `ColorPalette` in a `Dropdown` when opened in the sidebar ([#37067](https://github.com/WordPress/gutenberg/pull/37067))
-   Show an incremental sequence of numbers (1/2/3/4/5) as a label of the font size, when we have at most five font sizes, where at least one the them contains a complex css value(clamp, var, etc..). We do this because complex css values cannot be calculated properly and the incremental sequence of numbers as labels can help the user better mentally map the different available font sizes. ([#37038](https://github.com/WordPress/gutenberg/pull/37038))
-   Add support for proper borders to color indicators ([#37500](https://github.com/WordPress/gutenberg/pull/37500))
-   Refactor `SuggestionsList` class component to functional component([#36924](https://github.com/WordPress/gutenberg/pull/36924/))

## 19.1.4 (2021-12-13)

### Bug Fix

-   Improve accessibility and visibility in `ColorPallete` ([#36925](https://github.com/WordPress/gutenberg/pull/36925))

## 19.1.3 (2021-12-06)

-   Fix missing version information in `CHANGELOG.md`.

## 19.1.2 (2021-12-06)

### Bug Fix

-   Fixed `GradientPicker` not displaying `CustomGradientPicker` when no gradients are provided ([#36900](https://github.com/WordPress/gutenberg/pull/36900)).
-   Fixed error thrown in `ColorPicker` when used in controlled state in color gradients ([#36941](https://github.com/WordPress/gutenberg/pull/36941)).
-   Updated readme to include default value introduced in fix for unexpected movements in the `ColorPicker` ([#35670](https://github.com/WordPress/gutenberg/pull/35670)).
-   Added support for the legacy `extraSmall` value for the `size` prop in the `Card` component ([#37097](https://github.com/WordPress/gutenberg/pull/37097)).

## 19.1.0 (2021-11-29)

### Enhancements

-   Added a `showTooltip` prop to `ToggleGroupControlOption` in order to display tooltip text (using `<Tooltip />`). ([#36726](https://github.com/WordPress/gutenberg/pull/36726)).

### Bug Fix

-   Fixed a bug which prevented setting `PM` hours correctly in the `DateTimePicker` ([#36878](https://github.com/WordPress/gutenberg/pull/36878)).

## 19.0.2 (2021-11-15)

-   Remove erroneous use of `??=` syntax from `build-module`.

## 19.0.1 (2021-11-07)

### Enhancements

-   Updated the `ColorPalette` and `GradientPicker` components to the latest designs ([#35970](https://github.com/WordPress/gutenberg/pull/35970)).

### Experimental

-   Updated the `ToolsPanel` to use `Grid` internally to manage panel layout ([#35621](https://github.com/WordPress/gutenberg/pull/35621)).
-   Added experimental `__experimentalHasMultipleOrigins` prop to the `ColorPalette` and `GradientPicker` components ([#35970](https://github.com/WordPress/gutenberg/pull/35970)).

## 19.0.0 (2021-10-22)

### New Features

-   Added support for `step="any"` in `NumberControl` and `RangeControl` ([#34542](https://github.com/WordPress/gutenberg/pull/34542)).

### Enhancements

-   Removed the separator shown between `ToggleGroupControl` items ([#35497](https://github.com/WordPress/gutenberg/pull/35497)).
-   The `ColorPicker` component property `onChangeComplete`, a function accepting a color object, was replaced with the property `onChange`, a function accepting a string on ([#35220](https://github.com/WordPress/gutenberg/pull/35220)).
-   The property `disableAlpha`, was removed from the `ColorPicker` component. Use the new opposite property `enableAlpha` instead ([#35220](https://github.com/WordPress/gutenberg/pull/35220)).

### Experimental

-   Removed the `fieldset` wrapper from the `FontAppearanceControl` component ([35461](https://github.com/WordPress/gutenberg/pull/35461)).
-   Refactored the `ToggleGroupControl` component's structure and embedded `ToggleGroupControlButton` directly into `ToggleGroupControlOption` ([#35600](https://github.com/WordPress/gutenberg/pull/35600)).
-   Added support for showing an experimental hint in `CustomSelectControl` ([#35673](https://github.com/WordPress/gutenberg/pull/35673)).

### Breaking Changes

-   The `color` property a `tinycolor2` color object passed on `onChangeComplete` property of the `ColorPicker` component was removed. Please use the new `onChange` property that accepts a string color representation ([#35562](https://github.com/WordPress/gutenberg/pull/35562)).

## 18.0.0 (2021-10-12)

### Breaking Changes

-   Removed the deprecated `position` and `menuLabel` from the `DropdownMenu` component ([#34537](https://github.com/WordPress/gutenberg/pull/34537)).
-   Removed the deprecated `onClickOutside` prop from the `Popover` component ([#34537](https://github.com/WordPress/gutenberg/pull/34537)).
-   Changed `RangeControl` component to not apply `shiftStep` to inputs from its `<input type="range"/>` ([35020](https://github.com/WordPress/gutenberg/pull/35020)).
-   Removed `isAction` prop from `Item`. The component will now rely on `onClick` to render as a `button` ([35152](https://github.com/WordPress/gutenberg/pull/35152)).

### New Features

-   Add an experimental `Navigator` components ([#34904](https://github.com/WordPress/gutenberg/pull/34904)) as a replacement for the previous `Navigation` related components.
-   Update the `ColorPicker` component to the latest design ([#35220](https://github.com/WordPress/gutenberg/pull/35220))

### Bug Fix

-   Fixed rounding of value in `RangeControl` component when it loses focus while the `SHIFT` key is held. ([#35020](https://github.com/WordPress/gutenberg/pull/35020)).

### Internal

-   Deleted the `createComponent` utility function ([#34929](https://github.com/WordPress/gutenberg/pull/34929)).
-   Deleted the `useJumpStep` utility function ([#35561](https://github.com/WordPress/gutenberg/pull/35561)).

## 17.0.0 (2021-09-09)

### Breaking Change

-   Removed a min-width from the `DropdownMenu` component, allowing the menu to accommodate thin contents like vertical tools menus ([#33995](https://github.com/WordPress/gutenberg/pull/33995)).

### Bug Fix

-   Fixed RTL styles in `Flex` component ([#33729](https://github.com/WordPress/gutenberg/pull/33729)).
-   Fixed unit test errors caused by `CSS.supports` being called in a non-browser environment ([#34572](https://github.com/WordPress/gutenberg/pull/34572)).
-   Fixed `ToggleGroupControl`'s backdrop not updating when changing the `isAdaptiveWidth` property ([#34595](https://github.com/WordPress/gutenberg/pull/34595)).

### Internal

-   Renamed `PolymorphicComponent*` types to `WordPressComponent*` ([#34330](https://github.com/WordPress/gutenberg/pull/34330)).

## 16.0.0 (2021-08-23)

### Breaking Change

-   Updated the visual styles of the RangeControl component ([#33824](https://github.com/WordPress/gutenberg/pull/33824)).

### New Feature

-   Add `hideLabelFromVision` prop to `RangeControl` ([#33714](https://github.com/WordPress/gutenberg/pull/33714)).

### Bug Fix

-   Listen to `resize` events correctly in `useBreakpointIndex`. This hook is used in `useResponsiveValue` and consequently in the `Flex` and `Grid` components ([#33902](https://github.com/WordPress/gutenberg/pull/33902))

## 15.0.0 (2021-07-29)

### Breaking Change

-   Upgraded React components to work with v17.0 ([#29118](https://github.com/WordPress/gutenberg/pull/29118)). There are no new features in React v17.0 as explained in the [blog post](https://reactjs.org/blog/2020/10/20/react-v17.html).

### Deprecation

-   `isScrollable` prop in `CardBody` default value changed from `true` to `false` ([#33490](https://github.com/WordPress/gutenberg/pull/33490))

### Bug Fix

-   Added back `box-sizing: border-box` rule to `CardBody`, `CardHeader` and `CardFooter` components [#33511](https://github.com/WordPress/gutenberg/pull/33511).

## 14.2.0 (2021-07-21)

### New Feature

-   Update the border color used in `CardBody`, `CardHeader`, `CardFooter`, and `CardDivider` to a different shade of gray, in order to match the color used in other components ([#32566](https://github.com/WordPress/gutenberg/pull/32566)).

### Deprecation

-   `isPrimary`, `isSecondary`, `isTertiary` and `isLink` props in `Button` have been deprecated. Use `variant` instead ([#31713](https://github.com/WordPress/gutenberg/pull/31713)).
-   `isElevated` prop in `Card` has been deprecated. Use `elevation` instead ([#32566](https://github.com/WordPress/gutenberg/pull/32566)).

### Internal

-   `Card`, `CardBody`, `CardHeader`, `CardFooter`, `CardMedia`, and `CardDivider` components have been re-written from the ground up ([#32566](https://github.com/WordPress/gutenberg/pull/32566)).

## 14.1.0 (2021-05-20)

## 14.0.0 (2021-05-14)

### Breaking Changes

-   Drop support for Internet Explorer 11 ([#31110](https://github.com/WordPress/gutenberg/pull/31110)). Learn more at https://make.wordpress.org/core/2021/04/22/ie-11-support-phase-out-plan/.
-   Increase the minimum Node.js version to v12 matching Long Term Support releases ([#31270](https://github.com/WordPress/gutenberg/pull/31270)). Learn more at https://nodejs.org/en/about/releases/.
-   The experimental `Text` component has been completely re-written and enhanced with truncation support and separate variant, size, and weight props to allow for greater control. The previous `variant` prop has been completely removed.

### Deprecation

-   `isReversed` prop in `Flex` component has been deprecated. Use `direction` instead ([#31297](https://github.com/WordPress/gutenberg/pull/31297)).

### Internal

-   `Flex`, `FlexBlock`, and `FlexItem` components have been re-written from the ground up ([#31297](https://github.com/WordPress/gutenberg/pull/31297)).

## 13.0.0 (2021-03-17)

### Breaking Change

-   `onChange` prop of `FocalPointPicker` is called at the end of drag operations. Previously, it was called repetitively while dragging.

### New Feature

-   Supports ref forwarding in `withNotices` and `ResizableBox`.
-   Adds `onDrag` prop of `FocalPointPicker`.

### Bug Fix

-   Allows focus of the `FocalPointPicker` draggable area and adjustment with arrow keys. This was added in [#22531](https://github.com/WordPress/gutenberg/pull/22264) but was no longer working.

## 12.0.0 (2020-12-17)

### Enhancements

-   ComboboxControl: Deburr option labels before filter

### Breaking Change

-   Introduce support for other units and advanced CSS properties on `FontSizePicker`. Provided the value passed to the `FontSizePicker` is a string or one of the size options passed is a string, onChange will start to be called with a string value instead of a number. On WordPress usage, font size options are now automatically converted to strings with the default "px" unit added.

## 10.1.0 (2020-09-03)

### New Feature

-   Add `ToolbarItem` component.
-   Support `label` prop on the `Toolbar` component.

### Deprecations

-   Deprecate the `Toolbar` component when used without the `label` prop. `ToolbarGroup` should be used instead.

## 10.0.0 (2020-07-07)

### Breaking Change

-   `NumberControl` no longer automatically transforms values when rendering `value` into a `<input />` HTML element.
-   `Dashicon` component no longer renders SVGs. If you rely on this component, make sure to load the dashicon font.

## 9.6.0 (2020-05-14)

### Bug Fix

-   Fix and issue that would cause the `Popover` component to throw an error under certain
    circumstances ([#22264](https://github.com/WordPress/gutenberg/pull/22264)).

### Deprecations

-   The `Guide` component no longer supports passing pages as children. Use the `pages` prop instead.
-   The `GuidePage` component is deprecated. Use the `pages` prop in `Guide` instead.

## 9.2.0 (2020-02-10)

### Enhancements

-   The `Notice` component will speak its message. With this new feature, a developer can control either the `spokenMessage` spoken message, or the `politeness` politeness level of the message.
-   The `Snackbar` component will speak its message. With this new feature, a developer can control either the `spokenMessage` spoken message, or the `politeness` politeness level of the message.
-   A `Notice` `actions` member can now assign `isPrimary` to render a primary button action associated with a notice message.

### Bug Fixes

-   Notice will assume a default status of 'info' if none is provided. This resolves an issue where the notice would be assigned a class name `is-undefined`. This was previously the effective default by styled appearance and should not be considered a breaking change in that regard.

## 9.0.0 (2020-01-13)

### New Features

-   Added a new `Guide` component which allows developers to easily present a user guide.

### Breaking Changes

-   `is-button` classname has been removed from the Button component.
-   The `is-default` classname is not applied automatically anymore.
-   By default Button components come with a fixed height and hover styles.

### Bug Fixes

-   Fixes a regression published in version 8.5.0 that would prevent some build tools from including
    styles provided in the packages build-styles directory.

### Deprecations

-   `isDefault` prop in `Button` has been deprecated. Consider using `isSecondary` instead.
-   `IconButton` has been deprecated. Use the `Button` component instead.

## 8.2.0 (2019-08-29)

### New Features

-   The bundled `re-resizable` dependency has been updated from requiring `5.0.1` to requiring `^6.0.0` ([#17011](https://github.com/WordPress/gutenberg/pull/17011)).

## 8.1.0 (2019-08-05)

### New Features

-   Added a new `popoverProps` prop to the `Dropdown` component which allows users of the `Dropdown` component to pass props directly to the `Popover` component.
-   Added and documented `hideLabelFromVision` prop to `BaseControl` used by `SelectControl`, `TextControl`, and `TextareaControl`.
-   Added a new `popoverProps` prop to the `DropdownMenu` component which allows to pass props directly to the nested `Popover` component.
-   Added a new `toggleProps` prop to the `DropdownMenu` component which allows to pass props directly to the nested `IconButton` component.
-   Added a new `menuProps` prop to the `DropdownMenu` component which allows to pass props directly to the nested `NavigableMenu` component.

### Deprecations

-   `menuLabel` prop in `DropdownComponent` has been deprecated. Consider using `menuProps` object and its `aria-label` property instead.
-   `position` prop in `DropdownComponent` has been deprecated. Consider using `popoverProps` object and its `position` property instead.

### Bug Fixes

-   The `Button` component will no longer assign default styling (`is-default` class) when explicitly assigned as primary (the `isPrimary` prop). This should resolve potential conflicts affecting a combination of `isPrimary`, `isDefault`, and `isLarge` / `isSmall`, where the busy animation would appear with incorrect coloring.

### Deprecations

-   The `Popover` component `onClickOutside` prop has been deprecated. Use `onFocusOutside` instead.

### Internal

-   The `Dropdown` component has been refactored to focus changes using the `Popover` component's `onFocusOutside` prop.
-   The `MenuItem` component will now always use an `IconButton`. This prevents a focus loss when clicking a menu item.
-   Package no longer depends on external `react-click-outside` library.

## 8.0.0 (2019-06-12)

### New Feature

-   Add new `BlockQuotation` block to the primitives folder to support blockquote in a multiplatform way. [#15482](https://github.com/WordPress/gutenberg/pull/15482).
-   `DropdownMenu` now supports passing a [render prop](https://reactjs.org/docs/render-props.html#using-props-other-than-render) as children for more advanced customization.

### Internal

-   `MenuGroup` no longer uses `NavigableMenu` internally. It needs to be explicitly wrapped with `NavigableMenu` to bring back the same behavior.

### Documentation

-   Added missing documentation for `DropdownMenu` props `menuLabel`, `position`, `className`.

### Breaking Change

-   `ServerSideRender` is no longer part of components. It was extracted to an independent package `@wordpress/server-side-render`.

### Bug Fix

-   Although `DateTimePicker` does not allow picking the seconds, passed the current seconds as the selected value for seconds when calling `onChange`. Now it passes zero.

## 7.4.0 (2019-05-21)

### New Feature

-   Added a new `HorizontalRule` component.
-   Added a new `Snackbar` component.

### Bug Fix

-   Fixed display of reset button when using RangeControl `allowReset` prop.
-   Fixed minutes field of `DateTimePicker` missed '0' before single digit values.

## 7.3.0 (2019-04-16)

### New Features

-   Added a new `render` property to `FormFileUpload` component. Allowing users of the component to custom the UI for their needs.
-   Added a new `BaseControl.VisualLabel` component.
-   Added a new `preview` prop to the `Placeholder` component which allows to display a preview, for example a media preview when the Placeholder is used in media editing contexts.
-   Added a new `anchorRect` prop to `Popover` which enables a developer to provide a custom `DOMRect` object at which to position the popover.

### Improvements

-   Limit `Base Control Label` to the width of its content.

### Bug fixes

-   Fix `instanceId` prop passed through to `Button` component via `MenuItems` producing React console error. Fixed by removing the unnecessary use of `withInstanceId` on the `MenuItems` component [#14599](https://github.com/WordPress/gutenberg/pull/14599)

## 7.2.0 (2019-03-20)

### Improvements

-   Make `RangeControl` validation rely on the `checkValidity` provided by the browsers instead of using our own validation.

### Bug Fixes

-   Fix a problem that made `RangeControl` not work as expected with float values.

## 7.1.0 (2019-03-06)

### New Features

-   Added a new `Animate` component.

### Improvements

-   `withFilters` has been optimized to avoid binding hook handlers for each mounted instance of the component, instead using a single centralized hook delegator.
-   `withFilters` has been optimized to reuse a single shared component definition for all filtered instances of the component.
-   Make `RangeControl` validate min and max properties.

### Bug Fixes

-   Resolves a conflict where two instance of Slot would produce an inconsistent or duplicated rendering output.
-   Allow years between 0 and 1970 in DateTime component.

### New Feature

-   `Dropdown` now has a `focusOnMount` prop which is passed directly to the contained `Popover`.
-   `DatePicker` has new prop `isInvalidDate` exposing react-dates' `isOutsideRange`.
-   `DatePicker` allows `null` as accepted value for `currentDate` prop to signify no date selection.

## 7.0.5 (2019-01-03)

## 7.0.4 (2018-12-12)

## 7.0.3 (2018-11-30)

## 7.0.2 (2018-11-22)

## 7.0.1 (2018-11-21)

## 7.0.0 (2018-11-20)

### Breaking Change

-   `Dropdown.refresh()` has been removed. The contained `Popover` is now automatically refreshed.

## 6.0.2 (2018-11-15)

## 6.0.1 (2018-11-12)

### Bug Fixes

-   Avoid constantly recomputing the popover position.

### Polish

-   Remove `<DateTimePicker />` obsolete `locale` prop (and pass-through to child components) and obsolete `is12Hour` prop pass through to `<DateTime />` [#11649](https://github.com/WordPress/gutenberg/pull/11649)

## 6.0.0 (2018-11-12)

### Breaking Change

-   The `PanelColor` component has been removed.

## 5.1.1 (2018-11-09)

## 5.1.0 (2018-11-09)

### New Feature

-   Adjust a11y roles for MenuItem component, so that aria-checked is used properly, related change in Editor/Components/BlockNavigationList ([#11431](https://github.com/WordPress/gutenberg/issues/11431)).
-   `Popover` components are now automatically refreshed every 0.5s in order to recalculate their size or position.

### Deprecation

-   `Dropdown.refresh()` has been deprecated as the contained `Popover` is now automatically refreshed.

## 5.0.2 (2018-11-03)

### Polish

-   Forward `ref` in the `PanelBody` component.
-   Tooltip are no longer removed when Button becomes disabled, it's left to the component rendering the Tooltip.
-   Forward `ref` support in `TabbableContainer` and `NavigableMenu` components.

## 5.0.1 (2018-10-30)

## 5.0.0 (2018-10-29)

### Breaking Change

-   `AccessibleSVG` component has been removed. Please use `SVG` instead.

### New Feature

-   The `Notice` component accepts an array of action objects via the `actions` prop. Each member object should contain a `label` and either a `url` link string or `onClick` callback function.

## 4.2.1 (2018-10-22)

### Bug Fix

-   Fix importing `react-dates` stylesheet in production.

## 4.2.0 (2018-10-19)

### New Feature

-   Added a new `ColorPicker` component ([#10564](https://github.com/WordPress/gutenberg/pull/10564)).
-   `MenuItem` now accepts an `info` prop for including an extended description.

### Bug Fix

-   `IconButton` correctly respects a passed `aria-label` prop.

### Deprecation

-   `PanelColor` has been deprecated in favor of `wp.editor.PanelColorSettings`.

## 4.1.2 (2018-10-18)

## 4.1.0 (2018-10-10)

### New Feature

-   Added a new `ResizableBox` component.

## 4.0.0 (2018-09-30)

### Breaking Change

-   `Draggable` as a DOM node drag handler has been removed. Please, use `Draggable` as a wrap component for your DOM node drag handler.

### Deprecation

-   Renamed `AccessibleSVG` component to `SVG`.

## 3.0.0 (2018-09-05)

### Breaking Change

-   `withAPIData` has been removed. Please use the Core Data module or `@wordpress/api-fetch` directly instead.
-   `Draggable` as a DOM node drag handler has been deprecated. Please, use `Draggable` as a wrap component for your DOM node drag handler.
-   Change how required built-ins are polyfilled with Babel 7 ([#9171](https://github.com/WordPress/gutenberg/pull/9171)). If you're using an environment that has limited or no support for ES2015+ such as lower versions of IE then using [core-js](https://github.com/zloirock/core-js) or [@babel/polyfill](https://babeljs.io/docs/en/next/babel-polyfill) will add support for these methods.
-   `withContext` has been removed. Please use `wp.element.createContext` instead. See: https://reactjs.org/docs/context.html.

### New Feature

-   Added a new `AccessibleSVG` component.<|MERGE_RESOLUTION|>--- conflicted
+++ resolved
@@ -10,12 +10,9 @@
 -   `Modal`: add `headerActions` prop to render buttons in the header. ([#53328](https://github.com/WordPress/gutenberg/pull/53328)).
 -   `Snackbar`: Snackbar design and motion improvements ([#53248](https://github.com/WordPress/gutenberg/pull/53248))
 -   `NumberControl`: Add `spinFactor` prop for adjusting the amount by which the spin controls change the value ([#52902](https://github.com/WordPress/gutenberg/pull/52902)).
-<<<<<<< HEAD
--   Components: Move accent colors to theme context ([#53631](https://github.com/WordPress/gutenberg/pull/53631)).
-=======
 -   `Modal:`: Nuance outside interactions ([#52994](https://github.com/WordPress/gutenberg/pull/52994)).
 -   `Button`: Remove default border from the destructive button ([#53607](https://github.com/WordPress/gutenberg/pull/53607)).
->>>>>>> ccfed674
+-   Components: Move accent colors to theme context ([#53631](https://github.com/WordPress/gutenberg/pull/53631)).
 
 ### Bug Fix
 
