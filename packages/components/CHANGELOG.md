<!-- Learn how to maintain this file at https://github.com/WordPress/gutenberg/tree/HEAD/packages#maintaining-changelogs. -->

## Unreleased

### Enhancements

<<<<<<< HEAD
-   `CustomSelectControl`: Add `__next36pxDefaultSize` flag for larger default size ([#39401](https://github.com/WordPress/gutenberg/pull/39401)).
=======
-   `BaseControl`: Add `__nextHasNoMarginBottom` prop for opting into the new margin-free styles ([#39325](https://github.com/WordPress/gutenberg/pull/39325)).
-   `Divider`: Make the divider visible by default (`display: inline`) in flow layout containers when the divider orientation is vertical ([#39316](https://github.com/WordPress/gutenberg/pull/39316)).
-   Stop using deprecated `event.keyCode` in favor of `event.key` for keyboard events in `UnitControl` and `InputControl`.  ([#39360](https://github.com/WordPress/gutenberg/pull/39360))
-   `ColorPalette`: refine custom color button's label. ([#39386](https://github.com/WordPress/gutenberg/pull/39386))
-   `FocalPointPicker`: stop using `UnitControl`'s deprecated `unit` prop ([#39504](https://github.com/WordPress/gutenberg/pull/39504)).
-   `CheckboxControl`: Add support for the `indeterminate` state ([#39462](https://github.com/WordPress/gutenberg/pull/39462)).

### Internal

-   Delete the `composeStateReducers` utility function ([#39262](https://github.com/WordPress/gutenberg/pull/39262)).
-   `BoxControl`: stop using `UnitControl`'s deprecated `unit` prop ([#39511](https://github.com/WordPress/gutenberg/pull/39511)).
>>>>>>> e1e654ef

## 19.6.0 (2022-03-11)

### Enhancements

-   `ConfirmDialog`: Add support for custom label text on the confirmation and cancelation buttons ([#38994](https://github.com/WordPress/gutenberg/pull/38994))
-   `InputControl`: Allow `onBlur` for empty values to commit the change when `isPressEnterToChange` is true, and move reset behavior to the ESCAPE key. ([#39109](https://github.com/WordPress/gutenberg/pull/39109)).
-   `TreeGrid`: Add tests for Home/End keyboard navigation. Add `onFocusRow` callback for Home/End keyboard navigation, this was missed in the implementation PR. Modify test for expanding/collapsing a row as row 1 implements this now. Update README with latest changes. ([#39302](https://github.com/WordPress/gutenberg/pull/39302))
-   `ToggleGroupControlOption`: Calculate width from button content and remove `LabelPlaceholderView` ([#39345](https://github.com/WordPress/gutenberg/pull/39345))

### Bug Fix

-   Normalize `font-family` on `Button`, `ColorPalette`, `ComoboboxControl`, `DateTimePicker`, `FormTokenField`, `InputControl`, `SelectControl`, and `ToggleGroupControl` ([#38969](https://github.com/WordPress/gutenberg/pull/38969)).
-   Fix input value selection of `InputControl`-based controls in Firefox and Safari with axial constraint of drag gesture ([#38968](https://github.com/WordPress/gutenberg/pull/38968)).
-   Fix `UnitControl`'s behavior around updating the unit when a new `value` is passed (i.e. in controlled mode). ([#39148](https://github.com/WordPress/gutenberg/pull/39148)).

## 19.5.0 (2022-02-23)

### Bug Fix

-   Fix spin buttons of number inputs in Safari ([#38840](https://github.com/WordPress/gutenberg/pull/38840))
-   Show tooltip on toggle custom size button in FontSizePicker ([#38985](https://github.com/WordPress/gutenberg/pull/38985))

### Enhancements

-   `TreeGrid`: Add tests for `onCollapseRow`, `onExpandRow`, and `onFocusRow` callback functions. ([#38942](https://github.com/WordPress/gutenberg/pull/38942)).
-   `TreeGrid`: Update callback tests to use `TreeGridRow` and `TreeGridCell` sub-components. ([#39002](https://github.com/WordPress/gutenberg/pull/39002)).

## 19.4.0 (2022-02-10)

### Bug Fix

-   Components: Fix `Slot`/`Fill` Emotion `StyleProvider` ([#38237](https://github.com/WordPress/gutenberg/pull/38237))
-   Reduce height and min-width of the reset button on `ComboBoxControl` for consistency. ([#38020](https://github.com/WordPress/gutenberg/pull/38020))
-   Removed unused `rememo` dependency ([#38388](https://github.com/WordPress/gutenberg/pull/38388)).
-   Added `__unstableInputWidth` to `UnitControl` type definition ([#38429](https://github.com/WordPress/gutenberg/pull/38429)).
-   Fixed typing errors for `ColorPicker` ([#38430](https://github.com/WordPress/gutenberg/pull/38430)).
-   Updated destructuring of `Dropdown` props to be TypeScript friendly ([#38431](https://github.com/WordPress/gutenberg/pull/38431)).
-   Added `ts-nocheck` to `ColorIndicator` so it can be used in typed components ([#38433](https://github.com/WordPress/gutenberg/pull/38433)).
-   Added `cx` as a dependency of `useMemo` across the whole package, in order to recalculate the classnames correctly when a component is rendered across more than one `StyleProvider` ([#38541](https://github.com/WordPress/gutenberg/pull/38541)).

### Enhancements

-   Update the visual design of the `Spinner` component. ([#37551](https://github.com/WordPress/gutenberg/pull/37551))
-   `TreeGrid` accessibility enhancements around the expand/collapse functionality. ([#38358](https://github.com/WordPress/gutenberg/pull/38358))
-   `TreeGrid` accessibility: improve browser support for Left Arrow focus to parent row in child row. ([#38639](https://github.com/WordPress/gutenberg/pull/38639))
-   `TreeGrid` accessibility: Add Home/End keys for better keyboard navigation. ([#38679](https://github.com/WordPress/gutenberg/pull/38679))
-   Add `resolvePoint` prop to `FocalPointPicker` to allow updating the value of the picker after a user interaction ([#38247](https://github.com/WordPress/gutenberg/pull/38247))
-   `TreeGrid`: Allow SHIFT key to be held, and add `onFocusRow` callback to the `TreeGrid` component, fired when focus is shifted from one row to another via Up and Down arrow keys. ([#38314](https://github.com/WordPress/gutenberg/pull/38314))

### Experimental

-   `Navigator`: rename `push`/`pop` to `goTo`/`goBack` ([#38582](https://github.com/WordPress/gutenberg/pull/38582))
-   `Navigator`: add `NavigatorButton` and `NavigatorBackButton` components ([#38634](https://github.com/WordPress/gutenberg/pull/38634))
-   `UnitControl`: tidy up utilities and types. In particular, change the type of parsed quantities to `number` (previously it could have been a `string` too). ([#38987](https://github.com/WordPress/gutenberg/pull/38987]))

## 19.3.0 (2022-01-27)

### Enhancements

-   Refine `ExternalLink` to be same size as the text, to appear more as a glyph than an icon. ([#37859](https://github.com/WordPress/gutenberg/pull/37859))
-   Updated `ToolsPanel` header icon to only show "plus" icon when all items are optional and all are currently hidden ([#38262](https://github.com/WordPress/gutenberg/pull/38262))
-   `TreeGrid`: Fix keyboard navigation for expand/collapse table rows in Firefox ([#37983](https://github.com/WordPress/gutenberg/pull/37983))

### Bug Fix

-   Update the `HexInput` component to accept a pasted value that contains a starting #
-   Update `ToggleGroupControl` background active state to use a simple background color instead of animated backdrop ([38008](https://github.com/WordPress/gutenberg/pull/38008))
-   Update label spacing for the `BoxControl`, `CustomGradientPicker`, `FormTokenField`, `InputControl`, and `ToolsPanel` components to use a bottom margin of `8px` for consistency. ([#37844](https://github.com/WordPress/gutenberg/pull/37844))
-   Add missing styles to the `BaseControl.VisualLabel` component. ([#37747](https://github.com/WordPress/gutenberg/pull/37747))
-   Prevent keyDown events from propagating up in `CustomSelectControl` ([#30557](https://github.com/WordPress/gutenberg/pull/30557))
-   Mark `children` prop as optional in `SelectControl` ([#37872](https://github.com/WordPress/gutenberg/pull/37872))
-   Add memoization of callbacks and context to prevent unnecessary rerenders of the `ToolsPanel` ([#38037](https://github.com/WordPress/gutenberg/pull/38037))
-   Fix space between icons and rail `RangeControl` ([#36935](https://github.com/WordPress/gutenberg/pull/36935))
-   Increase z-index of `ConfirmDialog` to render on top of parent `Popover` components ([#37959](https://github.com/WordPress/gutenberg/pull/37959))

### Experimental

-   Add basic history location support to `Navigator` ([#37416](https://github.com/WordPress/gutenberg/pull/37416)).
-   Add focus restoration to `Navigator` ([#38149](https://github.com/WordPress/gutenberg/pull/38149)).

## 19.2.0 (2022-01-04)

### Experimental

-   Reinstated the ability to pass additional props to the `ToolsPanel` ([#36428](https://github.com/WordPress/gutenberg/pull/36428)).
-   Added an `__unstable-large` size variant to `InputControl`, `SelectControl`, and `UnitControl` for selective migration to the larger 40px heights. ([#35646](https://github.com/WordPress/gutenberg/pull/35646)).
-   Fixed inconsistent padding in `UnitControl` ([#35646](https://github.com/WordPress/gutenberg/pull/35646)).
-   Added support for RTL behavior for the `ZStack`'s `offset` prop ([#36769](https://github.com/WordPress/gutenberg/pull/36769))
-   Fixed race conditions causing conditionally displayed `ToolsPanelItem` components to be erroneously deregistered ([#36588](https://github.com/WordPress/gutenberg/pull/36588)).
-   Added `__experimentalHideHeader` prop to `Modal` component ([#36831](https://github.com/WordPress/gutenberg/pull/36831)).
-   Added experimental `ConfirmDialog` component ([#34153](https://github.com/WordPress/gutenberg/pull/34153)).
-   Divider: improve support for vertical orientation and RTL styles, use start/end logical props instead of top/bottom, change border-color to `currentColor` ([#36579](https://github.com/WordPress/gutenberg/pull/36579)).
-   `ToggleGroupControl`: Avoid calling `onChange` if radio state changed from an incoming value ([#37224](https://github.com/WordPress/gutenberg/pull/37224/)).
-   `ToggleGroupControl`: fix the computation of the backdrop dimensions when rendered in a Popover ([#37067](https://github.com/WordPress/gutenberg/pull/37067)).
-   Add `__experimentalIsRenderedInSidebar` property to the `GradientPicker`and `CustomGradientPicker`. The property changes the color popover behavior to have a special placement behavior appropriate for sidebar UI's.
-   Add `first` and `last` classes to displayed `ToolsPanelItem` group within a `ToolsPanel` ([#37546](https://github.com/WordPress/gutenberg/pull/37546))

### Bug Fix

-   Fixed spacing between `BaseControl` fields and help text within the `ToolsPanel` ([#36334](https://github.com/WordPress/gutenberg/pull/36334))
-   Replaced hardcoded blue in `ColorPicker` with UI theme color ([#36153](https://github.com/WordPress/gutenberg/pull/36153)).
-   Fixed empty `ToolsPanel` height by correcting menu button line-height ([#36895](https://github.com/WordPress/gutenberg/pull/36895)).
-   Normalized label line-height and spacing within the `ToolsPanel` ([36387](https://github.com/WordPress/gutenberg/pull/36387))
-   Remove unused `reakit-utils` from peer dependencies ([#37369](https://github.com/WordPress/gutenberg/pull/37369)).
-   Update all Emotion dependencies to the latest version to ensure they work correctly with React types ([#37365](https://github.com/WordPress/gutenberg/pull/37365)).
-   `DateTimePicker`: Fix the date format associated to the `is12Hour` prop ([#37465](https://github.com/WordPress/gutenberg/pull/37465))
-   Allowed `ToolsPanel` to register items when `panelId` is `null` due to multiple block selection ([37216](https://github.com/WordPress/gutenberg/pull/37216)).

### Enhancements

-   Wrapped `Modal` in a `forwardRef` call ([#36831](https://github.com/WordPress/gutenberg/pull/36831)).
-   Refactor `DateTime` class component to functional component ([#36835](https://github.com/WordPress/gutenberg/pull/36835))
-   Unify styles for `ColorIndicator` with how they appear in Global Styles ([#37028](https://github.com/WordPress/gutenberg/pull/37028))
-   Add support for rendering the `ColorPalette` in a `Dropdown` when opened in the sidebar ([#37067](https://github.com/WordPress/gutenberg/pull/37067))
-   Show an incremental sequence of numbers (1/2/3/4/5) as a label of the font size, when we have at most five font sizes, where at least one the them contains a complex css value(clamp, var, etc..). We do this because complex css values cannot be calculated properly and the incremental sequence of numbers as labels can help the user better mentally map the different available font sizes. ([#37038](https://github.com/WordPress/gutenberg/pull/37038))
-   Add support for proper borders to color indicators ([#37500](https://github.com/WordPress/gutenberg/pull/37500))
-   Refactor `SuggestionsList` class component to functional component([#36924](https://github.com/WordPress/gutenberg/pull/36924/))

## 19.1.4 (2021-12-13)

### Bug Fix

-   Improve accessibility and visibility in `ColorPallete` ([#36925](https://github.com/WordPress/gutenberg/pull/36925))

## 19.1.3 (2021-12-06)

-   Fix missing version information in `CHANGELOG.md`.

## 19.1.2 (2021-12-06)

### Bug Fix

-   Fixed `GradientPicker` not displaying `CustomGradientPicker` when no gradients are provided ([#36900](https://github.com/WordPress/gutenberg/pull/36900)).
-   Fixed error thrown in `ColorPicker` when used in controlled state in color gradients ([#36941](https://github.com/WordPress/gutenberg/pull/36941)).
-   Updated readme to include default value introduced in fix for unexpected movements in the `ColorPicker` ([#35670](https://github.com/WordPress/gutenberg/pull/35670)).
-   Added support for the legacy `extraSmall` value for the `size` prop in the `Card` component ([#37097](https://github.com/WordPress/gutenberg/pull/37097)).

## 19.1.0 (2021-11-29)

### Enhancements

-   Added a `showTooltip` prop to `ToggleGroupControlOption` in order to display tooltip text (using `<Tooltip />`). ([#36726](https://github.com/WordPress/gutenberg/pull/36726)).

### Bug Fix

-   Fixed a bug which prevented setting `PM` hours correctly in the `DateTimePicker` ([#36878](https://github.com/WordPress/gutenberg/pull/36878)).

## 19.0.2 (2021-11-15)

-   Remove erroneous use of `??=` syntax from `build-module`.

## 19.0.1 (2021-11-07)

### Enhancements

-   Updated the `ColorPalette` and `GradientPicker` components to the latest designs ([#35970](https://github.com/WordPress/gutenberg/pull/35970)).

### Experimental

-   Updated the `ToolsPanel` to use `Grid` internally to manage panel layout ([#35621](https://github.com/WordPress/gutenberg/pull/35621)).
-   Added experimental `__experimentalHasMultipleOrigins` prop to the `ColorPalette` and `GradientPicker` components ([#35970](https://github.com/WordPress/gutenberg/pull/35970)).

## 19.0.0 (2021-10-22)

### New Features

-   Added support for `step="any"` in `NumberControl` and `RangeControl` ([#34542](https://github.com/WordPress/gutenberg/pull/34542)).

### Enhancements

-   Removed the separator shown between `ToggleGroupControl` items ([#35497](https://github.com/WordPress/gutenberg/pull/35497)).
-   The `ColorPicker` component property `onChangeComplete`, a function accepting a color object, was replaced with the property `onChange`, a function accepting a string on ([#35220](https://github.com/WordPress/gutenberg/pull/35220)).
-   The property `disableAlpha`, was removed from the `ColorPicker` component. Use the new opposite property `enableAlpha` instead ([#35220](https://github.com/WordPress/gutenberg/pull/35220)).

### Experimental

-   Removed the `fieldset` wrapper from the `FontAppearanceControl` component ([35461](https://github.com/WordPress/gutenberg/pull/35461)).
-   Refactored the `ToggleGroupControl` component's structure and embedded `ToggleGroupControlButton` directly into `ToggleGroupControlOption` ([#35600](https://github.com/WordPress/gutenberg/pull/35600)).
-   Added support for showing an experimental hint in `CustomSelectControl` ([#35673](https://github.com/WordPress/gutenberg/pull/35673)).

### Breaking Changes

-   The `color` property a `tinycolor2` color object passed on `onChangeComplete` property of the `ColorPicker` component was removed. Please use the new `onChange` property that accepts a string color representation ([#35562](https://github.com/WordPress/gutenberg/pull/35562)).

## 18.0.0 (2021-10-12)

### Breaking Changes

-   Removed the deprecated `position` and `menuLabel` from the `DropdownMenu` component ([#34537](https://github.com/WordPress/gutenberg/pull/34537)).
-   Removed the deprecated `onClickOutside` prop from the `Popover` component ([#34537](https://github.com/WordPress/gutenberg/pull/34537)).
-   Changed `RangeControl` component to not apply `shiftStep` to inputs from its `<input type="range"/>` ([35020](https://github.com/WordPress/gutenberg/pull/35020)).
-   Removed `isAction` prop from `Item`. The component will now rely on `onClick` to render as a `button` ([35152](https://github.com/WordPress/gutenberg/pull/35152)).

### New Features

-   Add an experimental `Navigator` components ([#34904](https://github.com/WordPress/gutenberg/pull/34904)) as a replacement for the previous `Navigation` related components.
-   Update the `ColorPicker` component to the latest design ([#35220](https://github.com/WordPress/gutenberg/pull/35220))

### Bug Fix

-   Fixed rounding of value in `RangeControl` component when it loses focus while the `SHIFT` key is held. ([#35020](https://github.com/WordPress/gutenberg/pull/35020)).

### Internal

-   Deleted the `createComponent` utility function ([#34929](https://github.com/WordPress/gutenberg/pull/34929)).
-   Deleted the `useJumpStep` utility function ([#35561](https://github.com/WordPress/gutenberg/pull/35561)).

## 17.0.0 (2021-09-09)

### Breaking Change

-   Removed a min-width from the `DropdownMenu` component, allowing the menu to accommodate thin contents like vertical tools menus ([#33995](https://github.com/WordPress/gutenberg/pull/33995)).

### Bug Fix

-   Fixed RTL styles in `Flex` component ([#33729](https://github.com/WordPress/gutenberg/pull/33729)).
-   Fixed unit test errors caused by `CSS.supports` being called in a non-browser environment ([#34572](https://github.com/WordPress/gutenberg/pull/34572)).
-   Fixed `ToggleGroupControl`'s backdrop not updating when changing the `isAdaptiveWidth` property ([#34595](https://github.com/WordPress/gutenberg/pull/34595)).

### Internal

-   Renamed `PolymorphicComponent*` types to `WordPressComponent*` ([#34330](https://github.com/WordPress/gutenberg/pull/34330)).

## 16.0.0 (2021-08-23)

### Breaking Change

-   Updated the visual styles of the RangeControl component ([#33824](https://github.com/WordPress/gutenberg/pull/33824)).

### New Feature

-   Add `hideLabelFromVision` prop to `RangeControl` ([#33714](https://github.com/WordPress/gutenberg/pull/33714)).

### Bug Fix

-   Listen to `resize` events correctly in `useBreakpointIndex`. This hook is used in `useResponsiveValue` and consequently in the `Flex` and `Grid` components ([#33902](https://github.com/WordPress/gutenberg/pull/33902))

## 15.0.0 (2021-07-29)

### Breaking Change

-   Upgraded React components to work with v17.0 ([#29118](https://github.com/WordPress/gutenberg/pull/29118)). There are no new features in React v17.0 as explained in the [blog post](https://reactjs.org/blog/2020/10/20/react-v17.html).

### Deprecation

-   `isScrollable` prop in `CardBody` default value changed from `true` to `false` ([#33490](https://github.com/WordPress/gutenberg/pull/33490))

### Bug Fix

-   Added back `box-sizing: border-box` rule to `CardBody`, `CardHeader` and `CardFooter` components [#33511](https://github.com/WordPress/gutenberg/pull/33511).

## 14.2.0 (2021-07-21)

### New Feature

-   Update the border color used in `CardBody`, `CardHeader`, `CardFooter`, and `CardDivider` to a different shade of gray, in order to match the color used in other components ([#32566](https://github.com/WordPress/gutenberg/pull/32566)).

### Deprecation

-   `isPrimary`, `isSecondary`, `isTertiary` and `isLink` props in `Button` have been deprecated. Use `variant` instead ([#31713](https://github.com/WordPress/gutenberg/pull/31713)).
-   `isElevated` prop in `Card` has been deprecated. Use `elevation` instead ([#32566](https://github.com/WordPress/gutenberg/pull/32566)).

### Internal

-   `Card`, `CardBody`, `CardHeader`, `CardFooter`, `CardMedia`, and `CardDivider` components have been re-written from the ground up ([#32566](https://github.com/WordPress/gutenberg/pull/32566)).

## 14.1.0 (2021-05-20)

## 14.0.0 (2021-05-14)

### Breaking Changes

-   Drop support for Internet Explorer 11 ([#31110](https://github.com/WordPress/gutenberg/pull/31110)). Learn more at https://make.wordpress.org/core/2021/04/22/ie-11-support-phase-out-plan/.
-   Increase the minimum Node.js version to v12 matching Long Term Support releases ([#31270](https://github.com/WordPress/gutenberg/pull/31270)). Learn more at https://nodejs.org/en/about/releases/.
-   The experimental `Text` component has been completely re-written and enhanced with truncation support and separate variant, size, and weight props to allow for greater control. The previous `variant` prop has been completely removed.

### Deprecation

-   `isReversed` prop in `Flex` component has been deprecated. Use `direction` instead ([#31297](https://github.com/WordPress/gutenberg/pull/31297)).

### Internal

-   `Flex`, `FlexBlock`, and `FlexItem` components have been re-written from the ground up ([#31297](https://github.com/WordPress/gutenberg/pull/31297)).

## 13.0.0 (2021-03-17)

### Breaking Change

-   `onChange` prop of `FocalPointPicker` is called at the end of drag operations. Previously, it was called repetitively while dragging.

### New Feature

-   Supports ref forwarding in `withNotices` and `ResizableBox`.
-   Adds `onDrag` prop of `FocalPointPicker`.

### Bug Fix

-   Allows focus of the `FocalPointPicker` draggable area and adjustment with arrow keys. This was added in [#22531](https://github.com/WordPress/gutenberg/pull/22264) but was no longer working.

## 12.0.0 (2020-12-17)

### Enhancements

-   ComboboxControl: Deburr option labels before filter

### Breaking Change

-   Introduce support for other units and advanced CSS properties on `FontSizePicker`. Provided the value passed to the `FontSizePicker` is a string or one of the size options passed is a string, onChange will start to be called with a string value instead of a number. On WordPress usage, font size options are now automatically converted to strings with the default "px" unit added.

## 10.1.0 (2020-09-03)

### New Feature

-   Add `ToolbarItem` component.
-   Support `label` prop on the `Toolbar` component.

### Deprecations

-   Deprecate the `Toolbar` component when used without the `label` prop. `ToolbarGroup` should be used instead.

## 10.0.0 (2020-07-07)

### Breaking Change

-   `NumberControl` no longer automatically transforms values when rendering `value` into a `<input />` HTML element.
-   `Dashicon` component no longer renders SVGs. If you rely on this component, make sure to load the dashicon font.

## 9.6.0 (2020-05-14)

### Bug Fix

-   Fix and issue that would cause the `Popover` component to throw an error under certain
    circumstances ([#22264](https://github.com/WordPress/gutenberg/pull/22264)).

### Deprecations

-   The `Guide` component no longer supports passing pages as children. Use the `pages` prop instead.
-   The `GuidePage` component is deprecated. Use the `pages` prop in `Guide` instead.

## 9.2.0 (2020-02-10)

### Enhancements

-   The `Notice` component will speak its message. With this new feature, a developer can control either the `spokenMessage` spoken message, or the `politeness` politeness level of the message.
-   The `Snackbar` component will speak its message. With this new feature, a developer can control either the `spokenMessage` spoken message, or the `politeness` politeness level of the message.
-   A `Notice` `actions` member can now assign `isPrimary` to render a primary button action associated with a notice message.

### Bug Fixes

-   Notice will assume a default status of 'info' if none is provided. This resolves an issue where the notice would be assigned a class name `is-undefined`. This was previously the effective default by styled appearance and should not be considered a breaking change in that regard.

## 9.0.0 (2020-01-13)

### New Features

-   Added a new `Guide` component which allows developers to easily present a user guide.

### Breaking Changes

-   `is-button` classname has been removed from the Button component.
-   The `is-default` classname is not applied automatically anymore.
-   By default Button components come with a fixed height and hover styles.

### Bug Fixes

-   Fixes a regression published in version 8.5.0 that would prevent some build tools from including
    styles provided in the packages build-styles directory.

### Deprecations

-   `isDefault` prop in `Button` has been deprecated. Consider using `isSecondary` instead.
-   `IconButton` has been deprecated. Use the `Button` component instead.

## 8.2.0 (2019-08-29)

### New Features

-   The bundled `re-resizable` dependency has been updated from requiring `5.0.1` to requiring `^6.0.0` ([#17011](https://github.com/WordPress/gutenberg/pull/17011)).

## 8.1.0 (2019-08-05)

### New Features

-   Added a new `popoverProps` prop to the `Dropdown` component which allows users of the `Dropdown` component to pass props directly to the `Popover` component.
-   Added and documented `hideLabelFromVision` prop to `BaseControl` used by `SelectControl`, `TextControl`, and `TextareaControl`.
-   Added a new `popoverProps` prop to the `DropdownMenu` component which allows to pass props directly to the nested `Popover` component.
-   Added a new `toggleProps` prop to the `DropdownMenu` component which allows to pass props directly to the nested `IconButton` component.
-   Added a new `menuProps` prop to the `DropdownMenu` component which allows to pass props directly to the nested `NavigableMenu` component.

### Deprecations

-   `menuLabel` prop in `DropdownComponent` has been deprecated. Consider using `menuProps` object and its `aria-label` property instead.
-   `position` prop in `DropdownComponent` has been deprecated. Consider using `popoverProps` object and its `position` property instead.

### Bug Fixes

-   The `Button` component will no longer assign default styling (`is-default` class) when explicitly assigned as primary (the `isPrimary` prop). This should resolve potential conflicts affecting a combination of `isPrimary`, `isDefault`, and `isLarge` / `isSmall`, where the busy animation would appear with incorrect coloring.

### Deprecations

-   The `Popover` component `onClickOutside` prop has been deprecated. Use `onFocusOutside` instead.

### Internal

-   The `Dropdown` component has been refactored to focus changes using the `Popover` component's `onFocusOutside` prop.
-   The `MenuItem` component will now always use an `IconButton`. This prevents a focus loss when clicking a menu item.
-   Package no longer depends on external `react-click-outside` library.

## 8.0.0 (2019-06-12)

### New Feature

-   Add new `BlockQuotation` block to the primitives folder to support blockquote in a multiplatform way. [#15482](https://github.com/WordPress/gutenberg/pull/15482).
-   `DropdownMenu` now supports passing a [render prop](https://reactjs.org/docs/render-props.html#using-props-other-than-render) as children for more advanced customization.

### Internal

-   `MenuGroup` no longer uses `NavigableMenu` internally. It needs to be explicitly wrapped with `NavigableMenu` to bring back the same behavior.

### Documentation

-   Added missing documentation for `DropdownMenu` props `menuLabel`, `position`, `className`.

### Breaking Change

-   `ServerSideRender` is no longer part of components. It was extracted to an independent package `@wordpress/server-side-render`.

### Bug Fix

-   Although `DateTimePicker` does not allow picking the seconds, passed the current seconds as the selected value for seconds when calling `onChange`. Now it passes zero.

## 7.4.0 (2019-05-21)

### New Feature

-   Added a new `HorizontalRule` component.
-   Added a new `Snackbar` component.

### Bug Fix

-   Fixed display of reset button when using RangeControl `allowReset` prop.
-   Fixed minutes field of `DateTimePicker` missed '0' before single digit values.

## 7.3.0 (2019-04-16)

### New Features

-   Added a new `render` property to `FormFileUpload` component. Allowing users of the component to custom the UI for their needs.
-   Added a new `BaseControl.VisualLabel` component.
-   Added a new `preview` prop to the `Placeholder` component which allows to display a preview, for example a media preview when the Placeholder is used in media editing contexts.
-   Added a new `anchorRect` prop to `Popover` which enables a developer to provide a custom `DOMRect` object at which to position the popover.

### Improvements

-   Limit `Base Control Label` to the width of its content.

### Bug fixes

-   Fix `instanceId` prop passed through to `Button` component via `MenuItems` producing React console error. Fixed by removing the unnecessary use of `withInstanceId` on the `MenuItems` component [#14599](https://github.com/WordPress/gutenberg/pull/14599)

## 7.2.0 (2019-03-20)

### Improvements

-   Make `RangeControl` validation rely on the `checkValidity` provided by the browsers instead of using our own validation.

### Bug Fixes

-   Fix a problem that made `RangeControl` not work as expected with float values.

## 7.1.0 (2019-03-06)

### New Features

-   Added a new `Animate` component.

### Improvements

-   `withFilters` has been optimized to avoid binding hook handlers for each mounted instance of the component, instead using a single centralized hook delegator.
-   `withFilters` has been optimized to reuse a single shared component definition for all filtered instances of the component.
-   Make `RangeControl` validate min and max properties.

### Bug Fixes

-   Resolves a conflict where two instance of Slot would produce an inconsistent or duplicated rendering output.
-   Allow years between 0 and 1970 in DateTime component.

### New Feature

-   `Dropdown` now has a `focusOnMount` prop which is passed directly to the contained `Popover`.
-   `DatePicker` has new prop `isInvalidDate` exposing react-dates' `isOutsideRange`.
-   `DatePicker` allows `null` as accepted value for `currentDate` prop to signify no date selection.

## 7.0.5 (2019-01-03)

## 7.0.4 (2018-12-12)

## 7.0.3 (2018-11-30)

## 7.0.2 (2018-11-22)

## 7.0.1 (2018-11-21)

## 7.0.0 (2018-11-20)

### Breaking Change

-   `Dropdown.refresh()` has been removed. The contained `Popover` is now automatically refreshed.

## 6.0.2 (2018-11-15)

## 6.0.1 (2018-11-12)

### Bug Fixes

-   Avoid constantly recomputing the popover position.

### Polish

-   Remove `<DateTimePicker />` obsolete `locale` prop (and pass-through to child components) and obsolete `is12Hour` prop pass through to `<DateTime />` [#11649](https://github.com/WordPress/gutenberg/pull/11649)

## 6.0.0 (2018-11-12)

### Breaking Change

-   The `PanelColor` component has been removed.

## 5.1.1 (2018-11-09)

## 5.1.0 (2018-11-09)

### New Feature

-   Adjust a11y roles for MenuItem component, so that aria-checked is used properly, related change in Editor/Components/BlockNavigationList ([#11431](https://github.com/WordPress/gutenberg/issues/11431)).
-   `Popover` components are now automatically refreshed every 0.5s in order to recalculate their size or position.

### Deprecation

-   `Dropdown.refresh()` has been deprecated as the contained `Popover` is now automatically refreshed.

## 5.0.2 (2018-11-03)

### Polish

-   Forward `ref` in the `PanelBody` component.
-   Tooltip are no longer removed when Button becomes disabled, it's left to the component rendering the Tooltip.
-   Forward `ref` support in `TabbableContainer` and `NavigableMenu` components.

## 5.0.1 (2018-10-30)

## 5.0.0 (2018-10-29)

### Breaking Change

-   `AccessibleSVG` component has been removed. Please use `SVG` instead.

### New Feature

-   The `Notice` component accepts an array of action objects via the `actions` prop. Each member object should contain a `label` and either a `url` link string or `onClick` callback function.

## 4.2.1 (2018-10-22)

### Bug Fix

-   Fix importing `react-dates` stylesheet in production.

## 4.2.0 (2018-10-19)

### New Feature

-   Added a new `ColorPicker` component ([#10564](https://github.com/WordPress/gutenberg/pull/10564)).
-   `MenuItem` now accepts an `info` prop for including an extended description.

### Bug Fix

-   `IconButton` correctly respects a passed `aria-label` prop.

### Deprecation

-   `PanelColor` has been deprecated in favor of `wp.editor.PanelColorSettings`.

## 4.1.2 (2018-10-18)

## 4.1.0 (2018-10-10)

### New Feature

-   Added a new `ResizableBox` component.

## 4.0.0 (2018-09-30)

### Breaking Change

-   `Draggable` as a DOM node drag handler has been removed. Please, use `Draggable` as a wrap component for your DOM node drag handler.

### Deprecation

-   Renamed `AccessibleSVG` component to `SVG`.

## 3.0.0 (2018-09-05)

### Breaking Change

-   `withAPIData` has been removed. Please use the Core Data module or `@wordpress/api-fetch` directly instead.
-   `Draggable` as a DOM node drag handler has been deprecated. Please, use `Draggable` as a wrap component for your DOM node drag handler.
-   Change how required built-ins are polyfilled with Babel 7 ([#9171](https://github.com/WordPress/gutenberg/pull/9171)). If you're using an environment that has limited or no support for ES2015+ such as lower versions of IE then using [core-js](https://github.com/zloirock/core-js) or [@babel/polyfill](https://babeljs.io/docs/en/next/babel-polyfill) will add support for these methods.
-   `withContext` has been removed. Please use `wp.element.createContext` instead. See: https://reactjs.org/docs/context.html.

### New Feature

-   Added a new `AccessibleSVG` component.<|MERGE_RESOLUTION|>--- conflicted
+++ resolved
@@ -4,9 +4,7 @@
 
 ### Enhancements
 
-<<<<<<< HEAD
 -   `CustomSelectControl`: Add `__next36pxDefaultSize` flag for larger default size ([#39401](https://github.com/WordPress/gutenberg/pull/39401)).
-=======
 -   `BaseControl`: Add `__nextHasNoMarginBottom` prop for opting into the new margin-free styles ([#39325](https://github.com/WordPress/gutenberg/pull/39325)).
 -   `Divider`: Make the divider visible by default (`display: inline`) in flow layout containers when the divider orientation is vertical ([#39316](https://github.com/WordPress/gutenberg/pull/39316)).
 -   Stop using deprecated `event.keyCode` in favor of `event.key` for keyboard events in `UnitControl` and `InputControl`.  ([#39360](https://github.com/WordPress/gutenberg/pull/39360))
@@ -18,7 +16,6 @@
 
 -   Delete the `composeStateReducers` utility function ([#39262](https://github.com/WordPress/gutenberg/pull/39262)).
 -   `BoxControl`: stop using `UnitControl`'s deprecated `unit` prop ([#39511](https://github.com/WordPress/gutenberg/pull/39511)).
->>>>>>> e1e654ef
 
 ## 19.6.0 (2022-03-11)
 
