--- conflicted
+++ resolved
@@ -6,11 +6,8 @@
 
 -   `Tabs`: fix indicator animation ([#66198](https://github.com/WordPress/gutenberg/pull/66198)).
 -   `ColorPalette`: prevent overflow of custom color button background ([#66152](https://github.com/WordPress/gutenberg/pull/66152)).
-<<<<<<< HEAD
--   `RadioGroup`: Fix arrow key navigation in RTL  ([#66202](https://github.com/WordPress/gutenberg/pull/66202)).
-=======
+-   `RadioGroup`: Fix arrow key navigation in RTL ([#66202](https://github.com/WordPress/gutenberg/pull/66202)).
 -   `Tabs` and `TabPanel`: Fix arrow key navigation in RTL ([#66201](https://github.com/WordPress/gutenberg/pull/66201)).
->>>>>>> 605e9df6
 
 ### Enhancements
 
