--- conflicted
+++ resolved
@@ -32,6 +32,7 @@
 -   `TabPanel`: Call `onSelect()` on every tab selection, regardless of whether it was triggered by user interaction ([#44028](https://github.com/WordPress/gutenberg/pull/44028)).
 -   `FontSizePicker`: Fallback to font size `slug` if `name` is undefined  ([#45041](https://github.com/WordPress/gutenberg/pull/45041)).
 -   `AutocompleterUI`: fix issue where autocompleter UI would appear on top of other UI elements ([#44795](https://github.com/WordPress/gutenberg/pull/44795/))
+-   `useNavigateRegions`: Add new keyboard shortcut alias to cover backtick and tilde keys inconsistencies across browsers ([#45019](https://github.com/WordPress/gutenberg/pull/45019)).
 
 ### Internal
 
@@ -53,15 +54,9 @@
 ### Bug Fix
 
 -   `FontSizePicker`: Ensure that fluid font size presets appear correctly in the UI controls ([#44791](https://github.com/WordPress/gutenberg/pull/44791)).
-<<<<<<< HEAD
--   `Navigator`: Prevent partially hiding focus ring styles, by removing unnecessary overflow rules on `NavigatorScreen` ([#44973](https://github.com/WordPress/gutenberg/pull/44973)).
--   `Navigator`: Restore focus only once per location ([#44972](https://github.com/WordPress/gutenberg/pull/44972)).
--   `navigateRegions`: Add new keyboard shortcut alias to cover backtick and tilde keys inconsistencies across browsers ([#45019](https://github.com/WordPress/gutenberg/pull/45019)).
-=======
 -   `ToggleGroupControl`: Remove unsupported `disabled` prop from types, and correctly mark `label` prop as required ([#45114](https://github.com/WordPress/gutenberg/pull/45114)).
 -   `Navigator`: prevent partially hiding focus ring styles, by removing unnecessary overflow rules on `NavigatorScreen` ([#44973](https://github.com/WordPress/gutenberg/pull/44973)).
 -   `Navigator`: restore focus only once per location  ([#44972](https://github.com/WordPress/gutenberg/pull/44972)).
->>>>>>> 3c9a0207
 
 ### Documentation
 
