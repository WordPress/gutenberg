<!-- Learn how to maintain this file at https://github.com/WordPress/gutenberg/tree/HEAD/packages#maintaining-changelogs. -->

## Unreleased

### Enhancements 

-   `Button`: Add focus rings to focusable disabled buttons ([#56383](https://github.com/WordPress/gutenberg/pull/56383)).

### Experimental

-   `Tabs`: Memoize and expose the component context ([#56224](https://github.com/WordPress/gutenberg/pull/56224)).

### Internal

<<<<<<< HEAD
-   `DropdownMenuV2`: add support for rendering in legacy popover slot ([#56342](https://github.com/WordPress/gutenberg/pull/56342)).
=======
-   `Slot`: add `style` prop to `bubblesVirtually` version ([#56428](https://github.com/WordPress/gutenberg/pull/56428))
>>>>>>> ea60d43e

## 25.12.0 (2023-11-16)

### Bug Fix

-   `Toolbar`: Remove CSS rule that prevented focus outline to be visible for toolbar buttons in the `:active` state. ([#56123](https://github.com/WordPress/gutenberg/pull/56123)).

### Internal

-   Migrate `Divider` from `reakit` to `ariakit` ([#55622](https://github.com/WordPress/gutenberg/pull/55622))
-   Migrate `DisclosureContent` from `reakit` to `ariakit` and TypeScript ([#55639](https://github.com/WordPress/gutenberg/pull/55639))
-   Migrate `RadioGroup` from `reakit` to `ariakit` and TypeScript ([#55580](https://github.com/WordPress/gutenberg/pull/55580))

### Experimental

-   `Tabs`: Add `focusable` prop to the `Tabs.TabPanel` sub-component ([#55287](https://github.com/WordPress/gutenberg/pull/55287))
-   `Tabs`: Update sub-components to accept relevant HTML element props ([#55860](https://github.com/WordPress/gutenberg/pull/55860))
-   `DropdownMenuV2`: Fix radio menu item check icon not rendering correctly in some browsers ([#55964](https://github.com/WordPress/gutenberg/pull/55964))
-   `DropdownMenuV2`: prevent default when pressing Escape key to close menu ([#55962](https://github.com/WordPress/gutenberg/pull/55962))

### Enhancements

-   `ToggleGroupControl`: Add opt-in prop for 40px default size ([#55789](https://github.com/WordPress/gutenberg/pull/55789)).
-   `TextControl`: Add opt-in prop for 40px default size ([#55471](https://github.com/WordPress/gutenberg/pull/55471)).

### Bug Fix

-   `DropdownMenu`: remove extra vertical space around the toggle button ([#56136](https://github.com/WordPress/gutenberg/pull/56136)).
-   Package should not depend on `@ariakit/test`, that package is only needed for testing ([#56091](https://github.com/WordPress/gutenberg/pull/56091)).

## 25.11.0 (2023-11-02)

### Enhancements

-   `InputControl`/`SelectControl`: update `height`/`min-height` to `32px` instead of `30px` to align with modern sizing scale ([#55490](https://github.com/WordPress/gutenberg/pull/55490)).

### Bug Fix

-   `Autocomplete`: Add `aria-live` announcements for Mac and IOS Voiceover to fix lack of support for `aria-owns` ([#54902](https://github.com/WordPress/gutenberg/pull/54902)).

### Internal

-   Introduce experimental new version of `DropdownMenu` based on `ariakit` ([#54939](https://github.com/WordPress/gutenberg/pull/54939))

## 25.10.0 (2023-10-18)

### Enhancements

-   `ProgressBar`: use text color to ensure enough contrast against background ([#55285](https://github.com/WordPress/gutenberg/pull/55285)).
-   `Notice`: Remove margins from `Notice` component ([#54800](https://github.com/WordPress/gutenberg/pull/54800)).
-   Allow using CSS level 4 viewport-relative units ([54415](https://github.com/WordPress/gutenberg/pull/54415))
-   `ToolsPanel`: do not apply the `className` to prop to `ToolsPanelItem` components when rendered as placeholders ([#55207](https://github.com/WordPress/gutenberg/pull/55207)).
-   `GradientPicker`: remove overflow styles and padding from `ColorPicker` popovers ([#55265](https://github.com/WordPress/gutenberg/pull/55265)).
-   `Tabs`: Expose via private APIs ([#55327](https://github.com/WordPress/gutenberg/pull/55327)).
-   `ColorPalette`/`ToggleGroupControl/ToggleGroupControlOptionBase`: add `type="button"` attribute to native `<button>`s ([#55125](https://github.com/WordPress/gutenberg/pull/55125)).

### Bug Fix

-   Render a "mouse event trap" when using a `ColorPicker` inside a `Popover` to prevent issues when rendering on top of `iframes` ([#55149](https://github.com/WordPress/gutenberg/pull/55149)).
-   `Modal`: fix closing when contained iframe is focused ([#51602](https://github.com/WordPress/gutenberg/pull/51602)).
-   `Autocomplete`: Fix disappearing results issue when using multiple triggers inline ([#55301](https://github.com/WordPress/gutenberg/pull/55301))

### Internal

-   Update `@ariakit/react` to version `0.3.5` ([#55365](https://github.com/WordPress/gutenberg/pull/55365))
-   `ConfirmDialog`: Migrate to TypeScript. ([#54954](https://github.com/WordPress/gutenberg/pull/54954)).

### New Features

-   `Toolbar`: add new `variant` prop for 'unstyled' option ([#55139](https://github.com/WordPress/gutenberg/pull/55139)).

## 25.9.0 (2023-10-05)

### Enhancements

-   `SearchControl`: polish metrics for `compact` size variant ([#54663](https://github.com/WordPress/gutenberg/pull/54663)).
-   `Button`: deprecating `isPressed` prop in favour of `aria-pressed` ([#54740](https://github.com/WordPress/gutenberg/pull/54740)).
-   `DuotonePicker/ColorListPicker`: Adds appropriate label and description to 'Duotone Filter' picker ([#54473](https://github.com/WordPress/gutenberg/pull/54473)).
-   `Modal`: Accessibly hide/show outer modal when nested ([#54743](https://github.com/WordPress/gutenberg/pull/54743)).
-   `InputControl`, `NumberControl`, `UnitControl`, `SelectControl`, `CustomSelectControl`, `TreeSelect`: Add opt-in prop for next 40px default size, superseding the `__next36pxDefaultSize` prop ([#53819](https://github.com/WordPress/gutenberg/pull/53819)).
-   `Modal`: add a new `size` prop to support preset widths, including a `fill` option to eventually replace the `isFullScreen` prop ([#54471](https://github.com/WordPress/gutenberg/pull/54471)).
-   Wrapped `TextareaControl` in a `forwardRef` call ([#54975](https://github.com/WordPress/gutenberg/pull/54975)).
-   `Composite`/`AlignmentMatrixControl`/`CircularOptionPicker`: Starts the `Composite` migration from `reakit` to `ariakit` ([#54225](https://github.com/WordPress/gutenberg/pull/54225)).

### Bug Fix

-   `Placeholder`: Improved DOM structure and screen reader announcements ([#45801](https://github.com/WordPress/gutenberg/pull/45801)).
-   `DateTimePicker`: fix onChange callback check so that it also works inside iframes ([#54669](https://github.com/WordPress/gutenberg/pull/54669)).
-   `FormTokenField`: Add `box-sizing` reset style and reset default padding ([#54734](https://github.com/WordPress/gutenberg/pull/54734)).
-   `SlotFill`: Pass `Component` instance to unregisterSlot ([#54765](https://github.com/WordPress/gutenberg/pull/54765)).
-   `Button`: Remove `aria-selected` CSS selector from styling 'active' buttons ([#54931](https://github.com/WordPress/gutenberg/pull/54931)).
-   `Popover`: Apply the CSS in JS styles properly for components used within popovers. ([#54912](https://github.com/WordPress/gutenberg/pull/54912))
-   `Button`: Remove hover styles when `aria-disabled` is set to `true` for the secondary variant. ([#54978](https://github.com/WordPress/gutenberg/pull/54978))
-   `Button`: Revert toggled style selector to use a class instead of attributes ([#55065](https://github.com/WordPress/gutenberg/pull/55065)).

### Internal

-   Update `@ariakit/react` to version `0.3.3` ([#54818](https://github.com/WordPress/gutenberg/pull/54818))
-   `Tooltip`, `Shortcut`: Remove unused `ui/` components from the codebase ([#54573](https://github.com/WordPress/gutenberg/pull/54573))
-   Refactor ariakit usages to use the `render` prop instead of `as` and to use the namespace import ([#54696](https://github.com/WordPress/gutenberg/pull/54696)).
-   Update `uuid` package to 9.0.1 ([#54725](https://github.com/WordPress/gutenberg/pull/54725)).
-   `ContextSystemProvider`: Move out of `ui/` ([#54847](https://github.com/WordPress/gutenberg/pull/54847)).
-   `SlotFill`: Migrate to TypeScript and Convert to Functional Component `<Slot bubblesVirtually />`. ([#51350](https://github.com/WordPress/gutenberg/pull/51350)).
-   `Components`: move `ui/utils` to `utils` and remove `ui/` folder ([#54922](https://github.com/WordPress/gutenberg/pull/54922)).
-   Ensure `@types/` dependencies used by final type files are included in the main dependency field ([#50231](https://github.com/WordPress/gutenberg/pull/50231)).
-   `Text`: Migrate to TypeScript. ([#54953](https://github.com/WordPress/gutenberg/pull/54953)).

### Experimental

-   Introduce `Tabs`, an experimental v2 of `TabPanel`: ([#53960](https://github.com/WordPress/gutenberg/pull/53960)).

## 25.8.0 (2023-09-20)

### Enhancements

-   Add new option `firstContentElement` to Modal's `focusOnMount` prop to allow consumers to focus the first element within the Modal's **contents** ([#54590](https://github.com/WordPress/gutenberg/pull/54590)).
-   `Notice`: Improve accessibility by adding visually hidden text to clarify what a notice text is about and the notice type (success, error, warning, info) ([#54498](https://github.com/WordPress/gutenberg/pull/54498)).
-   Making Circular Option Picker a `listbox`. Note that while this changes some public API, new props are optional, and currently have default values; this will change in another patch ([#52255](https://github.com/WordPress/gutenberg/pull/52255)).
-   `ToggleGroupControl`: Rewrite backdrop animation using framer motion shared layout animations, add better support for controlled and uncontrolled modes ([#50278](https://github.com/WordPress/gutenberg/pull/50278)).
-   `Popover`: Add the `is-positioned` CSS class only after the popover has finished animating ([#54178](https://github.com/WordPress/gutenberg/pull/54178)).
-   `Tooltip`: Replace the existing tooltip to simplify the implementation and improve accessibility while maintaining the same behaviors and API ([#48440](https://github.com/WordPress/gutenberg/pull/48440)).
-   `Dropdown` and `DropdownMenu`: support controlled mode for the dropdown's open/closed state ([#54257](https://github.com/WordPress/gutenberg/pull/54257)).
-   `BorderControl`: Apply proper metrics and simpler text ([#53998](https://github.com/WordPress/gutenberg/pull/53998)).
-   `FormTokenField`: Update styling for consistency and increased visibility ([#54402](https://github.com/WordPress/gutenberg/pull/54402)).
-   `CircularOptionPicker`: Add option to use previous non-listbox behaviour, for contexts where buttons are more appropriate than a list of options ([#54290](https://github.com/WordPress/gutenberg/pull/54290)).
-   `DuotonePicker/ColorListPicker`: Adds appropriate labels to 'Duotone Filter' color pickers ([#54468](https://github.com/WordPress/gutenberg/pull/54468)).
-   `SearchControl`: support new `40px` and `32px` sizes ([#54548](https://github.com/WordPress/gutenberg/pull/54548)).
-   `FormTokenField`: Add `tokenizeOnBlur` prop to add any incompleteTokenValue as a new token when field loses focus ([#54445](https://github.com/WordPress/gutenberg/pull/54445)).
-   `Sandbox`: Add `tabIndex` prop ([#54408](https://github.com/WordPress/gutenberg/pull/54408)).

### Bug Fix

-   `Notice`: Make the Close button render a tooltip to visually expose its accessible name. All icon buttons must always show a tooltip ([#54498](https://github.com/WordPress/gutenberg/pull/54498)).
-   `Tooltip`: dynamically render in the DOM only when visible ([#54312](https://github.com/WordPress/gutenberg/pull/54312)).
-   `PaletteEdit`: Fix padding in RTL languages ([#54034](https://github.com/WordPress/gutenberg/pull/54034)).
-   `ToolbarItem`: Fix children not showing in rendered components ([#53314](https://github.com/WordPress/gutenberg/pull/53314)).
-   `CircularOptionPicker`: make focus styles resilient to button size changes ([#54196](https://github.com/WordPress/gutenberg/pull/54196)).
-   `InputControl`: Fix focus style size ([#54394](https://github.com/WordPress/gutenberg/pull/54394)).
-   `BorderControl`: Use standard focus style on BorderControl ([#54429](https://github.com/WordPress/gutenberg/pull/54429)).
-   `Color values`: Update borderFocus to ADMIN.theme ([#54425](https://github.com/WordPress/gutenberg/pull/54425)).

### Internal

-   `Toolbar/ToolbarDropdownMenu `: Convert to TypeScript ([#54321](https://github.com/WordPress/gutenberg/pull/54321)).
-   `Composite`: Convert to TypeScript ([#54028](https://github.com/WordPress/gutenberg/pull/54028)).
-   `BorderControl`: Refactor unit tests to use `userEvent` ([#54155](https://github.com/WordPress/gutenberg/pull/54155))
-   `FocusableIframe`: Convert to TypeScript ([#53979](https://github.com/WordPress/gutenberg/pull/53979)).
-   `Popover`: Remove unused `overlay` type from `positionToPlacement` utility function ([#54101](https://github.com/WordPress/gutenberg/pull/54101)).
-   `Higher Order` -- `with-focus-outside`: Convert to TypeScript ([#53980](https://github.com/WordPress/gutenberg/pull/53980)).
-   `IsolatedEventContainer`: Convert unit test to TypeScript ([#54316](https://github.com/WordPress/gutenberg/pull/54316)).
-   `Popover`: Remove `scroll` and `resize` listeners for iframe overflow parents and rely on recently added native Floating UI support ([#54286](https://github.com/WordPress/gutenberg/pull/54286)).
-   `Button`: Update documentation to remove the button `focus` prop ([#54397](https://github.com/WordPress/gutenberg/pull/54397)).
-   `Toolbar/ToolbarGroup`: Convert component to TypeScript ([#54317](https://github.com/WordPress/gutenberg/pull/54317)).
-   `Modal`: add more unit tests ([#54569](https://github.com/WordPress/gutenberg/pull/54569)).

### Experimental

-   `DropdownMenu` v2: Fix submenu chevron direction in RTL languages ([#54036](https://github.com/WordPress/gutenberg/pull/54036).

### New Features

-   `Tooltip`: Add new `hideOnClick` prop ([#54406](https://github.com/WordPress/gutenberg/pull/54406)).
-   `Tooltip`: Add `placement` prop to replace deprecated `position`([#54264](https://github.com/WordPress/gutenberg/pull/54264)).

## 25.7.0 (2023-08-31)

### Breaking changes

-   Make the `Popover.Slot` optional and render popovers at the bottom of the document's body by default. ([#53889](https://github.com/WordPress/gutenberg/pull/53889), [#53982](https://github.com/WordPress/gutenberg/pull/53982)).

### Enhancements

-   `ProgressBar`: Add transition to determinate indicator ([#53877](https://github.com/WordPress/gutenberg/pull/53877)).
-   Prevent nested `SlotFillProvider` from rendering ([#53940](https://github.com/WordPress/gutenberg/pull/53940)).

### Bug Fix

-   `SandBox`: Fix the cleanup method in useEffect ([#53796](https://github.com/WordPress/gutenberg/pull/53796)).
-   `PaletteEdit`: Fix the height of the `PaletteItems`. Don't rely on styles only present in the block editor ([#54000](https://github.com/WordPress/gutenberg/pull/54000)).

### Internal

-   `Shortcut`: Add Storybook stories ([#53627](https://github.com/WordPress/gutenberg/pull/53627)).
-   `SlotFill`: Do not render children when using `<Slot bubblesVirtually />`. ([#53272](https://github.com/WordPress/gutenberg/pull/53272))
-   Update `@floating-ui/react-dom` to the latest version ([#46845](https://github.com/WordPress/gutenberg/pull/46845)).

## 25.6.0 (2023-08-16)

### Enhancements

-   `Theme`: Expose via private APIs ([#53262](https://github.com/WordPress/gutenberg/pull/53262)).
-   `ProgressBar`: Use the theme system accent for indicator color ([#53347](https://github.com/WordPress/gutenberg/pull/53347)).
-   `ProgressBar`: Use gray 300 for track color ([#53349](https://github.com/WordPress/gutenberg/pull/53349)).
-   `Modal`: add `headerActions` prop to render buttons in the header. ([#53328](https://github.com/WordPress/gutenberg/pull/53328)).
-   `Snackbar`: Snackbar design and motion improvements ([#53248](https://github.com/WordPress/gutenberg/pull/53248))
-   `NumberControl`: Add `spinFactor` prop for adjusting the amount by which the spin controls change the value ([#52902](https://github.com/WordPress/gutenberg/pull/52902)).
-   `Modal:`: Nuance outside interactions ([#52994](https://github.com/WordPress/gutenberg/pull/52994)).
-   `Button`: Remove default border from the destructive button ([#53607](https://github.com/WordPress/gutenberg/pull/53607)).
-   Components: Move accent colors to theme context ([#53631](https://github.com/WordPress/gutenberg/pull/53631)).
-   `ProgressBar`: Use the new theme system accent for indicator color ([#53632](https://github.com/WordPress/gutenberg/pull/53632)).

### Bug Fix

-   `Button`: add `:disabled` selector to reset hover color for disabled buttons ([#53411](https://github.com/WordPress/gutenberg/pull/53411)).

### Internal

-   `ControlGroup`, `FormGroup`, `ControlLabel`, `Spinner`: Remove unused `ui/` components from the codebase ([#52953](https://github.com/WordPress/gutenberg/pull/52953)).
-   `MenuItem`: Convert to TypeScript ([#53132](https://github.com/WordPress/gutenberg/pull/53132)).
-   `MenuItem`: Add Storybook stories ([#53613](https://github.com/WordPress/gutenberg/pull/53613)).
-   `MenuGroup`: Add Storybook stories ([#53090](https://github.com/WordPress/gutenberg/pull/53090)).
-   Components: Remove unnecessary utils ([#53679](https://github.com/WordPress/gutenberg/pull/53679)).

## 25.5.0 (2023-08-10)

### New Feature

-   Add a new `ProgressBar` component. ([#53030](https://github.com/WordPress/gutenberg/pull/53030)).

### Enhancements

-   `ColorPalette`, `BorderControl`: Don't hyphenate hex value in `aria-label` ([#52932](https://github.com/WordPress/gutenberg/pull/52932)).
-   `MenuItemsChoice`, `MenuItem`: Support a `disabled` prop on a menu item ([#52737](https://github.com/WordPress/gutenberg/pull/52737)).
-   `TabPanel`: Introduce a new version of `TabPanel` with updated internals and improved adherence to ARIA guidance on `tabpanel` focus behavior while maintaining the same functionality and API surface.([#52133](https://github.com/WordPress/gutenberg/pull/52133)).

### Bug Fix

-   `Modal`: Fix loss of focus when clicking outside ([#52653](https://github.com/WordPress/gutenberg/pull/52653)).

## 25.4.0 (2023-07-20)

### Enhancements

-   `TextControl`: Add `id` prop to allow for custom IDs in `TextControl`s ([#52028](https://github.com/WordPress/gutenberg/pull/52028)).
-   `Navigator`: Add `replace` option to `navigator.goTo()` and `navigator.goToParent()` ([#52456](https://github.com/WordPress/gutenberg/pull/52456)).

### Bug Fix

-   `Popover`: Pin `react-dropdown-menu` version to avoid breaking changes in dependency updates. ([#52356](https://github.com/WordPress/gutenberg/pull/52356)).
-   `Item`: Unify focus style and add default font styles. ([#52495](https://github.com/WordPress/gutenberg/pull/52495)).
-   `Toolbar`: Fix toolbar items not being tabbable on the first render. ([#52613](https://github.com/WordPress/gutenberg/pull/52613))
-   `FormTokenField`: Fix token overflow when moving cursor left or right. ([#52662](https://github.com/WordPress/gutenberg/pull/52662))

## 25.3.0 (2023-07-05)

### Enhancements

-   `SelectControl`: Added option to set hidden options. ([#51545](https://github.com/WordPress/gutenberg/pull/51545))
-   `RangeControl`: Add `__next40pxDefaultSize` prop to opt into the new 40px default size ([#49105](https://github.com/WordPress/gutenberg/pull/49105)).
-   `Button`: Introduce `size` prop with `default`, `compact`, and `small` variants ([#51842](https://github.com/WordPress/gutenberg/pull/51842)).
-   `ItemGroup`: Update button focus state styles to target `:focus-visible` rather than `:focus`. ([#51787](https://github.com/WordPress/gutenberg/pull/51787)).
-   `Guide`: Don't show Close button when there is only one page, and use default button and accent/theme styling ([#52014](https://github.com/WordPress/gutenberg/pull/52014)).

### Bug Fix

-   `ConfirmDialog`: Ensure onConfirm isn't called an extra time when submitting one of the buttons using the keyboard ([#51730](https://github.com/WordPress/gutenberg/pull/51730)).
-   `ZStack`: ZStack: fix component bounding box to match children ([#51836](https://github.com/WordPress/gutenberg/pull/51836)).
-   `Modal`: Add small top padding to the content so that avoid cutting off the visible outline when hovering items ([#51829](https://github.com/WordPress/gutenberg/pull/51829)).
-   `DropdownMenu`: fix icon style when dashicon is used ([#43574](https://github.com/WordPress/gutenberg/pull/43574)).
-   `UnitControl`: Fix crash when certain units are used ([#52211](https://github.com/WordPress/gutenberg/pull/52211)).
-   `Guide`: Place focus on the guide's container instead of its first tabbable ([#52300](https://github.com/WordPress/gutenberg/pull/52300)).

## 25.2.0 (2023-06-23)

### Enhancements

-   `UnitControl`: Revamp support for changing unit by typing ([#39303](https://github.com/WordPress/gutenberg/pull/39303)).
-   `Modal`: Update corner radius to be between buttons and the site view frame, in a 2-4-8 system. ([#51254](https://github.com/WordPress/gutenberg/pull/51254)).
-   `ItemGroup`: Update button focus state styles to be inline with other button focus states in the editor. ([#51576](https://github.com/WordPress/gutenberg/pull/51576)).
-   `ItemGroup`: Update button focus state styles to target `:focus-visible` rather than `:focus`. ([#51787](https://github.com/WordPress/gutenberg/pull/51787)).

### Bug Fix

-   `Popover`: Allow legitimate 0 positions to update popover position ([#51320](https://github.com/WordPress/gutenberg/pull/51320)).
-   `Button`: Remove unnecessary margin from dashicon ([#51395](https://github.com/WordPress/gutenberg/pull/51395)).
-   `Autocomplete`: Announce how many results are available to screen readers when suggestions list first renders ([#51018](https://github.com/WordPress/gutenberg/pull/51018)).

### Internal

-   `ClipboardButton`: Convert to TypeScript ([#51334](https://github.com/WordPress/gutenberg/pull/51334)).
-   `Toolbar`: Replace `reakit` dependency with `@ariakit/react` ([#51623](https://github.com/WordPress/gutenberg/pull/51623)).

### Documentation

-   `SearchControl`: Improve documentation around usage of `label` prop ([#51781](https://github.com/WordPress/gutenberg/pull/51781)).

## 25.1.0 (2023-06-07)

### Enhancements

-   `BorderControl`: Improve color code readability in aria-label ([#51197](https://github.com/WordPress/gutenberg/pull/51197)).
-   `Dropdown` and `DropdownMenu`: use internal context system to automatically pick the toolbar popover variant when rendered inside the `Toolbar` component ([#51154](https://github.com/WordPress/gutenberg/pull/51154)).

### Bug Fix

-   `FocalPointUnitControl`: Add aria-labels ([#50993](https://github.com/WordPress/gutenberg/pull/50993)).

### Enhancements

-   Wrapped `TabPanel` in a `forwardRef` call ([#50199](https://github.com/WordPress/gutenberg/pull/50199)).
-   `ColorPalette`: Improve readability of color name and value, and improve rendering of partially transparent colors ([#50450](https://github.com/WordPress/gutenberg/pull/50450)).
-   `Button`: Add `__next32pxSmallSize` prop to opt into the new 32px size when the `isSmall` prop is enabled ([#51012](https://github.com/WordPress/gutenberg/pull/51012)).
-   `ItemGroup`: Update styles so all SVGs inherit color from their parent element ([#50819](https://github.com/WordPress/gutenberg/pull/50819)).

### Experimental

-   `DropdownMenu` v2: Tweak styles ([#50967](https://github.com/WordPress/gutenberg/pull/50967), [#51097](https://github.com/WordPress/gutenberg/pull/51097)).
-   `DropdownMenu` v2: change default placement to match the legacy `DropdownMenu` component ([#51133](https://github.com/WordPress/gutenberg/pull/51133)).
-   `DropdownMenu` v2: Render in the default `Popover.Slot` ([#51046](https://github.com/WordPress/gutenberg/pull/51046)).

## 25.0.0 (2023-05-24)

### Breaking Changes

-   `DateTime`: Remove previously deprecated props, `__nextRemoveHelpButton` and `__nextRemoveResetButton` ([#50724](https://github.com/WordPress/gutenberg/pull/50724)).

### Internal

-   `Modal`: Remove children container's unused class name ([#50655](https://github.com/WordPress/gutenberg/pull/50655)).
-   `DropdownMenu`: Convert to TypeScript ([#50187](https://github.com/WordPress/gutenberg/pull/50187)).
-   Added experimental v2 of `DropdownMenu` ([#49473](https://github.com/WordPress/gutenberg/pull/49473)).
-   `ColorPicker`: its private `SelectControl` component no longer hides BackdropUI, thus making its focus state visible for keyboard users ([#50703](https://github.com/WordPress/gutenberg/pull/50703)).

### Bug Fix

-   `ColorPicker`: Add an outline when the color picker select box is focused([#50609](https://github.com/WordPress/gutenberg/pull/50609)).
-   `InputControl`: Fix focus style to support Windows High Contrast mode ([#50772](https://github.com/WordPress/gutenberg/pull/50772)).
-   `ToggleGroupControl`: Fix focus and selected style to support Windows High Contrast mode ([#50785](https://github.com/WordPress/gutenberg/pull/50785)).
-   `SearchControl`: Adjust icon styles to fix alignment issues in the block inserter ([#50439](https://github.com/WordPress/gutenberg/pull/50439)).

### Enhancements

-   `Tooltip`: Update background color so tooltip boundaries are more visible in the site editor ([#50792](https://github.com/WordPress/gutenberg/pull/50792)).
-   `FontSizePicker`: Tweak the header spacing to be more consistent with other design tools ([#50855](https://github.com/WordPress/gutenberg/pull/50855)).

## 24.0.0 (2023-05-10)

### Breaking Changes

-   `onDragStart` in `<Draggable>` is now a synchronous function to allow setting additional data for `event.dataTransfer` ([#49673](https://github.com/WordPress/gutenberg/pull/49673)).

### Bug Fix

-   `NavigableContainer`: do not trap focus in `TabbableContainer` ([#49846](https://github.com/WordPress/gutenberg/pull/49846)).
-   Update `<Button>` component to have a transparent background for its tertiary disabled state, to match its enabled state. ([#50496](https://github.com/WordPress/gutenberg/pull/50496)).

### Internal

-   `NavigableContainer`: Convert to TypeScript ([#49377](https://github.com/WordPress/gutenberg/pull/49377)).
-   `ToolbarItem`: Convert to TypeScript ([#49190](https://github.com/WordPress/gutenberg/pull/49190)).
-   Move rich-text related types to the rich-text package ([#49651](https://github.com/WordPress/gutenberg/pull/49651)).
-   `SlotFill`: simplified the implementation and removed unused code ([#50098](https://github.com/WordPress/gutenberg/pull/50098) and [#50133](https://github.com/WordPress/gutenberg/pull/50133)).

### Documentation

-   `TreeGrid`: Update docs with `data-expanded` attribute usage ([#50026](https://github.com/WordPress/gutenberg/pull/50026)).
-   Consolidate multiple versions of `README` and `CONTRIBUTING` docs, and add them to Storybook ([#50226](https://github.com/WordPress/gutenberg/pull/50226)).
-   `DimensionControl`: Use WordPress package instead of react in code example ([#50435](https://github.com/WordPress/gutenberg/pull/50435)).

### Enhancements

-   `FormTokenField`, `ComboboxControl`: Add `__next40pxDefaultSize` prop to opt into the new 40px default size, superseding the `__next36pxDefaultSize` prop ([#50261](https://github.com/WordPress/gutenberg/pull/50261)).
-   `Modal`: Add css class to children container ([#50099](https://github.com/WordPress/gutenberg/pull/50099)).
-   `Button`: Add `__next40pxDefaultSize` prop to opt into the new 40px default size ([#50254](https://github.com/WordPress/gutenberg/pull/50254)).
-   `PaletteEdit`: Allow custom popover configuration ([#49975](https://github.com/WordPress/gutenberg/pull/49975)).
-   Change the default color scheme to use the new WP Blueberry color. See PR description for instructions on how to restore the previous color scheme when using in a non-WordPress context ([#50193](https://github.com/WordPress/gutenberg/pull/50193)).
-   `CheckboxControl`, `CustomGradientPicker`, `FormToggle`, : Refactor and correct the focus style for consistency ([#50127](https://github.com/WordPress/gutenberg/pull/50127)).
-   `Button`, update spacing values in `has-text has-icon` buttons. ([#50277](https://github.com/WordPress/gutenberg/pull/50277)).
-   `Button`, remove custom padding applied to `tertiary` variant. ([#50276](https://github.com/WordPress/gutenberg/pull/50276)).
-   `Modal`: Correct padding for title less confirm variant. ([#50283](https://github.com/WordPress/gutenberg/pull/50283)).

## 23.9.0 (2023-04-26)

### Internal

-   `BottomSheetCell`: Refactor away from Lodash (mobile) ([#49794](https://github.com/WordPress/gutenberg/pull/49794)).
-   `parseStylesVariables()`: Refactor away from Lodash (mobile) ([#49794](https://github.com/WordPress/gutenberg/pull/49794)).
-   Remove Lodash dependency from components package ([#49794](https://github.com/WordPress/gutenberg/pull/49794)).
-   Tweak `WordPressComponent` type so `selector` property is optional ([#49960](https://github.com/WordPress/gutenberg/pull/49960)).
-   Update `Modal` appearance on small screens ([#50039](https://github.com/WordPress/gutenberg/pull/50039)).
-   Update the framer motion dependency to the latest version `10.11.6` ([#49822](https://github.com/WordPress/gutenberg/pull/49822)).

### Enhancements

-   `Draggable`: Add `appendToOwnerDocument` prop to allow elementId based elements to be attached to the ownerDocument body ([#49911](https://github.com/WordPress/gutenberg/pull/49911)).
-   `TreeGrid`: Modify keyboard navigation code to use a data-expanded attribute if aria-expanded is to be controlled outside of the TreeGrid component ([#48461](https://github.com/WordPress/gutenberg/pull/48461)).
-   `Modal`: Equalize internal spacing ([#49890](https://github.com/WordPress/gutenberg/pull/49890)).
-   `Modal`: Increased border radius ([#49870](https://github.com/WordPress/gutenberg/pull/49870)).
-   `Modal`: Updated spacing / dimensions of `isFullScreen` ([#49894](https://github.com/WordPress/gutenberg/pull/49894)).
-   `SlotFill`: Added util for creating private SlotFills and supporting Symbol keys ([#49819](https://github.com/WordPress/gutenberg/pull/49819)).
-   `IconType`: Export for external use ([#49649](https://github.com/WordPress/gutenberg/pull/49649)).

### Bug Fix

-   `CheckboxControl`: Add support custom IDs ([#49977](https://github.com/WordPress/gutenberg/pull/49977)).

### Documentation

-   `Autocomplete`: Add heading and fix type for `onReplace` in README. ([#49798](https://github.com/WordPress/gutenberg/pull/49798)).
-   `Autocomplete`: Update `Usage` section in README. ([#49965](https://github.com/WordPress/gutenberg/pull/49965)).

## 23.8.0 (2023-04-12)

### Internal

-   `Mobile` Refactor of the KeyboardAwareFlatList component.
-   Update `reakit` dependency to 1.3.11 ([#49763](https://github.com/WordPress/gutenberg/pull/49763)).

### Enhancements

-   `DropZone`: Smooth animation ([#49517](https://github.com/WordPress/gutenberg/pull/49517)).
-   `Navigator`: Add `skipFocus` property in `NavigateOptions`. ([#49350](https://github.com/WordPress/gutenberg/pull/49350)).
-   `Spinner`: add explicit opacity and background styles ([#49695](https://github.com/WordPress/gutenberg/pull/49695)).
-   Make TypeScript types available for consumers ([#49229](https://github.com/WordPress/gutenberg/pull/49229)).

### Bug Fix

-   `Snackbar`: Fix insufficient color contrast on hover ([#49682](https://github.com/WordPress/gutenberg/pull/49682)).

## 23.7.0 (2023-03-29)

### Internal

-   `Animate`: Convert to TypeScript ([#49243](https://github.com/WordPress/gutenberg/pull/49243)).
-   `CustomGradientPicker`: Convert to TypeScript ([#48929](https://github.com/WordPress/gutenberg/pull/48929)).
-   `ColorPicker`: Convert to TypeScript ([#49214](https://github.com/WordPress/gutenberg/pull/49214)).
-   `GradientPicker`: Convert to TypeScript ([#48316](https://github.com/WordPress/gutenberg/pull/48316)).
-   `FormTokenField`: Add a `__nextHasNoMarginBottom` prop to start opting into the margin-free styles ([48609](https://github.com/WordPress/gutenberg/pull/48609)).
-   `QueryControls`: Replace bottom margin overrides with `__nextHasNoMarginBottom`([47515](https://github.com/WordPress/gutenberg/pull/47515)).

### Enhancements

-   `CustomGradientPicker`: improve initial state UI ([#49146](https://github.com/WordPress/gutenberg/pull/49146)).
-   `AnglePickerControl`: Style to better fit in narrow contexts and improve RTL layout ([#49046](https://github.com/WordPress/gutenberg/pull/49046)).
-   `ImageSizeControl`: Use large 40px sizes ([#49113](https://github.com/WordPress/gutenberg/pull/49113)).

### Bug Fix

-   `CircularOptionPicker`: force swatches to visually render on top of the rest of the component's content ([#49245](https://github.com/WordPress/gutenberg/pull/49245)).
-   `InputControl`: Fix misaligned textarea input control ([#49116](https://github.com/WordPress/gutenberg/pull/49116)).
-   `ToolsPanel`: Ensure consistency in menu item order ([#49222](https://github.com/WordPress/gutenberg/pull/49222)).
-   `TabPanel`: fix initial tab selection & focus management ([#49368](https://github.com/WordPress/gutenberg/pull/49368)).

### Internal

-   `DuotonePicker`, `DuotoneSwatch`: Convert to TypeScript ([#49060](https://github.com/WordPress/gutenberg/pull/49060)).

## 23.6.0 (2023-03-15)

### Enhancements

-   `FontSizePicker`: Allow custom units for custom font size control ([#48468](https://github.com/WordPress/gutenberg/pull/48468)).
-   `Navigator`: Disable initial screen animation ([#49062](https://github.com/WordPress/gutenberg/pull/49062)).
-   `FormTokenField`: Hide suggestions list on blur event if the input value is invalid ([#48785](https://github.com/WordPress/gutenberg/pull/48785)).

### Bug Fix

-   `ResponsiveWrapper`: use `aspect-ratio` CSS prop, add support for `SVG` elements ([#48573](https://github.com/WordPress/gutenberg/pull/48573).
-   `ResizeTooltip`: Use `default.fontFamily` on tooltip ([#48805](https://github.com/WordPress/gutenberg/pull/48805).

### Internal

-   `Guide`: Convert to TypeScript ([#47493](https://github.com/WordPress/gutenberg/pull/47493)).
-   `SelectControl`: improve prop types for single vs multiple selection ([#47390](https://github.com/WordPress/gutenberg/pull/47390)).
-   `Navigation`: Convert to TypeScript ([#48742](https://github.com/WordPress/gutenberg/pull/48742)).
-   `PanelBody`: Convert to TypeScript ([#47702](https://github.com/WordPress/gutenberg/pull/47702)).
-   `withFilters` HOC: Convert to TypeScript ([#48721](https://github.com/WordPress/gutenberg/pull/48721)).
-   `withFallbackStyles` HOC: Convert to TypeScript ([#48720](https://github.com/WordPress/gutenberg/pull/48720)).
-   `withFocusReturn` HOC: Convert to TypeScript ([#48748](https://github.com/WordPress/gutenberg/pull/48748)).
-   `navigateRegions` HOC: Convert to TypeScript ([#48632](https://github.com/WordPress/gutenberg/pull/48632)).
-   `withSpokenMessages`: HOC: Convert to TypeScript ([#48163](https://github.com/WordPress/gutenberg/pull/48163)).
-   `withNotices`: HOC: Convert to TypeScript ([#49088](https://github.com/WordPress/gutenberg/pull/49088)).
-   `ToolbarButton`: Convert to TypeScript ([#47750](https://github.com/WordPress/gutenberg/pull/47750)).
-   `DimensionControl(Experimental)`: Convert to TypeScript ([#47351](https://github.com/WordPress/gutenberg/pull/47351)).
-   `PaletteEdit`: Convert to TypeScript ([#47764](https://github.com/WordPress/gutenberg/pull/47764)).
-   `QueryControls`: Refactor away from Lodash (`.groupBy`) ([#48779](https://github.com/WordPress/gutenberg/pull/48779)).
-   `ToolbarContext`: Convert to TypeScript ([#49002](https://github.com/WordPress/gutenberg/pull/49002)).

## 23.5.0 (2023-03-01)

### Enhancements

-   `ToolsPanel`: Separate reset all filter registration from items registration and support global resets ([#48123](https://github.com/WordPress/gutenberg/pull/48123)).

### Internal

-   `CircularOptionPicker`: Convert to TypeScript ([#47937](https://github.com/WordPress/gutenberg/pull/47937)).
-   `TabPanel`: Improve unit test in preparation for controlled component updates ([#48086](https://github.com/WordPress/gutenberg/pull/48086)).
-   `Autocomplete`: performance: avoid setting state on every value change ([#48485](https://github.com/WordPress/gutenberg/pull/48485)).
-   `Higher Order` -- `with-constrained-tabbing`: Convert to TypeScript ([#48162](https://github.com/WordPress/gutenberg/pull/48162)).
-   `Autocomplete`: Convert to TypeScript ([#47751](https://github.com/WordPress/gutenberg/pull/47751)).
-   `Autocomplete`: avoid calling setState on input ([#48565](https://github.com/WordPress/gutenberg/pull/48565)).

## 23.4.0 (2023-02-15)

### Bug Fix

-   `ToolsPanel`: fix type inconsistencies between types, docs and normal component usage ([47944](https://github.com/WordPress/gutenberg/pull/47944)).
-   `SelectControl`: Fix styling when `multiple` prop is enabled ([#47893](https://github.com/WordPress/gutenberg/pull/43213)).
-   `useAutocompleteProps`, `Autocomplete`: Make accessible when rendered in an iframe ([#47907](https://github.com/WordPress/gutenberg/pull/47907)).

### Enhancements

-   `ColorPalette`, `GradientPicker`, `PaletteEdit`, `ToolsPanel`: add new props to set a custom heading level ([43848](https://github.com/WordPress/gutenberg/pull/43848) and [#47788](https://github.com/WordPress/gutenberg/pull/47788)).
-   `ColorPalette`: ensure text label contrast checking works with CSS variables ([#47373](https://github.com/WordPress/gutenberg/pull/47373)).
-   `Navigator`: Support dynamic paths with parameters ([#47827](https://github.com/WordPress/gutenberg/pull/47827)).
-   `Navigator`: Support hierarchical paths navigation and add `NavigatorToParentButton` component ([#47883](https://github.com/WordPress/gutenberg/pull/47883)).

### Internal

-   `NavigatorButton`: Reuse `Button` types ([47754](https://github.com/WordPress/gutenberg/pull/47754)).
-   `CustomSelectControl`: lock the `__experimentalShowSelectedHint` prop ([#47229](https://github.com/WordPress/gutenberg/pull/47229)).
-   Lock the `__experimentalPopoverPositionToPlacement` function and rename it to `__experimentalPopoverLegacyPositionToPlacement` ([#47505](https://github.com/WordPress/gutenberg/pull/47505)).
-   `ComboboxControl`: Convert to TypeScript ([#47581](https://github.com/WordPress/gutenberg/pull/47581)).
-   `Panel`, `PanelHeader`, `PanelRow`: Convert to TypeScript ([#47259](https://github.com/WordPress/gutenberg/pull/47259)).
-   `BoxControl`: Convert to TypeScript ([#47622](https://github.com/WordPress/gutenberg/pull/47622)).
-   `AnglePickerControl`: Convert to TypeScript ([#45820](https://github.com/WordPress/gutenberg/pull/45820)).
-   `ResizableBox`: refactor styles to TypeScript ([47756](https://github.com/WordPress/gutenberg/pull/47756)).
-   `BorderBoxControl`: migrate tests to TypeScript, remove act() call ([47755](https://github.com/WordPress/gutenberg/pull/47755)).
-   `Toolbar`: Convert to TypeScript ([#47087](https://github.com/WordPress/gutenberg/pull/47087)).
-   `MenuItemsChoice`: Convert to TypeScript ([#47180](https://github.com/WordPress/gutenberg/pull/47180)).
-   `ToolsPanel`: Allow display of optional items when values are updated externally to item controls ([47727](https://github.com/WordPress/gutenberg/pull/47727)).
-   `ToolsPanel`: Ensure display of optional items when values are updated externally and multiple blocks selected ([47864](https://github.com/WordPress/gutenberg/pull/47864)).
-   `Navigator`: add more pattern matching tests, refine existing tests ([47910](https://github.com/WordPress/gutenberg/pull/47910)).
-   `ToolsPanel`: Refactor Storybook examples to TypeScript ([47944](https://github.com/WordPress/gutenberg/pull/47944)).
-   `ToolsPanel`: Refactor unit tests to TypeScript ([48275](https://github.com/WordPress/gutenberg/pull/48275)).

## 23.3.0 (2023-02-01)

### Deprecations

-   `NumberControl`: Clarify deprecation message about `hideHTMLArrows` prop ([#47370](https://github.com/WordPress/gutenberg/pull/47370)).

### Enhancements

-   `Dropdown`: deprecate `position` prop, use `popoverProps` instead ([46865](https://github.com/WordPress/gutenberg/pull/46865)).
-   `Button`: improve padding for buttons with icon and text. ([46764](https://github.com/WordPress/gutenberg/pull/46764)).
-   `ColorPalette`: Use computed color when css variable is passed to `ColorPicker` ([47181](https://github.com/WordPress/gutenberg/pull/47181)).
-   `Popover`: add `overlay` option to the `placement` prop ([47004](https://github.com/WordPress/gutenberg/pull/47004)).

### Internal

-   `Toolbar`: unify Storybook examples under one file, migrate from knobs to controls ([47117](https://github.com/WordPress/gutenberg/pull/47117)).
-   `DropdownMenu`: migrate Storybook to controls ([47149](https://github.com/WordPress/gutenberg/pull/47149)).
-   Removed deprecated `@storybook/addon-knobs` dependency from the package ([47152](https://github.com/WordPress/gutenberg/pull/47152)).
-   `ColorListPicker`: Convert to TypeScript ([#46358](https://github.com/WordPress/gutenberg/pull/46358)).
-   `KeyboardShortcuts`: Convert to TypeScript ([#47429](https://github.com/WordPress/gutenberg/pull/47429)).
-   `ColorPalette`, `BorderControl`, `GradientPicker`: refine types and logic around single vs multiple palettes ([#47384](https://github.com/WordPress/gutenberg/pull/47384)).
-   `Button`: Convert to TypeScript ([#46997](https://github.com/WordPress/gutenberg/pull/46997)).
-   `QueryControls`: Convert to TypeScript ([#46721](https://github.com/WordPress/gutenberg/pull/46721)).
-   `TreeGrid`: Convert to TypeScript ([#47516](https://github.com/WordPress/gutenberg/pull/47516)).
-   `Notice`: refactor to TypeScript ([47118](https://github.com/WordPress/gutenberg/pull/47118)).
-   `Popover`: Take iframe element scaling into account ([47004](https://github.com/WordPress/gutenberg/pull/47004)).

### Bug Fix

-   `TabPanel`: Fix initial tab selection when the tab declaration is lazily added to the `tabs` array ([47100](https://github.com/WordPress/gutenberg/pull/47100)).
-   `InputControl`: Avoid the "controlled to uncontrolled" warning by forcing the internal `<input />` element to be always in controlled mode ([47250](https://github.com/WordPress/gutenberg/pull/47250)).

## 23.2.0 (2023-01-11)

### Internal

-   `AlignmentMatrixControl`: Update center cell label to 'Center' instead of 'Center Center' ([#46852](https://github.com/WordPress/gutenberg/pull/46852)).
-   `Toolbar`: move all subcomponents under the same folder ([46951](https://github.com/WordPress/gutenberg/pull/46951)).
-   `Dashicon`: remove unnecessary type for `className` prop ([46849](https://github.com/WordPress/gutenberg/pull/46849)).
-   `ColorPicker` & `QueryControls`: Replace bottom margin overrides with `__nextHasNoMarginBottom` ([#46448](https://github.com/WordPress/gutenberg/pull/46448)).
-   `SandBox`: Convert to TypeScript ([#46478](https://github.com/WordPress/gutenberg/pull/46478)).
-   `ResponsiveWrapper`: Convert to TypeScript ([#46480](https://github.com/WordPress/gutenberg/pull/46480)).
-   `ItemGroup`: migrate Storybook to controls, refactor to TypeScript ([46945](https://github.com/WordPress/gutenberg/pull/46945)).

### Bug Fix

-   `Placeholder`: set fixed right margin for label's icon ([46918](https://github.com/WordPress/gutenberg/pull/46918)).
-   `TreeGrid`: Fix right-arrow keyboard navigation when a row contains more than two focusable elements ([46998](https://github.com/WordPress/gutenberg/pull/46998)).

## 23.1.0 (2023-01-02)

### Breaking Changes

-   `ColorPalette`: The experimental `__experimentalHasMultipleOrigins` prop has been removed ([#46315](https://github.com/WordPress/gutenberg/pull/46315)).

## 23.0.0 (2022-12-14)

### Breaking Changes

-   Updated dependencies to require React 18 ([45235](https://github.com/WordPress/gutenberg/pull/45235))

### New Feature

-   `TabPanel`: support manual tab activation ([#46004](https://github.com/WordPress/gutenberg/pull/46004)).
-   `TabPanel`: support disabled prop for tab buttons ([#46471](https://github.com/WordPress/gutenberg/pull/46471)).
-   `BaseControl`: Add `useBaseControlProps` hook to help generate id-releated props ([#46170](https://github.com/WordPress/gutenberg/pull/46170)).

### Bug Fix

-   `ColorPalette`: show "Clear" button even when colors array is empty ([#46001](https://github.com/WordPress/gutenberg/pull/46001)).
-   `InputControl`: Fix internal `Flex` wrapper usage that could add an unintended `height: 100%` ([#46213](https://github.com/WordPress/gutenberg/pull/46213)).
-   `Navigator`: Allow calling `goTo` and `goBack` twice in one render cycle ([#46391](https://github.com/WordPress/gutenberg/pull/46391)).
-   `Modal`: Fix unexpected modal closing in IME Composition ([#46453](https://github.com/WordPress/gutenberg/pull/46453)).
-   `Toolbar`: Fix duplicate focus style on anchor link button ([#46759](https://github.com/WordPress/gutenberg/pull/46759)).
-   `useNavigateRegions`: Ensure region navigation picks the next region based on where the current user focus is located instead of starting at the beginning ([#44883](https://github.com/WordPress/gutenberg/pull/44883)).
-   `ComboboxControl`: Fix unexpected behaviour in IME Composition ([#46827](https://github.com/WordPress/gutenberg/pull/46827)).

### Enhancements

-   `TabPanel`: Simplify tab-focus style. ([#46276](https://github.com/WordPress/gutenberg/pull/46276)).
-   `TabPanel`: Add ability to set icon only tab buttons ([#45005](https://github.com/WordPress/gutenberg/pull/45005)).
-   `InputControl`, `NumberControl`, `UnitControl`: Add `help` prop for additional description ([#45931](https://github.com/WordPress/gutenberg/pull/45931)).
-   `BorderControl`, `ColorPicker` & `QueryControls`: Replace bottom margin overrides with `__nextHasNoMarginBottom` ([#45985](https://github.com/WordPress/gutenberg/pull/45985)).
-   `CustomSelectControl`, `UnitControl`: Add `onFocus` and `onBlur` props ([#46096](https://github.com/WordPress/gutenberg/pull/46096)).
-   `ResizableBox`: Prevent unnecessary paint on resize handles ([#46196](https://github.com/WordPress/gutenberg/pull/46196)).
-   `Popover`: Prevent unnecessary paint caused by using outline ([#46201](https://github.com/WordPress/gutenberg/pull/46201)).
-   `PaletteEdit`: Global styles: add onChange actions to color palette items [#45681](https://github.com/WordPress/gutenberg/pull/45681).
-   Lighten the border color on control components ([#46252](https://github.com/WordPress/gutenberg/pull/46252)).
-   `Popover`: Prevent unnecessary paint when scrolling by using transform instead of top/left positionning ([#46187](https://github.com/WordPress/gutenberg/pull/46187)).
-   `CircularOptionPicker`: Prevent unecessary paint on hover ([#46197](https://github.com/WordPress/gutenberg/pull/46197)).

### Experimental

-   `TextControl`: Restrict `type` prop to `email`, `number`, `password`, `tel`, `text`, `search` or `url` ([#45433](https://github.com/WordPress/gutenberg/pull/45433/)).

### Internal

-   `useControlledValue`: let TypeScript infer the return type ([#46164](https://github.com/WordPress/gutenberg/pull/46164)).
-   `LinkedButton`: remove unnecessary `span` tag ([#46063](https://github.com/WordPress/gutenberg/pull/46063)).
-   NumberControl: refactor styles/tests/stories to TypeScript, replace fireEvent with user-event ([#45990](https://github.com/WordPress/gutenberg/pull/45990)).
-   `useBaseField`: Convert to TypeScript ([#45712](https://github.com/WordPress/gutenberg/pull/45712)).
-   `Dashicon`: Convert to TypeScript ([#45924](https://github.com/WordPress/gutenberg/pull/45924)).
-   `PaletteEdit`: add follow up changelog for #45681 and tests [#46095](https://github.com/WordPress/gutenberg/pull/46095).
-   `AlignmentMatrixControl`: Convert to TypeScript ([#46162](https://github.com/WordPress/gutenberg/pull/46162)).
-   `Theme`: Remove public export ([#46427](https://github.com/WordPress/gutenberg/pull/46427)).
-   `Autocomplete`: Refactor away from `_.find()` ([#46537](https://github.com/WordPress/gutenberg/pull/46537)).
-   `TabPanel`: Refactor away from `_.find()` ([#46537](https://github.com/WordPress/gutenberg/pull/46537)).
-   `BottomSheetPickerCell`: Refactor away from `_.find()` for mobile ([#46537](https://github.com/WordPress/gutenberg/pull/46537)).
-   Refactor global styles context away from `_.find()` for mobile ([#46537](https://github.com/WordPress/gutenberg/pull/46537)).
-   `Dropdown`: Convert to TypeScript ([#45787](https://github.com/WordPress/gutenberg/pull/45787)).

### Documentation

-   `Tooltip`: Add readme and unit tests for `shortcut` prop ([#46092](https://github.com/WordPress/gutenberg/pull/46092)).

## 22.1.0 (2022-11-16)

### Enhancements

-   `ColorPalette`, `BorderBox`, `BorderBoxControl`: polish and DRY prop types, add default values ([#45463](https://github.com/WordPress/gutenberg/pull/45463)).
-   `TabPanel`: Add ability to set icon only tab buttons ([#45005](https://github.com/WordPress/gutenberg/pull/45005)).

### Internal

-   `AnglePickerControl`: remove `:focus-visible' outline on `CircleOutlineWrapper` ([#45758](https://github.com/WordPress/gutenberg/pull/45758))

### Bug Fix

-   `FormTokenField`: Fix duplicate input in IME composition ([#45607](https://github.com/WordPress/gutenberg/pull/45607)).
-   `Autocomplete`: Check key events more strictly in IME composition ([#45626](https://github.com/WordPress/gutenberg/pull/45626)).
-   `Autocomplete`: Fix unexpected block insertion during IME composition ([#45510](https://github.com/WordPress/gutenberg/pull/45510)).
-   `Icon`: Making size prop work for icon components using dash icon strings ([#45593](https://github.com/WordPress/gutenberg/pull/45593))
-   `ToolsPanelItem`: Prevent unintended calls to onDeselect when parent panel is remounted and item is rendered via SlotFill ([#45673](https://github.com/WordPress/gutenberg/pull/45673))
-   `ColorPicker`: Prevent all number fields from becoming "0" when one of them is an empty string ([#45649](https://github.com/WordPress/gutenberg/pull/45649)).
-   `ToggleControl`: Fix toggle control label text overflow ([#45962](https://github.com/WordPress/gutenberg/pull/45962)).

### Internal

-   `ToolsPanel`: Update to fix `exhaustive-deps` eslint rule ([#45715](https://github.com/WordPress/gutenberg/pull/45715)).
-   `PaletteEditListView`: Update to ignore `exhaustive-deps` eslint rule ([#45467](https://github.com/WordPress/gutenberg/pull/45467)).
-   `Popover`: Update to pass `exhaustive-deps` eslint rule ([#45656](https://github.com/WordPress/gutenberg/pull/45656)).
-   `Flex`: Update to pass `exhaustive-deps` eslint rule ([#45528](https://github.com/WordPress/gutenberg/pull/45528)).
-   `withNotices`: Update to pass `exhaustive-deps` eslint rule ([#45530](https://github.com/WordPress/gutenberg/pull/45530)).
-   `ItemGroup`: Update to pass `exhaustive-deps` eslint rule ([#45531](https://github.com/WordPress/gutenberg/pull/45531)).
-   `TabPanel`: Update to pass `exhaustive-deps` eslint rule ([#45660](https://github.com/WordPress/gutenberg/pull/45660)).
-   `NavigatorScreen`: Update to pass `exhaustive-deps` eslint rule ([#45648](https://github.com/WordPress/gutenberg/pull/45648)).
-   `Draggable`: Convert to TypeScript ([#45471](https://github.com/WordPress/gutenberg/pull/45471)).
-   `MenuGroup`: Convert to TypeScript ([#45617](https://github.com/WordPress/gutenberg/pull/45617)).
-   `useCx`: fix story to satisfy the `react-hooks/exhaustive-deps` eslint rule ([#45614](https://github.com/WordPress/gutenberg/pull/45614))
-   Activate the `react-hooks/exhuastive-deps` eslint rule for the Components package ([#41166](https://github.com/WordPress/gutenberg/pull/41166))
-   `Snackbar`: Convert to TypeScript ([#45472](https://github.com/WordPress/gutenberg/pull/45472)).

### Experimental

-   `ToggleGroupControl`: Only show enclosing border when `isBlock` and not `isDeselectable` ([#45492](https://github.com/WordPress/gutenberg/pull/45492)).
-   `Theme`: Add support for custom `background` color ([#45466](https://github.com/WordPress/gutenberg/pull/45466)).

## 22.0.0 (2022-11-02)

### Breaking Changes

-   `Popover`: The deprecated `range` and `__unstableShift` props have been removed ([#45195](https://github.com/WordPress/gutenberg/pull/45195)).

### Deprecations

-   `Popover`: the deprecation messages for anchor-related props (`anchorRef`, `anchorRect`, `getAnchorRect`) have been updated ([#45195](https://github.com/WordPress/gutenberg/pull/45195)).
-   `RadioGroup`: Mark as deprecated, in favor of `RadioControl` and `ToggleGroupControl` ([#45389](https://github.com/WordPress/gutenberg/pull/45389)).
-   `Popover`: the deprecation messages for anchor-related props (`anchorRef`, `anchorRect`, `getAnchorRect`) have been updated. ([#45195](https://github.com/WordPress/gutenberg/pull/45195)).
-   `Popover`: The `isAlternate` prop has been replaced with a `variant` prop that can be called with the `'toolbar'` string ([#45137](https://github.com/WordPress/gutenberg/pull/45137)).

### New Feature

-   `BoxControl` & `CustomSelectControl`: Add `onMouseOver` and `onMouseOut` callback props to allow handling of these events by parent components ([#44955](https://github.com/WordPress/gutenberg/pull/44955))
-   `Popover`: A `variant` prop has been added to style popovers, with `'unstyled'` and `'toolbar'` possible values ([#45137](https://github.com/WordPress/gutenberg/pull/45137)).

### Enhancements

-   `FontSizePicker`: Pass the preset object to the onChange callback to allow conversion from preset slugs to CSS vars ([#44967](https://github.com/WordPress/gutenberg/pull/44967)).
-   `FontSizePicker`: Improved slider design when `withSlider` is set ([#44598](https://github.com/WordPress/gutenberg/pull/44598)).
-   `ToggleControl`: Improved types for the `help` prop, covering the dynamic render function option, and enabled the dynamic `help` behavior only for a controlled component ([#45279](https://github.com/WordPress/gutenberg/pull/45279)).
-   `BorderControl` & `BorderBoxControl`: Replace `__next36pxDefaultSize` with "default" and "large" size variants ([#41860](https://github.com/WordPress/gutenberg/pull/41860)).
-   `UnitControl`: Remove outer wrapper to normalize className placement ([#41860](https://github.com/WordPress/gutenberg/pull/41860)).
-   `ColorPalette`: Fix transparent checkered background pattern ([#45295](https://github.com/WordPress/gutenberg/pull/45295)).
-   `ToggleGroupControl`: Add `isDeselectable` prop to allow deselecting the selected option ([#45123](https://github.com/WordPress/gutenberg/pull/45123)).
-   `FontSizePicker`: Improve hint text shown next to 'Font size' label ([#44966](https://github.com/WordPress/gutenberg/pull/44966)).

### Bug Fix

-   `useNavigateRegions`: Add new keyboard shortcut alias to cover backtick and tilde keys inconsistencies across browsers ([#45019](https://github.com/WordPress/gutenberg/pull/45019)).
-   `Button`: Tweak the destructive button primary, link, and default variants ([#44427](https://github.com/WordPress/gutenberg/pull/44427)).
-   `UnitControl`: Fix `disabled` style is overridden by core `form.css` style ([#45250](https://github.com/WordPress/gutenberg/pull/45250)).
-   `ItemGroup`: fix RTL `Item` styles when rendered as a button ([#45280](https://github.com/WordPress/gutenberg/pull/45280)).
-   `Button`: Fix RTL alignment for buttons containing an icon and text ([#44787](https://github.com/WordPress/gutenberg/pull/44787)).
-   `TabPanel`: Call `onSelect()` on every tab selection, regardless of whether it was triggered by user interaction ([#44028](https://github.com/WordPress/gutenberg/pull/44028)).
-   `FontSizePicker`: Fallback to font size `slug` if `name` is undefined ([#45041](https://github.com/WordPress/gutenberg/pull/45041)).
-   `AutocompleterUI`: fix issue where autocompleter UI would appear on top of other UI elements ([#44795](https://github.com/WordPress/gutenberg/pull/44795/))
-   `ExternalLink`: Fix to re-enable support for `onClick` event handler ([#45214](https://github.com/WordPress/gutenberg/pull/45214)).
-   `InputControl`: Allow inline styles to be applied to the wrapper not inner input ([#45340](https://github.com/WordPress/gutenberg/pull/45340/))

### Internal

-   `BorderBoxControl`: Convert stories to TypeScript and use Controls ([#45002](https://github.com/WordPress/gutenberg/pull/45002)).
-   `Disabled`: add a note in the docs about the lack of polyfill for the `inert` attribute ([#45272](https://github.com/WordPress/gutenberg/pull/45272))
-   `Snackbar`: updated to satisfy `react/exhaustive-deps` eslint rule ([#44934](https://github.com/WordPress/gutenberg/pull/44934))
-   `AnglePickerControl`: Set Storybook Label control type to 'text' ([#45122](https://github.com/WordPress/gutenberg/pull/45122)).
-   `SlotFill`: updated to satisfy `react/exhaustive-deps` eslint rule ([#44403](https://github.com/WordPress/gutenberg/pull/44403))
-   `Context`: updated to ignore `react/exhaustive-deps` eslint rule ([#45044](https://github.com/WordPress/gutenberg/pull/45044))
-   `Button`: Refactor Storybook to controls and align docs ([#44105](https://github.com/WordPress/gutenberg/pull/44105)).
-   `TabPanel`: updated to satisfy `react/exhaustive-deps` eslint rule ([#44935](https://github.com/WordPress/gutenberg/pull/44935))
-   `ColorPalette`: Convert to TypeScript ([#44632](https://github.com/WordPress/gutenberg/pull/44632)).
-   `UnitControl`: Add tests ([#45260](https://github.com/WordPress/gutenberg/pull/45260)).
-   `Disabled`: Refactor the component to rely on the HTML `inert` attribute.
-   `CustomGradientBar`: Refactor away from Lodash ([#45367](https://github.com/WordPress/gutenberg/pull/45367/)).
-   `TextControl`: Set Storybook control types on `help`, `label` and `type` ([#45405](https://github.com/WordPress/gutenberg/pull/45405)).
-   `Autocomplete`: use Popover's new `placement` prop instead of legacy `position` prop ([#44396](https://github.com/WordPress/gutenberg/pull/44396/)).
-   `SelectControl`: Add `onChange`, `onBlur` and `onFocus` to storybook actions ([#45432](https://github.com/WordPress/gutenberg/pull/45432/)).
-   `FontSizePicker`: Add more comprehensive tests ([#45298](https://github.com/WordPress/gutenberg/pull/45298)).
-   `FontSizePicker`: Refactor to use components instead of helper functions ([#44891](https://github.com/WordPress/gutenberg/pull/44891)).

### Experimental

-   `NumberControl`: Replace `hideHTMLArrows` prop with `spinControls` prop. Allow custom spin controls via `spinControls="custom"` ([#45333](https://github.com/WordPress/gutenberg/pull/45333)).

### Experimental

-   Theming: updated Components package to utilize the new `accent` prop of the experimental `Theme` component.

## 21.3.0 (2022-10-19)

### Bug Fix

-   `FontSizePicker`: Ensure that fluid font size presets appear correctly in the UI controls ([#44791](https://github.com/WordPress/gutenberg/pull/44791)).
-   `ToggleGroupControl`: Remove unsupported `disabled` prop from types, and correctly mark `label` prop as required ([#45114](https://github.com/WordPress/gutenberg/pull/45114)).
-   `Navigator`: prevent partially hiding focus ring styles, by removing unnecessary overflow rules on `NavigatorScreen` ([#44973](https://github.com/WordPress/gutenberg/pull/44973)).
-   `Navigator`: restore focus only once per location ([#44972](https://github.com/WordPress/gutenberg/pull/44972)).

### Documentation

-   `VisuallyHidden`: Add some notes on best practices around stacking contexts when using this component ([#44867](https://github.com/WordPress/gutenberg/pull/44867)).

### Internal

-   `Modal`: Convert to TypeScript ([#42949](https://github.com/WordPress/gutenberg/pull/42949)).
-   `Sandbox`: Use `toString` to create observe and resize script string ([#42872](https://github.com/WordPress/gutenberg/pull/42872)).
-   `Navigator`: refactor unit tests to TypeScript and to `user-event` ([#44970](https://github.com/WordPress/gutenberg/pull/44970)).
-   `Navigator`: Refactor Storybook code to TypeScript and controls ([#44979](https://github.com/WordPress/gutenberg/pull/44979)).
-   `withFilters`: Refactor away from `_.without()` ([#44980](https://github.com/WordPress/gutenberg/pull/44980/)).
-   `withFocusReturn`: Refactor tests to `@testing-library/react` ([#45012](https://github.com/WordPress/gutenberg/pull/45012)).
-   `ToolsPanel`: updated to satisfy `react/exhaustive-deps` eslint rule ([#45028](https://github.com/WordPress/gutenberg/pull/45028))
-   `Tooltip`: updated to ignore `react/exhaustive-deps` eslint rule ([#45043](https://github.com/WordPress/gutenberg/pull/45043))

## 21.2.0 (2022-10-05)

### Enhancements

-   `FontSizePicker`: Updated to take up full width of its parent and have a 40px Reset button when `size` is `__unstable-large` ((44559)[https://github.com/WordPress/gutenberg/pull/44559]).
-   `BorderBoxControl`: Omit unit select when width values are mixed ([#44592](https://github.com/WordPress/gutenberg/pull/44592))
-   `BorderControl`: Add ability to disable unit selection ([#44592](https://github.com/WordPress/gutenberg/pull/44592))

### Bug Fix

-   `Popover`: fix limitShift logic by adding iframe offset correctly ([#42950](https://github.com/WordPress/gutenberg/pull/42950)).
-   `Popover`: refine position-to-placement conversion logic, add tests ([#44377](https://github.com/WordPress/gutenberg/pull/44377)).
-   `ToggleGroupControl`: adjust icon color when inactive, from `gray-700` to `gray-900` ([#44575](https://github.com/WordPress/gutenberg/pull/44575)).
-   `TokenInput`: improve logic around the `aria-activedescendant` attribute, which was causing unintended focus behavior for some screen readers ([#44526](https://github.com/WordPress/gutenberg/pull/44526)).
-   `NavigatorScreen`: fix focus issue where back button received focus unexpectedly ([#44239](https://github.com/WordPress/gutenberg/pull/44239))
-   `FontSizePicker`: Fix header order in RTL languages ([#44590](https://github.com/WordPress/gutenberg/pull/44590)).

### Enhancements

-   `SuggestionList`: use `requestAnimationFrame` instead of `setTimeout` when scrolling selected item into view. This change improves the responsiveness of the `ComboboxControl` and `FormTokenField` components when rapidly hovering over the suggestion items in the list ([#44573](https://github.com/WordPress/gutenberg/pull/44573)).

### Internal

-   `Mobile` updated to ignore `react/exhaustive-deps` eslint rule ([#44207](https://github.com/WordPress/gutenberg/pull/44207)).
-   `Popover`: refactor unit tests to TypeScript and modern RTL assertions ([#44373](https://github.com/WordPress/gutenberg/pull/44373)).
-   `SearchControl`: updated to ignore `react/exhaustive-deps` eslint rule in native files([#44381](https://github.com/WordPress/gutenberg/pull/44381))
-   `ResizableBox` updated to pass the `react/exhaustive-deps` eslint rule ([#44370](https://github.com/WordPress/gutenberg/pull/44370)).
-   `Sandbox`: updated to satisfy `react/exhaustive-deps` eslint rule ([#44378](https://github.com/WordPress/gutenberg/pull/44378))
-   `FontSizePicker`: Convert to TypeScript ([#44449](https://github.com/WordPress/gutenberg/pull/44449)).
-   `FontSizePicker`: Replace SCSS with Emotion + components ([#44483](https://github.com/WordPress/gutenberg/pull/44483)).

### Experimental

-   Add experimental `Theme` component ([#44668](https://github.com/WordPress/gutenberg/pull/44668)).

## 21.1.0 (2022-09-21)

### Deprecations

-   `Popover`: added new `anchor` prop, supposed to supersede all previous anchor-related props (`anchorRef`, `anchorRect`, `getAnchorRect`). These older anchor-related props are now marked as deprecated and are scheduled to be removed in WordPress 6.3 ([#43691](https://github.com/WordPress/gutenberg/pull/43691)).

### Bug Fix

-   `Button`: Remove unexpected `has-text` class when empty children are passed ([#44198](https://github.com/WordPress/gutenberg/pull/44198)).
-   The `LinkedButton` to unlink sides in `BoxControl`, `BorderBoxControl` and `BorderRadiusControl` have changed from a rectangular primary button to an icon-only button, with a sentence case tooltip, and default-size icon for better legibility. The `Button` component has been fixed so when `isSmall` and `icon` props are set, and no text is present, the button shape is square rather than rectangular.

### New Features

-   `MenuItem`: Add suffix prop for injecting non-icon and non-shortcut content to menu items ([#44260](https://github.com/WordPress/gutenberg/pull/44260)).
-   `ToolsPanel`: Add subheadings to ellipsis menu and reset text to default control menu items ([#44260](https://github.com/WordPress/gutenberg/pull/44260)).

### Internal

-   `NavigationMenu` updated to ignore `react/exhaustive-deps` eslint rule ([#44090](https://github.com/WordPress/gutenberg/pull/44090)).
-   `RangeControl`: updated to pass `react/exhaustive-deps` eslint rule ([#44271](https://github.com/WordPress/gutenberg/pull/44271)).
-   `UnitControl` updated to pass the `react/exhaustive-deps` eslint rule ([#44161](https://github.com/WordPress/gutenberg/pull/44161)).
-   `Notice`: updated to satisfy `react/exhaustive-deps` eslint rule ([#44157](https://github.com/WordPress/gutenberg/pull/44157))

## 21.0.0 (2022-09-13)

### Deprecations

-   `FontSizePicker`: Deprecate bottom margin style. Add a `__nextHasNoMarginBottom` prop to start opting into the margin-free styles that will become the default in a future version, currently scheduled to be WordPress 6.4 ([#43870](https://github.com/WordPress/gutenberg/pull/43870)).
-   `AnglePickerControl`: Deprecate bottom margin style. Add a `__nextHasNoMarginBottom` prop to start opting into the margin-free styles that will become the default in a future version, currently scheduled to be WordPress 6.4 ([#43867](https://github.com/WordPress/gutenberg/pull/43867)).
-   `Popover`: deprecate `__unstableShift` prop in favour of new `shift` prop. The `__unstableShift` is currently scheduled for removal in WordPress 6.3 ([#43845](https://github.com/WordPress/gutenberg/pull/43845)).
-   `Popover`: removed the `__unstableObserveElement` prop, which is not necessary anymore. The functionality is now supported directly by the component without the need of an external prop ([#43617](https://github.com/WordPress/gutenberg/pull/43617)).

### Bug Fix

-   `Button`, `Icon`: Fix `iconSize` prop doesn't work with some icons ([#43821](https://github.com/WordPress/gutenberg/pull/43821)).
-   `InputControl`, `NumberControl`, `UnitControl`: Fix margin when `labelPosition` is `bottom` ([#43995](https://github.com/WordPress/gutenberg/pull/43995)).
-   `Popover`: enable auto-updating every animation frame ([#43617](https://github.com/WordPress/gutenberg/pull/43617)).
-   `Popover`: improve the component's performance and reactivity to prop changes by reworking its internals ([#43335](https://github.com/WordPress/gutenberg/pull/43335)).
-   `NavigatorScreen`: updated to satisfy `react/exhaustive-deps` eslint rule ([#43876](https://github.com/WordPress/gutenberg/pull/43876))
-   `Popover`: fix positioning when reference and floating elements are both within an iframe ([#43971](https://github.com/WordPress/gutenberg/pull/43971))

### Enhancements

-   `ToggleControl`: Add `__nextHasNoMargin` prop for opting into the new margin-free styles ([#43717](https://github.com/WordPress/gutenberg/pull/43717)).
-   `CheckboxControl`: Add `__nextHasNoMargin` prop for opting into the new margin-free styles ([#43720](https://github.com/WordPress/gutenberg/pull/43720)).
-   `FocalPointControl`: Add `__nextHasNoMargin` prop for opting into the new margin-free styles ([#43996](https://github.com/WordPress/gutenberg/pull/43996)).
-   `TextControl`, `TextareaControl`: Add `__nextHasNoMargin` prop for opting into the new margin-free styles ([#43782](https://github.com/WordPress/gutenberg/pull/43782)).
-   `Flex`: Remove margin-based polyfill implementation of flex `gap` ([#43995](https://github.com/WordPress/gutenberg/pull/43995)).
-   `RangeControl`: Tweak dark gray marking color to be consistent with the grays in `@wordpress/base-styles` ([#43773](https://github.com/WordPress/gutenberg/pull/43773)).
-   `UnitControl`: Tweak unit dropdown color to be consistent with the grays in `@wordpress/base-styles` ([#43773](https://github.com/WordPress/gutenberg/pull/43773)).
-   `SearchControl`: Add `__nextHasNoMargin` prop for opting into the new margin-free styles ([#43871](https://github.com/WordPress/gutenberg/pull/43871)).
-   `UnitControl`: Consistently hide spin buttons ([#43985](https://github.com/WordPress/gutenberg/pull/43985)).
-   `CardHeader`, `CardBody`, `CardFooter`: Tweak `isShady` background colors to be consistent with the grays in `@wordpress/base-styles` ([#43719](https://github.com/WordPress/gutenberg/pull/43719)).
-   `InputControl`, `SelectControl`: Tweak `disabled` colors to be consistent with the grays in `@wordpress/base-styles` ([#43719](https://github.com/WordPress/gutenberg/pull/43719)).
-   `FocalPointPicker`: Tweak media placeholder background color to be consistent with the grays in `@wordpress/base-styles` ([#43994](https://github.com/WordPress/gutenberg/pull/43994)).
-   `RangeControl`: Tweak rail, track, and mark colors to be consistent with the grays in `@wordpress/base-styles` ([#43994](https://github.com/WordPress/gutenberg/pull/43994)).
-   `UnitControl`: Tweak unit dropdown hover color to be consistent with the grays in `@wordpress/base-styles` ([#43994](https://github.com/WordPress/gutenberg/pull/43994)).

### Internal

-   `Icon`: Refactor tests to `@testing-library/react` ([#44051](https://github.com/WordPress/gutenberg/pull/44051)).
-   Fix TypeScript types for `isValueDefined()` and `isValueEmpty()` utility functions ([#43983](https://github.com/WordPress/gutenberg/pull/43983)).
-   `RadioControl`: Clean up styles to use less custom CSS ([#43868](https://github.com/WordPress/gutenberg/pull/43868)).
-   Remove unused `normalizeArrowKey` utility function ([#43640](https://github.com/WordPress/gutenberg/pull/43640/)).
-   `SearchControl`: Convert to TypeScript ([#43871](https://github.com/WordPress/gutenberg/pull/43871)).
-   `FormFileUpload`: Convert to TypeScript ([#43960](https://github.com/WordPress/gutenberg/pull/43960)).
-   `DropZone`: Convert to TypeScript ([#43962](https://github.com/WordPress/gutenberg/pull/43962)).
-   `ToggleGroupControl`: Rename `__experimentalIsIconGroup` prop to `__experimentalIsBorderless` ([#43771](https://github.com/WordPress/gutenberg/pull/43771/)).
-   `NumberControl`: Add TypeScript types ([#43791](https://github.com/WordPress/gutenberg/pull/43791/)).
-   Refactor `FocalPointPicker` to function component ([#39168](https://github.com/WordPress/gutenberg/pull/39168)).
-   `Guide`: use `code` instead of `keyCode` for keyboard events ([#43604](https://github.com/WordPress/gutenberg/pull/43604/)).
-   `ToggleControl`: Convert to TypeScript and streamline CSS ([#43717](https://github.com/WordPress/gutenberg/pull/43717)).
-   `FocalPointPicker`: Convert to TypeScript ([#43872](https://github.com/WordPress/gutenberg/pull/43872)).
-   `Navigation`: use `code` instead of `keyCode` for keyboard events ([#43644](https://github.com/WordPress/gutenberg/pull/43644/)).
-   `ComboboxControl`: Add unit tests ([#42403](https://github.com/WordPress/gutenberg/pull/42403)).
-   `NavigableContainer`: use `code` instead of `keyCode` for keyboard events, rewrite tests using RTL and `user-event` ([#43606](https://github.com/WordPress/gutenberg/pull/43606/)).
-   `ComboboxControl`: updated to satisfy `react/exhuastive-deps` eslint rule ([#41417](https://github.com/WordPress/gutenberg/pull/41417))
-   `FormTokenField`: Refactor away from Lodash ([#43744](https://github.com/WordPress/gutenberg/pull/43744/)).
-   `NavigatorButton`: updated to satisfy `react/exhaustive-deps` eslint rule ([#42051](https://github.com/WordPress/gutenberg/pull/42051))
-   `TabPanel`: Refactor away from `_.partial()` ([#43895](https://github.com/WordPress/gutenberg/pull/43895/)).
-   `Panel`: Refactor tests to `@testing-library/react` ([#43896](https://github.com/WordPress/gutenberg/pull/43896)).
-   `Popover`: refactor to TypeScript ([#43823](https://github.com/WordPress/gutenberg/pull/43823/)).
-   `BorderControl` and `BorderBoxControl`: replace temporary types with `Popover`'s types ([#43823](https://github.com/WordPress/gutenberg/pull/43823/)).
-   `DimensionControl`: Refactor tests to `@testing-library/react` ([#43916](https://github.com/WordPress/gutenberg/pull/43916)).
-   `withFilters`: Refactor tests to `@testing-library/react` ([#44017](https://github.com/WordPress/gutenberg/pull/44017)).
-   `IsolatedEventContainer`: Refactor tests to `@testing-library/react` ([#44073](https://github.com/WordPress/gutenberg/pull/44073)).
-   `KeyboardShortcuts`: Refactor tests to `@testing-library/react` ([#44075](https://github.com/WordPress/gutenberg/pull/44075)).
-   `Slot`/`Fill`: Refactor tests to `@testing-library/react` ([#44084](https://github.com/WordPress/gutenberg/pull/44084)).
-   `ColorPalette`: Refactor tests to `@testing-library/react` ([#44108](https://github.com/WordPress/gutenberg/pull/44108)).

## 20.0.0 (2022-08-24)

### Deprecations

-   `CustomSelectControl`: Deprecate constrained width style. Add a `__nextUnconstrainedWidth` prop to start opting into the unconstrained width that will become the default in a future version, currently scheduled to be WordPress 6.4 ([#43230](https://github.com/WordPress/gutenberg/pull/43230)).
-   `Popover`: deprecate `__unstableForcePosition` prop in favour of new `flip` and `resize` props. The `__unstableForcePosition` is currently scheduled for removal in WordPress 6.3 ([#43546](https://github.com/WordPress/gutenberg/pull/43546)).

### Bug Fix

-   `AlignmentMatrixControl`: keep the physical direction in RTL languages ([#43126](https://github.com/WordPress/gutenberg/pull/43126)).
-   `AlignmentMatrixControl`: Fix the `width` prop so it works as intended ([#43482](https://github.com/WordPress/gutenberg/pull/43482)).
-   `SelectControl`, `CustomSelectControl`: Truncate long option strings ([#43301](https://github.com/WordPress/gutenberg/pull/43301)).
-   `ToggleGroupControl`: Fix minor inconsistency in label height ([#43331](https://github.com/WordPress/gutenberg/pull/43331)).
-   `Popover`: fix and improve opening animation ([#43186](https://github.com/WordPress/gutenberg/pull/43186)).
-   `Popover`: fix incorrect deps in hooks resulting in incorrect positioning after calling `update` ([#43267](https://github.com/WordPress/gutenberg/pull/43267/)).
-   `FontSizePicker`: Fix excessive margin between label and input ([#43304](https://github.com/WordPress/gutenberg/pull/43304)).
-   Ensure all dependencies allow version ranges ([#43355](https://github.com/WordPress/gutenberg/pull/43355)).
-   `Popover`: make sure offset middleware always applies the latest frame offset values ([#43329](https://github.com/WordPress/gutenberg/pull/43329/)).
-   `Dropdown`: anchor popover to the dropdown wrapper (instead of the toggle) ([#43377](https://github.com/WordPress/gutenberg/pull/43377/)).
-   `Guide`: Fix error when rendering with no pages ([#43380](https://github.com/WordPress/gutenberg/pull/43380/)).
-   `Disabled`: preserve input values when toggling the `isDisabled` prop ([#43508](https://github.com/WordPress/gutenberg/pull/43508/))

### Enhancements

-   `GradientPicker`: Show custom picker before swatches ([#43577](https://github.com/WordPress/gutenberg/pull/43577)).
-   `CustomGradientPicker`, `GradientPicker`: Add `__nextHasNoMargin` prop for opting into the new margin-free styles ([#43387](https://github.com/WordPress/gutenberg/pull/43387)).
-   `ToolsPanel`: Tighten grid gaps ([#43424](https://github.com/WordPress/gutenberg/pull/43424)).
-   `ColorPalette`: Make popover style consistent ([#43570](https://github.com/WordPress/gutenberg/pull/43570)).
-   `ToggleGroupControl`: Improve TypeScript documentation ([#43265](https://github.com/WordPress/gutenberg/pull/43265)).
-   `ComboboxControl`: Normalize hyphen-like characters to an ASCII hyphen ([#42942](https://github.com/WordPress/gutenberg/pull/42942)).
-   `FormTokenField`: Refactor away from `_.difference()` ([#43224](https://github.com/WordPress/gutenberg/pull/43224/)).
-   `Autocomplete`: use `KeyboardEvent.code` instead of `KeyboardEvent.keyCode` ([#43432](https://github.com/WordPress/gutenberg/pull/43432/)).
-   `ConfirmDialog`: replace (almost) every usage of `fireEvent` with `@testing-library/user-event` ([#43429](https://github.com/WordPress/gutenberg/pull/43429/)).
-   `Popover`: Introduce new `flip` and `resize` props ([#43546](https://github.com/WordPress/gutenberg/pull/43546/)).

### Internal

-   `Tooltip`: Refactor tests to `@testing-library/react` ([#43061](https://github.com/WordPress/gutenberg/pull/43061)).
-   `ClipboardButton`, `FocusableIframe`, `IsolatedEventContainer`, `withConstrainedTabbing`, `withSpokenMessages`: Improve TypeScript types ([#43579](https://github.com/WordPress/gutenberg/pull/43579)).
-   Clean up unused and duplicate `COLORS` values ([#43445](https://github.com/WordPress/gutenberg/pull/43445)).
-   Update `floating-ui` to the latest version ([#43206](https://github.com/WordPress/gutenberg/pull/43206)).
-   `DateTimePicker`, `TimePicker`, `DatePicker`: Switch from `moment` to `date-fns` ([#43005](https://github.com/WordPress/gutenberg/pull/43005)).
-   `DatePicker`: Switch from `react-dates` to `use-lilius` ([#43005](https://github.com/WordPress/gutenberg/pull/43005)).
-   `DateTimePicker`: address feedback after recent refactor to `date-fns` and `use-lilius` ([#43495](https://github.com/WordPress/gutenberg/pull/43495)).
-   `convertLTRToRTL()`: Refactor away from `_.mapKeys()` ([#43258](https://github.com/WordPress/gutenberg/pull/43258/)).
-   `withSpokenMessages`: Update to use `@testing-library/react` ([#43273](https://github.com/WordPress/gutenberg/pull/43273)).
-   `MenuGroup`: Refactor unit tests to use `@testing-library/react` ([#43275](https://github.com/WordPress/gutenberg/pull/43275)).
-   `FormTokenField`: Refactor away from `_.uniq()` ([#43330](https://github.com/WordPress/gutenberg/pull/43330/)).
-   `contextConnect`: Refactor away from `_.uniq()` ([#43330](https://github.com/WordPress/gutenberg/pull/43330/)).
-   `ColorPalette`: Refactor away from `_.uniq()` ([#43330](https://github.com/WordPress/gutenberg/pull/43330/)).
-   `Guide`: Refactor away from `_.times()` ([#43374](https://github.com/WordPress/gutenberg/pull/43374/)).
-   `Disabled`: Convert to TypeScript ([#42708](https://github.com/WordPress/gutenberg/pull/42708)).
-   `Guide`: Update tests to use `@testing-library/react` ([#43380](https://github.com/WordPress/gutenberg/pull/43380)).
-   `Modal`: use `KeyboardEvent.code` instead of deprecated `KeyboardEvent.keyCode`. improve unit tests ([#43429](https://github.com/WordPress/gutenberg/pull/43429/)).
-   `FocalPointPicker`: use `KeyboardEvent.code`, partially refactor tests to modern RTL and `user-event` ([#43441](https://github.com/WordPress/gutenberg/pull/43441/)).
-   `CustomGradientPicker`: use `KeyboardEvent.code` instead of `KeyboardEvent.keyCode` ([#43437](https://github.com/WordPress/gutenberg/pull/43437/)).
-   `Card`: Convert to TypeScript ([#42941](https://github.com/WordPress/gutenberg/pull/42941)).
-   `NavigableContainer`: Refactor away from `_.omit()` ([#43474](https://github.com/WordPress/gutenberg/pull/43474/)).
-   `Notice`: Refactor away from `_.omit()` ([#43474](https://github.com/WordPress/gutenberg/pull/43474/)).
-   `Snackbar`: Refactor away from `_.omit()` ([#43474](https://github.com/WordPress/gutenberg/pull/43474/)).
-   `UnitControl`: Refactor away from `_.omit()` ([#43474](https://github.com/WordPress/gutenberg/pull/43474/)).
-   `BottomSheet`: Refactor away from `_.omit()` ([#43474](https://github.com/WordPress/gutenberg/pull/43474/)).
-   `DropZone`: Refactor away from `_.includes()` ([#43518](https://github.com/WordPress/gutenberg/pull/43518/)).
-   `NavigableMenu`: Refactor away from `_.includes()` ([#43518](https://github.com/WordPress/gutenberg/pull/43518/)).
-   `Tooltip`: Refactor away from `_.includes()` ([#43518](https://github.com/WordPress/gutenberg/pull/43518/)).
-   `TreeGrid`: Refactor away from `_.includes()` ([#43518](https://github.com/WordPress/gutenberg/pull/43518/)).
-   `FormTokenField`: use `KeyboardEvent.code`, refactor tests to modern RTL and `user-event` ([#43442](https://github.com/WordPress/gutenberg/pull/43442/)).
-   `DropdownMenu`: use `KeyboardEvent.code`, refactor tests to model RTL and `user-event` ([#43439](https://github.com/WordPress/gutenberg/pull/43439/)).
-   `Autocomplete`: Refactor away from `_.escapeRegExp()` ([#43629](https://github.com/WordPress/gutenberg/pull/43629/)).
-   `TextHighlight`: Refactor away from `_.escapeRegExp()` ([#43629](https://github.com/WordPress/gutenberg/pull/43629/)).

### Experimental

-   `FormTokenField`: add `__experimentalAutoSelectFirstMatch` prop to auto select the first matching suggestion on typing ([#42527](https://github.com/WordPress/gutenberg/pull/42527/)).
-   `Popover`: Deprecate `__unstableForcePosition`, now replaced by new `flip` and `resize` props ([#43546](https://github.com/WordPress/gutenberg/pull/43546/)).

## 19.17.0 (2022-08-10)

### Bug Fix

-   `Popover`: make sure that `ownerDocument` is always defined ([#42886](https://github.com/WordPress/gutenberg/pull/42886)).
-   `ExternalLink`: Check if the link is an internal anchor link and prevent anchor links from being opened. ([#42259](https://github.com/WordPress/gutenberg/pull/42259)).
-   `BorderControl`: Ensure box-sizing is reset for the control ([#42754](https://github.com/WordPress/gutenberg/pull/42754)).
-   `InputControl`: Fix acceptance of falsy values in controlled updates ([#42484](https://github.com/WordPress/gutenberg/pull/42484/)).
-   `Tooltip (Experimental)`, `CustomSelectControl`, `TimePicker`: Add missing font-size styles which were necessary in non-WordPress contexts ([#42844](https://github.com/WordPress/gutenberg/pull/42844/)).
-   `TextControl`, `TextareaControl`, `ToggleGroupControl`: Add `box-sizing` reset style ([#42889](https://github.com/WordPress/gutenberg/pull/42889)).
-   `Popover`: fix arrow placement and design ([#42874](https://github.com/WordPress/gutenberg/pull/42874/)).
-   `Popover`: fix minor glitch in arrow [#42903](https://github.com/WordPress/gutenberg/pull/42903)).
-   `ColorPicker`: fix layout overflow [#42992](https://github.com/WordPress/gutenberg/pull/42992)).
-   `ToolsPanel`: Constrain grid columns to 50% max-width ([#42795](https://github.com/WordPress/gutenberg/pull/42795)).
-   `Popover`: anchor correctly to parent node when no explicit anchor is passed ([#42971](https://github.com/WordPress/gutenberg/pull/42971)).
-   `ColorPalette`: forward correctly `popoverProps` in the `CustomColorPickerDropdown` component [#42989](https://github.com/WordPress/gutenberg/pull/42989)).
-   `ColorPalette`, `CustomGradientBar`: restore correct color picker popover position [#42989](https://github.com/WordPress/gutenberg/pull/42989)).
-   `Popover`: fix iframe offset not updating when iframe resizes ([#42971](https://github.com/WordPress/gutenberg/pull/43172)).

### Enhancements

-   `ToggleGroupControlOptionIcon`: Maintain square proportions ([#43060](https://github.com/WordPress/gutenberg/pull/43060/)).
-   `ToggleGroupControlOptionIcon`: Add a required `label` prop so the button is always accessibly labeled. Also removes `showTooltip` from the accepted prop types, as the tooltip will now always be shown. ([#43060](https://github.com/WordPress/gutenberg/pull/43060/)).
-   `SelectControl`, `CustomSelectControl`: Refresh and refactor chevron down icon ([#42962](https://github.com/WordPress/gutenberg/pull/42962)).
-   `FontSizePicker`: Add large size variant ([#42716](https://github.com/WordPress/gutenberg/pull/42716/)).
-   `Popover`: tidy up code, add more comments ([#42944](https://github.com/WordPress/gutenberg/pull/42944)).
-   Add `box-sizing` reset style mixin to utils ([#42754](https://github.com/WordPress/gutenberg/pull/42754)).
-   `ResizableBox`: Make tooltip background match `Tooltip` component's ([#42800](https://github.com/WordPress/gutenberg/pull/42800)).
-   Update control labels to the new uppercase styles ([#42789](https://github.com/WordPress/gutenberg/pull/42789)).
-   `UnitControl`: Update unit dropdown design for the large size variant ([#42000](https://github.com/WordPress/gutenberg/pull/42000)).
-   `BaseControl`: Add `box-sizing` reset style ([#42889](https://github.com/WordPress/gutenberg/pull/42889)).
-   `ToggleGroupControl`, `RangeControl`, `FontSizePicker`: Add `__nextHasNoMarginBottom` prop for opting into the new margin-free styles ([#43062](https://github.com/WordPress/gutenberg/pull/43062)).
-   `BoxControl`: Export `applyValueToSides` util function. ([#42733](https://github.com/WordPress/gutenberg/pull/42733/)).
-   `ColorPalette`: use index while iterating over color entries to avoid React "duplicated key" warning ([#43096](https://github.com/WordPress/gutenberg/pull/43096)).
-   `AnglePickerControl`: Add `__nextHasNoMarginBottom` prop for opting into the new margin-free styles ([#43160](https://github.com/WordPress/gutenberg/pull/43160/)).
-   `ComboboxControl`: Add `__nextHasNoMarginBottom` prop for opting into the new margin-free styles ([#43165](https://github.com/WordPress/gutenberg/pull/43165/)).

### Internal

-   `ToggleGroupControl`: Add `__experimentalIsIconGroup` prop ([#43060](https://github.com/WordPress/gutenberg/pull/43060/)).
-   `Flex`, `FlexItem`, `FlexBlock`: Convert to TypeScript ([#42537](https://github.com/WordPress/gutenberg/pull/42537)).
-   `InputControl`: Fix incorrect `size` prop passing ([#42793](https://github.com/WordPress/gutenberg/pull/42793)).
-   `Placeholder`: Convert to TypeScript ([#42990](https://github.com/WordPress/gutenberg/pull/42990)).
-   `Popover`: rewrite Storybook examples using controls [#42903](https://github.com/WordPress/gutenberg/pull/42903)).
-   `Swatch`: Remove component in favor of `ColorIndicator` [#43068](https://github.com/WordPress/gutenberg/pull/43068)).

## 19.16.0 (2022-07-27)

### Bug Fix

-   Context System: Stop explicitly setting `undefined` to the `children` prop. This fixes a bug where `Icon` could not be correctly rendered via the `as` prop of a context-connected component ([#42686](https://github.com/WordPress/gutenberg/pull/42686)).
-   `Popover`, `Dropdown`: Fix width when `expandOnMobile` is enabled ([#42635](https://github.com/WordPress/gutenberg/pull/42635/)).
-   `CustomSelectControl`: Fix font size and hover/focus style inconsistencies with `SelectControl` ([#42460](https://github.com/WordPress/gutenberg/pull/42460/)).
-   `AnglePickerControl`: Fix gap between elements in RTL mode ([#42534](https://github.com/WordPress/gutenberg/pull/42534)).
-   `ColorPalette`: Fix background image in RTL mode ([#42510](https://github.com/WordPress/gutenberg/pull/42510)).
-   `RangeControl`: clamp initialPosition between min and max values ([#42571](https://github.com/WordPress/gutenberg/pull/42571)).
-   `Tooltip`: avoid unnecessary re-renders of select child elements ([#42483](https://github.com/WordPress/gutenberg/pull/42483)).
-   `Popover`: Fix offset when the reference element is within an iframe. ([#42417](https://github.com/WordPress/gutenberg/pull/42417)).

### Enhancements

-   `BorderControl`: Improve labelling, tooltips and DOM structure ([#42348](https://github.com/WordPress/gutenberg/pull/42348/)).
-   `BaseControl`: Set zero padding on `StyledLabel` to ensure cross-browser styling ([#42348](https://github.com/WordPress/gutenberg/pull/42348/)).
-   `InputControl`: Implement wrapper subcomponents for adding responsive padding to `prefix`/`suffix` ([#42378](https://github.com/WordPress/gutenberg/pull/42378)).
-   `SelectControl`: Add flag for larger default size ([#42456](https://github.com/WordPress/gutenberg/pull/42456/)).
-   `UnitControl`: Update unit select's focus styles to match input's ([#42383](https://github.com/WordPress/gutenberg/pull/42383)).
-   `ColorPalette`: Display checkered preview background when `value` is transparent ([#42232](https://github.com/WordPress/gutenberg/pull/42232)).
-   `CustomSelectControl`: Add size variants ([#42460](https://github.com/WordPress/gutenberg/pull/42460/)).
-   `CustomSelectControl`: Add flag to opt in to unconstrained width ([#42460](https://github.com/WordPress/gutenberg/pull/42460/)).
-   `Dropdown`: Implement wrapper subcomponent for adding different padding to the dropdown content ([#42595](https://github.com/WordPress/gutenberg/pull/42595/)).
-   `BorderControl`: Render dropdown as prefix within its `UnitControl` ([#42212](https://github.com/WordPress/gutenberg/pull/42212/))
-   `UnitControl`: Update prop types to allow ReactNode as prefix ([#42212](https://github.com/WordPress/gutenberg/pull/42212/))
-   `ToolsPanel`: Updated README with panel layout information and more expansive usage example ([#42615](https://github.com/WordPress/gutenberg/pull/42615)).
-   `ComboboxControl`, `FormTokenField`: Add custom render callback for options in suggestions list ([#42597](https://github.com/WordPress/gutenberg/pull/42597/)).

### Internal

-   `ColorPicker`: Clean up implementation of 40px size ([#42002](https://github.com/WordPress/gutenberg/pull/42002/)).
-   `Divider`: Complete TypeScript migration ([#41991](https://github.com/WordPress/gutenberg/pull/41991)).
-   `Divider`, `Flex`, `Spacer`: Improve documentation for the `SpaceInput` prop ([#42376](https://github.com/WordPress/gutenberg/pull/42376)).
-   `Elevation`: Convert to TypeScript ([#42302](https://github.com/WordPress/gutenberg/pull/42302)).
-   `ScrollLock`: Convert to TypeScript ([#42303](https://github.com/WordPress/gutenberg/pull/42303)).
-   `Shortcut`: Convert to TypeScript ([#42272](https://github.com/WordPress/gutenberg/pull/42272)).
-   `TreeSelect`: Refactor away from `_.compact()` ([#42438](https://github.com/WordPress/gutenberg/pull/42438)).
-   `MediaEdit`: Refactor away from `_.compact()` for mobile ([#42438](https://github.com/WordPress/gutenberg/pull/42438)).
-   `BoxControl`: Refactor away from `_.isEmpty()` ([#42468](https://github.com/WordPress/gutenberg/pull/42468)).
-   `RadioControl`: Refactor away from `_.isEmpty()` ([#42468](https://github.com/WordPress/gutenberg/pull/42468)).
-   `SelectControl`: Refactor away from `_.isEmpty()` ([#42468](https://github.com/WordPress/gutenberg/pull/42468)).
-   `StyleProvider`: Convert to TypeScript ([#42541](https://github.com/WordPress/gutenberg/pull/42541)).
-   `ComboboxControl`: Replace `keyboardEvent.keyCode` with `keyboardEvent.code`([#42569](https://github.com/WordPress/gutenberg/pull/42569)).
-   `ComboboxControl`: Add support for uncontrolled mode ([#42752](https://github.com/WordPress/gutenberg/pull/42752)).

## 19.15.0 (2022-07-13)

### Bug Fix

-   `BoxControl`: Change ARIA role from `region` to `group` to avoid unwanted ARIA landmark regions ([#42094](https://github.com/WordPress/gutenberg/pull/42094)).
-   `FocalPointPicker`, `FormTokenField`, `ResizableBox`: Fixed SSR breakage ([#42248](https://github.com/WordPress/gutenberg/pull/42248)).
-   `ComboboxControl`: use custom prefix when generating the instanceId ([#42134](https://github.com/WordPress/gutenberg/pull/42134).
-   `Popover`: pass missing anchor ref to the `getAnchorRect` callback prop. ([#42076](https://github.com/WordPress/gutenberg/pull/42076)).
-   `Popover`: call `getAnchorRect` callback prop even if `anchorRefFallback` has no value. ([#42329](https://github.com/WordPress/gutenberg/pull/42329)).
-   Fix `ToolTip` position to ensure it is always positioned relative to the first child of the ToolTip. ([#41268](https://github.com/WordPress/gutenberg/pull/41268))

### Enhancements

-   `ToggleGroupControl`: Add large size variant ([#42008](https://github.com/WordPress/gutenberg/pull/42008/)).
-   `InputControl`: Ensure that the padding between a `prefix`/`suffix` and the text input stays at a reasonable 8px, even in larger size variants ([#42166](https://github.com/WordPress/gutenberg/pull/42166)).

### Internal

-   `Grid`: Convert to TypeScript ([#41923](https://github.com/WordPress/gutenberg/pull/41923)).
-   `TextHighlight`: Convert to TypeScript ([#41698](https://github.com/WordPress/gutenberg/pull/41698)).
-   `Tip`: Convert to TypeScript ([#42262](https://github.com/WordPress/gutenberg/pull/42262)).
-   `Scrollable`: Convert to TypeScript ([#42016](https://github.com/WordPress/gutenberg/pull/42016)).
-   `Spacer`: Complete TypeScript migration ([#42013](https://github.com/WordPress/gutenberg/pull/42013)).
-   `VisuallyHidden`: Convert to TypeScript ([#42220](https://github.com/WordPress/gutenberg/pull/42220)).
-   `TreeSelect`: Refactor away from `_.repeat()` ([#42070](https://github.com/WordPress/gutenberg/pull/42070/)).
-   `FocalPointPicker` updated to satisfy `react/exhaustive-deps` eslint rule ([#41520](https://github.com/WordPress/gutenberg/pull/41520)).
-   `ColorPicker` updated to satisfy `react/exhaustive-deps` eslint rule ([#41294](https://github.com/WordPress/gutenberg/pull/41294)).
-   `Slot`/`Fill`: Refactor away from Lodash ([#42153](https://github.com/WordPress/gutenberg/pull/42153/)).
-   `ComboboxControl`: Refactor away from `_.deburr()` ([#42169](https://github.com/WordPress/gutenberg/pull/42169/)).
-   `FormTokenField`: Refactor away from `_.identity()` ([#42215](https://github.com/WordPress/gutenberg/pull/42215/)).
-   `SelectControl`: Use roles and `@testing-library/user-event` in unit tests ([#42308](https://github.com/WordPress/gutenberg/pull/42308)).
-   `DropdownMenu`: Refactor away from Lodash ([#42218](https://github.com/WordPress/gutenberg/pull/42218/)).
-   `ToolbarGroup`: Refactor away from `_.flatMap()` ([#42223](https://github.com/WordPress/gutenberg/pull/42223/)).
-   `TreeSelect`: Refactor away from `_.flatMap()` ([#42223](https://github.com/WordPress/gutenberg/pull/42223/)).
-   `Autocomplete`: Refactor away from `_.deburr()` ([#42266](https://github.com/WordPress/gutenberg/pull/42266/)).
-   `MenuItem`: Refactor away from `_.isString()` ([#42268](https://github.com/WordPress/gutenberg/pull/42268/)).
-   `Shortcut`: Refactor away from `_.isString()` ([#42268](https://github.com/WordPress/gutenberg/pull/42268/)).
-   `Shortcut`: Refactor away from `_.isObject()` ([#42336](https://github.com/WordPress/gutenberg/pull/42336/)).
-   `RangeControl`: Convert to TypeScript ([#40535](https://github.com/WordPress/gutenberg/pull/40535)).
-   `ExternalLink`: Refactor away from Lodash ([#42341](https://github.com/WordPress/gutenberg/pull/42341/)).
-   `Navigation`: updated to satisfy `react/exhaustive-deps` eslint rule ([#41612](https://github.com/WordPress/gutenberg/pull/41612))

## 19.14.0 (2022-06-29)

### Bug Fix

-   `ColorPicker`: Remove horizontal scrollbar when using HSL or RGB color input types. ([#41646](https://github.com/WordPress/gutenberg/pull/41646))
-   `ColorPicker`: Widen hex input field for mobile. ([#42004](https://github.com/WordPress/gutenberg/pull/42004))

### Enhancements

-   Wrapped `ColorIndicator` in a `forwardRef` call ([#41587](https://github.com/WordPress/gutenberg/pull/41587)).
-   `ComboboxControl` & `FormTokenField`: Add `__next36pxDefaultSize` flag for larger default size ([#40746](https://github.com/WordPress/gutenberg/pull/40746)).
-   `BorderControl`: Improve TypeScript support. ([#41843](https://github.com/WordPress/gutenberg/pull/41843)).
-   `DatePicker`: highlight today's date. ([#41647](https://github.com/WordPress/gutenberg/pull/41647/)).
-   Allow automatic repositioning of `BorderBoxControl` and `ColorPalette` popovers within smaller viewports ([#41930](https://github.com/WordPress/gutenberg/pull/41930)).

### Internal

-   `Spinner`: Convert to TypeScript and update storybook ([#41540](https://github.com/WordPress/gutenberg/pull/41540/)).
-   `InputControl`: Add tests and update to use `@testing-library/user-event` ([#41421](https://github.com/WordPress/gutenberg/pull/41421)).
-   `FormToggle`: Convert to TypeScript ([#41729](https://github.com/WordPress/gutenberg/pull/41729)).
-   `ColorIndicator`: Convert to TypeScript ([#41587](https://github.com/WordPress/gutenberg/pull/41587)).
-   `Truncate`: Convert to TypeScript ([#41697](https://github.com/WordPress/gutenberg/pull/41697)).
-   `FocalPointPicker`: Refactor away from `_.clamp()` ([#41735](https://github.com/WordPress/gutenberg/pull/41735/)).
-   `RangeControl`: Refactor away from `_.clamp()` ([#41735](https://github.com/WordPress/gutenberg/pull/41735/)).
-   Refactor components `utils` away from `_.clamp()` ([#41735](https://github.com/WordPress/gutenberg/pull/41735/)).
-   `BoxControl`: Refactor utils away from `_.isNumber()` ([#41776](https://github.com/WordPress/gutenberg/pull/41776/)).
-   `Elevation`: Refactor away from `_.isNil()` ([#41785](https://github.com/WordPress/gutenberg/pull/41785/)).
-   `HStack`: Refactor away from `_.isNil()` ([#41785](https://github.com/WordPress/gutenberg/pull/41785/)).
-   `Truncate`: Refactor away from `_.isNil()` ([#41785](https://github.com/WordPress/gutenberg/pull/41785/)).
-   `VStack`: Convert to TypeScript ([#41850](https://github.com/WordPress/gutenberg/pull/41587)).
-   `AlignmentMatrixControl`: Refactor away from `_.flattenDeep()` in utils ([#41814](https://github.com/WordPress/gutenberg/pull/41814/)).
-   `AutoComplete`: Revert recent `exhaustive-deps` refactor ([#41820](https://github.com/WordPress/gutenberg/pull/41820)).
-   `Spacer`: Convert knobs to controls in Storybook ([#41851](https://github.com/WordPress/gutenberg/pull/41851)).
-   `Heading`: Complete TypeScript migration ([#41921](https://github.com/WordPress/gutenberg/pull/41921)).
-   `Navigation`: Refactor away from Lodash functions ([#41865](https://github.com/WordPress/gutenberg/pull/41865/)).
-   `CustomGradientPicker`: Refactor away from Lodash ([#41901](https://github.com/WordPress/gutenberg/pull/41901/)).
-   `SegmentedControl`: Refactor away from `_.values()` ([#41905](https://github.com/WordPress/gutenberg/pull/41905/)).
-   `DimensionControl`: Refactor docs away from `_.partialRight()` ([#41909](https://github.com/WordPress/gutenberg/pull/41909/)).
-   `NavigationItem` updated to ignore `react/exhaustive-deps` eslint rule ([#41639](https://github.com/WordPress/gutenberg/pull/41639)).

## 19.13.0 (2022-06-15)

### Bug Fix

-   `Tooltip`: Opt in to `__unstableShift` to ensure that the Tooltip is always within the viewport. ([#41524](https://github.com/WordPress/gutenberg/pull/41524))
-   `FormTokenField`: Do not suggest the selected one even if `{ value: string }` is passed ([#41216](https://github.com/WordPress/gutenberg/pull/41216)).
-   `CustomGradientBar`: Fix insertion and control point positioning to more closely follow cursor. ([#41492](https://github.com/WordPress/gutenberg/pull/41492))
-   `FormTokenField`: Added Padding to resolve close button overlap issue ([#41556](https://github.com/WordPress/gutenberg/pull/41556)).
-   `ComboboxControl`: fix the autofocus behavior after resetting the value. ([#41737](https://github.com/WordPress/gutenberg/pull/41737)).

### Enhancements

-   `AnglePickerControl`: Use NumberControl as input field ([#41472](https://github.com/WordPress/gutenberg/pull/41472)).

### Internal

-   `FormTokenField`: Convert to TypeScript and refactor to functional component ([#41216](https://github.com/WordPress/gutenberg/pull/41216)).
-   `Draggable`: updated to satisfy `react/exhaustive-deps` eslint rule ([#41499](https://github.com/WordPress/gutenberg/pull/41499))
-   `RadioControl`: Convert to TypeScript ([#41568](https://github.com/WordPress/gutenberg/pull/41568)).
-   `Flex` updated to satisfy `react/exhaustive-deps` eslint rule ([#41507](https://github.com/WordPress/gutenberg/pull/41507)).
-   `CustomGradientBar` updated to satisfy `react/exhaustive-deps` eslint rule ([#41463](https://github.com/WordPress/gutenberg/pull/41463))
-   `TreeSelect`: Convert to TypeScript ([#41536](https://github.com/WordPress/gutenberg/pull/41536)).
-   `FontSizePicker`: updated to satisfy `react/exhaustive-deps` eslint rule ([#41600](https://github.com/WordPress/gutenberg/pull/41600)).
-   `ZStack`: Convert component story to TypeScript and add inline docs ([#41694](https://github.com/WordPress/gutenberg/pull/41694)).
-   `Dropdown`: Make sure cleanup (closing the dropdown) only runs when the menu has actually been opened.
-   Enhance the TypeScript migration guidelines ([#41669](https://github.com/WordPress/gutenberg/pull/41669)).
-   `ExternalLink`: Convert to TypeScript ([#41681](https://github.com/WordPress/gutenberg/pull/41681)).
-   `InputControl` updated to satisfy `react/exhaustive-deps` eslint rule ([#41601](https://github.com/WordPress/gutenberg/pull/41601))
-   `Modal`: updated to satisfy `react/exhaustive-deps` eslint rule ([#41610](https://github.com/WordPress/gutenberg/pull/41610))

### Experimental

-   `Navigation`: improve unit tests by using `@testing-library/user-event` and modern `@testing-library` assertions; add unit test for controlled component ([#41668](https://github.com/WordPress/gutenberg/pull/41668)).

## 19.12.0 (2022-06-01)

### Bug Fix

-   `Popover`, `Dropdown`, `CustomGradientPicker`: Fix dropdown positioning by always targeting the rendered toggle, and switch off width in the Popover size middleware to stop reducing the width of the popover. ([#41361](https://github.com/WordPress/gutenberg/pull/41361))
-   Fix `InputControl` blocking undo/redo while focused. ([#40518](https://github.com/WordPress/gutenberg/pull/40518))
-   `ColorPalette`: Correctly update color name label when CSS variables are involved ([#41461](https://github.com/WordPress/gutenberg/pull/41461)).

### Enhancements

-   `SelectControl`: Add `__nextHasNoMarginBottom` prop for opting into the new margin-free styles ([#41269](https://github.com/WordPress/gutenberg/pull/41269)).
-   `ColorPicker`: Strip leading hash character from hex values pasted into input. ([#41223](https://github.com/WordPress/gutenberg/pull/41223))
-   `ColorPicker`: Display detailed color inputs by default. ([#41222](https://github.com/WordPress/gutenberg/pull/41222))
-   Updated design for the `DateTimePicker`, `DatePicker` and `TimePicker` components ([#41097](https://github.com/WordPress/gutenberg/pull/41097)).
-   `DateTimePicker`: Add `__nextRemoveHelpButton` and `__nextRemoveResetButton` for opting into new behaviour where there is no Help and Reset button ([#41097](https://github.com/WordPress/gutenberg/pull/41097)).

### Internal

-   `AlignmentMatrixControl` updated to satisfy `react/exhaustive-deps` eslint rule ([#41167](https://github.com/WordPress/gutenberg/pull/41167))
-   `BorderControl` updated to satisfy `react/exhaustive-deps` eslint rule ([#41259](https://github.com/WordPress/gutenberg/pull/41259))
-   `CheckboxControl`: Add unit tests ([#41165](https://github.com/WordPress/gutenberg/pull/41165)).
-   `BorderBoxControl`: fix some layout misalignments, especially for RTL users ([#41254](https://github.com/WordPress/gutenberg/pull/41254)).
-   `TimePicker`: Update unit tests to use `@testing-library/user-event` ([#41270](https://github.com/WordPress/gutenberg/pull/41270)).
-   `DateTimePicker`: Update `moment` to 2.26.0 and update `react-date` typings ([#41266](https://github.com/WordPress/gutenberg/pull/41266)).
-   `TextareaControl`: Convert to TypeScript ([#41215](https://github.com/WordPress/gutenberg/pull/41215)).
-   `BoxControl`: Update unit tests to use `@testing-library/user-event` ([#41422](https://github.com/WordPress/gutenberg/pull/41422)).
-   `Surface`: Convert to TypeScript ([#41212](https://github.com/WordPress/gutenberg/pull/41212)).
-   `Autocomplete` updated to satisfy `react/exhaustive-deps` eslint rule ([#41382](https://github.com/WordPress/gutenberg/pull/41382))
-   `Dropdown` updated to satisfy `react/exhaustive-deps` eslint rule ([#41505](https://github.com/WordPress/gutenberg/pull/41505))
-   `DateDayPicker` updated to satisfy `react/exhaustive-deps` eslint rule ([#41470](https://github.com/WordPress/gutenberg/pull/41470)).

### Experimental

-   `Spacer`: Add RTL support. ([#41172](https://github.com/WordPress/gutenberg/pull/41172))

## 19.11.0 (2022-05-18)

### Enhancements

-   `BorderControl` now only displays the reset button in its popover when selections have already been made. ([#40917](https://github.com/WordPress/gutenberg/pull/40917))
-   `BorderControl` & `BorderBoxControl`: Add `__next36pxDefaultSize` flag for larger default size ([#40920](https://github.com/WordPress/gutenberg/pull/40920)).
-   `BorderControl` improved focus and border radius styling for component. ([#40951](https://github.com/WordPress/gutenberg/pull/40951))
-   Improve focused `CircularOptionPicker` styling ([#40990](https://github.com/WordPress/gutenberg/pull/40990))
-   `BorderControl`: Make border color consistent with other controls ([#40921](https://github.com/WordPress/gutenberg/pull/40921))
-   `SelectControl`: Remove `lineHeight` setting to fix issue with font descenders being cut off ([#40985](https://github.com/WordPress/gutenberg/pull/40985))

### Internal

-   `DateTimePicker`: Convert to TypeScript ([#40775](https://github.com/WordPress/gutenberg/pull/40775)).
-   `DateTimePicker`: Convert unit tests to TypeScript ([#40957](https://github.com/WordPress/gutenberg/pull/40957)).
-   `CheckboxControl`: Convert to TypeScript ([#40915](https://github.com/WordPress/gutenberg/pull/40915)).
-   `ButtonGroup`: Convert to TypeScript ([#41007](https://github.com/WordPress/gutenberg/pull/41007)).
-   `Popover`: refactor component to use the `floating-ui` library internally ([#40740](https://github.com/WordPress/gutenberg/pull/40740)).

## 19.10.0 (2022-05-04)

### Internal

-   `UnitControl`: migrate unit tests to TypeScript ([#40697](https://github.com/WordPress/gutenberg/pull/40697)).
-   `DatePicker`: Add improved unit tests ([#40754](https://github.com/WordPress/gutenberg/pull/40754)).
-   Setup `user-event` in unit tests inline, once per test ([#40839](https://github.com/WordPress/gutenberg/pull/40839)).
-   `DatePicker`: Update `react-dates` to 21.8.0 ([#40801](https://github.com/WordPress/gutenberg/pull/40801)).

### Enhancements

-   `InputControl`: Add `__next36pxDefaultSize` flag for larger default size ([#40622](https://github.com/WordPress/gutenberg/pull/40622)).
-   `UnitControl`: Add `__next36pxDefaultSize` flag for larger default size ([#40627](https://github.com/WordPress/gutenberg/pull/40627)).
-   `Modal` design adjustments: Blur elements outside of the modal, increase modal title size, use larger close icon, remove header border when modal contents are scrolled. ([#40781](https://github.com/WordPress/gutenberg/pull/40781)).
-   `SelectControl`: Improved TypeScript support ([#40737](https://github.com/WordPress/gutenberg/pull/40737)).
-   `ToggleControlGroup`: Switch to internal `Icon` component for dashicon support ([40717](https://github.com/WordPress/gutenberg/pull/40717)).
-   Improve `ToolsPanel` accessibility. ([#40716](https://github.com/WordPress/gutenberg/pull/40716))

### Bug Fix

-   The `Button` component now displays the label as the tooltip for icon only buttons. ([#40716](https://github.com/WordPress/gutenberg/pull/40716))
-   Use fake timers and fix usage of async methods from `@testing-library/user-event`. ([#40790](https://github.com/WordPress/gutenberg/pull/40790))
-   UnitControl: avoid calling onChange callback twice when unit changes. ([#40796](https://github.com/WordPress/gutenberg/pull/40796))
-   `UnitControl`: show unit label when units prop has only one unit. ([#40784](https://github.com/WordPress/gutenberg/pull/40784))
-   `AnglePickerControl`: Fix closing of gradient popover when the angle control is clicked. ([#40735](https://github.com/WordPress/gutenberg/pull/40735))

### Internal

-   `TextControl`: Convert to TypeScript ([#40633](https://github.com/WordPress/gutenberg/pull/40633)).

## 19.9.0 (2022-04-21)

### Bug Fix

-   Consolidate the main black colors to gray-900. Affects `AlignmentMatrixControl`, `InputControl`, `Heading`, `SelectControl`, `Spinner (Experimental)`, and `Text` ([#40391](https://github.com/WordPress/gutenberg/pull/40391)).

### Internal

-   Remove individual color object exports from the `utils/colors-values.js` file. Colors should now be used from the main `COLORS` export([#40387](https://github.com/WordPress/gutenberg/pull/40387)).

### Bug Fix

-   `InputControl`: allow user to input a value interactively in Storybook, by removing default value argument ([#40410](https://github.com/WordPress/gutenberg/pull/40410)).

## 19.8.0 (2022-04-08)

### Enhancements

-   Update `BorderControl` and `BorderBoxControl` to allow the passing of custom class names to popovers ([#39753](https://github.com/WordPress/gutenberg/pull/39753)).
-   `ToggleGroupControl`: Reintroduce backdrop animation ([#40021](https://github.com/WordPress/gutenberg/pull/40021)).
-   `Card`: Adjust border radius effective size ([#40032](https://github.com/WordPress/gutenberg/pull/40032)).
-   `InputControl`: Improved TypeScript type annotations ([#40119](https://github.com/WordPress/gutenberg/pull/40119)).

### Internal

-   `BaseControl`: Convert to TypeScript ([#39468](https://github.com/WordPress/gutenberg/pull/39468)).

### New Features

-   Add `BorderControl` component ([#37769](https://github.com/WordPress/gutenberg/pull/37769)).
-   Add `BorderBoxControl` component ([#38876](https://github.com/WordPress/gutenberg/pull/38876)).
-   Add `ToggleGroupControlOptionIcon` component ([#39760](https://github.com/WordPress/gutenberg/pull/39760)).

### Bug Fix

-   Use `Object.assign` instead of `{ ...spread }` syntax to avoid errors in the code generated by TypeScript ([#39932](https://github.com/WordPress/gutenberg/pull/39932)).
-   `ItemGroup`: Ensure that the Item's text color is not overridden by the user agent's button color ([#40055](https://github.com/WordPress/gutenberg/pull/40055)).
-   `Surface`: Use updated UI text color `#1e1e1e` instead of `#000` ([#40055](https://github.com/WordPress/gutenberg/pull/40055)).
-   `CustomSelectControl`: Make chevron consistent with `SelectControl` ([#40049](https://github.com/WordPress/gutenberg/pull/40049)).

## 19.7.0 (2022-03-23)

### Enhancements

-   `CustomSelectControl`: Add `__next36pxDefaultSize` flag for larger default size ([#39401](https://github.com/WordPress/gutenberg/pull/39401)).
-   `BaseControl`: Add `__nextHasNoMarginBottom` prop for opting into the new margin-free styles ([#39325](https://github.com/WordPress/gutenberg/pull/39325)).
-   `Divider`: Make the divider visible by default (`display: inline`) in flow layout containers when the divider orientation is vertical ([#39316](https://github.com/WordPress/gutenberg/pull/39316)).
-   Stop using deprecated `event.keyCode` in favor of `event.key` for keyboard events in `UnitControl` and `InputControl`. ([#39360](https://github.com/WordPress/gutenberg/pull/39360))
-   `ColorPalette`: refine custom color button's label. ([#39386](https://github.com/WordPress/gutenberg/pull/39386))
-   Add `onClick` prop on `FormFileUpload`. ([#39268](https://github.com/WordPress/gutenberg/pull/39268))
-   `FocalPointPicker`: stop using `UnitControl`'s deprecated `unit` prop ([#39504](https://github.com/WordPress/gutenberg/pull/39504)).
-   `CheckboxControl`: Add support for the `indeterminate` state ([#39462](https://github.com/WordPress/gutenberg/pull/39462)).
-   `UnitControl`: add support for the `onBlur` prop ([#39589](https://github.com/WordPress/gutenberg/pull/39589)).

### Internal

-   Delete the `composeStateReducers` utility function ([#39262](https://github.com/WordPress/gutenberg/pull/39262)).
-   `BoxControl`: stop using `UnitControl`'s deprecated `unit` prop ([#39511](https://github.com/WordPress/gutenberg/pull/39511)).

### Bug Fix

-   `NumberControl`: commit (and constrain) value on `blur` event ([#39186](https://github.com/WordPress/gutenberg/pull/39186)).
-   Fix `UnitControl`'s reset of unit when the quantity value is cleared. ([#39531](https://github.com/WordPress/gutenberg/pull/39531/)).
-   `ResizableBox`: Ensure tooltip text remains on a single line. ([#39623](https://github.com/WordPress/gutenberg/pull/39623)).

### Deprecation

-   `unit` prop in `UnitControl` marked as deprecated ([#39503](https://github.com/WordPress/gutenberg/pull/39503)).

## 19.6.0 (2022-03-11)

### Enhancements

-   `ConfirmDialog`: Add support for custom label text on the confirmation and cancelation buttons ([#38994](https://github.com/WordPress/gutenberg/pull/38994))
-   `InputControl`: Allow `onBlur` for empty values to commit the change when `isPressEnterToChange` is true, and move reset behavior to the ESCAPE key. ([#39109](https://github.com/WordPress/gutenberg/pull/39109)).
-   `TreeGrid`: Add tests for Home/End keyboard navigation. Add `onFocusRow` callback for Home/End keyboard navigation, this was missed in the implementation PR. Modify test for expanding/collapsing a row as row 1 implements this now. Update README with latest changes. ([#39302](https://github.com/WordPress/gutenberg/pull/39302))
-   `ToggleGroupControlOption`: Calculate width from button content and remove `LabelPlaceholderView` ([#39345](https://github.com/WordPress/gutenberg/pull/39345))

### Bug Fix

-   Normalize `font-family` on `Button`, `ColorPalette`, `ComoboboxControl`, `DateTimePicker`, `FormTokenField`, `InputControl`, `SelectControl`, and `ToggleGroupControl` ([#38969](https://github.com/WordPress/gutenberg/pull/38969)).
-   Fix input value selection of `InputControl`-based controls in Firefox and Safari with axial constraint of drag gesture ([#38968](https://github.com/WordPress/gutenberg/pull/38968)).
-   Fix `UnitControl`'s behavior around updating the unit when a new `value` is passed (i.e. in controlled mode). ([#39148](https://github.com/WordPress/gutenberg/pull/39148)).

## 19.5.0 (2022-02-23)

### Bug Fix

-   Fix spin buttons of number inputs in Safari ([#38840](https://github.com/WordPress/gutenberg/pull/38840))
-   Show tooltip on toggle custom size button in FontSizePicker ([#38985](https://github.com/WordPress/gutenberg/pull/38985))

### Enhancements

-   `TreeGrid`: Add tests for `onCollapseRow`, `onExpandRow`, and `onFocusRow` callback functions. ([#38942](https://github.com/WordPress/gutenberg/pull/38942)).
-   `TreeGrid`: Update callback tests to use `TreeGridRow` and `TreeGridCell` sub-components. ([#39002](https://github.com/WordPress/gutenberg/pull/39002)).

## 19.4.0 (2022-02-10)

### Bug Fix

-   Components: Fix `Slot`/`Fill` Emotion `StyleProvider` ([#38237](https://github.com/WordPress/gutenberg/pull/38237))
-   Reduce height and min-width of the reset button on `ComboBoxControl` for consistency. ([#38020](https://github.com/WordPress/gutenberg/pull/38020))
-   Removed unused `rememo` dependency ([#38388](https://github.com/WordPress/gutenberg/pull/38388)).
-   Added `__unstableInputWidth` to `UnitControl` type definition ([#38429](https://github.com/WordPress/gutenberg/pull/38429)).
-   Fixed typing errors for `ColorPicker` ([#38430](https://github.com/WordPress/gutenberg/pull/38430)).
-   Updated destructuring of `Dropdown` props to be TypeScript friendly ([#38431](https://github.com/WordPress/gutenberg/pull/38431)).
-   Added `ts-nocheck` to `ColorIndicator` so it can be used in typed components ([#38433](https://github.com/WordPress/gutenberg/pull/38433)).
-   Added `cx` as a dependency of `useMemo` across the whole package, in order to recalculate the classnames correctly when a component is rendered across more than one `StyleProvider` ([#38541](https://github.com/WordPress/gutenberg/pull/38541)).

### Enhancements

-   Update the visual design of the `Spinner` component. ([#37551](https://github.com/WordPress/gutenberg/pull/37551))
-   `TreeGrid` accessibility enhancements around the expand/collapse functionality. ([#38358](https://github.com/WordPress/gutenberg/pull/38358))
-   `TreeGrid` accessibility: improve browser support for Left Arrow focus to parent row in child row. ([#38639](https://github.com/WordPress/gutenberg/pull/38639))
-   `TreeGrid` accessibility: Add Home/End keys for better keyboard navigation. ([#38679](https://github.com/WordPress/gutenberg/pull/38679))
-   Add `resolvePoint` prop to `FocalPointPicker` to allow updating the value of the picker after a user interaction ([#38247](https://github.com/WordPress/gutenberg/pull/38247))
-   `TreeGrid`: Allow SHIFT key to be held, and add `onFocusRow` callback to the `TreeGrid` component, fired when focus is shifted from one row to another via Up and Down arrow keys. ([#38314](https://github.com/WordPress/gutenberg/pull/38314))

### Experimental

-   `Navigator`: rename `push`/`pop` to `goTo`/`goBack` ([#38582](https://github.com/WordPress/gutenberg/pull/38582))
-   `Navigator`: add `NavigatorButton` and `NavigatorBackButton` components ([#38634](https://github.com/WordPress/gutenberg/pull/38634))
-   `UnitControl`: tidy up utilities and types. In particular, change the type of parsed quantities to `number` (previously it could have been a `string` too). ([#38987](https://github.com/WordPress/gutenberg/pull/38987]))

## 19.3.0 (2022-01-27)

### Enhancements

-   Refine `ExternalLink` to be same size as the text, to appear more as a glyph than an icon. ([#37859](https://github.com/WordPress/gutenberg/pull/37859))
-   Updated `ToolsPanel` header icon to only show "plus" icon when all items are optional and all are currently hidden ([#38262](https://github.com/WordPress/gutenberg/pull/38262))
-   `TreeGrid`: Fix keyboard navigation for expand/collapse table rows in Firefox ([#37983](https://github.com/WordPress/gutenberg/pull/37983))

### Bug Fix

-   Update the `HexInput` component to accept a pasted value that contains a starting #
-   Update `ToggleGroupControl` background active state to use a simple background color instead of animated backdrop ([38008](https://github.com/WordPress/gutenberg/pull/38008))
-   Update label spacing for the `BoxControl`, `CustomGradientPicker`, `FormTokenField`, `InputControl`, and `ToolsPanel` components to use a bottom margin of `8px` for consistency. ([#37844](https://github.com/WordPress/gutenberg/pull/37844))
-   Add missing styles to the `BaseControl.VisualLabel` component. ([#37747](https://github.com/WordPress/gutenberg/pull/37747))
-   Prevent keyDown events from propagating up in `CustomSelectControl` ([#30557](https://github.com/WordPress/gutenberg/pull/30557))
-   Mark `children` prop as optional in `SelectControl` ([#37872](https://github.com/WordPress/gutenberg/pull/37872))
-   Add memoization of callbacks and context to prevent unnecessary rerenders of the `ToolsPanel` ([#38037](https://github.com/WordPress/gutenberg/pull/38037))
-   Fix space between icons and rail `RangeControl` ([#36935](https://github.com/WordPress/gutenberg/pull/36935))
-   Increase z-index of `ConfirmDialog` to render on top of parent `Popover` components ([#37959](https://github.com/WordPress/gutenberg/pull/37959))

### Experimental

-   Add basic history location support to `Navigator` ([#37416](https://github.com/WordPress/gutenberg/pull/37416)).
-   Add focus restoration to `Navigator` ([#38149](https://github.com/WordPress/gutenberg/pull/38149)).

## 19.2.0 (2022-01-04)

### Experimental

-   Reinstated the ability to pass additional props to the `ToolsPanel` ([#36428](https://github.com/WordPress/gutenberg/pull/36428)).
-   Added an `__unstable-large` size variant to `InputControl`, `SelectControl`, and `UnitControl` for selective migration to the larger 40px heights. ([#35646](https://github.com/WordPress/gutenberg/pull/35646)).
-   Fixed inconsistent padding in `UnitControl` ([#35646](https://github.com/WordPress/gutenberg/pull/35646)).
-   Added support for RTL behavior for the `ZStack`'s `offset` prop ([#36769](https://github.com/WordPress/gutenberg/pull/36769))
-   Fixed race conditions causing conditionally displayed `ToolsPanelItem` components to be erroneously deregistered ([#36588](https://github.com/WordPress/gutenberg/pull/36588)).
-   Added `__experimentalHideHeader` prop to `Modal` component ([#36831](https://github.com/WordPress/gutenberg/pull/36831)).
-   Added experimental `ConfirmDialog` component ([#34153](https://github.com/WordPress/gutenberg/pull/34153)).
-   Divider: improve support for vertical orientation and RTL styles, use start/end logical props instead of top/bottom, change border-color to `currentColor` ([#36579](https://github.com/WordPress/gutenberg/pull/36579)).
-   `ToggleGroupControl`: Avoid calling `onChange` if radio state changed from an incoming value ([#37224](https://github.com/WordPress/gutenberg/pull/37224/)).
-   `ToggleGroupControl`: fix the computation of the backdrop dimensions when rendered in a Popover ([#37067](https://github.com/WordPress/gutenberg/pull/37067)).
-   Add `__experimentalIsRenderedInSidebar` property to the `GradientPicker`and `CustomGradientPicker`. The property changes the color popover behavior to have a special placement behavior appropriate for sidebar UI's.
-   Add `first` and `last` classes to displayed `ToolsPanelItem` group within a `ToolsPanel` ([#37546](https://github.com/WordPress/gutenberg/pull/37546))

### Bug Fix

-   Fixed spacing between `BaseControl` fields and help text within the `ToolsPanel` ([#36334](https://github.com/WordPress/gutenberg/pull/36334))
-   Replaced hardcoded blue in `ColorPicker` with UI theme color ([#36153](https://github.com/WordPress/gutenberg/pull/36153)).
-   Fixed empty `ToolsPanel` height by correcting menu button line-height ([#36895](https://github.com/WordPress/gutenberg/pull/36895)).
-   Normalized label line-height and spacing within the `ToolsPanel` ([36387](https://github.com/WordPress/gutenberg/pull/36387))
-   Remove unused `reakit-utils` from peer dependencies ([#37369](https://github.com/WordPress/gutenberg/pull/37369)).
-   Update all Emotion dependencies to the latest version to ensure they work correctly with React types ([#37365](https://github.com/WordPress/gutenberg/pull/37365)).
-   `DateTimePicker`: Fix the date format associated to the `is12Hour` prop ([#37465](https://github.com/WordPress/gutenberg/pull/37465))
-   Allowed `ToolsPanel` to register items when `panelId` is `null` due to multiple block selection ([37216](https://github.com/WordPress/gutenberg/pull/37216)).

### Enhancements

-   Wrapped `Modal` in a `forwardRef` call ([#36831](https://github.com/WordPress/gutenberg/pull/36831)).
-   Refactor `DateTime` class component to functional component ([#36835](https://github.com/WordPress/gutenberg/pull/36835))
-   Unify styles for `ColorIndicator` with how they appear in Global Styles ([#37028](https://github.com/WordPress/gutenberg/pull/37028))
-   Add support for rendering the `ColorPalette` in a `Dropdown` when opened in the sidebar ([#37067](https://github.com/WordPress/gutenberg/pull/37067))
-   Show an incremental sequence of numbers (1/2/3/4/5) as a label of the font size, when we have at most five font sizes, where at least one the them contains a complex css value(clamp, var, etc..). We do this because complex css values cannot be calculated properly and the incremental sequence of numbers as labels can help the user better mentally map the different available font sizes. ([#37038](https://github.com/WordPress/gutenberg/pull/37038))
-   Add support for proper borders to color indicators ([#37500](https://github.com/WordPress/gutenberg/pull/37500))
-   Refactor `SuggestionsList` class component to functional component([#36924](https://github.com/WordPress/gutenberg/pull/36924/))

## 19.1.4 (2021-12-13)

### Bug Fix

-   Improve accessibility and visibility in `ColorPallete` ([#36925](https://github.com/WordPress/gutenberg/pull/36925))

## 19.1.3 (2021-12-06)

-   Fix missing version information in `CHANGELOG.md`.

## 19.1.2 (2021-12-06)

### Bug Fix

-   Fixed `GradientPicker` not displaying `CustomGradientPicker` when no gradients are provided ([#36900](https://github.com/WordPress/gutenberg/pull/36900)).
-   Fixed error thrown in `ColorPicker` when used in controlled state in color gradients ([#36941](https://github.com/WordPress/gutenberg/pull/36941)).
-   Updated readme to include default value introduced in fix for unexpected movements in the `ColorPicker` ([#35670](https://github.com/WordPress/gutenberg/pull/35670)).
-   Added support for the legacy `extraSmall` value for the `size` prop in the `Card` component ([#37097](https://github.com/WordPress/gutenberg/pull/37097)).

## 19.1.0 (2021-11-29)

### Enhancements

-   Added a `showTooltip` prop to `ToggleGroupControlOption` in order to display tooltip text (using `<Tooltip />`). ([#36726](https://github.com/WordPress/gutenberg/pull/36726)).

### Bug Fix

-   Fixed a bug which prevented setting `PM` hours correctly in the `DateTimePicker` ([#36878](https://github.com/WordPress/gutenberg/pull/36878)).

## 19.0.2 (2021-11-15)

-   Remove erroneous use of `??=` syntax from `build-module`.

## 19.0.1 (2021-11-07)

### Enhancements

-   Updated the `ColorPalette` and `GradientPicker` components to the latest designs ([#35970](https://github.com/WordPress/gutenberg/pull/35970)).

### Experimental

-   Updated the `ToolsPanel` to use `Grid` internally to manage panel layout ([#35621](https://github.com/WordPress/gutenberg/pull/35621)).
-   Added experimental `__experimentalHasMultipleOrigins` prop to the `ColorPalette` and `GradientPicker` components ([#35970](https://github.com/WordPress/gutenberg/pull/35970)).

## 19.0.0 (2021-10-22)

### New Features

-   Added support for `step="any"` in `NumberControl` and `RangeControl` ([#34542](https://github.com/WordPress/gutenberg/pull/34542)).

### Enhancements

-   Removed the separator shown between `ToggleGroupControl` items ([#35497](https://github.com/WordPress/gutenberg/pull/35497)).
-   The `ColorPicker` component property `onChangeComplete`, a function accepting a color object, was replaced with the property `onChange`, a function accepting a string on ([#35220](https://github.com/WordPress/gutenberg/pull/35220)).
-   The property `disableAlpha`, was removed from the `ColorPicker` component. Use the new opposite property `enableAlpha` instead ([#35220](https://github.com/WordPress/gutenberg/pull/35220)).

### Experimental

-   Removed the `fieldset` wrapper from the `FontAppearanceControl` component ([35461](https://github.com/WordPress/gutenberg/pull/35461)).
-   Refactored the `ToggleGroupControl` component's structure and embedded `ToggleGroupControlButton` directly into `ToggleGroupControlOption` ([#35600](https://github.com/WordPress/gutenberg/pull/35600)).
-   Added support for showing an experimental hint in `CustomSelectControl` ([#35673](https://github.com/WordPress/gutenberg/pull/35673)).

### Breaking Changes

-   The `color` property a `tinycolor2` color object passed on `onChangeComplete` property of the `ColorPicker` component was removed. Please use the new `onChange` property that accepts a string color representation ([#35562](https://github.com/WordPress/gutenberg/pull/35562)).

## 18.0.0 (2021-10-12)

### Breaking Changes

-   Removed the deprecated `position` and `menuLabel` from the `DropdownMenu` component ([#34537](https://github.com/WordPress/gutenberg/pull/34537)).
-   Removed the deprecated `onClickOutside` prop from the `Popover` component ([#34537](https://github.com/WordPress/gutenberg/pull/34537)).
-   Changed `RangeControl` component to not apply `shiftStep` to inputs from its `<input type="range"/>` ([35020](https://github.com/WordPress/gutenberg/pull/35020)).
-   Removed `isAction` prop from `Item`. The component will now rely on `onClick` to render as a `button` ([35152](https://github.com/WordPress/gutenberg/pull/35152)).

### New Features

-   Add an experimental `Navigator` components ([#34904](https://github.com/WordPress/gutenberg/pull/34904)) as a replacement for the previous `Navigation` related components.
-   Update the `ColorPicker` component to the latest design ([#35220](https://github.com/WordPress/gutenberg/pull/35220))

### Bug Fix

-   Fixed rounding of value in `RangeControl` component when it loses focus while the `SHIFT` key is held. ([#35020](https://github.com/WordPress/gutenberg/pull/35020)).

### Internal

-   Deleted the `createComponent` utility function ([#34929](https://github.com/WordPress/gutenberg/pull/34929)).
-   Deleted the `useJumpStep` utility function ([#35561](https://github.com/WordPress/gutenberg/pull/35561)).

## 17.0.0 (2021-09-09)

### Breaking Change

-   Removed a min-width from the `DropdownMenu` component, allowing the menu to accommodate thin contents like vertical tools menus ([#33995](https://github.com/WordPress/gutenberg/pull/33995)).

### Bug Fix

-   Fixed RTL styles in `Flex` component ([#33729](https://github.com/WordPress/gutenberg/pull/33729)).
-   Fixed unit test errors caused by `CSS.supports` being called in a non-browser environment ([#34572](https://github.com/WordPress/gutenberg/pull/34572)).
-   Fixed `ToggleGroupControl`'s backdrop not updating when changing the `isAdaptiveWidth` property ([#34595](https://github.com/WordPress/gutenberg/pull/34595)).

### Internal

-   Renamed `PolymorphicComponent*` types to `WordPressComponent*` ([#34330](https://github.com/WordPress/gutenberg/pull/34330)).

## 16.0.0 (2021-08-23)

### Breaking Change

-   Updated the visual styles of the RangeControl component ([#33824](https://github.com/WordPress/gutenberg/pull/33824)).

### New Feature

-   Add `hideLabelFromVision` prop to `RangeControl` ([#33714](https://github.com/WordPress/gutenberg/pull/33714)).

### Bug Fix

-   Listen to `resize` events correctly in `useBreakpointIndex`. This hook is used in `useResponsiveValue` and consequently in the `Flex` and `Grid` components ([#33902](https://github.com/WordPress/gutenberg/pull/33902))

## 15.0.0 (2021-07-29)

### Breaking Change

-   Upgraded React components to work with v17.0 ([#29118](https://github.com/WordPress/gutenberg/pull/29118)). There are no new features in React v17.0 as explained in the [blog post](https://reactjs.org/blog/2020/10/20/react-v17.html).

### Deprecation

-   `isScrollable` prop in `CardBody` default value changed from `true` to `false` ([#33490](https://github.com/WordPress/gutenberg/pull/33490))

### Bug Fix

-   Added back `box-sizing: border-box` rule to `CardBody`, `CardHeader` and `CardFooter` components [#33511](https://github.com/WordPress/gutenberg/pull/33511).

## 14.2.0 (2021-07-21)

### New Feature

-   Update the border color used in `CardBody`, `CardHeader`, `CardFooter`, and `CardDivider` to a different shade of gray, in order to match the color used in other components ([#32566](https://github.com/WordPress/gutenberg/pull/32566)).

### Deprecation

-   `isPrimary`, `isSecondary`, `isTertiary` and `isLink` props in `Button` have been deprecated. Use `variant` instead ([#31713](https://github.com/WordPress/gutenberg/pull/31713)).
-   `isElevated` prop in `Card` has been deprecated. Use `elevation` instead ([#32566](https://github.com/WordPress/gutenberg/pull/32566)).

### Internal

-   `Card`, `CardBody`, `CardHeader`, `CardFooter`, `CardMedia`, and `CardDivider` components have been re-written from the ground up ([#32566](https://github.com/WordPress/gutenberg/pull/32566)).

## 14.1.0 (2021-05-20)

## 14.0.0 (2021-05-14)

### Breaking Changes

-   Drop support for Internet Explorer 11 ([#31110](https://github.com/WordPress/gutenberg/pull/31110)). Learn more at https://make.wordpress.org/core/2021/04/22/ie-11-support-phase-out-plan/.
-   Increase the minimum Node.js version to v12 matching Long Term Support releases ([#31270](https://github.com/WordPress/gutenberg/pull/31270)). Learn more at https://nodejs.org/en/about/releases/.
-   The experimental `Text` component has been completely re-written and enhanced with truncation support and separate variant, size, and weight props to allow for greater control. The previous `variant` prop has been completely removed.

### Deprecation

-   `isReversed` prop in `Flex` component has been deprecated. Use `direction` instead ([#31297](https://github.com/WordPress/gutenberg/pull/31297)).

### Internal

-   `Flex`, `FlexBlock`, and `FlexItem` components have been re-written from the ground up ([#31297](https://github.com/WordPress/gutenberg/pull/31297)).

## 13.0.0 (2021-03-17)

### Breaking Change

-   `onChange` prop of `FocalPointPicker` is called at the end of drag operations. Previously, it was called repetitively while dragging.

### New Feature

-   Supports ref forwarding in `withNotices` and `ResizableBox`.
-   Adds `onDrag` prop of `FocalPointPicker`.

### Bug Fix

-   Allows focus of the `FocalPointPicker` draggable area and adjustment with arrow keys. This was added in [#22531](https://github.com/WordPress/gutenberg/pull/22264) but was no longer working.

## 12.0.0 (2020-12-17)

### Enhancements

-   ComboboxControl: Deburr option labels before filter

### Breaking Change

-   Introduce support for other units and advanced CSS properties on `FontSizePicker`. Provided the value passed to the `FontSizePicker` is a string or one of the size options passed is a string, onChange will start to be called with a string value instead of a number. On WordPress usage, font size options are now automatically converted to strings with the default "px" unit added.

## 10.1.0 (2020-09-03)

### New Feature

-   Add `ToolbarItem` component.
-   Support `label` prop on the `Toolbar` component.

### Deprecations

-   Deprecate the `Toolbar` component when used without the `label` prop. `ToolbarGroup` should be used instead.

## 10.0.0 (2020-07-07)

### Breaking Change

-   `NumberControl` no longer automatically transforms values when rendering `value` into a `<input />` HTML element.
-   `Dashicon` component no longer renders SVGs. If you rely on this component, make sure to load the dashicon font.

## 9.6.0 (2020-05-14)

### Bug Fix

-   Fix and issue that would cause the `Popover` component to throw an error under certain
    circumstances ([#22264](https://github.com/WordPress/gutenberg/pull/22264)).

### Deprecations

-   The `Guide` component no longer supports passing pages as children. Use the `pages` prop instead.
-   The `GuidePage` component is deprecated. Use the `pages` prop in `Guide` instead.

## 9.2.0 (2020-02-10)

### Enhancements

-   The `Notice` component will speak its message. With this new feature, a developer can control either the `spokenMessage` spoken message, or the `politeness` politeness level of the message.
-   The `Snackbar` component will speak its message. With this new feature, a developer can control either the `spokenMessage` spoken message, or the `politeness` politeness level of the message.
-   A `Notice` `actions` member can now assign `isPrimary` to render a primary button action associated with a notice message.

### Bug Fixes

-   Notice will assume a default status of 'info' if none is provided. This resolves an issue where the notice would be assigned a class name `is-undefined`. This was previously the effective default by styled appearance and should not be considered a breaking change in that regard.

## 9.0.0 (2020-01-13)

### New Features

-   Added a new `Guide` component which allows developers to easily present a user guide.

### Breaking Changes

-   `is-button` classname has been removed from the Button component.
-   The `is-default` classname is not applied automatically anymore.
-   By default Button components come with a fixed height and hover styles.

### Bug Fixes

-   Fixes a regression published in version 8.5.0 that would prevent some build tools from including
    styles provided in the packages build-styles directory.

### Deprecations

-   `isDefault` prop in `Button` has been deprecated. Consider using `isSecondary` instead.
-   `IconButton` has been deprecated. Use the `Button` component instead.

## 8.2.0 (2019-08-29)

### New Features

-   The bundled `re-resizable` dependency has been updated from requiring `5.0.1` to requiring `^6.0.0` ([#17011](https://github.com/WordPress/gutenberg/pull/17011)).

## 8.1.0 (2019-08-05)

### New Features

-   Added a new `popoverProps` prop to the `Dropdown` component which allows users of the `Dropdown` component to pass props directly to the `Popover` component.
-   Added and documented `hideLabelFromVision` prop to `BaseControl` used by `SelectControl`, `TextControl`, and `TextareaControl`.
-   Added a new `popoverProps` prop to the `DropdownMenu` component which allows to pass props directly to the nested `Popover` component.
-   Added a new `toggleProps` prop to the `DropdownMenu` component which allows to pass props directly to the nested `IconButton` component.
-   Added a new `menuProps` prop to the `DropdownMenu` component which allows to pass props directly to the nested `NavigableMenu` component.

### Deprecations

-   `menuLabel` prop in `DropdownComponent` has been deprecated. Consider using `menuProps` object and its `aria-label` property instead.
-   `position` prop in `DropdownComponent` has been deprecated. Consider using `popoverProps` object and its `position` property instead.

### Bug Fixes

-   The `Button` component will no longer assign default styling (`is-default` class) when explicitly assigned as primary (the `isPrimary` prop). This should resolve potential conflicts affecting a combination of `isPrimary`, `isDefault`, and `isLarge` / `isSmall`, where the busy animation would appear with incorrect coloring.

### Deprecations

-   The `Popover` component `onClickOutside` prop has been deprecated. Use `onFocusOutside` instead.

### Internal

-   The `Dropdown` component has been refactored to focus changes using the `Popover` component's `onFocusOutside` prop.
-   The `MenuItem` component will now always use an `IconButton`. This prevents a focus loss when clicking a menu item.
-   Package no longer depends on external `react-click-outside` library.

## 8.0.0 (2019-06-12)

### New Feature

-   Add new `BlockQuotation` block to the primitives folder to support blockquote in a multiplatform way. [#15482](https://github.com/WordPress/gutenberg/pull/15482).
-   `DropdownMenu` now supports passing a [render prop](https://reactjs.org/docs/render-props.html#using-props-other-than-render) as children for more advanced customization.

### Internal

-   `MenuGroup` no longer uses `NavigableMenu` internally. It needs to be explicitly wrapped with `NavigableMenu` to bring back the same behavior.

### Documentation

-   Added missing documentation for `DropdownMenu` props `menuLabel`, `position`, `className`.

### Breaking Change

-   `ServerSideRender` is no longer part of components. It was extracted to an independent package `@wordpress/server-side-render`.

### Bug Fix

-   Although `DateTimePicker` does not allow picking the seconds, passed the current seconds as the selected value for seconds when calling `onChange`. Now it passes zero.

## 7.4.0 (2019-05-21)

### New Feature

-   Added a new `HorizontalRule` component.
-   Added a new `Snackbar` component.

### Bug Fix

-   Fixed display of reset button when using RangeControl `allowReset` prop.
-   Fixed minutes field of `DateTimePicker` missed '0' before single digit values.

## 7.3.0 (2019-04-16)

### New Features

-   Added a new `render` property to `FormFileUpload` component. Allowing users of the component to custom the UI for their needs.
-   Added a new `BaseControl.VisualLabel` component.
-   Added a new `preview` prop to the `Placeholder` component which allows to display a preview, for example a media preview when the Placeholder is used in media editing contexts.
-   Added a new `anchorRect` prop to `Popover` which enables a developer to provide a custom `DOMRect` object at which to position the popover.

### Improvements

-   Limit `Base Control Label` to the width of its content.

### Bug fixes

-   Fix `instanceId` prop passed through to `Button` component via `MenuItems` producing React console error. Fixed by removing the unnecessary use of `withInstanceId` on the `MenuItems` component [#14599](https://github.com/WordPress/gutenberg/pull/14599)

## 7.2.0 (2019-03-20)

### Improvements

-   Make `RangeControl` validation rely on the `checkValidity` provided by the browsers instead of using our own validation.

### Bug Fixes

-   Fix a problem that made `RangeControl` not work as expected with float values.

## 7.1.0 (2019-03-06)

### New Features

-   Added a new `Animate` component.

### Improvements

-   `withFilters` has been optimized to avoid binding hook handlers for each mounted instance of the component, instead using a single centralized hook delegator.
-   `withFilters` has been optimized to reuse a single shared component definition for all filtered instances of the component.
-   Make `RangeControl` validate min and max properties.

### Bug Fixes

-   Resolves a conflict where two instance of Slot would produce an inconsistent or duplicated rendering output.
-   Allow years between 0 and 1970 in DateTime component.

### New Feature

-   `Dropdown` now has a `focusOnMount` prop which is passed directly to the contained `Popover`.
-   `DatePicker` has new prop `isInvalidDate` exposing react-dates' `isOutsideRange`.
-   `DatePicker` allows `null` as accepted value for `currentDate` prop to signify no date selection.

## 7.0.5 (2019-01-03)

## 7.0.4 (2018-12-12)

## 7.0.3 (2018-11-30)

## 7.0.2 (2018-11-22)

## 7.0.1 (2018-11-21)

## 7.0.0 (2018-11-20)

### Breaking Change

-   `Dropdown.refresh()` has been removed. The contained `Popover` is now automatically refreshed.

## 6.0.2 (2018-11-15)

## 6.0.1 (2018-11-12)

### Bug Fixes

-   Avoid constantly recomputing the popover position.

### Polish

-   Remove `<DateTimePicker />` obsolete `locale` prop (and pass-through to child components) and obsolete `is12Hour` prop pass through to `<DateTime />` [#11649](https://github.com/WordPress/gutenberg/pull/11649)

## 6.0.0 (2018-11-12)

### Breaking Change

-   The `PanelColor` component has been removed.

## 5.1.1 (2018-11-09)

## 5.1.0 (2018-11-09)

### New Feature

-   Adjust a11y roles for MenuItem component, so that aria-checked is used properly, related change in Editor/Components/BlockNavigationList ([#11431](https://github.com/WordPress/gutenberg/issues/11431)).
-   `Popover` components are now automatically refreshed every 0.5s in order to recalculate their size or position.

### Deprecation

-   `Dropdown.refresh()` has been deprecated as the contained `Popover` is now automatically refreshed.

## 5.0.2 (2018-11-03)

### Polish

-   Forward `ref` in the `PanelBody` component.
-   Tooltip are no longer removed when Button becomes disabled, it's left to the component rendering the Tooltip.
-   Forward `ref` support in `TabbableContainer` and `NavigableMenu` components.

## 5.0.1 (2018-10-30)

## 5.0.0 (2018-10-29)

### Breaking Change

-   `AccessibleSVG` component has been removed. Please use `SVG` instead.

### New Feature

-   The `Notice` component accepts an array of action objects via the `actions` prop. Each member object should contain a `label` and either a `url` link string or `onClick` callback function.

## 4.2.1 (2018-10-22)

### Bug Fix

-   Fix importing `react-dates` stylesheet in production.

## 4.2.0 (2018-10-19)

### New Feature

-   Added a new `ColorPicker` component ([#10564](https://github.com/WordPress/gutenberg/pull/10564)).
-   `MenuItem` now accepts an `info` prop for including an extended description.

### Bug Fix

-   `IconButton` correctly respects a passed `aria-label` prop.

### Deprecation

-   `PanelColor` has been deprecated in favor of `wp.editor.PanelColorSettings`.

## 4.1.2 (2018-10-18)

## 4.1.0 (2018-10-10)

### New Feature

-   Added a new `ResizableBox` component.

## 4.0.0 (2018-09-30)

### Breaking Change

-   `Draggable` as a DOM node drag handler has been removed. Please, use `Draggable` as a wrap component for your DOM node drag handler.

### Deprecation

-   Renamed `AccessibleSVG` component to `SVG`.

## 3.0.0 (2018-09-05)

### Breaking Change

-   `withAPIData` has been removed. Please use the Core Data module or `@wordpress/api-fetch` directly instead.
-   `Draggable` as a DOM node drag handler has been deprecated. Please, use `Draggable` as a wrap component for your DOM node drag handler.
-   Change how required built-ins are polyfilled with Babel 7 ([#9171](https://github.com/WordPress/gutenberg/pull/9171)). If you're using an environment that has limited or no support for ES2015+ such as lower versions of IE then using [core-js](https://github.com/zloirock/core-js) or [@babel/polyfill](https://babeljs.io/docs/en/next/babel-polyfill) will add support for these methods.
-   `withContext` has been removed. Please use `wp.element.createContext` instead. See: https://reactjs.org/docs/context.html.

### New Feature

-   Added a new `AccessibleSVG` component.<|MERGE_RESOLUTION|>--- conflicted
+++ resolved
@@ -12,11 +12,8 @@
 
 ### Internal
 
-<<<<<<< HEAD
 -   `DropdownMenuV2`: add support for rendering in legacy popover slot ([#56342](https://github.com/WordPress/gutenberg/pull/56342)).
-=======
 -   `Slot`: add `style` prop to `bubblesVirtually` version ([#56428](https://github.com/WordPress/gutenberg/pull/56428))
->>>>>>> ea60d43e
 
 ## 25.12.0 (2023-11-16)
 
