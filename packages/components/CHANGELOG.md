<!-- Learn how to maintain this file at https://github.com/WordPress/gutenberg/tree/HEAD/packages#maintaining-changelogs. -->

## Unreleased

### Enhancements

-   `ColorPalette`, `BorderBox`, `BorderBoxControl`: polish and DRY prop types, add default values ([#45463](https://github.com/WordPress/gutenberg/pull/45463)).

### Bug Fix

-   `Autocomplete`: Fix unexpected block insertion during IME composition ([#45510](https://github.com/WordPress/gutenberg/pull/45510)).
<<<<<<< HEAD
-   `Icon`: Making size prop work for icon components using dash icon strings ([#45593](https://github.com/WordPress/gutenberg/pull/45593))
=======
-   `ToolsPanelItem`: Prevent unintended calls to onDeselect when parent panel is remounted and item is rendered via SlotFill ([#45673](https://github.com/WordPress/gutenberg/pull/45673))
-   `ColorPicker`: Prevent all number fields from becoming "0" when one of them is an empty string ([#45649](https://github.com/WordPress/gutenberg/pull/45649)).

### Internal

-   `PaletteEditListView`: Update to ignore `exhaustive-deps` eslint rule ([#45467](https://github.com/WordPress/gutenberg/pull/45467)).
-   `Flex`: Update to pass `exhaustive-deps` eslint rule ([#45528](https://github.com/WordPress/gutenberg/pull/45528)).
-   `withNotices`: Update to pass `exhaustive-deps` eslint rule ([#45530](https://github.com/WordPress/gutenberg/pull/45530)).
-   `ItemGroup`: Update to pass `exhaustive-deps` eslint rule ([#45531](https://github.com/WordPress/gutenberg/pull/45531)).
-   `NavigatorScreen`: Update to pass `exhaustive-deps` eslint rule ([#45648](https://github.com/WordPress/gutenberg/pull/45648)).
-   `Draggable`: Convert to TypeScript ([#45471](https://github.com/WordPress/gutenberg/pull/45471)).
-   `MenuGroup`: Convert to TypeScript ([#45617](https://github.com/WordPress/gutenberg/pull/45617)).
-   `useCx`: fix story to satisfy the `react-hooks/exhaustive-deps` eslint rule ([#45614](https://github.com/WordPress/gutenberg/pull/45614))

### Experimental

-   `ToggleGroupControl`: Only show enclosing border when `isBlock` and not `isDeselectable` ([#45492](https://github.com/WordPress/gutenberg/pull/45492)).
>>>>>>> 3086d49e

## 22.0.0 (2022-11-02)

### Breaking Changes

-   `Popover`: The deprecated `range` and `__unstableShift` props have been removed ([#45195](https://github.com/WordPress/gutenberg/pull/45195)).

### Deprecations

-   `Popover`: the deprecation messages for anchor-related props (`anchorRef`, `anchorRect`, `getAnchorRect`) have been updated ([#45195](https://github.com/WordPress/gutenberg/pull/45195)).
-   `RadioGroup`: Mark as deprecated, in favor of `RadioControl` and `ToggleGroupControl` ([#45389](https://github.com/WordPress/gutenberg/pull/45389)).
-   `Popover`: the deprecation messages for anchor-related props (`anchorRef`, `anchorRect`, `getAnchorRect`) have been updated. ([#45195](https://github.com/WordPress/gutenberg/pull/45195)).
-   `Popover`: The `isAlternate` prop has been replaced with a `variant` prop that can be called with the `'toolbar'` string ([#45137](https://github.com/WordPress/gutenberg/pull/45137)).

### New Feature

-   `BoxControl` & `CustomSelectControl`: Add `onMouseOver` and `onMouseOut` callback props to allow handling of these events by parent components ([#44955](https://github.com/WordPress/gutenberg/pull/44955))
-   `Popover`: A `variant` prop has been added to style popovers, with `'unstyled'` and `'toolbar'` possible values ([#45137](https://github.com/WordPress/gutenberg/pull/45137)).

### Enhancements

-   `FontSizePicker`: Pass the preset object to the onChange callback to allow conversion from preset slugs to CSS vars ([#44967](https://github.com/WordPress/gutenberg/pull/44967)).
-   `FontSizePicker`: Improved slider design when `withSlider` is set ([#44598](https://github.com/WordPress/gutenberg/pull/44598)).
-   `ToggleControl`: Improved types for the `help` prop, covering the dynamic render function option, and enabled the dynamic `help` behavior only for a controlled component ([#45279](https://github.com/WordPress/gutenberg/pull/45279)).
-   `BorderControl` & `BorderBoxControl`: Replace `__next36pxDefaultSize` with "default" and "large" size variants ([#41860](https://github.com/WordPress/gutenberg/pull/41860)).
-   `UnitControl`: Remove outer wrapper to normalize className placement ([#41860](https://github.com/WordPress/gutenberg/pull/41860)).
-   `ColorPalette`: Fix transparent checkered background pattern ([#45295](https://github.com/WordPress/gutenberg/pull/45295)).
-   `ToggleGroupControl`: Add `isDeselectable` prop to allow deselecting the selected option ([#45123](https://github.com/WordPress/gutenberg/pull/45123)).
-   `FontSizePicker`: Improve hint text shown next to 'Font size' label ([#44966](https://github.com/WordPress/gutenberg/pull/44966)).

### Bug Fix

-   `useNavigateRegions`: Add new keyboard shortcut alias to cover backtick and tilde keys inconsistencies across browsers ([#45019](https://github.com/WordPress/gutenberg/pull/45019)).
-   `Button`: Tweak the destructive button primary, link, and default variants ([#44427](https://github.com/WordPress/gutenberg/pull/44427)).
-   `UnitControl`: Fix `disabled` style is overridden by core `form.css` style ([#45250](https://github.com/WordPress/gutenberg/pull/45250)).
-   `ItemGroup`: fix RTL `Item` styles when rendered as a button ([#45280](https://github.com/WordPress/gutenberg/pull/45280)).
-   `Button`: Fix RTL alignment for buttons containing an icon and text ([#44787](https://github.com/WordPress/gutenberg/pull/44787)).
-   `TabPanel`: Call `onSelect()` on every tab selection, regardless of whether it was triggered by user interaction ([#44028](https://github.com/WordPress/gutenberg/pull/44028)).
-   `FontSizePicker`: Fallback to font size `slug` if `name` is undefined ([#45041](https://github.com/WordPress/gutenberg/pull/45041)).
-   `AutocompleterUI`: fix issue where autocompleter UI would appear on top of other UI elements ([#44795](https://github.com/WordPress/gutenberg/pull/44795/))
-   `ExternalLink`: Fix to re-enable support for `onClick` event handler ([#45214](https://github.com/WordPress/gutenberg/pull/45214)).
-   `InputControl`: Allow inline styles to be applied to the wrapper not inner input ([#45340](https://github.com/WordPress/gutenberg/pull/45340/))

### Internal

-   `BorderBoxControl`: Convert stories to TypeScript and use Controls ([#45002](https://github.com/WordPress/gutenberg/pull/45002)).
-   `Disabled`: add a note in the docs about the lack of polyfill for the `inert` attribute ([#45272](https://github.com/WordPress/gutenberg/pull/45272))
-   `Snackbar`: updated to satisfy `react/exhaustive-deps` eslint rule ([#44934](https://github.com/WordPress/gutenberg/pull/44934))
-   `AnglePickerControl`: Set Storybook Label control type to 'text' ([#45122](https://github.com/WordPress/gutenberg/pull/45122)).
-   `SlotFill`: updated to satisfy `react/exhaustive-deps` eslint rule ([#44403](https://github.com/WordPress/gutenberg/pull/44403))
-   `Context`: updated to ignore `react/exhaustive-deps` eslint rule ([#45044](https://github.com/WordPress/gutenberg/pull/45044))
-   `Button`: Refactor Storybook to controls and align docs ([#44105](https://github.com/WordPress/gutenberg/pull/44105)).
-   `TabPanel`: updated to satisfy `react/exhaustive-deps` eslint rule ([#44935](https://github.com/WordPress/gutenberg/pull/44935))
-   `ColorPalette`: Convert to TypeScript ([#44632](https://github.com/WordPress/gutenberg/pull/44632)).
-   `UnitControl`: Add tests ([#45260](https://github.com/WordPress/gutenberg/pull/45260)).
-   `Disabled`: Refactor the component to rely on the HTML `inert` attribute.
-   `CustomGradientBar`: Refactor away from Lodash ([#45367](https://github.com/WordPress/gutenberg/pull/45367/)).
-   `TextControl`: Set Storybook control types on `help`, `label` and `type` ([#45405](https://github.com/WordPress/gutenberg/pull/45405)).
-   `Autocomplete`: use Popover's new `placement` prop instead of legacy `position` prop ([#44396](https://github.com/WordPress/gutenberg/pull/44396/)).
-   `SelectControl`: Add `onChange`, `onBlur` and `onFocus` to storybook actions ([#45432](https://github.com/WordPress/gutenberg/pull/45432/)).
-   `FontSizePicker`: Add more comprehensive tests ([#45298](https://github.com/WordPress/gutenberg/pull/45298)).
-   `FontSizePicker`: Refactor to use components instead of helper functions ([#44891](https://github.com/WordPress/gutenberg/pull/44891)).

### Experimental

-   `NumberControl`: Replace `hideHTMLArrows` prop with `spinControls` prop. Allow custom spin controls via `spinControls="custom"` ([#45333](https://github.com/WordPress/gutenberg/pull/45333)).

### Experimental

-   Theming: updated Components package to utilize the new `accent` prop of the experimental `Theme` component.

## 21.3.0 (2022-10-19)

### Bug Fix

-   `FontSizePicker`: Ensure that fluid font size presets appear correctly in the UI controls ([#44791](https://github.com/WordPress/gutenberg/pull/44791)).
-   `ToggleGroupControl`: Remove unsupported `disabled` prop from types, and correctly mark `label` prop as required ([#45114](https://github.com/WordPress/gutenberg/pull/45114)).
-   `Navigator`: prevent partially hiding focus ring styles, by removing unnecessary overflow rules on `NavigatorScreen` ([#44973](https://github.com/WordPress/gutenberg/pull/44973)).
-   `Navigator`: restore focus only once per location ([#44972](https://github.com/WordPress/gutenberg/pull/44972)).

### Documentation

-   `VisuallyHidden`: Add some notes on best practices around stacking contexts when using this component ([#44867](https://github.com/WordPress/gutenberg/pull/44867)).

### Internal

-   `Modal`: Convert to TypeScript ([#42949](https://github.com/WordPress/gutenberg/pull/42949)).
-   `Sandbox`: Use `toString` to create observe and resize script string ([#42872](https://github.com/WordPress/gutenberg/pull/42872)).
-   `Navigator`: refactor unit tests to TypeScript and to `user-event` ([#44970](https://github.com/WordPress/gutenberg/pull/44970)).
-   `Navigator`: Refactor Storybook code to TypeScript and controls ([#44979](https://github.com/WordPress/gutenberg/pull/44979)).
-   `withFilters`: Refactor away from `_.without()` ([#44980](https://github.com/WordPress/gutenberg/pull/44980/)).
-   `withFocusReturn`: Refactor tests to `@testing-library/react` ([#45012](https://github.com/WordPress/gutenberg/pull/45012)).
-   `ToolsPanel`: updated to satisfy `react/exhaustive-deps` eslint rule ([#45028](https://github.com/WordPress/gutenberg/pull/45028))
-   `Tooltip`: updated to ignore `react/exhaustive-deps` eslint rule ([#45043](https://github.com/WordPress/gutenberg/pull/45043))

## 21.2.0 (2022-10-05)

### Enhancements

-   `FontSizePicker`: Updated to take up full width of its parent and have a 40px Reset button when `size` is `__unstable-large` ((44559)[https://github.com/WordPress/gutenberg/pull/44559]).
-   `BorderBoxControl`: Omit unit select when width values are mixed ([#44592](https://github.com/WordPress/gutenberg/pull/44592))
-   `BorderControl`: Add ability to disable unit selection ([#44592](https://github.com/WordPress/gutenberg/pull/44592))

### Bug Fix

-   `Popover`: fix limitShift logic by adding iframe offset correctly ([#42950](https://github.com/WordPress/gutenberg/pull/42950)).
-   `Popover`: refine position-to-placement conversion logic, add tests ([#44377](https://github.com/WordPress/gutenberg/pull/44377)).
-   `ToggleGroupControl`: adjust icon color when inactive, from `gray-700` to `gray-900` ([#44575](https://github.com/WordPress/gutenberg/pull/44575)).
-   `TokenInput`: improve logic around the `aria-activedescendant` attribute, which was causing unintended focus behavior for some screen readers ([#44526](https://github.com/WordPress/gutenberg/pull/44526)).
-   `NavigatorScreen`: fix focus issue where back button received focus unexpectedly ([#44239](https://github.com/WordPress/gutenberg/pull/44239))
-   `FontSizePicker`: Fix header order in RTL languages ([#44590](https://github.com/WordPress/gutenberg/pull/44590)).

### Enhancements

-   `SuggestionList`: use `requestAnimationFrame` instead of `setTimeout` when scrolling selected item into view. This change improves the responsiveness of the `ComboboxControl` and `FormTokenField` components when rapidly hovering over the suggestion items in the list ([#44573](https://github.com/WordPress/gutenberg/pull/44573)).

### Internal

-   `Mobile` updated to ignore `react/exhaustive-deps` eslint rule ([#44207](https://github.com/WordPress/gutenberg/pull/44207)).
-   `Popover`: refactor unit tests to TypeScript and modern RTL assertions ([#44373](https://github.com/WordPress/gutenberg/pull/44373)).
-   `SearchControl`: updated to ignore `react/exhaustive-deps` eslint rule in native files([#44381](https://github.com/WordPress/gutenberg/pull/44381))
-   `ResizableBox` updated to pass the `react/exhaustive-deps` eslint rule ([#44370](https://github.com/WordPress/gutenberg/pull/44370)).
-   `Sandbox`: updated to satisfy `react/exhaustive-deps` eslint rule ([#44378](https://github.com/WordPress/gutenberg/pull/44378))
-   `FontSizePicker`: Convert to TypeScript ([#44449](https://github.com/WordPress/gutenberg/pull/44449)).
-   `FontSizePicker`: Replace SCSS with Emotion + components ([#44483](https://github.com/WordPress/gutenberg/pull/44483)).

### Experimental

-   Add experimental `Theme` component ([#44668](https://github.com/WordPress/gutenberg/pull/44668)).

## 21.1.0 (2022-09-21)

### Deprecations

-   `Popover`: added new `anchor` prop, supposed to supersede all previous anchor-related props (`anchorRef`, `anchorRect`, `getAnchorRect`). These older anchor-related props are now marked as deprecated and are scheduled to be removed in WordPress 6.3 ([#43691](https://github.com/WordPress/gutenberg/pull/43691)).

### Bug Fix

-   `Button`: Remove unexpected `has-text` class when empty children are passed ([#44198](https://github.com/WordPress/gutenberg/pull/44198)).
-   The `LinkedButton` to unlink sides in `BoxControl`, `BorderBoxControl` and `BorderRadiusControl` have changed from a rectangular primary button to an icon-only button, with a sentence case tooltip, and default-size icon for better legibility. The `Button` component has been fixed so when `isSmall` and `icon` props are set, and no text is present, the button shape is square rather than rectangular.

### New Features

-   `MenuItem`: Add suffix prop for injecting non-icon and non-shortcut content to menu items ([#44260](https://github.com/WordPress/gutenberg/pull/44260)).
-   `ToolsPanel`: Add subheadings to ellipsis menu and reset text to default control menu items ([#44260](https://github.com/WordPress/gutenberg/pull/44260)).

### Internal

-   `NavigationMenu` updated to ignore `react/exhaustive-deps` eslint rule ([#44090](https://github.com/WordPress/gutenberg/pull/44090)).
-   `RangeControl`: updated to pass `react/exhaustive-deps` eslint rule ([#44271](https://github.com/WordPress/gutenberg/pull/44271)).
-   `UnitControl` updated to pass the `react/exhaustive-deps` eslint rule ([#44161](https://github.com/WordPress/gutenberg/pull/44161)).
-   `Notice`: updated to satisfy `react/exhaustive-deps` eslint rule ([#44157](https://github.com/WordPress/gutenberg/pull/44157))

## 21.0.0 (2022-09-13)

### Deprecations

-   `FontSizePicker`: Deprecate bottom margin style. Add a `__nextHasNoMarginBottom` prop to start opting into the margin-free styles that will become the default in a future version, currently scheduled to be WordPress 6.4 ([#43870](https://github.com/WordPress/gutenberg/pull/43870)).
-   `AnglePickerControl`: Deprecate bottom margin style. Add a `__nextHasNoMarginBottom` prop to start opting into the margin-free styles that will become the default in a future version, currently scheduled to be WordPress 6.4 ([#43867](https://github.com/WordPress/gutenberg/pull/43867)).
-   `Popover`: deprecate `__unstableShift` prop in favour of new `shift` prop. The `__unstableShift` is currently scheduled for removal in WordPress 6.3 ([#43845](https://github.com/WordPress/gutenberg/pull/43845)).
-   `Popover`: removed the `__unstableObserveElement` prop, which is not necessary anymore. The functionality is now supported directly by the component without the need of an external prop ([#43617](https://github.com/WordPress/gutenberg/pull/43617)).

### Bug Fix

-   `Button`, `Icon`: Fix `iconSize` prop doesn't work with some icons ([#43821](https://github.com/WordPress/gutenberg/pull/43821)).
-   `InputControl`, `NumberControl`, `UnitControl`: Fix margin when `labelPosition` is `bottom` ([#43995](https://github.com/WordPress/gutenberg/pull/43995)).
-   `Popover`: enable auto-updating every animation frame ([#43617](https://github.com/WordPress/gutenberg/pull/43617)).
-   `Popover`: improve the component's performance and reactivity to prop changes by reworking its internals ([#43335](https://github.com/WordPress/gutenberg/pull/43335)).
-   `NavigatorScreen`: updated to satisfy `react/exhaustive-deps` eslint rule ([#43876](https://github.com/WordPress/gutenberg/pull/43876))
-   `Popover`: fix positioning when reference and floating elements are both within an iframe ([#43971](https://github.com/WordPress/gutenberg/pull/43971))

### Enhancements

-   `ToggleControl`: Add `__nextHasNoMargin` prop for opting into the new margin-free styles ([#43717](https://github.com/WordPress/gutenberg/pull/43717)).
-   `CheckboxControl`: Add `__nextHasNoMargin` prop for opting into the new margin-free styles ([#43720](https://github.com/WordPress/gutenberg/pull/43720)).
-   `FocalPointControl`: Add `__nextHasNoMargin` prop for opting into the new margin-free styles ([#43996](https://github.com/WordPress/gutenberg/pull/43996)).
-   `TextControl`, `TextareaControl`: Add `__nextHasNoMargin` prop for opting into the new margin-free styles ([#43782](https://github.com/WordPress/gutenberg/pull/43782)).
-   `Flex`: Remove margin-based polyfill implementation of flex `gap` ([#43995](https://github.com/WordPress/gutenberg/pull/43995)).
-   `RangeControl`: Tweak dark gray marking color to be consistent with the grays in `@wordpress/base-styles` ([#43773](https://github.com/WordPress/gutenberg/pull/43773)).
-   `UnitControl`: Tweak unit dropdown color to be consistent with the grays in `@wordpress/base-styles` ([#43773](https://github.com/WordPress/gutenberg/pull/43773)).
-   `SearchControl`: Add `__nextHasNoMargin` prop for opting into the new margin-free styles ([#43871](https://github.com/WordPress/gutenberg/pull/43871)).
-   `UnitControl`: Consistently hide spin buttons ([#43985](https://github.com/WordPress/gutenberg/pull/43985)).
-   `CardHeader`, `CardBody`, `CardFooter`: Tweak `isShady` background colors to be consistent with the grays in `@wordpress/base-styles` ([#43719](https://github.com/WordPress/gutenberg/pull/43719)).
-   `InputControl`, `SelectControl`: Tweak `disabled` colors to be consistent with the grays in `@wordpress/base-styles` ([#43719](https://github.com/WordPress/gutenberg/pull/43719)).
-   `FocalPointPicker`: Tweak media placeholder background color to be consistent with the grays in `@wordpress/base-styles` ([#43994](https://github.com/WordPress/gutenberg/pull/43994)).
-   `RangeControl`: Tweak rail, track, and mark colors to be consistent with the grays in `@wordpress/base-styles` ([#43994](https://github.com/WordPress/gutenberg/pull/43994)).
-   `UnitControl`: Tweak unit dropdown hover color to be consistent with the grays in `@wordpress/base-styles` ([#43994](https://github.com/WordPress/gutenberg/pull/43994)).

### Internal

-   `Icon`: Refactor tests to `@testing-library/react` ([#44051](https://github.com/WordPress/gutenberg/pull/44051)).
-   Fix TypeScript types for `isValueDefined()` and `isValueEmpty()` utility functions ([#43983](https://github.com/WordPress/gutenberg/pull/43983)).
-   `RadioControl`: Clean up styles to use less custom CSS ([#43868](https://github.com/WordPress/gutenberg/pull/43868)).
-   Remove unused `normalizeArrowKey` utility function ([#43640](https://github.com/WordPress/gutenberg/pull/43640/)).
-   `SearchControl`: Convert to TypeScript ([#43871](https://github.com/WordPress/gutenberg/pull/43871)).
-   `FormFileUpload`: Convert to TypeScript ([#43960](https://github.com/WordPress/gutenberg/pull/43960)).
-   `DropZone`: Convert to TypeScript ([#43962](https://github.com/WordPress/gutenberg/pull/43962)).
-   `ToggleGroupControl`: Rename `__experimentalIsIconGroup` prop to `__experimentalIsBorderless` ([#43771](https://github.com/WordPress/gutenberg/pull/43771/)).
-   `NumberControl`: Add TypeScript types ([#43791](https://github.com/WordPress/gutenberg/pull/43791/)).
-   Refactor `FocalPointPicker` to function component ([#39168](https://github.com/WordPress/gutenberg/pull/39168)).
-   `Guide`: use `code` instead of `keyCode` for keyboard events ([#43604](https://github.com/WordPress/gutenberg/pull/43604/)).
-   `ToggleControl`: Convert to TypeScript and streamline CSS ([#43717](https://github.com/WordPress/gutenberg/pull/43717)).
-   `FocalPointPicker`: Convert to TypeScript ([#43872](https://github.com/WordPress/gutenberg/pull/43872)).
-   `Navigation`: use `code` instead of `keyCode` for keyboard events ([#43644](https://github.com/WordPress/gutenberg/pull/43644/)).
-   `ComboboxControl`: Add unit tests ([#42403](https://github.com/WordPress/gutenberg/pull/42403)).
-   `NavigableContainer`: use `code` instead of `keyCode` for keyboard events, rewrite tests using RTL and `user-event` ([#43606](https://github.com/WordPress/gutenberg/pull/43606/)).
-   `ComboboxControl`: updated to satisfy `react/exhuastive-deps` eslint rule ([#41417](https://github.com/WordPress/gutenberg/pull/41417))
-   `FormTokenField`: Refactor away from Lodash ([#43744](https://github.com/WordPress/gutenberg/pull/43744/)).
-   `NavigatorButton`: updated to satisfy `react/exhaustive-deps` eslint rule ([#42051](https://github.com/WordPress/gutenberg/pull/42051))
-   `TabPanel`: Refactor away from `_.partial()` ([#43895](https://github.com/WordPress/gutenberg/pull/43895/)).
-   `Panel`: Refactor tests to `@testing-library/react` ([#43896](https://github.com/WordPress/gutenberg/pull/43896)).
-   `Popover`: refactor to TypeScript ([#43823](https://github.com/WordPress/gutenberg/pull/43823/)).
-   `BorderControl` and `BorderBoxControl`: replace temporary types with `Popover`'s types ([#43823](https://github.com/WordPress/gutenberg/pull/43823/)).
-   `DimensionControl`: Refactor tests to `@testing-library/react` ([#43916](https://github.com/WordPress/gutenberg/pull/43916)).
-   `withFilters`: Refactor tests to `@testing-library/react` ([#44017](https://github.com/WordPress/gutenberg/pull/44017)).
-   `IsolatedEventContainer`: Refactor tests to `@testing-library/react` ([#44073](https://github.com/WordPress/gutenberg/pull/44073)).
-   `KeyboardShortcuts`: Refactor tests to `@testing-library/react` ([#44075](https://github.com/WordPress/gutenberg/pull/44075)).
-   `Slot`/`Fill`: Refactor tests to `@testing-library/react` ([#44084](https://github.com/WordPress/gutenberg/pull/44084)).
-   `ColorPalette`: Refactor tests to `@testing-library/react` ([#44108](https://github.com/WordPress/gutenberg/pull/44108)).

## 20.0.0 (2022-08-24)

### Deprecations

-   `CustomSelectControl`: Deprecate constrained width style. Add a `__nextUnconstrainedWidth` prop to start opting into the unconstrained width that will become the default in a future version, currently scheduled to be WordPress 6.4 ([#43230](https://github.com/WordPress/gutenberg/pull/43230)).
-   `Popover`: deprecate `__unstableForcePosition` prop in favour of new `flip` and `resize` props. The `__unstableForcePosition` is currently scheduled for removal in WordPress 6.3 ([#43546](https://github.com/WordPress/gutenberg/pull/43546)).

### Bug Fix

-   `AlignmentMatrixControl`: keep the physical direction in RTL languages ([#43126](https://github.com/WordPress/gutenberg/pull/43126)).
-   `AlignmentMatrixControl`: Fix the `width` prop so it works as intended ([#43482](https://github.com/WordPress/gutenberg/pull/43482)).
-   `SelectControl`, `CustomSelectControl`: Truncate long option strings ([#43301](https://github.com/WordPress/gutenberg/pull/43301)).
-   `ToggleGroupControl`: Fix minor inconsistency in label height ([#43331](https://github.com/WordPress/gutenberg/pull/43331)).
-   `Popover`: fix and improve opening animation ([#43186](https://github.com/WordPress/gutenberg/pull/43186)).
-   `Popover`: fix incorrect deps in hooks resulting in incorrect positioning after calling `update` ([#43267](https://github.com/WordPress/gutenberg/pull/43267/)).
-   `FontSizePicker`: Fix excessive margin between label and input ([#43304](https://github.com/WordPress/gutenberg/pull/43304)).
-   Ensure all dependencies allow version ranges ([#43355](https://github.com/WordPress/gutenberg/pull/43355)).
-   `Popover`: make sure offset middleware always applies the latest frame offset values ([#43329](https://github.com/WordPress/gutenberg/pull/43329/)).
-   `Dropdown`: anchor popover to the dropdown wrapper (instead of the toggle) ([#43377](https://github.com/WordPress/gutenberg/pull/43377/)).
-   `Guide`: Fix error when rendering with no pages ([#43380](https://github.com/WordPress/gutenberg/pull/43380/)).
-   `Disabled`: preserve input values when toggling the `isDisabled` prop ([#43508](https://github.com/WordPress/gutenberg/pull/43508/))

### Enhancements

-   `GradientPicker`: Show custom picker before swatches ([#43577](https://github.com/WordPress/gutenberg/pull/43577)).
-   `CustomGradientPicker`, `GradientPicker`: Add `__nextHasNoMargin` prop for opting into the new margin-free styles ([#43387](https://github.com/WordPress/gutenberg/pull/43387)).
-   `ToolsPanel`: Tighten grid gaps ([#43424](https://github.com/WordPress/gutenberg/pull/43424)).
-   `ColorPalette`: Make popover style consistent ([#43570](https://github.com/WordPress/gutenberg/pull/43570)).
-   `ToggleGroupControl`: Improve TypeScript documentation ([#43265](https://github.com/WordPress/gutenberg/pull/43265)).
-   `ComboboxControl`: Normalize hyphen-like characters to an ASCII hyphen ([#42942](https://github.com/WordPress/gutenberg/pull/42942)).
-   `FormTokenField`: Refactor away from `_.difference()` ([#43224](https://github.com/WordPress/gutenberg/pull/43224/)).
-   `Autocomplete`: use `KeyboardEvent.code` instead of `KeyboardEvent.keyCode` ([#43432](https://github.com/WordPress/gutenberg/pull/43432/)).
-   `ConfirmDialog`: replace (almost) every usage of `fireEvent` with `@testing-library/user-event` ([#43429](https://github.com/WordPress/gutenberg/pull/43429/)).
-   `Popover`: Introduce new `flip` and `resize` props ([#43546](https://github.com/WordPress/gutenberg/pull/43546/)).

### Internal

-   `Tooltip`: Refactor tests to `@testing-library/react` ([#43061](https://github.com/WordPress/gutenberg/pull/43061)).
-   `ClipboardButton`, `FocusableIframe`, `IsolatedEventContainer`, `withConstrainedTabbing`, `withSpokenMessages`: Improve TypeScript types ([#43579](https://github.com/WordPress/gutenberg/pull/43579)).
-   Clean up unused and duplicate `COLORS` values ([#43445](https://github.com/WordPress/gutenberg/pull/43445)).
-   Update `floating-ui` to the latest version ([#43206](https://github.com/WordPress/gutenberg/pull/43206)).
-   `DateTimePicker`, `TimePicker`, `DatePicker`: Switch from `moment` to `date-fns` ([#43005](https://github.com/WordPress/gutenberg/pull/43005)).
-   `DatePicker`: Switch from `react-dates` to `use-lilius` ([#43005](https://github.com/WordPress/gutenberg/pull/43005)).
-   `DateTimePicker`: address feedback after recent refactor to `date-fns` and `use-lilius` ([#43495](https://github.com/WordPress/gutenberg/pull/43495)).
-   `convertLTRToRTL()`: Refactor away from `_.mapKeys()` ([#43258](https://github.com/WordPress/gutenberg/pull/43258/)).
-   `withSpokenMessages`: Update to use `@testing-library/react` ([#43273](https://github.com/WordPress/gutenberg/pull/43273)).
-   `MenuGroup`: Refactor unit tests to use `@testing-library/react` ([#43275](https://github.com/WordPress/gutenberg/pull/43275)).
-   `FormTokenField`: Refactor away from `_.uniq()` ([#43330](https://github.com/WordPress/gutenberg/pull/43330/)).
-   `contextConnect`: Refactor away from `_.uniq()` ([#43330](https://github.com/WordPress/gutenberg/pull/43330/)).
-   `ColorPalette`: Refactor away from `_.uniq()` ([#43330](https://github.com/WordPress/gutenberg/pull/43330/)).
-   `Guide`: Refactor away from `_.times()` ([#43374](https://github.com/WordPress/gutenberg/pull/43374/)).
-   `Disabled`: Convert to TypeScript ([#42708](https://github.com/WordPress/gutenberg/pull/42708)).
-   `Guide`: Update tests to use `@testing-library/react` ([#43380](https://github.com/WordPress/gutenberg/pull/43380)).
-   `Modal`: use `KeyboardEvent.code` instead of deprecated `KeyboardEvent.keyCode`. improve unit tests ([#43429](https://github.com/WordPress/gutenberg/pull/43429/)).
-   `FocalPointPicker`: use `KeyboardEvent.code`, partially refactor tests to modern RTL and `user-event` ([#43441](https://github.com/WordPress/gutenberg/pull/43441/)).
-   `CustomGradientPicker`: use `KeyboardEvent.code` instead of `KeyboardEvent.keyCode` ([#43437](https://github.com/WordPress/gutenberg/pull/43437/)).
-   `Card`: Convert to TypeScript ([#42941](https://github.com/WordPress/gutenberg/pull/42941)).
-   `NavigableContainer`: Refactor away from `_.omit()` ([#43474](https://github.com/WordPress/gutenberg/pull/43474/)).
-   `Notice`: Refactor away from `_.omit()` ([#43474](https://github.com/WordPress/gutenberg/pull/43474/)).
-   `Snackbar`: Refactor away from `_.omit()` ([#43474](https://github.com/WordPress/gutenberg/pull/43474/)).
-   `UnitControl`: Refactor away from `_.omit()` ([#43474](https://github.com/WordPress/gutenberg/pull/43474/)).
-   `BottomSheet`: Refactor away from `_.omit()` ([#43474](https://github.com/WordPress/gutenberg/pull/43474/)).
-   `DropZone`: Refactor away from `_.includes()` ([#43518](https://github.com/WordPress/gutenberg/pull/43518/)).
-   `NavigableMenu`: Refactor away from `_.includes()` ([#43518](https://github.com/WordPress/gutenberg/pull/43518/)).
-   `Tooltip`: Refactor away from `_.includes()` ([#43518](https://github.com/WordPress/gutenberg/pull/43518/)).
-   `TreeGrid`: Refactor away from `_.includes()` ([#43518](https://github.com/WordPress/gutenberg/pull/43518/)).
-   `FormTokenField`: use `KeyboardEvent.code`, refactor tests to modern RTL and `user-event` ([#43442](https://github.com/WordPress/gutenberg/pull/43442/)).
-   `DropdownMenu`: use `KeyboardEvent.code`, refactor tests to model RTL and `user-event` ([#43439](https://github.com/WordPress/gutenberg/pull/43439/)).
-   `Autocomplete`: Refactor away from `_.escapeRegExp()` ([#43629](https://github.com/WordPress/gutenberg/pull/43629/)).
-   `TextHighlight`: Refactor away from `_.escapeRegExp()` ([#43629](https://github.com/WordPress/gutenberg/pull/43629/)).

### Experimental

-   `FormTokenField`: add `__experimentalAutoSelectFirstMatch` prop to auto select the first matching suggestion on typing ([#42527](https://github.com/WordPress/gutenberg/pull/42527/)).
-   `Popover`: Deprecate `__unstableForcePosition`, now replaced by new `flip` and `resize` props ([#43546](https://github.com/WordPress/gutenberg/pull/43546/)).

## 19.17.0 (2022-08-10)

### Bug Fix

-   `Popover`: make sure that `ownerDocument` is always defined ([#42886](https://github.com/WordPress/gutenberg/pull/42886)).
-   `ExternalLink`: Check if the link is an internal anchor link and prevent anchor links from being opened. ([#42259](https://github.com/WordPress/gutenberg/pull/42259)).
-   `BorderControl`: Ensure box-sizing is reset for the control ([#42754](https://github.com/WordPress/gutenberg/pull/42754)).
-   `InputControl`: Fix acceptance of falsy values in controlled updates ([#42484](https://github.com/WordPress/gutenberg/pull/42484/)).
-   `Tooltip (Experimental)`, `CustomSelectControl`, `TimePicker`: Add missing font-size styles which were necessary in non-WordPress contexts ([#42844](https://github.com/WordPress/gutenberg/pull/42844/)).
-   `TextControl`, `TextareaControl`, `ToggleGroupControl`: Add `box-sizing` reset style ([#42889](https://github.com/WordPress/gutenberg/pull/42889)).
-   `Popover`: fix arrow placement and design ([#42874](https://github.com/WordPress/gutenberg/pull/42874/)).
-   `Popover`: fix minor glitch in arrow [#42903](https://github.com/WordPress/gutenberg/pull/42903)).
-   `ColorPicker`: fix layout overflow [#42992](https://github.com/WordPress/gutenberg/pull/42992)).
-   `ToolsPanel`: Constrain grid columns to 50% max-width ([#42795](https://github.com/WordPress/gutenberg/pull/42795)).
-   `Popover`: anchor correctly to parent node when no explicit anchor is passed ([#42971](https://github.com/WordPress/gutenberg/pull/42971)).
-   `ColorPalette`: forward correctly `popoverProps` in the `CustomColorPickerDropdown` component [#42989](https://github.com/WordPress/gutenberg/pull/42989)).
-   `ColorPalette`, `CustomGradientBar`: restore correct color picker popover position [#42989](https://github.com/WordPress/gutenberg/pull/42989)).
-   `Popover`: fix iframe offset not updating when iframe resizes ([#42971](https://github.com/WordPress/gutenberg/pull/43172)).

### Enhancements

-   `ToggleGroupControlOptionIcon`: Maintain square proportions ([#43060](https://github.com/WordPress/gutenberg/pull/43060/)).
-   `ToggleGroupControlOptionIcon`: Add a required `label` prop so the button is always accessibly labeled. Also removes `showTooltip` from the accepted prop types, as the tooltip will now always be shown. ([#43060](https://github.com/WordPress/gutenberg/pull/43060/)).
-   `SelectControl`, `CustomSelectControl`: Refresh and refactor chevron down icon ([#42962](https://github.com/WordPress/gutenberg/pull/42962)).
-   `FontSizePicker`: Add large size variant ([#42716](https://github.com/WordPress/gutenberg/pull/42716/)).
-   `Popover`: tidy up code, add more comments ([#42944](https://github.com/WordPress/gutenberg/pull/42944)).
-   Add `box-sizing` reset style mixin to utils ([#42754](https://github.com/WordPress/gutenberg/pull/42754)).
-   `ResizableBox`: Make tooltip background match `Tooltip` component's ([#42800](https://github.com/WordPress/gutenberg/pull/42800)).
-   Update control labels to the new uppercase styles ([#42789](https://github.com/WordPress/gutenberg/pull/42789)).
-   `UnitControl`: Update unit dropdown design for the large size variant ([#42000](https://github.com/WordPress/gutenberg/pull/42000)).
-   `BaseControl`: Add `box-sizing` reset style ([#42889](https://github.com/WordPress/gutenberg/pull/42889)).
-   `ToggleGroupControl`, `RangeControl`, `FontSizePicker`: Add `__nextHasNoMarginBottom` prop for opting into the new margin-free styles ([#43062](https://github.com/WordPress/gutenberg/pull/43062)).
-   `BoxControl`: Export `applyValueToSides` util function. ([#42733](https://github.com/WordPress/gutenberg/pull/42733/)).
-   `ColorPalette`: use index while iterating over color entries to avoid React "duplicated key" warning ([#43096](https://github.com/WordPress/gutenberg/pull/43096)).
-   `AnglePickerControl`: Add `__nextHasNoMarginBottom` prop for opting into the new margin-free styles ([#43160](https://github.com/WordPress/gutenberg/pull/43160/)).
-   `ComboboxControl`: Add `__nextHasNoMarginBottom` prop for opting into the new margin-free styles ([#43165](https://github.com/WordPress/gutenberg/pull/43165/)).

### Internal

-   `ToggleGroupControl`: Add `__experimentalIsIconGroup` prop ([#43060](https://github.com/WordPress/gutenberg/pull/43060/)).
-   `Flex`, `FlexItem`, `FlexBlock`: Convert to TypeScript ([#42537](https://github.com/WordPress/gutenberg/pull/42537)).
-   `InputControl`: Fix incorrect `size` prop passing ([#42793](https://github.com/WordPress/gutenberg/pull/42793)).
-   `Placeholder`: Convert to TypeScript ([#42990](https://github.com/WordPress/gutenberg/pull/42990)).
-   `Popover`: rewrite Storybook examples using controls [#42903](https://github.com/WordPress/gutenberg/pull/42903)).
-   `Swatch`: Remove component in favor of `ColorIndicator` [#43068](https://github.com/WordPress/gutenberg/pull/43068)).

## 19.16.0 (2022-07-27)

### Bug Fix

-   Context System: Stop explicitly setting `undefined` to the `children` prop. This fixes a bug where `Icon` could not be correctly rendered via the `as` prop of a context-connected component ([#42686](https://github.com/WordPress/gutenberg/pull/42686)).
-   `Popover`, `Dropdown`: Fix width when `expandOnMobile` is enabled ([#42635](https://github.com/WordPress/gutenberg/pull/42635/)).
-   `CustomSelectControl`: Fix font size and hover/focus style inconsistencies with `SelectControl` ([#42460](https://github.com/WordPress/gutenberg/pull/42460/)).
-   `AnglePickerControl`: Fix gap between elements in RTL mode ([#42534](https://github.com/WordPress/gutenberg/pull/42534)).
-   `ColorPalette`: Fix background image in RTL mode ([#42510](https://github.com/WordPress/gutenberg/pull/42510)).
-   `RangeControl`: clamp initialPosition between min and max values ([#42571](https://github.com/WordPress/gutenberg/pull/42571)).
-   `Tooltip`: avoid unnecessary re-renders of select child elements ([#42483](https://github.com/WordPress/gutenberg/pull/42483)).
-   `Popover`: Fix offset when the reference element is within an iframe. ([#42417](https://github.com/WordPress/gutenberg/pull/42417)).

### Enhancements

-   `BorderControl`: Improve labelling, tooltips and DOM structure ([#42348](https://github.com/WordPress/gutenberg/pull/42348/)).
-   `BaseControl`: Set zero padding on `StyledLabel` to ensure cross-browser styling ([#42348](https://github.com/WordPress/gutenberg/pull/42348/)).
-   `InputControl`: Implement wrapper subcomponents for adding responsive padding to `prefix`/`suffix` ([#42378](https://github.com/WordPress/gutenberg/pull/42378)).
-   `SelectControl`: Add flag for larger default size ([#42456](https://github.com/WordPress/gutenberg/pull/42456/)).
-   `UnitControl`: Update unit select's focus styles to match input's ([#42383](https://github.com/WordPress/gutenberg/pull/42383)).
-   `ColorPalette`: Display checkered preview background when `value` is transparent ([#42232](https://github.com/WordPress/gutenberg/pull/42232)).
-   `CustomSelectControl`: Add size variants ([#42460](https://github.com/WordPress/gutenberg/pull/42460/)).
-   `CustomSelectControl`: Add flag to opt in to unconstrained width ([#42460](https://github.com/WordPress/gutenberg/pull/42460/)).
-   `Dropdown`: Implement wrapper subcomponent for adding different padding to the dropdown content ([#42595](https://github.com/WordPress/gutenberg/pull/42595/)).
-   `BorderControl`: Render dropdown as prefix within its `UnitControl` ([#42212](https://github.com/WordPress/gutenberg/pull/42212/))
-   `UnitControl`: Update prop types to allow ReactNode as prefix ([#42212](https://github.com/WordPress/gutenberg/pull/42212/))
-   `ToolsPanel`: Updated README with panel layout information and more expansive usage example ([#42615](https://github.com/WordPress/gutenberg/pull/42615)).
-   `ComboboxControl`, `FormTokenField`: Add custom render callback for options in suggestions list ([#42597](https://github.com/WordPress/gutenberg/pull/42597/)).

### Internal

-   `ColorPicker`: Clean up implementation of 40px size ([#42002](https://github.com/WordPress/gutenberg/pull/42002/)).
-   `Divider`: Complete TypeScript migration ([#41991](https://github.com/WordPress/gutenberg/pull/41991)).
-   `Divider`, `Flex`, `Spacer`: Improve documentation for the `SpaceInput` prop ([#42376](https://github.com/WordPress/gutenberg/pull/42376)).
-   `Elevation`: Convert to TypeScript ([#42302](https://github.com/WordPress/gutenberg/pull/42302)).
-   `ScrollLock`: Convert to TypeScript ([#42303](https://github.com/WordPress/gutenberg/pull/42303)).
-   `Shortcut`: Convert to TypeScript ([#42272](https://github.com/WordPress/gutenberg/pull/42272)).
-   `TreeSelect`: Refactor away from `_.compact()` ([#42438](https://github.com/WordPress/gutenberg/pull/42438)).
-   `MediaEdit`: Refactor away from `_.compact()` for mobile ([#42438](https://github.com/WordPress/gutenberg/pull/42438)).
-   `BoxControl`: Refactor away from `_.isEmpty()` ([#42468](https://github.com/WordPress/gutenberg/pull/42468)).
-   `RadioControl`: Refactor away from `_.isEmpty()` ([#42468](https://github.com/WordPress/gutenberg/pull/42468)).
-   `SelectControl`: Refactor away from `_.isEmpty()` ([#42468](https://github.com/WordPress/gutenberg/pull/42468)).
-   `StyleProvider`: Convert to TypeScript ([#42541](https://github.com/WordPress/gutenberg/pull/42541)).
-   `ComboboxControl`: Replace `keyboardEvent.keyCode` with `keyboardEvent.code`([#42569](https://github.com/WordPress/gutenberg/pull/42569)).
-   `ComboboxControl`: Add support for uncontrolled mode ([#42752](https://github.com/WordPress/gutenberg/pull/42752)).

## 19.15.0 (2022-07-13)

### Bug Fix

-   `BoxControl`: Change ARIA role from `region` to `group` to avoid unwanted ARIA landmark regions ([#42094](https://github.com/WordPress/gutenberg/pull/42094)).
-   `FocalPointPicker`, `FormTokenField`, `ResizableBox`: Fixed SSR breakage ([#42248](https://github.com/WordPress/gutenberg/pull/42248)).
-   `ComboboxControl`: use custom prefix when generating the instanceId ([#42134](https://github.com/WordPress/gutenberg/pull/42134).
-   `Popover`: pass missing anchor ref to the `getAnchorRect` callback prop. ([#42076](https://github.com/WordPress/gutenberg/pull/42076)).
-   `Popover`: call `getAnchorRect` callback prop even if `anchorRefFallback` has no value. ([#42329](https://github.com/WordPress/gutenberg/pull/42329)).
-   Fix `ToolTip` position to ensure it is always positioned relative to the first child of the ToolTip. ([#41268](https://github.com/WordPress/gutenberg/pull/41268))

### Enhancements

-   `ToggleGroupControl`: Add large size variant ([#42008](https://github.com/WordPress/gutenberg/pull/42008/)).
-   `InputControl`: Ensure that the padding between a `prefix`/`suffix` and the text input stays at a reasonable 8px, even in larger size variants ([#42166](https://github.com/WordPress/gutenberg/pull/42166)).

### Internal

-   `Grid`: Convert to TypeScript ([#41923](https://github.com/WordPress/gutenberg/pull/41923)).
-   `TextHighlight`: Convert to TypeScript ([#41698](https://github.com/WordPress/gutenberg/pull/41698)).
-   `Tip`: Convert to TypeScript ([#42262](https://github.com/WordPress/gutenberg/pull/42262)).
-   `Scrollable`: Convert to TypeScript ([#42016](https://github.com/WordPress/gutenberg/pull/42016)).
-   `Spacer`: Complete TypeScript migration ([#42013](https://github.com/WordPress/gutenberg/pull/42013)).
-   `VisuallyHidden`: Convert to TypeScript ([#42220](https://github.com/WordPress/gutenberg/pull/42220)).
-   `TreeSelect`: Refactor away from `_.repeat()` ([#42070](https://github.com/WordPress/gutenberg/pull/42070/)).
-   `FocalPointPicker` updated to satisfy `react/exhaustive-deps` eslint rule ([#41520](https://github.com/WordPress/gutenberg/pull/41520)).
-   `ColorPicker` updated to satisfy `react/exhaustive-deps` eslint rule ([#41294](https://github.com/WordPress/gutenberg/pull/41294)).
-   `Slot`/`Fill`: Refactor away from Lodash ([#42153](https://github.com/WordPress/gutenberg/pull/42153/)).
-   `ComboboxControl`: Refactor away from `_.deburr()` ([#42169](https://github.com/WordPress/gutenberg/pull/42169/)).
-   `FormTokenField`: Refactor away from `_.identity()` ([#42215](https://github.com/WordPress/gutenberg/pull/42215/)).
-   `SelectControl`: Use roles and `@testing-library/user-event` in unit tests ([#42308](https://github.com/WordPress/gutenberg/pull/42308)).
-   `DropdownMenu`: Refactor away from Lodash ([#42218](https://github.com/WordPress/gutenberg/pull/42218/)).
-   `ToolbarGroup`: Refactor away from `_.flatMap()` ([#42223](https://github.com/WordPress/gutenberg/pull/42223/)).
-   `TreeSelect`: Refactor away from `_.flatMap()` ([#42223](https://github.com/WordPress/gutenberg/pull/42223/)).
-   `Autocomplete`: Refactor away from `_.deburr()` ([#42266](https://github.com/WordPress/gutenberg/pull/42266/)).
-   `MenuItem`: Refactor away from `_.isString()` ([#42268](https://github.com/WordPress/gutenberg/pull/42268/)).
-   `Shortcut`: Refactor away from `_.isString()` ([#42268](https://github.com/WordPress/gutenberg/pull/42268/)).
-   `Shortcut`: Refactor away from `_.isObject()` ([#42336](https://github.com/WordPress/gutenberg/pull/42336/)).
-   `RangeControl`: Convert to TypeScript ([#40535](https://github.com/WordPress/gutenberg/pull/40535)).
-   `ExternalLink`: Refactor away from Lodash ([#42341](https://github.com/WordPress/gutenberg/pull/42341/)).
-   `Navigation`: updated to satisfy `react/exhaustive-deps` eslint rule ([#41612](https://github.com/WordPress/gutenberg/pull/41612))

## 19.14.0 (2022-06-29)

### Bug Fix

-   `ColorPicker`: Remove horizontal scrollbar when using HSL or RGB color input types. ([#41646](https://github.com/WordPress/gutenberg/pull/41646))
-   `ColorPicker`: Widen hex input field for mobile. ([#42004](https://github.com/WordPress/gutenberg/pull/42004))

### Enhancements

-   Wrapped `ColorIndicator` in a `forwardRef` call ([#41587](https://github.com/WordPress/gutenberg/pull/41587)).
-   `ComboboxControl` & `FormTokenField`: Add `__next36pxDefaultSize` flag for larger default size ([#40746](https://github.com/WordPress/gutenberg/pull/40746)).
-   `BorderControl`: Improve TypeScript support. ([#41843](https://github.com/WordPress/gutenberg/pull/41843)).
-   `DatePicker`: highlight today's date. ([#41647](https://github.com/WordPress/gutenberg/pull/41647/)).
-   Allow automatic repositioning of `BorderBoxControl` and `ColorPalette` popovers within smaller viewports ([#41930](https://github.com/WordPress/gutenberg/pull/41930)).

### Internal

-   `Spinner`: Convert to TypeScript and update storybook ([#41540](https://github.com/WordPress/gutenberg/pull/41540/)).
-   `InputControl`: Add tests and update to use `@testing-library/user-event` ([#41421](https://github.com/WordPress/gutenberg/pull/41421)).
-   `FormToggle`: Convert to TypeScript ([#41729](https://github.com/WordPress/gutenberg/pull/41729)).
-   `ColorIndicator`: Convert to TypeScript ([#41587](https://github.com/WordPress/gutenberg/pull/41587)).
-   `Truncate`: Convert to TypeScript ([#41697](https://github.com/WordPress/gutenberg/pull/41697)).
-   `FocalPointPicker`: Refactor away from `_.clamp()` ([#41735](https://github.com/WordPress/gutenberg/pull/41735/)).
-   `RangeControl`: Refactor away from `_.clamp()` ([#41735](https://github.com/WordPress/gutenberg/pull/41735/)).
-   Refactor components `utils` away from `_.clamp()` ([#41735](https://github.com/WordPress/gutenberg/pull/41735/)).
-   `BoxControl`: Refactor utils away from `_.isNumber()` ([#41776](https://github.com/WordPress/gutenberg/pull/41776/)).
-   `Elevation`: Refactor away from `_.isNil()` ([#41785](https://github.com/WordPress/gutenberg/pull/41785/)).
-   `HStack`: Refactor away from `_.isNil()` ([#41785](https://github.com/WordPress/gutenberg/pull/41785/)).
-   `Truncate`: Refactor away from `_.isNil()` ([#41785](https://github.com/WordPress/gutenberg/pull/41785/)).
-   `VStack`: Convert to TypeScript ([#41850](https://github.com/WordPress/gutenberg/pull/41587)).
-   `AlignmentMatrixControl`: Refactor away from `_.flattenDeep()` in utils ([#41814](https://github.com/WordPress/gutenberg/pull/41814/)).
-   `AutoComplete`: Revert recent `exhaustive-deps` refactor ([#41820](https://github.com/WordPress/gutenberg/pull/41820)).
-   `Spacer`: Convert knobs to controls in Storybook ([#41851](https://github.com/WordPress/gutenberg/pull/41851)).
-   `Heading`: Complete TypeScript migration ([#41921](https://github.com/WordPress/gutenberg/pull/41921)).
-   `Navigation`: Refactor away from Lodash functions ([#41865](https://github.com/WordPress/gutenberg/pull/41865/)).
-   `CustomGradientPicker`: Refactor away from Lodash ([#41901](https://github.com/WordPress/gutenberg/pull/41901/)).
-   `SegmentedControl`: Refactor away from `_.values()` ([#41905](https://github.com/WordPress/gutenberg/pull/41905/)).
-   `DimensionControl`: Refactor docs away from `_.partialRight()` ([#41909](https://github.com/WordPress/gutenberg/pull/41909/)).
-   `NavigationItem` updated to ignore `react/exhaustive-deps` eslint rule ([#41639](https://github.com/WordPress/gutenberg/pull/41639)).

## 19.13.0 (2022-06-15)

### Bug Fix

-   `Tooltip`: Opt in to `__unstableShift` to ensure that the Tooltip is always within the viewport. ([#41524](https://github.com/WordPress/gutenberg/pull/41524))
-   `FormTokenField`: Do not suggest the selected one even if `{ value: string }` is passed ([#41216](https://github.com/WordPress/gutenberg/pull/41216)).
-   `CustomGradientBar`: Fix insertion and control point positioning to more closely follow cursor. ([#41492](https://github.com/WordPress/gutenberg/pull/41492))
-   `FormTokenField`: Added Padding to resolve close button overlap issue ([#41556](https://github.com/WordPress/gutenberg/pull/41556)).
-   `ComboboxControl`: fix the autofocus behavior after resetting the value. ([#41737](https://github.com/WordPress/gutenberg/pull/41737)).

### Enhancements

-   `AnglePickerControl`: Use NumberControl as input field ([#41472](https://github.com/WordPress/gutenberg/pull/41472)).

### Internal

-   `FormTokenField`: Convert to TypeScript and refactor to functional component ([#41216](https://github.com/WordPress/gutenberg/pull/41216)).
-   `Draggable`: updated to satisfy `react/exhaustive-deps` eslint rule ([#41499](https://github.com/WordPress/gutenberg/pull/41499))
-   `RadioControl`: Convert to TypeScript ([#41568](https://github.com/WordPress/gutenberg/pull/41568)).
-   `Flex` updated to satisfy `react/exhaustive-deps` eslint rule ([#41507](https://github.com/WordPress/gutenberg/pull/41507)).
-   `CustomGradientBar` updated to satisfy `react/exhaustive-deps` eslint rule ([#41463](https://github.com/WordPress/gutenberg/pull/41463))
-   `TreeSelect`: Convert to TypeScript ([#41536](https://github.com/WordPress/gutenberg/pull/41536)).
-   `FontSizePicker`: updated to satisfy `react/exhaustive-deps` eslint rule ([#41600](https://github.com/WordPress/gutenberg/pull/41600)).
-   `ZStack`: Convert component story to TypeScript and add inline docs ([#41694](https://github.com/WordPress/gutenberg/pull/41694)).
-   `Dropdown`: Make sure cleanup (closing the dropdown) only runs when the menu has actually been opened.
-   Enhance the TypeScript migration guidelines ([#41669](https://github.com/WordPress/gutenberg/pull/41669)).
-   `ExternalLink`: Convert to TypeScript ([#41681](https://github.com/WordPress/gutenberg/pull/41681)).
-   `InputControl` updated to satisfy `react/exhaustive-deps` eslint rule ([#41601](https://github.com/WordPress/gutenberg/pull/41601))
-   `Modal`: updated to satisfy `react/exhaustive-deps` eslint rule ([#41610](https://github.com/WordPress/gutenberg/pull/41610))

### Experimental

-   `Navigation`: improve unit tests by using `@testing-library/user-event` and modern `@testing-library` assertions; add unit test for controlled component ([#41668](https://github.com/WordPress/gutenberg/pull/41668)).

## 19.12.0 (2022-06-01)

### Bug Fix

-   `Popover`, `Dropdown`, `CustomGradientPicker`: Fix dropdown positioning by always targeting the rendered toggle, and switch off width in the Popover size middleware to stop reducing the width of the popover. ([#41361](https://github.com/WordPress/gutenberg/pull/41361))
-   Fix `InputControl` blocking undo/redo while focused. ([#40518](https://github.com/WordPress/gutenberg/pull/40518))
-   `ColorPalette`: Correctly update color name label when CSS variables are involved ([#41461](https://github.com/WordPress/gutenberg/pull/41461)).

### Enhancements

-   `SelectControl`: Add `__nextHasNoMarginBottom` prop for opting into the new margin-free styles ([#41269](https://github.com/WordPress/gutenberg/pull/41269)).
-   `ColorPicker`: Strip leading hash character from hex values pasted into input. ([#41223](https://github.com/WordPress/gutenberg/pull/41223))
-   `ColorPicker`: Display detailed color inputs by default. ([#41222](https://github.com/WordPress/gutenberg/pull/41222))
-   Updated design for the `DateTimePicker`, `DatePicker` and `TimePicker` components ([#41097](https://github.com/WordPress/gutenberg/pull/41097)).
-   `DateTimePicker`: Add `__nextRemoveHelpButton` and `__nextRemoveResetButton` for opting into new behaviour where there is no Help and Reset button ([#41097](https://github.com/WordPress/gutenberg/pull/41097)).

### Internal

-   `AlignmentMatrixControl` updated to satisfy `react/exhaustive-deps` eslint rule ([#41167](https://github.com/WordPress/gutenberg/pull/41167))
-   `BorderControl` updated to satisfy `react/exhaustive-deps` eslint rule ([#41259](https://github.com/WordPress/gutenberg/pull/41259))
-   `CheckboxControl`: Add unit tests ([#41165](https://github.com/WordPress/gutenberg/pull/41165)).
-   `BorderBoxControl`: fix some layout misalignments, especially for RTL users ([#41254](https://github.com/WordPress/gutenberg/pull/41254)).
-   `TimePicker`: Update unit tests to use `@testing-library/user-event` ([#41270](https://github.com/WordPress/gutenberg/pull/41270)).
-   `DateTimePicker`: Update `moment` to 2.26.0 and update `react-date` typings ([#41266](https://github.com/WordPress/gutenberg/pull/41266)).
-   `TextareaControl`: Convert to TypeScript ([#41215](https://github.com/WordPress/gutenberg/pull/41215)).
-   `BoxControl`: Update unit tests to use `@testing-library/user-event` ([#41422](https://github.com/WordPress/gutenberg/pull/41422)).
-   `Surface`: Convert to TypeScript ([#41212](https://github.com/WordPress/gutenberg/pull/41212)).
-   `Autocomplete` updated to satisfy `react/exhaustive-deps` eslint rule ([#41382](https://github.com/WordPress/gutenberg/pull/41382))
-   `Dropdown` updated to satisfy `react/exhaustive-deps` eslint rule ([#41505](https://github.com/WordPress/gutenberg/pull/41505))
-   `DateDayPicker` updated to satisfy `react/exhaustive-deps` eslint rule ([#41470](https://github.com/WordPress/gutenberg/pull/41470)).

### Experimental

-   `Spacer`: Add RTL support. ([#41172](https://github.com/WordPress/gutenberg/pull/41172))

## 19.11.0 (2022-05-18)

### Enhancements

-   `BorderControl` now only displays the reset button in its popover when selections have already been made. ([#40917](https://github.com/WordPress/gutenberg/pull/40917))
-   `BorderControl` & `BorderBoxControl`: Add `__next36pxDefaultSize` flag for larger default size ([#40920](https://github.com/WordPress/gutenberg/pull/40920)).
-   `BorderControl` improved focus and border radius styling for component. ([#40951](https://github.com/WordPress/gutenberg/pull/40951))
-   Improve focused `CircularOptionPicker` styling ([#40990](https://github.com/WordPress/gutenberg/pull/40990))
-   `BorderControl`: Make border color consistent with other controls ([#40921](https://github.com/WordPress/gutenberg/pull/40921))
-   `SelectControl`: Remove `lineHeight` setting to fix issue with font descenders being cut off ([#40985](https://github.com/WordPress/gutenberg/pull/40985))

### Internal

-   `DateTimePicker`: Convert to TypeScript ([#40775](https://github.com/WordPress/gutenberg/pull/40775)).
-   `DateTimePicker`: Convert unit tests to TypeScript ([#40957](https://github.com/WordPress/gutenberg/pull/40957)).
-   `CheckboxControl`: Convert to TypeScript ([#40915](https://github.com/WordPress/gutenberg/pull/40915)).
-   `ButtonGroup`: Convert to TypeScript ([#41007](https://github.com/WordPress/gutenberg/pull/41007)).
-   `Popover`: refactor component to use the `floating-ui` library internally ([#40740](https://github.com/WordPress/gutenberg/pull/40740)).

## 19.10.0 (2022-05-04)

### Internal

-   `UnitControl`: migrate unit tests to TypeScript ([#40697](https://github.com/WordPress/gutenberg/pull/40697)).
-   `DatePicker`: Add improved unit tests ([#40754](https://github.com/WordPress/gutenberg/pull/40754)).
-   Setup `user-event` in unit tests inline, once per test ([#40839](https://github.com/WordPress/gutenberg/pull/40839)).
-   `DatePicker`: Update `react-dates` to 21.8.0 ([#40801](https://github.com/WordPress/gutenberg/pull/40801)).

### Enhancements

-   `InputControl`: Add `__next36pxDefaultSize` flag for larger default size ([#40622](https://github.com/WordPress/gutenberg/pull/40622)).
-   `UnitControl`: Add `__next36pxDefaultSize` flag for larger default size ([#40627](https://github.com/WordPress/gutenberg/pull/40627)).
-   `Modal` design adjustments: Blur elements outside of the modal, increase modal title size, use larger close icon, remove header border when modal contents are scrolled. ([#40781](https://github.com/WordPress/gutenberg/pull/40781)).
-   `SelectControl`: Improved TypeScript support ([#40737](https://github.com/WordPress/gutenberg/pull/40737)).
-   `ToggleControlGroup`: Switch to internal `Icon` component for dashicon support ([40717](https://github.com/WordPress/gutenberg/pull/40717)).
-   Improve `ToolsPanel` accessibility. ([#40716](https://github.com/WordPress/gutenberg/pull/40716))

### Bug Fix

-   The `Button` component now displays the label as the tooltip for icon only buttons. ([#40716](https://github.com/WordPress/gutenberg/pull/40716))
-   Use fake timers and fix usage of async methods from `@testing-library/user-event`. ([#40790](https://github.com/WordPress/gutenberg/pull/40790))
-   UnitControl: avoid calling onChange callback twice when unit changes. ([#40796](https://github.com/WordPress/gutenberg/pull/40796))
-   `UnitControl`: show unit label when units prop has only one unit. ([#40784](https://github.com/WordPress/gutenberg/pull/40784))
-   `AnglePickerControl`: Fix closing of gradient popover when the angle control is clicked. ([#40735](https://github.com/WordPress/gutenberg/pull/40735))

### Internal

-   `TextControl`: Convert to TypeScript ([#40633](https://github.com/WordPress/gutenberg/pull/40633)).

## 19.9.0 (2022-04-21)

### Bug Fix

-   Consolidate the main black colors to gray-900. Affects `AlignmentMatrixControl`, `InputControl`, `Heading`, `SelectControl`, `Spinner (Experimental)`, and `Text` ([#40391](https://github.com/WordPress/gutenberg/pull/40391)).

### Internal

-   Remove individual color object exports from the `utils/colors-values.js` file. Colors should now be used from the main `COLORS` export([#40387](https://github.com/WordPress/gutenberg/pull/40387)).

### Bug Fix

-   `InputControl`: allow user to input a value interactively in Storybook, by removing default value argument ([#40410](https://github.com/WordPress/gutenberg/pull/40410)).

## 19.8.0 (2022-04-08)

### Enhancements

-   Update `BorderControl` and `BorderBoxControl` to allow the passing of custom class names to popovers ([#39753](https://github.com/WordPress/gutenberg/pull/39753)).
-   `ToggleGroupControl`: Reintroduce backdrop animation ([#40021](https://github.com/WordPress/gutenberg/pull/40021)).
-   `Card`: Adjust border radius effective size ([#40032](https://github.com/WordPress/gutenberg/pull/40032)).
-   `InputControl`: Improved TypeScript type annotations ([#40119](https://github.com/WordPress/gutenberg/pull/40119)).

### Internal

-   `BaseControl`: Convert to TypeScript ([#39468](https://github.com/WordPress/gutenberg/pull/39468)).

### New Features

-   Add `BorderControl` component ([#37769](https://github.com/WordPress/gutenberg/pull/37769)).
-   Add `BorderBoxControl` component ([#38876](https://github.com/WordPress/gutenberg/pull/38876)).
-   Add `ToggleGroupControlOptionIcon` component ([#39760](https://github.com/WordPress/gutenberg/pull/39760)).

### Bug Fix

-   Use `Object.assign` instead of `{ ...spread }` syntax to avoid errors in the code generated by TypeScript ([#39932](https://github.com/WordPress/gutenberg/pull/39932)).
-   `ItemGroup`: Ensure that the Item's text color is not overriden by the user agent's button color ([#40055](https://github.com/WordPress/gutenberg/pull/40055)).
-   `Surface`: Use updated UI text color `#1e1e1e` instead of `#000` ([#40055](https://github.com/WordPress/gutenberg/pull/40055)).
-   `CustomSelectControl`: Make chevron consistent with `SelectControl` ([#40049](https://github.com/WordPress/gutenberg/pull/40049)).

## 19.7.0 (2022-03-23)

### Enhancements

-   `CustomSelectControl`: Add `__next36pxDefaultSize` flag for larger default size ([#39401](https://github.com/WordPress/gutenberg/pull/39401)).
-   `BaseControl`: Add `__nextHasNoMarginBottom` prop for opting into the new margin-free styles ([#39325](https://github.com/WordPress/gutenberg/pull/39325)).
-   `Divider`: Make the divider visible by default (`display: inline`) in flow layout containers when the divider orientation is vertical ([#39316](https://github.com/WordPress/gutenberg/pull/39316)).
-   Stop using deprecated `event.keyCode` in favor of `event.key` for keyboard events in `UnitControl` and `InputControl`. ([#39360](https://github.com/WordPress/gutenberg/pull/39360))
-   `ColorPalette`: refine custom color button's label. ([#39386](https://github.com/WordPress/gutenberg/pull/39386))
-   Add `onClick` prop on `FormFileUpload`. ([#39268](https://github.com/WordPress/gutenberg/pull/39268))
-   `FocalPointPicker`: stop using `UnitControl`'s deprecated `unit` prop ([#39504](https://github.com/WordPress/gutenberg/pull/39504)).
-   `CheckboxControl`: Add support for the `indeterminate` state ([#39462](https://github.com/WordPress/gutenberg/pull/39462)).
-   `UnitControl`: add support for the `onBlur` prop ([#39589](https://github.com/WordPress/gutenberg/pull/39589)).

### Internal

-   Delete the `composeStateReducers` utility function ([#39262](https://github.com/WordPress/gutenberg/pull/39262)).
-   `BoxControl`: stop using `UnitControl`'s deprecated `unit` prop ([#39511](https://github.com/WordPress/gutenberg/pull/39511)).

### Bug Fix

-   `NumberControl`: commit (and constrain) value on `blur` event ([#39186](https://github.com/WordPress/gutenberg/pull/39186)).
-   Fix `UnitControl`'s reset of unit when the quantity value is cleared. ([#39531](https://github.com/WordPress/gutenberg/pull/39531/)).
-   `ResizableBox`: Ensure tooltip text remains on a single line. ([#39623](https://github.com/WordPress/gutenberg/pull/39623)).

### Deprecation

-   `unit` prop in `UnitControl` marked as deprecated ([#39503](https://github.com/WordPress/gutenberg/pull/39503)).

## 19.6.0 (2022-03-11)

### Enhancements

-   `ConfirmDialog`: Add support for custom label text on the confirmation and cancelation buttons ([#38994](https://github.com/WordPress/gutenberg/pull/38994))
-   `InputControl`: Allow `onBlur` for empty values to commit the change when `isPressEnterToChange` is true, and move reset behavior to the ESCAPE key. ([#39109](https://github.com/WordPress/gutenberg/pull/39109)).
-   `TreeGrid`: Add tests for Home/End keyboard navigation. Add `onFocusRow` callback for Home/End keyboard navigation, this was missed in the implementation PR. Modify test for expanding/collapsing a row as row 1 implements this now. Update README with latest changes. ([#39302](https://github.com/WordPress/gutenberg/pull/39302))
-   `ToggleGroupControlOption`: Calculate width from button content and remove `LabelPlaceholderView` ([#39345](https://github.com/WordPress/gutenberg/pull/39345))

### Bug Fix

-   Normalize `font-family` on `Button`, `ColorPalette`, `ComoboboxControl`, `DateTimePicker`, `FormTokenField`, `InputControl`, `SelectControl`, and `ToggleGroupControl` ([#38969](https://github.com/WordPress/gutenberg/pull/38969)).
-   Fix input value selection of `InputControl`-based controls in Firefox and Safari with axial constraint of drag gesture ([#38968](https://github.com/WordPress/gutenberg/pull/38968)).
-   Fix `UnitControl`'s behavior around updating the unit when a new `value` is passed (i.e. in controlled mode). ([#39148](https://github.com/WordPress/gutenberg/pull/39148)).

## 19.5.0 (2022-02-23)

### Bug Fix

-   Fix spin buttons of number inputs in Safari ([#38840](https://github.com/WordPress/gutenberg/pull/38840))
-   Show tooltip on toggle custom size button in FontSizePicker ([#38985](https://github.com/WordPress/gutenberg/pull/38985))

### Enhancements

-   `TreeGrid`: Add tests for `onCollapseRow`, `onExpandRow`, and `onFocusRow` callback functions. ([#38942](https://github.com/WordPress/gutenberg/pull/38942)).
-   `TreeGrid`: Update callback tests to use `TreeGridRow` and `TreeGridCell` sub-components. ([#39002](https://github.com/WordPress/gutenberg/pull/39002)).

## 19.4.0 (2022-02-10)

### Bug Fix

-   Components: Fix `Slot`/`Fill` Emotion `StyleProvider` ([#38237](https://github.com/WordPress/gutenberg/pull/38237))
-   Reduce height and min-width of the reset button on `ComboBoxControl` for consistency. ([#38020](https://github.com/WordPress/gutenberg/pull/38020))
-   Removed unused `rememo` dependency ([#38388](https://github.com/WordPress/gutenberg/pull/38388)).
-   Added `__unstableInputWidth` to `UnitControl` type definition ([#38429](https://github.com/WordPress/gutenberg/pull/38429)).
-   Fixed typing errors for `ColorPicker` ([#38430](https://github.com/WordPress/gutenberg/pull/38430)).
-   Updated destructuring of `Dropdown` props to be TypeScript friendly ([#38431](https://github.com/WordPress/gutenberg/pull/38431)).
-   Added `ts-nocheck` to `ColorIndicator` so it can be used in typed components ([#38433](https://github.com/WordPress/gutenberg/pull/38433)).
-   Added `cx` as a dependency of `useMemo` across the whole package, in order to recalculate the classnames correctly when a component is rendered across more than one `StyleProvider` ([#38541](https://github.com/WordPress/gutenberg/pull/38541)).

### Enhancements

-   Update the visual design of the `Spinner` component. ([#37551](https://github.com/WordPress/gutenberg/pull/37551))
-   `TreeGrid` accessibility enhancements around the expand/collapse functionality. ([#38358](https://github.com/WordPress/gutenberg/pull/38358))
-   `TreeGrid` accessibility: improve browser support for Left Arrow focus to parent row in child row. ([#38639](https://github.com/WordPress/gutenberg/pull/38639))
-   `TreeGrid` accessibility: Add Home/End keys for better keyboard navigation. ([#38679](https://github.com/WordPress/gutenberg/pull/38679))
-   Add `resolvePoint` prop to `FocalPointPicker` to allow updating the value of the picker after a user interaction ([#38247](https://github.com/WordPress/gutenberg/pull/38247))
-   `TreeGrid`: Allow SHIFT key to be held, and add `onFocusRow` callback to the `TreeGrid` component, fired when focus is shifted from one row to another via Up and Down arrow keys. ([#38314](https://github.com/WordPress/gutenberg/pull/38314))

### Experimental

-   `Navigator`: rename `push`/`pop` to `goTo`/`goBack` ([#38582](https://github.com/WordPress/gutenberg/pull/38582))
-   `Navigator`: add `NavigatorButton` and `NavigatorBackButton` components ([#38634](https://github.com/WordPress/gutenberg/pull/38634))
-   `UnitControl`: tidy up utilities and types. In particular, change the type of parsed quantities to `number` (previously it could have been a `string` too). ([#38987](https://github.com/WordPress/gutenberg/pull/38987]))

## 19.3.0 (2022-01-27)

### Enhancements

-   Refine `ExternalLink` to be same size as the text, to appear more as a glyph than an icon. ([#37859](https://github.com/WordPress/gutenberg/pull/37859))
-   Updated `ToolsPanel` header icon to only show "plus" icon when all items are optional and all are currently hidden ([#38262](https://github.com/WordPress/gutenberg/pull/38262))
-   `TreeGrid`: Fix keyboard navigation for expand/collapse table rows in Firefox ([#37983](https://github.com/WordPress/gutenberg/pull/37983))

### Bug Fix

-   Update the `HexInput` component to accept a pasted value that contains a starting #
-   Update `ToggleGroupControl` background active state to use a simple background color instead of animated backdrop ([38008](https://github.com/WordPress/gutenberg/pull/38008))
-   Update label spacing for the `BoxControl`, `CustomGradientPicker`, `FormTokenField`, `InputControl`, and `ToolsPanel` components to use a bottom margin of `8px` for consistency. ([#37844](https://github.com/WordPress/gutenberg/pull/37844))
-   Add missing styles to the `BaseControl.VisualLabel` component. ([#37747](https://github.com/WordPress/gutenberg/pull/37747))
-   Prevent keyDown events from propagating up in `CustomSelectControl` ([#30557](https://github.com/WordPress/gutenberg/pull/30557))
-   Mark `children` prop as optional in `SelectControl` ([#37872](https://github.com/WordPress/gutenberg/pull/37872))
-   Add memoization of callbacks and context to prevent unnecessary rerenders of the `ToolsPanel` ([#38037](https://github.com/WordPress/gutenberg/pull/38037))
-   Fix space between icons and rail `RangeControl` ([#36935](https://github.com/WordPress/gutenberg/pull/36935))
-   Increase z-index of `ConfirmDialog` to render on top of parent `Popover` components ([#37959](https://github.com/WordPress/gutenberg/pull/37959))

### Experimental

-   Add basic history location support to `Navigator` ([#37416](https://github.com/WordPress/gutenberg/pull/37416)).
-   Add focus restoration to `Navigator` ([#38149](https://github.com/WordPress/gutenberg/pull/38149)).

## 19.2.0 (2022-01-04)

### Experimental

-   Reinstated the ability to pass additional props to the `ToolsPanel` ([#36428](https://github.com/WordPress/gutenberg/pull/36428)).
-   Added an `__unstable-large` size variant to `InputControl`, `SelectControl`, and `UnitControl` for selective migration to the larger 40px heights. ([#35646](https://github.com/WordPress/gutenberg/pull/35646)).
-   Fixed inconsistent padding in `UnitControl` ([#35646](https://github.com/WordPress/gutenberg/pull/35646)).
-   Added support for RTL behavior for the `ZStack`'s `offset` prop ([#36769](https://github.com/WordPress/gutenberg/pull/36769))
-   Fixed race conditions causing conditionally displayed `ToolsPanelItem` components to be erroneously deregistered ([#36588](https://github.com/WordPress/gutenberg/pull/36588)).
-   Added `__experimentalHideHeader` prop to `Modal` component ([#36831](https://github.com/WordPress/gutenberg/pull/36831)).
-   Added experimental `ConfirmDialog` component ([#34153](https://github.com/WordPress/gutenberg/pull/34153)).
-   Divider: improve support for vertical orientation and RTL styles, use start/end logical props instead of top/bottom, change border-color to `currentColor` ([#36579](https://github.com/WordPress/gutenberg/pull/36579)).
-   `ToggleGroupControl`: Avoid calling `onChange` if radio state changed from an incoming value ([#37224](https://github.com/WordPress/gutenberg/pull/37224/)).
-   `ToggleGroupControl`: fix the computation of the backdrop dimensions when rendered in a Popover ([#37067](https://github.com/WordPress/gutenberg/pull/37067)).
-   Add `__experimentalIsRenderedInSidebar` property to the `GradientPicker`and `CustomGradientPicker`. The property changes the color popover behavior to have a special placement behavior appropriate for sidebar UI's.
-   Add `first` and `last` classes to displayed `ToolsPanelItem` group within a `ToolsPanel` ([#37546](https://github.com/WordPress/gutenberg/pull/37546))

### Bug Fix

-   Fixed spacing between `BaseControl` fields and help text within the `ToolsPanel` ([#36334](https://github.com/WordPress/gutenberg/pull/36334))
-   Replaced hardcoded blue in `ColorPicker` with UI theme color ([#36153](https://github.com/WordPress/gutenberg/pull/36153)).
-   Fixed empty `ToolsPanel` height by correcting menu button line-height ([#36895](https://github.com/WordPress/gutenberg/pull/36895)).
-   Normalized label line-height and spacing within the `ToolsPanel` ([36387](https://github.com/WordPress/gutenberg/pull/36387))
-   Remove unused `reakit-utils` from peer dependencies ([#37369](https://github.com/WordPress/gutenberg/pull/37369)).
-   Update all Emotion dependencies to the latest version to ensure they work correctly with React types ([#37365](https://github.com/WordPress/gutenberg/pull/37365)).
-   `DateTimePicker`: Fix the date format associated to the `is12Hour` prop ([#37465](https://github.com/WordPress/gutenberg/pull/37465))
-   Allowed `ToolsPanel` to register items when `panelId` is `null` due to multiple block selection ([37216](https://github.com/WordPress/gutenberg/pull/37216)).

### Enhancements

-   Wrapped `Modal` in a `forwardRef` call ([#36831](https://github.com/WordPress/gutenberg/pull/36831)).
-   Refactor `DateTime` class component to functional component ([#36835](https://github.com/WordPress/gutenberg/pull/36835))
-   Unify styles for `ColorIndicator` with how they appear in Global Styles ([#37028](https://github.com/WordPress/gutenberg/pull/37028))
-   Add support for rendering the `ColorPalette` in a `Dropdown` when opened in the sidebar ([#37067](https://github.com/WordPress/gutenberg/pull/37067))
-   Show an incremental sequence of numbers (1/2/3/4/5) as a label of the font size, when we have at most five font sizes, where at least one the them contains a complex css value(clamp, var, etc..). We do this because complex css values cannot be calculated properly and the incremental sequence of numbers as labels can help the user better mentally map the different available font sizes. ([#37038](https://github.com/WordPress/gutenberg/pull/37038))
-   Add support for proper borders to color indicators ([#37500](https://github.com/WordPress/gutenberg/pull/37500))
-   Refactor `SuggestionsList` class component to functional component([#36924](https://github.com/WordPress/gutenberg/pull/36924/))

## 19.1.4 (2021-12-13)

### Bug Fix

-   Improve accessibility and visibility in `ColorPallete` ([#36925](https://github.com/WordPress/gutenberg/pull/36925))

## 19.1.3 (2021-12-06)

-   Fix missing version information in `CHANGELOG.md`.

## 19.1.2 (2021-12-06)

### Bug Fix

-   Fixed `GradientPicker` not displaying `CustomGradientPicker` when no gradients are provided ([#36900](https://github.com/WordPress/gutenberg/pull/36900)).
-   Fixed error thrown in `ColorPicker` when used in controlled state in color gradients ([#36941](https://github.com/WordPress/gutenberg/pull/36941)).
-   Updated readme to include default value introduced in fix for unexpected movements in the `ColorPicker` ([#35670](https://github.com/WordPress/gutenberg/pull/35670)).
-   Added support for the legacy `extraSmall` value for the `size` prop in the `Card` component ([#37097](https://github.com/WordPress/gutenberg/pull/37097)).

## 19.1.0 (2021-11-29)

### Enhancements

-   Added a `showTooltip` prop to `ToggleGroupControlOption` in order to display tooltip text (using `<Tooltip />`). ([#36726](https://github.com/WordPress/gutenberg/pull/36726)).

### Bug Fix

-   Fixed a bug which prevented setting `PM` hours correctly in the `DateTimePicker` ([#36878](https://github.com/WordPress/gutenberg/pull/36878)).

## 19.0.2 (2021-11-15)

-   Remove erroneous use of `??=` syntax from `build-module`.

## 19.0.1 (2021-11-07)

### Enhancements

-   Updated the `ColorPalette` and `GradientPicker` components to the latest designs ([#35970](https://github.com/WordPress/gutenberg/pull/35970)).

### Experimental

-   Updated the `ToolsPanel` to use `Grid` internally to manage panel layout ([#35621](https://github.com/WordPress/gutenberg/pull/35621)).
-   Added experimental `__experimentalHasMultipleOrigins` prop to the `ColorPalette` and `GradientPicker` components ([#35970](https://github.com/WordPress/gutenberg/pull/35970)).

## 19.0.0 (2021-10-22)

### New Features

-   Added support for `step="any"` in `NumberControl` and `RangeControl` ([#34542](https://github.com/WordPress/gutenberg/pull/34542)).

### Enhancements

-   Removed the separator shown between `ToggleGroupControl` items ([#35497](https://github.com/WordPress/gutenberg/pull/35497)).
-   The `ColorPicker` component property `onChangeComplete`, a function accepting a color object, was replaced with the property `onChange`, a function accepting a string on ([#35220](https://github.com/WordPress/gutenberg/pull/35220)).
-   The property `disableAlpha`, was removed from the `ColorPicker` component. Use the new opposite property `enableAlpha` instead ([#35220](https://github.com/WordPress/gutenberg/pull/35220)).

### Experimental

-   Removed the `fieldset` wrapper from the `FontAppearanceControl` component ([35461](https://github.com/WordPress/gutenberg/pull/35461)).
-   Refactored the `ToggleGroupControl` component's structure and embedded `ToggleGroupControlButton` directly into `ToggleGroupControlOption` ([#35600](https://github.com/WordPress/gutenberg/pull/35600)).
-   Added support for showing an experimental hint in `CustomSelectControl` ([#35673](https://github.com/WordPress/gutenberg/pull/35673)).

### Breaking Changes

-   The `color` property a `tinycolor2` color object passed on `onChangeComplete` property of the `ColorPicker` component was removed. Please use the new `onChange` property that accepts a string color representation ([#35562](https://github.com/WordPress/gutenberg/pull/35562)).

## 18.0.0 (2021-10-12)

### Breaking Changes

-   Removed the deprecated `position` and `menuLabel` from the `DropdownMenu` component ([#34537](https://github.com/WordPress/gutenberg/pull/34537)).
-   Removed the deprecated `onClickOutside` prop from the `Popover` component ([#34537](https://github.com/WordPress/gutenberg/pull/34537)).
-   Changed `RangeControl` component to not apply `shiftStep` to inputs from its `<input type="range"/>` ([35020](https://github.com/WordPress/gutenberg/pull/35020)).
-   Removed `isAction` prop from `Item`. The component will now rely on `onClick` to render as a `button` ([35152](https://github.com/WordPress/gutenberg/pull/35152)).

### New Features

-   Add an experimental `Navigator` components ([#34904](https://github.com/WordPress/gutenberg/pull/34904)) as a replacement for the previous `Navigation` related components.
-   Update the `ColorPicker` component to the latest design ([#35220](https://github.com/WordPress/gutenberg/pull/35220))

### Bug Fix

-   Fixed rounding of value in `RangeControl` component when it loses focus while the `SHIFT` key is held. ([#35020](https://github.com/WordPress/gutenberg/pull/35020)).

### Internal

-   Deleted the `createComponent` utility function ([#34929](https://github.com/WordPress/gutenberg/pull/34929)).
-   Deleted the `useJumpStep` utility function ([#35561](https://github.com/WordPress/gutenberg/pull/35561)).

## 17.0.0 (2021-09-09)

### Breaking Change

-   Removed a min-width from the `DropdownMenu` component, allowing the menu to accommodate thin contents like vertical tools menus ([#33995](https://github.com/WordPress/gutenberg/pull/33995)).

### Bug Fix

-   Fixed RTL styles in `Flex` component ([#33729](https://github.com/WordPress/gutenberg/pull/33729)).
-   Fixed unit test errors caused by `CSS.supports` being called in a non-browser environment ([#34572](https://github.com/WordPress/gutenberg/pull/34572)).
-   Fixed `ToggleGroupControl`'s backdrop not updating when changing the `isAdaptiveWidth` property ([#34595](https://github.com/WordPress/gutenberg/pull/34595)).

### Internal

-   Renamed `PolymorphicComponent*` types to `WordPressComponent*` ([#34330](https://github.com/WordPress/gutenberg/pull/34330)).

## 16.0.0 (2021-08-23)

### Breaking Change

-   Updated the visual styles of the RangeControl component ([#33824](https://github.com/WordPress/gutenberg/pull/33824)).

### New Feature

-   Add `hideLabelFromVision` prop to `RangeControl` ([#33714](https://github.com/WordPress/gutenberg/pull/33714)).

### Bug Fix

-   Listen to `resize` events correctly in `useBreakpointIndex`. This hook is used in `useResponsiveValue` and consequently in the `Flex` and `Grid` components ([#33902](https://github.com/WordPress/gutenberg/pull/33902))

## 15.0.0 (2021-07-29)

### Breaking Change

-   Upgraded React components to work with v17.0 ([#29118](https://github.com/WordPress/gutenberg/pull/29118)). There are no new features in React v17.0 as explained in the [blog post](https://reactjs.org/blog/2020/10/20/react-v17.html).

### Deprecation

-   `isScrollable` prop in `CardBody` default value changed from `true` to `false` ([#33490](https://github.com/WordPress/gutenberg/pull/33490))

### Bug Fix

-   Added back `box-sizing: border-box` rule to `CardBody`, `CardHeader` and `CardFooter` components [#33511](https://github.com/WordPress/gutenberg/pull/33511).

## 14.2.0 (2021-07-21)

### New Feature

-   Update the border color used in `CardBody`, `CardHeader`, `CardFooter`, and `CardDivider` to a different shade of gray, in order to match the color used in other components ([#32566](https://github.com/WordPress/gutenberg/pull/32566)).

### Deprecation

-   `isPrimary`, `isSecondary`, `isTertiary` and `isLink` props in `Button` have been deprecated. Use `variant` instead ([#31713](https://github.com/WordPress/gutenberg/pull/31713)).
-   `isElevated` prop in `Card` has been deprecated. Use `elevation` instead ([#32566](https://github.com/WordPress/gutenberg/pull/32566)).

### Internal

-   `Card`, `CardBody`, `CardHeader`, `CardFooter`, `CardMedia`, and `CardDivider` components have been re-written from the ground up ([#32566](https://github.com/WordPress/gutenberg/pull/32566)).

## 14.1.0 (2021-05-20)

## 14.0.0 (2021-05-14)

### Breaking Changes

-   Drop support for Internet Explorer 11 ([#31110](https://github.com/WordPress/gutenberg/pull/31110)). Learn more at https://make.wordpress.org/core/2021/04/22/ie-11-support-phase-out-plan/.
-   Increase the minimum Node.js version to v12 matching Long Term Support releases ([#31270](https://github.com/WordPress/gutenberg/pull/31270)). Learn more at https://nodejs.org/en/about/releases/.
-   The experimental `Text` component has been completely re-written and enhanced with truncation support and separate variant, size, and weight props to allow for greater control. The previous `variant` prop has been completely removed.

### Deprecation

-   `isReversed` prop in `Flex` component has been deprecated. Use `direction` instead ([#31297](https://github.com/WordPress/gutenberg/pull/31297)).

### Internal

-   `Flex`, `FlexBlock`, and `FlexItem` components have been re-written from the ground up ([#31297](https://github.com/WordPress/gutenberg/pull/31297)).

## 13.0.0 (2021-03-17)

### Breaking Change

-   `onChange` prop of `FocalPointPicker` is called at the end of drag operations. Previously, it was called repetitively while dragging.

### New Feature

-   Supports ref forwarding in `withNotices` and `ResizableBox`.
-   Adds `onDrag` prop of `FocalPointPicker`.

### Bug Fix

-   Allows focus of the `FocalPointPicker` draggable area and adjustment with arrow keys. This was added in [#22531](https://github.com/WordPress/gutenberg/pull/22264) but was no longer working.

## 12.0.0 (2020-12-17)

### Enhancements

-   ComboboxControl: Deburr option labels before filter

### Breaking Change

-   Introduce support for other units and advanced CSS properties on `FontSizePicker`. Provided the value passed to the `FontSizePicker` is a string or one of the size options passed is a string, onChange will start to be called with a string value instead of a number. On WordPress usage, font size options are now automatically converted to strings with the default "px" unit added.

## 10.1.0 (2020-09-03)

### New Feature

-   Add `ToolbarItem` component.
-   Support `label` prop on the `Toolbar` component.

### Deprecations

-   Deprecate the `Toolbar` component when used without the `label` prop. `ToolbarGroup` should be used instead.

## 10.0.0 (2020-07-07)

### Breaking Change

-   `NumberControl` no longer automatically transforms values when rendering `value` into a `<input />` HTML element.
-   `Dashicon` component no longer renders SVGs. If you rely on this component, make sure to load the dashicon font.

## 9.6.0 (2020-05-14)

### Bug Fix

-   Fix and issue that would cause the `Popover` component to throw an error under certain
    circumstances ([#22264](https://github.com/WordPress/gutenberg/pull/22264)).

### Deprecations

-   The `Guide` component no longer supports passing pages as children. Use the `pages` prop instead.
-   The `GuidePage` component is deprecated. Use the `pages` prop in `Guide` instead.

## 9.2.0 (2020-02-10)

### Enhancements

-   The `Notice` component will speak its message. With this new feature, a developer can control either the `spokenMessage` spoken message, or the `politeness` politeness level of the message.
-   The `Snackbar` component will speak its message. With this new feature, a developer can control either the `spokenMessage` spoken message, or the `politeness` politeness level of the message.
-   A `Notice` `actions` member can now assign `isPrimary` to render a primary button action associated with a notice message.

### Bug Fixes

-   Notice will assume a default status of 'info' if none is provided. This resolves an issue where the notice would be assigned a class name `is-undefined`. This was previously the effective default by styled appearance and should not be considered a breaking change in that regard.

## 9.0.0 (2020-01-13)

### New Features

-   Added a new `Guide` component which allows developers to easily present a user guide.

### Breaking Changes

-   `is-button` classname has been removed from the Button component.
-   The `is-default` classname is not applied automatically anymore.
-   By default Button components come with a fixed height and hover styles.

### Bug Fixes

-   Fixes a regression published in version 8.5.0 that would prevent some build tools from including
    styles provided in the packages build-styles directory.

### Deprecations

-   `isDefault` prop in `Button` has been deprecated. Consider using `isSecondary` instead.
-   `IconButton` has been deprecated. Use the `Button` component instead.

## 8.2.0 (2019-08-29)

### New Features

-   The bundled `re-resizable` dependency has been updated from requiring `5.0.1` to requiring `^6.0.0` ([#17011](https://github.com/WordPress/gutenberg/pull/17011)).

## 8.1.0 (2019-08-05)

### New Features

-   Added a new `popoverProps` prop to the `Dropdown` component which allows users of the `Dropdown` component to pass props directly to the `Popover` component.
-   Added and documented `hideLabelFromVision` prop to `BaseControl` used by `SelectControl`, `TextControl`, and `TextareaControl`.
-   Added a new `popoverProps` prop to the `DropdownMenu` component which allows to pass props directly to the nested `Popover` component.
-   Added a new `toggleProps` prop to the `DropdownMenu` component which allows to pass props directly to the nested `IconButton` component.
-   Added a new `menuProps` prop to the `DropdownMenu` component which allows to pass props directly to the nested `NavigableMenu` component.

### Deprecations

-   `menuLabel` prop in `DropdownComponent` has been deprecated. Consider using `menuProps` object and its `aria-label` property instead.
-   `position` prop in `DropdownComponent` has been deprecated. Consider using `popoverProps` object and its `position` property instead.

### Bug Fixes

-   The `Button` component will no longer assign default styling (`is-default` class) when explicitly assigned as primary (the `isPrimary` prop). This should resolve potential conflicts affecting a combination of `isPrimary`, `isDefault`, and `isLarge` / `isSmall`, where the busy animation would appear with incorrect coloring.

### Deprecations

-   The `Popover` component `onClickOutside` prop has been deprecated. Use `onFocusOutside` instead.

### Internal

-   The `Dropdown` component has been refactored to focus changes using the `Popover` component's `onFocusOutside` prop.
-   The `MenuItem` component will now always use an `IconButton`. This prevents a focus loss when clicking a menu item.
-   Package no longer depends on external `react-click-outside` library.

## 8.0.0 (2019-06-12)

### New Feature

-   Add new `BlockQuotation` block to the primitives folder to support blockquote in a multiplatform way. [#15482](https://github.com/WordPress/gutenberg/pull/15482).
-   `DropdownMenu` now supports passing a [render prop](https://reactjs.org/docs/render-props.html#using-props-other-than-render) as children for more advanced customization.

### Internal

-   `MenuGroup` no longer uses `NavigableMenu` internally. It needs to be explicitly wrapped with `NavigableMenu` to bring back the same behavior.

### Documentation

-   Added missing documentation for `DropdownMenu` props `menuLabel`, `position`, `className`.

### Breaking Change

-   `ServerSideRender` is no longer part of components. It was extracted to an independent package `@wordpress/server-side-render`.

### Bug Fix

-   Although `DateTimePicker` does not allow picking the seconds, passed the current seconds as the selected value for seconds when calling `onChange`. Now it passes zero.

## 7.4.0 (2019-05-21)

### New Feature

-   Added a new `HorizontalRule` component.
-   Added a new `Snackbar` component.

### Bug Fix

-   Fixed display of reset button when using RangeControl `allowReset` prop.
-   Fixed minutes field of `DateTimePicker` missed '0' before single digit values.

## 7.3.0 (2019-04-16)

### New Features

-   Added a new `render` property to `FormFileUpload` component. Allowing users of the component to custom the UI for their needs.
-   Added a new `BaseControl.VisualLabel` component.
-   Added a new `preview` prop to the `Placeholder` component which allows to display a preview, for example a media preview when the Placeholder is used in media editing contexts.
-   Added a new `anchorRect` prop to `Popover` which enables a developer to provide a custom `DOMRect` object at which to position the popover.

### Improvements

-   Limit `Base Control Label` to the width of its content.

### Bug fixes

-   Fix `instanceId` prop passed through to `Button` component via `MenuItems` producing React console error. Fixed by removing the unnecessary use of `withInstanceId` on the `MenuItems` component [#14599](https://github.com/WordPress/gutenberg/pull/14599)

## 7.2.0 (2019-03-20)

### Improvements

-   Make `RangeControl` validation rely on the `checkValidity` provided by the browsers instead of using our own validation.

### Bug Fixes

-   Fix a problem that made `RangeControl` not work as expected with float values.

## 7.1.0 (2019-03-06)

### New Features

-   Added a new `Animate` component.

### Improvements

-   `withFilters` has been optimized to avoid binding hook handlers for each mounted instance of the component, instead using a single centralized hook delegator.
-   `withFilters` has been optimized to reuse a single shared component definition for all filtered instances of the component.
-   Make `RangeControl` validate min and max properties.

### Bug Fixes

-   Resolves a conflict where two instance of Slot would produce an inconsistent or duplicated rendering output.
-   Allow years between 0 and 1970 in DateTime component.

### New Feature

-   `Dropdown` now has a `focusOnMount` prop which is passed directly to the contained `Popover`.
-   `DatePicker` has new prop `isInvalidDate` exposing react-dates' `isOutsideRange`.
-   `DatePicker` allows `null` as accepted value for `currentDate` prop to signify no date selection.

## 7.0.5 (2019-01-03)

## 7.0.4 (2018-12-12)

## 7.0.3 (2018-11-30)

## 7.0.2 (2018-11-22)

## 7.0.1 (2018-11-21)

## 7.0.0 (2018-11-20)

### Breaking Change

-   `Dropdown.refresh()` has been removed. The contained `Popover` is now automatically refreshed.

## 6.0.2 (2018-11-15)

## 6.0.1 (2018-11-12)

### Bug Fixes

-   Avoid constantly recomputing the popover position.

### Polish

-   Remove `<DateTimePicker />` obsolete `locale` prop (and pass-through to child components) and obsolete `is12Hour` prop pass through to `<DateTime />` [#11649](https://github.com/WordPress/gutenberg/pull/11649)

## 6.0.0 (2018-11-12)

### Breaking Change

-   The `PanelColor` component has been removed.

## 5.1.1 (2018-11-09)

## 5.1.0 (2018-11-09)

### New Feature

-   Adjust a11y roles for MenuItem component, so that aria-checked is used properly, related change in Editor/Components/BlockNavigationList ([#11431](https://github.com/WordPress/gutenberg/issues/11431)).
-   `Popover` components are now automatically refreshed every 0.5s in order to recalculate their size or position.

### Deprecation

-   `Dropdown.refresh()` has been deprecated as the contained `Popover` is now automatically refreshed.

## 5.0.2 (2018-11-03)

### Polish

-   Forward `ref` in the `PanelBody` component.
-   Tooltip are no longer removed when Button becomes disabled, it's left to the component rendering the Tooltip.
-   Forward `ref` support in `TabbableContainer` and `NavigableMenu` components.

## 5.0.1 (2018-10-30)

## 5.0.0 (2018-10-29)

### Breaking Change

-   `AccessibleSVG` component has been removed. Please use `SVG` instead.

### New Feature

-   The `Notice` component accepts an array of action objects via the `actions` prop. Each member object should contain a `label` and either a `url` link string or `onClick` callback function.

## 4.2.1 (2018-10-22)

### Bug Fix

-   Fix importing `react-dates` stylesheet in production.

## 4.2.0 (2018-10-19)

### New Feature

-   Added a new `ColorPicker` component ([#10564](https://github.com/WordPress/gutenberg/pull/10564)).
-   `MenuItem` now accepts an `info` prop for including an extended description.

### Bug Fix

-   `IconButton` correctly respects a passed `aria-label` prop.

### Deprecation

-   `PanelColor` has been deprecated in favor of `wp.editor.PanelColorSettings`.

## 4.1.2 (2018-10-18)

## 4.1.0 (2018-10-10)

### New Feature

-   Added a new `ResizableBox` component.

## 4.0.0 (2018-09-30)

### Breaking Change

-   `Draggable` as a DOM node drag handler has been removed. Please, use `Draggable` as a wrap component for your DOM node drag handler.

### Deprecation

-   Renamed `AccessibleSVG` component to `SVG`.

## 3.0.0 (2018-09-05)

### Breaking Change

-   `withAPIData` has been removed. Please use the Core Data module or `@wordpress/api-fetch` directly instead.
-   `Draggable` as a DOM node drag handler has been deprecated. Please, use `Draggable` as a wrap component for your DOM node drag handler.
-   Change how required built-ins are polyfilled with Babel 7 ([#9171](https://github.com/WordPress/gutenberg/pull/9171)). If you're using an environment that has limited or no support for ES2015+ such as lower versions of IE then using [core-js](https://github.com/zloirock/core-js) or [@babel/polyfill](https://babeljs.io/docs/en/next/babel-polyfill) will add support for these methods.
-   `withContext` has been removed. Please use `wp.element.createContext` instead. See: https://reactjs.org/docs/context.html.

### New Feature

-   Added a new `AccessibleSVG` component.<|MERGE_RESOLUTION|>--- conflicted
+++ resolved
@@ -9,9 +9,7 @@
 ### Bug Fix
 
 -   `Autocomplete`: Fix unexpected block insertion during IME composition ([#45510](https://github.com/WordPress/gutenberg/pull/45510)).
-<<<<<<< HEAD
 -   `Icon`: Making size prop work for icon components using dash icon strings ([#45593](https://github.com/WordPress/gutenberg/pull/45593))
-=======
 -   `ToolsPanelItem`: Prevent unintended calls to onDeselect when parent panel is remounted and item is rendered via SlotFill ([#45673](https://github.com/WordPress/gutenberg/pull/45673))
 -   `ColorPicker`: Prevent all number fields from becoming "0" when one of them is an empty string ([#45649](https://github.com/WordPress/gutenberg/pull/45649)).
 
@@ -29,7 +27,6 @@
 ### Experimental
 
 -   `ToggleGroupControl`: Only show enclosing border when `isBlock` and not `isDeselectable` ([#45492](https://github.com/WordPress/gutenberg/pull/45492)).
->>>>>>> 3086d49e
 
 ## 22.0.0 (2022-11-02)
 
