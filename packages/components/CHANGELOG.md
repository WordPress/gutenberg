<!-- Learn how to maintain this file at https://github.com/WordPress/gutenberg/tree/HEAD/packages#maintaining-changelogs. -->

## Unreleased

### Enhancements

-   Making Circular Option Picker a `listbox`. Note that while this changes some public API, new props are optional, and currently have default values; this will change in another patch ([#52255](https://github.com/WordPress/gutenberg/pull/52255)).
-   `ToggleGroupControl`: Rewrite backdrop animation using framer motion shared layout animations, add better support for controlled and uncontrolled modes ([#50278](https://github.com/WordPress/gutenberg/pull/50278)).
-   `Popover`: Add the `is-positioned` CSS class only after the popover has finished animating ([#54178](https://github.com/WordPress/gutenberg/pull/54178)).
-   `Tooltip`: Replace the existing tooltip to simplify the implementation and improve accessibility while maintaining the same behaviors and API ([#48440](https://github.com/WordPress/gutenberg/pull/48440)).
-   `Dropdown` and `DropdownMenu`: support controlled mode for the dropdown's open/closed state ([#54257](https://github.com/WordPress/gutenberg/pull/54257)).
-   `BorderControl`: Apply proper metrics and simpler text ([#53998](https://github.com/WordPress/gutenberg/pull/53998)).
<<<<<<< HEAD
-   `FormTokenField`: Update styling for consistency and increased visibility ([#54402](https://github.com/WordPress/gutenberg/pull/54402)).
=======
-   `Tooltip`: Add new `hideOnClick` prop ([#54406](https://github.com/WordPress/gutenberg/pull/54406)).
>>>>>>> db0ec5c9

### Bug Fix

-   `Tooltip`: dynamically render in the DOM only when visible ([#54312](https://github.com/WordPress/gutenberg/pull/54312)).
-   `PaletteEdit`: Fix padding in RTL languages ([#54034](https://github.com/WordPress/gutenberg/pull/54034)).
-   `ToolbarItem`: Fix children not showing in rendered components ([#53314](https://github.com/WordPress/gutenberg/pull/53314)).
-   `CircularOptionPicker`: make focus styles resilient to button size changes ([#54196](https://github.com/WordPress/gutenberg/pull/54196)).
-   `InputControl`: Fix focus style size ([#54394](https://github.com/WordPress/gutenberg/pull/54394)).
-   `Color values`: Update borderFocus to ADMIN.theme ([#54425](https://github.com/WordPress/gutenberg/pull/54425)).

### Internal

-   `Toolbar/ToolbarDropdownMenu `: Convert to TypeScript ([#54321](https://github.com/WordPress/gutenberg/pull/54321)).
-   `Composite`: Convert to TypeScript ([#54028](https://github.com/WordPress/gutenberg/pull/54028)).
-   `BorderControl`: Refactor unit tests to use `userEvent` ([#54155](https://github.com/WordPress/gutenberg/pull/54155))
-   `FocusableIframe`: Convert to TypeScript ([#53979](https://github.com/WordPress/gutenberg/pull/53979)).
-   `Popover`: Remove unused `overlay` type from `positionToPlacement` utility function ([#54101](https://github.com/WordPress/gutenberg/pull/54101)).
-   `Higher Order` -- `with-focus-outside`: Convert to TypeScript ([#53980](https://github.com/WordPress/gutenberg/pull/53980)).
-   `IsolatedEventContainer`: Convert unit test to TypeScript ([#54316](https://github.com/WordPress/gutenberg/pull/54316)).
-   `Popover`: Remove `scroll` and `resize` listeners for iframe overflow parents and rely on recently added native Floating UI support ([#54286](https://github.com/WordPress/gutenberg/pull/54286)).
-   `Button`: Update documentation to remove the button `focus` prop ([#54397](https://github.com/WordPress/gutenberg/pull/54397)).

### Experimental

-   `DropdownMenu` v2: Fix submenu chevron direction in RTL languages ([#54036](https://github.com/WordPress/gutenberg/pull/54036).

## 25.7.0 (2023-08-31)

### Breaking changes

-   Make the `Popover.Slot` optional and render popovers at the bottom of the document's body by default. ([#53889](https://github.com/WordPress/gutenberg/pull/53889), [#53982](https://github.com/WordPress/gutenberg/pull/53982)).

### Enhancements

-   `ProgressBar`: Add transition to determinate indicator ([#53877](https://github.com/WordPress/gutenberg/pull/53877)).
-   Prevent nested `SlotFillProvider` from rendering ([#53940](https://github.com/WordPress/gutenberg/pull/53940)).

### Bug Fix

-   `SandBox`: Fix the cleanup method in useEffect ([#53796](https://github.com/WordPress/gutenberg/pull/53796)).
-   `PaletteEdit`: Fix the height of the `PaletteItems`. Don't rely on styles only present in the block editor ([#54000](https://github.com/WordPress/gutenberg/pull/54000)).

### Internal

-   `Shortcut`: Add Storybook stories ([#53627](https://github.com/WordPress/gutenberg/pull/53627)).
-   `SlotFill`: Do not render children when using `<Slot bubblesVirtually />`. ([#53272](https://github.com/WordPress/gutenberg/pull/53272))
-   Update `@floating-ui/react-dom` to the latest version ([#46845](https://github.com/WordPress/gutenberg/pull/46845)).

## 25.6.0 (2023-08-16)

### Enhancements

-   `Theme`: Expose via private APIs ([#53262](https://github.com/WordPress/gutenberg/pull/53262)).
-   `ProgressBar`: Use the theme system accent for indicator color ([#53347](https://github.com/WordPress/gutenberg/pull/53347)).
-   `ProgressBar`: Use gray 300 for track color ([#53349](https://github.com/WordPress/gutenberg/pull/53349)).
-   `Modal`: add `headerActions` prop to render buttons in the header. ([#53328](https://github.com/WordPress/gutenberg/pull/53328)).
-   `Snackbar`: Snackbar design and motion improvements ([#53248](https://github.com/WordPress/gutenberg/pull/53248))
-   `NumberControl`: Add `spinFactor` prop for adjusting the amount by which the spin controls change the value ([#52902](https://github.com/WordPress/gutenberg/pull/52902)).
-   `Modal:`: Nuance outside interactions ([#52994](https://github.com/WordPress/gutenberg/pull/52994)).
-   `Button`: Remove default border from the destructive button ([#53607](https://github.com/WordPress/gutenberg/pull/53607)).
-   Components: Move accent colors to theme context ([#53631](https://github.com/WordPress/gutenberg/pull/53631)).
-   `ProgressBar`: Use the new theme system accent for indicator color ([#53632](https://github.com/WordPress/gutenberg/pull/53632)).

### Bug Fix

-   `Button`: add `:disabled` selector to reset hover color for disabled buttons ([#53411](https://github.com/WordPress/gutenberg/pull/53411)).

### Internal

-   `ControlGroup`, `FormGroup`, `ControlLabel`, `Spinner`: Remove unused `ui/` components from the codebase ([#52953](https://github.com/WordPress/gutenberg/pull/52953)).
-   `MenuItem`: Convert to TypeScript ([#53132](https://github.com/WordPress/gutenberg/pull/53132)).
-   `MenuItem`: Add Storybook stories ([#53613](https://github.com/WordPress/gutenberg/pull/53613)).
-   `MenuGroup`: Add Storybook stories ([#53090](https://github.com/WordPress/gutenberg/pull/53090)).
-   Components: Remove unnecessary utils ([#53679](https://github.com/WordPress/gutenberg/pull/53679)).

## 25.5.0 (2023-08-10)

### New Feature

-   Add a new `ProgressBar` component. ([#53030](https://github.com/WordPress/gutenberg/pull/53030)).

### Enhancements

-   `ColorPalette`, `BorderControl`: Don't hyphenate hex value in `aria-label` ([#52932](https://github.com/WordPress/gutenberg/pull/52932)).
-   `MenuItemsChoice`, `MenuItem`: Support a `disabled` prop on a menu item ([#52737](https://github.com/WordPress/gutenberg/pull/52737)).

### Bug Fix

-   `Modal`: Fix loss of focus when clicking outside ([#52653](https://github.com/WordPress/gutenberg/pull/52653)).

## 25.4.0 (2023-07-20)

### Enhancements

-   `TextControl`: Add `id` prop to allow for custom IDs in `TextControl`s ([#52028](https://github.com/WordPress/gutenberg/pull/52028)).
-   `Navigator`: Add `replace` option to `navigator.goTo()` and `navigator.goToParent()` ([#52456](https://github.com/WordPress/gutenberg/pull/52456)).

### Bug Fix

-   `Popover`: Pin `react-dropdown-menu` version to avoid breaking changes in dependency updates. ([#52356](https://github.com/WordPress/gutenberg/pull/52356)).
-   `Item`: Unify focus style and add default font styles. ([#52495](https://github.com/WordPress/gutenberg/pull/52495)).
-   `Toolbar`: Fix toolbar items not being tabbable on the first render. ([#52613](https://github.com/WordPress/gutenberg/pull/52613))
-   `FormTokenField`: Fix token overflow when moving cursor left or right. ([#52662](https://github.com/WordPress/gutenberg/pull/52662))

## 25.3.0 (2023-07-05)

### Enhancements

-   `SelectControl`: Added option to set hidden options. ([#51545](https://github.com/WordPress/gutenberg/pull/51545))
-   `RangeControl`: Add `__next40pxDefaultSize` prop to opt into the new 40px default size ([#49105](https://github.com/WordPress/gutenberg/pull/49105)).
-   `Button`: Introduce `size` prop with `default`, `compact`, and `small` variants ([#51842](https://github.com/WordPress/gutenberg/pull/51842)).
-   `ItemGroup`: Update button focus state styles to target `:focus-visible` rather than `:focus`. ([#51787](https://github.com/WordPress/gutenberg/pull/51787)).
-   `Guide`: Don't show Close button when there is only one page, and use default button and accent/theme styling ([#52014](https://github.com/WordPress/gutenberg/pull/52014)).

### Bug Fix

-   `ConfirmDialog`: Ensure onConfirm isn't called an extra time when submitting one of the buttons using the keyboard ([#51730](https://github.com/WordPress/gutenberg/pull/51730)).
-   `ZStack`: ZStack: fix component bounding box to match children ([#51836](https://github.com/WordPress/gutenberg/pull/51836)).
-   `Modal`: Add small top padding to the content so that avoid cutting off the visible outline when hovering items ([#51829](https://github.com/WordPress/gutenberg/pull/51829)).
-   `DropdownMenu`: fix icon style when dashicon is used ([#43574](https://github.com/WordPress/gutenberg/pull/43574)).
-   `UnitControl`: Fix crash when certain units are used ([#52211](https://github.com/WordPress/gutenberg/pull/52211)).
-   `Guide`: Place focus on the guide's container instead of its first tabbable ([#52300](https://github.com/WordPress/gutenberg/pull/52300)).

## 25.2.0 (2023-06-23)

### Enhancements

-   `UnitControl`: Revamp support for changing unit by typing ([#39303](https://github.com/WordPress/gutenberg/pull/39303)).
-   `Modal`: Update corner radius to be between buttons and the site view frame, in a 2-4-8 system. ([#51254](https://github.com/WordPress/gutenberg/pull/51254)).
-   `ItemGroup`: Update button focus state styles to be inline with other button focus states in the editor. ([#51576](https://github.com/WordPress/gutenberg/pull/51576)).
-   `ItemGroup`: Update button focus state styles to target `:focus-visible` rather than `:focus`. ([#51787](https://github.com/WordPress/gutenberg/pull/51787)).

### Bug Fix

-   `Popover`: Allow legitimate 0 positions to update popover position ([#51320](https://github.com/WordPress/gutenberg/pull/51320)).
-   `Button`: Remove unnecessary margin from dashicon ([#51395](https://github.com/WordPress/gutenberg/pull/51395)).
-   `Autocomplete`: Announce how many results are available to screen readers when suggestions list first renders ([#51018](https://github.com/WordPress/gutenberg/pull/51018)).

### Internal

-   `ClipboardButton`: Convert to TypeScript ([#51334](https://github.com/WordPress/gutenberg/pull/51334)).
-   `Toolbar`: Replace `reakit` dependency with `@ariakit/react` ([#51623](https://github.com/WordPress/gutenberg/pull/51623)).

### Documentation

-   `SearchControl`: Improve documentation around usage of `label` prop ([#51781](https://github.com/WordPress/gutenberg/pull/51781)).

## 25.1.0 (2023-06-07)

### Enhancements

-   `BorderControl`: Improve color code readability in aria-label ([#51197](https://github.com/WordPress/gutenberg/pull/51197)).
-   `Dropdown` and `DropdownMenu`: use internal context system to automatically pick the toolbar popover variant when rendered inside the `Toolbar` component ([#51154](https://github.com/WordPress/gutenberg/pull/51154)).

### Bug Fix

-   `FocalPointUnitControl`: Add aria-labels ([#50993](https://github.com/WordPress/gutenberg/pull/50993)).

### Enhancements

-   Wrapped `TabPanel` in a `forwardRef` call ([#50199](https://github.com/WordPress/gutenberg/pull/50199)).
-   `ColorPalette`: Improve readability of color name and value, and improve rendering of partially transparent colors ([#50450](https://github.com/WordPress/gutenberg/pull/50450)).
-   `Button`: Add `__next32pxSmallSize` prop to opt into the new 32px size when the `isSmall` prop is enabled ([#51012](https://github.com/WordPress/gutenberg/pull/51012)).
-   `ItemGroup`: Update styles so all SVGs inherit color from their parent element ([#50819](https://github.com/WordPress/gutenberg/pull/50819)).

### Experimental

-   `DropdownMenu` v2: Tweak styles ([#50967](https://github.com/WordPress/gutenberg/pull/50967), [#51097](https://github.com/WordPress/gutenberg/pull/51097)).
-   `DropdownMenu` v2: change default placement to match the legacy `DropdownMenu` component ([#51133](https://github.com/WordPress/gutenberg/pull/51133)).
-   `DropdownMenu` v2: Render in the default `Popover.Slot` ([#51046](https://github.com/WordPress/gutenberg/pull/51046)).

## 25.0.0 (2023-05-24)

### Breaking Changes

-   `DateTime`: Remove previously deprecated props, `__nextRemoveHelpButton` and `__nextRemoveResetButton` ([#50724](https://github.com/WordPress/gutenberg/pull/50724)).

### Internal

-   `Modal`: Remove children container's unused class name ([#50655](https://github.com/WordPress/gutenberg/pull/50655)).
-   `DropdownMenu`: Convert to TypeScript ([#50187](https://github.com/WordPress/gutenberg/pull/50187)).
-   Added experimental v2 of `DropdownMenu` ([#49473](https://github.com/WordPress/gutenberg/pull/49473)).
-   `ColorPicker`: its private `SelectControl` component no longer hides BackdropUI, thus making its focus state visible for keyboard users ([#50703](https://github.com/WordPress/gutenberg/pull/50703)).

### Bug Fix

-   `ColorPicker`: Add an outline when the color picker select box is focused([#50609](https://github.com/WordPress/gutenberg/pull/50609)).
-   `InputControl`: Fix focus style to support Windows High Contrast mode ([#50772](https://github.com/WordPress/gutenberg/pull/50772)).
-   `ToggleGroupControl`: Fix focus and selected style to support Windows High Contrast mode ([#50785](https://github.com/WordPress/gutenberg/pull/50785)).
-   `SearchControl`: Adjust icon styles to fix alignment issues in the block inserter ([#50439](https://github.com/WordPress/gutenberg/pull/50439)).

### Enhancements

-   `Tooltip`: Update background color so tooltip boundaries are more visible in the site editor ([#50792](https://github.com/WordPress/gutenberg/pull/50792)).
-   `FontSizePicker`: Tweak the header spacing to be more consistent with other design tools ([#50855](https://github.com/WordPress/gutenberg/pull/50855)).

## 24.0.0 (2023-05-10)

### Breaking Changes

-   `onDragStart` in `<Draggable>` is now a synchronous function to allow setting additional data for `event.dataTransfer` ([#49673](https://github.com/WordPress/gutenberg/pull/49673)).

### Bug Fix

-   `NavigableContainer`: do not trap focus in `TabbableContainer` ([#49846](https://github.com/WordPress/gutenberg/pull/49846)).
-   Update `<Button>` component to have a transparent background for its tertiary disabled state, to match its enabled state. ([#50496](https://github.com/WordPress/gutenberg/pull/50496)).

### Internal

-   `NavigableContainer`: Convert to TypeScript ([#49377](https://github.com/WordPress/gutenberg/pull/49377)).
-   `ToolbarItem`: Convert to TypeScript ([#49190](https://github.com/WordPress/gutenberg/pull/49190)).
-   Move rich-text related types to the rich-text package ([#49651](https://github.com/WordPress/gutenberg/pull/49651)).
-   `SlotFill`: simplified the implementation and removed unused code ([#50098](https://github.com/WordPress/gutenberg/pull/50098) and [#50133](https://github.com/WordPress/gutenberg/pull/50133)).

### Documentation

-   `TreeGrid`: Update docs with `data-expanded` attribute usage ([#50026](https://github.com/WordPress/gutenberg/pull/50026)).
-   Consolidate multiple versions of `README` and `CONTRIBUTING` docs, and add them to Storybook ([#50226](https://github.com/WordPress/gutenberg/pull/50226)).
-   `DimensionControl`: Use WordPress package instead of react in code example ([#50435](https://github.com/WordPress/gutenberg/pull/50435)).

### Enhancements

-   `FormTokenField`, `ComboboxControl`: Add `__next40pxDefaultSize` prop to opt into the new 40px default size, superseding the `__next36pxDefaultSize` prop ([#50261](https://github.com/WordPress/gutenberg/pull/50261)).
-   `Modal`: Add css class to children container ([#50099](https://github.com/WordPress/gutenberg/pull/50099)).
-   `Button`: Add `__next40pxDefaultSize` prop to opt into the new 40px default size ([#50254](https://github.com/WordPress/gutenberg/pull/50254)).
-   `PaletteEdit`: Allow custom popover configuration ([#49975](https://github.com/WordPress/gutenberg/pull/49975)).
-   Change the default color scheme to use the new WP Blueberry color. See PR description for instructions on how to restore the previous color scheme when using in a non-WordPress context ([#50193](https://github.com/WordPress/gutenberg/pull/50193)).
-   `CheckboxControl`, `CustomGradientPicker`, `FormToggle`, : Refactor and correct the focus style for consistency ([#50127](https://github.com/WordPress/gutenberg/pull/50127)).
-   `Button`, update spacing values in `has-text has-icon` buttons. ([#50277](https://github.com/WordPress/gutenberg/pull/50277)).
-   `Button`, remove custom padding applied to `tertiary` variant. ([#50276](https://github.com/WordPress/gutenberg/pull/50276)).
-   `Modal`: Correct padding for title less confirm variant. ([#50283](https://github.com/WordPress/gutenberg/pull/50283)).

## 23.9.0 (2023-04-26)

### Internal

-   `BottomSheetCell`: Refactor away from Lodash (mobile) ([#49794](https://github.com/WordPress/gutenberg/pull/49794)).
-   `parseStylesVariables()`: Refactor away from Lodash (mobile) ([#49794](https://github.com/WordPress/gutenberg/pull/49794)).
-   Remove Lodash dependency from components package ([#49794](https://github.com/WordPress/gutenberg/pull/49794)).
-   Tweak `WordPressComponent` type so `selector` property is optional ([#49960](https://github.com/WordPress/gutenberg/pull/49960)).
-   Update `Modal` appearance on small screens ([#50039](https://github.com/WordPress/gutenberg/pull/50039)).
-   Update the framer motion dependency to the latest version `10.11.6` ([#49822](https://github.com/WordPress/gutenberg/pull/49822)).

### Enhancements

-   `Draggable`: Add `appendToOwnerDocument` prop to allow elementId based elements to be attached to the ownerDocument body ([#49911](https://github.com/WordPress/gutenberg/pull/49911)).
-   `TreeGrid`: Modify keyboard navigation code to use a data-expanded attribute if aria-expanded is to be controlled outside of the TreeGrid component ([#48461](https://github.com/WordPress/gutenberg/pull/48461)).
-   `Modal`: Equalize internal spacing ([#49890](https://github.com/WordPress/gutenberg/pull/49890)).
-   `Modal`: Increased border radius ([#49870](https://github.com/WordPress/gutenberg/pull/49870)).
-   `Modal`: Updated spacing / dimensions of `isFullScreen` ([#49894](https://github.com/WordPress/gutenberg/pull/49894)).
-   `SlotFill`: Added util for creating private SlotFills and supporting Symbol keys ([#49819](https://github.com/WordPress/gutenberg/pull/49819)).
-   `IconType`: Export for external use ([#49649](https://github.com/WordPress/gutenberg/pull/49649)).

### Bug Fix

-   `CheckboxControl`: Add support custom IDs ([#49977](https://github.com/WordPress/gutenberg/pull/49977)).

### Documentation

-   `Autocomplete`: Add heading and fix type for `onReplace` in README. ([#49798](https://github.com/WordPress/gutenberg/pull/49798)).
-   `Autocomplete`: Update `Usage` section in README. ([#49965](https://github.com/WordPress/gutenberg/pull/49965)).

## 23.8.0 (2023-04-12)

### Internal

-   `Mobile` Refactor of the KeyboardAwareFlatList component.
-   Update `reakit` dependency to 1.3.11 ([#49763](https://github.com/WordPress/gutenberg/pull/49763)).

### Enhancements

-   `DropZone`: Smooth animation ([#49517](https://github.com/WordPress/gutenberg/pull/49517)).
-   `Navigator`: Add `skipFocus` property in `NavigateOptions`. ([#49350](https://github.com/WordPress/gutenberg/pull/49350)).
-   `Spinner`: add explicit opacity and background styles ([#49695](https://github.com/WordPress/gutenberg/pull/49695)).
-   Make TypeScript types available for consumers ([#49229](https://github.com/WordPress/gutenberg/pull/49229)).

### Bug Fix

-   `Snackbar`: Fix insufficient color contrast on hover ([#49682](https://github.com/WordPress/gutenberg/pull/49682)).

## 23.7.0 (2023-03-29)

### Internal

-   `Animate`: Convert to TypeScript ([#49243](https://github.com/WordPress/gutenberg/pull/49243)).
-   `CustomGradientPicker`: Convert to TypeScript ([#48929](https://github.com/WordPress/gutenberg/pull/48929)).
-   `ColorPicker`: Convert to TypeScript ([#49214](https://github.com/WordPress/gutenberg/pull/49214)).
-   `GradientPicker`: Convert to TypeScript ([#48316](https://github.com/WordPress/gutenberg/pull/48316)).
-   `FormTokenField`: Add a `__nextHasNoMarginBottom` prop to start opting into the margin-free styles ([48609](https://github.com/WordPress/gutenberg/pull/48609)).
-   `QueryControls`: Replace bottom margin overrides with `__nextHasNoMarginBottom`([47515](https://github.com/WordPress/gutenberg/pull/47515)).

### Enhancements

-   `CustomGradientPicker`: improve initial state UI ([#49146](https://github.com/WordPress/gutenberg/pull/49146)).
-   `AnglePickerControl`: Style to better fit in narrow contexts and improve RTL layout ([#49046](https://github.com/WordPress/gutenberg/pull/49046)).
-   `ImageSizeControl`: Use large 40px sizes ([#49113](https://github.com/WordPress/gutenberg/pull/49113)).

### Bug Fix

-   `CircularOptionPicker`: force swatches to visually render on top of the rest of the component's content ([#49245](https://github.com/WordPress/gutenberg/pull/49245)).
-   `InputControl`: Fix misaligned textarea input control ([#49116](https://github.com/WordPress/gutenberg/pull/49116)).
-   `ToolsPanel`: Ensure consistency in menu item order ([#49222](https://github.com/WordPress/gutenberg/pull/49222)).
-   `TabPanel`: fix initial tab selection & focus management ([#49368](https://github.com/WordPress/gutenberg/pull/49368)).

### Internal

-   `DuotonePicker`, `DuotoneSwatch`: Convert to TypeScript ([#49060](https://github.com/WordPress/gutenberg/pull/49060)).

## 23.6.0 (2023-03-15)

### Enhancements

-   `FontSizePicker`: Allow custom units for custom font size control ([#48468](https://github.com/WordPress/gutenberg/pull/48468)).
-   `Navigator`: Disable initial screen animation ([#49062](https://github.com/WordPress/gutenberg/pull/49062)).
-   `FormTokenField`: Hide suggestions list on blur event if the input value is invalid ([#48785](https://github.com/WordPress/gutenberg/pull/48785)).

### Bug Fix

-   `ResponsiveWrapper`: use `aspect-ratio` CSS prop, add support for `SVG` elements ([#48573](https://github.com/WordPress/gutenberg/pull/48573).
-   `ResizeTooltip`: Use `default.fontFamily` on tooltip ([#48805](https://github.com/WordPress/gutenberg/pull/48805).

### Internal

-   `Guide`: Convert to TypeScript ([#47493](https://github.com/WordPress/gutenberg/pull/47493)).
-   `SelectControl`: improve prop types for single vs multiple selection ([#47390](https://github.com/WordPress/gutenberg/pull/47390)).
-   `Navigation`: Convert to TypeScript ([#48742](https://github.com/WordPress/gutenberg/pull/48742)).
-   `PanelBody`: Convert to TypeScript ([#47702](https://github.com/WordPress/gutenberg/pull/47702)).
-   `withFilters` HOC: Convert to TypeScript ([#48721](https://github.com/WordPress/gutenberg/pull/48721)).
-   `withFallbackStyles` HOC: Convert to TypeScript ([#48720](https://github.com/WordPress/gutenberg/pull/48720)).
-   `withFocusReturn` HOC: Convert to TypeScript ([#48748](https://github.com/WordPress/gutenberg/pull/48748)).
-   `navigateRegions` HOC: Convert to TypeScript ([#48632](https://github.com/WordPress/gutenberg/pull/48632)).
-   `withSpokenMessages`: HOC: Convert to TypeScript ([#48163](https://github.com/WordPress/gutenberg/pull/48163)).
-   `withNotices`: HOC: Convert to TypeScript ([#49088](https://github.com/WordPress/gutenberg/pull/49088)).
-   `ToolbarButton`: Convert to TypeScript ([#47750](https://github.com/WordPress/gutenberg/pull/47750)).
-   `DimensionControl(Experimental)`: Convert to TypeScript ([#47351](https://github.com/WordPress/gutenberg/pull/47351)).
-   `PaletteEdit`: Convert to TypeScript ([#47764](https://github.com/WordPress/gutenberg/pull/47764)).
-   `QueryControls`: Refactor away from Lodash (`.groupBy`) ([#48779](https://github.com/WordPress/gutenberg/pull/48779)).
-   `ToolbarContext`: Convert to TypeScript ([#49002](https://github.com/WordPress/gutenberg/pull/49002)).

## 23.5.0 (2023-03-01)

### Enhancements

-   `ToolsPanel`: Separate reset all filter registration from items registration and support global resets ([#48123](https://github.com/WordPress/gutenberg/pull/48123)).

### Internal

-   `CircularOptionPicker`: Convert to TypeScript ([#47937](https://github.com/WordPress/gutenberg/pull/47937)).
-   `TabPanel`: Improve unit test in preparation for controlled component updates ([#48086](https://github.com/WordPress/gutenberg/pull/48086)).
-   `Autocomplete`: performance: avoid setting state on every value change ([#48485](https://github.com/WordPress/gutenberg/pull/48485)).
-   `Higher Order` -- `with-constrained-tabbing`: Convert to TypeScript ([#48162](https://github.com/WordPress/gutenberg/pull/48162)).
-   `Autocomplete`: Convert to TypeScript ([#47751](https://github.com/WordPress/gutenberg/pull/47751)).
-   `Autocomplete`: avoid calling setState on input ([#48565](https://github.com/WordPress/gutenberg/pull/48565)).

## 23.4.0 (2023-02-15)

### Bug Fix

-   `ToolsPanel`: fix type inconsistencies between types, docs and normal component usage ([47944](https://github.com/WordPress/gutenberg/pull/47944)).
-   `SelectControl`: Fix styling when `multiple` prop is enabled ([#47893](https://github.com/WordPress/gutenberg/pull/43213)).
-   `useAutocompleteProps`, `Autocomplete`: Make accessible when rendered in an iframe ([#47907](https://github.com/WordPress/gutenberg/pull/47907)).

### Enhancements

-   `ColorPalette`, `GradientPicker`, `PaletteEdit`, `ToolsPanel`: add new props to set a custom heading level ([43848](https://github.com/WordPress/gutenberg/pull/43848) and [#47788](https://github.com/WordPress/gutenberg/pull/47788)).
-   `ColorPalette`: ensure text label contrast checking works with CSS variables ([#47373](https://github.com/WordPress/gutenberg/pull/47373)).
-   `Navigator`: Support dynamic paths with parameters ([#47827](https://github.com/WordPress/gutenberg/pull/47827)).
-   `Navigator`: Support hierarchical paths navigation and add `NavigatorToParentButton` component ([#47883](https://github.com/WordPress/gutenberg/pull/47883)).

### Internal

-   `NavigatorButton`: Reuse `Button` types ([47754](https://github.com/WordPress/gutenberg/pull/47754)).
-   `CustomSelectControl`: lock the `__experimentalShowSelectedHint` prop ([#47229](https://github.com/WordPress/gutenberg/pull/47229)).
-   Lock the `__experimentalPopoverPositionToPlacement` function and rename it to `__experimentalPopoverLegacyPositionToPlacement` ([#47505](https://github.com/WordPress/gutenberg/pull/47505)).
-   `ComboboxControl`: Convert to TypeScript ([#47581](https://github.com/WordPress/gutenberg/pull/47581)).
-   `Panel`, `PanelHeader`, `PanelRow`: Convert to TypeScript ([#47259](https://github.com/WordPress/gutenberg/pull/47259)).
-   `BoxControl`: Convert to TypeScript ([#47622](https://github.com/WordPress/gutenberg/pull/47622)).
-   `AnglePickerControl`: Convert to TypeScript ([#45820](https://github.com/WordPress/gutenberg/pull/45820)).
-   `ResizableBox`: refactor styles to TypeScript ([47756](https://github.com/WordPress/gutenberg/pull/47756)).
-   `BorderBoxControl`: migrate tests to TypeScript, remove act() call ([47755](https://github.com/WordPress/gutenberg/pull/47755)).
-   `Toolbar`: Convert to TypeScript ([#47087](https://github.com/WordPress/gutenberg/pull/47087)).
-   `MenuItemsChoice`: Convert to TypeScript ([#47180](https://github.com/WordPress/gutenberg/pull/47180)).
-   `ToolsPanel`: Allow display of optional items when values are updated externally to item controls ([47727](https://github.com/WordPress/gutenberg/pull/47727)).
-   `ToolsPanel`: Ensure display of optional items when values are updated externally and multiple blocks selected ([47864](https://github.com/WordPress/gutenberg/pull/47864)).
-   `Navigator`: add more pattern matching tests, refine existing tests ([47910](https://github.com/WordPress/gutenberg/pull/47910)).
-   `ToolsPanel`: Refactor Storybook examples to TypeScript ([47944](https://github.com/WordPress/gutenberg/pull/47944)).
-   `ToolsPanel`: Refactor unit tests to TypeScript ([48275](https://github.com/WordPress/gutenberg/pull/48275)).

## 23.3.0 (2023-02-01)

### Deprecations

-   `NumberControl`: Clarify deprecation message about `hideHTMLArrows` prop ([#47370](https://github.com/WordPress/gutenberg/pull/47370)).

### Enhancements

-   `Dropdown`: deprecate `position` prop, use `popoverProps` instead ([46865](https://github.com/WordPress/gutenberg/pull/46865)).
-   `Button`: improve padding for buttons with icon and text. ([46764](https://github.com/WordPress/gutenberg/pull/46764)).
-   `ColorPalette`: Use computed color when css variable is passed to `ColorPicker` ([47181](https://github.com/WordPress/gutenberg/pull/47181)).
-   `Popover`: add `overlay` option to the `placement` prop ([47004](https://github.com/WordPress/gutenberg/pull/47004)).

### Internal

-   `Toolbar`: unify Storybook examples under one file, migrate from knobs to controls ([47117](https://github.com/WordPress/gutenberg/pull/47117)).
-   `DropdownMenu`: migrate Storybook to controls ([47149](https://github.com/WordPress/gutenberg/pull/47149)).
-   Removed deprecated `@storybook/addon-knobs` dependency from the package ([47152](https://github.com/WordPress/gutenberg/pull/47152)).
-   `ColorListPicker`: Convert to TypeScript ([#46358](https://github.com/WordPress/gutenberg/pull/46358)).
-   `KeyboardShortcuts`: Convert to TypeScript ([#47429](https://github.com/WordPress/gutenberg/pull/47429)).
-   `ColorPalette`, `BorderControl`, `GradientPicker`: refine types and logic around single vs multiple palettes ([#47384](https://github.com/WordPress/gutenberg/pull/47384)).
-   `Button`: Convert to TypeScript ([#46997](https://github.com/WordPress/gutenberg/pull/46997)).
-   `QueryControls`: Convert to TypeScript ([#46721](https://github.com/WordPress/gutenberg/pull/46721)).
-   `TreeGrid`: Convert to TypeScript ([#47516](https://github.com/WordPress/gutenberg/pull/47516)).
-   `Notice`: refactor to TypeScript ([47118](https://github.com/WordPress/gutenberg/pull/47118)).
-   `Popover`: Take iframe element scaling into account ([47004](https://github.com/WordPress/gutenberg/pull/47004)).

### Bug Fix

-   `TabPanel`: Fix initial tab selection when the tab declaration is lazily added to the `tabs` array ([47100](https://github.com/WordPress/gutenberg/pull/47100)).
-   `InputControl`: Avoid the "controlled to uncontrolled" warning by forcing the internal `<input />` element to be always in controlled mode ([47250](https://github.com/WordPress/gutenberg/pull/47250)).

## 23.2.0 (2023-01-11)

### Internal

-   `AlignmentMatrixControl`: Update center cell label to 'Center' instead of 'Center Center' ([#46852](https://github.com/WordPress/gutenberg/pull/46852)).
-   `Toolbar`: move all subcomponents under the same folder ([46951](https://github.com/WordPress/gutenberg/pull/46951)).
-   `Dashicon`: remove unnecessary type for `className` prop ([46849](https://github.com/WordPress/gutenberg/pull/46849)).
-   `ColorPicker` & `QueryControls`: Replace bottom margin overrides with `__nextHasNoMarginBottom` ([#46448](https://github.com/WordPress/gutenberg/pull/46448)).
-   `SandBox`: Convert to TypeScript ([#46478](https://github.com/WordPress/gutenberg/pull/46478)).
-   `ResponsiveWrapper`: Convert to TypeScript ([#46480](https://github.com/WordPress/gutenberg/pull/46480)).
-   `ItemGroup`: migrate Storybook to controls, refactor to TypeScript ([46945](https://github.com/WordPress/gutenberg/pull/46945)).

### Bug Fix

-   `Placeholder`: set fixed right margin for label's icon ([46918](https://github.com/WordPress/gutenberg/pull/46918)).
-   `TreeGrid`: Fix right-arrow keyboard navigation when a row contains more than two focusable elements ([46998](https://github.com/WordPress/gutenberg/pull/46998)).

## 23.1.0 (2023-01-02)

### Breaking Changes

-   `ColorPalette`: The experimental `__experimentalHasMultipleOrigins` prop has been removed ([#46315](https://github.com/WordPress/gutenberg/pull/46315)).

## 23.0.0 (2022-12-14)

### Breaking Changes

-   Updated dependencies to require React 18 ([45235](https://github.com/WordPress/gutenberg/pull/45235))

### New Feature

-   `TabPanel`: support manual tab activation ([#46004](https://github.com/WordPress/gutenberg/pull/46004)).
-   `TabPanel`: support disabled prop for tab buttons ([#46471](https://github.com/WordPress/gutenberg/pull/46471)).
-   `BaseControl`: Add `useBaseControlProps` hook to help generate id-releated props ([#46170](https://github.com/WordPress/gutenberg/pull/46170)).

### Bug Fix

-   `ColorPalette`: show "Clear" button even when colors array is empty ([#46001](https://github.com/WordPress/gutenberg/pull/46001)).
-   `InputControl`: Fix internal `Flex` wrapper usage that could add an unintended `height: 100%` ([#46213](https://github.com/WordPress/gutenberg/pull/46213)).
-   `Navigator`: Allow calling `goTo` and `goBack` twice in one render cycle ([#46391](https://github.com/WordPress/gutenberg/pull/46391)).
-   `Modal`: Fix unexpected modal closing in IME Composition ([#46453](https://github.com/WordPress/gutenberg/pull/46453)).
-   `Toolbar`: Fix duplicate focus style on anchor link button ([#46759](https://github.com/WordPress/gutenberg/pull/46759)).
-   `useNavigateRegions`: Ensure region navigation picks the next region based on where the current user focus is located instead of starting at the beginning ([#44883](https://github.com/WordPress/gutenberg/pull/44883)).
-   `ComboboxControl`: Fix unexpected behaviour in IME Composition ([#46827](https://github.com/WordPress/gutenberg/pull/46827)).

### Enhancements

-   `TabPanel`: Simplify tab-focus style. ([#46276](https://github.com/WordPress/gutenberg/pull/46276)).
-   `TabPanel`: Add ability to set icon only tab buttons ([#45005](https://github.com/WordPress/gutenberg/pull/45005)).
-   `InputControl`, `NumberControl`, `UnitControl`: Add `help` prop for additional description ([#45931](https://github.com/WordPress/gutenberg/pull/45931)).
-   `BorderControl`, `ColorPicker` & `QueryControls`: Replace bottom margin overrides with `__nextHasNoMarginBottom` ([#45985](https://github.com/WordPress/gutenberg/pull/45985)).
-   `CustomSelectControl`, `UnitControl`: Add `onFocus` and `onBlur` props ([#46096](https://github.com/WordPress/gutenberg/pull/46096)).
-   `ResizableBox`: Prevent unnecessary paint on resize handles ([#46196](https://github.com/WordPress/gutenberg/pull/46196)).
-   `Popover`: Prevent unnecessary paint caused by using outline ([#46201](https://github.com/WordPress/gutenberg/pull/46201)).
-   `PaletteEdit`: Global styles: add onChange actions to color palette items [#45681](https://github.com/WordPress/gutenberg/pull/45681).
-   Lighten the border color on control components ([#46252](https://github.com/WordPress/gutenberg/pull/46252)).
-   `Popover`: Prevent unnecessary paint when scrolling by using transform instead of top/left positionning ([#46187](https://github.com/WordPress/gutenberg/pull/46187)).
-   `CircularOptionPicker`: Prevent unecessary paint on hover ([#46197](https://github.com/WordPress/gutenberg/pull/46197)).

### Experimental

-   `TextControl`: Restrict `type` prop to `email`, `number`, `password`, `tel`, `text`, `search` or `url` ([#45433](https://github.com/WordPress/gutenberg/pull/45433/)).

### Internal

-   `useControlledValue`: let TypeScript infer the return type ([#46164](https://github.com/WordPress/gutenberg/pull/46164)).
-   `LinkedButton`: remove unnecessary `span` tag ([#46063](https://github.com/WordPress/gutenberg/pull/46063)).
-   NumberControl: refactor styles/tests/stories to TypeScript, replace fireEvent with user-event ([#45990](https://github.com/WordPress/gutenberg/pull/45990)).
-   `useBaseField`: Convert to TypeScript ([#45712](https://github.com/WordPress/gutenberg/pull/45712)).
-   `Dashicon`: Convert to TypeScript ([#45924](https://github.com/WordPress/gutenberg/pull/45924)).
-   `PaletteEdit`: add follow up changelog for #45681 and tests [#46095](https://github.com/WordPress/gutenberg/pull/46095).
-   `AlignmentMatrixControl`: Convert to TypeScript ([#46162](https://github.com/WordPress/gutenberg/pull/46162)).
-   `Theme`: Remove public export ([#46427](https://github.com/WordPress/gutenberg/pull/46427)).
-   `Autocomplete`: Refactor away from `_.find()` ([#46537](https://github.com/WordPress/gutenberg/pull/46537)).
-   `TabPanel`: Refactor away from `_.find()` ([#46537](https://github.com/WordPress/gutenberg/pull/46537)).
-   `BottomSheetPickerCell`: Refactor away from `_.find()` for mobile ([#46537](https://github.com/WordPress/gutenberg/pull/46537)).
-   Refactor global styles context away from `_.find()` for mobile ([#46537](https://github.com/WordPress/gutenberg/pull/46537)).
-   `Dropdown`: Convert to TypeScript ([#45787](https://github.com/WordPress/gutenberg/pull/45787)).

### Documentation

-   `Tooltip`: Add readme and unit tests for `shortcut` prop ([#46092](https://github.com/WordPress/gutenberg/pull/46092)).

## 22.1.0 (2022-11-16)

### Enhancements

-   `ColorPalette`, `BorderBox`, `BorderBoxControl`: polish and DRY prop types, add default values ([#45463](https://github.com/WordPress/gutenberg/pull/45463)).
-   `TabPanel`: Add ability to set icon only tab buttons ([#45005](https://github.com/WordPress/gutenberg/pull/45005)).

### Internal

-   `AnglePickerControl`: remove `:focus-visible' outline on `CircleOutlineWrapper` ([#45758](https://github.com/WordPress/gutenberg/pull/45758))

### Bug Fix

-   `FormTokenField`: Fix duplicate input in IME composition ([#45607](https://github.com/WordPress/gutenberg/pull/45607)).
-   `Autocomplete`: Check key events more strictly in IME composition ([#45626](https://github.com/WordPress/gutenberg/pull/45626)).
-   `Autocomplete`: Fix unexpected block insertion during IME composition ([#45510](https://github.com/WordPress/gutenberg/pull/45510)).
-   `Icon`: Making size prop work for icon components using dash icon strings ([#45593](https://github.com/WordPress/gutenberg/pull/45593))
-   `ToolsPanelItem`: Prevent unintended calls to onDeselect when parent panel is remounted and item is rendered via SlotFill ([#45673](https://github.com/WordPress/gutenberg/pull/45673))
-   `ColorPicker`: Prevent all number fields from becoming "0" when one of them is an empty string ([#45649](https://github.com/WordPress/gutenberg/pull/45649)).
-   `ToggleControl`: Fix toggle control label text overflow ([#45962](https://github.com/WordPress/gutenberg/pull/45962)).

### Internal

-   `ToolsPanel`: Update to fix `exhaustive-deps` eslint rule ([#45715](https://github.com/WordPress/gutenberg/pull/45715)).
-   `PaletteEditListView`: Update to ignore `exhaustive-deps` eslint rule ([#45467](https://github.com/WordPress/gutenberg/pull/45467)).
-   `Popover`: Update to pass `exhaustive-deps` eslint rule ([#45656](https://github.com/WordPress/gutenberg/pull/45656)).
-   `Flex`: Update to pass `exhaustive-deps` eslint rule ([#45528](https://github.com/WordPress/gutenberg/pull/45528)).
-   `withNotices`: Update to pass `exhaustive-deps` eslint rule ([#45530](https://github.com/WordPress/gutenberg/pull/45530)).
-   `ItemGroup`: Update to pass `exhaustive-deps` eslint rule ([#45531](https://github.com/WordPress/gutenberg/pull/45531)).
-   `TabPanel`: Update to pass `exhaustive-deps` eslint rule ([#45660](https://github.com/WordPress/gutenberg/pull/45660)).
-   `NavigatorScreen`: Update to pass `exhaustive-deps` eslint rule ([#45648](https://github.com/WordPress/gutenberg/pull/45648)).
-   `Draggable`: Convert to TypeScript ([#45471](https://github.com/WordPress/gutenberg/pull/45471)).
-   `MenuGroup`: Convert to TypeScript ([#45617](https://github.com/WordPress/gutenberg/pull/45617)).
-   `useCx`: fix story to satisfy the `react-hooks/exhaustive-deps` eslint rule ([#45614](https://github.com/WordPress/gutenberg/pull/45614))
-   Activate the `react-hooks/exhuastive-deps` eslint rule for the Components package ([#41166](https://github.com/WordPress/gutenberg/pull/41166))
-   `Snackbar`: Convert to TypeScript ([#45472](https://github.com/WordPress/gutenberg/pull/45472)).

### Experimental

-   `ToggleGroupControl`: Only show enclosing border when `isBlock` and not `isDeselectable` ([#45492](https://github.com/WordPress/gutenberg/pull/45492)).
-   `Theme`: Add support for custom `background` color ([#45466](https://github.com/WordPress/gutenberg/pull/45466)).

## 22.0.0 (2022-11-02)

### Breaking Changes

-   `Popover`: The deprecated `range` and `__unstableShift` props have been removed ([#45195](https://github.com/WordPress/gutenberg/pull/45195)).

### Deprecations

-   `Popover`: the deprecation messages for anchor-related props (`anchorRef`, `anchorRect`, `getAnchorRect`) have been updated ([#45195](https://github.com/WordPress/gutenberg/pull/45195)).
-   `RadioGroup`: Mark as deprecated, in favor of `RadioControl` and `ToggleGroupControl` ([#45389](https://github.com/WordPress/gutenberg/pull/45389)).
-   `Popover`: the deprecation messages for anchor-related props (`anchorRef`, `anchorRect`, `getAnchorRect`) have been updated. ([#45195](https://github.com/WordPress/gutenberg/pull/45195)).
-   `Popover`: The `isAlternate` prop has been replaced with a `variant` prop that can be called with the `'toolbar'` string ([#45137](https://github.com/WordPress/gutenberg/pull/45137)).

### New Feature

-   `BoxControl` & `CustomSelectControl`: Add `onMouseOver` and `onMouseOut` callback props to allow handling of these events by parent components ([#44955](https://github.com/WordPress/gutenberg/pull/44955))
-   `Popover`: A `variant` prop has been added to style popovers, with `'unstyled'` and `'toolbar'` possible values ([#45137](https://github.com/WordPress/gutenberg/pull/45137)).

### Enhancements

-   `FontSizePicker`: Pass the preset object to the onChange callback to allow conversion from preset slugs to CSS vars ([#44967](https://github.com/WordPress/gutenberg/pull/44967)).
-   `FontSizePicker`: Improved slider design when `withSlider` is set ([#44598](https://github.com/WordPress/gutenberg/pull/44598)).
-   `ToggleControl`: Improved types for the `help` prop, covering the dynamic render function option, and enabled the dynamic `help` behavior only for a controlled component ([#45279](https://github.com/WordPress/gutenberg/pull/45279)).
-   `BorderControl` & `BorderBoxControl`: Replace `__next36pxDefaultSize` with "default" and "large" size variants ([#41860](https://github.com/WordPress/gutenberg/pull/41860)).
-   `UnitControl`: Remove outer wrapper to normalize className placement ([#41860](https://github.com/WordPress/gutenberg/pull/41860)).
-   `ColorPalette`: Fix transparent checkered background pattern ([#45295](https://github.com/WordPress/gutenberg/pull/45295)).
-   `ToggleGroupControl`: Add `isDeselectable` prop to allow deselecting the selected option ([#45123](https://github.com/WordPress/gutenberg/pull/45123)).
-   `FontSizePicker`: Improve hint text shown next to 'Font size' label ([#44966](https://github.com/WordPress/gutenberg/pull/44966)).

### Bug Fix

-   `useNavigateRegions`: Add new keyboard shortcut alias to cover backtick and tilde keys inconsistencies across browsers ([#45019](https://github.com/WordPress/gutenberg/pull/45019)).
-   `Button`: Tweak the destructive button primary, link, and default variants ([#44427](https://github.com/WordPress/gutenberg/pull/44427)).
-   `UnitControl`: Fix `disabled` style is overridden by core `form.css` style ([#45250](https://github.com/WordPress/gutenberg/pull/45250)).
-   `ItemGroup`: fix RTL `Item` styles when rendered as a button ([#45280](https://github.com/WordPress/gutenberg/pull/45280)).
-   `Button`: Fix RTL alignment for buttons containing an icon and text ([#44787](https://github.com/WordPress/gutenberg/pull/44787)).
-   `TabPanel`: Call `onSelect()` on every tab selection, regardless of whether it was triggered by user interaction ([#44028](https://github.com/WordPress/gutenberg/pull/44028)).
-   `FontSizePicker`: Fallback to font size `slug` if `name` is undefined ([#45041](https://github.com/WordPress/gutenberg/pull/45041)).
-   `AutocompleterUI`: fix issue where autocompleter UI would appear on top of other UI elements ([#44795](https://github.com/WordPress/gutenberg/pull/44795/))
-   `ExternalLink`: Fix to re-enable support for `onClick` event handler ([#45214](https://github.com/WordPress/gutenberg/pull/45214)).
-   `InputControl`: Allow inline styles to be applied to the wrapper not inner input ([#45340](https://github.com/WordPress/gutenberg/pull/45340/))

### Internal

-   `BorderBoxControl`: Convert stories to TypeScript and use Controls ([#45002](https://github.com/WordPress/gutenberg/pull/45002)).
-   `Disabled`: add a note in the docs about the lack of polyfill for the `inert` attribute ([#45272](https://github.com/WordPress/gutenberg/pull/45272))
-   `Snackbar`: updated to satisfy `react/exhaustive-deps` eslint rule ([#44934](https://github.com/WordPress/gutenberg/pull/44934))
-   `AnglePickerControl`: Set Storybook Label control type to 'text' ([#45122](https://github.com/WordPress/gutenberg/pull/45122)).
-   `SlotFill`: updated to satisfy `react/exhaustive-deps` eslint rule ([#44403](https://github.com/WordPress/gutenberg/pull/44403))
-   `Context`: updated to ignore `react/exhaustive-deps` eslint rule ([#45044](https://github.com/WordPress/gutenberg/pull/45044))
-   `Button`: Refactor Storybook to controls and align docs ([#44105](https://github.com/WordPress/gutenberg/pull/44105)).
-   `TabPanel`: updated to satisfy `react/exhaustive-deps` eslint rule ([#44935](https://github.com/WordPress/gutenberg/pull/44935))
-   `ColorPalette`: Convert to TypeScript ([#44632](https://github.com/WordPress/gutenberg/pull/44632)).
-   `UnitControl`: Add tests ([#45260](https://github.com/WordPress/gutenberg/pull/45260)).
-   `Disabled`: Refactor the component to rely on the HTML `inert` attribute.
-   `CustomGradientBar`: Refactor away from Lodash ([#45367](https://github.com/WordPress/gutenberg/pull/45367/)).
-   `TextControl`: Set Storybook control types on `help`, `label` and `type` ([#45405](https://github.com/WordPress/gutenberg/pull/45405)).
-   `Autocomplete`: use Popover's new `placement` prop instead of legacy `position` prop ([#44396](https://github.com/WordPress/gutenberg/pull/44396/)).
-   `SelectControl`: Add `onChange`, `onBlur` and `onFocus` to storybook actions ([#45432](https://github.com/WordPress/gutenberg/pull/45432/)).
-   `FontSizePicker`: Add more comprehensive tests ([#45298](https://github.com/WordPress/gutenberg/pull/45298)).
-   `FontSizePicker`: Refactor to use components instead of helper functions ([#44891](https://github.com/WordPress/gutenberg/pull/44891)).

### Experimental

-   `NumberControl`: Replace `hideHTMLArrows` prop with `spinControls` prop. Allow custom spin controls via `spinControls="custom"` ([#45333](https://github.com/WordPress/gutenberg/pull/45333)).

### Experimental

-   Theming: updated Components package to utilize the new `accent` prop of the experimental `Theme` component.

## 21.3.0 (2022-10-19)

### Bug Fix

-   `FontSizePicker`: Ensure that fluid font size presets appear correctly in the UI controls ([#44791](https://github.com/WordPress/gutenberg/pull/44791)).
-   `ToggleGroupControl`: Remove unsupported `disabled` prop from types, and correctly mark `label` prop as required ([#45114](https://github.com/WordPress/gutenberg/pull/45114)).
-   `Navigator`: prevent partially hiding focus ring styles, by removing unnecessary overflow rules on `NavigatorScreen` ([#44973](https://github.com/WordPress/gutenberg/pull/44973)).
-   `Navigator`: restore focus only once per location ([#44972](https://github.com/WordPress/gutenberg/pull/44972)).

### Documentation

-   `VisuallyHidden`: Add some notes on best practices around stacking contexts when using this component ([#44867](https://github.com/WordPress/gutenberg/pull/44867)).

### Internal

-   `Modal`: Convert to TypeScript ([#42949](https://github.com/WordPress/gutenberg/pull/42949)).
-   `Sandbox`: Use `toString` to create observe and resize script string ([#42872](https://github.com/WordPress/gutenberg/pull/42872)).
-   `Navigator`: refactor unit tests to TypeScript and to `user-event` ([#44970](https://github.com/WordPress/gutenberg/pull/44970)).
-   `Navigator`: Refactor Storybook code to TypeScript and controls ([#44979](https://github.com/WordPress/gutenberg/pull/44979)).
-   `withFilters`: Refactor away from `_.without()` ([#44980](https://github.com/WordPress/gutenberg/pull/44980/)).
-   `withFocusReturn`: Refactor tests to `@testing-library/react` ([#45012](https://github.com/WordPress/gutenberg/pull/45012)).
-   `ToolsPanel`: updated to satisfy `react/exhaustive-deps` eslint rule ([#45028](https://github.com/WordPress/gutenberg/pull/45028))
-   `Tooltip`: updated to ignore `react/exhaustive-deps` eslint rule ([#45043](https://github.com/WordPress/gutenberg/pull/45043))

## 21.2.0 (2022-10-05)

### Enhancements

-   `FontSizePicker`: Updated to take up full width of its parent and have a 40px Reset button when `size` is `__unstable-large` ((44559)[https://github.com/WordPress/gutenberg/pull/44559]).
-   `BorderBoxControl`: Omit unit select when width values are mixed ([#44592](https://github.com/WordPress/gutenberg/pull/44592))
-   `BorderControl`: Add ability to disable unit selection ([#44592](https://github.com/WordPress/gutenberg/pull/44592))

### Bug Fix

-   `Popover`: fix limitShift logic by adding iframe offset correctly ([#42950](https://github.com/WordPress/gutenberg/pull/42950)).
-   `Popover`: refine position-to-placement conversion logic, add tests ([#44377](https://github.com/WordPress/gutenberg/pull/44377)).
-   `ToggleGroupControl`: adjust icon color when inactive, from `gray-700` to `gray-900` ([#44575](https://github.com/WordPress/gutenberg/pull/44575)).
-   `TokenInput`: improve logic around the `aria-activedescendant` attribute, which was causing unintended focus behavior for some screen readers ([#44526](https://github.com/WordPress/gutenberg/pull/44526)).
-   `NavigatorScreen`: fix focus issue where back button received focus unexpectedly ([#44239](https://github.com/WordPress/gutenberg/pull/44239))
-   `FontSizePicker`: Fix header order in RTL languages ([#44590](https://github.com/WordPress/gutenberg/pull/44590)).

### Enhancements

-   `SuggestionList`: use `requestAnimationFrame` instead of `setTimeout` when scrolling selected item into view. This change improves the responsiveness of the `ComboboxControl` and `FormTokenField` components when rapidly hovering over the suggestion items in the list ([#44573](https://github.com/WordPress/gutenberg/pull/44573)).

### Internal

-   `Mobile` updated to ignore `react/exhaustive-deps` eslint rule ([#44207](https://github.com/WordPress/gutenberg/pull/44207)).
-   `Popover`: refactor unit tests to TypeScript and modern RTL assertions ([#44373](https://github.com/WordPress/gutenberg/pull/44373)).
-   `SearchControl`: updated to ignore `react/exhaustive-deps` eslint rule in native files([#44381](https://github.com/WordPress/gutenberg/pull/44381))
-   `ResizableBox` updated to pass the `react/exhaustive-deps` eslint rule ([#44370](https://github.com/WordPress/gutenberg/pull/44370)).
-   `Sandbox`: updated to satisfy `react/exhaustive-deps` eslint rule ([#44378](https://github.com/WordPress/gutenberg/pull/44378))
-   `FontSizePicker`: Convert to TypeScript ([#44449](https://github.com/WordPress/gutenberg/pull/44449)).
-   `FontSizePicker`: Replace SCSS with Emotion + components ([#44483](https://github.com/WordPress/gutenberg/pull/44483)).

### Experimental

-   Add experimental `Theme` component ([#44668](https://github.com/WordPress/gutenberg/pull/44668)).

## 21.1.0 (2022-09-21)

### Deprecations

-   `Popover`: added new `anchor` prop, supposed to supersede all previous anchor-related props (`anchorRef`, `anchorRect`, `getAnchorRect`). These older anchor-related props are now marked as deprecated and are scheduled to be removed in WordPress 6.3 ([#43691](https://github.com/WordPress/gutenberg/pull/43691)).

### Bug Fix

-   `Button`: Remove unexpected `has-text` class when empty children are passed ([#44198](https://github.com/WordPress/gutenberg/pull/44198)).
-   The `LinkedButton` to unlink sides in `BoxControl`, `BorderBoxControl` and `BorderRadiusControl` have changed from a rectangular primary button to an icon-only button, with a sentence case tooltip, and default-size icon for better legibility. The `Button` component has been fixed so when `isSmall` and `icon` props are set, and no text is present, the button shape is square rather than rectangular.

### New Features

-   `MenuItem`: Add suffix prop for injecting non-icon and non-shortcut content to menu items ([#44260](https://github.com/WordPress/gutenberg/pull/44260)).
-   `ToolsPanel`: Add subheadings to ellipsis menu and reset text to default control menu items ([#44260](https://github.com/WordPress/gutenberg/pull/44260)).

### Internal

-   `NavigationMenu` updated to ignore `react/exhaustive-deps` eslint rule ([#44090](https://github.com/WordPress/gutenberg/pull/44090)).
-   `RangeControl`: updated to pass `react/exhaustive-deps` eslint rule ([#44271](https://github.com/WordPress/gutenberg/pull/44271)).
-   `UnitControl` updated to pass the `react/exhaustive-deps` eslint rule ([#44161](https://github.com/WordPress/gutenberg/pull/44161)).
-   `Notice`: updated to satisfy `react/exhaustive-deps` eslint rule ([#44157](https://github.com/WordPress/gutenberg/pull/44157))

## 21.0.0 (2022-09-13)

### Deprecations

-   `FontSizePicker`: Deprecate bottom margin style. Add a `__nextHasNoMarginBottom` prop to start opting into the margin-free styles that will become the default in a future version, currently scheduled to be WordPress 6.4 ([#43870](https://github.com/WordPress/gutenberg/pull/43870)).
-   `AnglePickerControl`: Deprecate bottom margin style. Add a `__nextHasNoMarginBottom` prop to start opting into the margin-free styles that will become the default in a future version, currently scheduled to be WordPress 6.4 ([#43867](https://github.com/WordPress/gutenberg/pull/43867)).
-   `Popover`: deprecate `__unstableShift` prop in favour of new `shift` prop. The `__unstableShift` is currently scheduled for removal in WordPress 6.3 ([#43845](https://github.com/WordPress/gutenberg/pull/43845)).
-   `Popover`: removed the `__unstableObserveElement` prop, which is not necessary anymore. The functionality is now supported directly by the component without the need of an external prop ([#43617](https://github.com/WordPress/gutenberg/pull/43617)).

### Bug Fix

-   `Button`, `Icon`: Fix `iconSize` prop doesn't work with some icons ([#43821](https://github.com/WordPress/gutenberg/pull/43821)).
-   `InputControl`, `NumberControl`, `UnitControl`: Fix margin when `labelPosition` is `bottom` ([#43995](https://github.com/WordPress/gutenberg/pull/43995)).
-   `Popover`: enable auto-updating every animation frame ([#43617](https://github.com/WordPress/gutenberg/pull/43617)).
-   `Popover`: improve the component's performance and reactivity to prop changes by reworking its internals ([#43335](https://github.com/WordPress/gutenberg/pull/43335)).
-   `NavigatorScreen`: updated to satisfy `react/exhaustive-deps` eslint rule ([#43876](https://github.com/WordPress/gutenberg/pull/43876))
-   `Popover`: fix positioning when reference and floating elements are both within an iframe ([#43971](https://github.com/WordPress/gutenberg/pull/43971))

### Enhancements

-   `ToggleControl`: Add `__nextHasNoMargin` prop for opting into the new margin-free styles ([#43717](https://github.com/WordPress/gutenberg/pull/43717)).
-   `CheckboxControl`: Add `__nextHasNoMargin` prop for opting into the new margin-free styles ([#43720](https://github.com/WordPress/gutenberg/pull/43720)).
-   `FocalPointControl`: Add `__nextHasNoMargin` prop for opting into the new margin-free styles ([#43996](https://github.com/WordPress/gutenberg/pull/43996)).
-   `TextControl`, `TextareaControl`: Add `__nextHasNoMargin` prop for opting into the new margin-free styles ([#43782](https://github.com/WordPress/gutenberg/pull/43782)).
-   `Flex`: Remove margin-based polyfill implementation of flex `gap` ([#43995](https://github.com/WordPress/gutenberg/pull/43995)).
-   `RangeControl`: Tweak dark gray marking color to be consistent with the grays in `@wordpress/base-styles` ([#43773](https://github.com/WordPress/gutenberg/pull/43773)).
-   `UnitControl`: Tweak unit dropdown color to be consistent with the grays in `@wordpress/base-styles` ([#43773](https://github.com/WordPress/gutenberg/pull/43773)).
-   `SearchControl`: Add `__nextHasNoMargin` prop for opting into the new margin-free styles ([#43871](https://github.com/WordPress/gutenberg/pull/43871)).
-   `UnitControl`: Consistently hide spin buttons ([#43985](https://github.com/WordPress/gutenberg/pull/43985)).
-   `CardHeader`, `CardBody`, `CardFooter`: Tweak `isShady` background colors to be consistent with the grays in `@wordpress/base-styles` ([#43719](https://github.com/WordPress/gutenberg/pull/43719)).
-   `InputControl`, `SelectControl`: Tweak `disabled` colors to be consistent with the grays in `@wordpress/base-styles` ([#43719](https://github.com/WordPress/gutenberg/pull/43719)).
-   `FocalPointPicker`: Tweak media placeholder background color to be consistent with the grays in `@wordpress/base-styles` ([#43994](https://github.com/WordPress/gutenberg/pull/43994)).
-   `RangeControl`: Tweak rail, track, and mark colors to be consistent with the grays in `@wordpress/base-styles` ([#43994](https://github.com/WordPress/gutenberg/pull/43994)).
-   `UnitControl`: Tweak unit dropdown hover color to be consistent with the grays in `@wordpress/base-styles` ([#43994](https://github.com/WordPress/gutenberg/pull/43994)).

### Internal

-   `Icon`: Refactor tests to `@testing-library/react` ([#44051](https://github.com/WordPress/gutenberg/pull/44051)).
-   Fix TypeScript types for `isValueDefined()` and `isValueEmpty()` utility functions ([#43983](https://github.com/WordPress/gutenberg/pull/43983)).
-   `RadioControl`: Clean up styles to use less custom CSS ([#43868](https://github.com/WordPress/gutenberg/pull/43868)).
-   Remove unused `normalizeArrowKey` utility function ([#43640](https://github.com/WordPress/gutenberg/pull/43640/)).
-   `SearchControl`: Convert to TypeScript ([#43871](https://github.com/WordPress/gutenberg/pull/43871)).
-   `FormFileUpload`: Convert to TypeScript ([#43960](https://github.com/WordPress/gutenberg/pull/43960)).
-   `DropZone`: Convert to TypeScript ([#43962](https://github.com/WordPress/gutenberg/pull/43962)).
-   `ToggleGroupControl`: Rename `__experimentalIsIconGroup` prop to `__experimentalIsBorderless` ([#43771](https://github.com/WordPress/gutenberg/pull/43771/)).
-   `NumberControl`: Add TypeScript types ([#43791](https://github.com/WordPress/gutenberg/pull/43791/)).
-   Refactor `FocalPointPicker` to function component ([#39168](https://github.com/WordPress/gutenberg/pull/39168)).
-   `Guide`: use `code` instead of `keyCode` for keyboard events ([#43604](https://github.com/WordPress/gutenberg/pull/43604/)).
-   `ToggleControl`: Convert to TypeScript and streamline CSS ([#43717](https://github.com/WordPress/gutenberg/pull/43717)).
-   `FocalPointPicker`: Convert to TypeScript ([#43872](https://github.com/WordPress/gutenberg/pull/43872)).
-   `Navigation`: use `code` instead of `keyCode` for keyboard events ([#43644](https://github.com/WordPress/gutenberg/pull/43644/)).
-   `ComboboxControl`: Add unit tests ([#42403](https://github.com/WordPress/gutenberg/pull/42403)).
-   `NavigableContainer`: use `code` instead of `keyCode` for keyboard events, rewrite tests using RTL and `user-event` ([#43606](https://github.com/WordPress/gutenberg/pull/43606/)).
-   `ComboboxControl`: updated to satisfy `react/exhuastive-deps` eslint rule ([#41417](https://github.com/WordPress/gutenberg/pull/41417))
-   `FormTokenField`: Refactor away from Lodash ([#43744](https://github.com/WordPress/gutenberg/pull/43744/)).
-   `NavigatorButton`: updated to satisfy `react/exhaustive-deps` eslint rule ([#42051](https://github.com/WordPress/gutenberg/pull/42051))
-   `TabPanel`: Refactor away from `_.partial()` ([#43895](https://github.com/WordPress/gutenberg/pull/43895/)).
-   `Panel`: Refactor tests to `@testing-library/react` ([#43896](https://github.com/WordPress/gutenberg/pull/43896)).
-   `Popover`: refactor to TypeScript ([#43823](https://github.com/WordPress/gutenberg/pull/43823/)).
-   `BorderControl` and `BorderBoxControl`: replace temporary types with `Popover`'s types ([#43823](https://github.com/WordPress/gutenberg/pull/43823/)).
-   `DimensionControl`: Refactor tests to `@testing-library/react` ([#43916](https://github.com/WordPress/gutenberg/pull/43916)).
-   `withFilters`: Refactor tests to `@testing-library/react` ([#44017](https://github.com/WordPress/gutenberg/pull/44017)).
-   `IsolatedEventContainer`: Refactor tests to `@testing-library/react` ([#44073](https://github.com/WordPress/gutenberg/pull/44073)).
-   `KeyboardShortcuts`: Refactor tests to `@testing-library/react` ([#44075](https://github.com/WordPress/gutenberg/pull/44075)).
-   `Slot`/`Fill`: Refactor tests to `@testing-library/react` ([#44084](https://github.com/WordPress/gutenberg/pull/44084)).
-   `ColorPalette`: Refactor tests to `@testing-library/react` ([#44108](https://github.com/WordPress/gutenberg/pull/44108)).

## 20.0.0 (2022-08-24)

### Deprecations

-   `CustomSelectControl`: Deprecate constrained width style. Add a `__nextUnconstrainedWidth` prop to start opting into the unconstrained width that will become the default in a future version, currently scheduled to be WordPress 6.4 ([#43230](https://github.com/WordPress/gutenberg/pull/43230)).
-   `Popover`: deprecate `__unstableForcePosition` prop in favour of new `flip` and `resize` props. The `__unstableForcePosition` is currently scheduled for removal in WordPress 6.3 ([#43546](https://github.com/WordPress/gutenberg/pull/43546)).

### Bug Fix

-   `AlignmentMatrixControl`: keep the physical direction in RTL languages ([#43126](https://github.com/WordPress/gutenberg/pull/43126)).
-   `AlignmentMatrixControl`: Fix the `width` prop so it works as intended ([#43482](https://github.com/WordPress/gutenberg/pull/43482)).
-   `SelectControl`, `CustomSelectControl`: Truncate long option strings ([#43301](https://github.com/WordPress/gutenberg/pull/43301)).
-   `ToggleGroupControl`: Fix minor inconsistency in label height ([#43331](https://github.com/WordPress/gutenberg/pull/43331)).
-   `Popover`: fix and improve opening animation ([#43186](https://github.com/WordPress/gutenberg/pull/43186)).
-   `Popover`: fix incorrect deps in hooks resulting in incorrect positioning after calling `update` ([#43267](https://github.com/WordPress/gutenberg/pull/43267/)).
-   `FontSizePicker`: Fix excessive margin between label and input ([#43304](https://github.com/WordPress/gutenberg/pull/43304)).
-   Ensure all dependencies allow version ranges ([#43355](https://github.com/WordPress/gutenberg/pull/43355)).
-   `Popover`: make sure offset middleware always applies the latest frame offset values ([#43329](https://github.com/WordPress/gutenberg/pull/43329/)).
-   `Dropdown`: anchor popover to the dropdown wrapper (instead of the toggle) ([#43377](https://github.com/WordPress/gutenberg/pull/43377/)).
-   `Guide`: Fix error when rendering with no pages ([#43380](https://github.com/WordPress/gutenberg/pull/43380/)).
-   `Disabled`: preserve input values when toggling the `isDisabled` prop ([#43508](https://github.com/WordPress/gutenberg/pull/43508/))

### Enhancements

-   `GradientPicker`: Show custom picker before swatches ([#43577](https://github.com/WordPress/gutenberg/pull/43577)).
-   `CustomGradientPicker`, `GradientPicker`: Add `__nextHasNoMargin` prop for opting into the new margin-free styles ([#43387](https://github.com/WordPress/gutenberg/pull/43387)).
-   `ToolsPanel`: Tighten grid gaps ([#43424](https://github.com/WordPress/gutenberg/pull/43424)).
-   `ColorPalette`: Make popover style consistent ([#43570](https://github.com/WordPress/gutenberg/pull/43570)).
-   `ToggleGroupControl`: Improve TypeScript documentation ([#43265](https://github.com/WordPress/gutenberg/pull/43265)).
-   `ComboboxControl`: Normalize hyphen-like characters to an ASCII hyphen ([#42942](https://github.com/WordPress/gutenberg/pull/42942)).
-   `FormTokenField`: Refactor away from `_.difference()` ([#43224](https://github.com/WordPress/gutenberg/pull/43224/)).
-   `Autocomplete`: use `KeyboardEvent.code` instead of `KeyboardEvent.keyCode` ([#43432](https://github.com/WordPress/gutenberg/pull/43432/)).
-   `ConfirmDialog`: replace (almost) every usage of `fireEvent` with `@testing-library/user-event` ([#43429](https://github.com/WordPress/gutenberg/pull/43429/)).
-   `Popover`: Introduce new `flip` and `resize` props ([#43546](https://github.com/WordPress/gutenberg/pull/43546/)).

### Internal

-   `Tooltip`: Refactor tests to `@testing-library/react` ([#43061](https://github.com/WordPress/gutenberg/pull/43061)).
-   `ClipboardButton`, `FocusableIframe`, `IsolatedEventContainer`, `withConstrainedTabbing`, `withSpokenMessages`: Improve TypeScript types ([#43579](https://github.com/WordPress/gutenberg/pull/43579)).
-   Clean up unused and duplicate `COLORS` values ([#43445](https://github.com/WordPress/gutenberg/pull/43445)).
-   Update `floating-ui` to the latest version ([#43206](https://github.com/WordPress/gutenberg/pull/43206)).
-   `DateTimePicker`, `TimePicker`, `DatePicker`: Switch from `moment` to `date-fns` ([#43005](https://github.com/WordPress/gutenberg/pull/43005)).
-   `DatePicker`: Switch from `react-dates` to `use-lilius` ([#43005](https://github.com/WordPress/gutenberg/pull/43005)).
-   `DateTimePicker`: address feedback after recent refactor to `date-fns` and `use-lilius` ([#43495](https://github.com/WordPress/gutenberg/pull/43495)).
-   `convertLTRToRTL()`: Refactor away from `_.mapKeys()` ([#43258](https://github.com/WordPress/gutenberg/pull/43258/)).
-   `withSpokenMessages`: Update to use `@testing-library/react` ([#43273](https://github.com/WordPress/gutenberg/pull/43273)).
-   `MenuGroup`: Refactor unit tests to use `@testing-library/react` ([#43275](https://github.com/WordPress/gutenberg/pull/43275)).
-   `FormTokenField`: Refactor away from `_.uniq()` ([#43330](https://github.com/WordPress/gutenberg/pull/43330/)).
-   `contextConnect`: Refactor away from `_.uniq()` ([#43330](https://github.com/WordPress/gutenberg/pull/43330/)).
-   `ColorPalette`: Refactor away from `_.uniq()` ([#43330](https://github.com/WordPress/gutenberg/pull/43330/)).
-   `Guide`: Refactor away from `_.times()` ([#43374](https://github.com/WordPress/gutenberg/pull/43374/)).
-   `Disabled`: Convert to TypeScript ([#42708](https://github.com/WordPress/gutenberg/pull/42708)).
-   `Guide`: Update tests to use `@testing-library/react` ([#43380](https://github.com/WordPress/gutenberg/pull/43380)).
-   `Modal`: use `KeyboardEvent.code` instead of deprecated `KeyboardEvent.keyCode`. improve unit tests ([#43429](https://github.com/WordPress/gutenberg/pull/43429/)).
-   `FocalPointPicker`: use `KeyboardEvent.code`, partially refactor tests to modern RTL and `user-event` ([#43441](https://github.com/WordPress/gutenberg/pull/43441/)).
-   `CustomGradientPicker`: use `KeyboardEvent.code` instead of `KeyboardEvent.keyCode` ([#43437](https://github.com/WordPress/gutenberg/pull/43437/)).
-   `Card`: Convert to TypeScript ([#42941](https://github.com/WordPress/gutenberg/pull/42941)).
-   `NavigableContainer`: Refactor away from `_.omit()` ([#43474](https://github.com/WordPress/gutenberg/pull/43474/)).
-   `Notice`: Refactor away from `_.omit()` ([#43474](https://github.com/WordPress/gutenberg/pull/43474/)).
-   `Snackbar`: Refactor away from `_.omit()` ([#43474](https://github.com/WordPress/gutenberg/pull/43474/)).
-   `UnitControl`: Refactor away from `_.omit()` ([#43474](https://github.com/WordPress/gutenberg/pull/43474/)).
-   `BottomSheet`: Refactor away from `_.omit()` ([#43474](https://github.com/WordPress/gutenberg/pull/43474/)).
-   `DropZone`: Refactor away from `_.includes()` ([#43518](https://github.com/WordPress/gutenberg/pull/43518/)).
-   `NavigableMenu`: Refactor away from `_.includes()` ([#43518](https://github.com/WordPress/gutenberg/pull/43518/)).
-   `Tooltip`: Refactor away from `_.includes()` ([#43518](https://github.com/WordPress/gutenberg/pull/43518/)).
-   `TreeGrid`: Refactor away from `_.includes()` ([#43518](https://github.com/WordPress/gutenberg/pull/43518/)).
-   `FormTokenField`: use `KeyboardEvent.code`, refactor tests to modern RTL and `user-event` ([#43442](https://github.com/WordPress/gutenberg/pull/43442/)).
-   `DropdownMenu`: use `KeyboardEvent.code`, refactor tests to model RTL and `user-event` ([#43439](https://github.com/WordPress/gutenberg/pull/43439/)).
-   `Autocomplete`: Refactor away from `_.escapeRegExp()` ([#43629](https://github.com/WordPress/gutenberg/pull/43629/)).
-   `TextHighlight`: Refactor away from `_.escapeRegExp()` ([#43629](https://github.com/WordPress/gutenberg/pull/43629/)).

### Experimental

-   `FormTokenField`: add `__experimentalAutoSelectFirstMatch` prop to auto select the first matching suggestion on typing ([#42527](https://github.com/WordPress/gutenberg/pull/42527/)).
-   `Popover`: Deprecate `__unstableForcePosition`, now replaced by new `flip` and `resize` props ([#43546](https://github.com/WordPress/gutenberg/pull/43546/)).

## 19.17.0 (2022-08-10)

### Bug Fix

-   `Popover`: make sure that `ownerDocument` is always defined ([#42886](https://github.com/WordPress/gutenberg/pull/42886)).
-   `ExternalLink`: Check if the link is an internal anchor link and prevent anchor links from being opened. ([#42259](https://github.com/WordPress/gutenberg/pull/42259)).
-   `BorderControl`: Ensure box-sizing is reset for the control ([#42754](https://github.com/WordPress/gutenberg/pull/42754)).
-   `InputControl`: Fix acceptance of falsy values in controlled updates ([#42484](https://github.com/WordPress/gutenberg/pull/42484/)).
-   `Tooltip (Experimental)`, `CustomSelectControl`, `TimePicker`: Add missing font-size styles which were necessary in non-WordPress contexts ([#42844](https://github.com/WordPress/gutenberg/pull/42844/)).
-   `TextControl`, `TextareaControl`, `ToggleGroupControl`: Add `box-sizing` reset style ([#42889](https://github.com/WordPress/gutenberg/pull/42889)).
-   `Popover`: fix arrow placement and design ([#42874](https://github.com/WordPress/gutenberg/pull/42874/)).
-   `Popover`: fix minor glitch in arrow [#42903](https://github.com/WordPress/gutenberg/pull/42903)).
-   `ColorPicker`: fix layout overflow [#42992](https://github.com/WordPress/gutenberg/pull/42992)).
-   `ToolsPanel`: Constrain grid columns to 50% max-width ([#42795](https://github.com/WordPress/gutenberg/pull/42795)).
-   `Popover`: anchor correctly to parent node when no explicit anchor is passed ([#42971](https://github.com/WordPress/gutenberg/pull/42971)).
-   `ColorPalette`: forward correctly `popoverProps` in the `CustomColorPickerDropdown` component [#42989](https://github.com/WordPress/gutenberg/pull/42989)).
-   `ColorPalette`, `CustomGradientBar`: restore correct color picker popover position [#42989](https://github.com/WordPress/gutenberg/pull/42989)).
-   `Popover`: fix iframe offset not updating when iframe resizes ([#42971](https://github.com/WordPress/gutenberg/pull/43172)).

### Enhancements

-   `ToggleGroupControlOptionIcon`: Maintain square proportions ([#43060](https://github.com/WordPress/gutenberg/pull/43060/)).
-   `ToggleGroupControlOptionIcon`: Add a required `label` prop so the button is always accessibly labeled. Also removes `showTooltip` from the accepted prop types, as the tooltip will now always be shown. ([#43060](https://github.com/WordPress/gutenberg/pull/43060/)).
-   `SelectControl`, `CustomSelectControl`: Refresh and refactor chevron down icon ([#42962](https://github.com/WordPress/gutenberg/pull/42962)).
-   `FontSizePicker`: Add large size variant ([#42716](https://github.com/WordPress/gutenberg/pull/42716/)).
-   `Popover`: tidy up code, add more comments ([#42944](https://github.com/WordPress/gutenberg/pull/42944)).
-   Add `box-sizing` reset style mixin to utils ([#42754](https://github.com/WordPress/gutenberg/pull/42754)).
-   `ResizableBox`: Make tooltip background match `Tooltip` component's ([#42800](https://github.com/WordPress/gutenberg/pull/42800)).
-   Update control labels to the new uppercase styles ([#42789](https://github.com/WordPress/gutenberg/pull/42789)).
-   `UnitControl`: Update unit dropdown design for the large size variant ([#42000](https://github.com/WordPress/gutenberg/pull/42000)).
-   `BaseControl`: Add `box-sizing` reset style ([#42889](https://github.com/WordPress/gutenberg/pull/42889)).
-   `ToggleGroupControl`, `RangeControl`, `FontSizePicker`: Add `__nextHasNoMarginBottom` prop for opting into the new margin-free styles ([#43062](https://github.com/WordPress/gutenberg/pull/43062)).
-   `BoxControl`: Export `applyValueToSides` util function. ([#42733](https://github.com/WordPress/gutenberg/pull/42733/)).
-   `ColorPalette`: use index while iterating over color entries to avoid React "duplicated key" warning ([#43096](https://github.com/WordPress/gutenberg/pull/43096)).
-   `AnglePickerControl`: Add `__nextHasNoMarginBottom` prop for opting into the new margin-free styles ([#43160](https://github.com/WordPress/gutenberg/pull/43160/)).
-   `ComboboxControl`: Add `__nextHasNoMarginBottom` prop for opting into the new margin-free styles ([#43165](https://github.com/WordPress/gutenberg/pull/43165/)).

### Internal

-   `ToggleGroupControl`: Add `__experimentalIsIconGroup` prop ([#43060](https://github.com/WordPress/gutenberg/pull/43060/)).
-   `Flex`, `FlexItem`, `FlexBlock`: Convert to TypeScript ([#42537](https://github.com/WordPress/gutenberg/pull/42537)).
-   `InputControl`: Fix incorrect `size` prop passing ([#42793](https://github.com/WordPress/gutenberg/pull/42793)).
-   `Placeholder`: Convert to TypeScript ([#42990](https://github.com/WordPress/gutenberg/pull/42990)).
-   `Popover`: rewrite Storybook examples using controls [#42903](https://github.com/WordPress/gutenberg/pull/42903)).
-   `Swatch`: Remove component in favor of `ColorIndicator` [#43068](https://github.com/WordPress/gutenberg/pull/43068)).

## 19.16.0 (2022-07-27)

### Bug Fix

-   Context System: Stop explicitly setting `undefined` to the `children` prop. This fixes a bug where `Icon` could not be correctly rendered via the `as` prop of a context-connected component ([#42686](https://github.com/WordPress/gutenberg/pull/42686)).
-   `Popover`, `Dropdown`: Fix width when `expandOnMobile` is enabled ([#42635](https://github.com/WordPress/gutenberg/pull/42635/)).
-   `CustomSelectControl`: Fix font size and hover/focus style inconsistencies with `SelectControl` ([#42460](https://github.com/WordPress/gutenberg/pull/42460/)).
-   `AnglePickerControl`: Fix gap between elements in RTL mode ([#42534](https://github.com/WordPress/gutenberg/pull/42534)).
-   `ColorPalette`: Fix background image in RTL mode ([#42510](https://github.com/WordPress/gutenberg/pull/42510)).
-   `RangeControl`: clamp initialPosition between min and max values ([#42571](https://github.com/WordPress/gutenberg/pull/42571)).
-   `Tooltip`: avoid unnecessary re-renders of select child elements ([#42483](https://github.com/WordPress/gutenberg/pull/42483)).
-   `Popover`: Fix offset when the reference element is within an iframe. ([#42417](https://github.com/WordPress/gutenberg/pull/42417)).

### Enhancements

-   `BorderControl`: Improve labelling, tooltips and DOM structure ([#42348](https://github.com/WordPress/gutenberg/pull/42348/)).
-   `BaseControl`: Set zero padding on `StyledLabel` to ensure cross-browser styling ([#42348](https://github.com/WordPress/gutenberg/pull/42348/)).
-   `InputControl`: Implement wrapper subcomponents for adding responsive padding to `prefix`/`suffix` ([#42378](https://github.com/WordPress/gutenberg/pull/42378)).
-   `SelectControl`: Add flag for larger default size ([#42456](https://github.com/WordPress/gutenberg/pull/42456/)).
-   `UnitControl`: Update unit select's focus styles to match input's ([#42383](https://github.com/WordPress/gutenberg/pull/42383)).
-   `ColorPalette`: Display checkered preview background when `value` is transparent ([#42232](https://github.com/WordPress/gutenberg/pull/42232)).
-   `CustomSelectControl`: Add size variants ([#42460](https://github.com/WordPress/gutenberg/pull/42460/)).
-   `CustomSelectControl`: Add flag to opt in to unconstrained width ([#42460](https://github.com/WordPress/gutenberg/pull/42460/)).
-   `Dropdown`: Implement wrapper subcomponent for adding different padding to the dropdown content ([#42595](https://github.com/WordPress/gutenberg/pull/42595/)).
-   `BorderControl`: Render dropdown as prefix within its `UnitControl` ([#42212](https://github.com/WordPress/gutenberg/pull/42212/))
-   `UnitControl`: Update prop types to allow ReactNode as prefix ([#42212](https://github.com/WordPress/gutenberg/pull/42212/))
-   `ToolsPanel`: Updated README with panel layout information and more expansive usage example ([#42615](https://github.com/WordPress/gutenberg/pull/42615)).
-   `ComboboxControl`, `FormTokenField`: Add custom render callback for options in suggestions list ([#42597](https://github.com/WordPress/gutenberg/pull/42597/)).

### Internal

-   `ColorPicker`: Clean up implementation of 40px size ([#42002](https://github.com/WordPress/gutenberg/pull/42002/)).
-   `Divider`: Complete TypeScript migration ([#41991](https://github.com/WordPress/gutenberg/pull/41991)).
-   `Divider`, `Flex`, `Spacer`: Improve documentation for the `SpaceInput` prop ([#42376](https://github.com/WordPress/gutenberg/pull/42376)).
-   `Elevation`: Convert to TypeScript ([#42302](https://github.com/WordPress/gutenberg/pull/42302)).
-   `ScrollLock`: Convert to TypeScript ([#42303](https://github.com/WordPress/gutenberg/pull/42303)).
-   `Shortcut`: Convert to TypeScript ([#42272](https://github.com/WordPress/gutenberg/pull/42272)).
-   `TreeSelect`: Refactor away from `_.compact()` ([#42438](https://github.com/WordPress/gutenberg/pull/42438)).
-   `MediaEdit`: Refactor away from `_.compact()` for mobile ([#42438](https://github.com/WordPress/gutenberg/pull/42438)).
-   `BoxControl`: Refactor away from `_.isEmpty()` ([#42468](https://github.com/WordPress/gutenberg/pull/42468)).
-   `RadioControl`: Refactor away from `_.isEmpty()` ([#42468](https://github.com/WordPress/gutenberg/pull/42468)).
-   `SelectControl`: Refactor away from `_.isEmpty()` ([#42468](https://github.com/WordPress/gutenberg/pull/42468)).
-   `StyleProvider`: Convert to TypeScript ([#42541](https://github.com/WordPress/gutenberg/pull/42541)).
-   `ComboboxControl`: Replace `keyboardEvent.keyCode` with `keyboardEvent.code`([#42569](https://github.com/WordPress/gutenberg/pull/42569)).
-   `ComboboxControl`: Add support for uncontrolled mode ([#42752](https://github.com/WordPress/gutenberg/pull/42752)).

## 19.15.0 (2022-07-13)

### Bug Fix

-   `BoxControl`: Change ARIA role from `region` to `group` to avoid unwanted ARIA landmark regions ([#42094](https://github.com/WordPress/gutenberg/pull/42094)).
-   `FocalPointPicker`, `FormTokenField`, `ResizableBox`: Fixed SSR breakage ([#42248](https://github.com/WordPress/gutenberg/pull/42248)).
-   `ComboboxControl`: use custom prefix when generating the instanceId ([#42134](https://github.com/WordPress/gutenberg/pull/42134).
-   `Popover`: pass missing anchor ref to the `getAnchorRect` callback prop. ([#42076](https://github.com/WordPress/gutenberg/pull/42076)).
-   `Popover`: call `getAnchorRect` callback prop even if `anchorRefFallback` has no value. ([#42329](https://github.com/WordPress/gutenberg/pull/42329)).
-   Fix `ToolTip` position to ensure it is always positioned relative to the first child of the ToolTip. ([#41268](https://github.com/WordPress/gutenberg/pull/41268))

### Enhancements

-   `ToggleGroupControl`: Add large size variant ([#42008](https://github.com/WordPress/gutenberg/pull/42008/)).
-   `InputControl`: Ensure that the padding between a `prefix`/`suffix` and the text input stays at a reasonable 8px, even in larger size variants ([#42166](https://github.com/WordPress/gutenberg/pull/42166)).

### Internal

-   `Grid`: Convert to TypeScript ([#41923](https://github.com/WordPress/gutenberg/pull/41923)).
-   `TextHighlight`: Convert to TypeScript ([#41698](https://github.com/WordPress/gutenberg/pull/41698)).
-   `Tip`: Convert to TypeScript ([#42262](https://github.com/WordPress/gutenberg/pull/42262)).
-   `Scrollable`: Convert to TypeScript ([#42016](https://github.com/WordPress/gutenberg/pull/42016)).
-   `Spacer`: Complete TypeScript migration ([#42013](https://github.com/WordPress/gutenberg/pull/42013)).
-   `VisuallyHidden`: Convert to TypeScript ([#42220](https://github.com/WordPress/gutenberg/pull/42220)).
-   `TreeSelect`: Refactor away from `_.repeat()` ([#42070](https://github.com/WordPress/gutenberg/pull/42070/)).
-   `FocalPointPicker` updated to satisfy `react/exhaustive-deps` eslint rule ([#41520](https://github.com/WordPress/gutenberg/pull/41520)).
-   `ColorPicker` updated to satisfy `react/exhaustive-deps` eslint rule ([#41294](https://github.com/WordPress/gutenberg/pull/41294)).
-   `Slot`/`Fill`: Refactor away from Lodash ([#42153](https://github.com/WordPress/gutenberg/pull/42153/)).
-   `ComboboxControl`: Refactor away from `_.deburr()` ([#42169](https://github.com/WordPress/gutenberg/pull/42169/)).
-   `FormTokenField`: Refactor away from `_.identity()` ([#42215](https://github.com/WordPress/gutenberg/pull/42215/)).
-   `SelectControl`: Use roles and `@testing-library/user-event` in unit tests ([#42308](https://github.com/WordPress/gutenberg/pull/42308)).
-   `DropdownMenu`: Refactor away from Lodash ([#42218](https://github.com/WordPress/gutenberg/pull/42218/)).
-   `ToolbarGroup`: Refactor away from `_.flatMap()` ([#42223](https://github.com/WordPress/gutenberg/pull/42223/)).
-   `TreeSelect`: Refactor away from `_.flatMap()` ([#42223](https://github.com/WordPress/gutenberg/pull/42223/)).
-   `Autocomplete`: Refactor away from `_.deburr()` ([#42266](https://github.com/WordPress/gutenberg/pull/42266/)).
-   `MenuItem`: Refactor away from `_.isString()` ([#42268](https://github.com/WordPress/gutenberg/pull/42268/)).
-   `Shortcut`: Refactor away from `_.isString()` ([#42268](https://github.com/WordPress/gutenberg/pull/42268/)).
-   `Shortcut`: Refactor away from `_.isObject()` ([#42336](https://github.com/WordPress/gutenberg/pull/42336/)).
-   `RangeControl`: Convert to TypeScript ([#40535](https://github.com/WordPress/gutenberg/pull/40535)).
-   `ExternalLink`: Refactor away from Lodash ([#42341](https://github.com/WordPress/gutenberg/pull/42341/)).
-   `Navigation`: updated to satisfy `react/exhaustive-deps` eslint rule ([#41612](https://github.com/WordPress/gutenberg/pull/41612))

## 19.14.0 (2022-06-29)

### Bug Fix

-   `ColorPicker`: Remove horizontal scrollbar when using HSL or RGB color input types. ([#41646](https://github.com/WordPress/gutenberg/pull/41646))
-   `ColorPicker`: Widen hex input field for mobile. ([#42004](https://github.com/WordPress/gutenberg/pull/42004))

### Enhancements

-   Wrapped `ColorIndicator` in a `forwardRef` call ([#41587](https://github.com/WordPress/gutenberg/pull/41587)).
-   `ComboboxControl` & `FormTokenField`: Add `__next36pxDefaultSize` flag for larger default size ([#40746](https://github.com/WordPress/gutenberg/pull/40746)).
-   `BorderControl`: Improve TypeScript support. ([#41843](https://github.com/WordPress/gutenberg/pull/41843)).
-   `DatePicker`: highlight today's date. ([#41647](https://github.com/WordPress/gutenberg/pull/41647/)).
-   Allow automatic repositioning of `BorderBoxControl` and `ColorPalette` popovers within smaller viewports ([#41930](https://github.com/WordPress/gutenberg/pull/41930)).

### Internal

-   `Spinner`: Convert to TypeScript and update storybook ([#41540](https://github.com/WordPress/gutenberg/pull/41540/)).
-   `InputControl`: Add tests and update to use `@testing-library/user-event` ([#41421](https://github.com/WordPress/gutenberg/pull/41421)).
-   `FormToggle`: Convert to TypeScript ([#41729](https://github.com/WordPress/gutenberg/pull/41729)).
-   `ColorIndicator`: Convert to TypeScript ([#41587](https://github.com/WordPress/gutenberg/pull/41587)).
-   `Truncate`: Convert to TypeScript ([#41697](https://github.com/WordPress/gutenberg/pull/41697)).
-   `FocalPointPicker`: Refactor away from `_.clamp()` ([#41735](https://github.com/WordPress/gutenberg/pull/41735/)).
-   `RangeControl`: Refactor away from `_.clamp()` ([#41735](https://github.com/WordPress/gutenberg/pull/41735/)).
-   Refactor components `utils` away from `_.clamp()` ([#41735](https://github.com/WordPress/gutenberg/pull/41735/)).
-   `BoxControl`: Refactor utils away from `_.isNumber()` ([#41776](https://github.com/WordPress/gutenberg/pull/41776/)).
-   `Elevation`: Refactor away from `_.isNil()` ([#41785](https://github.com/WordPress/gutenberg/pull/41785/)).
-   `HStack`: Refactor away from `_.isNil()` ([#41785](https://github.com/WordPress/gutenberg/pull/41785/)).
-   `Truncate`: Refactor away from `_.isNil()` ([#41785](https://github.com/WordPress/gutenberg/pull/41785/)).
-   `VStack`: Convert to TypeScript ([#41850](https://github.com/WordPress/gutenberg/pull/41587)).
-   `AlignmentMatrixControl`: Refactor away from `_.flattenDeep()` in utils ([#41814](https://github.com/WordPress/gutenberg/pull/41814/)).
-   `AutoComplete`: Revert recent `exhaustive-deps` refactor ([#41820](https://github.com/WordPress/gutenberg/pull/41820)).
-   `Spacer`: Convert knobs to controls in Storybook ([#41851](https://github.com/WordPress/gutenberg/pull/41851)).
-   `Heading`: Complete TypeScript migration ([#41921](https://github.com/WordPress/gutenberg/pull/41921)).
-   `Navigation`: Refactor away from Lodash functions ([#41865](https://github.com/WordPress/gutenberg/pull/41865/)).
-   `CustomGradientPicker`: Refactor away from Lodash ([#41901](https://github.com/WordPress/gutenberg/pull/41901/)).
-   `SegmentedControl`: Refactor away from `_.values()` ([#41905](https://github.com/WordPress/gutenberg/pull/41905/)).
-   `DimensionControl`: Refactor docs away from `_.partialRight()` ([#41909](https://github.com/WordPress/gutenberg/pull/41909/)).
-   `NavigationItem` updated to ignore `react/exhaustive-deps` eslint rule ([#41639](https://github.com/WordPress/gutenberg/pull/41639)).

## 19.13.0 (2022-06-15)

### Bug Fix

-   `Tooltip`: Opt in to `__unstableShift` to ensure that the Tooltip is always within the viewport. ([#41524](https://github.com/WordPress/gutenberg/pull/41524))
-   `FormTokenField`: Do not suggest the selected one even if `{ value: string }` is passed ([#41216](https://github.com/WordPress/gutenberg/pull/41216)).
-   `CustomGradientBar`: Fix insertion and control point positioning to more closely follow cursor. ([#41492](https://github.com/WordPress/gutenberg/pull/41492))
-   `FormTokenField`: Added Padding to resolve close button overlap issue ([#41556](https://github.com/WordPress/gutenberg/pull/41556)).
-   `ComboboxControl`: fix the autofocus behavior after resetting the value. ([#41737](https://github.com/WordPress/gutenberg/pull/41737)).

### Enhancements

-   `AnglePickerControl`: Use NumberControl as input field ([#41472](https://github.com/WordPress/gutenberg/pull/41472)).

### Internal

-   `FormTokenField`: Convert to TypeScript and refactor to functional component ([#41216](https://github.com/WordPress/gutenberg/pull/41216)).
-   `Draggable`: updated to satisfy `react/exhaustive-deps` eslint rule ([#41499](https://github.com/WordPress/gutenberg/pull/41499))
-   `RadioControl`: Convert to TypeScript ([#41568](https://github.com/WordPress/gutenberg/pull/41568)).
-   `Flex` updated to satisfy `react/exhaustive-deps` eslint rule ([#41507](https://github.com/WordPress/gutenberg/pull/41507)).
-   `CustomGradientBar` updated to satisfy `react/exhaustive-deps` eslint rule ([#41463](https://github.com/WordPress/gutenberg/pull/41463))
-   `TreeSelect`: Convert to TypeScript ([#41536](https://github.com/WordPress/gutenberg/pull/41536)).
-   `FontSizePicker`: updated to satisfy `react/exhaustive-deps` eslint rule ([#41600](https://github.com/WordPress/gutenberg/pull/41600)).
-   `ZStack`: Convert component story to TypeScript and add inline docs ([#41694](https://github.com/WordPress/gutenberg/pull/41694)).
-   `Dropdown`: Make sure cleanup (closing the dropdown) only runs when the menu has actually been opened.
-   Enhance the TypeScript migration guidelines ([#41669](https://github.com/WordPress/gutenberg/pull/41669)).
-   `ExternalLink`: Convert to TypeScript ([#41681](https://github.com/WordPress/gutenberg/pull/41681)).
-   `InputControl` updated to satisfy `react/exhaustive-deps` eslint rule ([#41601](https://github.com/WordPress/gutenberg/pull/41601))
-   `Modal`: updated to satisfy `react/exhaustive-deps` eslint rule ([#41610](https://github.com/WordPress/gutenberg/pull/41610))

### Experimental

-   `Navigation`: improve unit tests by using `@testing-library/user-event` and modern `@testing-library` assertions; add unit test for controlled component ([#41668](https://github.com/WordPress/gutenberg/pull/41668)).

## 19.12.0 (2022-06-01)

### Bug Fix

-   `Popover`, `Dropdown`, `CustomGradientPicker`: Fix dropdown positioning by always targeting the rendered toggle, and switch off width in the Popover size middleware to stop reducing the width of the popover. ([#41361](https://github.com/WordPress/gutenberg/pull/41361))
-   Fix `InputControl` blocking undo/redo while focused. ([#40518](https://github.com/WordPress/gutenberg/pull/40518))
-   `ColorPalette`: Correctly update color name label when CSS variables are involved ([#41461](https://github.com/WordPress/gutenberg/pull/41461)).

### Enhancements

-   `SelectControl`: Add `__nextHasNoMarginBottom` prop for opting into the new margin-free styles ([#41269](https://github.com/WordPress/gutenberg/pull/41269)).
-   `ColorPicker`: Strip leading hash character from hex values pasted into input. ([#41223](https://github.com/WordPress/gutenberg/pull/41223))
-   `ColorPicker`: Display detailed color inputs by default. ([#41222](https://github.com/WordPress/gutenberg/pull/41222))
-   Updated design for the `DateTimePicker`, `DatePicker` and `TimePicker` components ([#41097](https://github.com/WordPress/gutenberg/pull/41097)).
-   `DateTimePicker`: Add `__nextRemoveHelpButton` and `__nextRemoveResetButton` for opting into new behaviour where there is no Help and Reset button ([#41097](https://github.com/WordPress/gutenberg/pull/41097)).

### Internal

-   `AlignmentMatrixControl` updated to satisfy `react/exhaustive-deps` eslint rule ([#41167](https://github.com/WordPress/gutenberg/pull/41167))
-   `BorderControl` updated to satisfy `react/exhaustive-deps` eslint rule ([#41259](https://github.com/WordPress/gutenberg/pull/41259))
-   `CheckboxControl`: Add unit tests ([#41165](https://github.com/WordPress/gutenberg/pull/41165)).
-   `BorderBoxControl`: fix some layout misalignments, especially for RTL users ([#41254](https://github.com/WordPress/gutenberg/pull/41254)).
-   `TimePicker`: Update unit tests to use `@testing-library/user-event` ([#41270](https://github.com/WordPress/gutenberg/pull/41270)).
-   `DateTimePicker`: Update `moment` to 2.26.0 and update `react-date` typings ([#41266](https://github.com/WordPress/gutenberg/pull/41266)).
-   `TextareaControl`: Convert to TypeScript ([#41215](https://github.com/WordPress/gutenberg/pull/41215)).
-   `BoxControl`: Update unit tests to use `@testing-library/user-event` ([#41422](https://github.com/WordPress/gutenberg/pull/41422)).
-   `Surface`: Convert to TypeScript ([#41212](https://github.com/WordPress/gutenberg/pull/41212)).
-   `Autocomplete` updated to satisfy `react/exhaustive-deps` eslint rule ([#41382](https://github.com/WordPress/gutenberg/pull/41382))
-   `Dropdown` updated to satisfy `react/exhaustive-deps` eslint rule ([#41505](https://github.com/WordPress/gutenberg/pull/41505))
-   `DateDayPicker` updated to satisfy `react/exhaustive-deps` eslint rule ([#41470](https://github.com/WordPress/gutenberg/pull/41470)).

### Experimental

-   `Spacer`: Add RTL support. ([#41172](https://github.com/WordPress/gutenberg/pull/41172))

## 19.11.0 (2022-05-18)

### Enhancements

-   `BorderControl` now only displays the reset button in its popover when selections have already been made. ([#40917](https://github.com/WordPress/gutenberg/pull/40917))
-   `BorderControl` & `BorderBoxControl`: Add `__next36pxDefaultSize` flag for larger default size ([#40920](https://github.com/WordPress/gutenberg/pull/40920)).
-   `BorderControl` improved focus and border radius styling for component. ([#40951](https://github.com/WordPress/gutenberg/pull/40951))
-   Improve focused `CircularOptionPicker` styling ([#40990](https://github.com/WordPress/gutenberg/pull/40990))
-   `BorderControl`: Make border color consistent with other controls ([#40921](https://github.com/WordPress/gutenberg/pull/40921))
-   `SelectControl`: Remove `lineHeight` setting to fix issue with font descenders being cut off ([#40985](https://github.com/WordPress/gutenberg/pull/40985))

### Internal

-   `DateTimePicker`: Convert to TypeScript ([#40775](https://github.com/WordPress/gutenberg/pull/40775)).
-   `DateTimePicker`: Convert unit tests to TypeScript ([#40957](https://github.com/WordPress/gutenberg/pull/40957)).
-   `CheckboxControl`: Convert to TypeScript ([#40915](https://github.com/WordPress/gutenberg/pull/40915)).
-   `ButtonGroup`: Convert to TypeScript ([#41007](https://github.com/WordPress/gutenberg/pull/41007)).
-   `Popover`: refactor component to use the `floating-ui` library internally ([#40740](https://github.com/WordPress/gutenberg/pull/40740)).

## 19.10.0 (2022-05-04)

### Internal

-   `UnitControl`: migrate unit tests to TypeScript ([#40697](https://github.com/WordPress/gutenberg/pull/40697)).
-   `DatePicker`: Add improved unit tests ([#40754](https://github.com/WordPress/gutenberg/pull/40754)).
-   Setup `user-event` in unit tests inline, once per test ([#40839](https://github.com/WordPress/gutenberg/pull/40839)).
-   `DatePicker`: Update `react-dates` to 21.8.0 ([#40801](https://github.com/WordPress/gutenberg/pull/40801)).

### Enhancements

-   `InputControl`: Add `__next36pxDefaultSize` flag for larger default size ([#40622](https://github.com/WordPress/gutenberg/pull/40622)).
-   `UnitControl`: Add `__next36pxDefaultSize` flag for larger default size ([#40627](https://github.com/WordPress/gutenberg/pull/40627)).
-   `Modal` design adjustments: Blur elements outside of the modal, increase modal title size, use larger close icon, remove header border when modal contents are scrolled. ([#40781](https://github.com/WordPress/gutenberg/pull/40781)).
-   `SelectControl`: Improved TypeScript support ([#40737](https://github.com/WordPress/gutenberg/pull/40737)).
-   `ToggleControlGroup`: Switch to internal `Icon` component for dashicon support ([40717](https://github.com/WordPress/gutenberg/pull/40717)).
-   Improve `ToolsPanel` accessibility. ([#40716](https://github.com/WordPress/gutenberg/pull/40716))

### Bug Fix

-   The `Button` component now displays the label as the tooltip for icon only buttons. ([#40716](https://github.com/WordPress/gutenberg/pull/40716))
-   Use fake timers and fix usage of async methods from `@testing-library/user-event`. ([#40790](https://github.com/WordPress/gutenberg/pull/40790))
-   UnitControl: avoid calling onChange callback twice when unit changes. ([#40796](https://github.com/WordPress/gutenberg/pull/40796))
-   `UnitControl`: show unit label when units prop has only one unit. ([#40784](https://github.com/WordPress/gutenberg/pull/40784))
-   `AnglePickerControl`: Fix closing of gradient popover when the angle control is clicked. ([#40735](https://github.com/WordPress/gutenberg/pull/40735))

### Internal

-   `TextControl`: Convert to TypeScript ([#40633](https://github.com/WordPress/gutenberg/pull/40633)).

## 19.9.0 (2022-04-21)

### Bug Fix

-   Consolidate the main black colors to gray-900. Affects `AlignmentMatrixControl`, `InputControl`, `Heading`, `SelectControl`, `Spinner (Experimental)`, and `Text` ([#40391](https://github.com/WordPress/gutenberg/pull/40391)).

### Internal

-   Remove individual color object exports from the `utils/colors-values.js` file. Colors should now be used from the main `COLORS` export([#40387](https://github.com/WordPress/gutenberg/pull/40387)).

### Bug Fix

-   `InputControl`: allow user to input a value interactively in Storybook, by removing default value argument ([#40410](https://github.com/WordPress/gutenberg/pull/40410)).

## 19.8.0 (2022-04-08)

### Enhancements

-   Update `BorderControl` and `BorderBoxControl` to allow the passing of custom class names to popovers ([#39753](https://github.com/WordPress/gutenberg/pull/39753)).
-   `ToggleGroupControl`: Reintroduce backdrop animation ([#40021](https://github.com/WordPress/gutenberg/pull/40021)).
-   `Card`: Adjust border radius effective size ([#40032](https://github.com/WordPress/gutenberg/pull/40032)).
-   `InputControl`: Improved TypeScript type annotations ([#40119](https://github.com/WordPress/gutenberg/pull/40119)).

### Internal

-   `BaseControl`: Convert to TypeScript ([#39468](https://github.com/WordPress/gutenberg/pull/39468)).

### New Features

-   Add `BorderControl` component ([#37769](https://github.com/WordPress/gutenberg/pull/37769)).
-   Add `BorderBoxControl` component ([#38876](https://github.com/WordPress/gutenberg/pull/38876)).
-   Add `ToggleGroupControlOptionIcon` component ([#39760](https://github.com/WordPress/gutenberg/pull/39760)).

### Bug Fix

-   Use `Object.assign` instead of `{ ...spread }` syntax to avoid errors in the code generated by TypeScript ([#39932](https://github.com/WordPress/gutenberg/pull/39932)).
-   `ItemGroup`: Ensure that the Item's text color is not overridden by the user agent's button color ([#40055](https://github.com/WordPress/gutenberg/pull/40055)).
-   `Surface`: Use updated UI text color `#1e1e1e` instead of `#000` ([#40055](https://github.com/WordPress/gutenberg/pull/40055)).
-   `CustomSelectControl`: Make chevron consistent with `SelectControl` ([#40049](https://github.com/WordPress/gutenberg/pull/40049)).

## 19.7.0 (2022-03-23)

### Enhancements

-   `CustomSelectControl`: Add `__next36pxDefaultSize` flag for larger default size ([#39401](https://github.com/WordPress/gutenberg/pull/39401)).
-   `BaseControl`: Add `__nextHasNoMarginBottom` prop for opting into the new margin-free styles ([#39325](https://github.com/WordPress/gutenberg/pull/39325)).
-   `Divider`: Make the divider visible by default (`display: inline`) in flow layout containers when the divider orientation is vertical ([#39316](https://github.com/WordPress/gutenberg/pull/39316)).
-   Stop using deprecated `event.keyCode` in favor of `event.key` for keyboard events in `UnitControl` and `InputControl`. ([#39360](https://github.com/WordPress/gutenberg/pull/39360))
-   `ColorPalette`: refine custom color button's label. ([#39386](https://github.com/WordPress/gutenberg/pull/39386))
-   Add `onClick` prop on `FormFileUpload`. ([#39268](https://github.com/WordPress/gutenberg/pull/39268))
-   `FocalPointPicker`: stop using `UnitControl`'s deprecated `unit` prop ([#39504](https://github.com/WordPress/gutenberg/pull/39504)).
-   `CheckboxControl`: Add support for the `indeterminate` state ([#39462](https://github.com/WordPress/gutenberg/pull/39462)).
-   `UnitControl`: add support for the `onBlur` prop ([#39589](https://github.com/WordPress/gutenberg/pull/39589)).

### Internal

-   Delete the `composeStateReducers` utility function ([#39262](https://github.com/WordPress/gutenberg/pull/39262)).
-   `BoxControl`: stop using `UnitControl`'s deprecated `unit` prop ([#39511](https://github.com/WordPress/gutenberg/pull/39511)).

### Bug Fix

-   `NumberControl`: commit (and constrain) value on `blur` event ([#39186](https://github.com/WordPress/gutenberg/pull/39186)).
-   Fix `UnitControl`'s reset of unit when the quantity value is cleared. ([#39531](https://github.com/WordPress/gutenberg/pull/39531/)).
-   `ResizableBox`: Ensure tooltip text remains on a single line. ([#39623](https://github.com/WordPress/gutenberg/pull/39623)).

### Deprecation

-   `unit` prop in `UnitControl` marked as deprecated ([#39503](https://github.com/WordPress/gutenberg/pull/39503)).

## 19.6.0 (2022-03-11)

### Enhancements

-   `ConfirmDialog`: Add support for custom label text on the confirmation and cancelation buttons ([#38994](https://github.com/WordPress/gutenberg/pull/38994))
-   `InputControl`: Allow `onBlur` for empty values to commit the change when `isPressEnterToChange` is true, and move reset behavior to the ESCAPE key. ([#39109](https://github.com/WordPress/gutenberg/pull/39109)).
-   `TreeGrid`: Add tests for Home/End keyboard navigation. Add `onFocusRow` callback for Home/End keyboard navigation, this was missed in the implementation PR. Modify test for expanding/collapsing a row as row 1 implements this now. Update README with latest changes. ([#39302](https://github.com/WordPress/gutenberg/pull/39302))
-   `ToggleGroupControlOption`: Calculate width from button content and remove `LabelPlaceholderView` ([#39345](https://github.com/WordPress/gutenberg/pull/39345))

### Bug Fix

-   Normalize `font-family` on `Button`, `ColorPalette`, `ComoboboxControl`, `DateTimePicker`, `FormTokenField`, `InputControl`, `SelectControl`, and `ToggleGroupControl` ([#38969](https://github.com/WordPress/gutenberg/pull/38969)).
-   Fix input value selection of `InputControl`-based controls in Firefox and Safari with axial constraint of drag gesture ([#38968](https://github.com/WordPress/gutenberg/pull/38968)).
-   Fix `UnitControl`'s behavior around updating the unit when a new `value` is passed (i.e. in controlled mode). ([#39148](https://github.com/WordPress/gutenberg/pull/39148)).

## 19.5.0 (2022-02-23)

### Bug Fix

-   Fix spin buttons of number inputs in Safari ([#38840](https://github.com/WordPress/gutenberg/pull/38840))
-   Show tooltip on toggle custom size button in FontSizePicker ([#38985](https://github.com/WordPress/gutenberg/pull/38985))

### Enhancements

-   `TreeGrid`: Add tests for `onCollapseRow`, `onExpandRow`, and `onFocusRow` callback functions. ([#38942](https://github.com/WordPress/gutenberg/pull/38942)).
-   `TreeGrid`: Update callback tests to use `TreeGridRow` and `TreeGridCell` sub-components. ([#39002](https://github.com/WordPress/gutenberg/pull/39002)).

## 19.4.0 (2022-02-10)

### Bug Fix

-   Components: Fix `Slot`/`Fill` Emotion `StyleProvider` ([#38237](https://github.com/WordPress/gutenberg/pull/38237))
-   Reduce height and min-width of the reset button on `ComboBoxControl` for consistency. ([#38020](https://github.com/WordPress/gutenberg/pull/38020))
-   Removed unused `rememo` dependency ([#38388](https://github.com/WordPress/gutenberg/pull/38388)).
-   Added `__unstableInputWidth` to `UnitControl` type definition ([#38429](https://github.com/WordPress/gutenberg/pull/38429)).
-   Fixed typing errors for `ColorPicker` ([#38430](https://github.com/WordPress/gutenberg/pull/38430)).
-   Updated destructuring of `Dropdown` props to be TypeScript friendly ([#38431](https://github.com/WordPress/gutenberg/pull/38431)).
-   Added `ts-nocheck` to `ColorIndicator` so it can be used in typed components ([#38433](https://github.com/WordPress/gutenberg/pull/38433)).
-   Added `cx` as a dependency of `useMemo` across the whole package, in order to recalculate the classnames correctly when a component is rendered across more than one `StyleProvider` ([#38541](https://github.com/WordPress/gutenberg/pull/38541)).

### Enhancements

-   Update the visual design of the `Spinner` component. ([#37551](https://github.com/WordPress/gutenberg/pull/37551))
-   `TreeGrid` accessibility enhancements around the expand/collapse functionality. ([#38358](https://github.com/WordPress/gutenberg/pull/38358))
-   `TreeGrid` accessibility: improve browser support for Left Arrow focus to parent row in child row. ([#38639](https://github.com/WordPress/gutenberg/pull/38639))
-   `TreeGrid` accessibility: Add Home/End keys for better keyboard navigation. ([#38679](https://github.com/WordPress/gutenberg/pull/38679))
-   Add `resolvePoint` prop to `FocalPointPicker` to allow updating the value of the picker after a user interaction ([#38247](https://github.com/WordPress/gutenberg/pull/38247))
-   `TreeGrid`: Allow SHIFT key to be held, and add `onFocusRow` callback to the `TreeGrid` component, fired when focus is shifted from one row to another via Up and Down arrow keys. ([#38314](https://github.com/WordPress/gutenberg/pull/38314))

### Experimental

-   `Navigator`: rename `push`/`pop` to `goTo`/`goBack` ([#38582](https://github.com/WordPress/gutenberg/pull/38582))
-   `Navigator`: add `NavigatorButton` and `NavigatorBackButton` components ([#38634](https://github.com/WordPress/gutenberg/pull/38634))
-   `UnitControl`: tidy up utilities and types. In particular, change the type of parsed quantities to `number` (previously it could have been a `string` too). ([#38987](https://github.com/WordPress/gutenberg/pull/38987]))

## 19.3.0 (2022-01-27)

### Enhancements

-   Refine `ExternalLink` to be same size as the text, to appear more as a glyph than an icon. ([#37859](https://github.com/WordPress/gutenberg/pull/37859))
-   Updated `ToolsPanel` header icon to only show "plus" icon when all items are optional and all are currently hidden ([#38262](https://github.com/WordPress/gutenberg/pull/38262))
-   `TreeGrid`: Fix keyboard navigation for expand/collapse table rows in Firefox ([#37983](https://github.com/WordPress/gutenberg/pull/37983))

### Bug Fix

-   Update the `HexInput` component to accept a pasted value that contains a starting #
-   Update `ToggleGroupControl` background active state to use a simple background color instead of animated backdrop ([38008](https://github.com/WordPress/gutenberg/pull/38008))
-   Update label spacing for the `BoxControl`, `CustomGradientPicker`, `FormTokenField`, `InputControl`, and `ToolsPanel` components to use a bottom margin of `8px` for consistency. ([#37844](https://github.com/WordPress/gutenberg/pull/37844))
-   Add missing styles to the `BaseControl.VisualLabel` component. ([#37747](https://github.com/WordPress/gutenberg/pull/37747))
-   Prevent keyDown events from propagating up in `CustomSelectControl` ([#30557](https://github.com/WordPress/gutenberg/pull/30557))
-   Mark `children` prop as optional in `SelectControl` ([#37872](https://github.com/WordPress/gutenberg/pull/37872))
-   Add memoization of callbacks and context to prevent unnecessary rerenders of the `ToolsPanel` ([#38037](https://github.com/WordPress/gutenberg/pull/38037))
-   Fix space between icons and rail `RangeControl` ([#36935](https://github.com/WordPress/gutenberg/pull/36935))
-   Increase z-index of `ConfirmDialog` to render on top of parent `Popover` components ([#37959](https://github.com/WordPress/gutenberg/pull/37959))

### Experimental

-   Add basic history location support to `Navigator` ([#37416](https://github.com/WordPress/gutenberg/pull/37416)).
-   Add focus restoration to `Navigator` ([#38149](https://github.com/WordPress/gutenberg/pull/38149)).

## 19.2.0 (2022-01-04)

### Experimental

-   Reinstated the ability to pass additional props to the `ToolsPanel` ([#36428](https://github.com/WordPress/gutenberg/pull/36428)).
-   Added an `__unstable-large` size variant to `InputControl`, `SelectControl`, and `UnitControl` for selective migration to the larger 40px heights. ([#35646](https://github.com/WordPress/gutenberg/pull/35646)).
-   Fixed inconsistent padding in `UnitControl` ([#35646](https://github.com/WordPress/gutenberg/pull/35646)).
-   Added support for RTL behavior for the `ZStack`'s `offset` prop ([#36769](https://github.com/WordPress/gutenberg/pull/36769))
-   Fixed race conditions causing conditionally displayed `ToolsPanelItem` components to be erroneously deregistered ([#36588](https://github.com/WordPress/gutenberg/pull/36588)).
-   Added `__experimentalHideHeader` prop to `Modal` component ([#36831](https://github.com/WordPress/gutenberg/pull/36831)).
-   Added experimental `ConfirmDialog` component ([#34153](https://github.com/WordPress/gutenberg/pull/34153)).
-   Divider: improve support for vertical orientation and RTL styles, use start/end logical props instead of top/bottom, change border-color to `currentColor` ([#36579](https://github.com/WordPress/gutenberg/pull/36579)).
-   `ToggleGroupControl`: Avoid calling `onChange` if radio state changed from an incoming value ([#37224](https://github.com/WordPress/gutenberg/pull/37224/)).
-   `ToggleGroupControl`: fix the computation of the backdrop dimensions when rendered in a Popover ([#37067](https://github.com/WordPress/gutenberg/pull/37067)).
-   Add `__experimentalIsRenderedInSidebar` property to the `GradientPicker`and `CustomGradientPicker`. The property changes the color popover behavior to have a special placement behavior appropriate for sidebar UI's.
-   Add `first` and `last` classes to displayed `ToolsPanelItem` group within a `ToolsPanel` ([#37546](https://github.com/WordPress/gutenberg/pull/37546))

### Bug Fix

-   Fixed spacing between `BaseControl` fields and help text within the `ToolsPanel` ([#36334](https://github.com/WordPress/gutenberg/pull/36334))
-   Replaced hardcoded blue in `ColorPicker` with UI theme color ([#36153](https://github.com/WordPress/gutenberg/pull/36153)).
-   Fixed empty `ToolsPanel` height by correcting menu button line-height ([#36895](https://github.com/WordPress/gutenberg/pull/36895)).
-   Normalized label line-height and spacing within the `ToolsPanel` ([36387](https://github.com/WordPress/gutenberg/pull/36387))
-   Remove unused `reakit-utils` from peer dependencies ([#37369](https://github.com/WordPress/gutenberg/pull/37369)).
-   Update all Emotion dependencies to the latest version to ensure they work correctly with React types ([#37365](https://github.com/WordPress/gutenberg/pull/37365)).
-   `DateTimePicker`: Fix the date format associated to the `is12Hour` prop ([#37465](https://github.com/WordPress/gutenberg/pull/37465))
-   Allowed `ToolsPanel` to register items when `panelId` is `null` due to multiple block selection ([37216](https://github.com/WordPress/gutenberg/pull/37216)).

### Enhancements

-   Wrapped `Modal` in a `forwardRef` call ([#36831](https://github.com/WordPress/gutenberg/pull/36831)).
-   Refactor `DateTime` class component to functional component ([#36835](https://github.com/WordPress/gutenberg/pull/36835))
-   Unify styles for `ColorIndicator` with how they appear in Global Styles ([#37028](https://github.com/WordPress/gutenberg/pull/37028))
-   Add support for rendering the `ColorPalette` in a `Dropdown` when opened in the sidebar ([#37067](https://github.com/WordPress/gutenberg/pull/37067))
-   Show an incremental sequence of numbers (1/2/3/4/5) as a label of the font size, when we have at most five font sizes, where at least one the them contains a complex css value(clamp, var, etc..). We do this because complex css values cannot be calculated properly and the incremental sequence of numbers as labels can help the user better mentally map the different available font sizes. ([#37038](https://github.com/WordPress/gutenberg/pull/37038))
-   Add support for proper borders to color indicators ([#37500](https://github.com/WordPress/gutenberg/pull/37500))
-   Refactor `SuggestionsList` class component to functional component([#36924](https://github.com/WordPress/gutenberg/pull/36924/))

## 19.1.4 (2021-12-13)

### Bug Fix

-   Improve accessibility and visibility in `ColorPallete` ([#36925](https://github.com/WordPress/gutenberg/pull/36925))

## 19.1.3 (2021-12-06)

-   Fix missing version information in `CHANGELOG.md`.

## 19.1.2 (2021-12-06)

### Bug Fix

-   Fixed `GradientPicker` not displaying `CustomGradientPicker` when no gradients are provided ([#36900](https://github.com/WordPress/gutenberg/pull/36900)).
-   Fixed error thrown in `ColorPicker` when used in controlled state in color gradients ([#36941](https://github.com/WordPress/gutenberg/pull/36941)).
-   Updated readme to include default value introduced in fix for unexpected movements in the `ColorPicker` ([#35670](https://github.com/WordPress/gutenberg/pull/35670)).
-   Added support for the legacy `extraSmall` value for the `size` prop in the `Card` component ([#37097](https://github.com/WordPress/gutenberg/pull/37097)).

## 19.1.0 (2021-11-29)

### Enhancements

-   Added a `showTooltip` prop to `ToggleGroupControlOption` in order to display tooltip text (using `<Tooltip />`). ([#36726](https://github.com/WordPress/gutenberg/pull/36726)).

### Bug Fix

-   Fixed a bug which prevented setting `PM` hours correctly in the `DateTimePicker` ([#36878](https://github.com/WordPress/gutenberg/pull/36878)).

## 19.0.2 (2021-11-15)

-   Remove erroneous use of `??=` syntax from `build-module`.

## 19.0.1 (2021-11-07)

### Enhancements

-   Updated the `ColorPalette` and `GradientPicker` components to the latest designs ([#35970](https://github.com/WordPress/gutenberg/pull/35970)).

### Experimental

-   Updated the `ToolsPanel` to use `Grid` internally to manage panel layout ([#35621](https://github.com/WordPress/gutenberg/pull/35621)).
-   Added experimental `__experimentalHasMultipleOrigins` prop to the `ColorPalette` and `GradientPicker` components ([#35970](https://github.com/WordPress/gutenberg/pull/35970)).

## 19.0.0 (2021-10-22)

### New Features

-   Added support for `step="any"` in `NumberControl` and `RangeControl` ([#34542](https://github.com/WordPress/gutenberg/pull/34542)).

### Enhancements

-   Removed the separator shown between `ToggleGroupControl` items ([#35497](https://github.com/WordPress/gutenberg/pull/35497)).
-   The `ColorPicker` component property `onChangeComplete`, a function accepting a color object, was replaced with the property `onChange`, a function accepting a string on ([#35220](https://github.com/WordPress/gutenberg/pull/35220)).
-   The property `disableAlpha`, was removed from the `ColorPicker` component. Use the new opposite property `enableAlpha` instead ([#35220](https://github.com/WordPress/gutenberg/pull/35220)).

### Experimental

-   Removed the `fieldset` wrapper from the `FontAppearanceControl` component ([35461](https://github.com/WordPress/gutenberg/pull/35461)).
-   Refactored the `ToggleGroupControl` component's structure and embedded `ToggleGroupControlButton` directly into `ToggleGroupControlOption` ([#35600](https://github.com/WordPress/gutenberg/pull/35600)).
-   Added support for showing an experimental hint in `CustomSelectControl` ([#35673](https://github.com/WordPress/gutenberg/pull/35673)).

### Breaking Changes

-   The `color` property a `tinycolor2` color object passed on `onChangeComplete` property of the `ColorPicker` component was removed. Please use the new `onChange` property that accepts a string color representation ([#35562](https://github.com/WordPress/gutenberg/pull/35562)).

## 18.0.0 (2021-10-12)

### Breaking Changes

-   Removed the deprecated `position` and `menuLabel` from the `DropdownMenu` component ([#34537](https://github.com/WordPress/gutenberg/pull/34537)).
-   Removed the deprecated `onClickOutside` prop from the `Popover` component ([#34537](https://github.com/WordPress/gutenberg/pull/34537)).
-   Changed `RangeControl` component to not apply `shiftStep` to inputs from its `<input type="range"/>` ([35020](https://github.com/WordPress/gutenberg/pull/35020)).
-   Removed `isAction` prop from `Item`. The component will now rely on `onClick` to render as a `button` ([35152](https://github.com/WordPress/gutenberg/pull/35152)).

### New Features

-   Add an experimental `Navigator` components ([#34904](https://github.com/WordPress/gutenberg/pull/34904)) as a replacement for the previous `Navigation` related components.
-   Update the `ColorPicker` component to the latest design ([#35220](https://github.com/WordPress/gutenberg/pull/35220))

### Bug Fix

-   Fixed rounding of value in `RangeControl` component when it loses focus while the `SHIFT` key is held. ([#35020](https://github.com/WordPress/gutenberg/pull/35020)).

### Internal

-   Deleted the `createComponent` utility function ([#34929](https://github.com/WordPress/gutenberg/pull/34929)).
-   Deleted the `useJumpStep` utility function ([#35561](https://github.com/WordPress/gutenberg/pull/35561)).

## 17.0.0 (2021-09-09)

### Breaking Change

-   Removed a min-width from the `DropdownMenu` component, allowing the menu to accommodate thin contents like vertical tools menus ([#33995](https://github.com/WordPress/gutenberg/pull/33995)).

### Bug Fix

-   Fixed RTL styles in `Flex` component ([#33729](https://github.com/WordPress/gutenberg/pull/33729)).
-   Fixed unit test errors caused by `CSS.supports` being called in a non-browser environment ([#34572](https://github.com/WordPress/gutenberg/pull/34572)).
-   Fixed `ToggleGroupControl`'s backdrop not updating when changing the `isAdaptiveWidth` property ([#34595](https://github.com/WordPress/gutenberg/pull/34595)).

### Internal

-   Renamed `PolymorphicComponent*` types to `WordPressComponent*` ([#34330](https://github.com/WordPress/gutenberg/pull/34330)).

## 16.0.0 (2021-08-23)

### Breaking Change

-   Updated the visual styles of the RangeControl component ([#33824](https://github.com/WordPress/gutenberg/pull/33824)).

### New Feature

-   Add `hideLabelFromVision` prop to `RangeControl` ([#33714](https://github.com/WordPress/gutenberg/pull/33714)).

### Bug Fix

-   Listen to `resize` events correctly in `useBreakpointIndex`. This hook is used in `useResponsiveValue` and consequently in the `Flex` and `Grid` components ([#33902](https://github.com/WordPress/gutenberg/pull/33902))

## 15.0.0 (2021-07-29)

### Breaking Change

-   Upgraded React components to work with v17.0 ([#29118](https://github.com/WordPress/gutenberg/pull/29118)). There are no new features in React v17.0 as explained in the [blog post](https://reactjs.org/blog/2020/10/20/react-v17.html).

### Deprecation

-   `isScrollable` prop in `CardBody` default value changed from `true` to `false` ([#33490](https://github.com/WordPress/gutenberg/pull/33490))

### Bug Fix

-   Added back `box-sizing: border-box` rule to `CardBody`, `CardHeader` and `CardFooter` components [#33511](https://github.com/WordPress/gutenberg/pull/33511).

## 14.2.0 (2021-07-21)

### New Feature

-   Update the border color used in `CardBody`, `CardHeader`, `CardFooter`, and `CardDivider` to a different shade of gray, in order to match the color used in other components ([#32566](https://github.com/WordPress/gutenberg/pull/32566)).

### Deprecation

-   `isPrimary`, `isSecondary`, `isTertiary` and `isLink` props in `Button` have been deprecated. Use `variant` instead ([#31713](https://github.com/WordPress/gutenberg/pull/31713)).
-   `isElevated` prop in `Card` has been deprecated. Use `elevation` instead ([#32566](https://github.com/WordPress/gutenberg/pull/32566)).

### Internal

-   `Card`, `CardBody`, `CardHeader`, `CardFooter`, `CardMedia`, and `CardDivider` components have been re-written from the ground up ([#32566](https://github.com/WordPress/gutenberg/pull/32566)).

## 14.1.0 (2021-05-20)

## 14.0.0 (2021-05-14)

### Breaking Changes

-   Drop support for Internet Explorer 11 ([#31110](https://github.com/WordPress/gutenberg/pull/31110)). Learn more at https://make.wordpress.org/core/2021/04/22/ie-11-support-phase-out-plan/.
-   Increase the minimum Node.js version to v12 matching Long Term Support releases ([#31270](https://github.com/WordPress/gutenberg/pull/31270)). Learn more at https://nodejs.org/en/about/releases/.
-   The experimental `Text` component has been completely re-written and enhanced with truncation support and separate variant, size, and weight props to allow for greater control. The previous `variant` prop has been completely removed.

### Deprecation

-   `isReversed` prop in `Flex` component has been deprecated. Use `direction` instead ([#31297](https://github.com/WordPress/gutenberg/pull/31297)).

### Internal

-   `Flex`, `FlexBlock`, and `FlexItem` components have been re-written from the ground up ([#31297](https://github.com/WordPress/gutenberg/pull/31297)).

## 13.0.0 (2021-03-17)

### Breaking Change

-   `onChange` prop of `FocalPointPicker` is called at the end of drag operations. Previously, it was called repetitively while dragging.

### New Feature

-   Supports ref forwarding in `withNotices` and `ResizableBox`.
-   Adds `onDrag` prop of `FocalPointPicker`.

### Bug Fix

-   Allows focus of the `FocalPointPicker` draggable area and adjustment with arrow keys. This was added in [#22531](https://github.com/WordPress/gutenberg/pull/22264) but was no longer working.

## 12.0.0 (2020-12-17)

### Enhancements

-   ComboboxControl: Deburr option labels before filter

### Breaking Change

-   Introduce support for other units and advanced CSS properties on `FontSizePicker`. Provided the value passed to the `FontSizePicker` is a string or one of the size options passed is a string, onChange will start to be called with a string value instead of a number. On WordPress usage, font size options are now automatically converted to strings with the default "px" unit added.

## 10.1.0 (2020-09-03)

### New Feature

-   Add `ToolbarItem` component.
-   Support `label` prop on the `Toolbar` component.

### Deprecations

-   Deprecate the `Toolbar` component when used without the `label` prop. `ToolbarGroup` should be used instead.

## 10.0.0 (2020-07-07)

### Breaking Change

-   `NumberControl` no longer automatically transforms values when rendering `value` into a `<input />` HTML element.
-   `Dashicon` component no longer renders SVGs. If you rely on this component, make sure to load the dashicon font.

## 9.6.0 (2020-05-14)

### Bug Fix

-   Fix and issue that would cause the `Popover` component to throw an error under certain
    circumstances ([#22264](https://github.com/WordPress/gutenberg/pull/22264)).

### Deprecations

-   The `Guide` component no longer supports passing pages as children. Use the `pages` prop instead.
-   The `GuidePage` component is deprecated. Use the `pages` prop in `Guide` instead.

## 9.2.0 (2020-02-10)

### Enhancements

-   The `Notice` component will speak its message. With this new feature, a developer can control either the `spokenMessage` spoken message, or the `politeness` politeness level of the message.
-   The `Snackbar` component will speak its message. With this new feature, a developer can control either the `spokenMessage` spoken message, or the `politeness` politeness level of the message.
-   A `Notice` `actions` member can now assign `isPrimary` to render a primary button action associated with a notice message.

### Bug Fixes

-   Notice will assume a default status of 'info' if none is provided. This resolves an issue where the notice would be assigned a class name `is-undefined`. This was previously the effective default by styled appearance and should not be considered a breaking change in that regard.

## 9.0.0 (2020-01-13)

### New Features

-   Added a new `Guide` component which allows developers to easily present a user guide.

### Breaking Changes

-   `is-button` classname has been removed from the Button component.
-   The `is-default` classname is not applied automatically anymore.
-   By default Button components come with a fixed height and hover styles.

### Bug Fixes

-   Fixes a regression published in version 8.5.0 that would prevent some build tools from including
    styles provided in the packages build-styles directory.

### Deprecations

-   `isDefault` prop in `Button` has been deprecated. Consider using `isSecondary` instead.
-   `IconButton` has been deprecated. Use the `Button` component instead.

## 8.2.0 (2019-08-29)

### New Features

-   The bundled `re-resizable` dependency has been updated from requiring `5.0.1` to requiring `^6.0.0` ([#17011](https://github.com/WordPress/gutenberg/pull/17011)).

## 8.1.0 (2019-08-05)

### New Features

-   Added a new `popoverProps` prop to the `Dropdown` component which allows users of the `Dropdown` component to pass props directly to the `Popover` component.
-   Added and documented `hideLabelFromVision` prop to `BaseControl` used by `SelectControl`, `TextControl`, and `TextareaControl`.
-   Added a new `popoverProps` prop to the `DropdownMenu` component which allows to pass props directly to the nested `Popover` component.
-   Added a new `toggleProps` prop to the `DropdownMenu` component which allows to pass props directly to the nested `IconButton` component.
-   Added a new `menuProps` prop to the `DropdownMenu` component which allows to pass props directly to the nested `NavigableMenu` component.

### Deprecations

-   `menuLabel` prop in `DropdownComponent` has been deprecated. Consider using `menuProps` object and its `aria-label` property instead.
-   `position` prop in `DropdownComponent` has been deprecated. Consider using `popoverProps` object and its `position` property instead.

### Bug Fixes

-   The `Button` component will no longer assign default styling (`is-default` class) when explicitly assigned as primary (the `isPrimary` prop). This should resolve potential conflicts affecting a combination of `isPrimary`, `isDefault`, and `isLarge` / `isSmall`, where the busy animation would appear with incorrect coloring.

### Deprecations

-   The `Popover` component `onClickOutside` prop has been deprecated. Use `onFocusOutside` instead.

### Internal

-   The `Dropdown` component has been refactored to focus changes using the `Popover` component's `onFocusOutside` prop.
-   The `MenuItem` component will now always use an `IconButton`. This prevents a focus loss when clicking a menu item.
-   Package no longer depends on external `react-click-outside` library.

## 8.0.0 (2019-06-12)

### New Feature

-   Add new `BlockQuotation` block to the primitives folder to support blockquote in a multiplatform way. [#15482](https://github.com/WordPress/gutenberg/pull/15482).
-   `DropdownMenu` now supports passing a [render prop](https://reactjs.org/docs/render-props.html#using-props-other-than-render) as children for more advanced customization.

### Internal

-   `MenuGroup` no longer uses `NavigableMenu` internally. It needs to be explicitly wrapped with `NavigableMenu` to bring back the same behavior.

### Documentation

-   Added missing documentation for `DropdownMenu` props `menuLabel`, `position`, `className`.

### Breaking Change

-   `ServerSideRender` is no longer part of components. It was extracted to an independent package `@wordpress/server-side-render`.

### Bug Fix

-   Although `DateTimePicker` does not allow picking the seconds, passed the current seconds as the selected value for seconds when calling `onChange`. Now it passes zero.

## 7.4.0 (2019-05-21)

### New Feature

-   Added a new `HorizontalRule` component.
-   Added a new `Snackbar` component.

### Bug Fix

-   Fixed display of reset button when using RangeControl `allowReset` prop.
-   Fixed minutes field of `DateTimePicker` missed '0' before single digit values.

## 7.3.0 (2019-04-16)

### New Features

-   Added a new `render` property to `FormFileUpload` component. Allowing users of the component to custom the UI for their needs.
-   Added a new `BaseControl.VisualLabel` component.
-   Added a new `preview` prop to the `Placeholder` component which allows to display a preview, for example a media preview when the Placeholder is used in media editing contexts.
-   Added a new `anchorRect` prop to `Popover` which enables a developer to provide a custom `DOMRect` object at which to position the popover.

### Improvements

-   Limit `Base Control Label` to the width of its content.

### Bug fixes

-   Fix `instanceId` prop passed through to `Button` component via `MenuItems` producing React console error. Fixed by removing the unnecessary use of `withInstanceId` on the `MenuItems` component [#14599](https://github.com/WordPress/gutenberg/pull/14599)

## 7.2.0 (2019-03-20)

### Improvements

-   Make `RangeControl` validation rely on the `checkValidity` provided by the browsers instead of using our own validation.

### Bug Fixes

-   Fix a problem that made `RangeControl` not work as expected with float values.

## 7.1.0 (2019-03-06)

### New Features

-   Added a new `Animate` component.

### Improvements

-   `withFilters` has been optimized to avoid binding hook handlers for each mounted instance of the component, instead using a single centralized hook delegator.
-   `withFilters` has been optimized to reuse a single shared component definition for all filtered instances of the component.
-   Make `RangeControl` validate min and max properties.

### Bug Fixes

-   Resolves a conflict where two instance of Slot would produce an inconsistent or duplicated rendering output.
-   Allow years between 0 and 1970 in DateTime component.

### New Feature

-   `Dropdown` now has a `focusOnMount` prop which is passed directly to the contained `Popover`.
-   `DatePicker` has new prop `isInvalidDate` exposing react-dates' `isOutsideRange`.
-   `DatePicker` allows `null` as accepted value for `currentDate` prop to signify no date selection.

## 7.0.5 (2019-01-03)

## 7.0.4 (2018-12-12)

## 7.0.3 (2018-11-30)

## 7.0.2 (2018-11-22)

## 7.0.1 (2018-11-21)

## 7.0.0 (2018-11-20)

### Breaking Change

-   `Dropdown.refresh()` has been removed. The contained `Popover` is now automatically refreshed.

## 6.0.2 (2018-11-15)

## 6.0.1 (2018-11-12)

### Bug Fixes

-   Avoid constantly recomputing the popover position.

### Polish

-   Remove `<DateTimePicker />` obsolete `locale` prop (and pass-through to child components) and obsolete `is12Hour` prop pass through to `<DateTime />` [#11649](https://github.com/WordPress/gutenberg/pull/11649)

## 6.0.0 (2018-11-12)

### Breaking Change

-   The `PanelColor` component has been removed.

## 5.1.1 (2018-11-09)

## 5.1.0 (2018-11-09)

### New Feature

-   Adjust a11y roles for MenuItem component, so that aria-checked is used properly, related change in Editor/Components/BlockNavigationList ([#11431](https://github.com/WordPress/gutenberg/issues/11431)).
-   `Popover` components are now automatically refreshed every 0.5s in order to recalculate their size or position.

### Deprecation

-   `Dropdown.refresh()` has been deprecated as the contained `Popover` is now automatically refreshed.

## 5.0.2 (2018-11-03)

### Polish

-   Forward `ref` in the `PanelBody` component.
-   Tooltip are no longer removed when Button becomes disabled, it's left to the component rendering the Tooltip.
-   Forward `ref` support in `TabbableContainer` and `NavigableMenu` components.

## 5.0.1 (2018-10-30)

## 5.0.0 (2018-10-29)

### Breaking Change

-   `AccessibleSVG` component has been removed. Please use `SVG` instead.

### New Feature

-   The `Notice` component accepts an array of action objects via the `actions` prop. Each member object should contain a `label` and either a `url` link string or `onClick` callback function.

## 4.2.1 (2018-10-22)

### Bug Fix

-   Fix importing `react-dates` stylesheet in production.

## 4.2.0 (2018-10-19)

### New Feature

-   Added a new `ColorPicker` component ([#10564](https://github.com/WordPress/gutenberg/pull/10564)).
-   `MenuItem` now accepts an `info` prop for including an extended description.

### Bug Fix

-   `IconButton` correctly respects a passed `aria-label` prop.

### Deprecation

-   `PanelColor` has been deprecated in favor of `wp.editor.PanelColorSettings`.

## 4.1.2 (2018-10-18)

## 4.1.0 (2018-10-10)

### New Feature

-   Added a new `ResizableBox` component.

## 4.0.0 (2018-09-30)

### Breaking Change

-   `Draggable` as a DOM node drag handler has been removed. Please, use `Draggable` as a wrap component for your DOM node drag handler.

### Deprecation

-   Renamed `AccessibleSVG` component to `SVG`.

## 3.0.0 (2018-09-05)

### Breaking Change

-   `withAPIData` has been removed. Please use the Core Data module or `@wordpress/api-fetch` directly instead.
-   `Draggable` as a DOM node drag handler has been deprecated. Please, use `Draggable` as a wrap component for your DOM node drag handler.
-   Change how required built-ins are polyfilled with Babel 7 ([#9171](https://github.com/WordPress/gutenberg/pull/9171)). If you're using an environment that has limited or no support for ES2015+ such as lower versions of IE then using [core-js](https://github.com/zloirock/core-js) or [@babel/polyfill](https://babeljs.io/docs/en/next/babel-polyfill) will add support for these methods.
-   `withContext` has been removed. Please use `wp.element.createContext` instead. See: https://reactjs.org/docs/context.html.

### New Feature

-   Added a new `AccessibleSVG` component.<|MERGE_RESOLUTION|>--- conflicted
+++ resolved
@@ -10,11 +10,8 @@
 -   `Tooltip`: Replace the existing tooltip to simplify the implementation and improve accessibility while maintaining the same behaviors and API ([#48440](https://github.com/WordPress/gutenberg/pull/48440)).
 -   `Dropdown` and `DropdownMenu`: support controlled mode for the dropdown's open/closed state ([#54257](https://github.com/WordPress/gutenberg/pull/54257)).
 -   `BorderControl`: Apply proper metrics and simpler text ([#53998](https://github.com/WordPress/gutenberg/pull/53998)).
-<<<<<<< HEAD
 -   `FormTokenField`: Update styling for consistency and increased visibility ([#54402](https://github.com/WordPress/gutenberg/pull/54402)).
-=======
 -   `Tooltip`: Add new `hideOnClick` prop ([#54406](https://github.com/WordPress/gutenberg/pull/54406)).
->>>>>>> db0ec5c9
 
 ### Bug Fix
 
