<!-- Learn how to maintain this file at https://github.com/WordPress/gutenberg/tree/HEAD/packages#maintaining-changelogs. -->

## Unreleased

### Breaking Changes

-   `Popover`: The deprecated `range` and `__unstableShift` props have been removed ([#45195](https://github.com/WordPress/gutenberg/pull/45195)).

### Deprecations

-   `Popover`: the deprecation messages for anchor-related props (`anchorRef`, `anchorRect`, `getAnchorRect`) have been updated. ([#45195](https://github.com/WordPress/gutenberg/pull/45195)).

### New Feature

-   `BoxControl` & `CustomSelectControl`: Add `onMouseOver` and `onMouseOut` callback props to allow handling of these events by parent components ([#44955](https://github.com/WordPress/gutenberg/pull/44955))

### Enhancements

-   `FontSizePicker`: Improved slider design when `withSlider` is set ([#44598](https://github.com/WordPress/gutenberg/pull/44598)).
-   `ToggleControl`: Improved types for the `help` prop, covering the dynamic render function option, and enabled the dynamic `help` behavior only for a controlled component ([#45279](https://github.com/WordPress/gutenberg/pull/45279)).
-   `BorderControl` & `BorderBoxControl`: Replace `__next36pxDefaultSize` with "default" and "large" size variants ([#41860](https://github.com/WordPress/gutenberg/pull/41860)).
-   `UnitControl`: Remove outer wrapper to normalize className placement ([#41860](https://github.com/WordPress/gutenberg/pull/41860)).

### Bug Fix

-   `UnitControl`: Fix `disabled` style is overridden by core `form.css` style ([#45250](https://github.com/WordPress/gutenberg/pull/45250)).
-   `ItemGroup`: fix RTL `Item` styles when rendered as a button ([#45280](https://github.com/WordPress/gutenberg/pull/45280)).
-   `Button`: Fix RTL alignment for buttons containing an icon and text ([#44787](https://github.com/WordPress/gutenberg/pull/44787)).
-   `TabPanel`: Call `onSelect()` on every tab selection, regardless of whether it was triggered by user interaction ([#44028](https://github.com/WordPress/gutenberg/pull/44028)).
-   `FontSizePicker`: Fallback to font size `slug` if `name` is undefined  ([#45041](https://github.com/WordPress/gutenberg/pull/45041)).
-   `AutocompleterUI`: fix issue where autocompleter UI would appear on top of other UI elements ([#44795](https://github.com/WordPress/gutenberg/pull/44795/))

### Internal

-   `Disabled`: add a note in the docs about the lack of polyfill for the `inert` attribute ([#45272](https://github.com/WordPress/gutenberg/pull/45272))
-   `Snackbar`: updated to satisfy `react/exhaustive-deps` eslint rule ([#44934](https://github.com/WordPress/gutenberg/pull/44934))
-   `AnglePickerControl`: Set Storybook Label control type to 'text' ([#45122](https://github.com/WordPress/gutenberg/pull/45122)).
-   `SlotFill`: updated to satisfy `react/exhaustive-deps` eslint rule ([#44403](https://github.com/WordPress/gutenberg/pull/44403))
-   `Context`: updated to ignore `react/exhaustive-deps` eslint rule ([#45044](https://github.com/WordPress/gutenberg/pull/45044))
-   `Button`: Refactor Storybook to controls and align docs ([#44105](https://github.com/WordPress/gutenberg/pull/44105)).
-   `TabPanel`: updated to satisfy `react/exhaustive-deps` eslint rule ([#44935](https://github.com/WordPress/gutenberg/pull/44935))
-   `ColorPalette`: Convert to TypeScript ([#44632](https://github.com/WordPress/gutenberg/pull/44632)).
-   `UnitControl`: Add tests ([#45260](https://github.com/WordPress/gutenberg/pull/45260)).
<<<<<<< HEAD
-   `BorderBoxControl`: Convert stories to TypeScript and use Controls ([#45002](https://github.com/WordPress/gutenberg/pull/45002)).
=======
-   `Disabled`: Refactor the component to rely on the HTML `inert` attribute.
>>>>>>> ea16cfdb

## 21.3.0 (2022-10-19)

### Bug Fix

-   `FontSizePicker`: Ensure that fluid font size presets appear correctly in the UI controls ([#44791](https://github.com/WordPress/gutenberg/pull/44791)).
-   `ToggleGroupControl`: Remove unsupported `disabled` prop from types, and correctly mark `label` prop as required ([#45114](https://github.com/WordPress/gutenberg/pull/45114)).
-   `Navigator`: prevent partially hiding focus ring styles, by removing unnecessary overflow rules on `NavigatorScreen` ([#44973](https://github.com/WordPress/gutenberg/pull/44973)).
-   `Navigator`: restore focus only once per location  ([#44972](https://github.com/WordPress/gutenberg/pull/44972)).

### Documentation

-   `VisuallyHidden`: Add some notes on best practices around stacking contexts when using this component ([#44867](https://github.com/WordPress/gutenberg/pull/44867)).

### Internal

-   `Modal`: Convert to TypeScript ([#42949](https://github.com/WordPress/gutenberg/pull/42949)).
-   `Sandbox`: Use `toString` to create observe and resize script string ([#42872](https://github.com/WordPress/gutenberg/pull/42872)).
-   `Navigator`: refactor unit tests to TypeScript and to `user-event` ([#44970](https://github.com/WordPress/gutenberg/pull/44970)).
-   `Navigator`: Refactor Storybook code to TypeScript and controls ([#44979](https://github.com/WordPress/gutenberg/pull/44979)).
-   `withFilters`: Refactor away from `_.without()` ([#44980](https://github.com/WordPress/gutenberg/pull/44980/)).
-   `withFocusReturn`: Refactor tests to `@testing-library/react` ([#45012](https://github.com/WordPress/gutenberg/pull/45012)).
-   `ToolsPanel`: updated to satisfy `react/exhaustive-deps` eslint rule ([#45028](https://github.com/WordPress/gutenberg/pull/45028))
-   `Tooltip`: updated to ignore `react/exhaustive-deps` eslint rule ([#45043](https://github.com/WordPress/gutenberg/pull/45043))

## 21.2.0 (2022-10-05)

### Enhancements

-   `FontSizePicker`: Updated to take up full width of its parent and have a 40px Reset button when `size` is `__unstable-large` ((44559)[https://github.com/WordPress/gutenberg/pull/44559]).
-   `BorderBoxControl`: Omit unit select when width values are mixed ([#44592](https://github.com/WordPress/gutenberg/pull/44592))
-   `BorderControl`: Add ability to disable unit selection ([#44592](https://github.com/WordPress/gutenberg/pull/44592))

### Bug Fix

-   `Popover`: fix limitShift logic by adding iframe offset correctly ([#42950](https://github.com/WordPress/gutenberg/pull/42950)).
-   `Popover`: refine position-to-placement conversion logic, add tests ([#44377](https://github.com/WordPress/gutenberg/pull/44377)).
-   `ToggleGroupControl`: adjust icon color when inactive, from `gray-700` to `gray-900` ([#44575](https://github.com/WordPress/gutenberg/pull/44575)).
-   `TokenInput`: improve logic around the `aria-activedescendant` attribute, which was causing unintended focus behavior for some screen readers ([#44526](https://github.com/WordPress/gutenberg/pull/44526)).
-   `NavigatorScreen`: fix focus issue where back button received focus unexpectedly ([#44239](https://github.com/WordPress/gutenberg/pull/44239))
-   `FontSizePicker`: Fix header order in RTL languages ([#44590](https://github.com/WordPress/gutenberg/pull/44590)).

### Enhancements

-   `SuggestionList`: use `requestAnimationFrame` instead of `setTimeout` when scrolling selected item into view. This change improves the responsiveness of the `ComboboxControl` and `FormTokenField` components when rapidly hovering over the suggestion items in the list ([#44573](https://github.com/WordPress/gutenberg/pull/44573)).

### Internal

-   `Mobile` updated to ignore `react/exhaustive-deps` eslint rule ([#44207](https://github.com/WordPress/gutenberg/pull/44207)).
-   `Popover`: refactor unit tests to TypeScript and modern RTL assertions ([#44373](https://github.com/WordPress/gutenberg/pull/44373)).
-   `SearchControl`: updated to ignore `react/exhaustive-deps` eslint rule in native files([#44381](https://github.com/WordPress/gutenberg/pull/44381))
-   `ResizableBox` updated to pass the `react/exhaustive-deps` eslint rule ([#44370](https://github.com/WordPress/gutenberg/pull/44370)).
-   `Sandbox`: updated to satisfy `react/exhaustive-deps` eslint rule ([#44378](https://github.com/WordPress/gutenberg/pull/44378))
-   `FontSizePicker`: Convert to TypeScript ([#44449](https://github.com/WordPress/gutenberg/pull/44449)).
-   `FontSizePicker`: Replace SCSS with Emotion + components ([#44483](https://github.com/WordPress/gutenberg/pull/44483)).

### Experimental

-   Add experimental `Theme` component ([#44668](https://github.com/WordPress/gutenberg/pull/44668)).

## 21.1.0 (2022-09-21)

### Deprecations

-   `Popover`: added new `anchor` prop, supposed to supersede all previous anchor-related props (`anchorRef`, `anchorRect`, `getAnchorRect`). These older anchor-related props are now marked as deprecated and are scheduled to be removed in WordPress 6.3 ([#43691](https://github.com/WordPress/gutenberg/pull/43691)).

### Bug Fix

-   `Button`: Remove unexpected `has-text` class when empty children are passed ([#44198](https://github.com/WordPress/gutenberg/pull/44198)).
-   The `LinkedButton` to unlink sides in `BoxControl`, `BorderBoxControl` and `BorderRadiusControl` have changed from a rectangular primary button to an icon-only button, with a sentence case tooltip, and default-size icon for better legibility. The `Button` component has been fixed so when `isSmall` and `icon` props are set, and no text is present, the button shape is square rather than rectangular.

### New Features

-   `MenuItem`: Add suffix prop for injecting non-icon and non-shortcut content to menu items ([#44260](https://github.com/WordPress/gutenberg/pull/44260)).
-   `ToolsPanel`: Add subheadings to ellipsis menu and reset text to default control menu items ([#44260](https://github.com/WordPress/gutenberg/pull/44260)).

### Internal

-   `NavigationMenu` updated to ignore `react/exhaustive-deps` eslint rule ([#44090](https://github.com/WordPress/gutenberg/pull/44090)).
-   `RangeControl`: updated to pass `react/exhaustive-deps` eslint rule ([#44271](https://github.com/WordPress/gutenberg/pull/44271)).
-   `UnitControl` updated to pass the `react/exhaustive-deps` eslint rule ([#44161](https://github.com/WordPress/gutenberg/pull/44161)).
-   `Notice`: updated to satisfy `react/exhaustive-deps` eslint rule ([#44157](https://github.com/WordPress/gutenberg/pull/44157))

## 21.0.0 (2022-09-13)

### Deprecations

-   `FontSizePicker`: Deprecate bottom margin style. Add a `__nextHasNoMarginBottom` prop to start opting into the margin-free styles that will become the default in a future version, currently scheduled to be WordPress 6.4 ([#43870](https://github.com/WordPress/gutenberg/pull/43870)).
-   `AnglePickerControl`: Deprecate bottom margin style. Add a `__nextHasNoMarginBottom` prop to start opting into the margin-free styles that will become the default in a future version, currently scheduled to be WordPress 6.4 ([#43867](https://github.com/WordPress/gutenberg/pull/43867)).
-   `Popover`: deprecate `__unstableShift` prop in favour of new `shift` prop. The `__unstableShift` is currently scheduled for removal in WordPress 6.3 ([#43845](https://github.com/WordPress/gutenberg/pull/43845)).
-   `Popover`: removed the `__unstableObserveElement` prop, which is not necessary anymore. The functionality is now supported directly by the component without the need of an external prop ([#43617](https://github.com/WordPress/gutenberg/pull/43617)).

### Bug Fix

-   `Button`, `Icon`: Fix `iconSize` prop doesn't work with some icons ([#43821](https://github.com/WordPress/gutenberg/pull/43821)).
-   `InputControl`, `NumberControl`, `UnitControl`: Fix margin when `labelPosition` is `bottom` ([#43995](https://github.com/WordPress/gutenberg/pull/43995)).
-   `Popover`: enable auto-updating every animation frame ([#43617](https://github.com/WordPress/gutenberg/pull/43617)).
-   `Popover`: improve the component's performance and reactivity to prop changes by reworking its internals ([#43335](https://github.com/WordPress/gutenberg/pull/43335)).
-   `NavigatorScreen`: updated to satisfy `react/exhaustive-deps` eslint rule ([#43876](https://github.com/WordPress/gutenberg/pull/43876))
-   `Popover`: fix positioning when reference and floating elements are both within an iframe ([#43971](https://github.com/WordPress/gutenberg/pull/43971))

### Enhancements

-   `ToggleControl`: Add `__nextHasNoMargin` prop for opting into the new margin-free styles ([#43717](https://github.com/WordPress/gutenberg/pull/43717)).
-   `CheckboxControl`: Add `__nextHasNoMargin` prop for opting into the new margin-free styles ([#43720](https://github.com/WordPress/gutenberg/pull/43720)).
-   `FocalPointControl`: Add `__nextHasNoMargin` prop for opting into the new margin-free styles ([#43996](https://github.com/WordPress/gutenberg/pull/43996)).
-   `TextControl`, `TextareaControl`: Add `__nextHasNoMargin` prop for opting into the new margin-free styles ([#43782](https://github.com/WordPress/gutenberg/pull/43782)).
-   `Flex`: Remove margin-based polyfill implementation of flex `gap` ([#43995](https://github.com/WordPress/gutenberg/pull/43995)).
-   `RangeControl`: Tweak dark gray marking color to be consistent with the grays in `@wordpress/base-styles` ([#43773](https://github.com/WordPress/gutenberg/pull/43773)).
-   `UnitControl`: Tweak unit dropdown color to be consistent with the grays in `@wordpress/base-styles` ([#43773](https://github.com/WordPress/gutenberg/pull/43773)).
-   `SearchControl`: Add `__nextHasNoMargin` prop for opting into the new margin-free styles ([#43871](https://github.com/WordPress/gutenberg/pull/43871)).
-   `UnitControl`: Consistently hide spin buttons ([#43985](https://github.com/WordPress/gutenberg/pull/43985)).
-   `CardHeader`, `CardBody`, `CardFooter`: Tweak `isShady` background colors to be consistent with the grays in `@wordpress/base-styles` ([#43719](https://github.com/WordPress/gutenberg/pull/43719)).
-   `InputControl`, `SelectControl`: Tweak `disabled` colors to be consistent with the grays in `@wordpress/base-styles` ([#43719](https://github.com/WordPress/gutenberg/pull/43719)).
-   `FocalPointPicker`: Tweak media placeholder background color to be consistent with the grays in `@wordpress/base-styles` ([#43994](https://github.com/WordPress/gutenberg/pull/43994)).
-   `RangeControl`: Tweak rail, track, and mark colors to be consistent with the grays in `@wordpress/base-styles` ([#43994](https://github.com/WordPress/gutenberg/pull/43994)).
-   `UnitControl`: Tweak unit dropdown hover color to be consistent with the grays in `@wordpress/base-styles` ([#43994](https://github.com/WordPress/gutenberg/pull/43994)).

### Internal

-   `Icon`: Refactor tests to `@testing-library/react` ([#44051](https://github.com/WordPress/gutenberg/pull/44051)).
-   Fix TypeScript types for `isValueDefined()` and `isValueEmpty()` utility functions ([#43983](https://github.com/WordPress/gutenberg/pull/43983)).
-   `RadioControl`: Clean up styles to use less custom CSS ([#43868](https://github.com/WordPress/gutenberg/pull/43868)).
-   Remove unused `normalizeArrowKey` utility function ([#43640](https://github.com/WordPress/gutenberg/pull/43640/)).
-   `SearchControl`: Convert to TypeScript ([#43871](https://github.com/WordPress/gutenberg/pull/43871)).
-   `FormFileUpload`: Convert to TypeScript ([#43960](https://github.com/WordPress/gutenberg/pull/43960)).
-   `DropZone`: Convert to TypeScript ([#43962](https://github.com/WordPress/gutenberg/pull/43962)).
-   `ToggleGroupControl`: Rename `__experimentalIsIconGroup` prop to `__experimentalIsBorderless` ([#43771](https://github.com/WordPress/gutenberg/pull/43771/)).
-   `NumberControl`: Add TypeScript types ([#43791](https://github.com/WordPress/gutenberg/pull/43791/)).
-   Refactor `FocalPointPicker` to function component ([#39168](https://github.com/WordPress/gutenberg/pull/39168)).
-   `Guide`: use `code` instead of `keyCode` for keyboard events ([#43604](https://github.com/WordPress/gutenberg/pull/43604/)).
-   `ToggleControl`: Convert to TypeScript and streamline CSS ([#43717](https://github.com/WordPress/gutenberg/pull/43717)).
-   `FocalPointPicker`: Convert to TypeScript ([#43872](https://github.com/WordPress/gutenberg/pull/43872)).
-   `Navigation`: use `code` instead of `keyCode` for keyboard events ([#43644](https://github.com/WordPress/gutenberg/pull/43644/)).
-   `ComboboxControl`: Add unit tests ([#42403](https://github.com/WordPress/gutenberg/pull/42403)).
-   `NavigableContainer`: use `code` instead of `keyCode` for keyboard events, rewrite tests using RTL and `user-event` ([#43606](https://github.com/WordPress/gutenberg/pull/43606/)).
-   `ComboboxControl`: updated to satisfy `react/exhuastive-deps` eslint rule ([#41417](https://github.com/WordPress/gutenberg/pull/41417))
-   `FormTokenField`: Refactor away from Lodash ([#43744](https://github.com/WordPress/gutenberg/pull/43744/)).
-   `NavigatorButton`: updated to satisfy `react/exhaustive-deps` eslint rule ([#42051](https://github.com/WordPress/gutenberg/pull/42051))
-   `TabPanel`: Refactor away from `_.partial()` ([#43895](https://github.com/WordPress/gutenberg/pull/43895/)).
-   `Panel`: Refactor tests to `@testing-library/react` ([#43896](https://github.com/WordPress/gutenberg/pull/43896)).
-   `Popover`: refactor to TypeScript ([#43823](https://github.com/WordPress/gutenberg/pull/43823/)).
-   `BorderControl` and `BorderBoxControl`: replace temporary types with `Popover`'s types ([#43823](https://github.com/WordPress/gutenberg/pull/43823/)).
-   `DimensionControl`: Refactor tests to `@testing-library/react` ([#43916](https://github.com/WordPress/gutenberg/pull/43916)).
-   `withFilters`: Refactor tests to `@testing-library/react` ([#44017](https://github.com/WordPress/gutenberg/pull/44017)).
-   `IsolatedEventContainer`: Refactor tests to `@testing-library/react` ([#44073](https://github.com/WordPress/gutenberg/pull/44073)).
-   `KeyboardShortcuts`: Refactor tests to `@testing-library/react` ([#44075](https://github.com/WordPress/gutenberg/pull/44075)).
-   `Slot`/`Fill`: Refactor tests to `@testing-library/react` ([#44084](https://github.com/WordPress/gutenberg/pull/44084)).
-   `ColorPalette`: Refactor tests to `@testing-library/react` ([#44108](https://github.com/WordPress/gutenberg/pull/44108)).

## 20.0.0 (2022-08-24)

### Deprecations

-   `CustomSelectControl`: Deprecate constrained width style. Add a `__nextUnconstrainedWidth` prop to start opting into the unconstrained width that will become the default in a future version, currently scheduled to be WordPress 6.4 ([#43230](https://github.com/WordPress/gutenberg/pull/43230)).
-   `Popover`: deprecate `__unstableForcePosition` prop in favour of new `flip` and `resize` props. The `__unstableForcePosition` is currently scheduled for removal in WordPress 6.3 ([#43546](https://github.com/WordPress/gutenberg/pull/43546)).

### Bug Fix

-   `AlignmentMatrixControl`: keep the physical direction in RTL languages ([#43126](https://github.com/WordPress/gutenberg/pull/43126)).
-   `AlignmentMatrixControl`: Fix the `width` prop so it works as intended ([#43482](https://github.com/WordPress/gutenberg/pull/43482)).
-   `SelectControl`, `CustomSelectControl`: Truncate long option strings ([#43301](https://github.com/WordPress/gutenberg/pull/43301)).
-   `ToggleGroupControl`: Fix minor inconsistency in label height ([#43331](https://github.com/WordPress/gutenberg/pull/43331)).
-   `Popover`: fix and improve opening animation ([#43186](https://github.com/WordPress/gutenberg/pull/43186)).
-   `Popover`: fix incorrect deps in hooks resulting in incorrect positioning after calling `update` ([#43267](https://github.com/WordPress/gutenberg/pull/43267/)).
-   `FontSizePicker`: Fix excessive margin between label and input ([#43304](https://github.com/WordPress/gutenberg/pull/43304)).
-   Ensure all dependencies allow version ranges ([#43355](https://github.com/WordPress/gutenberg/pull/43355)).
-   `Popover`: make sure offset middleware always applies the latest frame offset values ([#43329](https://github.com/WordPress/gutenberg/pull/43329/)).
-   `Dropdown`: anchor popover to the dropdown wrapper (instead of the toggle) ([#43377](https://github.com/WordPress/gutenberg/pull/43377/)).
-   `Guide`: Fix error when rendering with no pages ([#43380](https://github.com/WordPress/gutenberg/pull/43380/)).
-   `Disabled`: preserve input values when toggling the `isDisabled` prop ([#43508](https://github.com/WordPress/gutenberg/pull/43508/))

### Enhancements

-   `GradientPicker`: Show custom picker before swatches ([#43577](https://github.com/WordPress/gutenberg/pull/43577)).
-   `CustomGradientPicker`, `GradientPicker`: Add `__nextHasNoMargin` prop for opting into the new margin-free styles ([#43387](https://github.com/WordPress/gutenberg/pull/43387)).
-   `ToolsPanel`: Tighten grid gaps ([#43424](https://github.com/WordPress/gutenberg/pull/43424)).
-   `ColorPalette`: Make popover style consistent ([#43570](https://github.com/WordPress/gutenberg/pull/43570)).
-   `ToggleGroupControl`: Improve TypeScript documentation ([#43265](https://github.com/WordPress/gutenberg/pull/43265)).
-   `ComboboxControl`: Normalize hyphen-like characters to an ASCII hyphen ([#42942](https://github.com/WordPress/gutenberg/pull/42942)).
-   `FormTokenField`: Refactor away from `_.difference()` ([#43224](https://github.com/WordPress/gutenberg/pull/43224/)).
-   `Autocomplete`: use `KeyboardEvent.code` instead of `KeyboardEvent.keyCode` ([#43432](https://github.com/WordPress/gutenberg/pull/43432/)).
-   `ConfirmDialog`: replace (almost) every usage of `fireEvent` with `@testing-library/user-event` ([#43429](https://github.com/WordPress/gutenberg/pull/43429/)).
-   `Popover`: Introduce new `flip` and `resize` props ([#43546](https://github.com/WordPress/gutenberg/pull/43546/)).

### Internal

-   `Tooltip`: Refactor tests to `@testing-library/react` ([#43061](https://github.com/WordPress/gutenberg/pull/43061)).
-   `ClipboardButton`, `FocusableIframe`, `IsolatedEventContainer`, `withConstrainedTabbing`, `withSpokenMessages`: Improve TypeScript types ([#43579](https://github.com/WordPress/gutenberg/pull/43579)).
-   Clean up unused and duplicate `COLORS` values ([#43445](https://github.com/WordPress/gutenberg/pull/43445)).
-   Update `floating-ui` to the latest version ([#43206](https://github.com/WordPress/gutenberg/pull/43206)).
-   `DateTimePicker`, `TimePicker`, `DatePicker`: Switch from `moment` to `date-fns` ([#43005](https://github.com/WordPress/gutenberg/pull/43005)).
-   `DatePicker`: Switch from `react-dates` to `use-lilius` ([#43005](https://github.com/WordPress/gutenberg/pull/43005)).
-   `DateTimePicker`: address feedback after recent refactor to `date-fns` and `use-lilius` ([#43495](https://github.com/WordPress/gutenberg/pull/43495)).
-   `convertLTRToRTL()`: Refactor away from `_.mapKeys()` ([#43258](https://github.com/WordPress/gutenberg/pull/43258/)).
-   `withSpokenMessages`: Update to use `@testing-library/react` ([#43273](https://github.com/WordPress/gutenberg/pull/43273)).
-   `MenuGroup`: Refactor unit tests to use `@testing-library/react` ([#43275](https://github.com/WordPress/gutenberg/pull/43275)).
-   `FormTokenField`: Refactor away from `_.uniq()` ([#43330](https://github.com/WordPress/gutenberg/pull/43330/)).
-   `contextConnect`: Refactor away from `_.uniq()` ([#43330](https://github.com/WordPress/gutenberg/pull/43330/)).
-   `ColorPalette`: Refactor away from `_.uniq()` ([#43330](https://github.com/WordPress/gutenberg/pull/43330/)).
-   `Guide`: Refactor away from `_.times()` ([#43374](https://github.com/WordPress/gutenberg/pull/43374/)).
-   `Disabled`: Convert to TypeScript ([#42708](https://github.com/WordPress/gutenberg/pull/42708)).
-   `Guide`: Update tests to use `@testing-library/react` ([#43380](https://github.com/WordPress/gutenberg/pull/43380)).
-   `Modal`: use `KeyboardEvent.code` instead of deprecated `KeyboardEvent.keyCode`. improve unit tests ([#43429](https://github.com/WordPress/gutenberg/pull/43429/)).
-   `FocalPointPicker`: use `KeyboardEvent.code`, partially refactor tests to modern RTL and `user-event` ([#43441](https://github.com/WordPress/gutenberg/pull/43441/)).
-   `CustomGradientPicker`: use `KeyboardEvent.code` instead of `KeyboardEvent.keyCode` ([#43437](https://github.com/WordPress/gutenberg/pull/43437/)).
-   `Card`: Convert to TypeScript ([#42941](https://github.com/WordPress/gutenberg/pull/42941)).
-   `NavigableContainer`: Refactor away from `_.omit()` ([#43474](https://github.com/WordPress/gutenberg/pull/43474/)).
-   `Notice`: Refactor away from `_.omit()` ([#43474](https://github.com/WordPress/gutenberg/pull/43474/)).
-   `Snackbar`: Refactor away from `_.omit()` ([#43474](https://github.com/WordPress/gutenberg/pull/43474/)).
-   `UnitControl`: Refactor away from `_.omit()` ([#43474](https://github.com/WordPress/gutenberg/pull/43474/)).
-   `BottomSheet`: Refactor away from `_.omit()` ([#43474](https://github.com/WordPress/gutenberg/pull/43474/)).
-   `DropZone`: Refactor away from `_.includes()` ([#43518](https://github.com/WordPress/gutenberg/pull/43518/)).
-   `NavigableMenu`: Refactor away from `_.includes()` ([#43518](https://github.com/WordPress/gutenberg/pull/43518/)).
-   `Tooltip`: Refactor away from `_.includes()` ([#43518](https://github.com/WordPress/gutenberg/pull/43518/)).
-   `TreeGrid`: Refactor away from `_.includes()` ([#43518](https://github.com/WordPress/gutenberg/pull/43518/)).
-   `FormTokenField`: use `KeyboardEvent.code`, refactor tests to modern RTL and `user-event` ([#43442](https://github.com/WordPress/gutenberg/pull/43442/)).
-   `DropdownMenu`: use `KeyboardEvent.code`, refactor tests to model RTL and `user-event` ([#43439](https://github.com/WordPress/gutenberg/pull/43439/)).
-   `Autocomplete`: Refactor away from `_.escapeRegExp()` ([#43629](https://github.com/WordPress/gutenberg/pull/43629/)).
-   `TextHighlight`: Refactor away from `_.escapeRegExp()` ([#43629](https://github.com/WordPress/gutenberg/pull/43629/)).

### Experimental

-   `FormTokenField`: add `__experimentalAutoSelectFirstMatch` prop to auto select the first matching suggestion on typing ([#42527](https://github.com/WordPress/gutenberg/pull/42527/)).
-   `Popover`: Deprecate `__unstableForcePosition`, now replaced by new `flip` and `resize` props ([#43546](https://github.com/WordPress/gutenberg/pull/43546/)).

## 19.17.0 (2022-08-10)

### Bug Fix

-   `Popover`: make sure that `ownerDocument` is always defined ([#42886](https://github.com/WordPress/gutenberg/pull/42886)).
-   `ExternalLink`: Check if the link is an internal anchor link and prevent anchor links from being opened. ([#42259](https://github.com/WordPress/gutenberg/pull/42259)).
-   `BorderControl`: Ensure box-sizing is reset for the control ([#42754](https://github.com/WordPress/gutenberg/pull/42754)).
-   `InputControl`: Fix acceptance of falsy values in controlled updates ([#42484](https://github.com/WordPress/gutenberg/pull/42484/)).
-   `Tooltip (Experimental)`, `CustomSelectControl`, `TimePicker`: Add missing font-size styles which were necessary in non-WordPress contexts ([#42844](https://github.com/WordPress/gutenberg/pull/42844/)).
-   `TextControl`, `TextareaControl`, `ToggleGroupControl`: Add `box-sizing` reset style ([#42889](https://github.com/WordPress/gutenberg/pull/42889)).
-   `Popover`: fix arrow placement and design ([#42874](https://github.com/WordPress/gutenberg/pull/42874/)).
-   `Popover`: fix minor glitch in arrow [#42903](https://github.com/WordPress/gutenberg/pull/42903)).
-   `ColorPicker`: fix layout overflow [#42992](https://github.com/WordPress/gutenberg/pull/42992)).
-   `ToolsPanel`: Constrain grid columns to 50% max-width ([#42795](https://github.com/WordPress/gutenberg/pull/42795)).
-   `Popover`: anchor correctly to parent node when no explicit anchor is passed ([#42971](https://github.com/WordPress/gutenberg/pull/42971)).
-   `ColorPalette`: forward correctly `popoverProps` in the `CustomColorPickerDropdown` component [#42989](https://github.com/WordPress/gutenberg/pull/42989)).
-   `ColorPalette`, `CustomGradientBar`: restore correct color picker popover position [#42989](https://github.com/WordPress/gutenberg/pull/42989)).
-   `Popover`: fix iframe offset not updating when iframe resizes ([#42971](https://github.com/WordPress/gutenberg/pull/43172)).

### Enhancements

-   `ToggleGroupControlOptionIcon`: Maintain square proportions ([#43060](https://github.com/WordPress/gutenberg/pull/43060/)).
-   `ToggleGroupControlOptionIcon`: Add a required `label` prop so the button is always accessibly labeled. Also removes `showTooltip` from the accepted prop types, as the tooltip will now always be shown. ([#43060](https://github.com/WordPress/gutenberg/pull/43060/)).
-   `SelectControl`, `CustomSelectControl`: Refresh and refactor chevron down icon ([#42962](https://github.com/WordPress/gutenberg/pull/42962)).
-   `FontSizePicker`: Add large size variant ([#42716](https://github.com/WordPress/gutenberg/pull/42716/)).
-   `Popover`: tidy up code, add more comments ([#42944](https://github.com/WordPress/gutenberg/pull/42944)).
-   Add `box-sizing` reset style mixin to utils ([#42754](https://github.com/WordPress/gutenberg/pull/42754)).
-   `ResizableBox`: Make tooltip background match `Tooltip` component's ([#42800](https://github.com/WordPress/gutenberg/pull/42800)).
-   Update control labels to the new uppercase styles ([#42789](https://github.com/WordPress/gutenberg/pull/42789)).
-   `UnitControl`: Update unit dropdown design for the large size variant ([#42000](https://github.com/WordPress/gutenberg/pull/42000)).
-   `BaseControl`: Add `box-sizing` reset style ([#42889](https://github.com/WordPress/gutenberg/pull/42889)).
-   `ToggleGroupControl`, `RangeControl`, `FontSizePicker`: Add `__nextHasNoMarginBottom` prop for opting into the new margin-free styles ([#43062](https://github.com/WordPress/gutenberg/pull/43062)).
-   `BoxControl`: Export `applyValueToSides` util function. ([#42733](https://github.com/WordPress/gutenberg/pull/42733/)).
-   `ColorPalette`: use index while iterating over color entries to avoid React "duplicated key" warning ([#43096](https://github.com/WordPress/gutenberg/pull/43096)).
-   `AnglePickerControl`: Add `__nextHasNoMarginBottom` prop for opting into the new margin-free styles ([#43160](https://github.com/WordPress/gutenberg/pull/43160/)).
-   `ComboboxControl`: Add `__nextHasNoMarginBottom` prop for opting into the new margin-free styles ([#43165](https://github.com/WordPress/gutenberg/pull/43165/)).

### Internal

-   `ToggleGroupControl`: Add `__experimentalIsIconGroup` prop ([#43060](https://github.com/WordPress/gutenberg/pull/43060/)).
-   `Flex`, `FlexItem`, `FlexBlock`: Convert to TypeScript ([#42537](https://github.com/WordPress/gutenberg/pull/42537)).
-   `InputControl`: Fix incorrect `size` prop passing ([#42793](https://github.com/WordPress/gutenberg/pull/42793)).
-   `Placeholder`: Convert to TypeScript ([#42990](https://github.com/WordPress/gutenberg/pull/42990)).
-   `Popover`: rewrite Storybook examples using controls [#42903](https://github.com/WordPress/gutenberg/pull/42903)).
-   `Swatch`: Remove component in favor of `ColorIndicator` [#43068](https://github.com/WordPress/gutenberg/pull/43068)).

## 19.16.0 (2022-07-27)

### Bug Fix

-   Context System: Stop explicitly setting `undefined` to the `children` prop. This fixes a bug where `Icon` could not be correctly rendered via the `as` prop of a context-connected component ([#42686](https://github.com/WordPress/gutenberg/pull/42686)).
-   `Popover`, `Dropdown`: Fix width when `expandOnMobile` is enabled ([#42635](https://github.com/WordPress/gutenberg/pull/42635/)).
-   `CustomSelectControl`: Fix font size and hover/focus style inconsistencies with `SelectControl` ([#42460](https://github.com/WordPress/gutenberg/pull/42460/)).
-   `AnglePickerControl`: Fix gap between elements in RTL mode ([#42534](https://github.com/WordPress/gutenberg/pull/42534)).
-   `ColorPalette`: Fix background image in RTL mode ([#42510](https://github.com/WordPress/gutenberg/pull/42510)).
-   `RangeControl`: clamp initialPosition between min and max values ([#42571](https://github.com/WordPress/gutenberg/pull/42571)).
-   `Tooltip`: avoid unnecessary re-renders of select child elements ([#42483](https://github.com/WordPress/gutenberg/pull/42483)).
-   `Popover`: Fix offset when the reference element is within an iframe. ([#42417](https://github.com/WordPress/gutenberg/pull/42417)).

### Enhancements

-   `BorderControl`: Improve labelling, tooltips and DOM structure ([#42348](https://github.com/WordPress/gutenberg/pull/42348/)).
-   `BaseControl`: Set zero padding on `StyledLabel` to ensure cross-browser styling ([#42348](https://github.com/WordPress/gutenberg/pull/42348/)).
-   `InputControl`: Implement wrapper subcomponents for adding responsive padding to `prefix`/`suffix` ([#42378](https://github.com/WordPress/gutenberg/pull/42378)).
-   `SelectControl`: Add flag for larger default size ([#42456](https://github.com/WordPress/gutenberg/pull/42456/)).
-   `UnitControl`: Update unit select's focus styles to match input's ([#42383](https://github.com/WordPress/gutenberg/pull/42383)).
-   `ColorPalette`: Display checkered preview background when `value` is transparent ([#42232](https://github.com/WordPress/gutenberg/pull/42232)).
-   `CustomSelectControl`: Add size variants ([#42460](https://github.com/WordPress/gutenberg/pull/42460/)).
-   `CustomSelectControl`: Add flag to opt in to unconstrained width ([#42460](https://github.com/WordPress/gutenberg/pull/42460/)).
-   `Dropdown`: Implement wrapper subcomponent for adding different padding to the dropdown content ([#42595](https://github.com/WordPress/gutenberg/pull/42595/)).
-   `BorderControl`: Render dropdown as prefix within its `UnitControl` ([#42212](https://github.com/WordPress/gutenberg/pull/42212/))
-   `UnitControl`: Update prop types to allow ReactNode as prefix ([#42212](https://github.com/WordPress/gutenberg/pull/42212/))
-   `ToolsPanel`: Updated README with panel layout information and more expansive usage example ([#42615](https://github.com/WordPress/gutenberg/pull/42615)).
-   `ComboboxControl`, `FormTokenField`: Add custom render callback for options in suggestions list ([#42597](https://github.com/WordPress/gutenberg/pull/42597/)).

### Internal

-   `ColorPicker`: Clean up implementation of 40px size ([#42002](https://github.com/WordPress/gutenberg/pull/42002/)).
-   `Divider`: Complete TypeScript migration ([#41991](https://github.com/WordPress/gutenberg/pull/41991)).
-   `Divider`, `Flex`, `Spacer`: Improve documentation for the `SpaceInput` prop ([#42376](https://github.com/WordPress/gutenberg/pull/42376)).
-   `Elevation`: Convert to TypeScript ([#42302](https://github.com/WordPress/gutenberg/pull/42302)).
-   `ScrollLock`: Convert to TypeScript ([#42303](https://github.com/WordPress/gutenberg/pull/42303)).
-   `Shortcut`: Convert to TypeScript ([#42272](https://github.com/WordPress/gutenberg/pull/42272)).
-   `TreeSelect`: Refactor away from `_.compact()` ([#42438](https://github.com/WordPress/gutenberg/pull/42438)).
-   `MediaEdit`: Refactor away from `_.compact()` for mobile ([#42438](https://github.com/WordPress/gutenberg/pull/42438)).
-   `BoxControl`: Refactor away from `_.isEmpty()` ([#42468](https://github.com/WordPress/gutenberg/pull/42468)).
-   `RadioControl`: Refactor away from `_.isEmpty()` ([#42468](https://github.com/WordPress/gutenberg/pull/42468)).
-   `SelectControl`: Refactor away from `_.isEmpty()` ([#42468](https://github.com/WordPress/gutenberg/pull/42468)).
-   `StyleProvider`: Convert to TypeScript ([#42541](https://github.com/WordPress/gutenberg/pull/42541)).
-   `ComboboxControl`: Replace `keyboardEvent.keyCode` with `keyboardEvent.code`([#42569](https://github.com/WordPress/gutenberg/pull/42569)).
-   `ComboboxControl`: Add support for uncontrolled mode ([#42752](https://github.com/WordPress/gutenberg/pull/42752)).

## 19.15.0 (2022-07-13)

### Bug Fix

-   `BoxControl`: Change ARIA role from `region` to `group` to avoid unwanted ARIA landmark regions ([#42094](https://github.com/WordPress/gutenberg/pull/42094)).
-   `FocalPointPicker`, `FormTokenField`, `ResizableBox`: Fixed SSR breakage ([#42248](https://github.com/WordPress/gutenberg/pull/42248)).
-   `ComboboxControl`: use custom prefix when generating the instanceId ([#42134](https://github.com/WordPress/gutenberg/pull/42134).
-   `Popover`: pass missing anchor ref to the `getAnchorRect` callback prop. ([#42076](https://github.com/WordPress/gutenberg/pull/42076)).
-   `Popover`: call `getAnchorRect` callback prop even if `anchorRefFallback` has no value. ([#42329](https://github.com/WordPress/gutenberg/pull/42329)).
-   Fix `ToolTip` position to ensure it is always positioned relative to the first child of the ToolTip. ([#41268](https://github.com/WordPress/gutenberg/pull/41268))

### Enhancements

-   `ToggleGroupControl`: Add large size variant ([#42008](https://github.com/WordPress/gutenberg/pull/42008/)).
-   `InputControl`: Ensure that the padding between a `prefix`/`suffix` and the text input stays at a reasonable 8px, even in larger size variants ([#42166](https://github.com/WordPress/gutenberg/pull/42166)).

### Internal

-   `Grid`: Convert to TypeScript ([#41923](https://github.com/WordPress/gutenberg/pull/41923)).
-   `TextHighlight`: Convert to TypeScript ([#41698](https://github.com/WordPress/gutenberg/pull/41698)).
-   `Tip`: Convert to TypeScript ([#42262](https://github.com/WordPress/gutenberg/pull/42262)).
-   `Scrollable`: Convert to TypeScript ([#42016](https://github.com/WordPress/gutenberg/pull/42016)).
-   `Spacer`: Complete TypeScript migration ([#42013](https://github.com/WordPress/gutenberg/pull/42013)).
-   `VisuallyHidden`: Convert to TypeScript ([#42220](https://github.com/WordPress/gutenberg/pull/42220)).
-   `TreeSelect`: Refactor away from `_.repeat()` ([#42070](https://github.com/WordPress/gutenberg/pull/42070/)).
-   `FocalPointPicker` updated to satisfy `react/exhaustive-deps` eslint rule ([#41520](https://github.com/WordPress/gutenberg/pull/41520)).
-   `ColorPicker` updated to satisfy `react/exhaustive-deps` eslint rule ([#41294](https://github.com/WordPress/gutenberg/pull/41294)).
-   `Slot`/`Fill`: Refactor away from Lodash ([#42153](https://github.com/WordPress/gutenberg/pull/42153/)).
-   `ComboboxControl`: Refactor away from `_.deburr()` ([#42169](https://github.com/WordPress/gutenberg/pull/42169/)).
-   `FormTokenField`: Refactor away from `_.identity()` ([#42215](https://github.com/WordPress/gutenberg/pull/42215/)).
-   `SelectControl`: Use roles and `@testing-library/user-event` in unit tests ([#42308](https://github.com/WordPress/gutenberg/pull/42308)).
-   `DropdownMenu`: Refactor away from Lodash ([#42218](https://github.com/WordPress/gutenberg/pull/42218/)).
-   `ToolbarGroup`: Refactor away from `_.flatMap()` ([#42223](https://github.com/WordPress/gutenberg/pull/42223/)).
-   `TreeSelect`: Refactor away from `_.flatMap()` ([#42223](https://github.com/WordPress/gutenberg/pull/42223/)).
-   `Autocomplete`: Refactor away from `_.deburr()` ([#42266](https://github.com/WordPress/gutenberg/pull/42266/)).
-   `MenuItem`: Refactor away from `_.isString()` ([#42268](https://github.com/WordPress/gutenberg/pull/42268/)).
-   `Shortcut`: Refactor away from `_.isString()` ([#42268](https://github.com/WordPress/gutenberg/pull/42268/)).
-   `Shortcut`: Refactor away from `_.isObject()` ([#42336](https://github.com/WordPress/gutenberg/pull/42336/)).
-   `RangeControl`: Convert to TypeScript ([#40535](https://github.com/WordPress/gutenberg/pull/40535)).
-   `ExternalLink`: Refactor away from Lodash ([#42341](https://github.com/WordPress/gutenberg/pull/42341/)).
-   `Navigation`: updated to satisfy `react/exhaustive-deps` eslint rule ([#41612](https://github.com/WordPress/gutenberg/pull/41612))

## 19.14.0 (2022-06-29)

### Bug Fix

-   `ColorPicker`: Remove horizontal scrollbar when using HSL or RGB color input types. ([#41646](https://github.com/WordPress/gutenberg/pull/41646))
-   `ColorPicker`: Widen hex input field for mobile. ([#42004](https://github.com/WordPress/gutenberg/pull/42004))

### Enhancements

-   Wrapped `ColorIndicator` in a `forwardRef` call ([#41587](https://github.com/WordPress/gutenberg/pull/41587)).
-   `ComboboxControl` & `FormTokenField`: Add `__next36pxDefaultSize` flag for larger default size ([#40746](https://github.com/WordPress/gutenberg/pull/40746)).
-   `BorderControl`: Improve TypeScript support. ([#41843](https://github.com/WordPress/gutenberg/pull/41843)).
-   `DatePicker`: highlight today's date. ([#41647](https://github.com/WordPress/gutenberg/pull/41647/)).
-   Allow automatic repositioning of `BorderBoxControl` and `ColorPalette` popovers within smaller viewports ([#41930](https://github.com/WordPress/gutenberg/pull/41930)).

### Internal

-   `Spinner`: Convert to TypeScript and update storybook ([#41540](https://github.com/WordPress/gutenberg/pull/41540/)).
-   `InputControl`: Add tests and update to use `@testing-library/user-event` ([#41421](https://github.com/WordPress/gutenberg/pull/41421)).
-   `FormToggle`: Convert to TypeScript ([#41729](https://github.com/WordPress/gutenberg/pull/41729)).
-   `ColorIndicator`: Convert to TypeScript ([#41587](https://github.com/WordPress/gutenberg/pull/41587)).
-   `Truncate`: Convert to TypeScript ([#41697](https://github.com/WordPress/gutenberg/pull/41697)).
-   `FocalPointPicker`: Refactor away from `_.clamp()` ([#41735](https://github.com/WordPress/gutenberg/pull/41735/)).
-   `RangeControl`: Refactor away from `_.clamp()` ([#41735](https://github.com/WordPress/gutenberg/pull/41735/)).
-   Refactor components `utils` away from `_.clamp()` ([#41735](https://github.com/WordPress/gutenberg/pull/41735/)).
-   `BoxControl`: Refactor utils away from `_.isNumber()` ([#41776](https://github.com/WordPress/gutenberg/pull/41776/)).
-   `Elevation`: Refactor away from `_.isNil()` ([#41785](https://github.com/WordPress/gutenberg/pull/41785/)).
-   `HStack`: Refactor away from `_.isNil()` ([#41785](https://github.com/WordPress/gutenberg/pull/41785/)).
-   `Truncate`: Refactor away from `_.isNil()` ([#41785](https://github.com/WordPress/gutenberg/pull/41785/)).
-   `VStack`: Convert to TypeScript ([#41850](https://github.com/WordPress/gutenberg/pull/41587)).
-   `AlignmentMatrixControl`: Refactor away from `_.flattenDeep()` in utils ([#41814](https://github.com/WordPress/gutenberg/pull/41814/)).
-   `AutoComplete`: Revert recent `exhaustive-deps` refactor ([#41820](https://github.com/WordPress/gutenberg/pull/41820)).
-   `Spacer`: Convert knobs to controls in Storybook ([#41851](https://github.com/WordPress/gutenberg/pull/41851)).
-   `Heading`: Complete TypeScript migration ([#41921](https://github.com/WordPress/gutenberg/pull/41921)).
-   `Navigation`: Refactor away from Lodash functions ([#41865](https://github.com/WordPress/gutenberg/pull/41865/)).
-   `CustomGradientPicker`: Refactor away from Lodash ([#41901](https://github.com/WordPress/gutenberg/pull/41901/)).
-   `SegmentedControl`: Refactor away from `_.values()` ([#41905](https://github.com/WordPress/gutenberg/pull/41905/)).
-   `DimensionControl`: Refactor docs away from `_.partialRight()` ([#41909](https://github.com/WordPress/gutenberg/pull/41909/)).
-   `NavigationItem` updated to ignore `react/exhaustive-deps` eslint rule ([#41639](https://github.com/WordPress/gutenberg/pull/41639)).

## 19.13.0 (2022-06-15)

### Bug Fix

-   `Tooltip`: Opt in to `__unstableShift` to ensure that the Tooltip is always within the viewport. ([#41524](https://github.com/WordPress/gutenberg/pull/41524))
-   `FormTokenField`: Do not suggest the selected one even if `{ value: string }` is passed ([#41216](https://github.com/WordPress/gutenberg/pull/41216)).
-   `CustomGradientBar`: Fix insertion and control point positioning to more closely follow cursor. ([#41492](https://github.com/WordPress/gutenberg/pull/41492))
-   `FormTokenField`: Added Padding to resolve close button overlap issue ([#41556](https://github.com/WordPress/gutenberg/pull/41556)).
-   `ComboboxControl`: fix the autofocus behavior after resetting the value. ([#41737](https://github.com/WordPress/gutenberg/pull/41737)).

### Enhancements

-   `AnglePickerControl`: Use NumberControl as input field ([#41472](https://github.com/WordPress/gutenberg/pull/41472)).

### Internal

-   `FormTokenField`: Convert to TypeScript and refactor to functional component ([#41216](https://github.com/WordPress/gutenberg/pull/41216)).
-   `Draggable`: updated to satisfy `react/exhaustive-deps` eslint rule ([#41499](https://github.com/WordPress/gutenberg/pull/41499))
-   `RadioControl`: Convert to TypeScript ([#41568](https://github.com/WordPress/gutenberg/pull/41568)).
-   `Flex` updated to satisfy `react/exhaustive-deps` eslint rule ([#41507](https://github.com/WordPress/gutenberg/pull/41507)).
-   `CustomGradientBar` updated to satisfy `react/exhaustive-deps` eslint rule ([#41463](https://github.com/WordPress/gutenberg/pull/41463))
-   `TreeSelect`: Convert to TypeScript ([#41536](https://github.com/WordPress/gutenberg/pull/41536)).
-   `FontSizePicker`: updated to satisfy `react/exhaustive-deps` eslint rule ([#41600](https://github.com/WordPress/gutenberg/pull/41600)).
-   `ZStack`: Convert component story to TypeScript and add inline docs ([#41694](https://github.com/WordPress/gutenberg/pull/41694)).
-   `Dropdown`: Make sure cleanup (closing the dropdown) only runs when the menu has actually been opened.
-   Enhance the TypeScript migration guidelines ([#41669](https://github.com/WordPress/gutenberg/pull/41669)).
-   `ExternalLink`: Convert to TypeScript ([#41681](https://github.com/WordPress/gutenberg/pull/41681)).
-   `InputControl` updated to satisfy `react/exhaustive-deps` eslint rule ([#41601](https://github.com/WordPress/gutenberg/pull/41601))
-   `Modal`: updated to satisfy `react/exhaustive-deps` eslint rule ([#41610](https://github.com/WordPress/gutenberg/pull/41610))

### Experimental

-   `Navigation`: improve unit tests by using `@testing-library/user-event` and modern `@testing-library` assertions; add unit test for controlled component ([#41668](https://github.com/WordPress/gutenberg/pull/41668)).

## 19.12.0 (2022-06-01)

### Bug Fix

-   `Popover`, `Dropdown`, `CustomGradientPicker`: Fix dropdown positioning by always targeting the rendered toggle, and switch off width in the Popover size middleware to stop reducing the width of the popover. ([#41361](https://github.com/WordPress/gutenberg/pull/41361))
-   Fix `InputControl` blocking undo/redo while focused. ([#40518](https://github.com/WordPress/gutenberg/pull/40518))
-   `ColorPalette`: Correctly update color name label when CSS variables are involved ([#41461](https://github.com/WordPress/gutenberg/pull/41461)).

### Enhancements

-   `SelectControl`: Add `__nextHasNoMarginBottom` prop for opting into the new margin-free styles ([#41269](https://github.com/WordPress/gutenberg/pull/41269)).
-   `ColorPicker`: Strip leading hash character from hex values pasted into input. ([#41223](https://github.com/WordPress/gutenberg/pull/41223))
-   `ColorPicker`: Display detailed color inputs by default. ([#41222](https://github.com/WordPress/gutenberg/pull/41222))
-   Updated design for the `DateTimePicker`, `DatePicker` and `TimePicker` components ([#41097](https://github.com/WordPress/gutenberg/pull/41097)).
-   `DateTimePicker`: Add `__nextRemoveHelpButton` and `__nextRemoveResetButton` for opting into new behaviour where there is no Help and Reset button ([#41097](https://github.com/WordPress/gutenberg/pull/41097)).

### Internal

-   `AlignmentMatrixControl` updated to satisfy `react/exhaustive-deps` eslint rule ([#41167](https://github.com/WordPress/gutenberg/pull/41167))
-   `BorderControl` updated to satisfy `react/exhaustive-deps` eslint rule ([#41259](https://github.com/WordPress/gutenberg/pull/41259))
-   `CheckboxControl`: Add unit tests ([#41165](https://github.com/WordPress/gutenberg/pull/41165)).
-   `BorderBoxControl`: fix some layout misalignments, especially for RTL users ([#41254](https://github.com/WordPress/gutenberg/pull/41254)).
-   `TimePicker`: Update unit tests to use `@testing-library/user-event` ([#41270](https://github.com/WordPress/gutenberg/pull/41270)).
-   `DateTimePicker`: Update `moment` to 2.26.0 and update `react-date` typings ([#41266](https://github.com/WordPress/gutenberg/pull/41266)).
-   `TextareaControl`: Convert to TypeScript ([#41215](https://github.com/WordPress/gutenberg/pull/41215)).
-   `BoxControl`: Update unit tests to use `@testing-library/user-event` ([#41422](https://github.com/WordPress/gutenberg/pull/41422)).
-   `Surface`: Convert to TypeScript ([#41212](https://github.com/WordPress/gutenberg/pull/41212)).
-   `Autocomplete` updated to satisfy `react/exhaustive-deps` eslint rule ([#41382](https://github.com/WordPress/gutenberg/pull/41382))
-   `Dropdown` updated to satisfy `react/exhaustive-deps` eslint rule ([#41505](https://github.com/WordPress/gutenberg/pull/41505))
-   `DateDayPicker` updated to satisfy `react/exhaustive-deps` eslint rule ([#41470](https://github.com/WordPress/gutenberg/pull/41470)).

### Experimental

-   `Spacer`: Add RTL support. ([#41172](https://github.com/WordPress/gutenberg/pull/41172))

## 19.11.0 (2022-05-18)

### Enhancements

-   `BorderControl` now only displays the reset button in its popover when selections have already been made. ([#40917](https://github.com/WordPress/gutenberg/pull/40917))
-   `BorderControl` & `BorderBoxControl`: Add `__next36pxDefaultSize` flag for larger default size ([#40920](https://github.com/WordPress/gutenberg/pull/40920)).
-   `BorderControl` improved focus and border radius styling for component. ([#40951](https://github.com/WordPress/gutenberg/pull/40951))
-   Improve focused `CircularOptionPicker` styling ([#40990](https://github.com/WordPress/gutenberg/pull/40990))
-   `BorderControl`: Make border color consistent with other controls ([#40921](https://github.com/WordPress/gutenberg/pull/40921))
-   `SelectControl`: Remove `lineHeight` setting to fix issue with font descenders being cut off ([#40985](https://github.com/WordPress/gutenberg/pull/40985))

### Internal

-   `DateTimePicker`: Convert to TypeScript ([#40775](https://github.com/WordPress/gutenberg/pull/40775)).
-   `DateTimePicker`: Convert unit tests to TypeScript ([#40957](https://github.com/WordPress/gutenberg/pull/40957)).
-   `CheckboxControl`: Convert to TypeScript ([#40915](https://github.com/WordPress/gutenberg/pull/40915)).
-   `ButtonGroup`: Convert to TypeScript ([#41007](https://github.com/WordPress/gutenberg/pull/41007)).
-   `Popover`: refactor component to use the `floating-ui` library internally ([#40740](https://github.com/WordPress/gutenberg/pull/40740)).

## 19.10.0 (2022-05-04)

### Internal

-   `UnitControl`: migrate unit tests to TypeScript ([#40697](https://github.com/WordPress/gutenberg/pull/40697)).
-   `DatePicker`: Add improved unit tests ([#40754](https://github.com/WordPress/gutenberg/pull/40754)).
-   Setup `user-event` in unit tests inline, once per test ([#40839](https://github.com/WordPress/gutenberg/pull/40839)).
-   `DatePicker`: Update `react-dates` to 21.8.0 ([#40801](https://github.com/WordPress/gutenberg/pull/40801)).

### Enhancements

-   `InputControl`: Add `__next36pxDefaultSize` flag for larger default size ([#40622](https://github.com/WordPress/gutenberg/pull/40622)).
-   `UnitControl`: Add `__next36pxDefaultSize` flag for larger default size ([#40627](https://github.com/WordPress/gutenberg/pull/40627)).
-   `Modal` design adjustments: Blur elements outside of the modal, increase modal title size, use larger close icon, remove header border when modal contents are scrolled. ([#40781](https://github.com/WordPress/gutenberg/pull/40781)).
-   `SelectControl`: Improved TypeScript support ([#40737](https://github.com/WordPress/gutenberg/pull/40737)).
-   `ToggleControlGroup`: Switch to internal `Icon` component for dashicon support ([40717](https://github.com/WordPress/gutenberg/pull/40717)).
-   Improve `ToolsPanel` accessibility. ([#40716](https://github.com/WordPress/gutenberg/pull/40716))

### Bug Fix

-   The `Button` component now displays the label as the tooltip for icon only buttons. ([#40716](https://github.com/WordPress/gutenberg/pull/40716))
-   Use fake timers and fix usage of async methods from `@testing-library/user-event`. ([#40790](https://github.com/WordPress/gutenberg/pull/40790))
-   UnitControl: avoid calling onChange callback twice when unit changes. ([#40796](https://github.com/WordPress/gutenberg/pull/40796))
-   `UnitControl`: show unit label when units prop has only one unit. ([#40784](https://github.com/WordPress/gutenberg/pull/40784))
-   `AnglePickerControl`: Fix closing of gradient popover when the angle control is clicked. ([#40735](https://github.com/WordPress/gutenberg/pull/40735))

### Internal

-   `TextControl`: Convert to TypeScript ([#40633](https://github.com/WordPress/gutenberg/pull/40633)).

## 19.9.0 (2022-04-21)

### Bug Fix

-   Consolidate the main black colors to gray-900. Affects `AlignmentMatrixControl`, `InputControl`, `Heading`, `SelectControl`, `Spinner (Experimental)`, and `Text` ([#40391](https://github.com/WordPress/gutenberg/pull/40391)).

### Internal

-   Remove individual color object exports from the `utils/colors-values.js` file. Colors should now be used from the main `COLORS` export([#40387](https://github.com/WordPress/gutenberg/pull/40387)).

### Bug Fix

-   `InputControl`: allow user to input a value interactively in Storybook, by removing default value argument ([#40410](https://github.com/WordPress/gutenberg/pull/40410)).

## 19.8.0 (2022-04-08)

### Enhancements

-   Update `BorderControl` and `BorderBoxControl` to allow the passing of custom class names to popovers ([#39753](https://github.com/WordPress/gutenberg/pull/39753)).
-   `ToggleGroupControl`: Reintroduce backdrop animation ([#40021](https://github.com/WordPress/gutenberg/pull/40021)).
-   `Card`: Adjust border radius effective size ([#40032](https://github.com/WordPress/gutenberg/pull/40032)).
-   `InputControl`: Improved TypeScript type annotations ([#40119](https://github.com/WordPress/gutenberg/pull/40119)).

### Internal

-   `BaseControl`: Convert to TypeScript ([#39468](https://github.com/WordPress/gutenberg/pull/39468)).

### New Features

-   Add `BorderControl` component ([#37769](https://github.com/WordPress/gutenberg/pull/37769)).
-   Add `BorderBoxControl` component ([#38876](https://github.com/WordPress/gutenberg/pull/38876)).
-   Add `ToggleGroupControlOptionIcon` component ([#39760](https://github.com/WordPress/gutenberg/pull/39760)).

### Bug Fix

-   Use `Object.assign` instead of `{ ...spread }` syntax to avoid errors in the code generated by TypeScript ([#39932](https://github.com/WordPress/gutenberg/pull/39932)).
-   `ItemGroup`: Ensure that the Item's text color is not overriden by the user agent's button color ([#40055](https://github.com/WordPress/gutenberg/pull/40055)).
-   `Surface`: Use updated UI text color `#1e1e1e` instead of `#000` ([#40055](https://github.com/WordPress/gutenberg/pull/40055)).
-   `CustomSelectControl`: Make chevron consistent with `SelectControl` ([#40049](https://github.com/WordPress/gutenberg/pull/40049)).

## 19.7.0 (2022-03-23)

### Enhancements

-   `CustomSelectControl`: Add `__next36pxDefaultSize` flag for larger default size ([#39401](https://github.com/WordPress/gutenberg/pull/39401)).
-   `BaseControl`: Add `__nextHasNoMarginBottom` prop for opting into the new margin-free styles ([#39325](https://github.com/WordPress/gutenberg/pull/39325)).
-   `Divider`: Make the divider visible by default (`display: inline`) in flow layout containers when the divider orientation is vertical ([#39316](https://github.com/WordPress/gutenberg/pull/39316)).
-   Stop using deprecated `event.keyCode` in favor of `event.key` for keyboard events in `UnitControl` and `InputControl`. ([#39360](https://github.com/WordPress/gutenberg/pull/39360))
-   `ColorPalette`: refine custom color button's label. ([#39386](https://github.com/WordPress/gutenberg/pull/39386))
-   Add `onClick` prop on `FormFileUpload`. ([#39268](https://github.com/WordPress/gutenberg/pull/39268))
-   `FocalPointPicker`: stop using `UnitControl`'s deprecated `unit` prop ([#39504](https://github.com/WordPress/gutenberg/pull/39504)).
-   `CheckboxControl`: Add support for the `indeterminate` state ([#39462](https://github.com/WordPress/gutenberg/pull/39462)).
-   `UnitControl`: add support for the `onBlur` prop ([#39589](https://github.com/WordPress/gutenberg/pull/39589)).

### Internal

-   Delete the `composeStateReducers` utility function ([#39262](https://github.com/WordPress/gutenberg/pull/39262)).
-   `BoxControl`: stop using `UnitControl`'s deprecated `unit` prop ([#39511](https://github.com/WordPress/gutenberg/pull/39511)).

### Bug Fix

-   `NumberControl`: commit (and constrain) value on `blur` event ([#39186](https://github.com/WordPress/gutenberg/pull/39186)).
-   Fix `UnitControl`'s reset of unit when the quantity value is cleared. ([#39531](https://github.com/WordPress/gutenberg/pull/39531/)).
-   `ResizableBox`: Ensure tooltip text remains on a single line. ([#39623](https://github.com/WordPress/gutenberg/pull/39623)).

### Deprecation

-   `unit` prop in `UnitControl` marked as deprecated ([#39503](https://github.com/WordPress/gutenberg/pull/39503)).

## 19.6.0 (2022-03-11)

### Enhancements

-   `ConfirmDialog`: Add support for custom label text on the confirmation and cancelation buttons ([#38994](https://github.com/WordPress/gutenberg/pull/38994))
-   `InputControl`: Allow `onBlur` for empty values to commit the change when `isPressEnterToChange` is true, and move reset behavior to the ESCAPE key. ([#39109](https://github.com/WordPress/gutenberg/pull/39109)).
-   `TreeGrid`: Add tests for Home/End keyboard navigation. Add `onFocusRow` callback for Home/End keyboard navigation, this was missed in the implementation PR. Modify test for expanding/collapsing a row as row 1 implements this now. Update README with latest changes. ([#39302](https://github.com/WordPress/gutenberg/pull/39302))
-   `ToggleGroupControlOption`: Calculate width from button content and remove `LabelPlaceholderView` ([#39345](https://github.com/WordPress/gutenberg/pull/39345))

### Bug Fix

-   Normalize `font-family` on `Button`, `ColorPalette`, `ComoboboxControl`, `DateTimePicker`, `FormTokenField`, `InputControl`, `SelectControl`, and `ToggleGroupControl` ([#38969](https://github.com/WordPress/gutenberg/pull/38969)).
-   Fix input value selection of `InputControl`-based controls in Firefox and Safari with axial constraint of drag gesture ([#38968](https://github.com/WordPress/gutenberg/pull/38968)).
-   Fix `UnitControl`'s behavior around updating the unit when a new `value` is passed (i.e. in controlled mode). ([#39148](https://github.com/WordPress/gutenberg/pull/39148)).

## 19.5.0 (2022-02-23)

### Bug Fix

-   Fix spin buttons of number inputs in Safari ([#38840](https://github.com/WordPress/gutenberg/pull/38840))
-   Show tooltip on toggle custom size button in FontSizePicker ([#38985](https://github.com/WordPress/gutenberg/pull/38985))

### Enhancements

-   `TreeGrid`: Add tests for `onCollapseRow`, `onExpandRow`, and `onFocusRow` callback functions. ([#38942](https://github.com/WordPress/gutenberg/pull/38942)).
-   `TreeGrid`: Update callback tests to use `TreeGridRow` and `TreeGridCell` sub-components. ([#39002](https://github.com/WordPress/gutenberg/pull/39002)).

## 19.4.0 (2022-02-10)

### Bug Fix

-   Components: Fix `Slot`/`Fill` Emotion `StyleProvider` ([#38237](https://github.com/WordPress/gutenberg/pull/38237))
-   Reduce height and min-width of the reset button on `ComboBoxControl` for consistency. ([#38020](https://github.com/WordPress/gutenberg/pull/38020))
-   Removed unused `rememo` dependency ([#38388](https://github.com/WordPress/gutenberg/pull/38388)).
-   Added `__unstableInputWidth` to `UnitControl` type definition ([#38429](https://github.com/WordPress/gutenberg/pull/38429)).
-   Fixed typing errors for `ColorPicker` ([#38430](https://github.com/WordPress/gutenberg/pull/38430)).
-   Updated destructuring of `Dropdown` props to be TypeScript friendly ([#38431](https://github.com/WordPress/gutenberg/pull/38431)).
-   Added `ts-nocheck` to `ColorIndicator` so it can be used in typed components ([#38433](https://github.com/WordPress/gutenberg/pull/38433)).
-   Added `cx` as a dependency of `useMemo` across the whole package, in order to recalculate the classnames correctly when a component is rendered across more than one `StyleProvider` ([#38541](https://github.com/WordPress/gutenberg/pull/38541)).

### Enhancements

-   Update the visual design of the `Spinner` component. ([#37551](https://github.com/WordPress/gutenberg/pull/37551))
-   `TreeGrid` accessibility enhancements around the expand/collapse functionality. ([#38358](https://github.com/WordPress/gutenberg/pull/38358))
-   `TreeGrid` accessibility: improve browser support for Left Arrow focus to parent row in child row. ([#38639](https://github.com/WordPress/gutenberg/pull/38639))
-   `TreeGrid` accessibility: Add Home/End keys for better keyboard navigation. ([#38679](https://github.com/WordPress/gutenberg/pull/38679))
-   Add `resolvePoint` prop to `FocalPointPicker` to allow updating the value of the picker after a user interaction ([#38247](https://github.com/WordPress/gutenberg/pull/38247))
-   `TreeGrid`: Allow SHIFT key to be held, and add `onFocusRow` callback to the `TreeGrid` component, fired when focus is shifted from one row to another via Up and Down arrow keys. ([#38314](https://github.com/WordPress/gutenberg/pull/38314))

### Experimental

-   `Navigator`: rename `push`/`pop` to `goTo`/`goBack` ([#38582](https://github.com/WordPress/gutenberg/pull/38582))
-   `Navigator`: add `NavigatorButton` and `NavigatorBackButton` components ([#38634](https://github.com/WordPress/gutenberg/pull/38634))
-   `UnitControl`: tidy up utilities and types. In particular, change the type of parsed quantities to `number` (previously it could have been a `string` too). ([#38987](https://github.com/WordPress/gutenberg/pull/38987]))

## 19.3.0 (2022-01-27)

### Enhancements

-   Refine `ExternalLink` to be same size as the text, to appear more as a glyph than an icon. ([#37859](https://github.com/WordPress/gutenberg/pull/37859))
-   Updated `ToolsPanel` header icon to only show "plus" icon when all items are optional and all are currently hidden ([#38262](https://github.com/WordPress/gutenberg/pull/38262))
-   `TreeGrid`: Fix keyboard navigation for expand/collapse table rows in Firefox ([#37983](https://github.com/WordPress/gutenberg/pull/37983))

### Bug Fix

-   Update the `HexInput` component to accept a pasted value that contains a starting #
-   Update `ToggleGroupControl` background active state to use a simple background color instead of animated backdrop ([38008](https://github.com/WordPress/gutenberg/pull/38008))
-   Update label spacing for the `BoxControl`, `CustomGradientPicker`, `FormTokenField`, `InputControl`, and `ToolsPanel` components to use a bottom margin of `8px` for consistency. ([#37844](https://github.com/WordPress/gutenberg/pull/37844))
-   Add missing styles to the `BaseControl.VisualLabel` component. ([#37747](https://github.com/WordPress/gutenberg/pull/37747))
-   Prevent keyDown events from propagating up in `CustomSelectControl` ([#30557](https://github.com/WordPress/gutenberg/pull/30557))
-   Mark `children` prop as optional in `SelectControl` ([#37872](https://github.com/WordPress/gutenberg/pull/37872))
-   Add memoization of callbacks and context to prevent unnecessary rerenders of the `ToolsPanel` ([#38037](https://github.com/WordPress/gutenberg/pull/38037))
-   Fix space between icons and rail `RangeControl` ([#36935](https://github.com/WordPress/gutenberg/pull/36935))
-   Increase z-index of `ConfirmDialog` to render on top of parent `Popover` components ([#37959](https://github.com/WordPress/gutenberg/pull/37959))

### Experimental

-   Add basic history location support to `Navigator` ([#37416](https://github.com/WordPress/gutenberg/pull/37416)).
-   Add focus restoration to `Navigator` ([#38149](https://github.com/WordPress/gutenberg/pull/38149)).

## 19.2.0 (2022-01-04)

### Experimental

-   Reinstated the ability to pass additional props to the `ToolsPanel` ([#36428](https://github.com/WordPress/gutenberg/pull/36428)).
-   Added an `__unstable-large` size variant to `InputControl`, `SelectControl`, and `UnitControl` for selective migration to the larger 40px heights. ([#35646](https://github.com/WordPress/gutenberg/pull/35646)).
-   Fixed inconsistent padding in `UnitControl` ([#35646](https://github.com/WordPress/gutenberg/pull/35646)).
-   Added support for RTL behavior for the `ZStack`'s `offset` prop ([#36769](https://github.com/WordPress/gutenberg/pull/36769))
-   Fixed race conditions causing conditionally displayed `ToolsPanelItem` components to be erroneously deregistered ([#36588](https://github.com/WordPress/gutenberg/pull/36588)).
-   Added `__experimentalHideHeader` prop to `Modal` component ([#36831](https://github.com/WordPress/gutenberg/pull/36831)).
-   Added experimental `ConfirmDialog` component ([#34153](https://github.com/WordPress/gutenberg/pull/34153)).
-   Divider: improve support for vertical orientation and RTL styles, use start/end logical props instead of top/bottom, change border-color to `currentColor` ([#36579](https://github.com/WordPress/gutenberg/pull/36579)).
-   `ToggleGroupControl`: Avoid calling `onChange` if radio state changed from an incoming value ([#37224](https://github.com/WordPress/gutenberg/pull/37224/)).
-   `ToggleGroupControl`: fix the computation of the backdrop dimensions when rendered in a Popover ([#37067](https://github.com/WordPress/gutenberg/pull/37067)).
-   Add `__experimentalIsRenderedInSidebar` property to the `GradientPicker`and `CustomGradientPicker`. The property changes the color popover behavior to have a special placement behavior appropriate for sidebar UI's.
-   Add `first` and `last` classes to displayed `ToolsPanelItem` group within a `ToolsPanel` ([#37546](https://github.com/WordPress/gutenberg/pull/37546))

### Bug Fix

-   Fixed spacing between `BaseControl` fields and help text within the `ToolsPanel` ([#36334](https://github.com/WordPress/gutenberg/pull/36334))
-   Replaced hardcoded blue in `ColorPicker` with UI theme color ([#36153](https://github.com/WordPress/gutenberg/pull/36153)).
-   Fixed empty `ToolsPanel` height by correcting menu button line-height ([#36895](https://github.com/WordPress/gutenberg/pull/36895)).
-   Normalized label line-height and spacing within the `ToolsPanel` ([36387](https://github.com/WordPress/gutenberg/pull/36387))
-   Remove unused `reakit-utils` from peer dependencies ([#37369](https://github.com/WordPress/gutenberg/pull/37369)).
-   Update all Emotion dependencies to the latest version to ensure they work correctly with React types ([#37365](https://github.com/WordPress/gutenberg/pull/37365)).
-   `DateTimePicker`: Fix the date format associated to the `is12Hour` prop ([#37465](https://github.com/WordPress/gutenberg/pull/37465))
-   Allowed `ToolsPanel` to register items when `panelId` is `null` due to multiple block selection ([37216](https://github.com/WordPress/gutenberg/pull/37216)).

### Enhancements

-   Wrapped `Modal` in a `forwardRef` call ([#36831](https://github.com/WordPress/gutenberg/pull/36831)).
-   Refactor `DateTime` class component to functional component ([#36835](https://github.com/WordPress/gutenberg/pull/36835))
-   Unify styles for `ColorIndicator` with how they appear in Global Styles ([#37028](https://github.com/WordPress/gutenberg/pull/37028))
-   Add support for rendering the `ColorPalette` in a `Dropdown` when opened in the sidebar ([#37067](https://github.com/WordPress/gutenberg/pull/37067))
-   Show an incremental sequence of numbers (1/2/3/4/5) as a label of the font size, when we have at most five font sizes, where at least one the them contains a complex css value(clamp, var, etc..). We do this because complex css values cannot be calculated properly and the incremental sequence of numbers as labels can help the user better mentally map the different available font sizes. ([#37038](https://github.com/WordPress/gutenberg/pull/37038))
-   Add support for proper borders to color indicators ([#37500](https://github.com/WordPress/gutenberg/pull/37500))
-   Refactor `SuggestionsList` class component to functional component([#36924](https://github.com/WordPress/gutenberg/pull/36924/))

## 19.1.4 (2021-12-13)

### Bug Fix

-   Improve accessibility and visibility in `ColorPallete` ([#36925](https://github.com/WordPress/gutenberg/pull/36925))

## 19.1.3 (2021-12-06)

-   Fix missing version information in `CHANGELOG.md`.

## 19.1.2 (2021-12-06)

### Bug Fix

-   Fixed `GradientPicker` not displaying `CustomGradientPicker` when no gradients are provided ([#36900](https://github.com/WordPress/gutenberg/pull/36900)).
-   Fixed error thrown in `ColorPicker` when used in controlled state in color gradients ([#36941](https://github.com/WordPress/gutenberg/pull/36941)).
-   Updated readme to include default value introduced in fix for unexpected movements in the `ColorPicker` ([#35670](https://github.com/WordPress/gutenberg/pull/35670)).
-   Added support for the legacy `extraSmall` value for the `size` prop in the `Card` component ([#37097](https://github.com/WordPress/gutenberg/pull/37097)).

## 19.1.0 (2021-11-29)

### Enhancements

-   Added a `showTooltip` prop to `ToggleGroupControlOption` in order to display tooltip text (using `<Tooltip />`). ([#36726](https://github.com/WordPress/gutenberg/pull/36726)).

### Bug Fix

-   Fixed a bug which prevented setting `PM` hours correctly in the `DateTimePicker` ([#36878](https://github.com/WordPress/gutenberg/pull/36878)).

## 19.0.2 (2021-11-15)

-   Remove erroneous use of `??=` syntax from `build-module`.

## 19.0.1 (2021-11-07)

### Enhancements

-   Updated the `ColorPalette` and `GradientPicker` components to the latest designs ([#35970](https://github.com/WordPress/gutenberg/pull/35970)).

### Experimental

-   Updated the `ToolsPanel` to use `Grid` internally to manage panel layout ([#35621](https://github.com/WordPress/gutenberg/pull/35621)).
-   Added experimental `__experimentalHasMultipleOrigins` prop to the `ColorPalette` and `GradientPicker` components ([#35970](https://github.com/WordPress/gutenberg/pull/35970)).

## 19.0.0 (2021-10-22)

### New Features

-   Added support for `step="any"` in `NumberControl` and `RangeControl` ([#34542](https://github.com/WordPress/gutenberg/pull/34542)).

### Enhancements

-   Removed the separator shown between `ToggleGroupControl` items ([#35497](https://github.com/WordPress/gutenberg/pull/35497)).
-   The `ColorPicker` component property `onChangeComplete`, a function accepting a color object, was replaced with the property `onChange`, a function accepting a string on ([#35220](https://github.com/WordPress/gutenberg/pull/35220)).
-   The property `disableAlpha`, was removed from the `ColorPicker` component. Use the new opposite property `enableAlpha` instead ([#35220](https://github.com/WordPress/gutenberg/pull/35220)).

### Experimental

-   Removed the `fieldset` wrapper from the `FontAppearanceControl` component ([35461](https://github.com/WordPress/gutenberg/pull/35461)).
-   Refactored the `ToggleGroupControl` component's structure and embedded `ToggleGroupControlButton` directly into `ToggleGroupControlOption` ([#35600](https://github.com/WordPress/gutenberg/pull/35600)).
-   Added support for showing an experimental hint in `CustomSelectControl` ([#35673](https://github.com/WordPress/gutenberg/pull/35673)).

### Breaking Changes

-   The `color` property a `tinycolor2` color object passed on `onChangeComplete` property of the `ColorPicker` component was removed. Please use the new `onChange` property that accepts a string color representation ([#35562](https://github.com/WordPress/gutenberg/pull/35562)).

## 18.0.0 (2021-10-12)

### Breaking Changes

-   Removed the deprecated `position` and `menuLabel` from the `DropdownMenu` component ([#34537](https://github.com/WordPress/gutenberg/pull/34537)).
-   Removed the deprecated `onClickOutside` prop from the `Popover` component ([#34537](https://github.com/WordPress/gutenberg/pull/34537)).
-   Changed `RangeControl` component to not apply `shiftStep` to inputs from its `<input type="range"/>` ([35020](https://github.com/WordPress/gutenberg/pull/35020)).
-   Removed `isAction` prop from `Item`. The component will now rely on `onClick` to render as a `button` ([35152](https://github.com/WordPress/gutenberg/pull/35152)).

### New Features

-   Add an experimental `Navigator` components ([#34904](https://github.com/WordPress/gutenberg/pull/34904)) as a replacement for the previous `Navigation` related components.
-   Update the `ColorPicker` component to the latest design ([#35220](https://github.com/WordPress/gutenberg/pull/35220))

### Bug Fix

-   Fixed rounding of value in `RangeControl` component when it loses focus while the `SHIFT` key is held. ([#35020](https://github.com/WordPress/gutenberg/pull/35020)).

### Internal

-   Deleted the `createComponent` utility function ([#34929](https://github.com/WordPress/gutenberg/pull/34929)).
-   Deleted the `useJumpStep` utility function ([#35561](https://github.com/WordPress/gutenberg/pull/35561)).

## 17.0.0 (2021-09-09)

### Breaking Change

-   Removed a min-width from the `DropdownMenu` component, allowing the menu to accommodate thin contents like vertical tools menus ([#33995](https://github.com/WordPress/gutenberg/pull/33995)).

### Bug Fix

-   Fixed RTL styles in `Flex` component ([#33729](https://github.com/WordPress/gutenberg/pull/33729)).
-   Fixed unit test errors caused by `CSS.supports` being called in a non-browser environment ([#34572](https://github.com/WordPress/gutenberg/pull/34572)).
-   Fixed `ToggleGroupControl`'s backdrop not updating when changing the `isAdaptiveWidth` property ([#34595](https://github.com/WordPress/gutenberg/pull/34595)).

### Internal

-   Renamed `PolymorphicComponent*` types to `WordPressComponent*` ([#34330](https://github.com/WordPress/gutenberg/pull/34330)).

## 16.0.0 (2021-08-23)

### Breaking Change

-   Updated the visual styles of the RangeControl component ([#33824](https://github.com/WordPress/gutenberg/pull/33824)).

### New Feature

-   Add `hideLabelFromVision` prop to `RangeControl` ([#33714](https://github.com/WordPress/gutenberg/pull/33714)).

### Bug Fix

-   Listen to `resize` events correctly in `useBreakpointIndex`. This hook is used in `useResponsiveValue` and consequently in the `Flex` and `Grid` components ([#33902](https://github.com/WordPress/gutenberg/pull/33902))

## 15.0.0 (2021-07-29)

### Breaking Change

-   Upgraded React components to work with v17.0 ([#29118](https://github.com/WordPress/gutenberg/pull/29118)). There are no new features in React v17.0 as explained in the [blog post](https://reactjs.org/blog/2020/10/20/react-v17.html).

### Deprecation

-   `isScrollable` prop in `CardBody` default value changed from `true` to `false` ([#33490](https://github.com/WordPress/gutenberg/pull/33490))

### Bug Fix

-   Added back `box-sizing: border-box` rule to `CardBody`, `CardHeader` and `CardFooter` components [#33511](https://github.com/WordPress/gutenberg/pull/33511).

## 14.2.0 (2021-07-21)

### New Feature

-   Update the border color used in `CardBody`, `CardHeader`, `CardFooter`, and `CardDivider` to a different shade of gray, in order to match the color used in other components ([#32566](https://github.com/WordPress/gutenberg/pull/32566)).

### Deprecation

-   `isPrimary`, `isSecondary`, `isTertiary` and `isLink` props in `Button` have been deprecated. Use `variant` instead ([#31713](https://github.com/WordPress/gutenberg/pull/31713)).
-   `isElevated` prop in `Card` has been deprecated. Use `elevation` instead ([#32566](https://github.com/WordPress/gutenberg/pull/32566)).

### Internal

-   `Card`, `CardBody`, `CardHeader`, `CardFooter`, `CardMedia`, and `CardDivider` components have been re-written from the ground up ([#32566](https://github.com/WordPress/gutenberg/pull/32566)).

## 14.1.0 (2021-05-20)

## 14.0.0 (2021-05-14)

### Breaking Changes

-   Drop support for Internet Explorer 11 ([#31110](https://github.com/WordPress/gutenberg/pull/31110)). Learn more at https://make.wordpress.org/core/2021/04/22/ie-11-support-phase-out-plan/.
-   Increase the minimum Node.js version to v12 matching Long Term Support releases ([#31270](https://github.com/WordPress/gutenberg/pull/31270)). Learn more at https://nodejs.org/en/about/releases/.
-   The experimental `Text` component has been completely re-written and enhanced with truncation support and separate variant, size, and weight props to allow for greater control. The previous `variant` prop has been completely removed.

### Deprecation

-   `isReversed` prop in `Flex` component has been deprecated. Use `direction` instead ([#31297](https://github.com/WordPress/gutenberg/pull/31297)).

### Internal

-   `Flex`, `FlexBlock`, and `FlexItem` components have been re-written from the ground up ([#31297](https://github.com/WordPress/gutenberg/pull/31297)).

## 13.0.0 (2021-03-17)

### Breaking Change

-   `onChange` prop of `FocalPointPicker` is called at the end of drag operations. Previously, it was called repetitively while dragging.

### New Feature

-   Supports ref forwarding in `withNotices` and `ResizableBox`.
-   Adds `onDrag` prop of `FocalPointPicker`.

### Bug Fix

-   Allows focus of the `FocalPointPicker` draggable area and adjustment with arrow keys. This was added in [#22531](https://github.com/WordPress/gutenberg/pull/22264) but was no longer working.

## 12.0.0 (2020-12-17)

### Enhancements

-   ComboboxControl: Deburr option labels before filter

### Breaking Change

-   Introduce support for other units and advanced CSS properties on `FontSizePicker`. Provided the value passed to the `FontSizePicker` is a string or one of the size options passed is a string, onChange will start to be called with a string value instead of a number. On WordPress usage, font size options are now automatically converted to strings with the default "px" unit added.

## 10.1.0 (2020-09-03)

### New Feature

-   Add `ToolbarItem` component.
-   Support `label` prop on the `Toolbar` component.

### Deprecations

-   Deprecate the `Toolbar` component when used without the `label` prop. `ToolbarGroup` should be used instead.

## 10.0.0 (2020-07-07)

### Breaking Change

-   `NumberControl` no longer automatically transforms values when rendering `value` into a `<input />` HTML element.
-   `Dashicon` component no longer renders SVGs. If you rely on this component, make sure to load the dashicon font.

## 9.6.0 (2020-05-14)

### Bug Fix

-   Fix and issue that would cause the `Popover` component to throw an error under certain
    circumstances ([#22264](https://github.com/WordPress/gutenberg/pull/22264)).

### Deprecations

-   The `Guide` component no longer supports passing pages as children. Use the `pages` prop instead.
-   The `GuidePage` component is deprecated. Use the `pages` prop in `Guide` instead.

## 9.2.0 (2020-02-10)

### Enhancements

-   The `Notice` component will speak its message. With this new feature, a developer can control either the `spokenMessage` spoken message, or the `politeness` politeness level of the message.
-   The `Snackbar` component will speak its message. With this new feature, a developer can control either the `spokenMessage` spoken message, or the `politeness` politeness level of the message.
-   A `Notice` `actions` member can now assign `isPrimary` to render a primary button action associated with a notice message.

### Bug Fixes

-   Notice will assume a default status of 'info' if none is provided. This resolves an issue where the notice would be assigned a class name `is-undefined`. This was previously the effective default by styled appearance and should not be considered a breaking change in that regard.

## 9.0.0 (2020-01-13)

### New Features

-   Added a new `Guide` component which allows developers to easily present a user guide.

### Breaking Changes

-   `is-button` classname has been removed from the Button component.
-   The `is-default` classname is not applied automatically anymore.
-   By default Button components come with a fixed height and hover styles.

### Bug Fixes

-   Fixes a regression published in version 8.5.0 that would prevent some build tools from including
    styles provided in the packages build-styles directory.

### Deprecations

-   `isDefault` prop in `Button` has been deprecated. Consider using `isSecondary` instead.
-   `IconButton` has been deprecated. Use the `Button` component instead.

## 8.2.0 (2019-08-29)

### New Features

-   The bundled `re-resizable` dependency has been updated from requiring `5.0.1` to requiring `^6.0.0` ([#17011](https://github.com/WordPress/gutenberg/pull/17011)).

## 8.1.0 (2019-08-05)

### New Features

-   Added a new `popoverProps` prop to the `Dropdown` component which allows users of the `Dropdown` component to pass props directly to the `Popover` component.
-   Added and documented `hideLabelFromVision` prop to `BaseControl` used by `SelectControl`, `TextControl`, and `TextareaControl`.
-   Added a new `popoverProps` prop to the `DropdownMenu` component which allows to pass props directly to the nested `Popover` component.
-   Added a new `toggleProps` prop to the `DropdownMenu` component which allows to pass props directly to the nested `IconButton` component.
-   Added a new `menuProps` prop to the `DropdownMenu` component which allows to pass props directly to the nested `NavigableMenu` component.

### Deprecations

-   `menuLabel` prop in `DropdownComponent` has been deprecated. Consider using `menuProps` object and its `aria-label` property instead.
-   `position` prop in `DropdownComponent` has been deprecated. Consider using `popoverProps` object and its `position` property instead.

### Bug Fixes

-   The `Button` component will no longer assign default styling (`is-default` class) when explicitly assigned as primary (the `isPrimary` prop). This should resolve potential conflicts affecting a combination of `isPrimary`, `isDefault`, and `isLarge` / `isSmall`, where the busy animation would appear with incorrect coloring.

### Deprecations

-   The `Popover` component `onClickOutside` prop has been deprecated. Use `onFocusOutside` instead.

### Internal

-   The `Dropdown` component has been refactored to focus changes using the `Popover` component's `onFocusOutside` prop.
-   The `MenuItem` component will now always use an `IconButton`. This prevents a focus loss when clicking a menu item.
-   Package no longer depends on external `react-click-outside` library.

## 8.0.0 (2019-06-12)

### New Feature

-   Add new `BlockQuotation` block to the primitives folder to support blockquote in a multiplatform way. [#15482](https://github.com/WordPress/gutenberg/pull/15482).
-   `DropdownMenu` now supports passing a [render prop](https://reactjs.org/docs/render-props.html#using-props-other-than-render) as children for more advanced customization.

### Internal

-   `MenuGroup` no longer uses `NavigableMenu` internally. It needs to be explicitly wrapped with `NavigableMenu` to bring back the same behavior.

### Documentation

-   Added missing documentation for `DropdownMenu` props `menuLabel`, `position`, `className`.

### Breaking Change

-   `ServerSideRender` is no longer part of components. It was extracted to an independent package `@wordpress/server-side-render`.

### Bug Fix

-   Although `DateTimePicker` does not allow picking the seconds, passed the current seconds as the selected value for seconds when calling `onChange`. Now it passes zero.

## 7.4.0 (2019-05-21)

### New Feature

-   Added a new `HorizontalRule` component.
-   Added a new `Snackbar` component.

### Bug Fix

-   Fixed display of reset button when using RangeControl `allowReset` prop.
-   Fixed minutes field of `DateTimePicker` missed '0' before single digit values.

## 7.3.0 (2019-04-16)

### New Features

-   Added a new `render` property to `FormFileUpload` component. Allowing users of the component to custom the UI for their needs.
-   Added a new `BaseControl.VisualLabel` component.
-   Added a new `preview` prop to the `Placeholder` component which allows to display a preview, for example a media preview when the Placeholder is used in media editing contexts.
-   Added a new `anchorRect` prop to `Popover` which enables a developer to provide a custom `DOMRect` object at which to position the popover.

### Improvements

-   Limit `Base Control Label` to the width of its content.

### Bug fixes

-   Fix `instanceId` prop passed through to `Button` component via `MenuItems` producing React console error. Fixed by removing the unnecessary use of `withInstanceId` on the `MenuItems` component [#14599](https://github.com/WordPress/gutenberg/pull/14599)

## 7.2.0 (2019-03-20)

### Improvements

-   Make `RangeControl` validation rely on the `checkValidity` provided by the browsers instead of using our own validation.

### Bug Fixes

-   Fix a problem that made `RangeControl` not work as expected with float values.

## 7.1.0 (2019-03-06)

### New Features

-   Added a new `Animate` component.

### Improvements

-   `withFilters` has been optimized to avoid binding hook handlers for each mounted instance of the component, instead using a single centralized hook delegator.
-   `withFilters` has been optimized to reuse a single shared component definition for all filtered instances of the component.
-   Make `RangeControl` validate min and max properties.

### Bug Fixes

-   Resolves a conflict where two instance of Slot would produce an inconsistent or duplicated rendering output.
-   Allow years between 0 and 1970 in DateTime component.

### New Feature

-   `Dropdown` now has a `focusOnMount` prop which is passed directly to the contained `Popover`.
-   `DatePicker` has new prop `isInvalidDate` exposing react-dates' `isOutsideRange`.
-   `DatePicker` allows `null` as accepted value for `currentDate` prop to signify no date selection.

## 7.0.5 (2019-01-03)

## 7.0.4 (2018-12-12)

## 7.0.3 (2018-11-30)

## 7.0.2 (2018-11-22)

## 7.0.1 (2018-11-21)

## 7.0.0 (2018-11-20)

### Breaking Change

-   `Dropdown.refresh()` has been removed. The contained `Popover` is now automatically refreshed.

## 6.0.2 (2018-11-15)

## 6.0.1 (2018-11-12)

### Bug Fixes

-   Avoid constantly recomputing the popover position.

### Polish

-   Remove `<DateTimePicker />` obsolete `locale` prop (and pass-through to child components) and obsolete `is12Hour` prop pass through to `<DateTime />` [#11649](https://github.com/WordPress/gutenberg/pull/11649)

## 6.0.0 (2018-11-12)

### Breaking Change

-   The `PanelColor` component has been removed.

## 5.1.1 (2018-11-09)

## 5.1.0 (2018-11-09)

### New Feature

-   Adjust a11y roles for MenuItem component, so that aria-checked is used properly, related change in Editor/Components/BlockNavigationList ([#11431](https://github.com/WordPress/gutenberg/issues/11431)).
-   `Popover` components are now automatically refreshed every 0.5s in order to recalculate their size or position.

### Deprecation

-   `Dropdown.refresh()` has been deprecated as the contained `Popover` is now automatically refreshed.

## 5.0.2 (2018-11-03)

### Polish

-   Forward `ref` in the `PanelBody` component.
-   Tooltip are no longer removed when Button becomes disabled, it's left to the component rendering the Tooltip.
-   Forward `ref` support in `TabbableContainer` and `NavigableMenu` components.

## 5.0.1 (2018-10-30)

## 5.0.0 (2018-10-29)

### Breaking Change

-   `AccessibleSVG` component has been removed. Please use `SVG` instead.

### New Feature

-   The `Notice` component accepts an array of action objects via the `actions` prop. Each member object should contain a `label` and either a `url` link string or `onClick` callback function.

## 4.2.1 (2018-10-22)

### Bug Fix

-   Fix importing `react-dates` stylesheet in production.

## 4.2.0 (2018-10-19)

### New Feature

-   Added a new `ColorPicker` component ([#10564](https://github.com/WordPress/gutenberg/pull/10564)).
-   `MenuItem` now accepts an `info` prop for including an extended description.

### Bug Fix

-   `IconButton` correctly respects a passed `aria-label` prop.

### Deprecation

-   `PanelColor` has been deprecated in favor of `wp.editor.PanelColorSettings`.

## 4.1.2 (2018-10-18)

## 4.1.0 (2018-10-10)

### New Feature

-   Added a new `ResizableBox` component.

## 4.0.0 (2018-09-30)

### Breaking Change

-   `Draggable` as a DOM node drag handler has been removed. Please, use `Draggable` as a wrap component for your DOM node drag handler.

### Deprecation

-   Renamed `AccessibleSVG` component to `SVG`.

## 3.0.0 (2018-09-05)

### Breaking Change

-   `withAPIData` has been removed. Please use the Core Data module or `@wordpress/api-fetch` directly instead.
-   `Draggable` as a DOM node drag handler has been deprecated. Please, use `Draggable` as a wrap component for your DOM node drag handler.
-   Change how required built-ins are polyfilled with Babel 7 ([#9171](https://github.com/WordPress/gutenberg/pull/9171)). If you're using an environment that has limited or no support for ES2015+ such as lower versions of IE then using [core-js](https://github.com/zloirock/core-js) or [@babel/polyfill](https://babeljs.io/docs/en/next/babel-polyfill) will add support for these methods.
-   `withContext` has been removed. Please use `wp.element.createContext` instead. See: https://reactjs.org/docs/context.html.

### New Feature

-   Added a new `AccessibleSVG` component.<|MERGE_RESOLUTION|>--- conflicted
+++ resolved
@@ -32,6 +32,7 @@
 
 ### Internal
 
+-   `BorderBoxControl`: Convert stories to TypeScript and use Controls ([#45002](https://github.com/WordPress/gutenberg/pull/45002)).
 -   `Disabled`: add a note in the docs about the lack of polyfill for the `inert` attribute ([#45272](https://github.com/WordPress/gutenberg/pull/45272))
 -   `Snackbar`: updated to satisfy `react/exhaustive-deps` eslint rule ([#44934](https://github.com/WordPress/gutenberg/pull/44934))
 -   `AnglePickerControl`: Set Storybook Label control type to 'text' ([#45122](https://github.com/WordPress/gutenberg/pull/45122)).
@@ -41,11 +42,7 @@
 -   `TabPanel`: updated to satisfy `react/exhaustive-deps` eslint rule ([#44935](https://github.com/WordPress/gutenberg/pull/44935))
 -   `ColorPalette`: Convert to TypeScript ([#44632](https://github.com/WordPress/gutenberg/pull/44632)).
 -   `UnitControl`: Add tests ([#45260](https://github.com/WordPress/gutenberg/pull/45260)).
-<<<<<<< HEAD
--   `BorderBoxControl`: Convert stories to TypeScript and use Controls ([#45002](https://github.com/WordPress/gutenberg/pull/45002)).
-=======
 -   `Disabled`: Refactor the component to rely on the HTML `inert` attribute.
->>>>>>> ea16cfdb
 
 ## 21.3.0 (2022-10-19)
 
