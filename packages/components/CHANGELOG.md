<!-- Learn how to maintain this file at https://github.com/WordPress/gutenberg/tree/HEAD/packages#maintaining-changelogs. -->

## Unreleased

### New Feature

-   Add a new `ProgressBar` component. ([#53030](https://github.com/WordPress/gutenberg/pull/53030)).

### Enhancements

-   `ColorPalette`, `BorderControl`: Don't hyphenate hex value in `aria-label` ([#52932](https://github.com/WordPress/gutenberg/pull/52932)).
<<<<<<< HEAD
-   `NumberControl`: Add `roundingStep` prop to allow for opting into alternative rounding behavior. ([#52902](https://github.com/WordPress/gutenberg/pull/52902)).
=======
-   `MenuItemsChoice`, `MenuItem`: Support a `disabled` prop on a menu item ([#52737](https://github.com/WordPress/gutenberg/pull/52737)).
-   `TabPanel`: Introduce a new version of `TabPanel` with updated internals and improved adherence to ARIA guidance on `tabpanel` focus behavior while maintaining the same functionality and API surface.([#52133](https://github.com/WordPress/gutenberg/pull/52133)).
-   `Theme`: Expose via private APIs ([#53262](https://github.com/WordPress/gutenberg/pull/53262)).
>>>>>>> c5cb2205

### Bug Fix

-   `Modal`: Fix loss of focus when clicking outside ([#52653](https://github.com/WordPress/gutenberg/pull/52653)).

### Internal

-   `ControlGroup`, `FormGroup`, `ControlLabel`, `Spinner`: Remove unused `ui/` components from the codebase ([#52953](https://github.com/WordPress/gutenberg/pull/52953)).

## 25.4.0 (2023-07-20)

### Enhancements

-   `TextControl`: Add `id` prop to allow for custom IDs in `TextControl`s ([#52028](https://github.com/WordPress/gutenberg/pull/52028)).
-   `Navigator`: Add `replace` option to `navigator.goTo()` and `navigator.goToParent()` ([#52456](https://github.com/WordPress/gutenberg/pull/52456)).

### Bug Fix

-   `Popover`: Pin `react-dropdown-menu` version to avoid breaking changes in dependency updates. ([#52356](https://github.com/WordPress/gutenberg/pull/52356)).
-   `Item`: Unify focus style and add default font styles. ([#52495](https://github.com/WordPress/gutenberg/pull/52495)).
-   `Toolbar`: Fix toolbar items not being tabbable on the first render. ([#52613](https://github.com/WordPress/gutenberg/pull/52613))
-   `FormTokenField`: Fix token overflow when moving cursor left or right. ([#52662](https://github.com/WordPress/gutenberg/pull/52662))

## 25.3.0 (2023-07-05)

### Enhancements

-   `SelectControl`: Added option to set hidden options. ([#51545](https://github.com/WordPress/gutenberg/pull/51545))
-   `RangeControl`: Add `__next40pxDefaultSize` prop to opt into the new 40px default size ([#49105](https://github.com/WordPress/gutenberg/pull/49105)).
-   `Button`: Introduce `size` prop with `default`, `compact`, and `small` variants ([#51842](https://github.com/WordPress/gutenberg/pull/51842)).
-   `ItemGroup`: Update button focus state styles to target `:focus-visible` rather than `:focus`. ([#51787](https://github.com/WordPress/gutenberg/pull/51787)).
-   `Guide`: Don't show Close button when there is only one page, and use default button and accent/theme styling ([#52014](https://github.com/WordPress/gutenberg/pull/52014)).

### Bug Fix

-   `ConfirmDialog`: Ensure onConfirm isn't called an extra time when submitting one of the buttons using the keyboard ([#51730](https://github.com/WordPress/gutenberg/pull/51730)).
-   `ZStack`: ZStack: fix component bounding box to match children ([#51836](https://github.com/WordPress/gutenberg/pull/51836)).
-   `Modal`: Add small top padding to the content so that avoid cutting off the visible outline when hovering items ([#51829](https://github.com/WordPress/gutenberg/pull/51829)).
-   `DropdownMenu`: fix icon style when dashicon is used ([#43574](https://github.com/WordPress/gutenberg/pull/43574)).
-   `UnitControl`: Fix crash when certain units are used ([#52211](https://github.com/WordPress/gutenberg/pull/52211)).
-   `Guide`: Place focus on the guide's container instead of its first tabbable ([#52300](https://github.com/WordPress/gutenberg/pull/52300)).

## 25.2.0 (2023-06-23)

### Enhancements

-   `UnitControl`: Revamp support for changing unit by typing ([#39303](https://github.com/WordPress/gutenberg/pull/39303)).
-   `Modal`: Update corner radius to be between buttons and the site view frame, in a 2-4-8 system. ([#51254](https://github.com/WordPress/gutenberg/pull/51254)).
-   `ItemGroup`: Update button focus state styles to be inline with other button focus states in the editor. ([#51576](https://github.com/WordPress/gutenberg/pull/51576)).
-   `ItemGroup`: Update button focus state styles to target `:focus-visible` rather than `:focus`. ([#51787](https://github.com/WordPress/gutenberg/pull/51787)).

### Bug Fix

-   `Popover`: Allow legitimate 0 positions to update popover position ([#51320](https://github.com/WordPress/gutenberg/pull/51320)).
-   `Button`: Remove unnecessary margin from dashicon ([#51395](https://github.com/WordPress/gutenberg/pull/51395)).
-   `Autocomplete`: Announce how many results are available to screen readers when suggestions list first renders ([#51018](https://github.com/WordPress/gutenberg/pull/51018)).

### Internal

-   `ClipboardButton`: Convert to TypeScript ([#51334](https://github.com/WordPress/gutenberg/pull/51334)).
-   `Toolbar`: Replace `reakit` dependency with `@ariakit/react` ([#51623](https://github.com/WordPress/gutenberg/pull/51623)).

### Documentation

-   `SearchControl`: Improve documentation around usage of `label` prop ([#51781](https://github.com/WordPress/gutenberg/pull/51781)).

## 25.1.0 (2023-06-07)

### Enhancements

-   `BorderControl`: Improve color code readability in aria-label ([#51197](https://github.com/WordPress/gutenberg/pull/51197)).
-   `Dropdown` and `DropdownMenu`: use internal context system to automatically pick the toolbar popover variant when rendered inside the `Toolbar` component ([#51154](https://github.com/WordPress/gutenberg/pull/51154)).

### Bug Fix

-   `FocalPointUnitControl`: Add aria-labels ([#50993](https://github.com/WordPress/gutenberg/pull/50993)).

### Enhancements

-   Wrapped `TabPanel` in a `forwardRef` call ([#50199](https://github.com/WordPress/gutenberg/pull/50199)).
-   `ColorPalette`: Improve readability of color name and value, and improve rendering of partially transparent colors ([#50450](https://github.com/WordPress/gutenberg/pull/50450)).
-   `Button`: Add `__next32pxSmallSize` prop to opt into the new 32px size when the `isSmall` prop is enabled ([#51012](https://github.com/WordPress/gutenberg/pull/51012)).
-   `ItemGroup`: Update styles so all SVGs inherit color from their parent element ([#50819](https://github.com/WordPress/gutenberg/pull/50819)).

### Experimental

-   `DropdownMenu` v2: Tweak styles ([#50967](https://github.com/WordPress/gutenberg/pull/50967), [#51097](https://github.com/WordPress/gutenberg/pull/51097)).
-   `DropdownMenu` v2: change default placement to match the legacy `DropdownMenu` component ([#51133](https://github.com/WordPress/gutenberg/pull/51133)).
-   `DropdownMenu` v2: Render in the default `Popover.Slot` ([#51046](https://github.com/WordPress/gutenberg/pull/51046)).

## 25.0.0 (2023-05-24)

### Breaking Changes

-   `DateTime`: Remove previously deprecated props, `__nextRemoveHelpButton` and `__nextRemoveResetButton` ([#50724](https://github.com/WordPress/gutenberg/pull/50724)).

### Internal

-   `Modal`: Remove children container's unused class name ([#50655](https://github.com/WordPress/gutenberg/pull/50655)).
-   `DropdownMenu`: Convert to TypeScript ([#50187](https://github.com/WordPress/gutenberg/pull/50187)).
-   Added experimental v2 of `DropdownMenu` ([#49473](https://github.com/WordPress/gutenberg/pull/49473)).
-   `ColorPicker`: its private `SelectControl` component no longer hides BackdropUI, thus making its focus state visible for keyboard users ([#50703](https://github.com/WordPress/gutenberg/pull/50703)).

### Bug Fix

-   `ColorPicker`: Add an outline when the color picker select box is focused([#50609](https://github.com/WordPress/gutenberg/pull/50609)).
-   `InputControl`: Fix focus style to support Windows High Contrast mode ([#50772](https://github.com/WordPress/gutenberg/pull/50772)).
-   `ToggleGroupControl`: Fix focus and selected style to support Windows High Contrast mode ([#50785](https://github.com/WordPress/gutenberg/pull/50785)).
-   `SearchControl`: Adjust icon styles to fix alignment issues in the block inserter ([#50439](https://github.com/WordPress/gutenberg/pull/50439)).

### Enhancements

-   `Tooltip`: Update background color so tooltip boundaries are more visible in the site editor ([#50792](https://github.com/WordPress/gutenberg/pull/50792)).
-   `FontSizePicker`: Tweak the header spacing to be more consistent with other design tools ([#50855](https://github.com/WordPress/gutenberg/pull/50855)).

## 24.0.0 (2023-05-10)

### Breaking Changes

-   `onDragStart` in `<Draggable>` is now a synchronous function to allow setting additional data for `event.dataTransfer` ([#49673](https://github.com/WordPress/gutenberg/pull/49673)).

### Bug Fix

-   `NavigableContainer`: do not trap focus in `TabbableContainer` ([#49846](https://github.com/WordPress/gutenberg/pull/49846)).
-   Update `<Button>` component to have a transparent background for its tertiary disabled state, to match its enabled state. ([#50496](https://github.com/WordPress/gutenberg/pull/50496)).

### Internal

-   `NavigableContainer`: Convert to TypeScript ([#49377](https://github.com/WordPress/gutenberg/pull/49377)).
-   `ToolbarItem`: Convert to TypeScript ([#49190](https://github.com/WordPress/gutenberg/pull/49190)).
-   Move rich-text related types to the rich-text package ([#49651](https://github.com/WordPress/gutenberg/pull/49651)).
-   `SlotFill`: simplified the implementation and removed unused code ([#50098](https://github.com/WordPress/gutenberg/pull/50098) and [#50133](https://github.com/WordPress/gutenberg/pull/50133)).

### Documentation

-   `TreeGrid`: Update docs with `data-expanded` attribute usage ([#50026](https://github.com/WordPress/gutenberg/pull/50026)).
-   Consolidate multiple versions of `README` and `CONTRIBUTING` docs, and add them to Storybook ([#50226](https://github.com/WordPress/gutenberg/pull/50226)).
-   `DimensionControl`: Use WordPress package instead of react in code example ([#50435](https://github.com/WordPress/gutenberg/pull/50435)).

### Enhancements

-   `FormTokenField`, `ComboboxControl`: Add `__next40pxDefaultSize` prop to opt into the new 40px default size, superseding the `__next36pxDefaultSize` prop ([#50261](https://github.com/WordPress/gutenberg/pull/50261)).
-   `Modal`: Add css class to children container ([#50099](https://github.com/WordPress/gutenberg/pull/50099)).
-   `Button`: Add `__next40pxDefaultSize` prop to opt into the new 40px default size ([#50254](https://github.com/WordPress/gutenberg/pull/50254)).
-   `PaletteEdit`: Allow custom popover configuration ([#49975](https://github.com/WordPress/gutenberg/pull/49975)).
-   Change the default color scheme to use the new WP Blueberry color. See PR description for instructions on how to restore the previous color scheme when using in a non-WordPress context ([#50193](https://github.com/WordPress/gutenberg/pull/50193)).
-   `CheckboxControl`, `CustomGradientPicker`, `FormToggle`, : Refactor and correct the focus style for consistency ([#50127](https://github.com/WordPress/gutenberg/pull/50127)).
-   `Button`, update spacing values in `has-text has-icon` buttons. ([#50277](https://github.com/WordPress/gutenberg/pull/50277)).
-   `Button`, remove custom padding applied to `tertiary` variant. ([#50276](https://github.com/WordPress/gutenberg/pull/50276)).
-   `Modal`: Correct padding for title less confirm variant. ([#50283](https://github.com/WordPress/gutenberg/pull/50283)).

## 23.9.0 (2023-04-26)

### Internal

-   `BottomSheetCell`: Refactor away from Lodash (mobile) ([#49794](https://github.com/WordPress/gutenberg/pull/49794)).
-   `parseStylesVariables()`: Refactor away from Lodash (mobile) ([#49794](https://github.com/WordPress/gutenberg/pull/49794)).
-   Remove Lodash dependency from components package ([#49794](https://github.com/WordPress/gutenberg/pull/49794)).
-   Tweak `WordPressComponent` type so `selector` property is optional ([#49960](https://github.com/WordPress/gutenberg/pull/49960)).
-   Update `Modal` appearance on small screens ([#50039](https://github.com/WordPress/gutenberg/pull/50039)).
-   Update the framer motion dependency to the latest version `10.11.6` ([#49822](https://github.com/WordPress/gutenberg/pull/49822)).

### Enhancements

-   `Draggable`: Add `appendToOwnerDocument` prop to allow elementId based elements to be attached to the ownerDocument body ([#49911](https://github.com/WordPress/gutenberg/pull/49911)).
-   `TreeGrid`: Modify keyboard navigation code to use a data-expanded attribute if aria-expanded is to be controlled outside of the TreeGrid component ([#48461](https://github.com/WordPress/gutenberg/pull/48461)).
-   `Modal`: Equalize internal spacing ([#49890](https://github.com/WordPress/gutenberg/pull/49890)).
-   `Modal`: Increased border radius ([#49870](https://github.com/WordPress/gutenberg/pull/49870)).
-   `Modal`: Updated spacing / dimensions of `isFullScreen` ([#49894](https://github.com/WordPress/gutenberg/pull/49894)).
-   `SlotFill`: Added util for creating private SlotFills and supporting Symbol keys ([#49819](https://github.com/WordPress/gutenberg/pull/49819)).
-   `IconType`: Export for external use ([#49649](https://github.com/WordPress/gutenberg/pull/49649)).

### Bug Fix

-   `CheckboxControl`: Add support custom IDs ([#49977](https://github.com/WordPress/gutenberg/pull/49977)).

### Documentation

-   `Autocomplete`: Add heading and fix type for `onReplace` in README. ([#49798](https://github.com/WordPress/gutenberg/pull/49798)).
-   `Autocomplete`: Update `Usage` section in README. ([#49965](https://github.com/WordPress/gutenberg/pull/49965)).

## 23.8.0 (2023-04-12)

### Internal

-   `Mobile` Refactor of the KeyboardAwareFlatList component.
-   Update `reakit` dependency to 1.3.11 ([#49763](https://github.com/WordPress/gutenberg/pull/49763)).

### Enhancements

-   `DropZone`: Smooth animation ([#49517](https://github.com/WordPress/gutenberg/pull/49517)).
-   `Navigator`: Add `skipFocus` property in `NavigateOptions`. ([#49350](https://github.com/WordPress/gutenberg/pull/49350)).
-   `Spinner`: add explicit opacity and background styles ([#49695](https://github.com/WordPress/gutenberg/pull/49695)).
-   Make TypeScript types available for consumers ([#49229](https://github.com/WordPress/gutenberg/pull/49229)).

### Bug Fix

-   `Snackbar`: Fix insufficient color contrast on hover ([#49682](https://github.com/WordPress/gutenberg/pull/49682)).

## 23.7.0 (2023-03-29)

### Internal

-   `Animate`: Convert to TypeScript ([#49243](https://github.com/WordPress/gutenberg/pull/49243)).
-   `CustomGradientPicker`: Convert to TypeScript ([#48929](https://github.com/WordPress/gutenberg/pull/48929)).
-   `ColorPicker`: Convert to TypeScript ([#49214](https://github.com/WordPress/gutenberg/pull/49214)).
-   `GradientPicker`: Convert to TypeScript ([#48316](https://github.com/WordPress/gutenberg/pull/48316)).
-   `FormTokenField`: Add a `__nextHasNoMarginBottom` prop to start opting into the margin-free styles ([48609](https://github.com/WordPress/gutenberg/pull/48609)).
-   `QueryControls`: Replace bottom margin overrides with `__nextHasNoMarginBottom`([47515](https://github.com/WordPress/gutenberg/pull/47515)).

### Enhancements

-   `CustomGradientPicker`: improve initial state UI ([#49146](https://github.com/WordPress/gutenberg/pull/49146)).
-   `AnglePickerControl`: Style to better fit in narrow contexts and improve RTL layout ([#49046](https://github.com/WordPress/gutenberg/pull/49046)).
-   `ImageSizeControl`: Use large 40px sizes ([#49113](https://github.com/WordPress/gutenberg/pull/49113)).

### Bug Fix

-   `CircularOptionPicker`: force swatches to visually render on top of the rest of the component's content ([#49245](https://github.com/WordPress/gutenberg/pull/49245)).
-   `InputControl`: Fix misaligned textarea input control ([#49116](https://github.com/WordPress/gutenberg/pull/49116)).
-   `ToolsPanel`: Ensure consistency in menu item order ([#49222](https://github.com/WordPress/gutenberg/pull/49222)).
-   `TabPanel`: fix initial tab selection & focus management ([#49368](https://github.com/WordPress/gutenberg/pull/49368)).

### Internal

-   `DuotonePicker`, `DuotoneSwatch`: Convert to TypeScript ([#49060](https://github.com/WordPress/gutenberg/pull/49060)).

## 23.6.0 (2023-03-15)

### Enhancements

-   `FontSizePicker`: Allow custom units for custom font size control ([#48468](https://github.com/WordPress/gutenberg/pull/48468)).
-   `Navigator`: Disable initial screen animation ([#49062](https://github.com/WordPress/gutenberg/pull/49062)).
-   `FormTokenField`: Hide suggestions list on blur event if the input value is invalid ([#48785](https://github.com/WordPress/gutenberg/pull/48785)).

### Bug Fix

-   `ResponsiveWrapper`: use `aspect-ratio` CSS prop, add support for `SVG` elements ([#48573](https://github.com/WordPress/gutenberg/pull/48573).
-   `ResizeTooltip`: Use `default.fontFamily` on tooltip ([#48805](https://github.com/WordPress/gutenberg/pull/48805).

### Internal

-   `Guide`: Convert to TypeScript ([#47493](https://github.com/WordPress/gutenberg/pull/47493)).
-   `SelectControl`: improve prop types for single vs multiple selection ([#47390](https://github.com/WordPress/gutenberg/pull/47390)).
-   `Navigation`: Convert to TypeScript ([#48742](https://github.com/WordPress/gutenberg/pull/48742)).
-   `PanelBody`: Convert to TypeScript ([#47702](https://github.com/WordPress/gutenberg/pull/47702)).
-   `withFilters` HOC: Convert to TypeScript ([#48721](https://github.com/WordPress/gutenberg/pull/48721)).
-   `withFallbackStyles` HOC: Convert to TypeScript ([#48720](https://github.com/WordPress/gutenberg/pull/48720)).
-   `withFocusReturn` HOC: Convert to TypeScript ([#48748](https://github.com/WordPress/gutenberg/pull/48748)).
-   `navigateRegions` HOC: Convert to TypeScript ([#48632](https://github.com/WordPress/gutenberg/pull/48632)).
-   `withSpokenMessages`: HOC: Convert to TypeScript ([#48163](https://github.com/WordPress/gutenberg/pull/48163)).
-   `withNotices`: HOC: Convert to TypeScript ([#49088](https://github.com/WordPress/gutenberg/pull/49088)).
-   `ToolbarButton`: Convert to TypeScript ([#47750](https://github.com/WordPress/gutenberg/pull/47750)).
-   `DimensionControl(Experimental)`: Convert to TypeScript ([#47351](https://github.com/WordPress/gutenberg/pull/47351)).
-   `PaletteEdit`: Convert to TypeScript ([#47764](https://github.com/WordPress/gutenberg/pull/47764)).
-   `QueryControls`: Refactor away from Lodash (`.groupBy`) ([#48779](https://github.com/WordPress/gutenberg/pull/48779)).
-   `ToolbarContext`: Convert to TypeScript ([#49002](https://github.com/WordPress/gutenberg/pull/49002)).

## 23.5.0 (2023-03-01)

### Enhancements

-   `ToolsPanel`: Separate reset all filter registration from items registration and support global resets ([#48123](https://github.com/WordPress/gutenberg/pull/48123)).

### Internal

-   `CircularOptionPicker`: Convert to TypeScript ([#47937](https://github.com/WordPress/gutenberg/pull/47937)).
-   `TabPanel`: Improve unit test in preparation for controlled component updates ([#48086](https://github.com/WordPress/gutenberg/pull/48086)).
-   `Autocomplete`: performance: avoid setting state on every value change ([#48485](https://github.com/WordPress/gutenberg/pull/48485)).
-   `Higher Order` -- `with-constrained-tabbing`: Convert to TypeScript ([#48162](https://github.com/WordPress/gutenberg/pull/48162)).
-   `Autocomplete`: Convert to TypeScript ([#47751](https://github.com/WordPress/gutenberg/pull/47751)).
-   `Autocomplete`: avoid calling setState on input ([#48565](https://github.com/WordPress/gutenberg/pull/48565)).

## 23.4.0 (2023-02-15)

### Bug Fix

-   `ToolsPanel`: fix type inconsistencies between types, docs and normal component usage ([47944](https://github.com/WordPress/gutenberg/pull/47944)).
-   `SelectControl`: Fix styling when `multiple` prop is enabled ([#47893](https://github.com/WordPress/gutenberg/pull/43213)).
-   `useAutocompleteProps`, `Autocomplete`: Make accessible when rendered in an iframe ([#47907](https://github.com/WordPress/gutenberg/pull/47907)).

### Enhancements

-   `ColorPalette`, `GradientPicker`, `PaletteEdit`, `ToolsPanel`: add new props to set a custom heading level ([43848](https://github.com/WordPress/gutenberg/pull/43848) and [#47788](https://github.com/WordPress/gutenberg/pull/47788)).
-   `ColorPalette`: ensure text label contrast checking works with CSS variables ([#47373](https://github.com/WordPress/gutenberg/pull/47373)).
-   `Navigator`: Support dynamic paths with parameters ([#47827](https://github.com/WordPress/gutenberg/pull/47827)).
-   `Navigator`: Support hierarchical paths navigation and add `NavigatorToParentButton` component ([#47883](https://github.com/WordPress/gutenberg/pull/47883)).

### Internal

-   `NavigatorButton`: Reuse `Button` types ([47754](https://github.com/WordPress/gutenberg/pull/47754)).
-   `CustomSelectControl`: lock the `__experimentalShowSelectedHint` prop ([#47229](https://github.com/WordPress/gutenberg/pull/47229)).
-   Lock the `__experimentalPopoverPositionToPlacement` function and rename it to `__experimentalPopoverLegacyPositionToPlacement` ([#47505](https://github.com/WordPress/gutenberg/pull/47505)).
-   `ComboboxControl`: Convert to TypeScript ([#47581](https://github.com/WordPress/gutenberg/pull/47581)).
-   `Panel`, `PanelHeader`, `PanelRow`: Convert to TypeScript ([#47259](https://github.com/WordPress/gutenberg/pull/47259)).
-   `BoxControl`: Convert to TypeScript ([#47622](https://github.com/WordPress/gutenberg/pull/47622)).
-   `AnglePickerControl`: Convert to TypeScript ([#45820](https://github.com/WordPress/gutenberg/pull/45820)).
-   `ResizableBox`: refactor styles to TypeScript ([47756](https://github.com/WordPress/gutenberg/pull/47756)).
-   `BorderBoxControl`: migrate tests to TypeScript, remove act() call ([47755](https://github.com/WordPress/gutenberg/pull/47755)).
-   `Toolbar`: Convert to TypeScript ([#47087](https://github.com/WordPress/gutenberg/pull/47087)).
-   `MenuItemsChoice`: Convert to TypeScript ([#47180](https://github.com/WordPress/gutenberg/pull/47180)).
-   `ToolsPanel`: Allow display of optional items when values are updated externally to item controls ([47727](https://github.com/WordPress/gutenberg/pull/47727)).
-   `ToolsPanel`: Ensure display of optional items when values are updated externally and multiple blocks selected ([47864](https://github.com/WordPress/gutenberg/pull/47864)).
-   `Navigator`: add more pattern matching tests, refine existing tests ([47910](https://github.com/WordPress/gutenberg/pull/47910)).
-   `ToolsPanel`: Refactor Storybook examples to TypeScript ([47944](https://github.com/WordPress/gutenberg/pull/47944)).
-   `ToolsPanel`: Refactor unit tests to TypeScript ([48275](https://github.com/WordPress/gutenberg/pull/48275)).

## 23.3.0 (2023-02-01)

### Deprecations

-   `NumberControl`: Clarify deprecation message about `hideHTMLArrows` prop ([#47370](https://github.com/WordPress/gutenberg/pull/47370)).

### Enhancements

-   `Dropdown`: deprecate `position` prop, use `popoverProps` instead ([46865](https://github.com/WordPress/gutenberg/pull/46865)).
-   `Button`: improve padding for buttons with icon and text. ([46764](https://github.com/WordPress/gutenberg/pull/46764)).
-   `ColorPalette`: Use computed color when css variable is passed to `ColorPicker` ([47181](https://github.com/WordPress/gutenberg/pull/47181)).
-   `Popover`: add `overlay` option to the `placement` prop ([47004](https://github.com/WordPress/gutenberg/pull/47004)).

### Internal

-   `Toolbar`: unify Storybook examples under one file, migrate from knobs to controls ([47117](https://github.com/WordPress/gutenberg/pull/47117)).
-   `DropdownMenu`: migrate Storybook to controls ([47149](https://github.com/WordPress/gutenberg/pull/47149)).
-   Removed deprecated `@storybook/addon-knobs` dependency from the package ([47152](https://github.com/WordPress/gutenberg/pull/47152)).
-   `ColorListPicker`: Convert to TypeScript ([#46358](https://github.com/WordPress/gutenberg/pull/46358)).
-   `KeyboardShortcuts`: Convert to TypeScript ([#47429](https://github.com/WordPress/gutenberg/pull/47429)).
-   `ColorPalette`, `BorderControl`, `GradientPicker`: refine types and logic around single vs multiple palettes ([#47384](https://github.com/WordPress/gutenberg/pull/47384)).
-   `Button`: Convert to TypeScript ([#46997](https://github.com/WordPress/gutenberg/pull/46997)).
-   `QueryControls`: Convert to TypeScript ([#46721](https://github.com/WordPress/gutenberg/pull/46721)).
-   `TreeGrid`: Convert to TypeScript ([#47516](https://github.com/WordPress/gutenberg/pull/47516)).
-   `Notice`: refactor to TypeScript ([47118](https://github.com/WordPress/gutenberg/pull/47118)).
-   `Popover`: Take iframe element scaling into account ([47004](https://github.com/WordPress/gutenberg/pull/47004)).

### Bug Fix

-   `TabPanel`: Fix initial tab selection when the tab declaration is lazily added to the `tabs` array ([47100](https://github.com/WordPress/gutenberg/pull/47100)).
-   `InputControl`: Avoid the "controlled to uncontrolled" warning by forcing the internal `<input />` element to be always in controlled mode ([47250](https://github.com/WordPress/gutenberg/pull/47250)).

## 23.2.0 (2023-01-11)

### Internal

-   `AlignmentMatrixControl`: Update center cell label to 'Center' instead of 'Center Center' ([#46852](https://github.com/WordPress/gutenberg/pull/46852)).
-   `Toolbar`: move all subcomponents under the same folder ([46951](https://github.com/WordPress/gutenberg/pull/46951)).
-   `Dashicon`: remove unnecessary type for `className` prop ([46849](https://github.com/WordPress/gutenberg/pull/46849)).
-   `ColorPicker` & `QueryControls`: Replace bottom margin overrides with `__nextHasNoMarginBottom` ([#46448](https://github.com/WordPress/gutenberg/pull/46448)).
-   `SandBox`: Convert to TypeScript ([#46478](https://github.com/WordPress/gutenberg/pull/46478)).
-   `ResponsiveWrapper`: Convert to TypeScript ([#46480](https://github.com/WordPress/gutenberg/pull/46480)).
-   `ItemGroup`: migrate Storybook to controls, refactor to TypeScript ([46945](https://github.com/WordPress/gutenberg/pull/46945)).

### Bug Fix

-   `Placeholder`: set fixed right margin for label's icon ([46918](https://github.com/WordPress/gutenberg/pull/46918)).
-   `TreeGrid`: Fix right-arrow keyboard navigation when a row contains more than two focusable elements ([46998](https://github.com/WordPress/gutenberg/pull/46998)).

## 23.1.0 (2023-01-02)

### Breaking Changes

-   `ColorPalette`: The experimental `__experimentalHasMultipleOrigins` prop has been removed ([#46315](https://github.com/WordPress/gutenberg/pull/46315)).

## 23.0.0 (2022-12-14)

### Breaking Changes

-   Updated dependencies to require React 18 ([45235](https://github.com/WordPress/gutenberg/pull/45235))

### New Feature

-   `TabPanel`: support manual tab activation ([#46004](https://github.com/WordPress/gutenberg/pull/46004)).
-   `TabPanel`: support disabled prop for tab buttons ([#46471](https://github.com/WordPress/gutenberg/pull/46471)).
-   `BaseControl`: Add `useBaseControlProps` hook to help generate id-releated props ([#46170](https://github.com/WordPress/gutenberg/pull/46170)).

### Bug Fix

-   `ColorPalette`: show "Clear" button even when colors array is empty ([#46001](https://github.com/WordPress/gutenberg/pull/46001)).
-   `InputControl`: Fix internal `Flex` wrapper usage that could add an unintended `height: 100%` ([#46213](https://github.com/WordPress/gutenberg/pull/46213)).
-   `Navigator`: Allow calling `goTo` and `goBack` twice in one render cycle ([#46391](https://github.com/WordPress/gutenberg/pull/46391)).
-   `Modal`: Fix unexpected modal closing in IME Composition ([#46453](https://github.com/WordPress/gutenberg/pull/46453)).
-   `Toolbar`: Fix duplicate focus style on anchor link button ([#46759](https://github.com/WordPress/gutenberg/pull/46759)).
-   `useNavigateRegions`: Ensure region navigation picks the next region based on where the current user focus is located instead of starting at the beginning ([#44883](https://github.com/WordPress/gutenberg/pull/44883)).
-   `ComboboxControl`: Fix unexpected behaviour in IME Composition ([#46827](https://github.com/WordPress/gutenberg/pull/46827)).

### Enhancements

-   `TabPanel`: Simplify tab-focus style. ([#46276](https://github.com/WordPress/gutenberg/pull/46276)).
-   `TabPanel`: Add ability to set icon only tab buttons ([#45005](https://github.com/WordPress/gutenberg/pull/45005)).
-   `InputControl`, `NumberControl`, `UnitControl`: Add `help` prop for additional description ([#45931](https://github.com/WordPress/gutenberg/pull/45931)).
-   `BorderControl`, `ColorPicker` & `QueryControls`: Replace bottom margin overrides with `__nextHasNoMarginBottom` ([#45985](https://github.com/WordPress/gutenberg/pull/45985)).
-   `CustomSelectControl`, `UnitControl`: Add `onFocus` and `onBlur` props ([#46096](https://github.com/WordPress/gutenberg/pull/46096)).
-   `ResizableBox`: Prevent unnecessary paint on resize handles ([#46196](https://github.com/WordPress/gutenberg/pull/46196)).
-   `Popover`: Prevent unnecessary paint caused by using outline ([#46201](https://github.com/WordPress/gutenberg/pull/46201)).
-   `PaletteEdit`: Global styles: add onChange actions to color palette items [#45681](https://github.com/WordPress/gutenberg/pull/45681).
-   Lighten the border color on control components ([#46252](https://github.com/WordPress/gutenberg/pull/46252)).
-   `Popover`: Prevent unnecessary paint when scrolling by using transform instead of top/left positionning ([#46187](https://github.com/WordPress/gutenberg/pull/46187)).
-   `CircularOptionPicker`: Prevent unecessary paint on hover ([#46197](https://github.com/WordPress/gutenberg/pull/46197)).

### Experimental

-   `TextControl`: Restrict `type` prop to `email`, `number`, `password`, `tel`, `text`, `search` or `url` ([#45433](https://github.com/WordPress/gutenberg/pull/45433/)).

### Internal

-   `useControlledValue`: let TypeScript infer the return type ([#46164](https://github.com/WordPress/gutenberg/pull/46164)).
-   `LinkedButton`: remove unnecessary `span` tag ([#46063](https://github.com/WordPress/gutenberg/pull/46063)).
-   NumberControl: refactor styles/tests/stories to TypeScript, replace fireEvent with user-event ([#45990](https://github.com/WordPress/gutenberg/pull/45990)).
-   `useBaseField`: Convert to TypeScript ([#45712](https://github.com/WordPress/gutenberg/pull/45712)).
-   `Dashicon`: Convert to TypeScript ([#45924](https://github.com/WordPress/gutenberg/pull/45924)).
-   `PaletteEdit`: add follow up changelog for #45681 and tests [#46095](https://github.com/WordPress/gutenberg/pull/46095).
-   `AlignmentMatrixControl`: Convert to TypeScript ([#46162](https://github.com/WordPress/gutenberg/pull/46162)).
-   `Theme`: Remove public export ([#46427](https://github.com/WordPress/gutenberg/pull/46427)).
-   `Autocomplete`: Refactor away from `_.find()` ([#46537](https://github.com/WordPress/gutenberg/pull/46537)).
-   `TabPanel`: Refactor away from `_.find()` ([#46537](https://github.com/WordPress/gutenberg/pull/46537)).
-   `BottomSheetPickerCell`: Refactor away from `_.find()` for mobile ([#46537](https://github.com/WordPress/gutenberg/pull/46537)).
-   Refactor global styles context away from `_.find()` for mobile ([#46537](https://github.com/WordPress/gutenberg/pull/46537)).
-   `Dropdown`: Convert to TypeScript ([#45787](https://github.com/WordPress/gutenberg/pull/45787)).

### Documentation

-   `Tooltip`: Add readme and unit tests for `shortcut` prop ([#46092](https://github.com/WordPress/gutenberg/pull/46092)).

## 22.1.0 (2022-11-16)

### Enhancements

-   `ColorPalette`, `BorderBox`, `BorderBoxControl`: polish and DRY prop types, add default values ([#45463](https://github.com/WordPress/gutenberg/pull/45463)).
-   `TabPanel`: Add ability to set icon only tab buttons ([#45005](https://github.com/WordPress/gutenberg/pull/45005)).

### Internal

-   `AnglePickerControl`: remove `:focus-visible' outline on `CircleOutlineWrapper` ([#45758](https://github.com/WordPress/gutenberg/pull/45758))

### Bug Fix

-   `FormTokenField`: Fix duplicate input in IME composition ([#45607](https://github.com/WordPress/gutenberg/pull/45607)).
-   `Autocomplete`: Check key events more strictly in IME composition ([#45626](https://github.com/WordPress/gutenberg/pull/45626)).
-   `Autocomplete`: Fix unexpected block insertion during IME composition ([#45510](https://github.com/WordPress/gutenberg/pull/45510)).
-   `Icon`: Making size prop work for icon components using dash icon strings ([#45593](https://github.com/WordPress/gutenberg/pull/45593))
-   `ToolsPanelItem`: Prevent unintended calls to onDeselect when parent panel is remounted and item is rendered via SlotFill ([#45673](https://github.com/WordPress/gutenberg/pull/45673))
-   `ColorPicker`: Prevent all number fields from becoming "0" when one of them is an empty string ([#45649](https://github.com/WordPress/gutenberg/pull/45649)).
-   `ToggleControl`: Fix toggle control label text overflow ([#45962](https://github.com/WordPress/gutenberg/pull/45962)).

### Internal

-   `ToolsPanel`: Update to fix `exhaustive-deps` eslint rule ([#45715](https://github.com/WordPress/gutenberg/pull/45715)).
-   `PaletteEditListView`: Update to ignore `exhaustive-deps` eslint rule ([#45467](https://github.com/WordPress/gutenberg/pull/45467)).
-   `Popover`: Update to pass `exhaustive-deps` eslint rule ([#45656](https://github.com/WordPress/gutenberg/pull/45656)).
-   `Flex`: Update to pass `exhaustive-deps` eslint rule ([#45528](https://github.com/WordPress/gutenberg/pull/45528)).
-   `withNotices`: Update to pass `exhaustive-deps` eslint rule ([#45530](https://github.com/WordPress/gutenberg/pull/45530)).
-   `ItemGroup`: Update to pass `exhaustive-deps` eslint rule ([#45531](https://github.com/WordPress/gutenberg/pull/45531)).
-   `TabPanel`: Update to pass `exhaustive-deps` eslint rule ([#45660](https://github.com/WordPress/gutenberg/pull/45660)).
-   `NavigatorScreen`: Update to pass `exhaustive-deps` eslint rule ([#45648](https://github.com/WordPress/gutenberg/pull/45648)).
-   `Draggable`: Convert to TypeScript ([#45471](https://github.com/WordPress/gutenberg/pull/45471)).
-   `MenuGroup`: Convert to TypeScript ([#45617](https://github.com/WordPress/gutenberg/pull/45617)).
-   `useCx`: fix story to satisfy the `react-hooks/exhaustive-deps` eslint rule ([#45614](https://github.com/WordPress/gutenberg/pull/45614))
-   Activate the `react-hooks/exhuastive-deps` eslint rule for the Components package ([#41166](https://github.com/WordPress/gutenberg/pull/41166))
-   `Snackbar`: Convert to TypeScript ([#45472](https://github.com/WordPress/gutenberg/pull/45472)).

### Experimental

-   `ToggleGroupControl`: Only show enclosing border when `isBlock` and not `isDeselectable` ([#45492](https://github.com/WordPress/gutenberg/pull/45492)).
-   `Theme`: Add support for custom `background` color ([#45466](https://github.com/WordPress/gutenberg/pull/45466)).

## 22.0.0 (2022-11-02)

### Breaking Changes

-   `Popover`: The deprecated `range` and `__unstableShift` props have been removed ([#45195](https://github.com/WordPress/gutenberg/pull/45195)).

### Deprecations

-   `Popover`: the deprecation messages for anchor-related props (`anchorRef`, `anchorRect`, `getAnchorRect`) have been updated ([#45195](https://github.com/WordPress/gutenberg/pull/45195)).
-   `RadioGroup`: Mark as deprecated, in favor of `RadioControl` and `ToggleGroupControl` ([#45389](https://github.com/WordPress/gutenberg/pull/45389)).
-   `Popover`: the deprecation messages for anchor-related props (`anchorRef`, `anchorRect`, `getAnchorRect`) have been updated. ([#45195](https://github.com/WordPress/gutenberg/pull/45195)).
-   `Popover`: The `isAlternate` prop has been replaced with a `variant` prop that can be called with the `'toolbar'` string ([#45137](https://github.com/WordPress/gutenberg/pull/45137)).

### New Feature

-   `BoxControl` & `CustomSelectControl`: Add `onMouseOver` and `onMouseOut` callback props to allow handling of these events by parent components ([#44955](https://github.com/WordPress/gutenberg/pull/44955))
-   `Popover`: A `variant` prop has been added to style popovers, with `'unstyled'` and `'toolbar'` possible values ([#45137](https://github.com/WordPress/gutenberg/pull/45137)).

### Enhancements

-   `FontSizePicker`: Pass the preset object to the onChange callback to allow conversion from preset slugs to CSS vars ([#44967](https://github.com/WordPress/gutenberg/pull/44967)).
-   `FontSizePicker`: Improved slider design when `withSlider` is set ([#44598](https://github.com/WordPress/gutenberg/pull/44598)).
-   `ToggleControl`: Improved types for the `help` prop, covering the dynamic render function option, and enabled the dynamic `help` behavior only for a controlled component ([#45279](https://github.com/WordPress/gutenberg/pull/45279)).
-   `BorderControl` & `BorderBoxControl`: Replace `__next36pxDefaultSize` with "default" and "large" size variants ([#41860](https://github.com/WordPress/gutenberg/pull/41860)).
-   `UnitControl`: Remove outer wrapper to normalize className placement ([#41860](https://github.com/WordPress/gutenberg/pull/41860)).
-   `ColorPalette`: Fix transparent checkered background pattern ([#45295](https://github.com/WordPress/gutenberg/pull/45295)).
-   `ToggleGroupControl`: Add `isDeselectable` prop to allow deselecting the selected option ([#45123](https://github.com/WordPress/gutenberg/pull/45123)).
-   `FontSizePicker`: Improve hint text shown next to 'Font size' label ([#44966](https://github.com/WordPress/gutenberg/pull/44966)).

### Bug Fix

-   `useNavigateRegions`: Add new keyboard shortcut alias to cover backtick and tilde keys inconsistencies across browsers ([#45019](https://github.com/WordPress/gutenberg/pull/45019)).
-   `Button`: Tweak the destructive button primary, link, and default variants ([#44427](https://github.com/WordPress/gutenberg/pull/44427)).
-   `UnitControl`: Fix `disabled` style is overridden by core `form.css` style ([#45250](https://github.com/WordPress/gutenberg/pull/45250)).
-   `ItemGroup`: fix RTL `Item` styles when rendered as a button ([#45280](https://github.com/WordPress/gutenberg/pull/45280)).
-   `Button`: Fix RTL alignment for buttons containing an icon and text ([#44787](https://github.com/WordPress/gutenberg/pull/44787)).
-   `TabPanel`: Call `onSelect()` on every tab selection, regardless of whether it was triggered by user interaction ([#44028](https://github.com/WordPress/gutenberg/pull/44028)).
-   `FontSizePicker`: Fallback to font size `slug` if `name` is undefined ([#45041](https://github.com/WordPress/gutenberg/pull/45041)).
-   `AutocompleterUI`: fix issue where autocompleter UI would appear on top of other UI elements ([#44795](https://github.com/WordPress/gutenberg/pull/44795/))
-   `ExternalLink`: Fix to re-enable support for `onClick` event handler ([#45214](https://github.com/WordPress/gutenberg/pull/45214)).
-   `InputControl`: Allow inline styles to be applied to the wrapper not inner input ([#45340](https://github.com/WordPress/gutenberg/pull/45340/))

### Internal

-   `BorderBoxControl`: Convert stories to TypeScript and use Controls ([#45002](https://github.com/WordPress/gutenberg/pull/45002)).
-   `Disabled`: add a note in the docs about the lack of polyfill for the `inert` attribute ([#45272](https://github.com/WordPress/gutenberg/pull/45272))
-   `Snackbar`: updated to satisfy `react/exhaustive-deps` eslint rule ([#44934](https://github.com/WordPress/gutenberg/pull/44934))
-   `AnglePickerControl`: Set Storybook Label control type to 'text' ([#45122](https://github.com/WordPress/gutenberg/pull/45122)).
-   `SlotFill`: updated to satisfy `react/exhaustive-deps` eslint rule ([#44403](https://github.com/WordPress/gutenberg/pull/44403))
-   `Context`: updated to ignore `react/exhaustive-deps` eslint rule ([#45044](https://github.com/WordPress/gutenberg/pull/45044))
-   `Button`: Refactor Storybook to controls and align docs ([#44105](https://github.com/WordPress/gutenberg/pull/44105)).
-   `TabPanel`: updated to satisfy `react/exhaustive-deps` eslint rule ([#44935](https://github.com/WordPress/gutenberg/pull/44935))
-   `ColorPalette`: Convert to TypeScript ([#44632](https://github.com/WordPress/gutenberg/pull/44632)).
-   `UnitControl`: Add tests ([#45260](https://github.com/WordPress/gutenberg/pull/45260)).
-   `Disabled`: Refactor the component to rely on the HTML `inert` attribute.
-   `CustomGradientBar`: Refactor away from Lodash ([#45367](https://github.com/WordPress/gutenberg/pull/45367/)).
-   `TextControl`: Set Storybook control types on `help`, `label` and `type` ([#45405](https://github.com/WordPress/gutenberg/pull/45405)).
-   `Autocomplete`: use Popover's new `placement` prop instead of legacy `position` prop ([#44396](https://github.com/WordPress/gutenberg/pull/44396/)).
-   `SelectControl`: Add `onChange`, `onBlur` and `onFocus` to storybook actions ([#45432](https://github.com/WordPress/gutenberg/pull/45432/)).
-   `FontSizePicker`: Add more comprehensive tests ([#45298](https://github.com/WordPress/gutenberg/pull/45298)).
-   `FontSizePicker`: Refactor to use components instead of helper functions ([#44891](https://github.com/WordPress/gutenberg/pull/44891)).

### Experimental

-   `NumberControl`: Replace `hideHTMLArrows` prop with `spinControls` prop. Allow custom spin controls via `spinControls="custom"` ([#45333](https://github.com/WordPress/gutenberg/pull/45333)).

### Experimental

-   Theming: updated Components package to utilize the new `accent` prop of the experimental `Theme` component.

## 21.3.0 (2022-10-19)

### Bug Fix

-   `FontSizePicker`: Ensure that fluid font size presets appear correctly in the UI controls ([#44791](https://github.com/WordPress/gutenberg/pull/44791)).
-   `ToggleGroupControl`: Remove unsupported `disabled` prop from types, and correctly mark `label` prop as required ([#45114](https://github.com/WordPress/gutenberg/pull/45114)).
-   `Navigator`: prevent partially hiding focus ring styles, by removing unnecessary overflow rules on `NavigatorScreen` ([#44973](https://github.com/WordPress/gutenberg/pull/44973)).
-   `Navigator`: restore focus only once per location ([#44972](https://github.com/WordPress/gutenberg/pull/44972)).

### Documentation

-   `VisuallyHidden`: Add some notes on best practices around stacking contexts when using this component ([#44867](https://github.com/WordPress/gutenberg/pull/44867)).

### Internal

-   `Modal`: Convert to TypeScript ([#42949](https://github.com/WordPress/gutenberg/pull/42949)).
-   `Sandbox`: Use `toString` to create observe and resize script string ([#42872](https://github.com/WordPress/gutenberg/pull/42872)).
-   `Navigator`: refactor unit tests to TypeScript and to `user-event` ([#44970](https://github.com/WordPress/gutenberg/pull/44970)).
-   `Navigator`: Refactor Storybook code to TypeScript and controls ([#44979](https://github.com/WordPress/gutenberg/pull/44979)).
-   `withFilters`: Refactor away from `_.without()` ([#44980](https://github.com/WordPress/gutenberg/pull/44980/)).
-   `withFocusReturn`: Refactor tests to `@testing-library/react` ([#45012](https://github.com/WordPress/gutenberg/pull/45012)).
-   `ToolsPanel`: updated to satisfy `react/exhaustive-deps` eslint rule ([#45028](https://github.com/WordPress/gutenberg/pull/45028))
-   `Tooltip`: updated to ignore `react/exhaustive-deps` eslint rule ([#45043](https://github.com/WordPress/gutenberg/pull/45043))

## 21.2.0 (2022-10-05)

### Enhancements

-   `FontSizePicker`: Updated to take up full width of its parent and have a 40px Reset button when `size` is `__unstable-large` ((44559)[https://github.com/WordPress/gutenberg/pull/44559]).
-   `BorderBoxControl`: Omit unit select when width values are mixed ([#44592](https://github.com/WordPress/gutenberg/pull/44592))
-   `BorderControl`: Add ability to disable unit selection ([#44592](https://github.com/WordPress/gutenberg/pull/44592))

### Bug Fix

-   `Popover`: fix limitShift logic by adding iframe offset correctly ([#42950](https://github.com/WordPress/gutenberg/pull/42950)).
-   `Popover`: refine position-to-placement conversion logic, add tests ([#44377](https://github.com/WordPress/gutenberg/pull/44377)).
-   `ToggleGroupControl`: adjust icon color when inactive, from `gray-700` to `gray-900` ([#44575](https://github.com/WordPress/gutenberg/pull/44575)).
-   `TokenInput`: improve logic around the `aria-activedescendant` attribute, which was causing unintended focus behavior for some screen readers ([#44526](https://github.com/WordPress/gutenberg/pull/44526)).
-   `NavigatorScreen`: fix focus issue where back button received focus unexpectedly ([#44239](https://github.com/WordPress/gutenberg/pull/44239))
-   `FontSizePicker`: Fix header order in RTL languages ([#44590](https://github.com/WordPress/gutenberg/pull/44590)).

### Enhancements

-   `SuggestionList`: use `requestAnimationFrame` instead of `setTimeout` when scrolling selected item into view. This change improves the responsiveness of the `ComboboxControl` and `FormTokenField` components when rapidly hovering over the suggestion items in the list ([#44573](https://github.com/WordPress/gutenberg/pull/44573)).

### Internal

-   `Mobile` updated to ignore `react/exhaustive-deps` eslint rule ([#44207](https://github.com/WordPress/gutenberg/pull/44207)).
-   `Popover`: refactor unit tests to TypeScript and modern RTL assertions ([#44373](https://github.com/WordPress/gutenberg/pull/44373)).
-   `SearchControl`: updated to ignore `react/exhaustive-deps` eslint rule in native files([#44381](https://github.com/WordPress/gutenberg/pull/44381))
-   `ResizableBox` updated to pass the `react/exhaustive-deps` eslint rule ([#44370](https://github.com/WordPress/gutenberg/pull/44370)).
-   `Sandbox`: updated to satisfy `react/exhaustive-deps` eslint rule ([#44378](https://github.com/WordPress/gutenberg/pull/44378))
-   `FontSizePicker`: Convert to TypeScript ([#44449](https://github.com/WordPress/gutenberg/pull/44449)).
-   `FontSizePicker`: Replace SCSS with Emotion + components ([#44483](https://github.com/WordPress/gutenberg/pull/44483)).

### Experimental

-   Add experimental `Theme` component ([#44668](https://github.com/WordPress/gutenberg/pull/44668)).

## 21.1.0 (2022-09-21)

### Deprecations

-   `Popover`: added new `anchor` prop, supposed to supersede all previous anchor-related props (`anchorRef`, `anchorRect`, `getAnchorRect`). These older anchor-related props are now marked as deprecated and are scheduled to be removed in WordPress 6.3 ([#43691](https://github.com/WordPress/gutenberg/pull/43691)).

### Bug Fix

-   `Button`: Remove unexpected `has-text` class when empty children are passed ([#44198](https://github.com/WordPress/gutenberg/pull/44198)).
-   The `LinkedButton` to unlink sides in `BoxControl`, `BorderBoxControl` and `BorderRadiusControl` have changed from a rectangular primary button to an icon-only button, with a sentence case tooltip, and default-size icon for better legibility. The `Button` component has been fixed so when `isSmall` and `icon` props are set, and no text is present, the button shape is square rather than rectangular.

### New Features

-   `MenuItem`: Add suffix prop for injecting non-icon and non-shortcut content to menu items ([#44260](https://github.com/WordPress/gutenberg/pull/44260)).
-   `ToolsPanel`: Add subheadings to ellipsis menu and reset text to default control menu items ([#44260](https://github.com/WordPress/gutenberg/pull/44260)).

### Internal

-   `NavigationMenu` updated to ignore `react/exhaustive-deps` eslint rule ([#44090](https://github.com/WordPress/gutenberg/pull/44090)).
-   `RangeControl`: updated to pass `react/exhaustive-deps` eslint rule ([#44271](https://github.com/WordPress/gutenberg/pull/44271)).
-   `UnitControl` updated to pass the `react/exhaustive-deps` eslint rule ([#44161](https://github.com/WordPress/gutenberg/pull/44161)).
-   `Notice`: updated to satisfy `react/exhaustive-deps` eslint rule ([#44157](https://github.com/WordPress/gutenberg/pull/44157))

## 21.0.0 (2022-09-13)

### Deprecations

-   `FontSizePicker`: Deprecate bottom margin style. Add a `__nextHasNoMarginBottom` prop to start opting into the margin-free styles that will become the default in a future version, currently scheduled to be WordPress 6.4 ([#43870](https://github.com/WordPress/gutenberg/pull/43870)).
-   `AnglePickerControl`: Deprecate bottom margin style. Add a `__nextHasNoMarginBottom` prop to start opting into the margin-free styles that will become the default in a future version, currently scheduled to be WordPress 6.4 ([#43867](https://github.com/WordPress/gutenberg/pull/43867)).
-   `Popover`: deprecate `__unstableShift` prop in favour of new `shift` prop. The `__unstableShift` is currently scheduled for removal in WordPress 6.3 ([#43845](https://github.com/WordPress/gutenberg/pull/43845)).
-   `Popover`: removed the `__unstableObserveElement` prop, which is not necessary anymore. The functionality is now supported directly by the component without the need of an external prop ([#43617](https://github.com/WordPress/gutenberg/pull/43617)).

### Bug Fix

-   `Button`, `Icon`: Fix `iconSize` prop doesn't work with some icons ([#43821](https://github.com/WordPress/gutenberg/pull/43821)).
-   `InputControl`, `NumberControl`, `UnitControl`: Fix margin when `labelPosition` is `bottom` ([#43995](https://github.com/WordPress/gutenberg/pull/43995)).
-   `Popover`: enable auto-updating every animation frame ([#43617](https://github.com/WordPress/gutenberg/pull/43617)).
-   `Popover`: improve the component's performance and reactivity to prop changes by reworking its internals ([#43335](https://github.com/WordPress/gutenberg/pull/43335)).
-   `NavigatorScreen`: updated to satisfy `react/exhaustive-deps` eslint rule ([#43876](https://github.com/WordPress/gutenberg/pull/43876))
-   `Popover`: fix positioning when reference and floating elements are both within an iframe ([#43971](https://github.com/WordPress/gutenberg/pull/43971))

### Enhancements

-   `ToggleControl`: Add `__nextHasNoMargin` prop for opting into the new margin-free styles ([#43717](https://github.com/WordPress/gutenberg/pull/43717)).
-   `CheckboxControl`: Add `__nextHasNoMargin` prop for opting into the new margin-free styles ([#43720](https://github.com/WordPress/gutenberg/pull/43720)).
-   `FocalPointControl`: Add `__nextHasNoMargin` prop for opting into the new margin-free styles ([#43996](https://github.com/WordPress/gutenberg/pull/43996)).
-   `TextControl`, `TextareaControl`: Add `__nextHasNoMargin` prop for opting into the new margin-free styles ([#43782](https://github.com/WordPress/gutenberg/pull/43782)).
-   `Flex`: Remove margin-based polyfill implementation of flex `gap` ([#43995](https://github.com/WordPress/gutenberg/pull/43995)).
-   `RangeControl`: Tweak dark gray marking color to be consistent with the grays in `@wordpress/base-styles` ([#43773](https://github.com/WordPress/gutenberg/pull/43773)).
-   `UnitControl`: Tweak unit dropdown color to be consistent with the grays in `@wordpress/base-styles` ([#43773](https://github.com/WordPress/gutenberg/pull/43773)).
-   `SearchControl`: Add `__nextHasNoMargin` prop for opting into the new margin-free styles ([#43871](https://github.com/WordPress/gutenberg/pull/43871)).
-   `UnitControl`: Consistently hide spin buttons ([#43985](https://github.com/WordPress/gutenberg/pull/43985)).
-   `CardHeader`, `CardBody`, `CardFooter`: Tweak `isShady` background colors to be consistent with the grays in `@wordpress/base-styles` ([#43719](https://github.com/WordPress/gutenberg/pull/43719)).
-   `InputControl`, `SelectControl`: Tweak `disabled` colors to be consistent with the grays in `@wordpress/base-styles` ([#43719](https://github.com/WordPress/gutenberg/pull/43719)).
-   `FocalPointPicker`: Tweak media placeholder background color to be consistent with the grays in `@wordpress/base-styles` ([#43994](https://github.com/WordPress/gutenberg/pull/43994)).
-   `RangeControl`: Tweak rail, track, and mark colors to be consistent with the grays in `@wordpress/base-styles` ([#43994](https://github.com/WordPress/gutenberg/pull/43994)).
-   `UnitControl`: Tweak unit dropdown hover color to be consistent with the grays in `@wordpress/base-styles` ([#43994](https://github.com/WordPress/gutenberg/pull/43994)).

### Internal

-   `Icon`: Refactor tests to `@testing-library/react` ([#44051](https://github.com/WordPress/gutenberg/pull/44051)).
-   Fix TypeScript types for `isValueDefined()` and `isValueEmpty()` utility functions ([#43983](https://github.com/WordPress/gutenberg/pull/43983)).
-   `RadioControl`: Clean up styles to use less custom CSS ([#43868](https://github.com/WordPress/gutenberg/pull/43868)).
-   Remove unused `normalizeArrowKey` utility function ([#43640](https://github.com/WordPress/gutenberg/pull/43640/)).
-   `SearchControl`: Convert to TypeScript ([#43871](https://github.com/WordPress/gutenberg/pull/43871)).
-   `FormFileUpload`: Convert to TypeScript ([#43960](https://github.com/WordPress/gutenberg/pull/43960)).
-   `DropZone`: Convert to TypeScript ([#43962](https://github.com/WordPress/gutenberg/pull/43962)).
-   `ToggleGroupControl`: Rename `__experimentalIsIconGroup` prop to `__experimentalIsBorderless` ([#43771](https://github.com/WordPress/gutenberg/pull/43771/)).
-   `NumberControl`: Add TypeScript types ([#43791](https://github.com/WordPress/gutenberg/pull/43791/)).
-   Refactor `FocalPointPicker` to function component ([#39168](https://github.com/WordPress/gutenberg/pull/39168)).
-   `Guide`: use `code` instead of `keyCode` for keyboard events ([#43604](https://github.com/WordPress/gutenberg/pull/43604/)).
-   `ToggleControl`: Convert to TypeScript and streamline CSS ([#43717](https://github.com/WordPress/gutenberg/pull/43717)).
-   `FocalPointPicker`: Convert to TypeScript ([#43872](https://github.com/WordPress/gutenberg/pull/43872)).
-   `Navigation`: use `code` instead of `keyCode` for keyboard events ([#43644](https://github.com/WordPress/gutenberg/pull/43644/)).
-   `ComboboxControl`: Add unit tests ([#42403](https://github.com/WordPress/gutenberg/pull/42403)).
-   `NavigableContainer`: use `code` instead of `keyCode` for keyboard events, rewrite tests using RTL and `user-event` ([#43606](https://github.com/WordPress/gutenberg/pull/43606/)).
-   `ComboboxControl`: updated to satisfy `react/exhuastive-deps` eslint rule ([#41417](https://github.com/WordPress/gutenberg/pull/41417))
-   `FormTokenField`: Refactor away from Lodash ([#43744](https://github.com/WordPress/gutenberg/pull/43744/)).
-   `NavigatorButton`: updated to satisfy `react/exhaustive-deps` eslint rule ([#42051](https://github.com/WordPress/gutenberg/pull/42051))
-   `TabPanel`: Refactor away from `_.partial()` ([#43895](https://github.com/WordPress/gutenberg/pull/43895/)).
-   `Panel`: Refactor tests to `@testing-library/react` ([#43896](https://github.com/WordPress/gutenberg/pull/43896)).
-   `Popover`: refactor to TypeScript ([#43823](https://github.com/WordPress/gutenberg/pull/43823/)).
-   `BorderControl` and `BorderBoxControl`: replace temporary types with `Popover`'s types ([#43823](https://github.com/WordPress/gutenberg/pull/43823/)).
-   `DimensionControl`: Refactor tests to `@testing-library/react` ([#43916](https://github.com/WordPress/gutenberg/pull/43916)).
-   `withFilters`: Refactor tests to `@testing-library/react` ([#44017](https://github.com/WordPress/gutenberg/pull/44017)).
-   `IsolatedEventContainer`: Refactor tests to `@testing-library/react` ([#44073](https://github.com/WordPress/gutenberg/pull/44073)).
-   `KeyboardShortcuts`: Refactor tests to `@testing-library/react` ([#44075](https://github.com/WordPress/gutenberg/pull/44075)).
-   `Slot`/`Fill`: Refactor tests to `@testing-library/react` ([#44084](https://github.com/WordPress/gutenberg/pull/44084)).
-   `ColorPalette`: Refactor tests to `@testing-library/react` ([#44108](https://github.com/WordPress/gutenberg/pull/44108)).

## 20.0.0 (2022-08-24)

### Deprecations

-   `CustomSelectControl`: Deprecate constrained width style. Add a `__nextUnconstrainedWidth` prop to start opting into the unconstrained width that will become the default in a future version, currently scheduled to be WordPress 6.4 ([#43230](https://github.com/WordPress/gutenberg/pull/43230)).
-   `Popover`: deprecate `__unstableForcePosition` prop in favour of new `flip` and `resize` props. The `__unstableForcePosition` is currently scheduled for removal in WordPress 6.3 ([#43546](https://github.com/WordPress/gutenberg/pull/43546)).

### Bug Fix

-   `AlignmentMatrixControl`: keep the physical direction in RTL languages ([#43126](https://github.com/WordPress/gutenberg/pull/43126)).
-   `AlignmentMatrixControl`: Fix the `width` prop so it works as intended ([#43482](https://github.com/WordPress/gutenberg/pull/43482)).
-   `SelectControl`, `CustomSelectControl`: Truncate long option strings ([#43301](https://github.com/WordPress/gutenberg/pull/43301)).
-   `ToggleGroupControl`: Fix minor inconsistency in label height ([#43331](https://github.com/WordPress/gutenberg/pull/43331)).
-   `Popover`: fix and improve opening animation ([#43186](https://github.com/WordPress/gutenberg/pull/43186)).
-   `Popover`: fix incorrect deps in hooks resulting in incorrect positioning after calling `update` ([#43267](https://github.com/WordPress/gutenberg/pull/43267/)).
-   `FontSizePicker`: Fix excessive margin between label and input ([#43304](https://github.com/WordPress/gutenberg/pull/43304)).
-   Ensure all dependencies allow version ranges ([#43355](https://github.com/WordPress/gutenberg/pull/43355)).
-   `Popover`: make sure offset middleware always applies the latest frame offset values ([#43329](https://github.com/WordPress/gutenberg/pull/43329/)).
-   `Dropdown`: anchor popover to the dropdown wrapper (instead of the toggle) ([#43377](https://github.com/WordPress/gutenberg/pull/43377/)).
-   `Guide`: Fix error when rendering with no pages ([#43380](https://github.com/WordPress/gutenberg/pull/43380/)).
-   `Disabled`: preserve input values when toggling the `isDisabled` prop ([#43508](https://github.com/WordPress/gutenberg/pull/43508/))

### Enhancements

-   `GradientPicker`: Show custom picker before swatches ([#43577](https://github.com/WordPress/gutenberg/pull/43577)).
-   `CustomGradientPicker`, `GradientPicker`: Add `__nextHasNoMargin` prop for opting into the new margin-free styles ([#43387](https://github.com/WordPress/gutenberg/pull/43387)).
-   `ToolsPanel`: Tighten grid gaps ([#43424](https://github.com/WordPress/gutenberg/pull/43424)).
-   `ColorPalette`: Make popover style consistent ([#43570](https://github.com/WordPress/gutenberg/pull/43570)).
-   `ToggleGroupControl`: Improve TypeScript documentation ([#43265](https://github.com/WordPress/gutenberg/pull/43265)).
-   `ComboboxControl`: Normalize hyphen-like characters to an ASCII hyphen ([#42942](https://github.com/WordPress/gutenberg/pull/42942)).
-   `FormTokenField`: Refactor away from `_.difference()` ([#43224](https://github.com/WordPress/gutenberg/pull/43224/)).
-   `Autocomplete`: use `KeyboardEvent.code` instead of `KeyboardEvent.keyCode` ([#43432](https://github.com/WordPress/gutenberg/pull/43432/)).
-   `ConfirmDialog`: replace (almost) every usage of `fireEvent` with `@testing-library/user-event` ([#43429](https://github.com/WordPress/gutenberg/pull/43429/)).
-   `Popover`: Introduce new `flip` and `resize` props ([#43546](https://github.com/WordPress/gutenberg/pull/43546/)).

### Internal

-   `Tooltip`: Refactor tests to `@testing-library/react` ([#43061](https://github.com/WordPress/gutenberg/pull/43061)).
-   `ClipboardButton`, `FocusableIframe`, `IsolatedEventContainer`, `withConstrainedTabbing`, `withSpokenMessages`: Improve TypeScript types ([#43579](https://github.com/WordPress/gutenberg/pull/43579)).
-   Clean up unused and duplicate `COLORS` values ([#43445](https://github.com/WordPress/gutenberg/pull/43445)).
-   Update `floating-ui` to the latest version ([#43206](https://github.com/WordPress/gutenberg/pull/43206)).
-   `DateTimePicker`, `TimePicker`, `DatePicker`: Switch from `moment` to `date-fns` ([#43005](https://github.com/WordPress/gutenberg/pull/43005)).
-   `DatePicker`: Switch from `react-dates` to `use-lilius` ([#43005](https://github.com/WordPress/gutenberg/pull/43005)).
-   `DateTimePicker`: address feedback after recent refactor to `date-fns` and `use-lilius` ([#43495](https://github.com/WordPress/gutenberg/pull/43495)).
-   `convertLTRToRTL()`: Refactor away from `_.mapKeys()` ([#43258](https://github.com/WordPress/gutenberg/pull/43258/)).
-   `withSpokenMessages`: Update to use `@testing-library/react` ([#43273](https://github.com/WordPress/gutenberg/pull/43273)).
-   `MenuGroup`: Refactor unit tests to use `@testing-library/react` ([#43275](https://github.com/WordPress/gutenberg/pull/43275)).
-   `FormTokenField`: Refactor away from `_.uniq()` ([#43330](https://github.com/WordPress/gutenberg/pull/43330/)).
-   `contextConnect`: Refactor away from `_.uniq()` ([#43330](https://github.com/WordPress/gutenberg/pull/43330/)).
-   `ColorPalette`: Refactor away from `_.uniq()` ([#43330](https://github.com/WordPress/gutenberg/pull/43330/)).
-   `Guide`: Refactor away from `_.times()` ([#43374](https://github.com/WordPress/gutenberg/pull/43374/)).
-   `Disabled`: Convert to TypeScript ([#42708](https://github.com/WordPress/gutenberg/pull/42708)).
-   `Guide`: Update tests to use `@testing-library/react` ([#43380](https://github.com/WordPress/gutenberg/pull/43380)).
-   `Modal`: use `KeyboardEvent.code` instead of deprecated `KeyboardEvent.keyCode`. improve unit tests ([#43429](https://github.com/WordPress/gutenberg/pull/43429/)).
-   `FocalPointPicker`: use `KeyboardEvent.code`, partially refactor tests to modern RTL and `user-event` ([#43441](https://github.com/WordPress/gutenberg/pull/43441/)).
-   `CustomGradientPicker`: use `KeyboardEvent.code` instead of `KeyboardEvent.keyCode` ([#43437](https://github.com/WordPress/gutenberg/pull/43437/)).
-   `Card`: Convert to TypeScript ([#42941](https://github.com/WordPress/gutenberg/pull/42941)).
-   `NavigableContainer`: Refactor away from `_.omit()` ([#43474](https://github.com/WordPress/gutenberg/pull/43474/)).
-   `Notice`: Refactor away from `_.omit()` ([#43474](https://github.com/WordPress/gutenberg/pull/43474/)).
-   `Snackbar`: Refactor away from `_.omit()` ([#43474](https://github.com/WordPress/gutenberg/pull/43474/)).
-   `UnitControl`: Refactor away from `_.omit()` ([#43474](https://github.com/WordPress/gutenberg/pull/43474/)).
-   `BottomSheet`: Refactor away from `_.omit()` ([#43474](https://github.com/WordPress/gutenberg/pull/43474/)).
-   `DropZone`: Refactor away from `_.includes()` ([#43518](https://github.com/WordPress/gutenberg/pull/43518/)).
-   `NavigableMenu`: Refactor away from `_.includes()` ([#43518](https://github.com/WordPress/gutenberg/pull/43518/)).
-   `Tooltip`: Refactor away from `_.includes()` ([#43518](https://github.com/WordPress/gutenberg/pull/43518/)).
-   `TreeGrid`: Refactor away from `_.includes()` ([#43518](https://github.com/WordPress/gutenberg/pull/43518/)).
-   `FormTokenField`: use `KeyboardEvent.code`, refactor tests to modern RTL and `user-event` ([#43442](https://github.com/WordPress/gutenberg/pull/43442/)).
-   `DropdownMenu`: use `KeyboardEvent.code`, refactor tests to model RTL and `user-event` ([#43439](https://github.com/WordPress/gutenberg/pull/43439/)).
-   `Autocomplete`: Refactor away from `_.escapeRegExp()` ([#43629](https://github.com/WordPress/gutenberg/pull/43629/)).
-   `TextHighlight`: Refactor away from `_.escapeRegExp()` ([#43629](https://github.com/WordPress/gutenberg/pull/43629/)).

### Experimental

-   `FormTokenField`: add `__experimentalAutoSelectFirstMatch` prop to auto select the first matching suggestion on typing ([#42527](https://github.com/WordPress/gutenberg/pull/42527/)).
-   `Popover`: Deprecate `__unstableForcePosition`, now replaced by new `flip` and `resize` props ([#43546](https://github.com/WordPress/gutenberg/pull/43546/)).

## 19.17.0 (2022-08-10)

### Bug Fix

-   `Popover`: make sure that `ownerDocument` is always defined ([#42886](https://github.com/WordPress/gutenberg/pull/42886)).
-   `ExternalLink`: Check if the link is an internal anchor link and prevent anchor links from being opened. ([#42259](https://github.com/WordPress/gutenberg/pull/42259)).
-   `BorderControl`: Ensure box-sizing is reset for the control ([#42754](https://github.com/WordPress/gutenberg/pull/42754)).
-   `InputControl`: Fix acceptance of falsy values in controlled updates ([#42484](https://github.com/WordPress/gutenberg/pull/42484/)).
-   `Tooltip (Experimental)`, `CustomSelectControl`, `TimePicker`: Add missing font-size styles which were necessary in non-WordPress contexts ([#42844](https://github.com/WordPress/gutenberg/pull/42844/)).
-   `TextControl`, `TextareaControl`, `ToggleGroupControl`: Add `box-sizing` reset style ([#42889](https://github.com/WordPress/gutenberg/pull/42889)).
-   `Popover`: fix arrow placement and design ([#42874](https://github.com/WordPress/gutenberg/pull/42874/)).
-   `Popover`: fix minor glitch in arrow [#42903](https://github.com/WordPress/gutenberg/pull/42903)).
-   `ColorPicker`: fix layout overflow [#42992](https://github.com/WordPress/gutenberg/pull/42992)).
-   `ToolsPanel`: Constrain grid columns to 50% max-width ([#42795](https://github.com/WordPress/gutenberg/pull/42795)).
-   `Popover`: anchor correctly to parent node when no explicit anchor is passed ([#42971](https://github.com/WordPress/gutenberg/pull/42971)).
-   `ColorPalette`: forward correctly `popoverProps` in the `CustomColorPickerDropdown` component [#42989](https://github.com/WordPress/gutenberg/pull/42989)).
-   `ColorPalette`, `CustomGradientBar`: restore correct color picker popover position [#42989](https://github.com/WordPress/gutenberg/pull/42989)).
-   `Popover`: fix iframe offset not updating when iframe resizes ([#42971](https://github.com/WordPress/gutenberg/pull/43172)).

### Enhancements

-   `ToggleGroupControlOptionIcon`: Maintain square proportions ([#43060](https://github.com/WordPress/gutenberg/pull/43060/)).
-   `ToggleGroupControlOptionIcon`: Add a required `label` prop so the button is always accessibly labeled. Also removes `showTooltip` from the accepted prop types, as the tooltip will now always be shown. ([#43060](https://github.com/WordPress/gutenberg/pull/43060/)).
-   `SelectControl`, `CustomSelectControl`: Refresh and refactor chevron down icon ([#42962](https://github.com/WordPress/gutenberg/pull/42962)).
-   `FontSizePicker`: Add large size variant ([#42716](https://github.com/WordPress/gutenberg/pull/42716/)).
-   `Popover`: tidy up code, add more comments ([#42944](https://github.com/WordPress/gutenberg/pull/42944)).
-   Add `box-sizing` reset style mixin to utils ([#42754](https://github.com/WordPress/gutenberg/pull/42754)).
-   `ResizableBox`: Make tooltip background match `Tooltip` component's ([#42800](https://github.com/WordPress/gutenberg/pull/42800)).
-   Update control labels to the new uppercase styles ([#42789](https://github.com/WordPress/gutenberg/pull/42789)).
-   `UnitControl`: Update unit dropdown design for the large size variant ([#42000](https://github.com/WordPress/gutenberg/pull/42000)).
-   `BaseControl`: Add `box-sizing` reset style ([#42889](https://github.com/WordPress/gutenberg/pull/42889)).
-   `ToggleGroupControl`, `RangeControl`, `FontSizePicker`: Add `__nextHasNoMarginBottom` prop for opting into the new margin-free styles ([#43062](https://github.com/WordPress/gutenberg/pull/43062)).
-   `BoxControl`: Export `applyValueToSides` util function. ([#42733](https://github.com/WordPress/gutenberg/pull/42733/)).
-   `ColorPalette`: use index while iterating over color entries to avoid React "duplicated key" warning ([#43096](https://github.com/WordPress/gutenberg/pull/43096)).
-   `AnglePickerControl`: Add `__nextHasNoMarginBottom` prop for opting into the new margin-free styles ([#43160](https://github.com/WordPress/gutenberg/pull/43160/)).
-   `ComboboxControl`: Add `__nextHasNoMarginBottom` prop for opting into the new margin-free styles ([#43165](https://github.com/WordPress/gutenberg/pull/43165/)).

### Internal

-   `ToggleGroupControl`: Add `__experimentalIsIconGroup` prop ([#43060](https://github.com/WordPress/gutenberg/pull/43060/)).
-   `Flex`, `FlexItem`, `FlexBlock`: Convert to TypeScript ([#42537](https://github.com/WordPress/gutenberg/pull/42537)).
-   `InputControl`: Fix incorrect `size` prop passing ([#42793](https://github.com/WordPress/gutenberg/pull/42793)).
-   `Placeholder`: Convert to TypeScript ([#42990](https://github.com/WordPress/gutenberg/pull/42990)).
-   `Popover`: rewrite Storybook examples using controls [#42903](https://github.com/WordPress/gutenberg/pull/42903)).
-   `Swatch`: Remove component in favor of `ColorIndicator` [#43068](https://github.com/WordPress/gutenberg/pull/43068)).

## 19.16.0 (2022-07-27)

### Bug Fix

-   Context System: Stop explicitly setting `undefined` to the `children` prop. This fixes a bug where `Icon` could not be correctly rendered via the `as` prop of a context-connected component ([#42686](https://github.com/WordPress/gutenberg/pull/42686)).
-   `Popover`, `Dropdown`: Fix width when `expandOnMobile` is enabled ([#42635](https://github.com/WordPress/gutenberg/pull/42635/)).
-   `CustomSelectControl`: Fix font size and hover/focus style inconsistencies with `SelectControl` ([#42460](https://github.com/WordPress/gutenberg/pull/42460/)).
-   `AnglePickerControl`: Fix gap between elements in RTL mode ([#42534](https://github.com/WordPress/gutenberg/pull/42534)).
-   `ColorPalette`: Fix background image in RTL mode ([#42510](https://github.com/WordPress/gutenberg/pull/42510)).
-   `RangeControl`: clamp initialPosition between min and max values ([#42571](https://github.com/WordPress/gutenberg/pull/42571)).
-   `Tooltip`: avoid unnecessary re-renders of select child elements ([#42483](https://github.com/WordPress/gutenberg/pull/42483)).
-   `Popover`: Fix offset when the reference element is within an iframe. ([#42417](https://github.com/WordPress/gutenberg/pull/42417)).

### Enhancements

-   `BorderControl`: Improve labelling, tooltips and DOM structure ([#42348](https://github.com/WordPress/gutenberg/pull/42348/)).
-   `BaseControl`: Set zero padding on `StyledLabel` to ensure cross-browser styling ([#42348](https://github.com/WordPress/gutenberg/pull/42348/)).
-   `InputControl`: Implement wrapper subcomponents for adding responsive padding to `prefix`/`suffix` ([#42378](https://github.com/WordPress/gutenberg/pull/42378)).
-   `SelectControl`: Add flag for larger default size ([#42456](https://github.com/WordPress/gutenberg/pull/42456/)).
-   `UnitControl`: Update unit select's focus styles to match input's ([#42383](https://github.com/WordPress/gutenberg/pull/42383)).
-   `ColorPalette`: Display checkered preview background when `value` is transparent ([#42232](https://github.com/WordPress/gutenberg/pull/42232)).
-   `CustomSelectControl`: Add size variants ([#42460](https://github.com/WordPress/gutenberg/pull/42460/)).
-   `CustomSelectControl`: Add flag to opt in to unconstrained width ([#42460](https://github.com/WordPress/gutenberg/pull/42460/)).
-   `Dropdown`: Implement wrapper subcomponent for adding different padding to the dropdown content ([#42595](https://github.com/WordPress/gutenberg/pull/42595/)).
-   `BorderControl`: Render dropdown as prefix within its `UnitControl` ([#42212](https://github.com/WordPress/gutenberg/pull/42212/))
-   `UnitControl`: Update prop types to allow ReactNode as prefix ([#42212](https://github.com/WordPress/gutenberg/pull/42212/))
-   `ToolsPanel`: Updated README with panel layout information and more expansive usage example ([#42615](https://github.com/WordPress/gutenberg/pull/42615)).
-   `ComboboxControl`, `FormTokenField`: Add custom render callback for options in suggestions list ([#42597](https://github.com/WordPress/gutenberg/pull/42597/)).

### Internal

-   `ColorPicker`: Clean up implementation of 40px size ([#42002](https://github.com/WordPress/gutenberg/pull/42002/)).
-   `Divider`: Complete TypeScript migration ([#41991](https://github.com/WordPress/gutenberg/pull/41991)).
-   `Divider`, `Flex`, `Spacer`: Improve documentation for the `SpaceInput` prop ([#42376](https://github.com/WordPress/gutenberg/pull/42376)).
-   `Elevation`: Convert to TypeScript ([#42302](https://github.com/WordPress/gutenberg/pull/42302)).
-   `ScrollLock`: Convert to TypeScript ([#42303](https://github.com/WordPress/gutenberg/pull/42303)).
-   `Shortcut`: Convert to TypeScript ([#42272](https://github.com/WordPress/gutenberg/pull/42272)).
-   `TreeSelect`: Refactor away from `_.compact()` ([#42438](https://github.com/WordPress/gutenberg/pull/42438)).
-   `MediaEdit`: Refactor away from `_.compact()` for mobile ([#42438](https://github.com/WordPress/gutenberg/pull/42438)).
-   `BoxControl`: Refactor away from `_.isEmpty()` ([#42468](https://github.com/WordPress/gutenberg/pull/42468)).
-   `RadioControl`: Refactor away from `_.isEmpty()` ([#42468](https://github.com/WordPress/gutenberg/pull/42468)).
-   `SelectControl`: Refactor away from `_.isEmpty()` ([#42468](https://github.com/WordPress/gutenberg/pull/42468)).
-   `StyleProvider`: Convert to TypeScript ([#42541](https://github.com/WordPress/gutenberg/pull/42541)).
-   `ComboboxControl`: Replace `keyboardEvent.keyCode` with `keyboardEvent.code`([#42569](https://github.com/WordPress/gutenberg/pull/42569)).
-   `ComboboxControl`: Add support for uncontrolled mode ([#42752](https://github.com/WordPress/gutenberg/pull/42752)).

## 19.15.0 (2022-07-13)

### Bug Fix

-   `BoxControl`: Change ARIA role from `region` to `group` to avoid unwanted ARIA landmark regions ([#42094](https://github.com/WordPress/gutenberg/pull/42094)).
-   `FocalPointPicker`, `FormTokenField`, `ResizableBox`: Fixed SSR breakage ([#42248](https://github.com/WordPress/gutenberg/pull/42248)).
-   `ComboboxControl`: use custom prefix when generating the instanceId ([#42134](https://github.com/WordPress/gutenberg/pull/42134).
-   `Popover`: pass missing anchor ref to the `getAnchorRect` callback prop. ([#42076](https://github.com/WordPress/gutenberg/pull/42076)).
-   `Popover`: call `getAnchorRect` callback prop even if `anchorRefFallback` has no value. ([#42329](https://github.com/WordPress/gutenberg/pull/42329)).
-   Fix `ToolTip` position to ensure it is always positioned relative to the first child of the ToolTip. ([#41268](https://github.com/WordPress/gutenberg/pull/41268))

### Enhancements

-   `ToggleGroupControl`: Add large size variant ([#42008](https://github.com/WordPress/gutenberg/pull/42008/)).
-   `InputControl`: Ensure that the padding between a `prefix`/`suffix` and the text input stays at a reasonable 8px, even in larger size variants ([#42166](https://github.com/WordPress/gutenberg/pull/42166)).

### Internal

-   `Grid`: Convert to TypeScript ([#41923](https://github.com/WordPress/gutenberg/pull/41923)).
-   `TextHighlight`: Convert to TypeScript ([#41698](https://github.com/WordPress/gutenberg/pull/41698)).
-   `Tip`: Convert to TypeScript ([#42262](https://github.com/WordPress/gutenberg/pull/42262)).
-   `Scrollable`: Convert to TypeScript ([#42016](https://github.com/WordPress/gutenberg/pull/42016)).
-   `Spacer`: Complete TypeScript migration ([#42013](https://github.com/WordPress/gutenberg/pull/42013)).
-   `VisuallyHidden`: Convert to TypeScript ([#42220](https://github.com/WordPress/gutenberg/pull/42220)).
-   `TreeSelect`: Refactor away from `_.repeat()` ([#42070](https://github.com/WordPress/gutenberg/pull/42070/)).
-   `FocalPointPicker` updated to satisfy `react/exhaustive-deps` eslint rule ([#41520](https://github.com/WordPress/gutenberg/pull/41520)).
-   `ColorPicker` updated to satisfy `react/exhaustive-deps` eslint rule ([#41294](https://github.com/WordPress/gutenberg/pull/41294)).
-   `Slot`/`Fill`: Refactor away from Lodash ([#42153](https://github.com/WordPress/gutenberg/pull/42153/)).
-   `ComboboxControl`: Refactor away from `_.deburr()` ([#42169](https://github.com/WordPress/gutenberg/pull/42169/)).
-   `FormTokenField`: Refactor away from `_.identity()` ([#42215](https://github.com/WordPress/gutenberg/pull/42215/)).
-   `SelectControl`: Use roles and `@testing-library/user-event` in unit tests ([#42308](https://github.com/WordPress/gutenberg/pull/42308)).
-   `DropdownMenu`: Refactor away from Lodash ([#42218](https://github.com/WordPress/gutenberg/pull/42218/)).
-   `ToolbarGroup`: Refactor away from `_.flatMap()` ([#42223](https://github.com/WordPress/gutenberg/pull/42223/)).
-   `TreeSelect`: Refactor away from `_.flatMap()` ([#42223](https://github.com/WordPress/gutenberg/pull/42223/)).
-   `Autocomplete`: Refactor away from `_.deburr()` ([#42266](https://github.com/WordPress/gutenberg/pull/42266/)).
-   `MenuItem`: Refactor away from `_.isString()` ([#42268](https://github.com/WordPress/gutenberg/pull/42268/)).
-   `Shortcut`: Refactor away from `_.isString()` ([#42268](https://github.com/WordPress/gutenberg/pull/42268/)).
-   `Shortcut`: Refactor away from `_.isObject()` ([#42336](https://github.com/WordPress/gutenberg/pull/42336/)).
-   `RangeControl`: Convert to TypeScript ([#40535](https://github.com/WordPress/gutenberg/pull/40535)).
-   `ExternalLink`: Refactor away from Lodash ([#42341](https://github.com/WordPress/gutenberg/pull/42341/)).
-   `Navigation`: updated to satisfy `react/exhaustive-deps` eslint rule ([#41612](https://github.com/WordPress/gutenberg/pull/41612))

## 19.14.0 (2022-06-29)

### Bug Fix

-   `ColorPicker`: Remove horizontal scrollbar when using HSL or RGB color input types. ([#41646](https://github.com/WordPress/gutenberg/pull/41646))
-   `ColorPicker`: Widen hex input field for mobile. ([#42004](https://github.com/WordPress/gutenberg/pull/42004))

### Enhancements

-   Wrapped `ColorIndicator` in a `forwardRef` call ([#41587](https://github.com/WordPress/gutenberg/pull/41587)).
-   `ComboboxControl` & `FormTokenField`: Add `__next36pxDefaultSize` flag for larger default size ([#40746](https://github.com/WordPress/gutenberg/pull/40746)).
-   `BorderControl`: Improve TypeScript support. ([#41843](https://github.com/WordPress/gutenberg/pull/41843)).
-   `DatePicker`: highlight today's date. ([#41647](https://github.com/WordPress/gutenberg/pull/41647/)).
-   Allow automatic repositioning of `BorderBoxControl` and `ColorPalette` popovers within smaller viewports ([#41930](https://github.com/WordPress/gutenberg/pull/41930)).

### Internal

-   `Spinner`: Convert to TypeScript and update storybook ([#41540](https://github.com/WordPress/gutenberg/pull/41540/)).
-   `InputControl`: Add tests and update to use `@testing-library/user-event` ([#41421](https://github.com/WordPress/gutenberg/pull/41421)).
-   `FormToggle`: Convert to TypeScript ([#41729](https://github.com/WordPress/gutenberg/pull/41729)).
-   `ColorIndicator`: Convert to TypeScript ([#41587](https://github.com/WordPress/gutenberg/pull/41587)).
-   `Truncate`: Convert to TypeScript ([#41697](https://github.com/WordPress/gutenberg/pull/41697)).
-   `FocalPointPicker`: Refactor away from `_.clamp()` ([#41735](https://github.com/WordPress/gutenberg/pull/41735/)).
-   `RangeControl`: Refactor away from `_.clamp()` ([#41735](https://github.com/WordPress/gutenberg/pull/41735/)).
-   Refactor components `utils` away from `_.clamp()` ([#41735](https://github.com/WordPress/gutenberg/pull/41735/)).
-   `BoxControl`: Refactor utils away from `_.isNumber()` ([#41776](https://github.com/WordPress/gutenberg/pull/41776/)).
-   `Elevation`: Refactor away from `_.isNil()` ([#41785](https://github.com/WordPress/gutenberg/pull/41785/)).
-   `HStack`: Refactor away from `_.isNil()` ([#41785](https://github.com/WordPress/gutenberg/pull/41785/)).
-   `Truncate`: Refactor away from `_.isNil()` ([#41785](https://github.com/WordPress/gutenberg/pull/41785/)).
-   `VStack`: Convert to TypeScript ([#41850](https://github.com/WordPress/gutenberg/pull/41587)).
-   `AlignmentMatrixControl`: Refactor away from `_.flattenDeep()` in utils ([#41814](https://github.com/WordPress/gutenberg/pull/41814/)).
-   `AutoComplete`: Revert recent `exhaustive-deps` refactor ([#41820](https://github.com/WordPress/gutenberg/pull/41820)).
-   `Spacer`: Convert knobs to controls in Storybook ([#41851](https://github.com/WordPress/gutenberg/pull/41851)).
-   `Heading`: Complete TypeScript migration ([#41921](https://github.com/WordPress/gutenberg/pull/41921)).
-   `Navigation`: Refactor away from Lodash functions ([#41865](https://github.com/WordPress/gutenberg/pull/41865/)).
-   `CustomGradientPicker`: Refactor away from Lodash ([#41901](https://github.com/WordPress/gutenberg/pull/41901/)).
-   `SegmentedControl`: Refactor away from `_.values()` ([#41905](https://github.com/WordPress/gutenberg/pull/41905/)).
-   `DimensionControl`: Refactor docs away from `_.partialRight()` ([#41909](https://github.com/WordPress/gutenberg/pull/41909/)).
-   `NavigationItem` updated to ignore `react/exhaustive-deps` eslint rule ([#41639](https://github.com/WordPress/gutenberg/pull/41639)).

## 19.13.0 (2022-06-15)

### Bug Fix

-   `Tooltip`: Opt in to `__unstableShift` to ensure that the Tooltip is always within the viewport. ([#41524](https://github.com/WordPress/gutenberg/pull/41524))
-   `FormTokenField`: Do not suggest the selected one even if `{ value: string }` is passed ([#41216](https://github.com/WordPress/gutenberg/pull/41216)).
-   `CustomGradientBar`: Fix insertion and control point positioning to more closely follow cursor. ([#41492](https://github.com/WordPress/gutenberg/pull/41492))
-   `FormTokenField`: Added Padding to resolve close button overlap issue ([#41556](https://github.com/WordPress/gutenberg/pull/41556)).
-   `ComboboxControl`: fix the autofocus behavior after resetting the value. ([#41737](https://github.com/WordPress/gutenberg/pull/41737)).

### Enhancements

-   `AnglePickerControl`: Use NumberControl as input field ([#41472](https://github.com/WordPress/gutenberg/pull/41472)).

### Internal

-   `FormTokenField`: Convert to TypeScript and refactor to functional component ([#41216](https://github.com/WordPress/gutenberg/pull/41216)).
-   `Draggable`: updated to satisfy `react/exhaustive-deps` eslint rule ([#41499](https://github.com/WordPress/gutenberg/pull/41499))
-   `RadioControl`: Convert to TypeScript ([#41568](https://github.com/WordPress/gutenberg/pull/41568)).
-   `Flex` updated to satisfy `react/exhaustive-deps` eslint rule ([#41507](https://github.com/WordPress/gutenberg/pull/41507)).
-   `CustomGradientBar` updated to satisfy `react/exhaustive-deps` eslint rule ([#41463](https://github.com/WordPress/gutenberg/pull/41463))
-   `TreeSelect`: Convert to TypeScript ([#41536](https://github.com/WordPress/gutenberg/pull/41536)).
-   `FontSizePicker`: updated to satisfy `react/exhaustive-deps` eslint rule ([#41600](https://github.com/WordPress/gutenberg/pull/41600)).
-   `ZStack`: Convert component story to TypeScript and add inline docs ([#41694](https://github.com/WordPress/gutenberg/pull/41694)).
-   `Dropdown`: Make sure cleanup (closing the dropdown) only runs when the menu has actually been opened.
-   Enhance the TypeScript migration guidelines ([#41669](https://github.com/WordPress/gutenberg/pull/41669)).
-   `ExternalLink`: Convert to TypeScript ([#41681](https://github.com/WordPress/gutenberg/pull/41681)).
-   `InputControl` updated to satisfy `react/exhaustive-deps` eslint rule ([#41601](https://github.com/WordPress/gutenberg/pull/41601))
-   `Modal`: updated to satisfy `react/exhaustive-deps` eslint rule ([#41610](https://github.com/WordPress/gutenberg/pull/41610))

### Experimental

-   `Navigation`: improve unit tests by using `@testing-library/user-event` and modern `@testing-library` assertions; add unit test for controlled component ([#41668](https://github.com/WordPress/gutenberg/pull/41668)).

## 19.12.0 (2022-06-01)

### Bug Fix

-   `Popover`, `Dropdown`, `CustomGradientPicker`: Fix dropdown positioning by always targeting the rendered toggle, and switch off width in the Popover size middleware to stop reducing the width of the popover. ([#41361](https://github.com/WordPress/gutenberg/pull/41361))
-   Fix `InputControl` blocking undo/redo while focused. ([#40518](https://github.com/WordPress/gutenberg/pull/40518))
-   `ColorPalette`: Correctly update color name label when CSS variables are involved ([#41461](https://github.com/WordPress/gutenberg/pull/41461)).

### Enhancements

-   `SelectControl`: Add `__nextHasNoMarginBottom` prop for opting into the new margin-free styles ([#41269](https://github.com/WordPress/gutenberg/pull/41269)).
-   `ColorPicker`: Strip leading hash character from hex values pasted into input. ([#41223](https://github.com/WordPress/gutenberg/pull/41223))
-   `ColorPicker`: Display detailed color inputs by default. ([#41222](https://github.com/WordPress/gutenberg/pull/41222))
-   Updated design for the `DateTimePicker`, `DatePicker` and `TimePicker` components ([#41097](https://github.com/WordPress/gutenberg/pull/41097)).
-   `DateTimePicker`: Add `__nextRemoveHelpButton` and `__nextRemoveResetButton` for opting into new behaviour where there is no Help and Reset button ([#41097](https://github.com/WordPress/gutenberg/pull/41097)).

### Internal

-   `AlignmentMatrixControl` updated to satisfy `react/exhaustive-deps` eslint rule ([#41167](https://github.com/WordPress/gutenberg/pull/41167))
-   `BorderControl` updated to satisfy `react/exhaustive-deps` eslint rule ([#41259](https://github.com/WordPress/gutenberg/pull/41259))
-   `CheckboxControl`: Add unit tests ([#41165](https://github.com/WordPress/gutenberg/pull/41165)).
-   `BorderBoxControl`: fix some layout misalignments, especially for RTL users ([#41254](https://github.com/WordPress/gutenberg/pull/41254)).
-   `TimePicker`: Update unit tests to use `@testing-library/user-event` ([#41270](https://github.com/WordPress/gutenberg/pull/41270)).
-   `DateTimePicker`: Update `moment` to 2.26.0 and update `react-date` typings ([#41266](https://github.com/WordPress/gutenberg/pull/41266)).
-   `TextareaControl`: Convert to TypeScript ([#41215](https://github.com/WordPress/gutenberg/pull/41215)).
-   `BoxControl`: Update unit tests to use `@testing-library/user-event` ([#41422](https://github.com/WordPress/gutenberg/pull/41422)).
-   `Surface`: Convert to TypeScript ([#41212](https://github.com/WordPress/gutenberg/pull/41212)).
-   `Autocomplete` updated to satisfy `react/exhaustive-deps` eslint rule ([#41382](https://github.com/WordPress/gutenberg/pull/41382))
-   `Dropdown` updated to satisfy `react/exhaustive-deps` eslint rule ([#41505](https://github.com/WordPress/gutenberg/pull/41505))
-   `DateDayPicker` updated to satisfy `react/exhaustive-deps` eslint rule ([#41470](https://github.com/WordPress/gutenberg/pull/41470)).

### Experimental

-   `Spacer`: Add RTL support. ([#41172](https://github.com/WordPress/gutenberg/pull/41172))

## 19.11.0 (2022-05-18)

### Enhancements

-   `BorderControl` now only displays the reset button in its popover when selections have already been made. ([#40917](https://github.com/WordPress/gutenberg/pull/40917))
-   `BorderControl` & `BorderBoxControl`: Add `__next36pxDefaultSize` flag for larger default size ([#40920](https://github.com/WordPress/gutenberg/pull/40920)).
-   `BorderControl` improved focus and border radius styling for component. ([#40951](https://github.com/WordPress/gutenberg/pull/40951))
-   Improve focused `CircularOptionPicker` styling ([#40990](https://github.com/WordPress/gutenberg/pull/40990))
-   `BorderControl`: Make border color consistent with other controls ([#40921](https://github.com/WordPress/gutenberg/pull/40921))
-   `SelectControl`: Remove `lineHeight` setting to fix issue with font descenders being cut off ([#40985](https://github.com/WordPress/gutenberg/pull/40985))

### Internal

-   `DateTimePicker`: Convert to TypeScript ([#40775](https://github.com/WordPress/gutenberg/pull/40775)).
-   `DateTimePicker`: Convert unit tests to TypeScript ([#40957](https://github.com/WordPress/gutenberg/pull/40957)).
-   `CheckboxControl`: Convert to TypeScript ([#40915](https://github.com/WordPress/gutenberg/pull/40915)).
-   `ButtonGroup`: Convert to TypeScript ([#41007](https://github.com/WordPress/gutenberg/pull/41007)).
-   `Popover`: refactor component to use the `floating-ui` library internally ([#40740](https://github.com/WordPress/gutenberg/pull/40740)).

## 19.10.0 (2022-05-04)

### Internal

-   `UnitControl`: migrate unit tests to TypeScript ([#40697](https://github.com/WordPress/gutenberg/pull/40697)).
-   `DatePicker`: Add improved unit tests ([#40754](https://github.com/WordPress/gutenberg/pull/40754)).
-   Setup `user-event` in unit tests inline, once per test ([#40839](https://github.com/WordPress/gutenberg/pull/40839)).
-   `DatePicker`: Update `react-dates` to 21.8.0 ([#40801](https://github.com/WordPress/gutenberg/pull/40801)).

### Enhancements

-   `InputControl`: Add `__next36pxDefaultSize` flag for larger default size ([#40622](https://github.com/WordPress/gutenberg/pull/40622)).
-   `UnitControl`: Add `__next36pxDefaultSize` flag for larger default size ([#40627](https://github.com/WordPress/gutenberg/pull/40627)).
-   `Modal` design adjustments: Blur elements outside of the modal, increase modal title size, use larger close icon, remove header border when modal contents are scrolled. ([#40781](https://github.com/WordPress/gutenberg/pull/40781)).
-   `SelectControl`: Improved TypeScript support ([#40737](https://github.com/WordPress/gutenberg/pull/40737)).
-   `ToggleControlGroup`: Switch to internal `Icon` component for dashicon support ([40717](https://github.com/WordPress/gutenberg/pull/40717)).
-   Improve `ToolsPanel` accessibility. ([#40716](https://github.com/WordPress/gutenberg/pull/40716))

### Bug Fix

-   The `Button` component now displays the label as the tooltip for icon only buttons. ([#40716](https://github.com/WordPress/gutenberg/pull/40716))
-   Use fake timers and fix usage of async methods from `@testing-library/user-event`. ([#40790](https://github.com/WordPress/gutenberg/pull/40790))
-   UnitControl: avoid calling onChange callback twice when unit changes. ([#40796](https://github.com/WordPress/gutenberg/pull/40796))
-   `UnitControl`: show unit label when units prop has only one unit. ([#40784](https://github.com/WordPress/gutenberg/pull/40784))
-   `AnglePickerControl`: Fix closing of gradient popover when the angle control is clicked. ([#40735](https://github.com/WordPress/gutenberg/pull/40735))

### Internal

-   `TextControl`: Convert to TypeScript ([#40633](https://github.com/WordPress/gutenberg/pull/40633)).

## 19.9.0 (2022-04-21)

### Bug Fix

-   Consolidate the main black colors to gray-900. Affects `AlignmentMatrixControl`, `InputControl`, `Heading`, `SelectControl`, `Spinner (Experimental)`, and `Text` ([#40391](https://github.com/WordPress/gutenberg/pull/40391)).

### Internal

-   Remove individual color object exports from the `utils/colors-values.js` file. Colors should now be used from the main `COLORS` export([#40387](https://github.com/WordPress/gutenberg/pull/40387)).

### Bug Fix

-   `InputControl`: allow user to input a value interactively in Storybook, by removing default value argument ([#40410](https://github.com/WordPress/gutenberg/pull/40410)).

## 19.8.0 (2022-04-08)

### Enhancements

-   Update `BorderControl` and `BorderBoxControl` to allow the passing of custom class names to popovers ([#39753](https://github.com/WordPress/gutenberg/pull/39753)).
-   `ToggleGroupControl`: Reintroduce backdrop animation ([#40021](https://github.com/WordPress/gutenberg/pull/40021)).
-   `Card`: Adjust border radius effective size ([#40032](https://github.com/WordPress/gutenberg/pull/40032)).
-   `InputControl`: Improved TypeScript type annotations ([#40119](https://github.com/WordPress/gutenberg/pull/40119)).

### Internal

-   `BaseControl`: Convert to TypeScript ([#39468](https://github.com/WordPress/gutenberg/pull/39468)).

### New Features

-   Add `BorderControl` component ([#37769](https://github.com/WordPress/gutenberg/pull/37769)).
-   Add `BorderBoxControl` component ([#38876](https://github.com/WordPress/gutenberg/pull/38876)).
-   Add `ToggleGroupControlOptionIcon` component ([#39760](https://github.com/WordPress/gutenberg/pull/39760)).

### Bug Fix

-   Use `Object.assign` instead of `{ ...spread }` syntax to avoid errors in the code generated by TypeScript ([#39932](https://github.com/WordPress/gutenberg/pull/39932)).
-   `ItemGroup`: Ensure that the Item's text color is not overridden by the user agent's button color ([#40055](https://github.com/WordPress/gutenberg/pull/40055)).
-   `Surface`: Use updated UI text color `#1e1e1e` instead of `#000` ([#40055](https://github.com/WordPress/gutenberg/pull/40055)).
-   `CustomSelectControl`: Make chevron consistent with `SelectControl` ([#40049](https://github.com/WordPress/gutenberg/pull/40049)).

## 19.7.0 (2022-03-23)

### Enhancements

-   `CustomSelectControl`: Add `__next36pxDefaultSize` flag for larger default size ([#39401](https://github.com/WordPress/gutenberg/pull/39401)).
-   `BaseControl`: Add `__nextHasNoMarginBottom` prop for opting into the new margin-free styles ([#39325](https://github.com/WordPress/gutenberg/pull/39325)).
-   `Divider`: Make the divider visible by default (`display: inline`) in flow layout containers when the divider orientation is vertical ([#39316](https://github.com/WordPress/gutenberg/pull/39316)).
-   Stop using deprecated `event.keyCode` in favor of `event.key` for keyboard events in `UnitControl` and `InputControl`. ([#39360](https://github.com/WordPress/gutenberg/pull/39360))
-   `ColorPalette`: refine custom color button's label. ([#39386](https://github.com/WordPress/gutenberg/pull/39386))
-   Add `onClick` prop on `FormFileUpload`. ([#39268](https://github.com/WordPress/gutenberg/pull/39268))
-   `FocalPointPicker`: stop using `UnitControl`'s deprecated `unit` prop ([#39504](https://github.com/WordPress/gutenberg/pull/39504)).
-   `CheckboxControl`: Add support for the `indeterminate` state ([#39462](https://github.com/WordPress/gutenberg/pull/39462)).
-   `UnitControl`: add support for the `onBlur` prop ([#39589](https://github.com/WordPress/gutenberg/pull/39589)).

### Internal

-   Delete the `composeStateReducers` utility function ([#39262](https://github.com/WordPress/gutenberg/pull/39262)).
-   `BoxControl`: stop using `UnitControl`'s deprecated `unit` prop ([#39511](https://github.com/WordPress/gutenberg/pull/39511)).

### Bug Fix

-   `NumberControl`: commit (and constrain) value on `blur` event ([#39186](https://github.com/WordPress/gutenberg/pull/39186)).
-   Fix `UnitControl`'s reset of unit when the quantity value is cleared. ([#39531](https://github.com/WordPress/gutenberg/pull/39531/)).
-   `ResizableBox`: Ensure tooltip text remains on a single line. ([#39623](https://github.com/WordPress/gutenberg/pull/39623)).

### Deprecation

-   `unit` prop in `UnitControl` marked as deprecated ([#39503](https://github.com/WordPress/gutenberg/pull/39503)).

## 19.6.0 (2022-03-11)

### Enhancements

-   `ConfirmDialog`: Add support for custom label text on the confirmation and cancelation buttons ([#38994](https://github.com/WordPress/gutenberg/pull/38994))
-   `InputControl`: Allow `onBlur` for empty values to commit the change when `isPressEnterToChange` is true, and move reset behavior to the ESCAPE key. ([#39109](https://github.com/WordPress/gutenberg/pull/39109)).
-   `TreeGrid`: Add tests for Home/End keyboard navigation. Add `onFocusRow` callback for Home/End keyboard navigation, this was missed in the implementation PR. Modify test for expanding/collapsing a row as row 1 implements this now. Update README with latest changes. ([#39302](https://github.com/WordPress/gutenberg/pull/39302))
-   `ToggleGroupControlOption`: Calculate width from button content and remove `LabelPlaceholderView` ([#39345](https://github.com/WordPress/gutenberg/pull/39345))

### Bug Fix

-   Normalize `font-family` on `Button`, `ColorPalette`, `ComoboboxControl`, `DateTimePicker`, `FormTokenField`, `InputControl`, `SelectControl`, and `ToggleGroupControl` ([#38969](https://github.com/WordPress/gutenberg/pull/38969)).
-   Fix input value selection of `InputControl`-based controls in Firefox and Safari with axial constraint of drag gesture ([#38968](https://github.com/WordPress/gutenberg/pull/38968)).
-   Fix `UnitControl`'s behavior around updating the unit when a new `value` is passed (i.e. in controlled mode). ([#39148](https://github.com/WordPress/gutenberg/pull/39148)).

## 19.5.0 (2022-02-23)

### Bug Fix

-   Fix spin buttons of number inputs in Safari ([#38840](https://github.com/WordPress/gutenberg/pull/38840))
-   Show tooltip on toggle custom size button in FontSizePicker ([#38985](https://github.com/WordPress/gutenberg/pull/38985))

### Enhancements

-   `TreeGrid`: Add tests for `onCollapseRow`, `onExpandRow`, and `onFocusRow` callback functions. ([#38942](https://github.com/WordPress/gutenberg/pull/38942)).
-   `TreeGrid`: Update callback tests to use `TreeGridRow` and `TreeGridCell` sub-components. ([#39002](https://github.com/WordPress/gutenberg/pull/39002)).

## 19.4.0 (2022-02-10)

### Bug Fix

-   Components: Fix `Slot`/`Fill` Emotion `StyleProvider` ([#38237](https://github.com/WordPress/gutenberg/pull/38237))
-   Reduce height and min-width of the reset button on `ComboBoxControl` for consistency. ([#38020](https://github.com/WordPress/gutenberg/pull/38020))
-   Removed unused `rememo` dependency ([#38388](https://github.com/WordPress/gutenberg/pull/38388)).
-   Added `__unstableInputWidth` to `UnitControl` type definition ([#38429](https://github.com/WordPress/gutenberg/pull/38429)).
-   Fixed typing errors for `ColorPicker` ([#38430](https://github.com/WordPress/gutenberg/pull/38430)).
-   Updated destructuring of `Dropdown` props to be TypeScript friendly ([#38431](https://github.com/WordPress/gutenberg/pull/38431)).
-   Added `ts-nocheck` to `ColorIndicator` so it can be used in typed components ([#38433](https://github.com/WordPress/gutenberg/pull/38433)).
-   Added `cx` as a dependency of `useMemo` across the whole package, in order to recalculate the classnames correctly when a component is rendered across more than one `StyleProvider` ([#38541](https://github.com/WordPress/gutenberg/pull/38541)).

### Enhancements

-   Update the visual design of the `Spinner` component. ([#37551](https://github.com/WordPress/gutenberg/pull/37551))
-   `TreeGrid` accessibility enhancements around the expand/collapse functionality. ([#38358](https://github.com/WordPress/gutenberg/pull/38358))
-   `TreeGrid` accessibility: improve browser support for Left Arrow focus to parent row in child row. ([#38639](https://github.com/WordPress/gutenberg/pull/38639))
-   `TreeGrid` accessibility: Add Home/End keys for better keyboard navigation. ([#38679](https://github.com/WordPress/gutenberg/pull/38679))
-   Add `resolvePoint` prop to `FocalPointPicker` to allow updating the value of the picker after a user interaction ([#38247](https://github.com/WordPress/gutenberg/pull/38247))
-   `TreeGrid`: Allow SHIFT key to be held, and add `onFocusRow` callback to the `TreeGrid` component, fired when focus is shifted from one row to another via Up and Down arrow keys. ([#38314](https://github.com/WordPress/gutenberg/pull/38314))

### Experimental

-   `Navigator`: rename `push`/`pop` to `goTo`/`goBack` ([#38582](https://github.com/WordPress/gutenberg/pull/38582))
-   `Navigator`: add `NavigatorButton` and `NavigatorBackButton` components ([#38634](https://github.com/WordPress/gutenberg/pull/38634))
-   `UnitControl`: tidy up utilities and types. In particular, change the type of parsed quantities to `number` (previously it could have been a `string` too). ([#38987](https://github.com/WordPress/gutenberg/pull/38987]))

## 19.3.0 (2022-01-27)

### Enhancements

-   Refine `ExternalLink` to be same size as the text, to appear more as a glyph than an icon. ([#37859](https://github.com/WordPress/gutenberg/pull/37859))
-   Updated `ToolsPanel` header icon to only show "plus" icon when all items are optional and all are currently hidden ([#38262](https://github.com/WordPress/gutenberg/pull/38262))
-   `TreeGrid`: Fix keyboard navigation for expand/collapse table rows in Firefox ([#37983](https://github.com/WordPress/gutenberg/pull/37983))

### Bug Fix

-   Update the `HexInput` component to accept a pasted value that contains a starting #
-   Update `ToggleGroupControl` background active state to use a simple background color instead of animated backdrop ([38008](https://github.com/WordPress/gutenberg/pull/38008))
-   Update label spacing for the `BoxControl`, `CustomGradientPicker`, `FormTokenField`, `InputControl`, and `ToolsPanel` components to use a bottom margin of `8px` for consistency. ([#37844](https://github.com/WordPress/gutenberg/pull/37844))
-   Add missing styles to the `BaseControl.VisualLabel` component. ([#37747](https://github.com/WordPress/gutenberg/pull/37747))
-   Prevent keyDown events from propagating up in `CustomSelectControl` ([#30557](https://github.com/WordPress/gutenberg/pull/30557))
-   Mark `children` prop as optional in `SelectControl` ([#37872](https://github.com/WordPress/gutenberg/pull/37872))
-   Add memoization of callbacks and context to prevent unnecessary rerenders of the `ToolsPanel` ([#38037](https://github.com/WordPress/gutenberg/pull/38037))
-   Fix space between icons and rail `RangeControl` ([#36935](https://github.com/WordPress/gutenberg/pull/36935))
-   Increase z-index of `ConfirmDialog` to render on top of parent `Popover` components ([#37959](https://github.com/WordPress/gutenberg/pull/37959))

### Experimental

-   Add basic history location support to `Navigator` ([#37416](https://github.com/WordPress/gutenberg/pull/37416)).
-   Add focus restoration to `Navigator` ([#38149](https://github.com/WordPress/gutenberg/pull/38149)).

## 19.2.0 (2022-01-04)

### Experimental

-   Reinstated the ability to pass additional props to the `ToolsPanel` ([#36428](https://github.com/WordPress/gutenberg/pull/36428)).
-   Added an `__unstable-large` size variant to `InputControl`, `SelectControl`, and `UnitControl` for selective migration to the larger 40px heights. ([#35646](https://github.com/WordPress/gutenberg/pull/35646)).
-   Fixed inconsistent padding in `UnitControl` ([#35646](https://github.com/WordPress/gutenberg/pull/35646)).
-   Added support for RTL behavior for the `ZStack`'s `offset` prop ([#36769](https://github.com/WordPress/gutenberg/pull/36769))
-   Fixed race conditions causing conditionally displayed `ToolsPanelItem` components to be erroneously deregistered ([#36588](https://github.com/WordPress/gutenberg/pull/36588)).
-   Added `__experimentalHideHeader` prop to `Modal` component ([#36831](https://github.com/WordPress/gutenberg/pull/36831)).
-   Added experimental `ConfirmDialog` component ([#34153](https://github.com/WordPress/gutenberg/pull/34153)).
-   Divider: improve support for vertical orientation and RTL styles, use start/end logical props instead of top/bottom, change border-color to `currentColor` ([#36579](https://github.com/WordPress/gutenberg/pull/36579)).
-   `ToggleGroupControl`: Avoid calling `onChange` if radio state changed from an incoming value ([#37224](https://github.com/WordPress/gutenberg/pull/37224/)).
-   `ToggleGroupControl`: fix the computation of the backdrop dimensions when rendered in a Popover ([#37067](https://github.com/WordPress/gutenberg/pull/37067)).
-   Add `__experimentalIsRenderedInSidebar` property to the `GradientPicker`and `CustomGradientPicker`. The property changes the color popover behavior to have a special placement behavior appropriate for sidebar UI's.
-   Add `first` and `last` classes to displayed `ToolsPanelItem` group within a `ToolsPanel` ([#37546](https://github.com/WordPress/gutenberg/pull/37546))

### Bug Fix

-   Fixed spacing between `BaseControl` fields and help text within the `ToolsPanel` ([#36334](https://github.com/WordPress/gutenberg/pull/36334))
-   Replaced hardcoded blue in `ColorPicker` with UI theme color ([#36153](https://github.com/WordPress/gutenberg/pull/36153)).
-   Fixed empty `ToolsPanel` height by correcting menu button line-height ([#36895](https://github.com/WordPress/gutenberg/pull/36895)).
-   Normalized label line-height and spacing within the `ToolsPanel` ([36387](https://github.com/WordPress/gutenberg/pull/36387))
-   Remove unused `reakit-utils` from peer dependencies ([#37369](https://github.com/WordPress/gutenberg/pull/37369)).
-   Update all Emotion dependencies to the latest version to ensure they work correctly with React types ([#37365](https://github.com/WordPress/gutenberg/pull/37365)).
-   `DateTimePicker`: Fix the date format associated to the `is12Hour` prop ([#37465](https://github.com/WordPress/gutenberg/pull/37465))
-   Allowed `ToolsPanel` to register items when `panelId` is `null` due to multiple block selection ([37216](https://github.com/WordPress/gutenberg/pull/37216)).

### Enhancements

-   Wrapped `Modal` in a `forwardRef` call ([#36831](https://github.com/WordPress/gutenberg/pull/36831)).
-   Refactor `DateTime` class component to functional component ([#36835](https://github.com/WordPress/gutenberg/pull/36835))
-   Unify styles for `ColorIndicator` with how they appear in Global Styles ([#37028](https://github.com/WordPress/gutenberg/pull/37028))
-   Add support for rendering the `ColorPalette` in a `Dropdown` when opened in the sidebar ([#37067](https://github.com/WordPress/gutenberg/pull/37067))
-   Show an incremental sequence of numbers (1/2/3/4/5) as a label of the font size, when we have at most five font sizes, where at least one the them contains a complex css value(clamp, var, etc..). We do this because complex css values cannot be calculated properly and the incremental sequence of numbers as labels can help the user better mentally map the different available font sizes. ([#37038](https://github.com/WordPress/gutenberg/pull/37038))
-   Add support for proper borders to color indicators ([#37500](https://github.com/WordPress/gutenberg/pull/37500))
-   Refactor `SuggestionsList` class component to functional component([#36924](https://github.com/WordPress/gutenberg/pull/36924/))

## 19.1.4 (2021-12-13)

### Bug Fix

-   Improve accessibility and visibility in `ColorPallete` ([#36925](https://github.com/WordPress/gutenberg/pull/36925))

## 19.1.3 (2021-12-06)

-   Fix missing version information in `CHANGELOG.md`.

## 19.1.2 (2021-12-06)

### Bug Fix

-   Fixed `GradientPicker` not displaying `CustomGradientPicker` when no gradients are provided ([#36900](https://github.com/WordPress/gutenberg/pull/36900)).
-   Fixed error thrown in `ColorPicker` when used in controlled state in color gradients ([#36941](https://github.com/WordPress/gutenberg/pull/36941)).
-   Updated readme to include default value introduced in fix for unexpected movements in the `ColorPicker` ([#35670](https://github.com/WordPress/gutenberg/pull/35670)).
-   Added support for the legacy `extraSmall` value for the `size` prop in the `Card` component ([#37097](https://github.com/WordPress/gutenberg/pull/37097)).

## 19.1.0 (2021-11-29)

### Enhancements

-   Added a `showTooltip` prop to `ToggleGroupControlOption` in order to display tooltip text (using `<Tooltip />`). ([#36726](https://github.com/WordPress/gutenberg/pull/36726)).

### Bug Fix

-   Fixed a bug which prevented setting `PM` hours correctly in the `DateTimePicker` ([#36878](https://github.com/WordPress/gutenberg/pull/36878)).

## 19.0.2 (2021-11-15)

-   Remove erroneous use of `??=` syntax from `build-module`.

## 19.0.1 (2021-11-07)

### Enhancements

-   Updated the `ColorPalette` and `GradientPicker` components to the latest designs ([#35970](https://github.com/WordPress/gutenberg/pull/35970)).

### Experimental

-   Updated the `ToolsPanel` to use `Grid` internally to manage panel layout ([#35621](https://github.com/WordPress/gutenberg/pull/35621)).
-   Added experimental `__experimentalHasMultipleOrigins` prop to the `ColorPalette` and `GradientPicker` components ([#35970](https://github.com/WordPress/gutenberg/pull/35970)).

## 19.0.0 (2021-10-22)

### New Features

-   Added support for `step="any"` in `NumberControl` and `RangeControl` ([#34542](https://github.com/WordPress/gutenberg/pull/34542)).

### Enhancements

-   Removed the separator shown between `ToggleGroupControl` items ([#35497](https://github.com/WordPress/gutenberg/pull/35497)).
-   The `ColorPicker` component property `onChangeComplete`, a function accepting a color object, was replaced with the property `onChange`, a function accepting a string on ([#35220](https://github.com/WordPress/gutenberg/pull/35220)).
-   The property `disableAlpha`, was removed from the `ColorPicker` component. Use the new opposite property `enableAlpha` instead ([#35220](https://github.com/WordPress/gutenberg/pull/35220)).

### Experimental

-   Removed the `fieldset` wrapper from the `FontAppearanceControl` component ([35461](https://github.com/WordPress/gutenberg/pull/35461)).
-   Refactored the `ToggleGroupControl` component's structure and embedded `ToggleGroupControlButton` directly into `ToggleGroupControlOption` ([#35600](https://github.com/WordPress/gutenberg/pull/35600)).
-   Added support for showing an experimental hint in `CustomSelectControl` ([#35673](https://github.com/WordPress/gutenberg/pull/35673)).

### Breaking Changes

-   The `color` property a `tinycolor2` color object passed on `onChangeComplete` property of the `ColorPicker` component was removed. Please use the new `onChange` property that accepts a string color representation ([#35562](https://github.com/WordPress/gutenberg/pull/35562)).

## 18.0.0 (2021-10-12)

### Breaking Changes

-   Removed the deprecated `position` and `menuLabel` from the `DropdownMenu` component ([#34537](https://github.com/WordPress/gutenberg/pull/34537)).
-   Removed the deprecated `onClickOutside` prop from the `Popover` component ([#34537](https://github.com/WordPress/gutenberg/pull/34537)).
-   Changed `RangeControl` component to not apply `shiftStep` to inputs from its `<input type="range"/>` ([35020](https://github.com/WordPress/gutenberg/pull/35020)).
-   Removed `isAction` prop from `Item`. The component will now rely on `onClick` to render as a `button` ([35152](https://github.com/WordPress/gutenberg/pull/35152)).

### New Features

-   Add an experimental `Navigator` components ([#34904](https://github.com/WordPress/gutenberg/pull/34904)) as a replacement for the previous `Navigation` related components.
-   Update the `ColorPicker` component to the latest design ([#35220](https://github.com/WordPress/gutenberg/pull/35220))

### Bug Fix

-   Fixed rounding of value in `RangeControl` component when it loses focus while the `SHIFT` key is held. ([#35020](https://github.com/WordPress/gutenberg/pull/35020)).

### Internal

-   Deleted the `createComponent` utility function ([#34929](https://github.com/WordPress/gutenberg/pull/34929)).
-   Deleted the `useJumpStep` utility function ([#35561](https://github.com/WordPress/gutenberg/pull/35561)).

## 17.0.0 (2021-09-09)

### Breaking Change

-   Removed a min-width from the `DropdownMenu` component, allowing the menu to accommodate thin contents like vertical tools menus ([#33995](https://github.com/WordPress/gutenberg/pull/33995)).

### Bug Fix

-   Fixed RTL styles in `Flex` component ([#33729](https://github.com/WordPress/gutenberg/pull/33729)).
-   Fixed unit test errors caused by `CSS.supports` being called in a non-browser environment ([#34572](https://github.com/WordPress/gutenberg/pull/34572)).
-   Fixed `ToggleGroupControl`'s backdrop not updating when changing the `isAdaptiveWidth` property ([#34595](https://github.com/WordPress/gutenberg/pull/34595)).

### Internal

-   Renamed `PolymorphicComponent*` types to `WordPressComponent*` ([#34330](https://github.com/WordPress/gutenberg/pull/34330)).

## 16.0.0 (2021-08-23)

### Breaking Change

-   Updated the visual styles of the RangeControl component ([#33824](https://github.com/WordPress/gutenberg/pull/33824)).

### New Feature

-   Add `hideLabelFromVision` prop to `RangeControl` ([#33714](https://github.com/WordPress/gutenberg/pull/33714)).

### Bug Fix

-   Listen to `resize` events correctly in `useBreakpointIndex`. This hook is used in `useResponsiveValue` and consequently in the `Flex` and `Grid` components ([#33902](https://github.com/WordPress/gutenberg/pull/33902))

## 15.0.0 (2021-07-29)

### Breaking Change

-   Upgraded React components to work with v17.0 ([#29118](https://github.com/WordPress/gutenberg/pull/29118)). There are no new features in React v17.0 as explained in the [blog post](https://reactjs.org/blog/2020/10/20/react-v17.html).

### Deprecation

-   `isScrollable` prop in `CardBody` default value changed from `true` to `false` ([#33490](https://github.com/WordPress/gutenberg/pull/33490))

### Bug Fix

-   Added back `box-sizing: border-box` rule to `CardBody`, `CardHeader` and `CardFooter` components [#33511](https://github.com/WordPress/gutenberg/pull/33511).

## 14.2.0 (2021-07-21)

### New Feature

-   Update the border color used in `CardBody`, `CardHeader`, `CardFooter`, and `CardDivider` to a different shade of gray, in order to match the color used in other components ([#32566](https://github.com/WordPress/gutenberg/pull/32566)).

### Deprecation

-   `isPrimary`, `isSecondary`, `isTertiary` and `isLink` props in `Button` have been deprecated. Use `variant` instead ([#31713](https://github.com/WordPress/gutenberg/pull/31713)).
-   `isElevated` prop in `Card` has been deprecated. Use `elevation` instead ([#32566](https://github.com/WordPress/gutenberg/pull/32566)).

### Internal

-   `Card`, `CardBody`, `CardHeader`, `CardFooter`, `CardMedia`, and `CardDivider` components have been re-written from the ground up ([#32566](https://github.com/WordPress/gutenberg/pull/32566)).

## 14.1.0 (2021-05-20)

## 14.0.0 (2021-05-14)

### Breaking Changes

-   Drop support for Internet Explorer 11 ([#31110](https://github.com/WordPress/gutenberg/pull/31110)). Learn more at https://make.wordpress.org/core/2021/04/22/ie-11-support-phase-out-plan/.
-   Increase the minimum Node.js version to v12 matching Long Term Support releases ([#31270](https://github.com/WordPress/gutenberg/pull/31270)). Learn more at https://nodejs.org/en/about/releases/.
-   The experimental `Text` component has been completely re-written and enhanced with truncation support and separate variant, size, and weight props to allow for greater control. The previous `variant` prop has been completely removed.

### Deprecation

-   `isReversed` prop in `Flex` component has been deprecated. Use `direction` instead ([#31297](https://github.com/WordPress/gutenberg/pull/31297)).

### Internal

-   `Flex`, `FlexBlock`, and `FlexItem` components have been re-written from the ground up ([#31297](https://github.com/WordPress/gutenberg/pull/31297)).

## 13.0.0 (2021-03-17)

### Breaking Change

-   `onChange` prop of `FocalPointPicker` is called at the end of drag operations. Previously, it was called repetitively while dragging.

### New Feature

-   Supports ref forwarding in `withNotices` and `ResizableBox`.
-   Adds `onDrag` prop of `FocalPointPicker`.

### Bug Fix

-   Allows focus of the `FocalPointPicker` draggable area and adjustment with arrow keys. This was added in [#22531](https://github.com/WordPress/gutenberg/pull/22264) but was no longer working.

## 12.0.0 (2020-12-17)

### Enhancements

-   ComboboxControl: Deburr option labels before filter

### Breaking Change

-   Introduce support for other units and advanced CSS properties on `FontSizePicker`. Provided the value passed to the `FontSizePicker` is a string or one of the size options passed is a string, onChange will start to be called with a string value instead of a number. On WordPress usage, font size options are now automatically converted to strings with the default "px" unit added.

## 10.1.0 (2020-09-03)

### New Feature

-   Add `ToolbarItem` component.
-   Support `label` prop on the `Toolbar` component.

### Deprecations

-   Deprecate the `Toolbar` component when used without the `label` prop. `ToolbarGroup` should be used instead.

## 10.0.0 (2020-07-07)

### Breaking Change

-   `NumberControl` no longer automatically transforms values when rendering `value` into a `<input />` HTML element.
-   `Dashicon` component no longer renders SVGs. If you rely on this component, make sure to load the dashicon font.

## 9.6.0 (2020-05-14)

### Bug Fix

-   Fix and issue that would cause the `Popover` component to throw an error under certain
    circumstances ([#22264](https://github.com/WordPress/gutenberg/pull/22264)).

### Deprecations

-   The `Guide` component no longer supports passing pages as children. Use the `pages` prop instead.
-   The `GuidePage` component is deprecated. Use the `pages` prop in `Guide` instead.

## 9.2.0 (2020-02-10)

### Enhancements

-   The `Notice` component will speak its message. With this new feature, a developer can control either the `spokenMessage` spoken message, or the `politeness` politeness level of the message.
-   The `Snackbar` component will speak its message. With this new feature, a developer can control either the `spokenMessage` spoken message, or the `politeness` politeness level of the message.
-   A `Notice` `actions` member can now assign `isPrimary` to render a primary button action associated with a notice message.

### Bug Fixes

-   Notice will assume a default status of 'info' if none is provided. This resolves an issue where the notice would be assigned a class name `is-undefined`. This was previously the effective default by styled appearance and should not be considered a breaking change in that regard.

## 9.0.0 (2020-01-13)

### New Features

-   Added a new `Guide` component which allows developers to easily present a user guide.

### Breaking Changes

-   `is-button` classname has been removed from the Button component.
-   The `is-default` classname is not applied automatically anymore.
-   By default Button components come with a fixed height and hover styles.

### Bug Fixes

-   Fixes a regression published in version 8.5.0 that would prevent some build tools from including
    styles provided in the packages build-styles directory.

### Deprecations

-   `isDefault` prop in `Button` has been deprecated. Consider using `isSecondary` instead.
-   `IconButton` has been deprecated. Use the `Button` component instead.

## 8.2.0 (2019-08-29)

### New Features

-   The bundled `re-resizable` dependency has been updated from requiring `5.0.1` to requiring `^6.0.0` ([#17011](https://github.com/WordPress/gutenberg/pull/17011)).

## 8.1.0 (2019-08-05)

### New Features

-   Added a new `popoverProps` prop to the `Dropdown` component which allows users of the `Dropdown` component to pass props directly to the `Popover` component.
-   Added and documented `hideLabelFromVision` prop to `BaseControl` used by `SelectControl`, `TextControl`, and `TextareaControl`.
-   Added a new `popoverProps` prop to the `DropdownMenu` component which allows to pass props directly to the nested `Popover` component.
-   Added a new `toggleProps` prop to the `DropdownMenu` component which allows to pass props directly to the nested `IconButton` component.
-   Added a new `menuProps` prop to the `DropdownMenu` component which allows to pass props directly to the nested `NavigableMenu` component.

### Deprecations

-   `menuLabel` prop in `DropdownComponent` has been deprecated. Consider using `menuProps` object and its `aria-label` property instead.
-   `position` prop in `DropdownComponent` has been deprecated. Consider using `popoverProps` object and its `position` property instead.

### Bug Fixes

-   The `Button` component will no longer assign default styling (`is-default` class) when explicitly assigned as primary (the `isPrimary` prop). This should resolve potential conflicts affecting a combination of `isPrimary`, `isDefault`, and `isLarge` / `isSmall`, where the busy animation would appear with incorrect coloring.

### Deprecations

-   The `Popover` component `onClickOutside` prop has been deprecated. Use `onFocusOutside` instead.

### Internal

-   The `Dropdown` component has been refactored to focus changes using the `Popover` component's `onFocusOutside` prop.
-   The `MenuItem` component will now always use an `IconButton`. This prevents a focus loss when clicking a menu item.
-   Package no longer depends on external `react-click-outside` library.

## 8.0.0 (2019-06-12)

### New Feature

-   Add new `BlockQuotation` block to the primitives folder to support blockquote in a multiplatform way. [#15482](https://github.com/WordPress/gutenberg/pull/15482).
-   `DropdownMenu` now supports passing a [render prop](https://reactjs.org/docs/render-props.html#using-props-other-than-render) as children for more advanced customization.

### Internal

-   `MenuGroup` no longer uses `NavigableMenu` internally. It needs to be explicitly wrapped with `NavigableMenu` to bring back the same behavior.

### Documentation

-   Added missing documentation for `DropdownMenu` props `menuLabel`, `position`, `className`.

### Breaking Change

-   `ServerSideRender` is no longer part of components. It was extracted to an independent package `@wordpress/server-side-render`.

### Bug Fix

-   Although `DateTimePicker` does not allow picking the seconds, passed the current seconds as the selected value for seconds when calling `onChange`. Now it passes zero.

## 7.4.0 (2019-05-21)

### New Feature

-   Added a new `HorizontalRule` component.
-   Added a new `Snackbar` component.

### Bug Fix

-   Fixed display of reset button when using RangeControl `allowReset` prop.
-   Fixed minutes field of `DateTimePicker` missed '0' before single digit values.

## 7.3.0 (2019-04-16)

### New Features

-   Added a new `render` property to `FormFileUpload` component. Allowing users of the component to custom the UI for their needs.
-   Added a new `BaseControl.VisualLabel` component.
-   Added a new `preview` prop to the `Placeholder` component which allows to display a preview, for example a media preview when the Placeholder is used in media editing contexts.
-   Added a new `anchorRect` prop to `Popover` which enables a developer to provide a custom `DOMRect` object at which to position the popover.

### Improvements

-   Limit `Base Control Label` to the width of its content.

### Bug fixes

-   Fix `instanceId` prop passed through to `Button` component via `MenuItems` producing React console error. Fixed by removing the unnecessary use of `withInstanceId` on the `MenuItems` component [#14599](https://github.com/WordPress/gutenberg/pull/14599)

## 7.2.0 (2019-03-20)

### Improvements

-   Make `RangeControl` validation rely on the `checkValidity` provided by the browsers instead of using our own validation.

### Bug Fixes

-   Fix a problem that made `RangeControl` not work as expected with float values.

## 7.1.0 (2019-03-06)

### New Features

-   Added a new `Animate` component.

### Improvements

-   `withFilters` has been optimized to avoid binding hook handlers for each mounted instance of the component, instead using a single centralized hook delegator.
-   `withFilters` has been optimized to reuse a single shared component definition for all filtered instances of the component.
-   Make `RangeControl` validate min and max properties.

### Bug Fixes

-   Resolves a conflict where two instance of Slot would produce an inconsistent or duplicated rendering output.
-   Allow years between 0 and 1970 in DateTime component.

### New Feature

-   `Dropdown` now has a `focusOnMount` prop which is passed directly to the contained `Popover`.
-   `DatePicker` has new prop `isInvalidDate` exposing react-dates' `isOutsideRange`.
-   `DatePicker` allows `null` as accepted value for `currentDate` prop to signify no date selection.

## 7.0.5 (2019-01-03)

## 7.0.4 (2018-12-12)

## 7.0.3 (2018-11-30)

## 7.0.2 (2018-11-22)

## 7.0.1 (2018-11-21)

## 7.0.0 (2018-11-20)

### Breaking Change

-   `Dropdown.refresh()` has been removed. The contained `Popover` is now automatically refreshed.

## 6.0.2 (2018-11-15)

## 6.0.1 (2018-11-12)

### Bug Fixes

-   Avoid constantly recomputing the popover position.

### Polish

-   Remove `<DateTimePicker />` obsolete `locale` prop (and pass-through to child components) and obsolete `is12Hour` prop pass through to `<DateTime />` [#11649](https://github.com/WordPress/gutenberg/pull/11649)

## 6.0.0 (2018-11-12)

### Breaking Change

-   The `PanelColor` component has been removed.

## 5.1.1 (2018-11-09)

## 5.1.0 (2018-11-09)

### New Feature

-   Adjust a11y roles for MenuItem component, so that aria-checked is used properly, related change in Editor/Components/BlockNavigationList ([#11431](https://github.com/WordPress/gutenberg/issues/11431)).
-   `Popover` components are now automatically refreshed every 0.5s in order to recalculate their size or position.

### Deprecation

-   `Dropdown.refresh()` has been deprecated as the contained `Popover` is now automatically refreshed.

## 5.0.2 (2018-11-03)

### Polish

-   Forward `ref` in the `PanelBody` component.
-   Tooltip are no longer removed when Button becomes disabled, it's left to the component rendering the Tooltip.
-   Forward `ref` support in `TabbableContainer` and `NavigableMenu` components.

## 5.0.1 (2018-10-30)

## 5.0.0 (2018-10-29)

### Breaking Change

-   `AccessibleSVG` component has been removed. Please use `SVG` instead.

### New Feature

-   The `Notice` component accepts an array of action objects via the `actions` prop. Each member object should contain a `label` and either a `url` link string or `onClick` callback function.

## 4.2.1 (2018-10-22)

### Bug Fix

-   Fix importing `react-dates` stylesheet in production.

## 4.2.0 (2018-10-19)

### New Feature

-   Added a new `ColorPicker` component ([#10564](https://github.com/WordPress/gutenberg/pull/10564)).
-   `MenuItem` now accepts an `info` prop for including an extended description.

### Bug Fix

-   `IconButton` correctly respects a passed `aria-label` prop.

### Deprecation

-   `PanelColor` has been deprecated in favor of `wp.editor.PanelColorSettings`.

## 4.1.2 (2018-10-18)

## 4.1.0 (2018-10-10)

### New Feature

-   Added a new `ResizableBox` component.

## 4.0.0 (2018-09-30)

### Breaking Change

-   `Draggable` as a DOM node drag handler has been removed. Please, use `Draggable` as a wrap component for your DOM node drag handler.

### Deprecation

-   Renamed `AccessibleSVG` component to `SVG`.

## 3.0.0 (2018-09-05)

### Breaking Change

-   `withAPIData` has been removed. Please use the Core Data module or `@wordpress/api-fetch` directly instead.
-   `Draggable` as a DOM node drag handler has been deprecated. Please, use `Draggable` as a wrap component for your DOM node drag handler.
-   Change how required built-ins are polyfilled with Babel 7 ([#9171](https://github.com/WordPress/gutenberg/pull/9171)). If you're using an environment that has limited or no support for ES2015+ such as lower versions of IE then using [core-js](https://github.com/zloirock/core-js) or [@babel/polyfill](https://babeljs.io/docs/en/next/babel-polyfill) will add support for these methods.
-   `withContext` has been removed. Please use `wp.element.createContext` instead. See: https://reactjs.org/docs/context.html.

### New Feature

-   Added a new `AccessibleSVG` component.<|MERGE_RESOLUTION|>--- conflicted
+++ resolved
@@ -9,13 +9,10 @@
 ### Enhancements
 
 -   `ColorPalette`, `BorderControl`: Don't hyphenate hex value in `aria-label` ([#52932](https://github.com/WordPress/gutenberg/pull/52932)).
-<<<<<<< HEAD
--   `NumberControl`: Add `roundingStep` prop to allow for opting into alternative rounding behavior. ([#52902](https://github.com/WordPress/gutenberg/pull/52902)).
-=======
 -   `MenuItemsChoice`, `MenuItem`: Support a `disabled` prop on a menu item ([#52737](https://github.com/WordPress/gutenberg/pull/52737)).
 -   `TabPanel`: Introduce a new version of `TabPanel` with updated internals and improved adherence to ARIA guidance on `tabpanel` focus behavior while maintaining the same functionality and API surface.([#52133](https://github.com/WordPress/gutenberg/pull/52133)).
 -   `Theme`: Expose via private APIs ([#53262](https://github.com/WordPress/gutenberg/pull/53262)).
->>>>>>> c5cb2205
+-   `NumberControl`: Add `spincrement` prop to allow for opting into alternative rounding behavior ([#52902](https://github.com/WordPress/gutenberg/pull/52902)).
 
 ### Bug Fix
 
