--- conflicted
+++ resolved
@@ -17,6 +17,7 @@
 -   `InputControl`: Fix internal `Flex` wrapper usage that could add an unintended `height: 100%` ([#46213](https://github.com/WordPress/gutenberg/pull/46213)).
 -   `Navigator`: Allow calling `goTo` and `goBack` twice in one render cycle ([#46391](https://github.com/WordPress/gutenberg/pull/46391)).
 -   `Modal`: Fix unexpected modal closing in IME Composition ([#46453](https://github.com/WordPress/gutenberg/pull/46453)).
+-   `useNavigateRegions`: Ensure region navigation picks the next region based on where the current user focus is located instead of starting at the beginning. ([#44883](https://github.com/WordPress/gutenberg/pull/44883))
 
 ### Enhancements
 
@@ -68,11 +69,7 @@
 -   `Icon`: Making size prop work for icon components using dash icon strings ([#45593](https://github.com/WordPress/gutenberg/pull/45593))
 -   `ToolsPanelItem`: Prevent unintended calls to onDeselect when parent panel is remounted and item is rendered via SlotFill ([#45673](https://github.com/WordPress/gutenberg/pull/45673))
 -   `ColorPicker`: Prevent all number fields from becoming "0" when one of them is an empty string ([#45649](https://github.com/WordPress/gutenberg/pull/45649)).
-<<<<<<< HEAD
--   `useNavigateRegions`: Ensure region navigation picks the next region based on where the current user focus is located instead of starting at the beginning. ([#44883](https://github.com/WordPress/gutenberg/pull/44883))
-=======
 -   `ToggleControl`: Fix toggle control label text overflow ([#45962](https://github.com/WordPress/gutenberg/pull/45962)).
->>>>>>> 87b21a55
 
 ### Internal
 
