--- conflicted
+++ resolved
@@ -44,16 +44,12 @@
 -   `Dropdown`: Make sure cleanup (closing the dropdown) only runs when the menu has actually been opened.
 -   Enhance the TypeScript migration guidelines ([#41669](https://github.com/WordPress/gutenberg/pull/41669)).
 -   `ExternalLink`: Convert to TypeScript ([#41681](https://github.com/WordPress/gutenberg/pull/41681)).
-<<<<<<< HEAD
--   `FormToggle`: Convert to TypeScript ([#41729](https://github.com/WordPress/gutenberg/pull/41729)).
-=======
 -   `InputControl` updated to satisfy `react/exhuastive-deps` eslint rule ([#41601](https://github.com/WordPress/gutenberg/pull/41601))
 -   `Modal`: updated to satisfy `react/exhuastive-deps` eslint rule ([#41610](https://github.com/WordPress/gutenberg/pull/41610))
 
 ### Experimental
 
 -   `Navigation`: improve unit tests by using `@testing-library/user-event` and modern `@testing-library` assertions; add unit test for controlled component ([#41668](https://github.com/WordPress/gutenberg/pull/41668)).
->>>>>>> db8b0069
 
 ## 19.12.0 (2022-06-01)
 
