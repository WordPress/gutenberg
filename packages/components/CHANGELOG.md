--- conflicted
+++ resolved
@@ -22,11 +22,7 @@
 
 -   Render a "mouse event trap" when using a `ColorPicker` inside a `Popover` to prevent issues when rendering on top of `iframes` ([#55149](https://github.com/WordPress/gutenberg/pull/55149)).
 -   `Modal`: fix closing when contained iframe is focused ([#51602](https://github.com/WordPress/gutenberg/pull/51602)).
-<<<<<<< HEAD
--   `Autocomplete`: Add `aria-live` announcements for Mac and IOS Voiceover to fix lack of support for `aria-owns` ([#54902](https://github.com/WordPress/gutenberg/pull/54902)).
-=======
 -   `Autocomplete`: Fix disappearing results issue when using multiple triggers inline ([#55301](https://github.com/WordPress/gutenberg/pull/55301))
->>>>>>> 71191fdc
 
 ### Internal
 
