--- conflicted
+++ resolved
@@ -2,13 +2,11 @@
 
 ## Unreleased
 
-<<<<<<< HEAD
 ### Enhancements
 
 -   `ExternalLink`: Use unicode arrow instead of svg icon ([#60255](https://github.com/WordPress/gutenberg/pull/60255)).
-=======
+
 ## 27.3.0 (2024-04-03)
->>>>>>> 910f5987
 
 ### Bug Fix
 
