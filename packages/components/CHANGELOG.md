--- conflicted
+++ resolved
@@ -2,14 +2,14 @@
 
 ## Unreleased
 
-<<<<<<< HEAD
+### Enhancements
+
 -   `SearchControl`: polish metrics for `compact` size variant ([#54663](https://github.com/WordPress/gutenberg/pull/54663)).
-=======
+
 ### Bug Fix
 
 -   `Placeholder`: Improved DOM structure and screen reader announcements ([#45801](https://github.com/WordPress/gutenberg/pull/45801)).
 -   `DateTimePicker`: fix onChange callback check so that it also works inside iframes ([#54669](https://github.com/WordPress/gutenberg/pull/54669)).
->>>>>>> b30a3f2d
 
 ## 25.8.0 (2023-09-20)
 
