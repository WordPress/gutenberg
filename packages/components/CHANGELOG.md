--- conflicted
+++ resolved
@@ -2,15 +2,13 @@
 
 ## Unreleased
 
-<<<<<<< HEAD
+### Enhancements
+
+- Add `text-wrap: balance` fallback to all instances of `text-wrap: pretty` for greater cross browser compatibility. ([#62233](https://github.com/WordPress/gutenberg/pull/62233))
+
 ### Bug Fixes
 
 -   `Tabs`: Prevent accidental overflow in indicator ([#61979](https://github.com/WordPress/gutenberg/pull/61979)).
-=======
-### Enhancements
-
-- Add `text-wrap: balance` fallback to all instances of `text-wrap: pretty` for greater cross browser compatibility. ([#62233](https://github.com/WordPress/gutenberg/pull/62233))
->>>>>>> 34fa8343
 
 ## 28.0.0 (2024-05-31)
 
