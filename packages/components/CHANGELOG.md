<!-- Learn how to maintain this file at https://github.com/WordPress/gutenberg/tree/HEAD/packages#maintaining-changelogs. -->

## Unreleased

### Internal

-   Migrate `Divider` from `reakit` to `ariakit` ([#55622](https://github.com/WordPress/gutenberg/pull/55622))

<<<<<<< HEAD
### Experimental
-   `Tabs`: Add `focusable` prop to the `Tabs.TabPanel` sub-component ([#55287](https://github.com/WordPress/gutenberg/pull/55287))
=======
### Enhancements

-   `ToggleGroupControl`: Add opt-in prop for 40px default size ([#55789](https://github.com/WordPress/gutenberg/pull/55789)).
>>>>>>> a82dedf8

## 25.11.0 (2023-11-02)

### Enhancements

-   `InputControl`/`SelectControl`: update `height`/`min-height` to `32px` instead of `30px` to align with modern sizing scale ([#55490](https://github.com/WordPress/gutenberg/pull/55490)).

### Bug Fix

-   `Autocomplete`: Add `aria-live` announcements for Mac and IOS Voiceover to fix lack of support for `aria-owns` ([#54902](https://github.com/WordPress/gutenberg/pull/54902)).

### Internal

-   Introduce experimental new version of `DropdownMenu` based on `ariakit` ([#54939](https://github.com/WordPress/gutenberg/pull/54939))

## 25.10.0 (2023-10-18)

### Enhancements

-   `ProgressBar`: use text color to ensure enough contrast against background ([#55285](https://github.com/WordPress/gutenberg/pull/55285)).
-   `Notice`: Remove margins from `Notice` component ([#54800](https://github.com/WordPress/gutenberg/pull/54800)).
-   Allow using CSS level 4 viewport-relative units ([54415](https://github.com/WordPress/gutenberg/pull/54415))
-   `ToolsPanel`: do not apply the `className` to prop to `ToolsPanelItem` components when rendered as placeholders ([#55207](https://github.com/WordPress/gutenberg/pull/55207)).
-   `GradientPicker`: remove overflow styles and padding from `ColorPicker` popovers ([#55265](https://github.com/WordPress/gutenberg/pull/55265)).
-   `Tabs`: Expose via private APIs ([#55327](https://github.com/WordPress/gutenberg/pull/55327)).
-   `ColorPalette`/`ToggleGroupControl/ToggleGroupControlOptionBase`: add `type="button"` attribute to native `<button>`s ([#55125](https://github.com/WordPress/gutenberg/pull/55125)).

### Bug Fix

-   Render a "mouse event trap" when using a `ColorPicker` inside a `Popover` to prevent issues when rendering on top of `iframes` ([#55149](https://github.com/WordPress/gutenberg/pull/55149)).
-   `Modal`: fix closing when contained iframe is focused ([#51602](https://github.com/WordPress/gutenberg/pull/51602)).
-   `Autocomplete`: Fix disappearing results issue when using multiple triggers inline ([#55301](https://github.com/WordPress/gutenberg/pull/55301))

### Internal

-   Update `@ariakit/react` to version `0.3.5` ([#55365](https://github.com/WordPress/gutenberg/pull/55365))
-   `ConfirmDialog`: Migrate to TypeScript. ([#54954](https://github.com/WordPress/gutenberg/pull/54954)).

### New Features

-   `Toolbar`: add new `variant` prop for 'unstyled' option ([#55139](https://github.com/WordPress/gutenberg/pull/55139)).

## 25.9.0 (2023-10-05)

### Enhancements

-   `SearchControl`: polish metrics for `compact` size variant ([#54663](https://github.com/WordPress/gutenberg/pull/54663)).
-   `Button`: deprecating `isPressed` prop in favour of `aria-pressed` ([#54740](https://github.com/WordPress/gutenberg/pull/54740)).
-   `DuotonePicker/ColorListPicker`: Adds appropriate label and description to 'Duotone Filter' picker ([#54473](https://github.com/WordPress/gutenberg/pull/54473)).
-   `Modal`: Accessibly hide/show outer modal when nested ([#54743](https://github.com/WordPress/gutenberg/pull/54743)).
-   `InputControl`, `NumberControl`, `UnitControl`, `SelectControl`, `CustomSelectControl`, `TreeSelect`: Add opt-in prop for next 40px default size, superseding the `__next36pxDefaultSize` prop ([#53819](https://github.com/WordPress/gutenberg/pull/53819)).
-   `Modal`: add a new `size` prop to support preset widths, including a `fill` option to eventually replace the `isFullScreen` prop ([#54471](https://github.com/WordPress/gutenberg/pull/54471)).
-   Wrapped `TextareaControl` in a `forwardRef` call ([#54975](https://github.com/WordPress/gutenberg/pull/54975)).
-   `Composite`/`AlignmentMatrixControl`/`CircularOptionPicker`: Starts the `Composite` migration from `reakit` to `ariakit` ([#54225](https://github.com/WordPress/gutenberg/pull/54225)).

### Bug Fix

-   `Placeholder`: Improved DOM structure and screen reader announcements ([#45801](https://github.com/WordPress/gutenberg/pull/45801)).
-   `DateTimePicker`: fix onChange callback check so that it also works inside iframes ([#54669](https://github.com/WordPress/gutenberg/pull/54669)).
-   `FormTokenField`: Add `box-sizing` reset style and reset default padding ([#54734](https://github.com/WordPress/gutenberg/pull/54734)).
-   `SlotFill`: Pass `Component` instance to unregisterSlot ([#54765](https://github.com/WordPress/gutenberg/pull/54765)).
-   `Button`: Remove `aria-selected` CSS selector from styling 'active' buttons ([#54931](https://github.com/WordPress/gutenberg/pull/54931)).
-   `Popover`: Apply the CSS in JS styles properly for components used within popovers. ([#54912](https://github.com/WordPress/gutenberg/pull/54912))
-   `Button`: Remove hover styles when `aria-disabled` is set to `true` for the secondary variant. ([#54978](https://github.com/WordPress/gutenberg/pull/54978))
-   `Button`: Revert toggled style selector to use a class instead of attributes ([#55065](https://github.com/WordPress/gutenberg/pull/55065)).

### Internal

-   Update `@ariakit/react` to version `0.3.3` ([#54818](https://github.com/WordPress/gutenberg/pull/54818))
-   `Tooltip`, `Shortcut`: Remove unused `ui/` components from the codebase ([#54573](https://github.com/WordPress/gutenberg/pull/54573))
-   Refactor ariakit usages to use the `render` prop instead of `as` and to use the namespace import ([#54696](https://github.com/WordPress/gutenberg/pull/54696)).
-   Update `uuid` package to 9.0.1 ([#54725](https://github.com/WordPress/gutenberg/pull/54725)).
-   `ContextSystemProvider`: Move out of `ui/` ([#54847](https://github.com/WordPress/gutenberg/pull/54847)).
-   `SlotFill`: Migrate to TypeScript and Convert to Functional Component `<Slot bubblesVirtually />`. ([#51350](https://github.com/WordPress/gutenberg/pull/51350)).
-   `Components`: move `ui/utils` to `utils` and remove `ui/` folder ([#54922](https://github.com/WordPress/gutenberg/pull/54922)).
-   Ensure `@types/` dependencies used by final type files are included in the main dependency field ([#50231](https://github.com/WordPress/gutenberg/pull/50231)).
-   `Text`: Migrate to TypeScript. ([#54953](https://github.com/WordPress/gutenberg/pull/54953)).

### Experimental

-   Introduce `Tabs`, an experimental v2 of `TabPanel`: ([#53960](https://github.com/WordPress/gutenberg/pull/53960)).

## 25.8.0 (2023-09-20)

### Enhancements

-   Add new option `firstContentElement` to Modal's `focusOnMount` prop to allow consumers to focus the first element within the Modal's **contents** ([#54590](https://github.com/WordPress/gutenberg/pull/54590)).
-   `Notice`: Improve accessibility by adding visually hidden text to clarify what a notice text is about and the notice type (success, error, warning, info) ([#54498](https://github.com/WordPress/gutenberg/pull/54498)).
-   Making Circular Option Picker a `listbox`. Note that while this changes some public API, new props are optional, and currently have default values; this will change in another patch ([#52255](https://github.com/WordPress/gutenberg/pull/52255)).
-   `ToggleGroupControl`: Rewrite backdrop animation using framer motion shared layout animations, add better support for controlled and uncontrolled modes ([#50278](https://github.com/WordPress/gutenberg/pull/50278)).
-   `Popover`: Add the `is-positioned` CSS class only after the popover has finished animating ([#54178](https://github.com/WordPress/gutenberg/pull/54178)).
-   `Tooltip`: Replace the existing tooltip to simplify the implementation and improve accessibility while maintaining the same behaviors and API ([#48440](https://github.com/WordPress/gutenberg/pull/48440)).
-   `Dropdown` and `DropdownMenu`: support controlled mode for the dropdown's open/closed state ([#54257](https://github.com/WordPress/gutenberg/pull/54257)).
-   `BorderControl`: Apply proper metrics and simpler text ([#53998](https://github.com/WordPress/gutenberg/pull/53998)).
-   `FormTokenField`: Update styling for consistency and increased visibility ([#54402](https://github.com/WordPress/gutenberg/pull/54402)).
-   `CircularOptionPicker`: Add option to use previous non-listbox behaviour, for contexts where buttons are more appropriate than a list of options ([#54290](https://github.com/WordPress/gutenberg/pull/54290)).
-   `DuotonePicker/ColorListPicker`: Adds appropriate labels to 'Duotone Filter' color pickers ([#54468](https://github.com/WordPress/gutenberg/pull/54468)).
-   `SearchControl`: support new `40px` and `32px` sizes ([#54548](https://github.com/WordPress/gutenberg/pull/54548)).
-   `FormTokenField`: Add `tokenizeOnBlur` prop to add any incompleteTokenValue as a new token when field loses focus ([#54445](https://github.com/WordPress/gutenberg/pull/54445)).
-   `Sandbox`: Add `tabIndex` prop ([#54408](https://github.com/WordPress/gutenberg/pull/54408)).

### Bug Fix

-   `Notice`: Make the Close button render a tooltip to visually expose its accessible name. All icon buttons must always show a tooltip ([#54498](https://github.com/WordPress/gutenberg/pull/54498)).
-   `Tooltip`: dynamically render in the DOM only when visible ([#54312](https://github.com/WordPress/gutenberg/pull/54312)).
-   `PaletteEdit`: Fix padding in RTL languages ([#54034](https://github.com/WordPress/gutenberg/pull/54034)).
-   `ToolbarItem`: Fix children not showing in rendered components ([#53314](https://github.com/WordPress/gutenberg/pull/53314)).
-   `CircularOptionPicker`: make focus styles resilient to button size changes ([#54196](https://github.com/WordPress/gutenberg/pull/54196)).
-   `InputControl`: Fix focus style size ([#54394](https://github.com/WordPress/gutenberg/pull/54394)).
-   `BorderControl`: Use standard focus style on BorderControl ([#54429](https://github.com/WordPress/gutenberg/pull/54429)).
-   `Color values`: Update borderFocus to ADMIN.theme ([#54425](https://github.com/WordPress/gutenberg/pull/54425)).

### Internal

-   `Toolbar/ToolbarDropdownMenu `: Convert to TypeScript ([#54321](https://github.com/WordPress/gutenberg/pull/54321)).
-   `Composite`: Convert to TypeScript ([#54028](https://github.com/WordPress/gutenberg/pull/54028)).
-   `BorderControl`: Refactor unit tests to use `userEvent` ([#54155](https://github.com/WordPress/gutenberg/pull/54155))
-   `FocusableIframe`: Convert to TypeScript ([#53979](https://github.com/WordPress/gutenberg/pull/53979)).
-   `Popover`: Remove unused `overlay` type from `positionToPlacement` utility function ([#54101](https://github.com/WordPress/gutenberg/pull/54101)).
-   `Higher Order` -- `with-focus-outside`: Convert to TypeScript ([#53980](https://github.com/WordPress/gutenberg/pull/53980)).
-   `IsolatedEventContainer`: Convert unit test to TypeScript ([#54316](https://github.com/WordPress/gutenberg/pull/54316)).
-   `Popover`: Remove `scroll` and `resize` listeners for iframe overflow parents and rely on recently added native Floating UI support ([#54286](https://github.com/WordPress/gutenberg/pull/54286)).
-   `Button`: Update documentation to remove the button `focus` prop ([#54397](https://github.com/WordPress/gutenberg/pull/54397)).
-   `Toolbar/ToolbarGroup`: Convert component to TypeScript ([#54317](https://github.com/WordPress/gutenberg/pull/54317)).
-   `Modal`: add more unit tests ([#54569](https://github.com/WordPress/gutenberg/pull/54569)).

### Experimental

-   `DropdownMenu` v2: Fix submenu chevron direction in RTL languages ([#54036](https://github.com/WordPress/gutenberg/pull/54036).

### New Features

-   `Tooltip`: Add new `hideOnClick` prop ([#54406](https://github.com/WordPress/gutenberg/pull/54406)).
-   `Tooltip`: Add `placement` prop to replace deprecated `position`([#54264](https://github.com/WordPress/gutenberg/pull/54264)).

## 25.7.0 (2023-08-31)

### Breaking changes

-   Make the `Popover.Slot` optional and render popovers at the bottom of the document's body by default. ([#53889](https://github.com/WordPress/gutenberg/pull/53889), [#53982](https://github.com/WordPress/gutenberg/pull/53982)).

### Enhancements

-   `ProgressBar`: Add transition to determinate indicator ([#53877](https://github.com/WordPress/gutenberg/pull/53877)).
-   Prevent nested `SlotFillProvider` from rendering ([#53940](https://github.com/WordPress/gutenberg/pull/53940)).

### Bug Fix

-   `SandBox`: Fix the cleanup method in useEffect ([#53796](https://github.com/WordPress/gutenberg/pull/53796)).
-   `PaletteEdit`: Fix the height of the `PaletteItems`. Don't rely on styles only present in the block editor ([#54000](https://github.com/WordPress/gutenberg/pull/54000)).

### Internal

-   `Shortcut`: Add Storybook stories ([#53627](https://github.com/WordPress/gutenberg/pull/53627)).
-   `SlotFill`: Do not render children when using `<Slot bubblesVirtually />`. ([#53272](https://github.com/WordPress/gutenberg/pull/53272))
-   Update `@floating-ui/react-dom` to the latest version ([#46845](https://github.com/WordPress/gutenberg/pull/46845)).

## 25.6.0 (2023-08-16)

### Enhancements

-   `Theme`: Expose via private APIs ([#53262](https://github.com/WordPress/gutenberg/pull/53262)).
-   `ProgressBar`: Use the theme system accent for indicator color ([#53347](https://github.com/WordPress/gutenberg/pull/53347)).
-   `ProgressBar`: Use gray 300 for track color ([#53349](https://github.com/WordPress/gutenberg/pull/53349)).
-   `Modal`: add `headerActions` prop to render buttons in the header. ([#53328](https://github.com/WordPress/gutenberg/pull/53328)).
-   `Snackbar`: Snackbar design and motion improvements ([#53248](https://github.com/WordPress/gutenberg/pull/53248))
-   `NumberControl`: Add `spinFactor` prop for adjusting the amount by which the spin controls change the value ([#52902](https://github.com/WordPress/gutenberg/pull/52902)).
-   `Modal:`: Nuance outside interactions ([#52994](https://github.com/WordPress/gutenberg/pull/52994)).
-   `Button`: Remove default border from the destructive button ([#53607](https://github.com/WordPress/gutenberg/pull/53607)).
-   Components: Move accent colors to theme context ([#53631](https://github.com/WordPress/gutenberg/pull/53631)).
-   `ProgressBar`: Use the new theme system accent for indicator color ([#53632](https://github.com/WordPress/gutenberg/pull/53632)).

### Bug Fix

-   `Button`: add `:disabled` selector to reset hover color for disabled buttons ([#53411](https://github.com/WordPress/gutenberg/pull/53411)).

### Internal

-   `ControlGroup`, `FormGroup`, `ControlLabel`, `Spinner`: Remove unused `ui/` components from the codebase ([#52953](https://github.com/WordPress/gutenberg/pull/52953)).
-   `MenuItem`: Convert to TypeScript ([#53132](https://github.com/WordPress/gutenberg/pull/53132)).
-   `MenuItem`: Add Storybook stories ([#53613](https://github.com/WordPress/gutenberg/pull/53613)).
-   `MenuGroup`: Add Storybook stories ([#53090](https://github.com/WordPress/gutenberg/pull/53090)).
-   Components: Remove unnecessary utils ([#53679](https://github.com/WordPress/gutenberg/pull/53679)).

## 25.5.0 (2023-08-10)

### New Feature

-   Add a new `ProgressBar` component. ([#53030](https://github.com/WordPress/gutenberg/pull/53030)).

### Enhancements

-   `ColorPalette`, `BorderControl`: Don't hyphenate hex value in `aria-label` ([#52932](https://github.com/WordPress/gutenberg/pull/52932)).
-   `MenuItemsChoice`, `MenuItem`: Support a `disabled` prop on a menu item ([#52737](https://github.com/WordPress/gutenberg/pull/52737)).
-   `TabPanel`: Introduce a new version of `TabPanel` with updated internals and improved adherence to ARIA guidance on `tabpanel` focus behavior while maintaining the same functionality and API surface.([#52133](https://github.com/WordPress/gutenberg/pull/52133)).

### Bug Fix

-   `Modal`: Fix loss of focus when clicking outside ([#52653](https://github.com/WordPress/gutenberg/pull/52653)).

## 25.4.0 (2023-07-20)

### Enhancements

-   `TextControl`: Add `id` prop to allow for custom IDs in `TextControl`s ([#52028](https://github.com/WordPress/gutenberg/pull/52028)).
-   `Navigator`: Add `replace` option to `navigator.goTo()` and `navigator.goToParent()` ([#52456](https://github.com/WordPress/gutenberg/pull/52456)).

### Bug Fix

-   `Popover`: Pin `react-dropdown-menu` version to avoid breaking changes in dependency updates. ([#52356](https://github.com/WordPress/gutenberg/pull/52356)).
-   `Item`: Unify focus style and add default font styles. ([#52495](https://github.com/WordPress/gutenberg/pull/52495)).
-   `Toolbar`: Fix toolbar items not being tabbable on the first render. ([#52613](https://github.com/WordPress/gutenberg/pull/52613))
-   `FormTokenField`: Fix token overflow when moving cursor left or right. ([#52662](https://github.com/WordPress/gutenberg/pull/52662))

## 25.3.0 (2023-07-05)

### Enhancements

-   `SelectControl`: Added option to set hidden options. ([#51545](https://github.com/WordPress/gutenberg/pull/51545))
-   `RangeControl`: Add `__next40pxDefaultSize` prop to opt into the new 40px default size ([#49105](https://github.com/WordPress/gutenberg/pull/49105)).
-   `Button`: Introduce `size` prop with `default`, `compact`, and `small` variants ([#51842](https://github.com/WordPress/gutenberg/pull/51842)).
-   `ItemGroup`: Update button focus state styles to target `:focus-visible` rather than `:focus`. ([#51787](https://github.com/WordPress/gutenberg/pull/51787)).
-   `Guide`: Don't show Close button when there is only one page, and use default button and accent/theme styling ([#52014](https://github.com/WordPress/gutenberg/pull/52014)).

### Bug Fix

-   `ConfirmDialog`: Ensure onConfirm isn't called an extra time when submitting one of the buttons using the keyboard ([#51730](https://github.com/WordPress/gutenberg/pull/51730)).
-   `ZStack`: ZStack: fix component bounding box to match children ([#51836](https://github.com/WordPress/gutenberg/pull/51836)).
-   `Modal`: Add small top padding to the content so that avoid cutting off the visible outline when hovering items ([#51829](https://github.com/WordPress/gutenberg/pull/51829)).
-   `DropdownMenu`: fix icon style when dashicon is used ([#43574](https://github.com/WordPress/gutenberg/pull/43574)).
-   `UnitControl`: Fix crash when certain units are used ([#52211](https://github.com/WordPress/gutenberg/pull/52211)).
-   `Guide`: Place focus on the guide's container instead of its first tabbable ([#52300](https://github.com/WordPress/gutenberg/pull/52300)).

## 25.2.0 (2023-06-23)

### Enhancements

-   `UnitControl`: Revamp support for changing unit by typing ([#39303](https://github.com/WordPress/gutenberg/pull/39303)).
-   `Modal`: Update corner radius to be between buttons and the site view frame, in a 2-4-8 system. ([#51254](https://github.com/WordPress/gutenberg/pull/51254)).
-   `ItemGroup`: Update button focus state styles to be inline with other button focus states in the editor. ([#51576](https://github.com/WordPress/gutenberg/pull/51576)).
-   `ItemGroup`: Update button focus state styles to target `:focus-visible` rather than `:focus`. ([#51787](https://github.com/WordPress/gutenberg/pull/51787)).

### Bug Fix

-   `Popover`: Allow legitimate 0 positions to update popover position ([#51320](https://github.com/WordPress/gutenberg/pull/51320)).
-   `Button`: Remove unnecessary margin from dashicon ([#51395](https://github.com/WordPress/gutenberg/pull/51395)).
-   `Autocomplete`: Announce how many results are available to screen readers when suggestions list first renders ([#51018](https://github.com/WordPress/gutenberg/pull/51018)).

### Internal

-   `ClipboardButton`: Convert to TypeScript ([#51334](https://github.com/WordPress/gutenberg/pull/51334)).
-   `Toolbar`: Replace `reakit` dependency with `@ariakit/react` ([#51623](https://github.com/WordPress/gutenberg/pull/51623)).

### Documentation

-   `SearchControl`: Improve documentation around usage of `label` prop ([#51781](https://github.com/WordPress/gutenberg/pull/51781)).

## 25.1.0 (2023-06-07)

### Enhancements

-   `BorderControl`: Improve color code readability in aria-label ([#51197](https://github.com/WordPress/gutenberg/pull/51197)).
-   `Dropdown` and `DropdownMenu`: use internal context system to automatically pick the toolbar popover variant when rendered inside the `Toolbar` component ([#51154](https://github.com/WordPress/gutenberg/pull/51154)).

### Bug Fix

-   `FocalPointUnitControl`: Add aria-labels ([#50993](https://github.com/WordPress/gutenberg/pull/50993)).

### Enhancements

-   Wrapped `TabPanel` in a `forwardRef` call ([#50199](https://github.com/WordPress/gutenberg/pull/50199)).
-   `ColorPalette`: Improve readability of color name and value, and improve rendering of partially transparent colors ([#50450](https://github.com/WordPress/gutenberg/pull/50450)).
-   `Button`: Add `__next32pxSmallSize` prop to opt into the new 32px size when the `isSmall` prop is enabled ([#51012](https://github.com/WordPress/gutenberg/pull/51012)).
-   `ItemGroup`: Update styles so all SVGs inherit color from their parent element ([#50819](https://github.com/WordPress/gutenberg/pull/50819)).

### Experimental

-   `DropdownMenu` v2: Tweak styles ([#50967](https://github.com/WordPress/gutenberg/pull/50967), [#51097](https://github.com/WordPress/gutenberg/pull/51097)).
-   `DropdownMenu` v2: change default placement to match the legacy `DropdownMenu` component ([#51133](https://github.com/WordPress/gutenberg/pull/51133)).
-   `DropdownMenu` v2: Render in the default `Popover.Slot` ([#51046](https://github.com/WordPress/gutenberg/pull/51046)).

## 25.0.0 (2023-05-24)

### Breaking Changes

-   `DateTime`: Remove previously deprecated props, `__nextRemoveHelpButton` and `__nextRemoveResetButton` ([#50724](https://github.com/WordPress/gutenberg/pull/50724)).

### Internal

-   `Modal`: Remove children container's unused class name ([#50655](https://github.com/WordPress/gutenberg/pull/50655)).
-   `DropdownMenu`: Convert to TypeScript ([#50187](https://github.com/WordPress/gutenberg/pull/50187)).
-   Added experimental v2 of `DropdownMenu` ([#49473](https://github.com/WordPress/gutenberg/pull/49473)).
-   `ColorPicker`: its private `SelectControl` component no longer hides BackdropUI, thus making its focus state visible for keyboard users ([#50703](https://github.com/WordPress/gutenberg/pull/50703)).

### Bug Fix

-   `ColorPicker`: Add an outline when the color picker select box is focused([#50609](https://github.com/WordPress/gutenberg/pull/50609)).
-   `InputControl`: Fix focus style to support Windows High Contrast mode ([#50772](https://github.com/WordPress/gutenberg/pull/50772)).
-   `ToggleGroupControl`: Fix focus and selected style to support Windows High Contrast mode ([#50785](https://github.com/WordPress/gutenberg/pull/50785)).
-   `SearchControl`: Adjust icon styles to fix alignment issues in the block inserter ([#50439](https://github.com/WordPress/gutenberg/pull/50439)).

### Enhancements

-   `Tooltip`: Update background color so tooltip boundaries are more visible in the site editor ([#50792](https://github.com/WordPress/gutenberg/pull/50792)).
-   `FontSizePicker`: Tweak the header spacing to be more consistent with other design tools ([#50855](https://github.com/WordPress/gutenberg/pull/50855)).

## 24.0.0 (2023-05-10)

### Breaking Changes

-   `onDragStart` in `<Draggable>` is now a synchronous function to allow setting additional data for `event.dataTransfer` ([#49673](https://github.com/WordPress/gutenberg/pull/49673)).

### Bug Fix

-   `NavigableContainer`: do not trap focus in `TabbableContainer` ([#49846](https://github.com/WordPress/gutenberg/pull/49846)).
-   Update `<Button>` component to have a transparent background for its tertiary disabled state, to match its enabled state. ([#50496](https://github.com/WordPress/gutenberg/pull/50496)).

### Internal

-   `NavigableContainer`: Convert to TypeScript ([#49377](https://github.com/WordPress/gutenberg/pull/49377)).
-   `ToolbarItem`: Convert to TypeScript ([#49190](https://github.com/WordPress/gutenberg/pull/49190)).
-   Move rich-text related types to the rich-text package ([#49651](https://github.com/WordPress/gutenberg/pull/49651)).
-   `SlotFill`: simplified the implementation and removed unused code ([#50098](https://github.com/WordPress/gutenberg/pull/50098) and [#50133](https://github.com/WordPress/gutenberg/pull/50133)).

### Documentation

-   `TreeGrid`: Update docs with `data-expanded` attribute usage ([#50026](https://github.com/WordPress/gutenberg/pull/50026)).
-   Consolidate multiple versions of `README` and `CONTRIBUTING` docs, and add them to Storybook ([#50226](https://github.com/WordPress/gutenberg/pull/50226)).
-   `DimensionControl`: Use WordPress package instead of react in code example ([#50435](https://github.com/WordPress/gutenberg/pull/50435)).

### Enhancements

-   `FormTokenField`, `ComboboxControl`: Add `__next40pxDefaultSize` prop to opt into the new 40px default size, superseding the `__next36pxDefaultSize` prop ([#50261](https://github.com/WordPress/gutenberg/pull/50261)).
-   `Modal`: Add css class to children container ([#50099](https://github.com/WordPress/gutenberg/pull/50099)).
-   `Button`: Add `__next40pxDefaultSize` prop to opt into the new 40px default size ([#50254](https://github.com/WordPress/gutenberg/pull/50254)).
-   `PaletteEdit`: Allow custom popover configuration ([#49975](https://github.com/WordPress/gutenberg/pull/49975)).
-   Change the default color scheme to use the new WP Blueberry color. See PR description for instructions on how to restore the previous color scheme when using in a non-WordPress context ([#50193](https://github.com/WordPress/gutenberg/pull/50193)).
-   `CheckboxControl`, `CustomGradientPicker`, `FormToggle`, : Refactor and correct the focus style for consistency ([#50127](https://github.com/WordPress/gutenberg/pull/50127)).
-   `Button`, update spacing values in `has-text has-icon` buttons. ([#50277](https://github.com/WordPress/gutenberg/pull/50277)).
-   `Button`, remove custom padding applied to `tertiary` variant. ([#50276](https://github.com/WordPress/gutenberg/pull/50276)).
-   `Modal`: Correct padding for title less confirm variant. ([#50283](https://github.com/WordPress/gutenberg/pull/50283)).

## 23.9.0 (2023-04-26)

### Internal

-   `BottomSheetCell`: Refactor away from Lodash (mobile) ([#49794](https://github.com/WordPress/gutenberg/pull/49794)).
-   `parseStylesVariables()`: Refactor away from Lodash (mobile) ([#49794](https://github.com/WordPress/gutenberg/pull/49794)).
-   Remove Lodash dependency from components package ([#49794](https://github.com/WordPress/gutenberg/pull/49794)).
-   Tweak `WordPressComponent` type so `selector` property is optional ([#49960](https://github.com/WordPress/gutenberg/pull/49960)).
-   Update `Modal` appearance on small screens ([#50039](https://github.com/WordPress/gutenberg/pull/50039)).
-   Update the framer motion dependency to the latest version `10.11.6` ([#49822](https://github.com/WordPress/gutenberg/pull/49822)).

### Enhancements

-   `Draggable`: Add `appendToOwnerDocument` prop to allow elementId based elements to be attached to the ownerDocument body ([#49911](https://github.com/WordPress/gutenberg/pull/49911)).
-   `TreeGrid`: Modify keyboard navigation code to use a data-expanded attribute if aria-expanded is to be controlled outside of the TreeGrid component ([#48461](https://github.com/WordPress/gutenberg/pull/48461)).
-   `Modal`: Equalize internal spacing ([#49890](https://github.com/WordPress/gutenberg/pull/49890)).
-   `Modal`: Increased border radius ([#49870](https://github.com/WordPress/gutenberg/pull/49870)).
-   `Modal`: Updated spacing / dimensions of `isFullScreen` ([#49894](https://github.com/WordPress/gutenberg/pull/49894)).
-   `SlotFill`: Added util for creating private SlotFills and supporting Symbol keys ([#49819](https://github.com/WordPress/gutenberg/pull/49819)).
-   `IconType`: Export for external use ([#49649](https://github.com/WordPress/gutenberg/pull/49649)).

### Bug Fix

-   `CheckboxControl`: Add support custom IDs ([#49977](https://github.com/WordPress/gutenberg/pull/49977)).

### Documentation

-   `Autocomplete`: Add heading and fix type for `onReplace` in README. ([#49798](https://github.com/WordPress/gutenberg/pull/49798)).
-   `Autocomplete`: Update `Usage` section in README. ([#49965](https://github.com/WordPress/gutenberg/pull/49965)).

## 23.8.0 (2023-04-12)

### Internal

-   `Mobile` Refactor of the KeyboardAwareFlatList component.
-   Update `reakit` dependency to 1.3.11 ([#49763](https://github.com/WordPress/gutenberg/pull/49763)).

### Enhancements

-   `DropZone`: Smooth animation ([#49517](https://github.com/WordPress/gutenberg/pull/49517)).
-   `Navigator`: Add `skipFocus` property in `NavigateOptions`. ([#49350](https://github.com/WordPress/gutenberg/pull/49350)).
-   `Spinner`: add explicit opacity and background styles ([#49695](https://github.com/WordPress/gutenberg/pull/49695)).
-   Make TypeScript types available for consumers ([#49229](https://github.com/WordPress/gutenberg/pull/49229)).

### Bug Fix

-   `Snackbar`: Fix insufficient color contrast on hover ([#49682](https://github.com/WordPress/gutenberg/pull/49682)).

## 23.7.0 (2023-03-29)

### Internal

-   `Animate`: Convert to TypeScript ([#49243](https://github.com/WordPress/gutenberg/pull/49243)).
-   `CustomGradientPicker`: Convert to TypeScript ([#48929](https://github.com/WordPress/gutenberg/pull/48929)).
-   `ColorPicker`: Convert to TypeScript ([#49214](https://github.com/WordPress/gutenberg/pull/49214)).
-   `GradientPicker`: Convert to TypeScript ([#48316](https://github.com/WordPress/gutenberg/pull/48316)).
-   `FormTokenField`: Add a `__nextHasNoMarginBottom` prop to start opting into the margin-free styles ([48609](https://github.com/WordPress/gutenberg/pull/48609)).
-   `QueryControls`: Replace bottom margin overrides with `__nextHasNoMarginBottom`([47515](https://github.com/WordPress/gutenberg/pull/47515)).

### Enhancements

-   `CustomGradientPicker`: improve initial state UI ([#49146](https://github.com/WordPress/gutenberg/pull/49146)).
-   `AnglePickerControl`: Style to better fit in narrow contexts and improve RTL layout ([#49046](https://github.com/WordPress/gutenberg/pull/49046)).
-   `ImageSizeControl`: Use large 40px sizes ([#49113](https://github.com/WordPress/gutenberg/pull/49113)).

### Bug Fix

-   `CircularOptionPicker`: force swatches to visually render on top of the rest of the component's content ([#49245](https://github.com/WordPress/gutenberg/pull/49245)).
-   `InputControl`: Fix misaligned textarea input control ([#49116](https://github.com/WordPress/gutenberg/pull/49116)).
-   `ToolsPanel`: Ensure consistency in menu item order ([#49222](https://github.com/WordPress/gutenberg/pull/49222)).
-   `TabPanel`: fix initial tab selection & focus management ([#49368](https://github.com/WordPress/gutenberg/pull/49368)).

### Internal

-   `DuotonePicker`, `DuotoneSwatch`: Convert to TypeScript ([#49060](https://github.com/WordPress/gutenberg/pull/49060)).

## 23.6.0 (2023-03-15)

### Enhancements

-   `FontSizePicker`: Allow custom units for custom font size control ([#48468](https://github.com/WordPress/gutenberg/pull/48468)).
-   `Navigator`: Disable initial screen animation ([#49062](https://github.com/WordPress/gutenberg/pull/49062)).
-   `FormTokenField`: Hide suggestions list on blur event if the input value is invalid ([#48785](https://github.com/WordPress/gutenberg/pull/48785)).

### Bug Fix

-   `ResponsiveWrapper`: use `aspect-ratio` CSS prop, add support for `SVG` elements ([#48573](https://github.com/WordPress/gutenberg/pull/48573).
-   `ResizeTooltip`: Use `default.fontFamily` on tooltip ([#48805](https://github.com/WordPress/gutenberg/pull/48805).

### Internal

-   `Guide`: Convert to TypeScript ([#47493](https://github.com/WordPress/gutenberg/pull/47493)).
-   `SelectControl`: improve prop types for single vs multiple selection ([#47390](https://github.com/WordPress/gutenberg/pull/47390)).
-   `Navigation`: Convert to TypeScript ([#48742](https://github.com/WordPress/gutenberg/pull/48742)).
-   `PanelBody`: Convert to TypeScript ([#47702](https://github.com/WordPress/gutenberg/pull/47702)).
-   `withFilters` HOC: Convert to TypeScript ([#48721](https://github.com/WordPress/gutenberg/pull/48721)).
-   `withFallbackStyles` HOC: Convert to TypeScript ([#48720](https://github.com/WordPress/gutenberg/pull/48720)).
-   `withFocusReturn` HOC: Convert to TypeScript ([#48748](https://github.com/WordPress/gutenberg/pull/48748)).
-   `navigateRegions` HOC: Convert to TypeScript ([#48632](https://github.com/WordPress/gutenberg/pull/48632)).
-   `withSpokenMessages`: HOC: Convert to TypeScript ([#48163](https://github.com/WordPress/gutenberg/pull/48163)).
-   `withNotices`: HOC: Convert to TypeScript ([#49088](https://github.com/WordPress/gutenberg/pull/49088)).
-   `ToolbarButton`: Convert to TypeScript ([#47750](https://github.com/WordPress/gutenberg/pull/47750)).
-   `DimensionControl(Experimental)`: Convert to TypeScript ([#47351](https://github.com/WordPress/gutenberg/pull/47351)).
-   `PaletteEdit`: Convert to TypeScript ([#47764](https://github.com/WordPress/gutenberg/pull/47764)).
-   `QueryControls`: Refactor away from Lodash (`.groupBy`) ([#48779](https://github.com/WordPress/gutenberg/pull/48779)).
-   `ToolbarContext`: Convert to TypeScript ([#49002](https://github.com/WordPress/gutenberg/pull/49002)).

## 23.5.0 (2023-03-01)

### Enhancements

-   `ToolsPanel`: Separate reset all filter registration from items registration and support global resets ([#48123](https://github.com/WordPress/gutenberg/pull/48123)).

### Internal

-   `CircularOptionPicker`: Convert to TypeScript ([#47937](https://github.com/WordPress/gutenberg/pull/47937)).
-   `TabPanel`: Improve unit test in preparation for controlled component updates ([#48086](https://github.com/WordPress/gutenberg/pull/48086)).
-   `Autocomplete`: performance: avoid setting state on every value change ([#48485](https://github.com/WordPress/gutenberg/pull/48485)).
-   `Higher Order` -- `with-constrained-tabbing`: Convert to TypeScript ([#48162](https://github.com/WordPress/gutenberg/pull/48162)).
-   `Autocomplete`: Convert to TypeScript ([#47751](https://github.com/WordPress/gutenberg/pull/47751)).
-   `Autocomplete`: avoid calling setState on input ([#48565](https://github.com/WordPress/gutenberg/pull/48565)).

## 23.4.0 (2023-02-15)

### Bug Fix

-   `ToolsPanel`: fix type inconsistencies between types, docs and normal component usage ([47944](https://github.com/WordPress/gutenberg/pull/47944)).
-   `SelectControl`: Fix styling when `multiple` prop is enabled ([#47893](https://github.com/WordPress/gutenberg/pull/43213)).
-   `useAutocompleteProps`, `Autocomplete`: Make accessible when rendered in an iframe ([#47907](https://github.com/WordPress/gutenberg/pull/47907)).

### Enhancements

-   `ColorPalette`, `GradientPicker`, `PaletteEdit`, `ToolsPanel`: add new props to set a custom heading level ([43848](https://github.com/WordPress/gutenberg/pull/43848) and [#47788](https://github.com/WordPress/gutenberg/pull/47788)).
-   `ColorPalette`: ensure text label contrast checking works with CSS variables ([#47373](https://github.com/WordPress/gutenberg/pull/47373)).
-   `Navigator`: Support dynamic paths with parameters ([#47827](https://github.com/WordPress/gutenberg/pull/47827)).
-   `Navigator`: Support hierarchical paths navigation and add `NavigatorToParentButton` component ([#47883](https://github.com/WordPress/gutenberg/pull/47883)).

### Internal

-   `NavigatorButton`: Reuse `Button` types ([47754](https://github.com/WordPress/gutenberg/pull/47754)).
-   `CustomSelectControl`: lock the `__experimentalShowSelectedHint` prop ([#47229](https://github.com/WordPress/gutenberg/pull/47229)).
-   Lock the `__experimentalPopoverPositionToPlacement` function and rename it to `__experimentalPopoverLegacyPositionToPlacement` ([#47505](https://github.com/WordPress/gutenberg/pull/47505)).
-   `ComboboxControl`: Convert to TypeScript ([#47581](https://github.com/WordPress/gutenberg/pull/47581)).
-   `Panel`, `PanelHeader`, `PanelRow`: Convert to TypeScript ([#47259](https://github.com/WordPress/gutenberg/pull/47259)).
-   `BoxControl`: Convert to TypeScript ([#47622](https://github.com/WordPress/gutenberg/pull/47622)).
-   `AnglePickerControl`: Convert to TypeScript ([#45820](https://github.com/WordPress/gutenberg/pull/45820)).
-   `ResizableBox`: refactor styles to TypeScript ([47756](https://github.com/WordPress/gutenberg/pull/47756)).
-   `BorderBoxControl`: migrate tests to TypeScript, remove act() call ([47755](https://github.com/WordPress/gutenberg/pull/47755)).
-   `Toolbar`: Convert to TypeScript ([#47087](https://github.com/WordPress/gutenberg/pull/47087)).
-   `MenuItemsChoice`: Convert to TypeScript ([#47180](https://github.com/WordPress/gutenberg/pull/47180)).
-   `ToolsPanel`: Allow display of optional items when values are updated externally to item controls ([47727](https://github.com/WordPress/gutenberg/pull/47727)).
-   `ToolsPanel`: Ensure display of optional items when values are updated externally and multiple blocks selected ([47864](https://github.com/WordPress/gutenberg/pull/47864)).
-   `Navigator`: add more pattern matching tests, refine existing tests ([47910](https://github.com/WordPress/gutenberg/pull/47910)).
-   `ToolsPanel`: Refactor Storybook examples to TypeScript ([47944](https://github.com/WordPress/gutenberg/pull/47944)).
-   `ToolsPanel`: Refactor unit tests to TypeScript ([48275](https://github.com/WordPress/gutenberg/pull/48275)).

## 23.3.0 (2023-02-01)

### Deprecations

-   `NumberControl`: Clarify deprecation message about `hideHTMLArrows` prop ([#47370](https://github.com/WordPress/gutenberg/pull/47370)).

### Enhancements

-   `Dropdown`: deprecate `position` prop, use `popoverProps` instead ([46865](https://github.com/WordPress/gutenberg/pull/46865)).
-   `Button`: improve padding for buttons with icon and text. ([46764](https://github.com/WordPress/gutenberg/pull/46764)).
-   `ColorPalette`: Use computed color when css variable is passed to `ColorPicker` ([47181](https://github.com/WordPress/gutenberg/pull/47181)).
-   `Popover`: add `overlay` option to the `placement` prop ([47004](https://github.com/WordPress/gutenberg/pull/47004)).

### Internal

-   `Toolbar`: unify Storybook examples under one file, migrate from knobs to controls ([47117](https://github.com/WordPress/gutenberg/pull/47117)).
-   `DropdownMenu`: migrate Storybook to controls ([47149](https://github.com/WordPress/gutenberg/pull/47149)).
-   Removed deprecated `@storybook/addon-knobs` dependency from the package ([47152](https://github.com/WordPress/gutenberg/pull/47152)).
-   `ColorListPicker`: Convert to TypeScript ([#46358](https://github.com/WordPress/gutenberg/pull/46358)).
-   `KeyboardShortcuts`: Convert to TypeScript ([#47429](https://github.com/WordPress/gutenberg/pull/47429)).
-   `ColorPalette`, `BorderControl`, `GradientPicker`: refine types and logic around single vs multiple palettes ([#47384](https://github.com/WordPress/gutenberg/pull/47384)).
-   `Button`: Convert to TypeScript ([#46997](https://github.com/WordPress/gutenberg/pull/46997)).
-   `QueryControls`: Convert to TypeScript ([#46721](https://github.com/WordPress/gutenberg/pull/46721)).
-   `TreeGrid`: Convert to TypeScript ([#47516](https://github.com/WordPress/gutenberg/pull/47516)).
-   `Notice`: refactor to TypeScript ([47118](https://github.com/WordPress/gutenberg/pull/47118)).
-   `Popover`: Take iframe element scaling into account ([47004](https://github.com/WordPress/gutenberg/pull/47004)).

### Bug Fix

-   `TabPanel`: Fix initial tab selection when the tab declaration is lazily added to the `tabs` array ([47100](https://github.com/WordPress/gutenberg/pull/47100)).
-   `InputControl`: Avoid the "controlled to uncontrolled" warning by forcing the internal `<input />` element to be always in controlled mode ([47250](https://github.com/WordPress/gutenberg/pull/47250)).

## 23.2.0 (2023-01-11)

### Internal

-   `AlignmentMatrixControl`: Update center cell label to 'Center' instead of 'Center Center' ([#46852](https://github.com/WordPress/gutenberg/pull/46852)).
-   `Toolbar`: move all subcomponents under the same folder ([46951](https://github.com/WordPress/gutenberg/pull/46951)).
-   `Dashicon`: remove unnecessary type for `className` prop ([46849](https://github.com/WordPress/gutenberg/pull/46849)).
-   `ColorPicker` & `QueryControls`: Replace bottom margin overrides with `__nextHasNoMarginBottom` ([#46448](https://github.com/WordPress/gutenberg/pull/46448)).
-   `SandBox`: Convert to TypeScript ([#46478](https://github.com/WordPress/gutenberg/pull/46478)).
-   `ResponsiveWrapper`: Convert to TypeScript ([#46480](https://github.com/WordPress/gutenberg/pull/46480)).
-   `ItemGroup`: migrate Storybook to controls, refactor to TypeScript ([46945](https://github.com/WordPress/gutenberg/pull/46945)).

### Bug Fix

-   `Placeholder`: set fixed right margin for label's icon ([46918](https://github.com/WordPress/gutenberg/pull/46918)).
-   `TreeGrid`: Fix right-arrow keyboard navigation when a row contains more than two focusable elements ([46998](https://github.com/WordPress/gutenberg/pull/46998)).

## 23.1.0 (2023-01-02)

### Breaking Changes

-   `ColorPalette`: The experimental `__experimentalHasMultipleOrigins` prop has been removed ([#46315](https://github.com/WordPress/gutenberg/pull/46315)).

## 23.0.0 (2022-12-14)

### Breaking Changes

-   Updated dependencies to require React 18 ([45235](https://github.com/WordPress/gutenberg/pull/45235))

### New Feature

-   `TabPanel`: support manual tab activation ([#46004](https://github.com/WordPress/gutenberg/pull/46004)).
-   `TabPanel`: support disabled prop for tab buttons ([#46471](https://github.com/WordPress/gutenberg/pull/46471)).
-   `BaseControl`: Add `useBaseControlProps` hook to help generate id-releated props ([#46170](https://github.com/WordPress/gutenberg/pull/46170)).

### Bug Fix

-   `ColorPalette`: show "Clear" button even when colors array is empty ([#46001](https://github.com/WordPress/gutenberg/pull/46001)).
-   `InputControl`: Fix internal `Flex` wrapper usage that could add an unintended `height: 100%` ([#46213](https://github.com/WordPress/gutenberg/pull/46213)).
-   `Navigator`: Allow calling `goTo` and `goBack` twice in one render cycle ([#46391](https://github.com/WordPress/gutenberg/pull/46391)).
-   `Modal`: Fix unexpected modal closing in IME Composition ([#46453](https://github.com/WordPress/gutenberg/pull/46453)).
-   `Toolbar`: Fix duplicate focus style on anchor link button ([#46759](https://github.com/WordPress/gutenberg/pull/46759)).
-   `useNavigateRegions`: Ensure region navigation picks the next region based on where the current user focus is located instead of starting at the beginning ([#44883](https://github.com/WordPress/gutenberg/pull/44883)).
-   `ComboboxControl`: Fix unexpected behaviour in IME Composition ([#46827](https://github.com/WordPress/gutenberg/pull/46827)).

### Enhancements

-   `TabPanel`: Simplify tab-focus style. ([#46276](https://github.com/WordPress/gutenberg/pull/46276)).
-   `TabPanel`: Add ability to set icon only tab buttons ([#45005](https://github.com/WordPress/gutenberg/pull/45005)).
-   `InputControl`, `NumberControl`, `UnitControl`: Add `help` prop for additional description ([#45931](https://github.com/WordPress/gutenberg/pull/45931)).
-   `BorderControl`, `ColorPicker` & `QueryControls`: Replace bottom margin overrides with `__nextHasNoMarginBottom` ([#45985](https://github.com/WordPress/gutenberg/pull/45985)).
-   `CustomSelectControl`, `UnitControl`: Add `onFocus` and `onBlur` props ([#46096](https://github.com/WordPress/gutenberg/pull/46096)).
-   `ResizableBox`: Prevent unnecessary paint on resize handles ([#46196](https://github.com/WordPress/gutenberg/pull/46196)).
-   `Popover`: Prevent unnecessary paint caused by using outline ([#46201](https://github.com/WordPress/gutenberg/pull/46201)).
-   `PaletteEdit`: Global styles: add onChange actions to color palette items [#45681](https://github.com/WordPress/gutenberg/pull/45681).
-   Lighten the border color on control components ([#46252](https://github.com/WordPress/gutenberg/pull/46252)).
-   `Popover`: Prevent unnecessary paint when scrolling by using transform instead of top/left positionning ([#46187](https://github.com/WordPress/gutenberg/pull/46187)).
-   `CircularOptionPicker`: Prevent unecessary paint on hover ([#46197](https://github.com/WordPress/gutenberg/pull/46197)).

### Experimental

-   `TextControl`: Restrict `type` prop to `email`, `number`, `password`, `tel`, `text`, `search` or `url` ([#45433](https://github.com/WordPress/gutenberg/pull/45433/)).

### Internal

-   `useControlledValue`: let TypeScript infer the return type ([#46164](https://github.com/WordPress/gutenberg/pull/46164)).
-   `LinkedButton`: remove unnecessary `span` tag ([#46063](https://github.com/WordPress/gutenberg/pull/46063)).
-   NumberControl: refactor styles/tests/stories to TypeScript, replace fireEvent with user-event ([#45990](https://github.com/WordPress/gutenberg/pull/45990)).
-   `useBaseField`: Convert to TypeScript ([#45712](https://github.com/WordPress/gutenberg/pull/45712)).
-   `Dashicon`: Convert to TypeScript ([#45924](https://github.com/WordPress/gutenberg/pull/45924)).
-   `PaletteEdit`: add follow up changelog for #45681 and tests [#46095](https://github.com/WordPress/gutenberg/pull/46095).
-   `AlignmentMatrixControl`: Convert to TypeScript ([#46162](https://github.com/WordPress/gutenberg/pull/46162)).
-   `Theme`: Remove public export ([#46427](https://github.com/WordPress/gutenberg/pull/46427)).
-   `Autocomplete`: Refactor away from `_.find()` ([#46537](https://github.com/WordPress/gutenberg/pull/46537)).
-   `TabPanel`: Refactor away from `_.find()` ([#46537](https://github.com/WordPress/gutenberg/pull/46537)).
-   `BottomSheetPickerCell`: Refactor away from `_.find()` for mobile ([#46537](https://github.com/WordPress/gutenberg/pull/46537)).
-   Refactor global styles context away from `_.find()` for mobile ([#46537](https://github.com/WordPress/gutenberg/pull/46537)).
-   `Dropdown`: Convert to TypeScript ([#45787](https://github.com/WordPress/gutenberg/pull/45787)).

### Documentation

-   `Tooltip`: Add readme and unit tests for `shortcut` prop ([#46092](https://github.com/WordPress/gutenberg/pull/46092)).

## 22.1.0 (2022-11-16)

### Enhancements

-   `ColorPalette`, `BorderBox`, `BorderBoxControl`: polish and DRY prop types, add default values ([#45463](https://github.com/WordPress/gutenberg/pull/45463)).
-   `TabPanel`: Add ability to set icon only tab buttons ([#45005](https://github.com/WordPress/gutenberg/pull/45005)).

### Internal

-   `AnglePickerControl`: remove `:focus-visible' outline on `CircleOutlineWrapper` ([#45758](https://github.com/WordPress/gutenberg/pull/45758))

### Bug Fix

-   `FormTokenField`: Fix duplicate input in IME composition ([#45607](https://github.com/WordPress/gutenberg/pull/45607)).
-   `Autocomplete`: Check key events more strictly in IME composition ([#45626](https://github.com/WordPress/gutenberg/pull/45626)).
-   `Autocomplete`: Fix unexpected block insertion during IME composition ([#45510](https://github.com/WordPress/gutenberg/pull/45510)).
-   `Icon`: Making size prop work for icon components using dash icon strings ([#45593](https://github.com/WordPress/gutenberg/pull/45593))
-   `ToolsPanelItem`: Prevent unintended calls to onDeselect when parent panel is remounted and item is rendered via SlotFill ([#45673](https://github.com/WordPress/gutenberg/pull/45673))
-   `ColorPicker`: Prevent all number fields from becoming "0" when one of them is an empty string ([#45649](https://github.com/WordPress/gutenberg/pull/45649)).
-   `ToggleControl`: Fix toggle control label text overflow ([#45962](https://github.com/WordPress/gutenberg/pull/45962)).

### Internal

-   `ToolsPanel`: Update to fix `exhaustive-deps` eslint rule ([#45715](https://github.com/WordPress/gutenberg/pull/45715)).
-   `PaletteEditListView`: Update to ignore `exhaustive-deps` eslint rule ([#45467](https://github.com/WordPress/gutenberg/pull/45467)).
-   `Popover`: Update to pass `exhaustive-deps` eslint rule ([#45656](https://github.com/WordPress/gutenberg/pull/45656)).
-   `Flex`: Update to pass `exhaustive-deps` eslint rule ([#45528](https://github.com/WordPress/gutenberg/pull/45528)).
-   `withNotices`: Update to pass `exhaustive-deps` eslint rule ([#45530](https://github.com/WordPress/gutenberg/pull/45530)).
-   `ItemGroup`: Update to pass `exhaustive-deps` eslint rule ([#45531](https://github.com/WordPress/gutenberg/pull/45531)).
-   `TabPanel`: Update to pass `exhaustive-deps` eslint rule ([#45660](https://github.com/WordPress/gutenberg/pull/45660)).
-   `NavigatorScreen`: Update to pass `exhaustive-deps` eslint rule ([#45648](https://github.com/WordPress/gutenberg/pull/45648)).
-   `Draggable`: Convert to TypeScript ([#45471](https://github.com/WordPress/gutenberg/pull/45471)).
-   `MenuGroup`: Convert to TypeScript ([#45617](https://github.com/WordPress/gutenberg/pull/45617)).
-   `useCx`: fix story to satisfy the `react-hooks/exhaustive-deps` eslint rule ([#45614](https://github.com/WordPress/gutenberg/pull/45614))
-   Activate the `react-hooks/exhuastive-deps` eslint rule for the Components package ([#41166](https://github.com/WordPress/gutenberg/pull/41166))
-   `Snackbar`: Convert to TypeScript ([#45472](https://github.com/WordPress/gutenberg/pull/45472)).

### Experimental

-   `ToggleGroupControl`: Only show enclosing border when `isBlock` and not `isDeselectable` ([#45492](https://github.com/WordPress/gutenberg/pull/45492)).
-   `Theme`: Add support for custom `background` color ([#45466](https://github.com/WordPress/gutenberg/pull/45466)).

## 22.0.0 (2022-11-02)

### Breaking Changes

-   `Popover`: The deprecated `range` and `__unstableShift` props have been removed ([#45195](https://github.com/WordPress/gutenberg/pull/45195)).

### Deprecations

-   `Popover`: the deprecation messages for anchor-related props (`anchorRef`, `anchorRect`, `getAnchorRect`) have been updated ([#45195](https://github.com/WordPress/gutenberg/pull/45195)).
-   `RadioGroup`: Mark as deprecated, in favor of `RadioControl` and `ToggleGroupControl` ([#45389](https://github.com/WordPress/gutenberg/pull/45389)).
-   `Popover`: the deprecation messages for anchor-related props (`anchorRef`, `anchorRect`, `getAnchorRect`) have been updated. ([#45195](https://github.com/WordPress/gutenberg/pull/45195)).
-   `Popover`: The `isAlternate` prop has been replaced with a `variant` prop that can be called with the `'toolbar'` string ([#45137](https://github.com/WordPress/gutenberg/pull/45137)).

### New Feature

-   `BoxControl` & `CustomSelectControl`: Add `onMouseOver` and `onMouseOut` callback props to allow handling of these events by parent components ([#44955](https://github.com/WordPress/gutenberg/pull/44955))
-   `Popover`: A `variant` prop has been added to style popovers, with `'unstyled'` and `'toolbar'` possible values ([#45137](https://github.com/WordPress/gutenberg/pull/45137)).

### Enhancements

-   `FontSizePicker`: Pass the preset object to the onChange callback to allow conversion from preset slugs to CSS vars ([#44967](https://github.com/WordPress/gutenberg/pull/44967)).
-   `FontSizePicker`: Improved slider design when `withSlider` is set ([#44598](https://github.com/WordPress/gutenberg/pull/44598)).
-   `ToggleControl`: Improved types for the `help` prop, covering the dynamic render function option, and enabled the dynamic `help` behavior only for a controlled component ([#45279](https://github.com/WordPress/gutenberg/pull/45279)).
-   `BorderControl` & `BorderBoxControl`: Replace `__next36pxDefaultSize` with "default" and "large" size variants ([#41860](https://github.com/WordPress/gutenberg/pull/41860)).
-   `UnitControl`: Remove outer wrapper to normalize className placement ([#41860](https://github.com/WordPress/gutenberg/pull/41860)).
-   `ColorPalette`: Fix transparent checkered background pattern ([#45295](https://github.com/WordPress/gutenberg/pull/45295)).
-   `ToggleGroupControl`: Add `isDeselectable` prop to allow deselecting the selected option ([#45123](https://github.com/WordPress/gutenberg/pull/45123)).
-   `FontSizePicker`: Improve hint text shown next to 'Font size' label ([#44966](https://github.com/WordPress/gutenberg/pull/44966)).

### Bug Fix

-   `useNavigateRegions`: Add new keyboard shortcut alias to cover backtick and tilde keys inconsistencies across browsers ([#45019](https://github.com/WordPress/gutenberg/pull/45019)).
-   `Button`: Tweak the destructive button primary, link, and default variants ([#44427](https://github.com/WordPress/gutenberg/pull/44427)).
-   `UnitControl`: Fix `disabled` style is overridden by core `form.css` style ([#45250](https://github.com/WordPress/gutenberg/pull/45250)).
-   `ItemGroup`: fix RTL `Item` styles when rendered as a button ([#45280](https://github.com/WordPress/gutenberg/pull/45280)).
-   `Button`: Fix RTL alignment for buttons containing an icon and text ([#44787](https://github.com/WordPress/gutenberg/pull/44787)).
-   `TabPanel`: Call `onSelect()` on every tab selection, regardless of whether it was triggered by user interaction ([#44028](https://github.com/WordPress/gutenberg/pull/44028)).
-   `FontSizePicker`: Fallback to font size `slug` if `name` is undefined ([#45041](https://github.com/WordPress/gutenberg/pull/45041)).
-   `AutocompleterUI`: fix issue where autocompleter UI would appear on top of other UI elements ([#44795](https://github.com/WordPress/gutenberg/pull/44795/))
-   `ExternalLink`: Fix to re-enable support for `onClick` event handler ([#45214](https://github.com/WordPress/gutenberg/pull/45214)).
-   `InputControl`: Allow inline styles to be applied to the wrapper not inner input ([#45340](https://github.com/WordPress/gutenberg/pull/45340/))

### Internal

-   `BorderBoxControl`: Convert stories to TypeScript and use Controls ([#45002](https://github.com/WordPress/gutenberg/pull/45002)).
-   `Disabled`: add a note in the docs about the lack of polyfill for the `inert` attribute ([#45272](https://github.com/WordPress/gutenberg/pull/45272))
-   `Snackbar`: updated to satisfy `react/exhaustive-deps` eslint rule ([#44934](https://github.com/WordPress/gutenberg/pull/44934))
-   `AnglePickerControl`: Set Storybook Label control type to 'text' ([#45122](https://github.com/WordPress/gutenberg/pull/45122)).
-   `SlotFill`: updated to satisfy `react/exhaustive-deps` eslint rule ([#44403](https://github.com/WordPress/gutenberg/pull/44403))
-   `Context`: updated to ignore `react/exhaustive-deps` eslint rule ([#45044](https://github.com/WordPress/gutenberg/pull/45044))
-   `Button`: Refactor Storybook to controls and align docs ([#44105](https://github.com/WordPress/gutenberg/pull/44105)).
-   `TabPanel`: updated to satisfy `react/exhaustive-deps` eslint rule ([#44935](https://github.com/WordPress/gutenberg/pull/44935))
-   `ColorPalette`: Convert to TypeScript ([#44632](https://github.com/WordPress/gutenberg/pull/44632)).
-   `UnitControl`: Add tests ([#45260](https://github.com/WordPress/gutenberg/pull/45260)).
-   `Disabled`: Refactor the component to rely on the HTML `inert` attribute.
-   `CustomGradientBar`: Refactor away from Lodash ([#45367](https://github.com/WordPress/gutenberg/pull/45367/)).
-   `TextControl`: Set Storybook control types on `help`, `label` and `type` ([#45405](https://github.com/WordPress/gutenberg/pull/45405)).
-   `Autocomplete`: use Popover's new `placement` prop instead of legacy `position` prop ([#44396](https://github.com/WordPress/gutenberg/pull/44396/)).
-   `SelectControl`: Add `onChange`, `onBlur` and `onFocus` to storybook actions ([#45432](https://github.com/WordPress/gutenberg/pull/45432/)).
-   `FontSizePicker`: Add more comprehensive tests ([#45298](https://github.com/WordPress/gutenberg/pull/45298)).
-   `FontSizePicker`: Refactor to use components instead of helper functions ([#44891](https://github.com/WordPress/gutenberg/pull/44891)).

### Experimental

-   `NumberControl`: Replace `hideHTMLArrows` prop with `spinControls` prop. Allow custom spin controls via `spinControls="custom"` ([#45333](https://github.com/WordPress/gutenberg/pull/45333)).

### Experimental

-   Theming: updated Components package to utilize the new `accent` prop of the experimental `Theme` component.

## 21.3.0 (2022-10-19)

### Bug Fix

-   `FontSizePicker`: Ensure that fluid font size presets appear correctly in the UI controls ([#44791](https://github.com/WordPress/gutenberg/pull/44791)).
-   `ToggleGroupControl`: Remove unsupported `disabled` prop from types, and correctly mark `label` prop as required ([#45114](https://github.com/WordPress/gutenberg/pull/45114)).
-   `Navigator`: prevent partially hiding focus ring styles, by removing unnecessary overflow rules on `NavigatorScreen` ([#44973](https://github.com/WordPress/gutenberg/pull/44973)).
-   `Navigator`: restore focus only once per location ([#44972](https://github.com/WordPress/gutenberg/pull/44972)).

### Documentation

-   `VisuallyHidden`: Add some notes on best practices around stacking contexts when using this component ([#44867](https://github.com/WordPress/gutenberg/pull/44867)).

### Internal

-   `Modal`: Convert to TypeScript ([#42949](https://github.com/WordPress/gutenberg/pull/42949)).
-   `Sandbox`: Use `toString` to create observe and resize script string ([#42872](https://github.com/WordPress/gutenberg/pull/42872)).
-   `Navigator`: refactor unit tests to TypeScript and to `user-event` ([#44970](https://github.com/WordPress/gutenberg/pull/44970)).
-   `Navigator`: Refactor Storybook code to TypeScript and controls ([#44979](https://github.com/WordPress/gutenberg/pull/44979)).
-   `withFilters`: Refactor away from `_.without()` ([#44980](https://github.com/WordPress/gutenberg/pull/44980/)).
-   `withFocusReturn`: Refactor tests to `@testing-library/react` ([#45012](https://github.com/WordPress/gutenberg/pull/45012)).
-   `ToolsPanel`: updated to satisfy `react/exhaustive-deps` eslint rule ([#45028](https://github.com/WordPress/gutenberg/pull/45028))
-   `Tooltip`: updated to ignore `react/exhaustive-deps` eslint rule ([#45043](https://github.com/WordPress/gutenberg/pull/45043))

## 21.2.0 (2022-10-05)

### Enhancements

-   `FontSizePicker`: Updated to take up full width of its parent and have a 40px Reset button when `size` is `__unstable-large` ((44559)[https://github.com/WordPress/gutenberg/pull/44559]).
-   `BorderBoxControl`: Omit unit select when width values are mixed ([#44592](https://github.com/WordPress/gutenberg/pull/44592))
-   `BorderControl`: Add ability to disable unit selection ([#44592](https://github.com/WordPress/gutenberg/pull/44592))

### Bug Fix

-   `Popover`: fix limitShift logic by adding iframe offset correctly ([#42950](https://github.com/WordPress/gutenberg/pull/42950)).
-   `Popover`: refine position-to-placement conversion logic, add tests ([#44377](https://github.com/WordPress/gutenberg/pull/44377)).
-   `ToggleGroupControl`: adjust icon color when inactive, from `gray-700` to `gray-900` ([#44575](https://github.com/WordPress/gutenberg/pull/44575)).
-   `TokenInput`: improve logic around the `aria-activedescendant` attribute, which was causing unintended focus behavior for some screen readers ([#44526](https://github.com/WordPress/gutenberg/pull/44526)).
-   `NavigatorScreen`: fix focus issue where back button received focus unexpectedly ([#44239](https://github.com/WordPress/gutenberg/pull/44239))
-   `FontSizePicker`: Fix header order in RTL languages ([#44590](https://github.com/WordPress/gutenberg/pull/44590)).

### Enhancements

-   `SuggestionList`: use `requestAnimationFrame` instead of `setTimeout` when scrolling selected item into view. This change improves the responsiveness of the `ComboboxControl` and `FormTokenField` components when rapidly hovering over the suggestion items in the list ([#44573](https://github.com/WordPress/gutenberg/pull/44573)).

### Internal

-   `Mobile` updated to ignore `react/exhaustive-deps` eslint rule ([#44207](https://github.com/WordPress/gutenberg/pull/44207)).
-   `Popover`: refactor unit tests to TypeScript and modern RTL assertions ([#44373](https://github.com/WordPress/gutenberg/pull/44373)).
-   `SearchControl`: updated to ignore `react/exhaustive-deps` eslint rule in native files([#44381](https://github.com/WordPress/gutenberg/pull/44381))
-   `ResizableBox` updated to pass the `react/exhaustive-deps` eslint rule ([#44370](https://github.com/WordPress/gutenberg/pull/44370)).
-   `Sandbox`: updated to satisfy `react/exhaustive-deps` eslint rule ([#44378](https://github.com/WordPress/gutenberg/pull/44378))
-   `FontSizePicker`: Convert to TypeScript ([#44449](https://github.com/WordPress/gutenberg/pull/44449)).
-   `FontSizePicker`: Replace SCSS with Emotion + components ([#44483](https://github.com/WordPress/gutenberg/pull/44483)).

### Experimental

-   Add experimental `Theme` component ([#44668](https://github.com/WordPress/gutenberg/pull/44668)).

## 21.1.0 (2022-09-21)

### Deprecations

-   `Popover`: added new `anchor` prop, supposed to supersede all previous anchor-related props (`anchorRef`, `anchorRect`, `getAnchorRect`). These older anchor-related props are now marked as deprecated and are scheduled to be removed in WordPress 6.3 ([#43691](https://github.com/WordPress/gutenberg/pull/43691)).

### Bug Fix

-   `Button`: Remove unexpected `has-text` class when empty children are passed ([#44198](https://github.com/WordPress/gutenberg/pull/44198)).
-   The `LinkedButton` to unlink sides in `BoxControl`, `BorderBoxControl` and `BorderRadiusControl` have changed from a rectangular primary button to an icon-only button, with a sentence case tooltip, and default-size icon for better legibility. The `Button` component has been fixed so when `isSmall` and `icon` props are set, and no text is present, the button shape is square rather than rectangular.

### New Features

-   `MenuItem`: Add suffix prop for injecting non-icon and non-shortcut content to menu items ([#44260](https://github.com/WordPress/gutenberg/pull/44260)).
-   `ToolsPanel`: Add subheadings to ellipsis menu and reset text to default control menu items ([#44260](https://github.com/WordPress/gutenberg/pull/44260)).

### Internal

-   `NavigationMenu` updated to ignore `react/exhaustive-deps` eslint rule ([#44090](https://github.com/WordPress/gutenberg/pull/44090)).
-   `RangeControl`: updated to pass `react/exhaustive-deps` eslint rule ([#44271](https://github.com/WordPress/gutenberg/pull/44271)).
-   `UnitControl` updated to pass the `react/exhaustive-deps` eslint rule ([#44161](https://github.com/WordPress/gutenberg/pull/44161)).
-   `Notice`: updated to satisfy `react/exhaustive-deps` eslint rule ([#44157](https://github.com/WordPress/gutenberg/pull/44157))

## 21.0.0 (2022-09-13)

### Deprecations

-   `FontSizePicker`: Deprecate bottom margin style. Add a `__nextHasNoMarginBottom` prop to start opting into the margin-free styles that will become the default in a future version, currently scheduled to be WordPress 6.4 ([#43870](https://github.com/WordPress/gutenberg/pull/43870)).
-   `AnglePickerControl`: Deprecate bottom margin style. Add a `__nextHasNoMarginBottom` prop to start opting into the margin-free styles that will become the default in a future version, currently scheduled to be WordPress 6.4 ([#43867](https://github.com/WordPress/gutenberg/pull/43867)).
-   `Popover`: deprecate `__unstableShift` prop in favour of new `shift` prop. The `__unstableShift` is currently scheduled for removal in WordPress 6.3 ([#43845](https://github.com/WordPress/gutenberg/pull/43845)).
-   `Popover`: removed the `__unstableObserveElement` prop, which is not necessary anymore. The functionality is now supported directly by the component without the need of an external prop ([#43617](https://github.com/WordPress/gutenberg/pull/43617)).

### Bug Fix

-   `Button`, `Icon`: Fix `iconSize` prop doesn't work with some icons ([#43821](https://github.com/WordPress/gutenberg/pull/43821)).
-   `InputControl`, `NumberControl`, `UnitControl`: Fix margin when `labelPosition` is `bottom` ([#43995](https://github.com/WordPress/gutenberg/pull/43995)).
-   `Popover`: enable auto-updating every animation frame ([#43617](https://github.com/WordPress/gutenberg/pull/43617)).
-   `Popover`: improve the component's performance and reactivity to prop changes by reworking its internals ([#43335](https://github.com/WordPress/gutenberg/pull/43335)).
-   `NavigatorScreen`: updated to satisfy `react/exhaustive-deps` eslint rule ([#43876](https://github.com/WordPress/gutenberg/pull/43876))
-   `Popover`: fix positioning when reference and floating elements are both within an iframe ([#43971](https://github.com/WordPress/gutenberg/pull/43971))

### Enhancements

-   `ToggleControl`: Add `__nextHasNoMargin` prop for opting into the new margin-free styles ([#43717](https://github.com/WordPress/gutenberg/pull/43717)).
-   `CheckboxControl`: Add `__nextHasNoMargin` prop for opting into the new margin-free styles ([#43720](https://github.com/WordPress/gutenberg/pull/43720)).
-   `FocalPointControl`: Add `__nextHasNoMargin` prop for opting into the new margin-free styles ([#43996](https://github.com/WordPress/gutenberg/pull/43996)).
-   `TextControl`, `TextareaControl`: Add `__nextHasNoMargin` prop for opting into the new margin-free styles ([#43782](https://github.com/WordPress/gutenberg/pull/43782)).
-   `Flex`: Remove margin-based polyfill implementation of flex `gap` ([#43995](https://github.com/WordPress/gutenberg/pull/43995)).
-   `RangeControl`: Tweak dark gray marking color to be consistent with the grays in `@wordpress/base-styles` ([#43773](https://github.com/WordPress/gutenberg/pull/43773)).
-   `UnitControl`: Tweak unit dropdown color to be consistent with the grays in `@wordpress/base-styles` ([#43773](https://github.com/WordPress/gutenberg/pull/43773)).
-   `SearchControl`: Add `__nextHasNoMargin` prop for opting into the new margin-free styles ([#43871](https://github.com/WordPress/gutenberg/pull/43871)).
-   `UnitControl`: Consistently hide spin buttons ([#43985](https://github.com/WordPress/gutenberg/pull/43985)).
-   `CardHeader`, `CardBody`, `CardFooter`: Tweak `isShady` background colors to be consistent with the grays in `@wordpress/base-styles` ([#43719](https://github.com/WordPress/gutenberg/pull/43719)).
-   `InputControl`, `SelectControl`: Tweak `disabled` colors to be consistent with the grays in `@wordpress/base-styles` ([#43719](https://github.com/WordPress/gutenberg/pull/43719)).
-   `FocalPointPicker`: Tweak media placeholder background color to be consistent with the grays in `@wordpress/base-styles` ([#43994](https://github.com/WordPress/gutenberg/pull/43994)).
-   `RangeControl`: Tweak rail, track, and mark colors to be consistent with the grays in `@wordpress/base-styles` ([#43994](https://github.com/WordPress/gutenberg/pull/43994)).
-   `UnitControl`: Tweak unit dropdown hover color to be consistent with the grays in `@wordpress/base-styles` ([#43994](https://github.com/WordPress/gutenberg/pull/43994)).

### Internal

-   `Icon`: Refactor tests to `@testing-library/react` ([#44051](https://github.com/WordPress/gutenberg/pull/44051)).
-   Fix TypeScript types for `isValueDefined()` and `isValueEmpty()` utility functions ([#43983](https://github.com/WordPress/gutenberg/pull/43983)).
-   `RadioControl`: Clean up styles to use less custom CSS ([#43868](https://github.com/WordPress/gutenberg/pull/43868)).
-   Remove unused `normalizeArrowKey` utility function ([#43640](https://github.com/WordPress/gutenberg/pull/43640/)).
-   `SearchControl`: Convert to TypeScript ([#43871](https://github.com/WordPress/gutenberg/pull/43871)).
-   `FormFileUpload`: Convert to TypeScript ([#43960](https://github.com/WordPress/gutenberg/pull/43960)).
-   `DropZone`: Convert to TypeScript ([#43962](https://github.com/WordPress/gutenberg/pull/43962)).
-   `ToggleGroupControl`: Rename `__experimentalIsIconGroup` prop to `__experimentalIsBorderless` ([#43771](https://github.com/WordPress/gutenberg/pull/43771/)).
-   `NumberControl`: Add TypeScript types ([#43791](https://github.com/WordPress/gutenberg/pull/43791/)).
-   Refactor `FocalPointPicker` to function component ([#39168](https://github.com/WordPress/gutenberg/pull/39168)).
-   `Guide`: use `code` instead of `keyCode` for keyboard events ([#43604](https://github.com/WordPress/gutenberg/pull/43604/)).
-   `ToggleControl`: Convert to TypeScript and streamline CSS ([#43717](https://github.com/WordPress/gutenberg/pull/43717)).
-   `FocalPointPicker`: Convert to TypeScript ([#43872](https://github.com/WordPress/gutenberg/pull/43872)).
-   `Navigation`: use `code` instead of `keyCode` for keyboard events ([#43644](https://github.com/WordPress/gutenberg/pull/43644/)).
-   `ComboboxControl`: Add unit tests ([#42403](https://github.com/WordPress/gutenberg/pull/42403)).
-   `NavigableContainer`: use `code` instead of `keyCode` for keyboard events, rewrite tests using RTL and `user-event` ([#43606](https://github.com/WordPress/gutenberg/pull/43606/)).
-   `ComboboxControl`: updated to satisfy `react/exhuastive-deps` eslint rule ([#41417](https://github.com/WordPress/gutenberg/pull/41417))
-   `FormTokenField`: Refactor away from Lodash ([#43744](https://github.com/WordPress/gutenberg/pull/43744/)).
-   `NavigatorButton`: updated to satisfy `react/exhaustive-deps` eslint rule ([#42051](https://github.com/WordPress/gutenberg/pull/42051))
-   `TabPanel`: Refactor away from `_.partial()` ([#43895](https://github.com/WordPress/gutenberg/pull/43895/)).
-   `Panel`: Refactor tests to `@testing-library/react` ([#43896](https://github.com/WordPress/gutenberg/pull/43896)).
-   `Popover`: refactor to TypeScript ([#43823](https://github.com/WordPress/gutenberg/pull/43823/)).
-   `BorderControl` and `BorderBoxControl`: replace temporary types with `Popover`'s types ([#43823](https://github.com/WordPress/gutenberg/pull/43823/)).
-   `DimensionControl`: Refactor tests to `@testing-library/react` ([#43916](https://github.com/WordPress/gutenberg/pull/43916)).
-   `withFilters`: Refactor tests to `@testing-library/react` ([#44017](https://github.com/WordPress/gutenberg/pull/44017)).
-   `IsolatedEventContainer`: Refactor tests to `@testing-library/react` ([#44073](https://github.com/WordPress/gutenberg/pull/44073)).
-   `KeyboardShortcuts`: Refactor tests to `@testing-library/react` ([#44075](https://github.com/WordPress/gutenberg/pull/44075)).
-   `Slot`/`Fill`: Refactor tests to `@testing-library/react` ([#44084](https://github.com/WordPress/gutenberg/pull/44084)).
-   `ColorPalette`: Refactor tests to `@testing-library/react` ([#44108](https://github.com/WordPress/gutenberg/pull/44108)).

## 20.0.0 (2022-08-24)

### Deprecations

-   `CustomSelectControl`: Deprecate constrained width style. Add a `__nextUnconstrainedWidth` prop to start opting into the unconstrained width that will become the default in a future version, currently scheduled to be WordPress 6.4 ([#43230](https://github.com/WordPress/gutenberg/pull/43230)).
-   `Popover`: deprecate `__unstableForcePosition` prop in favour of new `flip` and `resize` props. The `__unstableForcePosition` is currently scheduled for removal in WordPress 6.3 ([#43546](https://github.com/WordPress/gutenberg/pull/43546)).

### Bug Fix

-   `AlignmentMatrixControl`: keep the physical direction in RTL languages ([#43126](https://github.com/WordPress/gutenberg/pull/43126)).
-   `AlignmentMatrixControl`: Fix the `width` prop so it works as intended ([#43482](https://github.com/WordPress/gutenberg/pull/43482)).
-   `SelectControl`, `CustomSelectControl`: Truncate long option strings ([#43301](https://github.com/WordPress/gutenberg/pull/43301)).
-   `ToggleGroupControl`: Fix minor inconsistency in label height ([#43331](https://github.com/WordPress/gutenberg/pull/43331)).
-   `Popover`: fix and improve opening animation ([#43186](https://github.com/WordPress/gutenberg/pull/43186)).
-   `Popover`: fix incorrect deps in hooks resulting in incorrect positioning after calling `update` ([#43267](https://github.com/WordPress/gutenberg/pull/43267/)).
-   `FontSizePicker`: Fix excessive margin between label and input ([#43304](https://github.com/WordPress/gutenberg/pull/43304)).
-   Ensure all dependencies allow version ranges ([#43355](https://github.com/WordPress/gutenberg/pull/43355)).
-   `Popover`: make sure offset middleware always applies the latest frame offset values ([#43329](https://github.com/WordPress/gutenberg/pull/43329/)).
-   `Dropdown`: anchor popover to the dropdown wrapper (instead of the toggle) ([#43377](https://github.com/WordPress/gutenberg/pull/43377/)).
-   `Guide`: Fix error when rendering with no pages ([#43380](https://github.com/WordPress/gutenberg/pull/43380/)).
-   `Disabled`: preserve input values when toggling the `isDisabled` prop ([#43508](https://github.com/WordPress/gutenberg/pull/43508/))

### Enhancements

-   `GradientPicker`: Show custom picker before swatches ([#43577](https://github.com/WordPress/gutenberg/pull/43577)).
-   `CustomGradientPicker`, `GradientPicker`: Add `__nextHasNoMargin` prop for opting into the new margin-free styles ([#43387](https://github.com/WordPress/gutenberg/pull/43387)).
-   `ToolsPanel`: Tighten grid gaps ([#43424](https://github.com/WordPress/gutenberg/pull/43424)).
-   `ColorPalette`: Make popover style consistent ([#43570](https://github.com/WordPress/gutenberg/pull/43570)).
-   `ToggleGroupControl`: Improve TypeScript documentation ([#43265](https://github.com/WordPress/gutenberg/pull/43265)).
-   `ComboboxControl`: Normalize hyphen-like characters to an ASCII hyphen ([#42942](https://github.com/WordPress/gutenberg/pull/42942)).
-   `FormTokenField`: Refactor away from `_.difference()` ([#43224](https://github.com/WordPress/gutenberg/pull/43224/)).
-   `Autocomplete`: use `KeyboardEvent.code` instead of `KeyboardEvent.keyCode` ([#43432](https://github.com/WordPress/gutenberg/pull/43432/)).
-   `ConfirmDialog`: replace (almost) every usage of `fireEvent` with `@testing-library/user-event` ([#43429](https://github.com/WordPress/gutenberg/pull/43429/)).
-   `Popover`: Introduce new `flip` and `resize` props ([#43546](https://github.com/WordPress/gutenberg/pull/43546/)).

### Internal

-   `Tooltip`: Refactor tests to `@testing-library/react` ([#43061](https://github.com/WordPress/gutenberg/pull/43061)).
-   `ClipboardButton`, `FocusableIframe`, `IsolatedEventContainer`, `withConstrainedTabbing`, `withSpokenMessages`: Improve TypeScript types ([#43579](https://github.com/WordPress/gutenberg/pull/43579)).
-   Clean up unused and duplicate `COLORS` values ([#43445](https://github.com/WordPress/gutenberg/pull/43445)).
-   Update `floating-ui` to the latest version ([#43206](https://github.com/WordPress/gutenberg/pull/43206)).
-   `DateTimePicker`, `TimePicker`, `DatePicker`: Switch from `moment` to `date-fns` ([#43005](https://github.com/WordPress/gutenberg/pull/43005)).
-   `DatePicker`: Switch from `react-dates` to `use-lilius` ([#43005](https://github.com/WordPress/gutenberg/pull/43005)).
-   `DateTimePicker`: address feedback after recent refactor to `date-fns` and `use-lilius` ([#43495](https://github.com/WordPress/gutenberg/pull/43495)).
-   `convertLTRToRTL()`: Refactor away from `_.mapKeys()` ([#43258](https://github.com/WordPress/gutenberg/pull/43258/)).
-   `withSpokenMessages`: Update to use `@testing-library/react` ([#43273](https://github.com/WordPress/gutenberg/pull/43273)).
-   `MenuGroup`: Refactor unit tests to use `@testing-library/react` ([#43275](https://github.com/WordPress/gutenberg/pull/43275)).
-   `FormTokenField`: Refactor away from `_.uniq()` ([#43330](https://github.com/WordPress/gutenberg/pull/43330/)).
-   `contextConnect`: Refactor away from `_.uniq()` ([#43330](https://github.com/WordPress/gutenberg/pull/43330/)).
-   `ColorPalette`: Refactor away from `_.uniq()` ([#43330](https://github.com/WordPress/gutenberg/pull/43330/)).
-   `Guide`: Refactor away from `_.times()` ([#43374](https://github.com/WordPress/gutenberg/pull/43374/)).
-   `Disabled`: Convert to TypeScript ([#42708](https://github.com/WordPress/gutenberg/pull/42708)).
-   `Guide`: Update tests to use `@testing-library/react` ([#43380](https://github.com/WordPress/gutenberg/pull/43380)).
-   `Modal`: use `KeyboardEvent.code` instead of deprecated `KeyboardEvent.keyCode`. improve unit tests ([#43429](https://github.com/WordPress/gutenberg/pull/43429/)).
-   `FocalPointPicker`: use `KeyboardEvent.code`, partially refactor tests to modern RTL and `user-event` ([#43441](https://github.com/WordPress/gutenberg/pull/43441/)).
-   `CustomGradientPicker`: use `KeyboardEvent.code` instead of `KeyboardEvent.keyCode` ([#43437](https://github.com/WordPress/gutenberg/pull/43437/)).
-   `Card`: Convert to TypeScript ([#42941](https://github.com/WordPress/gutenberg/pull/42941)).
-   `NavigableContainer`: Refactor away from `_.omit()` ([#43474](https://github.com/WordPress/gutenberg/pull/43474/)).
-   `Notice`: Refactor away from `_.omit()` ([#43474](https://github.com/WordPress/gutenberg/pull/43474/)).
-   `Snackbar`: Refactor away from `_.omit()` ([#43474](https://github.com/WordPress/gutenberg/pull/43474/)).
-   `UnitControl`: Refactor away from `_.omit()` ([#43474](https://github.com/WordPress/gutenberg/pull/43474/)).
-   `BottomSheet`: Refactor away from `_.omit()` ([#43474](https://github.com/WordPress/gutenberg/pull/43474/)).
-   `DropZone`: Refactor away from `_.includes()` ([#43518](https://github.com/WordPress/gutenberg/pull/43518/)).
-   `NavigableMenu`: Refactor away from `_.includes()` ([#43518](https://github.com/WordPress/gutenberg/pull/43518/)).
-   `Tooltip`: Refactor away from `_.includes()` ([#43518](https://github.com/WordPress/gutenberg/pull/43518/)).
-   `TreeGrid`: Refactor away from `_.includes()` ([#43518](https://github.com/WordPress/gutenberg/pull/43518/)).
-   `FormTokenField`: use `KeyboardEvent.code`, refactor tests to modern RTL and `user-event` ([#43442](https://github.com/WordPress/gutenberg/pull/43442/)).
-   `DropdownMenu`: use `KeyboardEvent.code`, refactor tests to model RTL and `user-event` ([#43439](https://github.com/WordPress/gutenberg/pull/43439/)).
-   `Autocomplete`: Refactor away from `_.escapeRegExp()` ([#43629](https://github.com/WordPress/gutenberg/pull/43629/)).
-   `TextHighlight`: Refactor away from `_.escapeRegExp()` ([#43629](https://github.com/WordPress/gutenberg/pull/43629/)).

### Experimental

-   `FormTokenField`: add `__experimentalAutoSelectFirstMatch` prop to auto select the first matching suggestion on typing ([#42527](https://github.com/WordPress/gutenberg/pull/42527/)).
-   `Popover`: Deprecate `__unstableForcePosition`, now replaced by new `flip` and `resize` props ([#43546](https://github.com/WordPress/gutenberg/pull/43546/)).

## 19.17.0 (2022-08-10)

### Bug Fix

-   `Popover`: make sure that `ownerDocument` is always defined ([#42886](https://github.com/WordPress/gutenberg/pull/42886)).
-   `ExternalLink`: Check if the link is an internal anchor link and prevent anchor links from being opened. ([#42259](https://github.com/WordPress/gutenberg/pull/42259)).
-   `BorderControl`: Ensure box-sizing is reset for the control ([#42754](https://github.com/WordPress/gutenberg/pull/42754)).
-   `InputControl`: Fix acceptance of falsy values in controlled updates ([#42484](https://github.com/WordPress/gutenberg/pull/42484/)).
-   `Tooltip (Experimental)`, `CustomSelectControl`, `TimePicker`: Add missing font-size styles which were necessary in non-WordPress contexts ([#42844](https://github.com/WordPress/gutenberg/pull/42844/)).
-   `TextControl`, `TextareaControl`, `ToggleGroupControl`: Add `box-sizing` reset style ([#42889](https://github.com/WordPress/gutenberg/pull/42889)).
-   `Popover`: fix arrow placement and design ([#42874](https://github.com/WordPress/gutenberg/pull/42874/)).
-   `Popover`: fix minor glitch in arrow [#42903](https://github.com/WordPress/gutenberg/pull/42903)).
-   `ColorPicker`: fix layout overflow [#42992](https://github.com/WordPress/gutenberg/pull/42992)).
-   `ToolsPanel`: Constrain grid columns to 50% max-width ([#42795](https://github.com/WordPress/gutenberg/pull/42795)).
-   `Popover`: anchor correctly to parent node when no explicit anchor is passed ([#42971](https://github.com/WordPress/gutenberg/pull/42971)).
-   `ColorPalette`: forward correctly `popoverProps` in the `CustomColorPickerDropdown` component [#42989](https://github.com/WordPress/gutenberg/pull/42989)).
-   `ColorPalette`, `CustomGradientBar`: restore correct color picker popover position [#42989](https://github.com/WordPress/gutenberg/pull/42989)).
-   `Popover`: fix iframe offset not updating when iframe resizes ([#42971](https://github.com/WordPress/gutenberg/pull/43172)).

### Enhancements

-   `ToggleGroupControlOptionIcon`: Maintain square proportions ([#43060](https://github.com/WordPress/gutenberg/pull/43060/)).
-   `ToggleGroupControlOptionIcon`: Add a required `label` prop so the button is always accessibly labeled. Also removes `showTooltip` from the accepted prop types, as the tooltip will now always be shown. ([#43060](https://github.com/WordPress/gutenberg/pull/43060/)).
-   `SelectControl`, `CustomSelectControl`: Refresh and refactor chevron down icon ([#42962](https://github.com/WordPress/gutenberg/pull/42962)).
-   `FontSizePicker`: Add large size variant ([#42716](https://github.com/WordPress/gutenberg/pull/42716/)).
-   `Popover`: tidy up code, add more comments ([#42944](https://github.com/WordPress/gutenberg/pull/42944)).
-   Add `box-sizing` reset style mixin to utils ([#42754](https://github.com/WordPress/gutenberg/pull/42754)).
-   `ResizableBox`: Make tooltip background match `Tooltip` component's ([#42800](https://github.com/WordPress/gutenberg/pull/42800)).
-   Update control labels to the new uppercase styles ([#42789](https://github.com/WordPress/gutenberg/pull/42789)).
-   `UnitControl`: Update unit dropdown design for the large size variant ([#42000](https://github.com/WordPress/gutenberg/pull/42000)).
-   `BaseControl`: Add `box-sizing` reset style ([#42889](https://github.com/WordPress/gutenberg/pull/42889)).
-   `ToggleGroupControl`, `RangeControl`, `FontSizePicker`: Add `__nextHasNoMarginBottom` prop for opting into the new margin-free styles ([#43062](https://github.com/WordPress/gutenberg/pull/43062)).
-   `BoxControl`: Export `applyValueToSides` util function. ([#42733](https://github.com/WordPress/gutenberg/pull/42733/)).
-   `ColorPalette`: use index while iterating over color entries to avoid React "duplicated key" warning ([#43096](https://github.com/WordPress/gutenberg/pull/43096)).
-   `AnglePickerControl`: Add `__nextHasNoMarginBottom` prop for opting into the new margin-free styles ([#43160](https://github.com/WordPress/gutenberg/pull/43160/)).
-   `ComboboxControl`: Add `__nextHasNoMarginBottom` prop for opting into the new margin-free styles ([#43165](https://github.com/WordPress/gutenberg/pull/43165/)).

### Internal

-   `ToggleGroupControl`: Add `__experimentalIsIconGroup` prop ([#43060](https://github.com/WordPress/gutenberg/pull/43060/)).
-   `Flex`, `FlexItem`, `FlexBlock`: Convert to TypeScript ([#42537](https://github.com/WordPress/gutenberg/pull/42537)).
-   `InputControl`: Fix incorrect `size` prop passing ([#42793](https://github.com/WordPress/gutenberg/pull/42793)).
-   `Placeholder`: Convert to TypeScript ([#42990](https://github.com/WordPress/gutenberg/pull/42990)).
-   `Popover`: rewrite Storybook examples using controls [#42903](https://github.com/WordPress/gutenberg/pull/42903)).
-   `Swatch`: Remove component in favor of `ColorIndicator` [#43068](https://github.com/WordPress/gutenberg/pull/43068)).

## 19.16.0 (2022-07-27)

### Bug Fix

-   Context System: Stop explicitly setting `undefined` to the `children` prop. This fixes a bug where `Icon` could not be correctly rendered via the `as` prop of a context-connected component ([#42686](https://github.com/WordPress/gutenberg/pull/42686)).
-   `Popover`, `Dropdown`: Fix width when `expandOnMobile` is enabled ([#42635](https://github.com/WordPress/gutenberg/pull/42635/)).
-   `CustomSelectControl`: Fix font size and hover/focus style inconsistencies with `SelectControl` ([#42460](https://github.com/WordPress/gutenberg/pull/42460/)).
-   `AnglePickerControl`: Fix gap between elements in RTL mode ([#42534](https://github.com/WordPress/gutenberg/pull/42534)).
-   `ColorPalette`: Fix background image in RTL mode ([#42510](https://github.com/WordPress/gutenberg/pull/42510)).
-   `RangeControl`: clamp initialPosition between min and max values ([#42571](https://github.com/WordPress/gutenberg/pull/42571)).
-   `Tooltip`: avoid unnecessary re-renders of select child elements ([#42483](https://github.com/WordPress/gutenberg/pull/42483)).
-   `Popover`: Fix offset when the reference element is within an iframe. ([#42417](https://github.com/WordPress/gutenberg/pull/42417)).

### Enhancements

-   `BorderControl`: Improve labelling, tooltips and DOM structure ([#42348](https://github.com/WordPress/gutenberg/pull/42348/)).
-   `BaseControl`: Set zero padding on `StyledLabel` to ensure cross-browser styling ([#42348](https://github.com/WordPress/gutenberg/pull/42348/)).
-   `InputControl`: Implement wrapper subcomponents for adding responsive padding to `prefix`/`suffix` ([#42378](https://github.com/WordPress/gutenberg/pull/42378)).
-   `SelectControl`: Add flag for larger default size ([#42456](https://github.com/WordPress/gutenberg/pull/42456/)).
-   `UnitControl`: Update unit select's focus styles to match input's ([#42383](https://github.com/WordPress/gutenberg/pull/42383)).
-   `ColorPalette`: Display checkered preview background when `value` is transparent ([#42232](https://github.com/WordPress/gutenberg/pull/42232)).
-   `CustomSelectControl`: Add size variants ([#42460](https://github.com/WordPress/gutenberg/pull/42460/)).
-   `CustomSelectControl`: Add flag to opt in to unconstrained width ([#42460](https://github.com/WordPress/gutenberg/pull/42460/)).
-   `Dropdown`: Implement wrapper subcomponent for adding different padding to the dropdown content ([#42595](https://github.com/WordPress/gutenberg/pull/42595/)).
-   `BorderControl`: Render dropdown as prefix within its `UnitControl` ([#42212](https://github.com/WordPress/gutenberg/pull/42212/))
-   `UnitControl`: Update prop types to allow ReactNode as prefix ([#42212](https://github.com/WordPress/gutenberg/pull/42212/))
-   `ToolsPanel`: Updated README with panel layout information and more expansive usage example ([#42615](https://github.com/WordPress/gutenberg/pull/42615)).
-   `ComboboxControl`, `FormTokenField`: Add custom render callback for options in suggestions list ([#42597](https://github.com/WordPress/gutenberg/pull/42597/)).

### Internal

-   `ColorPicker`: Clean up implementation of 40px size ([#42002](https://github.com/WordPress/gutenberg/pull/42002/)).
-   `Divider`: Complete TypeScript migration ([#41991](https://github.com/WordPress/gutenberg/pull/41991)).
-   `Divider`, `Flex`, `Spacer`: Improve documentation for the `SpaceInput` prop ([#42376](https://github.com/WordPress/gutenberg/pull/42376)).
-   `Elevation`: Convert to TypeScript ([#42302](https://github.com/WordPress/gutenberg/pull/42302)).
-   `ScrollLock`: Convert to TypeScript ([#42303](https://github.com/WordPress/gutenberg/pull/42303)).
-   `Shortcut`: Convert to TypeScript ([#42272](https://github.com/WordPress/gutenberg/pull/42272)).
-   `TreeSelect`: Refactor away from `_.compact()` ([#42438](https://github.com/WordPress/gutenberg/pull/42438)).
-   `MediaEdit`: Refactor away from `_.compact()` for mobile ([#42438](https://github.com/WordPress/gutenberg/pull/42438)).
-   `BoxControl`: Refactor away from `_.isEmpty()` ([#42468](https://github.com/WordPress/gutenberg/pull/42468)).
-   `RadioControl`: Refactor away from `_.isEmpty()` ([#42468](https://github.com/WordPress/gutenberg/pull/42468)).
-   `SelectControl`: Refactor away from `_.isEmpty()` ([#42468](https://github.com/WordPress/gutenberg/pull/42468)).
-   `StyleProvider`: Convert to TypeScript ([#42541](https://github.com/WordPress/gutenberg/pull/42541)).
-   `ComboboxControl`: Replace `keyboardEvent.keyCode` with `keyboardEvent.code`([#42569](https://github.com/WordPress/gutenberg/pull/42569)).
-   `ComboboxControl`: Add support for uncontrolled mode ([#42752](https://github.com/WordPress/gutenberg/pull/42752)).

## 19.15.0 (2022-07-13)

### Bug Fix

-   `BoxControl`: Change ARIA role from `region` to `group` to avoid unwanted ARIA landmark regions ([#42094](https://github.com/WordPress/gutenberg/pull/42094)).
-   `FocalPointPicker`, `FormTokenField`, `ResizableBox`: Fixed SSR breakage ([#42248](https://github.com/WordPress/gutenberg/pull/42248)).
-   `ComboboxControl`: use custom prefix when generating the instanceId ([#42134](https://github.com/WordPress/gutenberg/pull/42134).
-   `Popover`: pass missing anchor ref to the `getAnchorRect` callback prop. ([#42076](https://github.com/WordPress/gutenberg/pull/42076)).
-   `Popover`: call `getAnchorRect` callback prop even if `anchorRefFallback` has no value. ([#42329](https://github.com/WordPress/gutenberg/pull/42329)).
-   Fix `ToolTip` position to ensure it is always positioned relative to the first child of the ToolTip. ([#41268](https://github.com/WordPress/gutenberg/pull/41268))

### Enhancements

-   `ToggleGroupControl`: Add large size variant ([#42008](https://github.com/WordPress/gutenberg/pull/42008/)).
-   `InputControl`: Ensure that the padding between a `prefix`/`suffix` and the text input stays at a reasonable 8px, even in larger size variants ([#42166](https://github.com/WordPress/gutenberg/pull/42166)).

### Internal

-   `Grid`: Convert to TypeScript ([#41923](https://github.com/WordPress/gutenberg/pull/41923)).
-   `TextHighlight`: Convert to TypeScript ([#41698](https://github.com/WordPress/gutenberg/pull/41698)).
-   `Tip`: Convert to TypeScript ([#42262](https://github.com/WordPress/gutenberg/pull/42262)).
-   `Scrollable`: Convert to TypeScript ([#42016](https://github.com/WordPress/gutenberg/pull/42016)).
-   `Spacer`: Complete TypeScript migration ([#42013](https://github.com/WordPress/gutenberg/pull/42013)).
-   `VisuallyHidden`: Convert to TypeScript ([#42220](https://github.com/WordPress/gutenberg/pull/42220)).
-   `TreeSelect`: Refactor away from `_.repeat()` ([#42070](https://github.com/WordPress/gutenberg/pull/42070/)).
-   `FocalPointPicker` updated to satisfy `react/exhaustive-deps` eslint rule ([#41520](https://github.com/WordPress/gutenberg/pull/41520)).
-   `ColorPicker` updated to satisfy `react/exhaustive-deps` eslint rule ([#41294](https://github.com/WordPress/gutenberg/pull/41294)).
-   `Slot`/`Fill`: Refactor away from Lodash ([#42153](https://github.com/WordPress/gutenberg/pull/42153/)).
-   `ComboboxControl`: Refactor away from `_.deburr()` ([#42169](https://github.com/WordPress/gutenberg/pull/42169/)).
-   `FormTokenField`: Refactor away from `_.identity()` ([#42215](https://github.com/WordPress/gutenberg/pull/42215/)).
-   `SelectControl`: Use roles and `@testing-library/user-event` in unit tests ([#42308](https://github.com/WordPress/gutenberg/pull/42308)).
-   `DropdownMenu`: Refactor away from Lodash ([#42218](https://github.com/WordPress/gutenberg/pull/42218/)).
-   `ToolbarGroup`: Refactor away from `_.flatMap()` ([#42223](https://github.com/WordPress/gutenberg/pull/42223/)).
-   `TreeSelect`: Refactor away from `_.flatMap()` ([#42223](https://github.com/WordPress/gutenberg/pull/42223/)).
-   `Autocomplete`: Refactor away from `_.deburr()` ([#42266](https://github.com/WordPress/gutenberg/pull/42266/)).
-   `MenuItem`: Refactor away from `_.isString()` ([#42268](https://github.com/WordPress/gutenberg/pull/42268/)).
-   `Shortcut`: Refactor away from `_.isString()` ([#42268](https://github.com/WordPress/gutenberg/pull/42268/)).
-   `Shortcut`: Refactor away from `_.isObject()` ([#42336](https://github.com/WordPress/gutenberg/pull/42336/)).
-   `RangeControl`: Convert to TypeScript ([#40535](https://github.com/WordPress/gutenberg/pull/40535)).
-   `ExternalLink`: Refactor away from Lodash ([#42341](https://github.com/WordPress/gutenberg/pull/42341/)).
-   `Navigation`: updated to satisfy `react/exhaustive-deps` eslint rule ([#41612](https://github.com/WordPress/gutenberg/pull/41612))

## 19.14.0 (2022-06-29)

### Bug Fix

-   `ColorPicker`: Remove horizontal scrollbar when using HSL or RGB color input types. ([#41646](https://github.com/WordPress/gutenberg/pull/41646))
-   `ColorPicker`: Widen hex input field for mobile. ([#42004](https://github.com/WordPress/gutenberg/pull/42004))

### Enhancements

-   Wrapped `ColorIndicator` in a `forwardRef` call ([#41587](https://github.com/WordPress/gutenberg/pull/41587)).
-   `ComboboxControl` & `FormTokenField`: Add `__next36pxDefaultSize` flag for larger default size ([#40746](https://github.com/WordPress/gutenberg/pull/40746)).
-   `BorderControl`: Improve TypeScript support. ([#41843](https://github.com/WordPress/gutenberg/pull/41843)).
-   `DatePicker`: highlight today's date. ([#41647](https://github.com/WordPress/gutenberg/pull/41647/)).
-   Allow automatic repositioning of `BorderBoxControl` and `ColorPalette` popovers within smaller viewports ([#41930](https://github.com/WordPress/gutenberg/pull/41930)).

### Internal

-   `Spinner`: Convert to TypeScript and update storybook ([#41540](https://github.com/WordPress/gutenberg/pull/41540/)).
-   `InputControl`: Add tests and update to use `@testing-library/user-event` ([#41421](https://github.com/WordPress/gutenberg/pull/41421)).
-   `FormToggle`: Convert to TypeScript ([#41729](https://github.com/WordPress/gutenberg/pull/41729)).
-   `ColorIndicator`: Convert to TypeScript ([#41587](https://github.com/WordPress/gutenberg/pull/41587)).
-   `Truncate`: Convert to TypeScript ([#41697](https://github.com/WordPress/gutenberg/pull/41697)).
-   `FocalPointPicker`: Refactor away from `_.clamp()` ([#41735](https://github.com/WordPress/gutenberg/pull/41735/)).
-   `RangeControl`: Refactor away from `_.clamp()` ([#41735](https://github.com/WordPress/gutenberg/pull/41735/)).
-   Refactor components `utils` away from `_.clamp()` ([#41735](https://github.com/WordPress/gutenberg/pull/41735/)).
-   `BoxControl`: Refactor utils away from `_.isNumber()` ([#41776](https://github.com/WordPress/gutenberg/pull/41776/)).
-   `Elevation`: Refactor away from `_.isNil()` ([#41785](https://github.com/WordPress/gutenberg/pull/41785/)).
-   `HStack`: Refactor away from `_.isNil()` ([#41785](https://github.com/WordPress/gutenberg/pull/41785/)).
-   `Truncate`: Refactor away from `_.isNil()` ([#41785](https://github.com/WordPress/gutenberg/pull/41785/)).
-   `VStack`: Convert to TypeScript ([#41850](https://github.com/WordPress/gutenberg/pull/41587)).
-   `AlignmentMatrixControl`: Refactor away from `_.flattenDeep()` in utils ([#41814](https://github.com/WordPress/gutenberg/pull/41814/)).
-   `AutoComplete`: Revert recent `exhaustive-deps` refactor ([#41820](https://github.com/WordPress/gutenberg/pull/41820)).
-   `Spacer`: Convert knobs to controls in Storybook ([#41851](https://github.com/WordPress/gutenberg/pull/41851)).
-   `Heading`: Complete TypeScript migration ([#41921](https://github.com/WordPress/gutenberg/pull/41921)).
-   `Navigation`: Refactor away from Lodash functions ([#41865](https://github.com/WordPress/gutenberg/pull/41865/)).
-   `CustomGradientPicker`: Refactor away from Lodash ([#41901](https://github.com/WordPress/gutenberg/pull/41901/)).
-   `SegmentedControl`: Refactor away from `_.values()` ([#41905](https://github.com/WordPress/gutenberg/pull/41905/)).
-   `DimensionControl`: Refactor docs away from `_.partialRight()` ([#41909](https://github.com/WordPress/gutenberg/pull/41909/)).
-   `NavigationItem` updated to ignore `react/exhaustive-deps` eslint rule ([#41639](https://github.com/WordPress/gutenberg/pull/41639)).

## 19.13.0 (2022-06-15)

### Bug Fix

-   `Tooltip`: Opt in to `__unstableShift` to ensure that the Tooltip is always within the viewport. ([#41524](https://github.com/WordPress/gutenberg/pull/41524))
-   `FormTokenField`: Do not suggest the selected one even if `{ value: string }` is passed ([#41216](https://github.com/WordPress/gutenberg/pull/41216)).
-   `CustomGradientBar`: Fix insertion and control point positioning to more closely follow cursor. ([#41492](https://github.com/WordPress/gutenberg/pull/41492))
-   `FormTokenField`: Added Padding to resolve close button overlap issue ([#41556](https://github.com/WordPress/gutenberg/pull/41556)).
-   `ComboboxControl`: fix the autofocus behavior after resetting the value. ([#41737](https://github.com/WordPress/gutenberg/pull/41737)).

### Enhancements

-   `AnglePickerControl`: Use NumberControl as input field ([#41472](https://github.com/WordPress/gutenberg/pull/41472)).

### Internal

-   `FormTokenField`: Convert to TypeScript and refactor to functional component ([#41216](https://github.com/WordPress/gutenberg/pull/41216)).
-   `Draggable`: updated to satisfy `react/exhaustive-deps` eslint rule ([#41499](https://github.com/WordPress/gutenberg/pull/41499))
-   `RadioControl`: Convert to TypeScript ([#41568](https://github.com/WordPress/gutenberg/pull/41568)).
-   `Flex` updated to satisfy `react/exhaustive-deps` eslint rule ([#41507](https://github.com/WordPress/gutenberg/pull/41507)).
-   `CustomGradientBar` updated to satisfy `react/exhaustive-deps` eslint rule ([#41463](https://github.com/WordPress/gutenberg/pull/41463))
-   `TreeSelect`: Convert to TypeScript ([#41536](https://github.com/WordPress/gutenberg/pull/41536)).
-   `FontSizePicker`: updated to satisfy `react/exhaustive-deps` eslint rule ([#41600](https://github.com/WordPress/gutenberg/pull/41600)).
-   `ZStack`: Convert component story to TypeScript and add inline docs ([#41694](https://github.com/WordPress/gutenberg/pull/41694)).
-   `Dropdown`: Make sure cleanup (closing the dropdown) only runs when the menu has actually been opened.
-   Enhance the TypeScript migration guidelines ([#41669](https://github.com/WordPress/gutenberg/pull/41669)).
-   `ExternalLink`: Convert to TypeScript ([#41681](https://github.com/WordPress/gutenberg/pull/41681)).
-   `InputControl` updated to satisfy `react/exhaustive-deps` eslint rule ([#41601](https://github.com/WordPress/gutenberg/pull/41601))
-   `Modal`: updated to satisfy `react/exhaustive-deps` eslint rule ([#41610](https://github.com/WordPress/gutenberg/pull/41610))

### Experimental

-   `Navigation`: improve unit tests by using `@testing-library/user-event` and modern `@testing-library` assertions; add unit test for controlled component ([#41668](https://github.com/WordPress/gutenberg/pull/41668)).

## 19.12.0 (2022-06-01)

### Bug Fix

-   `Popover`, `Dropdown`, `CustomGradientPicker`: Fix dropdown positioning by always targeting the rendered toggle, and switch off width in the Popover size middleware to stop reducing the width of the popover. ([#41361](https://github.com/WordPress/gutenberg/pull/41361))
-   Fix `InputControl` blocking undo/redo while focused. ([#40518](https://github.com/WordPress/gutenberg/pull/40518))
-   `ColorPalette`: Correctly update color name label when CSS variables are involved ([#41461](https://github.com/WordPress/gutenberg/pull/41461)).

### Enhancements

-   `SelectControl`: Add `__nextHasNoMarginBottom` prop for opting into the new margin-free styles ([#41269](https://github.com/WordPress/gutenberg/pull/41269)).
-   `ColorPicker`: Strip leading hash character from hex values pasted into input. ([#41223](https://github.com/WordPress/gutenberg/pull/41223))
-   `ColorPicker`: Display detailed color inputs by default. ([#41222](https://github.com/WordPress/gutenberg/pull/41222))
-   Updated design for the `DateTimePicker`, `DatePicker` and `TimePicker` components ([#41097](https://github.com/WordPress/gutenberg/pull/41097)).
-   `DateTimePicker`: Add `__nextRemoveHelpButton` and `__nextRemoveResetButton` for opting into new behaviour where there is no Help and Reset button ([#41097](https://github.com/WordPress/gutenberg/pull/41097)).

### Internal

-   `AlignmentMatrixControl` updated to satisfy `react/exhaustive-deps` eslint rule ([#41167](https://github.com/WordPress/gutenberg/pull/41167))
-   `BorderControl` updated to satisfy `react/exhaustive-deps` eslint rule ([#41259](https://github.com/WordPress/gutenberg/pull/41259))
-   `CheckboxControl`: Add unit tests ([#41165](https://github.com/WordPress/gutenberg/pull/41165)).
-   `BorderBoxControl`: fix some layout misalignments, especially for RTL users ([#41254](https://github.com/WordPress/gutenberg/pull/41254)).
-   `TimePicker`: Update unit tests to use `@testing-library/user-event` ([#41270](https://github.com/WordPress/gutenberg/pull/41270)).
-   `DateTimePicker`: Update `moment` to 2.26.0 and update `react-date` typings ([#41266](https://github.com/WordPress/gutenberg/pull/41266)).
-   `TextareaControl`: Convert to TypeScript ([#41215](https://github.com/WordPress/gutenberg/pull/41215)).
-   `BoxControl`: Update unit tests to use `@testing-library/user-event` ([#41422](https://github.com/WordPress/gutenberg/pull/41422)).
-   `Surface`: Convert to TypeScript ([#41212](https://github.com/WordPress/gutenberg/pull/41212)).
-   `Autocomplete` updated to satisfy `react/exhaustive-deps` eslint rule ([#41382](https://github.com/WordPress/gutenberg/pull/41382))
-   `Dropdown` updated to satisfy `react/exhaustive-deps` eslint rule ([#41505](https://github.com/WordPress/gutenberg/pull/41505))
-   `DateDayPicker` updated to satisfy `react/exhaustive-deps` eslint rule ([#41470](https://github.com/WordPress/gutenberg/pull/41470)).

### Experimental

-   `Spacer`: Add RTL support. ([#41172](https://github.com/WordPress/gutenberg/pull/41172))

## 19.11.0 (2022-05-18)

### Enhancements

-   `BorderControl` now only displays the reset button in its popover when selections have already been made. ([#40917](https://github.com/WordPress/gutenberg/pull/40917))
-   `BorderControl` & `BorderBoxControl`: Add `__next36pxDefaultSize` flag for larger default size ([#40920](https://github.com/WordPress/gutenberg/pull/40920)).
-   `BorderControl` improved focus and border radius styling for component. ([#40951](https://github.com/WordPress/gutenberg/pull/40951))
-   Improve focused `CircularOptionPicker` styling ([#40990](https://github.com/WordPress/gutenberg/pull/40990))
-   `BorderControl`: Make border color consistent with other controls ([#40921](https://github.com/WordPress/gutenberg/pull/40921))
-   `SelectControl`: Remove `lineHeight` setting to fix issue with font descenders being cut off ([#40985](https://github.com/WordPress/gutenberg/pull/40985))

### Internal

-   `DateTimePicker`: Convert to TypeScript ([#40775](https://github.com/WordPress/gutenberg/pull/40775)).
-   `DateTimePicker`: Convert unit tests to TypeScript ([#40957](https://github.com/WordPress/gutenberg/pull/40957)).
-   `CheckboxControl`: Convert to TypeScript ([#40915](https://github.com/WordPress/gutenberg/pull/40915)).
-   `ButtonGroup`: Convert to TypeScript ([#41007](https://github.com/WordPress/gutenberg/pull/41007)).
-   `Popover`: refactor component to use the `floating-ui` library internally ([#40740](https://github.com/WordPress/gutenberg/pull/40740)).

## 19.10.0 (2022-05-04)

### Internal

-   `UnitControl`: migrate unit tests to TypeScript ([#40697](https://github.com/WordPress/gutenberg/pull/40697)).
-   `DatePicker`: Add improved unit tests ([#40754](https://github.com/WordPress/gutenberg/pull/40754)).
-   Setup `user-event` in unit tests inline, once per test ([#40839](https://github.com/WordPress/gutenberg/pull/40839)).
-   `DatePicker`: Update `react-dates` to 21.8.0 ([#40801](https://github.com/WordPress/gutenberg/pull/40801)).

### Enhancements

-   `InputControl`: Add `__next36pxDefaultSize` flag for larger default size ([#40622](https://github.com/WordPress/gutenberg/pull/40622)).
-   `UnitControl`: Add `__next36pxDefaultSize` flag for larger default size ([#40627](https://github.com/WordPress/gutenberg/pull/40627)).
-   `Modal` design adjustments: Blur elements outside of the modal, increase modal title size, use larger close icon, remove header border when modal contents are scrolled. ([#40781](https://github.com/WordPress/gutenberg/pull/40781)).
-   `SelectControl`: Improved TypeScript support ([#40737](https://github.com/WordPress/gutenberg/pull/40737)).
-   `ToggleControlGroup`: Switch to internal `Icon` component for dashicon support ([40717](https://github.com/WordPress/gutenberg/pull/40717)).
-   Improve `ToolsPanel` accessibility. ([#40716](https://github.com/WordPress/gutenberg/pull/40716))

### Bug Fix

-   The `Button` component now displays the label as the tooltip for icon only buttons. ([#40716](https://github.com/WordPress/gutenberg/pull/40716))
-   Use fake timers and fix usage of async methods from `@testing-library/user-event`. ([#40790](https://github.com/WordPress/gutenberg/pull/40790))
-   UnitControl: avoid calling onChange callback twice when unit changes. ([#40796](https://github.com/WordPress/gutenberg/pull/40796))
-   `UnitControl`: show unit label when units prop has only one unit. ([#40784](https://github.com/WordPress/gutenberg/pull/40784))
-   `AnglePickerControl`: Fix closing of gradient popover when the angle control is clicked. ([#40735](https://github.com/WordPress/gutenberg/pull/40735))

### Internal

-   `TextControl`: Convert to TypeScript ([#40633](https://github.com/WordPress/gutenberg/pull/40633)).

## 19.9.0 (2022-04-21)

### Bug Fix

-   Consolidate the main black colors to gray-900. Affects `AlignmentMatrixControl`, `InputControl`, `Heading`, `SelectControl`, `Spinner (Experimental)`, and `Text` ([#40391](https://github.com/WordPress/gutenberg/pull/40391)).

### Internal

-   Remove individual color object exports from the `utils/colors-values.js` file. Colors should now be used from the main `COLORS` export([#40387](https://github.com/WordPress/gutenberg/pull/40387)).

### Bug Fix

-   `InputControl`: allow user to input a value interactively in Storybook, by removing default value argument ([#40410](https://github.com/WordPress/gutenberg/pull/40410)).

## 19.8.0 (2022-04-08)

### Enhancements

-   Update `BorderControl` and `BorderBoxControl` to allow the passing of custom class names to popovers ([#39753](https://github.com/WordPress/gutenberg/pull/39753)).
-   `ToggleGroupControl`: Reintroduce backdrop animation ([#40021](https://github.com/WordPress/gutenberg/pull/40021)).
-   `Card`: Adjust border radius effective size ([#40032](https://github.com/WordPress/gutenberg/pull/40032)).
-   `InputControl`: Improved TypeScript type annotations ([#40119](https://github.com/WordPress/gutenberg/pull/40119)).

### Internal

-   `BaseControl`: Convert to TypeScript ([#39468](https://github.com/WordPress/gutenberg/pull/39468)).

### New Features

-   Add `BorderControl` component ([#37769](https://github.com/WordPress/gutenberg/pull/37769)).
-   Add `BorderBoxControl` component ([#38876](https://github.com/WordPress/gutenberg/pull/38876)).
-   Add `ToggleGroupControlOptionIcon` component ([#39760](https://github.com/WordPress/gutenberg/pull/39760)).

### Bug Fix

-   Use `Object.assign` instead of `{ ...spread }` syntax to avoid errors in the code generated by TypeScript ([#39932](https://github.com/WordPress/gutenberg/pull/39932)).
-   `ItemGroup`: Ensure that the Item's text color is not overridden by the user agent's button color ([#40055](https://github.com/WordPress/gutenberg/pull/40055)).
-   `Surface`: Use updated UI text color `#1e1e1e` instead of `#000` ([#40055](https://github.com/WordPress/gutenberg/pull/40055)).
-   `CustomSelectControl`: Make chevron consistent with `SelectControl` ([#40049](https://github.com/WordPress/gutenberg/pull/40049)).

## 19.7.0 (2022-03-23)

### Enhancements

-   `CustomSelectControl`: Add `__next36pxDefaultSize` flag for larger default size ([#39401](https://github.com/WordPress/gutenberg/pull/39401)).
-   `BaseControl`: Add `__nextHasNoMarginBottom` prop for opting into the new margin-free styles ([#39325](https://github.com/WordPress/gutenberg/pull/39325)).
-   `Divider`: Make the divider visible by default (`display: inline`) in flow layout containers when the divider orientation is vertical ([#39316](https://github.com/WordPress/gutenberg/pull/39316)).
-   Stop using deprecated `event.keyCode` in favor of `event.key` for keyboard events in `UnitControl` and `InputControl`. ([#39360](https://github.com/WordPress/gutenberg/pull/39360))
-   `ColorPalette`: refine custom color button's label. ([#39386](https://github.com/WordPress/gutenberg/pull/39386))
-   Add `onClick` prop on `FormFileUpload`. ([#39268](https://github.com/WordPress/gutenberg/pull/39268))
-   `FocalPointPicker`: stop using `UnitControl`'s deprecated `unit` prop ([#39504](https://github.com/WordPress/gutenberg/pull/39504)).
-   `CheckboxControl`: Add support for the `indeterminate` state ([#39462](https://github.com/WordPress/gutenberg/pull/39462)).
-   `UnitControl`: add support for the `onBlur` prop ([#39589](https://github.com/WordPress/gutenberg/pull/39589)).

### Internal

-   Delete the `composeStateReducers` utility function ([#39262](https://github.com/WordPress/gutenberg/pull/39262)).
-   `BoxControl`: stop using `UnitControl`'s deprecated `unit` prop ([#39511](https://github.com/WordPress/gutenberg/pull/39511)).

### Bug Fix

-   `NumberControl`: commit (and constrain) value on `blur` event ([#39186](https://github.com/WordPress/gutenberg/pull/39186)).
-   Fix `UnitControl`'s reset of unit when the quantity value is cleared. ([#39531](https://github.com/WordPress/gutenberg/pull/39531/)).
-   `ResizableBox`: Ensure tooltip text remains on a single line. ([#39623](https://github.com/WordPress/gutenberg/pull/39623)).

### Deprecation

-   `unit` prop in `UnitControl` marked as deprecated ([#39503](https://github.com/WordPress/gutenberg/pull/39503)).

## 19.6.0 (2022-03-11)

### Enhancements

-   `ConfirmDialog`: Add support for custom label text on the confirmation and cancelation buttons ([#38994](https://github.com/WordPress/gutenberg/pull/38994))
-   `InputControl`: Allow `onBlur` for empty values to commit the change when `isPressEnterToChange` is true, and move reset behavior to the ESCAPE key. ([#39109](https://github.com/WordPress/gutenberg/pull/39109)).
-   `TreeGrid`: Add tests for Home/End keyboard navigation. Add `onFocusRow` callback for Home/End keyboard navigation, this was missed in the implementation PR. Modify test for expanding/collapsing a row as row 1 implements this now. Update README with latest changes. ([#39302](https://github.com/WordPress/gutenberg/pull/39302))
-   `ToggleGroupControlOption`: Calculate width from button content and remove `LabelPlaceholderView` ([#39345](https://github.com/WordPress/gutenberg/pull/39345))

### Bug Fix

-   Normalize `font-family` on `Button`, `ColorPalette`, `ComoboboxControl`, `DateTimePicker`, `FormTokenField`, `InputControl`, `SelectControl`, and `ToggleGroupControl` ([#38969](https://github.com/WordPress/gutenberg/pull/38969)).
-   Fix input value selection of `InputControl`-based controls in Firefox and Safari with axial constraint of drag gesture ([#38968](https://github.com/WordPress/gutenberg/pull/38968)).
-   Fix `UnitControl`'s behavior around updating the unit when a new `value` is passed (i.e. in controlled mode). ([#39148](https://github.com/WordPress/gutenberg/pull/39148)).

## 19.5.0 (2022-02-23)

### Bug Fix

-   Fix spin buttons of number inputs in Safari ([#38840](https://github.com/WordPress/gutenberg/pull/38840))
-   Show tooltip on toggle custom size button in FontSizePicker ([#38985](https://github.com/WordPress/gutenberg/pull/38985))

### Enhancements

-   `TreeGrid`: Add tests for `onCollapseRow`, `onExpandRow`, and `onFocusRow` callback functions. ([#38942](https://github.com/WordPress/gutenberg/pull/38942)).
-   `TreeGrid`: Update callback tests to use `TreeGridRow` and `TreeGridCell` sub-components. ([#39002](https://github.com/WordPress/gutenberg/pull/39002)).

## 19.4.0 (2022-02-10)

### Bug Fix

-   Components: Fix `Slot`/`Fill` Emotion `StyleProvider` ([#38237](https://github.com/WordPress/gutenberg/pull/38237))
-   Reduce height and min-width of the reset button on `ComboBoxControl` for consistency. ([#38020](https://github.com/WordPress/gutenberg/pull/38020))
-   Removed unused `rememo` dependency ([#38388](https://github.com/WordPress/gutenberg/pull/38388)).
-   Added `__unstableInputWidth` to `UnitControl` type definition ([#38429](https://github.com/WordPress/gutenberg/pull/38429)).
-   Fixed typing errors for `ColorPicker` ([#38430](https://github.com/WordPress/gutenberg/pull/38430)).
-   Updated destructuring of `Dropdown` props to be TypeScript friendly ([#38431](https://github.com/WordPress/gutenberg/pull/38431)).
-   Added `ts-nocheck` to `ColorIndicator` so it can be used in typed components ([#38433](https://github.com/WordPress/gutenberg/pull/38433)).
-   Added `cx` as a dependency of `useMemo` across the whole package, in order to recalculate the classnames correctly when a component is rendered across more than one `StyleProvider` ([#38541](https://github.com/WordPress/gutenberg/pull/38541)).

### Enhancements

-   Update the visual design of the `Spinner` component. ([#37551](https://github.com/WordPress/gutenberg/pull/37551))
-   `TreeGrid` accessibility enhancements around the expand/collapse functionality. ([#38358](https://github.com/WordPress/gutenberg/pull/38358))
-   `TreeGrid` accessibility: improve browser support for Left Arrow focus to parent row in child row. ([#38639](https://github.com/WordPress/gutenberg/pull/38639))
-   `TreeGrid` accessibility: Add Home/End keys for better keyboard navigation. ([#38679](https://github.com/WordPress/gutenberg/pull/38679))
-   Add `resolvePoint` prop to `FocalPointPicker` to allow updating the value of the picker after a user interaction ([#38247](https://github.com/WordPress/gutenberg/pull/38247))
-   `TreeGrid`: Allow SHIFT key to be held, and add `onFocusRow` callback to the `TreeGrid` component, fired when focus is shifted from one row to another via Up and Down arrow keys. ([#38314](https://github.com/WordPress/gutenberg/pull/38314))

### Experimental

-   `Navigator`: rename `push`/`pop` to `goTo`/`goBack` ([#38582](https://github.com/WordPress/gutenberg/pull/38582))
-   `Navigator`: add `NavigatorButton` and `NavigatorBackButton` components ([#38634](https://github.com/WordPress/gutenberg/pull/38634))
-   `UnitControl`: tidy up utilities and types. In particular, change the type of parsed quantities to `number` (previously it could have been a `string` too). ([#38987](https://github.com/WordPress/gutenberg/pull/38987]))

## 19.3.0 (2022-01-27)

### Enhancements

-   Refine `ExternalLink` to be same size as the text, to appear more as a glyph than an icon. ([#37859](https://github.com/WordPress/gutenberg/pull/37859))
-   Updated `ToolsPanel` header icon to only show "plus" icon when all items are optional and all are currently hidden ([#38262](https://github.com/WordPress/gutenberg/pull/38262))
-   `TreeGrid`: Fix keyboard navigation for expand/collapse table rows in Firefox ([#37983](https://github.com/WordPress/gutenberg/pull/37983))

### Bug Fix

-   Update the `HexInput` component to accept a pasted value that contains a starting #
-   Update `ToggleGroupControl` background active state to use a simple background color instead of animated backdrop ([38008](https://github.com/WordPress/gutenberg/pull/38008))
-   Update label spacing for the `BoxControl`, `CustomGradientPicker`, `FormTokenField`, `InputControl`, and `ToolsPanel` components to use a bottom margin of `8px` for consistency. ([#37844](https://github.com/WordPress/gutenberg/pull/37844))
-   Add missing styles to the `BaseControl.VisualLabel` component. ([#37747](https://github.com/WordPress/gutenberg/pull/37747))
-   Prevent keyDown events from propagating up in `CustomSelectControl` ([#30557](https://github.com/WordPress/gutenberg/pull/30557))
-   Mark `children` prop as optional in `SelectControl` ([#37872](https://github.com/WordPress/gutenberg/pull/37872))
-   Add memoization of callbacks and context to prevent unnecessary rerenders of the `ToolsPanel` ([#38037](https://github.com/WordPress/gutenberg/pull/38037))
-   Fix space between icons and rail `RangeControl` ([#36935](https://github.com/WordPress/gutenberg/pull/36935))
-   Increase z-index of `ConfirmDialog` to render on top of parent `Popover` components ([#37959](https://github.com/WordPress/gutenberg/pull/37959))

### Experimental

-   Add basic history location support to `Navigator` ([#37416](https://github.com/WordPress/gutenberg/pull/37416)).
-   Add focus restoration to `Navigator` ([#38149](https://github.com/WordPress/gutenberg/pull/38149)).

## 19.2.0 (2022-01-04)

### Experimental

-   Reinstated the ability to pass additional props to the `ToolsPanel` ([#36428](https://github.com/WordPress/gutenberg/pull/36428)).
-   Added an `__unstable-large` size variant to `InputControl`, `SelectControl`, and `UnitControl` for selective migration to the larger 40px heights. ([#35646](https://github.com/WordPress/gutenberg/pull/35646)).
-   Fixed inconsistent padding in `UnitControl` ([#35646](https://github.com/WordPress/gutenberg/pull/35646)).
-   Added support for RTL behavior for the `ZStack`'s `offset` prop ([#36769](https://github.com/WordPress/gutenberg/pull/36769))
-   Fixed race conditions causing conditionally displayed `ToolsPanelItem` components to be erroneously deregistered ([#36588](https://github.com/WordPress/gutenberg/pull/36588)).
-   Added `__experimentalHideHeader` prop to `Modal` component ([#36831](https://github.com/WordPress/gutenberg/pull/36831)).
-   Added experimental `ConfirmDialog` component ([#34153](https://github.com/WordPress/gutenberg/pull/34153)).
-   Divider: improve support for vertical orientation and RTL styles, use start/end logical props instead of top/bottom, change border-color to `currentColor` ([#36579](https://github.com/WordPress/gutenberg/pull/36579)).
-   `ToggleGroupControl`: Avoid calling `onChange` if radio state changed from an incoming value ([#37224](https://github.com/WordPress/gutenberg/pull/37224/)).
-   `ToggleGroupControl`: fix the computation of the backdrop dimensions when rendered in a Popover ([#37067](https://github.com/WordPress/gutenberg/pull/37067)).
-   Add `__experimentalIsRenderedInSidebar` property to the `GradientPicker`and `CustomGradientPicker`. The property changes the color popover behavior to have a special placement behavior appropriate for sidebar UI's.
-   Add `first` and `last` classes to displayed `ToolsPanelItem` group within a `ToolsPanel` ([#37546](https://github.com/WordPress/gutenberg/pull/37546))

### Bug Fix

-   Fixed spacing between `BaseControl` fields and help text within the `ToolsPanel` ([#36334](https://github.com/WordPress/gutenberg/pull/36334))
-   Replaced hardcoded blue in `ColorPicker` with UI theme color ([#36153](https://github.com/WordPress/gutenberg/pull/36153)).
-   Fixed empty `ToolsPanel` height by correcting menu button line-height ([#36895](https://github.com/WordPress/gutenberg/pull/36895)).
-   Normalized label line-height and spacing within the `ToolsPanel` ([36387](https://github.com/WordPress/gutenberg/pull/36387))
-   Remove unused `reakit-utils` from peer dependencies ([#37369](https://github.com/WordPress/gutenberg/pull/37369)).
-   Update all Emotion dependencies to the latest version to ensure they work correctly with React types ([#37365](https://github.com/WordPress/gutenberg/pull/37365)).
-   `DateTimePicker`: Fix the date format associated to the `is12Hour` prop ([#37465](https://github.com/WordPress/gutenberg/pull/37465))
-   Allowed `ToolsPanel` to register items when `panelId` is `null` due to multiple block selection ([37216](https://github.com/WordPress/gutenberg/pull/37216)).

### Enhancements

-   Wrapped `Modal` in a `forwardRef` call ([#36831](https://github.com/WordPress/gutenberg/pull/36831)).
-   Refactor `DateTime` class component to functional component ([#36835](https://github.com/WordPress/gutenberg/pull/36835))
-   Unify styles for `ColorIndicator` with how they appear in Global Styles ([#37028](https://github.com/WordPress/gutenberg/pull/37028))
-   Add support for rendering the `ColorPalette` in a `Dropdown` when opened in the sidebar ([#37067](https://github.com/WordPress/gutenberg/pull/37067))
-   Show an incremental sequence of numbers (1/2/3/4/5) as a label of the font size, when we have at most five font sizes, where at least one the them contains a complex css value(clamp, var, etc..). We do this because complex css values cannot be calculated properly and the incremental sequence of numbers as labels can help the user better mentally map the different available font sizes. ([#37038](https://github.com/WordPress/gutenberg/pull/37038))
-   Add support for proper borders to color indicators ([#37500](https://github.com/WordPress/gutenberg/pull/37500))
-   Refactor `SuggestionsList` class component to functional component([#36924](https://github.com/WordPress/gutenberg/pull/36924/))

## 19.1.4 (2021-12-13)

### Bug Fix

-   Improve accessibility and visibility in `ColorPallete` ([#36925](https://github.com/WordPress/gutenberg/pull/36925))

## 19.1.3 (2021-12-06)

-   Fix missing version information in `CHANGELOG.md`.

## 19.1.2 (2021-12-06)

### Bug Fix

-   Fixed `GradientPicker` not displaying `CustomGradientPicker` when no gradients are provided ([#36900](https://github.com/WordPress/gutenberg/pull/36900)).
-   Fixed error thrown in `ColorPicker` when used in controlled state in color gradients ([#36941](https://github.com/WordPress/gutenberg/pull/36941)).
-   Updated readme to include default value introduced in fix for unexpected movements in the `ColorPicker` ([#35670](https://github.com/WordPress/gutenberg/pull/35670)).
-   Added support for the legacy `extraSmall` value for the `size` prop in the `Card` component ([#37097](https://github.com/WordPress/gutenberg/pull/37097)).

## 19.1.0 (2021-11-29)

### Enhancements

-   Added a `showTooltip` prop to `ToggleGroupControlOption` in order to display tooltip text (using `<Tooltip />`). ([#36726](https://github.com/WordPress/gutenberg/pull/36726)).

### Bug Fix

-   Fixed a bug which prevented setting `PM` hours correctly in the `DateTimePicker` ([#36878](https://github.com/WordPress/gutenberg/pull/36878)).

## 19.0.2 (2021-11-15)

-   Remove erroneous use of `??=` syntax from `build-module`.

## 19.0.1 (2021-11-07)

### Enhancements

-   Updated the `ColorPalette` and `GradientPicker` components to the latest designs ([#35970](https://github.com/WordPress/gutenberg/pull/35970)).

### Experimental

-   Updated the `ToolsPanel` to use `Grid` internally to manage panel layout ([#35621](https://github.com/WordPress/gutenberg/pull/35621)).
-   Added experimental `__experimentalHasMultipleOrigins` prop to the `ColorPalette` and `GradientPicker` components ([#35970](https://github.com/WordPress/gutenberg/pull/35970)).

## 19.0.0 (2021-10-22)

### New Features

-   Added support for `step="any"` in `NumberControl` and `RangeControl` ([#34542](https://github.com/WordPress/gutenberg/pull/34542)).

### Enhancements

-   Removed the separator shown between `ToggleGroupControl` items ([#35497](https://github.com/WordPress/gutenberg/pull/35497)).
-   The `ColorPicker` component property `onChangeComplete`, a function accepting a color object, was replaced with the property `onChange`, a function accepting a string on ([#35220](https://github.com/WordPress/gutenberg/pull/35220)).
-   The property `disableAlpha`, was removed from the `ColorPicker` component. Use the new opposite property `enableAlpha` instead ([#35220](https://github.com/WordPress/gutenberg/pull/35220)).

### Experimental

-   Removed the `fieldset` wrapper from the `FontAppearanceControl` component ([35461](https://github.com/WordPress/gutenberg/pull/35461)).
-   Refactored the `ToggleGroupControl` component's structure and embedded `ToggleGroupControlButton` directly into `ToggleGroupControlOption` ([#35600](https://github.com/WordPress/gutenberg/pull/35600)).
-   Added support for showing an experimental hint in `CustomSelectControl` ([#35673](https://github.com/WordPress/gutenberg/pull/35673)).

### Breaking Changes

-   The `color` property a `tinycolor2` color object passed on `onChangeComplete` property of the `ColorPicker` component was removed. Please use the new `onChange` property that accepts a string color representation ([#35562](https://github.com/WordPress/gutenberg/pull/35562)).

## 18.0.0 (2021-10-12)

### Breaking Changes

-   Removed the deprecated `position` and `menuLabel` from the `DropdownMenu` component ([#34537](https://github.com/WordPress/gutenberg/pull/34537)).
-   Removed the deprecated `onClickOutside` prop from the `Popover` component ([#34537](https://github.com/WordPress/gutenberg/pull/34537)).
-   Changed `RangeControl` component to not apply `shiftStep` to inputs from its `<input type="range"/>` ([35020](https://github.com/WordPress/gutenberg/pull/35020)).
-   Removed `isAction` prop from `Item`. The component will now rely on `onClick` to render as a `button` ([35152](https://github.com/WordPress/gutenberg/pull/35152)).

### New Features

-   Add an experimental `Navigator` components ([#34904](https://github.com/WordPress/gutenberg/pull/34904)) as a replacement for the previous `Navigation` related components.
-   Update the `ColorPicker` component to the latest design ([#35220](https://github.com/WordPress/gutenberg/pull/35220))

### Bug Fix

-   Fixed rounding of value in `RangeControl` component when it loses focus while the `SHIFT` key is held. ([#35020](https://github.com/WordPress/gutenberg/pull/35020)).

### Internal

-   Deleted the `createComponent` utility function ([#34929](https://github.com/WordPress/gutenberg/pull/34929)).
-   Deleted the `useJumpStep` utility function ([#35561](https://github.com/WordPress/gutenberg/pull/35561)).

## 17.0.0 (2021-09-09)

### Breaking Change

-   Removed a min-width from the `DropdownMenu` component, allowing the menu to accommodate thin contents like vertical tools menus ([#33995](https://github.com/WordPress/gutenberg/pull/33995)).

### Bug Fix

-   Fixed RTL styles in `Flex` component ([#33729](https://github.com/WordPress/gutenberg/pull/33729)).
-   Fixed unit test errors caused by `CSS.supports` being called in a non-browser environment ([#34572](https://github.com/WordPress/gutenberg/pull/34572)).
-   Fixed `ToggleGroupControl`'s backdrop not updating when changing the `isAdaptiveWidth` property ([#34595](https://github.com/WordPress/gutenberg/pull/34595)).

### Internal

-   Renamed `PolymorphicComponent*` types to `WordPressComponent*` ([#34330](https://github.com/WordPress/gutenberg/pull/34330)).

## 16.0.0 (2021-08-23)

### Breaking Change

-   Updated the visual styles of the RangeControl component ([#33824](https://github.com/WordPress/gutenberg/pull/33824)).

### New Feature

-   Add `hideLabelFromVision` prop to `RangeControl` ([#33714](https://github.com/WordPress/gutenberg/pull/33714)).

### Bug Fix

-   Listen to `resize` events correctly in `useBreakpointIndex`. This hook is used in `useResponsiveValue` and consequently in the `Flex` and `Grid` components ([#33902](https://github.com/WordPress/gutenberg/pull/33902))

## 15.0.0 (2021-07-29)

### Breaking Change

-   Upgraded React components to work with v17.0 ([#29118](https://github.com/WordPress/gutenberg/pull/29118)). There are no new features in React v17.0 as explained in the [blog post](https://reactjs.org/blog/2020/10/20/react-v17.html).

### Deprecation

-   `isScrollable` prop in `CardBody` default value changed from `true` to `false` ([#33490](https://github.com/WordPress/gutenberg/pull/33490))

### Bug Fix

-   Added back `box-sizing: border-box` rule to `CardBody`, `CardHeader` and `CardFooter` components [#33511](https://github.com/WordPress/gutenberg/pull/33511).

## 14.2.0 (2021-07-21)

### New Feature

-   Update the border color used in `CardBody`, `CardHeader`, `CardFooter`, and `CardDivider` to a different shade of gray, in order to match the color used in other components ([#32566](https://github.com/WordPress/gutenberg/pull/32566)).

### Deprecation

-   `isPrimary`, `isSecondary`, `isTertiary` and `isLink` props in `Button` have been deprecated. Use `variant` instead ([#31713](https://github.com/WordPress/gutenberg/pull/31713)).
-   `isElevated` prop in `Card` has been deprecated. Use `elevation` instead ([#32566](https://github.com/WordPress/gutenberg/pull/32566)).

### Internal

-   `Card`, `CardBody`, `CardHeader`, `CardFooter`, `CardMedia`, and `CardDivider` components have been re-written from the ground up ([#32566](https://github.com/WordPress/gutenberg/pull/32566)).

## 14.1.0 (2021-05-20)

## 14.0.0 (2021-05-14)

### Breaking Changes

-   Drop support for Internet Explorer 11 ([#31110](https://github.com/WordPress/gutenberg/pull/31110)). Learn more at https://make.wordpress.org/core/2021/04/22/ie-11-support-phase-out-plan/.
-   Increase the minimum Node.js version to v12 matching Long Term Support releases ([#31270](https://github.com/WordPress/gutenberg/pull/31270)). Learn more at https://nodejs.org/en/about/releases/.
-   The experimental `Text` component has been completely re-written and enhanced with truncation support and separate variant, size, and weight props to allow for greater control. The previous `variant` prop has been completely removed.

### Deprecation

-   `isReversed` prop in `Flex` component has been deprecated. Use `direction` instead ([#31297](https://github.com/WordPress/gutenberg/pull/31297)).

### Internal

-   `Flex`, `FlexBlock`, and `FlexItem` components have been re-written from the ground up ([#31297](https://github.com/WordPress/gutenberg/pull/31297)).

## 13.0.0 (2021-03-17)

### Breaking Change

-   `onChange` prop of `FocalPointPicker` is called at the end of drag operations. Previously, it was called repetitively while dragging.

### New Feature

-   Supports ref forwarding in `withNotices` and `ResizableBox`.
-   Adds `onDrag` prop of `FocalPointPicker`.

### Bug Fix

-   Allows focus of the `FocalPointPicker` draggable area and adjustment with arrow keys. This was added in [#22531](https://github.com/WordPress/gutenberg/pull/22264) but was no longer working.

## 12.0.0 (2020-12-17)

### Enhancements

-   ComboboxControl: Deburr option labels before filter

### Breaking Change

-   Introduce support for other units and advanced CSS properties on `FontSizePicker`. Provided the value passed to the `FontSizePicker` is a string or one of the size options passed is a string, onChange will start to be called with a string value instead of a number. On WordPress usage, font size options are now automatically converted to strings with the default "px" unit added.

## 10.1.0 (2020-09-03)

### New Feature

-   Add `ToolbarItem` component.
-   Support `label` prop on the `Toolbar` component.

### Deprecations

-   Deprecate the `Toolbar` component when used without the `label` prop. `ToolbarGroup` should be used instead.

## 10.0.0 (2020-07-07)

### Breaking Change

-   `NumberControl` no longer automatically transforms values when rendering `value` into a `<input />` HTML element.
-   `Dashicon` component no longer renders SVGs. If you rely on this component, make sure to load the dashicon font.

## 9.6.0 (2020-05-14)

### Bug Fix

-   Fix and issue that would cause the `Popover` component to throw an error under certain
    circumstances ([#22264](https://github.com/WordPress/gutenberg/pull/22264)).

### Deprecations

-   The `Guide` component no longer supports passing pages as children. Use the `pages` prop instead.
-   The `GuidePage` component is deprecated. Use the `pages` prop in `Guide` instead.

## 9.2.0 (2020-02-10)

### Enhancements

-   The `Notice` component will speak its message. With this new feature, a developer can control either the `spokenMessage` spoken message, or the `politeness` politeness level of the message.
-   The `Snackbar` component will speak its message. With this new feature, a developer can control either the `spokenMessage` spoken message, or the `politeness` politeness level of the message.
-   A `Notice` `actions` member can now assign `isPrimary` to render a primary button action associated with a notice message.

### Bug Fixes

-   Notice will assume a default status of 'info' if none is provided. This resolves an issue where the notice would be assigned a class name `is-undefined`. This was previously the effective default by styled appearance and should not be considered a breaking change in that regard.

## 9.0.0 (2020-01-13)

### New Features

-   Added a new `Guide` component which allows developers to easily present a user guide.

### Breaking Changes

-   `is-button` classname has been removed from the Button component.
-   The `is-default` classname is not applied automatically anymore.
-   By default Button components come with a fixed height and hover styles.

### Bug Fixes

-   Fixes a regression published in version 8.5.0 that would prevent some build tools from including
    styles provided in the packages build-styles directory.

### Deprecations

-   `isDefault` prop in `Button` has been deprecated. Consider using `isSecondary` instead.
-   `IconButton` has been deprecated. Use the `Button` component instead.

## 8.2.0 (2019-08-29)

### New Features

-   The bundled `re-resizable` dependency has been updated from requiring `5.0.1` to requiring `^6.0.0` ([#17011](https://github.com/WordPress/gutenberg/pull/17011)).

## 8.1.0 (2019-08-05)

### New Features

-   Added a new `popoverProps` prop to the `Dropdown` component which allows users of the `Dropdown` component to pass props directly to the `Popover` component.
-   Added and documented `hideLabelFromVision` prop to `BaseControl` used by `SelectControl`, `TextControl`, and `TextareaControl`.
-   Added a new `popoverProps` prop to the `DropdownMenu` component which allows to pass props directly to the nested `Popover` component.
-   Added a new `toggleProps` prop to the `DropdownMenu` component which allows to pass props directly to the nested `IconButton` component.
-   Added a new `menuProps` prop to the `DropdownMenu` component which allows to pass props directly to the nested `NavigableMenu` component.

### Deprecations

-   `menuLabel` prop in `DropdownComponent` has been deprecated. Consider using `menuProps` object and its `aria-label` property instead.
-   `position` prop in `DropdownComponent` has been deprecated. Consider using `popoverProps` object and its `position` property instead.

### Bug Fixes

-   The `Button` component will no longer assign default styling (`is-default` class) when explicitly assigned as primary (the `isPrimary` prop). This should resolve potential conflicts affecting a combination of `isPrimary`, `isDefault`, and `isLarge` / `isSmall`, where the busy animation would appear with incorrect coloring.

### Deprecations

-   The `Popover` component `onClickOutside` prop has been deprecated. Use `onFocusOutside` instead.

### Internal

-   The `Dropdown` component has been refactored to focus changes using the `Popover` component's `onFocusOutside` prop.
-   The `MenuItem` component will now always use an `IconButton`. This prevents a focus loss when clicking a menu item.
-   Package no longer depends on external `react-click-outside` library.

## 8.0.0 (2019-06-12)

### New Feature

-   Add new `BlockQuotation` block to the primitives folder to support blockquote in a multiplatform way. [#15482](https://github.com/WordPress/gutenberg/pull/15482).
-   `DropdownMenu` now supports passing a [render prop](https://reactjs.org/docs/render-props.html#using-props-other-than-render) as children for more advanced customization.

### Internal

-   `MenuGroup` no longer uses `NavigableMenu` internally. It needs to be explicitly wrapped with `NavigableMenu` to bring back the same behavior.

### Documentation

-   Added missing documentation for `DropdownMenu` props `menuLabel`, `position`, `className`.

### Breaking Change

-   `ServerSideRender` is no longer part of components. It was extracted to an independent package `@wordpress/server-side-render`.

### Bug Fix

-   Although `DateTimePicker` does not allow picking the seconds, passed the current seconds as the selected value for seconds when calling `onChange`. Now it passes zero.

## 7.4.0 (2019-05-21)

### New Feature

-   Added a new `HorizontalRule` component.
-   Added a new `Snackbar` component.

### Bug Fix

-   Fixed display of reset button when using RangeControl `allowReset` prop.
-   Fixed minutes field of `DateTimePicker` missed '0' before single digit values.

## 7.3.0 (2019-04-16)

### New Features

-   Added a new `render` property to `FormFileUpload` component. Allowing users of the component to custom the UI for their needs.
-   Added a new `BaseControl.VisualLabel` component.
-   Added a new `preview` prop to the `Placeholder` component which allows to display a preview, for example a media preview when the Placeholder is used in media editing contexts.
-   Added a new `anchorRect` prop to `Popover` which enables a developer to provide a custom `DOMRect` object at which to position the popover.

### Improvements

-   Limit `Base Control Label` to the width of its content.

### Bug fixes

-   Fix `instanceId` prop passed through to `Button` component via `MenuItems` producing React console error. Fixed by removing the unnecessary use of `withInstanceId` on the `MenuItems` component [#14599](https://github.com/WordPress/gutenberg/pull/14599)

## 7.2.0 (2019-03-20)

### Improvements

-   Make `RangeControl` validation rely on the `checkValidity` provided by the browsers instead of using our own validation.

### Bug Fixes

-   Fix a problem that made `RangeControl` not work as expected with float values.

## 7.1.0 (2019-03-06)

### New Features

-   Added a new `Animate` component.

### Improvements

-   `withFilters` has been optimized to avoid binding hook handlers for each mounted instance of the component, instead using a single centralized hook delegator.
-   `withFilters` has been optimized to reuse a single shared component definition for all filtered instances of the component.
-   Make `RangeControl` validate min and max properties.

### Bug Fixes

-   Resolves a conflict where two instance of Slot would produce an inconsistent or duplicated rendering output.
-   Allow years between 0 and 1970 in DateTime component.

### New Feature

-   `Dropdown` now has a `focusOnMount` prop which is passed directly to the contained `Popover`.
-   `DatePicker` has new prop `isInvalidDate` exposing react-dates' `isOutsideRange`.
-   `DatePicker` allows `null` as accepted value for `currentDate` prop to signify no date selection.

## 7.0.5 (2019-01-03)

## 7.0.4 (2018-12-12)

## 7.0.3 (2018-11-30)

## 7.0.2 (2018-11-22)

## 7.0.1 (2018-11-21)

## 7.0.0 (2018-11-20)

### Breaking Change

-   `Dropdown.refresh()` has been removed. The contained `Popover` is now automatically refreshed.

## 6.0.2 (2018-11-15)

## 6.0.1 (2018-11-12)

### Bug Fixes

-   Avoid constantly recomputing the popover position.

### Polish

-   Remove `<DateTimePicker />` obsolete `locale` prop (and pass-through to child components) and obsolete `is12Hour` prop pass through to `<DateTime />` [#11649](https://github.com/WordPress/gutenberg/pull/11649)

## 6.0.0 (2018-11-12)

### Breaking Change

-   The `PanelColor` component has been removed.

## 5.1.1 (2018-11-09)

## 5.1.0 (2018-11-09)

### New Feature

-   Adjust a11y roles for MenuItem component, so that aria-checked is used properly, related change in Editor/Components/BlockNavigationList ([#11431](https://github.com/WordPress/gutenberg/issues/11431)).
-   `Popover` components are now automatically refreshed every 0.5s in order to recalculate their size or position.

### Deprecation

-   `Dropdown.refresh()` has been deprecated as the contained `Popover` is now automatically refreshed.

## 5.0.2 (2018-11-03)

### Polish

-   Forward `ref` in the `PanelBody` component.
-   Tooltip are no longer removed when Button becomes disabled, it's left to the component rendering the Tooltip.
-   Forward `ref` support in `TabbableContainer` and `NavigableMenu` components.

## 5.0.1 (2018-10-30)

## 5.0.0 (2018-10-29)

### Breaking Change

-   `AccessibleSVG` component has been removed. Please use `SVG` instead.

### New Feature

-   The `Notice` component accepts an array of action objects via the `actions` prop. Each member object should contain a `label` and either a `url` link string or `onClick` callback function.

## 4.2.1 (2018-10-22)

### Bug Fix

-   Fix importing `react-dates` stylesheet in production.

## 4.2.0 (2018-10-19)

### New Feature

-   Added a new `ColorPicker` component ([#10564](https://github.com/WordPress/gutenberg/pull/10564)).
-   `MenuItem` now accepts an `info` prop for including an extended description.

### Bug Fix

-   `IconButton` correctly respects a passed `aria-label` prop.

### Deprecation

-   `PanelColor` has been deprecated in favor of `wp.editor.PanelColorSettings`.

## 4.1.2 (2018-10-18)

## 4.1.0 (2018-10-10)

### New Feature

-   Added a new `ResizableBox` component.

## 4.0.0 (2018-09-30)

### Breaking Change

-   `Draggable` as a DOM node drag handler has been removed. Please, use `Draggable` as a wrap component for your DOM node drag handler.

### Deprecation

-   Renamed `AccessibleSVG` component to `SVG`.

## 3.0.0 (2018-09-05)

### Breaking Change

-   `withAPIData` has been removed. Please use the Core Data module or `@wordpress/api-fetch` directly instead.
-   `Draggable` as a DOM node drag handler has been deprecated. Please, use `Draggable` as a wrap component for your DOM node drag handler.
-   Change how required built-ins are polyfilled with Babel 7 ([#9171](https://github.com/WordPress/gutenberg/pull/9171)). If you're using an environment that has limited or no support for ES2015+ such as lower versions of IE then using [core-js](https://github.com/zloirock/core-js) or [@babel/polyfill](https://babeljs.io/docs/en/next/babel-polyfill) will add support for these methods.
-   `withContext` has been removed. Please use `wp.element.createContext` instead. See: https://reactjs.org/docs/context.html.

### New Feature

-   Added a new `AccessibleSVG` component.<|MERGE_RESOLUTION|>--- conflicted
+++ resolved
@@ -6,14 +6,13 @@
 
 -   Migrate `Divider` from `reakit` to `ariakit` ([#55622](https://github.com/WordPress/gutenberg/pull/55622))
 
-<<<<<<< HEAD
 ### Experimental
+
 -   `Tabs`: Add `focusable` prop to the `Tabs.TabPanel` sub-component ([#55287](https://github.com/WordPress/gutenberg/pull/55287))
-=======
+
 ### Enhancements
 
 -   `ToggleGroupControl`: Add opt-in prop for 40px default size ([#55789](https://github.com/WordPress/gutenberg/pull/55789)).
->>>>>>> a82dedf8
 
 ## 25.11.0 (2023-11-02)
 
