<!-- Learn how to maintain this file at https://github.com/WordPress/gutenberg/tree/HEAD/packages#maintaining-changelogs. -->

## Unreleased

### Enhancements

-   `BoxControl`: Allow negative values for margin controls ([#60347](https://github.com/WordPress/gutenberg/pull/60347)).

### Bug Fix

-   `SlotFill`: fixed missing `getServerSnapshot` parameter in slot map ([#60943](https://github.com/WordPress/gutenberg/pull/60943)).

<<<<<<< HEAD
### Internal

-   `FontSizerPicker`: Improve docs for default units ([#60996](https://github.com/WordPress/gutenberg/pull/60996)).
=======
### Enhancements

-   `DropZone`: Avoid a media query on mount [#60546](https://github.com/WordPress/gutenberg/pull/60546)).
-   `ComboboxControl`: Simplify string normalization ([#60893](https://github.com/WordPress/gutenberg/pull/60893)).
### Internal
>>>>>>> 14db362f

## 27.4.0 (2024-04-19)

### Deprecation

-   `Navigation`: Soft deprecate component ([#59182](https://github.com/WordPress/gutenberg/pull/59182)).

### Enhancements

-   `Tooltip`: Make tests faster ([#60897](https://github.com/WordPress/gutenberg/pull/60897)).
-   `ExternalLink`: Use unicode arrow instead of svg icon ([#60255](https://github.com/WordPress/gutenberg/pull/60255)).
-   `ProgressBar`: Move the indicator width styles from emotion to a CSS variable ([#60388](https://github.com/WordPress/gutenberg/pull/60388)).
-   `Text`: Add `text-wrap: pretty;` to improve wrapping ([#60164](https://github.com/WordPress/gutenberg/pull/60164)).
-   `Navigator`: Navigation to the active path doesn't create a new location history ([#60561](https://github.com/WordPress/gutenberg/pull/60561)).
-   `FormToggle`: Forwards ref to input ([#60234](https://github.com/WordPress/gutenberg/pull/60234)).
-   `ToggleControl`: Forwards ref to FormToggle ([#60234](https://github.com/WordPress/gutenberg/pull/60234)).
-   `CheckboxControl`: Update help text alignment ([#60787](https://github.com/WordPress/gutenberg/pull/60787)).

### Bug Fix

-   `Truncate`: Fix link control link preview when it displays long URLs ([#60890](https://github.com/WordPress/gutenberg/pull/60890)).

-   `ProgressBar`: Fix CSS variable with invalid value ([#60576](https://github.com/WordPress/gutenberg/pull/60576)).
-   `CheckboxControl`: Fix label text wrap ([#60787](https://github.com/WordPress/gutenberg/pull/60787)).

### Experimental

-   `Tabs`: Fallback to first enabled tab if no active tab id ([#60681](https://github.com/WordPress/gutenberg/pull/60681)).

### Internal

-   Remove CSS hack for Internet Explorer 11 ([#60727](https://github.com/WordPress/gutenberg/pull/60727)).
-   `CheckboxControl`: Streamline size styles ([#60475](https://github.com/WordPress/gutenberg/pull/60475)).
-   Deprecate `reduceMotion` util ([#60839](https://github.com/WordPress/gutenberg/pull/60839)).
-   `InputBase`: Simplify management of focus styles. Affects all components based on `InputControl` (e.g. `SearchControl`, `NumberControl`, `UnitControl`), as well as `SelectControl`, `CustomSelectControl`, and `TreeSelect` ([#60226](https://github.com/WordPress/gutenberg/pull/60226)).
-   Removed dependency on `valtio`, replaced its usage in `SlotFill` with a custom object [#60879](https://github.com/WordPress/gutenberg/pull/60879)).
-   `CustomSelectControlV2`: Support disabled in item types ([#60896](https://github.com/WordPress/gutenberg/pull/60896)).

## 27.3.0 (2024-04-03)

### Bug Fix

-   `Dropdown`: Fix bug with separator styling. ([#60336](https://github.com/WordPress/gutenberg/pull/60336)).
-   `InputControl`: Ignore IME events when `isPressEnterToChange` is enabled ([#60090](https://github.com/WordPress/gutenberg/pull/60090)).
-   `TextControl`: Apply zero margin to input element ([#60282](https://github.com/WordPress/gutenberg/pull/60282)).

### Experimental

-   `CustomSelectControlV2`: Rename for consistency ([#60178](https://github.com/WordPress/gutenberg/pull/60178)).

### Internal

-   `Popover`, `ColorPicker`: Obviate pointer event trap #59449 ([#59449](https://github.com/WordPress/gutenberg/pull/59449)).
-   `Popover`, `ToggleGroupControl`: Use `useReducedMotion()` ([#60168](https://github.com/WordPress/gutenberg/pull/60168)).
-   `NavigatorProvider`: Simplify the router state logic ([#60190](https://github.com/WordPress/gutenberg/pull/60190)).
-   Update `date-fns` to version `3.6.0` ([#60163](https://github.com/WordPress/gutenberg/pull/60163)).
-   Update `use-lilius` to version `2.0.5` ([#60163](https://github.com/WordPress/gutenberg/pull/60163)).

### Experimental

-   `CustomSelectControlV2`: Fix hint behavior in legacy ([#60183](https://github.com/WordPress/gutenberg/pull/60183)).

## 27.2.0 (2024-03-21)

-   `Dropdown` : Add styling support for `MenuGroup` ([#59723](https://github.com/WordPress/gutenberg/pull/59723)).
-   `Placeholder` : Allow overflow but only when placeholder is selected, to fix a layout shift. ([#59857](https://github.com/WordPress/gutenberg/pull/59857)).

### Enhancements

-   `TextControl`: Add typings for `date`, `time` and `datetime-local` ([#59666](https://github.com/WordPress/gutenberg/pull/59666)).
-   `Text`, `Heading`, `ItemGroup` : Update the line height from 1.2 to 1.4 ([#60041](https://github.com/WordPress/gutenberg/pull/60041)).
-   `Autocomplete` : match the autocomplete styling to that of List View and Command Palette([#60131](https://github.com/WordPress/gutenberg/pull/60131)).

### Deprecation

-   `isSmall` prop in `Button` component has been deprecated. Use `size="small"` prop instead ([#59734](https://github.com/WordPress/gutenberg/pull/59734)).

### Internal

-   `Button`: Keep deprecated props in type definitions ([#59913](https://github.com/WordPress/gutenberg/pull/59913)).

### Bug Fix

-   `PaletteEdit`: Fix number incrementing of default names for new colors added in non-en-US locales ([#52212](https://github.com/WordPress/gutenberg/pull/52212)).
-   `DateTimePicker`: Change day button size back from 32px to 28px ([#59990](https://github.com/WordPress/gutenberg/pull/59990)).

## 27.1.0 (2024-03-06)

### Bug Fix

-   `InputControl`: Fix sample code on InputControl docs [#59517](https://github.com/WordPress/gutenberg/pull/59517)
-   `Tooltip`: Explicitly set system font to avoid CSS bleed ([#59307](https://github.com/WordPress/gutenberg/pull/59307)).
-   `HStack`, `VStack`: Stop passing invalid props to underlying element ([#59416](https://github.com/WordPress/gutenberg/pull/59416)).
-   `Button`: Fix focus outline in disabled primary variant ([#59391](https://github.com/WordPress/gutenberg/pull/59391)).
-   `Button`: Place `children` before the icon when `iconPosition` is `right` ([#59489](https://github.com/WordPress/gutenberg/pull/59489)).
-   `ToggleGroupControl`: Fix unwanted backdrop vertical animation ([#59642](https://github.com/WordPress/gutenberg/pull/59642)).

### Internal

-   `SnackbarList`, `Snackbar`: add unit tests ([#59157](https://github.com/WordPress/gutenberg/pull/59157)).
-   Remove unused `useLatestRef()` hook ([#59471](https://github.com/WordPress/gutenberg/pull/59471)).

### Experimental

-   `CustomSelectControlV2`: Remove legacy adapter layer ([#59420](https://github.com/WordPress/gutenberg/pull/59420)).

## 27.0.0 (2024-02-21)

### Breaking Changes

-   `CustomSelectControl`: Remove deprecated `__nextUnconstrainedWidth` prop and promote to default behavior ([#58974](https://github.com/WordPress/gutenberg/pull/58974)).

### Bug Fix

-   `ToolbarButton`: Center text for short labels ([#59117](https://github.com/WordPress/gutenberg/pull/59117)).

### Internal

-   `ColorPicker`: Style without accessing internal `InputControl` classes ([#59069](https://github.com/WordPress/gutenberg/pull/59069)).
-   Add lint rules for theme color CSS var usage ([#59022](https://github.com/WordPress/gutenberg/pull/59022)).
-   `FormTokenField`: Use `Element.scrollIntoView()` instead of `dom-scroll-into-view` ([#59085](https://github.com/WordPress/gutenberg/pull/59085)).
-   Removing `dom-scroll-into-view` as a dependency of the components package ([#59085](https://github.com/WordPress/gutenberg/pull/59085)).
-   Add higher-order function to ignore IME keydowns ([#59081](https://github.com/WordPress/gutenberg/pull/59081)).

### Experimental

-   `Tabs`: rename `initialTabId` prop to `defaultTabId` ([#59035](https://github.com/WordPress/gutenberg/pull/59035)).

## 26.0.1 (2024-02-13)

### Bug Fix

-   `Modal`: Add `box-sizing` reset style ([#58905](https://github.com/WordPress/gutenberg/pull/58905)).
-   `Popover`: Fix positioning in nested iframes by upgrading Floating UI packages to their latest versions ([#58932](https://github.com/WordPress/gutenberg/pull/58932)).

### Experimental

-   `CustomSelectControlV2`: Adapt component for legacy usage ([#57902](https://github.com/WordPress/gutenberg/pull/57902)).

## 26.0.0 (2024-02-09)

### Breaking Changes

-   `FontSizePicker`: Remove deprecated `__nextHasNoMarginBottom` prop and promote to default behavior ([#58702](https://github.com/WordPress/gutenberg/pull/58702)).
-   `GradientPicker`: Remove deprecated `__nextHasNoMargin` prop and promote to default behavior ([#58701](https://github.com/WordPress/gutenberg/pull/58701)).
-   `CustomGradientPicker`: Remove deprecated `__nextHasNoMargin` prop and promote to default behavior ([#58699](https://github.com/WordPress/gutenberg/pull/58699)).
-   `AnglePickerControl`: Remove deprecated `__nextHasNoMarginBottom` prop and promote to default behavior ([#58700](https://github.com/WordPress/gutenberg/pull/58700)).

### Enhancements

-   `Button`: Update secondary variant to show the border even in a disabled state. ([#58606](https://github.com/WordPress/gutenberg/pull/58606)).
-   `ConfirmDialog`: Add `__next40pxDefaultSize` to buttons ([#58421](https://github.com/WordPress/gutenberg/pull/58421)).
-   `Snackbar`: Update the warning message ([#58591](https://github.com/WordPress/gutenberg/pull/58591)).
-   `Composite`: Implementing `useCompositeState` with Ariakit ([#57304](https://github.com/WordPress/gutenberg/pull/57304)).
-   Remove deprecation warnings for `__next36pxDefaultSize` prop ([#58703](https://github.com/WordPress/gutenberg/pull/58703)).
-   `CheckboxControl`: Remove ability for label prop to be false ([#58339](https://github.com/WordPress/gutenberg/pull/58339)).
-   `FocalPointPicker`: Apply modern styling ([#58459](https://github.com/WordPress/gutenberg/pull/58459)).

### Bug Fix

-   `FocalPointPicker`: Allow `PointerCircle` to render in a default centered position when x and y coordinates are undefined ([#58592](https://github.com/WordPress/gutenberg/pull/58592)).
-   `DateTime`: Add a timezone offset value for display purposes. ([#56682](https://github.com/WordPress/gutenberg/pull/56682)).
-   `Placeholder`: Fix Placeholder component padding when body text font size is changed ([#58323](https://github.com/WordPress/gutenberg/pull/58323)).
-   `Placeholder`: Fix Global Styles typography settings bleeding into placeholder component ([#58303](https://github.com/WordPress/gutenberg/pull/58303)).
-   `PaletteEdit`: Fix palette item accessibility in details view ([#58214](https://github.com/WordPress/gutenberg/pull/58214)).
-   `Snackbar`: Fix the auto-dismissal timers ([#58604](https://github.com/WordPress/gutenberg/pull/58604)).
-   `Tabs`: Fix infinite loop in `useEffect` ([#58861](https://github.com/WordPress/gutenberg/pull/58861)).
-   `Popover`: Add `box-sizing` reset style ([#58871](https://github.com/WordPress/gutenberg/pull/58871)).

### Experimental

-   `Guide`, `Modal`: Restore accent color themability ([#58098](https://github.com/WordPress/gutenberg/pull/58098)).
-   `DropdownMenuV2`: Restore accent color themability ([#58130](https://github.com/WordPress/gutenberg/pull/58130)).
-   `Tabs`: improve controlled mode focus handling and keyboard navigation ([#57696](https://github.com/WordPress/gutenberg/pull/57696)).
-   `Tabs`: prevent internal focus from updating too early ([#58625](https://github.com/WordPress/gutenberg/pull/58625)).
-   Expand theming support in the `COLORS` variable object ([#58097](https://github.com/WordPress/gutenberg/pull/58097)).
-   `CustomSelect`: disable `virtualFocus` to fix issue for screenreaders ([#58585](https://github.com/WordPress/gutenberg/pull/58585)).

### Internal

-   `Composite`: Removing Reakit `Composite` implementation ([#58620](https://github.com/WordPress/gutenberg/pull/58620)).
-   Removing Reakit as a dependency of the components package ([#58631](https://github.com/WordPress/gutenberg/pull/58631)).
-   `CustomSelect`: add unit tests ([#58583](https://github.com/WordPress/gutenberg/pull/58583)).
-   `InputBase`: Add `isBorderless` prop ([#58750](https://github.com/WordPress/gutenberg/pull/58750)).
-   `SearchControl`: Replace internal implementation to use `InputControl` ([#56524](https://github.com/WordPress/gutenberg/pull/56524)).

## 25.16.0 (2024-01-24)

### Enhancements

-   `ColorPicker`: improve the UX around HSL sliders ([#57555](https://github.com/WordPress/gutenberg/pull/57555)).
-   `BoxControl`, `BorderControl`, `BorderBoxControl`: Add opt-in prop for 40px default size ([#56185](https://github.com/WordPress/gutenberg/pull/56185)).
-   `PaletteEdit`: improve unit tests ([#57645](https://github.com/WordPress/gutenberg/pull/57645)).
-   `PaletteEdit` and `CircularOptionPicker`: improve unit tests ([#57809](https://github.com/WordPress/gutenberg/pull/57809)).
-   `Tooltip`: no-op when nested inside other `Tooltip` components ([#57202](https://github.com/WordPress/gutenberg/pull/57202)).
-   `Tooltip` and `Button`: tidy up unit tests ([#57975](https://github.com/WordPress/gutenberg/pull/57975)).
-   `BorderControl`, `BorderBoxControl`: Replace style picker with ToggleGroupControl ([#57562](https://github.com/WordPress/gutenberg/pull/57562)).
-   `SlotFill`: fix typo in use-slot-fills return docs ([#57654](https://github.com/WordPress/gutenberg/pull/57654))
-   `Popover`: Adding `constrainTabbing` prop to `useDialog` hook ([#57962](https://github.com/WordPress/gutenberg/pull/57962))

### Bug Fix

-   `ToggleGroupControl`: Improve controlled value detection ([#57770](https://github.com/WordPress/gutenberg/pull/57770)).
-   `Tooltip`: Improve props forwarding to children of nested `Tooltip` components ([#57878](https://github.com/WordPress/gutenberg/pull/57878)).
-   `Tooltip`: revert prop types to only accept component-specific props ([#58125](https://github.com/WordPress/gutenberg/pull/58125)).
-   `Button`: prevent the component from trashing and re-creating the HTML element ([#56490](https://github.com/WordPress/gutenberg/pull/56490)).

### Experimental

-   `BoxControl`: Update design ([#56665](https://github.com/WordPress/gutenberg/pull/56665)).
-   `CustomSelect`: adjust `renderSelectedValue` to fix sizing ([#57865](https://github.com/WordPress/gutenberg/pull/57865)).
-   `Theme`: Set `color` on wrapper div ([#58095](https://github.com/WordPress/gutenberg/pull/58095)).

## 25.15.0 (2024-01-10)

### Bug Fix

-   `NumberControl`: Make increment and decrement buttons keyboard accessible. ([#57402](https://github.com/WordPress/gutenberg/pull/57402)).
-   `DropdownMenu V2`: better fallback on browsers that don't support CSS subgrid([#57327](https://github.com/WordPress/gutenberg/pull/57327)).
-   `FontSizePicker`: Use Button API for keeping focus on reset ([#57221](https://github.com/WordPress/gutenberg/pull/57221)).
-   `FontSizePicker`: Fix Reset button focus loss ([#57196](https://github.com/WordPress/gutenberg/pull/57196)).
-   `PaletteEdit`: Consider digits when generating kebab-cased slug ([#56713](https://github.com/WordPress/gutenberg/pull/56713)).
-   `FormTokenField`: Prevent focus being passed to internal buttons when component is disabled ([#57187](https://github.com/WordPress/gutenberg/pull/57187)).
-   `Button`: Fix logic of `has-text` class addition ([#56949](https://github.com/WordPress/gutenberg/pull/56949)).
-   `FormTokenField`: Fix a regression where the suggestion list would re-open after clicking away from the input ([#57002](https://github.com/WordPress/gutenberg/pull/57002)).
-   `Snackbar`: Remove erroneous `__unstableHTML` prop from TypeScript definitions ([#57218](https://github.com/WordPress/gutenberg/pull/57218)).
-   `Truncate`: improve handling of non-string `children` ([#57261](https://github.com/WordPress/gutenberg/pull/57261)).
-   `PaletteEdit`: Don't discard colors with default name and slug ([#54332](https://github.com/WordPress/gutenberg/pull/54332)).
-   `RadioControl`: Fully encapsulate styles ([#57347](https://github.com/WordPress/gutenberg/pull/57347)).
-   `DuotonePicker`: Remove top margin when no duotone options ([#57489](https://github.com/WordPress/gutenberg/pull/57489)).
-   `Snackbar`: Fix icon positioning ([#57377](https://github.com/WordPress/gutenberg/pull/57377)).
-   `GradientPicker`: Use slug while iterating over gradient entries to avoid React "duplicated key" warning ([#57361](https://github.com/WordPress/gutenberg/pull/57361)).
-   `NavigatorProvider`: Exclude `size` value from `contain` CSS rule ([#57498](https://github.com/WordPress/gutenberg/pull/57498)).

### Enhancements

-   Update `ariakit` to version `0.3.10` ([#57325](https://github.com/WordPress/gutenberg/pull/57325)).
-   Update `@ariakit/react` to version `0.3.12` and @ariakit/test to version `0.3.7` ([#57547](https://github.com/WordPress/gutenberg/pull/57547)).
-   `DropdownMenuV2`: do not collapse suffix width ([#57238](https://github.com/WordPress/gutenberg/pull/57238)).
-   `DateTimePicker`: Adjustment of the dot position on DayButton and expansion of the button area. ([#55502](https://github.com/WordPress/gutenberg/pull/55502)).
-   `Modal`: Improve application of body class names ([#55430](https://github.com/WordPress/gutenberg/pull/55430)).
-   `BaseControl`: Connect to context system ([#57408](https://github.com/WordPress/gutenberg/pull/57408)).
-   `InputControl`, `NumberControl`, `UnitControl`, `SelectControl`, `TreeSelect`: Add `compact` size variant ([#57398](https://github.com/WordPress/gutenberg/pull/57398)).
-   `ToggleGroupControl`: Update button size in large variant to be 32px ([#57338](https://github.com/WordPress/gutenberg/pull/57338)).
-   `Tooltip`: improve unit tests ([#57345](https://github.com/WordPress/gutenberg/pull/57345)).

### Experimental

-   `DropdownMenuV2`: remove temporary radix UI based implementation ([#55626](https://github.com/WordPress/gutenberg/pull/55626)).
-   `Tabs`: do not render hidden content ([#57046](https://github.com/WordPress/gutenberg/pull/57046)).
-   `Tabs`: improve hover and text alignment styles ([#57275](https://github.com/WordPress/gutenberg/pull/57275)).
-   `Tabs`: make sure `Tab`s are associated to the right `TabPanel`s, regardless of the order they're rendered in ([#57033](https://github.com/WordPress/gutenberg/pull/57033)).

## 25.14.0 (2023-12-13)

### Enhancements

-   `Navigator`: use vanilla CSS animations instead of `framer-motion` ([#56909](https://github.com/WordPress/gutenberg/pull/56909)).
-   `FormToggle`: fix sass deprecation warning ([#56672](https://github.com/WordPress/gutenberg/pull/56672)).
-   `QueryControls`: Add opt-in prop for 40px default size ([#56576](https://github.com/WordPress/gutenberg/pull/56576)).
-   `CheckboxControl`: Add option to not render label ([#56158](https://github.com/WordPress/gutenberg/pull/56158)).
-   `PaletteEdit`: Gradient pickers to use same width as color pickers ([#56801](https://github.com/WordPress/gutenberg/pull/56801)).
-   `FocalPointPicker`: Add opt-in prop for 40px default size ([#56021](https://github.com/WordPress/gutenberg/pull/56021)).
-   `DimensionControl`: Add opt-in prop for 40px default size ([#56805](https://github.com/WordPress/gutenberg/pull/56805)).
-   `FontSizePicker`: Add opt-in prop for 40px default size ([#56804](https://github.com/WordPress/gutenberg/pull/56804)).
-   `ToolsPanel`/`ToolsPanelHeader`: Added `dropdownMenuProps` to allow customization of the panel's dropdown menu. Also merged default and optional control menu groups ([#55785](https://github.com/WordPress/gutenberg/pull/55785)).

### Bug Fix

-   `PaletteEdit`: temporary custom gradient not saving ([#56896](https://github.com/WordPress/gutenberg/pull/56896)).
-   `ToggleGroupControl`: react correctly to external controlled updates ([#56678](https://github.com/WordPress/gutenberg/pull/56678)).
-   `ToolsPanel`: fix a performance issue ([#56770](https://github.com/WordPress/gutenberg/pull/56770)).
-   `BorderControl`: adjust `BorderControlDropdown` Button size to fix misaligned border ([#56730](https://github.com/WordPress/gutenberg/pull/56730)).
-   `SlotFillProvider`: Restore contextual Slot/Fills within SlotFillProvider ([#56779](https://github.com/WordPress/gutenberg/pull/56779)).

### Internal

-   `DropdownMenuV2Ariakit`: prevent prefix collapsing if all radios or checkboxes are unselected ([#56720](https://github.com/WordPress/gutenberg/pull/56720)).
-   Move `kebabCase()` function from `block-editor` package and mark it as private API ([#56758](https://github.com/WordPress/gutenberg/pull/56758)).

### Experimental

-   `Tabs`: implement new `tabId` prop ([#56883](https://github.com/WordPress/gutenberg/pull/56883)).
-   `CustomSelect`: add `WordPressComponentsProps` for more flexibility ([#56998](https://github.com/WordPress/gutenberg/pull/56998))

### Experimental

-   `Tabs`: improve focus handling in controlled mode ([#56658](https://github.com/WordPress/gutenberg/pull/56658)).

### Documentation

-   `Search`: Added links to storybook for more information on usage. ([#56815](https://github.com/WordPress/gutenberg/pull/56815)).
-   `Spinner`: Added links to storybook for more information on usage. ([#56953](https://github.com/WordPress/gutenberg/pull/56953)).

## 25.13.0 (2023-11-29)

### Enhancements

-   `FormToggle`: refine animation and improve high contrast styles ([#56515](https://github.com/WordPress/gutenberg/pull/56515)).
-   `Button`: Add focus rings to focusable disabled buttons ([#56383](https://github.com/WordPress/gutenberg/pull/56383)).
-   `InserterButton`: Move mobile InserterButton from components package to block-editor package ([#56494](https://github.com/WordPress/gutenberg/pull/56494))

### Bug Fix

-   `DateTime`: Make the Timezone indication render a tooltip only when necessary. ([#56214](https://github.com/WordPress/gutenberg/pull/56214)).
-   `ToolsPanelItem`: Use useLayoutEffect to prevent rendering glitch for last panel item styling. ([#56536](https://github.com/WordPress/gutenberg/pull/56536)).
-   `FormTokenField`: Fix broken suggestions scrollbar when the `__experimentalExpandOnFocus` prop is defined ([#56426](https://github.com/WordPress/gutenberg/pull/56426)).
-   `FormTokenField`: `onFocus` prop is now typed as a React `FocusEvent` ([#56426](https://github.com/WordPress/gutenberg/pull/56426)).

### Experimental

-   `Tabs`: Memoize and expose the component context ([#56224](https://github.com/WordPress/gutenberg/pull/56224)).
-   `DropdownMenuV2`: Design tweaks ([#56041](https://github.com/WordPress/gutenberg/pull/56041))

### Documentation

-   `Text` and `Heading`: improve docs around default values and truncation logic ([#56518](https://github.com/WordPress/gutenberg/pull/56518))

### Internal

-   `Slot`: add `style` prop to `bubblesVirtually` version ([#56428](https://github.com/WordPress/gutenberg/pull/56428))
-   Introduce experimental new version of `CustomSelectControl` based on `ariakit` ([#55790](https://github.com/WordPress/gutenberg/pull/55790))

### Code Quality

-   `Composite`: add unit tests for `useCompositeState` ([#56645](https://github.com/WordPress/gutenberg/pull/56645)).

## 25.12.0 (2023-11-16)

### Bug Fix

-   `Toolbar`: Remove CSS rule that prevented focus outline to be visible for toolbar buttons in the `:active` state. ([#56123](https://github.com/WordPress/gutenberg/pull/56123)).

### Internal

-   Migrate `Divider` from `reakit` to `ariakit` ([#55622](https://github.com/WordPress/gutenberg/pull/55622))
-   Migrate `DisclosureContent` from `reakit` to `ariakit` and TypeScript ([#55639](https://github.com/WordPress/gutenberg/pull/55639))
-   Migrate `RadioGroup` from `reakit` to `ariakit` and TypeScript ([#55580](https://github.com/WordPress/gutenberg/pull/55580))

### Experimental

-   `Tabs`: Add `focusable` prop to the `Tabs.TabPanel` sub-component ([#55287](https://github.com/WordPress/gutenberg/pull/55287))
-   `Tabs`: Update sub-components to accept relevant HTML element props ([#55860](https://github.com/WordPress/gutenberg/pull/55860))
-   `DropdownMenuV2`: Fix radio menu item check icon not rendering correctly in some browsers ([#55964](https://github.com/WordPress/gutenberg/pull/55964))
-   `DropdownMenuV2`: prevent default when pressing Escape key to close menu ([#55962](https://github.com/WordPress/gutenberg/pull/55962))

### Enhancements

-   `ToggleGroupControl`: Add opt-in prop for 40px default size ([#55789](https://github.com/WordPress/gutenberg/pull/55789)).
-   `TextControl`: Add opt-in prop for 40px default size ([#55471](https://github.com/WordPress/gutenberg/pull/55471)).

### Bug Fix

-   `DropdownMenu`: remove extra vertical space around the toggle button ([#56136](https://github.com/WordPress/gutenberg/pull/56136)).
-   Package should not depend on `@ariakit/test`, that package is only needed for testing ([#56091](https://github.com/WordPress/gutenberg/pull/56091)).

## 25.11.0 (2023-11-02)

### Enhancements

-   `InputControl`/`SelectControl`: update `height`/`min-height` to `32px` instead of `30px` to align with modern sizing scale ([#55490](https://github.com/WordPress/gutenberg/pull/55490)).

### Bug Fix

-   `Autocomplete`: Add `aria-live` announcements for Mac and IOS Voiceover to fix lack of support for `aria-owns` ([#54902](https://github.com/WordPress/gutenberg/pull/54902)).
-   Improve Button saving state accessibility. ([#55547](https://github.com/WordPress/gutenberg/pull/55547))

### Internal

-   Introduce experimental new version of `DropdownMenu` based on `ariakit` ([#54939](https://github.com/WordPress/gutenberg/pull/54939))

## 25.10.0 (2023-10-18)

### Enhancements

-   `ProgressBar`: use text color to ensure enough contrast against background ([#55285](https://github.com/WordPress/gutenberg/pull/55285)).
-   `Notice`: Remove margins from `Notice` component ([#54800](https://github.com/WordPress/gutenberg/pull/54800)).
-   Allow using CSS level 4 viewport-relative units ([54415](https://github.com/WordPress/gutenberg/pull/54415))
-   `ToolsPanel`: do not apply the `className` to prop to `ToolsPanelItem` components when rendered as placeholders ([#55207](https://github.com/WordPress/gutenberg/pull/55207)).
-   `GradientPicker`: remove overflow styles and padding from `ColorPicker` popovers ([#55265](https://github.com/WordPress/gutenberg/pull/55265)).
-   `Tabs`: Expose via private APIs ([#55327](https://github.com/WordPress/gutenberg/pull/55327)).
-   `ColorPalette`/`ToggleGroupControl/ToggleGroupControlOptionBase`: add `type="button"` attribute to native `<button>`s ([#55125](https://github.com/WordPress/gutenberg/pull/55125)).

### Bug Fix

-   Render a "mouse event trap" when using a `ColorPicker` inside a `Popover` to prevent issues when rendering on top of `iframes` ([#55149](https://github.com/WordPress/gutenberg/pull/55149)).
-   `Modal`: fix closing when contained iframe is focused ([#51602](https://github.com/WordPress/gutenberg/pull/51602)).
-   `Autocomplete`: Fix disappearing results issue when using multiple triggers inline ([#55301](https://github.com/WordPress/gutenberg/pull/55301))

### Internal

-   Update `@ariakit/react` to version `0.3.5` ([#55365](https://github.com/WordPress/gutenberg/pull/55365))
-   `ConfirmDialog`: Migrate to TypeScript. ([#54954](https://github.com/WordPress/gutenberg/pull/54954)).

### New Features

-   `Toolbar`: add new `variant` prop for 'unstyled' option ([#55139](https://github.com/WordPress/gutenberg/pull/55139)).

## 25.9.0 (2023-10-05)

### Enhancements

-   `SearchControl`: polish metrics for `compact` size variant ([#54663](https://github.com/WordPress/gutenberg/pull/54663)).
-   `Button`: deprecating `isPressed` prop in favour of `aria-pressed` ([#54740](https://github.com/WordPress/gutenberg/pull/54740)).
-   `DuotonePicker/ColorListPicker`: Adds appropriate label and description to 'Duotone Filter' picker ([#54473](https://github.com/WordPress/gutenberg/pull/54473)).
-   `Modal`: Accessibly hide/show outer modal when nested ([#54743](https://github.com/WordPress/gutenberg/pull/54743)).
-   `InputControl`, `NumberControl`, `UnitControl`, `SelectControl`, `CustomSelectControl`, `TreeSelect`: Add opt-in prop for next 40px default size, superseding the `__next36pxDefaultSize` prop ([#53819](https://github.com/WordPress/gutenberg/pull/53819)).
-   `Modal`: add a new `size` prop to support preset widths, including a `fill` option to eventually replace the `isFullScreen` prop ([#54471](https://github.com/WordPress/gutenberg/pull/54471)).
-   Wrapped `TextareaControl` in a `forwardRef` call ([#54975](https://github.com/WordPress/gutenberg/pull/54975)).
-   `Composite`/`AlignmentMatrixControl`/`CircularOptionPicker`: Starts the `Composite` migration from `reakit` to `ariakit` ([#54225](https://github.com/WordPress/gutenberg/pull/54225)).

### Bug Fix

-   `Placeholder`: Improved DOM structure and screen reader announcements ([#45801](https://github.com/WordPress/gutenberg/pull/45801)).
-   `DateTimePicker`: fix onChange callback check so that it also works inside iframes ([#54669](https://github.com/WordPress/gutenberg/pull/54669)).
-   `FormTokenField`: Add `box-sizing` reset style and reset default padding ([#54734](https://github.com/WordPress/gutenberg/pull/54734)).
-   `SlotFill`: Pass `Component` instance to unregisterSlot ([#54765](https://github.com/WordPress/gutenberg/pull/54765)).
-   `Button`: Remove `aria-selected` CSS selector from styling 'active' buttons ([#54931](https://github.com/WordPress/gutenberg/pull/54931)).
-   `Popover`: Apply the CSS in JS styles properly for components used within popovers. ([#54912](https://github.com/WordPress/gutenberg/pull/54912))
-   `Button`: Remove hover styles when `aria-disabled` is set to `true` for the secondary variant. ([#54978](https://github.com/WordPress/gutenberg/pull/54978))
-   `Button`: Revert toggled style selector to use a class instead of attributes ([#55065](https://github.com/WordPress/gutenberg/pull/55065)).

### Internal

-   Update `@ariakit/react` to version `0.3.3` ([#54818](https://github.com/WordPress/gutenberg/pull/54818))
-   `Tooltip`, `Shortcut`: Remove unused `ui/` components from the codebase ([#54573](https://github.com/WordPress/gutenberg/pull/54573))
-   Refactor ariakit usages to use the `render` prop instead of `as` and to use the namespace import ([#54696](https://github.com/WordPress/gutenberg/pull/54696)).
-   Update `uuid` package to 9.0.1 ([#54725](https://github.com/WordPress/gutenberg/pull/54725)).
-   `ContextSystemProvider`: Move out of `ui/` ([#54847](https://github.com/WordPress/gutenberg/pull/54847)).
-   `SlotFill`: Migrate to TypeScript and Convert to Functional Component `<Slot bubblesVirtually />`. ([#51350](https://github.com/WordPress/gutenberg/pull/51350)).
-   `Components`: move `ui/utils` to `utils` and remove `ui/` folder ([#54922](https://github.com/WordPress/gutenberg/pull/54922)).
-   Ensure `@types/` dependencies used by final type files are included in the main dependency field ([#50231](https://github.com/WordPress/gutenberg/pull/50231)).
-   `Text`: Migrate to TypeScript. ([#54953](https://github.com/WordPress/gutenberg/pull/54953)).

### Experimental

-   Introduce `Tabs`, an experimental v2 of `TabPanel`: ([#53960](https://github.com/WordPress/gutenberg/pull/53960)).

## 25.8.0 (2023-09-20)

### Enhancements

-   Add new option `firstContentElement` to Modal's `focusOnMount` prop to allow consumers to focus the first element within the Modal's **contents** ([#54590](https://github.com/WordPress/gutenberg/pull/54590)).
-   `Notice`: Improve accessibility by adding visually hidden text to clarify what a notice text is about and the notice type (success, error, warning, info) ([#54498](https://github.com/WordPress/gutenberg/pull/54498)).
-   Making Circular Option Picker a `listbox`. Note that while this changes some public API, new props are optional, and currently have default values; this will change in another patch ([#52255](https://github.com/WordPress/gutenberg/pull/52255)).
-   `ToggleGroupControl`: Rewrite backdrop animation using framer motion shared layout animations, add better support for controlled and uncontrolled modes ([#50278](https://github.com/WordPress/gutenberg/pull/50278)).
-   `Popover`: Add the `is-positioned` CSS class only after the popover has finished animating ([#54178](https://github.com/WordPress/gutenberg/pull/54178)).
-   `Tooltip`: Replace the existing tooltip to simplify the implementation and improve accessibility while maintaining the same behaviors and API ([#48440](https://github.com/WordPress/gutenberg/pull/48440)).
-   `Dropdown` and `DropdownMenu`: support controlled mode for the dropdown's open/closed state ([#54257](https://github.com/WordPress/gutenberg/pull/54257)).
-   `BorderControl`: Apply proper metrics and simpler text ([#53998](https://github.com/WordPress/gutenberg/pull/53998)).
-   `FormTokenField`: Update styling for consistency and increased visibility ([#54402](https://github.com/WordPress/gutenberg/pull/54402)).
-   `CircularOptionPicker`: Add option to use previous non-listbox behaviour, for contexts where buttons are more appropriate than a list of options ([#54290](https://github.com/WordPress/gutenberg/pull/54290)).
-   `DuotonePicker/ColorListPicker`: Adds appropriate labels to 'Duotone Filter' color pickers ([#54468](https://github.com/WordPress/gutenberg/pull/54468)).
-   `SearchControl`: support new `40px` and `32px` sizes ([#54548](https://github.com/WordPress/gutenberg/pull/54548)).
-   `FormTokenField`: Add `tokenizeOnBlur` prop to add any incompleteTokenValue as a new token when field loses focus ([#54445](https://github.com/WordPress/gutenberg/pull/54445)).
-   `Sandbox`: Add `tabIndex` prop ([#54408](https://github.com/WordPress/gutenberg/pull/54408)).

### Bug Fix

-   `Notice`: Make the Close button render a tooltip to visually expose its accessible name. All icon buttons must always show a tooltip ([#54498](https://github.com/WordPress/gutenberg/pull/54498)).
-   `Tooltip`: dynamically render in the DOM only when visible ([#54312](https://github.com/WordPress/gutenberg/pull/54312)).
-   `PaletteEdit`: Fix padding in RTL languages ([#54034](https://github.com/WordPress/gutenberg/pull/54034)).
-   `ToolbarItem`: Fix children not showing in rendered components ([#53314](https://github.com/WordPress/gutenberg/pull/53314)).
-   `CircularOptionPicker`: make focus styles resilient to button size changes ([#54196](https://github.com/WordPress/gutenberg/pull/54196)).
-   `InputControl`: Fix focus style size ([#54394](https://github.com/WordPress/gutenberg/pull/54394)).
-   `BorderControl`: Use standard focus style on BorderControl ([#54429](https://github.com/WordPress/gutenberg/pull/54429)).
-   `Color values`: Update borderFocus to ADMIN.theme ([#54425](https://github.com/WordPress/gutenberg/pull/54425)).

### Internal

-   `Toolbar/ToolbarDropdownMenu `: Convert to TypeScript ([#54321](https://github.com/WordPress/gutenberg/pull/54321)).
-   `Composite`: Convert to TypeScript ([#54028](https://github.com/WordPress/gutenberg/pull/54028)).
-   `BorderControl`: Refactor unit tests to use `userEvent` ([#54155](https://github.com/WordPress/gutenberg/pull/54155))
-   `FocusableIframe`: Convert to TypeScript ([#53979](https://github.com/WordPress/gutenberg/pull/53979)).
-   `Popover`: Remove unused `overlay` type from `positionToPlacement` utility function ([#54101](https://github.com/WordPress/gutenberg/pull/54101)).
-   `Higher Order` -- `with-focus-outside`: Convert to TypeScript ([#53980](https://github.com/WordPress/gutenberg/pull/53980)).
-   `IsolatedEventContainer`: Convert unit test to TypeScript ([#54316](https://github.com/WordPress/gutenberg/pull/54316)).
-   `Popover`: Remove `scroll` and `resize` listeners for iframe overflow parents and rely on recently added native Floating UI support ([#54286](https://github.com/WordPress/gutenberg/pull/54286)).
-   `Button`: Update documentation to remove the button `focus` prop ([#54397](https://github.com/WordPress/gutenberg/pull/54397)).
-   `Toolbar/ToolbarGroup`: Convert component to TypeScript ([#54317](https://github.com/WordPress/gutenberg/pull/54317)).
-   `Modal`: add more unit tests ([#54569](https://github.com/WordPress/gutenberg/pull/54569)).

### Experimental

-   `DropdownMenu` v2: Fix submenu chevron direction in RTL languages ([#54036](https://github.com/WordPress/gutenberg/pull/54036).

### New Features

-   `Tooltip`: Add new `hideOnClick` prop ([#54406](https://github.com/WordPress/gutenberg/pull/54406)).
-   `Tooltip`: Add `placement` prop to replace deprecated `position`([#54264](https://github.com/WordPress/gutenberg/pull/54264)).

## 25.7.0 (2023-08-31)

### Breaking changes

-   Make the `Popover.Slot` optional and render popovers at the bottom of the document's body by default. ([#53889](https://github.com/WordPress/gutenberg/pull/53889), [#53982](https://github.com/WordPress/gutenberg/pull/53982)).

### Enhancements

-   `ProgressBar`: Add transition to determinate indicator ([#53877](https://github.com/WordPress/gutenberg/pull/53877)).
-   Prevent nested `SlotFillProvider` from rendering ([#53940](https://github.com/WordPress/gutenberg/pull/53940)).

### Bug Fix

-   `SandBox`: Fix the cleanup method in useEffect ([#53796](https://github.com/WordPress/gutenberg/pull/53796)).
-   `PaletteEdit`: Fix the height of the `PaletteItems`. Don't rely on styles only present in the block editor ([#54000](https://github.com/WordPress/gutenberg/pull/54000)).

### Internal

-   `Shortcut`: Add Storybook stories ([#53627](https://github.com/WordPress/gutenberg/pull/53627)).
-   `SlotFill`: Do not render children when using `<Slot bubblesVirtually />`. ([#53272](https://github.com/WordPress/gutenberg/pull/53272))
-   Update `@floating-ui/react-dom` to the latest version ([#46845](https://github.com/WordPress/gutenberg/pull/46845)).

## 25.6.0 (2023-08-16)

### Enhancements

-   `Theme`: Expose via private APIs ([#53262](https://github.com/WordPress/gutenberg/pull/53262)).
-   `ProgressBar`: Use the theme system accent for indicator color ([#53347](https://github.com/WordPress/gutenberg/pull/53347)).
-   `ProgressBar`: Use gray 300 for track color ([#53349](https://github.com/WordPress/gutenberg/pull/53349)).
-   `Modal`: add `headerActions` prop to render buttons in the header. ([#53328](https://github.com/WordPress/gutenberg/pull/53328)).
-   `Snackbar`: Snackbar design and motion improvements ([#53248](https://github.com/WordPress/gutenberg/pull/53248))
-   `NumberControl`: Add `spinFactor` prop for adjusting the amount by which the spin controls change the value ([#52902](https://github.com/WordPress/gutenberg/pull/52902)).
-   `Modal:`: Nuance outside interactions ([#52994](https://github.com/WordPress/gutenberg/pull/52994)).
-   `Button`: Remove default border from the destructive button ([#53607](https://github.com/WordPress/gutenberg/pull/53607)).
-   Components: Move accent colors to theme context ([#53631](https://github.com/WordPress/gutenberg/pull/53631)).
-   `ProgressBar`: Use the new theme system accent for indicator color ([#53632](https://github.com/WordPress/gutenberg/pull/53632)).

### Bug Fix

-   `Button`: add `:disabled` selector to reset hover color for disabled buttons ([#53411](https://github.com/WordPress/gutenberg/pull/53411)).

### Internal

-   `ControlGroup`, `FormGroup`, `ControlLabel`, `Spinner`: Remove unused `ui/` components from the codebase ([#52953](https://github.com/WordPress/gutenberg/pull/52953)).
-   `MenuItem`: Convert to TypeScript ([#53132](https://github.com/WordPress/gutenberg/pull/53132)).
-   `MenuItem`: Add Storybook stories ([#53613](https://github.com/WordPress/gutenberg/pull/53613)).
-   `MenuGroup`: Add Storybook stories ([#53090](https://github.com/WordPress/gutenberg/pull/53090)).
-   Components: Remove unnecessary utils ([#53679](https://github.com/WordPress/gutenberg/pull/53679)).

## 25.5.0 (2023-08-10)

### New Feature

-   Add a new `ProgressBar` component. ([#53030](https://github.com/WordPress/gutenberg/pull/53030)).

### Enhancements

-   `ColorPalette`, `BorderControl`: Don't hyphenate hex value in `aria-label` ([#52932](https://github.com/WordPress/gutenberg/pull/52932)).
-   `MenuItemsChoice`, `MenuItem`: Support a `disabled` prop on a menu item ([#52737](https://github.com/WordPress/gutenberg/pull/52737)).
-   `TabPanel`: Introduce a new version of `TabPanel` with updated internals and improved adherence to ARIA guidance on `tabpanel` focus behavior while maintaining the same functionality and API surface.([#52133](https://github.com/WordPress/gutenberg/pull/52133)).

### Bug Fix

-   `Modal`: Fix loss of focus when clicking outside ([#52653](https://github.com/WordPress/gutenberg/pull/52653)).

## 25.4.0 (2023-07-20)

### Enhancements

-   `TextControl`: Add `id` prop to allow for custom IDs in `TextControl`s ([#52028](https://github.com/WordPress/gutenberg/pull/52028)).
-   `Navigator`: Add `replace` option to `navigator.goTo()` and `navigator.goToParent()` ([#52456](https://github.com/WordPress/gutenberg/pull/52456)).

### Bug Fix

-   `Popover`: Pin `react-dropdown-menu` version to avoid breaking changes in dependency updates. ([#52356](https://github.com/WordPress/gutenberg/pull/52356)).
-   `Item`: Unify focus style and add default font styles. ([#52495](https://github.com/WordPress/gutenberg/pull/52495)).
-   `Toolbar`: Fix toolbar items not being tabbable on the first render. ([#52613](https://github.com/WordPress/gutenberg/pull/52613))
-   `FormTokenField`: Fix token overflow when moving cursor left or right. ([#52662](https://github.com/WordPress/gutenberg/pull/52662))

## 25.3.0 (2023-07-05)

### Enhancements

-   `SelectControl`: Added option to set hidden options. ([#51545](https://github.com/WordPress/gutenberg/pull/51545))
-   `RangeControl`: Add `__next40pxDefaultSize` prop to opt into the new 40px default size ([#49105](https://github.com/WordPress/gutenberg/pull/49105)).
-   `Button`: Introduce `size` prop with `default`, `compact`, and `small` variants ([#51842](https://github.com/WordPress/gutenberg/pull/51842)).
-   `ItemGroup`: Update button focus state styles to target `:focus-visible` rather than `:focus`. ([#51787](https://github.com/WordPress/gutenberg/pull/51787)).
-   `Guide`: Don't show Close button when there is only one page, and use default button and accent/theme styling ([#52014](https://github.com/WordPress/gutenberg/pull/52014)).

### Bug Fix

-   `ConfirmDialog`: Ensure onConfirm isn't called an extra time when submitting one of the buttons using the keyboard ([#51730](https://github.com/WordPress/gutenberg/pull/51730)).
-   `ZStack`: ZStack: fix component bounding box to match children ([#51836](https://github.com/WordPress/gutenberg/pull/51836)).
-   `Modal`: Add small top padding to the content so that avoid cutting off the visible outline when hovering items ([#51829](https://github.com/WordPress/gutenberg/pull/51829)).
-   `DropdownMenu`: fix icon style when dashicon is used ([#43574](https://github.com/WordPress/gutenberg/pull/43574)).
-   `UnitControl`: Fix crash when certain units are used ([#52211](https://github.com/WordPress/gutenberg/pull/52211)).
-   `Guide`: Place focus on the guide's container instead of its first tabbable ([#52300](https://github.com/WordPress/gutenberg/pull/52300)).

## 25.2.0 (2023-06-23)

### Enhancements

-   `UnitControl`: Revamp support for changing unit by typing ([#39303](https://github.com/WordPress/gutenberg/pull/39303)).
-   `Modal`: Update corner radius to be between buttons and the site view frame, in a 2-4-8 system. ([#51254](https://github.com/WordPress/gutenberg/pull/51254)).
-   `ItemGroup`: Update button focus state styles to be inline with other button focus states in the editor. ([#51576](https://github.com/WordPress/gutenberg/pull/51576)).
-   `ItemGroup`: Update button focus state styles to target `:focus-visible` rather than `:focus`. ([#51787](https://github.com/WordPress/gutenberg/pull/51787)).

### Bug Fix

-   `Popover`: Allow legitimate 0 positions to update popover position ([#51320](https://github.com/WordPress/gutenberg/pull/51320)).
-   `Button`: Remove unnecessary margin from dashicon ([#51395](https://github.com/WordPress/gutenberg/pull/51395)).
-   `Autocomplete`: Announce how many results are available to screen readers when suggestions list first renders ([#51018](https://github.com/WordPress/gutenberg/pull/51018)).

### Internal

-   `ClipboardButton`: Convert to TypeScript ([#51334](https://github.com/WordPress/gutenberg/pull/51334)).
-   `Toolbar`: Replace `reakit` dependency with `@ariakit/react` ([#51623](https://github.com/WordPress/gutenberg/pull/51623)).

### Documentation

-   `SearchControl`: Improve documentation around usage of `label` prop ([#51781](https://github.com/WordPress/gutenberg/pull/51781)).

## 25.1.0 (2023-06-07)

### Enhancements

-   `BorderControl`: Improve color code readability in aria-label ([#51197](https://github.com/WordPress/gutenberg/pull/51197)).
-   `Dropdown` and `DropdownMenu`: use internal context system to automatically pick the toolbar popover variant when rendered inside the `Toolbar` component ([#51154](https://github.com/WordPress/gutenberg/pull/51154)).

### Bug Fix

-   `FocalPointUnitControl`: Add aria-labels ([#50993](https://github.com/WordPress/gutenberg/pull/50993)).

### Enhancements

-   Wrapped `TabPanel` in a `forwardRef` call ([#50199](https://github.com/WordPress/gutenberg/pull/50199)).
-   `ColorPalette`: Improve readability of color name and value, and improve rendering of partially transparent colors ([#50450](https://github.com/WordPress/gutenberg/pull/50450)).
-   `Button`: Add `__next32pxSmallSize` prop to opt into the new 32px size when the `isSmall` prop is enabled ([#51012](https://github.com/WordPress/gutenberg/pull/51012)).
-   `ItemGroup`: Update styles so all SVGs inherit color from their parent element ([#50819](https://github.com/WordPress/gutenberg/pull/50819)).

### Experimental

-   `DropdownMenu` v2: Tweak styles ([#50967](https://github.com/WordPress/gutenberg/pull/50967), [#51097](https://github.com/WordPress/gutenberg/pull/51097)).
-   `DropdownMenu` v2: change default placement to match the legacy `DropdownMenu` component ([#51133](https://github.com/WordPress/gutenberg/pull/51133)).
-   `DropdownMenu` v2: Render in the default `Popover.Slot` ([#51046](https://github.com/WordPress/gutenberg/pull/51046)).

## 25.0.0 (2023-05-24)

### Breaking Changes

-   `DateTime`: Remove previously deprecated props, `__nextRemoveHelpButton` and `__nextRemoveResetButton` ([#50724](https://github.com/WordPress/gutenberg/pull/50724)).

### Internal

-   `Modal`: Remove children container's unused class name ([#50655](https://github.com/WordPress/gutenberg/pull/50655)).
-   `DropdownMenu`: Convert to TypeScript ([#50187](https://github.com/WordPress/gutenberg/pull/50187)).
-   Added experimental v2 of `DropdownMenu` ([#49473](https://github.com/WordPress/gutenberg/pull/49473)).
-   `ColorPicker`: its private `SelectControl` component no longer hides BackdropUI, thus making its focus state visible for keyboard users ([#50703](https://github.com/WordPress/gutenberg/pull/50703)).

### Bug Fix

-   `ColorPicker`: Add an outline when the color picker select box is focused([#50609](https://github.com/WordPress/gutenberg/pull/50609)).
-   `InputControl`: Fix focus style to support Windows High Contrast mode ([#50772](https://github.com/WordPress/gutenberg/pull/50772)).
-   `ToggleGroupControl`: Fix focus and selected style to support Windows High Contrast mode ([#50785](https://github.com/WordPress/gutenberg/pull/50785)).
-   `SearchControl`: Adjust icon styles to fix alignment issues in the block inserter ([#50439](https://github.com/WordPress/gutenberg/pull/50439)).

### Enhancements

-   `Tooltip`: Update background color so tooltip boundaries are more visible in the site editor ([#50792](https://github.com/WordPress/gutenberg/pull/50792)).
-   `FontSizePicker`: Tweak the header spacing to be more consistent with other design tools ([#50855](https://github.com/WordPress/gutenberg/pull/50855)).

## 24.0.0 (2023-05-10)

### Breaking Changes

-   `onDragStart` in `<Draggable>` is now a synchronous function to allow setting additional data for `event.dataTransfer` ([#49673](https://github.com/WordPress/gutenberg/pull/49673)).

### Bug Fix

-   `NavigableContainer`: do not trap focus in `TabbableContainer` ([#49846](https://github.com/WordPress/gutenberg/pull/49846)).
-   Update `<Button>` component to have a transparent background for its tertiary disabled state, to match its enabled state. ([#50496](https://github.com/WordPress/gutenberg/pull/50496)).

### Internal

-   `NavigableContainer`: Convert to TypeScript ([#49377](https://github.com/WordPress/gutenberg/pull/49377)).
-   `ToolbarItem`: Convert to TypeScript ([#49190](https://github.com/WordPress/gutenberg/pull/49190)).
-   Move rich-text related types to the rich-text package ([#49651](https://github.com/WordPress/gutenberg/pull/49651)).
-   `SlotFill`: simplified the implementation and removed unused code ([#50098](https://github.com/WordPress/gutenberg/pull/50098) and [#50133](https://github.com/WordPress/gutenberg/pull/50133)).

### Documentation

-   `TreeGrid`: Update docs with `data-expanded` attribute usage ([#50026](https://github.com/WordPress/gutenberg/pull/50026)).
-   Consolidate multiple versions of `README` and `CONTRIBUTING` docs, and add them to Storybook ([#50226](https://github.com/WordPress/gutenberg/pull/50226)).
-   `DimensionControl`: Use WordPress package instead of react in code example ([#50435](https://github.com/WordPress/gutenberg/pull/50435)).

### Enhancements

-   `FormTokenField`, `ComboboxControl`: Add `__next40pxDefaultSize` prop to opt into the new 40px default size, superseding the `__next36pxDefaultSize` prop ([#50261](https://github.com/WordPress/gutenberg/pull/50261)).
-   `Modal`: Add css class to children container ([#50099](https://github.com/WordPress/gutenberg/pull/50099)).
-   `Button`: Add `__next40pxDefaultSize` prop to opt into the new 40px default size ([#50254](https://github.com/WordPress/gutenberg/pull/50254)).
-   `PaletteEdit`: Allow custom popover configuration ([#49975](https://github.com/WordPress/gutenberg/pull/49975)).
-   Change the default color scheme to use the new WP Blueberry color. See PR description for instructions on how to restore the previous color scheme when using in a non-WordPress context ([#50193](https://github.com/WordPress/gutenberg/pull/50193)).
-   `CheckboxControl`, `CustomGradientPicker`, `FormToggle`, : Refactor and correct the focus style for consistency ([#50127](https://github.com/WordPress/gutenberg/pull/50127)).
-   `Button`, update spacing values in `has-text has-icon` buttons. ([#50277](https://github.com/WordPress/gutenberg/pull/50277)).
-   `Button`, remove custom padding applied to `tertiary` variant. ([#50276](https://github.com/WordPress/gutenberg/pull/50276)).
-   `Modal`: Correct padding for title less confirm variant. ([#50283](https://github.com/WordPress/gutenberg/pull/50283)).

## 23.9.0 (2023-04-26)

### Internal

-   `BottomSheetCell`: Refactor away from Lodash (mobile) ([#49794](https://github.com/WordPress/gutenberg/pull/49794)).
-   `parseStylesVariables()`: Refactor away from Lodash (mobile) ([#49794](https://github.com/WordPress/gutenberg/pull/49794)).
-   Remove Lodash dependency from components package ([#49794](https://github.com/WordPress/gutenberg/pull/49794)).
-   Tweak `WordPressComponent` type so `selector` property is optional ([#49960](https://github.com/WordPress/gutenberg/pull/49960)).
-   Update `Modal` appearance on small screens ([#50039](https://github.com/WordPress/gutenberg/pull/50039)).
-   Update the framer motion dependency to the latest version `10.11.6` ([#49822](https://github.com/WordPress/gutenberg/pull/49822)).

### Enhancements

-   `Draggable`: Add `appendToOwnerDocument` prop to allow elementId based elements to be attached to the ownerDocument body ([#49911](https://github.com/WordPress/gutenberg/pull/49911)).
-   `TreeGrid`: Modify keyboard navigation code to use a data-expanded attribute if aria-expanded is to be controlled outside of the TreeGrid component ([#48461](https://github.com/WordPress/gutenberg/pull/48461)).
-   `Modal`: Equalize internal spacing ([#49890](https://github.com/WordPress/gutenberg/pull/49890)).
-   `Modal`: Increased border radius ([#49870](https://github.com/WordPress/gutenberg/pull/49870)).
-   `Modal`: Updated spacing / dimensions of `isFullScreen` ([#49894](https://github.com/WordPress/gutenberg/pull/49894)).
-   `SlotFill`: Added util for creating private SlotFills and supporting Symbol keys ([#49819](https://github.com/WordPress/gutenberg/pull/49819)).
-   `IconType`: Export for external use ([#49649](https://github.com/WordPress/gutenberg/pull/49649)).

### Bug Fix

-   `CheckboxControl`: Add support custom IDs ([#49977](https://github.com/WordPress/gutenberg/pull/49977)).

### Documentation

-   `Autocomplete`: Add heading and fix type for `onReplace` in README. ([#49798](https://github.com/WordPress/gutenberg/pull/49798)).
-   `Autocomplete`: Update `Usage` section in README. ([#49965](https://github.com/WordPress/gutenberg/pull/49965)).

## 23.8.0 (2023-04-12)

### Internal

-   `Mobile` Refactor of the KeyboardAwareFlatList component.
-   Update `reakit` dependency to 1.3.11 ([#49763](https://github.com/WordPress/gutenberg/pull/49763)).

### Enhancements

-   `DropZone`: Smooth animation ([#49517](https://github.com/WordPress/gutenberg/pull/49517)).
-   `Navigator`: Add `skipFocus` property in `NavigateOptions`. ([#49350](https://github.com/WordPress/gutenberg/pull/49350)).
-   `Spinner`: add explicit opacity and background styles ([#49695](https://github.com/WordPress/gutenberg/pull/49695)).
-   Make TypeScript types available for consumers ([#49229](https://github.com/WordPress/gutenberg/pull/49229)).

### Bug Fix

-   `Snackbar`: Fix insufficient color contrast on hover ([#49682](https://github.com/WordPress/gutenberg/pull/49682)).

## 23.7.0 (2023-03-29)

### Internal

-   `Animate`: Convert to TypeScript ([#49243](https://github.com/WordPress/gutenberg/pull/49243)).
-   `CustomGradientPicker`: Convert to TypeScript ([#48929](https://github.com/WordPress/gutenberg/pull/48929)).
-   `ColorPicker`: Convert to TypeScript ([#49214](https://github.com/WordPress/gutenberg/pull/49214)).
-   `GradientPicker`: Convert to TypeScript ([#48316](https://github.com/WordPress/gutenberg/pull/48316)).
-   `FormTokenField`: Add a `__nextHasNoMarginBottom` prop to start opting into the margin-free styles ([48609](https://github.com/WordPress/gutenberg/pull/48609)).
-   `QueryControls`: Replace bottom margin overrides with `__nextHasNoMarginBottom`([47515](https://github.com/WordPress/gutenberg/pull/47515)).

### Enhancements

-   `CustomGradientPicker`: improve initial state UI ([#49146](https://github.com/WordPress/gutenberg/pull/49146)).
-   `AnglePickerControl`: Style to better fit in narrow contexts and improve RTL layout ([#49046](https://github.com/WordPress/gutenberg/pull/49046)).
-   `ImageSizeControl`: Use large 40px sizes ([#49113](https://github.com/WordPress/gutenberg/pull/49113)).

### Bug Fix

-   `CircularOptionPicker`: force swatches to visually render on top of the rest of the component's content ([#49245](https://github.com/WordPress/gutenberg/pull/49245)).
-   `InputControl`: Fix misaligned textarea input control ([#49116](https://github.com/WordPress/gutenberg/pull/49116)).
-   `ToolsPanel`: Ensure consistency in menu item order ([#49222](https://github.com/WordPress/gutenberg/pull/49222)).
-   `TabPanel`: fix initial tab selection & focus management ([#49368](https://github.com/WordPress/gutenberg/pull/49368)).

### Internal

-   `DuotonePicker`, `DuotoneSwatch`: Convert to TypeScript ([#49060](https://github.com/WordPress/gutenberg/pull/49060)).

## 23.6.0 (2023-03-15)

### Enhancements

-   `FontSizePicker`: Allow custom units for custom font size control ([#48468](https://github.com/WordPress/gutenberg/pull/48468)).
-   `Navigator`: Disable initial screen animation ([#49062](https://github.com/WordPress/gutenberg/pull/49062)).
-   `FormTokenField`: Hide suggestions list on blur event if the input value is invalid ([#48785](https://github.com/WordPress/gutenberg/pull/48785)).

### Bug Fix

-   `ResponsiveWrapper`: use `aspect-ratio` CSS prop, add support for `SVG` elements ([#48573](https://github.com/WordPress/gutenberg/pull/48573).
-   `ResizeTooltip`: Use `default.fontFamily` on tooltip ([#48805](https://github.com/WordPress/gutenberg/pull/48805).

### Internal

-   `Guide`: Convert to TypeScript ([#47493](https://github.com/WordPress/gutenberg/pull/47493)).
-   `SelectControl`: improve prop types for single vs multiple selection ([#47390](https://github.com/WordPress/gutenberg/pull/47390)).
-   `Navigation`: Convert to TypeScript ([#48742](https://github.com/WordPress/gutenberg/pull/48742)).
-   `PanelBody`: Convert to TypeScript ([#47702](https://github.com/WordPress/gutenberg/pull/47702)).
-   `withFilters` HOC: Convert to TypeScript ([#48721](https://github.com/WordPress/gutenberg/pull/48721)).
-   `withFallbackStyles` HOC: Convert to TypeScript ([#48720](https://github.com/WordPress/gutenberg/pull/48720)).
-   `withFocusReturn` HOC: Convert to TypeScript ([#48748](https://github.com/WordPress/gutenberg/pull/48748)).
-   `navigateRegions` HOC: Convert to TypeScript ([#48632](https://github.com/WordPress/gutenberg/pull/48632)).
-   `withSpokenMessages`: HOC: Convert to TypeScript ([#48163](https://github.com/WordPress/gutenberg/pull/48163)).
-   `withNotices`: HOC: Convert to TypeScript ([#49088](https://github.com/WordPress/gutenberg/pull/49088)).
-   `ToolbarButton`: Convert to TypeScript ([#47750](https://github.com/WordPress/gutenberg/pull/47750)).
-   `DimensionControl(Experimental)`: Convert to TypeScript ([#47351](https://github.com/WordPress/gutenberg/pull/47351)).
-   `PaletteEdit`: Convert to TypeScript ([#47764](https://github.com/WordPress/gutenberg/pull/47764)).
-   `QueryControls`: Refactor away from Lodash (`.groupBy`) ([#48779](https://github.com/WordPress/gutenberg/pull/48779)).
-   `ToolbarContext`: Convert to TypeScript ([#49002](https://github.com/WordPress/gutenberg/pull/49002)).

## 23.5.0 (2023-03-01)

### Enhancements

-   `ToolsPanel`: Separate reset all filter registration from items registration and support global resets ([#48123](https://github.com/WordPress/gutenberg/pull/48123)).

### Internal

-   `CircularOptionPicker`: Convert to TypeScript ([#47937](https://github.com/WordPress/gutenberg/pull/47937)).
-   `TabPanel`: Improve unit test in preparation for controlled component updates ([#48086](https://github.com/WordPress/gutenberg/pull/48086)).
-   `Autocomplete`: performance: avoid setting state on every value change ([#48485](https://github.com/WordPress/gutenberg/pull/48485)).
-   `Higher Order` -- `with-constrained-tabbing`: Convert to TypeScript ([#48162](https://github.com/WordPress/gutenberg/pull/48162)).
-   `Autocomplete`: Convert to TypeScript ([#47751](https://github.com/WordPress/gutenberg/pull/47751)).
-   `Autocomplete`: avoid calling setState on input ([#48565](https://github.com/WordPress/gutenberg/pull/48565)).

## 23.4.0 (2023-02-15)

### Bug Fix

-   `ToolsPanel`: fix type inconsistencies between types, docs and normal component usage ([47944](https://github.com/WordPress/gutenberg/pull/47944)).
-   `SelectControl`: Fix styling when `multiple` prop is enabled ([#47893](https://github.com/WordPress/gutenberg/pull/43213)).
-   `useAutocompleteProps`, `Autocomplete`: Make accessible when rendered in an iframe ([#47907](https://github.com/WordPress/gutenberg/pull/47907)).

### Enhancements

-   `ColorPalette`, `GradientPicker`, `PaletteEdit`, `ToolsPanel`: add new props to set a custom heading level ([43848](https://github.com/WordPress/gutenberg/pull/43848) and [#47788](https://github.com/WordPress/gutenberg/pull/47788)).
-   `ColorPalette`: ensure text label contrast checking works with CSS variables ([#47373](https://github.com/WordPress/gutenberg/pull/47373)).
-   `Navigator`: Support dynamic paths with parameters ([#47827](https://github.com/WordPress/gutenberg/pull/47827)).
-   `Navigator`: Support hierarchical paths navigation and add `NavigatorToParentButton` component ([#47883](https://github.com/WordPress/gutenberg/pull/47883)).

### Internal

-   `NavigatorButton`: Reuse `Button` types ([47754](https://github.com/WordPress/gutenberg/pull/47754)).
-   `CustomSelectControl`: lock the `__experimentalShowSelectedHint` prop ([#47229](https://github.com/WordPress/gutenberg/pull/47229)).
-   Lock the `__experimentalPopoverPositionToPlacement` function and rename it to `__experimentalPopoverLegacyPositionToPlacement` ([#47505](https://github.com/WordPress/gutenberg/pull/47505)).
-   `ComboboxControl`: Convert to TypeScript ([#47581](https://github.com/WordPress/gutenberg/pull/47581)).
-   `Panel`, `PanelHeader`, `PanelRow`: Convert to TypeScript ([#47259](https://github.com/WordPress/gutenberg/pull/47259)).
-   `BoxControl`: Convert to TypeScript ([#47622](https://github.com/WordPress/gutenberg/pull/47622)).
-   `AnglePickerControl`: Convert to TypeScript ([#45820](https://github.com/WordPress/gutenberg/pull/45820)).
-   `ResizableBox`: refactor styles to TypeScript ([47756](https://github.com/WordPress/gutenberg/pull/47756)).
-   `BorderBoxControl`: migrate tests to TypeScript, remove act() call ([47755](https://github.com/WordPress/gutenberg/pull/47755)).
-   `Toolbar`: Convert to TypeScript ([#47087](https://github.com/WordPress/gutenberg/pull/47087)).
-   `MenuItemsChoice`: Convert to TypeScript ([#47180](https://github.com/WordPress/gutenberg/pull/47180)).
-   `ToolsPanel`: Allow display of optional items when values are updated externally to item controls ([47727](https://github.com/WordPress/gutenberg/pull/47727)).
-   `ToolsPanel`: Ensure display of optional items when values are updated externally and multiple blocks selected ([47864](https://github.com/WordPress/gutenberg/pull/47864)).
-   `Navigator`: add more pattern matching tests, refine existing tests ([47910](https://github.com/WordPress/gutenberg/pull/47910)).
-   `ToolsPanel`: Refactor Storybook examples to TypeScript ([47944](https://github.com/WordPress/gutenberg/pull/47944)).
-   `ToolsPanel`: Refactor unit tests to TypeScript ([48275](https://github.com/WordPress/gutenberg/pull/48275)).

## 23.3.0 (2023-02-01)

### Deprecations

-   `NumberControl`: Clarify deprecation message about `hideHTMLArrows` prop ([#47370](https://github.com/WordPress/gutenberg/pull/47370)).

### Enhancements

-   `Dropdown`: deprecate `position` prop, use `popoverProps` instead ([46865](https://github.com/WordPress/gutenberg/pull/46865)).
-   `Button`: improve padding for buttons with icon and text. ([46764](https://github.com/WordPress/gutenberg/pull/46764)).
-   `ColorPalette`: Use computed color when css variable is passed to `ColorPicker` ([47181](https://github.com/WordPress/gutenberg/pull/47181)).
-   `Popover`: add `overlay` option to the `placement` prop ([47004](https://github.com/WordPress/gutenberg/pull/47004)).

### Internal

-   `Toolbar`: unify Storybook examples under one file, migrate from knobs to controls ([47117](https://github.com/WordPress/gutenberg/pull/47117)).
-   `DropdownMenu`: migrate Storybook to controls ([47149](https://github.com/WordPress/gutenberg/pull/47149)).
-   Removed deprecated `@storybook/addon-knobs` dependency from the package ([47152](https://github.com/WordPress/gutenberg/pull/47152)).
-   `ColorListPicker`: Convert to TypeScript ([#46358](https://github.com/WordPress/gutenberg/pull/46358)).
-   `KeyboardShortcuts`: Convert to TypeScript ([#47429](https://github.com/WordPress/gutenberg/pull/47429)).
-   `ColorPalette`, `BorderControl`, `GradientPicker`: refine types and logic around single vs multiple palettes ([#47384](https://github.com/WordPress/gutenberg/pull/47384)).
-   `Button`: Convert to TypeScript ([#46997](https://github.com/WordPress/gutenberg/pull/46997)).
-   `QueryControls`: Convert to TypeScript ([#46721](https://github.com/WordPress/gutenberg/pull/46721)).
-   `TreeGrid`: Convert to TypeScript ([#47516](https://github.com/WordPress/gutenberg/pull/47516)).
-   `Notice`: refactor to TypeScript ([47118](https://github.com/WordPress/gutenberg/pull/47118)).
-   `Popover`: Take iframe element scaling into account ([47004](https://github.com/WordPress/gutenberg/pull/47004)).

### Bug Fix

-   `TabPanel`: Fix initial tab selection when the tab declaration is lazily added to the `tabs` array ([47100](https://github.com/WordPress/gutenberg/pull/47100)).
-   `InputControl`: Avoid the "controlled to uncontrolled" warning by forcing the internal `<input />` element to be always in controlled mode ([47250](https://github.com/WordPress/gutenberg/pull/47250)).

## 23.2.0 (2023-01-11)

### Internal

-   `AlignmentMatrixControl`: Update center cell label to 'Center' instead of 'Center Center' ([#46852](https://github.com/WordPress/gutenberg/pull/46852)).
-   `Toolbar`: move all subcomponents under the same folder ([46951](https://github.com/WordPress/gutenberg/pull/46951)).
-   `Dashicon`: remove unnecessary type for `className` prop ([46849](https://github.com/WordPress/gutenberg/pull/46849)).
-   `ColorPicker` & `QueryControls`: Replace bottom margin overrides with `__nextHasNoMarginBottom` ([#46448](https://github.com/WordPress/gutenberg/pull/46448)).
-   `SandBox`: Convert to TypeScript ([#46478](https://github.com/WordPress/gutenberg/pull/46478)).
-   `ResponsiveWrapper`: Convert to TypeScript ([#46480](https://github.com/WordPress/gutenberg/pull/46480)).
-   `ItemGroup`: migrate Storybook to controls, refactor to TypeScript ([46945](https://github.com/WordPress/gutenberg/pull/46945)).

### Bug Fix

-   `Placeholder`: set fixed right margin for label's icon ([46918](https://github.com/WordPress/gutenberg/pull/46918)).
-   `TreeGrid`: Fix right-arrow keyboard navigation when a row contains more than two focusable elements ([46998](https://github.com/WordPress/gutenberg/pull/46998)).

## 23.1.0 (2023-01-02)

### Breaking Changes

-   `ColorPalette`: The experimental `__experimentalHasMultipleOrigins` prop has been removed ([#46315](https://github.com/WordPress/gutenberg/pull/46315)).

## 23.0.0 (2022-12-14)

### Breaking Changes

-   Updated dependencies to require React 18 ([45235](https://github.com/WordPress/gutenberg/pull/45235))

### New Feature

-   `TabPanel`: support manual tab activation ([#46004](https://github.com/WordPress/gutenberg/pull/46004)).
-   `TabPanel`: support disabled prop for tab buttons ([#46471](https://github.com/WordPress/gutenberg/pull/46471)).
-   `BaseControl`: Add `useBaseControlProps` hook to help generate id-releated props ([#46170](https://github.com/WordPress/gutenberg/pull/46170)).

### Bug Fix

-   `ColorPalette`: show "Clear" button even when colors array is empty ([#46001](https://github.com/WordPress/gutenberg/pull/46001)).
-   `InputControl`: Fix internal `Flex` wrapper usage that could add an unintended `height: 100%` ([#46213](https://github.com/WordPress/gutenberg/pull/46213)).
-   `Navigator`: Allow calling `goTo` and `goBack` twice in one render cycle ([#46391](https://github.com/WordPress/gutenberg/pull/46391)).
-   `Modal`: Fix unexpected modal closing in IME Composition ([#46453](https://github.com/WordPress/gutenberg/pull/46453)).
-   `Toolbar`: Fix duplicate focus style on anchor link button ([#46759](https://github.com/WordPress/gutenberg/pull/46759)).
-   `useNavigateRegions`: Ensure region navigation picks the next region based on where the current user focus is located instead of starting at the beginning ([#44883](https://github.com/WordPress/gutenberg/pull/44883)).
-   `ComboboxControl`: Fix unexpected behaviour in IME Composition ([#46827](https://github.com/WordPress/gutenberg/pull/46827)).

### Enhancements

-   `TabPanel`: Simplify tab-focus style. ([#46276](https://github.com/WordPress/gutenberg/pull/46276)).
-   `TabPanel`: Add ability to set icon only tab buttons ([#45005](https://github.com/WordPress/gutenberg/pull/45005)).
-   `InputControl`, `NumberControl`, `UnitControl`: Add `help` prop for additional description ([#45931](https://github.com/WordPress/gutenberg/pull/45931)).
-   `BorderControl`, `ColorPicker` & `QueryControls`: Replace bottom margin overrides with `__nextHasNoMarginBottom` ([#45985](https://github.com/WordPress/gutenberg/pull/45985)).
-   `CustomSelectControl`, `UnitControl`: Add `onFocus` and `onBlur` props ([#46096](https://github.com/WordPress/gutenberg/pull/46096)).
-   `ResizableBox`: Prevent unnecessary paint on resize handles ([#46196](https://github.com/WordPress/gutenberg/pull/46196)).
-   `Popover`: Prevent unnecessary paint caused by using outline ([#46201](https://github.com/WordPress/gutenberg/pull/46201)).
-   `PaletteEdit`: Global styles: add onChange actions to color palette items [#45681](https://github.com/WordPress/gutenberg/pull/45681).
-   Lighten the border color on control components ([#46252](https://github.com/WordPress/gutenberg/pull/46252)).
-   `Popover`: Prevent unnecessary paint when scrolling by using transform instead of top/left positionning ([#46187](https://github.com/WordPress/gutenberg/pull/46187)).
-   `CircularOptionPicker`: Prevent unecessary paint on hover ([#46197](https://github.com/WordPress/gutenberg/pull/46197)).

### Experimental

-   `TextControl`: Restrict `type` prop to `email`, `number`, `password`, `tel`, `text`, `search` or `url` ([#45433](https://github.com/WordPress/gutenberg/pull/45433/)).

### Internal

-   `useControlledValue`: let TypeScript infer the return type ([#46164](https://github.com/WordPress/gutenberg/pull/46164)).
-   `LinkedButton`: remove unnecessary `span` tag ([#46063](https://github.com/WordPress/gutenberg/pull/46063)).
-   NumberControl: refactor styles/tests/stories to TypeScript, replace fireEvent with user-event ([#45990](https://github.com/WordPress/gutenberg/pull/45990)).
-   `useBaseField`: Convert to TypeScript ([#45712](https://github.com/WordPress/gutenberg/pull/45712)).
-   `Dashicon`: Convert to TypeScript ([#45924](https://github.com/WordPress/gutenberg/pull/45924)).
-   `PaletteEdit`: add follow up changelog for #45681 and tests [#46095](https://github.com/WordPress/gutenberg/pull/46095).
-   `AlignmentMatrixControl`: Convert to TypeScript ([#46162](https://github.com/WordPress/gutenberg/pull/46162)).
-   `Theme`: Remove public export ([#46427](https://github.com/WordPress/gutenberg/pull/46427)).
-   `Autocomplete`: Refactor away from `_.find()` ([#46537](https://github.com/WordPress/gutenberg/pull/46537)).
-   `TabPanel`: Refactor away from `_.find()` ([#46537](https://github.com/WordPress/gutenberg/pull/46537)).
-   `BottomSheetPickerCell`: Refactor away from `_.find()` for mobile ([#46537](https://github.com/WordPress/gutenberg/pull/46537)).
-   Refactor global styles context away from `_.find()` for mobile ([#46537](https://github.com/WordPress/gutenberg/pull/46537)).
-   `Dropdown`: Convert to TypeScript ([#45787](https://github.com/WordPress/gutenberg/pull/45787)).

### Documentation

-   `Tooltip`: Add readme and unit tests for `shortcut` prop ([#46092](https://github.com/WordPress/gutenberg/pull/46092)).

## 22.1.0 (2022-11-16)

### Enhancements

-   `ColorPalette`, `BorderBox`, `BorderBoxControl`: polish and DRY prop types, add default values ([#45463](https://github.com/WordPress/gutenberg/pull/45463)).
-   `TabPanel`: Add ability to set icon only tab buttons ([#45005](https://github.com/WordPress/gutenberg/pull/45005)).

### Internal

-   `AnglePickerControl`: remove `:focus-visible' outline on `CircleOutlineWrapper` ([#45758](https://github.com/WordPress/gutenberg/pull/45758))

### Bug Fix

-   `FormTokenField`: Fix duplicate input in IME composition ([#45607](https://github.com/WordPress/gutenberg/pull/45607)).
-   `Autocomplete`: Check key events more strictly in IME composition ([#45626](https://github.com/WordPress/gutenberg/pull/45626)).
-   `Autocomplete`: Fix unexpected block insertion during IME composition ([#45510](https://github.com/WordPress/gutenberg/pull/45510)).
-   `Icon`: Making size prop work for icon components using dash icon strings ([#45593](https://github.com/WordPress/gutenberg/pull/45593))
-   `ToolsPanelItem`: Prevent unintended calls to onDeselect when parent panel is remounted and item is rendered via SlotFill ([#45673](https://github.com/WordPress/gutenberg/pull/45673))
-   `ColorPicker`: Prevent all number fields from becoming "0" when one of them is an empty string ([#45649](https://github.com/WordPress/gutenberg/pull/45649)).
-   `ToggleControl`: Fix toggle control label text overflow ([#45962](https://github.com/WordPress/gutenberg/pull/45962)).

### Internal

-   `ToolsPanel`: Update to fix `exhaustive-deps` eslint rule ([#45715](https://github.com/WordPress/gutenberg/pull/45715)).
-   `PaletteEditListView`: Update to ignore `exhaustive-deps` eslint rule ([#45467](https://github.com/WordPress/gutenberg/pull/45467)).
-   `Popover`: Update to pass `exhaustive-deps` eslint rule ([#45656](https://github.com/WordPress/gutenberg/pull/45656)).
-   `Flex`: Update to pass `exhaustive-deps` eslint rule ([#45528](https://github.com/WordPress/gutenberg/pull/45528)).
-   `withNotices`: Update to pass `exhaustive-deps` eslint rule ([#45530](https://github.com/WordPress/gutenberg/pull/45530)).
-   `ItemGroup`: Update to pass `exhaustive-deps` eslint rule ([#45531](https://github.com/WordPress/gutenberg/pull/45531)).
-   `TabPanel`: Update to pass `exhaustive-deps` eslint rule ([#45660](https://github.com/WordPress/gutenberg/pull/45660)).
-   `NavigatorScreen`: Update to pass `exhaustive-deps` eslint rule ([#45648](https://github.com/WordPress/gutenberg/pull/45648)).
-   `Draggable`: Convert to TypeScript ([#45471](https://github.com/WordPress/gutenberg/pull/45471)).
-   `MenuGroup`: Convert to TypeScript ([#45617](https://github.com/WordPress/gutenberg/pull/45617)).
-   `useCx`: fix story to satisfy the `react-hooks/exhaustive-deps` eslint rule ([#45614](https://github.com/WordPress/gutenberg/pull/45614))
-   Activate the `react-hooks/exhuastive-deps` eslint rule for the Components package ([#41166](https://github.com/WordPress/gutenberg/pull/41166))
-   `Snackbar`: Convert to TypeScript ([#45472](https://github.com/WordPress/gutenberg/pull/45472)).

### Experimental

-   `ToggleGroupControl`: Only show enclosing border when `isBlock` and not `isDeselectable` ([#45492](https://github.com/WordPress/gutenberg/pull/45492)).
-   `Theme`: Add support for custom `background` color ([#45466](https://github.com/WordPress/gutenberg/pull/45466)).

## 22.0.0 (2022-11-02)

### Breaking Changes

-   `Popover`: The deprecated `range` and `__unstableShift` props have been removed ([#45195](https://github.com/WordPress/gutenberg/pull/45195)).

### Deprecations

-   `Popover`: the deprecation messages for anchor-related props (`anchorRef`, `anchorRect`, `getAnchorRect`) have been updated ([#45195](https://github.com/WordPress/gutenberg/pull/45195)).
-   `RadioGroup`: Mark as deprecated, in favor of `RadioControl` and `ToggleGroupControl` ([#45389](https://github.com/WordPress/gutenberg/pull/45389)).
-   `Popover`: the deprecation messages for anchor-related props (`anchorRef`, `anchorRect`, `getAnchorRect`) have been updated. ([#45195](https://github.com/WordPress/gutenberg/pull/45195)).
-   `Popover`: The `isAlternate` prop has been replaced with a `variant` prop that can be called with the `'toolbar'` string ([#45137](https://github.com/WordPress/gutenberg/pull/45137)).

### New Feature

-   `BoxControl` & `CustomSelectControl`: Add `onMouseOver` and `onMouseOut` callback props to allow handling of these events by parent components ([#44955](https://github.com/WordPress/gutenberg/pull/44955))
-   `Popover`: A `variant` prop has been added to style popovers, with `'unstyled'` and `'toolbar'` possible values ([#45137](https://github.com/WordPress/gutenberg/pull/45137)).

### Enhancements

-   `FontSizePicker`: Pass the preset object to the onChange callback to allow conversion from preset slugs to CSS vars ([#44967](https://github.com/WordPress/gutenberg/pull/44967)).
-   `FontSizePicker`: Improved slider design when `withSlider` is set ([#44598](https://github.com/WordPress/gutenberg/pull/44598)).
-   `ToggleControl`: Improved types for the `help` prop, covering the dynamic render function option, and enabled the dynamic `help` behavior only for a controlled component ([#45279](https://github.com/WordPress/gutenberg/pull/45279)).
-   `BorderControl` & `BorderBoxControl`: Replace `__next36pxDefaultSize` with "default" and "large" size variants ([#41860](https://github.com/WordPress/gutenberg/pull/41860)).
-   `UnitControl`: Remove outer wrapper to normalize className placement ([#41860](https://github.com/WordPress/gutenberg/pull/41860)).
-   `ColorPalette`: Fix transparent checkered background pattern ([#45295](https://github.com/WordPress/gutenberg/pull/45295)).
-   `ToggleGroupControl`: Add `isDeselectable` prop to allow deselecting the selected option ([#45123](https://github.com/WordPress/gutenberg/pull/45123)).
-   `FontSizePicker`: Improve hint text shown next to 'Font size' label ([#44966](https://github.com/WordPress/gutenberg/pull/44966)).

### Bug Fix

-   `useNavigateRegions`: Add new keyboard shortcut alias to cover backtick and tilde keys inconsistencies across browsers ([#45019](https://github.com/WordPress/gutenberg/pull/45019)).
-   `Button`: Tweak the destructive button primary, link, and default variants ([#44427](https://github.com/WordPress/gutenberg/pull/44427)).
-   `UnitControl`: Fix `disabled` style is overridden by core `form.css` style ([#45250](https://github.com/WordPress/gutenberg/pull/45250)).
-   `ItemGroup`: fix RTL `Item` styles when rendered as a button ([#45280](https://github.com/WordPress/gutenberg/pull/45280)).
-   `Button`: Fix RTL alignment for buttons containing an icon and text ([#44787](https://github.com/WordPress/gutenberg/pull/44787)).
-   `TabPanel`: Call `onSelect()` on every tab selection, regardless of whether it was triggered by user interaction ([#44028](https://github.com/WordPress/gutenberg/pull/44028)).
-   `FontSizePicker`: Fallback to font size `slug` if `name` is undefined ([#45041](https://github.com/WordPress/gutenberg/pull/45041)).
-   `AutocompleterUI`: fix issue where autocompleter UI would appear on top of other UI elements ([#44795](https://github.com/WordPress/gutenberg/pull/44795/))
-   `ExternalLink`: Fix to re-enable support for `onClick` event handler ([#45214](https://github.com/WordPress/gutenberg/pull/45214)).
-   `InputControl`: Allow inline styles to be applied to the wrapper not inner input ([#45340](https://github.com/WordPress/gutenberg/pull/45340/))

### Internal

-   `BorderBoxControl`: Convert stories to TypeScript and use Controls ([#45002](https://github.com/WordPress/gutenberg/pull/45002)).
-   `Disabled`: add a note in the docs about the lack of polyfill for the `inert` attribute ([#45272](https://github.com/WordPress/gutenberg/pull/45272))
-   `Snackbar`: updated to satisfy `react/exhaustive-deps` eslint rule ([#44934](https://github.com/WordPress/gutenberg/pull/44934))
-   `AnglePickerControl`: Set Storybook Label control type to 'text' ([#45122](https://github.com/WordPress/gutenberg/pull/45122)).
-   `SlotFill`: updated to satisfy `react/exhaustive-deps` eslint rule ([#44403](https://github.com/WordPress/gutenberg/pull/44403))
-   `Context`: updated to ignore `react/exhaustive-deps` eslint rule ([#45044](https://github.com/WordPress/gutenberg/pull/45044))
-   `Button`: Refactor Storybook to controls and align docs ([#44105](https://github.com/WordPress/gutenberg/pull/44105)).
-   `TabPanel`: updated to satisfy `react/exhaustive-deps` eslint rule ([#44935](https://github.com/WordPress/gutenberg/pull/44935))
-   `ColorPalette`: Convert to TypeScript ([#44632](https://github.com/WordPress/gutenberg/pull/44632)).
-   `UnitControl`: Add tests ([#45260](https://github.com/WordPress/gutenberg/pull/45260)).
-   `Disabled`: Refactor the component to rely on the HTML `inert` attribute.
-   `CustomGradientBar`: Refactor away from Lodash ([#45367](https://github.com/WordPress/gutenberg/pull/45367/)).
-   `TextControl`: Set Storybook control types on `help`, `label` and `type` ([#45405](https://github.com/WordPress/gutenberg/pull/45405)).
-   `Autocomplete`: use Popover's new `placement` prop instead of legacy `position` prop ([#44396](https://github.com/WordPress/gutenberg/pull/44396/)).
-   `SelectControl`: Add `onChange`, `onBlur` and `onFocus` to storybook actions ([#45432](https://github.com/WordPress/gutenberg/pull/45432/)).
-   `FontSizePicker`: Add more comprehensive tests ([#45298](https://github.com/WordPress/gutenberg/pull/45298)).
-   `FontSizePicker`: Refactor to use components instead of helper functions ([#44891](https://github.com/WordPress/gutenberg/pull/44891)).

### Experimental

-   `NumberControl`: Replace `hideHTMLArrows` prop with `spinControls` prop. Allow custom spin controls via `spinControls="custom"` ([#45333](https://github.com/WordPress/gutenberg/pull/45333)).

### Experimental

-   Theming: updated Components package to utilize the new `accent` prop of the experimental `Theme` component.

## 21.3.0 (2022-10-19)

### Bug Fix

-   `FontSizePicker`: Ensure that fluid font size presets appear correctly in the UI controls ([#44791](https://github.com/WordPress/gutenberg/pull/44791)).
-   `ToggleGroupControl`: Remove unsupported `disabled` prop from types, and correctly mark `label` prop as required ([#45114](https://github.com/WordPress/gutenberg/pull/45114)).
-   `Navigator`: prevent partially hiding focus ring styles, by removing unnecessary overflow rules on `NavigatorScreen` ([#44973](https://github.com/WordPress/gutenberg/pull/44973)).
-   `Navigator`: restore focus only once per location ([#44972](https://github.com/WordPress/gutenberg/pull/44972)).

### Documentation

-   `VisuallyHidden`: Add some notes on best practices around stacking contexts when using this component ([#44867](https://github.com/WordPress/gutenberg/pull/44867)).

### Internal

-   `Modal`: Convert to TypeScript ([#42949](https://github.com/WordPress/gutenberg/pull/42949)).
-   `Sandbox`: Use `toString` to create observe and resize script string ([#42872](https://github.com/WordPress/gutenberg/pull/42872)).
-   `Navigator`: refactor unit tests to TypeScript and to `user-event` ([#44970](https://github.com/WordPress/gutenberg/pull/44970)).
-   `Navigator`: Refactor Storybook code to TypeScript and controls ([#44979](https://github.com/WordPress/gutenberg/pull/44979)).
-   `withFilters`: Refactor away from `_.without()` ([#44980](https://github.com/WordPress/gutenberg/pull/44980/)).
-   `withFocusReturn`: Refactor tests to `@testing-library/react` ([#45012](https://github.com/WordPress/gutenberg/pull/45012)).
-   `ToolsPanel`: updated to satisfy `react/exhaustive-deps` eslint rule ([#45028](https://github.com/WordPress/gutenberg/pull/45028))
-   `Tooltip`: updated to ignore `react/exhaustive-deps` eslint rule ([#45043](https://github.com/WordPress/gutenberg/pull/45043))

## 21.2.0 (2022-10-05)

### Enhancements

-   `FontSizePicker`: Updated to take up full width of its parent and have a 40px Reset button when `size` is `__unstable-large` ([44559](https://github.com/WordPress/gutenberg/pull/44559)).
-   `BorderBoxControl`: Omit unit select when width values are mixed ([#44592](https://github.com/WordPress/gutenberg/pull/44592))
-   `BorderControl`: Add ability to disable unit selection ([#44592](https://github.com/WordPress/gutenberg/pull/44592))

### Bug Fix

-   `Popover`: fix limitShift logic by adding iframe offset correctly ([#42950](https://github.com/WordPress/gutenberg/pull/42950)).
-   `Popover`: refine position-to-placement conversion logic, add tests ([#44377](https://github.com/WordPress/gutenberg/pull/44377)).
-   `ToggleGroupControl`: adjust icon color when inactive, from `gray-700` to `gray-900` ([#44575](https://github.com/WordPress/gutenberg/pull/44575)).
-   `TokenInput`: improve logic around the `aria-activedescendant` attribute, which was causing unintended focus behavior for some screen readers ([#44526](https://github.com/WordPress/gutenberg/pull/44526)).
-   `NavigatorScreen`: fix focus issue where back button received focus unexpectedly ([#44239](https://github.com/WordPress/gutenberg/pull/44239))
-   `FontSizePicker`: Fix header order in RTL languages ([#44590](https://github.com/WordPress/gutenberg/pull/44590)).

### Enhancements

-   `SuggestionList`: use `requestAnimationFrame` instead of `setTimeout` when scrolling selected item into view. This change improves the responsiveness of the `ComboboxControl` and `FormTokenField` components when rapidly hovering over the suggestion items in the list ([#44573](https://github.com/WordPress/gutenberg/pull/44573)).

### Internal

-   `Mobile` updated to ignore `react/exhaustive-deps` eslint rule ([#44207](https://github.com/WordPress/gutenberg/pull/44207)).
-   `Popover`: refactor unit tests to TypeScript and modern RTL assertions ([#44373](https://github.com/WordPress/gutenberg/pull/44373)).
-   `SearchControl`: updated to ignore `react/exhaustive-deps` eslint rule in native files([#44381](https://github.com/WordPress/gutenberg/pull/44381))
-   `ResizableBox` updated to pass the `react/exhaustive-deps` eslint rule ([#44370](https://github.com/WordPress/gutenberg/pull/44370)).
-   `Sandbox`: updated to satisfy `react/exhaustive-deps` eslint rule ([#44378](https://github.com/WordPress/gutenberg/pull/44378))
-   `FontSizePicker`: Convert to TypeScript ([#44449](https://github.com/WordPress/gutenberg/pull/44449)).
-   `FontSizePicker`: Replace SCSS with Emotion + components ([#44483](https://github.com/WordPress/gutenberg/pull/44483)).

### Experimental

-   Add experimental `Theme` component ([#44668](https://github.com/WordPress/gutenberg/pull/44668)).

## 21.1.0 (2022-09-21)

### Deprecations

-   `Popover`: added new `anchor` prop, supposed to supersede all previous anchor-related props (`anchorRef`, `anchorRect`, `getAnchorRect`). These older anchor-related props are now marked as deprecated and are scheduled to be removed in WordPress 6.3 ([#43691](https://github.com/WordPress/gutenberg/pull/43691)).

### Bug Fix

-   `Button`: Remove unexpected `has-text` class when empty children are passed ([#44198](https://github.com/WordPress/gutenberg/pull/44198)).
-   The `LinkedButton` to unlink sides in `BoxControl`, `BorderBoxControl` and `BorderRadiusControl` have changed from a rectangular primary button to an icon-only button, with a sentence case tooltip, and default-size icon for better legibility. The `Button` component has been fixed so when `isSmall` and `icon` props are set, and no text is present, the button shape is square rather than rectangular.

### New Features

-   `MenuItem`: Add suffix prop for injecting non-icon and non-shortcut content to menu items ([#44260](https://github.com/WordPress/gutenberg/pull/44260)).
-   `ToolsPanel`: Add subheadings to ellipsis menu and reset text to default control menu items ([#44260](https://github.com/WordPress/gutenberg/pull/44260)).

### Internal

-   `NavigationMenu` updated to ignore `react/exhaustive-deps` eslint rule ([#44090](https://github.com/WordPress/gutenberg/pull/44090)).
-   `RangeControl`: updated to pass `react/exhaustive-deps` eslint rule ([#44271](https://github.com/WordPress/gutenberg/pull/44271)).
-   `UnitControl` updated to pass the `react/exhaustive-deps` eslint rule ([#44161](https://github.com/WordPress/gutenberg/pull/44161)).
-   `Notice`: updated to satisfy `react/exhaustive-deps` eslint rule ([#44157](https://github.com/WordPress/gutenberg/pull/44157))

## 21.0.0 (2022-09-13)

### Deprecations

-   `FontSizePicker`: Deprecate bottom margin style. Add a `__nextHasNoMarginBottom` prop to start opting into the margin-free styles that will become the default in a future version, currently scheduled to be WordPress 6.4 ([#43870](https://github.com/WordPress/gutenberg/pull/43870)).
-   `AnglePickerControl`: Deprecate bottom margin style. Add a `__nextHasNoMarginBottom` prop to start opting into the margin-free styles that will become the default in a future version, currently scheduled to be WordPress 6.4 ([#43867](https://github.com/WordPress/gutenberg/pull/43867)).
-   `Popover`: deprecate `__unstableShift` prop in favour of new `shift` prop. The `__unstableShift` is currently scheduled for removal in WordPress 6.3 ([#43845](https://github.com/WordPress/gutenberg/pull/43845)).
-   `Popover`: removed the `__unstableObserveElement` prop, which is not necessary anymore. The functionality is now supported directly by the component without the need of an external prop ([#43617](https://github.com/WordPress/gutenberg/pull/43617)).

### Bug Fix

-   `Button`, `Icon`: Fix `iconSize` prop doesn't work with some icons ([#43821](https://github.com/WordPress/gutenberg/pull/43821)).
-   `InputControl`, `NumberControl`, `UnitControl`: Fix margin when `labelPosition` is `bottom` ([#43995](https://github.com/WordPress/gutenberg/pull/43995)).
-   `Popover`: enable auto-updating every animation frame ([#43617](https://github.com/WordPress/gutenberg/pull/43617)).
-   `Popover`: improve the component's performance and reactivity to prop changes by reworking its internals ([#43335](https://github.com/WordPress/gutenberg/pull/43335)).
-   `NavigatorScreen`: updated to satisfy `react/exhaustive-deps` eslint rule ([#43876](https://github.com/WordPress/gutenberg/pull/43876))
-   `Popover`: fix positioning when reference and floating elements are both within an iframe ([#43971](https://github.com/WordPress/gutenberg/pull/43971))

### Enhancements

-   `ToggleControl`: Add `__nextHasNoMargin` prop for opting into the new margin-free styles ([#43717](https://github.com/WordPress/gutenberg/pull/43717)).
-   `CheckboxControl`: Add `__nextHasNoMargin` prop for opting into the new margin-free styles ([#43720](https://github.com/WordPress/gutenberg/pull/43720)).
-   `FocalPointControl`: Add `__nextHasNoMargin` prop for opting into the new margin-free styles ([#43996](https://github.com/WordPress/gutenberg/pull/43996)).
-   `TextControl`, `TextareaControl`: Add `__nextHasNoMargin` prop for opting into the new margin-free styles ([#43782](https://github.com/WordPress/gutenberg/pull/43782)).
-   `Flex`: Remove margin-based polyfill implementation of flex `gap` ([#43995](https://github.com/WordPress/gutenberg/pull/43995)).
-   `RangeControl`: Tweak dark gray marking color to be consistent with the grays in `@wordpress/base-styles` ([#43773](https://github.com/WordPress/gutenberg/pull/43773)).
-   `UnitControl`: Tweak unit dropdown color to be consistent with the grays in `@wordpress/base-styles` ([#43773](https://github.com/WordPress/gutenberg/pull/43773)).
-   `SearchControl`: Add `__nextHasNoMargin` prop for opting into the new margin-free styles ([#43871](https://github.com/WordPress/gutenberg/pull/43871)).
-   `UnitControl`: Consistently hide spin buttons ([#43985](https://github.com/WordPress/gutenberg/pull/43985)).
-   `CardHeader`, `CardBody`, `CardFooter`: Tweak `isShady` background colors to be consistent with the grays in `@wordpress/base-styles` ([#43719](https://github.com/WordPress/gutenberg/pull/43719)).
-   `InputControl`, `SelectControl`: Tweak `disabled` colors to be consistent with the grays in `@wordpress/base-styles` ([#43719](https://github.com/WordPress/gutenberg/pull/43719)).
-   `FocalPointPicker`: Tweak media placeholder background color to be consistent with the grays in `@wordpress/base-styles` ([#43994](https://github.com/WordPress/gutenberg/pull/43994)).
-   `RangeControl`: Tweak rail, track, and mark colors to be consistent with the grays in `@wordpress/base-styles` ([#43994](https://github.com/WordPress/gutenberg/pull/43994)).
-   `UnitControl`: Tweak unit dropdown hover color to be consistent with the grays in `@wordpress/base-styles` ([#43994](https://github.com/WordPress/gutenberg/pull/43994)).

### Internal

-   `Icon`: Refactor tests to `@testing-library/react` ([#44051](https://github.com/WordPress/gutenberg/pull/44051)).
-   Fix TypeScript types for `isValueDefined()` and `isValueEmpty()` utility functions ([#43983](https://github.com/WordPress/gutenberg/pull/43983)).
-   `RadioControl`: Clean up styles to use less custom CSS ([#43868](https://github.com/WordPress/gutenberg/pull/43868)).
-   Remove unused `normalizeArrowKey` utility function ([#43640](https://github.com/WordPress/gutenberg/pull/43640/)).
-   `SearchControl`: Convert to TypeScript ([#43871](https://github.com/WordPress/gutenberg/pull/43871)).
-   `FormFileUpload`: Convert to TypeScript ([#43960](https://github.com/WordPress/gutenberg/pull/43960)).
-   `DropZone`: Convert to TypeScript ([#43962](https://github.com/WordPress/gutenberg/pull/43962)).
-   `ToggleGroupControl`: Rename `__experimentalIsIconGroup` prop to `__experimentalIsBorderless` ([#43771](https://github.com/WordPress/gutenberg/pull/43771/)).
-   `NumberControl`: Add TypeScript types ([#43791](https://github.com/WordPress/gutenberg/pull/43791/)).
-   Refactor `FocalPointPicker` to function component ([#39168](https://github.com/WordPress/gutenberg/pull/39168)).
-   `Guide`: use `code` instead of `keyCode` for keyboard events ([#43604](https://github.com/WordPress/gutenberg/pull/43604/)).
-   `ToggleControl`: Convert to TypeScript and streamline CSS ([#43717](https://github.com/WordPress/gutenberg/pull/43717)).
-   `FocalPointPicker`: Convert to TypeScript ([#43872](https://github.com/WordPress/gutenberg/pull/43872)).
-   `Navigation`: use `code` instead of `keyCode` for keyboard events ([#43644](https://github.com/WordPress/gutenberg/pull/43644/)).
-   `ComboboxControl`: Add unit tests ([#42403](https://github.com/WordPress/gutenberg/pull/42403)).
-   `NavigableContainer`: use `code` instead of `keyCode` for keyboard events, rewrite tests using RTL and `user-event` ([#43606](https://github.com/WordPress/gutenberg/pull/43606/)).
-   `ComboboxControl`: updated to satisfy `react/exhuastive-deps` eslint rule ([#41417](https://github.com/WordPress/gutenberg/pull/41417))
-   `FormTokenField`: Refactor away from Lodash ([#43744](https://github.com/WordPress/gutenberg/pull/43744/)).
-   `NavigatorButton`: updated to satisfy `react/exhaustive-deps` eslint rule ([#42051](https://github.com/WordPress/gutenberg/pull/42051))
-   `TabPanel`: Refactor away from `_.partial()` ([#43895](https://github.com/WordPress/gutenberg/pull/43895/)).
-   `Panel`: Refactor tests to `@testing-library/react` ([#43896](https://github.com/WordPress/gutenberg/pull/43896)).
-   `Popover`: refactor to TypeScript ([#43823](https://github.com/WordPress/gutenberg/pull/43823/)).
-   `BorderControl` and `BorderBoxControl`: replace temporary types with `Popover`'s types ([#43823](https://github.com/WordPress/gutenberg/pull/43823/)).
-   `DimensionControl`: Refactor tests to `@testing-library/react` ([#43916](https://github.com/WordPress/gutenberg/pull/43916)).
-   `withFilters`: Refactor tests to `@testing-library/react` ([#44017](https://github.com/WordPress/gutenberg/pull/44017)).
-   `IsolatedEventContainer`: Refactor tests to `@testing-library/react` ([#44073](https://github.com/WordPress/gutenberg/pull/44073)).
-   `KeyboardShortcuts`: Refactor tests to `@testing-library/react` ([#44075](https://github.com/WordPress/gutenberg/pull/44075)).
-   `Slot`/`Fill`: Refactor tests to `@testing-library/react` ([#44084](https://github.com/WordPress/gutenberg/pull/44084)).
-   `ColorPalette`: Refactor tests to `@testing-library/react` ([#44108](https://github.com/WordPress/gutenberg/pull/44108)).

## 20.0.0 (2022-08-24)

### Deprecations

-   `CustomSelectControl`: Deprecate constrained width style. Add a `__nextUnconstrainedWidth` prop to start opting into the unconstrained width that will become the default in a future version, currently scheduled to be WordPress 6.4 ([#43230](https://github.com/WordPress/gutenberg/pull/43230)).
-   `Popover`: deprecate `__unstableForcePosition` prop in favour of new `flip` and `resize` props. The `__unstableForcePosition` is currently scheduled for removal in WordPress 6.3 ([#43546](https://github.com/WordPress/gutenberg/pull/43546)).

### Bug Fix

-   `AlignmentMatrixControl`: keep the physical direction in RTL languages ([#43126](https://github.com/WordPress/gutenberg/pull/43126)).
-   `AlignmentMatrixControl`: Fix the `width` prop so it works as intended ([#43482](https://github.com/WordPress/gutenberg/pull/43482)).
-   `SelectControl`, `CustomSelectControl`: Truncate long option strings ([#43301](https://github.com/WordPress/gutenberg/pull/43301)).
-   `ToggleGroupControl`: Fix minor inconsistency in label height ([#43331](https://github.com/WordPress/gutenberg/pull/43331)).
-   `Popover`: fix and improve opening animation ([#43186](https://github.com/WordPress/gutenberg/pull/43186)).
-   `Popover`: fix incorrect deps in hooks resulting in incorrect positioning after calling `update` ([#43267](https://github.com/WordPress/gutenberg/pull/43267/)).
-   `FontSizePicker`: Fix excessive margin between label and input ([#43304](https://github.com/WordPress/gutenberg/pull/43304)).
-   Ensure all dependencies allow version ranges ([#43355](https://github.com/WordPress/gutenberg/pull/43355)).
-   `Popover`: make sure offset middleware always applies the latest frame offset values ([#43329](https://github.com/WordPress/gutenberg/pull/43329/)).
-   `Dropdown`: anchor popover to the dropdown wrapper (instead of the toggle) ([#43377](https://github.com/WordPress/gutenberg/pull/43377/)).
-   `Guide`: Fix error when rendering with no pages ([#43380](https://github.com/WordPress/gutenberg/pull/43380/)).
-   `Disabled`: preserve input values when toggling the `isDisabled` prop ([#43508](https://github.com/WordPress/gutenberg/pull/43508/))

### Enhancements

-   `GradientPicker`: Show custom picker before swatches ([#43577](https://github.com/WordPress/gutenberg/pull/43577)).
-   `CustomGradientPicker`, `GradientPicker`: Add `__nextHasNoMargin` prop for opting into the new margin-free styles ([#43387](https://github.com/WordPress/gutenberg/pull/43387)).
-   `ToolsPanel`: Tighten grid gaps ([#43424](https://github.com/WordPress/gutenberg/pull/43424)).
-   `ColorPalette`: Make popover style consistent ([#43570](https://github.com/WordPress/gutenberg/pull/43570)).
-   `ToggleGroupControl`: Improve TypeScript documentation ([#43265](https://github.com/WordPress/gutenberg/pull/43265)).
-   `ComboboxControl`: Normalize hyphen-like characters to an ASCII hyphen ([#42942](https://github.com/WordPress/gutenberg/pull/42942)).
-   `FormTokenField`: Refactor away from `_.difference()` ([#43224](https://github.com/WordPress/gutenberg/pull/43224/)).
-   `Autocomplete`: use `KeyboardEvent.code` instead of `KeyboardEvent.keyCode` ([#43432](https://github.com/WordPress/gutenberg/pull/43432/)).
-   `ConfirmDialog`: replace (almost) every usage of `fireEvent` with `@testing-library/user-event` ([#43429](https://github.com/WordPress/gutenberg/pull/43429/)).
-   `Popover`: Introduce new `flip` and `resize` props ([#43546](https://github.com/WordPress/gutenberg/pull/43546/)).

### Internal

-   `Tooltip`: Refactor tests to `@testing-library/react` ([#43061](https://github.com/WordPress/gutenberg/pull/43061)).
-   `ClipboardButton`, `FocusableIframe`, `IsolatedEventContainer`, `withConstrainedTabbing`, `withSpokenMessages`: Improve TypeScript types ([#43579](https://github.com/WordPress/gutenberg/pull/43579)).
-   Clean up unused and duplicate `COLORS` values ([#43445](https://github.com/WordPress/gutenberg/pull/43445)).
-   Update `floating-ui` to the latest version ([#43206](https://github.com/WordPress/gutenberg/pull/43206)).
-   `DateTimePicker`, `TimePicker`, `DatePicker`: Switch from `moment` to `date-fns` ([#43005](https://github.com/WordPress/gutenberg/pull/43005)).
-   `DatePicker`: Switch from `react-dates` to `use-lilius` ([#43005](https://github.com/WordPress/gutenberg/pull/43005)).
-   `DateTimePicker`: address feedback after recent refactor to `date-fns` and `use-lilius` ([#43495](https://github.com/WordPress/gutenberg/pull/43495)).
-   `convertLTRToRTL()`: Refactor away from `_.mapKeys()` ([#43258](https://github.com/WordPress/gutenberg/pull/43258/)).
-   `withSpokenMessages`: Update to use `@testing-library/react` ([#43273](https://github.com/WordPress/gutenberg/pull/43273)).
-   `MenuGroup`: Refactor unit tests to use `@testing-library/react` ([#43275](https://github.com/WordPress/gutenberg/pull/43275)).
-   `FormTokenField`: Refactor away from `_.uniq()` ([#43330](https://github.com/WordPress/gutenberg/pull/43330/)).
-   `contextConnect`: Refactor away from `_.uniq()` ([#43330](https://github.com/WordPress/gutenberg/pull/43330/)).
-   `ColorPalette`: Refactor away from `_.uniq()` ([#43330](https://github.com/WordPress/gutenberg/pull/43330/)).
-   `Guide`: Refactor away from `_.times()` ([#43374](https://github.com/WordPress/gutenberg/pull/43374/)).
-   `Disabled`: Convert to TypeScript ([#42708](https://github.com/WordPress/gutenberg/pull/42708)).
-   `Guide`: Update tests to use `@testing-library/react` ([#43380](https://github.com/WordPress/gutenberg/pull/43380)).
-   `Modal`: use `KeyboardEvent.code` instead of deprecated `KeyboardEvent.keyCode`. improve unit tests ([#43429](https://github.com/WordPress/gutenberg/pull/43429/)).
-   `FocalPointPicker`: use `KeyboardEvent.code`, partially refactor tests to modern RTL and `user-event` ([#43441](https://github.com/WordPress/gutenberg/pull/43441/)).
-   `CustomGradientPicker`: use `KeyboardEvent.code` instead of `KeyboardEvent.keyCode` ([#43437](https://github.com/WordPress/gutenberg/pull/43437/)).
-   `Card`: Convert to TypeScript ([#42941](https://github.com/WordPress/gutenberg/pull/42941)).
-   `NavigableContainer`: Refactor away from `_.omit()` ([#43474](https://github.com/WordPress/gutenberg/pull/43474/)).
-   `Notice`: Refactor away from `_.omit()` ([#43474](https://github.com/WordPress/gutenberg/pull/43474/)).
-   `Snackbar`: Refactor away from `_.omit()` ([#43474](https://github.com/WordPress/gutenberg/pull/43474/)).
-   `UnitControl`: Refactor away from `_.omit()` ([#43474](https://github.com/WordPress/gutenberg/pull/43474/)).
-   `BottomSheet`: Refactor away from `_.omit()` ([#43474](https://github.com/WordPress/gutenberg/pull/43474/)).
-   `DropZone`: Refactor away from `_.includes()` ([#43518](https://github.com/WordPress/gutenberg/pull/43518/)).
-   `NavigableMenu`: Refactor away from `_.includes()` ([#43518](https://github.com/WordPress/gutenberg/pull/43518/)).
-   `Tooltip`: Refactor away from `_.includes()` ([#43518](https://github.com/WordPress/gutenberg/pull/43518/)).
-   `TreeGrid`: Refactor away from `_.includes()` ([#43518](https://github.com/WordPress/gutenberg/pull/43518/)).
-   `FormTokenField`: use `KeyboardEvent.code`, refactor tests to modern RTL and `user-event` ([#43442](https://github.com/WordPress/gutenberg/pull/43442/)).
-   `DropdownMenu`: use `KeyboardEvent.code`, refactor tests to model RTL and `user-event` ([#43439](https://github.com/WordPress/gutenberg/pull/43439/)).
-   `Autocomplete`: Refactor away from `_.escapeRegExp()` ([#43629](https://github.com/WordPress/gutenberg/pull/43629/)).
-   `TextHighlight`: Refactor away from `_.escapeRegExp()` ([#43629](https://github.com/WordPress/gutenberg/pull/43629/)).

### Experimental

-   `FormTokenField`: add `__experimentalAutoSelectFirstMatch` prop to auto select the first matching suggestion on typing ([#42527](https://github.com/WordPress/gutenberg/pull/42527/)).
-   `Popover`: Deprecate `__unstableForcePosition`, now replaced by new `flip` and `resize` props ([#43546](https://github.com/WordPress/gutenberg/pull/43546/)).

## 19.17.0 (2022-08-10)

### Bug Fix

-   `Popover`: make sure that `ownerDocument` is always defined ([#42886](https://github.com/WordPress/gutenberg/pull/42886)).
-   `ExternalLink`: Check if the link is an internal anchor link and prevent anchor links from being opened. ([#42259](https://github.com/WordPress/gutenberg/pull/42259)).
-   `BorderControl`: Ensure box-sizing is reset for the control ([#42754](https://github.com/WordPress/gutenberg/pull/42754)).
-   `InputControl`: Fix acceptance of falsy values in controlled updates ([#42484](https://github.com/WordPress/gutenberg/pull/42484/)).
-   `Tooltip (Experimental)`, `CustomSelectControl`, `TimePicker`: Add missing font-size styles which were necessary in non-WordPress contexts ([#42844](https://github.com/WordPress/gutenberg/pull/42844/)).
-   `TextControl`, `TextareaControl`, `ToggleGroupControl`: Add `box-sizing` reset style ([#42889](https://github.com/WordPress/gutenberg/pull/42889)).
-   `Popover`: fix arrow placement and design ([#42874](https://github.com/WordPress/gutenberg/pull/42874/)).
-   `Popover`: fix minor glitch in arrow [#42903](https://github.com/WordPress/gutenberg/pull/42903)).
-   `ColorPicker`: fix layout overflow [#42992](https://github.com/WordPress/gutenberg/pull/42992)).
-   `ToolsPanel`: Constrain grid columns to 50% max-width ([#42795](https://github.com/WordPress/gutenberg/pull/42795)).
-   `Popover`: anchor correctly to parent node when no explicit anchor is passed ([#42971](https://github.com/WordPress/gutenberg/pull/42971)).
-   `ColorPalette`: forward correctly `popoverProps` in the `CustomColorPickerDropdown` component [#42989](https://github.com/WordPress/gutenberg/pull/42989)).
-   `ColorPalette`, `CustomGradientBar`: restore correct color picker popover position [#42989](https://github.com/WordPress/gutenberg/pull/42989)).
-   `Popover`: fix iframe offset not updating when iframe resizes ([#42971](https://github.com/WordPress/gutenberg/pull/43172)).

### Enhancements

-   `ToggleGroupControlOptionIcon`: Maintain square proportions ([#43060](https://github.com/WordPress/gutenberg/pull/43060/)).
-   `ToggleGroupControlOptionIcon`: Add a required `label` prop so the button is always accessibly labeled. Also removes `showTooltip` from the accepted prop types, as the tooltip will now always be shown. ([#43060](https://github.com/WordPress/gutenberg/pull/43060/)).
-   `SelectControl`, `CustomSelectControl`: Refresh and refactor chevron down icon ([#42962](https://github.com/WordPress/gutenberg/pull/42962)).
-   `FontSizePicker`: Add large size variant ([#42716](https://github.com/WordPress/gutenberg/pull/42716/)).
-   `Popover`: tidy up code, add more comments ([#42944](https://github.com/WordPress/gutenberg/pull/42944)).
-   Add `box-sizing` reset style mixin to utils ([#42754](https://github.com/WordPress/gutenberg/pull/42754)).
-   `ResizableBox`: Make tooltip background match `Tooltip` component's ([#42800](https://github.com/WordPress/gutenberg/pull/42800)).
-   Update control labels to the new uppercase styles ([#42789](https://github.com/WordPress/gutenberg/pull/42789)).
-   `UnitControl`: Update unit dropdown design for the large size variant ([#42000](https://github.com/WordPress/gutenberg/pull/42000)).
-   `BaseControl`: Add `box-sizing` reset style ([#42889](https://github.com/WordPress/gutenberg/pull/42889)).
-   `ToggleGroupControl`, `RangeControl`, `FontSizePicker`: Add `__nextHasNoMarginBottom` prop for opting into the new margin-free styles ([#43062](https://github.com/WordPress/gutenberg/pull/43062)).
-   `BoxControl`: Export `applyValueToSides` util function. ([#42733](https://github.com/WordPress/gutenberg/pull/42733/)).
-   `ColorPalette`: use index while iterating over color entries to avoid React "duplicated key" warning ([#43096](https://github.com/WordPress/gutenberg/pull/43096)).
-   `AnglePickerControl`: Add `__nextHasNoMarginBottom` prop for opting into the new margin-free styles ([#43160](https://github.com/WordPress/gutenberg/pull/43160/)).
-   `ComboboxControl`: Add `__nextHasNoMarginBottom` prop for opting into the new margin-free styles ([#43165](https://github.com/WordPress/gutenberg/pull/43165/)).

### Internal

-   `ToggleGroupControl`: Add `__experimentalIsIconGroup` prop ([#43060](https://github.com/WordPress/gutenberg/pull/43060/)).
-   `Flex`, `FlexItem`, `FlexBlock`: Convert to TypeScript ([#42537](https://github.com/WordPress/gutenberg/pull/42537)).
-   `InputControl`: Fix incorrect `size` prop passing ([#42793](https://github.com/WordPress/gutenberg/pull/42793)).
-   `Placeholder`: Convert to TypeScript ([#42990](https://github.com/WordPress/gutenberg/pull/42990)).
-   `Popover`: rewrite Storybook examples using controls [#42903](https://github.com/WordPress/gutenberg/pull/42903)).
-   `Swatch`: Remove component in favor of `ColorIndicator` [#43068](https://github.com/WordPress/gutenberg/pull/43068)).

## 19.16.0 (2022-07-27)

### Bug Fix

-   Context System: Stop explicitly setting `undefined` to the `children` prop. This fixes a bug where `Icon` could not be correctly rendered via the `as` prop of a context-connected component ([#42686](https://github.com/WordPress/gutenberg/pull/42686)).
-   `Popover`, `Dropdown`: Fix width when `expandOnMobile` is enabled ([#42635](https://github.com/WordPress/gutenberg/pull/42635/)).
-   `CustomSelectControl`: Fix font size and hover/focus style inconsistencies with `SelectControl` ([#42460](https://github.com/WordPress/gutenberg/pull/42460/)).
-   `AnglePickerControl`: Fix gap between elements in RTL mode ([#42534](https://github.com/WordPress/gutenberg/pull/42534)).
-   `ColorPalette`: Fix background image in RTL mode ([#42510](https://github.com/WordPress/gutenberg/pull/42510)).
-   `RangeControl`: clamp initialPosition between min and max values ([#42571](https://github.com/WordPress/gutenberg/pull/42571)).
-   `Tooltip`: avoid unnecessary re-renders of select child elements ([#42483](https://github.com/WordPress/gutenberg/pull/42483)).
-   `Popover`: Fix offset when the reference element is within an iframe. ([#42417](https://github.com/WordPress/gutenberg/pull/42417)).

### Enhancements

-   `BorderControl`: Improve labelling, tooltips and DOM structure ([#42348](https://github.com/WordPress/gutenberg/pull/42348/)).
-   `BaseControl`: Set zero padding on `StyledLabel` to ensure cross-browser styling ([#42348](https://github.com/WordPress/gutenberg/pull/42348/)).
-   `InputControl`: Implement wrapper subcomponents for adding responsive padding to `prefix`/`suffix` ([#42378](https://github.com/WordPress/gutenberg/pull/42378)).
-   `SelectControl`: Add flag for larger default size ([#42456](https://github.com/WordPress/gutenberg/pull/42456/)).
-   `UnitControl`: Update unit select's focus styles to match input's ([#42383](https://github.com/WordPress/gutenberg/pull/42383)).
-   `ColorPalette`: Display checkered preview background when `value` is transparent ([#42232](https://github.com/WordPress/gutenberg/pull/42232)).
-   `CustomSelectControl`: Add size variants ([#42460](https://github.com/WordPress/gutenberg/pull/42460/)).
-   `CustomSelectControl`: Add flag to opt in to unconstrained width ([#42460](https://github.com/WordPress/gutenberg/pull/42460/)).
-   `Dropdown`: Implement wrapper subcomponent for adding different padding to the dropdown content ([#42595](https://github.com/WordPress/gutenberg/pull/42595/)).
-   `BorderControl`: Render dropdown as prefix within its `UnitControl` ([#42212](https://github.com/WordPress/gutenberg/pull/42212/))
-   `UnitControl`: Update prop types to allow ReactNode as prefix ([#42212](https://github.com/WordPress/gutenberg/pull/42212/))
-   `ToolsPanel`: Updated README with panel layout information and more expansive usage example ([#42615](https://github.com/WordPress/gutenberg/pull/42615)).
-   `ComboboxControl`, `FormTokenField`: Add custom render callback for options in suggestions list ([#42597](https://github.com/WordPress/gutenberg/pull/42597/)).

### Internal

-   `ColorPicker`: Clean up implementation of 40px size ([#42002](https://github.com/WordPress/gutenberg/pull/42002/)).
-   `Divider`: Complete TypeScript migration ([#41991](https://github.com/WordPress/gutenberg/pull/41991)).
-   `Divider`, `Flex`, `Spacer`: Improve documentation for the `SpaceInput` prop ([#42376](https://github.com/WordPress/gutenberg/pull/42376)).
-   `Elevation`: Convert to TypeScript ([#42302](https://github.com/WordPress/gutenberg/pull/42302)).
-   `ScrollLock`: Convert to TypeScript ([#42303](https://github.com/WordPress/gutenberg/pull/42303)).
-   `Shortcut`: Convert to TypeScript ([#42272](https://github.com/WordPress/gutenberg/pull/42272)).
-   `TreeSelect`: Refactor away from `_.compact()` ([#42438](https://github.com/WordPress/gutenberg/pull/42438)).
-   `MediaEdit`: Refactor away from `_.compact()` for mobile ([#42438](https://github.com/WordPress/gutenberg/pull/42438)).
-   `BoxControl`: Refactor away from `_.isEmpty()` ([#42468](https://github.com/WordPress/gutenberg/pull/42468)).
-   `RadioControl`: Refactor away from `_.isEmpty()` ([#42468](https://github.com/WordPress/gutenberg/pull/42468)).
-   `SelectControl`: Refactor away from `_.isEmpty()` ([#42468](https://github.com/WordPress/gutenberg/pull/42468)).
-   `StyleProvider`: Convert to TypeScript ([#42541](https://github.com/WordPress/gutenberg/pull/42541)).
-   `ComboboxControl`: Replace `keyboardEvent.keyCode` with `keyboardEvent.code`([#42569](https://github.com/WordPress/gutenberg/pull/42569)).
-   `ComboboxControl`: Add support for uncontrolled mode ([#42752](https://github.com/WordPress/gutenberg/pull/42752)).

## 19.15.0 (2022-07-13)

### Bug Fix

-   `BoxControl`: Change ARIA role from `region` to `group` to avoid unwanted ARIA landmark regions ([#42094](https://github.com/WordPress/gutenberg/pull/42094)).
-   `FocalPointPicker`, `FormTokenField`, `ResizableBox`: Fixed SSR breakage ([#42248](https://github.com/WordPress/gutenberg/pull/42248)).
-   `ComboboxControl`: use custom prefix when generating the instanceId ([#42134](https://github.com/WordPress/gutenberg/pull/42134).
-   `Popover`: pass missing anchor ref to the `getAnchorRect` callback prop. ([#42076](https://github.com/WordPress/gutenberg/pull/42076)).
-   `Popover`: call `getAnchorRect` callback prop even if `anchorRefFallback` has no value. ([#42329](https://github.com/WordPress/gutenberg/pull/42329)).
-   Fix `ToolTip` position to ensure it is always positioned relative to the first child of the ToolTip. ([#41268](https://github.com/WordPress/gutenberg/pull/41268))

### Enhancements

-   `ToggleGroupControl`: Add large size variant ([#42008](https://github.com/WordPress/gutenberg/pull/42008/)).
-   `InputControl`: Ensure that the padding between a `prefix`/`suffix` and the text input stays at a reasonable 8px, even in larger size variants ([#42166](https://github.com/WordPress/gutenberg/pull/42166)).

### Internal

-   `Grid`: Convert to TypeScript ([#41923](https://github.com/WordPress/gutenberg/pull/41923)).
-   `TextHighlight`: Convert to TypeScript ([#41698](https://github.com/WordPress/gutenberg/pull/41698)).
-   `Tip`: Convert to TypeScript ([#42262](https://github.com/WordPress/gutenberg/pull/42262)).
-   `Scrollable`: Convert to TypeScript ([#42016](https://github.com/WordPress/gutenberg/pull/42016)).
-   `Spacer`: Complete TypeScript migration ([#42013](https://github.com/WordPress/gutenberg/pull/42013)).
-   `VisuallyHidden`: Convert to TypeScript ([#42220](https://github.com/WordPress/gutenberg/pull/42220)).
-   `TreeSelect`: Refactor away from `_.repeat()` ([#42070](https://github.com/WordPress/gutenberg/pull/42070/)).
-   `FocalPointPicker` updated to satisfy `react/exhaustive-deps` eslint rule ([#41520](https://github.com/WordPress/gutenberg/pull/41520)).
-   `ColorPicker` updated to satisfy `react/exhaustive-deps` eslint rule ([#41294](https://github.com/WordPress/gutenberg/pull/41294)).
-   `Slot`/`Fill`: Refactor away from Lodash ([#42153](https://github.com/WordPress/gutenberg/pull/42153/)).
-   `ComboboxControl`: Refactor away from `_.deburr()` ([#42169](https://github.com/WordPress/gutenberg/pull/42169/)).
-   `FormTokenField`: Refactor away from `_.identity()` ([#42215](https://github.com/WordPress/gutenberg/pull/42215/)).
-   `SelectControl`: Use roles and `@testing-library/user-event` in unit tests ([#42308](https://github.com/WordPress/gutenberg/pull/42308)).
-   `DropdownMenu`: Refactor away from Lodash ([#42218](https://github.com/WordPress/gutenberg/pull/42218/)).
-   `ToolbarGroup`: Refactor away from `_.flatMap()` ([#42223](https://github.com/WordPress/gutenberg/pull/42223/)).
-   `TreeSelect`: Refactor away from `_.flatMap()` ([#42223](https://github.com/WordPress/gutenberg/pull/42223/)).
-   `Autocomplete`: Refactor away from `_.deburr()` ([#42266](https://github.com/WordPress/gutenberg/pull/42266/)).
-   `MenuItem`: Refactor away from `_.isString()` ([#42268](https://github.com/WordPress/gutenberg/pull/42268/)).
-   `Shortcut`: Refactor away from `_.isString()` ([#42268](https://github.com/WordPress/gutenberg/pull/42268/)).
-   `Shortcut`: Refactor away from `_.isObject()` ([#42336](https://github.com/WordPress/gutenberg/pull/42336/)).
-   `RangeControl`: Convert to TypeScript ([#40535](https://github.com/WordPress/gutenberg/pull/40535)).
-   `ExternalLink`: Refactor away from Lodash ([#42341](https://github.com/WordPress/gutenberg/pull/42341/)).
-   `Navigation`: updated to satisfy `react/exhaustive-deps` eslint rule ([#41612](https://github.com/WordPress/gutenberg/pull/41612))

## 19.14.0 (2022-06-29)

### Bug Fix

-   `ColorPicker`: Remove horizontal scrollbar when using HSL or RGB color input types. ([#41646](https://github.com/WordPress/gutenberg/pull/41646))
-   `ColorPicker`: Widen hex input field for mobile. ([#42004](https://github.com/WordPress/gutenberg/pull/42004))

### Enhancements

-   Wrapped `ColorIndicator` in a `forwardRef` call ([#41587](https://github.com/WordPress/gutenberg/pull/41587)).
-   `ComboboxControl` & `FormTokenField`: Add `__next36pxDefaultSize` flag for larger default size ([#40746](https://github.com/WordPress/gutenberg/pull/40746)).
-   `BorderControl`: Improve TypeScript support. ([#41843](https://github.com/WordPress/gutenberg/pull/41843)).
-   `DatePicker`: highlight today's date. ([#41647](https://github.com/WordPress/gutenberg/pull/41647/)).
-   Allow automatic repositioning of `BorderBoxControl` and `ColorPalette` popovers within smaller viewports ([#41930](https://github.com/WordPress/gutenberg/pull/41930)).

### Internal

-   `Spinner`: Convert to TypeScript and update storybook ([#41540](https://github.com/WordPress/gutenberg/pull/41540/)).
-   `InputControl`: Add tests and update to use `@testing-library/user-event` ([#41421](https://github.com/WordPress/gutenberg/pull/41421)).
-   `FormToggle`: Convert to TypeScript ([#41729](https://github.com/WordPress/gutenberg/pull/41729)).
-   `ColorIndicator`: Convert to TypeScript ([#41587](https://github.com/WordPress/gutenberg/pull/41587)).
-   `Truncate`: Convert to TypeScript ([#41697](https://github.com/WordPress/gutenberg/pull/41697)).
-   `FocalPointPicker`: Refactor away from `_.clamp()` ([#41735](https://github.com/WordPress/gutenberg/pull/41735/)).
-   `RangeControl`: Refactor away from `_.clamp()` ([#41735](https://github.com/WordPress/gutenberg/pull/41735/)).
-   Refactor components `utils` away from `_.clamp()` ([#41735](https://github.com/WordPress/gutenberg/pull/41735/)).
-   `BoxControl`: Refactor utils away from `_.isNumber()` ([#41776](https://github.com/WordPress/gutenberg/pull/41776/)).
-   `Elevation`: Refactor away from `_.isNil()` ([#41785](https://github.com/WordPress/gutenberg/pull/41785/)).
-   `HStack`: Refactor away from `_.isNil()` ([#41785](https://github.com/WordPress/gutenberg/pull/41785/)).
-   `Truncate`: Refactor away from `_.isNil()` ([#41785](https://github.com/WordPress/gutenberg/pull/41785/)).
-   `VStack`: Convert to TypeScript ([#41850](https://github.com/WordPress/gutenberg/pull/41587)).
-   `AlignmentMatrixControl`: Refactor away from `_.flattenDeep()` in utils ([#41814](https://github.com/WordPress/gutenberg/pull/41814/)).
-   `AutoComplete`: Revert recent `exhaustive-deps` refactor ([#41820](https://github.com/WordPress/gutenberg/pull/41820)).
-   `Spacer`: Convert knobs to controls in Storybook ([#41851](https://github.com/WordPress/gutenberg/pull/41851)).
-   `Heading`: Complete TypeScript migration ([#41921](https://github.com/WordPress/gutenberg/pull/41921)).
-   `Navigation`: Refactor away from Lodash functions ([#41865](https://github.com/WordPress/gutenberg/pull/41865/)).
-   `CustomGradientPicker`: Refactor away from Lodash ([#41901](https://github.com/WordPress/gutenberg/pull/41901/)).
-   `SegmentedControl`: Refactor away from `_.values()` ([#41905](https://github.com/WordPress/gutenberg/pull/41905/)).
-   `DimensionControl`: Refactor docs away from `_.partialRight()` ([#41909](https://github.com/WordPress/gutenberg/pull/41909/)).
-   `NavigationItem` updated to ignore `react/exhaustive-deps` eslint rule ([#41639](https://github.com/WordPress/gutenberg/pull/41639)).

## 19.13.0 (2022-06-15)

### Bug Fix

-   `Tooltip`: Opt in to `__unstableShift` to ensure that the Tooltip is always within the viewport. ([#41524](https://github.com/WordPress/gutenberg/pull/41524))
-   `FormTokenField`: Do not suggest the selected one even if `{ value: string }` is passed ([#41216](https://github.com/WordPress/gutenberg/pull/41216)).
-   `CustomGradientBar`: Fix insertion and control point positioning to more closely follow cursor. ([#41492](https://github.com/WordPress/gutenberg/pull/41492))
-   `FormTokenField`: Added Padding to resolve close button overlap issue ([#41556](https://github.com/WordPress/gutenberg/pull/41556)).
-   `ComboboxControl`: fix the autofocus behavior after resetting the value. ([#41737](https://github.com/WordPress/gutenberg/pull/41737)).

### Enhancements

-   `AnglePickerControl`: Use NumberControl as input field ([#41472](https://github.com/WordPress/gutenberg/pull/41472)).

### Internal

-   `FormTokenField`: Convert to TypeScript and refactor to functional component ([#41216](https://github.com/WordPress/gutenberg/pull/41216)).
-   `Draggable`: updated to satisfy `react/exhaustive-deps` eslint rule ([#41499](https://github.com/WordPress/gutenberg/pull/41499))
-   `RadioControl`: Convert to TypeScript ([#41568](https://github.com/WordPress/gutenberg/pull/41568)).
-   `Flex` updated to satisfy `react/exhaustive-deps` eslint rule ([#41507](https://github.com/WordPress/gutenberg/pull/41507)).
-   `CustomGradientBar` updated to satisfy `react/exhaustive-deps` eslint rule ([#41463](https://github.com/WordPress/gutenberg/pull/41463))
-   `TreeSelect`: Convert to TypeScript ([#41536](https://github.com/WordPress/gutenberg/pull/41536)).
-   `FontSizePicker`: updated to satisfy `react/exhaustive-deps` eslint rule ([#41600](https://github.com/WordPress/gutenberg/pull/41600)).
-   `ZStack`: Convert component story to TypeScript and add inline docs ([#41694](https://github.com/WordPress/gutenberg/pull/41694)).
-   `Dropdown`: Make sure cleanup (closing the dropdown) only runs when the menu has actually been opened.
-   Enhance the TypeScript migration guidelines ([#41669](https://github.com/WordPress/gutenberg/pull/41669)).
-   `ExternalLink`: Convert to TypeScript ([#41681](https://github.com/WordPress/gutenberg/pull/41681)).
-   `InputControl` updated to satisfy `react/exhaustive-deps` eslint rule ([#41601](https://github.com/WordPress/gutenberg/pull/41601))
-   `Modal`: updated to satisfy `react/exhaustive-deps` eslint rule ([#41610](https://github.com/WordPress/gutenberg/pull/41610))

### Experimental

-   `Navigation`: improve unit tests by using `@testing-library/user-event` and modern `@testing-library` assertions; add unit test for controlled component ([#41668](https://github.com/WordPress/gutenberg/pull/41668)).

## 19.12.0 (2022-06-01)

### Bug Fix

-   `Popover`, `Dropdown`, `CustomGradientPicker`: Fix dropdown positioning by always targeting the rendered toggle, and switch off width in the Popover size middleware to stop reducing the width of the popover. ([#41361](https://github.com/WordPress/gutenberg/pull/41361))
-   Fix `InputControl` blocking undo/redo while focused. ([#40518](https://github.com/WordPress/gutenberg/pull/40518))
-   `ColorPalette`: Correctly update color name label when CSS variables are involved ([#41461](https://github.com/WordPress/gutenberg/pull/41461)).

### Enhancements

-   `SelectControl`: Add `__nextHasNoMarginBottom` prop for opting into the new margin-free styles ([#41269](https://github.com/WordPress/gutenberg/pull/41269)).
-   `ColorPicker`: Strip leading hash character from hex values pasted into input. ([#41223](https://github.com/WordPress/gutenberg/pull/41223))
-   `ColorPicker`: Display detailed color inputs by default. ([#41222](https://github.com/WordPress/gutenberg/pull/41222))
-   Updated design for the `DateTimePicker`, `DatePicker` and `TimePicker` components ([#41097](https://github.com/WordPress/gutenberg/pull/41097)).
-   `DateTimePicker`: Add `__nextRemoveHelpButton` and `__nextRemoveResetButton` for opting into new behaviour where there is no Help and Reset button ([#41097](https://github.com/WordPress/gutenberg/pull/41097)).

### Internal

-   `AlignmentMatrixControl` updated to satisfy `react/exhaustive-deps` eslint rule ([#41167](https://github.com/WordPress/gutenberg/pull/41167))
-   `BorderControl` updated to satisfy `react/exhaustive-deps` eslint rule ([#41259](https://github.com/WordPress/gutenberg/pull/41259))
-   `CheckboxControl`: Add unit tests ([#41165](https://github.com/WordPress/gutenberg/pull/41165)).
-   `BorderBoxControl`: fix some layout misalignments, especially for RTL users ([#41254](https://github.com/WordPress/gutenberg/pull/41254)).
-   `TimePicker`: Update unit tests to use `@testing-library/user-event` ([#41270](https://github.com/WordPress/gutenberg/pull/41270)).
-   `DateTimePicker`: Update `moment` to 2.26.0 and update `react-date` typings ([#41266](https://github.com/WordPress/gutenberg/pull/41266)).
-   `TextareaControl`: Convert to TypeScript ([#41215](https://github.com/WordPress/gutenberg/pull/41215)).
-   `BoxControl`: Update unit tests to use `@testing-library/user-event` ([#41422](https://github.com/WordPress/gutenberg/pull/41422)).
-   `Surface`: Convert to TypeScript ([#41212](https://github.com/WordPress/gutenberg/pull/41212)).
-   `Autocomplete` updated to satisfy `react/exhaustive-deps` eslint rule ([#41382](https://github.com/WordPress/gutenberg/pull/41382))
-   `Dropdown` updated to satisfy `react/exhaustive-deps` eslint rule ([#41505](https://github.com/WordPress/gutenberg/pull/41505))
-   `DateDayPicker` updated to satisfy `react/exhaustive-deps` eslint rule ([#41470](https://github.com/WordPress/gutenberg/pull/41470)).

### Experimental

-   `Spacer`: Add RTL support. ([#41172](https://github.com/WordPress/gutenberg/pull/41172))

## 19.11.0 (2022-05-18)

### Enhancements

-   `BorderControl` now only displays the reset button in its popover when selections have already been made. ([#40917](https://github.com/WordPress/gutenberg/pull/40917))
-   `BorderControl` & `BorderBoxControl`: Add `__next36pxDefaultSize` flag for larger default size ([#40920](https://github.com/WordPress/gutenberg/pull/40920)).
-   `BorderControl` improved focus and border radius styling for component. ([#40951](https://github.com/WordPress/gutenberg/pull/40951))
-   Improve focused `CircularOptionPicker` styling ([#40990](https://github.com/WordPress/gutenberg/pull/40990))
-   `BorderControl`: Make border color consistent with other controls ([#40921](https://github.com/WordPress/gutenberg/pull/40921))
-   `SelectControl`: Remove `lineHeight` setting to fix issue with font descenders being cut off ([#40985](https://github.com/WordPress/gutenberg/pull/40985))

### Internal

-   `DateTimePicker`: Convert to TypeScript ([#40775](https://github.com/WordPress/gutenberg/pull/40775)).
-   `DateTimePicker`: Convert unit tests to TypeScript ([#40957](https://github.com/WordPress/gutenberg/pull/40957)).
-   `CheckboxControl`: Convert to TypeScript ([#40915](https://github.com/WordPress/gutenberg/pull/40915)).
-   `ButtonGroup`: Convert to TypeScript ([#41007](https://github.com/WordPress/gutenberg/pull/41007)).
-   `Popover`: refactor component to use the `floating-ui` library internally ([#40740](https://github.com/WordPress/gutenberg/pull/40740)).

## 19.10.0 (2022-05-04)

### Internal

-   `UnitControl`: migrate unit tests to TypeScript ([#40697](https://github.com/WordPress/gutenberg/pull/40697)).
-   `DatePicker`: Add improved unit tests ([#40754](https://github.com/WordPress/gutenberg/pull/40754)).
-   Setup `user-event` in unit tests inline, once per test ([#40839](https://github.com/WordPress/gutenberg/pull/40839)).
-   `DatePicker`: Update `react-dates` to 21.8.0 ([#40801](https://github.com/WordPress/gutenberg/pull/40801)).

### Enhancements

-   `InputControl`: Add `__next36pxDefaultSize` flag for larger default size ([#40622](https://github.com/WordPress/gutenberg/pull/40622)).
-   `UnitControl`: Add `__next36pxDefaultSize` flag for larger default size ([#40627](https://github.com/WordPress/gutenberg/pull/40627)).
-   `Modal` design adjustments: Blur elements outside of the modal, increase modal title size, use larger close icon, remove header border when modal contents are scrolled. ([#40781](https://github.com/WordPress/gutenberg/pull/40781)).
-   `SelectControl`: Improved TypeScript support ([#40737](https://github.com/WordPress/gutenberg/pull/40737)).
-   `ToggleControlGroup`: Switch to internal `Icon` component for dashicon support ([40717](https://github.com/WordPress/gutenberg/pull/40717)).
-   Improve `ToolsPanel` accessibility. ([#40716](https://github.com/WordPress/gutenberg/pull/40716))

### Bug Fix

-   The `Button` component now displays the label as the tooltip for icon only buttons. ([#40716](https://github.com/WordPress/gutenberg/pull/40716))
-   Use fake timers and fix usage of async methods from `@testing-library/user-event`. ([#40790](https://github.com/WordPress/gutenberg/pull/40790))
-   UnitControl: avoid calling onChange callback twice when unit changes. ([#40796](https://github.com/WordPress/gutenberg/pull/40796))
-   `UnitControl`: show unit label when units prop has only one unit. ([#40784](https://github.com/WordPress/gutenberg/pull/40784))
-   `AnglePickerControl`: Fix closing of gradient popover when the angle control is clicked. ([#40735](https://github.com/WordPress/gutenberg/pull/40735))

### Internal

-   `TextControl`: Convert to TypeScript ([#40633](https://github.com/WordPress/gutenberg/pull/40633)).

## 19.9.0 (2022-04-21)

### Bug Fix

-   Consolidate the main black colors to gray-900. Affects `AlignmentMatrixControl`, `InputControl`, `Heading`, `SelectControl`, `Spinner (Experimental)`, and `Text` ([#40391](https://github.com/WordPress/gutenberg/pull/40391)).

### Internal

-   Remove individual color object exports from the `utils/colors-values.js` file. Colors should now be used from the main `COLORS` export([#40387](https://github.com/WordPress/gutenberg/pull/40387)).

### Bug Fix

-   `InputControl`: allow user to input a value interactively in Storybook, by removing default value argument ([#40410](https://github.com/WordPress/gutenberg/pull/40410)).

## 19.8.0 (2022-04-08)

### Enhancements

-   Update `BorderControl` and `BorderBoxControl` to allow the passing of custom class names to popovers ([#39753](https://github.com/WordPress/gutenberg/pull/39753)).
-   `ToggleGroupControl`: Reintroduce backdrop animation ([#40021](https://github.com/WordPress/gutenberg/pull/40021)).
-   `Card`: Adjust border radius effective size ([#40032](https://github.com/WordPress/gutenberg/pull/40032)).
-   `InputControl`: Improved TypeScript type annotations ([#40119](https://github.com/WordPress/gutenberg/pull/40119)).

### Internal

-   `BaseControl`: Convert to TypeScript ([#39468](https://github.com/WordPress/gutenberg/pull/39468)).

### New Features

-   Add `BorderControl` component ([#37769](https://github.com/WordPress/gutenberg/pull/37769)).
-   Add `BorderBoxControl` component ([#38876](https://github.com/WordPress/gutenberg/pull/38876)).
-   Add `ToggleGroupControlOptionIcon` component ([#39760](https://github.com/WordPress/gutenberg/pull/39760)).

### Bug Fix

-   Use `Object.assign` instead of `{ ...spread }` syntax to avoid errors in the code generated by TypeScript ([#39932](https://github.com/WordPress/gutenberg/pull/39932)).
-   `ItemGroup`: Ensure that the Item's text color is not overridden by the user agent's button color ([#40055](https://github.com/WordPress/gutenberg/pull/40055)).
-   `Surface`: Use updated UI text color `#1e1e1e` instead of `#000` ([#40055](https://github.com/WordPress/gutenberg/pull/40055)).
-   `CustomSelectControl`: Make chevron consistent with `SelectControl` ([#40049](https://github.com/WordPress/gutenberg/pull/40049)).

## 19.7.0 (2022-03-23)

### Enhancements

-   `CustomSelectControl`: Add `__next36pxDefaultSize` flag for larger default size ([#39401](https://github.com/WordPress/gutenberg/pull/39401)).
-   `BaseControl`: Add `__nextHasNoMarginBottom` prop for opting into the new margin-free styles ([#39325](https://github.com/WordPress/gutenberg/pull/39325)).
-   `Divider`: Make the divider visible by default (`display: inline`) in flow layout containers when the divider orientation is vertical ([#39316](https://github.com/WordPress/gutenberg/pull/39316)).
-   Stop using deprecated `event.keyCode` in favor of `event.key` for keyboard events in `UnitControl` and `InputControl`. ([#39360](https://github.com/WordPress/gutenberg/pull/39360))
-   `ColorPalette`: refine custom color button's label. ([#39386](https://github.com/WordPress/gutenberg/pull/39386))
-   Add `onClick` prop on `FormFileUpload`. ([#39268](https://github.com/WordPress/gutenberg/pull/39268))
-   `FocalPointPicker`: stop using `UnitControl`'s deprecated `unit` prop ([#39504](https://github.com/WordPress/gutenberg/pull/39504)).
-   `CheckboxControl`: Add support for the `indeterminate` state ([#39462](https://github.com/WordPress/gutenberg/pull/39462)).
-   `UnitControl`: add support for the `onBlur` prop ([#39589](https://github.com/WordPress/gutenberg/pull/39589)).

### Internal

-   Delete the `composeStateReducers` utility function ([#39262](https://github.com/WordPress/gutenberg/pull/39262)).
-   `BoxControl`: stop using `UnitControl`'s deprecated `unit` prop ([#39511](https://github.com/WordPress/gutenberg/pull/39511)).

### Bug Fix

-   `NumberControl`: commit (and constrain) value on `blur` event ([#39186](https://github.com/WordPress/gutenberg/pull/39186)).
-   Fix `UnitControl`'s reset of unit when the quantity value is cleared. ([#39531](https://github.com/WordPress/gutenberg/pull/39531/)).
-   `ResizableBox`: Ensure tooltip text remains on a single line. ([#39623](https://github.com/WordPress/gutenberg/pull/39623)).

### Deprecation

-   `unit` prop in `UnitControl` marked as deprecated ([#39503](https://github.com/WordPress/gutenberg/pull/39503)).

## 19.6.0 (2022-03-11)

### Enhancements

-   `ConfirmDialog`: Add support for custom label text on the confirmation and cancelation buttons ([#38994](https://github.com/WordPress/gutenberg/pull/38994))
-   `InputControl`: Allow `onBlur` for empty values to commit the change when `isPressEnterToChange` is true, and move reset behavior to the ESCAPE key. ([#39109](https://github.com/WordPress/gutenberg/pull/39109)).
-   `TreeGrid`: Add tests for Home/End keyboard navigation. Add `onFocusRow` callback for Home/End keyboard navigation, this was missed in the implementation PR. Modify test for expanding/collapsing a row as row 1 implements this now. Update README with latest changes. ([#39302](https://github.com/WordPress/gutenberg/pull/39302))
-   `ToggleGroupControlOption`: Calculate width from button content and remove `LabelPlaceholderView` ([#39345](https://github.com/WordPress/gutenberg/pull/39345))

### Bug Fix

-   Normalize `font-family` on `Button`, `ColorPalette`, `ComoboboxControl`, `DateTimePicker`, `FormTokenField`, `InputControl`, `SelectControl`, and `ToggleGroupControl` ([#38969](https://github.com/WordPress/gutenberg/pull/38969)).
-   Fix input value selection of `InputControl`-based controls in Firefox and Safari with axial constraint of drag gesture ([#38968](https://github.com/WordPress/gutenberg/pull/38968)).
-   Fix `UnitControl`'s behavior around updating the unit when a new `value` is passed (i.e. in controlled mode). ([#39148](https://github.com/WordPress/gutenberg/pull/39148)).

## 19.5.0 (2022-02-23)

### Bug Fix

-   Fix spin buttons of number inputs in Safari ([#38840](https://github.com/WordPress/gutenberg/pull/38840))
-   Show tooltip on toggle custom size button in FontSizePicker ([#38985](https://github.com/WordPress/gutenberg/pull/38985))

### Enhancements

-   `TreeGrid`: Add tests for `onCollapseRow`, `onExpandRow`, and `onFocusRow` callback functions. ([#38942](https://github.com/WordPress/gutenberg/pull/38942)).
-   `TreeGrid`: Update callback tests to use `TreeGridRow` and `TreeGridCell` sub-components. ([#39002](https://github.com/WordPress/gutenberg/pull/39002)).

## 19.4.0 (2022-02-10)

### Bug Fix

-   Components: Fix `Slot`/`Fill` Emotion `StyleProvider` ([#38237](https://github.com/WordPress/gutenberg/pull/38237))
-   Reduce height and min-width of the reset button on `ComboBoxControl` for consistency. ([#38020](https://github.com/WordPress/gutenberg/pull/38020))
-   Removed unused `rememo` dependency ([#38388](https://github.com/WordPress/gutenberg/pull/38388)).
-   Added `__unstableInputWidth` to `UnitControl` type definition ([#38429](https://github.com/WordPress/gutenberg/pull/38429)).
-   Fixed typing errors for `ColorPicker` ([#38430](https://github.com/WordPress/gutenberg/pull/38430)).
-   Updated destructuring of `Dropdown` props to be TypeScript friendly ([#38431](https://github.com/WordPress/gutenberg/pull/38431)).
-   Added `ts-nocheck` to `ColorIndicator` so it can be used in typed components ([#38433](https://github.com/WordPress/gutenberg/pull/38433)).
-   Added `cx` as a dependency of `useMemo` across the whole package, in order to recalculate the classnames correctly when a component is rendered across more than one `StyleProvider` ([#38541](https://github.com/WordPress/gutenberg/pull/38541)).

### Enhancements

-   Update the visual design of the `Spinner` component. ([#37551](https://github.com/WordPress/gutenberg/pull/37551))
-   `TreeGrid` accessibility enhancements around the expand/collapse functionality. ([#38358](https://github.com/WordPress/gutenberg/pull/38358))
-   `TreeGrid` accessibility: improve browser support for Left Arrow focus to parent row in child row. ([#38639](https://github.com/WordPress/gutenberg/pull/38639))
-   `TreeGrid` accessibility: Add Home/End keys for better keyboard navigation. ([#38679](https://github.com/WordPress/gutenberg/pull/38679))
-   Add `resolvePoint` prop to `FocalPointPicker` to allow updating the value of the picker after a user interaction ([#38247](https://github.com/WordPress/gutenberg/pull/38247))
-   `TreeGrid`: Allow SHIFT key to be held, and add `onFocusRow` callback to the `TreeGrid` component, fired when focus is shifted from one row to another via Up and Down arrow keys. ([#38314](https://github.com/WordPress/gutenberg/pull/38314))

### Experimental

-   `Navigator`: rename `push`/`pop` to `goTo`/`goBack` ([#38582](https://github.com/WordPress/gutenberg/pull/38582))
-   `Navigator`: add `NavigatorButton` and `NavigatorBackButton` components ([#38634](https://github.com/WordPress/gutenberg/pull/38634))
-   `UnitControl`: tidy up utilities and types. In particular, change the type of parsed quantities to `number` (previously it could have been a `string` too). ([#38987](https://github.com/WordPress/gutenberg/pull/38987]))

## 19.3.0 (2022-01-27)

### Enhancements

-   Refine `ExternalLink` to be same size as the text, to appear more as a glyph than an icon. ([#37859](https://github.com/WordPress/gutenberg/pull/37859))
-   Updated `ToolsPanel` header icon to only show "plus" icon when all items are optional and all are currently hidden ([#38262](https://github.com/WordPress/gutenberg/pull/38262))
-   `TreeGrid`: Fix keyboard navigation for expand/collapse table rows in Firefox ([#37983](https://github.com/WordPress/gutenberg/pull/37983))

### Bug Fix

-   Update the `HexInput` component to accept a pasted value that contains a starting #
-   Update `ToggleGroupControl` background active state to use a simple background color instead of animated backdrop ([38008](https://github.com/WordPress/gutenberg/pull/38008))
-   Update label spacing for the `BoxControl`, `CustomGradientPicker`, `FormTokenField`, `InputControl`, and `ToolsPanel` components to use a bottom margin of `8px` for consistency. ([#37844](https://github.com/WordPress/gutenberg/pull/37844))
-   Add missing styles to the `BaseControl.VisualLabel` component. ([#37747](https://github.com/WordPress/gutenberg/pull/37747))
-   Prevent keyDown events from propagating up in `CustomSelectControl` ([#30557](https://github.com/WordPress/gutenberg/pull/30557))
-   Mark `children` prop as optional in `SelectControl` ([#37872](https://github.com/WordPress/gutenberg/pull/37872))
-   Add memoization of callbacks and context to prevent unnecessary rerenders of the `ToolsPanel` ([#38037](https://github.com/WordPress/gutenberg/pull/38037))
-   Fix space between icons and rail `RangeControl` ([#36935](https://github.com/WordPress/gutenberg/pull/36935))
-   Increase z-index of `ConfirmDialog` to render on top of parent `Popover` components ([#37959](https://github.com/WordPress/gutenberg/pull/37959))

### Experimental

-   Add basic history location support to `Navigator` ([#37416](https://github.com/WordPress/gutenberg/pull/37416)).
-   Add focus restoration to `Navigator` ([#38149](https://github.com/WordPress/gutenberg/pull/38149)).

## 19.2.0 (2022-01-04)

### Experimental

-   Reinstated the ability to pass additional props to the `ToolsPanel` ([#36428](https://github.com/WordPress/gutenberg/pull/36428)).
-   Added an `__unstable-large` size variant to `InputControl`, `SelectControl`, and `UnitControl` for selective migration to the larger 40px heights. ([#35646](https://github.com/WordPress/gutenberg/pull/35646)).
-   Fixed inconsistent padding in `UnitControl` ([#35646](https://github.com/WordPress/gutenberg/pull/35646)).
-   Added support for RTL behavior for the `ZStack`'s `offset` prop ([#36769](https://github.com/WordPress/gutenberg/pull/36769))
-   Fixed race conditions causing conditionally displayed `ToolsPanelItem` components to be erroneously deregistered ([#36588](https://github.com/WordPress/gutenberg/pull/36588)).
-   Added `__experimentalHideHeader` prop to `Modal` component ([#36831](https://github.com/WordPress/gutenberg/pull/36831)).
-   Added experimental `ConfirmDialog` component ([#34153](https://github.com/WordPress/gutenberg/pull/34153)).
-   Divider: improve support for vertical orientation and RTL styles, use start/end logical props instead of top/bottom, change border-color to `currentColor` ([#36579](https://github.com/WordPress/gutenberg/pull/36579)).
-   `ToggleGroupControl`: Avoid calling `onChange` if radio state changed from an incoming value ([#37224](https://github.com/WordPress/gutenberg/pull/37224/)).
-   `ToggleGroupControl`: fix the computation of the backdrop dimensions when rendered in a Popover ([#37067](https://github.com/WordPress/gutenberg/pull/37067)).
-   Add `__experimentalIsRenderedInSidebar` property to the `GradientPicker`and `CustomGradientPicker`. The property changes the color popover behavior to have a special placement behavior appropriate for sidebar UI's.
-   Add `first` and `last` classes to displayed `ToolsPanelItem` group within a `ToolsPanel` ([#37546](https://github.com/WordPress/gutenberg/pull/37546))

### Bug Fix

-   Fixed spacing between `BaseControl` fields and help text within the `ToolsPanel` ([#36334](https://github.com/WordPress/gutenberg/pull/36334))
-   Replaced hardcoded blue in `ColorPicker` with UI theme color ([#36153](https://github.com/WordPress/gutenberg/pull/36153)).
-   Fixed empty `ToolsPanel` height by correcting menu button line-height ([#36895](https://github.com/WordPress/gutenberg/pull/36895)).
-   Normalized label line-height and spacing within the `ToolsPanel` ([36387](https://github.com/WordPress/gutenberg/pull/36387))
-   Remove unused `reakit-utils` from peer dependencies ([#37369](https://github.com/WordPress/gutenberg/pull/37369)).
-   Update all Emotion dependencies to the latest version to ensure they work correctly with React types ([#37365](https://github.com/WordPress/gutenberg/pull/37365)).
-   `DateTimePicker`: Fix the date format associated to the `is12Hour` prop ([#37465](https://github.com/WordPress/gutenberg/pull/37465))
-   Allowed `ToolsPanel` to register items when `panelId` is `null` due to multiple block selection ([37216](https://github.com/WordPress/gutenberg/pull/37216)).

### Enhancements

-   Wrapped `Modal` in a `forwardRef` call ([#36831](https://github.com/WordPress/gutenberg/pull/36831)).
-   Refactor `DateTime` class component to functional component ([#36835](https://github.com/WordPress/gutenberg/pull/36835))
-   Unify styles for `ColorIndicator` with how they appear in Global Styles ([#37028](https://github.com/WordPress/gutenberg/pull/37028))
-   Add support for rendering the `ColorPalette` in a `Dropdown` when opened in the sidebar ([#37067](https://github.com/WordPress/gutenberg/pull/37067))
-   Show an incremental sequence of numbers (1/2/3/4/5) as a label of the font size, when we have at most five font sizes, where at least one the them contains a complex css value(clamp, var, etc..). We do this because complex css values cannot be calculated properly and the incremental sequence of numbers as labels can help the user better mentally map the different available font sizes. ([#37038](https://github.com/WordPress/gutenberg/pull/37038))
-   Add support for proper borders to color indicators ([#37500](https://github.com/WordPress/gutenberg/pull/37500))
-   Refactor `SuggestionsList` class component to functional component([#36924](https://github.com/WordPress/gutenberg/pull/36924/))

## 19.1.4 (2021-12-13)

### Bug Fix

-   Improve accessibility and visibility in `ColorPallete` ([#36925](https://github.com/WordPress/gutenberg/pull/36925))

## 19.1.3 (2021-12-06)

-   Fix missing version information in `CHANGELOG.md`.

## 19.1.2 (2021-12-06)

### Bug Fix

-   Fixed `GradientPicker` not displaying `CustomGradientPicker` when no gradients are provided ([#36900](https://github.com/WordPress/gutenberg/pull/36900)).
-   Fixed error thrown in `ColorPicker` when used in controlled state in color gradients ([#36941](https://github.com/WordPress/gutenberg/pull/36941)).
-   Updated readme to include default value introduced in fix for unexpected movements in the `ColorPicker` ([#35670](https://github.com/WordPress/gutenberg/pull/35670)).
-   Added support for the legacy `extraSmall` value for the `size` prop in the `Card` component ([#37097](https://github.com/WordPress/gutenberg/pull/37097)).

## 19.1.0 (2021-11-29)

### Enhancements

-   Added a `showTooltip` prop to `ToggleGroupControlOption` in order to display tooltip text (using `<Tooltip />`). ([#36726](https://github.com/WordPress/gutenberg/pull/36726)).

### Bug Fix

-   Fixed a bug which prevented setting `PM` hours correctly in the `DateTimePicker` ([#36878](https://github.com/WordPress/gutenberg/pull/36878)).

## 19.0.2 (2021-11-15)

-   Remove erroneous use of `??=` syntax from `build-module`.

## 19.0.1 (2021-11-07)

### Enhancements

-   Updated the `ColorPalette` and `GradientPicker` components to the latest designs ([#35970](https://github.com/WordPress/gutenberg/pull/35970)).

### Experimental

-   Updated the `ToolsPanel` to use `Grid` internally to manage panel layout ([#35621](https://github.com/WordPress/gutenberg/pull/35621)).
-   Added experimental `__experimentalHasMultipleOrigins` prop to the `ColorPalette` and `GradientPicker` components ([#35970](https://github.com/WordPress/gutenberg/pull/35970)).

## 19.0.0 (2021-10-22)

### New Features

-   Added support for `step="any"` in `NumberControl` and `RangeControl` ([#34542](https://github.com/WordPress/gutenberg/pull/34542)).

### Enhancements

-   Removed the separator shown between `ToggleGroupControl` items ([#35497](https://github.com/WordPress/gutenberg/pull/35497)).
-   The `ColorPicker` component property `onChangeComplete`, a function accepting a color object, was replaced with the property `onChange`, a function accepting a string on ([#35220](https://github.com/WordPress/gutenberg/pull/35220)).
-   The property `disableAlpha`, was removed from the `ColorPicker` component. Use the new opposite property `enableAlpha` instead ([#35220](https://github.com/WordPress/gutenberg/pull/35220)).

### Experimental

-   Removed the `fieldset` wrapper from the `FontAppearanceControl` component ([35461](https://github.com/WordPress/gutenberg/pull/35461)).
-   Refactored the `ToggleGroupControl` component's structure and embedded `ToggleGroupControlButton` directly into `ToggleGroupControlOption` ([#35600](https://github.com/WordPress/gutenberg/pull/35600)).
-   Added support for showing an experimental hint in `CustomSelectControl` ([#35673](https://github.com/WordPress/gutenberg/pull/35673)).

### Breaking Changes

-   The `color` property a `tinycolor2` color object passed on `onChangeComplete` property of the `ColorPicker` component was removed. Please use the new `onChange` property that accepts a string color representation ([#35562](https://github.com/WordPress/gutenberg/pull/35562)).

## 18.0.0 (2021-10-12)

### Breaking Changes

-   Removed the deprecated `position` and `menuLabel` from the `DropdownMenu` component ([#34537](https://github.com/WordPress/gutenberg/pull/34537)).
-   Removed the deprecated `onClickOutside` prop from the `Popover` component ([#34537](https://github.com/WordPress/gutenberg/pull/34537)).
-   Changed `RangeControl` component to not apply `shiftStep` to inputs from its `<input type="range"/>` ([35020](https://github.com/WordPress/gutenberg/pull/35020)).
-   Removed `isAction` prop from `Item`. The component will now rely on `onClick` to render as a `button` ([35152](https://github.com/WordPress/gutenberg/pull/35152)).

### New Features

-   Add an experimental `Navigator` components ([#34904](https://github.com/WordPress/gutenberg/pull/34904)) as a replacement for the previous `Navigation` related components.
-   Update the `ColorPicker` component to the latest design ([#35220](https://github.com/WordPress/gutenberg/pull/35220))

### Bug Fix

-   Fixed rounding of value in `RangeControl` component when it loses focus while the `SHIFT` key is held. ([#35020](https://github.com/WordPress/gutenberg/pull/35020)).

### Internal

-   Deleted the `createComponent` utility function ([#34929](https://github.com/WordPress/gutenberg/pull/34929)).
-   Deleted the `useJumpStep` utility function ([#35561](https://github.com/WordPress/gutenberg/pull/35561)).

## 17.0.0 (2021-09-09)

### Breaking Change

-   Removed a min-width from the `DropdownMenu` component, allowing the menu to accommodate thin contents like vertical tools menus ([#33995](https://github.com/WordPress/gutenberg/pull/33995)).

### Bug Fix

-   Fixed RTL styles in `Flex` component ([#33729](https://github.com/WordPress/gutenberg/pull/33729)).
-   Fixed unit test errors caused by `CSS.supports` being called in a non-browser environment ([#34572](https://github.com/WordPress/gutenberg/pull/34572)).
-   Fixed `ToggleGroupControl`'s backdrop not updating when changing the `isAdaptiveWidth` property ([#34595](https://github.com/WordPress/gutenberg/pull/34595)).

### Internal

-   Renamed `PolymorphicComponent*` types to `WordPressComponent*` ([#34330](https://github.com/WordPress/gutenberg/pull/34330)).

## 16.0.0 (2021-08-23)

### Breaking Change

-   Updated the visual styles of the RangeControl component ([#33824](https://github.com/WordPress/gutenberg/pull/33824)).

### New Feature

-   Add `hideLabelFromVision` prop to `RangeControl` ([#33714](https://github.com/WordPress/gutenberg/pull/33714)).

### Bug Fix

-   Listen to `resize` events correctly in `useBreakpointIndex`. This hook is used in `useResponsiveValue` and consequently in the `Flex` and `Grid` components ([#33902](https://github.com/WordPress/gutenberg/pull/33902))

## 15.0.0 (2021-07-29)

### Breaking Change

-   Upgraded React components to work with v17.0 ([#29118](https://github.com/WordPress/gutenberg/pull/29118)). There are no new features in React v17.0 as explained in the [blog post](https://reactjs.org/blog/2020/10/20/react-v17.html).

### Deprecation

-   `isScrollable` prop in `CardBody` default value changed from `true` to `false` ([#33490](https://github.com/WordPress/gutenberg/pull/33490))

### Bug Fix

-   Added back `box-sizing: border-box` rule to `CardBody`, `CardHeader` and `CardFooter` components [#33511](https://github.com/WordPress/gutenberg/pull/33511).

## 14.2.0 (2021-07-21)

### New Feature

-   Update the border color used in `CardBody`, `CardHeader`, `CardFooter`, and `CardDivider` to a different shade of gray, in order to match the color used in other components ([#32566](https://github.com/WordPress/gutenberg/pull/32566)).

### Deprecation

-   `isPrimary`, `isSecondary`, `isTertiary` and `isLink` props in `Button` have been deprecated. Use `variant` instead ([#31713](https://github.com/WordPress/gutenberg/pull/31713)).
-   `isElevated` prop in `Card` has been deprecated. Use `elevation` instead ([#32566](https://github.com/WordPress/gutenberg/pull/32566)).

### Internal

-   `Card`, `CardBody`, `CardHeader`, `CardFooter`, `CardMedia`, and `CardDivider` components have been re-written from the ground up ([#32566](https://github.com/WordPress/gutenberg/pull/32566)).

## 14.1.0 (2021-05-20)

## 14.0.0 (2021-05-14)

### Breaking Changes

-   Drop support for Internet Explorer 11 ([#31110](https://github.com/WordPress/gutenberg/pull/31110)). Learn more at <https://make.wordpress.org/core/2021/04/22/ie-11-support-phase-out-plan/>.
-   Increase the minimum Node.js version to v12 matching Long Term Support releases ([#31270](https://github.com/WordPress/gutenberg/pull/31270)). Learn more at <https://nodejs.org/en/about/releases/>.
-   The experimental `Text` component has been completely re-written and enhanced with truncation support and separate variant, size, and weight props to allow for greater control. The previous `variant` prop has been completely removed.

### Deprecation

-   `isReversed` prop in `Flex` component has been deprecated. Use `direction` instead ([#31297](https://github.com/WordPress/gutenberg/pull/31297)).

### Internal

-   `Flex`, `FlexBlock`, and `FlexItem` components have been re-written from the ground up ([#31297](https://github.com/WordPress/gutenberg/pull/31297)).

## 13.0.0 (2021-03-17)

### Breaking Change

-   `onChange` prop of `FocalPointPicker` is called at the end of drag operations. Previously, it was called repetitively while dragging.

### New Feature

-   Supports ref forwarding in `withNotices` and `ResizableBox`.
-   Adds `onDrag` prop of `FocalPointPicker`.

### Bug Fix

-   Allows focus of the `FocalPointPicker` draggable area and adjustment with arrow keys. This was added in [#22531](https://github.com/WordPress/gutenberg/pull/22264) but was no longer working.

## 12.0.0 (2020-12-17)

### Enhancements

-   ComboboxControl: Deburr option labels before filter

### Breaking Change

-   Introduce support for other units and advanced CSS properties on `FontSizePicker`. Provided the value passed to the `FontSizePicker` is a string or one of the size options passed is a string, onChange will start to be called with a string value instead of a number. On WordPress usage, font size options are now automatically converted to strings with the default "px" unit added.

## 10.1.0 (2020-09-03)

### New Feature

-   Add `ToolbarItem` component.
-   Support `label` prop on the `Toolbar` component.

### Deprecations

-   Deprecate the `Toolbar` component when used without the `label` prop. `ToolbarGroup` should be used instead.

## 10.0.0 (2020-07-07)

### Breaking Change

-   `NumberControl` no longer automatically transforms values when rendering `value` into a `<input />` HTML element.
-   `Dashicon` component no longer renders SVGs. If you rely on this component, make sure to load the dashicon font.

## 9.6.0 (2020-05-14)

### Bug Fix

-   Fix and issue that would cause the `Popover` component to throw an error under certain
    circumstances ([#22264](https://github.com/WordPress/gutenberg/pull/22264)).

### Deprecations

-   The `Guide` component no longer supports passing pages as children. Use the `pages` prop instead.
-   The `GuidePage` component is deprecated. Use the `pages` prop in `Guide` instead.

## 9.2.0 (2020-02-10)

### Enhancements

-   The `Notice` component will speak its message. With this new feature, a developer can control either the `spokenMessage` spoken message, or the `politeness` politeness level of the message.
-   The `Snackbar` component will speak its message. With this new feature, a developer can control either the `spokenMessage` spoken message, or the `politeness` politeness level of the message.
-   A `Notice` `actions` member can now assign `isPrimary` to render a primary button action associated with a notice message.

### Bug Fixes

-   Notice will assume a default status of 'info' if none is provided. This resolves an issue where the notice would be assigned a class name `is-undefined`. This was previously the effective default by styled appearance and should not be considered a breaking change in that regard.

## 9.0.0 (2020-01-13)

### New Features

-   Added a new `Guide` component which allows developers to easily present a user guide.

### Breaking Changes

-   `is-button` classname has been removed from the Button component.
-   The `is-default` classname is not applied automatically anymore.
-   By default Button components come with a fixed height and hover styles.

### Bug Fixes

-   Fixes a regression published in version 8.5.0 that would prevent some build tools from including
    styles provided in the packages build-styles directory.

### Deprecations

-   `isDefault` prop in `Button` has been deprecated. Consider using `isSecondary` instead.
-   `IconButton` has been deprecated. Use the `Button` component instead.

## 8.2.0 (2019-08-29)

### New Features

-   The bundled `re-resizable` dependency has been updated from requiring `5.0.1` to requiring `^6.0.0` ([#17011](https://github.com/WordPress/gutenberg/pull/17011)).

## 8.1.0 (2019-08-05)

### New Features

-   Added a new `popoverProps` prop to the `Dropdown` component which allows users of the `Dropdown` component to pass props directly to the `Popover` component.
-   Added and documented `hideLabelFromVision` prop to `BaseControl` used by `SelectControl`, `TextControl`, and `TextareaControl`.
-   Added a new `popoverProps` prop to the `DropdownMenu` component which allows to pass props directly to the nested `Popover` component.
-   Added a new `toggleProps` prop to the `DropdownMenu` component which allows to pass props directly to the nested `IconButton` component.
-   Added a new `menuProps` prop to the `DropdownMenu` component which allows to pass props directly to the nested `NavigableMenu` component.

### Deprecations

-   `menuLabel` prop in `DropdownComponent` has been deprecated. Consider using `menuProps` object and its `aria-label` property instead.
-   `position` prop in `DropdownComponent` has been deprecated. Consider using `popoverProps` object and its `position` property instead.

### Bug Fixes

-   The `Button` component will no longer assign default styling (`is-default` class) when explicitly assigned as primary (the `isPrimary` prop). This should resolve potential conflicts affecting a combination of `isPrimary`, `isDefault`, and `isLarge` / `isSmall`, where the busy animation would appear with incorrect coloring.

### Deprecations

-   The `Popover` component `onClickOutside` prop has been deprecated. Use `onFocusOutside` instead.

### Internal

-   The `Dropdown` component has been refactored to focus changes using the `Popover` component's `onFocusOutside` prop.
-   The `MenuItem` component will now always use an `IconButton`. This prevents a focus loss when clicking a menu item.
-   Package no longer depends on external `react-click-outside` library.

## 8.0.0 (2019-06-12)

### New Feature

-   Add new `BlockQuotation` block to the primitives folder to support blockquote in a multiplatform way. [#15482](https://github.com/WordPress/gutenberg/pull/15482).
-   `DropdownMenu` now supports passing a [render prop](https://reactjs.org/docs/render-props.html#using-props-other-than-render) as children for more advanced customization.

### Internal

-   `MenuGroup` no longer uses `NavigableMenu` internally. It needs to be explicitly wrapped with `NavigableMenu` to bring back the same behavior.

### Documentation

-   Added missing documentation for `DropdownMenu` props `menuLabel`, `position`, `className`.

### Breaking Change

-   `ServerSideRender` is no longer part of components. It was extracted to an independent package `@wordpress/server-side-render`.

### Bug Fix

-   Although `DateTimePicker` does not allow picking the seconds, passed the current seconds as the selected value for seconds when calling `onChange`. Now it passes zero.

## 7.4.0 (2019-05-21)

### New Feature

-   Added a new `HorizontalRule` component.
-   Added a new `Snackbar` component.

### Bug Fix

-   Fixed display of reset button when using RangeControl `allowReset` prop.
-   Fixed minutes field of `DateTimePicker` missed '0' before single digit values.

## 7.3.0 (2019-04-16)

### New Features

-   Added a new `render` property to `FormFileUpload` component. Allowing users of the component to custom the UI for their needs.
-   Added a new `BaseControl.VisualLabel` component.
-   Added a new `preview` prop to the `Placeholder` component which allows to display a preview, for example a media preview when the Placeholder is used in media editing contexts.
-   Added a new `anchorRect` prop to `Popover` which enables a developer to provide a custom `DOMRect` object at which to position the popover.

### Improvements

-   Limit `Base Control Label` to the width of its content.

### Bug fixes

-   Fix `instanceId` prop passed through to `Button` component via `MenuItems` producing React console error. Fixed by removing the unnecessary use of `withInstanceId` on the `MenuItems` component [#14599](https://github.com/WordPress/gutenberg/pull/14599)

## 7.2.0 (2019-03-20)

### Improvements

-   Make `RangeControl` validation rely on the `checkValidity` provided by the browsers instead of using our own validation.

### Bug Fixes

-   Fix a problem that made `RangeControl` not work as expected with float values.

## 7.1.0 (2019-03-06)

### New Features

-   Added a new `Animate` component.

### Improvements

-   `withFilters` has been optimized to avoid binding hook handlers for each mounted instance of the component, instead using a single centralized hook delegator.
-   `withFilters` has been optimized to reuse a single shared component definition for all filtered instances of the component.
-   Make `RangeControl` validate min and max properties.

### Bug Fixes

-   Resolves a conflict where two instance of Slot would produce an inconsistent or duplicated rendering output.
-   Allow years between 0 and 1970 in DateTime component.

### New Feature

-   `Dropdown` now has a `focusOnMount` prop which is passed directly to the contained `Popover`.
-   `DatePicker` has new prop `isInvalidDate` exposing react-dates' `isOutsideRange`.
-   `DatePicker` allows `null` as accepted value for `currentDate` prop to signify no date selection.

## 7.0.5 (2019-01-03)

## 7.0.4 (2018-12-12)

## 7.0.3 (2018-11-30)

## 7.0.2 (2018-11-22)

## 7.0.1 (2018-11-21)

## 7.0.0 (2018-11-20)

### Breaking Change

-   `Dropdown.refresh()` has been removed. The contained `Popover` is now automatically refreshed.

## 6.0.2 (2018-11-15)

## 6.0.1 (2018-11-12)

### Bug Fixes

-   Avoid constantly recomputing the popover position.

### Polish

-   Remove `<DateTimePicker />` obsolete `locale` prop (and pass-through to child components) and obsolete `is12Hour` prop pass through to `<DateTime />` [#11649](https://github.com/WordPress/gutenberg/pull/11649)

## 6.0.0 (2018-11-12)

### Breaking Change

-   The `PanelColor` component has been removed.

## 5.1.1 (2018-11-09)

## 5.1.0 (2018-11-09)

### New Feature

-   Adjust a11y roles for MenuItem component, so that aria-checked is used properly, related change in Editor/Components/BlockNavigationList ([#11431](https://github.com/WordPress/gutenberg/issues/11431)).
-   `Popover` components are now automatically refreshed every 0.5s in order to recalculate their size or position.

### Deprecation

-   `Dropdown.refresh()` has been deprecated as the contained `Popover` is now automatically refreshed.

## 5.0.2 (2018-11-03)

### Polish

-   Forward `ref` in the `PanelBody` component.
-   Tooltip are no longer removed when Button becomes disabled, it's left to the component rendering the Tooltip.
-   Forward `ref` support in `TabbableContainer` and `NavigableMenu` components.

## 5.0.1 (2018-10-30)

## 5.0.0 (2018-10-29)

### Breaking Change

-   `AccessibleSVG` component has been removed. Please use `SVG` instead.

### New Feature

-   The `Notice` component accepts an array of action objects via the `actions` prop. Each member object should contain a `label` and either a `url` link string or `onClick` callback function.

## 4.2.1 (2018-10-22)

### Bug Fix

-   Fix importing `react-dates` stylesheet in production.

## 4.2.0 (2018-10-19)

### New Feature

-   Added a new `ColorPicker` component ([#10564](https://github.com/WordPress/gutenberg/pull/10564)).
-   `MenuItem` now accepts an `info` prop for including an extended description.

### Bug Fix

-   `IconButton` correctly respects a passed `aria-label` prop.

### Deprecation

-   `PanelColor` has been deprecated in favor of `wp.editor.PanelColorSettings`.

## 4.1.2 (2018-10-18)

## 4.1.0 (2018-10-10)

### New Feature

-   Added a new `ResizableBox` component.

## 4.0.0 (2018-09-30)

### Breaking Change

-   `Draggable` as a DOM node drag handler has been removed. Please, use `Draggable` as a wrap component for your DOM node drag handler.

### Deprecation

-   Renamed `AccessibleSVG` component to `SVG`.

## 3.0.0 (2018-09-05)

### Breaking Change

-   `withAPIData` has been removed. Please use the Core Data module or `@wordpress/api-fetch` directly instead.
-   `Draggable` as a DOM node drag handler has been deprecated. Please, use `Draggable` as a wrap component for your DOM node drag handler.
-   Change how required built-ins are polyfilled with Babel 7 ([#9171](https://github.com/WordPress/gutenberg/pull/9171)). If you're using an environment that has limited or no support for ES2015+ such as lower versions of IE then using [core-js](https://github.com/zloirock/core-js) or [@babel/polyfill](https://babeljs.io/docs/en/next/babel-polyfill) will add support for these methods.
-   `withContext` has been removed. Please use `wp.element.createContext` instead. See: <https://reactjs.org/docs/context.html>.

### New Feature

-   Added a new `AccessibleSVG` component.<|MERGE_RESOLUTION|>--- conflicted
+++ resolved
@@ -10,17 +10,14 @@
 
 -   `SlotFill`: fixed missing `getServerSnapshot` parameter in slot map ([#60943](https://github.com/WordPress/gutenberg/pull/60943)).
 
-<<<<<<< HEAD
-### Internal
-
--   `FontSizerPicker`: Improve docs for default units ([#60996](https://github.com/WordPress/gutenberg/pull/60996)).
-=======
 ### Enhancements
 
 -   `DropZone`: Avoid a media query on mount [#60546](https://github.com/WordPress/gutenberg/pull/60546)).
 -   `ComboboxControl`: Simplify string normalization ([#60893](https://github.com/WordPress/gutenberg/pull/60893)).
-### Internal
->>>>>>> 14db362f
+
+### Internal
+
+-   `FontSizerPicker`: Improve docs for default units ([#60996](https://github.com/WordPress/gutenberg/pull/60996)).
 
 ## 27.4.0 (2024-04-19)
 
