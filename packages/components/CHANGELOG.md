--- conflicted
+++ resolved
@@ -50,11 +50,8 @@
 -   `UnitControl`: Add tests ([#45260](https://github.com/WordPress/gutenberg/pull/45260)).
 -   `Disabled`: Refactor the component to rely on the HTML `inert` attribute.
 -   `CustomGradientBar`: Refactor away from Lodash ([#45367](https://github.com/WordPress/gutenberg/pull/45367/)).
-<<<<<<< HEAD
 -   `TextControl`: Set Storybook control types on `help`, `label` and `type` ([#45405](https://github.com/WordPress/gutenberg/pull/45405)).
-=======
 -   `Autocomplete`: use Popover's new `placement` prop instead of legacy `position` prop ([#44396](https://github.com/WordPress/gutenberg/pull/44396/)).
->>>>>>> 19186e5e
 
 ## 21.3.0 (2022-10-19)
 
