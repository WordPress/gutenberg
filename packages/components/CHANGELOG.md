<!-- Learn how to maintain this file at https://github.com/WordPress/gutenberg/tree/HEAD/packages#maintaining-changelogs. -->

## Unreleased

<<<<<<< HEAD
-   Replaced `ButtonGroup` with `ToggleGroupControl` component for "AM/PM" selector in DateTime component ([#61562](https://github.com/WordPress/gutenberg/pull/61562)).
=======
### Enhancements

-   `ComboboxControl`: Introduce Combobox expandOnFocus prop ([#61705](https://github.com/WordPress/gutenberg/pull/61705)).
>>>>>>> d538f429

## 27.6.0 (2024-05-16)

### Internal

-   Replaced `classnames` package with the faster and smaller `clsx` package ([#61138](https://github.com/WordPress/gutenberg/pull/61138)).
-   Upgrade `@use-gesture/react` package to `^10.3.1` ([#61503](https://github.com/WordPress/gutenberg/pull/61503)).
-   Upgrade `framer-motion` package to version `^11.1.9` ([#61572](https://github.com/WordPress/gutenberg/pull/61572)).

### Enhancements

-   `PaletteEdit`: Use consistent spacing and metrics. ([#61368](https://github.com/WordPress/gutenberg/pull/61368)).
-   `FormTokenField`: Hide label when not defined ([#61336](https://github.com/WordPress/gutenberg/pull/61336)).
-   `ComboboxControl`: supports disabled items ([#61294](https://github.com/WordPress/gutenberg/pull/61294)).
-   Upgraded the @types/react and @types/react-dom packages ([#60796](https://github.com/WordPress/gutenberg/pull/60796)).
-   `Placeholder`: Tweak placeholder style ([#61590](https://github.com/WordPress/gutenberg/pull/61590)).

### Bug Fix

-   `ToolsPanel`: Fix sticking “Reset” option ([#60621](https://github.com/WordPress/gutenberg/pull/60621)).
-   Fix an issue where types used a synthetic default import ([#61679](https://github.com/WordPress/gutenberg/pull/61679)).

## 27.5.0 (2024-05-02)

### Enhancements

-   Replaced `classnames` package with the faster and smaller `clsx` package ([#61138](https://github.com/WordPress/gutenberg/pull/61138)).
-   `InputControl`: Add a password visibility toggle story ([#60898](https://github.com/WordPress/gutenberg/pull/60898)).
-   `View`: Fix prop types ([#60919](https://github.com/WordPress/gutenberg/pull/60919)).
-   `Placeholder`: Unify appearance across. ([#59275](https://github.com/WordPress/gutenberg/pull/59275)).
-   `Toolbar`: Adjust top toolbar to use same metrics as block toolbar ([#61126](https://github.com/WordPress/gutenberg/pull/61126)).
-   `DropZone`: Avoid a media query on mount [#60546](https://github.com/WordPress/gutenberg/pull/60546)).
-   `ComboboxControl`: Simplify string normalization ([#60893](https://github.com/WordPress/gutenberg/pull/60893)).

### Bug Fix

-   `BaseControl`, `InputControl`: Remove usage of aria-details from InputControl and BaseControl ([#61203](https://github.com/WordPress/gutenberg/pull/61203)).
-   `SlotFill`: fixed missing `getServerSnapshot` parameter in slot map ([#60943](https://github.com/WordPress/gutenberg/pull/60943)).
-   `Panel`: Fix issue with collapsing panel header ([#61319](https://github.com/WordPress/gutenberg/pull/61319)).

### Internal

-   `FontSizerPicker`: Improve docs for default units ([#60996](https://github.com/WordPress/gutenberg/pull/60996)).

## 27.4.0 (2024-04-19)

### Deprecation

-   `Navigation`: Soft deprecate component ([#59182](https://github.com/WordPress/gutenberg/pull/59182)).

### Enhancements

-   `Tooltip`: Make tests faster ([#60897](https://github.com/WordPress/gutenberg/pull/60897)).
-   `ExternalLink`: Use unicode arrow instead of svg icon ([#60255](https://github.com/WordPress/gutenberg/pull/60255)).
-   `ProgressBar`: Move the indicator width styles from emotion to a CSS variable ([#60388](https://github.com/WordPress/gutenberg/pull/60388)).
-   `Text`: Add `text-wrap: pretty;` to improve wrapping ([#60164](https://github.com/WordPress/gutenberg/pull/60164)).
-   `Navigator`: Navigation to the active path doesn't create a new location history ([#60561](https://github.com/WordPress/gutenberg/pull/60561)).
-   `FormToggle`: Forwards ref to input ([#60234](https://github.com/WordPress/gutenberg/pull/60234)).
-   `ToggleControl`: Forwards ref to FormToggle ([#60234](https://github.com/WordPress/gutenberg/pull/60234)).
-   `CheckboxControl`: Update help text alignment ([#60787](https://github.com/WordPress/gutenberg/pull/60787)).

### Bug Fix

-   `Truncate`: Fix link control link preview when it displays long URLs ([#60890](https://github.com/WordPress/gutenberg/pull/60890)).

-   `ProgressBar`: Fix CSS variable with invalid value ([#60576](https://github.com/WordPress/gutenberg/pull/60576)).
-   `CheckboxControl`: Fix label text wrap ([#60787](https://github.com/WordPress/gutenberg/pull/60787)).

### Experimental

-   `Tabs`: Fallback to first enabled tab if no active tab id ([#60681](https://github.com/WordPress/gutenberg/pull/60681)).

### Internal

-   Remove CSS hack for Internet Explorer 11 ([#60727](https://github.com/WordPress/gutenberg/pull/60727)).
-   `CheckboxControl`: Streamline size styles ([#60475](https://github.com/WordPress/gutenberg/pull/60475)).
-   Deprecate `reduceMotion` util ([#60839](https://github.com/WordPress/gutenberg/pull/60839)).
-   `InputBase`: Simplify management of focus styles. Affects all components based on `InputControl` (e.g. `SearchControl`, `NumberControl`, `UnitControl`), as well as `SelectControl`, `CustomSelectControl`, and `TreeSelect` ([#60226](https://github.com/WordPress/gutenberg/pull/60226)).
-   Removed dependency on `valtio`, replaced its usage in `SlotFill` with a custom object [#60879](https://github.com/WordPress/gutenberg/pull/60879)).
-   `CustomSelectControlV2`: Support disabled in item types ([#60896](https://github.com/WordPress/gutenberg/pull/60896)).

## 27.3.0 (2024-04-03)

### Bug Fix

-   `Dropdown`: Fix bug with separator styling. ([#60336](https://github.com/WordPress/gutenberg/pull/60336)).
-   `InputControl`: Ignore IME events when `isPressEnterToChange` is enabled ([#60090](https://github.com/WordPress/gutenberg/pull/60090)).
-   `TextControl`: Apply zero margin to input element ([#60282](https://github.com/WordPress/gutenberg/pull/60282)).

### Experimental

-   `CustomSelectControlV2`: Rename for consistency ([#60178](https://github.com/WordPress/gutenberg/pull/60178)).

### Internal

-   `Popover`, `ColorPicker`: Obviate pointer event trap #59449 ([#59449](https://github.com/WordPress/gutenberg/pull/59449)).
-   `Popover`, `ToggleGroupControl`: Use `useReducedMotion()` ([#60168](https://github.com/WordPress/gutenberg/pull/60168)).
-   `NavigatorProvider`: Simplify the router state logic ([#60190](https://github.com/WordPress/gutenberg/pull/60190)).
-   Update `date-fns` to version `3.6.0` ([#60163](https://github.com/WordPress/gutenberg/pull/60163)).
-   Update `use-lilius` to version `2.0.5` ([#60163](https://github.com/WordPress/gutenberg/pull/60163)).

### Experimental

-   `CustomSelectControlV2`: Fix hint behavior in legacy ([#60183](https://github.com/WordPress/gutenberg/pull/60183)).

## 27.2.0 (2024-03-21)

-   `Dropdown` : Add styling support for `MenuGroup` ([#59723](https://github.com/WordPress/gutenberg/pull/59723)).
-   `Placeholder` : Allow overflow but only when placeholder is selected, to fix a layout shift. ([#59857](https://github.com/WordPress/gutenberg/pull/59857)).

### Enhancements

-   `TextControl`: Add typings for `date`, `time` and `datetime-local` ([#59666](https://github.com/WordPress/gutenberg/pull/59666)).
-   `Text`, `Heading`, `ItemGroup` : Update the line height from 1.2 to 1.4 ([#60041](https://github.com/WordPress/gutenberg/pull/60041)).
-   `Autocomplete` : match the autocomplete styling to that of List View and Command Palette([#60131](https://github.com/WordPress/gutenberg/pull/60131)).

### Deprecation

-   `isSmall` prop in `Button` component has been deprecated. Use `size="small"` prop instead ([#59734](https://github.com/WordPress/gutenberg/pull/59734)).

### Internal

-   `Button`: Keep deprecated props in type definitions ([#59913](https://github.com/WordPress/gutenberg/pull/59913)).

### Bug Fix

-   `PaletteEdit`: Fix number incrementing of default names for new colors added in non-en-US locales ([#52212](https://github.com/WordPress/gutenberg/pull/52212)).
-   `DateTimePicker`: Change day button size back from 32px to 28px ([#59990](https://github.com/WordPress/gutenberg/pull/59990)).

## 27.1.0 (2024-03-06)

### Bug Fix

-   `InputControl`: Fix sample code on InputControl docs [#59517](https://github.com/WordPress/gutenberg/pull/59517)
-   `Tooltip`: Explicitly set system font to avoid CSS bleed ([#59307](https://github.com/WordPress/gutenberg/pull/59307)).
-   `HStack`, `VStack`: Stop passing invalid props to underlying element ([#59416](https://github.com/WordPress/gutenberg/pull/59416)).
-   `Button`: Fix focus outline in disabled primary variant ([#59391](https://github.com/WordPress/gutenberg/pull/59391)).
-   `Button`: Place `children` before the icon when `iconPosition` is `right` ([#59489](https://github.com/WordPress/gutenberg/pull/59489)).
-   `ToggleGroupControl`: Fix unwanted backdrop vertical animation ([#59642](https://github.com/WordPress/gutenberg/pull/59642)).

### Internal

-   `SnackbarList`, `Snackbar`: add unit tests ([#59157](https://github.com/WordPress/gutenberg/pull/59157)).
-   Remove unused `useLatestRef()` hook ([#59471](https://github.com/WordPress/gutenberg/pull/59471)).

### Experimental

-   `CustomSelectControlV2`: Remove legacy adapter layer ([#59420](https://github.com/WordPress/gutenberg/pull/59420)).

## 27.0.0 (2024-02-21)

### Breaking Changes

-   `CustomSelectControl`: Remove deprecated `__nextUnconstrainedWidth` prop and promote to default behavior ([#58974](https://github.com/WordPress/gutenberg/pull/58974)).

### Bug Fix

-   `ToolbarButton`: Center text for short labels ([#59117](https://github.com/WordPress/gutenberg/pull/59117)).

### Internal

-   `ColorPicker`: Style without accessing internal `InputControl` classes ([#59069](https://github.com/WordPress/gutenberg/pull/59069)).
-   Add lint rules for theme color CSS var usage ([#59022](https://github.com/WordPress/gutenberg/pull/59022)).
-   `FormTokenField`: Use `Element.scrollIntoView()` instead of `dom-scroll-into-view` ([#59085](https://github.com/WordPress/gutenberg/pull/59085)).
-   Removing `dom-scroll-into-view` as a dependency of the components package ([#59085](https://github.com/WordPress/gutenberg/pull/59085)).
-   Add higher-order function to ignore IME keydowns ([#59081](https://github.com/WordPress/gutenberg/pull/59081)).

### Experimental

-   `Tabs`: rename `initialTabId` prop to `defaultTabId` ([#59035](https://github.com/WordPress/gutenberg/pull/59035)).

## 26.0.1 (2024-02-13)

### Bug Fix

-   `Modal`: Add `box-sizing` reset style ([#58905](https://github.com/WordPress/gutenberg/pull/58905)).
-   `Popover`: Fix positioning in nested iframes by upgrading Floating UI packages to their latest versions ([#58932](https://github.com/WordPress/gutenberg/pull/58932)).

### Experimental

-   `CustomSelectControlV2`: Adapt component for legacy usage ([#57902](https://github.com/WordPress/gutenberg/pull/57902)).

## 26.0.0 (2024-02-09)

### Breaking Changes

-   `FontSizePicker`: Remove deprecated `__nextHasNoMarginBottom` prop and promote to default behavior ([#58702](https://github.com/WordPress/gutenberg/pull/58702)).
-   `GradientPicker`: Remove deprecated `__nextHasNoMargin` prop and promote to default behavior ([#58701](https://github.com/WordPress/gutenberg/pull/58701)).
-   `CustomGradientPicker`: Remove deprecated `__nextHasNoMargin` prop and promote to default behavior ([#58699](https://github.com/WordPress/gutenberg/pull/58699)).
-   `AnglePickerControl`: Remove deprecated `__nextHasNoMarginBottom` prop and promote to default behavior ([#58700](https://github.com/WordPress/gutenberg/pull/58700)).

### Enhancements

-   `Button`: Update secondary variant to show the border even in a disabled state. ([#58606](https://github.com/WordPress/gutenberg/pull/58606)).
-   `ConfirmDialog`: Add `__next40pxDefaultSize` to buttons ([#58421](https://github.com/WordPress/gutenberg/pull/58421)).
-   `Snackbar`: Update the warning message ([#58591](https://github.com/WordPress/gutenberg/pull/58591)).
-   `Composite`: Implementing `useCompositeState` with Ariakit ([#57304](https://github.com/WordPress/gutenberg/pull/57304)).
-   Remove deprecation warnings for `__next36pxDefaultSize` prop ([#58703](https://github.com/WordPress/gutenberg/pull/58703)).
-   `CheckboxControl`: Remove ability for label prop to be false ([#58339](https://github.com/WordPress/gutenberg/pull/58339)).
-   `FocalPointPicker`: Apply modern styling ([#58459](https://github.com/WordPress/gutenberg/pull/58459)).

### Bug Fix

-   `FocalPointPicker`: Allow `PointerCircle` to render in a default centered position when x and y coordinates are undefined ([#58592](https://github.com/WordPress/gutenberg/pull/58592)).
-   `DateTime`: Add a timezone offset value for display purposes. ([#56682](https://github.com/WordPress/gutenberg/pull/56682)).
-   `Placeholder`: Fix Placeholder component padding when body text font size is changed ([#58323](https://github.com/WordPress/gutenberg/pull/58323)).
-   `Placeholder`: Fix Global Styles typography settings bleeding into placeholder component ([#58303](https://github.com/WordPress/gutenberg/pull/58303)).
-   `PaletteEdit`: Fix palette item accessibility in details view ([#58214](https://github.com/WordPress/gutenberg/pull/58214)).
-   `Snackbar`: Fix the auto-dismissal timers ([#58604](https://github.com/WordPress/gutenberg/pull/58604)).
-   `Tabs`: Fix infinite loop in `useEffect` ([#58861](https://github.com/WordPress/gutenberg/pull/58861)).
-   `Popover`: Add `box-sizing` reset style ([#58871](https://github.com/WordPress/gutenberg/pull/58871)).

### Experimental

-   `Guide`, `Modal`: Restore accent color themability ([#58098](https://github.com/WordPress/gutenberg/pull/58098)).
-   `DropdownMenuV2`: Restore accent color themability ([#58130](https://github.com/WordPress/gutenberg/pull/58130)).
-   `Tabs`: improve controlled mode focus handling and keyboard navigation ([#57696](https://github.com/WordPress/gutenberg/pull/57696)).
-   `Tabs`: prevent internal focus from updating too early ([#58625](https://github.com/WordPress/gutenberg/pull/58625)).
-   Expand theming support in the `COLORS` variable object ([#58097](https://github.com/WordPress/gutenberg/pull/58097)).
-   `CustomSelect`: disable `virtualFocus` to fix issue for screenreaders ([#58585](https://github.com/WordPress/gutenberg/pull/58585)).

### Internal

-   `Composite`: Removing Reakit `Composite` implementation ([#58620](https://github.com/WordPress/gutenberg/pull/58620)).
-   Removing Reakit as a dependency of the components package ([#58631](https://github.com/WordPress/gutenberg/pull/58631)).
-   `CustomSelect`: add unit tests ([#58583](https://github.com/WordPress/gutenberg/pull/58583)).
-   `InputBase`: Add `isBorderless` prop ([#58750](https://github.com/WordPress/gutenberg/pull/58750)).
-   `SearchControl`: Replace internal implementation to use `InputControl` ([#56524](https://github.com/WordPress/gutenberg/pull/56524)).

## 25.16.0 (2024-01-24)

### Enhancements

-   `ColorPicker`: improve the UX around HSL sliders ([#57555](https://github.com/WordPress/gutenberg/pull/57555)).
-   `BoxControl`, `BorderControl`, `BorderBoxControl`: Add opt-in prop for 40px default size ([#56185](https://github.com/WordPress/gutenberg/pull/56185)).
-   `PaletteEdit`: improve unit tests ([#57645](https://github.com/WordPress/gutenberg/pull/57645)).
-   `PaletteEdit` and `CircularOptionPicker`: improve unit tests ([#57809](https://github.com/WordPress/gutenberg/pull/57809)).
-   `Tooltip`: no-op when nested inside other `Tooltip` components ([#57202](https://github.com/WordPress/gutenberg/pull/57202)).
-   `Tooltip` and `Button`: tidy up unit tests ([#57975](https://github.com/WordPress/gutenberg/pull/57975)).
-   `BorderControl`, `BorderBoxControl`: Replace style picker with ToggleGroupControl ([#57562](https://github.com/WordPress/gutenberg/pull/57562)).
-   `SlotFill`: fix typo in use-slot-fills return docs ([#57654](https://github.com/WordPress/gutenberg/pull/57654))
-   `Popover`: Adding `constrainTabbing` prop to `useDialog` hook ([#57962](https://github.com/WordPress/gutenberg/pull/57962))

### Bug Fix

-   `ToggleGroupControl`: Improve controlled value detection ([#57770](https://github.com/WordPress/gutenberg/pull/57770)).
-   `Tooltip`: Improve props forwarding to children of nested `Tooltip` components ([#57878](https://github.com/WordPress/gutenberg/pull/57878)).
-   `Tooltip`: revert prop types to only accept component-specific props ([#58125](https://github.com/WordPress/gutenberg/pull/58125)).
-   `Button`: prevent the component from trashing and re-creating the HTML element ([#56490](https://github.com/WordPress/gutenberg/pull/56490)).

### Experimental

-   `BoxControl`: Update design ([#56665](https://github.com/WordPress/gutenberg/pull/56665)).
-   `CustomSelect`: adjust `renderSelectedValue` to fix sizing ([#57865](https://github.com/WordPress/gutenberg/pull/57865)).
-   `Theme`: Set `color` on wrapper div ([#58095](https://github.com/WordPress/gutenberg/pull/58095)).

## 25.15.0 (2024-01-10)

### Bug Fix

-   `NumberControl`: Make increment and decrement buttons keyboard accessible. ([#57402](https://github.com/WordPress/gutenberg/pull/57402)).
-   `DropdownMenu V2`: better fallback on browsers that don't support CSS subgrid([#57327](https://github.com/WordPress/gutenberg/pull/57327)).
-   `FontSizePicker`: Use Button API for keeping focus on reset ([#57221](https://github.com/WordPress/gutenberg/pull/57221)).
-   `FontSizePicker`: Fix Reset button focus loss ([#57196](https://github.com/WordPress/gutenberg/pull/57196)).
-   `PaletteEdit`: Consider digits when generating kebab-cased slug ([#56713](https://github.com/WordPress/gutenberg/pull/56713)).
-   `FormTokenField`: Prevent focus being passed to internal buttons when component is disabled ([#57187](https://github.com/WordPress/gutenberg/pull/57187)).
-   `Button`: Fix logic of `has-text` class addition ([#56949](https://github.com/WordPress/gutenberg/pull/56949)).
-   `FormTokenField`: Fix a regression where the suggestion list would re-open after clicking away from the input ([#57002](https://github.com/WordPress/gutenberg/pull/57002)).
-   `Snackbar`: Remove erroneous `__unstableHTML` prop from TypeScript definitions ([#57218](https://github.com/WordPress/gutenberg/pull/57218)).
-   `Truncate`: improve handling of non-string `children` ([#57261](https://github.com/WordPress/gutenberg/pull/57261)).
-   `PaletteEdit`: Don't discard colors with default name and slug ([#54332](https://github.com/WordPress/gutenberg/pull/54332)).
-   `RadioControl`: Fully encapsulate styles ([#57347](https://github.com/WordPress/gutenberg/pull/57347)).
-   `DuotonePicker`: Remove top margin when no duotone options ([#57489](https://github.com/WordPress/gutenberg/pull/57489)).
-   `Snackbar`: Fix icon positioning ([#57377](https://github.com/WordPress/gutenberg/pull/57377)).
-   `GradientPicker`: Use slug while iterating over gradient entries to avoid React "duplicated key" warning ([#57361](https://github.com/WordPress/gutenberg/pull/57361)).
-   `NavigatorProvider`: Exclude `size` value from `contain` CSS rule ([#57498](https://github.com/WordPress/gutenberg/pull/57498)).

### Enhancements

-   Update `ariakit` to version `0.3.10` ([#57325](https://github.com/WordPress/gutenberg/pull/57325)).
-   Update `@ariakit/react` to version `0.3.12` and @ariakit/test to version `0.3.7` ([#57547](https://github.com/WordPress/gutenberg/pull/57547)).
-   `DropdownMenuV2`: do not collapse suffix width ([#57238](https://github.com/WordPress/gutenberg/pull/57238)).
-   `DateTimePicker`: Adjustment of the dot position on DayButton and expansion of the button area. ([#55502](https://github.com/WordPress/gutenberg/pull/55502)).
-   `Modal`: Improve application of body class names ([#55430](https://github.com/WordPress/gutenberg/pull/55430)).
-   `BaseControl`: Connect to context system ([#57408](https://github.com/WordPress/gutenberg/pull/57408)).
-   `InputControl`, `NumberControl`, `UnitControl`, `SelectControl`, `TreeSelect`: Add `compact` size variant ([#57398](https://github.com/WordPress/gutenberg/pull/57398)).
-   `ToggleGroupControl`: Update button size in large variant to be 32px ([#57338](https://github.com/WordPress/gutenberg/pull/57338)).
-   `Tooltip`: improve unit tests ([#57345](https://github.com/WordPress/gutenberg/pull/57345)).

### Experimental

-   `DropdownMenuV2`: remove temporary radix UI based implementation ([#55626](https://github.com/WordPress/gutenberg/pull/55626)).
-   `Tabs`: do not render hidden content ([#57046](https://github.com/WordPress/gutenberg/pull/57046)).
-   `Tabs`: improve hover and text alignment styles ([#57275](https://github.com/WordPress/gutenberg/pull/57275)).
-   `Tabs`: make sure `Tab`s are associated to the right `TabPanel`s, regardless of the order they're rendered in ([#57033](https://github.com/WordPress/gutenberg/pull/57033)).

## 25.14.0 (2023-12-13)

### Enhancements

-   `Navigator`: use vanilla CSS animations instead of `framer-motion` ([#56909](https://github.com/WordPress/gutenberg/pull/56909)).
-   `FormToggle`: fix sass deprecation warning ([#56672](https://github.com/WordPress/gutenberg/pull/56672)).
-   `QueryControls`: Add opt-in prop for 40px default size ([#56576](https://github.com/WordPress/gutenberg/pull/56576)).
-   `CheckboxControl`: Add option to not render label ([#56158](https://github.com/WordPress/gutenberg/pull/56158)).
-   `PaletteEdit`: Gradient pickers to use same width as color pickers ([#56801](https://github.com/WordPress/gutenberg/pull/56801)).
-   `FocalPointPicker`: Add opt-in prop for 40px default size ([#56021](https://github.com/WordPress/gutenberg/pull/56021)).
-   `DimensionControl`: Add opt-in prop for 40px default size ([#56805](https://github.com/WordPress/gutenberg/pull/56805)).
-   `FontSizePicker`: Add opt-in prop for 40px default size ([#56804](https://github.com/WordPress/gutenberg/pull/56804)).
-   `ToolsPanel`/`ToolsPanelHeader`: Added `dropdownMenuProps` to allow customization of the panel's dropdown menu. Also merged default and optional control menu groups ([#55785](https://github.com/WordPress/gutenberg/pull/55785)).

### Bug Fix

-   `PaletteEdit`: temporary custom gradient not saving ([#56896](https://github.com/WordPress/gutenberg/pull/56896)).
-   `ToggleGroupControl`: react correctly to external controlled updates ([#56678](https://github.com/WordPress/gutenberg/pull/56678)).
-   `ToolsPanel`: fix a performance issue ([#56770](https://github.com/WordPress/gutenberg/pull/56770)).
-   `BorderControl`: adjust `BorderControlDropdown` Button size to fix misaligned border ([#56730](https://github.com/WordPress/gutenberg/pull/56730)).
-   `SlotFillProvider`: Restore contextual Slot/Fills within SlotFillProvider ([#56779](https://github.com/WordPress/gutenberg/pull/56779)).

### Internal

-   `DropdownMenuV2Ariakit`: prevent prefix collapsing if all radios or checkboxes are unselected ([#56720](https://github.com/WordPress/gutenberg/pull/56720)).
-   Move `kebabCase()` function from `block-editor` package and mark it as private API ([#56758](https://github.com/WordPress/gutenberg/pull/56758)).

### Experimental

-   `Tabs`: implement new `tabId` prop ([#56883](https://github.com/WordPress/gutenberg/pull/56883)).
-   `CustomSelect`: add `WordPressComponentsProps` for more flexibility ([#56998](https://github.com/WordPress/gutenberg/pull/56998))

### Experimental

-   `Tabs`: improve focus handling in controlled mode ([#56658](https://github.com/WordPress/gutenberg/pull/56658)).

### Documentation

-   `Search`: Added links to storybook for more information on usage. ([#56815](https://github.com/WordPress/gutenberg/pull/56815)).
-   `Spinner`: Added links to storybook for more information on usage. ([#56953](https://github.com/WordPress/gutenberg/pull/56953)).

## 25.13.0 (2023-11-29)

### Enhancements

-   `FormToggle`: refine animation and improve high contrast styles ([#56515](https://github.com/WordPress/gutenberg/pull/56515)).
-   `Button`: Add focus rings to focusable disabled buttons ([#56383](https://github.com/WordPress/gutenberg/pull/56383)).
-   `InserterButton`: Move mobile InserterButton from components package to block-editor package ([#56494](https://github.com/WordPress/gutenberg/pull/56494))

### Bug Fix

-   `DateTime`: Make the Timezone indication render a tooltip only when necessary. ([#56214](https://github.com/WordPress/gutenberg/pull/56214)).
-   `ToolsPanelItem`: Use useLayoutEffect to prevent rendering glitch for last panel item styling. ([#56536](https://github.com/WordPress/gutenberg/pull/56536)).
-   `FormTokenField`: Fix broken suggestions scrollbar when the `__experimentalExpandOnFocus` prop is defined ([#56426](https://github.com/WordPress/gutenberg/pull/56426)).
-   `FormTokenField`: `onFocus` prop is now typed as a React `FocusEvent` ([#56426](https://github.com/WordPress/gutenberg/pull/56426)).

### Experimental

-   `Tabs`: Memoize and expose the component context ([#56224](https://github.com/WordPress/gutenberg/pull/56224)).
-   `DropdownMenuV2`: Design tweaks ([#56041](https://github.com/WordPress/gutenberg/pull/56041))

### Documentation

-   `Text` and `Heading`: improve docs around default values and truncation logic ([#56518](https://github.com/WordPress/gutenberg/pull/56518))

### Internal

-   `Slot`: add `style` prop to `bubblesVirtually` version ([#56428](https://github.com/WordPress/gutenberg/pull/56428))
-   Introduce experimental new version of `CustomSelectControl` based on `ariakit` ([#55790](https://github.com/WordPress/gutenberg/pull/55790))

### Code Quality

-   `Composite`: add unit tests for `useCompositeState` ([#56645](https://github.com/WordPress/gutenberg/pull/56645)).

## 25.12.0 (2023-11-16)

### Bug Fix

-   `Toolbar`: Remove CSS rule that prevented focus outline to be visible for toolbar buttons in the `:active` state. ([#56123](https://github.com/WordPress/gutenberg/pull/56123)).

### Internal

-   Migrate `Divider` from `reakit` to `ariakit` ([#55622](https://github.com/WordPress/gutenberg/pull/55622))
-   Migrate `DisclosureContent` from `reakit` to `ariakit` and TypeScript ([#55639](https://github.com/WordPress/gutenberg/pull/55639))
-   Migrate `RadioGroup` from `reakit` to `ariakit` and TypeScript ([#55580](https://github.com/WordPress/gutenberg/pull/55580))

### Experimental

-   `Tabs`: Add `focusable` prop to the `Tabs.TabPanel` sub-component ([#55287](https://github.com/WordPress/gutenberg/pull/55287))
-   `Tabs`: Update sub-components to accept relevant HTML element props ([#55860](https://github.com/WordPress/gutenberg/pull/55860))
-   `DropdownMenuV2`: Fix radio menu item check icon not rendering correctly in some browsers ([#55964](https://github.com/WordPress/gutenberg/pull/55964))
-   `DropdownMenuV2`: prevent default when pressing Escape key to close menu ([#55962](https://github.com/WordPress/gutenberg/pull/55962))

### Enhancements

-   `ToggleGroupControl`: Add opt-in prop for 40px default size ([#55789](https://github.com/WordPress/gutenberg/pull/55789)).
-   `TextControl`: Add opt-in prop for 40px default size ([#55471](https://github.com/WordPress/gutenberg/pull/55471)).

### Bug Fix

-   `DropdownMenu`: remove extra vertical space around the toggle button ([#56136](https://github.com/WordPress/gutenberg/pull/56136)).
-   Package should not depend on `@ariakit/test`, that package is only needed for testing ([#56091](https://github.com/WordPress/gutenberg/pull/56091)).

## 25.11.0 (2023-11-02)

### Enhancements

-   `InputControl`/`SelectControl`: update `height`/`min-height` to `32px` instead of `30px` to align with modern sizing scale ([#55490](https://github.com/WordPress/gutenberg/pull/55490)).

### Bug Fix

-   `Autocomplete`: Add `aria-live` announcements for Mac and IOS Voiceover to fix lack of support for `aria-owns` ([#54902](https://github.com/WordPress/gutenberg/pull/54902)).
-   Improve Button saving state accessibility. ([#55547](https://github.com/WordPress/gutenberg/pull/55547))

### Internal

-   Introduce experimental new version of `DropdownMenu` based on `ariakit` ([#54939](https://github.com/WordPress/gutenberg/pull/54939))

## 25.10.0 (2023-10-18)

### Enhancements

-   `ProgressBar`: use text color to ensure enough contrast against background ([#55285](https://github.com/WordPress/gutenberg/pull/55285)).
-   `Notice`: Remove margins from `Notice` component ([#54800](https://github.com/WordPress/gutenberg/pull/54800)).
-   Allow using CSS level 4 viewport-relative units ([54415](https://github.com/WordPress/gutenberg/pull/54415))
-   `ToolsPanel`: do not apply the `className` to prop to `ToolsPanelItem` components when rendered as placeholders ([#55207](https://github.com/WordPress/gutenberg/pull/55207)).
-   `GradientPicker`: remove overflow styles and padding from `ColorPicker` popovers ([#55265](https://github.com/WordPress/gutenberg/pull/55265)).
-   `Tabs`: Expose via private APIs ([#55327](https://github.com/WordPress/gutenberg/pull/55327)).
-   `ColorPalette`/`ToggleGroupControl/ToggleGroupControlOptionBase`: add `type="button"` attribute to native `<button>`s ([#55125](https://github.com/WordPress/gutenberg/pull/55125)).

### Bug Fix

-   Render a "mouse event trap" when using a `ColorPicker` inside a `Popover` to prevent issues when rendering on top of `iframes` ([#55149](https://github.com/WordPress/gutenberg/pull/55149)).
-   `Modal`: fix closing when contained iframe is focused ([#51602](https://github.com/WordPress/gutenberg/pull/51602)).
-   `Autocomplete`: Fix disappearing results issue when using multiple triggers inline ([#55301](https://github.com/WordPress/gutenberg/pull/55301))

### Internal

-   Update `@ariakit/react` to version `0.3.5` ([#55365](https://github.com/WordPress/gutenberg/pull/55365))
-   `ConfirmDialog`: Migrate to TypeScript. ([#54954](https://github.com/WordPress/gutenberg/pull/54954)).

### New Features

-   `Toolbar`: add new `variant` prop for 'unstyled' option ([#55139](https://github.com/WordPress/gutenberg/pull/55139)).

## 25.9.0 (2023-10-05)

### Enhancements

-   `SearchControl`: polish metrics for `compact` size variant ([#54663](https://github.com/WordPress/gutenberg/pull/54663)).
-   `Button`: deprecating `isPressed` prop in favour of `aria-pressed` ([#54740](https://github.com/WordPress/gutenberg/pull/54740)).
-   `DuotonePicker/ColorListPicker`: Adds appropriate label and description to 'Duotone Filter' picker ([#54473](https://github.com/WordPress/gutenberg/pull/54473)).
-   `Modal`: Accessibly hide/show outer modal when nested ([#54743](https://github.com/WordPress/gutenberg/pull/54743)).
-   `InputControl`, `NumberControl`, `UnitControl`, `SelectControl`, `CustomSelectControl`, `TreeSelect`: Add opt-in prop for next 40px default size, superseding the `__next36pxDefaultSize` prop ([#53819](https://github.com/WordPress/gutenberg/pull/53819)).
-   `Modal`: add a new `size` prop to support preset widths, including a `fill` option to eventually replace the `isFullScreen` prop ([#54471](https://github.com/WordPress/gutenberg/pull/54471)).
-   Wrapped `TextareaControl` in a `forwardRef` call ([#54975](https://github.com/WordPress/gutenberg/pull/54975)).
-   `Composite`/`AlignmentMatrixControl`/`CircularOptionPicker`: Starts the `Composite` migration from `reakit` to `ariakit` ([#54225](https://github.com/WordPress/gutenberg/pull/54225)).

### Bug Fix

-   `Placeholder`: Improved DOM structure and screen reader announcements ([#45801](https://github.com/WordPress/gutenberg/pull/45801)).
-   `DateTimePicker`: fix onChange callback check so that it also works inside iframes ([#54669](https://github.com/WordPress/gutenberg/pull/54669)).
-   `FormTokenField`: Add `box-sizing` reset style and reset default padding ([#54734](https://github.com/WordPress/gutenberg/pull/54734)).
-   `SlotFill`: Pass `Component` instance to unregisterSlot ([#54765](https://github.com/WordPress/gutenberg/pull/54765)).
-   `Button`: Remove `aria-selected` CSS selector from styling 'active' buttons ([#54931](https://github.com/WordPress/gutenberg/pull/54931)).
-   `Popover`: Apply the CSS in JS styles properly for components used within popovers. ([#54912](https://github.com/WordPress/gutenberg/pull/54912))
-   `Button`: Remove hover styles when `aria-disabled` is set to `true` for the secondary variant. ([#54978](https://github.com/WordPress/gutenberg/pull/54978))
-   `Button`: Revert toggled style selector to use a class instead of attributes ([#55065](https://github.com/WordPress/gutenberg/pull/55065)).

### Internal

-   Update `@ariakit/react` to version `0.3.3` ([#54818](https://github.com/WordPress/gutenberg/pull/54818))
-   `Tooltip`, `Shortcut`: Remove unused `ui/` components from the codebase ([#54573](https://github.com/WordPress/gutenberg/pull/54573))
-   Refactor ariakit usages to use the `render` prop instead of `as` and to use the namespace import ([#54696](https://github.com/WordPress/gutenberg/pull/54696)).
-   Update `uuid` package to 9.0.1 ([#54725](https://github.com/WordPress/gutenberg/pull/54725)).
-   `ContextSystemProvider`: Move out of `ui/` ([#54847](https://github.com/WordPress/gutenberg/pull/54847)).
-   `SlotFill`: Migrate to TypeScript and Convert to Functional Component `<Slot bubblesVirtually />`. ([#51350](https://github.com/WordPress/gutenberg/pull/51350)).
-   `Components`: move `ui/utils` to `utils` and remove `ui/` folder ([#54922](https://github.com/WordPress/gutenberg/pull/54922)).
-   Ensure `@types/` dependencies used by final type files are included in the main dependency field ([#50231](https://github.com/WordPress/gutenberg/pull/50231)).
-   `Text`: Migrate to TypeScript. ([#54953](https://github.com/WordPress/gutenberg/pull/54953)).

### Experimental

-   Introduce `Tabs`, an experimental v2 of `TabPanel`: ([#53960](https://github.com/WordPress/gutenberg/pull/53960)).

## 25.8.0 (2023-09-20)

### Enhancements

-   Add new option `firstContentElement` to Modal's `focusOnMount` prop to allow consumers to focus the first element within the Modal's **contents** ([#54590](https://github.com/WordPress/gutenberg/pull/54590)).
-   `Notice`: Improve accessibility by adding visually hidden text to clarify what a notice text is about and the notice type (success, error, warning, info) ([#54498](https://github.com/WordPress/gutenberg/pull/54498)).
-   Making Circular Option Picker a `listbox`. Note that while this changes some public API, new props are optional, and currently have default values; this will change in another patch ([#52255](https://github.com/WordPress/gutenberg/pull/52255)).
-   `ToggleGroupControl`: Rewrite backdrop animation using framer motion shared layout animations, add better support for controlled and uncontrolled modes ([#50278](https://github.com/WordPress/gutenberg/pull/50278)).
-   `Popover`: Add the `is-positioned` CSS class only after the popover has finished animating ([#54178](https://github.com/WordPress/gutenberg/pull/54178)).
-   `Tooltip`: Replace the existing tooltip to simplify the implementation and improve accessibility while maintaining the same behaviors and API ([#48440](https://github.com/WordPress/gutenberg/pull/48440)).
-   `Dropdown` and `DropdownMenu`: support controlled mode for the dropdown's open/closed state ([#54257](https://github.com/WordPress/gutenberg/pull/54257)).
-   `BorderControl`: Apply proper metrics and simpler text ([#53998](https://github.com/WordPress/gutenberg/pull/53998)).
-   `FormTokenField`: Update styling for consistency and increased visibility ([#54402](https://github.com/WordPress/gutenberg/pull/54402)).
-   `CircularOptionPicker`: Add option to use previous non-listbox behaviour, for contexts where buttons are more appropriate than a list of options ([#54290](https://github.com/WordPress/gutenberg/pull/54290)).
-   `DuotonePicker/ColorListPicker`: Adds appropriate labels to 'Duotone Filter' color pickers ([#54468](https://github.com/WordPress/gutenberg/pull/54468)).
-   `SearchControl`: support new `40px` and `32px` sizes ([#54548](https://github.com/WordPress/gutenberg/pull/54548)).
-   `FormTokenField`: Add `tokenizeOnBlur` prop to add any incompleteTokenValue as a new token when field loses focus ([#54445](https://github.com/WordPress/gutenberg/pull/54445)).
-   `Sandbox`: Add `tabIndex` prop ([#54408](https://github.com/WordPress/gutenberg/pull/54408)).

### Bug Fix

-   `Notice`: Make the Close button render a tooltip to visually expose its accessible name. All icon buttons must always show a tooltip ([#54498](https://github.com/WordPress/gutenberg/pull/54498)).
-   `Tooltip`: dynamically render in the DOM only when visible ([#54312](https://github.com/WordPress/gutenberg/pull/54312)).
-   `PaletteEdit`: Fix padding in RTL languages ([#54034](https://github.com/WordPress/gutenberg/pull/54034)).
-   `ToolbarItem`: Fix children not showing in rendered components ([#53314](https://github.com/WordPress/gutenberg/pull/53314)).
-   `CircularOptionPicker`: make focus styles resilient to button size changes ([#54196](https://github.com/WordPress/gutenberg/pull/54196)).
-   `InputControl`: Fix focus style size ([#54394](https://github.com/WordPress/gutenberg/pull/54394)).
-   `BorderControl`: Use standard focus style on BorderControl ([#54429](https://github.com/WordPress/gutenberg/pull/54429)).
-   `Color values`: Update borderFocus to ADMIN.theme ([#54425](https://github.com/WordPress/gutenberg/pull/54425)).

### Internal

-   `Toolbar/ToolbarDropdownMenu `: Convert to TypeScript ([#54321](https://github.com/WordPress/gutenberg/pull/54321)).
-   `Composite`: Convert to TypeScript ([#54028](https://github.com/WordPress/gutenberg/pull/54028)).
-   `BorderControl`: Refactor unit tests to use `userEvent` ([#54155](https://github.com/WordPress/gutenberg/pull/54155))
-   `FocusableIframe`: Convert to TypeScript ([#53979](https://github.com/WordPress/gutenberg/pull/53979)).
-   `Popover`: Remove unused `overlay` type from `positionToPlacement` utility function ([#54101](https://github.com/WordPress/gutenberg/pull/54101)).
-   `Higher Order` -- `with-focus-outside`: Convert to TypeScript ([#53980](https://github.com/WordPress/gutenberg/pull/53980)).
-   `IsolatedEventContainer`: Convert unit test to TypeScript ([#54316](https://github.com/WordPress/gutenberg/pull/54316)).
-   `Popover`: Remove `scroll` and `resize` listeners for iframe overflow parents and rely on recently added native Floating UI support ([#54286](https://github.com/WordPress/gutenberg/pull/54286)).
-   `Button`: Update documentation to remove the button `focus` prop ([#54397](https://github.com/WordPress/gutenberg/pull/54397)).
-   `Toolbar/ToolbarGroup`: Convert component to TypeScript ([#54317](https://github.com/WordPress/gutenberg/pull/54317)).
-   `Modal`: add more unit tests ([#54569](https://github.com/WordPress/gutenberg/pull/54569)).

### Experimental

-   `DropdownMenu` v2: Fix submenu chevron direction in RTL languages ([#54036](https://github.com/WordPress/gutenberg/pull/54036).

### New Features

-   `Tooltip`: Add new `hideOnClick` prop ([#54406](https://github.com/WordPress/gutenberg/pull/54406)).
-   `Tooltip`: Add `placement` prop to replace deprecated `position`([#54264](https://github.com/WordPress/gutenberg/pull/54264)).

## 25.7.0 (2023-08-31)

### Breaking changes

-   Make the `Popover.Slot` optional and render popovers at the bottom of the document's body by default. ([#53889](https://github.com/WordPress/gutenberg/pull/53889), [#53982](https://github.com/WordPress/gutenberg/pull/53982)).

### Enhancements

-   `ProgressBar`: Add transition to determinate indicator ([#53877](https://github.com/WordPress/gutenberg/pull/53877)).
-   Prevent nested `SlotFillProvider` from rendering ([#53940](https://github.com/WordPress/gutenberg/pull/53940)).

### Bug Fix

-   `SandBox`: Fix the cleanup method in useEffect ([#53796](https://github.com/WordPress/gutenberg/pull/53796)).
-   `PaletteEdit`: Fix the height of the `PaletteItems`. Don't rely on styles only present in the block editor ([#54000](https://github.com/WordPress/gutenberg/pull/54000)).

### Internal

-   `Shortcut`: Add Storybook stories ([#53627](https://github.com/WordPress/gutenberg/pull/53627)).
-   `SlotFill`: Do not render children when using `<Slot bubblesVirtually />`. ([#53272](https://github.com/WordPress/gutenberg/pull/53272))
-   Update `@floating-ui/react-dom` to the latest version ([#46845](https://github.com/WordPress/gutenberg/pull/46845)).

## 25.6.0 (2023-08-16)

### Enhancements

-   `Theme`: Expose via private APIs ([#53262](https://github.com/WordPress/gutenberg/pull/53262)).
-   `ProgressBar`: Use the theme system accent for indicator color ([#53347](https://github.com/WordPress/gutenberg/pull/53347)).
-   `ProgressBar`: Use gray 300 for track color ([#53349](https://github.com/WordPress/gutenberg/pull/53349)).
-   `Modal`: add `headerActions` prop to render buttons in the header. ([#53328](https://github.com/WordPress/gutenberg/pull/53328)).
-   `Snackbar`: Snackbar design and motion improvements ([#53248](https://github.com/WordPress/gutenberg/pull/53248))
-   `NumberControl`: Add `spinFactor` prop for adjusting the amount by which the spin controls change the value ([#52902](https://github.com/WordPress/gutenberg/pull/52902)).
-   `Modal:`: Nuance outside interactions ([#52994](https://github.com/WordPress/gutenberg/pull/52994)).
-   `Button`: Remove default border from the destructive button ([#53607](https://github.com/WordPress/gutenberg/pull/53607)).
-   Components: Move accent colors to theme context ([#53631](https://github.com/WordPress/gutenberg/pull/53631)).
-   `ProgressBar`: Use the new theme system accent for indicator color ([#53632](https://github.com/WordPress/gutenberg/pull/53632)).

### Bug Fix

-   `Button`: add `:disabled` selector to reset hover color for disabled buttons ([#53411](https://github.com/WordPress/gutenberg/pull/53411)).

### Internal

-   `ControlGroup`, `FormGroup`, `ControlLabel`, `Spinner`: Remove unused `ui/` components from the codebase ([#52953](https://github.com/WordPress/gutenberg/pull/52953)).
-   `MenuItem`: Convert to TypeScript ([#53132](https://github.com/WordPress/gutenberg/pull/53132)).
-   `MenuItem`: Add Storybook stories ([#53613](https://github.com/WordPress/gutenberg/pull/53613)).
-   `MenuGroup`: Add Storybook stories ([#53090](https://github.com/WordPress/gutenberg/pull/53090)).
-   Components: Remove unnecessary utils ([#53679](https://github.com/WordPress/gutenberg/pull/53679)).

## 25.5.0 (2023-08-10)

### New Feature

-   Add a new `ProgressBar` component. ([#53030](https://github.com/WordPress/gutenberg/pull/53030)).

### Enhancements

-   `ColorPalette`, `BorderControl`: Don't hyphenate hex value in `aria-label` ([#52932](https://github.com/WordPress/gutenberg/pull/52932)).
-   `MenuItemsChoice`, `MenuItem`: Support a `disabled` prop on a menu item ([#52737](https://github.com/WordPress/gutenberg/pull/52737)).
-   `TabPanel`: Introduce a new version of `TabPanel` with updated internals and improved adherence to ARIA guidance on `tabpanel` focus behavior while maintaining the same functionality and API surface.([#52133](https://github.com/WordPress/gutenberg/pull/52133)).

### Bug Fix

-   `Modal`: Fix loss of focus when clicking outside ([#52653](https://github.com/WordPress/gutenberg/pull/52653)).

## 25.4.0 (2023-07-20)

### Enhancements

-   `TextControl`: Add `id` prop to allow for custom IDs in `TextControl`s ([#52028](https://github.com/WordPress/gutenberg/pull/52028)).
-   `Navigator`: Add `replace` option to `navigator.goTo()` and `navigator.goToParent()` ([#52456](https://github.com/WordPress/gutenberg/pull/52456)).

### Bug Fix

-   `Popover`: Pin `react-dropdown-menu` version to avoid breaking changes in dependency updates. ([#52356](https://github.com/WordPress/gutenberg/pull/52356)).
-   `Item`: Unify focus style and add default font styles. ([#52495](https://github.com/WordPress/gutenberg/pull/52495)).
-   `Toolbar`: Fix toolbar items not being tabbable on the first render. ([#52613](https://github.com/WordPress/gutenberg/pull/52613))
-   `FormTokenField`: Fix token overflow when moving cursor left or right. ([#52662](https://github.com/WordPress/gutenberg/pull/52662))

## 25.3.0 (2023-07-05)

### Enhancements

-   `SelectControl`: Added option to set hidden options. ([#51545](https://github.com/WordPress/gutenberg/pull/51545))
-   `RangeControl`: Add `__next40pxDefaultSize` prop to opt into the new 40px default size ([#49105](https://github.com/WordPress/gutenberg/pull/49105)).
-   `Button`: Introduce `size` prop with `default`, `compact`, and `small` variants ([#51842](https://github.com/WordPress/gutenberg/pull/51842)).
-   `ItemGroup`: Update button focus state styles to target `:focus-visible` rather than `:focus`. ([#51787](https://github.com/WordPress/gutenberg/pull/51787)).
-   `Guide`: Don't show Close button when there is only one page, and use default button and accent/theme styling ([#52014](https://github.com/WordPress/gutenberg/pull/52014)).

### Bug Fix

-   `ConfirmDialog`: Ensure onConfirm isn't called an extra time when submitting one of the buttons using the keyboard ([#51730](https://github.com/WordPress/gutenberg/pull/51730)).
-   `ZStack`: ZStack: fix component bounding box to match children ([#51836](https://github.com/WordPress/gutenberg/pull/51836)).
-   `Modal`: Add small top padding to the content so that avoid cutting off the visible outline when hovering items ([#51829](https://github.com/WordPress/gutenberg/pull/51829)).
-   `DropdownMenu`: fix icon style when dashicon is used ([#43574](https://github.com/WordPress/gutenberg/pull/43574)).
-   `UnitControl`: Fix crash when certain units are used ([#52211](https://github.com/WordPress/gutenberg/pull/52211)).
-   `Guide`: Place focus on the guide's container instead of its first tabbable ([#52300](https://github.com/WordPress/gutenberg/pull/52300)).

## 25.2.0 (2023-06-23)

### Enhancements

-   `UnitControl`: Revamp support for changing unit by typing ([#39303](https://github.com/WordPress/gutenberg/pull/39303)).
-   `Modal`: Update corner radius to be between buttons and the site view frame, in a 2-4-8 system. ([#51254](https://github.com/WordPress/gutenberg/pull/51254)).
-   `ItemGroup`: Update button focus state styles to be inline with other button focus states in the editor. ([#51576](https://github.com/WordPress/gutenberg/pull/51576)).
-   `ItemGroup`: Update button focus state styles to target `:focus-visible` rather than `:focus`. ([#51787](https://github.com/WordPress/gutenberg/pull/51787)).

### Bug Fix

-   `Popover`: Allow legitimate 0 positions to update popover position ([#51320](https://github.com/WordPress/gutenberg/pull/51320)).
-   `Button`: Remove unnecessary margin from dashicon ([#51395](https://github.com/WordPress/gutenberg/pull/51395)).
-   `Autocomplete`: Announce how many results are available to screen readers when suggestions list first renders ([#51018](https://github.com/WordPress/gutenberg/pull/51018)).

### Internal

-   `ClipboardButton`: Convert to TypeScript ([#51334](https://github.com/WordPress/gutenberg/pull/51334)).
-   `Toolbar`: Replace `reakit` dependency with `@ariakit/react` ([#51623](https://github.com/WordPress/gutenberg/pull/51623)).

### Documentation

-   `SearchControl`: Improve documentation around usage of `label` prop ([#51781](https://github.com/WordPress/gutenberg/pull/51781)).

## 25.1.0 (2023-06-07)

### Enhancements

-   `BorderControl`: Improve color code readability in aria-label ([#51197](https://github.com/WordPress/gutenberg/pull/51197)).
-   `Dropdown` and `DropdownMenu`: use internal context system to automatically pick the toolbar popover variant when rendered inside the `Toolbar` component ([#51154](https://github.com/WordPress/gutenberg/pull/51154)).

### Bug Fix

-   `FocalPointUnitControl`: Add aria-labels ([#50993](https://github.com/WordPress/gutenberg/pull/50993)).

### Enhancements

-   Wrapped `TabPanel` in a `forwardRef` call ([#50199](https://github.com/WordPress/gutenberg/pull/50199)).
-   `ColorPalette`: Improve readability of color name and value, and improve rendering of partially transparent colors ([#50450](https://github.com/WordPress/gutenberg/pull/50450)).
-   `Button`: Add `__next32pxSmallSize` prop to opt into the new 32px size when the `isSmall` prop is enabled ([#51012](https://github.com/WordPress/gutenberg/pull/51012)).
-   `ItemGroup`: Update styles so all SVGs inherit color from their parent element ([#50819](https://github.com/WordPress/gutenberg/pull/50819)).

### Experimental

-   `DropdownMenu` v2: Tweak styles ([#50967](https://github.com/WordPress/gutenberg/pull/50967), [#51097](https://github.com/WordPress/gutenberg/pull/51097)).
-   `DropdownMenu` v2: change default placement to match the legacy `DropdownMenu` component ([#51133](https://github.com/WordPress/gutenberg/pull/51133)).
-   `DropdownMenu` v2: Render in the default `Popover.Slot` ([#51046](https://github.com/WordPress/gutenberg/pull/51046)).

## 25.0.0 (2023-05-24)

### Breaking Changes

-   `DateTime`: Remove previously deprecated props, `__nextRemoveHelpButton` and `__nextRemoveResetButton` ([#50724](https://github.com/WordPress/gutenberg/pull/50724)).

### Internal

-   `Modal`: Remove children container's unused class name ([#50655](https://github.com/WordPress/gutenberg/pull/50655)).
-   `DropdownMenu`: Convert to TypeScript ([#50187](https://github.com/WordPress/gutenberg/pull/50187)).
-   Added experimental v2 of `DropdownMenu` ([#49473](https://github.com/WordPress/gutenberg/pull/49473)).
-   `ColorPicker`: its private `SelectControl` component no longer hides BackdropUI, thus making its focus state visible for keyboard users ([#50703](https://github.com/WordPress/gutenberg/pull/50703)).

### Bug Fix

-   `ColorPicker`: Add an outline when the color picker select box is focused([#50609](https://github.com/WordPress/gutenberg/pull/50609)).
-   `InputControl`: Fix focus style to support Windows High Contrast mode ([#50772](https://github.com/WordPress/gutenberg/pull/50772)).
-   `ToggleGroupControl`: Fix focus and selected style to support Windows High Contrast mode ([#50785](https://github.com/WordPress/gutenberg/pull/50785)).
-   `SearchControl`: Adjust icon styles to fix alignment issues in the block inserter ([#50439](https://github.com/WordPress/gutenberg/pull/50439)).

### Enhancements

-   `Tooltip`: Update background color so tooltip boundaries are more visible in the site editor ([#50792](https://github.com/WordPress/gutenberg/pull/50792)).
-   `FontSizePicker`: Tweak the header spacing to be more consistent with other design tools ([#50855](https://github.com/WordPress/gutenberg/pull/50855)).

## 24.0.0 (2023-05-10)

### Breaking Changes

-   `onDragStart` in `<Draggable>` is now a synchronous function to allow setting additional data for `event.dataTransfer` ([#49673](https://github.com/WordPress/gutenberg/pull/49673)).

### Bug Fix

-   `NavigableContainer`: do not trap focus in `TabbableContainer` ([#49846](https://github.com/WordPress/gutenberg/pull/49846)).
-   Update `<Button>` component to have a transparent background for its tertiary disabled state, to match its enabled state. ([#50496](https://github.com/WordPress/gutenberg/pull/50496)).

### Internal

-   `NavigableContainer`: Convert to TypeScript ([#49377](https://github.com/WordPress/gutenberg/pull/49377)).
-   `ToolbarItem`: Convert to TypeScript ([#49190](https://github.com/WordPress/gutenberg/pull/49190)).
-   Move rich-text related types to the rich-text package ([#49651](https://github.com/WordPress/gutenberg/pull/49651)).
-   `SlotFill`: simplified the implementation and removed unused code ([#50098](https://github.com/WordPress/gutenberg/pull/50098) and [#50133](https://github.com/WordPress/gutenberg/pull/50133)).

### Documentation

-   `TreeGrid`: Update docs with `data-expanded` attribute usage ([#50026](https://github.com/WordPress/gutenberg/pull/50026)).
-   Consolidate multiple versions of `README` and `CONTRIBUTING` docs, and add them to Storybook ([#50226](https://github.com/WordPress/gutenberg/pull/50226)).
-   `DimensionControl`: Use WordPress package instead of react in code example ([#50435](https://github.com/WordPress/gutenberg/pull/50435)).

### Enhancements

-   `FormTokenField`, `ComboboxControl`: Add `__next40pxDefaultSize` prop to opt into the new 40px default size, superseding the `__next36pxDefaultSize` prop ([#50261](https://github.com/WordPress/gutenberg/pull/50261)).
-   `Modal`: Add css class to children container ([#50099](https://github.com/WordPress/gutenberg/pull/50099)).
-   `Button`: Add `__next40pxDefaultSize` prop to opt into the new 40px default size ([#50254](https://github.com/WordPress/gutenberg/pull/50254)).
-   `PaletteEdit`: Allow custom popover configuration ([#49975](https://github.com/WordPress/gutenberg/pull/49975)).
-   Change the default color scheme to use the new WP Blueberry color. See PR description for instructions on how to restore the previous color scheme when using in a non-WordPress context ([#50193](https://github.com/WordPress/gutenberg/pull/50193)).
-   `CheckboxControl`, `CustomGradientPicker`, `FormToggle`, : Refactor and correct the focus style for consistency ([#50127](https://github.com/WordPress/gutenberg/pull/50127)).
-   `Button`, update spacing values in `has-text has-icon` buttons. ([#50277](https://github.com/WordPress/gutenberg/pull/50277)).
-   `Button`, remove custom padding applied to `tertiary` variant. ([#50276](https://github.com/WordPress/gutenberg/pull/50276)).
-   `Modal`: Correct padding for title less confirm variant. ([#50283](https://github.com/WordPress/gutenberg/pull/50283)).

## 23.9.0 (2023-04-26)

### Internal

-   `BottomSheetCell`: Refactor away from Lodash (mobile) ([#49794](https://github.com/WordPress/gutenberg/pull/49794)).
-   `parseStylesVariables()`: Refactor away from Lodash (mobile) ([#49794](https://github.com/WordPress/gutenberg/pull/49794)).
-   Remove Lodash dependency from components package ([#49794](https://github.com/WordPress/gutenberg/pull/49794)).
-   Tweak `WordPressComponent` type so `selector` property is optional ([#49960](https://github.com/WordPress/gutenberg/pull/49960)).
-   Update `Modal` appearance on small screens ([#50039](https://github.com/WordPress/gutenberg/pull/50039)).
-   Update the framer motion dependency to the latest version `10.11.6` ([#49822](https://github.com/WordPress/gutenberg/pull/49822)).

### Enhancements

-   `Draggable`: Add `appendToOwnerDocument` prop to allow elementId based elements to be attached to the ownerDocument body ([#49911](https://github.com/WordPress/gutenberg/pull/49911)).
-   `TreeGrid`: Modify keyboard navigation code to use a data-expanded attribute if aria-expanded is to be controlled outside of the TreeGrid component ([#48461](https://github.com/WordPress/gutenberg/pull/48461)).
-   `Modal`: Equalize internal spacing ([#49890](https://github.com/WordPress/gutenberg/pull/49890)).
-   `Modal`: Increased border radius ([#49870](https://github.com/WordPress/gutenberg/pull/49870)).
-   `Modal`: Updated spacing / dimensions of `isFullScreen` ([#49894](https://github.com/WordPress/gutenberg/pull/49894)).
-   `SlotFill`: Added util for creating private SlotFills and supporting Symbol keys ([#49819](https://github.com/WordPress/gutenberg/pull/49819)).
-   `IconType`: Export for external use ([#49649](https://github.com/WordPress/gutenberg/pull/49649)).

### Bug Fix

-   `CheckboxControl`: Add support custom IDs ([#49977](https://github.com/WordPress/gutenberg/pull/49977)).

### Documentation

-   `Autocomplete`: Add heading and fix type for `onReplace` in README. ([#49798](https://github.com/WordPress/gutenberg/pull/49798)).
-   `Autocomplete`: Update `Usage` section in README. ([#49965](https://github.com/WordPress/gutenberg/pull/49965)).

## 23.8.0 (2023-04-12)

### Internal

-   `Mobile` Refactor of the KeyboardAwareFlatList component.
-   Update `reakit` dependency to 1.3.11 ([#49763](https://github.com/WordPress/gutenberg/pull/49763)).

### Enhancements

-   `DropZone`: Smooth animation ([#49517](https://github.com/WordPress/gutenberg/pull/49517)).
-   `Navigator`: Add `skipFocus` property in `NavigateOptions`. ([#49350](https://github.com/WordPress/gutenberg/pull/49350)).
-   `Spinner`: add explicit opacity and background styles ([#49695](https://github.com/WordPress/gutenberg/pull/49695)).
-   Make TypeScript types available for consumers ([#49229](https://github.com/WordPress/gutenberg/pull/49229)).

### Bug Fix

-   `Snackbar`: Fix insufficient color contrast on hover ([#49682](https://github.com/WordPress/gutenberg/pull/49682)).

## 23.7.0 (2023-03-29)

### Internal

-   `Animate`: Convert to TypeScript ([#49243](https://github.com/WordPress/gutenberg/pull/49243)).
-   `CustomGradientPicker`: Convert to TypeScript ([#48929](https://github.com/WordPress/gutenberg/pull/48929)).
-   `ColorPicker`: Convert to TypeScript ([#49214](https://github.com/WordPress/gutenberg/pull/49214)).
-   `GradientPicker`: Convert to TypeScript ([#48316](https://github.com/WordPress/gutenberg/pull/48316)).
-   `FormTokenField`: Add a `__nextHasNoMarginBottom` prop to start opting into the margin-free styles ([48609](https://github.com/WordPress/gutenberg/pull/48609)).
-   `QueryControls`: Replace bottom margin overrides with `__nextHasNoMarginBottom`([47515](https://github.com/WordPress/gutenberg/pull/47515)).

### Enhancements

-   `CustomGradientPicker`: improve initial state UI ([#49146](https://github.com/WordPress/gutenberg/pull/49146)).
-   `AnglePickerControl`: Style to better fit in narrow contexts and improve RTL layout ([#49046](https://github.com/WordPress/gutenberg/pull/49046)).
-   `ImageSizeControl`: Use large 40px sizes ([#49113](https://github.com/WordPress/gutenberg/pull/49113)).

### Bug Fix

-   `CircularOptionPicker`: force swatches to visually render on top of the rest of the component's content ([#49245](https://github.com/WordPress/gutenberg/pull/49245)).
-   `InputControl`: Fix misaligned textarea input control ([#49116](https://github.com/WordPress/gutenberg/pull/49116)).
-   `ToolsPanel`: Ensure consistency in menu item order ([#49222](https://github.com/WordPress/gutenberg/pull/49222)).
-   `TabPanel`: fix initial tab selection & focus management ([#49368](https://github.com/WordPress/gutenberg/pull/49368)).

### Internal

-   `DuotonePicker`, `DuotoneSwatch`: Convert to TypeScript ([#49060](https://github.com/WordPress/gutenberg/pull/49060)).

## 23.6.0 (2023-03-15)

### Enhancements

-   `FontSizePicker`: Allow custom units for custom font size control ([#48468](https://github.com/WordPress/gutenberg/pull/48468)).
-   `Navigator`: Disable initial screen animation ([#49062](https://github.com/WordPress/gutenberg/pull/49062)).
-   `FormTokenField`: Hide suggestions list on blur event if the input value is invalid ([#48785](https://github.com/WordPress/gutenberg/pull/48785)).

### Bug Fix

-   `ResponsiveWrapper`: use `aspect-ratio` CSS prop, add support for `SVG` elements ([#48573](https://github.com/WordPress/gutenberg/pull/48573).
-   `ResizeTooltip`: Use `default.fontFamily` on tooltip ([#48805](https://github.com/WordPress/gutenberg/pull/48805).

### Internal

-   `Guide`: Convert to TypeScript ([#47493](https://github.com/WordPress/gutenberg/pull/47493)).
-   `SelectControl`: improve prop types for single vs multiple selection ([#47390](https://github.com/WordPress/gutenberg/pull/47390)).
-   `Navigation`: Convert to TypeScript ([#48742](https://github.com/WordPress/gutenberg/pull/48742)).
-   `PanelBody`: Convert to TypeScript ([#47702](https://github.com/WordPress/gutenberg/pull/47702)).
-   `withFilters` HOC: Convert to TypeScript ([#48721](https://github.com/WordPress/gutenberg/pull/48721)).
-   `withFallbackStyles` HOC: Convert to TypeScript ([#48720](https://github.com/WordPress/gutenberg/pull/48720)).
-   `withFocusReturn` HOC: Convert to TypeScript ([#48748](https://github.com/WordPress/gutenberg/pull/48748)).
-   `navigateRegions` HOC: Convert to TypeScript ([#48632](https://github.com/WordPress/gutenberg/pull/48632)).
-   `withSpokenMessages`: HOC: Convert to TypeScript ([#48163](https://github.com/WordPress/gutenberg/pull/48163)).
-   `withNotices`: HOC: Convert to TypeScript ([#49088](https://github.com/WordPress/gutenberg/pull/49088)).
-   `ToolbarButton`: Convert to TypeScript ([#47750](https://github.com/WordPress/gutenberg/pull/47750)).
-   `DimensionControl(Experimental)`: Convert to TypeScript ([#47351](https://github.com/WordPress/gutenberg/pull/47351)).
-   `PaletteEdit`: Convert to TypeScript ([#47764](https://github.com/WordPress/gutenberg/pull/47764)).
-   `QueryControls`: Refactor away from Lodash (`.groupBy`) ([#48779](https://github.com/WordPress/gutenberg/pull/48779)).
-   `ToolbarContext`: Convert to TypeScript ([#49002](https://github.com/WordPress/gutenberg/pull/49002)).

## 23.5.0 (2023-03-01)

### Enhancements

-   `ToolsPanel`: Separate reset all filter registration from items registration and support global resets ([#48123](https://github.com/WordPress/gutenberg/pull/48123)).

### Internal

-   `CircularOptionPicker`: Convert to TypeScript ([#47937](https://github.com/WordPress/gutenberg/pull/47937)).
-   `TabPanel`: Improve unit test in preparation for controlled component updates ([#48086](https://github.com/WordPress/gutenberg/pull/48086)).
-   `Autocomplete`: performance: avoid setting state on every value change ([#48485](https://github.com/WordPress/gutenberg/pull/48485)).
-   `Higher Order` -- `with-constrained-tabbing`: Convert to TypeScript ([#48162](https://github.com/WordPress/gutenberg/pull/48162)).
-   `Autocomplete`: Convert to TypeScript ([#47751](https://github.com/WordPress/gutenberg/pull/47751)).
-   `Autocomplete`: avoid calling setState on input ([#48565](https://github.com/WordPress/gutenberg/pull/48565)).

## 23.4.0 (2023-02-15)

### Bug Fix

-   `ToolsPanel`: fix type inconsistencies between types, docs and normal component usage ([47944](https://github.com/WordPress/gutenberg/pull/47944)).
-   `SelectControl`: Fix styling when `multiple` prop is enabled ([#47893](https://github.com/WordPress/gutenberg/pull/43213)).
-   `useAutocompleteProps`, `Autocomplete`: Make accessible when rendered in an iframe ([#47907](https://github.com/WordPress/gutenberg/pull/47907)).

### Enhancements

-   `ColorPalette`, `GradientPicker`, `PaletteEdit`, `ToolsPanel`: add new props to set a custom heading level ([43848](https://github.com/WordPress/gutenberg/pull/43848) and [#47788](https://github.com/WordPress/gutenberg/pull/47788)).
-   `ColorPalette`: ensure text label contrast checking works with CSS variables ([#47373](https://github.com/WordPress/gutenberg/pull/47373)).
-   `Navigator`: Support dynamic paths with parameters ([#47827](https://github.com/WordPress/gutenberg/pull/47827)).
-   `Navigator`: Support hierarchical paths navigation and add `NavigatorToParentButton` component ([#47883](https://github.com/WordPress/gutenberg/pull/47883)).

### Internal

-   `NavigatorButton`: Reuse `Button` types ([47754](https://github.com/WordPress/gutenberg/pull/47754)).
-   `CustomSelectControl`: lock the `__experimentalShowSelectedHint` prop ([#47229](https://github.com/WordPress/gutenberg/pull/47229)).
-   Lock the `__experimentalPopoverPositionToPlacement` function and rename it to `__experimentalPopoverLegacyPositionToPlacement` ([#47505](https://github.com/WordPress/gutenberg/pull/47505)).
-   `ComboboxControl`: Convert to TypeScript ([#47581](https://github.com/WordPress/gutenberg/pull/47581)).
-   `Panel`, `PanelHeader`, `PanelRow`: Convert to TypeScript ([#47259](https://github.com/WordPress/gutenberg/pull/47259)).
-   `BoxControl`: Convert to TypeScript ([#47622](https://github.com/WordPress/gutenberg/pull/47622)).
-   `AnglePickerControl`: Convert to TypeScript ([#45820](https://github.com/WordPress/gutenberg/pull/45820)).
-   `ResizableBox`: refactor styles to TypeScript ([47756](https://github.com/WordPress/gutenberg/pull/47756)).
-   `BorderBoxControl`: migrate tests to TypeScript, remove act() call ([47755](https://github.com/WordPress/gutenberg/pull/47755)).
-   `Toolbar`: Convert to TypeScript ([#47087](https://github.com/WordPress/gutenberg/pull/47087)).
-   `MenuItemsChoice`: Convert to TypeScript ([#47180](https://github.com/WordPress/gutenberg/pull/47180)).
-   `ToolsPanel`: Allow display of optional items when values are updated externally to item controls ([47727](https://github.com/WordPress/gutenberg/pull/47727)).
-   `ToolsPanel`: Ensure display of optional items when values are updated externally and multiple blocks selected ([47864](https://github.com/WordPress/gutenberg/pull/47864)).
-   `Navigator`: add more pattern matching tests, refine existing tests ([47910](https://github.com/WordPress/gutenberg/pull/47910)).
-   `ToolsPanel`: Refactor Storybook examples to TypeScript ([47944](https://github.com/WordPress/gutenberg/pull/47944)).
-   `ToolsPanel`: Refactor unit tests to TypeScript ([48275](https://github.com/WordPress/gutenberg/pull/48275)).

## 23.3.0 (2023-02-01)

### Deprecations

-   `NumberControl`: Clarify deprecation message about `hideHTMLArrows` prop ([#47370](https://github.com/WordPress/gutenberg/pull/47370)).

### Enhancements

-   `Dropdown`: deprecate `position` prop, use `popoverProps` instead ([46865](https://github.com/WordPress/gutenberg/pull/46865)).
-   `Button`: improve padding for buttons with icon and text. ([46764](https://github.com/WordPress/gutenberg/pull/46764)).
-   `ColorPalette`: Use computed color when css variable is passed to `ColorPicker` ([47181](https://github.com/WordPress/gutenberg/pull/47181)).
-   `Popover`: add `overlay` option to the `placement` prop ([47004](https://github.com/WordPress/gutenberg/pull/47004)).

### Internal

-   `Toolbar`: unify Storybook examples under one file, migrate from knobs to controls ([47117](https://github.com/WordPress/gutenberg/pull/47117)).
-   `DropdownMenu`: migrate Storybook to controls ([47149](https://github.com/WordPress/gutenberg/pull/47149)).
-   Removed deprecated `@storybook/addon-knobs` dependency from the package ([47152](https://github.com/WordPress/gutenberg/pull/47152)).
-   `ColorListPicker`: Convert to TypeScript ([#46358](https://github.com/WordPress/gutenberg/pull/46358)).
-   `KeyboardShortcuts`: Convert to TypeScript ([#47429](https://github.com/WordPress/gutenberg/pull/47429)).
-   `ColorPalette`, `BorderControl`, `GradientPicker`: refine types and logic around single vs multiple palettes ([#47384](https://github.com/WordPress/gutenberg/pull/47384)).
-   `Button`: Convert to TypeScript ([#46997](https://github.com/WordPress/gutenberg/pull/46997)).
-   `QueryControls`: Convert to TypeScript ([#46721](https://github.com/WordPress/gutenberg/pull/46721)).
-   `TreeGrid`: Convert to TypeScript ([#47516](https://github.com/WordPress/gutenberg/pull/47516)).
-   `Notice`: refactor to TypeScript ([47118](https://github.com/WordPress/gutenberg/pull/47118)).
-   `Popover`: Take iframe element scaling into account ([47004](https://github.com/WordPress/gutenberg/pull/47004)).

### Bug Fix

-   `TabPanel`: Fix initial tab selection when the tab declaration is lazily added to the `tabs` array ([47100](https://github.com/WordPress/gutenberg/pull/47100)).
-   `InputControl`: Avoid the "controlled to uncontrolled" warning by forcing the internal `<input />` element to be always in controlled mode ([47250](https://github.com/WordPress/gutenberg/pull/47250)).

## 23.2.0 (2023-01-11)

### Internal

-   `AlignmentMatrixControl`: Update center cell label to 'Center' instead of 'Center Center' ([#46852](https://github.com/WordPress/gutenberg/pull/46852)).
-   `Toolbar`: move all subcomponents under the same folder ([46951](https://github.com/WordPress/gutenberg/pull/46951)).
-   `Dashicon`: remove unnecessary type for `className` prop ([46849](https://github.com/WordPress/gutenberg/pull/46849)).
-   `ColorPicker` & `QueryControls`: Replace bottom margin overrides with `__nextHasNoMarginBottom` ([#46448](https://github.com/WordPress/gutenberg/pull/46448)).
-   `SandBox`: Convert to TypeScript ([#46478](https://github.com/WordPress/gutenberg/pull/46478)).
-   `ResponsiveWrapper`: Convert to TypeScript ([#46480](https://github.com/WordPress/gutenberg/pull/46480)).
-   `ItemGroup`: migrate Storybook to controls, refactor to TypeScript ([46945](https://github.com/WordPress/gutenberg/pull/46945)).

### Bug Fix

-   `Placeholder`: set fixed right margin for label's icon ([46918](https://github.com/WordPress/gutenberg/pull/46918)).
-   `TreeGrid`: Fix right-arrow keyboard navigation when a row contains more than two focusable elements ([46998](https://github.com/WordPress/gutenberg/pull/46998)).

## 23.1.0 (2023-01-02)

### Breaking Changes

-   `ColorPalette`: The experimental `__experimentalHasMultipleOrigins` prop has been removed ([#46315](https://github.com/WordPress/gutenberg/pull/46315)).

## 23.0.0 (2022-12-14)

### Breaking Changes

-   Updated dependencies to require React 18 ([45235](https://github.com/WordPress/gutenberg/pull/45235))

### New Feature

-   `TabPanel`: support manual tab activation ([#46004](https://github.com/WordPress/gutenberg/pull/46004)).
-   `TabPanel`: support disabled prop for tab buttons ([#46471](https://github.com/WordPress/gutenberg/pull/46471)).
-   `BaseControl`: Add `useBaseControlProps` hook to help generate id-releated props ([#46170](https://github.com/WordPress/gutenberg/pull/46170)).

### Bug Fix

-   `ColorPalette`: show "Clear" button even when colors array is empty ([#46001](https://github.com/WordPress/gutenberg/pull/46001)).
-   `InputControl`: Fix internal `Flex` wrapper usage that could add an unintended `height: 100%` ([#46213](https://github.com/WordPress/gutenberg/pull/46213)).
-   `Navigator`: Allow calling `goTo` and `goBack` twice in one render cycle ([#46391](https://github.com/WordPress/gutenberg/pull/46391)).
-   `Modal`: Fix unexpected modal closing in IME Composition ([#46453](https://github.com/WordPress/gutenberg/pull/46453)).
-   `Toolbar`: Fix duplicate focus style on anchor link button ([#46759](https://github.com/WordPress/gutenberg/pull/46759)).
-   `useNavigateRegions`: Ensure region navigation picks the next region based on where the current user focus is located instead of starting at the beginning ([#44883](https://github.com/WordPress/gutenberg/pull/44883)).
-   `ComboboxControl`: Fix unexpected behaviour in IME Composition ([#46827](https://github.com/WordPress/gutenberg/pull/46827)).

### Enhancements

-   `TabPanel`: Simplify tab-focus style. ([#46276](https://github.com/WordPress/gutenberg/pull/46276)).
-   `TabPanel`: Add ability to set icon only tab buttons ([#45005](https://github.com/WordPress/gutenberg/pull/45005)).
-   `InputControl`, `NumberControl`, `UnitControl`: Add `help` prop for additional description ([#45931](https://github.com/WordPress/gutenberg/pull/45931)).
-   `BorderControl`, `ColorPicker` & `QueryControls`: Replace bottom margin overrides with `__nextHasNoMarginBottom` ([#45985](https://github.com/WordPress/gutenberg/pull/45985)).
-   `CustomSelectControl`, `UnitControl`: Add `onFocus` and `onBlur` props ([#46096](https://github.com/WordPress/gutenberg/pull/46096)).
-   `ResizableBox`: Prevent unnecessary paint on resize handles ([#46196](https://github.com/WordPress/gutenberg/pull/46196)).
-   `Popover`: Prevent unnecessary paint caused by using outline ([#46201](https://github.com/WordPress/gutenberg/pull/46201)).
-   `PaletteEdit`: Global styles: add onChange actions to color palette items [#45681](https://github.com/WordPress/gutenberg/pull/45681).
-   Lighten the border color on control components ([#46252](https://github.com/WordPress/gutenberg/pull/46252)).
-   `Popover`: Prevent unnecessary paint when scrolling by using transform instead of top/left positionning ([#46187](https://github.com/WordPress/gutenberg/pull/46187)).
-   `CircularOptionPicker`: Prevent unecessary paint on hover ([#46197](https://github.com/WordPress/gutenberg/pull/46197)).

### Experimental

-   `TextControl`: Restrict `type` prop to `email`, `number`, `password`, `tel`, `text`, `search` or `url` ([#45433](https://github.com/WordPress/gutenberg/pull/45433/)).

### Internal

-   `useControlledValue`: let TypeScript infer the return type ([#46164](https://github.com/WordPress/gutenberg/pull/46164)).
-   `LinkedButton`: remove unnecessary `span` tag ([#46063](https://github.com/WordPress/gutenberg/pull/46063)).
-   NumberControl: refactor styles/tests/stories to TypeScript, replace fireEvent with user-event ([#45990](https://github.com/WordPress/gutenberg/pull/45990)).
-   `useBaseField`: Convert to TypeScript ([#45712](https://github.com/WordPress/gutenberg/pull/45712)).
-   `Dashicon`: Convert to TypeScript ([#45924](https://github.com/WordPress/gutenberg/pull/45924)).
-   `PaletteEdit`: add follow up changelog for #45681 and tests [#46095](https://github.com/WordPress/gutenberg/pull/46095).
-   `AlignmentMatrixControl`: Convert to TypeScript ([#46162](https://github.com/WordPress/gutenberg/pull/46162)).
-   `Theme`: Remove public export ([#46427](https://github.com/WordPress/gutenberg/pull/46427)).
-   `Autocomplete`: Refactor away from `_.find()` ([#46537](https://github.com/WordPress/gutenberg/pull/46537)).
-   `TabPanel`: Refactor away from `_.find()` ([#46537](https://github.com/WordPress/gutenberg/pull/46537)).
-   `BottomSheetPickerCell`: Refactor away from `_.find()` for mobile ([#46537](https://github.com/WordPress/gutenberg/pull/46537)).
-   Refactor global styles context away from `_.find()` for mobile ([#46537](https://github.com/WordPress/gutenberg/pull/46537)).
-   `Dropdown`: Convert to TypeScript ([#45787](https://github.com/WordPress/gutenberg/pull/45787)).

### Documentation

-   `Tooltip`: Add readme and unit tests for `shortcut` prop ([#46092](https://github.com/WordPress/gutenberg/pull/46092)).

## 22.1.0 (2022-11-16)

### Enhancements

-   `ColorPalette`, `BorderBox`, `BorderBoxControl`: polish and DRY prop types, add default values ([#45463](https://github.com/WordPress/gutenberg/pull/45463)).
-   `TabPanel`: Add ability to set icon only tab buttons ([#45005](https://github.com/WordPress/gutenberg/pull/45005)).

### Internal

-   `AnglePickerControl`: remove `:focus-visible' outline on `CircleOutlineWrapper` ([#45758](https://github.com/WordPress/gutenberg/pull/45758))

### Bug Fix

-   `FormTokenField`: Fix duplicate input in IME composition ([#45607](https://github.com/WordPress/gutenberg/pull/45607)).
-   `Autocomplete`: Check key events more strictly in IME composition ([#45626](https://github.com/WordPress/gutenberg/pull/45626)).
-   `Autocomplete`: Fix unexpected block insertion during IME composition ([#45510](https://github.com/WordPress/gutenberg/pull/45510)).
-   `Icon`: Making size prop work for icon components using dash icon strings ([#45593](https://github.com/WordPress/gutenberg/pull/45593))
-   `ToolsPanelItem`: Prevent unintended calls to onDeselect when parent panel is remounted and item is rendered via SlotFill ([#45673](https://github.com/WordPress/gutenberg/pull/45673))
-   `ColorPicker`: Prevent all number fields from becoming "0" when one of them is an empty string ([#45649](https://github.com/WordPress/gutenberg/pull/45649)).
-   `ToggleControl`: Fix toggle control label text overflow ([#45962](https://github.com/WordPress/gutenberg/pull/45962)).

### Internal

-   `ToolsPanel`: Update to fix `exhaustive-deps` eslint rule ([#45715](https://github.com/WordPress/gutenberg/pull/45715)).
-   `PaletteEditListView`: Update to ignore `exhaustive-deps` eslint rule ([#45467](https://github.com/WordPress/gutenberg/pull/45467)).
-   `Popover`: Update to pass `exhaustive-deps` eslint rule ([#45656](https://github.com/WordPress/gutenberg/pull/45656)).
-   `Flex`: Update to pass `exhaustive-deps` eslint rule ([#45528](https://github.com/WordPress/gutenberg/pull/45528)).
-   `withNotices`: Update to pass `exhaustive-deps` eslint rule ([#45530](https://github.com/WordPress/gutenberg/pull/45530)).
-   `ItemGroup`: Update to pass `exhaustive-deps` eslint rule ([#45531](https://github.com/WordPress/gutenberg/pull/45531)).
-   `TabPanel`: Update to pass `exhaustive-deps` eslint rule ([#45660](https://github.com/WordPress/gutenberg/pull/45660)).
-   `NavigatorScreen`: Update to pass `exhaustive-deps` eslint rule ([#45648](https://github.com/WordPress/gutenberg/pull/45648)).
-   `Draggable`: Convert to TypeScript ([#45471](https://github.com/WordPress/gutenberg/pull/45471)).
-   `MenuGroup`: Convert to TypeScript ([#45617](https://github.com/WordPress/gutenberg/pull/45617)).
-   `useCx`: fix story to satisfy the `react-hooks/exhaustive-deps` eslint rule ([#45614](https://github.com/WordPress/gutenberg/pull/45614))
-   Activate the `react-hooks/exhuastive-deps` eslint rule for the Components package ([#41166](https://github.com/WordPress/gutenberg/pull/41166))
-   `Snackbar`: Convert to TypeScript ([#45472](https://github.com/WordPress/gutenberg/pull/45472)).

### Experimental

-   `ToggleGroupControl`: Only show enclosing border when `isBlock` and not `isDeselectable` ([#45492](https://github.com/WordPress/gutenberg/pull/45492)).
-   `Theme`: Add support for custom `background` color ([#45466](https://github.com/WordPress/gutenberg/pull/45466)).

## 22.0.0 (2022-11-02)

### Breaking Changes

-   `Popover`: The deprecated `range` and `__unstableShift` props have been removed ([#45195](https://github.com/WordPress/gutenberg/pull/45195)).

### Deprecations

-   `Popover`: the deprecation messages for anchor-related props (`anchorRef`, `anchorRect`, `getAnchorRect`) have been updated ([#45195](https://github.com/WordPress/gutenberg/pull/45195)).
-   `RadioGroup`: Mark as deprecated, in favor of `RadioControl` and `ToggleGroupControl` ([#45389](https://github.com/WordPress/gutenberg/pull/45389)).
-   `Popover`: the deprecation messages for anchor-related props (`anchorRef`, `anchorRect`, `getAnchorRect`) have been updated. ([#45195](https://github.com/WordPress/gutenberg/pull/45195)).
-   `Popover`: The `isAlternate` prop has been replaced with a `variant` prop that can be called with the `'toolbar'` string ([#45137](https://github.com/WordPress/gutenberg/pull/45137)).

### New Feature

-   `BoxControl` & `CustomSelectControl`: Add `onMouseOver` and `onMouseOut` callback props to allow handling of these events by parent components ([#44955](https://github.com/WordPress/gutenberg/pull/44955))
-   `Popover`: A `variant` prop has been added to style popovers, with `'unstyled'` and `'toolbar'` possible values ([#45137](https://github.com/WordPress/gutenberg/pull/45137)).

### Enhancements

-   `FontSizePicker`: Pass the preset object to the onChange callback to allow conversion from preset slugs to CSS vars ([#44967](https://github.com/WordPress/gutenberg/pull/44967)).
-   `FontSizePicker`: Improved slider design when `withSlider` is set ([#44598](https://github.com/WordPress/gutenberg/pull/44598)).
-   `ToggleControl`: Improved types for the `help` prop, covering the dynamic render function option, and enabled the dynamic `help` behavior only for a controlled component ([#45279](https://github.com/WordPress/gutenberg/pull/45279)).
-   `BorderControl` & `BorderBoxControl`: Replace `__next36pxDefaultSize` with "default" and "large" size variants ([#41860](https://github.com/WordPress/gutenberg/pull/41860)).
-   `UnitControl`: Remove outer wrapper to normalize className placement ([#41860](https://github.com/WordPress/gutenberg/pull/41860)).
-   `ColorPalette`: Fix transparent checkered background pattern ([#45295](https://github.com/WordPress/gutenberg/pull/45295)).
-   `ToggleGroupControl`: Add `isDeselectable` prop to allow deselecting the selected option ([#45123](https://github.com/WordPress/gutenberg/pull/45123)).
-   `FontSizePicker`: Improve hint text shown next to 'Font size' label ([#44966](https://github.com/WordPress/gutenberg/pull/44966)).

### Bug Fix

-   `useNavigateRegions`: Add new keyboard shortcut alias to cover backtick and tilde keys inconsistencies across browsers ([#45019](https://github.com/WordPress/gutenberg/pull/45019)).
-   `Button`: Tweak the destructive button primary, link, and default variants ([#44427](https://github.com/WordPress/gutenberg/pull/44427)).
-   `UnitControl`: Fix `disabled` style is overridden by core `form.css` style ([#45250](https://github.com/WordPress/gutenberg/pull/45250)).
-   `ItemGroup`: fix RTL `Item` styles when rendered as a button ([#45280](https://github.com/WordPress/gutenberg/pull/45280)).
-   `Button`: Fix RTL alignment for buttons containing an icon and text ([#44787](https://github.com/WordPress/gutenberg/pull/44787)).
-   `TabPanel`: Call `onSelect()` on every tab selection, regardless of whether it was triggered by user interaction ([#44028](https://github.com/WordPress/gutenberg/pull/44028)).
-   `FontSizePicker`: Fallback to font size `slug` if `name` is undefined ([#45041](https://github.com/WordPress/gutenberg/pull/45041)).
-   `AutocompleterUI`: fix issue where autocompleter UI would appear on top of other UI elements ([#44795](https://github.com/WordPress/gutenberg/pull/44795/))
-   `ExternalLink`: Fix to re-enable support for `onClick` event handler ([#45214](https://github.com/WordPress/gutenberg/pull/45214)).
-   `InputControl`: Allow inline styles to be applied to the wrapper not inner input ([#45340](https://github.com/WordPress/gutenberg/pull/45340/))

### Internal

-   `BorderBoxControl`: Convert stories to TypeScript and use Controls ([#45002](https://github.com/WordPress/gutenberg/pull/45002)).
-   `Disabled`: add a note in the docs about the lack of polyfill for the `inert` attribute ([#45272](https://github.com/WordPress/gutenberg/pull/45272))
-   `Snackbar`: updated to satisfy `react/exhaustive-deps` eslint rule ([#44934](https://github.com/WordPress/gutenberg/pull/44934))
-   `AnglePickerControl`: Set Storybook Label control type to 'text' ([#45122](https://github.com/WordPress/gutenberg/pull/45122)).
-   `SlotFill`: updated to satisfy `react/exhaustive-deps` eslint rule ([#44403](https://github.com/WordPress/gutenberg/pull/44403))
-   `Context`: updated to ignore `react/exhaustive-deps` eslint rule ([#45044](https://github.com/WordPress/gutenberg/pull/45044))
-   `Button`: Refactor Storybook to controls and align docs ([#44105](https://github.com/WordPress/gutenberg/pull/44105)).
-   `TabPanel`: updated to satisfy `react/exhaustive-deps` eslint rule ([#44935](https://github.com/WordPress/gutenberg/pull/44935))
-   `ColorPalette`: Convert to TypeScript ([#44632](https://github.com/WordPress/gutenberg/pull/44632)).
-   `UnitControl`: Add tests ([#45260](https://github.com/WordPress/gutenberg/pull/45260)).
-   `Disabled`: Refactor the component to rely on the HTML `inert` attribute.
-   `CustomGradientBar`: Refactor away from Lodash ([#45367](https://github.com/WordPress/gutenberg/pull/45367/)).
-   `TextControl`: Set Storybook control types on `help`, `label` and `type` ([#45405](https://github.com/WordPress/gutenberg/pull/45405)).
-   `Autocomplete`: use Popover's new `placement` prop instead of legacy `position` prop ([#44396](https://github.com/WordPress/gutenberg/pull/44396/)).
-   `SelectControl`: Add `onChange`, `onBlur` and `onFocus` to storybook actions ([#45432](https://github.com/WordPress/gutenberg/pull/45432/)).
-   `FontSizePicker`: Add more comprehensive tests ([#45298](https://github.com/WordPress/gutenberg/pull/45298)).
-   `FontSizePicker`: Refactor to use components instead of helper functions ([#44891](https://github.com/WordPress/gutenberg/pull/44891)).

### Experimental

-   `NumberControl`: Replace `hideHTMLArrows` prop with `spinControls` prop. Allow custom spin controls via `spinControls="custom"` ([#45333](https://github.com/WordPress/gutenberg/pull/45333)).

### Experimental

-   Theming: updated Components package to utilize the new `accent` prop of the experimental `Theme` component.

## 21.3.0 (2022-10-19)

### Bug Fix

-   `FontSizePicker`: Ensure that fluid font size presets appear correctly in the UI controls ([#44791](https://github.com/WordPress/gutenberg/pull/44791)).
-   `ToggleGroupControl`: Remove unsupported `disabled` prop from types, and correctly mark `label` prop as required ([#45114](https://github.com/WordPress/gutenberg/pull/45114)).
-   `Navigator`: prevent partially hiding focus ring styles, by removing unnecessary overflow rules on `NavigatorScreen` ([#44973](https://github.com/WordPress/gutenberg/pull/44973)).
-   `Navigator`: restore focus only once per location ([#44972](https://github.com/WordPress/gutenberg/pull/44972)).

### Documentation

-   `VisuallyHidden`: Add some notes on best practices around stacking contexts when using this component ([#44867](https://github.com/WordPress/gutenberg/pull/44867)).

### Internal

-   `Modal`: Convert to TypeScript ([#42949](https://github.com/WordPress/gutenberg/pull/42949)).
-   `Sandbox`: Use `toString` to create observe and resize script string ([#42872](https://github.com/WordPress/gutenberg/pull/42872)).
-   `Navigator`: refactor unit tests to TypeScript and to `user-event` ([#44970](https://github.com/WordPress/gutenberg/pull/44970)).
-   `Navigator`: Refactor Storybook code to TypeScript and controls ([#44979](https://github.com/WordPress/gutenberg/pull/44979)).
-   `withFilters`: Refactor away from `_.without()` ([#44980](https://github.com/WordPress/gutenberg/pull/44980/)).
-   `withFocusReturn`: Refactor tests to `@testing-library/react` ([#45012](https://github.com/WordPress/gutenberg/pull/45012)).
-   `ToolsPanel`: updated to satisfy `react/exhaustive-deps` eslint rule ([#45028](https://github.com/WordPress/gutenberg/pull/45028))
-   `Tooltip`: updated to ignore `react/exhaustive-deps` eslint rule ([#45043](https://github.com/WordPress/gutenberg/pull/45043))

## 21.2.0 (2022-10-05)

### Enhancements

-   `FontSizePicker`: Updated to take up full width of its parent and have a 40px Reset button when `size` is `__unstable-large` ([44559](https://github.com/WordPress/gutenberg/pull/44559)).
-   `BorderBoxControl`: Omit unit select when width values are mixed ([#44592](https://github.com/WordPress/gutenberg/pull/44592))
-   `BorderControl`: Add ability to disable unit selection ([#44592](https://github.com/WordPress/gutenberg/pull/44592))

### Bug Fix

-   `Popover`: fix limitShift logic by adding iframe offset correctly ([#42950](https://github.com/WordPress/gutenberg/pull/42950)).
-   `Popover`: refine position-to-placement conversion logic, add tests ([#44377](https://github.com/WordPress/gutenberg/pull/44377)).
-   `ToggleGroupControl`: adjust icon color when inactive, from `gray-700` to `gray-900` ([#44575](https://github.com/WordPress/gutenberg/pull/44575)).
-   `TokenInput`: improve logic around the `aria-activedescendant` attribute, which was causing unintended focus behavior for some screen readers ([#44526](https://github.com/WordPress/gutenberg/pull/44526)).
-   `NavigatorScreen`: fix focus issue where back button received focus unexpectedly ([#44239](https://github.com/WordPress/gutenberg/pull/44239))
-   `FontSizePicker`: Fix header order in RTL languages ([#44590](https://github.com/WordPress/gutenberg/pull/44590)).

### Enhancements

-   `SuggestionList`: use `requestAnimationFrame` instead of `setTimeout` when scrolling selected item into view. This change improves the responsiveness of the `ComboboxControl` and `FormTokenField` components when rapidly hovering over the suggestion items in the list ([#44573](https://github.com/WordPress/gutenberg/pull/44573)).

### Internal

-   `Mobile` updated to ignore `react/exhaustive-deps` eslint rule ([#44207](https://github.com/WordPress/gutenberg/pull/44207)).
-   `Popover`: refactor unit tests to TypeScript and modern RTL assertions ([#44373](https://github.com/WordPress/gutenberg/pull/44373)).
-   `SearchControl`: updated to ignore `react/exhaustive-deps` eslint rule in native files([#44381](https://github.com/WordPress/gutenberg/pull/44381))
-   `ResizableBox` updated to pass the `react/exhaustive-deps` eslint rule ([#44370](https://github.com/WordPress/gutenberg/pull/44370)).
-   `Sandbox`: updated to satisfy `react/exhaustive-deps` eslint rule ([#44378](https://github.com/WordPress/gutenberg/pull/44378))
-   `FontSizePicker`: Convert to TypeScript ([#44449](https://github.com/WordPress/gutenberg/pull/44449)).
-   `FontSizePicker`: Replace SCSS with Emotion + components ([#44483](https://github.com/WordPress/gutenberg/pull/44483)).

### Experimental

-   Add experimental `Theme` component ([#44668](https://github.com/WordPress/gutenberg/pull/44668)).

## 21.1.0 (2022-09-21)

### Deprecations

-   `Popover`: added new `anchor` prop, supposed to supersede all previous anchor-related props (`anchorRef`, `anchorRect`, `getAnchorRect`). These older anchor-related props are now marked as deprecated and are scheduled to be removed in WordPress 6.3 ([#43691](https://github.com/WordPress/gutenberg/pull/43691)).

### Bug Fix

-   `Button`: Remove unexpected `has-text` class when empty children are passed ([#44198](https://github.com/WordPress/gutenberg/pull/44198)).
-   The `LinkedButton` to unlink sides in `BoxControl`, `BorderBoxControl` and `BorderRadiusControl` have changed from a rectangular primary button to an icon-only button, with a sentence case tooltip, and default-size icon for better legibility. The `Button` component has been fixed so when `isSmall` and `icon` props are set, and no text is present, the button shape is square rather than rectangular.

### New Features

-   `MenuItem`: Add suffix prop for injecting non-icon and non-shortcut content to menu items ([#44260](https://github.com/WordPress/gutenberg/pull/44260)).
-   `ToolsPanel`: Add subheadings to ellipsis menu and reset text to default control menu items ([#44260](https://github.com/WordPress/gutenberg/pull/44260)).

### Internal

-   `NavigationMenu` updated to ignore `react/exhaustive-deps` eslint rule ([#44090](https://github.com/WordPress/gutenberg/pull/44090)).
-   `RangeControl`: updated to pass `react/exhaustive-deps` eslint rule ([#44271](https://github.com/WordPress/gutenberg/pull/44271)).
-   `UnitControl` updated to pass the `react/exhaustive-deps` eslint rule ([#44161](https://github.com/WordPress/gutenberg/pull/44161)).
-   `Notice`: updated to satisfy `react/exhaustive-deps` eslint rule ([#44157](https://github.com/WordPress/gutenberg/pull/44157))

## 21.0.0 (2022-09-13)

### Deprecations

-   `FontSizePicker`: Deprecate bottom margin style. Add a `__nextHasNoMarginBottom` prop to start opting into the margin-free styles that will become the default in a future version, currently scheduled to be WordPress 6.4 ([#43870](https://github.com/WordPress/gutenberg/pull/43870)).
-   `AnglePickerControl`: Deprecate bottom margin style. Add a `__nextHasNoMarginBottom` prop to start opting into the margin-free styles that will become the default in a future version, currently scheduled to be WordPress 6.4 ([#43867](https://github.com/WordPress/gutenberg/pull/43867)).
-   `Popover`: deprecate `__unstableShift` prop in favour of new `shift` prop. The `__unstableShift` is currently scheduled for removal in WordPress 6.3 ([#43845](https://github.com/WordPress/gutenberg/pull/43845)).
-   `Popover`: removed the `__unstableObserveElement` prop, which is not necessary anymore. The functionality is now supported directly by the component without the need of an external prop ([#43617](https://github.com/WordPress/gutenberg/pull/43617)).

### Bug Fix

-   `Button`, `Icon`: Fix `iconSize` prop doesn't work with some icons ([#43821](https://github.com/WordPress/gutenberg/pull/43821)).
-   `InputControl`, `NumberControl`, `UnitControl`: Fix margin when `labelPosition` is `bottom` ([#43995](https://github.com/WordPress/gutenberg/pull/43995)).
-   `Popover`: enable auto-updating every animation frame ([#43617](https://github.com/WordPress/gutenberg/pull/43617)).
-   `Popover`: improve the component's performance and reactivity to prop changes by reworking its internals ([#43335](https://github.com/WordPress/gutenberg/pull/43335)).
-   `NavigatorScreen`: updated to satisfy `react/exhaustive-deps` eslint rule ([#43876](https://github.com/WordPress/gutenberg/pull/43876))
-   `Popover`: fix positioning when reference and floating elements are both within an iframe ([#43971](https://github.com/WordPress/gutenberg/pull/43971))

### Enhancements

-   `ToggleControl`: Add `__nextHasNoMargin` prop for opting into the new margin-free styles ([#43717](https://github.com/WordPress/gutenberg/pull/43717)).
-   `CheckboxControl`: Add `__nextHasNoMargin` prop for opting into the new margin-free styles ([#43720](https://github.com/WordPress/gutenberg/pull/43720)).
-   `FocalPointControl`: Add `__nextHasNoMargin` prop for opting into the new margin-free styles ([#43996](https://github.com/WordPress/gutenberg/pull/43996)).
-   `TextControl`, `TextareaControl`: Add `__nextHasNoMargin` prop for opting into the new margin-free styles ([#43782](https://github.com/WordPress/gutenberg/pull/43782)).
-   `Flex`: Remove margin-based polyfill implementation of flex `gap` ([#43995](https://github.com/WordPress/gutenberg/pull/43995)).
-   `RangeControl`: Tweak dark gray marking color to be consistent with the grays in `@wordpress/base-styles` ([#43773](https://github.com/WordPress/gutenberg/pull/43773)).
-   `UnitControl`: Tweak unit dropdown color to be consistent with the grays in `@wordpress/base-styles` ([#43773](https://github.com/WordPress/gutenberg/pull/43773)).
-   `SearchControl`: Add `__nextHasNoMargin` prop for opting into the new margin-free styles ([#43871](https://github.com/WordPress/gutenberg/pull/43871)).
-   `UnitControl`: Consistently hide spin buttons ([#43985](https://github.com/WordPress/gutenberg/pull/43985)).
-   `CardHeader`, `CardBody`, `CardFooter`: Tweak `isShady` background colors to be consistent with the grays in `@wordpress/base-styles` ([#43719](https://github.com/WordPress/gutenberg/pull/43719)).
-   `InputControl`, `SelectControl`: Tweak `disabled` colors to be consistent with the grays in `@wordpress/base-styles` ([#43719](https://github.com/WordPress/gutenberg/pull/43719)).
-   `FocalPointPicker`: Tweak media placeholder background color to be consistent with the grays in `@wordpress/base-styles` ([#43994](https://github.com/WordPress/gutenberg/pull/43994)).
-   `RangeControl`: Tweak rail, track, and mark colors to be consistent with the grays in `@wordpress/base-styles` ([#43994](https://github.com/WordPress/gutenberg/pull/43994)).
-   `UnitControl`: Tweak unit dropdown hover color to be consistent with the grays in `@wordpress/base-styles` ([#43994](https://github.com/WordPress/gutenberg/pull/43994)).

### Internal

-   `Icon`: Refactor tests to `@testing-library/react` ([#44051](https://github.com/WordPress/gutenberg/pull/44051)).
-   Fix TypeScript types for `isValueDefined()` and `isValueEmpty()` utility functions ([#43983](https://github.com/WordPress/gutenberg/pull/43983)).
-   `RadioControl`: Clean up styles to use less custom CSS ([#43868](https://github.com/WordPress/gutenberg/pull/43868)).
-   Remove unused `normalizeArrowKey` utility function ([#43640](https://github.com/WordPress/gutenberg/pull/43640/)).
-   `SearchControl`: Convert to TypeScript ([#43871](https://github.com/WordPress/gutenberg/pull/43871)).
-   `FormFileUpload`: Convert to TypeScript ([#43960](https://github.com/WordPress/gutenberg/pull/43960)).
-   `DropZone`: Convert to TypeScript ([#43962](https://github.com/WordPress/gutenberg/pull/43962)).
-   `ToggleGroupControl`: Rename `__experimentalIsIconGroup` prop to `__experimentalIsBorderless` ([#43771](https://github.com/WordPress/gutenberg/pull/43771/)).
-   `NumberControl`: Add TypeScript types ([#43791](https://github.com/WordPress/gutenberg/pull/43791/)).
-   Refactor `FocalPointPicker` to function component ([#39168](https://github.com/WordPress/gutenberg/pull/39168)).
-   `Guide`: use `code` instead of `keyCode` for keyboard events ([#43604](https://github.com/WordPress/gutenberg/pull/43604/)).
-   `ToggleControl`: Convert to TypeScript and streamline CSS ([#43717](https://github.com/WordPress/gutenberg/pull/43717)).
-   `FocalPointPicker`: Convert to TypeScript ([#43872](https://github.com/WordPress/gutenberg/pull/43872)).
-   `Navigation`: use `code` instead of `keyCode` for keyboard events ([#43644](https://github.com/WordPress/gutenberg/pull/43644/)).
-   `ComboboxControl`: Add unit tests ([#42403](https://github.com/WordPress/gutenberg/pull/42403)).
-   `NavigableContainer`: use `code` instead of `keyCode` for keyboard events, rewrite tests using RTL and `user-event` ([#43606](https://github.com/WordPress/gutenberg/pull/43606/)).
-   `ComboboxControl`: updated to satisfy `react/exhuastive-deps` eslint rule ([#41417](https://github.com/WordPress/gutenberg/pull/41417))
-   `FormTokenField`: Refactor away from Lodash ([#43744](https://github.com/WordPress/gutenberg/pull/43744/)).
-   `NavigatorButton`: updated to satisfy `react/exhaustive-deps` eslint rule ([#42051](https://github.com/WordPress/gutenberg/pull/42051))
-   `TabPanel`: Refactor away from `_.partial()` ([#43895](https://github.com/WordPress/gutenberg/pull/43895/)).
-   `Panel`: Refactor tests to `@testing-library/react` ([#43896](https://github.com/WordPress/gutenberg/pull/43896)).
-   `Popover`: refactor to TypeScript ([#43823](https://github.com/WordPress/gutenberg/pull/43823/)).
-   `BorderControl` and `BorderBoxControl`: replace temporary types with `Popover`'s types ([#43823](https://github.com/WordPress/gutenberg/pull/43823/)).
-   `DimensionControl`: Refactor tests to `@testing-library/react` ([#43916](https://github.com/WordPress/gutenberg/pull/43916)).
-   `withFilters`: Refactor tests to `@testing-library/react` ([#44017](https://github.com/WordPress/gutenberg/pull/44017)).
-   `IsolatedEventContainer`: Refactor tests to `@testing-library/react` ([#44073](https://github.com/WordPress/gutenberg/pull/44073)).
-   `KeyboardShortcuts`: Refactor tests to `@testing-library/react` ([#44075](https://github.com/WordPress/gutenberg/pull/44075)).
-   `Slot`/`Fill`: Refactor tests to `@testing-library/react` ([#44084](https://github.com/WordPress/gutenberg/pull/44084)).
-   `ColorPalette`: Refactor tests to `@testing-library/react` ([#44108](https://github.com/WordPress/gutenberg/pull/44108)).

## 20.0.0 (2022-08-24)

### Deprecations

-   `CustomSelectControl`: Deprecate constrained width style. Add a `__nextUnconstrainedWidth` prop to start opting into the unconstrained width that will become the default in a future version, currently scheduled to be WordPress 6.4 ([#43230](https://github.com/WordPress/gutenberg/pull/43230)).
-   `Popover`: deprecate `__unstableForcePosition` prop in favour of new `flip` and `resize` props. The `__unstableForcePosition` is currently scheduled for removal in WordPress 6.3 ([#43546](https://github.com/WordPress/gutenberg/pull/43546)).

### Bug Fix

-   `AlignmentMatrixControl`: keep the physical direction in RTL languages ([#43126](https://github.com/WordPress/gutenberg/pull/43126)).
-   `AlignmentMatrixControl`: Fix the `width` prop so it works as intended ([#43482](https://github.com/WordPress/gutenberg/pull/43482)).
-   `SelectControl`, `CustomSelectControl`: Truncate long option strings ([#43301](https://github.com/WordPress/gutenberg/pull/43301)).
-   `ToggleGroupControl`: Fix minor inconsistency in label height ([#43331](https://github.com/WordPress/gutenberg/pull/43331)).
-   `Popover`: fix and improve opening animation ([#43186](https://github.com/WordPress/gutenberg/pull/43186)).
-   `Popover`: fix incorrect deps in hooks resulting in incorrect positioning after calling `update` ([#43267](https://github.com/WordPress/gutenberg/pull/43267/)).
-   `FontSizePicker`: Fix excessive margin between label and input ([#43304](https://github.com/WordPress/gutenberg/pull/43304)).
-   Ensure all dependencies allow version ranges ([#43355](https://github.com/WordPress/gutenberg/pull/43355)).
-   `Popover`: make sure offset middleware always applies the latest frame offset values ([#43329](https://github.com/WordPress/gutenberg/pull/43329/)).
-   `Dropdown`: anchor popover to the dropdown wrapper (instead of the toggle) ([#43377](https://github.com/WordPress/gutenberg/pull/43377/)).
-   `Guide`: Fix error when rendering with no pages ([#43380](https://github.com/WordPress/gutenberg/pull/43380/)).
-   `Disabled`: preserve input values when toggling the `isDisabled` prop ([#43508](https://github.com/WordPress/gutenberg/pull/43508/))

### Enhancements

-   `GradientPicker`: Show custom picker before swatches ([#43577](https://github.com/WordPress/gutenberg/pull/43577)).
-   `CustomGradientPicker`, `GradientPicker`: Add `__nextHasNoMargin` prop for opting into the new margin-free styles ([#43387](https://github.com/WordPress/gutenberg/pull/43387)).
-   `ToolsPanel`: Tighten grid gaps ([#43424](https://github.com/WordPress/gutenberg/pull/43424)).
-   `ColorPalette`: Make popover style consistent ([#43570](https://github.com/WordPress/gutenberg/pull/43570)).
-   `ToggleGroupControl`: Improve TypeScript documentation ([#43265](https://github.com/WordPress/gutenberg/pull/43265)).
-   `ComboboxControl`: Normalize hyphen-like characters to an ASCII hyphen ([#42942](https://github.com/WordPress/gutenberg/pull/42942)).
-   `FormTokenField`: Refactor away from `_.difference()` ([#43224](https://github.com/WordPress/gutenberg/pull/43224/)).
-   `Autocomplete`: use `KeyboardEvent.code` instead of `KeyboardEvent.keyCode` ([#43432](https://github.com/WordPress/gutenberg/pull/43432/)).
-   `ConfirmDialog`: replace (almost) every usage of `fireEvent` with `@testing-library/user-event` ([#43429](https://github.com/WordPress/gutenberg/pull/43429/)).
-   `Popover`: Introduce new `flip` and `resize` props ([#43546](https://github.com/WordPress/gutenberg/pull/43546/)).

### Internal

-   `Tooltip`: Refactor tests to `@testing-library/react` ([#43061](https://github.com/WordPress/gutenberg/pull/43061)).
-   `ClipboardButton`, `FocusableIframe`, `IsolatedEventContainer`, `withConstrainedTabbing`, `withSpokenMessages`: Improve TypeScript types ([#43579](https://github.com/WordPress/gutenberg/pull/43579)).
-   Clean up unused and duplicate `COLORS` values ([#43445](https://github.com/WordPress/gutenberg/pull/43445)).
-   Update `floating-ui` to the latest version ([#43206](https://github.com/WordPress/gutenberg/pull/43206)).
-   `DateTimePicker`, `TimePicker`, `DatePicker`: Switch from `moment` to `date-fns` ([#43005](https://github.com/WordPress/gutenberg/pull/43005)).
-   `DatePicker`: Switch from `react-dates` to `use-lilius` ([#43005](https://github.com/WordPress/gutenberg/pull/43005)).
-   `DateTimePicker`: address feedback after recent refactor to `date-fns` and `use-lilius` ([#43495](https://github.com/WordPress/gutenberg/pull/43495)).
-   `convertLTRToRTL()`: Refactor away from `_.mapKeys()` ([#43258](https://github.com/WordPress/gutenberg/pull/43258/)).
-   `withSpokenMessages`: Update to use `@testing-library/react` ([#43273](https://github.com/WordPress/gutenberg/pull/43273)).
-   `MenuGroup`: Refactor unit tests to use `@testing-library/react` ([#43275](https://github.com/WordPress/gutenberg/pull/43275)).
-   `FormTokenField`: Refactor away from `_.uniq()` ([#43330](https://github.com/WordPress/gutenberg/pull/43330/)).
-   `contextConnect`: Refactor away from `_.uniq()` ([#43330](https://github.com/WordPress/gutenberg/pull/43330/)).
-   `ColorPalette`: Refactor away from `_.uniq()` ([#43330](https://github.com/WordPress/gutenberg/pull/43330/)).
-   `Guide`: Refactor away from `_.times()` ([#43374](https://github.com/WordPress/gutenberg/pull/43374/)).
-   `Disabled`: Convert to TypeScript ([#42708](https://github.com/WordPress/gutenberg/pull/42708)).
-   `Guide`: Update tests to use `@testing-library/react` ([#43380](https://github.com/WordPress/gutenberg/pull/43380)).
-   `Modal`: use `KeyboardEvent.code` instead of deprecated `KeyboardEvent.keyCode`. improve unit tests ([#43429](https://github.com/WordPress/gutenberg/pull/43429/)).
-   `FocalPointPicker`: use `KeyboardEvent.code`, partially refactor tests to modern RTL and `user-event` ([#43441](https://github.com/WordPress/gutenberg/pull/43441/)).
-   `CustomGradientPicker`: use `KeyboardEvent.code` instead of `KeyboardEvent.keyCode` ([#43437](https://github.com/WordPress/gutenberg/pull/43437/)).
-   `Card`: Convert to TypeScript ([#42941](https://github.com/WordPress/gutenberg/pull/42941)).
-   `NavigableContainer`: Refactor away from `_.omit()` ([#43474](https://github.com/WordPress/gutenberg/pull/43474/)).
-   `Notice`: Refactor away from `_.omit()` ([#43474](https://github.com/WordPress/gutenberg/pull/43474/)).
-   `Snackbar`: Refactor away from `_.omit()` ([#43474](https://github.com/WordPress/gutenberg/pull/43474/)).
-   `UnitControl`: Refactor away from `_.omit()` ([#43474](https://github.com/WordPress/gutenberg/pull/43474/)).
-   `BottomSheet`: Refactor away from `_.omit()` ([#43474](https://github.com/WordPress/gutenberg/pull/43474/)).
-   `DropZone`: Refactor away from `_.includes()` ([#43518](https://github.com/WordPress/gutenberg/pull/43518/)).
-   `NavigableMenu`: Refactor away from `_.includes()` ([#43518](https://github.com/WordPress/gutenberg/pull/43518/)).
-   `Tooltip`: Refactor away from `_.includes()` ([#43518](https://github.com/WordPress/gutenberg/pull/43518/)).
-   `TreeGrid`: Refactor away from `_.includes()` ([#43518](https://github.com/WordPress/gutenberg/pull/43518/)).
-   `FormTokenField`: use `KeyboardEvent.code`, refactor tests to modern RTL and `user-event` ([#43442](https://github.com/WordPress/gutenberg/pull/43442/)).
-   `DropdownMenu`: use `KeyboardEvent.code`, refactor tests to model RTL and `user-event` ([#43439](https://github.com/WordPress/gutenberg/pull/43439/)).
-   `Autocomplete`: Refactor away from `_.escapeRegExp()` ([#43629](https://github.com/WordPress/gutenberg/pull/43629/)).
-   `TextHighlight`: Refactor away from `_.escapeRegExp()` ([#43629](https://github.com/WordPress/gutenberg/pull/43629/)).

### Experimental

-   `FormTokenField`: add `__experimentalAutoSelectFirstMatch` prop to auto select the first matching suggestion on typing ([#42527](https://github.com/WordPress/gutenberg/pull/42527/)).
-   `Popover`: Deprecate `__unstableForcePosition`, now replaced by new `flip` and `resize` props ([#43546](https://github.com/WordPress/gutenberg/pull/43546/)).

## 19.17.0 (2022-08-10)

### Bug Fix

-   `Popover`: make sure that `ownerDocument` is always defined ([#42886](https://github.com/WordPress/gutenberg/pull/42886)).
-   `ExternalLink`: Check if the link is an internal anchor link and prevent anchor links from being opened. ([#42259](https://github.com/WordPress/gutenberg/pull/42259)).
-   `BorderControl`: Ensure box-sizing is reset for the control ([#42754](https://github.com/WordPress/gutenberg/pull/42754)).
-   `InputControl`: Fix acceptance of falsy values in controlled updates ([#42484](https://github.com/WordPress/gutenberg/pull/42484/)).
-   `Tooltip (Experimental)`, `CustomSelectControl`, `TimePicker`: Add missing font-size styles which were necessary in non-WordPress contexts ([#42844](https://github.com/WordPress/gutenberg/pull/42844/)).
-   `TextControl`, `TextareaControl`, `ToggleGroupControl`: Add `box-sizing` reset style ([#42889](https://github.com/WordPress/gutenberg/pull/42889)).
-   `Popover`: fix arrow placement and design ([#42874](https://github.com/WordPress/gutenberg/pull/42874/)).
-   `Popover`: fix minor glitch in arrow [#42903](https://github.com/WordPress/gutenberg/pull/42903)).
-   `ColorPicker`: fix layout overflow [#42992](https://github.com/WordPress/gutenberg/pull/42992)).
-   `ToolsPanel`: Constrain grid columns to 50% max-width ([#42795](https://github.com/WordPress/gutenberg/pull/42795)).
-   `Popover`: anchor correctly to parent node when no explicit anchor is passed ([#42971](https://github.com/WordPress/gutenberg/pull/42971)).
-   `ColorPalette`: forward correctly `popoverProps` in the `CustomColorPickerDropdown` component [#42989](https://github.com/WordPress/gutenberg/pull/42989)).
-   `ColorPalette`, `CustomGradientBar`: restore correct color picker popover position [#42989](https://github.com/WordPress/gutenberg/pull/42989)).
-   `Popover`: fix iframe offset not updating when iframe resizes ([#42971](https://github.com/WordPress/gutenberg/pull/43172)).

### Enhancements

-   `ToggleGroupControlOptionIcon`: Maintain square proportions ([#43060](https://github.com/WordPress/gutenberg/pull/43060/)).
-   `ToggleGroupControlOptionIcon`: Add a required `label` prop so the button is always accessibly labeled. Also removes `showTooltip` from the accepted prop types, as the tooltip will now always be shown. ([#43060](https://github.com/WordPress/gutenberg/pull/43060/)).
-   `SelectControl`, `CustomSelectControl`: Refresh and refactor chevron down icon ([#42962](https://github.com/WordPress/gutenberg/pull/42962)).
-   `FontSizePicker`: Add large size variant ([#42716](https://github.com/WordPress/gutenberg/pull/42716/)).
-   `Popover`: tidy up code, add more comments ([#42944](https://github.com/WordPress/gutenberg/pull/42944)).
-   Add `box-sizing` reset style mixin to utils ([#42754](https://github.com/WordPress/gutenberg/pull/42754)).
-   `ResizableBox`: Make tooltip background match `Tooltip` component's ([#42800](https://github.com/WordPress/gutenberg/pull/42800)).
-   Update control labels to the new uppercase styles ([#42789](https://github.com/WordPress/gutenberg/pull/42789)).
-   `UnitControl`: Update unit dropdown design for the large size variant ([#42000](https://github.com/WordPress/gutenberg/pull/42000)).
-   `BaseControl`: Add `box-sizing` reset style ([#42889](https://github.com/WordPress/gutenberg/pull/42889)).
-   `ToggleGroupControl`, `RangeControl`, `FontSizePicker`: Add `__nextHasNoMarginBottom` prop for opting into the new margin-free styles ([#43062](https://github.com/WordPress/gutenberg/pull/43062)).
-   `BoxControl`: Export `applyValueToSides` util function. ([#42733](https://github.com/WordPress/gutenberg/pull/42733/)).
-   `ColorPalette`: use index while iterating over color entries to avoid React "duplicated key" warning ([#43096](https://github.com/WordPress/gutenberg/pull/43096)).
-   `AnglePickerControl`: Add `__nextHasNoMarginBottom` prop for opting into the new margin-free styles ([#43160](https://github.com/WordPress/gutenberg/pull/43160/)).
-   `ComboboxControl`: Add `__nextHasNoMarginBottom` prop for opting into the new margin-free styles ([#43165](https://github.com/WordPress/gutenberg/pull/43165/)).

### Internal

-   `ToggleGroupControl`: Add `__experimentalIsIconGroup` prop ([#43060](https://github.com/WordPress/gutenberg/pull/43060/)).
-   `Flex`, `FlexItem`, `FlexBlock`: Convert to TypeScript ([#42537](https://github.com/WordPress/gutenberg/pull/42537)).
-   `InputControl`: Fix incorrect `size` prop passing ([#42793](https://github.com/WordPress/gutenberg/pull/42793)).
-   `Placeholder`: Convert to TypeScript ([#42990](https://github.com/WordPress/gutenberg/pull/42990)).
-   `Popover`: rewrite Storybook examples using controls [#42903](https://github.com/WordPress/gutenberg/pull/42903)).
-   `Swatch`: Remove component in favor of `ColorIndicator` [#43068](https://github.com/WordPress/gutenberg/pull/43068)).

## 19.16.0 (2022-07-27)

### Bug Fix

-   Context System: Stop explicitly setting `undefined` to the `children` prop. This fixes a bug where `Icon` could not be correctly rendered via the `as` prop of a context-connected component ([#42686](https://github.com/WordPress/gutenberg/pull/42686)).
-   `Popover`, `Dropdown`: Fix width when `expandOnMobile` is enabled ([#42635](https://github.com/WordPress/gutenberg/pull/42635/)).
-   `CustomSelectControl`: Fix font size and hover/focus style inconsistencies with `SelectControl` ([#42460](https://github.com/WordPress/gutenberg/pull/42460/)).
-   `AnglePickerControl`: Fix gap between elements in RTL mode ([#42534](https://github.com/WordPress/gutenberg/pull/42534)).
-   `ColorPalette`: Fix background image in RTL mode ([#42510](https://github.com/WordPress/gutenberg/pull/42510)).
-   `RangeControl`: clamp initialPosition between min and max values ([#42571](https://github.com/WordPress/gutenberg/pull/42571)).
-   `Tooltip`: avoid unnecessary re-renders of select child elements ([#42483](https://github.com/WordPress/gutenberg/pull/42483)).
-   `Popover`: Fix offset when the reference element is within an iframe. ([#42417](https://github.com/WordPress/gutenberg/pull/42417)).

### Enhancements

-   `BorderControl`: Improve labelling, tooltips and DOM structure ([#42348](https://github.com/WordPress/gutenberg/pull/42348/)).
-   `BaseControl`: Set zero padding on `StyledLabel` to ensure cross-browser styling ([#42348](https://github.com/WordPress/gutenberg/pull/42348/)).
-   `InputControl`: Implement wrapper subcomponents for adding responsive padding to `prefix`/`suffix` ([#42378](https://github.com/WordPress/gutenberg/pull/42378)).
-   `SelectControl`: Add flag for larger default size ([#42456](https://github.com/WordPress/gutenberg/pull/42456/)).
-   `UnitControl`: Update unit select's focus styles to match input's ([#42383](https://github.com/WordPress/gutenberg/pull/42383)).
-   `ColorPalette`: Display checkered preview background when `value` is transparent ([#42232](https://github.com/WordPress/gutenberg/pull/42232)).
-   `CustomSelectControl`: Add size variants ([#42460](https://github.com/WordPress/gutenberg/pull/42460/)).
-   `CustomSelectControl`: Add flag to opt in to unconstrained width ([#42460](https://github.com/WordPress/gutenberg/pull/42460/)).
-   `Dropdown`: Implement wrapper subcomponent for adding different padding to the dropdown content ([#42595](https://github.com/WordPress/gutenberg/pull/42595/)).
-   `BorderControl`: Render dropdown as prefix within its `UnitControl` ([#42212](https://github.com/WordPress/gutenberg/pull/42212/))
-   `UnitControl`: Update prop types to allow ReactNode as prefix ([#42212](https://github.com/WordPress/gutenberg/pull/42212/))
-   `ToolsPanel`: Updated README with panel layout information and more expansive usage example ([#42615](https://github.com/WordPress/gutenberg/pull/42615)).
-   `ComboboxControl`, `FormTokenField`: Add custom render callback for options in suggestions list ([#42597](https://github.com/WordPress/gutenberg/pull/42597/)).

### Internal

-   `ColorPicker`: Clean up implementation of 40px size ([#42002](https://github.com/WordPress/gutenberg/pull/42002/)).
-   `Divider`: Complete TypeScript migration ([#41991](https://github.com/WordPress/gutenberg/pull/41991)).
-   `Divider`, `Flex`, `Spacer`: Improve documentation for the `SpaceInput` prop ([#42376](https://github.com/WordPress/gutenberg/pull/42376)).
-   `Elevation`: Convert to TypeScript ([#42302](https://github.com/WordPress/gutenberg/pull/42302)).
-   `ScrollLock`: Convert to TypeScript ([#42303](https://github.com/WordPress/gutenberg/pull/42303)).
-   `Shortcut`: Convert to TypeScript ([#42272](https://github.com/WordPress/gutenberg/pull/42272)).
-   `TreeSelect`: Refactor away from `_.compact()` ([#42438](https://github.com/WordPress/gutenberg/pull/42438)).
-   `MediaEdit`: Refactor away from `_.compact()` for mobile ([#42438](https://github.com/WordPress/gutenberg/pull/42438)).
-   `BoxControl`: Refactor away from `_.isEmpty()` ([#42468](https://github.com/WordPress/gutenberg/pull/42468)).
-   `RadioControl`: Refactor away from `_.isEmpty()` ([#42468](https://github.com/WordPress/gutenberg/pull/42468)).
-   `SelectControl`: Refactor away from `_.isEmpty()` ([#42468](https://github.com/WordPress/gutenberg/pull/42468)).
-   `StyleProvider`: Convert to TypeScript ([#42541](https://github.com/WordPress/gutenberg/pull/42541)).
-   `ComboboxControl`: Replace `keyboardEvent.keyCode` with `keyboardEvent.code`([#42569](https://github.com/WordPress/gutenberg/pull/42569)).
-   `ComboboxControl`: Add support for uncontrolled mode ([#42752](https://github.com/WordPress/gutenberg/pull/42752)).

## 19.15.0 (2022-07-13)

### Bug Fix

-   `BoxControl`: Change ARIA role from `region` to `group` to avoid unwanted ARIA landmark regions ([#42094](https://github.com/WordPress/gutenberg/pull/42094)).
-   `FocalPointPicker`, `FormTokenField`, `ResizableBox`: Fixed SSR breakage ([#42248](https://github.com/WordPress/gutenberg/pull/42248)).
-   `ComboboxControl`: use custom prefix when generating the instanceId ([#42134](https://github.com/WordPress/gutenberg/pull/42134).
-   `Popover`: pass missing anchor ref to the `getAnchorRect` callback prop. ([#42076](https://github.com/WordPress/gutenberg/pull/42076)).
-   `Popover`: call `getAnchorRect` callback prop even if `anchorRefFallback` has no value. ([#42329](https://github.com/WordPress/gutenberg/pull/42329)).
-   Fix `ToolTip` position to ensure it is always positioned relative to the first child of the ToolTip. ([#41268](https://github.com/WordPress/gutenberg/pull/41268))

### Enhancements

-   `ToggleGroupControl`: Add large size variant ([#42008](https://github.com/WordPress/gutenberg/pull/42008/)).
-   `InputControl`: Ensure that the padding between a `prefix`/`suffix` and the text input stays at a reasonable 8px, even in larger size variants ([#42166](https://github.com/WordPress/gutenberg/pull/42166)).

### Internal

-   `Grid`: Convert to TypeScript ([#41923](https://github.com/WordPress/gutenberg/pull/41923)).
-   `TextHighlight`: Convert to TypeScript ([#41698](https://github.com/WordPress/gutenberg/pull/41698)).
-   `Tip`: Convert to TypeScript ([#42262](https://github.com/WordPress/gutenberg/pull/42262)).
-   `Scrollable`: Convert to TypeScript ([#42016](https://github.com/WordPress/gutenberg/pull/42016)).
-   `Spacer`: Complete TypeScript migration ([#42013](https://github.com/WordPress/gutenberg/pull/42013)).
-   `VisuallyHidden`: Convert to TypeScript ([#42220](https://github.com/WordPress/gutenberg/pull/42220)).
-   `TreeSelect`: Refactor away from `_.repeat()` ([#42070](https://github.com/WordPress/gutenberg/pull/42070/)).
-   `FocalPointPicker` updated to satisfy `react/exhaustive-deps` eslint rule ([#41520](https://github.com/WordPress/gutenberg/pull/41520)).
-   `ColorPicker` updated to satisfy `react/exhaustive-deps` eslint rule ([#41294](https://github.com/WordPress/gutenberg/pull/41294)).
-   `Slot`/`Fill`: Refactor away from Lodash ([#42153](https://github.com/WordPress/gutenberg/pull/42153/)).
-   `ComboboxControl`: Refactor away from `_.deburr()` ([#42169](https://github.com/WordPress/gutenberg/pull/42169/)).
-   `FormTokenField`: Refactor away from `_.identity()` ([#42215](https://github.com/WordPress/gutenberg/pull/42215/)).
-   `SelectControl`: Use roles and `@testing-library/user-event` in unit tests ([#42308](https://github.com/WordPress/gutenberg/pull/42308)).
-   `DropdownMenu`: Refactor away from Lodash ([#42218](https://github.com/WordPress/gutenberg/pull/42218/)).
-   `ToolbarGroup`: Refactor away from `_.flatMap()` ([#42223](https://github.com/WordPress/gutenberg/pull/42223/)).
-   `TreeSelect`: Refactor away from `_.flatMap()` ([#42223](https://github.com/WordPress/gutenberg/pull/42223/)).
-   `Autocomplete`: Refactor away from `_.deburr()` ([#42266](https://github.com/WordPress/gutenberg/pull/42266/)).
-   `MenuItem`: Refactor away from `_.isString()` ([#42268](https://github.com/WordPress/gutenberg/pull/42268/)).
-   `Shortcut`: Refactor away from `_.isString()` ([#42268](https://github.com/WordPress/gutenberg/pull/42268/)).
-   `Shortcut`: Refactor away from `_.isObject()` ([#42336](https://github.com/WordPress/gutenberg/pull/42336/)).
-   `RangeControl`: Convert to TypeScript ([#40535](https://github.com/WordPress/gutenberg/pull/40535)).
-   `ExternalLink`: Refactor away from Lodash ([#42341](https://github.com/WordPress/gutenberg/pull/42341/)).
-   `Navigation`: updated to satisfy `react/exhaustive-deps` eslint rule ([#41612](https://github.com/WordPress/gutenberg/pull/41612))

## 19.14.0 (2022-06-29)

### Bug Fix

-   `ColorPicker`: Remove horizontal scrollbar when using HSL or RGB color input types. ([#41646](https://github.com/WordPress/gutenberg/pull/41646))
-   `ColorPicker`: Widen hex input field for mobile. ([#42004](https://github.com/WordPress/gutenberg/pull/42004))

### Enhancements

-   Wrapped `ColorIndicator` in a `forwardRef` call ([#41587](https://github.com/WordPress/gutenberg/pull/41587)).
-   `ComboboxControl` & `FormTokenField`: Add `__next36pxDefaultSize` flag for larger default size ([#40746](https://github.com/WordPress/gutenberg/pull/40746)).
-   `BorderControl`: Improve TypeScript support. ([#41843](https://github.com/WordPress/gutenberg/pull/41843)).
-   `DatePicker`: highlight today's date. ([#41647](https://github.com/WordPress/gutenberg/pull/41647/)).
-   Allow automatic repositioning of `BorderBoxControl` and `ColorPalette` popovers within smaller viewports ([#41930](https://github.com/WordPress/gutenberg/pull/41930)).

### Internal

-   `Spinner`: Convert to TypeScript and update storybook ([#41540](https://github.com/WordPress/gutenberg/pull/41540/)).
-   `InputControl`: Add tests and update to use `@testing-library/user-event` ([#41421](https://github.com/WordPress/gutenberg/pull/41421)).
-   `FormToggle`: Convert to TypeScript ([#41729](https://github.com/WordPress/gutenberg/pull/41729)).
-   `ColorIndicator`: Convert to TypeScript ([#41587](https://github.com/WordPress/gutenberg/pull/41587)).
-   `Truncate`: Convert to TypeScript ([#41697](https://github.com/WordPress/gutenberg/pull/41697)).
-   `FocalPointPicker`: Refactor away from `_.clamp()` ([#41735](https://github.com/WordPress/gutenberg/pull/41735/)).
-   `RangeControl`: Refactor away from `_.clamp()` ([#41735](https://github.com/WordPress/gutenberg/pull/41735/)).
-   Refactor components `utils` away from `_.clamp()` ([#41735](https://github.com/WordPress/gutenberg/pull/41735/)).
-   `BoxControl`: Refactor utils away from `_.isNumber()` ([#41776](https://github.com/WordPress/gutenberg/pull/41776/)).
-   `Elevation`: Refactor away from `_.isNil()` ([#41785](https://github.com/WordPress/gutenberg/pull/41785/)).
-   `HStack`: Refactor away from `_.isNil()` ([#41785](https://github.com/WordPress/gutenberg/pull/41785/)).
-   `Truncate`: Refactor away from `_.isNil()` ([#41785](https://github.com/WordPress/gutenberg/pull/41785/)).
-   `VStack`: Convert to TypeScript ([#41850](https://github.com/WordPress/gutenberg/pull/41587)).
-   `AlignmentMatrixControl`: Refactor away from `_.flattenDeep()` in utils ([#41814](https://github.com/WordPress/gutenberg/pull/41814/)).
-   `AutoComplete`: Revert recent `exhaustive-deps` refactor ([#41820](https://github.com/WordPress/gutenberg/pull/41820)).
-   `Spacer`: Convert knobs to controls in Storybook ([#41851](https://github.com/WordPress/gutenberg/pull/41851)).
-   `Heading`: Complete TypeScript migration ([#41921](https://github.com/WordPress/gutenberg/pull/41921)).
-   `Navigation`: Refactor away from Lodash functions ([#41865](https://github.com/WordPress/gutenberg/pull/41865/)).
-   `CustomGradientPicker`: Refactor away from Lodash ([#41901](https://github.com/WordPress/gutenberg/pull/41901/)).
-   `SegmentedControl`: Refactor away from `_.values()` ([#41905](https://github.com/WordPress/gutenberg/pull/41905/)).
-   `DimensionControl`: Refactor docs away from `_.partialRight()` ([#41909](https://github.com/WordPress/gutenberg/pull/41909/)).
-   `NavigationItem` updated to ignore `react/exhaustive-deps` eslint rule ([#41639](https://github.com/WordPress/gutenberg/pull/41639)).

## 19.13.0 (2022-06-15)

### Bug Fix

-   `Tooltip`: Opt in to `__unstableShift` to ensure that the Tooltip is always within the viewport. ([#41524](https://github.com/WordPress/gutenberg/pull/41524))
-   `FormTokenField`: Do not suggest the selected one even if `{ value: string }` is passed ([#41216](https://github.com/WordPress/gutenberg/pull/41216)).
-   `CustomGradientBar`: Fix insertion and control point positioning to more closely follow cursor. ([#41492](https://github.com/WordPress/gutenberg/pull/41492))
-   `FormTokenField`: Added Padding to resolve close button overlap issue ([#41556](https://github.com/WordPress/gutenberg/pull/41556)).
-   `ComboboxControl`: fix the autofocus behavior after resetting the value. ([#41737](https://github.com/WordPress/gutenberg/pull/41737)).

### Enhancements

-   `AnglePickerControl`: Use NumberControl as input field ([#41472](https://github.com/WordPress/gutenberg/pull/41472)).

### Internal

-   `FormTokenField`: Convert to TypeScript and refactor to functional component ([#41216](https://github.com/WordPress/gutenberg/pull/41216)).
-   `Draggable`: updated to satisfy `react/exhaustive-deps` eslint rule ([#41499](https://github.com/WordPress/gutenberg/pull/41499))
-   `RadioControl`: Convert to TypeScript ([#41568](https://github.com/WordPress/gutenberg/pull/41568)).
-   `Flex` updated to satisfy `react/exhaustive-deps` eslint rule ([#41507](https://github.com/WordPress/gutenberg/pull/41507)).
-   `CustomGradientBar` updated to satisfy `react/exhaustive-deps` eslint rule ([#41463](https://github.com/WordPress/gutenberg/pull/41463))
-   `TreeSelect`: Convert to TypeScript ([#41536](https://github.com/WordPress/gutenberg/pull/41536)).
-   `FontSizePicker`: updated to satisfy `react/exhaustive-deps` eslint rule ([#41600](https://github.com/WordPress/gutenberg/pull/41600)).
-   `ZStack`: Convert component story to TypeScript and add inline docs ([#41694](https://github.com/WordPress/gutenberg/pull/41694)).
-   `Dropdown`: Make sure cleanup (closing the dropdown) only runs when the menu has actually been opened.
-   Enhance the TypeScript migration guidelines ([#41669](https://github.com/WordPress/gutenberg/pull/41669)).
-   `ExternalLink`: Convert to TypeScript ([#41681](https://github.com/WordPress/gutenberg/pull/41681)).
-   `InputControl` updated to satisfy `react/exhaustive-deps` eslint rule ([#41601](https://github.com/WordPress/gutenberg/pull/41601))
-   `Modal`: updated to satisfy `react/exhaustive-deps` eslint rule ([#41610](https://github.com/WordPress/gutenberg/pull/41610))

### Experimental

-   `Navigation`: improve unit tests by using `@testing-library/user-event` and modern `@testing-library` assertions; add unit test for controlled component ([#41668](https://github.com/WordPress/gutenberg/pull/41668)).

## 19.12.0 (2022-06-01)

### Bug Fix

-   `Popover`, `Dropdown`, `CustomGradientPicker`: Fix dropdown positioning by always targeting the rendered toggle, and switch off width in the Popover size middleware to stop reducing the width of the popover. ([#41361](https://github.com/WordPress/gutenberg/pull/41361))
-   Fix `InputControl` blocking undo/redo while focused. ([#40518](https://github.com/WordPress/gutenberg/pull/40518))
-   `ColorPalette`: Correctly update color name label when CSS variables are involved ([#41461](https://github.com/WordPress/gutenberg/pull/41461)).

### Enhancements

-   `SelectControl`: Add `__nextHasNoMarginBottom` prop for opting into the new margin-free styles ([#41269](https://github.com/WordPress/gutenberg/pull/41269)).
-   `ColorPicker`: Strip leading hash character from hex values pasted into input. ([#41223](https://github.com/WordPress/gutenberg/pull/41223))
-   `ColorPicker`: Display detailed color inputs by default. ([#41222](https://github.com/WordPress/gutenberg/pull/41222))
-   Updated design for the `DateTimePicker`, `DatePicker` and `TimePicker` components ([#41097](https://github.com/WordPress/gutenberg/pull/41097)).
-   `DateTimePicker`: Add `__nextRemoveHelpButton` and `__nextRemoveResetButton` for opting into new behaviour where there is no Help and Reset button ([#41097](https://github.com/WordPress/gutenberg/pull/41097)).

### Internal

-   `AlignmentMatrixControl` updated to satisfy `react/exhaustive-deps` eslint rule ([#41167](https://github.com/WordPress/gutenberg/pull/41167))
-   `BorderControl` updated to satisfy `react/exhaustive-deps` eslint rule ([#41259](https://github.com/WordPress/gutenberg/pull/41259))
-   `CheckboxControl`: Add unit tests ([#41165](https://github.com/WordPress/gutenberg/pull/41165)).
-   `BorderBoxControl`: fix some layout misalignments, especially for RTL users ([#41254](https://github.com/WordPress/gutenberg/pull/41254)).
-   `TimePicker`: Update unit tests to use `@testing-library/user-event` ([#41270](https://github.com/WordPress/gutenberg/pull/41270)).
-   `DateTimePicker`: Update `moment` to 2.26.0 and update `react-date` typings ([#41266](https://github.com/WordPress/gutenberg/pull/41266)).
-   `TextareaControl`: Convert to TypeScript ([#41215](https://github.com/WordPress/gutenberg/pull/41215)).
-   `BoxControl`: Update unit tests to use `@testing-library/user-event` ([#41422](https://github.com/WordPress/gutenberg/pull/41422)).
-   `Surface`: Convert to TypeScript ([#41212](https://github.com/WordPress/gutenberg/pull/41212)).
-   `Autocomplete` updated to satisfy `react/exhaustive-deps` eslint rule ([#41382](https://github.com/WordPress/gutenberg/pull/41382))
-   `Dropdown` updated to satisfy `react/exhaustive-deps` eslint rule ([#41505](https://github.com/WordPress/gutenberg/pull/41505))
-   `DateDayPicker` updated to satisfy `react/exhaustive-deps` eslint rule ([#41470](https://github.com/WordPress/gutenberg/pull/41470)).

### Experimental

-   `Spacer`: Add RTL support. ([#41172](https://github.com/WordPress/gutenberg/pull/41172))

## 19.11.0 (2022-05-18)

### Enhancements

-   `BorderControl` now only displays the reset button in its popover when selections have already been made. ([#40917](https://github.com/WordPress/gutenberg/pull/40917))
-   `BorderControl` & `BorderBoxControl`: Add `__next36pxDefaultSize` flag for larger default size ([#40920](https://github.com/WordPress/gutenberg/pull/40920)).
-   `BorderControl` improved focus and border radius styling for component. ([#40951](https://github.com/WordPress/gutenberg/pull/40951))
-   Improve focused `CircularOptionPicker` styling ([#40990](https://github.com/WordPress/gutenberg/pull/40990))
-   `BorderControl`: Make border color consistent with other controls ([#40921](https://github.com/WordPress/gutenberg/pull/40921))
-   `SelectControl`: Remove `lineHeight` setting to fix issue with font descenders being cut off ([#40985](https://github.com/WordPress/gutenberg/pull/40985))

### Internal

-   `DateTimePicker`: Convert to TypeScript ([#40775](https://github.com/WordPress/gutenberg/pull/40775)).
-   `DateTimePicker`: Convert unit tests to TypeScript ([#40957](https://github.com/WordPress/gutenberg/pull/40957)).
-   `CheckboxControl`: Convert to TypeScript ([#40915](https://github.com/WordPress/gutenberg/pull/40915)).
-   `ButtonGroup`: Convert to TypeScript ([#41007](https://github.com/WordPress/gutenberg/pull/41007)).
-   `Popover`: refactor component to use the `floating-ui` library internally ([#40740](https://github.com/WordPress/gutenberg/pull/40740)).

## 19.10.0 (2022-05-04)

### Internal

-   `UnitControl`: migrate unit tests to TypeScript ([#40697](https://github.com/WordPress/gutenberg/pull/40697)).
-   `DatePicker`: Add improved unit tests ([#40754](https://github.com/WordPress/gutenberg/pull/40754)).
-   Setup `user-event` in unit tests inline, once per test ([#40839](https://github.com/WordPress/gutenberg/pull/40839)).
-   `DatePicker`: Update `react-dates` to 21.8.0 ([#40801](https://github.com/WordPress/gutenberg/pull/40801)).

### Enhancements

-   `InputControl`: Add `__next36pxDefaultSize` flag for larger default size ([#40622](https://github.com/WordPress/gutenberg/pull/40622)).
-   `UnitControl`: Add `__next36pxDefaultSize` flag for larger default size ([#40627](https://github.com/WordPress/gutenberg/pull/40627)).
-   `Modal` design adjustments: Blur elements outside of the modal, increase modal title size, use larger close icon, remove header border when modal contents are scrolled. ([#40781](https://github.com/WordPress/gutenberg/pull/40781)).
-   `SelectControl`: Improved TypeScript support ([#40737](https://github.com/WordPress/gutenberg/pull/40737)).
-   `ToggleControlGroup`: Switch to internal `Icon` component for dashicon support ([40717](https://github.com/WordPress/gutenberg/pull/40717)).
-   Improve `ToolsPanel` accessibility. ([#40716](https://github.com/WordPress/gutenberg/pull/40716))

### Bug Fix

-   The `Button` component now displays the label as the tooltip for icon only buttons. ([#40716](https://github.com/WordPress/gutenberg/pull/40716))
-   Use fake timers and fix usage of async methods from `@testing-library/user-event`. ([#40790](https://github.com/WordPress/gutenberg/pull/40790))
-   UnitControl: avoid calling onChange callback twice when unit changes. ([#40796](https://github.com/WordPress/gutenberg/pull/40796))
-   `UnitControl`: show unit label when units prop has only one unit. ([#40784](https://github.com/WordPress/gutenberg/pull/40784))
-   `AnglePickerControl`: Fix closing of gradient popover when the angle control is clicked. ([#40735](https://github.com/WordPress/gutenberg/pull/40735))

### Internal

-   `TextControl`: Convert to TypeScript ([#40633](https://github.com/WordPress/gutenberg/pull/40633)).

## 19.9.0 (2022-04-21)

### Bug Fix

-   Consolidate the main black colors to gray-900. Affects `AlignmentMatrixControl`, `InputControl`, `Heading`, `SelectControl`, `Spinner (Experimental)`, and `Text` ([#40391](https://github.com/WordPress/gutenberg/pull/40391)).

### Internal

-   Remove individual color object exports from the `utils/colors-values.js` file. Colors should now be used from the main `COLORS` export([#40387](https://github.com/WordPress/gutenberg/pull/40387)).

### Bug Fix

-   `InputControl`: allow user to input a value interactively in Storybook, by removing default value argument ([#40410](https://github.com/WordPress/gutenberg/pull/40410)).

## 19.8.0 (2022-04-08)

### Enhancements

-   Update `BorderControl` and `BorderBoxControl` to allow the passing of custom class names to popovers ([#39753](https://github.com/WordPress/gutenberg/pull/39753)).
-   `ToggleGroupControl`: Reintroduce backdrop animation ([#40021](https://github.com/WordPress/gutenberg/pull/40021)).
-   `Card`: Adjust border radius effective size ([#40032](https://github.com/WordPress/gutenberg/pull/40032)).
-   `InputControl`: Improved TypeScript type annotations ([#40119](https://github.com/WordPress/gutenberg/pull/40119)).

### Internal

-   `BaseControl`: Convert to TypeScript ([#39468](https://github.com/WordPress/gutenberg/pull/39468)).

### New Features

-   Add `BorderControl` component ([#37769](https://github.com/WordPress/gutenberg/pull/37769)).
-   Add `BorderBoxControl` component ([#38876](https://github.com/WordPress/gutenberg/pull/38876)).
-   Add `ToggleGroupControlOptionIcon` component ([#39760](https://github.com/WordPress/gutenberg/pull/39760)).

### Bug Fix

-   Use `Object.assign` instead of `{ ...spread }` syntax to avoid errors in the code generated by TypeScript ([#39932](https://github.com/WordPress/gutenberg/pull/39932)).
-   `ItemGroup`: Ensure that the Item's text color is not overridden by the user agent's button color ([#40055](https://github.com/WordPress/gutenberg/pull/40055)).
-   `Surface`: Use updated UI text color `#1e1e1e` instead of `#000` ([#40055](https://github.com/WordPress/gutenberg/pull/40055)).
-   `CustomSelectControl`: Make chevron consistent with `SelectControl` ([#40049](https://github.com/WordPress/gutenberg/pull/40049)).

## 19.7.0 (2022-03-23)

### Enhancements

-   `CustomSelectControl`: Add `__next36pxDefaultSize` flag for larger default size ([#39401](https://github.com/WordPress/gutenberg/pull/39401)).
-   `BaseControl`: Add `__nextHasNoMarginBottom` prop for opting into the new margin-free styles ([#39325](https://github.com/WordPress/gutenberg/pull/39325)).
-   `Divider`: Make the divider visible by default (`display: inline`) in flow layout containers when the divider orientation is vertical ([#39316](https://github.com/WordPress/gutenberg/pull/39316)).
-   Stop using deprecated `event.keyCode` in favor of `event.key` for keyboard events in `UnitControl` and `InputControl`. ([#39360](https://github.com/WordPress/gutenberg/pull/39360))
-   `ColorPalette`: refine custom color button's label. ([#39386](https://github.com/WordPress/gutenberg/pull/39386))
-   Add `onClick` prop on `FormFileUpload`. ([#39268](https://github.com/WordPress/gutenberg/pull/39268))
-   `FocalPointPicker`: stop using `UnitControl`'s deprecated `unit` prop ([#39504](https://github.com/WordPress/gutenberg/pull/39504)).
-   `CheckboxControl`: Add support for the `indeterminate` state ([#39462](https://github.com/WordPress/gutenberg/pull/39462)).
-   `UnitControl`: add support for the `onBlur` prop ([#39589](https://github.com/WordPress/gutenberg/pull/39589)).

### Internal

-   Delete the `composeStateReducers` utility function ([#39262](https://github.com/WordPress/gutenberg/pull/39262)).
-   `BoxControl`: stop using `UnitControl`'s deprecated `unit` prop ([#39511](https://github.com/WordPress/gutenberg/pull/39511)).

### Bug Fix

-   `NumberControl`: commit (and constrain) value on `blur` event ([#39186](https://github.com/WordPress/gutenberg/pull/39186)).
-   Fix `UnitControl`'s reset of unit when the quantity value is cleared. ([#39531](https://github.com/WordPress/gutenberg/pull/39531/)).
-   `ResizableBox`: Ensure tooltip text remains on a single line. ([#39623](https://github.com/WordPress/gutenberg/pull/39623)).

### Deprecation

-   `unit` prop in `UnitControl` marked as deprecated ([#39503](https://github.com/WordPress/gutenberg/pull/39503)).

## 19.6.0 (2022-03-11)

### Enhancements

-   `ConfirmDialog`: Add support for custom label text on the confirmation and cancelation buttons ([#38994](https://github.com/WordPress/gutenberg/pull/38994))
-   `InputControl`: Allow `onBlur` for empty values to commit the change when `isPressEnterToChange` is true, and move reset behavior to the ESCAPE key. ([#39109](https://github.com/WordPress/gutenberg/pull/39109)).
-   `TreeGrid`: Add tests for Home/End keyboard navigation. Add `onFocusRow` callback for Home/End keyboard navigation, this was missed in the implementation PR. Modify test for expanding/collapsing a row as row 1 implements this now. Update README with latest changes. ([#39302](https://github.com/WordPress/gutenberg/pull/39302))
-   `ToggleGroupControlOption`: Calculate width from button content and remove `LabelPlaceholderView` ([#39345](https://github.com/WordPress/gutenberg/pull/39345))

### Bug Fix

-   Normalize `font-family` on `Button`, `ColorPalette`, `ComoboboxControl`, `DateTimePicker`, `FormTokenField`, `InputControl`, `SelectControl`, and `ToggleGroupControl` ([#38969](https://github.com/WordPress/gutenberg/pull/38969)).
-   Fix input value selection of `InputControl`-based controls in Firefox and Safari with axial constraint of drag gesture ([#38968](https://github.com/WordPress/gutenberg/pull/38968)).
-   Fix `UnitControl`'s behavior around updating the unit when a new `value` is passed (i.e. in controlled mode). ([#39148](https://github.com/WordPress/gutenberg/pull/39148)).

## 19.5.0 (2022-02-23)

### Bug Fix

-   Fix spin buttons of number inputs in Safari ([#38840](https://github.com/WordPress/gutenberg/pull/38840))
-   Show tooltip on toggle custom size button in FontSizePicker ([#38985](https://github.com/WordPress/gutenberg/pull/38985))

### Enhancements

-   `TreeGrid`: Add tests for `onCollapseRow`, `onExpandRow`, and `onFocusRow` callback functions. ([#38942](https://github.com/WordPress/gutenberg/pull/38942)).
-   `TreeGrid`: Update callback tests to use `TreeGridRow` and `TreeGridCell` sub-components. ([#39002](https://github.com/WordPress/gutenberg/pull/39002)).

## 19.4.0 (2022-02-10)

### Bug Fix

-   Components: Fix `Slot`/`Fill` Emotion `StyleProvider` ([#38237](https://github.com/WordPress/gutenberg/pull/38237))
-   Reduce height and min-width of the reset button on `ComboBoxControl` for consistency. ([#38020](https://github.com/WordPress/gutenberg/pull/38020))
-   Removed unused `rememo` dependency ([#38388](https://github.com/WordPress/gutenberg/pull/38388)).
-   Added `__unstableInputWidth` to `UnitControl` type definition ([#38429](https://github.com/WordPress/gutenberg/pull/38429)).
-   Fixed typing errors for `ColorPicker` ([#38430](https://github.com/WordPress/gutenberg/pull/38430)).
-   Updated destructuring of `Dropdown` props to be TypeScript friendly ([#38431](https://github.com/WordPress/gutenberg/pull/38431)).
-   Added `ts-nocheck` to `ColorIndicator` so it can be used in typed components ([#38433](https://github.com/WordPress/gutenberg/pull/38433)).
-   Added `cx` as a dependency of `useMemo` across the whole package, in order to recalculate the classnames correctly when a component is rendered across more than one `StyleProvider` ([#38541](https://github.com/WordPress/gutenberg/pull/38541)).

### Enhancements

-   Update the visual design of the `Spinner` component. ([#37551](https://github.com/WordPress/gutenberg/pull/37551))
-   `TreeGrid` accessibility enhancements around the expand/collapse functionality. ([#38358](https://github.com/WordPress/gutenberg/pull/38358))
-   `TreeGrid` accessibility: improve browser support for Left Arrow focus to parent row in child row. ([#38639](https://github.com/WordPress/gutenberg/pull/38639))
-   `TreeGrid` accessibility: Add Home/End keys for better keyboard navigation. ([#38679](https://github.com/WordPress/gutenberg/pull/38679))
-   Add `resolvePoint` prop to `FocalPointPicker` to allow updating the value of the picker after a user interaction ([#38247](https://github.com/WordPress/gutenberg/pull/38247))
-   `TreeGrid`: Allow SHIFT key to be held, and add `onFocusRow` callback to the `TreeGrid` component, fired when focus is shifted from one row to another via Up and Down arrow keys. ([#38314](https://github.com/WordPress/gutenberg/pull/38314))

### Experimental

-   `Navigator`: rename `push`/`pop` to `goTo`/`goBack` ([#38582](https://github.com/WordPress/gutenberg/pull/38582))
-   `Navigator`: add `NavigatorButton` and `NavigatorBackButton` components ([#38634](https://github.com/WordPress/gutenberg/pull/38634))
-   `UnitControl`: tidy up utilities and types. In particular, change the type of parsed quantities to `number` (previously it could have been a `string` too). ([#38987](https://github.com/WordPress/gutenberg/pull/38987]))

## 19.3.0 (2022-01-27)

### Enhancements

-   Refine `ExternalLink` to be same size as the text, to appear more as a glyph than an icon. ([#37859](https://github.com/WordPress/gutenberg/pull/37859))
-   Updated `ToolsPanel` header icon to only show "plus" icon when all items are optional and all are currently hidden ([#38262](https://github.com/WordPress/gutenberg/pull/38262))
-   `TreeGrid`: Fix keyboard navigation for expand/collapse table rows in Firefox ([#37983](https://github.com/WordPress/gutenberg/pull/37983))

### Bug Fix

-   Update the `HexInput` component to accept a pasted value that contains a starting #
-   Update `ToggleGroupControl` background active state to use a simple background color instead of animated backdrop ([38008](https://github.com/WordPress/gutenberg/pull/38008))
-   Update label spacing for the `BoxControl`, `CustomGradientPicker`, `FormTokenField`, `InputControl`, and `ToolsPanel` components to use a bottom margin of `8px` for consistency. ([#37844](https://github.com/WordPress/gutenberg/pull/37844))
-   Add missing styles to the `BaseControl.VisualLabel` component. ([#37747](https://github.com/WordPress/gutenberg/pull/37747))
-   Prevent keyDown events from propagating up in `CustomSelectControl` ([#30557](https://github.com/WordPress/gutenberg/pull/30557))
-   Mark `children` prop as optional in `SelectControl` ([#37872](https://github.com/WordPress/gutenberg/pull/37872))
-   Add memoization of callbacks and context to prevent unnecessary rerenders of the `ToolsPanel` ([#38037](https://github.com/WordPress/gutenberg/pull/38037))
-   Fix space between icons and rail `RangeControl` ([#36935](https://github.com/WordPress/gutenberg/pull/36935))
-   Increase z-index of `ConfirmDialog` to render on top of parent `Popover` components ([#37959](https://github.com/WordPress/gutenberg/pull/37959))

### Experimental

-   Add basic history location support to `Navigator` ([#37416](https://github.com/WordPress/gutenberg/pull/37416)).
-   Add focus restoration to `Navigator` ([#38149](https://github.com/WordPress/gutenberg/pull/38149)).

## 19.2.0 (2022-01-04)

### Experimental

-   Reinstated the ability to pass additional props to the `ToolsPanel` ([#36428](https://github.com/WordPress/gutenberg/pull/36428)).
-   Added an `__unstable-large` size variant to `InputControl`, `SelectControl`, and `UnitControl` for selective migration to the larger 40px heights. ([#35646](https://github.com/WordPress/gutenberg/pull/35646)).
-   Fixed inconsistent padding in `UnitControl` ([#35646](https://github.com/WordPress/gutenberg/pull/35646)).
-   Added support for RTL behavior for the `ZStack`'s `offset` prop ([#36769](https://github.com/WordPress/gutenberg/pull/36769))
-   Fixed race conditions causing conditionally displayed `ToolsPanelItem` components to be erroneously deregistered ([#36588](https://github.com/WordPress/gutenberg/pull/36588)).
-   Added `__experimentalHideHeader` prop to `Modal` component ([#36831](https://github.com/WordPress/gutenberg/pull/36831)).
-   Added experimental `ConfirmDialog` component ([#34153](https://github.com/WordPress/gutenberg/pull/34153)).
-   Divider: improve support for vertical orientation and RTL styles, use start/end logical props instead of top/bottom, change border-color to `currentColor` ([#36579](https://github.com/WordPress/gutenberg/pull/36579)).
-   `ToggleGroupControl`: Avoid calling `onChange` if radio state changed from an incoming value ([#37224](https://github.com/WordPress/gutenberg/pull/37224/)).
-   `ToggleGroupControl`: fix the computation of the backdrop dimensions when rendered in a Popover ([#37067](https://github.com/WordPress/gutenberg/pull/37067)).
-   Add `__experimentalIsRenderedInSidebar` property to the `GradientPicker`and `CustomGradientPicker`. The property changes the color popover behavior to have a special placement behavior appropriate for sidebar UI's.
-   Add `first` and `last` classes to displayed `ToolsPanelItem` group within a `ToolsPanel` ([#37546](https://github.com/WordPress/gutenberg/pull/37546))

### Bug Fix

-   Fixed spacing between `BaseControl` fields and help text within the `ToolsPanel` ([#36334](https://github.com/WordPress/gutenberg/pull/36334))
-   Replaced hardcoded blue in `ColorPicker` with UI theme color ([#36153](https://github.com/WordPress/gutenberg/pull/36153)).
-   Fixed empty `ToolsPanel` height by correcting menu button line-height ([#36895](https://github.com/WordPress/gutenberg/pull/36895)).
-   Normalized label line-height and spacing within the `ToolsPanel` ([36387](https://github.com/WordPress/gutenberg/pull/36387))
-   Remove unused `reakit-utils` from peer dependencies ([#37369](https://github.com/WordPress/gutenberg/pull/37369)).
-   Update all Emotion dependencies to the latest version to ensure they work correctly with React types ([#37365](https://github.com/WordPress/gutenberg/pull/37365)).
-   `DateTimePicker`: Fix the date format associated to the `is12Hour` prop ([#37465](https://github.com/WordPress/gutenberg/pull/37465))
-   Allowed `ToolsPanel` to register items when `panelId` is `null` due to multiple block selection ([37216](https://github.com/WordPress/gutenberg/pull/37216)).

### Enhancements

-   Wrapped `Modal` in a `forwardRef` call ([#36831](https://github.com/WordPress/gutenberg/pull/36831)).
-   Refactor `DateTime` class component to functional component ([#36835](https://github.com/WordPress/gutenberg/pull/36835))
-   Unify styles for `ColorIndicator` with how they appear in Global Styles ([#37028](https://github.com/WordPress/gutenberg/pull/37028))
-   Add support for rendering the `ColorPalette` in a `Dropdown` when opened in the sidebar ([#37067](https://github.com/WordPress/gutenberg/pull/37067))
-   Show an incremental sequence of numbers (1/2/3/4/5) as a label of the font size, when we have at most five font sizes, where at least one the them contains a complex css value(clamp, var, etc..). We do this because complex css values cannot be calculated properly and the incremental sequence of numbers as labels can help the user better mentally map the different available font sizes. ([#37038](https://github.com/WordPress/gutenberg/pull/37038))
-   Add support for proper borders to color indicators ([#37500](https://github.com/WordPress/gutenberg/pull/37500))
-   Refactor `SuggestionsList` class component to functional component([#36924](https://github.com/WordPress/gutenberg/pull/36924/))

## 19.1.4 (2021-12-13)

### Bug Fix

-   Improve accessibility and visibility in `ColorPallete` ([#36925](https://github.com/WordPress/gutenberg/pull/36925))

## 19.1.3 (2021-12-06)

-   Fix missing version information in `CHANGELOG.md`.

## 19.1.2 (2021-12-06)

### Bug Fix

-   Fixed `GradientPicker` not displaying `CustomGradientPicker` when no gradients are provided ([#36900](https://github.com/WordPress/gutenberg/pull/36900)).
-   Fixed error thrown in `ColorPicker` when used in controlled state in color gradients ([#36941](https://github.com/WordPress/gutenberg/pull/36941)).
-   Updated readme to include default value introduced in fix for unexpected movements in the `ColorPicker` ([#35670](https://github.com/WordPress/gutenberg/pull/35670)).
-   Added support for the legacy `extraSmall` value for the `size` prop in the `Card` component ([#37097](https://github.com/WordPress/gutenberg/pull/37097)).

## 19.1.0 (2021-11-29)

### Enhancements

-   Added a `showTooltip` prop to `ToggleGroupControlOption` in order to display tooltip text (using `<Tooltip />`). ([#36726](https://github.com/WordPress/gutenberg/pull/36726)).

### Bug Fix

-   Fixed a bug which prevented setting `PM` hours correctly in the `DateTimePicker` ([#36878](https://github.com/WordPress/gutenberg/pull/36878)).

## 19.0.2 (2021-11-15)

-   Remove erroneous use of `??=` syntax from `build-module`.

## 19.0.1 (2021-11-07)

### Enhancements

-   Updated the `ColorPalette` and `GradientPicker` components to the latest designs ([#35970](https://github.com/WordPress/gutenberg/pull/35970)).

### Experimental

-   Updated the `ToolsPanel` to use `Grid` internally to manage panel layout ([#35621](https://github.com/WordPress/gutenberg/pull/35621)).
-   Added experimental `__experimentalHasMultipleOrigins` prop to the `ColorPalette` and `GradientPicker` components ([#35970](https://github.com/WordPress/gutenberg/pull/35970)).

## 19.0.0 (2021-10-22)

### New Features

-   Added support for `step="any"` in `NumberControl` and `RangeControl` ([#34542](https://github.com/WordPress/gutenberg/pull/34542)).

### Enhancements

-   Removed the separator shown between `ToggleGroupControl` items ([#35497](https://github.com/WordPress/gutenberg/pull/35497)).
-   The `ColorPicker` component property `onChangeComplete`, a function accepting a color object, was replaced with the property `onChange`, a function accepting a string on ([#35220](https://github.com/WordPress/gutenberg/pull/35220)).
-   The property `disableAlpha`, was removed from the `ColorPicker` component. Use the new opposite property `enableAlpha` instead ([#35220](https://github.com/WordPress/gutenberg/pull/35220)).

### Experimental

-   Removed the `fieldset` wrapper from the `FontAppearanceControl` component ([35461](https://github.com/WordPress/gutenberg/pull/35461)).
-   Refactored the `ToggleGroupControl` component's structure and embedded `ToggleGroupControlButton` directly into `ToggleGroupControlOption` ([#35600](https://github.com/WordPress/gutenberg/pull/35600)).
-   Added support for showing an experimental hint in `CustomSelectControl` ([#35673](https://github.com/WordPress/gutenberg/pull/35673)).

### Breaking Changes

-   The `color` property a `tinycolor2` color object passed on `onChangeComplete` property of the `ColorPicker` component was removed. Please use the new `onChange` property that accepts a string color representation ([#35562](https://github.com/WordPress/gutenberg/pull/35562)).

## 18.0.0 (2021-10-12)

### Breaking Changes

-   Removed the deprecated `position` and `menuLabel` from the `DropdownMenu` component ([#34537](https://github.com/WordPress/gutenberg/pull/34537)).
-   Removed the deprecated `onClickOutside` prop from the `Popover` component ([#34537](https://github.com/WordPress/gutenberg/pull/34537)).
-   Changed `RangeControl` component to not apply `shiftStep` to inputs from its `<input type="range"/>` ([35020](https://github.com/WordPress/gutenberg/pull/35020)).
-   Removed `isAction` prop from `Item`. The component will now rely on `onClick` to render as a `button` ([35152](https://github.com/WordPress/gutenberg/pull/35152)).

### New Features

-   Add an experimental `Navigator` components ([#34904](https://github.com/WordPress/gutenberg/pull/34904)) as a replacement for the previous `Navigation` related components.
-   Update the `ColorPicker` component to the latest design ([#35220](https://github.com/WordPress/gutenberg/pull/35220))

### Bug Fix

-   Fixed rounding of value in `RangeControl` component when it loses focus while the `SHIFT` key is held. ([#35020](https://github.com/WordPress/gutenberg/pull/35020)).

### Internal

-   Deleted the `createComponent` utility function ([#34929](https://github.com/WordPress/gutenberg/pull/34929)).
-   Deleted the `useJumpStep` utility function ([#35561](https://github.com/WordPress/gutenberg/pull/35561)).

## 17.0.0 (2021-09-09)

### Breaking Change

-   Removed a min-width from the `DropdownMenu` component, allowing the menu to accommodate thin contents like vertical tools menus ([#33995](https://github.com/WordPress/gutenberg/pull/33995)).

### Bug Fix

-   Fixed RTL styles in `Flex` component ([#33729](https://github.com/WordPress/gutenberg/pull/33729)).
-   Fixed unit test errors caused by `CSS.supports` being called in a non-browser environment ([#34572](https://github.com/WordPress/gutenberg/pull/34572)).
-   Fixed `ToggleGroupControl`'s backdrop not updating when changing the `isAdaptiveWidth` property ([#34595](https://github.com/WordPress/gutenberg/pull/34595)).

### Internal

-   Renamed `PolymorphicComponent*` types to `WordPressComponent*` ([#34330](https://github.com/WordPress/gutenberg/pull/34330)).

## 16.0.0 (2021-08-23)

### Breaking Change

-   Updated the visual styles of the RangeControl component ([#33824](https://github.com/WordPress/gutenberg/pull/33824)).

### New Feature

-   Add `hideLabelFromVision` prop to `RangeControl` ([#33714](https://github.com/WordPress/gutenberg/pull/33714)).

### Bug Fix

-   Listen to `resize` events correctly in `useBreakpointIndex`. This hook is used in `useResponsiveValue` and consequently in the `Flex` and `Grid` components ([#33902](https://github.com/WordPress/gutenberg/pull/33902))

## 15.0.0 (2021-07-29)

### Breaking Change

-   Upgraded React components to work with v17.0 ([#29118](https://github.com/WordPress/gutenberg/pull/29118)). There are no new features in React v17.0 as explained in the [blog post](https://reactjs.org/blog/2020/10/20/react-v17.html).

### Deprecation

-   `isScrollable` prop in `CardBody` default value changed from `true` to `false` ([#33490](https://github.com/WordPress/gutenberg/pull/33490))

### Bug Fix

-   Added back `box-sizing: border-box` rule to `CardBody`, `CardHeader` and `CardFooter` components [#33511](https://github.com/WordPress/gutenberg/pull/33511).

## 14.2.0 (2021-07-21)

### New Feature

-   Update the border color used in `CardBody`, `CardHeader`, `CardFooter`, and `CardDivider` to a different shade of gray, in order to match the color used in other components ([#32566](https://github.com/WordPress/gutenberg/pull/32566)).

### Deprecation

-   `isPrimary`, `isSecondary`, `isTertiary` and `isLink` props in `Button` have been deprecated. Use `variant` instead ([#31713](https://github.com/WordPress/gutenberg/pull/31713)).
-   `isElevated` prop in `Card` has been deprecated. Use `elevation` instead ([#32566](https://github.com/WordPress/gutenberg/pull/32566)).

### Internal

-   `Card`, `CardBody`, `CardHeader`, `CardFooter`, `CardMedia`, and `CardDivider` components have been re-written from the ground up ([#32566](https://github.com/WordPress/gutenberg/pull/32566)).

## 14.1.0 (2021-05-20)

## 14.0.0 (2021-05-14)

### Breaking Changes

-   Drop support for Internet Explorer 11 ([#31110](https://github.com/WordPress/gutenberg/pull/31110)). Learn more at <https://make.wordpress.org/core/2021/04/22/ie-11-support-phase-out-plan/>.
-   Increase the minimum Node.js version to v12 matching Long Term Support releases ([#31270](https://github.com/WordPress/gutenberg/pull/31270)). Learn more at <https://nodejs.org/en/about/releases/>.
-   The experimental `Text` component has been completely re-written and enhanced with truncation support and separate variant, size, and weight props to allow for greater control. The previous `variant` prop has been completely removed.

### Deprecation

-   `isReversed` prop in `Flex` component has been deprecated. Use `direction` instead ([#31297](https://github.com/WordPress/gutenberg/pull/31297)).

### Internal

-   `Flex`, `FlexBlock`, and `FlexItem` components have been re-written from the ground up ([#31297](https://github.com/WordPress/gutenberg/pull/31297)).

## 13.0.0 (2021-03-17)

### Breaking Change

-   `onChange` prop of `FocalPointPicker` is called at the end of drag operations. Previously, it was called repetitively while dragging.

### New Feature

-   Supports ref forwarding in `withNotices` and `ResizableBox`.
-   Adds `onDrag` prop of `FocalPointPicker`.

### Bug Fix

-   Allows focus of the `FocalPointPicker` draggable area and adjustment with arrow keys. This was added in [#22531](https://github.com/WordPress/gutenberg/pull/22264) but was no longer working.

## 12.0.0 (2020-12-17)

### Enhancements

-   ComboboxControl: Deburr option labels before filter

### Breaking Change

-   Introduce support for other units and advanced CSS properties on `FontSizePicker`. Provided the value passed to the `FontSizePicker` is a string or one of the size options passed is a string, onChange will start to be called with a string value instead of a number. On WordPress usage, font size options are now automatically converted to strings with the default "px" unit added.

## 10.1.0 (2020-09-03)

### New Feature

-   Add `ToolbarItem` component.
-   Support `label` prop on the `Toolbar` component.

### Deprecations

-   Deprecate the `Toolbar` component when used without the `label` prop. `ToolbarGroup` should be used instead.

## 10.0.0 (2020-07-07)

### Breaking Change

-   `NumberControl` no longer automatically transforms values when rendering `value` into a `<input />` HTML element.
-   `Dashicon` component no longer renders SVGs. If you rely on this component, make sure to load the dashicon font.

## 9.6.0 (2020-05-14)

### Bug Fix

-   Fix and issue that would cause the `Popover` component to throw an error under certain
    circumstances ([#22264](https://github.com/WordPress/gutenberg/pull/22264)).

### Deprecations

-   The `Guide` component no longer supports passing pages as children. Use the `pages` prop instead.
-   The `GuidePage` component is deprecated. Use the `pages` prop in `Guide` instead.

## 9.2.0 (2020-02-10)

### Enhancements

-   The `Notice` component will speak its message. With this new feature, a developer can control either the `spokenMessage` spoken message, or the `politeness` politeness level of the message.
-   The `Snackbar` component will speak its message. With this new feature, a developer can control either the `spokenMessage` spoken message, or the `politeness` politeness level of the message.
-   A `Notice` `actions` member can now assign `isPrimary` to render a primary button action associated with a notice message.

### Bug Fixes

-   Notice will assume a default status of 'info' if none is provided. This resolves an issue where the notice would be assigned a class name `is-undefined`. This was previously the effective default by styled appearance and should not be considered a breaking change in that regard.

## 9.0.0 (2020-01-13)

### New Features

-   Added a new `Guide` component which allows developers to easily present a user guide.

### Breaking Changes

-   `is-button` classname has been removed from the Button component.
-   The `is-default` classname is not applied automatically anymore.
-   By default Button components come with a fixed height and hover styles.

### Bug Fixes

-   Fixes a regression published in version 8.5.0 that would prevent some build tools from including
    styles provided in the packages build-styles directory.

### Deprecations

-   `isDefault` prop in `Button` has been deprecated. Consider using `isSecondary` instead.
-   `IconButton` has been deprecated. Use the `Button` component instead.

## 8.2.0 (2019-08-29)

### New Features

-   The bundled `re-resizable` dependency has been updated from requiring `5.0.1` to requiring `^6.0.0` ([#17011](https://github.com/WordPress/gutenberg/pull/17011)).

## 8.1.0 (2019-08-05)

### New Features

-   Added a new `popoverProps` prop to the `Dropdown` component which allows users of the `Dropdown` component to pass props directly to the `Popover` component.
-   Added and documented `hideLabelFromVision` prop to `BaseControl` used by `SelectControl`, `TextControl`, and `TextareaControl`.
-   Added a new `popoverProps` prop to the `DropdownMenu` component which allows to pass props directly to the nested `Popover` component.
-   Added a new `toggleProps` prop to the `DropdownMenu` component which allows to pass props directly to the nested `IconButton` component.
-   Added a new `menuProps` prop to the `DropdownMenu` component which allows to pass props directly to the nested `NavigableMenu` component.

### Deprecations

-   `menuLabel` prop in `DropdownComponent` has been deprecated. Consider using `menuProps` object and its `aria-label` property instead.
-   `position` prop in `DropdownComponent` has been deprecated. Consider using `popoverProps` object and its `position` property instead.

### Bug Fixes

-   The `Button` component will no longer assign default styling (`is-default` class) when explicitly assigned as primary (the `isPrimary` prop). This should resolve potential conflicts affecting a combination of `isPrimary`, `isDefault`, and `isLarge` / `isSmall`, where the busy animation would appear with incorrect coloring.

### Deprecations

-   The `Popover` component `onClickOutside` prop has been deprecated. Use `onFocusOutside` instead.

### Internal

-   The `Dropdown` component has been refactored to focus changes using the `Popover` component's `onFocusOutside` prop.
-   The `MenuItem` component will now always use an `IconButton`. This prevents a focus loss when clicking a menu item.
-   Package no longer depends on external `react-click-outside` library.

## 8.0.0 (2019-06-12)

### New Feature

-   Add new `BlockQuotation` block to the primitives folder to support blockquote in a multiplatform way. [#15482](https://github.com/WordPress/gutenberg/pull/15482).
-   `DropdownMenu` now supports passing a [render prop](https://reactjs.org/docs/render-props.html#using-props-other-than-render) as children for more advanced customization.

### Internal

-   `MenuGroup` no longer uses `NavigableMenu` internally. It needs to be explicitly wrapped with `NavigableMenu` to bring back the same behavior.

### Documentation

-   Added missing documentation for `DropdownMenu` props `menuLabel`, `position`, `className`.

### Breaking Change

-   `ServerSideRender` is no longer part of components. It was extracted to an independent package `@wordpress/server-side-render`.

### Bug Fix

-   Although `DateTimePicker` does not allow picking the seconds, passed the current seconds as the selected value for seconds when calling `onChange`. Now it passes zero.

## 7.4.0 (2019-05-21)

### New Feature

-   Added a new `HorizontalRule` component.
-   Added a new `Snackbar` component.

### Bug Fix

-   Fixed display of reset button when using RangeControl `allowReset` prop.
-   Fixed minutes field of `DateTimePicker` missed '0' before single digit values.

## 7.3.0 (2019-04-16)

### New Features

-   Added a new `render` property to `FormFileUpload` component. Allowing users of the component to custom the UI for their needs.
-   Added a new `BaseControl.VisualLabel` component.
-   Added a new `preview` prop to the `Placeholder` component which allows to display a preview, for example a media preview when the Placeholder is used in media editing contexts.
-   Added a new `anchorRect` prop to `Popover` which enables a developer to provide a custom `DOMRect` object at which to position the popover.

### Improvements

-   Limit `Base Control Label` to the width of its content.

### Bug fixes

-   Fix `instanceId` prop passed through to `Button` component via `MenuItems` producing React console error. Fixed by removing the unnecessary use of `withInstanceId` on the `MenuItems` component [#14599](https://github.com/WordPress/gutenberg/pull/14599)

## 7.2.0 (2019-03-20)

### Improvements

-   Make `RangeControl` validation rely on the `checkValidity` provided by the browsers instead of using our own validation.

### Bug Fixes

-   Fix a problem that made `RangeControl` not work as expected with float values.

## 7.1.0 (2019-03-06)

### New Features

-   Added a new `Animate` component.

### Improvements

-   `withFilters` has been optimized to avoid binding hook handlers for each mounted instance of the component, instead using a single centralized hook delegator.
-   `withFilters` has been optimized to reuse a single shared component definition for all filtered instances of the component.
-   Make `RangeControl` validate min and max properties.

### Bug Fixes

-   Resolves a conflict where two instance of Slot would produce an inconsistent or duplicated rendering output.
-   Allow years between 0 and 1970 in DateTime component.

### New Feature

-   `Dropdown` now has a `focusOnMount` prop which is passed directly to the contained `Popover`.
-   `DatePicker` has new prop `isInvalidDate` exposing react-dates' `isOutsideRange`.
-   `DatePicker` allows `null` as accepted value for `currentDate` prop to signify no date selection.

## 7.0.5 (2019-01-03)

## 7.0.4 (2018-12-12)

## 7.0.3 (2018-11-30)

## 7.0.2 (2018-11-22)

## 7.0.1 (2018-11-21)

## 7.0.0 (2018-11-20)

### Breaking Change

-   `Dropdown.refresh()` has been removed. The contained `Popover` is now automatically refreshed.

## 6.0.2 (2018-11-15)

## 6.0.1 (2018-11-12)

### Bug Fixes

-   Avoid constantly recomputing the popover position.

### Polish

-   Remove `<DateTimePicker />` obsolete `locale` prop (and pass-through to child components) and obsolete `is12Hour` prop pass through to `<DateTime />` [#11649](https://github.com/WordPress/gutenberg/pull/11649)

## 6.0.0 (2018-11-12)

### Breaking Change

-   The `PanelColor` component has been removed.

## 5.1.1 (2018-11-09)

## 5.1.0 (2018-11-09)

### New Feature

-   Adjust a11y roles for MenuItem component, so that aria-checked is used properly, related change in Editor/Components/BlockNavigationList ([#11431](https://github.com/WordPress/gutenberg/issues/11431)).
-   `Popover` components are now automatically refreshed every 0.5s in order to recalculate their size or position.

### Deprecation

-   `Dropdown.refresh()` has been deprecated as the contained `Popover` is now automatically refreshed.

## 5.0.2 (2018-11-03)

### Polish

-   Forward `ref` in the `PanelBody` component.
-   Tooltip are no longer removed when Button becomes disabled, it's left to the component rendering the Tooltip.
-   Forward `ref` support in `TabbableContainer` and `NavigableMenu` components.

## 5.0.1 (2018-10-30)

## 5.0.0 (2018-10-29)

### Breaking Change

-   `AccessibleSVG` component has been removed. Please use `SVG` instead.

### New Feature

-   The `Notice` component accepts an array of action objects via the `actions` prop. Each member object should contain a `label` and either a `url` link string or `onClick` callback function.

## 4.2.1 (2018-10-22)

### Bug Fix

-   Fix importing `react-dates` stylesheet in production.

## 4.2.0 (2018-10-19)

### New Feature

-   Added a new `ColorPicker` component ([#10564](https://github.com/WordPress/gutenberg/pull/10564)).
-   `MenuItem` now accepts an `info` prop for including an extended description.

### Bug Fix

-   `IconButton` correctly respects a passed `aria-label` prop.

### Deprecation

-   `PanelColor` has been deprecated in favor of `wp.editor.PanelColorSettings`.

## 4.1.2 (2018-10-18)

## 4.1.0 (2018-10-10)

### New Feature

-   Added a new `ResizableBox` component.

## 4.0.0 (2018-09-30)

### Breaking Change

-   `Draggable` as a DOM node drag handler has been removed. Please, use `Draggable` as a wrap component for your DOM node drag handler.

### Deprecation

-   Renamed `AccessibleSVG` component to `SVG`.

## 3.0.0 (2018-09-05)

### Breaking Change

-   `withAPIData` has been removed. Please use the Core Data module or `@wordpress/api-fetch` directly instead.
-   `Draggable` as a DOM node drag handler has been deprecated. Please, use `Draggable` as a wrap component for your DOM node drag handler.
-   Change how required built-ins are polyfilled with Babel 7 ([#9171](https://github.com/WordPress/gutenberg/pull/9171)). If you're using an environment that has limited or no support for ES2015+ such as lower versions of IE then using [core-js](https://github.com/zloirock/core-js) or [@babel/polyfill](https://babeljs.io/docs/en/next/babel-polyfill) will add support for these methods.
-   `withContext` has been removed. Please use `wp.element.createContext` instead. See: <https://reactjs.org/docs/context.html>.

### New Feature

-   Added a new `AccessibleSVG` component.<|MERGE_RESOLUTION|>--- conflicted
+++ resolved
@@ -2,13 +2,13 @@
 
 ## Unreleased
 
-<<<<<<< HEAD
+### Internal
+
 -   Replaced `ButtonGroup` with `ToggleGroupControl` component for "AM/PM" selector in DateTime component ([#61562](https://github.com/WordPress/gutenberg/pull/61562)).
-=======
+
 ### Enhancements
 
 -   `ComboboxControl`: Introduce Combobox expandOnFocus prop ([#61705](https://github.com/WordPress/gutenberg/pull/61705)).
->>>>>>> d538f429
 
 ## 27.6.0 (2024-05-16)
 
