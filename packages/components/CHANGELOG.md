--- conflicted
+++ resolved
@@ -2,22 +2,19 @@
 
 ## Unreleased
 
-### Enhancements
-<<<<<<< HEAD
+### Bug Fix
+
+-   `FocalPointUnitControl`: Add aria-labels ([#50993](https://github.com/WordPress/gutenberg/pull/50993)).
+
+### Enhancements
 -   `RangeControl`: Add `__next40pxDefaultSize` prop to opt into the new 40px default size ([#49105](https://github.com/WordPress/gutenberg/pull/49105)).
-=======
 
 -   `Button`: Add `__next32pxSmallSize` prop to opt into the new 32px size when the `isSmall` prop is enabled ([#51012](https://github.com/WordPress/gutenberg/pull/51012)).
 
-### Bug Fix
-
--   `FocalPointUnitControl`: Add aria-labels ([#50993](https://github.com/WordPress/gutenberg/pull/50993)).
-
 ### Experimental
 
 -   `DropdownMenu` v2: Tweak styles ([#50967](https://github.com/WordPress/gutenberg/pull/50967)).
 
->>>>>>> 82f6d038
 
 ## 25.0.0 (2023-05-24)
 
