--- conflicted
+++ resolved
@@ -2,15 +2,10 @@
 
 ## Unreleased
 
-<<<<<<< HEAD
 ### Bug Fix
 
 -   `CustomSelectControl`: Fix font size and hover/focus style inconsistencies with `SelectControl` ([#42460](https://github.com/WordPress/gutenberg/pull/42460/)).
-=======
-## Bug Fix
-
 -   `AnglePickerControl`: Fix gap between elements in RTL mode ([#42534](https://github.com/WordPress/gutenberg/pull/42534)).
->>>>>>> 3febd6a1
 
 ### Enhancements
 
