<!-- Learn how to maintain this file at https://github.com/WordPress/gutenberg/tree/HEAD/packages#maintaining-changelogs. -->

## Unreleased

<<<<<<< HEAD
### Enhancement

-   `ProgressBar`: Improved CSS performance by moving the bar width styles away from emotion and into a CSS variable ([#60388](https://github.com/WordPress/gutenberg/pull/60388)).
=======
## 27.3.0 (2024-04-03)
>>>>>>> 910f5987

### Bug Fix

-   `Dropdown`: Fix bug with separator styling. ([#60336](https://github.com/WordPress/gutenberg/pull/60336)).
-   `InputControl`: Ignore IME events when `isPressEnterToChange` is enabled ([#60090](https://github.com/WordPress/gutenberg/pull/60090)).
-   `TextControl`: Apply zero margin to input element ([#60282](https://github.com/WordPress/gutenberg/pull/60282)).

### Experimental

-   `CustomSelectControlV2`: Rename for consistency ([#60178](https://github.com/WordPress/gutenberg/pull/60178)).

### Internal

-   `Popover`, `ColorPicker`: Obviate pointer event trap #59449 ([#59449](https://github.com/WordPress/gutenberg/pull/59449)).
-   `Popover`, `ToggleGroupControl`: Use `useReducedMotion()` ([#60168](https://github.com/WordPress/gutenberg/pull/60168)).
-   `NavigatorProvider`: Simplify the router state logic ([#60190](https://github.com/WordPress/gutenberg/pull/60190)).
-   Update `date-fns` to version `3.6.0` ([#60163](https://github.com/WordPress/gutenberg/pull/60163)).
-   Update `use-lilius` to version `2.0.5` ([#60163](https://github.com/WordPress/gutenberg/pull/60163)).

### Experimental

-   `CustomSelectControlV2`: Fix hint behavior in legacy ([#60183](https://github.com/WordPress/gutenberg/pull/60183)).

## 27.2.0 (2024-03-21)

-   `Dropdown` : Add styling support for `MenuGroup` ([#59723](https://github.com/WordPress/gutenberg/pull/59723)).
-   `Placeholder` : Allow overflow but only when placeholder is selected, to fix a layout shift. ([#59857](https://github.com/WordPress/gutenberg/pull/59857)).

### Enhancements

-   `TextControl`: Add typings for `date`, `time` and `datetime-local` ([#59666](https://github.com/WordPress/gutenberg/pull/59666)).
-   `Text`, `Heading`, `ItemGroup` : Update the line height from 1.2 to 1.4 ([#60041](https://github.com/WordPress/gutenberg/pull/60041)).

### Deprecation

-   `isSmall` prop in `Button` component has been deprecated. Use `size="small"` prop instead ([#59734](https://github.com/WordPress/gutenberg/pull/59734)).

### Internal

-   `Button`: Keep deprecated props in type definitions ([#59913](https://github.com/WordPress/gutenberg/pull/59913)).

### Bug Fix

-   `PaletteEdit`: Fix number incrementing of default names for new colors added in non-en-US locales ([#52212](https://github.com/WordPress/gutenberg/pull/52212)).
-   `DateTimePicker`: Change day button size back from 32px to 28px ([#59990](https://github.com/WordPress/gutenberg/pull/59990)).

## 27.1.0 (2024-03-06)

### Bug Fix

-   `InputControl`: Fix sample code on InputControl docs [#59517](https://github.com/WordPress/gutenberg/pull/59517)
-   `Tooltip`: Explicitly set system font to avoid CSS bleed ([#59307](https://github.com/WordPress/gutenberg/pull/59307)).
-   `HStack`, `VStack`: Stop passing invalid props to underlying element ([#59416](https://github.com/WordPress/gutenberg/pull/59416)).
-   `Button`: Fix focus outline in disabled primary variant ([#59391](https://github.com/WordPress/gutenberg/pull/59391)).
-   `Button`: Place `children` before the icon when `iconPosition` is `right` ([#59489](https://github.com/WordPress/gutenberg/pull/59489)).
-   `ToggleGroupControl`: Fix unwanted backdrop vertical animation ([#59642](https://github.com/WordPress/gutenberg/pull/59642)).

### Internal

-   `SnackbarList`, `Snackbar`: add unit tests ([#59157](https://github.com/WordPress/gutenberg/pull/59157)).
-   Remove unused `useLatestRef()` hook ([#59471](https://github.com/WordPress/gutenberg/pull/59471)).

### Experimental

-   `CustomSelectControlV2`: Remove legacy adapter layer ([#59420](https://github.com/WordPress/gutenberg/pull/59420)).

## 27.0.0 (2024-02-21)

### Breaking Changes

-   `CustomSelectControl`: Remove deprecated `__nextUnconstrainedWidth` prop and promote to default behavior ([#58974](https://github.com/WordPress/gutenberg/pull/58974)).

### Bug Fix

-   `ToolbarButton`: Center text for short labels ([#59117](https://github.com/WordPress/gutenberg/pull/59117)).

### Internal

-   `ColorPicker`: Style without accessing internal `InputControl` classes ([#59069](https://github.com/WordPress/gutenberg/pull/59069)).
-   Add lint rules for theme color CSS var usage ([#59022](https://github.com/WordPress/gutenberg/pull/59022)).
-   `FormTokenField`: Use `Element.scrollIntoView()` instead of `dom-scroll-into-view` ([#59085](https://github.com/WordPress/gutenberg/pull/59085)).
-   Removing `dom-scroll-into-view` as a dependency of the components package ([#59085](https://github.com/WordPress/gutenberg/pull/59085)).
-   Add higher-order function to ignore IME keydowns ([#59081](https://github.com/WordPress/gutenberg/pull/59081)).

### Experimental

-   `Tabs`: rename `initialTabId` prop to `defaultTabId` ([#59035](https://github.com/WordPress/gutenberg/pull/59035)).

## 26.0.1 (2024-02-13)

### Bug Fix

-   `Modal`: Add `box-sizing` reset style ([#58905](https://github.com/WordPress/gutenberg/pull/58905)).
-   `Popover`: Fix positioning in nested iframes by upgrading Floating UI packages to their latest versions ([#58932](https://github.com/WordPress/gutenberg/pull/58932)).

### Experimental

-   `CustomSelectControlV2`: Adapt component for legacy usage ([#57902](https://github.com/WordPress/gutenberg/pull/57902)).

## 26.0.0 (2024-02-09)

### Breaking Changes

-   `FontSizePicker`: Remove deprecated `__nextHasNoMarginBottom` prop and promote to default behavior ([#58702](https://github.com/WordPress/gutenberg/pull/58702)).
-   `GradientPicker`: Remove deprecated `__nextHasNoMargin` prop and promote to default behavior ([#58701](https://github.com/WordPress/gutenberg/pull/58701)).
-   `CustomGradientPicker`: Remove deprecated `__nextHasNoMargin` prop and promote to default behavior ([#58699](https://github.com/WordPress/gutenberg/pull/58699)).
-   `AnglePickerControl`: Remove deprecated `__nextHasNoMarginBottom` prop and promote to default behavior ([#58700](https://github.com/WordPress/gutenberg/pull/58700)).

### Enhancements

-   `Button`: Update secondary variant to show the border even in a disabled state. ([#58606](https://github.com/WordPress/gutenberg/pull/58606)).
-   `ConfirmDialog`: Add `__next40pxDefaultSize` to buttons ([#58421](https://github.com/WordPress/gutenberg/pull/58421)).
-   `Snackbar`: Update the warning message ([#58591](https://github.com/WordPress/gutenberg/pull/58591)).
-   `Composite`: Implementing `useCompositeState` with Ariakit ([#57304](https://github.com/WordPress/gutenberg/pull/57304)).
-   Remove deprecation warnings for `__next36pxDefaultSize` prop ([#58703](https://github.com/WordPress/gutenberg/pull/58703)).
-   `CheckboxControl`: Remove ability for label prop to be false ([#58339](https://github.com/WordPress/gutenberg/pull/58339)).
-   `FocalPointPicker`: Apply modern styling ([#58459](https://github.com/WordPress/gutenberg/pull/58459)).

### Bug Fix

-   `FocalPointPicker`: Allow `PointerCircle` to render in a default centered position when x and y coordinates are undefined ([#58592](https://github.com/WordPress/gutenberg/pull/58592)).
-   `DateTime`: Add a timezone offset value for display purposes. ([#56682](https://github.com/WordPress/gutenberg/pull/56682)).
-   `Placeholder`: Fix Placeholder component padding when body text font size is changed ([#58323](https://github.com/WordPress/gutenberg/pull/58323)).
-   `Placeholder`: Fix Global Styles typography settings bleeding into placeholder component ([#58303](https://github.com/WordPress/gutenberg/pull/58303)).
-   `PaletteEdit`: Fix palette item accessibility in details view ([#58214](https://github.com/WordPress/gutenberg/pull/58214)).
-   `Snackbar`: Fix the auto-dismissal timers ([#58604](https://github.com/WordPress/gutenberg/pull/58604)).
-   `Tabs`: Fix infinite loop in `useEffect` ([#58861](https://github.com/WordPress/gutenberg/pull/58861)).
-   `Popover`: Add `box-sizing` reset style ([#58871](https://github.com/WordPress/gutenberg/pull/58871)).

### Experimental

-   `Guide`, `Modal`: Restore accent color themability ([#58098](https://github.com/WordPress/gutenberg/pull/58098)).
-   `DropdownMenuV2`: Restore accent color themability ([#58130](https://github.com/WordPress/gutenberg/pull/58130)).
-   `Tabs`: improve controlled mode focus handling and keyboard navigation ([#57696](https://github.com/WordPress/gutenberg/pull/57696)).
-   `Tabs`: prevent internal focus from updating too early ([#58625](https://github.com/WordPress/gutenberg/pull/58625)).
-   Expand theming support in the `COLORS` variable object ([#58097](https://github.com/WordPress/gutenberg/pull/58097)).
-   `CustomSelect`: disable `virtualFocus` to fix issue for screenreaders ([#58585](https://github.com/WordPress/gutenberg/pull/58585)).

### Internal

-   `Composite`: Removing Reakit `Composite` implementation ([#58620](https://github.com/WordPress/gutenberg/pull/58620)).
-   Removing Reakit as a dependency of the components package ([#58631](https://github.com/WordPress/gutenberg/pull/58631)).
-   `CustomSelect`: add unit tests ([#58583](https://github.com/WordPress/gutenberg/pull/58583)).
-   `InputBase`: Add `isBorderless` prop ([#58750](https://github.com/WordPress/gutenberg/pull/58750)).
-   `SearchControl`: Replace internal implementation to use `InputControl` ([#56524](https://github.com/WordPress/gutenberg/pull/56524)).

## 25.16.0 (2024-01-24)

### Enhancements

-   `ColorPicker`: improve the UX around HSL sliders ([#57555](https://github.com/WordPress/gutenberg/pull/57555)).
-   `BoxControl`, `BorderControl`, `BorderBoxControl`: Add opt-in prop for 40px default size ([#56185](https://github.com/WordPress/gutenberg/pull/56185)).
-   `PaletteEdit`: improve unit tests ([#57645](https://github.com/WordPress/gutenberg/pull/57645)).
-   `PaletteEdit` and `CircularOptionPicker`: improve unit tests ([#57809](https://github.com/WordPress/gutenberg/pull/57809)).
-   `Tooltip`: no-op when nested inside other `Tooltip` components ([#57202](https://github.com/WordPress/gutenberg/pull/57202)).
-   `Tooltip` and `Button`: tidy up unit tests ([#57975](https://github.com/WordPress/gutenberg/pull/57975)).
-   `BorderControl`, `BorderBoxControl`: Replace style picker with ToggleGroupControl ([#57562](https://github.com/WordPress/gutenberg/pull/57562)).
-   `SlotFill`: fix typo in use-slot-fills return docs ([#57654](https://github.com/WordPress/gutenberg/pull/57654))
-   `Popover`: Adding `constrainTabbing` prop to `useDialog` hook ([#57962](https://github.com/WordPress/gutenberg/pull/57962))

### Bug Fix

-   `ToggleGroupControl`: Improve controlled value detection ([#57770](https://github.com/WordPress/gutenberg/pull/57770)).
-   `Tooltip`: Improve props forwarding to children of nested `Tooltip` components ([#57878](https://github.com/WordPress/gutenberg/pull/57878)).
-   `Tooltip`: revert prop types to only accept component-specific props ([#58125](https://github.com/WordPress/gutenberg/pull/58125)).
-   `Button`: prevent the component from trashing and re-creating the HTML element ([#56490](https://github.com/WordPress/gutenberg/pull/56490)).

### Experimental

-   `BoxControl`: Update design ([#56665](https://github.com/WordPress/gutenberg/pull/56665)).
-   `CustomSelect`: adjust `renderSelectedValue` to fix sizing ([#57865](https://github.com/WordPress/gutenberg/pull/57865)).
-   `Theme`: Set `color` on wrapper div ([#58095](https://github.com/WordPress/gutenberg/pull/58095)).

## 25.15.0 (2024-01-10)

### Bug Fix

-   `NumberControl`: Make increment and decrement buttons keyboard accessible. ([#57402](https://github.com/WordPress/gutenberg/pull/57402)).
-   `DropdownMenu V2`: better fallback on browsers that don't support CSS subgrid([#57327](https://github.com/WordPress/gutenberg/pull/57327)).
-   `FontSizePicker`: Use Button API for keeping focus on reset ([#57221](https://github.com/WordPress/gutenberg/pull/57221)).
-   `FontSizePicker`: Fix Reset button focus loss ([#57196](https://github.com/WordPress/gutenberg/pull/57196)).
-   `PaletteEdit`: Consider digits when generating kebab-cased slug ([#56713](https://github.com/WordPress/gutenberg/pull/56713)).
-   `FormTokenField`: Prevent focus being passed to internal buttons when component is disabled ([#57187](https://github.com/WordPress/gutenberg/pull/57187)).
-   `Button`: Fix logic of `has-text` class addition ([#56949](https://github.com/WordPress/gutenberg/pull/56949)).
-   `FormTokenField`: Fix a regression where the suggestion list would re-open after clicking away from the input ([#57002](https://github.com/WordPress/gutenberg/pull/57002)).
-   `Snackbar`: Remove erroneous `__unstableHTML` prop from TypeScript definitions ([#57218](https://github.com/WordPress/gutenberg/pull/57218)).
-   `Truncate`: improve handling of non-string `children` ([#57261](https://github.com/WordPress/gutenberg/pull/57261)).
-   `PaletteEdit`: Don't discard colors with default name and slug ([#54332](https://github.com/WordPress/gutenberg/pull/54332)).
-   `RadioControl`: Fully encapsulate styles ([#57347](https://github.com/WordPress/gutenberg/pull/57347)).
-   `DuotonePicker`: Remove top margin when no duotone options ([#57489](https://github.com/WordPress/gutenberg/pull/57489)).
-   `Snackbar`: Fix icon positioning ([#57377](https://github.com/WordPress/gutenberg/pull/57377)).
-   `GradientPicker`: Use slug while iterating over gradient entries to avoid React "duplicated key" warning ([#57361](https://github.com/WordPress/gutenberg/pull/57361)).
-   `NavigatorProvider`: Exclude `size` value from `contain` CSS rule ([#57498](https://github.com/WordPress/gutenberg/pull/57498)).

### Enhancements

-   Update `ariakit` to version `0.3.10` ([#57325](https://github.com/WordPress/gutenberg/pull/57325)).
-   Update `@ariakit/react` to version `0.3.12` and @ariakit/test to version `0.3.7` ([#57547](https://github.com/WordPress/gutenberg/pull/57547)).
-   `DropdownMenuV2`: do not collapse suffix width ([#57238](https://github.com/WordPress/gutenberg/pull/57238)).
-   `DateTimePicker`: Adjustment of the dot position on DayButton and expansion of the button area. ([#55502](https://github.com/WordPress/gutenberg/pull/55502)).
-   `Modal`: Improve application of body class names ([#55430](https://github.com/WordPress/gutenberg/pull/55430)).
-   `BaseControl`: Connect to context system ([#57408](https://github.com/WordPress/gutenberg/pull/57408)).
-   `InputControl`, `NumberControl`, `UnitControl`, `SelectControl`, `TreeSelect`: Add `compact` size variant ([#57398](https://github.com/WordPress/gutenberg/pull/57398)).
-   `ToggleGroupControl`: Update button size in large variant to be 32px ([#57338](https://github.com/WordPress/gutenberg/pull/57338)).
-   `Tooltip`: improve unit tests ([#57345](https://github.com/WordPress/gutenberg/pull/57345)).

### Experimental

-   `DropdownMenuV2`: remove temporary radix UI based implementation ([#55626](https://github.com/WordPress/gutenberg/pull/55626)).
-   `Tabs`: do not render hidden content ([#57046](https://github.com/WordPress/gutenberg/pull/57046)).
-   `Tabs`: improve hover and text alignment styles ([#57275](https://github.com/WordPress/gutenberg/pull/57275)).
-   `Tabs`: make sure `Tab`s are associated to the right `TabPanel`s, regardless of the order they're rendered in ([#57033](https://github.com/WordPress/gutenberg/pull/57033)).

## 25.14.0 (2023-12-13)

### Enhancements

-   `Navigator`: use vanilla CSS animations instead of `framer-motion` ([#56909](https://github.com/WordPress/gutenberg/pull/56909)).
-   `FormToggle`: fix sass deprecation warning ([#56672](https://github.com/WordPress/gutenberg/pull/56672)).
-   `QueryControls`: Add opt-in prop for 40px default size ([#56576](https://github.com/WordPress/gutenberg/pull/56576)).
-   `CheckboxControl`: Add option to not render label ([#56158](https://github.com/WordPress/gutenberg/pull/56158)).
-   `PaletteEdit`: Gradient pickers to use same width as color pickers ([#56801](https://github.com/WordPress/gutenberg/pull/56801)).
-   `FocalPointPicker`: Add opt-in prop for 40px default size ([#56021](https://github.com/WordPress/gutenberg/pull/56021)).
-   `DimensionControl`: Add opt-in prop for 40px default size ([#56805](https://github.com/WordPress/gutenberg/pull/56805)).
-   `FontSizePicker`: Add opt-in prop for 40px default size ([#56804](https://github.com/WordPress/gutenberg/pull/56804)).
-   `ToolsPanel`/`ToolsPanelHeader`: Added `dropdownMenuProps` to allow customization of the panel's dropdown menu. Also merged default and optional control menu groups ([#55785](https://github.com/WordPress/gutenberg/pull/55785)).

### Bug Fix

-   `PaletteEdit`: temporary custom gradient not saving ([#56896](https://github.com/WordPress/gutenberg/pull/56896)).
-   `ToggleGroupControl`: react correctly to external controlled updates ([#56678](https://github.com/WordPress/gutenberg/pull/56678)).
-   `ToolsPanel`: fix a performance issue ([#56770](https://github.com/WordPress/gutenberg/pull/56770)).
-   `BorderControl`: adjust `BorderControlDropdown` Button size to fix misaligned border ([#56730](https://github.com/WordPress/gutenberg/pull/56730)).
-   `SlotFillProvider`: Restore contextual Slot/Fills within SlotFillProvider ([#56779](https://github.com/WordPress/gutenberg/pull/56779)).

### Internal

-   `DropdownMenuV2Ariakit`: prevent prefix collapsing if all radios or checkboxes are unselected ([#56720](https://github.com/WordPress/gutenberg/pull/56720)).
-   Move `kebabCase()` function from `block-editor` package and mark it as private API ([#56758](https://github.com/WordPress/gutenberg/pull/56758)).

### Experimental

-   `Tabs`: implement new `tabId` prop ([#56883](https://github.com/WordPress/gutenberg/pull/56883)).
-   `CustomSelect`: add `WordPressComponentsProps` for more flexibility ([#56998](https://github.com/WordPress/gutenberg/pull/56998))

### Experimental

-   `Tabs`: improve focus handling in controlled mode ([#56658](https://github.com/WordPress/gutenberg/pull/56658)).

### Documentation

-   `Search`: Added links to storybook for more information on usage. ([#56815](https://github.com/WordPress/gutenberg/pull/56815)).
-   `Spinner`: Added links to storybook for more information on usage. ([#56953](https://github.com/WordPress/gutenberg/pull/56953)).

## 25.13.0 (2023-11-29)

### Enhancements

-   `FormToggle`: refine animation and improve high contrast styles ([#56515](https://github.com/WordPress/gutenberg/pull/56515)).
-   `Button`: Add focus rings to focusable disabled buttons ([#56383](https://github.com/WordPress/gutenberg/pull/56383)).
-   `InserterButton`: Move mobile InserterButton from components package to block-editor package ([#56494](https://github.com/WordPress/gutenberg/pull/56494))

### Bug Fix

-   `DateTime`: Make the Timezone indication render a tooltip only when necessary. ([#56214](https://github.com/WordPress/gutenberg/pull/56214)).
-   `ToolsPanelItem`: Use useLayoutEffect to prevent rendering glitch for last panel item styling. ([#56536](https://github.com/WordPress/gutenberg/pull/56536)).
-   `FormTokenField`: Fix broken suggestions scrollbar when the `__experimentalExpandOnFocus` prop is defined ([#56426](https://github.com/WordPress/gutenberg/pull/56426)).
-   `FormTokenField`: `onFocus` prop is now typed as a React `FocusEvent` ([#56426](https://github.com/WordPress/gutenberg/pull/56426)).

### Experimental

-   `Tabs`: Memoize and expose the component context ([#56224](https://github.com/WordPress/gutenberg/pull/56224)).
-   `DropdownMenuV2`: Design tweaks ([#56041](https://github.com/WordPress/gutenberg/pull/56041))

### Documentation

-   `Text` and `Heading`: improve docs around default values and truncation logic ([#56518](https://github.com/WordPress/gutenberg/pull/56518))

### Internal

-   `Slot`: add `style` prop to `bubblesVirtually` version ([#56428](https://github.com/WordPress/gutenberg/pull/56428))
-   Introduce experimental new version of `CustomSelectControl` based on `ariakit` ([#55790](https://github.com/WordPress/gutenberg/pull/55790))

### Code Quality

-   `Composite`: add unit tests for `useCompositeState` ([#56645](https://github.com/WordPress/gutenberg/pull/56645)).

## 25.12.0 (2023-11-16)

### Bug Fix

-   `Toolbar`: Remove CSS rule that prevented focus outline to be visible for toolbar buttons in the `:active` state. ([#56123](https://github.com/WordPress/gutenberg/pull/56123)).

### Internal

-   Migrate `Divider` from `reakit` to `ariakit` ([#55622](https://github.com/WordPress/gutenberg/pull/55622))
-   Migrate `DisclosureContent` from `reakit` to `ariakit` and TypeScript ([#55639](https://github.com/WordPress/gutenberg/pull/55639))
-   Migrate `RadioGroup` from `reakit` to `ariakit` and TypeScript ([#55580](https://github.com/WordPress/gutenberg/pull/55580))

### Experimental

-   `Tabs`: Add `focusable` prop to the `Tabs.TabPanel` sub-component ([#55287](https://github.com/WordPress/gutenberg/pull/55287))
-   `Tabs`: Update sub-components to accept relevant HTML element props ([#55860](https://github.com/WordPress/gutenberg/pull/55860))
-   `DropdownMenuV2`: Fix radio menu item check icon not rendering correctly in some browsers ([#55964](https://github.com/WordPress/gutenberg/pull/55964))
-   `DropdownMenuV2`: prevent default when pressing Escape key to close menu ([#55962](https://github.com/WordPress/gutenberg/pull/55962))

### Enhancements

-   `ToggleGroupControl`: Add opt-in prop for 40px default size ([#55789](https://github.com/WordPress/gutenberg/pull/55789)).
-   `TextControl`: Add opt-in prop for 40px default size ([#55471](https://github.com/WordPress/gutenberg/pull/55471)).

### Bug Fix

-   `DropdownMenu`: remove extra vertical space around the toggle button ([#56136](https://github.com/WordPress/gutenberg/pull/56136)).
-   Package should not depend on `@ariakit/test`, that package is only needed for testing ([#56091](https://github.com/WordPress/gutenberg/pull/56091)).

## 25.11.0 (2023-11-02)

### Enhancements

-   `InputControl`/`SelectControl`: update `height`/`min-height` to `32px` instead of `30px` to align with modern sizing scale ([#55490](https://github.com/WordPress/gutenberg/pull/55490)).

### Bug Fix

-   `Autocomplete`: Add `aria-live` announcements for Mac and IOS Voiceover to fix lack of support for `aria-owns` ([#54902](https://github.com/WordPress/gutenberg/pull/54902)).
-   Improve Button saving state accessibility. ([#55547](https://github.com/WordPress/gutenberg/pull/55547))

### Internal

-   Introduce experimental new version of `DropdownMenu` based on `ariakit` ([#54939](https://github.com/WordPress/gutenberg/pull/54939))

## 25.10.0 (2023-10-18)

### Enhancements

-   `ProgressBar`: use text color to ensure enough contrast against background ([#55285](https://github.com/WordPress/gutenberg/pull/55285)).
-   `Notice`: Remove margins from `Notice` component ([#54800](https://github.com/WordPress/gutenberg/pull/54800)).
-   Allow using CSS level 4 viewport-relative units ([54415](https://github.com/WordPress/gutenberg/pull/54415))
-   `ToolsPanel`: do not apply the `className` to prop to `ToolsPanelItem` components when rendered as placeholders ([#55207](https://github.com/WordPress/gutenberg/pull/55207)).
-   `GradientPicker`: remove overflow styles and padding from `ColorPicker` popovers ([#55265](https://github.com/WordPress/gutenberg/pull/55265)).
-   `Tabs`: Expose via private APIs ([#55327](https://github.com/WordPress/gutenberg/pull/55327)).
-   `ColorPalette`/`ToggleGroupControl/ToggleGroupControlOptionBase`: add `type="button"` attribute to native `<button>`s ([#55125](https://github.com/WordPress/gutenberg/pull/55125)).

### Bug Fix

-   Render a "mouse event trap" when using a `ColorPicker` inside a `Popover` to prevent issues when rendering on top of `iframes` ([#55149](https://github.com/WordPress/gutenberg/pull/55149)).
-   `Modal`: fix closing when contained iframe is focused ([#51602](https://github.com/WordPress/gutenberg/pull/51602)).
-   `Autocomplete`: Fix disappearing results issue when using multiple triggers inline ([#55301](https://github.com/WordPress/gutenberg/pull/55301))

### Internal

-   Update `@ariakit/react` to version `0.3.5` ([#55365](https://github.com/WordPress/gutenberg/pull/55365))
-   `ConfirmDialog`: Migrate to TypeScript. ([#54954](https://github.com/WordPress/gutenberg/pull/54954)).

### New Features

-   `Toolbar`: add new `variant` prop for 'unstyled' option ([#55139](https://github.com/WordPress/gutenberg/pull/55139)).

## 25.9.0 (2023-10-05)

### Enhancements

-   `SearchControl`: polish metrics for `compact` size variant ([#54663](https://github.com/WordPress/gutenberg/pull/54663)).
-   `Button`: deprecating `isPressed` prop in favour of `aria-pressed` ([#54740](https://github.com/WordPress/gutenberg/pull/54740)).
-   `DuotonePicker/ColorListPicker`: Adds appropriate label and description to 'Duotone Filter' picker ([#54473](https://github.com/WordPress/gutenberg/pull/54473)).
-   `Modal`: Accessibly hide/show outer modal when nested ([#54743](https://github.com/WordPress/gutenberg/pull/54743)).
-   `InputControl`, `NumberControl`, `UnitControl`, `SelectControl`, `CustomSelectControl`, `TreeSelect`: Add opt-in prop for next 40px default size, superseding the `__next36pxDefaultSize` prop ([#53819](https://github.com/WordPress/gutenberg/pull/53819)).
-   `Modal`: add a new `size` prop to support preset widths, including a `fill` option to eventually replace the `isFullScreen` prop ([#54471](https://github.com/WordPress/gutenberg/pull/54471)).
-   Wrapped `TextareaControl` in a `forwardRef` call ([#54975](https://github.com/WordPress/gutenberg/pull/54975)).
-   `Composite`/`AlignmentMatrixControl`/`CircularOptionPicker`: Starts the `Composite` migration from `reakit` to `ariakit` ([#54225](https://github.com/WordPress/gutenberg/pull/54225)).

### Bug Fix

-   `Placeholder`: Improved DOM structure and screen reader announcements ([#45801](https://github.com/WordPress/gutenberg/pull/45801)).
-   `DateTimePicker`: fix onChange callback check so that it also works inside iframes ([#54669](https://github.com/WordPress/gutenberg/pull/54669)).
-   `FormTokenField`: Add `box-sizing` reset style and reset default padding ([#54734](https://github.com/WordPress/gutenberg/pull/54734)).
-   `SlotFill`: Pass `Component` instance to unregisterSlot ([#54765](https://github.com/WordPress/gutenberg/pull/54765)).
-   `Button`: Remove `aria-selected` CSS selector from styling 'active' buttons ([#54931](https://github.com/WordPress/gutenberg/pull/54931)).
-   `Popover`: Apply the CSS in JS styles properly for components used within popovers. ([#54912](https://github.com/WordPress/gutenberg/pull/54912))
-   `Button`: Remove hover styles when `aria-disabled` is set to `true` for the secondary variant. ([#54978](https://github.com/WordPress/gutenberg/pull/54978))
-   `Button`: Revert toggled style selector to use a class instead of attributes ([#55065](https://github.com/WordPress/gutenberg/pull/55065)).

### Internal

-   Update `@ariakit/react` to version `0.3.3` ([#54818](https://github.com/WordPress/gutenberg/pull/54818))
-   `Tooltip`, `Shortcut`: Remove unused `ui/` components from the codebase ([#54573](https://github.com/WordPress/gutenberg/pull/54573))
-   Refactor ariakit usages to use the `render` prop instead of `as` and to use the namespace import ([#54696](https://github.com/WordPress/gutenberg/pull/54696)).
-   Update `uuid` package to 9.0.1 ([#54725](https://github.com/WordPress/gutenberg/pull/54725)).
-   `ContextSystemProvider`: Move out of `ui/` ([#54847](https://github.com/WordPress/gutenberg/pull/54847)).
-   `SlotFill`: Migrate to TypeScript and Convert to Functional Component `<Slot bubblesVirtually />`. ([#51350](https://github.com/WordPress/gutenberg/pull/51350)).
-   `Components`: move `ui/utils` to `utils` and remove `ui/` folder ([#54922](https://github.com/WordPress/gutenberg/pull/54922)).
-   Ensure `@types/` dependencies used by final type files are included in the main dependency field ([#50231](https://github.com/WordPress/gutenberg/pull/50231)).
-   `Text`: Migrate to TypeScript. ([#54953](https://github.com/WordPress/gutenberg/pull/54953)).

### Experimental

-   Introduce `Tabs`, an experimental v2 of `TabPanel`: ([#53960](https://github.com/WordPress/gutenberg/pull/53960)).

## 25.8.0 (2023-09-20)

### Enhancements

-   Add new option `firstContentElement` to Modal's `focusOnMount` prop to allow consumers to focus the first element within the Modal's **contents** ([#54590](https://github.com/WordPress/gutenberg/pull/54590)).
-   `Notice`: Improve accessibility by adding visually hidden text to clarify what a notice text is about and the notice type (success, error, warning, info) ([#54498](https://github.com/WordPress/gutenberg/pull/54498)).
-   Making Circular Option Picker a `listbox`. Note that while this changes some public API, new props are optional, and currently have default values; this will change in another patch ([#52255](https://github.com/WordPress/gutenberg/pull/52255)).
-   `ToggleGroupControl`: Rewrite backdrop animation using framer motion shared layout animations, add better support for controlled and uncontrolled modes ([#50278](https://github.com/WordPress/gutenberg/pull/50278)).
-   `Popover`: Add the `is-positioned` CSS class only after the popover has finished animating ([#54178](https://github.com/WordPress/gutenberg/pull/54178)).
-   `Tooltip`: Replace the existing tooltip to simplify the implementation and improve accessibility while maintaining the same behaviors and API ([#48440](https://github.com/WordPress/gutenberg/pull/48440)).
-   `Dropdown` and `DropdownMenu`: support controlled mode for the dropdown's open/closed state ([#54257](https://github.com/WordPress/gutenberg/pull/54257)).
-   `BorderControl`: Apply proper metrics and simpler text ([#53998](https://github.com/WordPress/gutenberg/pull/53998)).
-   `FormTokenField`: Update styling for consistency and increased visibility ([#54402](https://github.com/WordPress/gutenberg/pull/54402)).
-   `CircularOptionPicker`: Add option to use previous non-listbox behaviour, for contexts where buttons are more appropriate than a list of options ([#54290](https://github.com/WordPress/gutenberg/pull/54290)).
-   `DuotonePicker/ColorListPicker`: Adds appropriate labels to 'Duotone Filter' color pickers ([#54468](https://github.com/WordPress/gutenberg/pull/54468)).
-   `SearchControl`: support new `40px` and `32px` sizes ([#54548](https://github.com/WordPress/gutenberg/pull/54548)).
-   `FormTokenField`: Add `tokenizeOnBlur` prop to add any incompleteTokenValue as a new token when field loses focus ([#54445](https://github.com/WordPress/gutenberg/pull/54445)).
-   `Sandbox`: Add `tabIndex` prop ([#54408](https://github.com/WordPress/gutenberg/pull/54408)).

### Bug Fix

-   `Notice`: Make the Close button render a tooltip to visually expose its accessible name. All icon buttons must always show a tooltip ([#54498](https://github.com/WordPress/gutenberg/pull/54498)).
-   `Tooltip`: dynamically render in the DOM only when visible ([#54312](https://github.com/WordPress/gutenberg/pull/54312)).
-   `PaletteEdit`: Fix padding in RTL languages ([#54034](https://github.com/WordPress/gutenberg/pull/54034)).
-   `ToolbarItem`: Fix children not showing in rendered components ([#53314](https://github.com/WordPress/gutenberg/pull/53314)).
-   `CircularOptionPicker`: make focus styles resilient to button size changes ([#54196](https://github.com/WordPress/gutenberg/pull/54196)).
-   `InputControl`: Fix focus style size ([#54394](https://github.com/WordPress/gutenberg/pull/54394)).
-   `BorderControl`: Use standard focus style on BorderControl ([#54429](https://github.com/WordPress/gutenberg/pull/54429)).
-   `Color values`: Update borderFocus to ADMIN.theme ([#54425](https://github.com/WordPress/gutenberg/pull/54425)).

### Internal

-   `Toolbar/ToolbarDropdownMenu `: Convert to TypeScript ([#54321](https://github.com/WordPress/gutenberg/pull/54321)).
-   `Composite`: Convert to TypeScript ([#54028](https://github.com/WordPress/gutenberg/pull/54028)).
-   `BorderControl`: Refactor unit tests to use `userEvent` ([#54155](https://github.com/WordPress/gutenberg/pull/54155))
-   `FocusableIframe`: Convert to TypeScript ([#53979](https://github.com/WordPress/gutenberg/pull/53979)).
-   `Popover`: Remove unused `overlay` type from `positionToPlacement` utility function ([#54101](https://github.com/WordPress/gutenberg/pull/54101)).
-   `Higher Order` -- `with-focus-outside`: Convert to TypeScript ([#53980](https://github.com/WordPress/gutenberg/pull/53980)).
-   `IsolatedEventContainer`: Convert unit test to TypeScript ([#54316](https://github.com/WordPress/gutenberg/pull/54316)).
-   `Popover`: Remove `scroll` and `resize` listeners for iframe overflow parents and rely on recently added native Floating UI support ([#54286](https://github.com/WordPress/gutenberg/pull/54286)).
-   `Button`: Update documentation to remove the button `focus` prop ([#54397](https://github.com/WordPress/gutenberg/pull/54397)).
-   `Toolbar/ToolbarGroup`: Convert component to TypeScript ([#54317](https://github.com/WordPress/gutenberg/pull/54317)).
-   `Modal`: add more unit tests ([#54569](https://github.com/WordPress/gutenberg/pull/54569)).

### Experimental

-   `DropdownMenu` v2: Fix submenu chevron direction in RTL languages ([#54036](https://github.com/WordPress/gutenberg/pull/54036).

### New Features

-   `Tooltip`: Add new `hideOnClick` prop ([#54406](https://github.com/WordPress/gutenberg/pull/54406)).
-   `Tooltip`: Add `placement` prop to replace deprecated `position`([#54264](https://github.com/WordPress/gutenberg/pull/54264)).

## 25.7.0 (2023-08-31)

### Breaking changes

-   Make the `Popover.Slot` optional and render popovers at the bottom of the document's body by default. ([#53889](https://github.com/WordPress/gutenberg/pull/53889), [#53982](https://github.com/WordPress/gutenberg/pull/53982)).

### Enhancements

-   `ProgressBar`: Add transition to determinate indicator ([#53877](https://github.com/WordPress/gutenberg/pull/53877)).
-   Prevent nested `SlotFillProvider` from rendering ([#53940](https://github.com/WordPress/gutenberg/pull/53940)).

### Bug Fix

-   `SandBox`: Fix the cleanup method in useEffect ([#53796](https://github.com/WordPress/gutenberg/pull/53796)).
-   `PaletteEdit`: Fix the height of the `PaletteItems`. Don't rely on styles only present in the block editor ([#54000](https://github.com/WordPress/gutenberg/pull/54000)).

### Internal

-   `Shortcut`: Add Storybook stories ([#53627](https://github.com/WordPress/gutenberg/pull/53627)).
-   `SlotFill`: Do not render children when using `<Slot bubblesVirtually />`. ([#53272](https://github.com/WordPress/gutenberg/pull/53272))
-   Update `@floating-ui/react-dom` to the latest version ([#46845](https://github.com/WordPress/gutenberg/pull/46845)).

## 25.6.0 (2023-08-16)

### Enhancements

-   `Theme`: Expose via private APIs ([#53262](https://github.com/WordPress/gutenberg/pull/53262)).
-   `ProgressBar`: Use the theme system accent for indicator color ([#53347](https://github.com/WordPress/gutenberg/pull/53347)).
-   `ProgressBar`: Use gray 300 for track color ([#53349](https://github.com/WordPress/gutenberg/pull/53349)).
-   `Modal`: add `headerActions` prop to render buttons in the header. ([#53328](https://github.com/WordPress/gutenberg/pull/53328)).
-   `Snackbar`: Snackbar design and motion improvements ([#53248](https://github.com/WordPress/gutenberg/pull/53248))
-   `NumberControl`: Add `spinFactor` prop for adjusting the amount by which the spin controls change the value ([#52902](https://github.com/WordPress/gutenberg/pull/52902)).
-   `Modal:`: Nuance outside interactions ([#52994](https://github.com/WordPress/gutenberg/pull/52994)).
-   `Button`: Remove default border from the destructive button ([#53607](https://github.com/WordPress/gutenberg/pull/53607)).
-   Components: Move accent colors to theme context ([#53631](https://github.com/WordPress/gutenberg/pull/53631)).
-   `ProgressBar`: Use the new theme system accent for indicator color ([#53632](https://github.com/WordPress/gutenberg/pull/53632)).

### Bug Fix

-   `Button`: add `:disabled` selector to reset hover color for disabled buttons ([#53411](https://github.com/WordPress/gutenberg/pull/53411)).

### Internal

-   `ControlGroup`, `FormGroup`, `ControlLabel`, `Spinner`: Remove unused `ui/` components from the codebase ([#52953](https://github.com/WordPress/gutenberg/pull/52953)).
-   `MenuItem`: Convert to TypeScript ([#53132](https://github.com/WordPress/gutenberg/pull/53132)).
-   `MenuItem`: Add Storybook stories ([#53613](https://github.com/WordPress/gutenberg/pull/53613)).
-   `MenuGroup`: Add Storybook stories ([#53090](https://github.com/WordPress/gutenberg/pull/53090)).
-   Components: Remove unnecessary utils ([#53679](https://github.com/WordPress/gutenberg/pull/53679)).

## 25.5.0 (2023-08-10)

### New Feature

-   Add a new `ProgressBar` component. ([#53030](https://github.com/WordPress/gutenberg/pull/53030)).

### Enhancements

-   `ColorPalette`, `BorderControl`: Don't hyphenate hex value in `aria-label` ([#52932](https://github.com/WordPress/gutenberg/pull/52932)).
-   `MenuItemsChoice`, `MenuItem`: Support a `disabled` prop on a menu item ([#52737](https://github.com/WordPress/gutenberg/pull/52737)).
-   `TabPanel`: Introduce a new version of `TabPanel` with updated internals and improved adherence to ARIA guidance on `tabpanel` focus behavior while maintaining the same functionality and API surface.([#52133](https://github.com/WordPress/gutenberg/pull/52133)).

### Bug Fix

-   `Modal`: Fix loss of focus when clicking outside ([#52653](https://github.com/WordPress/gutenberg/pull/52653)).

## 25.4.0 (2023-07-20)

### Enhancements

-   `TextControl`: Add `id` prop to allow for custom IDs in `TextControl`s ([#52028](https://github.com/WordPress/gutenberg/pull/52028)).
-   `Navigator`: Add `replace` option to `navigator.goTo()` and `navigator.goToParent()` ([#52456](https://github.com/WordPress/gutenberg/pull/52456)).

### Bug Fix

-   `Popover`: Pin `react-dropdown-menu` version to avoid breaking changes in dependency updates. ([#52356](https://github.com/WordPress/gutenberg/pull/52356)).
-   `Item`: Unify focus style and add default font styles. ([#52495](https://github.com/WordPress/gutenberg/pull/52495)).
-   `Toolbar`: Fix toolbar items not being tabbable on the first render. ([#52613](https://github.com/WordPress/gutenberg/pull/52613))
-   `FormTokenField`: Fix token overflow when moving cursor left or right. ([#52662](https://github.com/WordPress/gutenberg/pull/52662))

## 25.3.0 (2023-07-05)

### Enhancements

-   `SelectControl`: Added option to set hidden options. ([#51545](https://github.com/WordPress/gutenberg/pull/51545))
-   `RangeControl`: Add `__next40pxDefaultSize` prop to opt into the new 40px default size ([#49105](https://github.com/WordPress/gutenberg/pull/49105)).
-   `Button`: Introduce `size` prop with `default`, `compact`, and `small` variants ([#51842](https://github.com/WordPress/gutenberg/pull/51842)).
-   `ItemGroup`: Update button focus state styles to target `:focus-visible` rather than `:focus`. ([#51787](https://github.com/WordPress/gutenberg/pull/51787)).
-   `Guide`: Don't show Close button when there is only one page, and use default button and accent/theme styling ([#52014](https://github.com/WordPress/gutenberg/pull/52014)).

### Bug Fix

-   `ConfirmDialog`: Ensure onConfirm isn't called an extra time when submitting one of the buttons using the keyboard ([#51730](https://github.com/WordPress/gutenberg/pull/51730)).
-   `ZStack`: ZStack: fix component bounding box to match children ([#51836](https://github.com/WordPress/gutenberg/pull/51836)).
-   `Modal`: Add small top padding to the content so that avoid cutting off the visible outline when hovering items ([#51829](https://github.com/WordPress/gutenberg/pull/51829)).
-   `DropdownMenu`: fix icon style when dashicon is used ([#43574](https://github.com/WordPress/gutenberg/pull/43574)).
-   `UnitControl`: Fix crash when certain units are used ([#52211](https://github.com/WordPress/gutenberg/pull/52211)).
-   `Guide`: Place focus on the guide's container instead of its first tabbable ([#52300](https://github.com/WordPress/gutenberg/pull/52300)).

## 25.2.0 (2023-06-23)

### Enhancements

-   `UnitControl`: Revamp support for changing unit by typing ([#39303](https://github.com/WordPress/gutenberg/pull/39303)).
-   `Modal`: Update corner radius to be between buttons and the site view frame, in a 2-4-8 system. ([#51254](https://github.com/WordPress/gutenberg/pull/51254)).
-   `ItemGroup`: Update button focus state styles to be inline with other button focus states in the editor. ([#51576](https://github.com/WordPress/gutenberg/pull/51576)).
-   `ItemGroup`: Update button focus state styles to target `:focus-visible` rather than `:focus`. ([#51787](https://github.com/WordPress/gutenberg/pull/51787)).

### Bug Fix

-   `Popover`: Allow legitimate 0 positions to update popover position ([#51320](https://github.com/WordPress/gutenberg/pull/51320)).
-   `Button`: Remove unnecessary margin from dashicon ([#51395](https://github.com/WordPress/gutenberg/pull/51395)).
-   `Autocomplete`: Announce how many results are available to screen readers when suggestions list first renders ([#51018](https://github.com/WordPress/gutenberg/pull/51018)).

### Internal

-   `ClipboardButton`: Convert to TypeScript ([#51334](https://github.com/WordPress/gutenberg/pull/51334)).
-   `Toolbar`: Replace `reakit` dependency with `@ariakit/react` ([#51623](https://github.com/WordPress/gutenberg/pull/51623)).

### Documentation

-   `SearchControl`: Improve documentation around usage of `label` prop ([#51781](https://github.com/WordPress/gutenberg/pull/51781)).

## 25.1.0 (2023-06-07)

### Enhancements

-   `BorderControl`: Improve color code readability in aria-label ([#51197](https://github.com/WordPress/gutenberg/pull/51197)).
-   `Dropdown` and `DropdownMenu`: use internal context system to automatically pick the toolbar popover variant when rendered inside the `Toolbar` component ([#51154](https://github.com/WordPress/gutenberg/pull/51154)).

### Bug Fix

-   `FocalPointUnitControl`: Add aria-labels ([#50993](https://github.com/WordPress/gutenberg/pull/50993)).

### Enhancements

-   Wrapped `TabPanel` in a `forwardRef` call ([#50199](https://github.com/WordPress/gutenberg/pull/50199)).
-   `ColorPalette`: Improve readability of color name and value, and improve rendering of partially transparent colors ([#50450](https://github.com/WordPress/gutenberg/pull/50450)).
-   `Button`: Add `__next32pxSmallSize` prop to opt into the new 32px size when the `isSmall` prop is enabled ([#51012](https://github.com/WordPress/gutenberg/pull/51012)).
-   `ItemGroup`: Update styles so all SVGs inherit color from their parent element ([#50819](https://github.com/WordPress/gutenberg/pull/50819)).

### Experimental

-   `DropdownMenu` v2: Tweak styles ([#50967](https://github.com/WordPress/gutenberg/pull/50967), [#51097](https://github.com/WordPress/gutenberg/pull/51097)).
-   `DropdownMenu` v2: change default placement to match the legacy `DropdownMenu` component ([#51133](https://github.com/WordPress/gutenberg/pull/51133)).
-   `DropdownMenu` v2: Render in the default `Popover.Slot` ([#51046](https://github.com/WordPress/gutenberg/pull/51046)).

## 25.0.0 (2023-05-24)

### Breaking Changes

-   `DateTime`: Remove previously deprecated props, `__nextRemoveHelpButton` and `__nextRemoveResetButton` ([#50724](https://github.com/WordPress/gutenberg/pull/50724)).

### Internal

-   `Modal`: Remove children container's unused class name ([#50655](https://github.com/WordPress/gutenberg/pull/50655)).
-   `DropdownMenu`: Convert to TypeScript ([#50187](https://github.com/WordPress/gutenberg/pull/50187)).
-   Added experimental v2 of `DropdownMenu` ([#49473](https://github.com/WordPress/gutenberg/pull/49473)).
-   `ColorPicker`: its private `SelectControl` component no longer hides BackdropUI, thus making its focus state visible for keyboard users ([#50703](https://github.com/WordPress/gutenberg/pull/50703)).

### Bug Fix

-   `ColorPicker`: Add an outline when the color picker select box is focused([#50609](https://github.com/WordPress/gutenberg/pull/50609)).
-   `InputControl`: Fix focus style to support Windows High Contrast mode ([#50772](https://github.com/WordPress/gutenberg/pull/50772)).
-   `ToggleGroupControl`: Fix focus and selected style to support Windows High Contrast mode ([#50785](https://github.com/WordPress/gutenberg/pull/50785)).
-   `SearchControl`: Adjust icon styles to fix alignment issues in the block inserter ([#50439](https://github.com/WordPress/gutenberg/pull/50439)).

### Enhancements

-   `Tooltip`: Update background color so tooltip boundaries are more visible in the site editor ([#50792](https://github.com/WordPress/gutenberg/pull/50792)).
-   `FontSizePicker`: Tweak the header spacing to be more consistent with other design tools ([#50855](https://github.com/WordPress/gutenberg/pull/50855)).

## 24.0.0 (2023-05-10)

### Breaking Changes

-   `onDragStart` in `<Draggable>` is now a synchronous function to allow setting additional data for `event.dataTransfer` ([#49673](https://github.com/WordPress/gutenberg/pull/49673)).

### Bug Fix

-   `NavigableContainer`: do not trap focus in `TabbableContainer` ([#49846](https://github.com/WordPress/gutenberg/pull/49846)).
-   Update `<Button>` component to have a transparent background for its tertiary disabled state, to match its enabled state. ([#50496](https://github.com/WordPress/gutenberg/pull/50496)).

### Internal

-   `NavigableContainer`: Convert to TypeScript ([#49377](https://github.com/WordPress/gutenberg/pull/49377)).
-   `ToolbarItem`: Convert to TypeScript ([#49190](https://github.com/WordPress/gutenberg/pull/49190)).
-   Move rich-text related types to the rich-text package ([#49651](https://github.com/WordPress/gutenberg/pull/49651)).
-   `SlotFill`: simplified the implementation and removed unused code ([#50098](https://github.com/WordPress/gutenberg/pull/50098) and [#50133](https://github.com/WordPress/gutenberg/pull/50133)).

### Documentation

-   `TreeGrid`: Update docs with `data-expanded` attribute usage ([#50026](https://github.com/WordPress/gutenberg/pull/50026)).
-   Consolidate multiple versions of `README` and `CONTRIBUTING` docs, and add them to Storybook ([#50226](https://github.com/WordPress/gutenberg/pull/50226)).
-   `DimensionControl`: Use WordPress package instead of react in code example ([#50435](https://github.com/WordPress/gutenberg/pull/50435)).

### Enhancements

-   `FormTokenField`, `ComboboxControl`: Add `__next40pxDefaultSize` prop to opt into the new 40px default size, superseding the `__next36pxDefaultSize` prop ([#50261](https://github.com/WordPress/gutenberg/pull/50261)).
-   `Modal`: Add css class to children container ([#50099](https://github.com/WordPress/gutenberg/pull/50099)).
-   `Button`: Add `__next40pxDefaultSize` prop to opt into the new 40px default size ([#50254](https://github.com/WordPress/gutenberg/pull/50254)).
-   `PaletteEdit`: Allow custom popover configuration ([#49975](https://github.com/WordPress/gutenberg/pull/49975)).
-   Change the default color scheme to use the new WP Blueberry color. See PR description for instructions on how to restore the previous color scheme when using in a non-WordPress context ([#50193](https://github.com/WordPress/gutenberg/pull/50193)).
-   `CheckboxControl`, `CustomGradientPicker`, `FormToggle`, : Refactor and correct the focus style for consistency ([#50127](https://github.com/WordPress/gutenberg/pull/50127)).
-   `Button`, update spacing values in `has-text has-icon` buttons. ([#50277](https://github.com/WordPress/gutenberg/pull/50277)).
-   `Button`, remove custom padding applied to `tertiary` variant. ([#50276](https://github.com/WordPress/gutenberg/pull/50276)).
-   `Modal`: Correct padding for title less confirm variant. ([#50283](https://github.com/WordPress/gutenberg/pull/50283)).

## 23.9.0 (2023-04-26)

### Internal

-   `BottomSheetCell`: Refactor away from Lodash (mobile) ([#49794](https://github.com/WordPress/gutenberg/pull/49794)).
-   `parseStylesVariables()`: Refactor away from Lodash (mobile) ([#49794](https://github.com/WordPress/gutenberg/pull/49794)).
-   Remove Lodash dependency from components package ([#49794](https://github.com/WordPress/gutenberg/pull/49794)).
-   Tweak `WordPressComponent` type so `selector` property is optional ([#49960](https://github.com/WordPress/gutenberg/pull/49960)).
-   Update `Modal` appearance on small screens ([#50039](https://github.com/WordPress/gutenberg/pull/50039)).
-   Update the framer motion dependency to the latest version `10.11.6` ([#49822](https://github.com/WordPress/gutenberg/pull/49822)).

### Enhancements

-   `Draggable`: Add `appendToOwnerDocument` prop to allow elementId based elements to be attached to the ownerDocument body ([#49911](https://github.com/WordPress/gutenberg/pull/49911)).
-   `TreeGrid`: Modify keyboard navigation code to use a data-expanded attribute if aria-expanded is to be controlled outside of the TreeGrid component ([#48461](https://github.com/WordPress/gutenberg/pull/48461)).
-   `Modal`: Equalize internal spacing ([#49890](https://github.com/WordPress/gutenberg/pull/49890)).
-   `Modal`: Increased border radius ([#49870](https://github.com/WordPress/gutenberg/pull/49870)).
-   `Modal`: Updated spacing / dimensions of `isFullScreen` ([#49894](https://github.com/WordPress/gutenberg/pull/49894)).
-   `SlotFill`: Added util for creating private SlotFills and supporting Symbol keys ([#49819](https://github.com/WordPress/gutenberg/pull/49819)).
-   `IconType`: Export for external use ([#49649](https://github.com/WordPress/gutenberg/pull/49649)).

### Bug Fix

-   `CheckboxControl`: Add support custom IDs ([#49977](https://github.com/WordPress/gutenberg/pull/49977)).

### Documentation

-   `Autocomplete`: Add heading and fix type for `onReplace` in README. ([#49798](https://github.com/WordPress/gutenberg/pull/49798)).
-   `Autocomplete`: Update `Usage` section in README. ([#49965](https://github.com/WordPress/gutenberg/pull/49965)).

## 23.8.0 (2023-04-12)

### Internal

-   `Mobile` Refactor of the KeyboardAwareFlatList component.
-   Update `reakit` dependency to 1.3.11 ([#49763](https://github.com/WordPress/gutenberg/pull/49763)).

### Enhancements

-   `DropZone`: Smooth animation ([#49517](https://github.com/WordPress/gutenberg/pull/49517)).
-   `Navigator`: Add `skipFocus` property in `NavigateOptions`. ([#49350](https://github.com/WordPress/gutenberg/pull/49350)).
-   `Spinner`: add explicit opacity and background styles ([#49695](https://github.com/WordPress/gutenberg/pull/49695)).
-   Make TypeScript types available for consumers ([#49229](https://github.com/WordPress/gutenberg/pull/49229)).

### Bug Fix

-   `Snackbar`: Fix insufficient color contrast on hover ([#49682](https://github.com/WordPress/gutenberg/pull/49682)).

## 23.7.0 (2023-03-29)

### Internal

-   `Animate`: Convert to TypeScript ([#49243](https://github.com/WordPress/gutenberg/pull/49243)).
-   `CustomGradientPicker`: Convert to TypeScript ([#48929](https://github.com/WordPress/gutenberg/pull/48929)).
-   `ColorPicker`: Convert to TypeScript ([#49214](https://github.com/WordPress/gutenberg/pull/49214)).
-   `GradientPicker`: Convert to TypeScript ([#48316](https://github.com/WordPress/gutenberg/pull/48316)).
-   `FormTokenField`: Add a `__nextHasNoMarginBottom` prop to start opting into the margin-free styles ([48609](https://github.com/WordPress/gutenberg/pull/48609)).
-   `QueryControls`: Replace bottom margin overrides with `__nextHasNoMarginBottom`([47515](https://github.com/WordPress/gutenberg/pull/47515)).

### Enhancements

-   `CustomGradientPicker`: improve initial state UI ([#49146](https://github.com/WordPress/gutenberg/pull/49146)).
-   `AnglePickerControl`: Style to better fit in narrow contexts and improve RTL layout ([#49046](https://github.com/WordPress/gutenberg/pull/49046)).
-   `ImageSizeControl`: Use large 40px sizes ([#49113](https://github.com/WordPress/gutenberg/pull/49113)).

### Bug Fix

-   `CircularOptionPicker`: force swatches to visually render on top of the rest of the component's content ([#49245](https://github.com/WordPress/gutenberg/pull/49245)).
-   `InputControl`: Fix misaligned textarea input control ([#49116](https://github.com/WordPress/gutenberg/pull/49116)).
-   `ToolsPanel`: Ensure consistency in menu item order ([#49222](https://github.com/WordPress/gutenberg/pull/49222)).
-   `TabPanel`: fix initial tab selection & focus management ([#49368](https://github.com/WordPress/gutenberg/pull/49368)).

### Internal

-   `DuotonePicker`, `DuotoneSwatch`: Convert to TypeScript ([#49060](https://github.com/WordPress/gutenberg/pull/49060)).

## 23.6.0 (2023-03-15)

### Enhancements

-   `FontSizePicker`: Allow custom units for custom font size control ([#48468](https://github.com/WordPress/gutenberg/pull/48468)).
-   `Navigator`: Disable initial screen animation ([#49062](https://github.com/WordPress/gutenberg/pull/49062)).
-   `FormTokenField`: Hide suggestions list on blur event if the input value is invalid ([#48785](https://github.com/WordPress/gutenberg/pull/48785)).

### Bug Fix

-   `ResponsiveWrapper`: use `aspect-ratio` CSS prop, add support for `SVG` elements ([#48573](https://github.com/WordPress/gutenberg/pull/48573).
-   `ResizeTooltip`: Use `default.fontFamily` on tooltip ([#48805](https://github.com/WordPress/gutenberg/pull/48805).

### Internal

-   `Guide`: Convert to TypeScript ([#47493](https://github.com/WordPress/gutenberg/pull/47493)).
-   `SelectControl`: improve prop types for single vs multiple selection ([#47390](https://github.com/WordPress/gutenberg/pull/47390)).
-   `Navigation`: Convert to TypeScript ([#48742](https://github.com/WordPress/gutenberg/pull/48742)).
-   `PanelBody`: Convert to TypeScript ([#47702](https://github.com/WordPress/gutenberg/pull/47702)).
-   `withFilters` HOC: Convert to TypeScript ([#48721](https://github.com/WordPress/gutenberg/pull/48721)).
-   `withFallbackStyles` HOC: Convert to TypeScript ([#48720](https://github.com/WordPress/gutenberg/pull/48720)).
-   `withFocusReturn` HOC: Convert to TypeScript ([#48748](https://github.com/WordPress/gutenberg/pull/48748)).
-   `navigateRegions` HOC: Convert to TypeScript ([#48632](https://github.com/WordPress/gutenberg/pull/48632)).
-   `withSpokenMessages`: HOC: Convert to TypeScript ([#48163](https://github.com/WordPress/gutenberg/pull/48163)).
-   `withNotices`: HOC: Convert to TypeScript ([#49088](https://github.com/WordPress/gutenberg/pull/49088)).
-   `ToolbarButton`: Convert to TypeScript ([#47750](https://github.com/WordPress/gutenberg/pull/47750)).
-   `DimensionControl(Experimental)`: Convert to TypeScript ([#47351](https://github.com/WordPress/gutenberg/pull/47351)).
-   `PaletteEdit`: Convert to TypeScript ([#47764](https://github.com/WordPress/gutenberg/pull/47764)).
-   `QueryControls`: Refactor away from Lodash (`.groupBy`) ([#48779](https://github.com/WordPress/gutenberg/pull/48779)).
-   `ToolbarContext`: Convert to TypeScript ([#49002](https://github.com/WordPress/gutenberg/pull/49002)).

## 23.5.0 (2023-03-01)

### Enhancements

-   `ToolsPanel`: Separate reset all filter registration from items registration and support global resets ([#48123](https://github.com/WordPress/gutenberg/pull/48123)).

### Internal

-   `CircularOptionPicker`: Convert to TypeScript ([#47937](https://github.com/WordPress/gutenberg/pull/47937)).
-   `TabPanel`: Improve unit test in preparation for controlled component updates ([#48086](https://github.com/WordPress/gutenberg/pull/48086)).
-   `Autocomplete`: performance: avoid setting state on every value change ([#48485](https://github.com/WordPress/gutenberg/pull/48485)).
-   `Higher Order` -- `with-constrained-tabbing`: Convert to TypeScript ([#48162](https://github.com/WordPress/gutenberg/pull/48162)).
-   `Autocomplete`: Convert to TypeScript ([#47751](https://github.com/WordPress/gutenberg/pull/47751)).
-   `Autocomplete`: avoid calling setState on input ([#48565](https://github.com/WordPress/gutenberg/pull/48565)).

## 23.4.0 (2023-02-15)

### Bug Fix

-   `ToolsPanel`: fix type inconsistencies between types, docs and normal component usage ([47944](https://github.com/WordPress/gutenberg/pull/47944)).
-   `SelectControl`: Fix styling when `multiple` prop is enabled ([#47893](https://github.com/WordPress/gutenberg/pull/43213)).
-   `useAutocompleteProps`, `Autocomplete`: Make accessible when rendered in an iframe ([#47907](https://github.com/WordPress/gutenberg/pull/47907)).

### Enhancements

-   `ColorPalette`, `GradientPicker`, `PaletteEdit`, `ToolsPanel`: add new props to set a custom heading level ([43848](https://github.com/WordPress/gutenberg/pull/43848) and [#47788](https://github.com/WordPress/gutenberg/pull/47788)).
-   `ColorPalette`: ensure text label contrast checking works with CSS variables ([#47373](https://github.com/WordPress/gutenberg/pull/47373)).
-   `Navigator`: Support dynamic paths with parameters ([#47827](https://github.com/WordPress/gutenberg/pull/47827)).
-   `Navigator`: Support hierarchical paths navigation and add `NavigatorToParentButton` component ([#47883](https://github.com/WordPress/gutenberg/pull/47883)).

### Internal

-   `NavigatorButton`: Reuse `Button` types ([47754](https://github.com/WordPress/gutenberg/pull/47754)).
-   `CustomSelectControl`: lock the `__experimentalShowSelectedHint` prop ([#47229](https://github.com/WordPress/gutenberg/pull/47229)).
-   Lock the `__experimentalPopoverPositionToPlacement` function and rename it to `__experimentalPopoverLegacyPositionToPlacement` ([#47505](https://github.com/WordPress/gutenberg/pull/47505)).
-   `ComboboxControl`: Convert to TypeScript ([#47581](https://github.com/WordPress/gutenberg/pull/47581)).
-   `Panel`, `PanelHeader`, `PanelRow`: Convert to TypeScript ([#47259](https://github.com/WordPress/gutenberg/pull/47259)).
-   `BoxControl`: Convert to TypeScript ([#47622](https://github.com/WordPress/gutenberg/pull/47622)).
-   `AnglePickerControl`: Convert to TypeScript ([#45820](https://github.com/WordPress/gutenberg/pull/45820)).
-   `ResizableBox`: refactor styles to TypeScript ([47756](https://github.com/WordPress/gutenberg/pull/47756)).
-   `BorderBoxControl`: migrate tests to TypeScript, remove act() call ([47755](https://github.com/WordPress/gutenberg/pull/47755)).
-   `Toolbar`: Convert to TypeScript ([#47087](https://github.com/WordPress/gutenberg/pull/47087)).
-   `MenuItemsChoice`: Convert to TypeScript ([#47180](https://github.com/WordPress/gutenberg/pull/47180)).
-   `ToolsPanel`: Allow display of optional items when values are updated externally to item controls ([47727](https://github.com/WordPress/gutenberg/pull/47727)).
-   `ToolsPanel`: Ensure display of optional items when values are updated externally and multiple blocks selected ([47864](https://github.com/WordPress/gutenberg/pull/47864)).
-   `Navigator`: add more pattern matching tests, refine existing tests ([47910](https://github.com/WordPress/gutenberg/pull/47910)).
-   `ToolsPanel`: Refactor Storybook examples to TypeScript ([47944](https://github.com/WordPress/gutenberg/pull/47944)).
-   `ToolsPanel`: Refactor unit tests to TypeScript ([48275](https://github.com/WordPress/gutenberg/pull/48275)).

## 23.3.0 (2023-02-01)

### Deprecations

-   `NumberControl`: Clarify deprecation message about `hideHTMLArrows` prop ([#47370](https://github.com/WordPress/gutenberg/pull/47370)).

### Enhancements

-   `Dropdown`: deprecate `position` prop, use `popoverProps` instead ([46865](https://github.com/WordPress/gutenberg/pull/46865)).
-   `Button`: improve padding for buttons with icon and text. ([46764](https://github.com/WordPress/gutenberg/pull/46764)).
-   `ColorPalette`: Use computed color when css variable is passed to `ColorPicker` ([47181](https://github.com/WordPress/gutenberg/pull/47181)).
-   `Popover`: add `overlay` option to the `placement` prop ([47004](https://github.com/WordPress/gutenberg/pull/47004)).

### Internal

-   `Toolbar`: unify Storybook examples under one file, migrate from knobs to controls ([47117](https://github.com/WordPress/gutenberg/pull/47117)).
-   `DropdownMenu`: migrate Storybook to controls ([47149](https://github.com/WordPress/gutenberg/pull/47149)).
-   Removed deprecated `@storybook/addon-knobs` dependency from the package ([47152](https://github.com/WordPress/gutenberg/pull/47152)).
-   `ColorListPicker`: Convert to TypeScript ([#46358](https://github.com/WordPress/gutenberg/pull/46358)).
-   `KeyboardShortcuts`: Convert to TypeScript ([#47429](https://github.com/WordPress/gutenberg/pull/47429)).
-   `ColorPalette`, `BorderControl`, `GradientPicker`: refine types and logic around single vs multiple palettes ([#47384](https://github.com/WordPress/gutenberg/pull/47384)).
-   `Button`: Convert to TypeScript ([#46997](https://github.com/WordPress/gutenberg/pull/46997)).
-   `QueryControls`: Convert to TypeScript ([#46721](https://github.com/WordPress/gutenberg/pull/46721)).
-   `TreeGrid`: Convert to TypeScript ([#47516](https://github.com/WordPress/gutenberg/pull/47516)).
-   `Notice`: refactor to TypeScript ([47118](https://github.com/WordPress/gutenberg/pull/47118)).
-   `Popover`: Take iframe element scaling into account ([47004](https://github.com/WordPress/gutenberg/pull/47004)).

### Bug Fix

-   `TabPanel`: Fix initial tab selection when the tab declaration is lazily added to the `tabs` array ([47100](https://github.com/WordPress/gutenberg/pull/47100)).
-   `InputControl`: Avoid the "controlled to uncontrolled" warning by forcing the internal `<input />` element to be always in controlled mode ([47250](https://github.com/WordPress/gutenberg/pull/47250)).

## 23.2.0 (2023-01-11)

### Internal

-   `AlignmentMatrixControl`: Update center cell label to 'Center' instead of 'Center Center' ([#46852](https://github.com/WordPress/gutenberg/pull/46852)).
-   `Toolbar`: move all subcomponents under the same folder ([46951](https://github.com/WordPress/gutenberg/pull/46951)).
-   `Dashicon`: remove unnecessary type for `className` prop ([46849](https://github.com/WordPress/gutenberg/pull/46849)).
-   `ColorPicker` & `QueryControls`: Replace bottom margin overrides with `__nextHasNoMarginBottom` ([#46448](https://github.com/WordPress/gutenberg/pull/46448)).
-   `SandBox`: Convert to TypeScript ([#46478](https://github.com/WordPress/gutenberg/pull/46478)).
-   `ResponsiveWrapper`: Convert to TypeScript ([#46480](https://github.com/WordPress/gutenberg/pull/46480)).
-   `ItemGroup`: migrate Storybook to controls, refactor to TypeScript ([46945](https://github.com/WordPress/gutenberg/pull/46945)).

### Bug Fix

-   `Placeholder`: set fixed right margin for label's icon ([46918](https://github.com/WordPress/gutenberg/pull/46918)).
-   `TreeGrid`: Fix right-arrow keyboard navigation when a row contains more than two focusable elements ([46998](https://github.com/WordPress/gutenberg/pull/46998)).

## 23.1.0 (2023-01-02)

### Breaking Changes

-   `ColorPalette`: The experimental `__experimentalHasMultipleOrigins` prop has been removed ([#46315](https://github.com/WordPress/gutenberg/pull/46315)).

## 23.0.0 (2022-12-14)

### Breaking Changes

-   Updated dependencies to require React 18 ([45235](https://github.com/WordPress/gutenberg/pull/45235))

### New Feature

-   `TabPanel`: support manual tab activation ([#46004](https://github.com/WordPress/gutenberg/pull/46004)).
-   `TabPanel`: support disabled prop for tab buttons ([#46471](https://github.com/WordPress/gutenberg/pull/46471)).
-   `BaseControl`: Add `useBaseControlProps` hook to help generate id-releated props ([#46170](https://github.com/WordPress/gutenberg/pull/46170)).

### Bug Fix

-   `ColorPalette`: show "Clear" button even when colors array is empty ([#46001](https://github.com/WordPress/gutenberg/pull/46001)).
-   `InputControl`: Fix internal `Flex` wrapper usage that could add an unintended `height: 100%` ([#46213](https://github.com/WordPress/gutenberg/pull/46213)).
-   `Navigator`: Allow calling `goTo` and `goBack` twice in one render cycle ([#46391](https://github.com/WordPress/gutenberg/pull/46391)).
-   `Modal`: Fix unexpected modal closing in IME Composition ([#46453](https://github.com/WordPress/gutenberg/pull/46453)).
-   `Toolbar`: Fix duplicate focus style on anchor link button ([#46759](https://github.com/WordPress/gutenberg/pull/46759)).
-   `useNavigateRegions`: Ensure region navigation picks the next region based on where the current user focus is located instead of starting at the beginning ([#44883](https://github.com/WordPress/gutenberg/pull/44883)).
-   `ComboboxControl`: Fix unexpected behaviour in IME Composition ([#46827](https://github.com/WordPress/gutenberg/pull/46827)).

### Enhancements

-   `TabPanel`: Simplify tab-focus style. ([#46276](https://github.com/WordPress/gutenberg/pull/46276)).
-   `TabPanel`: Add ability to set icon only tab buttons ([#45005](https://github.com/WordPress/gutenberg/pull/45005)).
-   `InputControl`, `NumberControl`, `UnitControl`: Add `help` prop for additional description ([#45931](https://github.com/WordPress/gutenberg/pull/45931)).
-   `BorderControl`, `ColorPicker` & `QueryControls`: Replace bottom margin overrides with `__nextHasNoMarginBottom` ([#45985](https://github.com/WordPress/gutenberg/pull/45985)).
-   `CustomSelectControl`, `UnitControl`: Add `onFocus` and `onBlur` props ([#46096](https://github.com/WordPress/gutenberg/pull/46096)).
-   `ResizableBox`: Prevent unnecessary paint on resize handles ([#46196](https://github.com/WordPress/gutenberg/pull/46196)).
-   `Popover`: Prevent unnecessary paint caused by using outline ([#46201](https://github.com/WordPress/gutenberg/pull/46201)).
-   `PaletteEdit`: Global styles: add onChange actions to color palette items [#45681](https://github.com/WordPress/gutenberg/pull/45681).
-   Lighten the border color on control components ([#46252](https://github.com/WordPress/gutenberg/pull/46252)).
-   `Popover`: Prevent unnecessary paint when scrolling by using transform instead of top/left positionning ([#46187](https://github.com/WordPress/gutenberg/pull/46187)).
-   `CircularOptionPicker`: Prevent unecessary paint on hover ([#46197](https://github.com/WordPress/gutenberg/pull/46197)).

### Experimental

-   `TextControl`: Restrict `type` prop to `email`, `number`, `password`, `tel`, `text`, `search` or `url` ([#45433](https://github.com/WordPress/gutenberg/pull/45433/)).

### Internal

-   `useControlledValue`: let TypeScript infer the return type ([#46164](https://github.com/WordPress/gutenberg/pull/46164)).
-   `LinkedButton`: remove unnecessary `span` tag ([#46063](https://github.com/WordPress/gutenberg/pull/46063)).
-   NumberControl: refactor styles/tests/stories to TypeScript, replace fireEvent with user-event ([#45990](https://github.com/WordPress/gutenberg/pull/45990)).
-   `useBaseField`: Convert to TypeScript ([#45712](https://github.com/WordPress/gutenberg/pull/45712)).
-   `Dashicon`: Convert to TypeScript ([#45924](https://github.com/WordPress/gutenberg/pull/45924)).
-   `PaletteEdit`: add follow up changelog for #45681 and tests [#46095](https://github.com/WordPress/gutenberg/pull/46095).
-   `AlignmentMatrixControl`: Convert to TypeScript ([#46162](https://github.com/WordPress/gutenberg/pull/46162)).
-   `Theme`: Remove public export ([#46427](https://github.com/WordPress/gutenberg/pull/46427)).
-   `Autocomplete`: Refactor away from `_.find()` ([#46537](https://github.com/WordPress/gutenberg/pull/46537)).
-   `TabPanel`: Refactor away from `_.find()` ([#46537](https://github.com/WordPress/gutenberg/pull/46537)).
-   `BottomSheetPickerCell`: Refactor away from `_.find()` for mobile ([#46537](https://github.com/WordPress/gutenberg/pull/46537)).
-   Refactor global styles context away from `_.find()` for mobile ([#46537](https://github.com/WordPress/gutenberg/pull/46537)).
-   `Dropdown`: Convert to TypeScript ([#45787](https://github.com/WordPress/gutenberg/pull/45787)).

### Documentation

-   `Tooltip`: Add readme and unit tests for `shortcut` prop ([#46092](https://github.com/WordPress/gutenberg/pull/46092)).

## 22.1.0 (2022-11-16)

### Enhancements

-   `ColorPalette`, `BorderBox`, `BorderBoxControl`: polish and DRY prop types, add default values ([#45463](https://github.com/WordPress/gutenberg/pull/45463)).
-   `TabPanel`: Add ability to set icon only tab buttons ([#45005](https://github.com/WordPress/gutenberg/pull/45005)).

### Internal

-   `AnglePickerControl`: remove `:focus-visible' outline on `CircleOutlineWrapper` ([#45758](https://github.com/WordPress/gutenberg/pull/45758))

### Bug Fix

-   `FormTokenField`: Fix duplicate input in IME composition ([#45607](https://github.com/WordPress/gutenberg/pull/45607)).
-   `Autocomplete`: Check key events more strictly in IME composition ([#45626](https://github.com/WordPress/gutenberg/pull/45626)).
-   `Autocomplete`: Fix unexpected block insertion during IME composition ([#45510](https://github.com/WordPress/gutenberg/pull/45510)).
-   `Icon`: Making size prop work for icon components using dash icon strings ([#45593](https://github.com/WordPress/gutenberg/pull/45593))
-   `ToolsPanelItem`: Prevent unintended calls to onDeselect when parent panel is remounted and item is rendered via SlotFill ([#45673](https://github.com/WordPress/gutenberg/pull/45673))
-   `ColorPicker`: Prevent all number fields from becoming "0" when one of them is an empty string ([#45649](https://github.com/WordPress/gutenberg/pull/45649)).
-   `ToggleControl`: Fix toggle control label text overflow ([#45962](https://github.com/WordPress/gutenberg/pull/45962)).

### Internal

-   `ToolsPanel`: Update to fix `exhaustive-deps` eslint rule ([#45715](https://github.com/WordPress/gutenberg/pull/45715)).
-   `PaletteEditListView`: Update to ignore `exhaustive-deps` eslint rule ([#45467](https://github.com/WordPress/gutenberg/pull/45467)).
-   `Popover`: Update to pass `exhaustive-deps` eslint rule ([#45656](https://github.com/WordPress/gutenberg/pull/45656)).
-   `Flex`: Update to pass `exhaustive-deps` eslint rule ([#45528](https://github.com/WordPress/gutenberg/pull/45528)).
-   `withNotices`: Update to pass `exhaustive-deps` eslint rule ([#45530](https://github.com/WordPress/gutenberg/pull/45530)).
-   `ItemGroup`: Update to pass `exhaustive-deps` eslint rule ([#45531](https://github.com/WordPress/gutenberg/pull/45531)).
-   `TabPanel`: Update to pass `exhaustive-deps` eslint rule ([#45660](https://github.com/WordPress/gutenberg/pull/45660)).
-   `NavigatorScreen`: Update to pass `exhaustive-deps` eslint rule ([#45648](https://github.com/WordPress/gutenberg/pull/45648)).
-   `Draggable`: Convert to TypeScript ([#45471](https://github.com/WordPress/gutenberg/pull/45471)).
-   `MenuGroup`: Convert to TypeScript ([#45617](https://github.com/WordPress/gutenberg/pull/45617)).
-   `useCx`: fix story to satisfy the `react-hooks/exhaustive-deps` eslint rule ([#45614](https://github.com/WordPress/gutenberg/pull/45614))
-   Activate the `react-hooks/exhuastive-deps` eslint rule for the Components package ([#41166](https://github.com/WordPress/gutenberg/pull/41166))
-   `Snackbar`: Convert to TypeScript ([#45472](https://github.com/WordPress/gutenberg/pull/45472)).

### Experimental

-   `ToggleGroupControl`: Only show enclosing border when `isBlock` and not `isDeselectable` ([#45492](https://github.com/WordPress/gutenberg/pull/45492)).
-   `Theme`: Add support for custom `background` color ([#45466](https://github.com/WordPress/gutenberg/pull/45466)).

## 22.0.0 (2022-11-02)

### Breaking Changes

-   `Popover`: The deprecated `range` and `__unstableShift` props have been removed ([#45195](https://github.com/WordPress/gutenberg/pull/45195)).

### Deprecations

-   `Popover`: the deprecation messages for anchor-related props (`anchorRef`, `anchorRect`, `getAnchorRect`) have been updated ([#45195](https://github.com/WordPress/gutenberg/pull/45195)).
-   `RadioGroup`: Mark as deprecated, in favor of `RadioControl` and `ToggleGroupControl` ([#45389](https://github.com/WordPress/gutenberg/pull/45389)).
-   `Popover`: the deprecation messages for anchor-related props (`anchorRef`, `anchorRect`, `getAnchorRect`) have been updated. ([#45195](https://github.com/WordPress/gutenberg/pull/45195)).
-   `Popover`: The `isAlternate` prop has been replaced with a `variant` prop that can be called with the `'toolbar'` string ([#45137](https://github.com/WordPress/gutenberg/pull/45137)).

### New Feature

-   `BoxControl` & `CustomSelectControl`: Add `onMouseOver` and `onMouseOut` callback props to allow handling of these events by parent components ([#44955](https://github.com/WordPress/gutenberg/pull/44955))
-   `Popover`: A `variant` prop has been added to style popovers, with `'unstyled'` and `'toolbar'` possible values ([#45137](https://github.com/WordPress/gutenberg/pull/45137)).

### Enhancements

-   `FontSizePicker`: Pass the preset object to the onChange callback to allow conversion from preset slugs to CSS vars ([#44967](https://github.com/WordPress/gutenberg/pull/44967)).
-   `FontSizePicker`: Improved slider design when `withSlider` is set ([#44598](https://github.com/WordPress/gutenberg/pull/44598)).
-   `ToggleControl`: Improved types for the `help` prop, covering the dynamic render function option, and enabled the dynamic `help` behavior only for a controlled component ([#45279](https://github.com/WordPress/gutenberg/pull/45279)).
-   `BorderControl` & `BorderBoxControl`: Replace `__next36pxDefaultSize` with "default" and "large" size variants ([#41860](https://github.com/WordPress/gutenberg/pull/41860)).
-   `UnitControl`: Remove outer wrapper to normalize className placement ([#41860](https://github.com/WordPress/gutenberg/pull/41860)).
-   `ColorPalette`: Fix transparent checkered background pattern ([#45295](https://github.com/WordPress/gutenberg/pull/45295)).
-   `ToggleGroupControl`: Add `isDeselectable` prop to allow deselecting the selected option ([#45123](https://github.com/WordPress/gutenberg/pull/45123)).
-   `FontSizePicker`: Improve hint text shown next to 'Font size' label ([#44966](https://github.com/WordPress/gutenberg/pull/44966)).

### Bug Fix

-   `useNavigateRegions`: Add new keyboard shortcut alias to cover backtick and tilde keys inconsistencies across browsers ([#45019](https://github.com/WordPress/gutenberg/pull/45019)).
-   `Button`: Tweak the destructive button primary, link, and default variants ([#44427](https://github.com/WordPress/gutenberg/pull/44427)).
-   `UnitControl`: Fix `disabled` style is overridden by core `form.css` style ([#45250](https://github.com/WordPress/gutenberg/pull/45250)).
-   `ItemGroup`: fix RTL `Item` styles when rendered as a button ([#45280](https://github.com/WordPress/gutenberg/pull/45280)).
-   `Button`: Fix RTL alignment for buttons containing an icon and text ([#44787](https://github.com/WordPress/gutenberg/pull/44787)).
-   `TabPanel`: Call `onSelect()` on every tab selection, regardless of whether it was triggered by user interaction ([#44028](https://github.com/WordPress/gutenberg/pull/44028)).
-   `FontSizePicker`: Fallback to font size `slug` if `name` is undefined ([#45041](https://github.com/WordPress/gutenberg/pull/45041)).
-   `AutocompleterUI`: fix issue where autocompleter UI would appear on top of other UI elements ([#44795](https://github.com/WordPress/gutenberg/pull/44795/))
-   `ExternalLink`: Fix to re-enable support for `onClick` event handler ([#45214](https://github.com/WordPress/gutenberg/pull/45214)).
-   `InputControl`: Allow inline styles to be applied to the wrapper not inner input ([#45340](https://github.com/WordPress/gutenberg/pull/45340/))

### Internal

-   `BorderBoxControl`: Convert stories to TypeScript and use Controls ([#45002](https://github.com/WordPress/gutenberg/pull/45002)).
-   `Disabled`: add a note in the docs about the lack of polyfill for the `inert` attribute ([#45272](https://github.com/WordPress/gutenberg/pull/45272))
-   `Snackbar`: updated to satisfy `react/exhaustive-deps` eslint rule ([#44934](https://github.com/WordPress/gutenberg/pull/44934))
-   `AnglePickerControl`: Set Storybook Label control type to 'text' ([#45122](https://github.com/WordPress/gutenberg/pull/45122)).
-   `SlotFill`: updated to satisfy `react/exhaustive-deps` eslint rule ([#44403](https://github.com/WordPress/gutenberg/pull/44403))
-   `Context`: updated to ignore `react/exhaustive-deps` eslint rule ([#45044](https://github.com/WordPress/gutenberg/pull/45044))
-   `Button`: Refactor Storybook to controls and align docs ([#44105](https://github.com/WordPress/gutenberg/pull/44105)).
-   `TabPanel`: updated to satisfy `react/exhaustive-deps` eslint rule ([#44935](https://github.com/WordPress/gutenberg/pull/44935))
-   `ColorPalette`: Convert to TypeScript ([#44632](https://github.com/WordPress/gutenberg/pull/44632)).
-   `UnitControl`: Add tests ([#45260](https://github.com/WordPress/gutenberg/pull/45260)).
-   `Disabled`: Refactor the component to rely on the HTML `inert` attribute.
-   `CustomGradientBar`: Refactor away from Lodash ([#45367](https://github.com/WordPress/gutenberg/pull/45367/)).
-   `TextControl`: Set Storybook control types on `help`, `label` and `type` ([#45405](https://github.com/WordPress/gutenberg/pull/45405)).
-   `Autocomplete`: use Popover's new `placement` prop instead of legacy `position` prop ([#44396](https://github.com/WordPress/gutenberg/pull/44396/)).
-   `SelectControl`: Add `onChange`, `onBlur` and `onFocus` to storybook actions ([#45432](https://github.com/WordPress/gutenberg/pull/45432/)).
-   `FontSizePicker`: Add more comprehensive tests ([#45298](https://github.com/WordPress/gutenberg/pull/45298)).
-   `FontSizePicker`: Refactor to use components instead of helper functions ([#44891](https://github.com/WordPress/gutenberg/pull/44891)).

### Experimental

-   `NumberControl`: Replace `hideHTMLArrows` prop with `spinControls` prop. Allow custom spin controls via `spinControls="custom"` ([#45333](https://github.com/WordPress/gutenberg/pull/45333)).

### Experimental

-   Theming: updated Components package to utilize the new `accent` prop of the experimental `Theme` component.

## 21.3.0 (2022-10-19)

### Bug Fix

-   `FontSizePicker`: Ensure that fluid font size presets appear correctly in the UI controls ([#44791](https://github.com/WordPress/gutenberg/pull/44791)).
-   `ToggleGroupControl`: Remove unsupported `disabled` prop from types, and correctly mark `label` prop as required ([#45114](https://github.com/WordPress/gutenberg/pull/45114)).
-   `Navigator`: prevent partially hiding focus ring styles, by removing unnecessary overflow rules on `NavigatorScreen` ([#44973](https://github.com/WordPress/gutenberg/pull/44973)).
-   `Navigator`: restore focus only once per location ([#44972](https://github.com/WordPress/gutenberg/pull/44972)).

### Documentation

-   `VisuallyHidden`: Add some notes on best practices around stacking contexts when using this component ([#44867](https://github.com/WordPress/gutenberg/pull/44867)).

### Internal

-   `Modal`: Convert to TypeScript ([#42949](https://github.com/WordPress/gutenberg/pull/42949)).
-   `Sandbox`: Use `toString` to create observe and resize script string ([#42872](https://github.com/WordPress/gutenberg/pull/42872)).
-   `Navigator`: refactor unit tests to TypeScript and to `user-event` ([#44970](https://github.com/WordPress/gutenberg/pull/44970)).
-   `Navigator`: Refactor Storybook code to TypeScript and controls ([#44979](https://github.com/WordPress/gutenberg/pull/44979)).
-   `withFilters`: Refactor away from `_.without()` ([#44980](https://github.com/WordPress/gutenberg/pull/44980/)).
-   `withFocusReturn`: Refactor tests to `@testing-library/react` ([#45012](https://github.com/WordPress/gutenberg/pull/45012)).
-   `ToolsPanel`: updated to satisfy `react/exhaustive-deps` eslint rule ([#45028](https://github.com/WordPress/gutenberg/pull/45028))
-   `Tooltip`: updated to ignore `react/exhaustive-deps` eslint rule ([#45043](https://github.com/WordPress/gutenberg/pull/45043))

## 21.2.0 (2022-10-05)

### Enhancements

-   `FontSizePicker`: Updated to take up full width of its parent and have a 40px Reset button when `size` is `__unstable-large` ([44559](https://github.com/WordPress/gutenberg/pull/44559)).
-   `BorderBoxControl`: Omit unit select when width values are mixed ([#44592](https://github.com/WordPress/gutenberg/pull/44592))
-   `BorderControl`: Add ability to disable unit selection ([#44592](https://github.com/WordPress/gutenberg/pull/44592))

### Bug Fix

-   `Popover`: fix limitShift logic by adding iframe offset correctly ([#42950](https://github.com/WordPress/gutenberg/pull/42950)).
-   `Popover`: refine position-to-placement conversion logic, add tests ([#44377](https://github.com/WordPress/gutenberg/pull/44377)).
-   `ToggleGroupControl`: adjust icon color when inactive, from `gray-700` to `gray-900` ([#44575](https://github.com/WordPress/gutenberg/pull/44575)).
-   `TokenInput`: improve logic around the `aria-activedescendant` attribute, which was causing unintended focus behavior for some screen readers ([#44526](https://github.com/WordPress/gutenberg/pull/44526)).
-   `NavigatorScreen`: fix focus issue where back button received focus unexpectedly ([#44239](https://github.com/WordPress/gutenberg/pull/44239))
-   `FontSizePicker`: Fix header order in RTL languages ([#44590](https://github.com/WordPress/gutenberg/pull/44590)).

### Enhancements

-   `SuggestionList`: use `requestAnimationFrame` instead of `setTimeout` when scrolling selected item into view. This change improves the responsiveness of the `ComboboxControl` and `FormTokenField` components when rapidly hovering over the suggestion items in the list ([#44573](https://github.com/WordPress/gutenberg/pull/44573)).

### Internal

-   `Mobile` updated to ignore `react/exhaustive-deps` eslint rule ([#44207](https://github.com/WordPress/gutenberg/pull/44207)).
-   `Popover`: refactor unit tests to TypeScript and modern RTL assertions ([#44373](https://github.com/WordPress/gutenberg/pull/44373)).
-   `SearchControl`: updated to ignore `react/exhaustive-deps` eslint rule in native files([#44381](https://github.com/WordPress/gutenberg/pull/44381))
-   `ResizableBox` updated to pass the `react/exhaustive-deps` eslint rule ([#44370](https://github.com/WordPress/gutenberg/pull/44370)).
-   `Sandbox`: updated to satisfy `react/exhaustive-deps` eslint rule ([#44378](https://github.com/WordPress/gutenberg/pull/44378))
-   `FontSizePicker`: Convert to TypeScript ([#44449](https://github.com/WordPress/gutenberg/pull/44449)).
-   `FontSizePicker`: Replace SCSS with Emotion + components ([#44483](https://github.com/WordPress/gutenberg/pull/44483)).

### Experimental

-   Add experimental `Theme` component ([#44668](https://github.com/WordPress/gutenberg/pull/44668)).

## 21.1.0 (2022-09-21)

### Deprecations

-   `Popover`: added new `anchor` prop, supposed to supersede all previous anchor-related props (`anchorRef`, `anchorRect`, `getAnchorRect`). These older anchor-related props are now marked as deprecated and are scheduled to be removed in WordPress 6.3 ([#43691](https://github.com/WordPress/gutenberg/pull/43691)).

### Bug Fix

-   `Button`: Remove unexpected `has-text` class when empty children are passed ([#44198](https://github.com/WordPress/gutenberg/pull/44198)).
-   The `LinkedButton` to unlink sides in `BoxControl`, `BorderBoxControl` and `BorderRadiusControl` have changed from a rectangular primary button to an icon-only button, with a sentence case tooltip, and default-size icon for better legibility. The `Button` component has been fixed so when `isSmall` and `icon` props are set, and no text is present, the button shape is square rather than rectangular.

### New Features

-   `MenuItem`: Add suffix prop for injecting non-icon and non-shortcut content to menu items ([#44260](https://github.com/WordPress/gutenberg/pull/44260)).
-   `ToolsPanel`: Add subheadings to ellipsis menu and reset text to default control menu items ([#44260](https://github.com/WordPress/gutenberg/pull/44260)).

### Internal

-   `NavigationMenu` updated to ignore `react/exhaustive-deps` eslint rule ([#44090](https://github.com/WordPress/gutenberg/pull/44090)).
-   `RangeControl`: updated to pass `react/exhaustive-deps` eslint rule ([#44271](https://github.com/WordPress/gutenberg/pull/44271)).
-   `UnitControl` updated to pass the `react/exhaustive-deps` eslint rule ([#44161](https://github.com/WordPress/gutenberg/pull/44161)).
-   `Notice`: updated to satisfy `react/exhaustive-deps` eslint rule ([#44157](https://github.com/WordPress/gutenberg/pull/44157))

## 21.0.0 (2022-09-13)

### Deprecations

-   `FontSizePicker`: Deprecate bottom margin style. Add a `__nextHasNoMarginBottom` prop to start opting into the margin-free styles that will become the default in a future version, currently scheduled to be WordPress 6.4 ([#43870](https://github.com/WordPress/gutenberg/pull/43870)).
-   `AnglePickerControl`: Deprecate bottom margin style. Add a `__nextHasNoMarginBottom` prop to start opting into the margin-free styles that will become the default in a future version, currently scheduled to be WordPress 6.4 ([#43867](https://github.com/WordPress/gutenberg/pull/43867)).
-   `Popover`: deprecate `__unstableShift` prop in favour of new `shift` prop. The `__unstableShift` is currently scheduled for removal in WordPress 6.3 ([#43845](https://github.com/WordPress/gutenberg/pull/43845)).
-   `Popover`: removed the `__unstableObserveElement` prop, which is not necessary anymore. The functionality is now supported directly by the component without the need of an external prop ([#43617](https://github.com/WordPress/gutenberg/pull/43617)).

### Bug Fix

-   `Button`, `Icon`: Fix `iconSize` prop doesn't work with some icons ([#43821](https://github.com/WordPress/gutenberg/pull/43821)).
-   `InputControl`, `NumberControl`, `UnitControl`: Fix margin when `labelPosition` is `bottom` ([#43995](https://github.com/WordPress/gutenberg/pull/43995)).
-   `Popover`: enable auto-updating every animation frame ([#43617](https://github.com/WordPress/gutenberg/pull/43617)).
-   `Popover`: improve the component's performance and reactivity to prop changes by reworking its internals ([#43335](https://github.com/WordPress/gutenberg/pull/43335)).
-   `NavigatorScreen`: updated to satisfy `react/exhaustive-deps` eslint rule ([#43876](https://github.com/WordPress/gutenberg/pull/43876))
-   `Popover`: fix positioning when reference and floating elements are both within an iframe ([#43971](https://github.com/WordPress/gutenberg/pull/43971))

### Enhancements

-   `ToggleControl`: Add `__nextHasNoMargin` prop for opting into the new margin-free styles ([#43717](https://github.com/WordPress/gutenberg/pull/43717)).
-   `CheckboxControl`: Add `__nextHasNoMargin` prop for opting into the new margin-free styles ([#43720](https://github.com/WordPress/gutenberg/pull/43720)).
-   `FocalPointControl`: Add `__nextHasNoMargin` prop for opting into the new margin-free styles ([#43996](https://github.com/WordPress/gutenberg/pull/43996)).
-   `TextControl`, `TextareaControl`: Add `__nextHasNoMargin` prop for opting into the new margin-free styles ([#43782](https://github.com/WordPress/gutenberg/pull/43782)).
-   `Flex`: Remove margin-based polyfill implementation of flex `gap` ([#43995](https://github.com/WordPress/gutenberg/pull/43995)).
-   `RangeControl`: Tweak dark gray marking color to be consistent with the grays in `@wordpress/base-styles` ([#43773](https://github.com/WordPress/gutenberg/pull/43773)).
-   `UnitControl`: Tweak unit dropdown color to be consistent with the grays in `@wordpress/base-styles` ([#43773](https://github.com/WordPress/gutenberg/pull/43773)).
-   `SearchControl`: Add `__nextHasNoMargin` prop for opting into the new margin-free styles ([#43871](https://github.com/WordPress/gutenberg/pull/43871)).
-   `UnitControl`: Consistently hide spin buttons ([#43985](https://github.com/WordPress/gutenberg/pull/43985)).
-   `CardHeader`, `CardBody`, `CardFooter`: Tweak `isShady` background colors to be consistent with the grays in `@wordpress/base-styles` ([#43719](https://github.com/WordPress/gutenberg/pull/43719)).
-   `InputControl`, `SelectControl`: Tweak `disabled` colors to be consistent with the grays in `@wordpress/base-styles` ([#43719](https://github.com/WordPress/gutenberg/pull/43719)).
-   `FocalPointPicker`: Tweak media placeholder background color to be consistent with the grays in `@wordpress/base-styles` ([#43994](https://github.com/WordPress/gutenberg/pull/43994)).
-   `RangeControl`: Tweak rail, track, and mark colors to be consistent with the grays in `@wordpress/base-styles` ([#43994](https://github.com/WordPress/gutenberg/pull/43994)).
-   `UnitControl`: Tweak unit dropdown hover color to be consistent with the grays in `@wordpress/base-styles` ([#43994](https://github.com/WordPress/gutenberg/pull/43994)).

### Internal

-   `Icon`: Refactor tests to `@testing-library/react` ([#44051](https://github.com/WordPress/gutenberg/pull/44051)).
-   Fix TypeScript types for `isValueDefined()` and `isValueEmpty()` utility functions ([#43983](https://github.com/WordPress/gutenberg/pull/43983)).
-   `RadioControl`: Clean up styles to use less custom CSS ([#43868](https://github.com/WordPress/gutenberg/pull/43868)).
-   Remove unused `normalizeArrowKey` utility function ([#43640](https://github.com/WordPress/gutenberg/pull/43640/)).
-   `SearchControl`: Convert to TypeScript ([#43871](https://github.com/WordPress/gutenberg/pull/43871)).
-   `FormFileUpload`: Convert to TypeScript ([#43960](https://github.com/WordPress/gutenberg/pull/43960)).
-   `DropZone`: Convert to TypeScript ([#43962](https://github.com/WordPress/gutenberg/pull/43962)).
-   `ToggleGroupControl`: Rename `__experimentalIsIconGroup` prop to `__experimentalIsBorderless` ([#43771](https://github.com/WordPress/gutenberg/pull/43771/)).
-   `NumberControl`: Add TypeScript types ([#43791](https://github.com/WordPress/gutenberg/pull/43791/)).
-   Refactor `FocalPointPicker` to function component ([#39168](https://github.com/WordPress/gutenberg/pull/39168)).
-   `Guide`: use `code` instead of `keyCode` for keyboard events ([#43604](https://github.com/WordPress/gutenberg/pull/43604/)).
-   `ToggleControl`: Convert to TypeScript and streamline CSS ([#43717](https://github.com/WordPress/gutenberg/pull/43717)).
-   `FocalPointPicker`: Convert to TypeScript ([#43872](https://github.com/WordPress/gutenberg/pull/43872)).
-   `Navigation`: use `code` instead of `keyCode` for keyboard events ([#43644](https://github.com/WordPress/gutenberg/pull/43644/)).
-   `ComboboxControl`: Add unit tests ([#42403](https://github.com/WordPress/gutenberg/pull/42403)).
-   `NavigableContainer`: use `code` instead of `keyCode` for keyboard events, rewrite tests using RTL and `user-event` ([#43606](https://github.com/WordPress/gutenberg/pull/43606/)).
-   `ComboboxControl`: updated to satisfy `react/exhuastive-deps` eslint rule ([#41417](https://github.com/WordPress/gutenberg/pull/41417))
-   `FormTokenField`: Refactor away from Lodash ([#43744](https://github.com/WordPress/gutenberg/pull/43744/)).
-   `NavigatorButton`: updated to satisfy `react/exhaustive-deps` eslint rule ([#42051](https://github.com/WordPress/gutenberg/pull/42051))
-   `TabPanel`: Refactor away from `_.partial()` ([#43895](https://github.com/WordPress/gutenberg/pull/43895/)).
-   `Panel`: Refactor tests to `@testing-library/react` ([#43896](https://github.com/WordPress/gutenberg/pull/43896)).
-   `Popover`: refactor to TypeScript ([#43823](https://github.com/WordPress/gutenberg/pull/43823/)).
-   `BorderControl` and `BorderBoxControl`: replace temporary types with `Popover`'s types ([#43823](https://github.com/WordPress/gutenberg/pull/43823/)).
-   `DimensionControl`: Refactor tests to `@testing-library/react` ([#43916](https://github.com/WordPress/gutenberg/pull/43916)).
-   `withFilters`: Refactor tests to `@testing-library/react` ([#44017](https://github.com/WordPress/gutenberg/pull/44017)).
-   `IsolatedEventContainer`: Refactor tests to `@testing-library/react` ([#44073](https://github.com/WordPress/gutenberg/pull/44073)).
-   `KeyboardShortcuts`: Refactor tests to `@testing-library/react` ([#44075](https://github.com/WordPress/gutenberg/pull/44075)).
-   `Slot`/`Fill`: Refactor tests to `@testing-library/react` ([#44084](https://github.com/WordPress/gutenberg/pull/44084)).
-   `ColorPalette`: Refactor tests to `@testing-library/react` ([#44108](https://github.com/WordPress/gutenberg/pull/44108)).

## 20.0.0 (2022-08-24)

### Deprecations

-   `CustomSelectControl`: Deprecate constrained width style. Add a `__nextUnconstrainedWidth` prop to start opting into the unconstrained width that will become the default in a future version, currently scheduled to be WordPress 6.4 ([#43230](https://github.com/WordPress/gutenberg/pull/43230)).
-   `Popover`: deprecate `__unstableForcePosition` prop in favour of new `flip` and `resize` props. The `__unstableForcePosition` is currently scheduled for removal in WordPress 6.3 ([#43546](https://github.com/WordPress/gutenberg/pull/43546)).

### Bug Fix

-   `AlignmentMatrixControl`: keep the physical direction in RTL languages ([#43126](https://github.com/WordPress/gutenberg/pull/43126)).
-   `AlignmentMatrixControl`: Fix the `width` prop so it works as intended ([#43482](https://github.com/WordPress/gutenberg/pull/43482)).
-   `SelectControl`, `CustomSelectControl`: Truncate long option strings ([#43301](https://github.com/WordPress/gutenberg/pull/43301)).
-   `ToggleGroupControl`: Fix minor inconsistency in label height ([#43331](https://github.com/WordPress/gutenberg/pull/43331)).
-   `Popover`: fix and improve opening animation ([#43186](https://github.com/WordPress/gutenberg/pull/43186)).
-   `Popover`: fix incorrect deps in hooks resulting in incorrect positioning after calling `update` ([#43267](https://github.com/WordPress/gutenberg/pull/43267/)).
-   `FontSizePicker`: Fix excessive margin between label and input ([#43304](https://github.com/WordPress/gutenberg/pull/43304)).
-   Ensure all dependencies allow version ranges ([#43355](https://github.com/WordPress/gutenberg/pull/43355)).
-   `Popover`: make sure offset middleware always applies the latest frame offset values ([#43329](https://github.com/WordPress/gutenberg/pull/43329/)).
-   `Dropdown`: anchor popover to the dropdown wrapper (instead of the toggle) ([#43377](https://github.com/WordPress/gutenberg/pull/43377/)).
-   `Guide`: Fix error when rendering with no pages ([#43380](https://github.com/WordPress/gutenberg/pull/43380/)).
-   `Disabled`: preserve input values when toggling the `isDisabled` prop ([#43508](https://github.com/WordPress/gutenberg/pull/43508/))

### Enhancements

-   `GradientPicker`: Show custom picker before swatches ([#43577](https://github.com/WordPress/gutenberg/pull/43577)).
-   `CustomGradientPicker`, `GradientPicker`: Add `__nextHasNoMargin` prop for opting into the new margin-free styles ([#43387](https://github.com/WordPress/gutenberg/pull/43387)).
-   `ToolsPanel`: Tighten grid gaps ([#43424](https://github.com/WordPress/gutenberg/pull/43424)).
-   `ColorPalette`: Make popover style consistent ([#43570](https://github.com/WordPress/gutenberg/pull/43570)).
-   `ToggleGroupControl`: Improve TypeScript documentation ([#43265](https://github.com/WordPress/gutenberg/pull/43265)).
-   `ComboboxControl`: Normalize hyphen-like characters to an ASCII hyphen ([#42942](https://github.com/WordPress/gutenberg/pull/42942)).
-   `FormTokenField`: Refactor away from `_.difference()` ([#43224](https://github.com/WordPress/gutenberg/pull/43224/)).
-   `Autocomplete`: use `KeyboardEvent.code` instead of `KeyboardEvent.keyCode` ([#43432](https://github.com/WordPress/gutenberg/pull/43432/)).
-   `ConfirmDialog`: replace (almost) every usage of `fireEvent` with `@testing-library/user-event` ([#43429](https://github.com/WordPress/gutenberg/pull/43429/)).
-   `Popover`: Introduce new `flip` and `resize` props ([#43546](https://github.com/WordPress/gutenberg/pull/43546/)).

### Internal

-   `Tooltip`: Refactor tests to `@testing-library/react` ([#43061](https://github.com/WordPress/gutenberg/pull/43061)).
-   `ClipboardButton`, `FocusableIframe`, `IsolatedEventContainer`, `withConstrainedTabbing`, `withSpokenMessages`: Improve TypeScript types ([#43579](https://github.com/WordPress/gutenberg/pull/43579)).
-   Clean up unused and duplicate `COLORS` values ([#43445](https://github.com/WordPress/gutenberg/pull/43445)).
-   Update `floating-ui` to the latest version ([#43206](https://github.com/WordPress/gutenberg/pull/43206)).
-   `DateTimePicker`, `TimePicker`, `DatePicker`: Switch from `moment` to `date-fns` ([#43005](https://github.com/WordPress/gutenberg/pull/43005)).
-   `DatePicker`: Switch from `react-dates` to `use-lilius` ([#43005](https://github.com/WordPress/gutenberg/pull/43005)).
-   `DateTimePicker`: address feedback after recent refactor to `date-fns` and `use-lilius` ([#43495](https://github.com/WordPress/gutenberg/pull/43495)).
-   `convertLTRToRTL()`: Refactor away from `_.mapKeys()` ([#43258](https://github.com/WordPress/gutenberg/pull/43258/)).
-   `withSpokenMessages`: Update to use `@testing-library/react` ([#43273](https://github.com/WordPress/gutenberg/pull/43273)).
-   `MenuGroup`: Refactor unit tests to use `@testing-library/react` ([#43275](https://github.com/WordPress/gutenberg/pull/43275)).
-   `FormTokenField`: Refactor away from `_.uniq()` ([#43330](https://github.com/WordPress/gutenberg/pull/43330/)).
-   `contextConnect`: Refactor away from `_.uniq()` ([#43330](https://github.com/WordPress/gutenberg/pull/43330/)).
-   `ColorPalette`: Refactor away from `_.uniq()` ([#43330](https://github.com/WordPress/gutenberg/pull/43330/)).
-   `Guide`: Refactor away from `_.times()` ([#43374](https://github.com/WordPress/gutenberg/pull/43374/)).
-   `Disabled`: Convert to TypeScript ([#42708](https://github.com/WordPress/gutenberg/pull/42708)).
-   `Guide`: Update tests to use `@testing-library/react` ([#43380](https://github.com/WordPress/gutenberg/pull/43380)).
-   `Modal`: use `KeyboardEvent.code` instead of deprecated `KeyboardEvent.keyCode`. improve unit tests ([#43429](https://github.com/WordPress/gutenberg/pull/43429/)).
-   `FocalPointPicker`: use `KeyboardEvent.code`, partially refactor tests to modern RTL and `user-event` ([#43441](https://github.com/WordPress/gutenberg/pull/43441/)).
-   `CustomGradientPicker`: use `KeyboardEvent.code` instead of `KeyboardEvent.keyCode` ([#43437](https://github.com/WordPress/gutenberg/pull/43437/)).
-   `Card`: Convert to TypeScript ([#42941](https://github.com/WordPress/gutenberg/pull/42941)).
-   `NavigableContainer`: Refactor away from `_.omit()` ([#43474](https://github.com/WordPress/gutenberg/pull/43474/)).
-   `Notice`: Refactor away from `_.omit()` ([#43474](https://github.com/WordPress/gutenberg/pull/43474/)).
-   `Snackbar`: Refactor away from `_.omit()` ([#43474](https://github.com/WordPress/gutenberg/pull/43474/)).
-   `UnitControl`: Refactor away from `_.omit()` ([#43474](https://github.com/WordPress/gutenberg/pull/43474/)).
-   `BottomSheet`: Refactor away from `_.omit()` ([#43474](https://github.com/WordPress/gutenberg/pull/43474/)).
-   `DropZone`: Refactor away from `_.includes()` ([#43518](https://github.com/WordPress/gutenberg/pull/43518/)).
-   `NavigableMenu`: Refactor away from `_.includes()` ([#43518](https://github.com/WordPress/gutenberg/pull/43518/)).
-   `Tooltip`: Refactor away from `_.includes()` ([#43518](https://github.com/WordPress/gutenberg/pull/43518/)).
-   `TreeGrid`: Refactor away from `_.includes()` ([#43518](https://github.com/WordPress/gutenberg/pull/43518/)).
-   `FormTokenField`: use `KeyboardEvent.code`, refactor tests to modern RTL and `user-event` ([#43442](https://github.com/WordPress/gutenberg/pull/43442/)).
-   `DropdownMenu`: use `KeyboardEvent.code`, refactor tests to model RTL and `user-event` ([#43439](https://github.com/WordPress/gutenberg/pull/43439/)).
-   `Autocomplete`: Refactor away from `_.escapeRegExp()` ([#43629](https://github.com/WordPress/gutenberg/pull/43629/)).
-   `TextHighlight`: Refactor away from `_.escapeRegExp()` ([#43629](https://github.com/WordPress/gutenberg/pull/43629/)).

### Experimental

-   `FormTokenField`: add `__experimentalAutoSelectFirstMatch` prop to auto select the first matching suggestion on typing ([#42527](https://github.com/WordPress/gutenberg/pull/42527/)).
-   `Popover`: Deprecate `__unstableForcePosition`, now replaced by new `flip` and `resize` props ([#43546](https://github.com/WordPress/gutenberg/pull/43546/)).

## 19.17.0 (2022-08-10)

### Bug Fix

-   `Popover`: make sure that `ownerDocument` is always defined ([#42886](https://github.com/WordPress/gutenberg/pull/42886)).
-   `ExternalLink`: Check if the link is an internal anchor link and prevent anchor links from being opened. ([#42259](https://github.com/WordPress/gutenberg/pull/42259)).
-   `BorderControl`: Ensure box-sizing is reset for the control ([#42754](https://github.com/WordPress/gutenberg/pull/42754)).
-   `InputControl`: Fix acceptance of falsy values in controlled updates ([#42484](https://github.com/WordPress/gutenberg/pull/42484/)).
-   `Tooltip (Experimental)`, `CustomSelectControl`, `TimePicker`: Add missing font-size styles which were necessary in non-WordPress contexts ([#42844](https://github.com/WordPress/gutenberg/pull/42844/)).
-   `TextControl`, `TextareaControl`, `ToggleGroupControl`: Add `box-sizing` reset style ([#42889](https://github.com/WordPress/gutenberg/pull/42889)).
-   `Popover`: fix arrow placement and design ([#42874](https://github.com/WordPress/gutenberg/pull/42874/)).
-   `Popover`: fix minor glitch in arrow [#42903](https://github.com/WordPress/gutenberg/pull/42903)).
-   `ColorPicker`: fix layout overflow [#42992](https://github.com/WordPress/gutenberg/pull/42992)).
-   `ToolsPanel`: Constrain grid columns to 50% max-width ([#42795](https://github.com/WordPress/gutenberg/pull/42795)).
-   `Popover`: anchor correctly to parent node when no explicit anchor is passed ([#42971](https://github.com/WordPress/gutenberg/pull/42971)).
-   `ColorPalette`: forward correctly `popoverProps` in the `CustomColorPickerDropdown` component [#42989](https://github.com/WordPress/gutenberg/pull/42989)).
-   `ColorPalette`, `CustomGradientBar`: restore correct color picker popover position [#42989](https://github.com/WordPress/gutenberg/pull/42989)).
-   `Popover`: fix iframe offset not updating when iframe resizes ([#42971](https://github.com/WordPress/gutenberg/pull/43172)).

### Enhancements

-   `ToggleGroupControlOptionIcon`: Maintain square proportions ([#43060](https://github.com/WordPress/gutenberg/pull/43060/)).
-   `ToggleGroupControlOptionIcon`: Add a required `label` prop so the button is always accessibly labeled. Also removes `showTooltip` from the accepted prop types, as the tooltip will now always be shown. ([#43060](https://github.com/WordPress/gutenberg/pull/43060/)).
-   `SelectControl`, `CustomSelectControl`: Refresh and refactor chevron down icon ([#42962](https://github.com/WordPress/gutenberg/pull/42962)).
-   `FontSizePicker`: Add large size variant ([#42716](https://github.com/WordPress/gutenberg/pull/42716/)).
-   `Popover`: tidy up code, add more comments ([#42944](https://github.com/WordPress/gutenberg/pull/42944)).
-   Add `box-sizing` reset style mixin to utils ([#42754](https://github.com/WordPress/gutenberg/pull/42754)).
-   `ResizableBox`: Make tooltip background match `Tooltip` component's ([#42800](https://github.com/WordPress/gutenberg/pull/42800)).
-   Update control labels to the new uppercase styles ([#42789](https://github.com/WordPress/gutenberg/pull/42789)).
-   `UnitControl`: Update unit dropdown design for the large size variant ([#42000](https://github.com/WordPress/gutenberg/pull/42000)).
-   `BaseControl`: Add `box-sizing` reset style ([#42889](https://github.com/WordPress/gutenberg/pull/42889)).
-   `ToggleGroupControl`, `RangeControl`, `FontSizePicker`: Add `__nextHasNoMarginBottom` prop for opting into the new margin-free styles ([#43062](https://github.com/WordPress/gutenberg/pull/43062)).
-   `BoxControl`: Export `applyValueToSides` util function. ([#42733](https://github.com/WordPress/gutenberg/pull/42733/)).
-   `ColorPalette`: use index while iterating over color entries to avoid React "duplicated key" warning ([#43096](https://github.com/WordPress/gutenberg/pull/43096)).
-   `AnglePickerControl`: Add `__nextHasNoMarginBottom` prop for opting into the new margin-free styles ([#43160](https://github.com/WordPress/gutenberg/pull/43160/)).
-   `ComboboxControl`: Add `__nextHasNoMarginBottom` prop for opting into the new margin-free styles ([#43165](https://github.com/WordPress/gutenberg/pull/43165/)).

### Internal

-   `ToggleGroupControl`: Add `__experimentalIsIconGroup` prop ([#43060](https://github.com/WordPress/gutenberg/pull/43060/)).
-   `Flex`, `FlexItem`, `FlexBlock`: Convert to TypeScript ([#42537](https://github.com/WordPress/gutenberg/pull/42537)).
-   `InputControl`: Fix incorrect `size` prop passing ([#42793](https://github.com/WordPress/gutenberg/pull/42793)).
-   `Placeholder`: Convert to TypeScript ([#42990](https://github.com/WordPress/gutenberg/pull/42990)).
-   `Popover`: rewrite Storybook examples using controls [#42903](https://github.com/WordPress/gutenberg/pull/42903)).
-   `Swatch`: Remove component in favor of `ColorIndicator` [#43068](https://github.com/WordPress/gutenberg/pull/43068)).

## 19.16.0 (2022-07-27)

### Bug Fix

-   Context System: Stop explicitly setting `undefined` to the `children` prop. This fixes a bug where `Icon` could not be correctly rendered via the `as` prop of a context-connected component ([#42686](https://github.com/WordPress/gutenberg/pull/42686)).
-   `Popover`, `Dropdown`: Fix width when `expandOnMobile` is enabled ([#42635](https://github.com/WordPress/gutenberg/pull/42635/)).
-   `CustomSelectControl`: Fix font size and hover/focus style inconsistencies with `SelectControl` ([#42460](https://github.com/WordPress/gutenberg/pull/42460/)).
-   `AnglePickerControl`: Fix gap between elements in RTL mode ([#42534](https://github.com/WordPress/gutenberg/pull/42534)).
-   `ColorPalette`: Fix background image in RTL mode ([#42510](https://github.com/WordPress/gutenberg/pull/42510)).
-   `RangeControl`: clamp initialPosition between min and max values ([#42571](https://github.com/WordPress/gutenberg/pull/42571)).
-   `Tooltip`: avoid unnecessary re-renders of select child elements ([#42483](https://github.com/WordPress/gutenberg/pull/42483)).
-   `Popover`: Fix offset when the reference element is within an iframe. ([#42417](https://github.com/WordPress/gutenberg/pull/42417)).

### Enhancements

-   `BorderControl`: Improve labelling, tooltips and DOM structure ([#42348](https://github.com/WordPress/gutenberg/pull/42348/)).
-   `BaseControl`: Set zero padding on `StyledLabel` to ensure cross-browser styling ([#42348](https://github.com/WordPress/gutenberg/pull/42348/)).
-   `InputControl`: Implement wrapper subcomponents for adding responsive padding to `prefix`/`suffix` ([#42378](https://github.com/WordPress/gutenberg/pull/42378)).
-   `SelectControl`: Add flag for larger default size ([#42456](https://github.com/WordPress/gutenberg/pull/42456/)).
-   `UnitControl`: Update unit select's focus styles to match input's ([#42383](https://github.com/WordPress/gutenberg/pull/42383)).
-   `ColorPalette`: Display checkered preview background when `value` is transparent ([#42232](https://github.com/WordPress/gutenberg/pull/42232)).
-   `CustomSelectControl`: Add size variants ([#42460](https://github.com/WordPress/gutenberg/pull/42460/)).
-   `CustomSelectControl`: Add flag to opt in to unconstrained width ([#42460](https://github.com/WordPress/gutenberg/pull/42460/)).
-   `Dropdown`: Implement wrapper subcomponent for adding different padding to the dropdown content ([#42595](https://github.com/WordPress/gutenberg/pull/42595/)).
-   `BorderControl`: Render dropdown as prefix within its `UnitControl` ([#42212](https://github.com/WordPress/gutenberg/pull/42212/))
-   `UnitControl`: Update prop types to allow ReactNode as prefix ([#42212](https://github.com/WordPress/gutenberg/pull/42212/))
-   `ToolsPanel`: Updated README with panel layout information and more expansive usage example ([#42615](https://github.com/WordPress/gutenberg/pull/42615)).
-   `ComboboxControl`, `FormTokenField`: Add custom render callback for options in suggestions list ([#42597](https://github.com/WordPress/gutenberg/pull/42597/)).

### Internal

-   `ColorPicker`: Clean up implementation of 40px size ([#42002](https://github.com/WordPress/gutenberg/pull/42002/)).
-   `Divider`: Complete TypeScript migration ([#41991](https://github.com/WordPress/gutenberg/pull/41991)).
-   `Divider`, `Flex`, `Spacer`: Improve documentation for the `SpaceInput` prop ([#42376](https://github.com/WordPress/gutenberg/pull/42376)).
-   `Elevation`: Convert to TypeScript ([#42302](https://github.com/WordPress/gutenberg/pull/42302)).
-   `ScrollLock`: Convert to TypeScript ([#42303](https://github.com/WordPress/gutenberg/pull/42303)).
-   `Shortcut`: Convert to TypeScript ([#42272](https://github.com/WordPress/gutenberg/pull/42272)).
-   `TreeSelect`: Refactor away from `_.compact()` ([#42438](https://github.com/WordPress/gutenberg/pull/42438)).
-   `MediaEdit`: Refactor away from `_.compact()` for mobile ([#42438](https://github.com/WordPress/gutenberg/pull/42438)).
-   `BoxControl`: Refactor away from `_.isEmpty()` ([#42468](https://github.com/WordPress/gutenberg/pull/42468)).
-   `RadioControl`: Refactor away from `_.isEmpty()` ([#42468](https://github.com/WordPress/gutenberg/pull/42468)).
-   `SelectControl`: Refactor away from `_.isEmpty()` ([#42468](https://github.com/WordPress/gutenberg/pull/42468)).
-   `StyleProvider`: Convert to TypeScript ([#42541](https://github.com/WordPress/gutenberg/pull/42541)).
-   `ComboboxControl`: Replace `keyboardEvent.keyCode` with `keyboardEvent.code`([#42569](https://github.com/WordPress/gutenberg/pull/42569)).
-   `ComboboxControl`: Add support for uncontrolled mode ([#42752](https://github.com/WordPress/gutenberg/pull/42752)).

## 19.15.0 (2022-07-13)

### Bug Fix

-   `BoxControl`: Change ARIA role from `region` to `group` to avoid unwanted ARIA landmark regions ([#42094](https://github.com/WordPress/gutenberg/pull/42094)).
-   `FocalPointPicker`, `FormTokenField`, `ResizableBox`: Fixed SSR breakage ([#42248](https://github.com/WordPress/gutenberg/pull/42248)).
-   `ComboboxControl`: use custom prefix when generating the instanceId ([#42134](https://github.com/WordPress/gutenberg/pull/42134).
-   `Popover`: pass missing anchor ref to the `getAnchorRect` callback prop. ([#42076](https://github.com/WordPress/gutenberg/pull/42076)).
-   `Popover`: call `getAnchorRect` callback prop even if `anchorRefFallback` has no value. ([#42329](https://github.com/WordPress/gutenberg/pull/42329)).
-   Fix `ToolTip` position to ensure it is always positioned relative to the first child of the ToolTip. ([#41268](https://github.com/WordPress/gutenberg/pull/41268))

### Enhancements

-   `ToggleGroupControl`: Add large size variant ([#42008](https://github.com/WordPress/gutenberg/pull/42008/)).
-   `InputControl`: Ensure that the padding between a `prefix`/`suffix` and the text input stays at a reasonable 8px, even in larger size variants ([#42166](https://github.com/WordPress/gutenberg/pull/42166)).

### Internal

-   `Grid`: Convert to TypeScript ([#41923](https://github.com/WordPress/gutenberg/pull/41923)).
-   `TextHighlight`: Convert to TypeScript ([#41698](https://github.com/WordPress/gutenberg/pull/41698)).
-   `Tip`: Convert to TypeScript ([#42262](https://github.com/WordPress/gutenberg/pull/42262)).
-   `Scrollable`: Convert to TypeScript ([#42016](https://github.com/WordPress/gutenberg/pull/42016)).
-   `Spacer`: Complete TypeScript migration ([#42013](https://github.com/WordPress/gutenberg/pull/42013)).
-   `VisuallyHidden`: Convert to TypeScript ([#42220](https://github.com/WordPress/gutenberg/pull/42220)).
-   `TreeSelect`: Refactor away from `_.repeat()` ([#42070](https://github.com/WordPress/gutenberg/pull/42070/)).
-   `FocalPointPicker` updated to satisfy `react/exhaustive-deps` eslint rule ([#41520](https://github.com/WordPress/gutenberg/pull/41520)).
-   `ColorPicker` updated to satisfy `react/exhaustive-deps` eslint rule ([#41294](https://github.com/WordPress/gutenberg/pull/41294)).
-   `Slot`/`Fill`: Refactor away from Lodash ([#42153](https://github.com/WordPress/gutenberg/pull/42153/)).
-   `ComboboxControl`: Refactor away from `_.deburr()` ([#42169](https://github.com/WordPress/gutenberg/pull/42169/)).
-   `FormTokenField`: Refactor away from `_.identity()` ([#42215](https://github.com/WordPress/gutenberg/pull/42215/)).
-   `SelectControl`: Use roles and `@testing-library/user-event` in unit tests ([#42308](https://github.com/WordPress/gutenberg/pull/42308)).
-   `DropdownMenu`: Refactor away from Lodash ([#42218](https://github.com/WordPress/gutenberg/pull/42218/)).
-   `ToolbarGroup`: Refactor away from `_.flatMap()` ([#42223](https://github.com/WordPress/gutenberg/pull/42223/)).
-   `TreeSelect`: Refactor away from `_.flatMap()` ([#42223](https://github.com/WordPress/gutenberg/pull/42223/)).
-   `Autocomplete`: Refactor away from `_.deburr()` ([#42266](https://github.com/WordPress/gutenberg/pull/42266/)).
-   `MenuItem`: Refactor away from `_.isString()` ([#42268](https://github.com/WordPress/gutenberg/pull/42268/)).
-   `Shortcut`: Refactor away from `_.isString()` ([#42268](https://github.com/WordPress/gutenberg/pull/42268/)).
-   `Shortcut`: Refactor away from `_.isObject()` ([#42336](https://github.com/WordPress/gutenberg/pull/42336/)).
-   `RangeControl`: Convert to TypeScript ([#40535](https://github.com/WordPress/gutenberg/pull/40535)).
-   `ExternalLink`: Refactor away from Lodash ([#42341](https://github.com/WordPress/gutenberg/pull/42341/)).
-   `Navigation`: updated to satisfy `react/exhaustive-deps` eslint rule ([#41612](https://github.com/WordPress/gutenberg/pull/41612))

## 19.14.0 (2022-06-29)

### Bug Fix

-   `ColorPicker`: Remove horizontal scrollbar when using HSL or RGB color input types. ([#41646](https://github.com/WordPress/gutenberg/pull/41646))
-   `ColorPicker`: Widen hex input field for mobile. ([#42004](https://github.com/WordPress/gutenberg/pull/42004))

### Enhancements

-   Wrapped `ColorIndicator` in a `forwardRef` call ([#41587](https://github.com/WordPress/gutenberg/pull/41587)).
-   `ComboboxControl` & `FormTokenField`: Add `__next36pxDefaultSize` flag for larger default size ([#40746](https://github.com/WordPress/gutenberg/pull/40746)).
-   `BorderControl`: Improve TypeScript support. ([#41843](https://github.com/WordPress/gutenberg/pull/41843)).
-   `DatePicker`: highlight today's date. ([#41647](https://github.com/WordPress/gutenberg/pull/41647/)).
-   Allow automatic repositioning of `BorderBoxControl` and `ColorPalette` popovers within smaller viewports ([#41930](https://github.com/WordPress/gutenberg/pull/41930)).

### Internal

-   `Spinner`: Convert to TypeScript and update storybook ([#41540](https://github.com/WordPress/gutenberg/pull/41540/)).
-   `InputControl`: Add tests and update to use `@testing-library/user-event` ([#41421](https://github.com/WordPress/gutenberg/pull/41421)).
-   `FormToggle`: Convert to TypeScript ([#41729](https://github.com/WordPress/gutenberg/pull/41729)).
-   `ColorIndicator`: Convert to TypeScript ([#41587](https://github.com/WordPress/gutenberg/pull/41587)).
-   `Truncate`: Convert to TypeScript ([#41697](https://github.com/WordPress/gutenberg/pull/41697)).
-   `FocalPointPicker`: Refactor away from `_.clamp()` ([#41735](https://github.com/WordPress/gutenberg/pull/41735/)).
-   `RangeControl`: Refactor away from `_.clamp()` ([#41735](https://github.com/WordPress/gutenberg/pull/41735/)).
-   Refactor components `utils` away from `_.clamp()` ([#41735](https://github.com/WordPress/gutenberg/pull/41735/)).
-   `BoxControl`: Refactor utils away from `_.isNumber()` ([#41776](https://github.com/WordPress/gutenberg/pull/41776/)).
-   `Elevation`: Refactor away from `_.isNil()` ([#41785](https://github.com/WordPress/gutenberg/pull/41785/)).
-   `HStack`: Refactor away from `_.isNil()` ([#41785](https://github.com/WordPress/gutenberg/pull/41785/)).
-   `Truncate`: Refactor away from `_.isNil()` ([#41785](https://github.com/WordPress/gutenberg/pull/41785/)).
-   `VStack`: Convert to TypeScript ([#41850](https://github.com/WordPress/gutenberg/pull/41587)).
-   `AlignmentMatrixControl`: Refactor away from `_.flattenDeep()` in utils ([#41814](https://github.com/WordPress/gutenberg/pull/41814/)).
-   `AutoComplete`: Revert recent `exhaustive-deps` refactor ([#41820](https://github.com/WordPress/gutenberg/pull/41820)).
-   `Spacer`: Convert knobs to controls in Storybook ([#41851](https://github.com/WordPress/gutenberg/pull/41851)).
-   `Heading`: Complete TypeScript migration ([#41921](https://github.com/WordPress/gutenberg/pull/41921)).
-   `Navigation`: Refactor away from Lodash functions ([#41865](https://github.com/WordPress/gutenberg/pull/41865/)).
-   `CustomGradientPicker`: Refactor away from Lodash ([#41901](https://github.com/WordPress/gutenberg/pull/41901/)).
-   `SegmentedControl`: Refactor away from `_.values()` ([#41905](https://github.com/WordPress/gutenberg/pull/41905/)).
-   `DimensionControl`: Refactor docs away from `_.partialRight()` ([#41909](https://github.com/WordPress/gutenberg/pull/41909/)).
-   `NavigationItem` updated to ignore `react/exhaustive-deps` eslint rule ([#41639](https://github.com/WordPress/gutenberg/pull/41639)).

## 19.13.0 (2022-06-15)

### Bug Fix

-   `Tooltip`: Opt in to `__unstableShift` to ensure that the Tooltip is always within the viewport. ([#41524](https://github.com/WordPress/gutenberg/pull/41524))
-   `FormTokenField`: Do not suggest the selected one even if `{ value: string }` is passed ([#41216](https://github.com/WordPress/gutenberg/pull/41216)).
-   `CustomGradientBar`: Fix insertion and control point positioning to more closely follow cursor. ([#41492](https://github.com/WordPress/gutenberg/pull/41492))
-   `FormTokenField`: Added Padding to resolve close button overlap issue ([#41556](https://github.com/WordPress/gutenberg/pull/41556)).
-   `ComboboxControl`: fix the autofocus behavior after resetting the value. ([#41737](https://github.com/WordPress/gutenberg/pull/41737)).

### Enhancements

-   `AnglePickerControl`: Use NumberControl as input field ([#41472](https://github.com/WordPress/gutenberg/pull/41472)).

### Internal

-   `FormTokenField`: Convert to TypeScript and refactor to functional component ([#41216](https://github.com/WordPress/gutenberg/pull/41216)).
-   `Draggable`: updated to satisfy `react/exhaustive-deps` eslint rule ([#41499](https://github.com/WordPress/gutenberg/pull/41499))
-   `RadioControl`: Convert to TypeScript ([#41568](https://github.com/WordPress/gutenberg/pull/41568)).
-   `Flex` updated to satisfy `react/exhaustive-deps` eslint rule ([#41507](https://github.com/WordPress/gutenberg/pull/41507)).
-   `CustomGradientBar` updated to satisfy `react/exhaustive-deps` eslint rule ([#41463](https://github.com/WordPress/gutenberg/pull/41463))
-   `TreeSelect`: Convert to TypeScript ([#41536](https://github.com/WordPress/gutenberg/pull/41536)).
-   `FontSizePicker`: updated to satisfy `react/exhaustive-deps` eslint rule ([#41600](https://github.com/WordPress/gutenberg/pull/41600)).
-   `ZStack`: Convert component story to TypeScript and add inline docs ([#41694](https://github.com/WordPress/gutenberg/pull/41694)).
-   `Dropdown`: Make sure cleanup (closing the dropdown) only runs when the menu has actually been opened.
-   Enhance the TypeScript migration guidelines ([#41669](https://github.com/WordPress/gutenberg/pull/41669)).
-   `ExternalLink`: Convert to TypeScript ([#41681](https://github.com/WordPress/gutenberg/pull/41681)).
-   `InputControl` updated to satisfy `react/exhaustive-deps` eslint rule ([#41601](https://github.com/WordPress/gutenberg/pull/41601))
-   `Modal`: updated to satisfy `react/exhaustive-deps` eslint rule ([#41610](https://github.com/WordPress/gutenberg/pull/41610))

### Experimental

-   `Navigation`: improve unit tests by using `@testing-library/user-event` and modern `@testing-library` assertions; add unit test for controlled component ([#41668](https://github.com/WordPress/gutenberg/pull/41668)).

## 19.12.0 (2022-06-01)

### Bug Fix

-   `Popover`, `Dropdown`, `CustomGradientPicker`: Fix dropdown positioning by always targeting the rendered toggle, and switch off width in the Popover size middleware to stop reducing the width of the popover. ([#41361](https://github.com/WordPress/gutenberg/pull/41361))
-   Fix `InputControl` blocking undo/redo while focused. ([#40518](https://github.com/WordPress/gutenberg/pull/40518))
-   `ColorPalette`: Correctly update color name label when CSS variables are involved ([#41461](https://github.com/WordPress/gutenberg/pull/41461)).

### Enhancements

-   `SelectControl`: Add `__nextHasNoMarginBottom` prop for opting into the new margin-free styles ([#41269](https://github.com/WordPress/gutenberg/pull/41269)).
-   `ColorPicker`: Strip leading hash character from hex values pasted into input. ([#41223](https://github.com/WordPress/gutenberg/pull/41223))
-   `ColorPicker`: Display detailed color inputs by default. ([#41222](https://github.com/WordPress/gutenberg/pull/41222))
-   Updated design for the `DateTimePicker`, `DatePicker` and `TimePicker` components ([#41097](https://github.com/WordPress/gutenberg/pull/41097)).
-   `DateTimePicker`: Add `__nextRemoveHelpButton` and `__nextRemoveResetButton` for opting into new behaviour where there is no Help and Reset button ([#41097](https://github.com/WordPress/gutenberg/pull/41097)).

### Internal

-   `AlignmentMatrixControl` updated to satisfy `react/exhaustive-deps` eslint rule ([#41167](https://github.com/WordPress/gutenberg/pull/41167))
-   `BorderControl` updated to satisfy `react/exhaustive-deps` eslint rule ([#41259](https://github.com/WordPress/gutenberg/pull/41259))
-   `CheckboxControl`: Add unit tests ([#41165](https://github.com/WordPress/gutenberg/pull/41165)).
-   `BorderBoxControl`: fix some layout misalignments, especially for RTL users ([#41254](https://github.com/WordPress/gutenberg/pull/41254)).
-   `TimePicker`: Update unit tests to use `@testing-library/user-event` ([#41270](https://github.com/WordPress/gutenberg/pull/41270)).
-   `DateTimePicker`: Update `moment` to 2.26.0 and update `react-date` typings ([#41266](https://github.com/WordPress/gutenberg/pull/41266)).
-   `TextareaControl`: Convert to TypeScript ([#41215](https://github.com/WordPress/gutenberg/pull/41215)).
-   `BoxControl`: Update unit tests to use `@testing-library/user-event` ([#41422](https://github.com/WordPress/gutenberg/pull/41422)).
-   `Surface`: Convert to TypeScript ([#41212](https://github.com/WordPress/gutenberg/pull/41212)).
-   `Autocomplete` updated to satisfy `react/exhaustive-deps` eslint rule ([#41382](https://github.com/WordPress/gutenberg/pull/41382))
-   `Dropdown` updated to satisfy `react/exhaustive-deps` eslint rule ([#41505](https://github.com/WordPress/gutenberg/pull/41505))
-   `DateDayPicker` updated to satisfy `react/exhaustive-deps` eslint rule ([#41470](https://github.com/WordPress/gutenberg/pull/41470)).

### Experimental

-   `Spacer`: Add RTL support. ([#41172](https://github.com/WordPress/gutenberg/pull/41172))

## 19.11.0 (2022-05-18)

### Enhancements

-   `BorderControl` now only displays the reset button in its popover when selections have already been made. ([#40917](https://github.com/WordPress/gutenberg/pull/40917))
-   `BorderControl` & `BorderBoxControl`: Add `__next36pxDefaultSize` flag for larger default size ([#40920](https://github.com/WordPress/gutenberg/pull/40920)).
-   `BorderControl` improved focus and border radius styling for component. ([#40951](https://github.com/WordPress/gutenberg/pull/40951))
-   Improve focused `CircularOptionPicker` styling ([#40990](https://github.com/WordPress/gutenberg/pull/40990))
-   `BorderControl`: Make border color consistent with other controls ([#40921](https://github.com/WordPress/gutenberg/pull/40921))
-   `SelectControl`: Remove `lineHeight` setting to fix issue with font descenders being cut off ([#40985](https://github.com/WordPress/gutenberg/pull/40985))

### Internal

-   `DateTimePicker`: Convert to TypeScript ([#40775](https://github.com/WordPress/gutenberg/pull/40775)).
-   `DateTimePicker`: Convert unit tests to TypeScript ([#40957](https://github.com/WordPress/gutenberg/pull/40957)).
-   `CheckboxControl`: Convert to TypeScript ([#40915](https://github.com/WordPress/gutenberg/pull/40915)).
-   `ButtonGroup`: Convert to TypeScript ([#41007](https://github.com/WordPress/gutenberg/pull/41007)).
-   `Popover`: refactor component to use the `floating-ui` library internally ([#40740](https://github.com/WordPress/gutenberg/pull/40740)).

## 19.10.0 (2022-05-04)

### Internal

-   `UnitControl`: migrate unit tests to TypeScript ([#40697](https://github.com/WordPress/gutenberg/pull/40697)).
-   `DatePicker`: Add improved unit tests ([#40754](https://github.com/WordPress/gutenberg/pull/40754)).
-   Setup `user-event` in unit tests inline, once per test ([#40839](https://github.com/WordPress/gutenberg/pull/40839)).
-   `DatePicker`: Update `react-dates` to 21.8.0 ([#40801](https://github.com/WordPress/gutenberg/pull/40801)).

### Enhancements

-   `InputControl`: Add `__next36pxDefaultSize` flag for larger default size ([#40622](https://github.com/WordPress/gutenberg/pull/40622)).
-   `UnitControl`: Add `__next36pxDefaultSize` flag for larger default size ([#40627](https://github.com/WordPress/gutenberg/pull/40627)).
-   `Modal` design adjustments: Blur elements outside of the modal, increase modal title size, use larger close icon, remove header border when modal contents are scrolled. ([#40781](https://github.com/WordPress/gutenberg/pull/40781)).
-   `SelectControl`: Improved TypeScript support ([#40737](https://github.com/WordPress/gutenberg/pull/40737)).
-   `ToggleControlGroup`: Switch to internal `Icon` component for dashicon support ([40717](https://github.com/WordPress/gutenberg/pull/40717)).
-   Improve `ToolsPanel` accessibility. ([#40716](https://github.com/WordPress/gutenberg/pull/40716))

### Bug Fix

-   The `Button` component now displays the label as the tooltip for icon only buttons. ([#40716](https://github.com/WordPress/gutenberg/pull/40716))
-   Use fake timers and fix usage of async methods from `@testing-library/user-event`. ([#40790](https://github.com/WordPress/gutenberg/pull/40790))
-   UnitControl: avoid calling onChange callback twice when unit changes. ([#40796](https://github.com/WordPress/gutenberg/pull/40796))
-   `UnitControl`: show unit label when units prop has only one unit. ([#40784](https://github.com/WordPress/gutenberg/pull/40784))
-   `AnglePickerControl`: Fix closing of gradient popover when the angle control is clicked. ([#40735](https://github.com/WordPress/gutenberg/pull/40735))

### Internal

-   `TextControl`: Convert to TypeScript ([#40633](https://github.com/WordPress/gutenberg/pull/40633)).

## 19.9.0 (2022-04-21)

### Bug Fix

-   Consolidate the main black colors to gray-900. Affects `AlignmentMatrixControl`, `InputControl`, `Heading`, `SelectControl`, `Spinner (Experimental)`, and `Text` ([#40391](https://github.com/WordPress/gutenberg/pull/40391)).

### Internal

-   Remove individual color object exports from the `utils/colors-values.js` file. Colors should now be used from the main `COLORS` export([#40387](https://github.com/WordPress/gutenberg/pull/40387)).

### Bug Fix

-   `InputControl`: allow user to input a value interactively in Storybook, by removing default value argument ([#40410](https://github.com/WordPress/gutenberg/pull/40410)).

## 19.8.0 (2022-04-08)

### Enhancements

-   Update `BorderControl` and `BorderBoxControl` to allow the passing of custom class names to popovers ([#39753](https://github.com/WordPress/gutenberg/pull/39753)).
-   `ToggleGroupControl`: Reintroduce backdrop animation ([#40021](https://github.com/WordPress/gutenberg/pull/40021)).
-   `Card`: Adjust border radius effective size ([#40032](https://github.com/WordPress/gutenberg/pull/40032)).
-   `InputControl`: Improved TypeScript type annotations ([#40119](https://github.com/WordPress/gutenberg/pull/40119)).

### Internal

-   `BaseControl`: Convert to TypeScript ([#39468](https://github.com/WordPress/gutenberg/pull/39468)).

### New Features

-   Add `BorderControl` component ([#37769](https://github.com/WordPress/gutenberg/pull/37769)).
-   Add `BorderBoxControl` component ([#38876](https://github.com/WordPress/gutenberg/pull/38876)).
-   Add `ToggleGroupControlOptionIcon` component ([#39760](https://github.com/WordPress/gutenberg/pull/39760)).

### Bug Fix

-   Use `Object.assign` instead of `{ ...spread }` syntax to avoid errors in the code generated by TypeScript ([#39932](https://github.com/WordPress/gutenberg/pull/39932)).
-   `ItemGroup`: Ensure that the Item's text color is not overridden by the user agent's button color ([#40055](https://github.com/WordPress/gutenberg/pull/40055)).
-   `Surface`: Use updated UI text color `#1e1e1e` instead of `#000` ([#40055](https://github.com/WordPress/gutenberg/pull/40055)).
-   `CustomSelectControl`: Make chevron consistent with `SelectControl` ([#40049](https://github.com/WordPress/gutenberg/pull/40049)).

## 19.7.0 (2022-03-23)

### Enhancements

-   `CustomSelectControl`: Add `__next36pxDefaultSize` flag for larger default size ([#39401](https://github.com/WordPress/gutenberg/pull/39401)).
-   `BaseControl`: Add `__nextHasNoMarginBottom` prop for opting into the new margin-free styles ([#39325](https://github.com/WordPress/gutenberg/pull/39325)).
-   `Divider`: Make the divider visible by default (`display: inline`) in flow layout containers when the divider orientation is vertical ([#39316](https://github.com/WordPress/gutenberg/pull/39316)).
-   Stop using deprecated `event.keyCode` in favor of `event.key` for keyboard events in `UnitControl` and `InputControl`. ([#39360](https://github.com/WordPress/gutenberg/pull/39360))
-   `ColorPalette`: refine custom color button's label. ([#39386](https://github.com/WordPress/gutenberg/pull/39386))
-   Add `onClick` prop on `FormFileUpload`. ([#39268](https://github.com/WordPress/gutenberg/pull/39268))
-   `FocalPointPicker`: stop using `UnitControl`'s deprecated `unit` prop ([#39504](https://github.com/WordPress/gutenberg/pull/39504)).
-   `CheckboxControl`: Add support for the `indeterminate` state ([#39462](https://github.com/WordPress/gutenberg/pull/39462)).
-   `UnitControl`: add support for the `onBlur` prop ([#39589](https://github.com/WordPress/gutenberg/pull/39589)).

### Internal

-   Delete the `composeStateReducers` utility function ([#39262](https://github.com/WordPress/gutenberg/pull/39262)).
-   `BoxControl`: stop using `UnitControl`'s deprecated `unit` prop ([#39511](https://github.com/WordPress/gutenberg/pull/39511)).

### Bug Fix

-   `NumberControl`: commit (and constrain) value on `blur` event ([#39186](https://github.com/WordPress/gutenberg/pull/39186)).
-   Fix `UnitControl`'s reset of unit when the quantity value is cleared. ([#39531](https://github.com/WordPress/gutenberg/pull/39531/)).
-   `ResizableBox`: Ensure tooltip text remains on a single line. ([#39623](https://github.com/WordPress/gutenberg/pull/39623)).

### Deprecation

-   `unit` prop in `UnitControl` marked as deprecated ([#39503](https://github.com/WordPress/gutenberg/pull/39503)).

## 19.6.0 (2022-03-11)

### Enhancements

-   `ConfirmDialog`: Add support for custom label text on the confirmation and cancelation buttons ([#38994](https://github.com/WordPress/gutenberg/pull/38994))
-   `InputControl`: Allow `onBlur` for empty values to commit the change when `isPressEnterToChange` is true, and move reset behavior to the ESCAPE key. ([#39109](https://github.com/WordPress/gutenberg/pull/39109)).
-   `TreeGrid`: Add tests for Home/End keyboard navigation. Add `onFocusRow` callback for Home/End keyboard navigation, this was missed in the implementation PR. Modify test for expanding/collapsing a row as row 1 implements this now. Update README with latest changes. ([#39302](https://github.com/WordPress/gutenberg/pull/39302))
-   `ToggleGroupControlOption`: Calculate width from button content and remove `LabelPlaceholderView` ([#39345](https://github.com/WordPress/gutenberg/pull/39345))

### Bug Fix

-   Normalize `font-family` on `Button`, `ColorPalette`, `ComoboboxControl`, `DateTimePicker`, `FormTokenField`, `InputControl`, `SelectControl`, and `ToggleGroupControl` ([#38969](https://github.com/WordPress/gutenberg/pull/38969)).
-   Fix input value selection of `InputControl`-based controls in Firefox and Safari with axial constraint of drag gesture ([#38968](https://github.com/WordPress/gutenberg/pull/38968)).
-   Fix `UnitControl`'s behavior around updating the unit when a new `value` is passed (i.e. in controlled mode). ([#39148](https://github.com/WordPress/gutenberg/pull/39148)).

## 19.5.0 (2022-02-23)

### Bug Fix

-   Fix spin buttons of number inputs in Safari ([#38840](https://github.com/WordPress/gutenberg/pull/38840))
-   Show tooltip on toggle custom size button in FontSizePicker ([#38985](https://github.com/WordPress/gutenberg/pull/38985))

### Enhancements

-   `TreeGrid`: Add tests for `onCollapseRow`, `onExpandRow`, and `onFocusRow` callback functions. ([#38942](https://github.com/WordPress/gutenberg/pull/38942)).
-   `TreeGrid`: Update callback tests to use `TreeGridRow` and `TreeGridCell` sub-components. ([#39002](https://github.com/WordPress/gutenberg/pull/39002)).

## 19.4.0 (2022-02-10)

### Bug Fix

-   Components: Fix `Slot`/`Fill` Emotion `StyleProvider` ([#38237](https://github.com/WordPress/gutenberg/pull/38237))
-   Reduce height and min-width of the reset button on `ComboBoxControl` for consistency. ([#38020](https://github.com/WordPress/gutenberg/pull/38020))
-   Removed unused `rememo` dependency ([#38388](https://github.com/WordPress/gutenberg/pull/38388)).
-   Added `__unstableInputWidth` to `UnitControl` type definition ([#38429](https://github.com/WordPress/gutenberg/pull/38429)).
-   Fixed typing errors for `ColorPicker` ([#38430](https://github.com/WordPress/gutenberg/pull/38430)).
-   Updated destructuring of `Dropdown` props to be TypeScript friendly ([#38431](https://github.com/WordPress/gutenberg/pull/38431)).
-   Added `ts-nocheck` to `ColorIndicator` so it can be used in typed components ([#38433](https://github.com/WordPress/gutenberg/pull/38433)).
-   Added `cx` as a dependency of `useMemo` across the whole package, in order to recalculate the classnames correctly when a component is rendered across more than one `StyleProvider` ([#38541](https://github.com/WordPress/gutenberg/pull/38541)).

### Enhancements

-   Update the visual design of the `Spinner` component. ([#37551](https://github.com/WordPress/gutenberg/pull/37551))
-   `TreeGrid` accessibility enhancements around the expand/collapse functionality. ([#38358](https://github.com/WordPress/gutenberg/pull/38358))
-   `TreeGrid` accessibility: improve browser support for Left Arrow focus to parent row in child row. ([#38639](https://github.com/WordPress/gutenberg/pull/38639))
-   `TreeGrid` accessibility: Add Home/End keys for better keyboard navigation. ([#38679](https://github.com/WordPress/gutenberg/pull/38679))
-   Add `resolvePoint` prop to `FocalPointPicker` to allow updating the value of the picker after a user interaction ([#38247](https://github.com/WordPress/gutenberg/pull/38247))
-   `TreeGrid`: Allow SHIFT key to be held, and add `onFocusRow` callback to the `TreeGrid` component, fired when focus is shifted from one row to another via Up and Down arrow keys. ([#38314](https://github.com/WordPress/gutenberg/pull/38314))

### Experimental

-   `Navigator`: rename `push`/`pop` to `goTo`/`goBack` ([#38582](https://github.com/WordPress/gutenberg/pull/38582))
-   `Navigator`: add `NavigatorButton` and `NavigatorBackButton` components ([#38634](https://github.com/WordPress/gutenberg/pull/38634))
-   `UnitControl`: tidy up utilities and types. In particular, change the type of parsed quantities to `number` (previously it could have been a `string` too). ([#38987](https://github.com/WordPress/gutenberg/pull/38987]))

## 19.3.0 (2022-01-27)

### Enhancements

-   Refine `ExternalLink` to be same size as the text, to appear more as a glyph than an icon. ([#37859](https://github.com/WordPress/gutenberg/pull/37859))
-   Updated `ToolsPanel` header icon to only show "plus" icon when all items are optional and all are currently hidden ([#38262](https://github.com/WordPress/gutenberg/pull/38262))
-   `TreeGrid`: Fix keyboard navigation for expand/collapse table rows in Firefox ([#37983](https://github.com/WordPress/gutenberg/pull/37983))

### Bug Fix

-   Update the `HexInput` component to accept a pasted value that contains a starting #
-   Update `ToggleGroupControl` background active state to use a simple background color instead of animated backdrop ([38008](https://github.com/WordPress/gutenberg/pull/38008))
-   Update label spacing for the `BoxControl`, `CustomGradientPicker`, `FormTokenField`, `InputControl`, and `ToolsPanel` components to use a bottom margin of `8px` for consistency. ([#37844](https://github.com/WordPress/gutenberg/pull/37844))
-   Add missing styles to the `BaseControl.VisualLabel` component. ([#37747](https://github.com/WordPress/gutenberg/pull/37747))
-   Prevent keyDown events from propagating up in `CustomSelectControl` ([#30557](https://github.com/WordPress/gutenberg/pull/30557))
-   Mark `children` prop as optional in `SelectControl` ([#37872](https://github.com/WordPress/gutenberg/pull/37872))
-   Add memoization of callbacks and context to prevent unnecessary rerenders of the `ToolsPanel` ([#38037](https://github.com/WordPress/gutenberg/pull/38037))
-   Fix space between icons and rail `RangeControl` ([#36935](https://github.com/WordPress/gutenberg/pull/36935))
-   Increase z-index of `ConfirmDialog` to render on top of parent `Popover` components ([#37959](https://github.com/WordPress/gutenberg/pull/37959))

### Experimental

-   Add basic history location support to `Navigator` ([#37416](https://github.com/WordPress/gutenberg/pull/37416)).
-   Add focus restoration to `Navigator` ([#38149](https://github.com/WordPress/gutenberg/pull/38149)).

## 19.2.0 (2022-01-04)

### Experimental

-   Reinstated the ability to pass additional props to the `ToolsPanel` ([#36428](https://github.com/WordPress/gutenberg/pull/36428)).
-   Added an `__unstable-large` size variant to `InputControl`, `SelectControl`, and `UnitControl` for selective migration to the larger 40px heights. ([#35646](https://github.com/WordPress/gutenberg/pull/35646)).
-   Fixed inconsistent padding in `UnitControl` ([#35646](https://github.com/WordPress/gutenberg/pull/35646)).
-   Added support for RTL behavior for the `ZStack`'s `offset` prop ([#36769](https://github.com/WordPress/gutenberg/pull/36769))
-   Fixed race conditions causing conditionally displayed `ToolsPanelItem` components to be erroneously deregistered ([#36588](https://github.com/WordPress/gutenberg/pull/36588)).
-   Added `__experimentalHideHeader` prop to `Modal` component ([#36831](https://github.com/WordPress/gutenberg/pull/36831)).
-   Added experimental `ConfirmDialog` component ([#34153](https://github.com/WordPress/gutenberg/pull/34153)).
-   Divider: improve support for vertical orientation and RTL styles, use start/end logical props instead of top/bottom, change border-color to `currentColor` ([#36579](https://github.com/WordPress/gutenberg/pull/36579)).
-   `ToggleGroupControl`: Avoid calling `onChange` if radio state changed from an incoming value ([#37224](https://github.com/WordPress/gutenberg/pull/37224/)).
-   `ToggleGroupControl`: fix the computation of the backdrop dimensions when rendered in a Popover ([#37067](https://github.com/WordPress/gutenberg/pull/37067)).
-   Add `__experimentalIsRenderedInSidebar` property to the `GradientPicker`and `CustomGradientPicker`. The property changes the color popover behavior to have a special placement behavior appropriate for sidebar UI's.
-   Add `first` and `last` classes to displayed `ToolsPanelItem` group within a `ToolsPanel` ([#37546](https://github.com/WordPress/gutenberg/pull/37546))

### Bug Fix

-   Fixed spacing between `BaseControl` fields and help text within the `ToolsPanel` ([#36334](https://github.com/WordPress/gutenberg/pull/36334))
-   Replaced hardcoded blue in `ColorPicker` with UI theme color ([#36153](https://github.com/WordPress/gutenberg/pull/36153)).
-   Fixed empty `ToolsPanel` height by correcting menu button line-height ([#36895](https://github.com/WordPress/gutenberg/pull/36895)).
-   Normalized label line-height and spacing within the `ToolsPanel` ([36387](https://github.com/WordPress/gutenberg/pull/36387))
-   Remove unused `reakit-utils` from peer dependencies ([#37369](https://github.com/WordPress/gutenberg/pull/37369)).
-   Update all Emotion dependencies to the latest version to ensure they work correctly with React types ([#37365](https://github.com/WordPress/gutenberg/pull/37365)).
-   `DateTimePicker`: Fix the date format associated to the `is12Hour` prop ([#37465](https://github.com/WordPress/gutenberg/pull/37465))
-   Allowed `ToolsPanel` to register items when `panelId` is `null` due to multiple block selection ([37216](https://github.com/WordPress/gutenberg/pull/37216)).

### Enhancements

-   Wrapped `Modal` in a `forwardRef` call ([#36831](https://github.com/WordPress/gutenberg/pull/36831)).
-   Refactor `DateTime` class component to functional component ([#36835](https://github.com/WordPress/gutenberg/pull/36835))
-   Unify styles for `ColorIndicator` with how they appear in Global Styles ([#37028](https://github.com/WordPress/gutenberg/pull/37028))
-   Add support for rendering the `ColorPalette` in a `Dropdown` when opened in the sidebar ([#37067](https://github.com/WordPress/gutenberg/pull/37067))
-   Show an incremental sequence of numbers (1/2/3/4/5) as a label of the font size, when we have at most five font sizes, where at least one the them contains a complex css value(clamp, var, etc..). We do this because complex css values cannot be calculated properly and the incremental sequence of numbers as labels can help the user better mentally map the different available font sizes. ([#37038](https://github.com/WordPress/gutenberg/pull/37038))
-   Add support for proper borders to color indicators ([#37500](https://github.com/WordPress/gutenberg/pull/37500))
-   Refactor `SuggestionsList` class component to functional component([#36924](https://github.com/WordPress/gutenberg/pull/36924/))

## 19.1.4 (2021-12-13)

### Bug Fix

-   Improve accessibility and visibility in `ColorPallete` ([#36925](https://github.com/WordPress/gutenberg/pull/36925))

## 19.1.3 (2021-12-06)

-   Fix missing version information in `CHANGELOG.md`.

## 19.1.2 (2021-12-06)

### Bug Fix

-   Fixed `GradientPicker` not displaying `CustomGradientPicker` when no gradients are provided ([#36900](https://github.com/WordPress/gutenberg/pull/36900)).
-   Fixed error thrown in `ColorPicker` when used in controlled state in color gradients ([#36941](https://github.com/WordPress/gutenberg/pull/36941)).
-   Updated readme to include default value introduced in fix for unexpected movements in the `ColorPicker` ([#35670](https://github.com/WordPress/gutenberg/pull/35670)).
-   Added support for the legacy `extraSmall` value for the `size` prop in the `Card` component ([#37097](https://github.com/WordPress/gutenberg/pull/37097)).

## 19.1.0 (2021-11-29)

### Enhancements

-   Added a `showTooltip` prop to `ToggleGroupControlOption` in order to display tooltip text (using `<Tooltip />`). ([#36726](https://github.com/WordPress/gutenberg/pull/36726)).

### Bug Fix

-   Fixed a bug which prevented setting `PM` hours correctly in the `DateTimePicker` ([#36878](https://github.com/WordPress/gutenberg/pull/36878)).

## 19.0.2 (2021-11-15)

-   Remove erroneous use of `??=` syntax from `build-module`.

## 19.0.1 (2021-11-07)

### Enhancements

-   Updated the `ColorPalette` and `GradientPicker` components to the latest designs ([#35970](https://github.com/WordPress/gutenberg/pull/35970)).

### Experimental

-   Updated the `ToolsPanel` to use `Grid` internally to manage panel layout ([#35621](https://github.com/WordPress/gutenberg/pull/35621)).
-   Added experimental `__experimentalHasMultipleOrigins` prop to the `ColorPalette` and `GradientPicker` components ([#35970](https://github.com/WordPress/gutenberg/pull/35970)).

## 19.0.0 (2021-10-22)

### New Features

-   Added support for `step="any"` in `NumberControl` and `RangeControl` ([#34542](https://github.com/WordPress/gutenberg/pull/34542)).

### Enhancements

-   Removed the separator shown between `ToggleGroupControl` items ([#35497](https://github.com/WordPress/gutenberg/pull/35497)).
-   The `ColorPicker` component property `onChangeComplete`, a function accepting a color object, was replaced with the property `onChange`, a function accepting a string on ([#35220](https://github.com/WordPress/gutenberg/pull/35220)).
-   The property `disableAlpha`, was removed from the `ColorPicker` component. Use the new opposite property `enableAlpha` instead ([#35220](https://github.com/WordPress/gutenberg/pull/35220)).

### Experimental

-   Removed the `fieldset` wrapper from the `FontAppearanceControl` component ([35461](https://github.com/WordPress/gutenberg/pull/35461)).
-   Refactored the `ToggleGroupControl` component's structure and embedded `ToggleGroupControlButton` directly into `ToggleGroupControlOption` ([#35600](https://github.com/WordPress/gutenberg/pull/35600)).
-   Added support for showing an experimental hint in `CustomSelectControl` ([#35673](https://github.com/WordPress/gutenberg/pull/35673)).

### Breaking Changes

-   The `color` property a `tinycolor2` color object passed on `onChangeComplete` property of the `ColorPicker` component was removed. Please use the new `onChange` property that accepts a string color representation ([#35562](https://github.com/WordPress/gutenberg/pull/35562)).

## 18.0.0 (2021-10-12)

### Breaking Changes

-   Removed the deprecated `position` and `menuLabel` from the `DropdownMenu` component ([#34537](https://github.com/WordPress/gutenberg/pull/34537)).
-   Removed the deprecated `onClickOutside` prop from the `Popover` component ([#34537](https://github.com/WordPress/gutenberg/pull/34537)).
-   Changed `RangeControl` component to not apply `shiftStep` to inputs from its `<input type="range"/>` ([35020](https://github.com/WordPress/gutenberg/pull/35020)).
-   Removed `isAction` prop from `Item`. The component will now rely on `onClick` to render as a `button` ([35152](https://github.com/WordPress/gutenberg/pull/35152)).

### New Features

-   Add an experimental `Navigator` components ([#34904](https://github.com/WordPress/gutenberg/pull/34904)) as a replacement for the previous `Navigation` related components.
-   Update the `ColorPicker` component to the latest design ([#35220](https://github.com/WordPress/gutenberg/pull/35220))

### Bug Fix

-   Fixed rounding of value in `RangeControl` component when it loses focus while the `SHIFT` key is held. ([#35020](https://github.com/WordPress/gutenberg/pull/35020)).

### Internal

-   Deleted the `createComponent` utility function ([#34929](https://github.com/WordPress/gutenberg/pull/34929)).
-   Deleted the `useJumpStep` utility function ([#35561](https://github.com/WordPress/gutenberg/pull/35561)).

## 17.0.0 (2021-09-09)

### Breaking Change

-   Removed a min-width from the `DropdownMenu` component, allowing the menu to accommodate thin contents like vertical tools menus ([#33995](https://github.com/WordPress/gutenberg/pull/33995)).

### Bug Fix

-   Fixed RTL styles in `Flex` component ([#33729](https://github.com/WordPress/gutenberg/pull/33729)).
-   Fixed unit test errors caused by `CSS.supports` being called in a non-browser environment ([#34572](https://github.com/WordPress/gutenberg/pull/34572)).
-   Fixed `ToggleGroupControl`'s backdrop not updating when changing the `isAdaptiveWidth` property ([#34595](https://github.com/WordPress/gutenberg/pull/34595)).

### Internal

-   Renamed `PolymorphicComponent*` types to `WordPressComponent*` ([#34330](https://github.com/WordPress/gutenberg/pull/34330)).

## 16.0.0 (2021-08-23)

### Breaking Change

-   Updated the visual styles of the RangeControl component ([#33824](https://github.com/WordPress/gutenberg/pull/33824)).

### New Feature

-   Add `hideLabelFromVision` prop to `RangeControl` ([#33714](https://github.com/WordPress/gutenberg/pull/33714)).

### Bug Fix

-   Listen to `resize` events correctly in `useBreakpointIndex`. This hook is used in `useResponsiveValue` and consequently in the `Flex` and `Grid` components ([#33902](https://github.com/WordPress/gutenberg/pull/33902))

## 15.0.0 (2021-07-29)

### Breaking Change

-   Upgraded React components to work with v17.0 ([#29118](https://github.com/WordPress/gutenberg/pull/29118)). There are no new features in React v17.0 as explained in the [blog post](https://reactjs.org/blog/2020/10/20/react-v17.html).

### Deprecation

-   `isScrollable` prop in `CardBody` default value changed from `true` to `false` ([#33490](https://github.com/WordPress/gutenberg/pull/33490))

### Bug Fix

-   Added back `box-sizing: border-box` rule to `CardBody`, `CardHeader` and `CardFooter` components [#33511](https://github.com/WordPress/gutenberg/pull/33511).

## 14.2.0 (2021-07-21)

### New Feature

-   Update the border color used in `CardBody`, `CardHeader`, `CardFooter`, and `CardDivider` to a different shade of gray, in order to match the color used in other components ([#32566](https://github.com/WordPress/gutenberg/pull/32566)).

### Deprecation

-   `isPrimary`, `isSecondary`, `isTertiary` and `isLink` props in `Button` have been deprecated. Use `variant` instead ([#31713](https://github.com/WordPress/gutenberg/pull/31713)).
-   `isElevated` prop in `Card` has been deprecated. Use `elevation` instead ([#32566](https://github.com/WordPress/gutenberg/pull/32566)).

### Internal

-   `Card`, `CardBody`, `CardHeader`, `CardFooter`, `CardMedia`, and `CardDivider` components have been re-written from the ground up ([#32566](https://github.com/WordPress/gutenberg/pull/32566)).

## 14.1.0 (2021-05-20)

## 14.0.0 (2021-05-14)

### Breaking Changes

-   Drop support for Internet Explorer 11 ([#31110](https://github.com/WordPress/gutenberg/pull/31110)). Learn more at <https://make.wordpress.org/core/2021/04/22/ie-11-support-phase-out-plan/>.
-   Increase the minimum Node.js version to v12 matching Long Term Support releases ([#31270](https://github.com/WordPress/gutenberg/pull/31270)). Learn more at <https://nodejs.org/en/about/releases/>.
-   The experimental `Text` component has been completely re-written and enhanced with truncation support and separate variant, size, and weight props to allow for greater control. The previous `variant` prop has been completely removed.

### Deprecation

-   `isReversed` prop in `Flex` component has been deprecated. Use `direction` instead ([#31297](https://github.com/WordPress/gutenberg/pull/31297)).

### Internal

-   `Flex`, `FlexBlock`, and `FlexItem` components have been re-written from the ground up ([#31297](https://github.com/WordPress/gutenberg/pull/31297)).

## 13.0.0 (2021-03-17)

### Breaking Change

-   `onChange` prop of `FocalPointPicker` is called at the end of drag operations. Previously, it was called repetitively while dragging.

### New Feature

-   Supports ref forwarding in `withNotices` and `ResizableBox`.
-   Adds `onDrag` prop of `FocalPointPicker`.

### Bug Fix

-   Allows focus of the `FocalPointPicker` draggable area and adjustment with arrow keys. This was added in [#22531](https://github.com/WordPress/gutenberg/pull/22264) but was no longer working.

## 12.0.0 (2020-12-17)

### Enhancements

-   ComboboxControl: Deburr option labels before filter

### Breaking Change

-   Introduce support for other units and advanced CSS properties on `FontSizePicker`. Provided the value passed to the `FontSizePicker` is a string or one of the size options passed is a string, onChange will start to be called with a string value instead of a number. On WordPress usage, font size options are now automatically converted to strings with the default "px" unit added.

## 10.1.0 (2020-09-03)

### New Feature

-   Add `ToolbarItem` component.
-   Support `label` prop on the `Toolbar` component.

### Deprecations

-   Deprecate the `Toolbar` component when used without the `label` prop. `ToolbarGroup` should be used instead.

## 10.0.0 (2020-07-07)

### Breaking Change

-   `NumberControl` no longer automatically transforms values when rendering `value` into a `<input />` HTML element.
-   `Dashicon` component no longer renders SVGs. If you rely on this component, make sure to load the dashicon font.

## 9.6.0 (2020-05-14)

### Bug Fix

-   Fix and issue that would cause the `Popover` component to throw an error under certain
    circumstances ([#22264](https://github.com/WordPress/gutenberg/pull/22264)).

### Deprecations

-   The `Guide` component no longer supports passing pages as children. Use the `pages` prop instead.
-   The `GuidePage` component is deprecated. Use the `pages` prop in `Guide` instead.

## 9.2.0 (2020-02-10)

### Enhancements

-   The `Notice` component will speak its message. With this new feature, a developer can control either the `spokenMessage` spoken message, or the `politeness` politeness level of the message.
-   The `Snackbar` component will speak its message. With this new feature, a developer can control either the `spokenMessage` spoken message, or the `politeness` politeness level of the message.
-   A `Notice` `actions` member can now assign `isPrimary` to render a primary button action associated with a notice message.

### Bug Fixes

-   Notice will assume a default status of 'info' if none is provided. This resolves an issue where the notice would be assigned a class name `is-undefined`. This was previously the effective default by styled appearance and should not be considered a breaking change in that regard.

## 9.0.0 (2020-01-13)

### New Features

-   Added a new `Guide` component which allows developers to easily present a user guide.

### Breaking Changes

-   `is-button` classname has been removed from the Button component.
-   The `is-default` classname is not applied automatically anymore.
-   By default Button components come with a fixed height and hover styles.

### Bug Fixes

-   Fixes a regression published in version 8.5.0 that would prevent some build tools from including
    styles provided in the packages build-styles directory.

### Deprecations

-   `isDefault` prop in `Button` has been deprecated. Consider using `isSecondary` instead.
-   `IconButton` has been deprecated. Use the `Button` component instead.

## 8.2.0 (2019-08-29)

### New Features

-   The bundled `re-resizable` dependency has been updated from requiring `5.0.1` to requiring `^6.0.0` ([#17011](https://github.com/WordPress/gutenberg/pull/17011)).

## 8.1.0 (2019-08-05)

### New Features

-   Added a new `popoverProps` prop to the `Dropdown` component which allows users of the `Dropdown` component to pass props directly to the `Popover` component.
-   Added and documented `hideLabelFromVision` prop to `BaseControl` used by `SelectControl`, `TextControl`, and `TextareaControl`.
-   Added a new `popoverProps` prop to the `DropdownMenu` component which allows to pass props directly to the nested `Popover` component.
-   Added a new `toggleProps` prop to the `DropdownMenu` component which allows to pass props directly to the nested `IconButton` component.
-   Added a new `menuProps` prop to the `DropdownMenu` component which allows to pass props directly to the nested `NavigableMenu` component.

### Deprecations

-   `menuLabel` prop in `DropdownComponent` has been deprecated. Consider using `menuProps` object and its `aria-label` property instead.
-   `position` prop in `DropdownComponent` has been deprecated. Consider using `popoverProps` object and its `position` property instead.

### Bug Fixes

-   The `Button` component will no longer assign default styling (`is-default` class) when explicitly assigned as primary (the `isPrimary` prop). This should resolve potential conflicts affecting a combination of `isPrimary`, `isDefault`, and `isLarge` / `isSmall`, where the busy animation would appear with incorrect coloring.

### Deprecations

-   The `Popover` component `onClickOutside` prop has been deprecated. Use `onFocusOutside` instead.

### Internal

-   The `Dropdown` component has been refactored to focus changes using the `Popover` component's `onFocusOutside` prop.
-   The `MenuItem` component will now always use an `IconButton`. This prevents a focus loss when clicking a menu item.
-   Package no longer depends on external `react-click-outside` library.

## 8.0.0 (2019-06-12)

### New Feature

-   Add new `BlockQuotation` block to the primitives folder to support blockquote in a multiplatform way. [#15482](https://github.com/WordPress/gutenberg/pull/15482).
-   `DropdownMenu` now supports passing a [render prop](https://reactjs.org/docs/render-props.html#using-props-other-than-render) as children for more advanced customization.

### Internal

-   `MenuGroup` no longer uses `NavigableMenu` internally. It needs to be explicitly wrapped with `NavigableMenu` to bring back the same behavior.

### Documentation

-   Added missing documentation for `DropdownMenu` props `menuLabel`, `position`, `className`.

### Breaking Change

-   `ServerSideRender` is no longer part of components. It was extracted to an independent package `@wordpress/server-side-render`.

### Bug Fix

-   Although `DateTimePicker` does not allow picking the seconds, passed the current seconds as the selected value for seconds when calling `onChange`. Now it passes zero.

## 7.4.0 (2019-05-21)

### New Feature

-   Added a new `HorizontalRule` component.
-   Added a new `Snackbar` component.

### Bug Fix

-   Fixed display of reset button when using RangeControl `allowReset` prop.
-   Fixed minutes field of `DateTimePicker` missed '0' before single digit values.

## 7.3.0 (2019-04-16)

### New Features

-   Added a new `render` property to `FormFileUpload` component. Allowing users of the component to custom the UI for their needs.
-   Added a new `BaseControl.VisualLabel` component.
-   Added a new `preview` prop to the `Placeholder` component which allows to display a preview, for example a media preview when the Placeholder is used in media editing contexts.
-   Added a new `anchorRect` prop to `Popover` which enables a developer to provide a custom `DOMRect` object at which to position the popover.

### Improvements

-   Limit `Base Control Label` to the width of its content.

### Bug fixes

-   Fix `instanceId` prop passed through to `Button` component via `MenuItems` producing React console error. Fixed by removing the unnecessary use of `withInstanceId` on the `MenuItems` component [#14599](https://github.com/WordPress/gutenberg/pull/14599)

## 7.2.0 (2019-03-20)

### Improvements

-   Make `RangeControl` validation rely on the `checkValidity` provided by the browsers instead of using our own validation.

### Bug Fixes

-   Fix a problem that made `RangeControl` not work as expected with float values.

## 7.1.0 (2019-03-06)

### New Features

-   Added a new `Animate` component.

### Improvements

-   `withFilters` has been optimized to avoid binding hook handlers for each mounted instance of the component, instead using a single centralized hook delegator.
-   `withFilters` has been optimized to reuse a single shared component definition for all filtered instances of the component.
-   Make `RangeControl` validate min and max properties.

### Bug Fixes

-   Resolves a conflict where two instance of Slot would produce an inconsistent or duplicated rendering output.
-   Allow years between 0 and 1970 in DateTime component.

### New Feature

-   `Dropdown` now has a `focusOnMount` prop which is passed directly to the contained `Popover`.
-   `DatePicker` has new prop `isInvalidDate` exposing react-dates' `isOutsideRange`.
-   `DatePicker` allows `null` as accepted value for `currentDate` prop to signify no date selection.

## 7.0.5 (2019-01-03)

## 7.0.4 (2018-12-12)

## 7.0.3 (2018-11-30)

## 7.0.2 (2018-11-22)

## 7.0.1 (2018-11-21)

## 7.0.0 (2018-11-20)

### Breaking Change

-   `Dropdown.refresh()` has been removed. The contained `Popover` is now automatically refreshed.

## 6.0.2 (2018-11-15)

## 6.0.1 (2018-11-12)

### Bug Fixes

-   Avoid constantly recomputing the popover position.

### Polish

-   Remove `<DateTimePicker />` obsolete `locale` prop (and pass-through to child components) and obsolete `is12Hour` prop pass through to `<DateTime />` [#11649](https://github.com/WordPress/gutenberg/pull/11649)

## 6.0.0 (2018-11-12)

### Breaking Change

-   The `PanelColor` component has been removed.

## 5.1.1 (2018-11-09)

## 5.1.0 (2018-11-09)

### New Feature

-   Adjust a11y roles for MenuItem component, so that aria-checked is used properly, related change in Editor/Components/BlockNavigationList ([#11431](https://github.com/WordPress/gutenberg/issues/11431)).
-   `Popover` components are now automatically refreshed every 0.5s in order to recalculate their size or position.

### Deprecation

-   `Dropdown.refresh()` has been deprecated as the contained `Popover` is now automatically refreshed.

## 5.0.2 (2018-11-03)

### Polish

-   Forward `ref` in the `PanelBody` component.
-   Tooltip are no longer removed when Button becomes disabled, it's left to the component rendering the Tooltip.
-   Forward `ref` support in `TabbableContainer` and `NavigableMenu` components.

## 5.0.1 (2018-10-30)

## 5.0.0 (2018-10-29)

### Breaking Change

-   `AccessibleSVG` component has been removed. Please use `SVG` instead.

### New Feature

-   The `Notice` component accepts an array of action objects via the `actions` prop. Each member object should contain a `label` and either a `url` link string or `onClick` callback function.

## 4.2.1 (2018-10-22)

### Bug Fix

-   Fix importing `react-dates` stylesheet in production.

## 4.2.0 (2018-10-19)

### New Feature

-   Added a new `ColorPicker` component ([#10564](https://github.com/WordPress/gutenberg/pull/10564)).
-   `MenuItem` now accepts an `info` prop for including an extended description.

### Bug Fix

-   `IconButton` correctly respects a passed `aria-label` prop.

### Deprecation

-   `PanelColor` has been deprecated in favor of `wp.editor.PanelColorSettings`.

## 4.1.2 (2018-10-18)

## 4.1.0 (2018-10-10)

### New Feature

-   Added a new `ResizableBox` component.

## 4.0.0 (2018-09-30)

### Breaking Change

-   `Draggable` as a DOM node drag handler has been removed. Please, use `Draggable` as a wrap component for your DOM node drag handler.

### Deprecation

-   Renamed `AccessibleSVG` component to `SVG`.

## 3.0.0 (2018-09-05)

### Breaking Change

-   `withAPIData` has been removed. Please use the Core Data module or `@wordpress/api-fetch` directly instead.
-   `Draggable` as a DOM node drag handler has been deprecated. Please, use `Draggable` as a wrap component for your DOM node drag handler.
-   Change how required built-ins are polyfilled with Babel 7 ([#9171](https://github.com/WordPress/gutenberg/pull/9171)). If you're using an environment that has limited or no support for ES2015+ such as lower versions of IE then using [core-js](https://github.com/zloirock/core-js) or [@babel/polyfill](https://babeljs.io/docs/en/next/babel-polyfill) will add support for these methods.
-   `withContext` has been removed. Please use `wp.element.createContext` instead. See: <https://reactjs.org/docs/context.html>.

### New Feature

-   Added a new `AccessibleSVG` component.<|MERGE_RESOLUTION|>--- conflicted
+++ resolved
@@ -2,13 +2,11 @@
 
 ## Unreleased
 
-<<<<<<< HEAD
 ### Enhancement
 
 -   `ProgressBar`: Improved CSS performance by moving the bar width styles away from emotion and into a CSS variable ([#60388](https://github.com/WordPress/gutenberg/pull/60388)).
-=======
+
 ## 27.3.0 (2024-04-03)
->>>>>>> 910f5987
 
 ### Bug Fix
 
