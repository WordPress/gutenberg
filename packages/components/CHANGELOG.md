--- conflicted
+++ resolved
@@ -18,13 +18,10 @@
 
 ### Bug Fixes
 
+-   `Tabs`: Prevent accidental overflow in indicator ([#61979](https://github.com/WordPress/gutenberg/pull/61979)).
 -   `Autocomplete`: Stabilize rendering of autocomplete items ([#61877](https://github.com/WordPress/gutenberg/pull/61877)).
 -   `TabPanel`: Make the the focus styles consistent with `Tabs`. ([#61317](https://github.com/WordPress/gutenberg/pull/61317)).
-<<<<<<< HEAD
--   `Tabs`: Prevent accidental overflow in indicator ([#61979](https://github.com/WordPress/gutenberg/pull/61979)).
-=======
 -   `InputControl`: Fixed z-index issue where slider dots appeared in front of the Appearance dropdown. ([#61937](https://github.com/WordPress/gutenberg/pull/61937))
->>>>>>> da98bdb0
 
 ### Internal
 
