--- conflicted
+++ resolved
@@ -8,12 +8,10 @@
 
 -   `ConfirmDialog`: Add support for custom label text on the confirmation and cancelation buttons ([#38994](https://github.com/WordPress/gutenberg/pull/38994))
 -   `InputControl`: Allow `onBlur` for empty values to commit the change when `isPressEnterToChange` is true, and move reset behavior to the ESCAPE key. ([#39109](https://github.com/WordPress/gutenberg/pull/39109)).
-<<<<<<< HEAD
--   `Divider`: Make the divider visible by default (`display: inline`) in flow layout containers when the divider orientation is vertical ([#39316](https://github.com/WordPress/gutenberg/pull/39316)).
-=======
 -   `TreeGrid`: Add tests for Home/End keyboard navigation. Add `onFocusRow` callback for Home/End keyboard navigation, this was missed in the implementation PR. Modify test for expanding/collapsing a row as row 1 implements this now. Update README with latest changes. ([#39302](https://github.com/WordPress/gutenberg/pull/39302))
 -   `ToggleGroupControlOption`: Calculate width from button content and remove `LabelPlaceholderView` ([#39345](https://github.com/WordPress/gutenberg/pull/39345))
->>>>>>> a233dc45
+-   `Divider`: Make the divider visible by default (`display: inline`) in flow layout containers when the divider orientation is vertical ([#39316](https://github.com/WordPress/gutenberg/pull/39316)).
+
 
 ### Bug Fix
 
