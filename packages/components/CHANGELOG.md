<!-- Learn how to maintain this file at https://github.com/WordPress/gutenberg/tree/HEAD/packages#maintaining-changelogs. -->

## Unreleased

### Enhancements

<<<<<<< HEAD
-   `FormToggle`: fix sass deprecation warning ([#56672](https://github.com/WordPress/gutenberg/pull/56672)).
=======
-   `QueryControls`: Add opt-in prop for 40px default size ([#56576](https://github.com/WordPress/gutenberg/pull/56576)).
>>>>>>> 482a507a

## 25.13.0 (2023-11-29)

### Enhancements

-   `FormToggle`: refine animation and improve high contrast styles ([#56515](https://github.com/WordPress/gutenberg/pull/56515)).
-   `Button`: Add focus rings to focusable disabled buttons ([#56383](https://github.com/WordPress/gutenberg/pull/56383)).
-   `InserterButton`: Move mobile InserterButton from components package to block-editor package ([#56494](https://github.com/WordPress/gutenberg/pull/56494))

### Bug Fix

-   `ToolsPanelItem`: Use useLayoutEffect to prevent rendering glitch for last panel item styling. ([#56536](https://github.com/WordPress/gutenberg/pull/56536)).
-   `FormTokenField`: Fix broken suggestions scrollbar when the `__experimentalExpandOnFocus` prop is defined ([#56426](https://github.com/WordPress/gutenberg/pull/56426)).
-   `FormTokenField`: `onFocus` prop is now typed as a React `FocusEvent` ([#56426](https://github.com/WordPress/gutenberg/pull/56426)).

### Experimental

-   `Tabs`: Memoize and expose the component context ([#56224](https://github.com/WordPress/gutenberg/pull/56224)).
-   `DropdownMenuV2`: Design tweaks ([#56041](https://github.com/WordPress/gutenberg/pull/56041))

### Documentation

-   `Text` and `Heading`: improve docs around default values and truncation logic ([#56518](https://github.com/WordPress/gutenberg/pull/56518))

### Internal

-   `Slot`: add `style` prop to `bubblesVirtually` version ([#56428](https://github.com/WordPress/gutenberg/pull/56428))
-   Introduce experimental new version of `CustomSelectControl` based on `ariakit` ([#55790](https://github.com/WordPress/gutenberg/pull/55790))

## 25.12.0 (2023-11-16)

### Bug Fix

-   `Toolbar`: Remove CSS rule that prevented focus outline to be visible for toolbar buttons in the `:active` state. ([#56123](https://github.com/WordPress/gutenberg/pull/56123)).

### Internal

-   Migrate `Divider` from `reakit` to `ariakit` ([#55622](https://github.com/WordPress/gutenberg/pull/55622))
-   Migrate `DisclosureContent` from `reakit` to `ariakit` and TypeScript ([#55639](https://github.com/WordPress/gutenberg/pull/55639))
-   Migrate `RadioGroup` from `reakit` to `ariakit` and TypeScript ([#55580](https://github.com/WordPress/gutenberg/pull/55580))

### Experimental

-   `Tabs`: Add `focusable` prop to the `Tabs.TabPanel` sub-component ([#55287](https://github.com/WordPress/gutenberg/pull/55287))
-   `Tabs`: Update sub-components to accept relevant HTML element props ([#55860](https://github.com/WordPress/gutenberg/pull/55860))
-   `DropdownMenuV2`: Fix radio menu item check icon not rendering correctly in some browsers ([#55964](https://github.com/WordPress/gutenberg/pull/55964))
-   `DropdownMenuV2`: prevent default when pressing Escape key to close menu ([#55962](https://github.com/WordPress/gutenberg/pull/55962))

### Enhancements

-   `ToggleGroupControl`: Add opt-in prop for 40px default size ([#55789](https://github.com/WordPress/gutenberg/pull/55789)).
-   `TextControl`: Add opt-in prop for 40px default size ([#55471](https://github.com/WordPress/gutenberg/pull/55471)).

### Bug Fix

-   `DropdownMenu`: remove extra vertical space around the toggle button ([#56136](https://github.com/WordPress/gutenberg/pull/56136)).
-   Package should not depend on `@ariakit/test`, that package is only needed for testing ([#56091](https://github.com/WordPress/gutenberg/pull/56091)).

## 25.11.0 (2023-11-02)

### Enhancements

-   `InputControl`/`SelectControl`: update `height`/`min-height` to `32px` instead of `30px` to align with modern sizing scale ([#55490](https://github.com/WordPress/gutenberg/pull/55490)).

### Bug Fix

-   `Autocomplete`: Add `aria-live` announcements for Mac and IOS Voiceover to fix lack of support for `aria-owns` ([#54902](https://github.com/WordPress/gutenberg/pull/54902)).
-   Improve Button saving state accessibility. ([#55547](https://github.com/WordPress/gutenberg/pull/55547))

### Internal

-   Introduce experimental new version of `DropdownMenu` based on `ariakit` ([#54939](https://github.com/WordPress/gutenberg/pull/54939))

## 25.10.0 (2023-10-18)

### Enhancements

-   `ProgressBar`: use text color to ensure enough contrast against background ([#55285](https://github.com/WordPress/gutenberg/pull/55285)).
-   `Notice`: Remove margins from `Notice` component ([#54800](https://github.com/WordPress/gutenberg/pull/54800)).
-   Allow using CSS level 4 viewport-relative units ([54415](https://github.com/WordPress/gutenberg/pull/54415))
-   `ToolsPanel`: do not apply the `className` to prop to `ToolsPanelItem` components when rendered as placeholders ([#55207](https://github.com/WordPress/gutenberg/pull/55207)).
-   `GradientPicker`: remove overflow styles and padding from `ColorPicker` popovers ([#55265](https://github.com/WordPress/gutenberg/pull/55265)).
-   `Tabs`: Expose via private APIs ([#55327](https://github.com/WordPress/gutenberg/pull/55327)).
-   `ColorPalette`/`ToggleGroupControl/ToggleGroupControlOptionBase`: add `type="button"` attribute to native `<button>`s ([#55125](https://github.com/WordPress/gutenberg/pull/55125)).

### Bug Fix

-   Render a "mouse event trap" when using a `ColorPicker` inside a `Popover` to prevent issues when rendering on top of `iframes` ([#55149](https://github.com/WordPress/gutenberg/pull/55149)).
-   `Modal`: fix closing when contained iframe is focused ([#51602](https://github.com/WordPress/gutenberg/pull/51602)).
-   `Autocomplete`: Fix disappearing results issue when using multiple triggers inline ([#55301](https://github.com/WordPress/gutenberg/pull/55301))

### Internal

-   Update `@ariakit/react` to version `0.3.5` ([#55365](https://github.com/WordPress/gutenberg/pull/55365))
-   `ConfirmDialog`: Migrate to TypeScript. ([#54954](https://github.com/WordPress/gutenberg/pull/54954)).

### New Features

-   `Toolbar`: add new `variant` prop for 'unstyled' option ([#55139](https://github.com/WordPress/gutenberg/pull/55139)).

## 25.9.0 (2023-10-05)

### Enhancements

-   `SearchControl`: polish metrics for `compact` size variant ([#54663](https://github.com/WordPress/gutenberg/pull/54663)).
-   `Button`: deprecating `isPressed` prop in favour of `aria-pressed` ([#54740](https://github.com/WordPress/gutenberg/pull/54740)).
-   `DuotonePicker/ColorListPicker`: Adds appropriate label and description to 'Duotone Filter' picker ([#54473](https://github.com/WordPress/gutenberg/pull/54473)).
-   `Modal`: Accessibly hide/show outer modal when nested ([#54743](https://github.com/WordPress/gutenberg/pull/54743)).
-   `InputControl`, `NumberControl`, `UnitControl`, `SelectControl`, `CustomSelectControl`, `TreeSelect`: Add opt-in prop for next 40px default size, superseding the `__next36pxDefaultSize` prop ([#53819](https://github.com/WordPress/gutenberg/pull/53819)).
-   `Modal`: add a new `size` prop to support preset widths, including a `fill` option to eventually replace the `isFullScreen` prop ([#54471](https://github.com/WordPress/gutenberg/pull/54471)).
-   Wrapped `TextareaControl` in a `forwardRef` call ([#54975](https://github.com/WordPress/gutenberg/pull/54975)).
-   `Composite`/`AlignmentMatrixControl`/`CircularOptionPicker`: Starts the `Composite` migration from `reakit` to `ariakit` ([#54225](https://github.com/WordPress/gutenberg/pull/54225)).

### Bug Fix

-   `Placeholder`: Improved DOM structure and screen reader announcements ([#45801](https://github.com/WordPress/gutenberg/pull/45801)).
-   `DateTimePicker`: fix onChange callback check so that it also works inside iframes ([#54669](https://github.com/WordPress/gutenberg/pull/54669)).
-   `FormTokenField`: Add `box-sizing` reset style and reset default padding ([#54734](https://github.com/WordPress/gutenberg/pull/54734)).
-   `SlotFill`: Pass `Component` instance to unregisterSlot ([#54765](https://github.com/WordPress/gutenberg/pull/54765)).
-   `Button`: Remove `aria-selected` CSS selector from styling 'active' buttons ([#54931](https://github.com/WordPress/gutenberg/pull/54931)).
-   `Popover`: Apply the CSS in JS styles properly for components used within popovers. ([#54912](https://github.com/WordPress/gutenberg/pull/54912))
-   `Button`: Remove hover styles when `aria-disabled` is set to `true` for the secondary variant. ([#54978](https://github.com/WordPress/gutenberg/pull/54978))
-   `Button`: Revert toggled style selector to use a class instead of attributes ([#55065](https://github.com/WordPress/gutenberg/pull/55065)).

### Internal

-   Update `@ariakit/react` to version `0.3.3` ([#54818](https://github.com/WordPress/gutenberg/pull/54818))
-   `Tooltip`, `Shortcut`: Remove unused `ui/` components from the codebase ([#54573](https://github.com/WordPress/gutenberg/pull/54573))
-   Refactor ariakit usages to use the `render` prop instead of `as` and to use the namespace import ([#54696](https://github.com/WordPress/gutenberg/pull/54696)).
-   Update `uuid` package to 9.0.1 ([#54725](https://github.com/WordPress/gutenberg/pull/54725)).
-   `ContextSystemProvider`: Move out of `ui/` ([#54847](https://github.com/WordPress/gutenberg/pull/54847)).
-   `SlotFill`: Migrate to TypeScript and Convert to Functional Component `<Slot bubblesVirtually />`. ([#51350](https://github.com/WordPress/gutenberg/pull/51350)).
-   `Components`: move `ui/utils` to `utils` and remove `ui/` folder ([#54922](https://github.com/WordPress/gutenberg/pull/54922)).
-   Ensure `@types/` dependencies used by final type files are included in the main dependency field ([#50231](https://github.com/WordPress/gutenberg/pull/50231)).
-   `Text`: Migrate to TypeScript. ([#54953](https://github.com/WordPress/gutenberg/pull/54953)).

### Experimental

-   Introduce `Tabs`, an experimental v2 of `TabPanel`: ([#53960](https://github.com/WordPress/gutenberg/pull/53960)).

## 25.8.0 (2023-09-20)

### Enhancements

-   Add new option `firstContentElement` to Modal's `focusOnMount` prop to allow consumers to focus the first element within the Modal's **contents** ([#54590](https://github.com/WordPress/gutenberg/pull/54590)).
-   `Notice`: Improve accessibility by adding visually hidden text to clarify what a notice text is about and the notice type (success, error, warning, info) ([#54498](https://github.com/WordPress/gutenberg/pull/54498)).
-   Making Circular Option Picker a `listbox`. Note that while this changes some public API, new props are optional, and currently have default values; this will change in another patch ([#52255](https://github.com/WordPress/gutenberg/pull/52255)).
-   `ToggleGroupControl`: Rewrite backdrop animation using framer motion shared layout animations, add better support for controlled and uncontrolled modes ([#50278](https://github.com/WordPress/gutenberg/pull/50278)).
-   `Popover`: Add the `is-positioned` CSS class only after the popover has finished animating ([#54178](https://github.com/WordPress/gutenberg/pull/54178)).
-   `Tooltip`: Replace the existing tooltip to simplify the implementation and improve accessibility while maintaining the same behaviors and API ([#48440](https://github.com/WordPress/gutenberg/pull/48440)).
-   `Dropdown` and `DropdownMenu`: support controlled mode for the dropdown's open/closed state ([#54257](https://github.com/WordPress/gutenberg/pull/54257)).
-   `BorderControl`: Apply proper metrics and simpler text ([#53998](https://github.com/WordPress/gutenberg/pull/53998)).
-   `FormTokenField`: Update styling for consistency and increased visibility ([#54402](https://github.com/WordPress/gutenberg/pull/54402)).
-   `CircularOptionPicker`: Add option to use previous non-listbox behaviour, for contexts where buttons are more appropriate than a list of options ([#54290](https://github.com/WordPress/gutenberg/pull/54290)).
-   `DuotonePicker/ColorListPicker`: Adds appropriate labels to 'Duotone Filter' color pickers ([#54468](https://github.com/WordPress/gutenberg/pull/54468)).
-   `SearchControl`: support new `40px` and `32px` sizes ([#54548](https://github.com/WordPress/gutenberg/pull/54548)).
-   `FormTokenField`: Add `tokenizeOnBlur` prop to add any incompleteTokenValue as a new token when field loses focus ([#54445](https://github.com/WordPress/gutenberg/pull/54445)).
-   `Sandbox`: Add `tabIndex` prop ([#54408](https://github.com/WordPress/gutenberg/pull/54408)).

### Bug Fix

-   `Notice`: Make the Close button render a tooltip to visually expose its accessible name. All icon buttons must always show a tooltip ([#54498](https://github.com/WordPress/gutenberg/pull/54498)).
-   `Tooltip`: dynamically render in the DOM only when visible ([#54312](https://github.com/WordPress/gutenberg/pull/54312)).
-   `PaletteEdit`: Fix padding in RTL languages ([#54034](https://github.com/WordPress/gutenberg/pull/54034)).
-   `ToolbarItem`: Fix children not showing in rendered components ([#53314](https://github.com/WordPress/gutenberg/pull/53314)).
-   `CircularOptionPicker`: make focus styles resilient to button size changes ([#54196](https://github.com/WordPress/gutenberg/pull/54196)).
-   `InputControl`: Fix focus style size ([#54394](https://github.com/WordPress/gutenberg/pull/54394)).
-   `BorderControl`: Use standard focus style on BorderControl ([#54429](https://github.com/WordPress/gutenberg/pull/54429)).
-   `Color values`: Update borderFocus to ADMIN.theme ([#54425](https://github.com/WordPress/gutenberg/pull/54425)).

### Internal

-   `Toolbar/ToolbarDropdownMenu `: Convert to TypeScript ([#54321](https://github.com/WordPress/gutenberg/pull/54321)).
-   `Composite`: Convert to TypeScript ([#54028](https://github.com/WordPress/gutenberg/pull/54028)).
-   `BorderControl`: Refactor unit tests to use `userEvent` ([#54155](https://github.com/WordPress/gutenberg/pull/54155))
-   `FocusableIframe`: Convert to TypeScript ([#53979](https://github.com/WordPress/gutenberg/pull/53979)).
-   `Popover`: Remove unused `overlay` type from `positionToPlacement` utility function ([#54101](https://github.com/WordPress/gutenberg/pull/54101)).
-   `Higher Order` -- `with-focus-outside`: Convert to TypeScript ([#53980](https://github.com/WordPress/gutenberg/pull/53980)).
-   `IsolatedEventContainer`: Convert unit test to TypeScript ([#54316](https://github.com/WordPress/gutenberg/pull/54316)).
-   `Popover`: Remove `scroll` and `resize` listeners for iframe overflow parents and rely on recently added native Floating UI support ([#54286](https://github.com/WordPress/gutenberg/pull/54286)).
-   `Button`: Update documentation to remove the button `focus` prop ([#54397](https://github.com/WordPress/gutenberg/pull/54397)).
-   `Toolbar/ToolbarGroup`: Convert component to TypeScript ([#54317](https://github.com/WordPress/gutenberg/pull/54317)).
-   `Modal`: add more unit tests ([#54569](https://github.com/WordPress/gutenberg/pull/54569)).

### Experimental

-   `DropdownMenu` v2: Fix submenu chevron direction in RTL languages ([#54036](https://github.com/WordPress/gutenberg/pull/54036).

### New Features

-   `Tooltip`: Add new `hideOnClick` prop ([#54406](https://github.com/WordPress/gutenberg/pull/54406)).
-   `Tooltip`: Add `placement` prop to replace deprecated `position`([#54264](https://github.com/WordPress/gutenberg/pull/54264)).

## 25.7.0 (2023-08-31)

### Breaking changes

-   Make the `Popover.Slot` optional and render popovers at the bottom of the document's body by default. ([#53889](https://github.com/WordPress/gutenberg/pull/53889), [#53982](https://github.com/WordPress/gutenberg/pull/53982)).

### Enhancements

-   `ProgressBar`: Add transition to determinate indicator ([#53877](https://github.com/WordPress/gutenberg/pull/53877)).
-   Prevent nested `SlotFillProvider` from rendering ([#53940](https://github.com/WordPress/gutenberg/pull/53940)).

### Bug Fix

-   `SandBox`: Fix the cleanup method in useEffect ([#53796](https://github.com/WordPress/gutenberg/pull/53796)).
-   `PaletteEdit`: Fix the height of the `PaletteItems`. Don't rely on styles only present in the block editor ([#54000](https://github.com/WordPress/gutenberg/pull/54000)).

### Internal

-   `Shortcut`: Add Storybook stories ([#53627](https://github.com/WordPress/gutenberg/pull/53627)).
-   `SlotFill`: Do not render children when using `<Slot bubblesVirtually />`. ([#53272](https://github.com/WordPress/gutenberg/pull/53272))
-   Update `@floating-ui/react-dom` to the latest version ([#46845](https://github.com/WordPress/gutenberg/pull/46845)).

## 25.6.0 (2023-08-16)

### Enhancements

-   `Theme`: Expose via private APIs ([#53262](https://github.com/WordPress/gutenberg/pull/53262)).
-   `ProgressBar`: Use the theme system accent for indicator color ([#53347](https://github.com/WordPress/gutenberg/pull/53347)).
-   `ProgressBar`: Use gray 300 for track color ([#53349](https://github.com/WordPress/gutenberg/pull/53349)).
-   `Modal`: add `headerActions` prop to render buttons in the header. ([#53328](https://github.com/WordPress/gutenberg/pull/53328)).
-   `Snackbar`: Snackbar design and motion improvements ([#53248](https://github.com/WordPress/gutenberg/pull/53248))
-   `NumberControl`: Add `spinFactor` prop for adjusting the amount by which the spin controls change the value ([#52902](https://github.com/WordPress/gutenberg/pull/52902)).
-   `Modal:`: Nuance outside interactions ([#52994](https://github.com/WordPress/gutenberg/pull/52994)).
-   `Button`: Remove default border from the destructive button ([#53607](https://github.com/WordPress/gutenberg/pull/53607)).
-   Components: Move accent colors to theme context ([#53631](https://github.com/WordPress/gutenberg/pull/53631)).
-   `ProgressBar`: Use the new theme system accent for indicator color ([#53632](https://github.com/WordPress/gutenberg/pull/53632)).

### Bug Fix

-   `Button`: add `:disabled` selector to reset hover color for disabled buttons ([#53411](https://github.com/WordPress/gutenberg/pull/53411)).

### Internal

-   `ControlGroup`, `FormGroup`, `ControlLabel`, `Spinner`: Remove unused `ui/` components from the codebase ([#52953](https://github.com/WordPress/gutenberg/pull/52953)).
-   `MenuItem`: Convert to TypeScript ([#53132](https://github.com/WordPress/gutenberg/pull/53132)).
-   `MenuItem`: Add Storybook stories ([#53613](https://github.com/WordPress/gutenberg/pull/53613)).
-   `MenuGroup`: Add Storybook stories ([#53090](https://github.com/WordPress/gutenberg/pull/53090)).
-   Components: Remove unnecessary utils ([#53679](https://github.com/WordPress/gutenberg/pull/53679)).

## 25.5.0 (2023-08-10)

### New Feature

-   Add a new `ProgressBar` component. ([#53030](https://github.com/WordPress/gutenberg/pull/53030)).

### Enhancements

-   `ColorPalette`, `BorderControl`: Don't hyphenate hex value in `aria-label` ([#52932](https://github.com/WordPress/gutenberg/pull/52932)).
-   `MenuItemsChoice`, `MenuItem`: Support a `disabled` prop on a menu item ([#52737](https://github.com/WordPress/gutenberg/pull/52737)).
-   `TabPanel`: Introduce a new version of `TabPanel` with updated internals and improved adherence to ARIA guidance on `tabpanel` focus behavior while maintaining the same functionality and API surface.([#52133](https://github.com/WordPress/gutenberg/pull/52133)).

### Bug Fix

-   `Modal`: Fix loss of focus when clicking outside ([#52653](https://github.com/WordPress/gutenberg/pull/52653)).

## 25.4.0 (2023-07-20)

### Enhancements

-   `TextControl`: Add `id` prop to allow for custom IDs in `TextControl`s ([#52028](https://github.com/WordPress/gutenberg/pull/52028)).
-   `Navigator`: Add `replace` option to `navigator.goTo()` and `navigator.goToParent()` ([#52456](https://github.com/WordPress/gutenberg/pull/52456)).

### Bug Fix

-   `Popover`: Pin `react-dropdown-menu` version to avoid breaking changes in dependency updates. ([#52356](https://github.com/WordPress/gutenberg/pull/52356)).
-   `Item`: Unify focus style and add default font styles. ([#52495](https://github.com/WordPress/gutenberg/pull/52495)).
-   `Toolbar`: Fix toolbar items not being tabbable on the first render. ([#52613](https://github.com/WordPress/gutenberg/pull/52613))
-   `FormTokenField`: Fix token overflow when moving cursor left or right. ([#52662](https://github.com/WordPress/gutenberg/pull/52662))

## 25.3.0 (2023-07-05)

### Enhancements

-   `SelectControl`: Added option to set hidden options. ([#51545](https://github.com/WordPress/gutenberg/pull/51545))
-   `RangeControl`: Add `__next40pxDefaultSize` prop to opt into the new 40px default size ([#49105](https://github.com/WordPress/gutenberg/pull/49105)).
-   `Button`: Introduce `size` prop with `default`, `compact`, and `small` variants ([#51842](https://github.com/WordPress/gutenberg/pull/51842)).
-   `ItemGroup`: Update button focus state styles to target `:focus-visible` rather than `:focus`. ([#51787](https://github.com/WordPress/gutenberg/pull/51787)).
-   `Guide`: Don't show Close button when there is only one page, and use default button and accent/theme styling ([#52014](https://github.com/WordPress/gutenberg/pull/52014)).

### Bug Fix

-   `ConfirmDialog`: Ensure onConfirm isn't called an extra time when submitting one of the buttons using the keyboard ([#51730](https://github.com/WordPress/gutenberg/pull/51730)).
-   `ZStack`: ZStack: fix component bounding box to match children ([#51836](https://github.com/WordPress/gutenberg/pull/51836)).
-   `Modal`: Add small top padding to the content so that avoid cutting off the visible outline when hovering items ([#51829](https://github.com/WordPress/gutenberg/pull/51829)).
-   `DropdownMenu`: fix icon style when dashicon is used ([#43574](https://github.com/WordPress/gutenberg/pull/43574)).
-   `UnitControl`: Fix crash when certain units are used ([#52211](https://github.com/WordPress/gutenberg/pull/52211)).
-   `Guide`: Place focus on the guide's container instead of its first tabbable ([#52300](https://github.com/WordPress/gutenberg/pull/52300)).

## 25.2.0 (2023-06-23)

### Enhancements

-   `UnitControl`: Revamp support for changing unit by typing ([#39303](https://github.com/WordPress/gutenberg/pull/39303)).
-   `Modal`: Update corner radius to be between buttons and the site view frame, in a 2-4-8 system. ([#51254](https://github.com/WordPress/gutenberg/pull/51254)).
-   `ItemGroup`: Update button focus state styles to be inline with other button focus states in the editor. ([#51576](https://github.com/WordPress/gutenberg/pull/51576)).
-   `ItemGroup`: Update button focus state styles to target `:focus-visible` rather than `:focus`. ([#51787](https://github.com/WordPress/gutenberg/pull/51787)).

### Bug Fix

-   `Popover`: Allow legitimate 0 positions to update popover position ([#51320](https://github.com/WordPress/gutenberg/pull/51320)).
-   `Button`: Remove unnecessary margin from dashicon ([#51395](https://github.com/WordPress/gutenberg/pull/51395)).
-   `Autocomplete`: Announce how many results are available to screen readers when suggestions list first renders ([#51018](https://github.com/WordPress/gutenberg/pull/51018)).

### Internal

-   `ClipboardButton`: Convert to TypeScript ([#51334](https://github.com/WordPress/gutenberg/pull/51334)).
-   `Toolbar`: Replace `reakit` dependency with `@ariakit/react` ([#51623](https://github.com/WordPress/gutenberg/pull/51623)).

### Documentation

-   `SearchControl`: Improve documentation around usage of `label` prop ([#51781](https://github.com/WordPress/gutenberg/pull/51781)).

## 25.1.0 (2023-06-07)

### Enhancements

-   `BorderControl`: Improve color code readability in aria-label ([#51197](https://github.com/WordPress/gutenberg/pull/51197)).
-   `Dropdown` and `DropdownMenu`: use internal context system to automatically pick the toolbar popover variant when rendered inside the `Toolbar` component ([#51154](https://github.com/WordPress/gutenberg/pull/51154)).

### Bug Fix

-   `FocalPointUnitControl`: Add aria-labels ([#50993](https://github.com/WordPress/gutenberg/pull/50993)).

### Enhancements

-   Wrapped `TabPanel` in a `forwardRef` call ([#50199](https://github.com/WordPress/gutenberg/pull/50199)).
-   `ColorPalette`: Improve readability of color name and value, and improve rendering of partially transparent colors ([#50450](https://github.com/WordPress/gutenberg/pull/50450)).
-   `Button`: Add `__next32pxSmallSize` prop to opt into the new 32px size when the `isSmall` prop is enabled ([#51012](https://github.com/WordPress/gutenberg/pull/51012)).
-   `ItemGroup`: Update styles so all SVGs inherit color from their parent element ([#50819](https://github.com/WordPress/gutenberg/pull/50819)).

### Experimental

-   `DropdownMenu` v2: Tweak styles ([#50967](https://github.com/WordPress/gutenberg/pull/50967), [#51097](https://github.com/WordPress/gutenberg/pull/51097)).
-   `DropdownMenu` v2: change default placement to match the legacy `DropdownMenu` component ([#51133](https://github.com/WordPress/gutenberg/pull/51133)).
-   `DropdownMenu` v2: Render in the default `Popover.Slot` ([#51046](https://github.com/WordPress/gutenberg/pull/51046)).

## 25.0.0 (2023-05-24)

### Breaking Changes

-   `DateTime`: Remove previously deprecated props, `__nextRemoveHelpButton` and `__nextRemoveResetButton` ([#50724](https://github.com/WordPress/gutenberg/pull/50724)).

### Internal

-   `Modal`: Remove children container's unused class name ([#50655](https://github.com/WordPress/gutenberg/pull/50655)).
-   `DropdownMenu`: Convert to TypeScript ([#50187](https://github.com/WordPress/gutenberg/pull/50187)).
-   Added experimental v2 of `DropdownMenu` ([#49473](https://github.com/WordPress/gutenberg/pull/49473)).
-   `ColorPicker`: its private `SelectControl` component no longer hides BackdropUI, thus making its focus state visible for keyboard users ([#50703](https://github.com/WordPress/gutenberg/pull/50703)).

### Bug Fix

-   `ColorPicker`: Add an outline when the color picker select box is focused([#50609](https://github.com/WordPress/gutenberg/pull/50609)).
-   `InputControl`: Fix focus style to support Windows High Contrast mode ([#50772](https://github.com/WordPress/gutenberg/pull/50772)).
-   `ToggleGroupControl`: Fix focus and selected style to support Windows High Contrast mode ([#50785](https://github.com/WordPress/gutenberg/pull/50785)).
-   `SearchControl`: Adjust icon styles to fix alignment issues in the block inserter ([#50439](https://github.com/WordPress/gutenberg/pull/50439)).

### Enhancements

-   `Tooltip`: Update background color so tooltip boundaries are more visible in the site editor ([#50792](https://github.com/WordPress/gutenberg/pull/50792)).
-   `FontSizePicker`: Tweak the header spacing to be more consistent with other design tools ([#50855](https://github.com/WordPress/gutenberg/pull/50855)).

## 24.0.0 (2023-05-10)

### Breaking Changes

-   `onDragStart` in `<Draggable>` is now a synchronous function to allow setting additional data for `event.dataTransfer` ([#49673](https://github.com/WordPress/gutenberg/pull/49673)).

### Bug Fix

-   `NavigableContainer`: do not trap focus in `TabbableContainer` ([#49846](https://github.com/WordPress/gutenberg/pull/49846)).
-   Update `<Button>` component to have a transparent background for its tertiary disabled state, to match its enabled state. ([#50496](https://github.com/WordPress/gutenberg/pull/50496)).

### Internal

-   `NavigableContainer`: Convert to TypeScript ([#49377](https://github.com/WordPress/gutenberg/pull/49377)).
-   `ToolbarItem`: Convert to TypeScript ([#49190](https://github.com/WordPress/gutenberg/pull/49190)).
-   Move rich-text related types to the rich-text package ([#49651](https://github.com/WordPress/gutenberg/pull/49651)).
-   `SlotFill`: simplified the implementation and removed unused code ([#50098](https://github.com/WordPress/gutenberg/pull/50098) and [#50133](https://github.com/WordPress/gutenberg/pull/50133)).

### Documentation

-   `TreeGrid`: Update docs with `data-expanded` attribute usage ([#50026](https://github.com/WordPress/gutenberg/pull/50026)).
-   Consolidate multiple versions of `README` and `CONTRIBUTING` docs, and add them to Storybook ([#50226](https://github.com/WordPress/gutenberg/pull/50226)).
-   `DimensionControl`: Use WordPress package instead of react in code example ([#50435](https://github.com/WordPress/gutenberg/pull/50435)).

### Enhancements

-   `FormTokenField`, `ComboboxControl`: Add `__next40pxDefaultSize` prop to opt into the new 40px default size, superseding the `__next36pxDefaultSize` prop ([#50261](https://github.com/WordPress/gutenberg/pull/50261)).
-   `Modal`: Add css class to children container ([#50099](https://github.com/WordPress/gutenberg/pull/50099)).
-   `Button`: Add `__next40pxDefaultSize` prop to opt into the new 40px default size ([#50254](https://github.com/WordPress/gutenberg/pull/50254)).
-   `PaletteEdit`: Allow custom popover configuration ([#49975](https://github.com/WordPress/gutenberg/pull/49975)).
-   Change the default color scheme to use the new WP Blueberry color. See PR description for instructions on how to restore the previous color scheme when using in a non-WordPress context ([#50193](https://github.com/WordPress/gutenberg/pull/50193)).
-   `CheckboxControl`, `CustomGradientPicker`, `FormToggle`, : Refactor and correct the focus style for consistency ([#50127](https://github.com/WordPress/gutenberg/pull/50127)).
-   `Button`, update spacing values in `has-text has-icon` buttons. ([#50277](https://github.com/WordPress/gutenberg/pull/50277)).
-   `Button`, remove custom padding applied to `tertiary` variant. ([#50276](https://github.com/WordPress/gutenberg/pull/50276)).
-   `Modal`: Correct padding for title less confirm variant. ([#50283](https://github.com/WordPress/gutenberg/pull/50283)).

## 23.9.0 (2023-04-26)

### Internal

-   `BottomSheetCell`: Refactor away from Lodash (mobile) ([#49794](https://github.com/WordPress/gutenberg/pull/49794)).
-   `parseStylesVariables()`: Refactor away from Lodash (mobile) ([#49794](https://github.com/WordPress/gutenberg/pull/49794)).
-   Remove Lodash dependency from components package ([#49794](https://github.com/WordPress/gutenberg/pull/49794)).
-   Tweak `WordPressComponent` type so `selector` property is optional ([#49960](https://github.com/WordPress/gutenberg/pull/49960)).
-   Update `Modal` appearance on small screens ([#50039](https://github.com/WordPress/gutenberg/pull/50039)).
-   Update the framer motion dependency to the latest version `10.11.6` ([#49822](https://github.com/WordPress/gutenberg/pull/49822)).

### Enhancements

-   `Draggable`: Add `appendToOwnerDocument` prop to allow elementId based elements to be attached to the ownerDocument body ([#49911](https://github.com/WordPress/gutenberg/pull/49911)).
-   `TreeGrid`: Modify keyboard navigation code to use a data-expanded attribute if aria-expanded is to be controlled outside of the TreeGrid component ([#48461](https://github.com/WordPress/gutenberg/pull/48461)).
-   `Modal`: Equalize internal spacing ([#49890](https://github.com/WordPress/gutenberg/pull/49890)).
-   `Modal`: Increased border radius ([#49870](https://github.com/WordPress/gutenberg/pull/49870)).
-   `Modal`: Updated spacing / dimensions of `isFullScreen` ([#49894](https://github.com/WordPress/gutenberg/pull/49894)).
-   `SlotFill`: Added util for creating private SlotFills and supporting Symbol keys ([#49819](https://github.com/WordPress/gutenberg/pull/49819)).
-   `IconType`: Export for external use ([#49649](https://github.com/WordPress/gutenberg/pull/49649)).

### Bug Fix

-   `CheckboxControl`: Add support custom IDs ([#49977](https://github.com/WordPress/gutenberg/pull/49977)).

### Documentation

-   `Autocomplete`: Add heading and fix type for `onReplace` in README. ([#49798](https://github.com/WordPress/gutenberg/pull/49798)).
-   `Autocomplete`: Update `Usage` section in README. ([#49965](https://github.com/WordPress/gutenberg/pull/49965)).

## 23.8.0 (2023-04-12)

### Internal

-   `Mobile` Refactor of the KeyboardAwareFlatList component.
-   Update `reakit` dependency to 1.3.11 ([#49763](https://github.com/WordPress/gutenberg/pull/49763)).

### Enhancements

-   `DropZone`: Smooth animation ([#49517](https://github.com/WordPress/gutenberg/pull/49517)).
-   `Navigator`: Add `skipFocus` property in `NavigateOptions`. ([#49350](https://github.com/WordPress/gutenberg/pull/49350)).
-   `Spinner`: add explicit opacity and background styles ([#49695](https://github.com/WordPress/gutenberg/pull/49695)).
-   Make TypeScript types available for consumers ([#49229](https://github.com/WordPress/gutenberg/pull/49229)).

### Bug Fix

-   `Snackbar`: Fix insufficient color contrast on hover ([#49682](https://github.com/WordPress/gutenberg/pull/49682)).

## 23.7.0 (2023-03-29)

### Internal

-   `Animate`: Convert to TypeScript ([#49243](https://github.com/WordPress/gutenberg/pull/49243)).
-   `CustomGradientPicker`: Convert to TypeScript ([#48929](https://github.com/WordPress/gutenberg/pull/48929)).
-   `ColorPicker`: Convert to TypeScript ([#49214](https://github.com/WordPress/gutenberg/pull/49214)).
-   `GradientPicker`: Convert to TypeScript ([#48316](https://github.com/WordPress/gutenberg/pull/48316)).
-   `FormTokenField`: Add a `__nextHasNoMarginBottom` prop to start opting into the margin-free styles ([48609](https://github.com/WordPress/gutenberg/pull/48609)).
-   `QueryControls`: Replace bottom margin overrides with `__nextHasNoMarginBottom`([47515](https://github.com/WordPress/gutenberg/pull/47515)).

### Enhancements

-   `CustomGradientPicker`: improve initial state UI ([#49146](https://github.com/WordPress/gutenberg/pull/49146)).
-   `AnglePickerControl`: Style to better fit in narrow contexts and improve RTL layout ([#49046](https://github.com/WordPress/gutenberg/pull/49046)).
-   `ImageSizeControl`: Use large 40px sizes ([#49113](https://github.com/WordPress/gutenberg/pull/49113)).

### Bug Fix

-   `CircularOptionPicker`: force swatches to visually render on top of the rest of the component's content ([#49245](https://github.com/WordPress/gutenberg/pull/49245)).
-   `InputControl`: Fix misaligned textarea input control ([#49116](https://github.com/WordPress/gutenberg/pull/49116)).
-   `ToolsPanel`: Ensure consistency in menu item order ([#49222](https://github.com/WordPress/gutenberg/pull/49222)).
-   `TabPanel`: fix initial tab selection & focus management ([#49368](https://github.com/WordPress/gutenberg/pull/49368)).

### Internal

-   `DuotonePicker`, `DuotoneSwatch`: Convert to TypeScript ([#49060](https://github.com/WordPress/gutenberg/pull/49060)).

## 23.6.0 (2023-03-15)

### Enhancements

-   `FontSizePicker`: Allow custom units for custom font size control ([#48468](https://github.com/WordPress/gutenberg/pull/48468)).
-   `Navigator`: Disable initial screen animation ([#49062](https://github.com/WordPress/gutenberg/pull/49062)).
-   `FormTokenField`: Hide suggestions list on blur event if the input value is invalid ([#48785](https://github.com/WordPress/gutenberg/pull/48785)).

### Bug Fix

-   `ResponsiveWrapper`: use `aspect-ratio` CSS prop, add support for `SVG` elements ([#48573](https://github.com/WordPress/gutenberg/pull/48573).
-   `ResizeTooltip`: Use `default.fontFamily` on tooltip ([#48805](https://github.com/WordPress/gutenberg/pull/48805).

### Internal

-   `Guide`: Convert to TypeScript ([#47493](https://github.com/WordPress/gutenberg/pull/47493)).
-   `SelectControl`: improve prop types for single vs multiple selection ([#47390](https://github.com/WordPress/gutenberg/pull/47390)).
-   `Navigation`: Convert to TypeScript ([#48742](https://github.com/WordPress/gutenberg/pull/48742)).
-   `PanelBody`: Convert to TypeScript ([#47702](https://github.com/WordPress/gutenberg/pull/47702)).
-   `withFilters` HOC: Convert to TypeScript ([#48721](https://github.com/WordPress/gutenberg/pull/48721)).
-   `withFallbackStyles` HOC: Convert to TypeScript ([#48720](https://github.com/WordPress/gutenberg/pull/48720)).
-   `withFocusReturn` HOC: Convert to TypeScript ([#48748](https://github.com/WordPress/gutenberg/pull/48748)).
-   `navigateRegions` HOC: Convert to TypeScript ([#48632](https://github.com/WordPress/gutenberg/pull/48632)).
-   `withSpokenMessages`: HOC: Convert to TypeScript ([#48163](https://github.com/WordPress/gutenberg/pull/48163)).
-   `withNotices`: HOC: Convert to TypeScript ([#49088](https://github.com/WordPress/gutenberg/pull/49088)).
-   `ToolbarButton`: Convert to TypeScript ([#47750](https://github.com/WordPress/gutenberg/pull/47750)).
-   `DimensionControl(Experimental)`: Convert to TypeScript ([#47351](https://github.com/WordPress/gutenberg/pull/47351)).
-   `PaletteEdit`: Convert to TypeScript ([#47764](https://github.com/WordPress/gutenberg/pull/47764)).
-   `QueryControls`: Refactor away from Lodash (`.groupBy`) ([#48779](https://github.com/WordPress/gutenberg/pull/48779)).
-   `ToolbarContext`: Convert to TypeScript ([#49002](https://github.com/WordPress/gutenberg/pull/49002)).

## 23.5.0 (2023-03-01)

### Enhancements

-   `ToolsPanel`: Separate reset all filter registration from items registration and support global resets ([#48123](https://github.com/WordPress/gutenberg/pull/48123)).

### Internal

-   `CircularOptionPicker`: Convert to TypeScript ([#47937](https://github.com/WordPress/gutenberg/pull/47937)).
-   `TabPanel`: Improve unit test in preparation for controlled component updates ([#48086](https://github.com/WordPress/gutenberg/pull/48086)).
-   `Autocomplete`: performance: avoid setting state on every value change ([#48485](https://github.com/WordPress/gutenberg/pull/48485)).
-   `Higher Order` -- `with-constrained-tabbing`: Convert to TypeScript ([#48162](https://github.com/WordPress/gutenberg/pull/48162)).
-   `Autocomplete`: Convert to TypeScript ([#47751](https://github.com/WordPress/gutenberg/pull/47751)).
-   `Autocomplete`: avoid calling setState on input ([#48565](https://github.com/WordPress/gutenberg/pull/48565)).

## 23.4.0 (2023-02-15)

### Bug Fix

-   `ToolsPanel`: fix type inconsistencies between types, docs and normal component usage ([47944](https://github.com/WordPress/gutenberg/pull/47944)).
-   `SelectControl`: Fix styling when `multiple` prop is enabled ([#47893](https://github.com/WordPress/gutenberg/pull/43213)).
-   `useAutocompleteProps`, `Autocomplete`: Make accessible when rendered in an iframe ([#47907](https://github.com/WordPress/gutenberg/pull/47907)).

### Enhancements

-   `ColorPalette`, `GradientPicker`, `PaletteEdit`, `ToolsPanel`: add new props to set a custom heading level ([43848](https://github.com/WordPress/gutenberg/pull/43848) and [#47788](https://github.com/WordPress/gutenberg/pull/47788)).
-   `ColorPalette`: ensure text label contrast checking works with CSS variables ([#47373](https://github.com/WordPress/gutenberg/pull/47373)).
-   `Navigator`: Support dynamic paths with parameters ([#47827](https://github.com/WordPress/gutenberg/pull/47827)).
-   `Navigator`: Support hierarchical paths navigation and add `NavigatorToParentButton` component ([#47883](https://github.com/WordPress/gutenberg/pull/47883)).

### Internal

-   `NavigatorButton`: Reuse `Button` types ([47754](https://github.com/WordPress/gutenberg/pull/47754)).
-   `CustomSelectControl`: lock the `__experimentalShowSelectedHint` prop ([#47229](https://github.com/WordPress/gutenberg/pull/47229)).
-   Lock the `__experimentalPopoverPositionToPlacement` function and rename it to `__experimentalPopoverLegacyPositionToPlacement` ([#47505](https://github.com/WordPress/gutenberg/pull/47505)).
-   `ComboboxControl`: Convert to TypeScript ([#47581](https://github.com/WordPress/gutenberg/pull/47581)).
-   `Panel`, `PanelHeader`, `PanelRow`: Convert to TypeScript ([#47259](https://github.com/WordPress/gutenberg/pull/47259)).
-   `BoxControl`: Convert to TypeScript ([#47622](https://github.com/WordPress/gutenberg/pull/47622)).
-   `AnglePickerControl`: Convert to TypeScript ([#45820](https://github.com/WordPress/gutenberg/pull/45820)).
-   `ResizableBox`: refactor styles to TypeScript ([47756](https://github.com/WordPress/gutenberg/pull/47756)).
-   `BorderBoxControl`: migrate tests to TypeScript, remove act() call ([47755](https://github.com/WordPress/gutenberg/pull/47755)).
-   `Toolbar`: Convert to TypeScript ([#47087](https://github.com/WordPress/gutenberg/pull/47087)).
-   `MenuItemsChoice`: Convert to TypeScript ([#47180](https://github.com/WordPress/gutenberg/pull/47180)).
-   `ToolsPanel`: Allow display of optional items when values are updated externally to item controls ([47727](https://github.com/WordPress/gutenberg/pull/47727)).
-   `ToolsPanel`: Ensure display of optional items when values are updated externally and multiple blocks selected ([47864](https://github.com/WordPress/gutenberg/pull/47864)).
-   `Navigator`: add more pattern matching tests, refine existing tests ([47910](https://github.com/WordPress/gutenberg/pull/47910)).
-   `ToolsPanel`: Refactor Storybook examples to TypeScript ([47944](https://github.com/WordPress/gutenberg/pull/47944)).
-   `ToolsPanel`: Refactor unit tests to TypeScript ([48275](https://github.com/WordPress/gutenberg/pull/48275)).

## 23.3.0 (2023-02-01)

### Deprecations

-   `NumberControl`: Clarify deprecation message about `hideHTMLArrows` prop ([#47370](https://github.com/WordPress/gutenberg/pull/47370)).

### Enhancements

-   `Dropdown`: deprecate `position` prop, use `popoverProps` instead ([46865](https://github.com/WordPress/gutenberg/pull/46865)).
-   `Button`: improve padding for buttons with icon and text. ([46764](https://github.com/WordPress/gutenberg/pull/46764)).
-   `ColorPalette`: Use computed color when css variable is passed to `ColorPicker` ([47181](https://github.com/WordPress/gutenberg/pull/47181)).
-   `Popover`: add `overlay` option to the `placement` prop ([47004](https://github.com/WordPress/gutenberg/pull/47004)).

### Internal

-   `Toolbar`: unify Storybook examples under one file, migrate from knobs to controls ([47117](https://github.com/WordPress/gutenberg/pull/47117)).
-   `DropdownMenu`: migrate Storybook to controls ([47149](https://github.com/WordPress/gutenberg/pull/47149)).
-   Removed deprecated `@storybook/addon-knobs` dependency from the package ([47152](https://github.com/WordPress/gutenberg/pull/47152)).
-   `ColorListPicker`: Convert to TypeScript ([#46358](https://github.com/WordPress/gutenberg/pull/46358)).
-   `KeyboardShortcuts`: Convert to TypeScript ([#47429](https://github.com/WordPress/gutenberg/pull/47429)).
-   `ColorPalette`, `BorderControl`, `GradientPicker`: refine types and logic around single vs multiple palettes ([#47384](https://github.com/WordPress/gutenberg/pull/47384)).
-   `Button`: Convert to TypeScript ([#46997](https://github.com/WordPress/gutenberg/pull/46997)).
-   `QueryControls`: Convert to TypeScript ([#46721](https://github.com/WordPress/gutenberg/pull/46721)).
-   `TreeGrid`: Convert to TypeScript ([#47516](https://github.com/WordPress/gutenberg/pull/47516)).
-   `Notice`: refactor to TypeScript ([47118](https://github.com/WordPress/gutenberg/pull/47118)).
-   `Popover`: Take iframe element scaling into account ([47004](https://github.com/WordPress/gutenberg/pull/47004)).

### Bug Fix

-   `TabPanel`: Fix initial tab selection when the tab declaration is lazily added to the `tabs` array ([47100](https://github.com/WordPress/gutenberg/pull/47100)).
-   `InputControl`: Avoid the "controlled to uncontrolled" warning by forcing the internal `<input />` element to be always in controlled mode ([47250](https://github.com/WordPress/gutenberg/pull/47250)).

## 23.2.0 (2023-01-11)

### Internal

-   `AlignmentMatrixControl`: Update center cell label to 'Center' instead of 'Center Center' ([#46852](https://github.com/WordPress/gutenberg/pull/46852)).
-   `Toolbar`: move all subcomponents under the same folder ([46951](https://github.com/WordPress/gutenberg/pull/46951)).
-   `Dashicon`: remove unnecessary type for `className` prop ([46849](https://github.com/WordPress/gutenberg/pull/46849)).
-   `ColorPicker` & `QueryControls`: Replace bottom margin overrides with `__nextHasNoMarginBottom` ([#46448](https://github.com/WordPress/gutenberg/pull/46448)).
-   `SandBox`: Convert to TypeScript ([#46478](https://github.com/WordPress/gutenberg/pull/46478)).
-   `ResponsiveWrapper`: Convert to TypeScript ([#46480](https://github.com/WordPress/gutenberg/pull/46480)).
-   `ItemGroup`: migrate Storybook to controls, refactor to TypeScript ([46945](https://github.com/WordPress/gutenberg/pull/46945)).

### Bug Fix

-   `Placeholder`: set fixed right margin for label's icon ([46918](https://github.com/WordPress/gutenberg/pull/46918)).
-   `TreeGrid`: Fix right-arrow keyboard navigation when a row contains more than two focusable elements ([46998](https://github.com/WordPress/gutenberg/pull/46998)).

## 23.1.0 (2023-01-02)

### Breaking Changes

-   `ColorPalette`: The experimental `__experimentalHasMultipleOrigins` prop has been removed ([#46315](https://github.com/WordPress/gutenberg/pull/46315)).

## 23.0.0 (2022-12-14)

### Breaking Changes

-   Updated dependencies to require React 18 ([45235](https://github.com/WordPress/gutenberg/pull/45235))

### New Feature

-   `TabPanel`: support manual tab activation ([#46004](https://github.com/WordPress/gutenberg/pull/46004)).
-   `TabPanel`: support disabled prop for tab buttons ([#46471](https://github.com/WordPress/gutenberg/pull/46471)).
-   `BaseControl`: Add `useBaseControlProps` hook to help generate id-releated props ([#46170](https://github.com/WordPress/gutenberg/pull/46170)).

### Bug Fix

-   `ColorPalette`: show "Clear" button even when colors array is empty ([#46001](https://github.com/WordPress/gutenberg/pull/46001)).
-   `InputControl`: Fix internal `Flex` wrapper usage that could add an unintended `height: 100%` ([#46213](https://github.com/WordPress/gutenberg/pull/46213)).
-   `Navigator`: Allow calling `goTo` and `goBack` twice in one render cycle ([#46391](https://github.com/WordPress/gutenberg/pull/46391)).
-   `Modal`: Fix unexpected modal closing in IME Composition ([#46453](https://github.com/WordPress/gutenberg/pull/46453)).
-   `Toolbar`: Fix duplicate focus style on anchor link button ([#46759](https://github.com/WordPress/gutenberg/pull/46759)).
-   `useNavigateRegions`: Ensure region navigation picks the next region based on where the current user focus is located instead of starting at the beginning ([#44883](https://github.com/WordPress/gutenberg/pull/44883)).
-   `ComboboxControl`: Fix unexpected behaviour in IME Composition ([#46827](https://github.com/WordPress/gutenberg/pull/46827)).

### Enhancements

-   `TabPanel`: Simplify tab-focus style. ([#46276](https://github.com/WordPress/gutenberg/pull/46276)).
-   `TabPanel`: Add ability to set icon only tab buttons ([#45005](https://github.com/WordPress/gutenberg/pull/45005)).
-   `InputControl`, `NumberControl`, `UnitControl`: Add `help` prop for additional description ([#45931](https://github.com/WordPress/gutenberg/pull/45931)).
-   `BorderControl`, `ColorPicker` & `QueryControls`: Replace bottom margin overrides with `__nextHasNoMarginBottom` ([#45985](https://github.com/WordPress/gutenberg/pull/45985)).
-   `CustomSelectControl`, `UnitControl`: Add `onFocus` and `onBlur` props ([#46096](https://github.com/WordPress/gutenberg/pull/46096)).
-   `ResizableBox`: Prevent unnecessary paint on resize handles ([#46196](https://github.com/WordPress/gutenberg/pull/46196)).
-   `Popover`: Prevent unnecessary paint caused by using outline ([#46201](https://github.com/WordPress/gutenberg/pull/46201)).
-   `PaletteEdit`: Global styles: add onChange actions to color palette items [#45681](https://github.com/WordPress/gutenberg/pull/45681).
-   Lighten the border color on control components ([#46252](https://github.com/WordPress/gutenberg/pull/46252)).
-   `Popover`: Prevent unnecessary paint when scrolling by using transform instead of top/left positionning ([#46187](https://github.com/WordPress/gutenberg/pull/46187)).
-   `CircularOptionPicker`: Prevent unecessary paint on hover ([#46197](https://github.com/WordPress/gutenberg/pull/46197)).

### Experimental

-   `TextControl`: Restrict `type` prop to `email`, `number`, `password`, `tel`, `text`, `search` or `url` ([#45433](https://github.com/WordPress/gutenberg/pull/45433/)).

### Internal

-   `useControlledValue`: let TypeScript infer the return type ([#46164](https://github.com/WordPress/gutenberg/pull/46164)).
-   `LinkedButton`: remove unnecessary `span` tag ([#46063](https://github.com/WordPress/gutenberg/pull/46063)).
-   NumberControl: refactor styles/tests/stories to TypeScript, replace fireEvent with user-event ([#45990](https://github.com/WordPress/gutenberg/pull/45990)).
-   `useBaseField`: Convert to TypeScript ([#45712](https://github.com/WordPress/gutenberg/pull/45712)).
-   `Dashicon`: Convert to TypeScript ([#45924](https://github.com/WordPress/gutenberg/pull/45924)).
-   `PaletteEdit`: add follow up changelog for #45681 and tests [#46095](https://github.com/WordPress/gutenberg/pull/46095).
-   `AlignmentMatrixControl`: Convert to TypeScript ([#46162](https://github.com/WordPress/gutenberg/pull/46162)).
-   `Theme`: Remove public export ([#46427](https://github.com/WordPress/gutenberg/pull/46427)).
-   `Autocomplete`: Refactor away from `_.find()` ([#46537](https://github.com/WordPress/gutenberg/pull/46537)).
-   `TabPanel`: Refactor away from `_.find()` ([#46537](https://github.com/WordPress/gutenberg/pull/46537)).
-   `BottomSheetPickerCell`: Refactor away from `_.find()` for mobile ([#46537](https://github.com/WordPress/gutenberg/pull/46537)).
-   Refactor global styles context away from `_.find()` for mobile ([#46537](https://github.com/WordPress/gutenberg/pull/46537)).
-   `Dropdown`: Convert to TypeScript ([#45787](https://github.com/WordPress/gutenberg/pull/45787)).

### Documentation

-   `Tooltip`: Add readme and unit tests for `shortcut` prop ([#46092](https://github.com/WordPress/gutenberg/pull/46092)).

## 22.1.0 (2022-11-16)

### Enhancements

-   `ColorPalette`, `BorderBox`, `BorderBoxControl`: polish and DRY prop types, add default values ([#45463](https://github.com/WordPress/gutenberg/pull/45463)).
-   `TabPanel`: Add ability to set icon only tab buttons ([#45005](https://github.com/WordPress/gutenberg/pull/45005)).

### Internal

-   `AnglePickerControl`: remove `:focus-visible' outline on `CircleOutlineWrapper` ([#45758](https://github.com/WordPress/gutenberg/pull/45758))

### Bug Fix

-   `FormTokenField`: Fix duplicate input in IME composition ([#45607](https://github.com/WordPress/gutenberg/pull/45607)).
-   `Autocomplete`: Check key events more strictly in IME composition ([#45626](https://github.com/WordPress/gutenberg/pull/45626)).
-   `Autocomplete`: Fix unexpected block insertion during IME composition ([#45510](https://github.com/WordPress/gutenberg/pull/45510)).
-   `Icon`: Making size prop work for icon components using dash icon strings ([#45593](https://github.com/WordPress/gutenberg/pull/45593))
-   `ToolsPanelItem`: Prevent unintended calls to onDeselect when parent panel is remounted and item is rendered via SlotFill ([#45673](https://github.com/WordPress/gutenberg/pull/45673))
-   `ColorPicker`: Prevent all number fields from becoming "0" when one of them is an empty string ([#45649](https://github.com/WordPress/gutenberg/pull/45649)).
-   `ToggleControl`: Fix toggle control label text overflow ([#45962](https://github.com/WordPress/gutenberg/pull/45962)).

### Internal

-   `ToolsPanel`: Update to fix `exhaustive-deps` eslint rule ([#45715](https://github.com/WordPress/gutenberg/pull/45715)).
-   `PaletteEditListView`: Update to ignore `exhaustive-deps` eslint rule ([#45467](https://github.com/WordPress/gutenberg/pull/45467)).
-   `Popover`: Update to pass `exhaustive-deps` eslint rule ([#45656](https://github.com/WordPress/gutenberg/pull/45656)).
-   `Flex`: Update to pass `exhaustive-deps` eslint rule ([#45528](https://github.com/WordPress/gutenberg/pull/45528)).
-   `withNotices`: Update to pass `exhaustive-deps` eslint rule ([#45530](https://github.com/WordPress/gutenberg/pull/45530)).
-   `ItemGroup`: Update to pass `exhaustive-deps` eslint rule ([#45531](https://github.com/WordPress/gutenberg/pull/45531)).
-   `TabPanel`: Update to pass `exhaustive-deps` eslint rule ([#45660](https://github.com/WordPress/gutenberg/pull/45660)).
-   `NavigatorScreen`: Update to pass `exhaustive-deps` eslint rule ([#45648](https://github.com/WordPress/gutenberg/pull/45648)).
-   `Draggable`: Convert to TypeScript ([#45471](https://github.com/WordPress/gutenberg/pull/45471)).
-   `MenuGroup`: Convert to TypeScript ([#45617](https://github.com/WordPress/gutenberg/pull/45617)).
-   `useCx`: fix story to satisfy the `react-hooks/exhaustive-deps` eslint rule ([#45614](https://github.com/WordPress/gutenberg/pull/45614))
-   Activate the `react-hooks/exhuastive-deps` eslint rule for the Components package ([#41166](https://github.com/WordPress/gutenberg/pull/41166))
-   `Snackbar`: Convert to TypeScript ([#45472](https://github.com/WordPress/gutenberg/pull/45472)).

### Experimental

-   `ToggleGroupControl`: Only show enclosing border when `isBlock` and not `isDeselectable` ([#45492](https://github.com/WordPress/gutenberg/pull/45492)).
-   `Theme`: Add support for custom `background` color ([#45466](https://github.com/WordPress/gutenberg/pull/45466)).

## 22.0.0 (2022-11-02)

### Breaking Changes

-   `Popover`: The deprecated `range` and `__unstableShift` props have been removed ([#45195](https://github.com/WordPress/gutenberg/pull/45195)).

### Deprecations

-   `Popover`: the deprecation messages for anchor-related props (`anchorRef`, `anchorRect`, `getAnchorRect`) have been updated ([#45195](https://github.com/WordPress/gutenberg/pull/45195)).
-   `RadioGroup`: Mark as deprecated, in favor of `RadioControl` and `ToggleGroupControl` ([#45389](https://github.com/WordPress/gutenberg/pull/45389)).
-   `Popover`: the deprecation messages for anchor-related props (`anchorRef`, `anchorRect`, `getAnchorRect`) have been updated. ([#45195](https://github.com/WordPress/gutenberg/pull/45195)).
-   `Popover`: The `isAlternate` prop has been replaced with a `variant` prop that can be called with the `'toolbar'` string ([#45137](https://github.com/WordPress/gutenberg/pull/45137)).

### New Feature

-   `BoxControl` & `CustomSelectControl`: Add `onMouseOver` and `onMouseOut` callback props to allow handling of these events by parent components ([#44955](https://github.com/WordPress/gutenberg/pull/44955))
-   `Popover`: A `variant` prop has been added to style popovers, with `'unstyled'` and `'toolbar'` possible values ([#45137](https://github.com/WordPress/gutenberg/pull/45137)).

### Enhancements

-   `FontSizePicker`: Pass the preset object to the onChange callback to allow conversion from preset slugs to CSS vars ([#44967](https://github.com/WordPress/gutenberg/pull/44967)).
-   `FontSizePicker`: Improved slider design when `withSlider` is set ([#44598](https://github.com/WordPress/gutenberg/pull/44598)).
-   `ToggleControl`: Improved types for the `help` prop, covering the dynamic render function option, and enabled the dynamic `help` behavior only for a controlled component ([#45279](https://github.com/WordPress/gutenberg/pull/45279)).
-   `BorderControl` & `BorderBoxControl`: Replace `__next36pxDefaultSize` with "default" and "large" size variants ([#41860](https://github.com/WordPress/gutenberg/pull/41860)).
-   `UnitControl`: Remove outer wrapper to normalize className placement ([#41860](https://github.com/WordPress/gutenberg/pull/41860)).
-   `ColorPalette`: Fix transparent checkered background pattern ([#45295](https://github.com/WordPress/gutenberg/pull/45295)).
-   `ToggleGroupControl`: Add `isDeselectable` prop to allow deselecting the selected option ([#45123](https://github.com/WordPress/gutenberg/pull/45123)).
-   `FontSizePicker`: Improve hint text shown next to 'Font size' label ([#44966](https://github.com/WordPress/gutenberg/pull/44966)).

### Bug Fix

-   `useNavigateRegions`: Add new keyboard shortcut alias to cover backtick and tilde keys inconsistencies across browsers ([#45019](https://github.com/WordPress/gutenberg/pull/45019)).
-   `Button`: Tweak the destructive button primary, link, and default variants ([#44427](https://github.com/WordPress/gutenberg/pull/44427)).
-   `UnitControl`: Fix `disabled` style is overridden by core `form.css` style ([#45250](https://github.com/WordPress/gutenberg/pull/45250)).
-   `ItemGroup`: fix RTL `Item` styles when rendered as a button ([#45280](https://github.com/WordPress/gutenberg/pull/45280)).
-   `Button`: Fix RTL alignment for buttons containing an icon and text ([#44787](https://github.com/WordPress/gutenberg/pull/44787)).
-   `TabPanel`: Call `onSelect()` on every tab selection, regardless of whether it was triggered by user interaction ([#44028](https://github.com/WordPress/gutenberg/pull/44028)).
-   `FontSizePicker`: Fallback to font size `slug` if `name` is undefined ([#45041](https://github.com/WordPress/gutenberg/pull/45041)).
-   `AutocompleterUI`: fix issue where autocompleter UI would appear on top of other UI elements ([#44795](https://github.com/WordPress/gutenberg/pull/44795/))
-   `ExternalLink`: Fix to re-enable support for `onClick` event handler ([#45214](https://github.com/WordPress/gutenberg/pull/45214)).
-   `InputControl`: Allow inline styles to be applied to the wrapper not inner input ([#45340](https://github.com/WordPress/gutenberg/pull/45340/))

### Internal

-   `BorderBoxControl`: Convert stories to TypeScript and use Controls ([#45002](https://github.com/WordPress/gutenberg/pull/45002)).
-   `Disabled`: add a note in the docs about the lack of polyfill for the `inert` attribute ([#45272](https://github.com/WordPress/gutenberg/pull/45272))
-   `Snackbar`: updated to satisfy `react/exhaustive-deps` eslint rule ([#44934](https://github.com/WordPress/gutenberg/pull/44934))
-   `AnglePickerControl`: Set Storybook Label control type to 'text' ([#45122](https://github.com/WordPress/gutenberg/pull/45122)).
-   `SlotFill`: updated to satisfy `react/exhaustive-deps` eslint rule ([#44403](https://github.com/WordPress/gutenberg/pull/44403))
-   `Context`: updated to ignore `react/exhaustive-deps` eslint rule ([#45044](https://github.com/WordPress/gutenberg/pull/45044))
-   `Button`: Refactor Storybook to controls and align docs ([#44105](https://github.com/WordPress/gutenberg/pull/44105)).
-   `TabPanel`: updated to satisfy `react/exhaustive-deps` eslint rule ([#44935](https://github.com/WordPress/gutenberg/pull/44935))
-   `ColorPalette`: Convert to TypeScript ([#44632](https://github.com/WordPress/gutenberg/pull/44632)).
-   `UnitControl`: Add tests ([#45260](https://github.com/WordPress/gutenberg/pull/45260)).
-   `Disabled`: Refactor the component to rely on the HTML `inert` attribute.
-   `CustomGradientBar`: Refactor away from Lodash ([#45367](https://github.com/WordPress/gutenberg/pull/45367/)).
-   `TextControl`: Set Storybook control types on `help`, `label` and `type` ([#45405](https://github.com/WordPress/gutenberg/pull/45405)).
-   `Autocomplete`: use Popover's new `placement` prop instead of legacy `position` prop ([#44396](https://github.com/WordPress/gutenberg/pull/44396/)).
-   `SelectControl`: Add `onChange`, `onBlur` and `onFocus` to storybook actions ([#45432](https://github.com/WordPress/gutenberg/pull/45432/)).
-   `FontSizePicker`: Add more comprehensive tests ([#45298](https://github.com/WordPress/gutenberg/pull/45298)).
-   `FontSizePicker`: Refactor to use components instead of helper functions ([#44891](https://github.com/WordPress/gutenberg/pull/44891)).

### Experimental

-   `NumberControl`: Replace `hideHTMLArrows` prop with `spinControls` prop. Allow custom spin controls via `spinControls="custom"` ([#45333](https://github.com/WordPress/gutenberg/pull/45333)).

### Experimental

-   Theming: updated Components package to utilize the new `accent` prop of the experimental `Theme` component.

## 21.3.0 (2022-10-19)

### Bug Fix

-   `FontSizePicker`: Ensure that fluid font size presets appear correctly in the UI controls ([#44791](https://github.com/WordPress/gutenberg/pull/44791)).
-   `ToggleGroupControl`: Remove unsupported `disabled` prop from types, and correctly mark `label` prop as required ([#45114](https://github.com/WordPress/gutenberg/pull/45114)).
-   `Navigator`: prevent partially hiding focus ring styles, by removing unnecessary overflow rules on `NavigatorScreen` ([#44973](https://github.com/WordPress/gutenberg/pull/44973)).
-   `Navigator`: restore focus only once per location ([#44972](https://github.com/WordPress/gutenberg/pull/44972)).

### Documentation

-   `VisuallyHidden`: Add some notes on best practices around stacking contexts when using this component ([#44867](https://github.com/WordPress/gutenberg/pull/44867)).

### Internal

-   `Modal`: Convert to TypeScript ([#42949](https://github.com/WordPress/gutenberg/pull/42949)).
-   `Sandbox`: Use `toString` to create observe and resize script string ([#42872](https://github.com/WordPress/gutenberg/pull/42872)).
-   `Navigator`: refactor unit tests to TypeScript and to `user-event` ([#44970](https://github.com/WordPress/gutenberg/pull/44970)).
-   `Navigator`: Refactor Storybook code to TypeScript and controls ([#44979](https://github.com/WordPress/gutenberg/pull/44979)).
-   `withFilters`: Refactor away from `_.without()` ([#44980](https://github.com/WordPress/gutenberg/pull/44980/)).
-   `withFocusReturn`: Refactor tests to `@testing-library/react` ([#45012](https://github.com/WordPress/gutenberg/pull/45012)).
-   `ToolsPanel`: updated to satisfy `react/exhaustive-deps` eslint rule ([#45028](https://github.com/WordPress/gutenberg/pull/45028))
-   `Tooltip`: updated to ignore `react/exhaustive-deps` eslint rule ([#45043](https://github.com/WordPress/gutenberg/pull/45043))

## 21.2.0 (2022-10-05)

### Enhancements

-   `FontSizePicker`: Updated to take up full width of its parent and have a 40px Reset button when `size` is `__unstable-large` ((44559)[https://github.com/WordPress/gutenberg/pull/44559]).
-   `BorderBoxControl`: Omit unit select when width values are mixed ([#44592](https://github.com/WordPress/gutenberg/pull/44592))
-   `BorderControl`: Add ability to disable unit selection ([#44592](https://github.com/WordPress/gutenberg/pull/44592))

### Bug Fix

-   `Popover`: fix limitShift logic by adding iframe offset correctly ([#42950](https://github.com/WordPress/gutenberg/pull/42950)).
-   `Popover`: refine position-to-placement conversion logic, add tests ([#44377](https://github.com/WordPress/gutenberg/pull/44377)).
-   `ToggleGroupControl`: adjust icon color when inactive, from `gray-700` to `gray-900` ([#44575](https://github.com/WordPress/gutenberg/pull/44575)).
-   `TokenInput`: improve logic around the `aria-activedescendant` attribute, which was causing unintended focus behavior for some screen readers ([#44526](https://github.com/WordPress/gutenberg/pull/44526)).
-   `NavigatorScreen`: fix focus issue where back button received focus unexpectedly ([#44239](https://github.com/WordPress/gutenberg/pull/44239))
-   `FontSizePicker`: Fix header order in RTL languages ([#44590](https://github.com/WordPress/gutenberg/pull/44590)).

### Enhancements

-   `SuggestionList`: use `requestAnimationFrame` instead of `setTimeout` when scrolling selected item into view. This change improves the responsiveness of the `ComboboxControl` and `FormTokenField` components when rapidly hovering over the suggestion items in the list ([#44573](https://github.com/WordPress/gutenberg/pull/44573)).

### Internal

-   `Mobile` updated to ignore `react/exhaustive-deps` eslint rule ([#44207](https://github.com/WordPress/gutenberg/pull/44207)).
-   `Popover`: refactor unit tests to TypeScript and modern RTL assertions ([#44373](https://github.com/WordPress/gutenberg/pull/44373)).
-   `SearchControl`: updated to ignore `react/exhaustive-deps` eslint rule in native files([#44381](https://github.com/WordPress/gutenberg/pull/44381))
-   `ResizableBox` updated to pass the `react/exhaustive-deps` eslint rule ([#44370](https://github.com/WordPress/gutenberg/pull/44370)).
-   `Sandbox`: updated to satisfy `react/exhaustive-deps` eslint rule ([#44378](https://github.com/WordPress/gutenberg/pull/44378))
-   `FontSizePicker`: Convert to TypeScript ([#44449](https://github.com/WordPress/gutenberg/pull/44449)).
-   `FontSizePicker`: Replace SCSS with Emotion + components ([#44483](https://github.com/WordPress/gutenberg/pull/44483)).

### Experimental

-   Add experimental `Theme` component ([#44668](https://github.com/WordPress/gutenberg/pull/44668)).

## 21.1.0 (2022-09-21)

### Deprecations

-   `Popover`: added new `anchor` prop, supposed to supersede all previous anchor-related props (`anchorRef`, `anchorRect`, `getAnchorRect`). These older anchor-related props are now marked as deprecated and are scheduled to be removed in WordPress 6.3 ([#43691](https://github.com/WordPress/gutenberg/pull/43691)).

### Bug Fix

-   `Button`: Remove unexpected `has-text` class when empty children are passed ([#44198](https://github.com/WordPress/gutenberg/pull/44198)).
-   The `LinkedButton` to unlink sides in `BoxControl`, `BorderBoxControl` and `BorderRadiusControl` have changed from a rectangular primary button to an icon-only button, with a sentence case tooltip, and default-size icon for better legibility. The `Button` component has been fixed so when `isSmall` and `icon` props are set, and no text is present, the button shape is square rather than rectangular.

### New Features

-   `MenuItem`: Add suffix prop for injecting non-icon and non-shortcut content to menu items ([#44260](https://github.com/WordPress/gutenberg/pull/44260)).
-   `ToolsPanel`: Add subheadings to ellipsis menu and reset text to default control menu items ([#44260](https://github.com/WordPress/gutenberg/pull/44260)).

### Internal

-   `NavigationMenu` updated to ignore `react/exhaustive-deps` eslint rule ([#44090](https://github.com/WordPress/gutenberg/pull/44090)).
-   `RangeControl`: updated to pass `react/exhaustive-deps` eslint rule ([#44271](https://github.com/WordPress/gutenberg/pull/44271)).
-   `UnitControl` updated to pass the `react/exhaustive-deps` eslint rule ([#44161](https://github.com/WordPress/gutenberg/pull/44161)).
-   `Notice`: updated to satisfy `react/exhaustive-deps` eslint rule ([#44157](https://github.com/WordPress/gutenberg/pull/44157))

## 21.0.0 (2022-09-13)

### Deprecations

-   `FontSizePicker`: Deprecate bottom margin style. Add a `__nextHasNoMarginBottom` prop to start opting into the margin-free styles that will become the default in a future version, currently scheduled to be WordPress 6.4 ([#43870](https://github.com/WordPress/gutenberg/pull/43870)).
-   `AnglePickerControl`: Deprecate bottom margin style. Add a `__nextHasNoMarginBottom` prop to start opting into the margin-free styles that will become the default in a future version, currently scheduled to be WordPress 6.4 ([#43867](https://github.com/WordPress/gutenberg/pull/43867)).
-   `Popover`: deprecate `__unstableShift` prop in favour of new `shift` prop. The `__unstableShift` is currently scheduled for removal in WordPress 6.3 ([#43845](https://github.com/WordPress/gutenberg/pull/43845)).
-   `Popover`: removed the `__unstableObserveElement` prop, which is not necessary anymore. The functionality is now supported directly by the component without the need of an external prop ([#43617](https://github.com/WordPress/gutenberg/pull/43617)).

### Bug Fix

-   `Button`, `Icon`: Fix `iconSize` prop doesn't work with some icons ([#43821](https://github.com/WordPress/gutenberg/pull/43821)).
-   `InputControl`, `NumberControl`, `UnitControl`: Fix margin when `labelPosition` is `bottom` ([#43995](https://github.com/WordPress/gutenberg/pull/43995)).
-   `Popover`: enable auto-updating every animation frame ([#43617](https://github.com/WordPress/gutenberg/pull/43617)).
-   `Popover`: improve the component's performance and reactivity to prop changes by reworking its internals ([#43335](https://github.com/WordPress/gutenberg/pull/43335)).
-   `NavigatorScreen`: updated to satisfy `react/exhaustive-deps` eslint rule ([#43876](https://github.com/WordPress/gutenberg/pull/43876))
-   `Popover`: fix positioning when reference and floating elements are both within an iframe ([#43971](https://github.com/WordPress/gutenberg/pull/43971))

### Enhancements

-   `ToggleControl`: Add `__nextHasNoMargin` prop for opting into the new margin-free styles ([#43717](https://github.com/WordPress/gutenberg/pull/43717)).
-   `CheckboxControl`: Add `__nextHasNoMargin` prop for opting into the new margin-free styles ([#43720](https://github.com/WordPress/gutenberg/pull/43720)).
-   `FocalPointControl`: Add `__nextHasNoMargin` prop for opting into the new margin-free styles ([#43996](https://github.com/WordPress/gutenberg/pull/43996)).
-   `TextControl`, `TextareaControl`: Add `__nextHasNoMargin` prop for opting into the new margin-free styles ([#43782](https://github.com/WordPress/gutenberg/pull/43782)).
-   `Flex`: Remove margin-based polyfill implementation of flex `gap` ([#43995](https://github.com/WordPress/gutenberg/pull/43995)).
-   `RangeControl`: Tweak dark gray marking color to be consistent with the grays in `@wordpress/base-styles` ([#43773](https://github.com/WordPress/gutenberg/pull/43773)).
-   `UnitControl`: Tweak unit dropdown color to be consistent with the grays in `@wordpress/base-styles` ([#43773](https://github.com/WordPress/gutenberg/pull/43773)).
-   `SearchControl`: Add `__nextHasNoMargin` prop for opting into the new margin-free styles ([#43871](https://github.com/WordPress/gutenberg/pull/43871)).
-   `UnitControl`: Consistently hide spin buttons ([#43985](https://github.com/WordPress/gutenberg/pull/43985)).
-   `CardHeader`, `CardBody`, `CardFooter`: Tweak `isShady` background colors to be consistent with the grays in `@wordpress/base-styles` ([#43719](https://github.com/WordPress/gutenberg/pull/43719)).
-   `InputControl`, `SelectControl`: Tweak `disabled` colors to be consistent with the grays in `@wordpress/base-styles` ([#43719](https://github.com/WordPress/gutenberg/pull/43719)).
-   `FocalPointPicker`: Tweak media placeholder background color to be consistent with the grays in `@wordpress/base-styles` ([#43994](https://github.com/WordPress/gutenberg/pull/43994)).
-   `RangeControl`: Tweak rail, track, and mark colors to be consistent with the grays in `@wordpress/base-styles` ([#43994](https://github.com/WordPress/gutenberg/pull/43994)).
-   `UnitControl`: Tweak unit dropdown hover color to be consistent with the grays in `@wordpress/base-styles` ([#43994](https://github.com/WordPress/gutenberg/pull/43994)).

### Internal

-   `Icon`: Refactor tests to `@testing-library/react` ([#44051](https://github.com/WordPress/gutenberg/pull/44051)).
-   Fix TypeScript types for `isValueDefined()` and `isValueEmpty()` utility functions ([#43983](https://github.com/WordPress/gutenberg/pull/43983)).
-   `RadioControl`: Clean up styles to use less custom CSS ([#43868](https://github.com/WordPress/gutenberg/pull/43868)).
-   Remove unused `normalizeArrowKey` utility function ([#43640](https://github.com/WordPress/gutenberg/pull/43640/)).
-   `SearchControl`: Convert to TypeScript ([#43871](https://github.com/WordPress/gutenberg/pull/43871)).
-   `FormFileUpload`: Convert to TypeScript ([#43960](https://github.com/WordPress/gutenberg/pull/43960)).
-   `DropZone`: Convert to TypeScript ([#43962](https://github.com/WordPress/gutenberg/pull/43962)).
-   `ToggleGroupControl`: Rename `__experimentalIsIconGroup` prop to `__experimentalIsBorderless` ([#43771](https://github.com/WordPress/gutenberg/pull/43771/)).
-   `NumberControl`: Add TypeScript types ([#43791](https://github.com/WordPress/gutenberg/pull/43791/)).
-   Refactor `FocalPointPicker` to function component ([#39168](https://github.com/WordPress/gutenberg/pull/39168)).
-   `Guide`: use `code` instead of `keyCode` for keyboard events ([#43604](https://github.com/WordPress/gutenberg/pull/43604/)).
-   `ToggleControl`: Convert to TypeScript and streamline CSS ([#43717](https://github.com/WordPress/gutenberg/pull/43717)).
-   `FocalPointPicker`: Convert to TypeScript ([#43872](https://github.com/WordPress/gutenberg/pull/43872)).
-   `Navigation`: use `code` instead of `keyCode` for keyboard events ([#43644](https://github.com/WordPress/gutenberg/pull/43644/)).
-   `ComboboxControl`: Add unit tests ([#42403](https://github.com/WordPress/gutenberg/pull/42403)).
-   `NavigableContainer`: use `code` instead of `keyCode` for keyboard events, rewrite tests using RTL and `user-event` ([#43606](https://github.com/WordPress/gutenberg/pull/43606/)).
-   `ComboboxControl`: updated to satisfy `react/exhuastive-deps` eslint rule ([#41417](https://github.com/WordPress/gutenberg/pull/41417))
-   `FormTokenField`: Refactor away from Lodash ([#43744](https://github.com/WordPress/gutenberg/pull/43744/)).
-   `NavigatorButton`: updated to satisfy `react/exhaustive-deps` eslint rule ([#42051](https://github.com/WordPress/gutenberg/pull/42051))
-   `TabPanel`: Refactor away from `_.partial()` ([#43895](https://github.com/WordPress/gutenberg/pull/43895/)).
-   `Panel`: Refactor tests to `@testing-library/react` ([#43896](https://github.com/WordPress/gutenberg/pull/43896)).
-   `Popover`: refactor to TypeScript ([#43823](https://github.com/WordPress/gutenberg/pull/43823/)).
-   `BorderControl` and `BorderBoxControl`: replace temporary types with `Popover`'s types ([#43823](https://github.com/WordPress/gutenberg/pull/43823/)).
-   `DimensionControl`: Refactor tests to `@testing-library/react` ([#43916](https://github.com/WordPress/gutenberg/pull/43916)).
-   `withFilters`: Refactor tests to `@testing-library/react` ([#44017](https://github.com/WordPress/gutenberg/pull/44017)).
-   `IsolatedEventContainer`: Refactor tests to `@testing-library/react` ([#44073](https://github.com/WordPress/gutenberg/pull/44073)).
-   `KeyboardShortcuts`: Refactor tests to `@testing-library/react` ([#44075](https://github.com/WordPress/gutenberg/pull/44075)).
-   `Slot`/`Fill`: Refactor tests to `@testing-library/react` ([#44084](https://github.com/WordPress/gutenberg/pull/44084)).
-   `ColorPalette`: Refactor tests to `@testing-library/react` ([#44108](https://github.com/WordPress/gutenberg/pull/44108)).

## 20.0.0 (2022-08-24)

### Deprecations

-   `CustomSelectControl`: Deprecate constrained width style. Add a `__nextUnconstrainedWidth` prop to start opting into the unconstrained width that will become the default in a future version, currently scheduled to be WordPress 6.4 ([#43230](https://github.com/WordPress/gutenberg/pull/43230)).
-   `Popover`: deprecate `__unstableForcePosition` prop in favour of new `flip` and `resize` props. The `__unstableForcePosition` is currently scheduled for removal in WordPress 6.3 ([#43546](https://github.com/WordPress/gutenberg/pull/43546)).

### Bug Fix

-   `AlignmentMatrixControl`: keep the physical direction in RTL languages ([#43126](https://github.com/WordPress/gutenberg/pull/43126)).
-   `AlignmentMatrixControl`: Fix the `width` prop so it works as intended ([#43482](https://github.com/WordPress/gutenberg/pull/43482)).
-   `SelectControl`, `CustomSelectControl`: Truncate long option strings ([#43301](https://github.com/WordPress/gutenberg/pull/43301)).
-   `ToggleGroupControl`: Fix minor inconsistency in label height ([#43331](https://github.com/WordPress/gutenberg/pull/43331)).
-   `Popover`: fix and improve opening animation ([#43186](https://github.com/WordPress/gutenberg/pull/43186)).
-   `Popover`: fix incorrect deps in hooks resulting in incorrect positioning after calling `update` ([#43267](https://github.com/WordPress/gutenberg/pull/43267/)).
-   `FontSizePicker`: Fix excessive margin between label and input ([#43304](https://github.com/WordPress/gutenberg/pull/43304)).
-   Ensure all dependencies allow version ranges ([#43355](https://github.com/WordPress/gutenberg/pull/43355)).
-   `Popover`: make sure offset middleware always applies the latest frame offset values ([#43329](https://github.com/WordPress/gutenberg/pull/43329/)).
-   `Dropdown`: anchor popover to the dropdown wrapper (instead of the toggle) ([#43377](https://github.com/WordPress/gutenberg/pull/43377/)).
-   `Guide`: Fix error when rendering with no pages ([#43380](https://github.com/WordPress/gutenberg/pull/43380/)).
-   `Disabled`: preserve input values when toggling the `isDisabled` prop ([#43508](https://github.com/WordPress/gutenberg/pull/43508/))

### Enhancements

-   `GradientPicker`: Show custom picker before swatches ([#43577](https://github.com/WordPress/gutenberg/pull/43577)).
-   `CustomGradientPicker`, `GradientPicker`: Add `__nextHasNoMargin` prop for opting into the new margin-free styles ([#43387](https://github.com/WordPress/gutenberg/pull/43387)).
-   `ToolsPanel`: Tighten grid gaps ([#43424](https://github.com/WordPress/gutenberg/pull/43424)).
-   `ColorPalette`: Make popover style consistent ([#43570](https://github.com/WordPress/gutenberg/pull/43570)).
-   `ToggleGroupControl`: Improve TypeScript documentation ([#43265](https://github.com/WordPress/gutenberg/pull/43265)).
-   `ComboboxControl`: Normalize hyphen-like characters to an ASCII hyphen ([#42942](https://github.com/WordPress/gutenberg/pull/42942)).
-   `FormTokenField`: Refactor away from `_.difference()` ([#43224](https://github.com/WordPress/gutenberg/pull/43224/)).
-   `Autocomplete`: use `KeyboardEvent.code` instead of `KeyboardEvent.keyCode` ([#43432](https://github.com/WordPress/gutenberg/pull/43432/)).
-   `ConfirmDialog`: replace (almost) every usage of `fireEvent` with `@testing-library/user-event` ([#43429](https://github.com/WordPress/gutenberg/pull/43429/)).
-   `Popover`: Introduce new `flip` and `resize` props ([#43546](https://github.com/WordPress/gutenberg/pull/43546/)).

### Internal

-   `Tooltip`: Refactor tests to `@testing-library/react` ([#43061](https://github.com/WordPress/gutenberg/pull/43061)).
-   `ClipboardButton`, `FocusableIframe`, `IsolatedEventContainer`, `withConstrainedTabbing`, `withSpokenMessages`: Improve TypeScript types ([#43579](https://github.com/WordPress/gutenberg/pull/43579)).
-   Clean up unused and duplicate `COLORS` values ([#43445](https://github.com/WordPress/gutenberg/pull/43445)).
-   Update `floating-ui` to the latest version ([#43206](https://github.com/WordPress/gutenberg/pull/43206)).
-   `DateTimePicker`, `TimePicker`, `DatePicker`: Switch from `moment` to `date-fns` ([#43005](https://github.com/WordPress/gutenberg/pull/43005)).
-   `DatePicker`: Switch from `react-dates` to `use-lilius` ([#43005](https://github.com/WordPress/gutenberg/pull/43005)).
-   `DateTimePicker`: address feedback after recent refactor to `date-fns` and `use-lilius` ([#43495](https://github.com/WordPress/gutenberg/pull/43495)).
-   `convertLTRToRTL()`: Refactor away from `_.mapKeys()` ([#43258](https://github.com/WordPress/gutenberg/pull/43258/)).
-   `withSpokenMessages`: Update to use `@testing-library/react` ([#43273](https://github.com/WordPress/gutenberg/pull/43273)).
-   `MenuGroup`: Refactor unit tests to use `@testing-library/react` ([#43275](https://github.com/WordPress/gutenberg/pull/43275)).
-   `FormTokenField`: Refactor away from `_.uniq()` ([#43330](https://github.com/WordPress/gutenberg/pull/43330/)).
-   `contextConnect`: Refactor away from `_.uniq()` ([#43330](https://github.com/WordPress/gutenberg/pull/43330/)).
-   `ColorPalette`: Refactor away from `_.uniq()` ([#43330](https://github.com/WordPress/gutenberg/pull/43330/)).
-   `Guide`: Refactor away from `_.times()` ([#43374](https://github.com/WordPress/gutenberg/pull/43374/)).
-   `Disabled`: Convert to TypeScript ([#42708](https://github.com/WordPress/gutenberg/pull/42708)).
-   `Guide`: Update tests to use `@testing-library/react` ([#43380](https://github.com/WordPress/gutenberg/pull/43380)).
-   `Modal`: use `KeyboardEvent.code` instead of deprecated `KeyboardEvent.keyCode`. improve unit tests ([#43429](https://github.com/WordPress/gutenberg/pull/43429/)).
-   `FocalPointPicker`: use `KeyboardEvent.code`, partially refactor tests to modern RTL and `user-event` ([#43441](https://github.com/WordPress/gutenberg/pull/43441/)).
-   `CustomGradientPicker`: use `KeyboardEvent.code` instead of `KeyboardEvent.keyCode` ([#43437](https://github.com/WordPress/gutenberg/pull/43437/)).
-   `Card`: Convert to TypeScript ([#42941](https://github.com/WordPress/gutenberg/pull/42941)).
-   `NavigableContainer`: Refactor away from `_.omit()` ([#43474](https://github.com/WordPress/gutenberg/pull/43474/)).
-   `Notice`: Refactor away from `_.omit()` ([#43474](https://github.com/WordPress/gutenberg/pull/43474/)).
-   `Snackbar`: Refactor away from `_.omit()` ([#43474](https://github.com/WordPress/gutenberg/pull/43474/)).
-   `UnitControl`: Refactor away from `_.omit()` ([#43474](https://github.com/WordPress/gutenberg/pull/43474/)).
-   `BottomSheet`: Refactor away from `_.omit()` ([#43474](https://github.com/WordPress/gutenberg/pull/43474/)).
-   `DropZone`: Refactor away from `_.includes()` ([#43518](https://github.com/WordPress/gutenberg/pull/43518/)).
-   `NavigableMenu`: Refactor away from `_.includes()` ([#43518](https://github.com/WordPress/gutenberg/pull/43518/)).
-   `Tooltip`: Refactor away from `_.includes()` ([#43518](https://github.com/WordPress/gutenberg/pull/43518/)).
-   `TreeGrid`: Refactor away from `_.includes()` ([#43518](https://github.com/WordPress/gutenberg/pull/43518/)).
-   `FormTokenField`: use `KeyboardEvent.code`, refactor tests to modern RTL and `user-event` ([#43442](https://github.com/WordPress/gutenberg/pull/43442/)).
-   `DropdownMenu`: use `KeyboardEvent.code`, refactor tests to model RTL and `user-event` ([#43439](https://github.com/WordPress/gutenberg/pull/43439/)).
-   `Autocomplete`: Refactor away from `_.escapeRegExp()` ([#43629](https://github.com/WordPress/gutenberg/pull/43629/)).
-   `TextHighlight`: Refactor away from `_.escapeRegExp()` ([#43629](https://github.com/WordPress/gutenberg/pull/43629/)).

### Experimental

-   `FormTokenField`: add `__experimentalAutoSelectFirstMatch` prop to auto select the first matching suggestion on typing ([#42527](https://github.com/WordPress/gutenberg/pull/42527/)).
-   `Popover`: Deprecate `__unstableForcePosition`, now replaced by new `flip` and `resize` props ([#43546](https://github.com/WordPress/gutenberg/pull/43546/)).

## 19.17.0 (2022-08-10)

### Bug Fix

-   `Popover`: make sure that `ownerDocument` is always defined ([#42886](https://github.com/WordPress/gutenberg/pull/42886)).
-   `ExternalLink`: Check if the link is an internal anchor link and prevent anchor links from being opened. ([#42259](https://github.com/WordPress/gutenberg/pull/42259)).
-   `BorderControl`: Ensure box-sizing is reset for the control ([#42754](https://github.com/WordPress/gutenberg/pull/42754)).
-   `InputControl`: Fix acceptance of falsy values in controlled updates ([#42484](https://github.com/WordPress/gutenberg/pull/42484/)).
-   `Tooltip (Experimental)`, `CustomSelectControl`, `TimePicker`: Add missing font-size styles which were necessary in non-WordPress contexts ([#42844](https://github.com/WordPress/gutenberg/pull/42844/)).
-   `TextControl`, `TextareaControl`, `ToggleGroupControl`: Add `box-sizing` reset style ([#42889](https://github.com/WordPress/gutenberg/pull/42889)).
-   `Popover`: fix arrow placement and design ([#42874](https://github.com/WordPress/gutenberg/pull/42874/)).
-   `Popover`: fix minor glitch in arrow [#42903](https://github.com/WordPress/gutenberg/pull/42903)).
-   `ColorPicker`: fix layout overflow [#42992](https://github.com/WordPress/gutenberg/pull/42992)).
-   `ToolsPanel`: Constrain grid columns to 50% max-width ([#42795](https://github.com/WordPress/gutenberg/pull/42795)).
-   `Popover`: anchor correctly to parent node when no explicit anchor is passed ([#42971](https://github.com/WordPress/gutenberg/pull/42971)).
-   `ColorPalette`: forward correctly `popoverProps` in the `CustomColorPickerDropdown` component [#42989](https://github.com/WordPress/gutenberg/pull/42989)).
-   `ColorPalette`, `CustomGradientBar`: restore correct color picker popover position [#42989](https://github.com/WordPress/gutenberg/pull/42989)).
-   `Popover`: fix iframe offset not updating when iframe resizes ([#42971](https://github.com/WordPress/gutenberg/pull/43172)).

### Enhancements

-   `ToggleGroupControlOptionIcon`: Maintain square proportions ([#43060](https://github.com/WordPress/gutenberg/pull/43060/)).
-   `ToggleGroupControlOptionIcon`: Add a required `label` prop so the button is always accessibly labeled. Also removes `showTooltip` from the accepted prop types, as the tooltip will now always be shown. ([#43060](https://github.com/WordPress/gutenberg/pull/43060/)).
-   `SelectControl`, `CustomSelectControl`: Refresh and refactor chevron down icon ([#42962](https://github.com/WordPress/gutenberg/pull/42962)).
-   `FontSizePicker`: Add large size variant ([#42716](https://github.com/WordPress/gutenberg/pull/42716/)).
-   `Popover`: tidy up code, add more comments ([#42944](https://github.com/WordPress/gutenberg/pull/42944)).
-   Add `box-sizing` reset style mixin to utils ([#42754](https://github.com/WordPress/gutenberg/pull/42754)).
-   `ResizableBox`: Make tooltip background match `Tooltip` component's ([#42800](https://github.com/WordPress/gutenberg/pull/42800)).
-   Update control labels to the new uppercase styles ([#42789](https://github.com/WordPress/gutenberg/pull/42789)).
-   `UnitControl`: Update unit dropdown design for the large size variant ([#42000](https://github.com/WordPress/gutenberg/pull/42000)).
-   `BaseControl`: Add `box-sizing` reset style ([#42889](https://github.com/WordPress/gutenberg/pull/42889)).
-   `ToggleGroupControl`, `RangeControl`, `FontSizePicker`: Add `__nextHasNoMarginBottom` prop for opting into the new margin-free styles ([#43062](https://github.com/WordPress/gutenberg/pull/43062)).
-   `BoxControl`: Export `applyValueToSides` util function. ([#42733](https://github.com/WordPress/gutenberg/pull/42733/)).
-   `ColorPalette`: use index while iterating over color entries to avoid React "duplicated key" warning ([#43096](https://github.com/WordPress/gutenberg/pull/43096)).
-   `AnglePickerControl`: Add `__nextHasNoMarginBottom` prop for opting into the new margin-free styles ([#43160](https://github.com/WordPress/gutenberg/pull/43160/)).
-   `ComboboxControl`: Add `__nextHasNoMarginBottom` prop for opting into the new margin-free styles ([#43165](https://github.com/WordPress/gutenberg/pull/43165/)).

### Internal

-   `ToggleGroupControl`: Add `__experimentalIsIconGroup` prop ([#43060](https://github.com/WordPress/gutenberg/pull/43060/)).
-   `Flex`, `FlexItem`, `FlexBlock`: Convert to TypeScript ([#42537](https://github.com/WordPress/gutenberg/pull/42537)).
-   `InputControl`: Fix incorrect `size` prop passing ([#42793](https://github.com/WordPress/gutenberg/pull/42793)).
-   `Placeholder`: Convert to TypeScript ([#42990](https://github.com/WordPress/gutenberg/pull/42990)).
-   `Popover`: rewrite Storybook examples using controls [#42903](https://github.com/WordPress/gutenberg/pull/42903)).
-   `Swatch`: Remove component in favor of `ColorIndicator` [#43068](https://github.com/WordPress/gutenberg/pull/43068)).

## 19.16.0 (2022-07-27)

### Bug Fix

-   Context System: Stop explicitly setting `undefined` to the `children` prop. This fixes a bug where `Icon` could not be correctly rendered via the `as` prop of a context-connected component ([#42686](https://github.com/WordPress/gutenberg/pull/42686)).
-   `Popover`, `Dropdown`: Fix width when `expandOnMobile` is enabled ([#42635](https://github.com/WordPress/gutenberg/pull/42635/)).
-   `CustomSelectControl`: Fix font size and hover/focus style inconsistencies with `SelectControl` ([#42460](https://github.com/WordPress/gutenberg/pull/42460/)).
-   `AnglePickerControl`: Fix gap between elements in RTL mode ([#42534](https://github.com/WordPress/gutenberg/pull/42534)).
-   `ColorPalette`: Fix background image in RTL mode ([#42510](https://github.com/WordPress/gutenberg/pull/42510)).
-   `RangeControl`: clamp initialPosition between min and max values ([#42571](https://github.com/WordPress/gutenberg/pull/42571)).
-   `Tooltip`: avoid unnecessary re-renders of select child elements ([#42483](https://github.com/WordPress/gutenberg/pull/42483)).
-   `Popover`: Fix offset when the reference element is within an iframe. ([#42417](https://github.com/WordPress/gutenberg/pull/42417)).

### Enhancements

-   `BorderControl`: Improve labelling, tooltips and DOM structure ([#42348](https://github.com/WordPress/gutenberg/pull/42348/)).
-   `BaseControl`: Set zero padding on `StyledLabel` to ensure cross-browser styling ([#42348](https://github.com/WordPress/gutenberg/pull/42348/)).
-   `InputControl`: Implement wrapper subcomponents for adding responsive padding to `prefix`/`suffix` ([#42378](https://github.com/WordPress/gutenberg/pull/42378)).
-   `SelectControl`: Add flag for larger default size ([#42456](https://github.com/WordPress/gutenberg/pull/42456/)).
-   `UnitControl`: Update unit select's focus styles to match input's ([#42383](https://github.com/WordPress/gutenberg/pull/42383)).
-   `ColorPalette`: Display checkered preview background when `value` is transparent ([#42232](https://github.com/WordPress/gutenberg/pull/42232)).
-   `CustomSelectControl`: Add size variants ([#42460](https://github.com/WordPress/gutenberg/pull/42460/)).
-   `CustomSelectControl`: Add flag to opt in to unconstrained width ([#42460](https://github.com/WordPress/gutenberg/pull/42460/)).
-   `Dropdown`: Implement wrapper subcomponent for adding different padding to the dropdown content ([#42595](https://github.com/WordPress/gutenberg/pull/42595/)).
-   `BorderControl`: Render dropdown as prefix within its `UnitControl` ([#42212](https://github.com/WordPress/gutenberg/pull/42212/))
-   `UnitControl`: Update prop types to allow ReactNode as prefix ([#42212](https://github.com/WordPress/gutenberg/pull/42212/))
-   `ToolsPanel`: Updated README with panel layout information and more expansive usage example ([#42615](https://github.com/WordPress/gutenberg/pull/42615)).
-   `ComboboxControl`, `FormTokenField`: Add custom render callback for options in suggestions list ([#42597](https://github.com/WordPress/gutenberg/pull/42597/)).

### Internal

-   `ColorPicker`: Clean up implementation of 40px size ([#42002](https://github.com/WordPress/gutenberg/pull/42002/)).
-   `Divider`: Complete TypeScript migration ([#41991](https://github.com/WordPress/gutenberg/pull/41991)).
-   `Divider`, `Flex`, `Spacer`: Improve documentation for the `SpaceInput` prop ([#42376](https://github.com/WordPress/gutenberg/pull/42376)).
-   `Elevation`: Convert to TypeScript ([#42302](https://github.com/WordPress/gutenberg/pull/42302)).
-   `ScrollLock`: Convert to TypeScript ([#42303](https://github.com/WordPress/gutenberg/pull/42303)).
-   `Shortcut`: Convert to TypeScript ([#42272](https://github.com/WordPress/gutenberg/pull/42272)).
-   `TreeSelect`: Refactor away from `_.compact()` ([#42438](https://github.com/WordPress/gutenberg/pull/42438)).
-   `MediaEdit`: Refactor away from `_.compact()` for mobile ([#42438](https://github.com/WordPress/gutenberg/pull/42438)).
-   `BoxControl`: Refactor away from `_.isEmpty()` ([#42468](https://github.com/WordPress/gutenberg/pull/42468)).
-   `RadioControl`: Refactor away from `_.isEmpty()` ([#42468](https://github.com/WordPress/gutenberg/pull/42468)).
-   `SelectControl`: Refactor away from `_.isEmpty()` ([#42468](https://github.com/WordPress/gutenberg/pull/42468)).
-   `StyleProvider`: Convert to TypeScript ([#42541](https://github.com/WordPress/gutenberg/pull/42541)).
-   `ComboboxControl`: Replace `keyboardEvent.keyCode` with `keyboardEvent.code`([#42569](https://github.com/WordPress/gutenberg/pull/42569)).
-   `ComboboxControl`: Add support for uncontrolled mode ([#42752](https://github.com/WordPress/gutenberg/pull/42752)).

## 19.15.0 (2022-07-13)

### Bug Fix

-   `BoxControl`: Change ARIA role from `region` to `group` to avoid unwanted ARIA landmark regions ([#42094](https://github.com/WordPress/gutenberg/pull/42094)).
-   `FocalPointPicker`, `FormTokenField`, `ResizableBox`: Fixed SSR breakage ([#42248](https://github.com/WordPress/gutenberg/pull/42248)).
-   `ComboboxControl`: use custom prefix when generating the instanceId ([#42134](https://github.com/WordPress/gutenberg/pull/42134).
-   `Popover`: pass missing anchor ref to the `getAnchorRect` callback prop. ([#42076](https://github.com/WordPress/gutenberg/pull/42076)).
-   `Popover`: call `getAnchorRect` callback prop even if `anchorRefFallback` has no value. ([#42329](https://github.com/WordPress/gutenberg/pull/42329)).
-   Fix `ToolTip` position to ensure it is always positioned relative to the first child of the ToolTip. ([#41268](https://github.com/WordPress/gutenberg/pull/41268))

### Enhancements

-   `ToggleGroupControl`: Add large size variant ([#42008](https://github.com/WordPress/gutenberg/pull/42008/)).
-   `InputControl`: Ensure that the padding between a `prefix`/`suffix` and the text input stays at a reasonable 8px, even in larger size variants ([#42166](https://github.com/WordPress/gutenberg/pull/42166)).

### Internal

-   `Grid`: Convert to TypeScript ([#41923](https://github.com/WordPress/gutenberg/pull/41923)).
-   `TextHighlight`: Convert to TypeScript ([#41698](https://github.com/WordPress/gutenberg/pull/41698)).
-   `Tip`: Convert to TypeScript ([#42262](https://github.com/WordPress/gutenberg/pull/42262)).
-   `Scrollable`: Convert to TypeScript ([#42016](https://github.com/WordPress/gutenberg/pull/42016)).
-   `Spacer`: Complete TypeScript migration ([#42013](https://github.com/WordPress/gutenberg/pull/42013)).
-   `VisuallyHidden`: Convert to TypeScript ([#42220](https://github.com/WordPress/gutenberg/pull/42220)).
-   `TreeSelect`: Refactor away from `_.repeat()` ([#42070](https://github.com/WordPress/gutenberg/pull/42070/)).
-   `FocalPointPicker` updated to satisfy `react/exhaustive-deps` eslint rule ([#41520](https://github.com/WordPress/gutenberg/pull/41520)).
-   `ColorPicker` updated to satisfy `react/exhaustive-deps` eslint rule ([#41294](https://github.com/WordPress/gutenberg/pull/41294)).
-   `Slot`/`Fill`: Refactor away from Lodash ([#42153](https://github.com/WordPress/gutenberg/pull/42153/)).
-   `ComboboxControl`: Refactor away from `_.deburr()` ([#42169](https://github.com/WordPress/gutenberg/pull/42169/)).
-   `FormTokenField`: Refactor away from `_.identity()` ([#42215](https://github.com/WordPress/gutenberg/pull/42215/)).
-   `SelectControl`: Use roles and `@testing-library/user-event` in unit tests ([#42308](https://github.com/WordPress/gutenberg/pull/42308)).
-   `DropdownMenu`: Refactor away from Lodash ([#42218](https://github.com/WordPress/gutenberg/pull/42218/)).
-   `ToolbarGroup`: Refactor away from `_.flatMap()` ([#42223](https://github.com/WordPress/gutenberg/pull/42223/)).
-   `TreeSelect`: Refactor away from `_.flatMap()` ([#42223](https://github.com/WordPress/gutenberg/pull/42223/)).
-   `Autocomplete`: Refactor away from `_.deburr()` ([#42266](https://github.com/WordPress/gutenberg/pull/42266/)).
-   `MenuItem`: Refactor away from `_.isString()` ([#42268](https://github.com/WordPress/gutenberg/pull/42268/)).
-   `Shortcut`: Refactor away from `_.isString()` ([#42268](https://github.com/WordPress/gutenberg/pull/42268/)).
-   `Shortcut`: Refactor away from `_.isObject()` ([#42336](https://github.com/WordPress/gutenberg/pull/42336/)).
-   `RangeControl`: Convert to TypeScript ([#40535](https://github.com/WordPress/gutenberg/pull/40535)).
-   `ExternalLink`: Refactor away from Lodash ([#42341](https://github.com/WordPress/gutenberg/pull/42341/)).
-   `Navigation`: updated to satisfy `react/exhaustive-deps` eslint rule ([#41612](https://github.com/WordPress/gutenberg/pull/41612))

## 19.14.0 (2022-06-29)

### Bug Fix

-   `ColorPicker`: Remove horizontal scrollbar when using HSL or RGB color input types. ([#41646](https://github.com/WordPress/gutenberg/pull/41646))
-   `ColorPicker`: Widen hex input field for mobile. ([#42004](https://github.com/WordPress/gutenberg/pull/42004))

### Enhancements

-   Wrapped `ColorIndicator` in a `forwardRef` call ([#41587](https://github.com/WordPress/gutenberg/pull/41587)).
-   `ComboboxControl` & `FormTokenField`: Add `__next36pxDefaultSize` flag for larger default size ([#40746](https://github.com/WordPress/gutenberg/pull/40746)).
-   `BorderControl`: Improve TypeScript support. ([#41843](https://github.com/WordPress/gutenberg/pull/41843)).
-   `DatePicker`: highlight today's date. ([#41647](https://github.com/WordPress/gutenberg/pull/41647/)).
-   Allow automatic repositioning of `BorderBoxControl` and `ColorPalette` popovers within smaller viewports ([#41930](https://github.com/WordPress/gutenberg/pull/41930)).

### Internal

-   `Spinner`: Convert to TypeScript and update storybook ([#41540](https://github.com/WordPress/gutenberg/pull/41540/)).
-   `InputControl`: Add tests and update to use `@testing-library/user-event` ([#41421](https://github.com/WordPress/gutenberg/pull/41421)).
-   `FormToggle`: Convert to TypeScript ([#41729](https://github.com/WordPress/gutenberg/pull/41729)).
-   `ColorIndicator`: Convert to TypeScript ([#41587](https://github.com/WordPress/gutenberg/pull/41587)).
-   `Truncate`: Convert to TypeScript ([#41697](https://github.com/WordPress/gutenberg/pull/41697)).
-   `FocalPointPicker`: Refactor away from `_.clamp()` ([#41735](https://github.com/WordPress/gutenberg/pull/41735/)).
-   `RangeControl`: Refactor away from `_.clamp()` ([#41735](https://github.com/WordPress/gutenberg/pull/41735/)).
-   Refactor components `utils` away from `_.clamp()` ([#41735](https://github.com/WordPress/gutenberg/pull/41735/)).
-   `BoxControl`: Refactor utils away from `_.isNumber()` ([#41776](https://github.com/WordPress/gutenberg/pull/41776/)).
-   `Elevation`: Refactor away from `_.isNil()` ([#41785](https://github.com/WordPress/gutenberg/pull/41785/)).
-   `HStack`: Refactor away from `_.isNil()` ([#41785](https://github.com/WordPress/gutenberg/pull/41785/)).
-   `Truncate`: Refactor away from `_.isNil()` ([#41785](https://github.com/WordPress/gutenberg/pull/41785/)).
-   `VStack`: Convert to TypeScript ([#41850](https://github.com/WordPress/gutenberg/pull/41587)).
-   `AlignmentMatrixControl`: Refactor away from `_.flattenDeep()` in utils ([#41814](https://github.com/WordPress/gutenberg/pull/41814/)).
-   `AutoComplete`: Revert recent `exhaustive-deps` refactor ([#41820](https://github.com/WordPress/gutenberg/pull/41820)).
-   `Spacer`: Convert knobs to controls in Storybook ([#41851](https://github.com/WordPress/gutenberg/pull/41851)).
-   `Heading`: Complete TypeScript migration ([#41921](https://github.com/WordPress/gutenberg/pull/41921)).
-   `Navigation`: Refactor away from Lodash functions ([#41865](https://github.com/WordPress/gutenberg/pull/41865/)).
-   `CustomGradientPicker`: Refactor away from Lodash ([#41901](https://github.com/WordPress/gutenberg/pull/41901/)).
-   `SegmentedControl`: Refactor away from `_.values()` ([#41905](https://github.com/WordPress/gutenberg/pull/41905/)).
-   `DimensionControl`: Refactor docs away from `_.partialRight()` ([#41909](https://github.com/WordPress/gutenberg/pull/41909/)).
-   `NavigationItem` updated to ignore `react/exhaustive-deps` eslint rule ([#41639](https://github.com/WordPress/gutenberg/pull/41639)).

## 19.13.0 (2022-06-15)

### Bug Fix

-   `Tooltip`: Opt in to `__unstableShift` to ensure that the Tooltip is always within the viewport. ([#41524](https://github.com/WordPress/gutenberg/pull/41524))
-   `FormTokenField`: Do not suggest the selected one even if `{ value: string }` is passed ([#41216](https://github.com/WordPress/gutenberg/pull/41216)).
-   `CustomGradientBar`: Fix insertion and control point positioning to more closely follow cursor. ([#41492](https://github.com/WordPress/gutenberg/pull/41492))
-   `FormTokenField`: Added Padding to resolve close button overlap issue ([#41556](https://github.com/WordPress/gutenberg/pull/41556)).
-   `ComboboxControl`: fix the autofocus behavior after resetting the value. ([#41737](https://github.com/WordPress/gutenberg/pull/41737)).

### Enhancements

-   `AnglePickerControl`: Use NumberControl as input field ([#41472](https://github.com/WordPress/gutenberg/pull/41472)).

### Internal

-   `FormTokenField`: Convert to TypeScript and refactor to functional component ([#41216](https://github.com/WordPress/gutenberg/pull/41216)).
-   `Draggable`: updated to satisfy `react/exhaustive-deps` eslint rule ([#41499](https://github.com/WordPress/gutenberg/pull/41499))
-   `RadioControl`: Convert to TypeScript ([#41568](https://github.com/WordPress/gutenberg/pull/41568)).
-   `Flex` updated to satisfy `react/exhaustive-deps` eslint rule ([#41507](https://github.com/WordPress/gutenberg/pull/41507)).
-   `CustomGradientBar` updated to satisfy `react/exhaustive-deps` eslint rule ([#41463](https://github.com/WordPress/gutenberg/pull/41463))
-   `TreeSelect`: Convert to TypeScript ([#41536](https://github.com/WordPress/gutenberg/pull/41536)).
-   `FontSizePicker`: updated to satisfy `react/exhaustive-deps` eslint rule ([#41600](https://github.com/WordPress/gutenberg/pull/41600)).
-   `ZStack`: Convert component story to TypeScript and add inline docs ([#41694](https://github.com/WordPress/gutenberg/pull/41694)).
-   `Dropdown`: Make sure cleanup (closing the dropdown) only runs when the menu has actually been opened.
-   Enhance the TypeScript migration guidelines ([#41669](https://github.com/WordPress/gutenberg/pull/41669)).
-   `ExternalLink`: Convert to TypeScript ([#41681](https://github.com/WordPress/gutenberg/pull/41681)).
-   `InputControl` updated to satisfy `react/exhaustive-deps` eslint rule ([#41601](https://github.com/WordPress/gutenberg/pull/41601))
-   `Modal`: updated to satisfy `react/exhaustive-deps` eslint rule ([#41610](https://github.com/WordPress/gutenberg/pull/41610))

### Experimental

-   `Navigation`: improve unit tests by using `@testing-library/user-event` and modern `@testing-library` assertions; add unit test for controlled component ([#41668](https://github.com/WordPress/gutenberg/pull/41668)).

## 19.12.0 (2022-06-01)

### Bug Fix

-   `Popover`, `Dropdown`, `CustomGradientPicker`: Fix dropdown positioning by always targeting the rendered toggle, and switch off width in the Popover size middleware to stop reducing the width of the popover. ([#41361](https://github.com/WordPress/gutenberg/pull/41361))
-   Fix `InputControl` blocking undo/redo while focused. ([#40518](https://github.com/WordPress/gutenberg/pull/40518))
-   `ColorPalette`: Correctly update color name label when CSS variables are involved ([#41461](https://github.com/WordPress/gutenberg/pull/41461)).

### Enhancements

-   `SelectControl`: Add `__nextHasNoMarginBottom` prop for opting into the new margin-free styles ([#41269](https://github.com/WordPress/gutenberg/pull/41269)).
-   `ColorPicker`: Strip leading hash character from hex values pasted into input. ([#41223](https://github.com/WordPress/gutenberg/pull/41223))
-   `ColorPicker`: Display detailed color inputs by default. ([#41222](https://github.com/WordPress/gutenberg/pull/41222))
-   Updated design for the `DateTimePicker`, `DatePicker` and `TimePicker` components ([#41097](https://github.com/WordPress/gutenberg/pull/41097)).
-   `DateTimePicker`: Add `__nextRemoveHelpButton` and `__nextRemoveResetButton` for opting into new behaviour where there is no Help and Reset button ([#41097](https://github.com/WordPress/gutenberg/pull/41097)).

### Internal

-   `AlignmentMatrixControl` updated to satisfy `react/exhaustive-deps` eslint rule ([#41167](https://github.com/WordPress/gutenberg/pull/41167))
-   `BorderControl` updated to satisfy `react/exhaustive-deps` eslint rule ([#41259](https://github.com/WordPress/gutenberg/pull/41259))
-   `CheckboxControl`: Add unit tests ([#41165](https://github.com/WordPress/gutenberg/pull/41165)).
-   `BorderBoxControl`: fix some layout misalignments, especially for RTL users ([#41254](https://github.com/WordPress/gutenberg/pull/41254)).
-   `TimePicker`: Update unit tests to use `@testing-library/user-event` ([#41270](https://github.com/WordPress/gutenberg/pull/41270)).
-   `DateTimePicker`: Update `moment` to 2.26.0 and update `react-date` typings ([#41266](https://github.com/WordPress/gutenberg/pull/41266)).
-   `TextareaControl`: Convert to TypeScript ([#41215](https://github.com/WordPress/gutenberg/pull/41215)).
-   `BoxControl`: Update unit tests to use `@testing-library/user-event` ([#41422](https://github.com/WordPress/gutenberg/pull/41422)).
-   `Surface`: Convert to TypeScript ([#41212](https://github.com/WordPress/gutenberg/pull/41212)).
-   `Autocomplete` updated to satisfy `react/exhaustive-deps` eslint rule ([#41382](https://github.com/WordPress/gutenberg/pull/41382))
-   `Dropdown` updated to satisfy `react/exhaustive-deps` eslint rule ([#41505](https://github.com/WordPress/gutenberg/pull/41505))
-   `DateDayPicker` updated to satisfy `react/exhaustive-deps` eslint rule ([#41470](https://github.com/WordPress/gutenberg/pull/41470)).

### Experimental

-   `Spacer`: Add RTL support. ([#41172](https://github.com/WordPress/gutenberg/pull/41172))

## 19.11.0 (2022-05-18)

### Enhancements

-   `BorderControl` now only displays the reset button in its popover when selections have already been made. ([#40917](https://github.com/WordPress/gutenberg/pull/40917))
-   `BorderControl` & `BorderBoxControl`: Add `__next36pxDefaultSize` flag for larger default size ([#40920](https://github.com/WordPress/gutenberg/pull/40920)).
-   `BorderControl` improved focus and border radius styling for component. ([#40951](https://github.com/WordPress/gutenberg/pull/40951))
-   Improve focused `CircularOptionPicker` styling ([#40990](https://github.com/WordPress/gutenberg/pull/40990))
-   `BorderControl`: Make border color consistent with other controls ([#40921](https://github.com/WordPress/gutenberg/pull/40921))
-   `SelectControl`: Remove `lineHeight` setting to fix issue with font descenders being cut off ([#40985](https://github.com/WordPress/gutenberg/pull/40985))

### Internal

-   `DateTimePicker`: Convert to TypeScript ([#40775](https://github.com/WordPress/gutenberg/pull/40775)).
-   `DateTimePicker`: Convert unit tests to TypeScript ([#40957](https://github.com/WordPress/gutenberg/pull/40957)).
-   `CheckboxControl`: Convert to TypeScript ([#40915](https://github.com/WordPress/gutenberg/pull/40915)).
-   `ButtonGroup`: Convert to TypeScript ([#41007](https://github.com/WordPress/gutenberg/pull/41007)).
-   `Popover`: refactor component to use the `floating-ui` library internally ([#40740](https://github.com/WordPress/gutenberg/pull/40740)).

## 19.10.0 (2022-05-04)

### Internal

-   `UnitControl`: migrate unit tests to TypeScript ([#40697](https://github.com/WordPress/gutenberg/pull/40697)).
-   `DatePicker`: Add improved unit tests ([#40754](https://github.com/WordPress/gutenberg/pull/40754)).
-   Setup `user-event` in unit tests inline, once per test ([#40839](https://github.com/WordPress/gutenberg/pull/40839)).
-   `DatePicker`: Update `react-dates` to 21.8.0 ([#40801](https://github.com/WordPress/gutenberg/pull/40801)).

### Enhancements

-   `InputControl`: Add `__next36pxDefaultSize` flag for larger default size ([#40622](https://github.com/WordPress/gutenberg/pull/40622)).
-   `UnitControl`: Add `__next36pxDefaultSize` flag for larger default size ([#40627](https://github.com/WordPress/gutenberg/pull/40627)).
-   `Modal` design adjustments: Blur elements outside of the modal, increase modal title size, use larger close icon, remove header border when modal contents are scrolled. ([#40781](https://github.com/WordPress/gutenberg/pull/40781)).
-   `SelectControl`: Improved TypeScript support ([#40737](https://github.com/WordPress/gutenberg/pull/40737)).
-   `ToggleControlGroup`: Switch to internal `Icon` component for dashicon support ([40717](https://github.com/WordPress/gutenberg/pull/40717)).
-   Improve `ToolsPanel` accessibility. ([#40716](https://github.com/WordPress/gutenberg/pull/40716))

### Bug Fix

-   The `Button` component now displays the label as the tooltip for icon only buttons. ([#40716](https://github.com/WordPress/gutenberg/pull/40716))
-   Use fake timers and fix usage of async methods from `@testing-library/user-event`. ([#40790](https://github.com/WordPress/gutenberg/pull/40790))
-   UnitControl: avoid calling onChange callback twice when unit changes. ([#40796](https://github.com/WordPress/gutenberg/pull/40796))
-   `UnitControl`: show unit label when units prop has only one unit. ([#40784](https://github.com/WordPress/gutenberg/pull/40784))
-   `AnglePickerControl`: Fix closing of gradient popover when the angle control is clicked. ([#40735](https://github.com/WordPress/gutenberg/pull/40735))

### Internal

-   `TextControl`: Convert to TypeScript ([#40633](https://github.com/WordPress/gutenberg/pull/40633)).

## 19.9.0 (2022-04-21)

### Bug Fix

-   Consolidate the main black colors to gray-900. Affects `AlignmentMatrixControl`, `InputControl`, `Heading`, `SelectControl`, `Spinner (Experimental)`, and `Text` ([#40391](https://github.com/WordPress/gutenberg/pull/40391)).

### Internal

-   Remove individual color object exports from the `utils/colors-values.js` file. Colors should now be used from the main `COLORS` export([#40387](https://github.com/WordPress/gutenberg/pull/40387)).

### Bug Fix

-   `InputControl`: allow user to input a value interactively in Storybook, by removing default value argument ([#40410](https://github.com/WordPress/gutenberg/pull/40410)).

## 19.8.0 (2022-04-08)

### Enhancements

-   Update `BorderControl` and `BorderBoxControl` to allow the passing of custom class names to popovers ([#39753](https://github.com/WordPress/gutenberg/pull/39753)).
-   `ToggleGroupControl`: Reintroduce backdrop animation ([#40021](https://github.com/WordPress/gutenberg/pull/40021)).
-   `Card`: Adjust border radius effective size ([#40032](https://github.com/WordPress/gutenberg/pull/40032)).
-   `InputControl`: Improved TypeScript type annotations ([#40119](https://github.com/WordPress/gutenberg/pull/40119)).

### Internal

-   `BaseControl`: Convert to TypeScript ([#39468](https://github.com/WordPress/gutenberg/pull/39468)).

### New Features

-   Add `BorderControl` component ([#37769](https://github.com/WordPress/gutenberg/pull/37769)).
-   Add `BorderBoxControl` component ([#38876](https://github.com/WordPress/gutenberg/pull/38876)).
-   Add `ToggleGroupControlOptionIcon` component ([#39760](https://github.com/WordPress/gutenberg/pull/39760)).

### Bug Fix

-   Use `Object.assign` instead of `{ ...spread }` syntax to avoid errors in the code generated by TypeScript ([#39932](https://github.com/WordPress/gutenberg/pull/39932)).
-   `ItemGroup`: Ensure that the Item's text color is not overridden by the user agent's button color ([#40055](https://github.com/WordPress/gutenberg/pull/40055)).
-   `Surface`: Use updated UI text color `#1e1e1e` instead of `#000` ([#40055](https://github.com/WordPress/gutenberg/pull/40055)).
-   `CustomSelectControl`: Make chevron consistent with `SelectControl` ([#40049](https://github.com/WordPress/gutenberg/pull/40049)).

## 19.7.0 (2022-03-23)

### Enhancements

-   `CustomSelectControl`: Add `__next36pxDefaultSize` flag for larger default size ([#39401](https://github.com/WordPress/gutenberg/pull/39401)).
-   `BaseControl`: Add `__nextHasNoMarginBottom` prop for opting into the new margin-free styles ([#39325](https://github.com/WordPress/gutenberg/pull/39325)).
-   `Divider`: Make the divider visible by default (`display: inline`) in flow layout containers when the divider orientation is vertical ([#39316](https://github.com/WordPress/gutenberg/pull/39316)).
-   Stop using deprecated `event.keyCode` in favor of `event.key` for keyboard events in `UnitControl` and `InputControl`. ([#39360](https://github.com/WordPress/gutenberg/pull/39360))
-   `ColorPalette`: refine custom color button's label. ([#39386](https://github.com/WordPress/gutenberg/pull/39386))
-   Add `onClick` prop on `FormFileUpload`. ([#39268](https://github.com/WordPress/gutenberg/pull/39268))
-   `FocalPointPicker`: stop using `UnitControl`'s deprecated `unit` prop ([#39504](https://github.com/WordPress/gutenberg/pull/39504)).
-   `CheckboxControl`: Add support for the `indeterminate` state ([#39462](https://github.com/WordPress/gutenberg/pull/39462)).
-   `UnitControl`: add support for the `onBlur` prop ([#39589](https://github.com/WordPress/gutenberg/pull/39589)).

### Internal

-   Delete the `composeStateReducers` utility function ([#39262](https://github.com/WordPress/gutenberg/pull/39262)).
-   `BoxControl`: stop using `UnitControl`'s deprecated `unit` prop ([#39511](https://github.com/WordPress/gutenberg/pull/39511)).

### Bug Fix

-   `NumberControl`: commit (and constrain) value on `blur` event ([#39186](https://github.com/WordPress/gutenberg/pull/39186)).
-   Fix `UnitControl`'s reset of unit when the quantity value is cleared. ([#39531](https://github.com/WordPress/gutenberg/pull/39531/)).
-   `ResizableBox`: Ensure tooltip text remains on a single line. ([#39623](https://github.com/WordPress/gutenberg/pull/39623)).

### Deprecation

-   `unit` prop in `UnitControl` marked as deprecated ([#39503](https://github.com/WordPress/gutenberg/pull/39503)).

## 19.6.0 (2022-03-11)

### Enhancements

-   `ConfirmDialog`: Add support for custom label text on the confirmation and cancelation buttons ([#38994](https://github.com/WordPress/gutenberg/pull/38994))
-   `InputControl`: Allow `onBlur` for empty values to commit the change when `isPressEnterToChange` is true, and move reset behavior to the ESCAPE key. ([#39109](https://github.com/WordPress/gutenberg/pull/39109)).
-   `TreeGrid`: Add tests for Home/End keyboard navigation. Add `onFocusRow` callback for Home/End keyboard navigation, this was missed in the implementation PR. Modify test for expanding/collapsing a row as row 1 implements this now. Update README with latest changes. ([#39302](https://github.com/WordPress/gutenberg/pull/39302))
-   `ToggleGroupControlOption`: Calculate width from button content and remove `LabelPlaceholderView` ([#39345](https://github.com/WordPress/gutenberg/pull/39345))

### Bug Fix

-   Normalize `font-family` on `Button`, `ColorPalette`, `ComoboboxControl`, `DateTimePicker`, `FormTokenField`, `InputControl`, `SelectControl`, and `ToggleGroupControl` ([#38969](https://github.com/WordPress/gutenberg/pull/38969)).
-   Fix input value selection of `InputControl`-based controls in Firefox and Safari with axial constraint of drag gesture ([#38968](https://github.com/WordPress/gutenberg/pull/38968)).
-   Fix `UnitControl`'s behavior around updating the unit when a new `value` is passed (i.e. in controlled mode). ([#39148](https://github.com/WordPress/gutenberg/pull/39148)).

## 19.5.0 (2022-02-23)

### Bug Fix

-   Fix spin buttons of number inputs in Safari ([#38840](https://github.com/WordPress/gutenberg/pull/38840))
-   Show tooltip on toggle custom size button in FontSizePicker ([#38985](https://github.com/WordPress/gutenberg/pull/38985))

### Enhancements

-   `TreeGrid`: Add tests for `onCollapseRow`, `onExpandRow`, and `onFocusRow` callback functions. ([#38942](https://github.com/WordPress/gutenberg/pull/38942)).
-   `TreeGrid`: Update callback tests to use `TreeGridRow` and `TreeGridCell` sub-components. ([#39002](https://github.com/WordPress/gutenberg/pull/39002)).

## 19.4.0 (2022-02-10)

### Bug Fix

-   Components: Fix `Slot`/`Fill` Emotion `StyleProvider` ([#38237](https://github.com/WordPress/gutenberg/pull/38237))
-   Reduce height and min-width of the reset button on `ComboBoxControl` for consistency. ([#38020](https://github.com/WordPress/gutenberg/pull/38020))
-   Removed unused `rememo` dependency ([#38388](https://github.com/WordPress/gutenberg/pull/38388)).
-   Added `__unstableInputWidth` to `UnitControl` type definition ([#38429](https://github.com/WordPress/gutenberg/pull/38429)).
-   Fixed typing errors for `ColorPicker` ([#38430](https://github.com/WordPress/gutenberg/pull/38430)).
-   Updated destructuring of `Dropdown` props to be TypeScript friendly ([#38431](https://github.com/WordPress/gutenberg/pull/38431)).
-   Added `ts-nocheck` to `ColorIndicator` so it can be used in typed components ([#38433](https://github.com/WordPress/gutenberg/pull/38433)).
-   Added `cx` as a dependency of `useMemo` across the whole package, in order to recalculate the classnames correctly when a component is rendered across more than one `StyleProvider` ([#38541](https://github.com/WordPress/gutenberg/pull/38541)).

### Enhancements

-   Update the visual design of the `Spinner` component. ([#37551](https://github.com/WordPress/gutenberg/pull/37551))
-   `TreeGrid` accessibility enhancements around the expand/collapse functionality. ([#38358](https://github.com/WordPress/gutenberg/pull/38358))
-   `TreeGrid` accessibility: improve browser support for Left Arrow focus to parent row in child row. ([#38639](https://github.com/WordPress/gutenberg/pull/38639))
-   `TreeGrid` accessibility: Add Home/End keys for better keyboard navigation. ([#38679](https://github.com/WordPress/gutenberg/pull/38679))
-   Add `resolvePoint` prop to `FocalPointPicker` to allow updating the value of the picker after a user interaction ([#38247](https://github.com/WordPress/gutenberg/pull/38247))
-   `TreeGrid`: Allow SHIFT key to be held, and add `onFocusRow` callback to the `TreeGrid` component, fired when focus is shifted from one row to another via Up and Down arrow keys. ([#38314](https://github.com/WordPress/gutenberg/pull/38314))

### Experimental

-   `Navigator`: rename `push`/`pop` to `goTo`/`goBack` ([#38582](https://github.com/WordPress/gutenberg/pull/38582))
-   `Navigator`: add `NavigatorButton` and `NavigatorBackButton` components ([#38634](https://github.com/WordPress/gutenberg/pull/38634))
-   `UnitControl`: tidy up utilities and types. In particular, change the type of parsed quantities to `number` (previously it could have been a `string` too). ([#38987](https://github.com/WordPress/gutenberg/pull/38987]))

## 19.3.0 (2022-01-27)

### Enhancements

-   Refine `ExternalLink` to be same size as the text, to appear more as a glyph than an icon. ([#37859](https://github.com/WordPress/gutenberg/pull/37859))
-   Updated `ToolsPanel` header icon to only show "plus" icon when all items are optional and all are currently hidden ([#38262](https://github.com/WordPress/gutenberg/pull/38262))
-   `TreeGrid`: Fix keyboard navigation for expand/collapse table rows in Firefox ([#37983](https://github.com/WordPress/gutenberg/pull/37983))

### Bug Fix

-   Update the `HexInput` component to accept a pasted value that contains a starting #
-   Update `ToggleGroupControl` background active state to use a simple background color instead of animated backdrop ([38008](https://github.com/WordPress/gutenberg/pull/38008))
-   Update label spacing for the `BoxControl`, `CustomGradientPicker`, `FormTokenField`, `InputControl`, and `ToolsPanel` components to use a bottom margin of `8px` for consistency. ([#37844](https://github.com/WordPress/gutenberg/pull/37844))
-   Add missing styles to the `BaseControl.VisualLabel` component. ([#37747](https://github.com/WordPress/gutenberg/pull/37747))
-   Prevent keyDown events from propagating up in `CustomSelectControl` ([#30557](https://github.com/WordPress/gutenberg/pull/30557))
-   Mark `children` prop as optional in `SelectControl` ([#37872](https://github.com/WordPress/gutenberg/pull/37872))
-   Add memoization of callbacks and context to prevent unnecessary rerenders of the `ToolsPanel` ([#38037](https://github.com/WordPress/gutenberg/pull/38037))
-   Fix space between icons and rail `RangeControl` ([#36935](https://github.com/WordPress/gutenberg/pull/36935))
-   Increase z-index of `ConfirmDialog` to render on top of parent `Popover` components ([#37959](https://github.com/WordPress/gutenberg/pull/37959))

### Experimental

-   Add basic history location support to `Navigator` ([#37416](https://github.com/WordPress/gutenberg/pull/37416)).
-   Add focus restoration to `Navigator` ([#38149](https://github.com/WordPress/gutenberg/pull/38149)).

## 19.2.0 (2022-01-04)

### Experimental

-   Reinstated the ability to pass additional props to the `ToolsPanel` ([#36428](https://github.com/WordPress/gutenberg/pull/36428)).
-   Added an `__unstable-large` size variant to `InputControl`, `SelectControl`, and `UnitControl` for selective migration to the larger 40px heights. ([#35646](https://github.com/WordPress/gutenberg/pull/35646)).
-   Fixed inconsistent padding in `UnitControl` ([#35646](https://github.com/WordPress/gutenberg/pull/35646)).
-   Added support for RTL behavior for the `ZStack`'s `offset` prop ([#36769](https://github.com/WordPress/gutenberg/pull/36769))
-   Fixed race conditions causing conditionally displayed `ToolsPanelItem` components to be erroneously deregistered ([#36588](https://github.com/WordPress/gutenberg/pull/36588)).
-   Added `__experimentalHideHeader` prop to `Modal` component ([#36831](https://github.com/WordPress/gutenberg/pull/36831)).
-   Added experimental `ConfirmDialog` component ([#34153](https://github.com/WordPress/gutenberg/pull/34153)).
-   Divider: improve support for vertical orientation and RTL styles, use start/end logical props instead of top/bottom, change border-color to `currentColor` ([#36579](https://github.com/WordPress/gutenberg/pull/36579)).
-   `ToggleGroupControl`: Avoid calling `onChange` if radio state changed from an incoming value ([#37224](https://github.com/WordPress/gutenberg/pull/37224/)).
-   `ToggleGroupControl`: fix the computation of the backdrop dimensions when rendered in a Popover ([#37067](https://github.com/WordPress/gutenberg/pull/37067)).
-   Add `__experimentalIsRenderedInSidebar` property to the `GradientPicker`and `CustomGradientPicker`. The property changes the color popover behavior to have a special placement behavior appropriate for sidebar UI's.
-   Add `first` and `last` classes to displayed `ToolsPanelItem` group within a `ToolsPanel` ([#37546](https://github.com/WordPress/gutenberg/pull/37546))

### Bug Fix

-   Fixed spacing between `BaseControl` fields and help text within the `ToolsPanel` ([#36334](https://github.com/WordPress/gutenberg/pull/36334))
-   Replaced hardcoded blue in `ColorPicker` with UI theme color ([#36153](https://github.com/WordPress/gutenberg/pull/36153)).
-   Fixed empty `ToolsPanel` height by correcting menu button line-height ([#36895](https://github.com/WordPress/gutenberg/pull/36895)).
-   Normalized label line-height and spacing within the `ToolsPanel` ([36387](https://github.com/WordPress/gutenberg/pull/36387))
-   Remove unused `reakit-utils` from peer dependencies ([#37369](https://github.com/WordPress/gutenberg/pull/37369)).
-   Update all Emotion dependencies to the latest version to ensure they work correctly with React types ([#37365](https://github.com/WordPress/gutenberg/pull/37365)).
-   `DateTimePicker`: Fix the date format associated to the `is12Hour` prop ([#37465](https://github.com/WordPress/gutenberg/pull/37465))
-   Allowed `ToolsPanel` to register items when `panelId` is `null` due to multiple block selection ([37216](https://github.com/WordPress/gutenberg/pull/37216)).

### Enhancements

-   Wrapped `Modal` in a `forwardRef` call ([#36831](https://github.com/WordPress/gutenberg/pull/36831)).
-   Refactor `DateTime` class component to functional component ([#36835](https://github.com/WordPress/gutenberg/pull/36835))
-   Unify styles for `ColorIndicator` with how they appear in Global Styles ([#37028](https://github.com/WordPress/gutenberg/pull/37028))
-   Add support for rendering the `ColorPalette` in a `Dropdown` when opened in the sidebar ([#37067](https://github.com/WordPress/gutenberg/pull/37067))
-   Show an incremental sequence of numbers (1/2/3/4/5) as a label of the font size, when we have at most five font sizes, where at least one the them contains a complex css value(clamp, var, etc..). We do this because complex css values cannot be calculated properly and the incremental sequence of numbers as labels can help the user better mentally map the different available font sizes. ([#37038](https://github.com/WordPress/gutenberg/pull/37038))
-   Add support for proper borders to color indicators ([#37500](https://github.com/WordPress/gutenberg/pull/37500))
-   Refactor `SuggestionsList` class component to functional component([#36924](https://github.com/WordPress/gutenberg/pull/36924/))

## 19.1.4 (2021-12-13)

### Bug Fix

-   Improve accessibility and visibility in `ColorPallete` ([#36925](https://github.com/WordPress/gutenberg/pull/36925))

## 19.1.3 (2021-12-06)

-   Fix missing version information in `CHANGELOG.md`.

## 19.1.2 (2021-12-06)

### Bug Fix

-   Fixed `GradientPicker` not displaying `CustomGradientPicker` when no gradients are provided ([#36900](https://github.com/WordPress/gutenberg/pull/36900)).
-   Fixed error thrown in `ColorPicker` when used in controlled state in color gradients ([#36941](https://github.com/WordPress/gutenberg/pull/36941)).
-   Updated readme to include default value introduced in fix for unexpected movements in the `ColorPicker` ([#35670](https://github.com/WordPress/gutenberg/pull/35670)).
-   Added support for the legacy `extraSmall` value for the `size` prop in the `Card` component ([#37097](https://github.com/WordPress/gutenberg/pull/37097)).

## 19.1.0 (2021-11-29)

### Enhancements

-   Added a `showTooltip` prop to `ToggleGroupControlOption` in order to display tooltip text (using `<Tooltip />`). ([#36726](https://github.com/WordPress/gutenberg/pull/36726)).

### Bug Fix

-   Fixed a bug which prevented setting `PM` hours correctly in the `DateTimePicker` ([#36878](https://github.com/WordPress/gutenberg/pull/36878)).

## 19.0.2 (2021-11-15)

-   Remove erroneous use of `??=` syntax from `build-module`.

## 19.0.1 (2021-11-07)

### Enhancements

-   Updated the `ColorPalette` and `GradientPicker` components to the latest designs ([#35970](https://github.com/WordPress/gutenberg/pull/35970)).

### Experimental

-   Updated the `ToolsPanel` to use `Grid` internally to manage panel layout ([#35621](https://github.com/WordPress/gutenberg/pull/35621)).
-   Added experimental `__experimentalHasMultipleOrigins` prop to the `ColorPalette` and `GradientPicker` components ([#35970](https://github.com/WordPress/gutenberg/pull/35970)).

## 19.0.0 (2021-10-22)

### New Features

-   Added support for `step="any"` in `NumberControl` and `RangeControl` ([#34542](https://github.com/WordPress/gutenberg/pull/34542)).

### Enhancements

-   Removed the separator shown between `ToggleGroupControl` items ([#35497](https://github.com/WordPress/gutenberg/pull/35497)).
-   The `ColorPicker` component property `onChangeComplete`, a function accepting a color object, was replaced with the property `onChange`, a function accepting a string on ([#35220](https://github.com/WordPress/gutenberg/pull/35220)).
-   The property `disableAlpha`, was removed from the `ColorPicker` component. Use the new opposite property `enableAlpha` instead ([#35220](https://github.com/WordPress/gutenberg/pull/35220)).

### Experimental

-   Removed the `fieldset` wrapper from the `FontAppearanceControl` component ([35461](https://github.com/WordPress/gutenberg/pull/35461)).
-   Refactored the `ToggleGroupControl` component's structure and embedded `ToggleGroupControlButton` directly into `ToggleGroupControlOption` ([#35600](https://github.com/WordPress/gutenberg/pull/35600)).
-   Added support for showing an experimental hint in `CustomSelectControl` ([#35673](https://github.com/WordPress/gutenberg/pull/35673)).

### Breaking Changes

-   The `color` property a `tinycolor2` color object passed on `onChangeComplete` property of the `ColorPicker` component was removed. Please use the new `onChange` property that accepts a string color representation ([#35562](https://github.com/WordPress/gutenberg/pull/35562)).

## 18.0.0 (2021-10-12)

### Breaking Changes

-   Removed the deprecated `position` and `menuLabel` from the `DropdownMenu` component ([#34537](https://github.com/WordPress/gutenberg/pull/34537)).
-   Removed the deprecated `onClickOutside` prop from the `Popover` component ([#34537](https://github.com/WordPress/gutenberg/pull/34537)).
-   Changed `RangeControl` component to not apply `shiftStep` to inputs from its `<input type="range"/>` ([35020](https://github.com/WordPress/gutenberg/pull/35020)).
-   Removed `isAction` prop from `Item`. The component will now rely on `onClick` to render as a `button` ([35152](https://github.com/WordPress/gutenberg/pull/35152)).

### New Features

-   Add an experimental `Navigator` components ([#34904](https://github.com/WordPress/gutenberg/pull/34904)) as a replacement for the previous `Navigation` related components.
-   Update the `ColorPicker` component to the latest design ([#35220](https://github.com/WordPress/gutenberg/pull/35220))

### Bug Fix

-   Fixed rounding of value in `RangeControl` component when it loses focus while the `SHIFT` key is held. ([#35020](https://github.com/WordPress/gutenberg/pull/35020)).

### Internal

-   Deleted the `createComponent` utility function ([#34929](https://github.com/WordPress/gutenberg/pull/34929)).
-   Deleted the `useJumpStep` utility function ([#35561](https://github.com/WordPress/gutenberg/pull/35561)).

## 17.0.0 (2021-09-09)

### Breaking Change

-   Removed a min-width from the `DropdownMenu` component, allowing the menu to accommodate thin contents like vertical tools menus ([#33995](https://github.com/WordPress/gutenberg/pull/33995)).

### Bug Fix

-   Fixed RTL styles in `Flex` component ([#33729](https://github.com/WordPress/gutenberg/pull/33729)).
-   Fixed unit test errors caused by `CSS.supports` being called in a non-browser environment ([#34572](https://github.com/WordPress/gutenberg/pull/34572)).
-   Fixed `ToggleGroupControl`'s backdrop not updating when changing the `isAdaptiveWidth` property ([#34595](https://github.com/WordPress/gutenberg/pull/34595)).

### Internal

-   Renamed `PolymorphicComponent*` types to `WordPressComponent*` ([#34330](https://github.com/WordPress/gutenberg/pull/34330)).

## 16.0.0 (2021-08-23)

### Breaking Change

-   Updated the visual styles of the RangeControl component ([#33824](https://github.com/WordPress/gutenberg/pull/33824)).

### New Feature

-   Add `hideLabelFromVision` prop to `RangeControl` ([#33714](https://github.com/WordPress/gutenberg/pull/33714)).

### Bug Fix

-   Listen to `resize` events correctly in `useBreakpointIndex`. This hook is used in `useResponsiveValue` and consequently in the `Flex` and `Grid` components ([#33902](https://github.com/WordPress/gutenberg/pull/33902))

## 15.0.0 (2021-07-29)

### Breaking Change

-   Upgraded React components to work with v17.0 ([#29118](https://github.com/WordPress/gutenberg/pull/29118)). There are no new features in React v17.0 as explained in the [blog post](https://reactjs.org/blog/2020/10/20/react-v17.html).

### Deprecation

-   `isScrollable` prop in `CardBody` default value changed from `true` to `false` ([#33490](https://github.com/WordPress/gutenberg/pull/33490))

### Bug Fix

-   Added back `box-sizing: border-box` rule to `CardBody`, `CardHeader` and `CardFooter` components [#33511](https://github.com/WordPress/gutenberg/pull/33511).

## 14.2.0 (2021-07-21)

### New Feature

-   Update the border color used in `CardBody`, `CardHeader`, `CardFooter`, and `CardDivider` to a different shade of gray, in order to match the color used in other components ([#32566](https://github.com/WordPress/gutenberg/pull/32566)).

### Deprecation

-   `isPrimary`, `isSecondary`, `isTertiary` and `isLink` props in `Button` have been deprecated. Use `variant` instead ([#31713](https://github.com/WordPress/gutenberg/pull/31713)).
-   `isElevated` prop in `Card` has been deprecated. Use `elevation` instead ([#32566](https://github.com/WordPress/gutenberg/pull/32566)).

### Internal

-   `Card`, `CardBody`, `CardHeader`, `CardFooter`, `CardMedia`, and `CardDivider` components have been re-written from the ground up ([#32566](https://github.com/WordPress/gutenberg/pull/32566)).

## 14.1.0 (2021-05-20)

## 14.0.0 (2021-05-14)

### Breaking Changes

-   Drop support for Internet Explorer 11 ([#31110](https://github.com/WordPress/gutenberg/pull/31110)). Learn more at https://make.wordpress.org/core/2021/04/22/ie-11-support-phase-out-plan/.
-   Increase the minimum Node.js version to v12 matching Long Term Support releases ([#31270](https://github.com/WordPress/gutenberg/pull/31270)). Learn more at https://nodejs.org/en/about/releases/.
-   The experimental `Text` component has been completely re-written and enhanced with truncation support and separate variant, size, and weight props to allow for greater control. The previous `variant` prop has been completely removed.

### Deprecation

-   `isReversed` prop in `Flex` component has been deprecated. Use `direction` instead ([#31297](https://github.com/WordPress/gutenberg/pull/31297)).

### Internal

-   `Flex`, `FlexBlock`, and `FlexItem` components have been re-written from the ground up ([#31297](https://github.com/WordPress/gutenberg/pull/31297)).

## 13.0.0 (2021-03-17)

### Breaking Change

-   `onChange` prop of `FocalPointPicker` is called at the end of drag operations. Previously, it was called repetitively while dragging.

### New Feature

-   Supports ref forwarding in `withNotices` and `ResizableBox`.
-   Adds `onDrag` prop of `FocalPointPicker`.

### Bug Fix

-   Allows focus of the `FocalPointPicker` draggable area and adjustment with arrow keys. This was added in [#22531](https://github.com/WordPress/gutenberg/pull/22264) but was no longer working.

## 12.0.0 (2020-12-17)

### Enhancements

-   ComboboxControl: Deburr option labels before filter

### Breaking Change

-   Introduce support for other units and advanced CSS properties on `FontSizePicker`. Provided the value passed to the `FontSizePicker` is a string or one of the size options passed is a string, onChange will start to be called with a string value instead of a number. On WordPress usage, font size options are now automatically converted to strings with the default "px" unit added.

## 10.1.0 (2020-09-03)

### New Feature

-   Add `ToolbarItem` component.
-   Support `label` prop on the `Toolbar` component.

### Deprecations

-   Deprecate the `Toolbar` component when used without the `label` prop. `ToolbarGroup` should be used instead.

## 10.0.0 (2020-07-07)

### Breaking Change

-   `NumberControl` no longer automatically transforms values when rendering `value` into a `<input />` HTML element.
-   `Dashicon` component no longer renders SVGs. If you rely on this component, make sure to load the dashicon font.

## 9.6.0 (2020-05-14)

### Bug Fix

-   Fix and issue that would cause the `Popover` component to throw an error under certain
    circumstances ([#22264](https://github.com/WordPress/gutenberg/pull/22264)).

### Deprecations

-   The `Guide` component no longer supports passing pages as children. Use the `pages` prop instead.
-   The `GuidePage` component is deprecated. Use the `pages` prop in `Guide` instead.

## 9.2.0 (2020-02-10)

### Enhancements

-   The `Notice` component will speak its message. With this new feature, a developer can control either the `spokenMessage` spoken message, or the `politeness` politeness level of the message.
-   The `Snackbar` component will speak its message. With this new feature, a developer can control either the `spokenMessage` spoken message, or the `politeness` politeness level of the message.
-   A `Notice` `actions` member can now assign `isPrimary` to render a primary button action associated with a notice message.

### Bug Fixes

-   Notice will assume a default status of 'info' if none is provided. This resolves an issue where the notice would be assigned a class name `is-undefined`. This was previously the effective default by styled appearance and should not be considered a breaking change in that regard.

## 9.0.0 (2020-01-13)

### New Features

-   Added a new `Guide` component which allows developers to easily present a user guide.

### Breaking Changes

-   `is-button` classname has been removed from the Button component.
-   The `is-default` classname is not applied automatically anymore.
-   By default Button components come with a fixed height and hover styles.

### Bug Fixes

-   Fixes a regression published in version 8.5.0 that would prevent some build tools from including
    styles provided in the packages build-styles directory.

### Deprecations

-   `isDefault` prop in `Button` has been deprecated. Consider using `isSecondary` instead.
-   `IconButton` has been deprecated. Use the `Button` component instead.

## 8.2.0 (2019-08-29)

### New Features

-   The bundled `re-resizable` dependency has been updated from requiring `5.0.1` to requiring `^6.0.0` ([#17011](https://github.com/WordPress/gutenberg/pull/17011)).

## 8.1.0 (2019-08-05)

### New Features

-   Added a new `popoverProps` prop to the `Dropdown` component which allows users of the `Dropdown` component to pass props directly to the `Popover` component.
-   Added and documented `hideLabelFromVision` prop to `BaseControl` used by `SelectControl`, `TextControl`, and `TextareaControl`.
-   Added a new `popoverProps` prop to the `DropdownMenu` component which allows to pass props directly to the nested `Popover` component.
-   Added a new `toggleProps` prop to the `DropdownMenu` component which allows to pass props directly to the nested `IconButton` component.
-   Added a new `menuProps` prop to the `DropdownMenu` component which allows to pass props directly to the nested `NavigableMenu` component.

### Deprecations

-   `menuLabel` prop in `DropdownComponent` has been deprecated. Consider using `menuProps` object and its `aria-label` property instead.
-   `position` prop in `DropdownComponent` has been deprecated. Consider using `popoverProps` object and its `position` property instead.

### Bug Fixes

-   The `Button` component will no longer assign default styling (`is-default` class) when explicitly assigned as primary (the `isPrimary` prop). This should resolve potential conflicts affecting a combination of `isPrimary`, `isDefault`, and `isLarge` / `isSmall`, where the busy animation would appear with incorrect coloring.

### Deprecations

-   The `Popover` component `onClickOutside` prop has been deprecated. Use `onFocusOutside` instead.

### Internal

-   The `Dropdown` component has been refactored to focus changes using the `Popover` component's `onFocusOutside` prop.
-   The `MenuItem` component will now always use an `IconButton`. This prevents a focus loss when clicking a menu item.
-   Package no longer depends on external `react-click-outside` library.

## 8.0.0 (2019-06-12)

### New Feature

-   Add new `BlockQuotation` block to the primitives folder to support blockquote in a multiplatform way. [#15482](https://github.com/WordPress/gutenberg/pull/15482).
-   `DropdownMenu` now supports passing a [render prop](https://reactjs.org/docs/render-props.html#using-props-other-than-render) as children for more advanced customization.

### Internal

-   `MenuGroup` no longer uses `NavigableMenu` internally. It needs to be explicitly wrapped with `NavigableMenu` to bring back the same behavior.

### Documentation

-   Added missing documentation for `DropdownMenu` props `menuLabel`, `position`, `className`.

### Breaking Change

-   `ServerSideRender` is no longer part of components. It was extracted to an independent package `@wordpress/server-side-render`.

### Bug Fix

-   Although `DateTimePicker` does not allow picking the seconds, passed the current seconds as the selected value for seconds when calling `onChange`. Now it passes zero.

## 7.4.0 (2019-05-21)

### New Feature

-   Added a new `HorizontalRule` component.
-   Added a new `Snackbar` component.

### Bug Fix

-   Fixed display of reset button when using RangeControl `allowReset` prop.
-   Fixed minutes field of `DateTimePicker` missed '0' before single digit values.

## 7.3.0 (2019-04-16)

### New Features

-   Added a new `render` property to `FormFileUpload` component. Allowing users of the component to custom the UI for their needs.
-   Added a new `BaseControl.VisualLabel` component.
-   Added a new `preview` prop to the `Placeholder` component which allows to display a preview, for example a media preview when the Placeholder is used in media editing contexts.
-   Added a new `anchorRect` prop to `Popover` which enables a developer to provide a custom `DOMRect` object at which to position the popover.

### Improvements

-   Limit `Base Control Label` to the width of its content.

### Bug fixes

-   Fix `instanceId` prop passed through to `Button` component via `MenuItems` producing React console error. Fixed by removing the unnecessary use of `withInstanceId` on the `MenuItems` component [#14599](https://github.com/WordPress/gutenberg/pull/14599)

## 7.2.0 (2019-03-20)

### Improvements

-   Make `RangeControl` validation rely on the `checkValidity` provided by the browsers instead of using our own validation.

### Bug Fixes

-   Fix a problem that made `RangeControl` not work as expected with float values.

## 7.1.0 (2019-03-06)

### New Features

-   Added a new `Animate` component.

### Improvements

-   `withFilters` has been optimized to avoid binding hook handlers for each mounted instance of the component, instead using a single centralized hook delegator.
-   `withFilters` has been optimized to reuse a single shared component definition for all filtered instances of the component.
-   Make `RangeControl` validate min and max properties.

### Bug Fixes

-   Resolves a conflict where two instance of Slot would produce an inconsistent or duplicated rendering output.
-   Allow years between 0 and 1970 in DateTime component.

### New Feature

-   `Dropdown` now has a `focusOnMount` prop which is passed directly to the contained `Popover`.
-   `DatePicker` has new prop `isInvalidDate` exposing react-dates' `isOutsideRange`.
-   `DatePicker` allows `null` as accepted value for `currentDate` prop to signify no date selection.

## 7.0.5 (2019-01-03)

## 7.0.4 (2018-12-12)

## 7.0.3 (2018-11-30)

## 7.0.2 (2018-11-22)

## 7.0.1 (2018-11-21)

## 7.0.0 (2018-11-20)

### Breaking Change

-   `Dropdown.refresh()` has been removed. The contained `Popover` is now automatically refreshed.

## 6.0.2 (2018-11-15)

## 6.0.1 (2018-11-12)

### Bug Fixes

-   Avoid constantly recomputing the popover position.

### Polish

-   Remove `<DateTimePicker />` obsolete `locale` prop (and pass-through to child components) and obsolete `is12Hour` prop pass through to `<DateTime />` [#11649](https://github.com/WordPress/gutenberg/pull/11649)

## 6.0.0 (2018-11-12)

### Breaking Change

-   The `PanelColor` component has been removed.

## 5.1.1 (2018-11-09)

## 5.1.0 (2018-11-09)

### New Feature

-   Adjust a11y roles for MenuItem component, so that aria-checked is used properly, related change in Editor/Components/BlockNavigationList ([#11431](https://github.com/WordPress/gutenberg/issues/11431)).
-   `Popover` components are now automatically refreshed every 0.5s in order to recalculate their size or position.

### Deprecation

-   `Dropdown.refresh()` has been deprecated as the contained `Popover` is now automatically refreshed.

## 5.0.2 (2018-11-03)

### Polish

-   Forward `ref` in the `PanelBody` component.
-   Tooltip are no longer removed when Button becomes disabled, it's left to the component rendering the Tooltip.
-   Forward `ref` support in `TabbableContainer` and `NavigableMenu` components.

## 5.0.1 (2018-10-30)

## 5.0.0 (2018-10-29)

### Breaking Change

-   `AccessibleSVG` component has been removed. Please use `SVG` instead.

### New Feature

-   The `Notice` component accepts an array of action objects via the `actions` prop. Each member object should contain a `label` and either a `url` link string or `onClick` callback function.

## 4.2.1 (2018-10-22)

### Bug Fix

-   Fix importing `react-dates` stylesheet in production.

## 4.2.0 (2018-10-19)

### New Feature

-   Added a new `ColorPicker` component ([#10564](https://github.com/WordPress/gutenberg/pull/10564)).
-   `MenuItem` now accepts an `info` prop for including an extended description.

### Bug Fix

-   `IconButton` correctly respects a passed `aria-label` prop.

### Deprecation

-   `PanelColor` has been deprecated in favor of `wp.editor.PanelColorSettings`.

## 4.1.2 (2018-10-18)

## 4.1.0 (2018-10-10)

### New Feature

-   Added a new `ResizableBox` component.

## 4.0.0 (2018-09-30)

### Breaking Change

-   `Draggable` as a DOM node drag handler has been removed. Please, use `Draggable` as a wrap component for your DOM node drag handler.

### Deprecation

-   Renamed `AccessibleSVG` component to `SVG`.

## 3.0.0 (2018-09-05)

### Breaking Change

-   `withAPIData` has been removed. Please use the Core Data module or `@wordpress/api-fetch` directly instead.
-   `Draggable` as a DOM node drag handler has been deprecated. Please, use `Draggable` as a wrap component for your DOM node drag handler.
-   Change how required built-ins are polyfilled with Babel 7 ([#9171](https://github.com/WordPress/gutenberg/pull/9171)). If you're using an environment that has limited or no support for ES2015+ such as lower versions of IE then using [core-js](https://github.com/zloirock/core-js) or [@babel/polyfill](https://babeljs.io/docs/en/next/babel-polyfill) will add support for these methods.
-   `withContext` has been removed. Please use `wp.element.createContext` instead. See: https://reactjs.org/docs/context.html.

### New Feature

-   Added a new `AccessibleSVG` component.<|MERGE_RESOLUTION|>--- conflicted
+++ resolved
@@ -4,11 +4,8 @@
 
 ### Enhancements
 
-<<<<<<< HEAD
 -   `FormToggle`: fix sass deprecation warning ([#56672](https://github.com/WordPress/gutenberg/pull/56672)).
-=======
 -   `QueryControls`: Add opt-in prop for 40px default size ([#56576](https://github.com/WordPress/gutenberg/pull/56576)).
->>>>>>> 482a507a
 
 ## 25.13.0 (2023-11-29)
 
