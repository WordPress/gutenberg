<!-- Learn how to maintain this file at https://github.com/WordPress/gutenberg/tree/HEAD/packages#maintaining-changelogs. -->

## Unreleased

### Enhancements

-   `ColorPalette`, `BorderControl`: Don't hyphenate hex value in `aria-label` ([#52932](https://github.com/WordPress/gutenberg/pull/52932)).

<<<<<<< HEAD
### Internal

-   `TabPanel`: Introduce a new version of `TabPanel` with updated internals while maintaining the same functionality and API surface   ([#52133](https://github.com/WordPress/gutenberg/pull/52133)).
=======
### Bug Fix

-   `Modal`: Fix loss of focus when clicking outside ([#52653](https://github.com/WordPress/gutenberg/pull/52653)).
>>>>>>> 7eddee3b

## 25.4.0 (2023-07-20)

### Enhancements

-   `TextControl`: Add `id` prop to allow for custom IDs in `TextControl`s ([#52028](https://github.com/WordPress/gutenberg/pull/52028)).
-   `Navigator`: Add `replace` option to `navigator.goTo()` and `navigator.goToParent()` ([#52456](https://github.com/WordPress/gutenberg/pull/52456)).

### Bug Fix

-   `Popover`: Pin `react-dropdown-menu` version to avoid breaking changes in dependency updates. ([#52356](https://github.com/WordPress/gutenberg/pull/52356)).
-   `Item`: Unify focus style and add default font styles. ([#52495](https://github.com/WordPress/gutenberg/pull/52495)).
-   `Toolbar`: Fix toolbar items not being tabbable on the first render. ([#52613](https://github.com/WordPress/gutenberg/pull/52613))
-   `FormTokenField`: Fix token overflow when moving cursor left or right. ([#52662](https://github.com/WordPress/gutenberg/pull/52662))

## 25.3.0 (2023-07-05)

### Enhancements

-   `SelectControl`: Added option to set hidden options. ([#51545](https://github.com/WordPress/gutenberg/pull/51545))
-   `RangeControl`: Add `__next40pxDefaultSize` prop to opt into the new 40px default size ([#49105](https://github.com/WordPress/gutenberg/pull/49105)).
-   `Button`: Introduce `size` prop with `default`, `compact`, and `small` variants ([#51842](https://github.com/WordPress/gutenberg/pull/51842)).
-   `ItemGroup`: Update button focus state styles to target `:focus-visible` rather than `:focus`. ([#51787](https://github.com/WordPress/gutenberg/pull/51787)).
-   `Guide`: Don't show Close button when there is only one page, and use default button and accent/theme styling ([#52014](https://github.com/WordPress/gutenberg/pull/52014)).

### Bug Fix

-   `ConfirmDialog`: Ensure onConfirm isn't called an extra time when submitting one of the buttons using the keyboard ([#51730](https://github.com/WordPress/gutenberg/pull/51730)).
-   `ZStack`: ZStack: fix component bounding box to match children ([#51836](https://github.com/WordPress/gutenberg/pull/51836)).
-   `Modal`: Add small top padding to the content so that avoid cutting off the visible outline when hovering items ([#51829](https://github.com/WordPress/gutenberg/pull/51829)).
-   `DropdownMenu`: fix icon style when dashicon is used ([#43574](https://github.com/WordPress/gutenberg/pull/43574)).
-   `UnitControl`: Fix crash when certain units are used ([#52211](https://github.com/WordPress/gutenberg/pull/52211)).
-   `Guide`: Place focus on the guide's container instead of its first tabbable ([#52300](https://github.com/WordPress/gutenberg/pull/52300)).

## 25.2.0 (2023-06-23)

### Enhancements

-   `UnitControl`: Revamp support for changing unit by typing ([#39303](https://github.com/WordPress/gutenberg/pull/39303)).
-   `Modal`: Update corner radius to be between buttons and the site view frame, in a 2-4-8 system. ([#51254](https://github.com/WordPress/gutenberg/pull/51254)).
-   `ItemGroup`: Update button focus state styles to be inline with other button focus states in the editor. ([#51576](https://github.com/WordPress/gutenberg/pull/51576)).
-   `ItemGroup`: Update button focus state styles to target `:focus-visible` rather than `:focus`. ([#51787](https://github.com/WordPress/gutenberg/pull/51787)).

### Bug Fix

-   `Popover`: Allow legitimate 0 positions to update popover position ([#51320](https://github.com/WordPress/gutenberg/pull/51320)).
-   `Button`: Remove unnecessary margin from dashicon ([#51395](https://github.com/WordPress/gutenberg/pull/51395)).
-   `Autocomplete`: Announce how many results are available to screen readers when suggestions list first renders ([#51018](https://github.com/WordPress/gutenberg/pull/51018)).

### Internal

-   `ClipboardButton`: Convert to TypeScript ([#51334](https://github.com/WordPress/gutenberg/pull/51334)).
-   `Toolbar`: Replace `reakit` dependency with `@ariakit/react` ([#51623](https://github.com/WordPress/gutenberg/pull/51623)).

### Documentation

-   `SearchControl`: Improve documentation around usage of `label` prop ([#51781](https://github.com/WordPress/gutenberg/pull/51781)).

## 25.1.0 (2023-06-07)

### Enhancements

-   `BorderControl`: Improve color code readability in aria-label ([#51197](https://github.com/WordPress/gutenberg/pull/51197)).
-   `Dropdown` and `DropdownMenu`: use internal context system to automatically pick the toolbar popover variant when rendered inside the `Toolbar` component ([#51154](https://github.com/WordPress/gutenberg/pull/51154)).

### Bug Fix

-   `FocalPointUnitControl`: Add aria-labels ([#50993](https://github.com/WordPress/gutenberg/pull/50993)).

### Enhancements

-   Wrapped `TabPanel` in a `forwardRef` call ([#50199](https://github.com/WordPress/gutenberg/pull/50199)).
-   `ColorPalette`: Improve readability of color name and value, and improve rendering of partially transparent colors ([#50450](https://github.com/WordPress/gutenberg/pull/50450)).
-   `Button`: Add `__next32pxSmallSize` prop to opt into the new 32px size when the `isSmall` prop is enabled ([#51012](https://github.com/WordPress/gutenberg/pull/51012)).
-   `ItemGroup`: Update styles so all SVGs inherit color from their parent element ([#50819](https://github.com/WordPress/gutenberg/pull/50819)).

### Experimental

-   `DropdownMenu` v2: Tweak styles ([#50967](https://github.com/WordPress/gutenberg/pull/50967), [#51097](https://github.com/WordPress/gutenberg/pull/51097)).
-   `DropdownMenu` v2: change default placement to match the legacy `DropdownMenu` component ([#51133](https://github.com/WordPress/gutenberg/pull/51133)).
-   `DropdownMenu` v2: Render in the default `Popover.Slot` ([#51046](https://github.com/WordPress/gutenberg/pull/51046)).

## 25.0.0 (2023-05-24)

### Breaking Changes

-   `DateTime`: Remove previously deprecated props, `__nextRemoveHelpButton` and `__nextRemoveResetButton` ([#50724](https://github.com/WordPress/gutenberg/pull/50724)).

### Internal

-   `Modal`: Remove children container's unused class name ([#50655](https://github.com/WordPress/gutenberg/pull/50655)).
-   `DropdownMenu`: Convert to TypeScript ([#50187](https://github.com/WordPress/gutenberg/pull/50187)).
-   Added experimental v2 of `DropdownMenu` ([#49473](https://github.com/WordPress/gutenberg/pull/49473)).
-   `ColorPicker`: its private `SelectControl` component no longer hides BackdropUI, thus making its focus state visible for keyboard users ([#50703](https://github.com/WordPress/gutenberg/pull/50703)).

### Bug Fix

-   `ColorPicker`: Add an outline when the color picker select box is focused([#50609](https://github.com/WordPress/gutenberg/pull/50609)).
-   `InputControl`: Fix focus style to support Windows High Contrast mode ([#50772](https://github.com/WordPress/gutenberg/pull/50772)).
-   `ToggleGroupControl`: Fix focus and selected style to support Windows High Contrast mode ([#50785](https://github.com/WordPress/gutenberg/pull/50785)).
-   `SearchControl`: Adjust icon styles to fix alignment issues in the block inserter ([#50439](https://github.com/WordPress/gutenberg/pull/50439)).

### Enhancements

-   `Tooltip`: Update background color so tooltip boundaries are more visible in the site editor ([#50792](https://github.com/WordPress/gutenberg/pull/50792)).
-   `FontSizePicker`: Tweak the header spacing to be more consistent with other design tools ([#50855](https://github.com/WordPress/gutenberg/pull/50855)).

## 24.0.0 (2023-05-10)

### Breaking Changes

-   `onDragStart` in `<Draggable>` is now a synchronous function to allow setting additional data for `event.dataTransfer` ([#49673](https://github.com/WordPress/gutenberg/pull/49673)).

### Bug Fix

-   `NavigableContainer`: do not trap focus in `TabbableContainer` ([#49846](https://github.com/WordPress/gutenberg/pull/49846)).
-   Update `<Button>` component to have a transparent background for its tertiary disabled state, to match its enabled state. ([#50496](https://github.com/WordPress/gutenberg/pull/50496)).

### Internal

-   `NavigableContainer`: Convert to TypeScript ([#49377](https://github.com/WordPress/gutenberg/pull/49377)).
-   `ToolbarItem`: Convert to TypeScript ([#49190](https://github.com/WordPress/gutenberg/pull/49190)).
-   Move rich-text related types to the rich-text package ([#49651](https://github.com/WordPress/gutenberg/pull/49651)).
-   `SlotFill`: simplified the implementation and removed unused code ([#50098](https://github.com/WordPress/gutenberg/pull/50098) and [#50133](https://github.com/WordPress/gutenberg/pull/50133)).

### Documentation

-   `TreeGrid`: Update docs with `data-expanded` attribute usage ([#50026](https://github.com/WordPress/gutenberg/pull/50026)).
-   Consolidate multiple versions of `README` and `CONTRIBUTING` docs, and add them to Storybook ([#50226](https://github.com/WordPress/gutenberg/pull/50226)).
-   `DimensionControl`: Use WordPress package instead of react in code example ([#50435](https://github.com/WordPress/gutenberg/pull/50435)).

### Enhancements

-   `FormTokenField`, `ComboboxControl`: Add `__next40pxDefaultSize` prop to opt into the new 40px default size, superseding the `__next36pxDefaultSize` prop ([#50261](https://github.com/WordPress/gutenberg/pull/50261)).
-   `Modal`: Add css class to children container ([#50099](https://github.com/WordPress/gutenberg/pull/50099)).
-   `Button`: Add `__next40pxDefaultSize` prop to opt into the new 40px default size ([#50254](https://github.com/WordPress/gutenberg/pull/50254)).
-   `PaletteEdit`: Allow custom popover configuration ([#49975](https://github.com/WordPress/gutenberg/pull/49975)).
-   Change the default color scheme to use the new WP Blueberry color. See PR description for instructions on how to restore the previous color scheme when using in a non-WordPress context ([#50193](https://github.com/WordPress/gutenberg/pull/50193)).
-   `CheckboxControl`, `CustomGradientPicker`, `FormToggle`, : Refactor and correct the focus style for consistency ([#50127](https://github.com/WordPress/gutenberg/pull/50127)).
-   `Button`, update spacing values in `has-text has-icon` buttons. ([#50277](https://github.com/WordPress/gutenberg/pull/50277)).
-   `Button`, remove custom padding applied to `tertiary` variant. ([#50276](https://github.com/WordPress/gutenberg/pull/50276)).
-   `Modal`: Correct padding for title less confirm variant. ([#50283](https://github.com/WordPress/gutenberg/pull/50283)).

## 23.9.0 (2023-04-26)

### Internal

-   `BottomSheetCell`: Refactor away from Lodash (mobile) ([#49794](https://github.com/WordPress/gutenberg/pull/49794)).
-   `parseStylesVariables()`: Refactor away from Lodash (mobile) ([#49794](https://github.com/WordPress/gutenberg/pull/49794)).
-   Remove Lodash dependency from components package ([#49794](https://github.com/WordPress/gutenberg/pull/49794)).
-   Tweak `WordPressComponent` type so `selector` property is optional ([#49960](https://github.com/WordPress/gutenberg/pull/49960)).
-   Update `Modal` appearance on small screens ([#50039](https://github.com/WordPress/gutenberg/pull/50039)).
-   Update the framer motion dependency to the latest version `10.11.6` ([#49822](https://github.com/WordPress/gutenberg/pull/49822)).

### Enhancements

-   `Draggable`: Add `appendToOwnerDocument` prop to allow elementId based elements to be attached to the ownerDocument body ([#49911](https://github.com/WordPress/gutenberg/pull/49911)).
-   `TreeGrid`: Modify keyboard navigation code to use a data-expanded attribute if aria-expanded is to be controlled outside of the TreeGrid component ([#48461](https://github.com/WordPress/gutenberg/pull/48461)).
-   `Modal`: Equalize internal spacing ([#49890](https://github.com/WordPress/gutenberg/pull/49890)).
-   `Modal`: Increased border radius ([#49870](https://github.com/WordPress/gutenberg/pull/49870)).
-   `Modal`: Updated spacing / dimensions of `isFullScreen` ([#49894](https://github.com/WordPress/gutenberg/pull/49894)).
-   `SlotFill`: Added util for creating private SlotFills and supporting Symbol keys ([#49819](https://github.com/WordPress/gutenberg/pull/49819)).
-   `IconType`: Export for external use ([#49649](https://github.com/WordPress/gutenberg/pull/49649)).

### Bug Fix

-   `CheckboxControl`: Add support custom IDs ([#49977](https://github.com/WordPress/gutenberg/pull/49977)).

### Documentation

-   `Autocomplete`: Add heading and fix type for `onReplace` in README. ([#49798](https://github.com/WordPress/gutenberg/pull/49798)).
-   `Autocomplete`: Update `Usage` section in README. ([#49965](https://github.com/WordPress/gutenberg/pull/49965)).

## 23.8.0 (2023-04-12)

### Internal

-   `Mobile` Refactor of the KeyboardAwareFlatList component.
-   Update `reakit` dependency to 1.3.11 ([#49763](https://github.com/WordPress/gutenberg/pull/49763)).

### Enhancements

-   `DropZone`: Smooth animation ([#49517](https://github.com/WordPress/gutenberg/pull/49517)).
-   `Navigator`: Add `skipFocus` property in `NavigateOptions`. ([#49350](https://github.com/WordPress/gutenberg/pull/49350)).
-   `Spinner`: add explicit opacity and background styles ([#49695](https://github.com/WordPress/gutenberg/pull/49695)).
-   Make TypeScript types available for consumers ([#49229](https://github.com/WordPress/gutenberg/pull/49229)).

### Bug Fix

-   `Snackbar`: Fix insufficient color contrast on hover ([#49682](https://github.com/WordPress/gutenberg/pull/49682)).

## 23.7.0 (2023-03-29)

### Internal

-   `Animate`: Convert to TypeScript ([#49243](https://github.com/WordPress/gutenberg/pull/49243)).
-   `CustomGradientPicker`: Convert to TypeScript ([#48929](https://github.com/WordPress/gutenberg/pull/48929)).
-   `ColorPicker`: Convert to TypeScript ([#49214](https://github.com/WordPress/gutenberg/pull/49214)).
-   `GradientPicker`: Convert to TypeScript ([#48316](https://github.com/WordPress/gutenberg/pull/48316)).
-   `FormTokenField`: Add a `__nextHasNoMarginBottom` prop to start opting into the margin-free styles ([48609](https://github.com/WordPress/gutenberg/pull/48609)).
-   `QueryControls`: Replace bottom margin overrides with `__nextHasNoMarginBottom`([47515](https://github.com/WordPress/gutenberg/pull/47515)).

### Enhancements

-   `CustomGradientPicker`: improve initial state UI ([#49146](https://github.com/WordPress/gutenberg/pull/49146)).
-   `AnglePickerControl`: Style to better fit in narrow contexts and improve RTL layout ([#49046](https://github.com/WordPress/gutenberg/pull/49046)).
-   `ImageSizeControl`: Use large 40px sizes ([#49113](https://github.com/WordPress/gutenberg/pull/49113)).

### Bug Fix

-   `CircularOptionPicker`: force swatches to visually render on top of the rest of the component's content ([#49245](https://github.com/WordPress/gutenberg/pull/49245)).
-   `InputControl`: Fix misaligned textarea input control ([#49116](https://github.com/WordPress/gutenberg/pull/49116)).
-   `ToolsPanel`: Ensure consistency in menu item order ([#49222](https://github.com/WordPress/gutenberg/pull/49222)).
-   `TabPanel`: fix initial tab selection & focus management ([#49368](https://github.com/WordPress/gutenberg/pull/49368)).

### Internal

-   `DuotonePicker`, `DuotoneSwatch`: Convert to TypeScript ([#49060](https://github.com/WordPress/gutenberg/pull/49060)).

## 23.6.0 (2023-03-15)

### Enhancements

-   `FontSizePicker`: Allow custom units for custom font size control ([#48468](https://github.com/WordPress/gutenberg/pull/48468)).
-   `Navigator`: Disable initial screen animation ([#49062](https://github.com/WordPress/gutenberg/pull/49062)).
-   `FormTokenField`: Hide suggestions list on blur event if the input value is invalid ([#48785](https://github.com/WordPress/gutenberg/pull/48785)).

### Bug Fix

-   `ResponsiveWrapper`: use `aspect-ratio` CSS prop, add support for `SVG` elements ([#48573](https://github.com/WordPress/gutenberg/pull/48573).
-   `ResizeTooltip`: Use `default.fontFamily` on tooltip ([#48805](https://github.com/WordPress/gutenberg/pull/48805).

### Internal

-   `Guide`: Convert to TypeScript ([#47493](https://github.com/WordPress/gutenberg/pull/47493)).
-   `SelectControl`: improve prop types for single vs multiple selection ([#47390](https://github.com/WordPress/gutenberg/pull/47390)).
-   `Navigation`: Convert to TypeScript ([#48742](https://github.com/WordPress/gutenberg/pull/48742)).
-   `PanelBody`: Convert to TypeScript ([#47702](https://github.com/WordPress/gutenberg/pull/47702)).
-   `withFilters` HOC: Convert to TypeScript ([#48721](https://github.com/WordPress/gutenberg/pull/48721)).
-   `withFallbackStyles` HOC: Convert to TypeScript ([#48720](https://github.com/WordPress/gutenberg/pull/48720)).
-   `withFocusReturn` HOC: Convert to TypeScript ([#48748](https://github.com/WordPress/gutenberg/pull/48748)).
-   `navigateRegions` HOC: Convert to TypeScript ([#48632](https://github.com/WordPress/gutenberg/pull/48632)).
-   `withSpokenMessages`: HOC: Convert to TypeScript ([#48163](https://github.com/WordPress/gutenberg/pull/48163)).
-   `withNotices`: HOC: Convert to TypeScript ([#49088](https://github.com/WordPress/gutenberg/pull/49088)).
-   `ToolbarButton`: Convert to TypeScript ([#47750](https://github.com/WordPress/gutenberg/pull/47750)).
-   `DimensionControl(Experimental)`: Convert to TypeScript ([#47351](https://github.com/WordPress/gutenberg/pull/47351)).
-   `PaletteEdit`: Convert to TypeScript ([#47764](https://github.com/WordPress/gutenberg/pull/47764)).
-   `QueryControls`: Refactor away from Lodash (`.groupBy`) ([#48779](https://github.com/WordPress/gutenberg/pull/48779)).
-   `ToolbarContext`: Convert to TypeScript ([#49002](https://github.com/WordPress/gutenberg/pull/49002)).

## 23.5.0 (2023-03-01)

### Enhancements

-   `ToolsPanel`: Separate reset all filter registration from items registration and support global resets ([#48123](https://github.com/WordPress/gutenberg/pull/48123)).

### Internal

-   `CircularOptionPicker`: Convert to TypeScript ([#47937](https://github.com/WordPress/gutenberg/pull/47937)).
-   `TabPanel`: Improve unit test in preparation for controlled component updates ([#48086](https://github.com/WordPress/gutenberg/pull/48086)).
-   `Autocomplete`: performance: avoid setting state on every value change ([#48485](https://github.com/WordPress/gutenberg/pull/48485)).
-   `Higher Order` -- `with-constrained-tabbing`: Convert to TypeScript ([#48162](https://github.com/WordPress/gutenberg/pull/48162)).
-   `Autocomplete`: Convert to TypeScript ([#47751](https://github.com/WordPress/gutenberg/pull/47751)).
-   `Autocomplete`: avoid calling setState on input ([#48565](https://github.com/WordPress/gutenberg/pull/48565)).

## 23.4.0 (2023-02-15)

### Bug Fix

-   `ToolsPanel`: fix type inconsistencies between types, docs and normal component usage ([47944](https://github.com/WordPress/gutenberg/pull/47944)).
-   `SelectControl`: Fix styling when `multiple` prop is enabled ([#47893](https://github.com/WordPress/gutenberg/pull/43213)).
-   `useAutocompleteProps`, `Autocomplete`: Make accessible when rendered in an iframe ([#47907](https://github.com/WordPress/gutenberg/pull/47907)).

### Enhancements

-   `ColorPalette`, `GradientPicker`, `PaletteEdit`, `ToolsPanel`: add new props to set a custom heading level ([43848](https://github.com/WordPress/gutenberg/pull/43848) and [#47788](https://github.com/WordPress/gutenberg/pull/47788)).
-   `ColorPalette`: ensure text label contrast checking works with CSS variables ([#47373](https://github.com/WordPress/gutenberg/pull/47373)).
-   `Navigator`: Support dynamic paths with parameters ([#47827](https://github.com/WordPress/gutenberg/pull/47827)).
-   `Navigator`: Support hierarchical paths navigation and add `NavigatorToParentButton` component ([#47883](https://github.com/WordPress/gutenberg/pull/47883)).

### Internal

-   `NavigatorButton`: Reuse `Button` types ([47754](https://github.com/WordPress/gutenberg/pull/47754)).
-   `CustomSelectControl`: lock the `__experimentalShowSelectedHint` prop ([#47229](https://github.com/WordPress/gutenberg/pull/47229)).
-   Lock the `__experimentalPopoverPositionToPlacement` function and rename it to `__experimentalPopoverLegacyPositionToPlacement` ([#47505](https://github.com/WordPress/gutenberg/pull/47505)).
-   `ComboboxControl`: Convert to TypeScript ([#47581](https://github.com/WordPress/gutenberg/pull/47581)).
-   `Panel`, `PanelHeader`, `PanelRow`: Convert to TypeScript ([#47259](https://github.com/WordPress/gutenberg/pull/47259)).
-   `BoxControl`: Convert to TypeScript ([#47622](https://github.com/WordPress/gutenberg/pull/47622)).
-   `AnglePickerControl`: Convert to TypeScript ([#45820](https://github.com/WordPress/gutenberg/pull/45820)).
-   `ResizableBox`: refactor styles to TypeScript ([47756](https://github.com/WordPress/gutenberg/pull/47756)).
-   `BorderBoxControl`: migrate tests to TypeScript, remove act() call ([47755](https://github.com/WordPress/gutenberg/pull/47755)).
-   `Toolbar`: Convert to TypeScript ([#47087](https://github.com/WordPress/gutenberg/pull/47087)).
-   `MenuItemsChoice`: Convert to TypeScript ([#47180](https://github.com/WordPress/gutenberg/pull/47180)).
-   `ToolsPanel`: Allow display of optional items when values are updated externally to item controls ([47727](https://github.com/WordPress/gutenberg/pull/47727)).
-   `ToolsPanel`: Ensure display of optional items when values are updated externally and multiple blocks selected ([47864](https://github.com/WordPress/gutenberg/pull/47864)).
-   `Navigator`: add more pattern matching tests, refine existing tests ([47910](https://github.com/WordPress/gutenberg/pull/47910)).
-   `ToolsPanel`: Refactor Storybook examples to TypeScript ([47944](https://github.com/WordPress/gutenberg/pull/47944)).
-   `ToolsPanel`: Refactor unit tests to TypeScript ([48275](https://github.com/WordPress/gutenberg/pull/48275)).

## 23.3.0 (2023-02-01)

### Deprecations

-   `NumberControl`: Clarify deprecation message about `hideHTMLArrows` prop ([#47370](https://github.com/WordPress/gutenberg/pull/47370)).

### Enhancements

-   `Dropdown`: deprecate `position` prop, use `popoverProps` instead ([46865](https://github.com/WordPress/gutenberg/pull/46865)).
-   `Button`: improve padding for buttons with icon and text. ([46764](https://github.com/WordPress/gutenberg/pull/46764)).
-   `ColorPalette`: Use computed color when css variable is passed to `ColorPicker` ([47181](https://github.com/WordPress/gutenberg/pull/47181)).
-   `Popover`: add `overlay` option to the `placement` prop ([47004](https://github.com/WordPress/gutenberg/pull/47004)).

### Internal

-   `Toolbar`: unify Storybook examples under one file, migrate from knobs to controls ([47117](https://github.com/WordPress/gutenberg/pull/47117)).
-   `DropdownMenu`: migrate Storybook to controls ([47149](https://github.com/WordPress/gutenberg/pull/47149)).
-   Removed deprecated `@storybook/addon-knobs` dependency from the package ([47152](https://github.com/WordPress/gutenberg/pull/47152)).
-   `ColorListPicker`: Convert to TypeScript ([#46358](https://github.com/WordPress/gutenberg/pull/46358)).
-   `KeyboardShortcuts`: Convert to TypeScript ([#47429](https://github.com/WordPress/gutenberg/pull/47429)).
-   `ColorPalette`, `BorderControl`, `GradientPicker`: refine types and logic around single vs multiple palettes ([#47384](https://github.com/WordPress/gutenberg/pull/47384)).
-   `Button`: Convert to TypeScript ([#46997](https://github.com/WordPress/gutenberg/pull/46997)).
-   `QueryControls`: Convert to TypeScript ([#46721](https://github.com/WordPress/gutenberg/pull/46721)).
-   `TreeGrid`: Convert to TypeScript ([#47516](https://github.com/WordPress/gutenberg/pull/47516)).
-   `Notice`: refactor to TypeScript ([47118](https://github.com/WordPress/gutenberg/pull/47118)).
-   `Popover`: Take iframe element scaling into account ([47004](https://github.com/WordPress/gutenberg/pull/47004)).

### Bug Fix

-   `TabPanel`: Fix initial tab selection when the tab declaration is lazily added to the `tabs` array ([47100](https://github.com/WordPress/gutenberg/pull/47100)).
-   `InputControl`: Avoid the "controlled to uncontrolled" warning by forcing the internal `<input />` element to be always in controlled mode ([47250](https://github.com/WordPress/gutenberg/pull/47250)).

## 23.2.0 (2023-01-11)

### Internal

-   `AlignmentMatrixControl`: Update center cell label to 'Center' instead of 'Center Center' ([#46852](https://github.com/WordPress/gutenberg/pull/46852)).
-   `Toolbar`: move all subcomponents under the same folder ([46951](https://github.com/WordPress/gutenberg/pull/46951)).
-   `Dashicon`: remove unnecessary type for `className` prop ([46849](https://github.com/WordPress/gutenberg/pull/46849)).
-   `ColorPicker` & `QueryControls`: Replace bottom margin overrides with `__nextHasNoMarginBottom` ([#46448](https://github.com/WordPress/gutenberg/pull/46448)).
-   `SandBox`: Convert to TypeScript ([#46478](https://github.com/WordPress/gutenberg/pull/46478)).
-   `ResponsiveWrapper`: Convert to TypeScript ([#46480](https://github.com/WordPress/gutenberg/pull/46480)).
-   `ItemGroup`: migrate Storybook to controls, refactor to TypeScript ([46945](https://github.com/WordPress/gutenberg/pull/46945)).

### Bug Fix

-   `Placeholder`: set fixed right margin for label's icon ([46918](https://github.com/WordPress/gutenberg/pull/46918)).
-   `TreeGrid`: Fix right-arrow keyboard navigation when a row contains more than two focusable elements ([46998](https://github.com/WordPress/gutenberg/pull/46998)).

## 23.1.0 (2023-01-02)

### Breaking Changes

-   `ColorPalette`: The experimental `__experimentalHasMultipleOrigins` prop has been removed ([#46315](https://github.com/WordPress/gutenberg/pull/46315)).

## 23.0.0 (2022-12-14)

### Breaking Changes

-   Updated dependencies to require React 18 ([45235](https://github.com/WordPress/gutenberg/pull/45235))

### New Feature

-   `TabPanel`: support manual tab activation ([#46004](https://github.com/WordPress/gutenberg/pull/46004)).
-   `TabPanel`: support disabled prop for tab buttons ([#46471](https://github.com/WordPress/gutenberg/pull/46471)).
-   `BaseControl`: Add `useBaseControlProps` hook to help generate id-releated props ([#46170](https://github.com/WordPress/gutenberg/pull/46170)).

### Bug Fix

-   `ColorPalette`: show "Clear" button even when colors array is empty ([#46001](https://github.com/WordPress/gutenberg/pull/46001)).
-   `InputControl`: Fix internal `Flex` wrapper usage that could add an unintended `height: 100%` ([#46213](https://github.com/WordPress/gutenberg/pull/46213)).
-   `Navigator`: Allow calling `goTo` and `goBack` twice in one render cycle ([#46391](https://github.com/WordPress/gutenberg/pull/46391)).
-   `Modal`: Fix unexpected modal closing in IME Composition ([#46453](https://github.com/WordPress/gutenberg/pull/46453)).
-   `Toolbar`: Fix duplicate focus style on anchor link button ([#46759](https://github.com/WordPress/gutenberg/pull/46759)).
-   `useNavigateRegions`: Ensure region navigation picks the next region based on where the current user focus is located instead of starting at the beginning ([#44883](https://github.com/WordPress/gutenberg/pull/44883)).
-   `ComboboxControl`: Fix unexpected behaviour in IME Composition ([#46827](https://github.com/WordPress/gutenberg/pull/46827)).

### Enhancements

-   `TabPanel`: Simplify tab-focus style. ([#46276](https://github.com/WordPress/gutenberg/pull/46276)).
-   `TabPanel`: Add ability to set icon only tab buttons ([#45005](https://github.com/WordPress/gutenberg/pull/45005)).
-   `InputControl`, `NumberControl`, `UnitControl`: Add `help` prop for additional description ([#45931](https://github.com/WordPress/gutenberg/pull/45931)).
-   `BorderControl`, `ColorPicker` & `QueryControls`: Replace bottom margin overrides with `__nextHasNoMarginBottom` ([#45985](https://github.com/WordPress/gutenberg/pull/45985)).
-   `CustomSelectControl`, `UnitControl`: Add `onFocus` and `onBlur` props ([#46096](https://github.com/WordPress/gutenberg/pull/46096)).
-   `ResizableBox`: Prevent unnecessary paint on resize handles ([#46196](https://github.com/WordPress/gutenberg/pull/46196)).
-   `Popover`: Prevent unnecessary paint caused by using outline ([#46201](https://github.com/WordPress/gutenberg/pull/46201)).
-   `PaletteEdit`: Global styles: add onChange actions to color palette items [#45681](https://github.com/WordPress/gutenberg/pull/45681).
-   Lighten the border color on control components ([#46252](https://github.com/WordPress/gutenberg/pull/46252)).
-   `Popover`: Prevent unnecessary paint when scrolling by using transform instead of top/left positionning ([#46187](https://github.com/WordPress/gutenberg/pull/46187)).
-   `CircularOptionPicker`: Prevent unecessary paint on hover ([#46197](https://github.com/WordPress/gutenberg/pull/46197)).

### Experimental

-   `TextControl`: Restrict `type` prop to `email`, `number`, `password`, `tel`, `text`, `search` or `url` ([#45433](https://github.com/WordPress/gutenberg/pull/45433/)).

### Internal

-   `useControlledValue`: let TypeScript infer the return type ([#46164](https://github.com/WordPress/gutenberg/pull/46164)).
-   `LinkedButton`: remove unnecessary `span` tag ([#46063](https://github.com/WordPress/gutenberg/pull/46063)).
-   NumberControl: refactor styles/tests/stories to TypeScript, replace fireEvent with user-event ([#45990](https://github.com/WordPress/gutenberg/pull/45990)).
-   `useBaseField`: Convert to TypeScript ([#45712](https://github.com/WordPress/gutenberg/pull/45712)).
-   `Dashicon`: Convert to TypeScript ([#45924](https://github.com/WordPress/gutenberg/pull/45924)).
-   `PaletteEdit`: add follow up changelog for #45681 and tests [#46095](https://github.com/WordPress/gutenberg/pull/46095).
-   `AlignmentMatrixControl`: Convert to TypeScript ([#46162](https://github.com/WordPress/gutenberg/pull/46162)).
-   `Theme`: Remove public export ([#46427](https://github.com/WordPress/gutenberg/pull/46427)).
-   `Autocomplete`: Refactor away from `_.find()` ([#46537](https://github.com/WordPress/gutenberg/pull/46537)).
-   `TabPanel`: Refactor away from `_.find()` ([#46537](https://github.com/WordPress/gutenberg/pull/46537)).
-   `BottomSheetPickerCell`: Refactor away from `_.find()` for mobile ([#46537](https://github.com/WordPress/gutenberg/pull/46537)).
-   Refactor global styles context away from `_.find()` for mobile ([#46537](https://github.com/WordPress/gutenberg/pull/46537)).
-   `Dropdown`: Convert to TypeScript ([#45787](https://github.com/WordPress/gutenberg/pull/45787)).

### Documentation

-   `Tooltip`: Add readme and unit tests for `shortcut` prop ([#46092](https://github.com/WordPress/gutenberg/pull/46092)).

## 22.1.0 (2022-11-16)

### Enhancements

-   `ColorPalette`, `BorderBox`, `BorderBoxControl`: polish and DRY prop types, add default values ([#45463](https://github.com/WordPress/gutenberg/pull/45463)).
-   `TabPanel`: Add ability to set icon only tab buttons ([#45005](https://github.com/WordPress/gutenberg/pull/45005)).

### Internal

-   `AnglePickerControl`: remove `:focus-visible' outline on `CircleOutlineWrapper` ([#45758](https://github.com/WordPress/gutenberg/pull/45758))

### Bug Fix

-   `FormTokenField`: Fix duplicate input in IME composition ([#45607](https://github.com/WordPress/gutenberg/pull/45607)).
-   `Autocomplete`: Check key events more strictly in IME composition ([#45626](https://github.com/WordPress/gutenberg/pull/45626)).
-   `Autocomplete`: Fix unexpected block insertion during IME composition ([#45510](https://github.com/WordPress/gutenberg/pull/45510)).
-   `Icon`: Making size prop work for icon components using dash icon strings ([#45593](https://github.com/WordPress/gutenberg/pull/45593))
-   `ToolsPanelItem`: Prevent unintended calls to onDeselect when parent panel is remounted and item is rendered via SlotFill ([#45673](https://github.com/WordPress/gutenberg/pull/45673))
-   `ColorPicker`: Prevent all number fields from becoming "0" when one of them is an empty string ([#45649](https://github.com/WordPress/gutenberg/pull/45649)).
-   `ToggleControl`: Fix toggle control label text overflow ([#45962](https://github.com/WordPress/gutenberg/pull/45962)).

### Internal

-   `ToolsPanel`: Update to fix `exhaustive-deps` eslint rule ([#45715](https://github.com/WordPress/gutenberg/pull/45715)).
-   `PaletteEditListView`: Update to ignore `exhaustive-deps` eslint rule ([#45467](https://github.com/WordPress/gutenberg/pull/45467)).
-   `Popover`: Update to pass `exhaustive-deps` eslint rule ([#45656](https://github.com/WordPress/gutenberg/pull/45656)).
-   `Flex`: Update to pass `exhaustive-deps` eslint rule ([#45528](https://github.com/WordPress/gutenberg/pull/45528)).
-   `withNotices`: Update to pass `exhaustive-deps` eslint rule ([#45530](https://github.com/WordPress/gutenberg/pull/45530)).
-   `ItemGroup`: Update to pass `exhaustive-deps` eslint rule ([#45531](https://github.com/WordPress/gutenberg/pull/45531)).
-   `TabPanel`: Update to pass `exhaustive-deps` eslint rule ([#45660](https://github.com/WordPress/gutenberg/pull/45660)).
-   `NavigatorScreen`: Update to pass `exhaustive-deps` eslint rule ([#45648](https://github.com/WordPress/gutenberg/pull/45648)).
-   `Draggable`: Convert to TypeScript ([#45471](https://github.com/WordPress/gutenberg/pull/45471)).
-   `MenuGroup`: Convert to TypeScript ([#45617](https://github.com/WordPress/gutenberg/pull/45617)).
-   `useCx`: fix story to satisfy the `react-hooks/exhaustive-deps` eslint rule ([#45614](https://github.com/WordPress/gutenberg/pull/45614))
-   Activate the `react-hooks/exhuastive-deps` eslint rule for the Components package ([#41166](https://github.com/WordPress/gutenberg/pull/41166))
-   `Snackbar`: Convert to TypeScript ([#45472](https://github.com/WordPress/gutenberg/pull/45472)).

### Experimental

-   `ToggleGroupControl`: Only show enclosing border when `isBlock` and not `isDeselectable` ([#45492](https://github.com/WordPress/gutenberg/pull/45492)).
-   `Theme`: Add support for custom `background` color ([#45466](https://github.com/WordPress/gutenberg/pull/45466)).

## 22.0.0 (2022-11-02)

### Breaking Changes

-   `Popover`: The deprecated `range` and `__unstableShift` props have been removed ([#45195](https://github.com/WordPress/gutenberg/pull/45195)).

### Deprecations

-   `Popover`: the deprecation messages for anchor-related props (`anchorRef`, `anchorRect`, `getAnchorRect`) have been updated ([#45195](https://github.com/WordPress/gutenberg/pull/45195)).
-   `RadioGroup`: Mark as deprecated, in favor of `RadioControl` and `ToggleGroupControl` ([#45389](https://github.com/WordPress/gutenberg/pull/45389)).
-   `Popover`: the deprecation messages for anchor-related props (`anchorRef`, `anchorRect`, `getAnchorRect`) have been updated. ([#45195](https://github.com/WordPress/gutenberg/pull/45195)).
-   `Popover`: The `isAlternate` prop has been replaced with a `variant` prop that can be called with the `'toolbar'` string ([#45137](https://github.com/WordPress/gutenberg/pull/45137)).

### New Feature

-   `BoxControl` & `CustomSelectControl`: Add `onMouseOver` and `onMouseOut` callback props to allow handling of these events by parent components ([#44955](https://github.com/WordPress/gutenberg/pull/44955))
-   `Popover`: A `variant` prop has been added to style popovers, with `'unstyled'` and `'toolbar'` possible values ([#45137](https://github.com/WordPress/gutenberg/pull/45137)).

### Enhancements

-   `FontSizePicker`: Pass the preset object to the onChange callback to allow conversion from preset slugs to CSS vars ([#44967](https://github.com/WordPress/gutenberg/pull/44967)).
-   `FontSizePicker`: Improved slider design when `withSlider` is set ([#44598](https://github.com/WordPress/gutenberg/pull/44598)).
-   `ToggleControl`: Improved types for the `help` prop, covering the dynamic render function option, and enabled the dynamic `help` behavior only for a controlled component ([#45279](https://github.com/WordPress/gutenberg/pull/45279)).
-   `BorderControl` & `BorderBoxControl`: Replace `__next36pxDefaultSize` with "default" and "large" size variants ([#41860](https://github.com/WordPress/gutenberg/pull/41860)).
-   `UnitControl`: Remove outer wrapper to normalize className placement ([#41860](https://github.com/WordPress/gutenberg/pull/41860)).
-   `ColorPalette`: Fix transparent checkered background pattern ([#45295](https://github.com/WordPress/gutenberg/pull/45295)).
-   `ToggleGroupControl`: Add `isDeselectable` prop to allow deselecting the selected option ([#45123](https://github.com/WordPress/gutenberg/pull/45123)).
-   `FontSizePicker`: Improve hint text shown next to 'Font size' label ([#44966](https://github.com/WordPress/gutenberg/pull/44966)).

### Bug Fix

-   `useNavigateRegions`: Add new keyboard shortcut alias to cover backtick and tilde keys inconsistencies across browsers ([#45019](https://github.com/WordPress/gutenberg/pull/45019)).
-   `Button`: Tweak the destructive button primary, link, and default variants ([#44427](https://github.com/WordPress/gutenberg/pull/44427)).
-   `UnitControl`: Fix `disabled` style is overridden by core `form.css` style ([#45250](https://github.com/WordPress/gutenberg/pull/45250)).
-   `ItemGroup`: fix RTL `Item` styles when rendered as a button ([#45280](https://github.com/WordPress/gutenberg/pull/45280)).
-   `Button`: Fix RTL alignment for buttons containing an icon and text ([#44787](https://github.com/WordPress/gutenberg/pull/44787)).
-   `TabPanel`: Call `onSelect()` on every tab selection, regardless of whether it was triggered by user interaction ([#44028](https://github.com/WordPress/gutenberg/pull/44028)).
-   `FontSizePicker`: Fallback to font size `slug` if `name` is undefined ([#45041](https://github.com/WordPress/gutenberg/pull/45041)).
-   `AutocompleterUI`: fix issue where autocompleter UI would appear on top of other UI elements ([#44795](https://github.com/WordPress/gutenberg/pull/44795/))
-   `ExternalLink`: Fix to re-enable support for `onClick` event handler ([#45214](https://github.com/WordPress/gutenberg/pull/45214)).
-   `InputControl`: Allow inline styles to be applied to the wrapper not inner input ([#45340](https://github.com/WordPress/gutenberg/pull/45340/))

### Internal

-   `BorderBoxControl`: Convert stories to TypeScript and use Controls ([#45002](https://github.com/WordPress/gutenberg/pull/45002)).
-   `Disabled`: add a note in the docs about the lack of polyfill for the `inert` attribute ([#45272](https://github.com/WordPress/gutenberg/pull/45272))
-   `Snackbar`: updated to satisfy `react/exhaustive-deps` eslint rule ([#44934](https://github.com/WordPress/gutenberg/pull/44934))
-   `AnglePickerControl`: Set Storybook Label control type to 'text' ([#45122](https://github.com/WordPress/gutenberg/pull/45122)).
-   `SlotFill`: updated to satisfy `react/exhaustive-deps` eslint rule ([#44403](https://github.com/WordPress/gutenberg/pull/44403))
-   `Context`: updated to ignore `react/exhaustive-deps` eslint rule ([#45044](https://github.com/WordPress/gutenberg/pull/45044))
-   `Button`: Refactor Storybook to controls and align docs ([#44105](https://github.com/WordPress/gutenberg/pull/44105)).
-   `TabPanel`: updated to satisfy `react/exhaustive-deps` eslint rule ([#44935](https://github.com/WordPress/gutenberg/pull/44935))
-   `ColorPalette`: Convert to TypeScript ([#44632](https://github.com/WordPress/gutenberg/pull/44632)).
-   `UnitControl`: Add tests ([#45260](https://github.com/WordPress/gutenberg/pull/45260)).
-   `Disabled`: Refactor the component to rely on the HTML `inert` attribute.
-   `CustomGradientBar`: Refactor away from Lodash ([#45367](https://github.com/WordPress/gutenberg/pull/45367/)).
-   `TextControl`: Set Storybook control types on `help`, `label` and `type` ([#45405](https://github.com/WordPress/gutenberg/pull/45405)).
-   `Autocomplete`: use Popover's new `placement` prop instead of legacy `position` prop ([#44396](https://github.com/WordPress/gutenberg/pull/44396/)).
-   `SelectControl`: Add `onChange`, `onBlur` and `onFocus` to storybook actions ([#45432](https://github.com/WordPress/gutenberg/pull/45432/)).
-   `FontSizePicker`: Add more comprehensive tests ([#45298](https://github.com/WordPress/gutenberg/pull/45298)).
-   `FontSizePicker`: Refactor to use components instead of helper functions ([#44891](https://github.com/WordPress/gutenberg/pull/44891)).

### Experimental

-   `NumberControl`: Replace `hideHTMLArrows` prop with `spinControls` prop. Allow custom spin controls via `spinControls="custom"` ([#45333](https://github.com/WordPress/gutenberg/pull/45333)).

### Experimental

-   Theming: updated Components package to utilize the new `accent` prop of the experimental `Theme` component.

## 21.3.0 (2022-10-19)

### Bug Fix

-   `FontSizePicker`: Ensure that fluid font size presets appear correctly in the UI controls ([#44791](https://github.com/WordPress/gutenberg/pull/44791)).
-   `ToggleGroupControl`: Remove unsupported `disabled` prop from types, and correctly mark `label` prop as required ([#45114](https://github.com/WordPress/gutenberg/pull/45114)).
-   `Navigator`: prevent partially hiding focus ring styles, by removing unnecessary overflow rules on `NavigatorScreen` ([#44973](https://github.com/WordPress/gutenberg/pull/44973)).
-   `Navigator`: restore focus only once per location ([#44972](https://github.com/WordPress/gutenberg/pull/44972)).

### Documentation

-   `VisuallyHidden`: Add some notes on best practices around stacking contexts when using this component ([#44867](https://github.com/WordPress/gutenberg/pull/44867)).

### Internal

-   `Modal`: Convert to TypeScript ([#42949](https://github.com/WordPress/gutenberg/pull/42949)).
-   `Sandbox`: Use `toString` to create observe and resize script string ([#42872](https://github.com/WordPress/gutenberg/pull/42872)).
-   `Navigator`: refactor unit tests to TypeScript and to `user-event` ([#44970](https://github.com/WordPress/gutenberg/pull/44970)).
-   `Navigator`: Refactor Storybook code to TypeScript and controls ([#44979](https://github.com/WordPress/gutenberg/pull/44979)).
-   `withFilters`: Refactor away from `_.without()` ([#44980](https://github.com/WordPress/gutenberg/pull/44980/)).
-   `withFocusReturn`: Refactor tests to `@testing-library/react` ([#45012](https://github.com/WordPress/gutenberg/pull/45012)).
-   `ToolsPanel`: updated to satisfy `react/exhaustive-deps` eslint rule ([#45028](https://github.com/WordPress/gutenberg/pull/45028))
-   `Tooltip`: updated to ignore `react/exhaustive-deps` eslint rule ([#45043](https://github.com/WordPress/gutenberg/pull/45043))

## 21.2.0 (2022-10-05)

### Enhancements

-   `FontSizePicker`: Updated to take up full width of its parent and have a 40px Reset button when `size` is `__unstable-large` ((44559)[https://github.com/WordPress/gutenberg/pull/44559]).
-   `BorderBoxControl`: Omit unit select when width values are mixed ([#44592](https://github.com/WordPress/gutenberg/pull/44592))
-   `BorderControl`: Add ability to disable unit selection ([#44592](https://github.com/WordPress/gutenberg/pull/44592))

### Bug Fix

-   `Popover`: fix limitShift logic by adding iframe offset correctly ([#42950](https://github.com/WordPress/gutenberg/pull/42950)).
-   `Popover`: refine position-to-placement conversion logic, add tests ([#44377](https://github.com/WordPress/gutenberg/pull/44377)).
-   `ToggleGroupControl`: adjust icon color when inactive, from `gray-700` to `gray-900` ([#44575](https://github.com/WordPress/gutenberg/pull/44575)).
-   `TokenInput`: improve logic around the `aria-activedescendant` attribute, which was causing unintended focus behavior for some screen readers ([#44526](https://github.com/WordPress/gutenberg/pull/44526)).
-   `NavigatorScreen`: fix focus issue where back button received focus unexpectedly ([#44239](https://github.com/WordPress/gutenberg/pull/44239))
-   `FontSizePicker`: Fix header order in RTL languages ([#44590](https://github.com/WordPress/gutenberg/pull/44590)).

### Enhancements

-   `SuggestionList`: use `requestAnimationFrame` instead of `setTimeout` when scrolling selected item into view. This change improves the responsiveness of the `ComboboxControl` and `FormTokenField` components when rapidly hovering over the suggestion items in the list ([#44573](https://github.com/WordPress/gutenberg/pull/44573)).

### Internal

-   `Mobile` updated to ignore `react/exhaustive-deps` eslint rule ([#44207](https://github.com/WordPress/gutenberg/pull/44207)).
-   `Popover`: refactor unit tests to TypeScript and modern RTL assertions ([#44373](https://github.com/WordPress/gutenberg/pull/44373)).
-   `SearchControl`: updated to ignore `react/exhaustive-deps` eslint rule in native files([#44381](https://github.com/WordPress/gutenberg/pull/44381))
-   `ResizableBox` updated to pass the `react/exhaustive-deps` eslint rule ([#44370](https://github.com/WordPress/gutenberg/pull/44370)).
-   `Sandbox`: updated to satisfy `react/exhaustive-deps` eslint rule ([#44378](https://github.com/WordPress/gutenberg/pull/44378))
-   `FontSizePicker`: Convert to TypeScript ([#44449](https://github.com/WordPress/gutenberg/pull/44449)).
-   `FontSizePicker`: Replace SCSS with Emotion + components ([#44483](https://github.com/WordPress/gutenberg/pull/44483)).

### Experimental

-   Add experimental `Theme` component ([#44668](https://github.com/WordPress/gutenberg/pull/44668)).

## 21.1.0 (2022-09-21)

### Deprecations

-   `Popover`: added new `anchor` prop, supposed to supersede all previous anchor-related props (`anchorRef`, `anchorRect`, `getAnchorRect`). These older anchor-related props are now marked as deprecated and are scheduled to be removed in WordPress 6.3 ([#43691](https://github.com/WordPress/gutenberg/pull/43691)).

### Bug Fix

-   `Button`: Remove unexpected `has-text` class when empty children are passed ([#44198](https://github.com/WordPress/gutenberg/pull/44198)).
-   The `LinkedButton` to unlink sides in `BoxControl`, `BorderBoxControl` and `BorderRadiusControl` have changed from a rectangular primary button to an icon-only button, with a sentence case tooltip, and default-size icon for better legibility. The `Button` component has been fixed so when `isSmall` and `icon` props are set, and no text is present, the button shape is square rather than rectangular.

### New Features

-   `MenuItem`: Add suffix prop for injecting non-icon and non-shortcut content to menu items ([#44260](https://github.com/WordPress/gutenberg/pull/44260)).
-   `ToolsPanel`: Add subheadings to ellipsis menu and reset text to default control menu items ([#44260](https://github.com/WordPress/gutenberg/pull/44260)).

### Internal

-   `NavigationMenu` updated to ignore `react/exhaustive-deps` eslint rule ([#44090](https://github.com/WordPress/gutenberg/pull/44090)).
-   `RangeControl`: updated to pass `react/exhaustive-deps` eslint rule ([#44271](https://github.com/WordPress/gutenberg/pull/44271)).
-   `UnitControl` updated to pass the `react/exhaustive-deps` eslint rule ([#44161](https://github.com/WordPress/gutenberg/pull/44161)).
-   `Notice`: updated to satisfy `react/exhaustive-deps` eslint rule ([#44157](https://github.com/WordPress/gutenberg/pull/44157))

## 21.0.0 (2022-09-13)

### Deprecations

-   `FontSizePicker`: Deprecate bottom margin style. Add a `__nextHasNoMarginBottom` prop to start opting into the margin-free styles that will become the default in a future version, currently scheduled to be WordPress 6.4 ([#43870](https://github.com/WordPress/gutenberg/pull/43870)).
-   `AnglePickerControl`: Deprecate bottom margin style. Add a `__nextHasNoMarginBottom` prop to start opting into the margin-free styles that will become the default in a future version, currently scheduled to be WordPress 6.4 ([#43867](https://github.com/WordPress/gutenberg/pull/43867)).
-   `Popover`: deprecate `__unstableShift` prop in favour of new `shift` prop. The `__unstableShift` is currently scheduled for removal in WordPress 6.3 ([#43845](https://github.com/WordPress/gutenberg/pull/43845)).
-   `Popover`: removed the `__unstableObserveElement` prop, which is not necessary anymore. The functionality is now supported directly by the component without the need of an external prop ([#43617](https://github.com/WordPress/gutenberg/pull/43617)).

### Bug Fix

-   `Button`, `Icon`: Fix `iconSize` prop doesn't work with some icons ([#43821](https://github.com/WordPress/gutenberg/pull/43821)).
-   `InputControl`, `NumberControl`, `UnitControl`: Fix margin when `labelPosition` is `bottom` ([#43995](https://github.com/WordPress/gutenberg/pull/43995)).
-   `Popover`: enable auto-updating every animation frame ([#43617](https://github.com/WordPress/gutenberg/pull/43617)).
-   `Popover`: improve the component's performance and reactivity to prop changes by reworking its internals ([#43335](https://github.com/WordPress/gutenberg/pull/43335)).
-   `NavigatorScreen`: updated to satisfy `react/exhaustive-deps` eslint rule ([#43876](https://github.com/WordPress/gutenberg/pull/43876))
-   `Popover`: fix positioning when reference and floating elements are both within an iframe ([#43971](https://github.com/WordPress/gutenberg/pull/43971))

### Enhancements

-   `ToggleControl`: Add `__nextHasNoMargin` prop for opting into the new margin-free styles ([#43717](https://github.com/WordPress/gutenberg/pull/43717)).
-   `CheckboxControl`: Add `__nextHasNoMargin` prop for opting into the new margin-free styles ([#43720](https://github.com/WordPress/gutenberg/pull/43720)).
-   `FocalPointControl`: Add `__nextHasNoMargin` prop for opting into the new margin-free styles ([#43996](https://github.com/WordPress/gutenberg/pull/43996)).
-   `TextControl`, `TextareaControl`: Add `__nextHasNoMargin` prop for opting into the new margin-free styles ([#43782](https://github.com/WordPress/gutenberg/pull/43782)).
-   `Flex`: Remove margin-based polyfill implementation of flex `gap` ([#43995](https://github.com/WordPress/gutenberg/pull/43995)).
-   `RangeControl`: Tweak dark gray marking color to be consistent with the grays in `@wordpress/base-styles` ([#43773](https://github.com/WordPress/gutenberg/pull/43773)).
-   `UnitControl`: Tweak unit dropdown color to be consistent with the grays in `@wordpress/base-styles` ([#43773](https://github.com/WordPress/gutenberg/pull/43773)).
-   `SearchControl`: Add `__nextHasNoMargin` prop for opting into the new margin-free styles ([#43871](https://github.com/WordPress/gutenberg/pull/43871)).
-   `UnitControl`: Consistently hide spin buttons ([#43985](https://github.com/WordPress/gutenberg/pull/43985)).
-   `CardHeader`, `CardBody`, `CardFooter`: Tweak `isShady` background colors to be consistent with the grays in `@wordpress/base-styles` ([#43719](https://github.com/WordPress/gutenberg/pull/43719)).
-   `InputControl`, `SelectControl`: Tweak `disabled` colors to be consistent with the grays in `@wordpress/base-styles` ([#43719](https://github.com/WordPress/gutenberg/pull/43719)).
-   `FocalPointPicker`: Tweak media placeholder background color to be consistent with the grays in `@wordpress/base-styles` ([#43994](https://github.com/WordPress/gutenberg/pull/43994)).
-   `RangeControl`: Tweak rail, track, and mark colors to be consistent with the grays in `@wordpress/base-styles` ([#43994](https://github.com/WordPress/gutenberg/pull/43994)).
-   `UnitControl`: Tweak unit dropdown hover color to be consistent with the grays in `@wordpress/base-styles` ([#43994](https://github.com/WordPress/gutenberg/pull/43994)).

### Internal

-   `Icon`: Refactor tests to `@testing-library/react` ([#44051](https://github.com/WordPress/gutenberg/pull/44051)).
-   Fix TypeScript types for `isValueDefined()` and `isValueEmpty()` utility functions ([#43983](https://github.com/WordPress/gutenberg/pull/43983)).
-   `RadioControl`: Clean up styles to use less custom CSS ([#43868](https://github.com/WordPress/gutenberg/pull/43868)).
-   Remove unused `normalizeArrowKey` utility function ([#43640](https://github.com/WordPress/gutenberg/pull/43640/)).
-   `SearchControl`: Convert to TypeScript ([#43871](https://github.com/WordPress/gutenberg/pull/43871)).
-   `FormFileUpload`: Convert to TypeScript ([#43960](https://github.com/WordPress/gutenberg/pull/43960)).
-   `DropZone`: Convert to TypeScript ([#43962](https://github.com/WordPress/gutenberg/pull/43962)).
-   `ToggleGroupControl`: Rename `__experimentalIsIconGroup` prop to `__experimentalIsBorderless` ([#43771](https://github.com/WordPress/gutenberg/pull/43771/)).
-   `NumberControl`: Add TypeScript types ([#43791](https://github.com/WordPress/gutenberg/pull/43791/)).
-   Refactor `FocalPointPicker` to function component ([#39168](https://github.com/WordPress/gutenberg/pull/39168)).
-   `Guide`: use `code` instead of `keyCode` for keyboard events ([#43604](https://github.com/WordPress/gutenberg/pull/43604/)).
-   `ToggleControl`: Convert to TypeScript and streamline CSS ([#43717](https://github.com/WordPress/gutenberg/pull/43717)).
-   `FocalPointPicker`: Convert to TypeScript ([#43872](https://github.com/WordPress/gutenberg/pull/43872)).
-   `Navigation`: use `code` instead of `keyCode` for keyboard events ([#43644](https://github.com/WordPress/gutenberg/pull/43644/)).
-   `ComboboxControl`: Add unit tests ([#42403](https://github.com/WordPress/gutenberg/pull/42403)).
-   `NavigableContainer`: use `code` instead of `keyCode` for keyboard events, rewrite tests using RTL and `user-event` ([#43606](https://github.com/WordPress/gutenberg/pull/43606/)).
-   `ComboboxControl`: updated to satisfy `react/exhuastive-deps` eslint rule ([#41417](https://github.com/WordPress/gutenberg/pull/41417))
-   `FormTokenField`: Refactor away from Lodash ([#43744](https://github.com/WordPress/gutenberg/pull/43744/)).
-   `NavigatorButton`: updated to satisfy `react/exhaustive-deps` eslint rule ([#42051](https://github.com/WordPress/gutenberg/pull/42051))
-   `TabPanel`: Refactor away from `_.partial()` ([#43895](https://github.com/WordPress/gutenberg/pull/43895/)).
-   `Panel`: Refactor tests to `@testing-library/react` ([#43896](https://github.com/WordPress/gutenberg/pull/43896)).
-   `Popover`: refactor to TypeScript ([#43823](https://github.com/WordPress/gutenberg/pull/43823/)).
-   `BorderControl` and `BorderBoxControl`: replace temporary types with `Popover`'s types ([#43823](https://github.com/WordPress/gutenberg/pull/43823/)).
-   `DimensionControl`: Refactor tests to `@testing-library/react` ([#43916](https://github.com/WordPress/gutenberg/pull/43916)).
-   `withFilters`: Refactor tests to `@testing-library/react` ([#44017](https://github.com/WordPress/gutenberg/pull/44017)).
-   `IsolatedEventContainer`: Refactor tests to `@testing-library/react` ([#44073](https://github.com/WordPress/gutenberg/pull/44073)).
-   `KeyboardShortcuts`: Refactor tests to `@testing-library/react` ([#44075](https://github.com/WordPress/gutenberg/pull/44075)).
-   `Slot`/`Fill`: Refactor tests to `@testing-library/react` ([#44084](https://github.com/WordPress/gutenberg/pull/44084)).
-   `ColorPalette`: Refactor tests to `@testing-library/react` ([#44108](https://github.com/WordPress/gutenberg/pull/44108)).

## 20.0.0 (2022-08-24)

### Deprecations

-   `CustomSelectControl`: Deprecate constrained width style. Add a `__nextUnconstrainedWidth` prop to start opting into the unconstrained width that will become the default in a future version, currently scheduled to be WordPress 6.4 ([#43230](https://github.com/WordPress/gutenberg/pull/43230)).
-   `Popover`: deprecate `__unstableForcePosition` prop in favour of new `flip` and `resize` props. The `__unstableForcePosition` is currently scheduled for removal in WordPress 6.3 ([#43546](https://github.com/WordPress/gutenberg/pull/43546)).

### Bug Fix

-   `AlignmentMatrixControl`: keep the physical direction in RTL languages ([#43126](https://github.com/WordPress/gutenberg/pull/43126)).
-   `AlignmentMatrixControl`: Fix the `width` prop so it works as intended ([#43482](https://github.com/WordPress/gutenberg/pull/43482)).
-   `SelectControl`, `CustomSelectControl`: Truncate long option strings ([#43301](https://github.com/WordPress/gutenberg/pull/43301)).
-   `ToggleGroupControl`: Fix minor inconsistency in label height ([#43331](https://github.com/WordPress/gutenberg/pull/43331)).
-   `Popover`: fix and improve opening animation ([#43186](https://github.com/WordPress/gutenberg/pull/43186)).
-   `Popover`: fix incorrect deps in hooks resulting in incorrect positioning after calling `update` ([#43267](https://github.com/WordPress/gutenberg/pull/43267/)).
-   `FontSizePicker`: Fix excessive margin between label and input ([#43304](https://github.com/WordPress/gutenberg/pull/43304)).
-   Ensure all dependencies allow version ranges ([#43355](https://github.com/WordPress/gutenberg/pull/43355)).
-   `Popover`: make sure offset middleware always applies the latest frame offset values ([#43329](https://github.com/WordPress/gutenberg/pull/43329/)).
-   `Dropdown`: anchor popover to the dropdown wrapper (instead of the toggle) ([#43377](https://github.com/WordPress/gutenberg/pull/43377/)).
-   `Guide`: Fix error when rendering with no pages ([#43380](https://github.com/WordPress/gutenberg/pull/43380/)).
-   `Disabled`: preserve input values when toggling the `isDisabled` prop ([#43508](https://github.com/WordPress/gutenberg/pull/43508/))

### Enhancements

-   `GradientPicker`: Show custom picker before swatches ([#43577](https://github.com/WordPress/gutenberg/pull/43577)).
-   `CustomGradientPicker`, `GradientPicker`: Add `__nextHasNoMargin` prop for opting into the new margin-free styles ([#43387](https://github.com/WordPress/gutenberg/pull/43387)).
-   `ToolsPanel`: Tighten grid gaps ([#43424](https://github.com/WordPress/gutenberg/pull/43424)).
-   `ColorPalette`: Make popover style consistent ([#43570](https://github.com/WordPress/gutenberg/pull/43570)).
-   `ToggleGroupControl`: Improve TypeScript documentation ([#43265](https://github.com/WordPress/gutenberg/pull/43265)).
-   `ComboboxControl`: Normalize hyphen-like characters to an ASCII hyphen ([#42942](https://github.com/WordPress/gutenberg/pull/42942)).
-   `FormTokenField`: Refactor away from `_.difference()` ([#43224](https://github.com/WordPress/gutenberg/pull/43224/)).
-   `Autocomplete`: use `KeyboardEvent.code` instead of `KeyboardEvent.keyCode` ([#43432](https://github.com/WordPress/gutenberg/pull/43432/)).
-   `ConfirmDialog`: replace (almost) every usage of `fireEvent` with `@testing-library/user-event` ([#43429](https://github.com/WordPress/gutenberg/pull/43429/)).
-   `Popover`: Introduce new `flip` and `resize` props ([#43546](https://github.com/WordPress/gutenberg/pull/43546/)).

### Internal

-   `Tooltip`: Refactor tests to `@testing-library/react` ([#43061](https://github.com/WordPress/gutenberg/pull/43061)).
-   `ClipboardButton`, `FocusableIframe`, `IsolatedEventContainer`, `withConstrainedTabbing`, `withSpokenMessages`: Improve TypeScript types ([#43579](https://github.com/WordPress/gutenberg/pull/43579)).
-   Clean up unused and duplicate `COLORS` values ([#43445](https://github.com/WordPress/gutenberg/pull/43445)).
-   Update `floating-ui` to the latest version ([#43206](https://github.com/WordPress/gutenberg/pull/43206)).
-   `DateTimePicker`, `TimePicker`, `DatePicker`: Switch from `moment` to `date-fns` ([#43005](https://github.com/WordPress/gutenberg/pull/43005)).
-   `DatePicker`: Switch from `react-dates` to `use-lilius` ([#43005](https://github.com/WordPress/gutenberg/pull/43005)).
-   `DateTimePicker`: address feedback after recent refactor to `date-fns` and `use-lilius` ([#43495](https://github.com/WordPress/gutenberg/pull/43495)).
-   `convertLTRToRTL()`: Refactor away from `_.mapKeys()` ([#43258](https://github.com/WordPress/gutenberg/pull/43258/)).
-   `withSpokenMessages`: Update to use `@testing-library/react` ([#43273](https://github.com/WordPress/gutenberg/pull/43273)).
-   `MenuGroup`: Refactor unit tests to use `@testing-library/react` ([#43275](https://github.com/WordPress/gutenberg/pull/43275)).
-   `FormTokenField`: Refactor away from `_.uniq()` ([#43330](https://github.com/WordPress/gutenberg/pull/43330/)).
-   `contextConnect`: Refactor away from `_.uniq()` ([#43330](https://github.com/WordPress/gutenberg/pull/43330/)).
-   `ColorPalette`: Refactor away from `_.uniq()` ([#43330](https://github.com/WordPress/gutenberg/pull/43330/)).
-   `Guide`: Refactor away from `_.times()` ([#43374](https://github.com/WordPress/gutenberg/pull/43374/)).
-   `Disabled`: Convert to TypeScript ([#42708](https://github.com/WordPress/gutenberg/pull/42708)).
-   `Guide`: Update tests to use `@testing-library/react` ([#43380](https://github.com/WordPress/gutenberg/pull/43380)).
-   `Modal`: use `KeyboardEvent.code` instead of deprecated `KeyboardEvent.keyCode`. improve unit tests ([#43429](https://github.com/WordPress/gutenberg/pull/43429/)).
-   `FocalPointPicker`: use `KeyboardEvent.code`, partially refactor tests to modern RTL and `user-event` ([#43441](https://github.com/WordPress/gutenberg/pull/43441/)).
-   `CustomGradientPicker`: use `KeyboardEvent.code` instead of `KeyboardEvent.keyCode` ([#43437](https://github.com/WordPress/gutenberg/pull/43437/)).
-   `Card`: Convert to TypeScript ([#42941](https://github.com/WordPress/gutenberg/pull/42941)).
-   `NavigableContainer`: Refactor away from `_.omit()` ([#43474](https://github.com/WordPress/gutenberg/pull/43474/)).
-   `Notice`: Refactor away from `_.omit()` ([#43474](https://github.com/WordPress/gutenberg/pull/43474/)).
-   `Snackbar`: Refactor away from `_.omit()` ([#43474](https://github.com/WordPress/gutenberg/pull/43474/)).
-   `UnitControl`: Refactor away from `_.omit()` ([#43474](https://github.com/WordPress/gutenberg/pull/43474/)).
-   `BottomSheet`: Refactor away from `_.omit()` ([#43474](https://github.com/WordPress/gutenberg/pull/43474/)).
-   `DropZone`: Refactor away from `_.includes()` ([#43518](https://github.com/WordPress/gutenberg/pull/43518/)).
-   `NavigableMenu`: Refactor away from `_.includes()` ([#43518](https://github.com/WordPress/gutenberg/pull/43518/)).
-   `Tooltip`: Refactor away from `_.includes()` ([#43518](https://github.com/WordPress/gutenberg/pull/43518/)).
-   `TreeGrid`: Refactor away from `_.includes()` ([#43518](https://github.com/WordPress/gutenberg/pull/43518/)).
-   `FormTokenField`: use `KeyboardEvent.code`, refactor tests to modern RTL and `user-event` ([#43442](https://github.com/WordPress/gutenberg/pull/43442/)).
-   `DropdownMenu`: use `KeyboardEvent.code`, refactor tests to model RTL and `user-event` ([#43439](https://github.com/WordPress/gutenberg/pull/43439/)).
-   `Autocomplete`: Refactor away from `_.escapeRegExp()` ([#43629](https://github.com/WordPress/gutenberg/pull/43629/)).
-   `TextHighlight`: Refactor away from `_.escapeRegExp()` ([#43629](https://github.com/WordPress/gutenberg/pull/43629/)).

### Experimental

-   `FormTokenField`: add `__experimentalAutoSelectFirstMatch` prop to auto select the first matching suggestion on typing ([#42527](https://github.com/WordPress/gutenberg/pull/42527/)).
-   `Popover`: Deprecate `__unstableForcePosition`, now replaced by new `flip` and `resize` props ([#43546](https://github.com/WordPress/gutenberg/pull/43546/)).

## 19.17.0 (2022-08-10)

### Bug Fix

-   `Popover`: make sure that `ownerDocument` is always defined ([#42886](https://github.com/WordPress/gutenberg/pull/42886)).
-   `ExternalLink`: Check if the link is an internal anchor link and prevent anchor links from being opened. ([#42259](https://github.com/WordPress/gutenberg/pull/42259)).
-   `BorderControl`: Ensure box-sizing is reset for the control ([#42754](https://github.com/WordPress/gutenberg/pull/42754)).
-   `InputControl`: Fix acceptance of falsy values in controlled updates ([#42484](https://github.com/WordPress/gutenberg/pull/42484/)).
-   `Tooltip (Experimental)`, `CustomSelectControl`, `TimePicker`: Add missing font-size styles which were necessary in non-WordPress contexts ([#42844](https://github.com/WordPress/gutenberg/pull/42844/)).
-   `TextControl`, `TextareaControl`, `ToggleGroupControl`: Add `box-sizing` reset style ([#42889](https://github.com/WordPress/gutenberg/pull/42889)).
-   `Popover`: fix arrow placement and design ([#42874](https://github.com/WordPress/gutenberg/pull/42874/)).
-   `Popover`: fix minor glitch in arrow [#42903](https://github.com/WordPress/gutenberg/pull/42903)).
-   `ColorPicker`: fix layout overflow [#42992](https://github.com/WordPress/gutenberg/pull/42992)).
-   `ToolsPanel`: Constrain grid columns to 50% max-width ([#42795](https://github.com/WordPress/gutenberg/pull/42795)).
-   `Popover`: anchor correctly to parent node when no explicit anchor is passed ([#42971](https://github.com/WordPress/gutenberg/pull/42971)).
-   `ColorPalette`: forward correctly `popoverProps` in the `CustomColorPickerDropdown` component [#42989](https://github.com/WordPress/gutenberg/pull/42989)).
-   `ColorPalette`, `CustomGradientBar`: restore correct color picker popover position [#42989](https://github.com/WordPress/gutenberg/pull/42989)).
-   `Popover`: fix iframe offset not updating when iframe resizes ([#42971](https://github.com/WordPress/gutenberg/pull/43172)).

### Enhancements

-   `ToggleGroupControlOptionIcon`: Maintain square proportions ([#43060](https://github.com/WordPress/gutenberg/pull/43060/)).
-   `ToggleGroupControlOptionIcon`: Add a required `label` prop so the button is always accessibly labeled. Also removes `showTooltip` from the accepted prop types, as the tooltip will now always be shown. ([#43060](https://github.com/WordPress/gutenberg/pull/43060/)).
-   `SelectControl`, `CustomSelectControl`: Refresh and refactor chevron down icon ([#42962](https://github.com/WordPress/gutenberg/pull/42962)).
-   `FontSizePicker`: Add large size variant ([#42716](https://github.com/WordPress/gutenberg/pull/42716/)).
-   `Popover`: tidy up code, add more comments ([#42944](https://github.com/WordPress/gutenberg/pull/42944)).
-   Add `box-sizing` reset style mixin to utils ([#42754](https://github.com/WordPress/gutenberg/pull/42754)).
-   `ResizableBox`: Make tooltip background match `Tooltip` component's ([#42800](https://github.com/WordPress/gutenberg/pull/42800)).
-   Update control labels to the new uppercase styles ([#42789](https://github.com/WordPress/gutenberg/pull/42789)).
-   `UnitControl`: Update unit dropdown design for the large size variant ([#42000](https://github.com/WordPress/gutenberg/pull/42000)).
-   `BaseControl`: Add `box-sizing` reset style ([#42889](https://github.com/WordPress/gutenberg/pull/42889)).
-   `ToggleGroupControl`, `RangeControl`, `FontSizePicker`: Add `__nextHasNoMarginBottom` prop for opting into the new margin-free styles ([#43062](https://github.com/WordPress/gutenberg/pull/43062)).
-   `BoxControl`: Export `applyValueToSides` util function. ([#42733](https://github.com/WordPress/gutenberg/pull/42733/)).
-   `ColorPalette`: use index while iterating over color entries to avoid React "duplicated key" warning ([#43096](https://github.com/WordPress/gutenberg/pull/43096)).
-   `AnglePickerControl`: Add `__nextHasNoMarginBottom` prop for opting into the new margin-free styles ([#43160](https://github.com/WordPress/gutenberg/pull/43160/)).
-   `ComboboxControl`: Add `__nextHasNoMarginBottom` prop for opting into the new margin-free styles ([#43165](https://github.com/WordPress/gutenberg/pull/43165/)).

### Internal

-   `ToggleGroupControl`: Add `__experimentalIsIconGroup` prop ([#43060](https://github.com/WordPress/gutenberg/pull/43060/)).
-   `Flex`, `FlexItem`, `FlexBlock`: Convert to TypeScript ([#42537](https://github.com/WordPress/gutenberg/pull/42537)).
-   `InputControl`: Fix incorrect `size` prop passing ([#42793](https://github.com/WordPress/gutenberg/pull/42793)).
-   `Placeholder`: Convert to TypeScript ([#42990](https://github.com/WordPress/gutenberg/pull/42990)).
-   `Popover`: rewrite Storybook examples using controls [#42903](https://github.com/WordPress/gutenberg/pull/42903)).
-   `Swatch`: Remove component in favor of `ColorIndicator` [#43068](https://github.com/WordPress/gutenberg/pull/43068)).

## 19.16.0 (2022-07-27)

### Bug Fix

-   Context System: Stop explicitly setting `undefined` to the `children` prop. This fixes a bug where `Icon` could not be correctly rendered via the `as` prop of a context-connected component ([#42686](https://github.com/WordPress/gutenberg/pull/42686)).
-   `Popover`, `Dropdown`: Fix width when `expandOnMobile` is enabled ([#42635](https://github.com/WordPress/gutenberg/pull/42635/)).
-   `CustomSelectControl`: Fix font size and hover/focus style inconsistencies with `SelectControl` ([#42460](https://github.com/WordPress/gutenberg/pull/42460/)).
-   `AnglePickerControl`: Fix gap between elements in RTL mode ([#42534](https://github.com/WordPress/gutenberg/pull/42534)).
-   `ColorPalette`: Fix background image in RTL mode ([#42510](https://github.com/WordPress/gutenberg/pull/42510)).
-   `RangeControl`: clamp initialPosition between min and max values ([#42571](https://github.com/WordPress/gutenberg/pull/42571)).
-   `Tooltip`: avoid unnecessary re-renders of select child elements ([#42483](https://github.com/WordPress/gutenberg/pull/42483)).
-   `Popover`: Fix offset when the reference element is within an iframe. ([#42417](https://github.com/WordPress/gutenberg/pull/42417)).

### Enhancements

-   `BorderControl`: Improve labelling, tooltips and DOM structure ([#42348](https://github.com/WordPress/gutenberg/pull/42348/)).
-   `BaseControl`: Set zero padding on `StyledLabel` to ensure cross-browser styling ([#42348](https://github.com/WordPress/gutenberg/pull/42348/)).
-   `InputControl`: Implement wrapper subcomponents for adding responsive padding to `prefix`/`suffix` ([#42378](https://github.com/WordPress/gutenberg/pull/42378)).
-   `SelectControl`: Add flag for larger default size ([#42456](https://github.com/WordPress/gutenberg/pull/42456/)).
-   `UnitControl`: Update unit select's focus styles to match input's ([#42383](https://github.com/WordPress/gutenberg/pull/42383)).
-   `ColorPalette`: Display checkered preview background when `value` is transparent ([#42232](https://github.com/WordPress/gutenberg/pull/42232)).
-   `CustomSelectControl`: Add size variants ([#42460](https://github.com/WordPress/gutenberg/pull/42460/)).
-   `CustomSelectControl`: Add flag to opt in to unconstrained width ([#42460](https://github.com/WordPress/gutenberg/pull/42460/)).
-   `Dropdown`: Implement wrapper subcomponent for adding different padding to the dropdown content ([#42595](https://github.com/WordPress/gutenberg/pull/42595/)).
-   `BorderControl`: Render dropdown as prefix within its `UnitControl` ([#42212](https://github.com/WordPress/gutenberg/pull/42212/))
-   `UnitControl`: Update prop types to allow ReactNode as prefix ([#42212](https://github.com/WordPress/gutenberg/pull/42212/))
-   `ToolsPanel`: Updated README with panel layout information and more expansive usage example ([#42615](https://github.com/WordPress/gutenberg/pull/42615)).
-   `ComboboxControl`, `FormTokenField`: Add custom render callback for options in suggestions list ([#42597](https://github.com/WordPress/gutenberg/pull/42597/)).

### Internal

-   `ColorPicker`: Clean up implementation of 40px size ([#42002](https://github.com/WordPress/gutenberg/pull/42002/)).
-   `Divider`: Complete TypeScript migration ([#41991](https://github.com/WordPress/gutenberg/pull/41991)).
-   `Divider`, `Flex`, `Spacer`: Improve documentation for the `SpaceInput` prop ([#42376](https://github.com/WordPress/gutenberg/pull/42376)).
-   `Elevation`: Convert to TypeScript ([#42302](https://github.com/WordPress/gutenberg/pull/42302)).
-   `ScrollLock`: Convert to TypeScript ([#42303](https://github.com/WordPress/gutenberg/pull/42303)).
-   `Shortcut`: Convert to TypeScript ([#42272](https://github.com/WordPress/gutenberg/pull/42272)).
-   `TreeSelect`: Refactor away from `_.compact()` ([#42438](https://github.com/WordPress/gutenberg/pull/42438)).
-   `MediaEdit`: Refactor away from `_.compact()` for mobile ([#42438](https://github.com/WordPress/gutenberg/pull/42438)).
-   `BoxControl`: Refactor away from `_.isEmpty()` ([#42468](https://github.com/WordPress/gutenberg/pull/42468)).
-   `RadioControl`: Refactor away from `_.isEmpty()` ([#42468](https://github.com/WordPress/gutenberg/pull/42468)).
-   `SelectControl`: Refactor away from `_.isEmpty()` ([#42468](https://github.com/WordPress/gutenberg/pull/42468)).
-   `StyleProvider`: Convert to TypeScript ([#42541](https://github.com/WordPress/gutenberg/pull/42541)).
-   `ComboboxControl`: Replace `keyboardEvent.keyCode` with `keyboardEvent.code`([#42569](https://github.com/WordPress/gutenberg/pull/42569)).
-   `ComboboxControl`: Add support for uncontrolled mode ([#42752](https://github.com/WordPress/gutenberg/pull/42752)).

## 19.15.0 (2022-07-13)

### Bug Fix

-   `BoxControl`: Change ARIA role from `region` to `group` to avoid unwanted ARIA landmark regions ([#42094](https://github.com/WordPress/gutenberg/pull/42094)).
-   `FocalPointPicker`, `FormTokenField`, `ResizableBox`: Fixed SSR breakage ([#42248](https://github.com/WordPress/gutenberg/pull/42248)).
-   `ComboboxControl`: use custom prefix when generating the instanceId ([#42134](https://github.com/WordPress/gutenberg/pull/42134).
-   `Popover`: pass missing anchor ref to the `getAnchorRect` callback prop. ([#42076](https://github.com/WordPress/gutenberg/pull/42076)).
-   `Popover`: call `getAnchorRect` callback prop even if `anchorRefFallback` has no value. ([#42329](https://github.com/WordPress/gutenberg/pull/42329)).
-   Fix `ToolTip` position to ensure it is always positioned relative to the first child of the ToolTip. ([#41268](https://github.com/WordPress/gutenberg/pull/41268))

### Enhancements

-   `ToggleGroupControl`: Add large size variant ([#42008](https://github.com/WordPress/gutenberg/pull/42008/)).
-   `InputControl`: Ensure that the padding between a `prefix`/`suffix` and the text input stays at a reasonable 8px, even in larger size variants ([#42166](https://github.com/WordPress/gutenberg/pull/42166)).

### Internal

-   `Grid`: Convert to TypeScript ([#41923](https://github.com/WordPress/gutenberg/pull/41923)).
-   `TextHighlight`: Convert to TypeScript ([#41698](https://github.com/WordPress/gutenberg/pull/41698)).
-   `Tip`: Convert to TypeScript ([#42262](https://github.com/WordPress/gutenberg/pull/42262)).
-   `Scrollable`: Convert to TypeScript ([#42016](https://github.com/WordPress/gutenberg/pull/42016)).
-   `Spacer`: Complete TypeScript migration ([#42013](https://github.com/WordPress/gutenberg/pull/42013)).
-   `VisuallyHidden`: Convert to TypeScript ([#42220](https://github.com/WordPress/gutenberg/pull/42220)).
-   `TreeSelect`: Refactor away from `_.repeat()` ([#42070](https://github.com/WordPress/gutenberg/pull/42070/)).
-   `FocalPointPicker` updated to satisfy `react/exhaustive-deps` eslint rule ([#41520](https://github.com/WordPress/gutenberg/pull/41520)).
-   `ColorPicker` updated to satisfy `react/exhaustive-deps` eslint rule ([#41294](https://github.com/WordPress/gutenberg/pull/41294)).
-   `Slot`/`Fill`: Refactor away from Lodash ([#42153](https://github.com/WordPress/gutenberg/pull/42153/)).
-   `ComboboxControl`: Refactor away from `_.deburr()` ([#42169](https://github.com/WordPress/gutenberg/pull/42169/)).
-   `FormTokenField`: Refactor away from `_.identity()` ([#42215](https://github.com/WordPress/gutenberg/pull/42215/)).
-   `SelectControl`: Use roles and `@testing-library/user-event` in unit tests ([#42308](https://github.com/WordPress/gutenberg/pull/42308)).
-   `DropdownMenu`: Refactor away from Lodash ([#42218](https://github.com/WordPress/gutenberg/pull/42218/)).
-   `ToolbarGroup`: Refactor away from `_.flatMap()` ([#42223](https://github.com/WordPress/gutenberg/pull/42223/)).
-   `TreeSelect`: Refactor away from `_.flatMap()` ([#42223](https://github.com/WordPress/gutenberg/pull/42223/)).
-   `Autocomplete`: Refactor away from `_.deburr()` ([#42266](https://github.com/WordPress/gutenberg/pull/42266/)).
-   `MenuItem`: Refactor away from `_.isString()` ([#42268](https://github.com/WordPress/gutenberg/pull/42268/)).
-   `Shortcut`: Refactor away from `_.isString()` ([#42268](https://github.com/WordPress/gutenberg/pull/42268/)).
-   `Shortcut`: Refactor away from `_.isObject()` ([#42336](https://github.com/WordPress/gutenberg/pull/42336/)).
-   `RangeControl`: Convert to TypeScript ([#40535](https://github.com/WordPress/gutenberg/pull/40535)).
-   `ExternalLink`: Refactor away from Lodash ([#42341](https://github.com/WordPress/gutenberg/pull/42341/)).
-   `Navigation`: updated to satisfy `react/exhaustive-deps` eslint rule ([#41612](https://github.com/WordPress/gutenberg/pull/41612))

## 19.14.0 (2022-06-29)

### Bug Fix

-   `ColorPicker`: Remove horizontal scrollbar when using HSL or RGB color input types. ([#41646](https://github.com/WordPress/gutenberg/pull/41646))
-   `ColorPicker`: Widen hex input field for mobile. ([#42004](https://github.com/WordPress/gutenberg/pull/42004))

### Enhancements

-   Wrapped `ColorIndicator` in a `forwardRef` call ([#41587](https://github.com/WordPress/gutenberg/pull/41587)).
-   `ComboboxControl` & `FormTokenField`: Add `__next36pxDefaultSize` flag for larger default size ([#40746](https://github.com/WordPress/gutenberg/pull/40746)).
-   `BorderControl`: Improve TypeScript support. ([#41843](https://github.com/WordPress/gutenberg/pull/41843)).
-   `DatePicker`: highlight today's date. ([#41647](https://github.com/WordPress/gutenberg/pull/41647/)).
-   Allow automatic repositioning of `BorderBoxControl` and `ColorPalette` popovers within smaller viewports ([#41930](https://github.com/WordPress/gutenberg/pull/41930)).

### Internal

-   `Spinner`: Convert to TypeScript and update storybook ([#41540](https://github.com/WordPress/gutenberg/pull/41540/)).
-   `InputControl`: Add tests and update to use `@testing-library/user-event` ([#41421](https://github.com/WordPress/gutenberg/pull/41421)).
-   `FormToggle`: Convert to TypeScript ([#41729](https://github.com/WordPress/gutenberg/pull/41729)).
-   `ColorIndicator`: Convert to TypeScript ([#41587](https://github.com/WordPress/gutenberg/pull/41587)).
-   `Truncate`: Convert to TypeScript ([#41697](https://github.com/WordPress/gutenberg/pull/41697)).
-   `FocalPointPicker`: Refactor away from `_.clamp()` ([#41735](https://github.com/WordPress/gutenberg/pull/41735/)).
-   `RangeControl`: Refactor away from `_.clamp()` ([#41735](https://github.com/WordPress/gutenberg/pull/41735/)).
-   Refactor components `utils` away from `_.clamp()` ([#41735](https://github.com/WordPress/gutenberg/pull/41735/)).
-   `BoxControl`: Refactor utils away from `_.isNumber()` ([#41776](https://github.com/WordPress/gutenberg/pull/41776/)).
-   `Elevation`: Refactor away from `_.isNil()` ([#41785](https://github.com/WordPress/gutenberg/pull/41785/)).
-   `HStack`: Refactor away from `_.isNil()` ([#41785](https://github.com/WordPress/gutenberg/pull/41785/)).
-   `Truncate`: Refactor away from `_.isNil()` ([#41785](https://github.com/WordPress/gutenberg/pull/41785/)).
-   `VStack`: Convert to TypeScript ([#41850](https://github.com/WordPress/gutenberg/pull/41587)).
-   `AlignmentMatrixControl`: Refactor away from `_.flattenDeep()` in utils ([#41814](https://github.com/WordPress/gutenberg/pull/41814/)).
-   `AutoComplete`: Revert recent `exhaustive-deps` refactor ([#41820](https://github.com/WordPress/gutenberg/pull/41820)).
-   `Spacer`: Convert knobs to controls in Storybook ([#41851](https://github.com/WordPress/gutenberg/pull/41851)).
-   `Heading`: Complete TypeScript migration ([#41921](https://github.com/WordPress/gutenberg/pull/41921)).
-   `Navigation`: Refactor away from Lodash functions ([#41865](https://github.com/WordPress/gutenberg/pull/41865/)).
-   `CustomGradientPicker`: Refactor away from Lodash ([#41901](https://github.com/WordPress/gutenberg/pull/41901/)).
-   `SegmentedControl`: Refactor away from `_.values()` ([#41905](https://github.com/WordPress/gutenberg/pull/41905/)).
-   `DimensionControl`: Refactor docs away from `_.partialRight()` ([#41909](https://github.com/WordPress/gutenberg/pull/41909/)).
-   `NavigationItem` updated to ignore `react/exhaustive-deps` eslint rule ([#41639](https://github.com/WordPress/gutenberg/pull/41639)).

## 19.13.0 (2022-06-15)

### Bug Fix

-   `Tooltip`: Opt in to `__unstableShift` to ensure that the Tooltip is always within the viewport. ([#41524](https://github.com/WordPress/gutenberg/pull/41524))
-   `FormTokenField`: Do not suggest the selected one even if `{ value: string }` is passed ([#41216](https://github.com/WordPress/gutenberg/pull/41216)).
-   `CustomGradientBar`: Fix insertion and control point positioning to more closely follow cursor. ([#41492](https://github.com/WordPress/gutenberg/pull/41492))
-   `FormTokenField`: Added Padding to resolve close button overlap issue ([#41556](https://github.com/WordPress/gutenberg/pull/41556)).
-   `ComboboxControl`: fix the autofocus behavior after resetting the value. ([#41737](https://github.com/WordPress/gutenberg/pull/41737)).

### Enhancements

-   `AnglePickerControl`: Use NumberControl as input field ([#41472](https://github.com/WordPress/gutenberg/pull/41472)).

### Internal

-   `FormTokenField`: Convert to TypeScript and refactor to functional component ([#41216](https://github.com/WordPress/gutenberg/pull/41216)).
-   `Draggable`: updated to satisfy `react/exhaustive-deps` eslint rule ([#41499](https://github.com/WordPress/gutenberg/pull/41499))
-   `RadioControl`: Convert to TypeScript ([#41568](https://github.com/WordPress/gutenberg/pull/41568)).
-   `Flex` updated to satisfy `react/exhaustive-deps` eslint rule ([#41507](https://github.com/WordPress/gutenberg/pull/41507)).
-   `CustomGradientBar` updated to satisfy `react/exhaustive-deps` eslint rule ([#41463](https://github.com/WordPress/gutenberg/pull/41463))
-   `TreeSelect`: Convert to TypeScript ([#41536](https://github.com/WordPress/gutenberg/pull/41536)).
-   `FontSizePicker`: updated to satisfy `react/exhaustive-deps` eslint rule ([#41600](https://github.com/WordPress/gutenberg/pull/41600)).
-   `ZStack`: Convert component story to TypeScript and add inline docs ([#41694](https://github.com/WordPress/gutenberg/pull/41694)).
-   `Dropdown`: Make sure cleanup (closing the dropdown) only runs when the menu has actually been opened.
-   Enhance the TypeScript migration guidelines ([#41669](https://github.com/WordPress/gutenberg/pull/41669)).
-   `ExternalLink`: Convert to TypeScript ([#41681](https://github.com/WordPress/gutenberg/pull/41681)).
-   `InputControl` updated to satisfy `react/exhaustive-deps` eslint rule ([#41601](https://github.com/WordPress/gutenberg/pull/41601))
-   `Modal`: updated to satisfy `react/exhaustive-deps` eslint rule ([#41610](https://github.com/WordPress/gutenberg/pull/41610))

### Experimental

-   `Navigation`: improve unit tests by using `@testing-library/user-event` and modern `@testing-library` assertions; add unit test for controlled component ([#41668](https://github.com/WordPress/gutenberg/pull/41668)).

## 19.12.0 (2022-06-01)

### Bug Fix

-   `Popover`, `Dropdown`, `CustomGradientPicker`: Fix dropdown positioning by always targeting the rendered toggle, and switch off width in the Popover size middleware to stop reducing the width of the popover. ([#41361](https://github.com/WordPress/gutenberg/pull/41361))
-   Fix `InputControl` blocking undo/redo while focused. ([#40518](https://github.com/WordPress/gutenberg/pull/40518))
-   `ColorPalette`: Correctly update color name label when CSS variables are involved ([#41461](https://github.com/WordPress/gutenberg/pull/41461)).

### Enhancements

-   `SelectControl`: Add `__nextHasNoMarginBottom` prop for opting into the new margin-free styles ([#41269](https://github.com/WordPress/gutenberg/pull/41269)).
-   `ColorPicker`: Strip leading hash character from hex values pasted into input. ([#41223](https://github.com/WordPress/gutenberg/pull/41223))
-   `ColorPicker`: Display detailed color inputs by default. ([#41222](https://github.com/WordPress/gutenberg/pull/41222))
-   Updated design for the `DateTimePicker`, `DatePicker` and `TimePicker` components ([#41097](https://github.com/WordPress/gutenberg/pull/41097)).
-   `DateTimePicker`: Add `__nextRemoveHelpButton` and `__nextRemoveResetButton` for opting into new behaviour where there is no Help and Reset button ([#41097](https://github.com/WordPress/gutenberg/pull/41097)).

### Internal

-   `AlignmentMatrixControl` updated to satisfy `react/exhaustive-deps` eslint rule ([#41167](https://github.com/WordPress/gutenberg/pull/41167))
-   `BorderControl` updated to satisfy `react/exhaustive-deps` eslint rule ([#41259](https://github.com/WordPress/gutenberg/pull/41259))
-   `CheckboxControl`: Add unit tests ([#41165](https://github.com/WordPress/gutenberg/pull/41165)).
-   `BorderBoxControl`: fix some layout misalignments, especially for RTL users ([#41254](https://github.com/WordPress/gutenberg/pull/41254)).
-   `TimePicker`: Update unit tests to use `@testing-library/user-event` ([#41270](https://github.com/WordPress/gutenberg/pull/41270)).
-   `DateTimePicker`: Update `moment` to 2.26.0 and update `react-date` typings ([#41266](https://github.com/WordPress/gutenberg/pull/41266)).
-   `TextareaControl`: Convert to TypeScript ([#41215](https://github.com/WordPress/gutenberg/pull/41215)).
-   `BoxControl`: Update unit tests to use `@testing-library/user-event` ([#41422](https://github.com/WordPress/gutenberg/pull/41422)).
-   `Surface`: Convert to TypeScript ([#41212](https://github.com/WordPress/gutenberg/pull/41212)).
-   `Autocomplete` updated to satisfy `react/exhaustive-deps` eslint rule ([#41382](https://github.com/WordPress/gutenberg/pull/41382))
-   `Dropdown` updated to satisfy `react/exhaustive-deps` eslint rule ([#41505](https://github.com/WordPress/gutenberg/pull/41505))
-   `DateDayPicker` updated to satisfy `react/exhaustive-deps` eslint rule ([#41470](https://github.com/WordPress/gutenberg/pull/41470)).

### Experimental

-   `Spacer`: Add RTL support. ([#41172](https://github.com/WordPress/gutenberg/pull/41172))

## 19.11.0 (2022-05-18)

### Enhancements

-   `BorderControl` now only displays the reset button in its popover when selections have already been made. ([#40917](https://github.com/WordPress/gutenberg/pull/40917))
-   `BorderControl` & `BorderBoxControl`: Add `__next36pxDefaultSize` flag for larger default size ([#40920](https://github.com/WordPress/gutenberg/pull/40920)).
-   `BorderControl` improved focus and border radius styling for component. ([#40951](https://github.com/WordPress/gutenberg/pull/40951))
-   Improve focused `CircularOptionPicker` styling ([#40990](https://github.com/WordPress/gutenberg/pull/40990))
-   `BorderControl`: Make border color consistent with other controls ([#40921](https://github.com/WordPress/gutenberg/pull/40921))
-   `SelectControl`: Remove `lineHeight` setting to fix issue with font descenders being cut off ([#40985](https://github.com/WordPress/gutenberg/pull/40985))

### Internal

-   `DateTimePicker`: Convert to TypeScript ([#40775](https://github.com/WordPress/gutenberg/pull/40775)).
-   `DateTimePicker`: Convert unit tests to TypeScript ([#40957](https://github.com/WordPress/gutenberg/pull/40957)).
-   `CheckboxControl`: Convert to TypeScript ([#40915](https://github.com/WordPress/gutenberg/pull/40915)).
-   `ButtonGroup`: Convert to TypeScript ([#41007](https://github.com/WordPress/gutenberg/pull/41007)).
-   `Popover`: refactor component to use the `floating-ui` library internally ([#40740](https://github.com/WordPress/gutenberg/pull/40740)).

## 19.10.0 (2022-05-04)

### Internal

-   `UnitControl`: migrate unit tests to TypeScript ([#40697](https://github.com/WordPress/gutenberg/pull/40697)).
-   `DatePicker`: Add improved unit tests ([#40754](https://github.com/WordPress/gutenberg/pull/40754)).
-   Setup `user-event` in unit tests inline, once per test ([#40839](https://github.com/WordPress/gutenberg/pull/40839)).
-   `DatePicker`: Update `react-dates` to 21.8.0 ([#40801](https://github.com/WordPress/gutenberg/pull/40801)).

### Enhancements

-   `InputControl`: Add `__next36pxDefaultSize` flag for larger default size ([#40622](https://github.com/WordPress/gutenberg/pull/40622)).
-   `UnitControl`: Add `__next36pxDefaultSize` flag for larger default size ([#40627](https://github.com/WordPress/gutenberg/pull/40627)).
-   `Modal` design adjustments: Blur elements outside of the modal, increase modal title size, use larger close icon, remove header border when modal contents are scrolled. ([#40781](https://github.com/WordPress/gutenberg/pull/40781)).
-   `SelectControl`: Improved TypeScript support ([#40737](https://github.com/WordPress/gutenberg/pull/40737)).
-   `ToggleControlGroup`: Switch to internal `Icon` component for dashicon support ([40717](https://github.com/WordPress/gutenberg/pull/40717)).
-   Improve `ToolsPanel` accessibility. ([#40716](https://github.com/WordPress/gutenberg/pull/40716))

### Bug Fix

-   The `Button` component now displays the label as the tooltip for icon only buttons. ([#40716](https://github.com/WordPress/gutenberg/pull/40716))
-   Use fake timers and fix usage of async methods from `@testing-library/user-event`. ([#40790](https://github.com/WordPress/gutenberg/pull/40790))
-   UnitControl: avoid calling onChange callback twice when unit changes. ([#40796](https://github.com/WordPress/gutenberg/pull/40796))
-   `UnitControl`: show unit label when units prop has only one unit. ([#40784](https://github.com/WordPress/gutenberg/pull/40784))
-   `AnglePickerControl`: Fix closing of gradient popover when the angle control is clicked. ([#40735](https://github.com/WordPress/gutenberg/pull/40735))

### Internal

-   `TextControl`: Convert to TypeScript ([#40633](https://github.com/WordPress/gutenberg/pull/40633)).

## 19.9.0 (2022-04-21)

### Bug Fix

-   Consolidate the main black colors to gray-900. Affects `AlignmentMatrixControl`, `InputControl`, `Heading`, `SelectControl`, `Spinner (Experimental)`, and `Text` ([#40391](https://github.com/WordPress/gutenberg/pull/40391)).

### Internal

-   Remove individual color object exports from the `utils/colors-values.js` file. Colors should now be used from the main `COLORS` export([#40387](https://github.com/WordPress/gutenberg/pull/40387)).

### Bug Fix

-   `InputControl`: allow user to input a value interactively in Storybook, by removing default value argument ([#40410](https://github.com/WordPress/gutenberg/pull/40410)).

## 19.8.0 (2022-04-08)

### Enhancements

-   Update `BorderControl` and `BorderBoxControl` to allow the passing of custom class names to popovers ([#39753](https://github.com/WordPress/gutenberg/pull/39753)).
-   `ToggleGroupControl`: Reintroduce backdrop animation ([#40021](https://github.com/WordPress/gutenberg/pull/40021)).
-   `Card`: Adjust border radius effective size ([#40032](https://github.com/WordPress/gutenberg/pull/40032)).
-   `InputControl`: Improved TypeScript type annotations ([#40119](https://github.com/WordPress/gutenberg/pull/40119)).

### Internal

-   `BaseControl`: Convert to TypeScript ([#39468](https://github.com/WordPress/gutenberg/pull/39468)).

### New Features

-   Add `BorderControl` component ([#37769](https://github.com/WordPress/gutenberg/pull/37769)).
-   Add `BorderBoxControl` component ([#38876](https://github.com/WordPress/gutenberg/pull/38876)).
-   Add `ToggleGroupControlOptionIcon` component ([#39760](https://github.com/WordPress/gutenberg/pull/39760)).

### Bug Fix

-   Use `Object.assign` instead of `{ ...spread }` syntax to avoid errors in the code generated by TypeScript ([#39932](https://github.com/WordPress/gutenberg/pull/39932)).
-   `ItemGroup`: Ensure that the Item's text color is not overridden by the user agent's button color ([#40055](https://github.com/WordPress/gutenberg/pull/40055)).
-   `Surface`: Use updated UI text color `#1e1e1e` instead of `#000` ([#40055](https://github.com/WordPress/gutenberg/pull/40055)).
-   `CustomSelectControl`: Make chevron consistent with `SelectControl` ([#40049](https://github.com/WordPress/gutenberg/pull/40049)).

## 19.7.0 (2022-03-23)

### Enhancements

-   `CustomSelectControl`: Add `__next36pxDefaultSize` flag for larger default size ([#39401](https://github.com/WordPress/gutenberg/pull/39401)).
-   `BaseControl`: Add `__nextHasNoMarginBottom` prop for opting into the new margin-free styles ([#39325](https://github.com/WordPress/gutenberg/pull/39325)).
-   `Divider`: Make the divider visible by default (`display: inline`) in flow layout containers when the divider orientation is vertical ([#39316](https://github.com/WordPress/gutenberg/pull/39316)).
-   Stop using deprecated `event.keyCode` in favor of `event.key` for keyboard events in `UnitControl` and `InputControl`. ([#39360](https://github.com/WordPress/gutenberg/pull/39360))
-   `ColorPalette`: refine custom color button's label. ([#39386](https://github.com/WordPress/gutenberg/pull/39386))
-   Add `onClick` prop on `FormFileUpload`. ([#39268](https://github.com/WordPress/gutenberg/pull/39268))
-   `FocalPointPicker`: stop using `UnitControl`'s deprecated `unit` prop ([#39504](https://github.com/WordPress/gutenberg/pull/39504)).
-   `CheckboxControl`: Add support for the `indeterminate` state ([#39462](https://github.com/WordPress/gutenberg/pull/39462)).
-   `UnitControl`: add support for the `onBlur` prop ([#39589](https://github.com/WordPress/gutenberg/pull/39589)).

### Internal

-   Delete the `composeStateReducers` utility function ([#39262](https://github.com/WordPress/gutenberg/pull/39262)).
-   `BoxControl`: stop using `UnitControl`'s deprecated `unit` prop ([#39511](https://github.com/WordPress/gutenberg/pull/39511)).

### Bug Fix

-   `NumberControl`: commit (and constrain) value on `blur` event ([#39186](https://github.com/WordPress/gutenberg/pull/39186)).
-   Fix `UnitControl`'s reset of unit when the quantity value is cleared. ([#39531](https://github.com/WordPress/gutenberg/pull/39531/)).
-   `ResizableBox`: Ensure tooltip text remains on a single line. ([#39623](https://github.com/WordPress/gutenberg/pull/39623)).

### Deprecation

-   `unit` prop in `UnitControl` marked as deprecated ([#39503](https://github.com/WordPress/gutenberg/pull/39503)).

## 19.6.0 (2022-03-11)

### Enhancements

-   `ConfirmDialog`: Add support for custom label text on the confirmation and cancelation buttons ([#38994](https://github.com/WordPress/gutenberg/pull/38994))
-   `InputControl`: Allow `onBlur` for empty values to commit the change when `isPressEnterToChange` is true, and move reset behavior to the ESCAPE key. ([#39109](https://github.com/WordPress/gutenberg/pull/39109)).
-   `TreeGrid`: Add tests for Home/End keyboard navigation. Add `onFocusRow` callback for Home/End keyboard navigation, this was missed in the implementation PR. Modify test for expanding/collapsing a row as row 1 implements this now. Update README with latest changes. ([#39302](https://github.com/WordPress/gutenberg/pull/39302))
-   `ToggleGroupControlOption`: Calculate width from button content and remove `LabelPlaceholderView` ([#39345](https://github.com/WordPress/gutenberg/pull/39345))

### Bug Fix

-   Normalize `font-family` on `Button`, `ColorPalette`, `ComoboboxControl`, `DateTimePicker`, `FormTokenField`, `InputControl`, `SelectControl`, and `ToggleGroupControl` ([#38969](https://github.com/WordPress/gutenberg/pull/38969)).
-   Fix input value selection of `InputControl`-based controls in Firefox and Safari with axial constraint of drag gesture ([#38968](https://github.com/WordPress/gutenberg/pull/38968)).
-   Fix `UnitControl`'s behavior around updating the unit when a new `value` is passed (i.e. in controlled mode). ([#39148](https://github.com/WordPress/gutenberg/pull/39148)).

## 19.5.0 (2022-02-23)

### Bug Fix

-   Fix spin buttons of number inputs in Safari ([#38840](https://github.com/WordPress/gutenberg/pull/38840))
-   Show tooltip on toggle custom size button in FontSizePicker ([#38985](https://github.com/WordPress/gutenberg/pull/38985))

### Enhancements

-   `TreeGrid`: Add tests for `onCollapseRow`, `onExpandRow`, and `onFocusRow` callback functions. ([#38942](https://github.com/WordPress/gutenberg/pull/38942)).
-   `TreeGrid`: Update callback tests to use `TreeGridRow` and `TreeGridCell` sub-components. ([#39002](https://github.com/WordPress/gutenberg/pull/39002)).

## 19.4.0 (2022-02-10)

### Bug Fix

-   Components: Fix `Slot`/`Fill` Emotion `StyleProvider` ([#38237](https://github.com/WordPress/gutenberg/pull/38237))
-   Reduce height and min-width of the reset button on `ComboBoxControl` for consistency. ([#38020](https://github.com/WordPress/gutenberg/pull/38020))
-   Removed unused `rememo` dependency ([#38388](https://github.com/WordPress/gutenberg/pull/38388)).
-   Added `__unstableInputWidth` to `UnitControl` type definition ([#38429](https://github.com/WordPress/gutenberg/pull/38429)).
-   Fixed typing errors for `ColorPicker` ([#38430](https://github.com/WordPress/gutenberg/pull/38430)).
-   Updated destructuring of `Dropdown` props to be TypeScript friendly ([#38431](https://github.com/WordPress/gutenberg/pull/38431)).
-   Added `ts-nocheck` to `ColorIndicator` so it can be used in typed components ([#38433](https://github.com/WordPress/gutenberg/pull/38433)).
-   Added `cx` as a dependency of `useMemo` across the whole package, in order to recalculate the classnames correctly when a component is rendered across more than one `StyleProvider` ([#38541](https://github.com/WordPress/gutenberg/pull/38541)).

### Enhancements

-   Update the visual design of the `Spinner` component. ([#37551](https://github.com/WordPress/gutenberg/pull/37551))
-   `TreeGrid` accessibility enhancements around the expand/collapse functionality. ([#38358](https://github.com/WordPress/gutenberg/pull/38358))
-   `TreeGrid` accessibility: improve browser support for Left Arrow focus to parent row in child row. ([#38639](https://github.com/WordPress/gutenberg/pull/38639))
-   `TreeGrid` accessibility: Add Home/End keys for better keyboard navigation. ([#38679](https://github.com/WordPress/gutenberg/pull/38679))
-   Add `resolvePoint` prop to `FocalPointPicker` to allow updating the value of the picker after a user interaction ([#38247](https://github.com/WordPress/gutenberg/pull/38247))
-   `TreeGrid`: Allow SHIFT key to be held, and add `onFocusRow` callback to the `TreeGrid` component, fired when focus is shifted from one row to another via Up and Down arrow keys. ([#38314](https://github.com/WordPress/gutenberg/pull/38314))

### Experimental

-   `Navigator`: rename `push`/`pop` to `goTo`/`goBack` ([#38582](https://github.com/WordPress/gutenberg/pull/38582))
-   `Navigator`: add `NavigatorButton` and `NavigatorBackButton` components ([#38634](https://github.com/WordPress/gutenberg/pull/38634))
-   `UnitControl`: tidy up utilities and types. In particular, change the type of parsed quantities to `number` (previously it could have been a `string` too). ([#38987](https://github.com/WordPress/gutenberg/pull/38987]))

## 19.3.0 (2022-01-27)

### Enhancements

-   Refine `ExternalLink` to be same size as the text, to appear more as a glyph than an icon. ([#37859](https://github.com/WordPress/gutenberg/pull/37859))
-   Updated `ToolsPanel` header icon to only show "plus" icon when all items are optional and all are currently hidden ([#38262](https://github.com/WordPress/gutenberg/pull/38262))
-   `TreeGrid`: Fix keyboard navigation for expand/collapse table rows in Firefox ([#37983](https://github.com/WordPress/gutenberg/pull/37983))

### Bug Fix

-   Update the `HexInput` component to accept a pasted value that contains a starting #
-   Update `ToggleGroupControl` background active state to use a simple background color instead of animated backdrop ([38008](https://github.com/WordPress/gutenberg/pull/38008))
-   Update label spacing for the `BoxControl`, `CustomGradientPicker`, `FormTokenField`, `InputControl`, and `ToolsPanel` components to use a bottom margin of `8px` for consistency. ([#37844](https://github.com/WordPress/gutenberg/pull/37844))
-   Add missing styles to the `BaseControl.VisualLabel` component. ([#37747](https://github.com/WordPress/gutenberg/pull/37747))
-   Prevent keyDown events from propagating up in `CustomSelectControl` ([#30557](https://github.com/WordPress/gutenberg/pull/30557))
-   Mark `children` prop as optional in `SelectControl` ([#37872](https://github.com/WordPress/gutenberg/pull/37872))
-   Add memoization of callbacks and context to prevent unnecessary rerenders of the `ToolsPanel` ([#38037](https://github.com/WordPress/gutenberg/pull/38037))
-   Fix space between icons and rail `RangeControl` ([#36935](https://github.com/WordPress/gutenberg/pull/36935))
-   Increase z-index of `ConfirmDialog` to render on top of parent `Popover` components ([#37959](https://github.com/WordPress/gutenberg/pull/37959))

### Experimental

-   Add basic history location support to `Navigator` ([#37416](https://github.com/WordPress/gutenberg/pull/37416)).
-   Add focus restoration to `Navigator` ([#38149](https://github.com/WordPress/gutenberg/pull/38149)).

## 19.2.0 (2022-01-04)

### Experimental

-   Reinstated the ability to pass additional props to the `ToolsPanel` ([#36428](https://github.com/WordPress/gutenberg/pull/36428)).
-   Added an `__unstable-large` size variant to `InputControl`, `SelectControl`, and `UnitControl` for selective migration to the larger 40px heights. ([#35646](https://github.com/WordPress/gutenberg/pull/35646)).
-   Fixed inconsistent padding in `UnitControl` ([#35646](https://github.com/WordPress/gutenberg/pull/35646)).
-   Added support for RTL behavior for the `ZStack`'s `offset` prop ([#36769](https://github.com/WordPress/gutenberg/pull/36769))
-   Fixed race conditions causing conditionally displayed `ToolsPanelItem` components to be erroneously deregistered ([#36588](https://github.com/WordPress/gutenberg/pull/36588)).
-   Added `__experimentalHideHeader` prop to `Modal` component ([#36831](https://github.com/WordPress/gutenberg/pull/36831)).
-   Added experimental `ConfirmDialog` component ([#34153](https://github.com/WordPress/gutenberg/pull/34153)).
-   Divider: improve support for vertical orientation and RTL styles, use start/end logical props instead of top/bottom, change border-color to `currentColor` ([#36579](https://github.com/WordPress/gutenberg/pull/36579)).
-   `ToggleGroupControl`: Avoid calling `onChange` if radio state changed from an incoming value ([#37224](https://github.com/WordPress/gutenberg/pull/37224/)).
-   `ToggleGroupControl`: fix the computation of the backdrop dimensions when rendered in a Popover ([#37067](https://github.com/WordPress/gutenberg/pull/37067)).
-   Add `__experimentalIsRenderedInSidebar` property to the `GradientPicker`and `CustomGradientPicker`. The property changes the color popover behavior to have a special placement behavior appropriate for sidebar UI's.
-   Add `first` and `last` classes to displayed `ToolsPanelItem` group within a `ToolsPanel` ([#37546](https://github.com/WordPress/gutenberg/pull/37546))

### Bug Fix

-   Fixed spacing between `BaseControl` fields and help text within the `ToolsPanel` ([#36334](https://github.com/WordPress/gutenberg/pull/36334))
-   Replaced hardcoded blue in `ColorPicker` with UI theme color ([#36153](https://github.com/WordPress/gutenberg/pull/36153)).
-   Fixed empty `ToolsPanel` height by correcting menu button line-height ([#36895](https://github.com/WordPress/gutenberg/pull/36895)).
-   Normalized label line-height and spacing within the `ToolsPanel` ([36387](https://github.com/WordPress/gutenberg/pull/36387))
-   Remove unused `reakit-utils` from peer dependencies ([#37369](https://github.com/WordPress/gutenberg/pull/37369)).
-   Update all Emotion dependencies to the latest version to ensure they work correctly with React types ([#37365](https://github.com/WordPress/gutenberg/pull/37365)).
-   `DateTimePicker`: Fix the date format associated to the `is12Hour` prop ([#37465](https://github.com/WordPress/gutenberg/pull/37465))
-   Allowed `ToolsPanel` to register items when `panelId` is `null` due to multiple block selection ([37216](https://github.com/WordPress/gutenberg/pull/37216)).

### Enhancements

-   Wrapped `Modal` in a `forwardRef` call ([#36831](https://github.com/WordPress/gutenberg/pull/36831)).
-   Refactor `DateTime` class component to functional component ([#36835](https://github.com/WordPress/gutenberg/pull/36835))
-   Unify styles for `ColorIndicator` with how they appear in Global Styles ([#37028](https://github.com/WordPress/gutenberg/pull/37028))
-   Add support for rendering the `ColorPalette` in a `Dropdown` when opened in the sidebar ([#37067](https://github.com/WordPress/gutenberg/pull/37067))
-   Show an incremental sequence of numbers (1/2/3/4/5) as a label of the font size, when we have at most five font sizes, where at least one the them contains a complex css value(clamp, var, etc..). We do this because complex css values cannot be calculated properly and the incremental sequence of numbers as labels can help the user better mentally map the different available font sizes. ([#37038](https://github.com/WordPress/gutenberg/pull/37038))
-   Add support for proper borders to color indicators ([#37500](https://github.com/WordPress/gutenberg/pull/37500))
-   Refactor `SuggestionsList` class component to functional component([#36924](https://github.com/WordPress/gutenberg/pull/36924/))

## 19.1.4 (2021-12-13)

### Bug Fix

-   Improve accessibility and visibility in `ColorPallete` ([#36925](https://github.com/WordPress/gutenberg/pull/36925))

## 19.1.3 (2021-12-06)

-   Fix missing version information in `CHANGELOG.md`.

## 19.1.2 (2021-12-06)

### Bug Fix

-   Fixed `GradientPicker` not displaying `CustomGradientPicker` when no gradients are provided ([#36900](https://github.com/WordPress/gutenberg/pull/36900)).
-   Fixed error thrown in `ColorPicker` when used in controlled state in color gradients ([#36941](https://github.com/WordPress/gutenberg/pull/36941)).
-   Updated readme to include default value introduced in fix for unexpected movements in the `ColorPicker` ([#35670](https://github.com/WordPress/gutenberg/pull/35670)).
-   Added support for the legacy `extraSmall` value for the `size` prop in the `Card` component ([#37097](https://github.com/WordPress/gutenberg/pull/37097)).

## 19.1.0 (2021-11-29)

### Enhancements

-   Added a `showTooltip` prop to `ToggleGroupControlOption` in order to display tooltip text (using `<Tooltip />`). ([#36726](https://github.com/WordPress/gutenberg/pull/36726)).

### Bug Fix

-   Fixed a bug which prevented setting `PM` hours correctly in the `DateTimePicker` ([#36878](https://github.com/WordPress/gutenberg/pull/36878)).

## 19.0.2 (2021-11-15)

-   Remove erroneous use of `??=` syntax from `build-module`.

## 19.0.1 (2021-11-07)

### Enhancements

-   Updated the `ColorPalette` and `GradientPicker` components to the latest designs ([#35970](https://github.com/WordPress/gutenberg/pull/35970)).

### Experimental

-   Updated the `ToolsPanel` to use `Grid` internally to manage panel layout ([#35621](https://github.com/WordPress/gutenberg/pull/35621)).
-   Added experimental `__experimentalHasMultipleOrigins` prop to the `ColorPalette` and `GradientPicker` components ([#35970](https://github.com/WordPress/gutenberg/pull/35970)).

## 19.0.0 (2021-10-22)

### New Features

-   Added support for `step="any"` in `NumberControl` and `RangeControl` ([#34542](https://github.com/WordPress/gutenberg/pull/34542)).

### Enhancements

-   Removed the separator shown between `ToggleGroupControl` items ([#35497](https://github.com/WordPress/gutenberg/pull/35497)).
-   The `ColorPicker` component property `onChangeComplete`, a function accepting a color object, was replaced with the property `onChange`, a function accepting a string on ([#35220](https://github.com/WordPress/gutenberg/pull/35220)).
-   The property `disableAlpha`, was removed from the `ColorPicker` component. Use the new opposite property `enableAlpha` instead ([#35220](https://github.com/WordPress/gutenberg/pull/35220)).

### Experimental

-   Removed the `fieldset` wrapper from the `FontAppearanceControl` component ([35461](https://github.com/WordPress/gutenberg/pull/35461)).
-   Refactored the `ToggleGroupControl` component's structure and embedded `ToggleGroupControlButton` directly into `ToggleGroupControlOption` ([#35600](https://github.com/WordPress/gutenberg/pull/35600)).
-   Added support for showing an experimental hint in `CustomSelectControl` ([#35673](https://github.com/WordPress/gutenberg/pull/35673)).

### Breaking Changes

-   The `color` property a `tinycolor2` color object passed on `onChangeComplete` property of the `ColorPicker` component was removed. Please use the new `onChange` property that accepts a string color representation ([#35562](https://github.com/WordPress/gutenberg/pull/35562)).

## 18.0.0 (2021-10-12)

### Breaking Changes

-   Removed the deprecated `position` and `menuLabel` from the `DropdownMenu` component ([#34537](https://github.com/WordPress/gutenberg/pull/34537)).
-   Removed the deprecated `onClickOutside` prop from the `Popover` component ([#34537](https://github.com/WordPress/gutenberg/pull/34537)).
-   Changed `RangeControl` component to not apply `shiftStep` to inputs from its `<input type="range"/>` ([35020](https://github.com/WordPress/gutenberg/pull/35020)).
-   Removed `isAction` prop from `Item`. The component will now rely on `onClick` to render as a `button` ([35152](https://github.com/WordPress/gutenberg/pull/35152)).

### New Features

-   Add an experimental `Navigator` components ([#34904](https://github.com/WordPress/gutenberg/pull/34904)) as a replacement for the previous `Navigation` related components.
-   Update the `ColorPicker` component to the latest design ([#35220](https://github.com/WordPress/gutenberg/pull/35220))

### Bug Fix

-   Fixed rounding of value in `RangeControl` component when it loses focus while the `SHIFT` key is held. ([#35020](https://github.com/WordPress/gutenberg/pull/35020)).

### Internal

-   Deleted the `createComponent` utility function ([#34929](https://github.com/WordPress/gutenberg/pull/34929)).
-   Deleted the `useJumpStep` utility function ([#35561](https://github.com/WordPress/gutenberg/pull/35561)).

## 17.0.0 (2021-09-09)

### Breaking Change

-   Removed a min-width from the `DropdownMenu` component, allowing the menu to accommodate thin contents like vertical tools menus ([#33995](https://github.com/WordPress/gutenberg/pull/33995)).

### Bug Fix

-   Fixed RTL styles in `Flex` component ([#33729](https://github.com/WordPress/gutenberg/pull/33729)).
-   Fixed unit test errors caused by `CSS.supports` being called in a non-browser environment ([#34572](https://github.com/WordPress/gutenberg/pull/34572)).
-   Fixed `ToggleGroupControl`'s backdrop not updating when changing the `isAdaptiveWidth` property ([#34595](https://github.com/WordPress/gutenberg/pull/34595)).

### Internal

-   Renamed `PolymorphicComponent*` types to `WordPressComponent*` ([#34330](https://github.com/WordPress/gutenberg/pull/34330)).

## 16.0.0 (2021-08-23)

### Breaking Change

-   Updated the visual styles of the RangeControl component ([#33824](https://github.com/WordPress/gutenberg/pull/33824)).

### New Feature

-   Add `hideLabelFromVision` prop to `RangeControl` ([#33714](https://github.com/WordPress/gutenberg/pull/33714)).

### Bug Fix

-   Listen to `resize` events correctly in `useBreakpointIndex`. This hook is used in `useResponsiveValue` and consequently in the `Flex` and `Grid` components ([#33902](https://github.com/WordPress/gutenberg/pull/33902))

## 15.0.0 (2021-07-29)

### Breaking Change

-   Upgraded React components to work with v17.0 ([#29118](https://github.com/WordPress/gutenberg/pull/29118)). There are no new features in React v17.0 as explained in the [blog post](https://reactjs.org/blog/2020/10/20/react-v17.html).

### Deprecation

-   `isScrollable` prop in `CardBody` default value changed from `true` to `false` ([#33490](https://github.com/WordPress/gutenberg/pull/33490))

### Bug Fix

-   Added back `box-sizing: border-box` rule to `CardBody`, `CardHeader` and `CardFooter` components [#33511](https://github.com/WordPress/gutenberg/pull/33511).

## 14.2.0 (2021-07-21)

### New Feature

-   Update the border color used in `CardBody`, `CardHeader`, `CardFooter`, and `CardDivider` to a different shade of gray, in order to match the color used in other components ([#32566](https://github.com/WordPress/gutenberg/pull/32566)).

### Deprecation

-   `isPrimary`, `isSecondary`, `isTertiary` and `isLink` props in `Button` have been deprecated. Use `variant` instead ([#31713](https://github.com/WordPress/gutenberg/pull/31713)).
-   `isElevated` prop in `Card` has been deprecated. Use `elevation` instead ([#32566](https://github.com/WordPress/gutenberg/pull/32566)).

### Internal

-   `Card`, `CardBody`, `CardHeader`, `CardFooter`, `CardMedia`, and `CardDivider` components have been re-written from the ground up ([#32566](https://github.com/WordPress/gutenberg/pull/32566)).

## 14.1.0 (2021-05-20)

## 14.0.0 (2021-05-14)

### Breaking Changes

-   Drop support for Internet Explorer 11 ([#31110](https://github.com/WordPress/gutenberg/pull/31110)). Learn more at https://make.wordpress.org/core/2021/04/22/ie-11-support-phase-out-plan/.
-   Increase the minimum Node.js version to v12 matching Long Term Support releases ([#31270](https://github.com/WordPress/gutenberg/pull/31270)). Learn more at https://nodejs.org/en/about/releases/.
-   The experimental `Text` component has been completely re-written and enhanced with truncation support and separate variant, size, and weight props to allow for greater control. The previous `variant` prop has been completely removed.

### Deprecation

-   `isReversed` prop in `Flex` component has been deprecated. Use `direction` instead ([#31297](https://github.com/WordPress/gutenberg/pull/31297)).

### Internal

-   `Flex`, `FlexBlock`, and `FlexItem` components have been re-written from the ground up ([#31297](https://github.com/WordPress/gutenberg/pull/31297)).

## 13.0.0 (2021-03-17)

### Breaking Change

-   `onChange` prop of `FocalPointPicker` is called at the end of drag operations. Previously, it was called repetitively while dragging.

### New Feature

-   Supports ref forwarding in `withNotices` and `ResizableBox`.
-   Adds `onDrag` prop of `FocalPointPicker`.

### Bug Fix

-   Allows focus of the `FocalPointPicker` draggable area and adjustment with arrow keys. This was added in [#22531](https://github.com/WordPress/gutenberg/pull/22264) but was no longer working.

## 12.0.0 (2020-12-17)

### Enhancements

-   ComboboxControl: Deburr option labels before filter

### Breaking Change

-   Introduce support for other units and advanced CSS properties on `FontSizePicker`. Provided the value passed to the `FontSizePicker` is a string or one of the size options passed is a string, onChange will start to be called with a string value instead of a number. On WordPress usage, font size options are now automatically converted to strings with the default "px" unit added.

## 10.1.0 (2020-09-03)

### New Feature

-   Add `ToolbarItem` component.
-   Support `label` prop on the `Toolbar` component.

### Deprecations

-   Deprecate the `Toolbar` component when used without the `label` prop. `ToolbarGroup` should be used instead.

## 10.0.0 (2020-07-07)

### Breaking Change

-   `NumberControl` no longer automatically transforms values when rendering `value` into a `<input />` HTML element.
-   `Dashicon` component no longer renders SVGs. If you rely on this component, make sure to load the dashicon font.

## 9.6.0 (2020-05-14)

### Bug Fix

-   Fix and issue that would cause the `Popover` component to throw an error under certain
    circumstances ([#22264](https://github.com/WordPress/gutenberg/pull/22264)).

### Deprecations

-   The `Guide` component no longer supports passing pages as children. Use the `pages` prop instead.
-   The `GuidePage` component is deprecated. Use the `pages` prop in `Guide` instead.

## 9.2.0 (2020-02-10)

### Enhancements

-   The `Notice` component will speak its message. With this new feature, a developer can control either the `spokenMessage` spoken message, or the `politeness` politeness level of the message.
-   The `Snackbar` component will speak its message. With this new feature, a developer can control either the `spokenMessage` spoken message, or the `politeness` politeness level of the message.
-   A `Notice` `actions` member can now assign `isPrimary` to render a primary button action associated with a notice message.

### Bug Fixes

-   Notice will assume a default status of 'info' if none is provided. This resolves an issue where the notice would be assigned a class name `is-undefined`. This was previously the effective default by styled appearance and should not be considered a breaking change in that regard.

## 9.0.0 (2020-01-13)

### New Features

-   Added a new `Guide` component which allows developers to easily present a user guide.

### Breaking Changes

-   `is-button` classname has been removed from the Button component.
-   The `is-default` classname is not applied automatically anymore.
-   By default Button components come with a fixed height and hover styles.

### Bug Fixes

-   Fixes a regression published in version 8.5.0 that would prevent some build tools from including
    styles provided in the packages build-styles directory.

### Deprecations

-   `isDefault` prop in `Button` has been deprecated. Consider using `isSecondary` instead.
-   `IconButton` has been deprecated. Use the `Button` component instead.

## 8.2.0 (2019-08-29)

### New Features

-   The bundled `re-resizable` dependency has been updated from requiring `5.0.1` to requiring `^6.0.0` ([#17011](https://github.com/WordPress/gutenberg/pull/17011)).

## 8.1.0 (2019-08-05)

### New Features

-   Added a new `popoverProps` prop to the `Dropdown` component which allows users of the `Dropdown` component to pass props directly to the `Popover` component.
-   Added and documented `hideLabelFromVision` prop to `BaseControl` used by `SelectControl`, `TextControl`, and `TextareaControl`.
-   Added a new `popoverProps` prop to the `DropdownMenu` component which allows to pass props directly to the nested `Popover` component.
-   Added a new `toggleProps` prop to the `DropdownMenu` component which allows to pass props directly to the nested `IconButton` component.
-   Added a new `menuProps` prop to the `DropdownMenu` component which allows to pass props directly to the nested `NavigableMenu` component.

### Deprecations

-   `menuLabel` prop in `DropdownComponent` has been deprecated. Consider using `menuProps` object and its `aria-label` property instead.
-   `position` prop in `DropdownComponent` has been deprecated. Consider using `popoverProps` object and its `position` property instead.

### Bug Fixes

-   The `Button` component will no longer assign default styling (`is-default` class) when explicitly assigned as primary (the `isPrimary` prop). This should resolve potential conflicts affecting a combination of `isPrimary`, `isDefault`, and `isLarge` / `isSmall`, where the busy animation would appear with incorrect coloring.

### Deprecations

-   The `Popover` component `onClickOutside` prop has been deprecated. Use `onFocusOutside` instead.

### Internal

-   The `Dropdown` component has been refactored to focus changes using the `Popover` component's `onFocusOutside` prop.
-   The `MenuItem` component will now always use an `IconButton`. This prevents a focus loss when clicking a menu item.
-   Package no longer depends on external `react-click-outside` library.

## 8.0.0 (2019-06-12)

### New Feature

-   Add new `BlockQuotation` block to the primitives folder to support blockquote in a multiplatform way. [#15482](https://github.com/WordPress/gutenberg/pull/15482).
-   `DropdownMenu` now supports passing a [render prop](https://reactjs.org/docs/render-props.html#using-props-other-than-render) as children for more advanced customization.

### Internal

-   `MenuGroup` no longer uses `NavigableMenu` internally. It needs to be explicitly wrapped with `NavigableMenu` to bring back the same behavior.

### Documentation

-   Added missing documentation for `DropdownMenu` props `menuLabel`, `position`, `className`.

### Breaking Change

-   `ServerSideRender` is no longer part of components. It was extracted to an independent package `@wordpress/server-side-render`.

### Bug Fix

-   Although `DateTimePicker` does not allow picking the seconds, passed the current seconds as the selected value for seconds when calling `onChange`. Now it passes zero.

## 7.4.0 (2019-05-21)

### New Feature

-   Added a new `HorizontalRule` component.
-   Added a new `Snackbar` component.

### Bug Fix

-   Fixed display of reset button when using RangeControl `allowReset` prop.
-   Fixed minutes field of `DateTimePicker` missed '0' before single digit values.

## 7.3.0 (2019-04-16)

### New Features

-   Added a new `render` property to `FormFileUpload` component. Allowing users of the component to custom the UI for their needs.
-   Added a new `BaseControl.VisualLabel` component.
-   Added a new `preview` prop to the `Placeholder` component which allows to display a preview, for example a media preview when the Placeholder is used in media editing contexts.
-   Added a new `anchorRect` prop to `Popover` which enables a developer to provide a custom `DOMRect` object at which to position the popover.

### Improvements

-   Limit `Base Control Label` to the width of its content.

### Bug fixes

-   Fix `instanceId` prop passed through to `Button` component via `MenuItems` producing React console error. Fixed by removing the unnecessary use of `withInstanceId` on the `MenuItems` component [#14599](https://github.com/WordPress/gutenberg/pull/14599)

## 7.2.0 (2019-03-20)

### Improvements

-   Make `RangeControl` validation rely on the `checkValidity` provided by the browsers instead of using our own validation.

### Bug Fixes

-   Fix a problem that made `RangeControl` not work as expected with float values.

## 7.1.0 (2019-03-06)

### New Features

-   Added a new `Animate` component.

### Improvements

-   `withFilters` has been optimized to avoid binding hook handlers for each mounted instance of the component, instead using a single centralized hook delegator.
-   `withFilters` has been optimized to reuse a single shared component definition for all filtered instances of the component.
-   Make `RangeControl` validate min and max properties.

### Bug Fixes

-   Resolves a conflict where two instance of Slot would produce an inconsistent or duplicated rendering output.
-   Allow years between 0 and 1970 in DateTime component.

### New Feature

-   `Dropdown` now has a `focusOnMount` prop which is passed directly to the contained `Popover`.
-   `DatePicker` has new prop `isInvalidDate` exposing react-dates' `isOutsideRange`.
-   `DatePicker` allows `null` as accepted value for `currentDate` prop to signify no date selection.

## 7.0.5 (2019-01-03)

## 7.0.4 (2018-12-12)

## 7.0.3 (2018-11-30)

## 7.0.2 (2018-11-22)

## 7.0.1 (2018-11-21)

## 7.0.0 (2018-11-20)

### Breaking Change

-   `Dropdown.refresh()` has been removed. The contained `Popover` is now automatically refreshed.

## 6.0.2 (2018-11-15)

## 6.0.1 (2018-11-12)

### Bug Fixes

-   Avoid constantly recomputing the popover position.

### Polish

-   Remove `<DateTimePicker />` obsolete `locale` prop (and pass-through to child components) and obsolete `is12Hour` prop pass through to `<DateTime />` [#11649](https://github.com/WordPress/gutenberg/pull/11649)

## 6.0.0 (2018-11-12)

### Breaking Change

-   The `PanelColor` component has been removed.

## 5.1.1 (2018-11-09)

## 5.1.0 (2018-11-09)

### New Feature

-   Adjust a11y roles for MenuItem component, so that aria-checked is used properly, related change in Editor/Components/BlockNavigationList ([#11431](https://github.com/WordPress/gutenberg/issues/11431)).
-   `Popover` components are now automatically refreshed every 0.5s in order to recalculate their size or position.

### Deprecation

-   `Dropdown.refresh()` has been deprecated as the contained `Popover` is now automatically refreshed.

## 5.0.2 (2018-11-03)

### Polish

-   Forward `ref` in the `PanelBody` component.
-   Tooltip are no longer removed when Button becomes disabled, it's left to the component rendering the Tooltip.
-   Forward `ref` support in `TabbableContainer` and `NavigableMenu` components.

## 5.0.1 (2018-10-30)

## 5.0.0 (2018-10-29)

### Breaking Change

-   `AccessibleSVG` component has been removed. Please use `SVG` instead.

### New Feature

-   The `Notice` component accepts an array of action objects via the `actions` prop. Each member object should contain a `label` and either a `url` link string or `onClick` callback function.

## 4.2.1 (2018-10-22)

### Bug Fix

-   Fix importing `react-dates` stylesheet in production.

## 4.2.0 (2018-10-19)

### New Feature

-   Added a new `ColorPicker` component ([#10564](https://github.com/WordPress/gutenberg/pull/10564)).
-   `MenuItem` now accepts an `info` prop for including an extended description.

### Bug Fix

-   `IconButton` correctly respects a passed `aria-label` prop.

### Deprecation

-   `PanelColor` has been deprecated in favor of `wp.editor.PanelColorSettings`.

## 4.1.2 (2018-10-18)

## 4.1.0 (2018-10-10)

### New Feature

-   Added a new `ResizableBox` component.

## 4.0.0 (2018-09-30)

### Breaking Change

-   `Draggable` as a DOM node drag handler has been removed. Please, use `Draggable` as a wrap component for your DOM node drag handler.

### Deprecation

-   Renamed `AccessibleSVG` component to `SVG`.

## 3.0.0 (2018-09-05)

### Breaking Change

-   `withAPIData` has been removed. Please use the Core Data module or `@wordpress/api-fetch` directly instead.
-   `Draggable` as a DOM node drag handler has been deprecated. Please, use `Draggable` as a wrap component for your DOM node drag handler.
-   Change how required built-ins are polyfilled with Babel 7 ([#9171](https://github.com/WordPress/gutenberg/pull/9171)). If you're using an environment that has limited or no support for ES2015+ such as lower versions of IE then using [core-js](https://github.com/zloirock/core-js) or [@babel/polyfill](https://babeljs.io/docs/en/next/babel-polyfill) will add support for these methods.
-   `withContext` has been removed. Please use `wp.element.createContext` instead. See: https://reactjs.org/docs/context.html.

### New Feature

-   Added a new `AccessibleSVG` component.<|MERGE_RESOLUTION|>--- conflicted
+++ resolved
@@ -6,15 +6,13 @@
 
 -   `ColorPalette`, `BorderControl`: Don't hyphenate hex value in `aria-label` ([#52932](https://github.com/WordPress/gutenberg/pull/52932)).
 
-<<<<<<< HEAD
+### Bug Fix
+
+-   `Modal`: Fix loss of focus when clicking outside ([#52653](https://github.com/WordPress/gutenberg/pull/52653)).
+
 ### Internal
 
 -   `TabPanel`: Introduce a new version of `TabPanel` with updated internals while maintaining the same functionality and API surface   ([#52133](https://github.com/WordPress/gutenberg/pull/52133)).
-=======
-### Bug Fix
-
--   `Modal`: Fix loss of focus when clicking outside ([#52653](https://github.com/WordPress/gutenberg/pull/52653)).
->>>>>>> 7eddee3b
 
 ## 25.4.0 (2023-07-20)
 
