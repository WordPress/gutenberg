<!-- Learn how to maintain this file at https://github.com/WordPress/gutenberg/tree/HEAD/packages#maintaining-changelogs. -->

## Unreleased

### Enhancements

-   Making Circular Option Picker a `listbox`. Note that while this changes some public API, new props are optional, and currently have default values; this will change in another patch ([#52255](https://github.com/WordPress/gutenberg/pull/52255)).
-   `ToggleGroupControl`: Rewrite backdrop animation using framer motion shared layout animations, add better support for controlled and uncontrolled modes ([#50278](https://github.com/WordPress/gutenberg/pull/50278)).
-   `Popover`: Add the `is-positioned` CSS class only after the popover has finished animating ([#54178](https://github.com/WordPress/gutenberg/pull/54178)).
-   `Tooltip`: Replace the existing tooltip to simplify the implementation and improve accessibility while maintaining the same behaviors and API ([#48440](https://github.com/WordPress/gutenberg/pull/48440)).
<<<<<<< HEAD
-   `CircularOptionPicker`: Add option to use previous non-listbox behaviour, for contexts where buttons are more appropriate than a list of options ([#54290](https://github.com/WordPress/gutenberg/pull/54290)).
=======
-   `Dropdown` and `DropdownMenu`: support controlled mode for the dropdown's open/closed state ([#54257](https://github.com/WordPress/gutenberg/pull/54257)).
>>>>>>> 71f75e73

### Bug Fix

-   `Tooltip`: dynamically render in the DOM only when visible ([#54312](https://github.com/WordPress/gutenberg/pull/54312)).
-   `PaletteEdit`: Fix padding in RTL languages ([#54034](https://github.com/WordPress/gutenberg/pull/54034)).
-   `ToolbarItem`: Fix children not showing in rendered components ([#53314](https://github.com/WordPress/gutenberg/pull/53314)).
-   `CircularOptionPicker`: make focus styles resilient to button size changes ([#54196](https://github.com/WordPress/gutenberg/pull/54196)).

### Internal

-   `Toolbar/ToolbarDropdownMenu `: Convert to TypeScript ([#54321](https://github.com/WordPress/gutenberg/pull/54321)).
-   `Composite`: Convert to TypeScript ([#54028](https://github.com/WordPress/gutenberg/pull/54028)).
-   `BorderControl`: Refactor unit tests to use `userEvent` ([#54155](https://github.com/WordPress/gutenberg/pull/54155))
-   `FocusableIframe`: Convert to TypeScript ([#53979](https://github.com/WordPress/gutenberg/pull/53979)).
-   `Popover`: Remove unused `overlay` type from `positionToPlacement` utility function ([#54101](https://github.com/WordPress/gutenberg/pull/54101)).
-   `Higher Order` -- `with-focus-outside`: Convert to TypeScript ([#53980](https://github.com/WordPress/gutenberg/pull/53980)).
-   `IsolatedEventContainer`: Convert unit test to TypeScript ([#54316](https://github.com/WordPress/gutenberg/pull/54316)).
-   `Popover`: Remove `scroll` and `resize` listeners for iframe overflow parents and rely on recently added native Floating UI support ([#54286](https://github.com/WordPress/gutenberg/pull/54286)).

### Experimental

-   `DropdownMenu` v2: Fix submenu chevron direction in RTL languages ([#54036](https://github.com/WordPress/gutenberg/pull/54036).

## 25.7.0 (2023-08-31)

### Breaking changes

-   Make the `Popover.Slot` optional and render popovers at the bottom of the document's body by default. ([#53889](https://github.com/WordPress/gutenberg/pull/53889), [#53982](https://github.com/WordPress/gutenberg/pull/53982)).

### Enhancements

-   `ProgressBar`: Add transition to determinate indicator ([#53877](https://github.com/WordPress/gutenberg/pull/53877)).
-   Prevent nested `SlotFillProvider` from rendering ([#53940](https://github.com/WordPress/gutenberg/pull/53940)).

### Bug Fix

-   `SandBox`: Fix the cleanup method in useEffect ([#53796](https://github.com/WordPress/gutenberg/pull/53796)).
-   `PaletteEdit`: Fix the height of the `PaletteItems`. Don't rely on styles only present in the block editor ([#54000](https://github.com/WordPress/gutenberg/pull/54000)).

### Internal

-   `Shortcut`: Add Storybook stories ([#53627](https://github.com/WordPress/gutenberg/pull/53627)).
-   `SlotFill`: Do not render children when using `<Slot bubblesVirtually />`. ([#53272](https://github.com/WordPress/gutenberg/pull/53272))
-   Update `@floating-ui/react-dom` to the latest version ([#46845](https://github.com/WordPress/gutenberg/pull/46845)).

## 25.6.0 (2023-08-16)

### Enhancements

-   `Theme`: Expose via private APIs ([#53262](https://github.com/WordPress/gutenberg/pull/53262)).
-   `ProgressBar`: Use the theme system accent for indicator color ([#53347](https://github.com/WordPress/gutenberg/pull/53347)).
-   `ProgressBar`: Use gray 300 for track color ([#53349](https://github.com/WordPress/gutenberg/pull/53349)).
-   `Modal`: add `headerActions` prop to render buttons in the header. ([#53328](https://github.com/WordPress/gutenberg/pull/53328)).
-   `Snackbar`: Snackbar design and motion improvements ([#53248](https://github.com/WordPress/gutenberg/pull/53248))
-   `NumberControl`: Add `spinFactor` prop for adjusting the amount by which the spin controls change the value ([#52902](https://github.com/WordPress/gutenberg/pull/52902)).
-   `Modal:`: Nuance outside interactions ([#52994](https://github.com/WordPress/gutenberg/pull/52994)).
-   `Button`: Remove default border from the destructive button ([#53607](https://github.com/WordPress/gutenberg/pull/53607)).
-   Components: Move accent colors to theme context ([#53631](https://github.com/WordPress/gutenberg/pull/53631)).
-   `ProgressBar`: Use the new theme system accent for indicator color ([#53632](https://github.com/WordPress/gutenberg/pull/53632)).

### Bug Fix

-   `Button`: add `:disabled` selector to reset hover color for disabled buttons ([#53411](https://github.com/WordPress/gutenberg/pull/53411)).

### Internal

-   `ControlGroup`, `FormGroup`, `ControlLabel`, `Spinner`: Remove unused `ui/` components from the codebase ([#52953](https://github.com/WordPress/gutenberg/pull/52953)).
-   `MenuItem`: Convert to TypeScript ([#53132](https://github.com/WordPress/gutenberg/pull/53132)).
-   `MenuItem`: Add Storybook stories ([#53613](https://github.com/WordPress/gutenberg/pull/53613)).
-   `MenuGroup`: Add Storybook stories ([#53090](https://github.com/WordPress/gutenberg/pull/53090)).
-   Components: Remove unnecessary utils ([#53679](https://github.com/WordPress/gutenberg/pull/53679)).

## 25.5.0 (2023-08-10)

### New Feature

-   Add a new `ProgressBar` component. ([#53030](https://github.com/WordPress/gutenberg/pull/53030)).

### Enhancements

-   `ColorPalette`, `BorderControl`: Don't hyphenate hex value in `aria-label` ([#52932](https://github.com/WordPress/gutenberg/pull/52932)).
-   `MenuItemsChoice`, `MenuItem`: Support a `disabled` prop on a menu item ([#52737](https://github.com/WordPress/gutenberg/pull/52737)).

### Bug Fix

-   `Modal`: Fix loss of focus when clicking outside ([#52653](https://github.com/WordPress/gutenberg/pull/52653)).

## 25.4.0 (2023-07-20)

### Enhancements

-   `TextControl`: Add `id` prop to allow for custom IDs in `TextControl`s ([#52028](https://github.com/WordPress/gutenberg/pull/52028)).
-   `Navigator`: Add `replace` option to `navigator.goTo()` and `navigator.goToParent()` ([#52456](https://github.com/WordPress/gutenberg/pull/52456)).

### Bug Fix

-   `Popover`: Pin `react-dropdown-menu` version to avoid breaking changes in dependency updates. ([#52356](https://github.com/WordPress/gutenberg/pull/52356)).
-   `Item`: Unify focus style and add default font styles. ([#52495](https://github.com/WordPress/gutenberg/pull/52495)).
-   `Toolbar`: Fix toolbar items not being tabbable on the first render. ([#52613](https://github.com/WordPress/gutenberg/pull/52613))
-   `FormTokenField`: Fix token overflow when moving cursor left or right. ([#52662](https://github.com/WordPress/gutenberg/pull/52662))

## 25.3.0 (2023-07-05)

### Enhancements

-   `SelectControl`: Added option to set hidden options. ([#51545](https://github.com/WordPress/gutenberg/pull/51545))
-   `RangeControl`: Add `__next40pxDefaultSize` prop to opt into the new 40px default size ([#49105](https://github.com/WordPress/gutenberg/pull/49105)).
-   `Button`: Introduce `size` prop with `default`, `compact`, and `small` variants ([#51842](https://github.com/WordPress/gutenberg/pull/51842)).
-   `ItemGroup`: Update button focus state styles to target `:focus-visible` rather than `:focus`. ([#51787](https://github.com/WordPress/gutenberg/pull/51787)).
-   `Guide`: Don't show Close button when there is only one page, and use default button and accent/theme styling ([#52014](https://github.com/WordPress/gutenberg/pull/52014)).

### Bug Fix

-   `ConfirmDialog`: Ensure onConfirm isn't called an extra time when submitting one of the buttons using the keyboard ([#51730](https://github.com/WordPress/gutenberg/pull/51730)).
-   `ZStack`: ZStack: fix component bounding box to match children ([#51836](https://github.com/WordPress/gutenberg/pull/51836)).
-   `Modal`: Add small top padding to the content so that avoid cutting off the visible outline when hovering items ([#51829](https://github.com/WordPress/gutenberg/pull/51829)).
-   `DropdownMenu`: fix icon style when dashicon is used ([#43574](https://github.com/WordPress/gutenberg/pull/43574)).
-   `UnitControl`: Fix crash when certain units are used ([#52211](https://github.com/WordPress/gutenberg/pull/52211)).
-   `Guide`: Place focus on the guide's container instead of its first tabbable ([#52300](https://github.com/WordPress/gutenberg/pull/52300)).

## 25.2.0 (2023-06-23)

### Enhancements

-   `UnitControl`: Revamp support for changing unit by typing ([#39303](https://github.com/WordPress/gutenberg/pull/39303)).
-   `Modal`: Update corner radius to be between buttons and the site view frame, in a 2-4-8 system. ([#51254](https://github.com/WordPress/gutenberg/pull/51254)).
-   `ItemGroup`: Update button focus state styles to be inline with other button focus states in the editor. ([#51576](https://github.com/WordPress/gutenberg/pull/51576)).
-   `ItemGroup`: Update button focus state styles to target `:focus-visible` rather than `:focus`. ([#51787](https://github.com/WordPress/gutenberg/pull/51787)).

### Bug Fix

-   `Popover`: Allow legitimate 0 positions to update popover position ([#51320](https://github.com/WordPress/gutenberg/pull/51320)).
-   `Button`: Remove unnecessary margin from dashicon ([#51395](https://github.com/WordPress/gutenberg/pull/51395)).
-   `Autocomplete`: Announce how many results are available to screen readers when suggestions list first renders ([#51018](https://github.com/WordPress/gutenberg/pull/51018)).

### Internal

-   `ClipboardButton`: Convert to TypeScript ([#51334](https://github.com/WordPress/gutenberg/pull/51334)).
-   `Toolbar`: Replace `reakit` dependency with `@ariakit/react` ([#51623](https://github.com/WordPress/gutenberg/pull/51623)).

### Documentation

-   `SearchControl`: Improve documentation around usage of `label` prop ([#51781](https://github.com/WordPress/gutenberg/pull/51781)).

## 25.1.0 (2023-06-07)

### Enhancements

-   `BorderControl`: Improve color code readability in aria-label ([#51197](https://github.com/WordPress/gutenberg/pull/51197)).
-   `Dropdown` and `DropdownMenu`: use internal context system to automatically pick the toolbar popover variant when rendered inside the `Toolbar` component ([#51154](https://github.com/WordPress/gutenberg/pull/51154)).

### Bug Fix

-   `FocalPointUnitControl`: Add aria-labels ([#50993](https://github.com/WordPress/gutenberg/pull/50993)).

### Enhancements

-   Wrapped `TabPanel` in a `forwardRef` call ([#50199](https://github.com/WordPress/gutenberg/pull/50199)).
-   `ColorPalette`: Improve readability of color name and value, and improve rendering of partially transparent colors ([#50450](https://github.com/WordPress/gutenberg/pull/50450)).
-   `Button`: Add `__next32pxSmallSize` prop to opt into the new 32px size when the `isSmall` prop is enabled ([#51012](https://github.com/WordPress/gutenberg/pull/51012)).
-   `ItemGroup`: Update styles so all SVGs inherit color from their parent element ([#50819](https://github.com/WordPress/gutenberg/pull/50819)).

### Experimental

-   `DropdownMenu` v2: Tweak styles ([#50967](https://github.com/WordPress/gutenberg/pull/50967), [#51097](https://github.com/WordPress/gutenberg/pull/51097)).
-   `DropdownMenu` v2: change default placement to match the legacy `DropdownMenu` component ([#51133](https://github.com/WordPress/gutenberg/pull/51133)).
-   `DropdownMenu` v2: Render in the default `Popover.Slot` ([#51046](https://github.com/WordPress/gutenberg/pull/51046)).

## 25.0.0 (2023-05-24)

### Breaking Changes

-   `DateTime`: Remove previously deprecated props, `__nextRemoveHelpButton` and `__nextRemoveResetButton` ([#50724](https://github.com/WordPress/gutenberg/pull/50724)).

### Internal

-   `Modal`: Remove children container's unused class name ([#50655](https://github.com/WordPress/gutenberg/pull/50655)).
-   `DropdownMenu`: Convert to TypeScript ([#50187](https://github.com/WordPress/gutenberg/pull/50187)).
-   Added experimental v2 of `DropdownMenu` ([#49473](https://github.com/WordPress/gutenberg/pull/49473)).
-   `ColorPicker`: its private `SelectControl` component no longer hides BackdropUI, thus making its focus state visible for keyboard users ([#50703](https://github.com/WordPress/gutenberg/pull/50703)).

### Bug Fix

-   `ColorPicker`: Add an outline when the color picker select box is focused([#50609](https://github.com/WordPress/gutenberg/pull/50609)).
-   `InputControl`: Fix focus style to support Windows High Contrast mode ([#50772](https://github.com/WordPress/gutenberg/pull/50772)).
-   `ToggleGroupControl`: Fix focus and selected style to support Windows High Contrast mode ([#50785](https://github.com/WordPress/gutenberg/pull/50785)).
-   `SearchControl`: Adjust icon styles to fix alignment issues in the block inserter ([#50439](https://github.com/WordPress/gutenberg/pull/50439)).

### Enhancements

-   `Tooltip`: Update background color so tooltip boundaries are more visible in the site editor ([#50792](https://github.com/WordPress/gutenberg/pull/50792)).
-   `FontSizePicker`: Tweak the header spacing to be more consistent with other design tools ([#50855](https://github.com/WordPress/gutenberg/pull/50855)).

## 24.0.0 (2023-05-10)

### Breaking Changes

-   `onDragStart` in `<Draggable>` is now a synchronous function to allow setting additional data for `event.dataTransfer` ([#49673](https://github.com/WordPress/gutenberg/pull/49673)).

### Bug Fix

-   `NavigableContainer`: do not trap focus in `TabbableContainer` ([#49846](https://github.com/WordPress/gutenberg/pull/49846)).
-   Update `<Button>` component to have a transparent background for its tertiary disabled state, to match its enabled state. ([#50496](https://github.com/WordPress/gutenberg/pull/50496)).

### Internal

-   `NavigableContainer`: Convert to TypeScript ([#49377](https://github.com/WordPress/gutenberg/pull/49377)).
-   `ToolbarItem`: Convert to TypeScript ([#49190](https://github.com/WordPress/gutenberg/pull/49190)).
-   Move rich-text related types to the rich-text package ([#49651](https://github.com/WordPress/gutenberg/pull/49651)).
-   `SlotFill`: simplified the implementation and removed unused code ([#50098](https://github.com/WordPress/gutenberg/pull/50098) and [#50133](https://github.com/WordPress/gutenberg/pull/50133)).

### Documentation

-   `TreeGrid`: Update docs with `data-expanded` attribute usage ([#50026](https://github.com/WordPress/gutenberg/pull/50026)).
-   Consolidate multiple versions of `README` and `CONTRIBUTING` docs, and add them to Storybook ([#50226](https://github.com/WordPress/gutenberg/pull/50226)).
-   `DimensionControl`: Use WordPress package instead of react in code example ([#50435](https://github.com/WordPress/gutenberg/pull/50435)).

### Enhancements

-   `FormTokenField`, `ComboboxControl`: Add `__next40pxDefaultSize` prop to opt into the new 40px default size, superseding the `__next36pxDefaultSize` prop ([#50261](https://github.com/WordPress/gutenberg/pull/50261)).
-   `Modal`: Add css class to children container ([#50099](https://github.com/WordPress/gutenberg/pull/50099)).
-   `Button`: Add `__next40pxDefaultSize` prop to opt into the new 40px default size ([#50254](https://github.com/WordPress/gutenberg/pull/50254)).
-   `PaletteEdit`: Allow custom popover configuration ([#49975](https://github.com/WordPress/gutenberg/pull/49975)).
-   Change the default color scheme to use the new WP Blueberry color. See PR description for instructions on how to restore the previous color scheme when using in a non-WordPress context ([#50193](https://github.com/WordPress/gutenberg/pull/50193)).
-   `CheckboxControl`, `CustomGradientPicker`, `FormToggle`, : Refactor and correct the focus style for consistency ([#50127](https://github.com/WordPress/gutenberg/pull/50127)).
-   `Button`, update spacing values in `has-text has-icon` buttons. ([#50277](https://github.com/WordPress/gutenberg/pull/50277)).
-   `Button`, remove custom padding applied to `tertiary` variant. ([#50276](https://github.com/WordPress/gutenberg/pull/50276)).
-   `Modal`: Correct padding for title less confirm variant. ([#50283](https://github.com/WordPress/gutenberg/pull/50283)).

## 23.9.0 (2023-04-26)

### Internal

-   `BottomSheetCell`: Refactor away from Lodash (mobile) ([#49794](https://github.com/WordPress/gutenberg/pull/49794)).
-   `parseStylesVariables()`: Refactor away from Lodash (mobile) ([#49794](https://github.com/WordPress/gutenberg/pull/49794)).
-   Remove Lodash dependency from components package ([#49794](https://github.com/WordPress/gutenberg/pull/49794)).
-   Tweak `WordPressComponent` type so `selector` property is optional ([#49960](https://github.com/WordPress/gutenberg/pull/49960)).
-   Update `Modal` appearance on small screens ([#50039](https://github.com/WordPress/gutenberg/pull/50039)).
-   Update the framer motion dependency to the latest version `10.11.6` ([#49822](https://github.com/WordPress/gutenberg/pull/49822)).

### Enhancements

-   `Draggable`: Add `appendToOwnerDocument` prop to allow elementId based elements to be attached to the ownerDocument body ([#49911](https://github.com/WordPress/gutenberg/pull/49911)).
-   `TreeGrid`: Modify keyboard navigation code to use a data-expanded attribute if aria-expanded is to be controlled outside of the TreeGrid component ([#48461](https://github.com/WordPress/gutenberg/pull/48461)).
-   `Modal`: Equalize internal spacing ([#49890](https://github.com/WordPress/gutenberg/pull/49890)).
-   `Modal`: Increased border radius ([#49870](https://github.com/WordPress/gutenberg/pull/49870)).
-   `Modal`: Updated spacing / dimensions of `isFullScreen` ([#49894](https://github.com/WordPress/gutenberg/pull/49894)).
-   `SlotFill`: Added util for creating private SlotFills and supporting Symbol keys ([#49819](https://github.com/WordPress/gutenberg/pull/49819)).
-   `IconType`: Export for external use ([#49649](https://github.com/WordPress/gutenberg/pull/49649)).

### Bug Fix

-   `CheckboxControl`: Add support custom IDs ([#49977](https://github.com/WordPress/gutenberg/pull/49977)).

### Documentation

-   `Autocomplete`: Add heading and fix type for `onReplace` in README. ([#49798](https://github.com/WordPress/gutenberg/pull/49798)).
-   `Autocomplete`: Update `Usage` section in README. ([#49965](https://github.com/WordPress/gutenberg/pull/49965)).

## 23.8.0 (2023-04-12)

### Internal

-   `Mobile` Refactor of the KeyboardAwareFlatList component.
-   Update `reakit` dependency to 1.3.11 ([#49763](https://github.com/WordPress/gutenberg/pull/49763)).

### Enhancements

-   `DropZone`: Smooth animation ([#49517](https://github.com/WordPress/gutenberg/pull/49517)).
-   `Navigator`: Add `skipFocus` property in `NavigateOptions`. ([#49350](https://github.com/WordPress/gutenberg/pull/49350)).
-   `Spinner`: add explicit opacity and background styles ([#49695](https://github.com/WordPress/gutenberg/pull/49695)).
-   Make TypeScript types available for consumers ([#49229](https://github.com/WordPress/gutenberg/pull/49229)).

### Bug Fix

-   `Snackbar`: Fix insufficient color contrast on hover ([#49682](https://github.com/WordPress/gutenberg/pull/49682)).

## 23.7.0 (2023-03-29)

### Internal

-   `Animate`: Convert to TypeScript ([#49243](https://github.com/WordPress/gutenberg/pull/49243)).
-   `CustomGradientPicker`: Convert to TypeScript ([#48929](https://github.com/WordPress/gutenberg/pull/48929)).
-   `ColorPicker`: Convert to TypeScript ([#49214](https://github.com/WordPress/gutenberg/pull/49214)).
-   `GradientPicker`: Convert to TypeScript ([#48316](https://github.com/WordPress/gutenberg/pull/48316)).
-   `FormTokenField`: Add a `__nextHasNoMarginBottom` prop to start opting into the margin-free styles ([48609](https://github.com/WordPress/gutenberg/pull/48609)).
-   `QueryControls`: Replace bottom margin overrides with `__nextHasNoMarginBottom`([47515](https://github.com/WordPress/gutenberg/pull/47515)).

### Enhancements

-   `CustomGradientPicker`: improve initial state UI ([#49146](https://github.com/WordPress/gutenberg/pull/49146)).
-   `AnglePickerControl`: Style to better fit in narrow contexts and improve RTL layout ([#49046](https://github.com/WordPress/gutenberg/pull/49046)).
-   `ImageSizeControl`: Use large 40px sizes ([#49113](https://github.com/WordPress/gutenberg/pull/49113)).

### Bug Fix

-   `CircularOptionPicker`: force swatches to visually render on top of the rest of the component's content ([#49245](https://github.com/WordPress/gutenberg/pull/49245)).
-   `InputControl`: Fix misaligned textarea input control ([#49116](https://github.com/WordPress/gutenberg/pull/49116)).
-   `ToolsPanel`: Ensure consistency in menu item order ([#49222](https://github.com/WordPress/gutenberg/pull/49222)).
-   `TabPanel`: fix initial tab selection & focus management ([#49368](https://github.com/WordPress/gutenberg/pull/49368)).

### Internal

-   `DuotonePicker`, `DuotoneSwatch`: Convert to TypeScript ([#49060](https://github.com/WordPress/gutenberg/pull/49060)).

## 23.6.0 (2023-03-15)

### Enhancements

-   `FontSizePicker`: Allow custom units for custom font size control ([#48468](https://github.com/WordPress/gutenberg/pull/48468)).
-   `Navigator`: Disable initial screen animation ([#49062](https://github.com/WordPress/gutenberg/pull/49062)).
-   `FormTokenField`: Hide suggestions list on blur event if the input value is invalid ([#48785](https://github.com/WordPress/gutenberg/pull/48785)).

### Bug Fix

-   `ResponsiveWrapper`: use `aspect-ratio` CSS prop, add support for `SVG` elements ([#48573](https://github.com/WordPress/gutenberg/pull/48573).
-   `ResizeTooltip`: Use `default.fontFamily` on tooltip ([#48805](https://github.com/WordPress/gutenberg/pull/48805).

### Internal

-   `Guide`: Convert to TypeScript ([#47493](https://github.com/WordPress/gutenberg/pull/47493)).
-   `SelectControl`: improve prop types for single vs multiple selection ([#47390](https://github.com/WordPress/gutenberg/pull/47390)).
-   `Navigation`: Convert to TypeScript ([#48742](https://github.com/WordPress/gutenberg/pull/48742)).
-   `PanelBody`: Convert to TypeScript ([#47702](https://github.com/WordPress/gutenberg/pull/47702)).
-   `withFilters` HOC: Convert to TypeScript ([#48721](https://github.com/WordPress/gutenberg/pull/48721)).
-   `withFallbackStyles` HOC: Convert to TypeScript ([#48720](https://github.com/WordPress/gutenberg/pull/48720)).
-   `withFocusReturn` HOC: Convert to TypeScript ([#48748](https://github.com/WordPress/gutenberg/pull/48748)).
-   `navigateRegions` HOC: Convert to TypeScript ([#48632](https://github.com/WordPress/gutenberg/pull/48632)).
-   `withSpokenMessages`: HOC: Convert to TypeScript ([#48163](https://github.com/WordPress/gutenberg/pull/48163)).
-   `withNotices`: HOC: Convert to TypeScript ([#49088](https://github.com/WordPress/gutenberg/pull/49088)).
-   `ToolbarButton`: Convert to TypeScript ([#47750](https://github.com/WordPress/gutenberg/pull/47750)).
-   `DimensionControl(Experimental)`: Convert to TypeScript ([#47351](https://github.com/WordPress/gutenberg/pull/47351)).
-   `PaletteEdit`: Convert to TypeScript ([#47764](https://github.com/WordPress/gutenberg/pull/47764)).
-   `QueryControls`: Refactor away from Lodash (`.groupBy`) ([#48779](https://github.com/WordPress/gutenberg/pull/48779)).
-   `ToolbarContext`: Convert to TypeScript ([#49002](https://github.com/WordPress/gutenberg/pull/49002)).

## 23.5.0 (2023-03-01)

### Enhancements

-   `ToolsPanel`: Separate reset all filter registration from items registration and support global resets ([#48123](https://github.com/WordPress/gutenberg/pull/48123)).

### Internal

-   `CircularOptionPicker`: Convert to TypeScript ([#47937](https://github.com/WordPress/gutenberg/pull/47937)).
-   `TabPanel`: Improve unit test in preparation for controlled component updates ([#48086](https://github.com/WordPress/gutenberg/pull/48086)).
-   `Autocomplete`: performance: avoid setting state on every value change ([#48485](https://github.com/WordPress/gutenberg/pull/48485)).
-   `Higher Order` -- `with-constrained-tabbing`: Convert to TypeScript ([#48162](https://github.com/WordPress/gutenberg/pull/48162)).
-   `Autocomplete`: Convert to TypeScript ([#47751](https://github.com/WordPress/gutenberg/pull/47751)).
-   `Autocomplete`: avoid calling setState on input ([#48565](https://github.com/WordPress/gutenberg/pull/48565)).

## 23.4.0 (2023-02-15)

### Bug Fix

-   `ToolsPanel`: fix type inconsistencies between types, docs and normal component usage ([47944](https://github.com/WordPress/gutenberg/pull/47944)).
-   `SelectControl`: Fix styling when `multiple` prop is enabled ([#47893](https://github.com/WordPress/gutenberg/pull/43213)).
-   `useAutocompleteProps`, `Autocomplete`: Make accessible when rendered in an iframe ([#47907](https://github.com/WordPress/gutenberg/pull/47907)).

### Enhancements

-   `ColorPalette`, `GradientPicker`, `PaletteEdit`, `ToolsPanel`: add new props to set a custom heading level ([43848](https://github.com/WordPress/gutenberg/pull/43848) and [#47788](https://github.com/WordPress/gutenberg/pull/47788)).
-   `ColorPalette`: ensure text label contrast checking works with CSS variables ([#47373](https://github.com/WordPress/gutenberg/pull/47373)).
-   `Navigator`: Support dynamic paths with parameters ([#47827](https://github.com/WordPress/gutenberg/pull/47827)).
-   `Navigator`: Support hierarchical paths navigation and add `NavigatorToParentButton` component ([#47883](https://github.com/WordPress/gutenberg/pull/47883)).

### Internal

-   `NavigatorButton`: Reuse `Button` types ([47754](https://github.com/WordPress/gutenberg/pull/47754)).
-   `CustomSelectControl`: lock the `__experimentalShowSelectedHint` prop ([#47229](https://github.com/WordPress/gutenberg/pull/47229)).
-   Lock the `__experimentalPopoverPositionToPlacement` function and rename it to `__experimentalPopoverLegacyPositionToPlacement` ([#47505](https://github.com/WordPress/gutenberg/pull/47505)).
-   `ComboboxControl`: Convert to TypeScript ([#47581](https://github.com/WordPress/gutenberg/pull/47581)).
-   `Panel`, `PanelHeader`, `PanelRow`: Convert to TypeScript ([#47259](https://github.com/WordPress/gutenberg/pull/47259)).
-   `BoxControl`: Convert to TypeScript ([#47622](https://github.com/WordPress/gutenberg/pull/47622)).
-   `AnglePickerControl`: Convert to TypeScript ([#45820](https://github.com/WordPress/gutenberg/pull/45820)).
-   `ResizableBox`: refactor styles to TypeScript ([47756](https://github.com/WordPress/gutenberg/pull/47756)).
-   `BorderBoxControl`: migrate tests to TypeScript, remove act() call ([47755](https://github.com/WordPress/gutenberg/pull/47755)).
-   `Toolbar`: Convert to TypeScript ([#47087](https://github.com/WordPress/gutenberg/pull/47087)).
-   `MenuItemsChoice`: Convert to TypeScript ([#47180](https://github.com/WordPress/gutenberg/pull/47180)).
-   `ToolsPanel`: Allow display of optional items when values are updated externally to item controls ([47727](https://github.com/WordPress/gutenberg/pull/47727)).
-   `ToolsPanel`: Ensure display of optional items when values are updated externally and multiple blocks selected ([47864](https://github.com/WordPress/gutenberg/pull/47864)).
-   `Navigator`: add more pattern matching tests, refine existing tests ([47910](https://github.com/WordPress/gutenberg/pull/47910)).
-   `ToolsPanel`: Refactor Storybook examples to TypeScript ([47944](https://github.com/WordPress/gutenberg/pull/47944)).
-   `ToolsPanel`: Refactor unit tests to TypeScript ([48275](https://github.com/WordPress/gutenberg/pull/48275)).

## 23.3.0 (2023-02-01)

### Deprecations

-   `NumberControl`: Clarify deprecation message about `hideHTMLArrows` prop ([#47370](https://github.com/WordPress/gutenberg/pull/47370)).

### Enhancements

-   `Dropdown`: deprecate `position` prop, use `popoverProps` instead ([46865](https://github.com/WordPress/gutenberg/pull/46865)).
-   `Button`: improve padding for buttons with icon and text. ([46764](https://github.com/WordPress/gutenberg/pull/46764)).
-   `ColorPalette`: Use computed color when css variable is passed to `ColorPicker` ([47181](https://github.com/WordPress/gutenberg/pull/47181)).
-   `Popover`: add `overlay` option to the `placement` prop ([47004](https://github.com/WordPress/gutenberg/pull/47004)).

### Internal

-   `Toolbar`: unify Storybook examples under one file, migrate from knobs to controls ([47117](https://github.com/WordPress/gutenberg/pull/47117)).
-   `DropdownMenu`: migrate Storybook to controls ([47149](https://github.com/WordPress/gutenberg/pull/47149)).
-   Removed deprecated `@storybook/addon-knobs` dependency from the package ([47152](https://github.com/WordPress/gutenberg/pull/47152)).
-   `ColorListPicker`: Convert to TypeScript ([#46358](https://github.com/WordPress/gutenberg/pull/46358)).
-   `KeyboardShortcuts`: Convert to TypeScript ([#47429](https://github.com/WordPress/gutenberg/pull/47429)).
-   `ColorPalette`, `BorderControl`, `GradientPicker`: refine types and logic around single vs multiple palettes ([#47384](https://github.com/WordPress/gutenberg/pull/47384)).
-   `Button`: Convert to TypeScript ([#46997](https://github.com/WordPress/gutenberg/pull/46997)).
-   `QueryControls`: Convert to TypeScript ([#46721](https://github.com/WordPress/gutenberg/pull/46721)).
-   `TreeGrid`: Convert to TypeScript ([#47516](https://github.com/WordPress/gutenberg/pull/47516)).
-   `Notice`: refactor to TypeScript ([47118](https://github.com/WordPress/gutenberg/pull/47118)).
-   `Popover`: Take iframe element scaling into account ([47004](https://github.com/WordPress/gutenberg/pull/47004)).

### Bug Fix

-   `TabPanel`: Fix initial tab selection when the tab declaration is lazily added to the `tabs` array ([47100](https://github.com/WordPress/gutenberg/pull/47100)).
-   `InputControl`: Avoid the "controlled to uncontrolled" warning by forcing the internal `<input />` element to be always in controlled mode ([47250](https://github.com/WordPress/gutenberg/pull/47250)).

## 23.2.0 (2023-01-11)

### Internal

-   `AlignmentMatrixControl`: Update center cell label to 'Center' instead of 'Center Center' ([#46852](https://github.com/WordPress/gutenberg/pull/46852)).
-   `Toolbar`: move all subcomponents under the same folder ([46951](https://github.com/WordPress/gutenberg/pull/46951)).
-   `Dashicon`: remove unnecessary type for `className` prop ([46849](https://github.com/WordPress/gutenberg/pull/46849)).
-   `ColorPicker` & `QueryControls`: Replace bottom margin overrides with `__nextHasNoMarginBottom` ([#46448](https://github.com/WordPress/gutenberg/pull/46448)).
-   `SandBox`: Convert to TypeScript ([#46478](https://github.com/WordPress/gutenberg/pull/46478)).
-   `ResponsiveWrapper`: Convert to TypeScript ([#46480](https://github.com/WordPress/gutenberg/pull/46480)).
-   `ItemGroup`: migrate Storybook to controls, refactor to TypeScript ([46945](https://github.com/WordPress/gutenberg/pull/46945)).

### Bug Fix

-   `Placeholder`: set fixed right margin for label's icon ([46918](https://github.com/WordPress/gutenberg/pull/46918)).
-   `TreeGrid`: Fix right-arrow keyboard navigation when a row contains more than two focusable elements ([46998](https://github.com/WordPress/gutenberg/pull/46998)).

## 23.1.0 (2023-01-02)

### Breaking Changes

-   `ColorPalette`: The experimental `__experimentalHasMultipleOrigins` prop has been removed ([#46315](https://github.com/WordPress/gutenberg/pull/46315)).

## 23.0.0 (2022-12-14)

### Breaking Changes

-   Updated dependencies to require React 18 ([45235](https://github.com/WordPress/gutenberg/pull/45235))

### New Feature

-   `TabPanel`: support manual tab activation ([#46004](https://github.com/WordPress/gutenberg/pull/46004)).
-   `TabPanel`: support disabled prop for tab buttons ([#46471](https://github.com/WordPress/gutenberg/pull/46471)).
-   `BaseControl`: Add `useBaseControlProps` hook to help generate id-releated props ([#46170](https://github.com/WordPress/gutenberg/pull/46170)).

### Bug Fix

-   `ColorPalette`: show "Clear" button even when colors array is empty ([#46001](https://github.com/WordPress/gutenberg/pull/46001)).
-   `InputControl`: Fix internal `Flex` wrapper usage that could add an unintended `height: 100%` ([#46213](https://github.com/WordPress/gutenberg/pull/46213)).
-   `Navigator`: Allow calling `goTo` and `goBack` twice in one render cycle ([#46391](https://github.com/WordPress/gutenberg/pull/46391)).
-   `Modal`: Fix unexpected modal closing in IME Composition ([#46453](https://github.com/WordPress/gutenberg/pull/46453)).
-   `Toolbar`: Fix duplicate focus style on anchor link button ([#46759](https://github.com/WordPress/gutenberg/pull/46759)).
-   `useNavigateRegions`: Ensure region navigation picks the next region based on where the current user focus is located instead of starting at the beginning ([#44883](https://github.com/WordPress/gutenberg/pull/44883)).
-   `ComboboxControl`: Fix unexpected behaviour in IME Composition ([#46827](https://github.com/WordPress/gutenberg/pull/46827)).

### Enhancements

-   `TabPanel`: Simplify tab-focus style. ([#46276](https://github.com/WordPress/gutenberg/pull/46276)).
-   `TabPanel`: Add ability to set icon only tab buttons ([#45005](https://github.com/WordPress/gutenberg/pull/45005)).
-   `InputControl`, `NumberControl`, `UnitControl`: Add `help` prop for additional description ([#45931](https://github.com/WordPress/gutenberg/pull/45931)).
-   `BorderControl`, `ColorPicker` & `QueryControls`: Replace bottom margin overrides with `__nextHasNoMarginBottom` ([#45985](https://github.com/WordPress/gutenberg/pull/45985)).
-   `CustomSelectControl`, `UnitControl`: Add `onFocus` and `onBlur` props ([#46096](https://github.com/WordPress/gutenberg/pull/46096)).
-   `ResizableBox`: Prevent unnecessary paint on resize handles ([#46196](https://github.com/WordPress/gutenberg/pull/46196)).
-   `Popover`: Prevent unnecessary paint caused by using outline ([#46201](https://github.com/WordPress/gutenberg/pull/46201)).
-   `PaletteEdit`: Global styles: add onChange actions to color palette items [#45681](https://github.com/WordPress/gutenberg/pull/45681).
-   Lighten the border color on control components ([#46252](https://github.com/WordPress/gutenberg/pull/46252)).
-   `Popover`: Prevent unnecessary paint when scrolling by using transform instead of top/left positionning ([#46187](https://github.com/WordPress/gutenberg/pull/46187)).
-   `CircularOptionPicker`: Prevent unecessary paint on hover ([#46197](https://github.com/WordPress/gutenberg/pull/46197)).

### Experimental

-   `TextControl`: Restrict `type` prop to `email`, `number`, `password`, `tel`, `text`, `search` or `url` ([#45433](https://github.com/WordPress/gutenberg/pull/45433/)).

### Internal

-   `useControlledValue`: let TypeScript infer the return type ([#46164](https://github.com/WordPress/gutenberg/pull/46164)).
-   `LinkedButton`: remove unnecessary `span` tag ([#46063](https://github.com/WordPress/gutenberg/pull/46063)).
-   NumberControl: refactor styles/tests/stories to TypeScript, replace fireEvent with user-event ([#45990](https://github.com/WordPress/gutenberg/pull/45990)).
-   `useBaseField`: Convert to TypeScript ([#45712](https://github.com/WordPress/gutenberg/pull/45712)).
-   `Dashicon`: Convert to TypeScript ([#45924](https://github.com/WordPress/gutenberg/pull/45924)).
-   `PaletteEdit`: add follow up changelog for #45681 and tests [#46095](https://github.com/WordPress/gutenberg/pull/46095).
-   `AlignmentMatrixControl`: Convert to TypeScript ([#46162](https://github.com/WordPress/gutenberg/pull/46162)).
-   `Theme`: Remove public export ([#46427](https://github.com/WordPress/gutenberg/pull/46427)).
-   `Autocomplete`: Refactor away from `_.find()` ([#46537](https://github.com/WordPress/gutenberg/pull/46537)).
-   `TabPanel`: Refactor away from `_.find()` ([#46537](https://github.com/WordPress/gutenberg/pull/46537)).
-   `BottomSheetPickerCell`: Refactor away from `_.find()` for mobile ([#46537](https://github.com/WordPress/gutenberg/pull/46537)).
-   Refactor global styles context away from `_.find()` for mobile ([#46537](https://github.com/WordPress/gutenberg/pull/46537)).
-   `Dropdown`: Convert to TypeScript ([#45787](https://github.com/WordPress/gutenberg/pull/45787)).

### Documentation

-   `Tooltip`: Add readme and unit tests for `shortcut` prop ([#46092](https://github.com/WordPress/gutenberg/pull/46092)).

## 22.1.0 (2022-11-16)

### Enhancements

-   `ColorPalette`, `BorderBox`, `BorderBoxControl`: polish and DRY prop types, add default values ([#45463](https://github.com/WordPress/gutenberg/pull/45463)).
-   `TabPanel`: Add ability to set icon only tab buttons ([#45005](https://github.com/WordPress/gutenberg/pull/45005)).

### Internal

-   `AnglePickerControl`: remove `:focus-visible' outline on `CircleOutlineWrapper` ([#45758](https://github.com/WordPress/gutenberg/pull/45758))

### Bug Fix

-   `FormTokenField`: Fix duplicate input in IME composition ([#45607](https://github.com/WordPress/gutenberg/pull/45607)).
-   `Autocomplete`: Check key events more strictly in IME composition ([#45626](https://github.com/WordPress/gutenberg/pull/45626)).
-   `Autocomplete`: Fix unexpected block insertion during IME composition ([#45510](https://github.com/WordPress/gutenberg/pull/45510)).
-   `Icon`: Making size prop work for icon components using dash icon strings ([#45593](https://github.com/WordPress/gutenberg/pull/45593))
-   `ToolsPanelItem`: Prevent unintended calls to onDeselect when parent panel is remounted and item is rendered via SlotFill ([#45673](https://github.com/WordPress/gutenberg/pull/45673))
-   `ColorPicker`: Prevent all number fields from becoming "0" when one of them is an empty string ([#45649](https://github.com/WordPress/gutenberg/pull/45649)).
-   `ToggleControl`: Fix toggle control label text overflow ([#45962](https://github.com/WordPress/gutenberg/pull/45962)).

### Internal

-   `ToolsPanel`: Update to fix `exhaustive-deps` eslint rule ([#45715](https://github.com/WordPress/gutenberg/pull/45715)).
-   `PaletteEditListView`: Update to ignore `exhaustive-deps` eslint rule ([#45467](https://github.com/WordPress/gutenberg/pull/45467)).
-   `Popover`: Update to pass `exhaustive-deps` eslint rule ([#45656](https://github.com/WordPress/gutenberg/pull/45656)).
-   `Flex`: Update to pass `exhaustive-deps` eslint rule ([#45528](https://github.com/WordPress/gutenberg/pull/45528)).
-   `withNotices`: Update to pass `exhaustive-deps` eslint rule ([#45530](https://github.com/WordPress/gutenberg/pull/45530)).
-   `ItemGroup`: Update to pass `exhaustive-deps` eslint rule ([#45531](https://github.com/WordPress/gutenberg/pull/45531)).
-   `TabPanel`: Update to pass `exhaustive-deps` eslint rule ([#45660](https://github.com/WordPress/gutenberg/pull/45660)).
-   `NavigatorScreen`: Update to pass `exhaustive-deps` eslint rule ([#45648](https://github.com/WordPress/gutenberg/pull/45648)).
-   `Draggable`: Convert to TypeScript ([#45471](https://github.com/WordPress/gutenberg/pull/45471)).
-   `MenuGroup`: Convert to TypeScript ([#45617](https://github.com/WordPress/gutenberg/pull/45617)).
-   `useCx`: fix story to satisfy the `react-hooks/exhaustive-deps` eslint rule ([#45614](https://github.com/WordPress/gutenberg/pull/45614))
-   Activate the `react-hooks/exhuastive-deps` eslint rule for the Components package ([#41166](https://github.com/WordPress/gutenberg/pull/41166))
-   `Snackbar`: Convert to TypeScript ([#45472](https://github.com/WordPress/gutenberg/pull/45472)).

### Experimental

-   `ToggleGroupControl`: Only show enclosing border when `isBlock` and not `isDeselectable` ([#45492](https://github.com/WordPress/gutenberg/pull/45492)).
-   `Theme`: Add support for custom `background` color ([#45466](https://github.com/WordPress/gutenberg/pull/45466)).

## 22.0.0 (2022-11-02)

### Breaking Changes

-   `Popover`: The deprecated `range` and `__unstableShift` props have been removed ([#45195](https://github.com/WordPress/gutenberg/pull/45195)).

### Deprecations

-   `Popover`: the deprecation messages for anchor-related props (`anchorRef`, `anchorRect`, `getAnchorRect`) have been updated ([#45195](https://github.com/WordPress/gutenberg/pull/45195)).
-   `RadioGroup`: Mark as deprecated, in favor of `RadioControl` and `ToggleGroupControl` ([#45389](https://github.com/WordPress/gutenberg/pull/45389)).
-   `Popover`: the deprecation messages for anchor-related props (`anchorRef`, `anchorRect`, `getAnchorRect`) have been updated. ([#45195](https://github.com/WordPress/gutenberg/pull/45195)).
-   `Popover`: The `isAlternate` prop has been replaced with a `variant` prop that can be called with the `'toolbar'` string ([#45137](https://github.com/WordPress/gutenberg/pull/45137)).

### New Feature

-   `BoxControl` & `CustomSelectControl`: Add `onMouseOver` and `onMouseOut` callback props to allow handling of these events by parent components ([#44955](https://github.com/WordPress/gutenberg/pull/44955))
-   `Popover`: A `variant` prop has been added to style popovers, with `'unstyled'` and `'toolbar'` possible values ([#45137](https://github.com/WordPress/gutenberg/pull/45137)).

### Enhancements

-   `FontSizePicker`: Pass the preset object to the onChange callback to allow conversion from preset slugs to CSS vars ([#44967](https://github.com/WordPress/gutenberg/pull/44967)).
-   `FontSizePicker`: Improved slider design when `withSlider` is set ([#44598](https://github.com/WordPress/gutenberg/pull/44598)).
-   `ToggleControl`: Improved types for the `help` prop, covering the dynamic render function option, and enabled the dynamic `help` behavior only for a controlled component ([#45279](https://github.com/WordPress/gutenberg/pull/45279)).
-   `BorderControl` & `BorderBoxControl`: Replace `__next36pxDefaultSize` with "default" and "large" size variants ([#41860](https://github.com/WordPress/gutenberg/pull/41860)).
-   `UnitControl`: Remove outer wrapper to normalize className placement ([#41860](https://github.com/WordPress/gutenberg/pull/41860)).
-   `ColorPalette`: Fix transparent checkered background pattern ([#45295](https://github.com/WordPress/gutenberg/pull/45295)).
-   `ToggleGroupControl`: Add `isDeselectable` prop to allow deselecting the selected option ([#45123](https://github.com/WordPress/gutenberg/pull/45123)).
-   `FontSizePicker`: Improve hint text shown next to 'Font size' label ([#44966](https://github.com/WordPress/gutenberg/pull/44966)).

### Bug Fix

-   `useNavigateRegions`: Add new keyboard shortcut alias to cover backtick and tilde keys inconsistencies across browsers ([#45019](https://github.com/WordPress/gutenberg/pull/45019)).
-   `Button`: Tweak the destructive button primary, link, and default variants ([#44427](https://github.com/WordPress/gutenberg/pull/44427)).
-   `UnitControl`: Fix `disabled` style is overridden by core `form.css` style ([#45250](https://github.com/WordPress/gutenberg/pull/45250)).
-   `ItemGroup`: fix RTL `Item` styles when rendered as a button ([#45280](https://github.com/WordPress/gutenberg/pull/45280)).
-   `Button`: Fix RTL alignment for buttons containing an icon and text ([#44787](https://github.com/WordPress/gutenberg/pull/44787)).
-   `TabPanel`: Call `onSelect()` on every tab selection, regardless of whether it was triggered by user interaction ([#44028](https://github.com/WordPress/gutenberg/pull/44028)).
-   `FontSizePicker`: Fallback to font size `slug` if `name` is undefined ([#45041](https://github.com/WordPress/gutenberg/pull/45041)).
-   `AutocompleterUI`: fix issue where autocompleter UI would appear on top of other UI elements ([#44795](https://github.com/WordPress/gutenberg/pull/44795/))
-   `ExternalLink`: Fix to re-enable support for `onClick` event handler ([#45214](https://github.com/WordPress/gutenberg/pull/45214)).
-   `InputControl`: Allow inline styles to be applied to the wrapper not inner input ([#45340](https://github.com/WordPress/gutenberg/pull/45340/))

### Internal

-   `BorderBoxControl`: Convert stories to TypeScript and use Controls ([#45002](https://github.com/WordPress/gutenberg/pull/45002)).
-   `Disabled`: add a note in the docs about the lack of polyfill for the `inert` attribute ([#45272](https://github.com/WordPress/gutenberg/pull/45272))
-   `Snackbar`: updated to satisfy `react/exhaustive-deps` eslint rule ([#44934](https://github.com/WordPress/gutenberg/pull/44934))
-   `AnglePickerControl`: Set Storybook Label control type to 'text' ([#45122](https://github.com/WordPress/gutenberg/pull/45122)).
-   `SlotFill`: updated to satisfy `react/exhaustive-deps` eslint rule ([#44403](https://github.com/WordPress/gutenberg/pull/44403))
-   `Context`: updated to ignore `react/exhaustive-deps` eslint rule ([#45044](https://github.com/WordPress/gutenberg/pull/45044))
-   `Button`: Refactor Storybook to controls and align docs ([#44105](https://github.com/WordPress/gutenberg/pull/44105)).
-   `TabPanel`: updated to satisfy `react/exhaustive-deps` eslint rule ([#44935](https://github.com/WordPress/gutenberg/pull/44935))
-   `ColorPalette`: Convert to TypeScript ([#44632](https://github.com/WordPress/gutenberg/pull/44632)).
-   `UnitControl`: Add tests ([#45260](https://github.com/WordPress/gutenberg/pull/45260)).
-   `Disabled`: Refactor the component to rely on the HTML `inert` attribute.
-   `CustomGradientBar`: Refactor away from Lodash ([#45367](https://github.com/WordPress/gutenberg/pull/45367/)).
-   `TextControl`: Set Storybook control types on `help`, `label` and `type` ([#45405](https://github.com/WordPress/gutenberg/pull/45405)).
-   `Autocomplete`: use Popover's new `placement` prop instead of legacy `position` prop ([#44396](https://github.com/WordPress/gutenberg/pull/44396/)).
-   `SelectControl`: Add `onChange`, `onBlur` and `onFocus` to storybook actions ([#45432](https://github.com/WordPress/gutenberg/pull/45432/)).
-   `FontSizePicker`: Add more comprehensive tests ([#45298](https://github.com/WordPress/gutenberg/pull/45298)).
-   `FontSizePicker`: Refactor to use components instead of helper functions ([#44891](https://github.com/WordPress/gutenberg/pull/44891)).

### Experimental

-   `NumberControl`: Replace `hideHTMLArrows` prop with `spinControls` prop. Allow custom spin controls via `spinControls="custom"` ([#45333](https://github.com/WordPress/gutenberg/pull/45333)).

### Experimental

-   Theming: updated Components package to utilize the new `accent` prop of the experimental `Theme` component.

## 21.3.0 (2022-10-19)

### Bug Fix

-   `FontSizePicker`: Ensure that fluid font size presets appear correctly in the UI controls ([#44791](https://github.com/WordPress/gutenberg/pull/44791)).
-   `ToggleGroupControl`: Remove unsupported `disabled` prop from types, and correctly mark `label` prop as required ([#45114](https://github.com/WordPress/gutenberg/pull/45114)).
-   `Navigator`: prevent partially hiding focus ring styles, by removing unnecessary overflow rules on `NavigatorScreen` ([#44973](https://github.com/WordPress/gutenberg/pull/44973)).
-   `Navigator`: restore focus only once per location ([#44972](https://github.com/WordPress/gutenberg/pull/44972)).

### Documentation

-   `VisuallyHidden`: Add some notes on best practices around stacking contexts when using this component ([#44867](https://github.com/WordPress/gutenberg/pull/44867)).

### Internal

-   `Modal`: Convert to TypeScript ([#42949](https://github.com/WordPress/gutenberg/pull/42949)).
-   `Sandbox`: Use `toString` to create observe and resize script string ([#42872](https://github.com/WordPress/gutenberg/pull/42872)).
-   `Navigator`: refactor unit tests to TypeScript and to `user-event` ([#44970](https://github.com/WordPress/gutenberg/pull/44970)).
-   `Navigator`: Refactor Storybook code to TypeScript and controls ([#44979](https://github.com/WordPress/gutenberg/pull/44979)).
-   `withFilters`: Refactor away from `_.without()` ([#44980](https://github.com/WordPress/gutenberg/pull/44980/)).
-   `withFocusReturn`: Refactor tests to `@testing-library/react` ([#45012](https://github.com/WordPress/gutenberg/pull/45012)).
-   `ToolsPanel`: updated to satisfy `react/exhaustive-deps` eslint rule ([#45028](https://github.com/WordPress/gutenberg/pull/45028))
-   `Tooltip`: updated to ignore `react/exhaustive-deps` eslint rule ([#45043](https://github.com/WordPress/gutenberg/pull/45043))

## 21.2.0 (2022-10-05)

### Enhancements

-   `FontSizePicker`: Updated to take up full width of its parent and have a 40px Reset button when `size` is `__unstable-large` ((44559)[https://github.com/WordPress/gutenberg/pull/44559]).
-   `BorderBoxControl`: Omit unit select when width values are mixed ([#44592](https://github.com/WordPress/gutenberg/pull/44592))
-   `BorderControl`: Add ability to disable unit selection ([#44592](https://github.com/WordPress/gutenberg/pull/44592))

### Bug Fix

-   `Popover`: fix limitShift logic by adding iframe offset correctly ([#42950](https://github.com/WordPress/gutenberg/pull/42950)).
-   `Popover`: refine position-to-placement conversion logic, add tests ([#44377](https://github.com/WordPress/gutenberg/pull/44377)).
-   `ToggleGroupControl`: adjust icon color when inactive, from `gray-700` to `gray-900` ([#44575](https://github.com/WordPress/gutenberg/pull/44575)).
-   `TokenInput`: improve logic around the `aria-activedescendant` attribute, which was causing unintended focus behavior for some screen readers ([#44526](https://github.com/WordPress/gutenberg/pull/44526)).
-   `NavigatorScreen`: fix focus issue where back button received focus unexpectedly ([#44239](https://github.com/WordPress/gutenberg/pull/44239))
-   `FontSizePicker`: Fix header order in RTL languages ([#44590](https://github.com/WordPress/gutenberg/pull/44590)).

### Enhancements

-   `SuggestionList`: use `requestAnimationFrame` instead of `setTimeout` when scrolling selected item into view. This change improves the responsiveness of the `ComboboxControl` and `FormTokenField` components when rapidly hovering over the suggestion items in the list ([#44573](https://github.com/WordPress/gutenberg/pull/44573)).

### Internal

-   `Mobile` updated to ignore `react/exhaustive-deps` eslint rule ([#44207](https://github.com/WordPress/gutenberg/pull/44207)).
-   `Popover`: refactor unit tests to TypeScript and modern RTL assertions ([#44373](https://github.com/WordPress/gutenberg/pull/44373)).
-   `SearchControl`: updated to ignore `react/exhaustive-deps` eslint rule in native files([#44381](https://github.com/WordPress/gutenberg/pull/44381))
-   `ResizableBox` updated to pass the `react/exhaustive-deps` eslint rule ([#44370](https://github.com/WordPress/gutenberg/pull/44370)).
-   `Sandbox`: updated to satisfy `react/exhaustive-deps` eslint rule ([#44378](https://github.com/WordPress/gutenberg/pull/44378))
-   `FontSizePicker`: Convert to TypeScript ([#44449](https://github.com/WordPress/gutenberg/pull/44449)).
-   `FontSizePicker`: Replace SCSS with Emotion + components ([#44483](https://github.com/WordPress/gutenberg/pull/44483)).

### Experimental

-   Add experimental `Theme` component ([#44668](https://github.com/WordPress/gutenberg/pull/44668)).

## 21.1.0 (2022-09-21)

### Deprecations

-   `Popover`: added new `anchor` prop, supposed to supersede all previous anchor-related props (`anchorRef`, `anchorRect`, `getAnchorRect`). These older anchor-related props are now marked as deprecated and are scheduled to be removed in WordPress 6.3 ([#43691](https://github.com/WordPress/gutenberg/pull/43691)).

### Bug Fix

-   `Button`: Remove unexpected `has-text` class when empty children are passed ([#44198](https://github.com/WordPress/gutenberg/pull/44198)).
-   The `LinkedButton` to unlink sides in `BoxControl`, `BorderBoxControl` and `BorderRadiusControl` have changed from a rectangular primary button to an icon-only button, with a sentence case tooltip, and default-size icon for better legibility. The `Button` component has been fixed so when `isSmall` and `icon` props are set, and no text is present, the button shape is square rather than rectangular.

### New Features

-   `MenuItem`: Add suffix prop for injecting non-icon and non-shortcut content to menu items ([#44260](https://github.com/WordPress/gutenberg/pull/44260)).
-   `ToolsPanel`: Add subheadings to ellipsis menu and reset text to default control menu items ([#44260](https://github.com/WordPress/gutenberg/pull/44260)).

### Internal

-   `NavigationMenu` updated to ignore `react/exhaustive-deps` eslint rule ([#44090](https://github.com/WordPress/gutenberg/pull/44090)).
-   `RangeControl`: updated to pass `react/exhaustive-deps` eslint rule ([#44271](https://github.com/WordPress/gutenberg/pull/44271)).
-   `UnitControl` updated to pass the `react/exhaustive-deps` eslint rule ([#44161](https://github.com/WordPress/gutenberg/pull/44161)).
-   `Notice`: updated to satisfy `react/exhaustive-deps` eslint rule ([#44157](https://github.com/WordPress/gutenberg/pull/44157))

## 21.0.0 (2022-09-13)

### Deprecations

-   `FontSizePicker`: Deprecate bottom margin style. Add a `__nextHasNoMarginBottom` prop to start opting into the margin-free styles that will become the default in a future version, currently scheduled to be WordPress 6.4 ([#43870](https://github.com/WordPress/gutenberg/pull/43870)).
-   `AnglePickerControl`: Deprecate bottom margin style. Add a `__nextHasNoMarginBottom` prop to start opting into the margin-free styles that will become the default in a future version, currently scheduled to be WordPress 6.4 ([#43867](https://github.com/WordPress/gutenberg/pull/43867)).
-   `Popover`: deprecate `__unstableShift` prop in favour of new `shift` prop. The `__unstableShift` is currently scheduled for removal in WordPress 6.3 ([#43845](https://github.com/WordPress/gutenberg/pull/43845)).
-   `Popover`: removed the `__unstableObserveElement` prop, which is not necessary anymore. The functionality is now supported directly by the component without the need of an external prop ([#43617](https://github.com/WordPress/gutenberg/pull/43617)).

### Bug Fix

-   `Button`, `Icon`: Fix `iconSize` prop doesn't work with some icons ([#43821](https://github.com/WordPress/gutenberg/pull/43821)).
-   `InputControl`, `NumberControl`, `UnitControl`: Fix margin when `labelPosition` is `bottom` ([#43995](https://github.com/WordPress/gutenberg/pull/43995)).
-   `Popover`: enable auto-updating every animation frame ([#43617](https://github.com/WordPress/gutenberg/pull/43617)).
-   `Popover`: improve the component's performance and reactivity to prop changes by reworking its internals ([#43335](https://github.com/WordPress/gutenberg/pull/43335)).
-   `NavigatorScreen`: updated to satisfy `react/exhaustive-deps` eslint rule ([#43876](https://github.com/WordPress/gutenberg/pull/43876))
-   `Popover`: fix positioning when reference and floating elements are both within an iframe ([#43971](https://github.com/WordPress/gutenberg/pull/43971))

### Enhancements

-   `ToggleControl`: Add `__nextHasNoMargin` prop for opting into the new margin-free styles ([#43717](https://github.com/WordPress/gutenberg/pull/43717)).
-   `CheckboxControl`: Add `__nextHasNoMargin` prop for opting into the new margin-free styles ([#43720](https://github.com/WordPress/gutenberg/pull/43720)).
-   `FocalPointControl`: Add `__nextHasNoMargin` prop for opting into the new margin-free styles ([#43996](https://github.com/WordPress/gutenberg/pull/43996)).
-   `TextControl`, `TextareaControl`: Add `__nextHasNoMargin` prop for opting into the new margin-free styles ([#43782](https://github.com/WordPress/gutenberg/pull/43782)).
-   `Flex`: Remove margin-based polyfill implementation of flex `gap` ([#43995](https://github.com/WordPress/gutenberg/pull/43995)).
-   `RangeControl`: Tweak dark gray marking color to be consistent with the grays in `@wordpress/base-styles` ([#43773](https://github.com/WordPress/gutenberg/pull/43773)).
-   `UnitControl`: Tweak unit dropdown color to be consistent with the grays in `@wordpress/base-styles` ([#43773](https://github.com/WordPress/gutenberg/pull/43773)).
-   `SearchControl`: Add `__nextHasNoMargin` prop for opting into the new margin-free styles ([#43871](https://github.com/WordPress/gutenberg/pull/43871)).
-   `UnitControl`: Consistently hide spin buttons ([#43985](https://github.com/WordPress/gutenberg/pull/43985)).
-   `CardHeader`, `CardBody`, `CardFooter`: Tweak `isShady` background colors to be consistent with the grays in `@wordpress/base-styles` ([#43719](https://github.com/WordPress/gutenberg/pull/43719)).
-   `InputControl`, `SelectControl`: Tweak `disabled` colors to be consistent with the grays in `@wordpress/base-styles` ([#43719](https://github.com/WordPress/gutenberg/pull/43719)).
-   `FocalPointPicker`: Tweak media placeholder background color to be consistent with the grays in `@wordpress/base-styles` ([#43994](https://github.com/WordPress/gutenberg/pull/43994)).
-   `RangeControl`: Tweak rail, track, and mark colors to be consistent with the grays in `@wordpress/base-styles` ([#43994](https://github.com/WordPress/gutenberg/pull/43994)).
-   `UnitControl`: Tweak unit dropdown hover color to be consistent with the grays in `@wordpress/base-styles` ([#43994](https://github.com/WordPress/gutenberg/pull/43994)).

### Internal

-   `Icon`: Refactor tests to `@testing-library/react` ([#44051](https://github.com/WordPress/gutenberg/pull/44051)).
-   Fix TypeScript types for `isValueDefined()` and `isValueEmpty()` utility functions ([#43983](https://github.com/WordPress/gutenberg/pull/43983)).
-   `RadioControl`: Clean up styles to use less custom CSS ([#43868](https://github.com/WordPress/gutenberg/pull/43868)).
-   Remove unused `normalizeArrowKey` utility function ([#43640](https://github.com/WordPress/gutenberg/pull/43640/)).
-   `SearchControl`: Convert to TypeScript ([#43871](https://github.com/WordPress/gutenberg/pull/43871)).
-   `FormFileUpload`: Convert to TypeScript ([#43960](https://github.com/WordPress/gutenberg/pull/43960)).
-   `DropZone`: Convert to TypeScript ([#43962](https://github.com/WordPress/gutenberg/pull/43962)).
-   `ToggleGroupControl`: Rename `__experimentalIsIconGroup` prop to `__experimentalIsBorderless` ([#43771](https://github.com/WordPress/gutenberg/pull/43771/)).
-   `NumberControl`: Add TypeScript types ([#43791](https://github.com/WordPress/gutenberg/pull/43791/)).
-   Refactor `FocalPointPicker` to function component ([#39168](https://github.com/WordPress/gutenberg/pull/39168)).
-   `Guide`: use `code` instead of `keyCode` for keyboard events ([#43604](https://github.com/WordPress/gutenberg/pull/43604/)).
-   `ToggleControl`: Convert to TypeScript and streamline CSS ([#43717](https://github.com/WordPress/gutenberg/pull/43717)).
-   `FocalPointPicker`: Convert to TypeScript ([#43872](https://github.com/WordPress/gutenberg/pull/43872)).
-   `Navigation`: use `code` instead of `keyCode` for keyboard events ([#43644](https://github.com/WordPress/gutenberg/pull/43644/)).
-   `ComboboxControl`: Add unit tests ([#42403](https://github.com/WordPress/gutenberg/pull/42403)).
-   `NavigableContainer`: use `code` instead of `keyCode` for keyboard events, rewrite tests using RTL and `user-event` ([#43606](https://github.com/WordPress/gutenberg/pull/43606/)).
-   `ComboboxControl`: updated to satisfy `react/exhuastive-deps` eslint rule ([#41417](https://github.com/WordPress/gutenberg/pull/41417))
-   `FormTokenField`: Refactor away from Lodash ([#43744](https://github.com/WordPress/gutenberg/pull/43744/)).
-   `NavigatorButton`: updated to satisfy `react/exhaustive-deps` eslint rule ([#42051](https://github.com/WordPress/gutenberg/pull/42051))
-   `TabPanel`: Refactor away from `_.partial()` ([#43895](https://github.com/WordPress/gutenberg/pull/43895/)).
-   `Panel`: Refactor tests to `@testing-library/react` ([#43896](https://github.com/WordPress/gutenberg/pull/43896)).
-   `Popover`: refactor to TypeScript ([#43823](https://github.com/WordPress/gutenberg/pull/43823/)).
-   `BorderControl` and `BorderBoxControl`: replace temporary types with `Popover`'s types ([#43823](https://github.com/WordPress/gutenberg/pull/43823/)).
-   `DimensionControl`: Refactor tests to `@testing-library/react` ([#43916](https://github.com/WordPress/gutenberg/pull/43916)).
-   `withFilters`: Refactor tests to `@testing-library/react` ([#44017](https://github.com/WordPress/gutenberg/pull/44017)).
-   `IsolatedEventContainer`: Refactor tests to `@testing-library/react` ([#44073](https://github.com/WordPress/gutenberg/pull/44073)).
-   `KeyboardShortcuts`: Refactor tests to `@testing-library/react` ([#44075](https://github.com/WordPress/gutenberg/pull/44075)).
-   `Slot`/`Fill`: Refactor tests to `@testing-library/react` ([#44084](https://github.com/WordPress/gutenberg/pull/44084)).
-   `ColorPalette`: Refactor tests to `@testing-library/react` ([#44108](https://github.com/WordPress/gutenberg/pull/44108)).

## 20.0.0 (2022-08-24)

### Deprecations

-   `CustomSelectControl`: Deprecate constrained width style. Add a `__nextUnconstrainedWidth` prop to start opting into the unconstrained width that will become the default in a future version, currently scheduled to be WordPress 6.4 ([#43230](https://github.com/WordPress/gutenberg/pull/43230)).
-   `Popover`: deprecate `__unstableForcePosition` prop in favour of new `flip` and `resize` props. The `__unstableForcePosition` is currently scheduled for removal in WordPress 6.3 ([#43546](https://github.com/WordPress/gutenberg/pull/43546)).

### Bug Fix

-   `AlignmentMatrixControl`: keep the physical direction in RTL languages ([#43126](https://github.com/WordPress/gutenberg/pull/43126)).
-   `AlignmentMatrixControl`: Fix the `width` prop so it works as intended ([#43482](https://github.com/WordPress/gutenberg/pull/43482)).
-   `SelectControl`, `CustomSelectControl`: Truncate long option strings ([#43301](https://github.com/WordPress/gutenberg/pull/43301)).
-   `ToggleGroupControl`: Fix minor inconsistency in label height ([#43331](https://github.com/WordPress/gutenberg/pull/43331)).
-   `Popover`: fix and improve opening animation ([#43186](https://github.com/WordPress/gutenberg/pull/43186)).
-   `Popover`: fix incorrect deps in hooks resulting in incorrect positioning after calling `update` ([#43267](https://github.com/WordPress/gutenberg/pull/43267/)).
-   `FontSizePicker`: Fix excessive margin between label and input ([#43304](https://github.com/WordPress/gutenberg/pull/43304)).
-   Ensure all dependencies allow version ranges ([#43355](https://github.com/WordPress/gutenberg/pull/43355)).
-   `Popover`: make sure offset middleware always applies the latest frame offset values ([#43329](https://github.com/WordPress/gutenberg/pull/43329/)).
-   `Dropdown`: anchor popover to the dropdown wrapper (instead of the toggle) ([#43377](https://github.com/WordPress/gutenberg/pull/43377/)).
-   `Guide`: Fix error when rendering with no pages ([#43380](https://github.com/WordPress/gutenberg/pull/43380/)).
-   `Disabled`: preserve input values when toggling the `isDisabled` prop ([#43508](https://github.com/WordPress/gutenberg/pull/43508/))

### Enhancements

-   `GradientPicker`: Show custom picker before swatches ([#43577](https://github.com/WordPress/gutenberg/pull/43577)).
-   `CustomGradientPicker`, `GradientPicker`: Add `__nextHasNoMargin` prop for opting into the new margin-free styles ([#43387](https://github.com/WordPress/gutenberg/pull/43387)).
-   `ToolsPanel`: Tighten grid gaps ([#43424](https://github.com/WordPress/gutenberg/pull/43424)).
-   `ColorPalette`: Make popover style consistent ([#43570](https://github.com/WordPress/gutenberg/pull/43570)).
-   `ToggleGroupControl`: Improve TypeScript documentation ([#43265](https://github.com/WordPress/gutenberg/pull/43265)).
-   `ComboboxControl`: Normalize hyphen-like characters to an ASCII hyphen ([#42942](https://github.com/WordPress/gutenberg/pull/42942)).
-   `FormTokenField`: Refactor away from `_.difference()` ([#43224](https://github.com/WordPress/gutenberg/pull/43224/)).
-   `Autocomplete`: use `KeyboardEvent.code` instead of `KeyboardEvent.keyCode` ([#43432](https://github.com/WordPress/gutenberg/pull/43432/)).
-   `ConfirmDialog`: replace (almost) every usage of `fireEvent` with `@testing-library/user-event` ([#43429](https://github.com/WordPress/gutenberg/pull/43429/)).
-   `Popover`: Introduce new `flip` and `resize` props ([#43546](https://github.com/WordPress/gutenberg/pull/43546/)).

### Internal

-   `Tooltip`: Refactor tests to `@testing-library/react` ([#43061](https://github.com/WordPress/gutenberg/pull/43061)).
-   `ClipboardButton`, `FocusableIframe`, `IsolatedEventContainer`, `withConstrainedTabbing`, `withSpokenMessages`: Improve TypeScript types ([#43579](https://github.com/WordPress/gutenberg/pull/43579)).
-   Clean up unused and duplicate `COLORS` values ([#43445](https://github.com/WordPress/gutenberg/pull/43445)).
-   Update `floating-ui` to the latest version ([#43206](https://github.com/WordPress/gutenberg/pull/43206)).
-   `DateTimePicker`, `TimePicker`, `DatePicker`: Switch from `moment` to `date-fns` ([#43005](https://github.com/WordPress/gutenberg/pull/43005)).
-   `DatePicker`: Switch from `react-dates` to `use-lilius` ([#43005](https://github.com/WordPress/gutenberg/pull/43005)).
-   `DateTimePicker`: address feedback after recent refactor to `date-fns` and `use-lilius` ([#43495](https://github.com/WordPress/gutenberg/pull/43495)).
-   `convertLTRToRTL()`: Refactor away from `_.mapKeys()` ([#43258](https://github.com/WordPress/gutenberg/pull/43258/)).
-   `withSpokenMessages`: Update to use `@testing-library/react` ([#43273](https://github.com/WordPress/gutenberg/pull/43273)).
-   `MenuGroup`: Refactor unit tests to use `@testing-library/react` ([#43275](https://github.com/WordPress/gutenberg/pull/43275)).
-   `FormTokenField`: Refactor away from `_.uniq()` ([#43330](https://github.com/WordPress/gutenberg/pull/43330/)).
-   `contextConnect`: Refactor away from `_.uniq()` ([#43330](https://github.com/WordPress/gutenberg/pull/43330/)).
-   `ColorPalette`: Refactor away from `_.uniq()` ([#43330](https://github.com/WordPress/gutenberg/pull/43330/)).
-   `Guide`: Refactor away from `_.times()` ([#43374](https://github.com/WordPress/gutenberg/pull/43374/)).
-   `Disabled`: Convert to TypeScript ([#42708](https://github.com/WordPress/gutenberg/pull/42708)).
-   `Guide`: Update tests to use `@testing-library/react` ([#43380](https://github.com/WordPress/gutenberg/pull/43380)).
-   `Modal`: use `KeyboardEvent.code` instead of deprecated `KeyboardEvent.keyCode`. improve unit tests ([#43429](https://github.com/WordPress/gutenberg/pull/43429/)).
-   `FocalPointPicker`: use `KeyboardEvent.code`, partially refactor tests to modern RTL and `user-event` ([#43441](https://github.com/WordPress/gutenberg/pull/43441/)).
-   `CustomGradientPicker`: use `KeyboardEvent.code` instead of `KeyboardEvent.keyCode` ([#43437](https://github.com/WordPress/gutenberg/pull/43437/)).
-   `Card`: Convert to TypeScript ([#42941](https://github.com/WordPress/gutenberg/pull/42941)).
-   `NavigableContainer`: Refactor away from `_.omit()` ([#43474](https://github.com/WordPress/gutenberg/pull/43474/)).
-   `Notice`: Refactor away from `_.omit()` ([#43474](https://github.com/WordPress/gutenberg/pull/43474/)).
-   `Snackbar`: Refactor away from `_.omit()` ([#43474](https://github.com/WordPress/gutenberg/pull/43474/)).
-   `UnitControl`: Refactor away from `_.omit()` ([#43474](https://github.com/WordPress/gutenberg/pull/43474/)).
-   `BottomSheet`: Refactor away from `_.omit()` ([#43474](https://github.com/WordPress/gutenberg/pull/43474/)).
-   `DropZone`: Refactor away from `_.includes()` ([#43518](https://github.com/WordPress/gutenberg/pull/43518/)).
-   `NavigableMenu`: Refactor away from `_.includes()` ([#43518](https://github.com/WordPress/gutenberg/pull/43518/)).
-   `Tooltip`: Refactor away from `_.includes()` ([#43518](https://github.com/WordPress/gutenberg/pull/43518/)).
-   `TreeGrid`: Refactor away from `_.includes()` ([#43518](https://github.com/WordPress/gutenberg/pull/43518/)).
-   `FormTokenField`: use `KeyboardEvent.code`, refactor tests to modern RTL and `user-event` ([#43442](https://github.com/WordPress/gutenberg/pull/43442/)).
-   `DropdownMenu`: use `KeyboardEvent.code`, refactor tests to model RTL and `user-event` ([#43439](https://github.com/WordPress/gutenberg/pull/43439/)).
-   `Autocomplete`: Refactor away from `_.escapeRegExp()` ([#43629](https://github.com/WordPress/gutenberg/pull/43629/)).
-   `TextHighlight`: Refactor away from `_.escapeRegExp()` ([#43629](https://github.com/WordPress/gutenberg/pull/43629/)).

### Experimental

-   `FormTokenField`: add `__experimentalAutoSelectFirstMatch` prop to auto select the first matching suggestion on typing ([#42527](https://github.com/WordPress/gutenberg/pull/42527/)).
-   `Popover`: Deprecate `__unstableForcePosition`, now replaced by new `flip` and `resize` props ([#43546](https://github.com/WordPress/gutenberg/pull/43546/)).

## 19.17.0 (2022-08-10)

### Bug Fix

-   `Popover`: make sure that `ownerDocument` is always defined ([#42886](https://github.com/WordPress/gutenberg/pull/42886)).
-   `ExternalLink`: Check if the link is an internal anchor link and prevent anchor links from being opened. ([#42259](https://github.com/WordPress/gutenberg/pull/42259)).
-   `BorderControl`: Ensure box-sizing is reset for the control ([#42754](https://github.com/WordPress/gutenberg/pull/42754)).
-   `InputControl`: Fix acceptance of falsy values in controlled updates ([#42484](https://github.com/WordPress/gutenberg/pull/42484/)).
-   `Tooltip (Experimental)`, `CustomSelectControl`, `TimePicker`: Add missing font-size styles which were necessary in non-WordPress contexts ([#42844](https://github.com/WordPress/gutenberg/pull/42844/)).
-   `TextControl`, `TextareaControl`, `ToggleGroupControl`: Add `box-sizing` reset style ([#42889](https://github.com/WordPress/gutenberg/pull/42889)).
-   `Popover`: fix arrow placement and design ([#42874](https://github.com/WordPress/gutenberg/pull/42874/)).
-   `Popover`: fix minor glitch in arrow [#42903](https://github.com/WordPress/gutenberg/pull/42903)).
-   `ColorPicker`: fix layout overflow [#42992](https://github.com/WordPress/gutenberg/pull/42992)).
-   `ToolsPanel`: Constrain grid columns to 50% max-width ([#42795](https://github.com/WordPress/gutenberg/pull/42795)).
-   `Popover`: anchor correctly to parent node when no explicit anchor is passed ([#42971](https://github.com/WordPress/gutenberg/pull/42971)).
-   `ColorPalette`: forward correctly `popoverProps` in the `CustomColorPickerDropdown` component [#42989](https://github.com/WordPress/gutenberg/pull/42989)).
-   `ColorPalette`, `CustomGradientBar`: restore correct color picker popover position [#42989](https://github.com/WordPress/gutenberg/pull/42989)).
-   `Popover`: fix iframe offset not updating when iframe resizes ([#42971](https://github.com/WordPress/gutenberg/pull/43172)).

### Enhancements

-   `ToggleGroupControlOptionIcon`: Maintain square proportions ([#43060](https://github.com/WordPress/gutenberg/pull/43060/)).
-   `ToggleGroupControlOptionIcon`: Add a required `label` prop so the button is always accessibly labeled. Also removes `showTooltip` from the accepted prop types, as the tooltip will now always be shown. ([#43060](https://github.com/WordPress/gutenberg/pull/43060/)).
-   `SelectControl`, `CustomSelectControl`: Refresh and refactor chevron down icon ([#42962](https://github.com/WordPress/gutenberg/pull/42962)).
-   `FontSizePicker`: Add large size variant ([#42716](https://github.com/WordPress/gutenberg/pull/42716/)).
-   `Popover`: tidy up code, add more comments ([#42944](https://github.com/WordPress/gutenberg/pull/42944)).
-   Add `box-sizing` reset style mixin to utils ([#42754](https://github.com/WordPress/gutenberg/pull/42754)).
-   `ResizableBox`: Make tooltip background match `Tooltip` component's ([#42800](https://github.com/WordPress/gutenberg/pull/42800)).
-   Update control labels to the new uppercase styles ([#42789](https://github.com/WordPress/gutenberg/pull/42789)).
-   `UnitControl`: Update unit dropdown design for the large size variant ([#42000](https://github.com/WordPress/gutenberg/pull/42000)).
-   `BaseControl`: Add `box-sizing` reset style ([#42889](https://github.com/WordPress/gutenberg/pull/42889)).
-   `ToggleGroupControl`, `RangeControl`, `FontSizePicker`: Add `__nextHasNoMarginBottom` prop for opting into the new margin-free styles ([#43062](https://github.com/WordPress/gutenberg/pull/43062)).
-   `BoxControl`: Export `applyValueToSides` util function. ([#42733](https://github.com/WordPress/gutenberg/pull/42733/)).
-   `ColorPalette`: use index while iterating over color entries to avoid React "duplicated key" warning ([#43096](https://github.com/WordPress/gutenberg/pull/43096)).
-   `AnglePickerControl`: Add `__nextHasNoMarginBottom` prop for opting into the new margin-free styles ([#43160](https://github.com/WordPress/gutenberg/pull/43160/)).
-   `ComboboxControl`: Add `__nextHasNoMarginBottom` prop for opting into the new margin-free styles ([#43165](https://github.com/WordPress/gutenberg/pull/43165/)).

### Internal

-   `ToggleGroupControl`: Add `__experimentalIsIconGroup` prop ([#43060](https://github.com/WordPress/gutenberg/pull/43060/)).
-   `Flex`, `FlexItem`, `FlexBlock`: Convert to TypeScript ([#42537](https://github.com/WordPress/gutenberg/pull/42537)).
-   `InputControl`: Fix incorrect `size` prop passing ([#42793](https://github.com/WordPress/gutenberg/pull/42793)).
-   `Placeholder`: Convert to TypeScript ([#42990](https://github.com/WordPress/gutenberg/pull/42990)).
-   `Popover`: rewrite Storybook examples using controls [#42903](https://github.com/WordPress/gutenberg/pull/42903)).
-   `Swatch`: Remove component in favor of `ColorIndicator` [#43068](https://github.com/WordPress/gutenberg/pull/43068)).

## 19.16.0 (2022-07-27)

### Bug Fix

-   Context System: Stop explicitly setting `undefined` to the `children` prop. This fixes a bug where `Icon` could not be correctly rendered via the `as` prop of a context-connected component ([#42686](https://github.com/WordPress/gutenberg/pull/42686)).
-   `Popover`, `Dropdown`: Fix width when `expandOnMobile` is enabled ([#42635](https://github.com/WordPress/gutenberg/pull/42635/)).
-   `CustomSelectControl`: Fix font size and hover/focus style inconsistencies with `SelectControl` ([#42460](https://github.com/WordPress/gutenberg/pull/42460/)).
-   `AnglePickerControl`: Fix gap between elements in RTL mode ([#42534](https://github.com/WordPress/gutenberg/pull/42534)).
-   `ColorPalette`: Fix background image in RTL mode ([#42510](https://github.com/WordPress/gutenberg/pull/42510)).
-   `RangeControl`: clamp initialPosition between min and max values ([#42571](https://github.com/WordPress/gutenberg/pull/42571)).
-   `Tooltip`: avoid unnecessary re-renders of select child elements ([#42483](https://github.com/WordPress/gutenberg/pull/42483)).
-   `Popover`: Fix offset when the reference element is within an iframe. ([#42417](https://github.com/WordPress/gutenberg/pull/42417)).

### Enhancements

-   `BorderControl`: Improve labelling, tooltips and DOM structure ([#42348](https://github.com/WordPress/gutenberg/pull/42348/)).
-   `BaseControl`: Set zero padding on `StyledLabel` to ensure cross-browser styling ([#42348](https://github.com/WordPress/gutenberg/pull/42348/)).
-   `InputControl`: Implement wrapper subcomponents for adding responsive padding to `prefix`/`suffix` ([#42378](https://github.com/WordPress/gutenberg/pull/42378)).
-   `SelectControl`: Add flag for larger default size ([#42456](https://github.com/WordPress/gutenberg/pull/42456/)).
-   `UnitControl`: Update unit select's focus styles to match input's ([#42383](https://github.com/WordPress/gutenberg/pull/42383)).
-   `ColorPalette`: Display checkered preview background when `value` is transparent ([#42232](https://github.com/WordPress/gutenberg/pull/42232)).
-   `CustomSelectControl`: Add size variants ([#42460](https://github.com/WordPress/gutenberg/pull/42460/)).
-   `CustomSelectControl`: Add flag to opt in to unconstrained width ([#42460](https://github.com/WordPress/gutenberg/pull/42460/)).
-   `Dropdown`: Implement wrapper subcomponent for adding different padding to the dropdown content ([#42595](https://github.com/WordPress/gutenberg/pull/42595/)).
-   `BorderControl`: Render dropdown as prefix within its `UnitControl` ([#42212](https://github.com/WordPress/gutenberg/pull/42212/))
-   `UnitControl`: Update prop types to allow ReactNode as prefix ([#42212](https://github.com/WordPress/gutenberg/pull/42212/))
-   `ToolsPanel`: Updated README with panel layout information and more expansive usage example ([#42615](https://github.com/WordPress/gutenberg/pull/42615)).
-   `ComboboxControl`, `FormTokenField`: Add custom render callback for options in suggestions list ([#42597](https://github.com/WordPress/gutenberg/pull/42597/)).

### Internal

-   `ColorPicker`: Clean up implementation of 40px size ([#42002](https://github.com/WordPress/gutenberg/pull/42002/)).
-   `Divider`: Complete TypeScript migration ([#41991](https://github.com/WordPress/gutenberg/pull/41991)).
-   `Divider`, `Flex`, `Spacer`: Improve documentation for the `SpaceInput` prop ([#42376](https://github.com/WordPress/gutenberg/pull/42376)).
-   `Elevation`: Convert to TypeScript ([#42302](https://github.com/WordPress/gutenberg/pull/42302)).
-   `ScrollLock`: Convert to TypeScript ([#42303](https://github.com/WordPress/gutenberg/pull/42303)).
-   `Shortcut`: Convert to TypeScript ([#42272](https://github.com/WordPress/gutenberg/pull/42272)).
-   `TreeSelect`: Refactor away from `_.compact()` ([#42438](https://github.com/WordPress/gutenberg/pull/42438)).
-   `MediaEdit`: Refactor away from `_.compact()` for mobile ([#42438](https://github.com/WordPress/gutenberg/pull/42438)).
-   `BoxControl`: Refactor away from `_.isEmpty()` ([#42468](https://github.com/WordPress/gutenberg/pull/42468)).
-   `RadioControl`: Refactor away from `_.isEmpty()` ([#42468](https://github.com/WordPress/gutenberg/pull/42468)).
-   `SelectControl`: Refactor away from `_.isEmpty()` ([#42468](https://github.com/WordPress/gutenberg/pull/42468)).
-   `StyleProvider`: Convert to TypeScript ([#42541](https://github.com/WordPress/gutenberg/pull/42541)).
-   `ComboboxControl`: Replace `keyboardEvent.keyCode` with `keyboardEvent.code`([#42569](https://github.com/WordPress/gutenberg/pull/42569)).
-   `ComboboxControl`: Add support for uncontrolled mode ([#42752](https://github.com/WordPress/gutenberg/pull/42752)).

## 19.15.0 (2022-07-13)

### Bug Fix

-   `BoxControl`: Change ARIA role from `region` to `group` to avoid unwanted ARIA landmark regions ([#42094](https://github.com/WordPress/gutenberg/pull/42094)).
-   `FocalPointPicker`, `FormTokenField`, `ResizableBox`: Fixed SSR breakage ([#42248](https://github.com/WordPress/gutenberg/pull/42248)).
-   `ComboboxControl`: use custom prefix when generating the instanceId ([#42134](https://github.com/WordPress/gutenberg/pull/42134).
-   `Popover`: pass missing anchor ref to the `getAnchorRect` callback prop. ([#42076](https://github.com/WordPress/gutenberg/pull/42076)).
-   `Popover`: call `getAnchorRect` callback prop even if `anchorRefFallback` has no value. ([#42329](https://github.com/WordPress/gutenberg/pull/42329)).
-   Fix `ToolTip` position to ensure it is always positioned relative to the first child of the ToolTip. ([#41268](https://github.com/WordPress/gutenberg/pull/41268))

### Enhancements

-   `ToggleGroupControl`: Add large size variant ([#42008](https://github.com/WordPress/gutenberg/pull/42008/)).
-   `InputControl`: Ensure that the padding between a `prefix`/`suffix` and the text input stays at a reasonable 8px, even in larger size variants ([#42166](https://github.com/WordPress/gutenberg/pull/42166)).

### Internal

-   `Grid`: Convert to TypeScript ([#41923](https://github.com/WordPress/gutenberg/pull/41923)).
-   `TextHighlight`: Convert to TypeScript ([#41698](https://github.com/WordPress/gutenberg/pull/41698)).
-   `Tip`: Convert to TypeScript ([#42262](https://github.com/WordPress/gutenberg/pull/42262)).
-   `Scrollable`: Convert to TypeScript ([#42016](https://github.com/WordPress/gutenberg/pull/42016)).
-   `Spacer`: Complete TypeScript migration ([#42013](https://github.com/WordPress/gutenberg/pull/42013)).
-   `VisuallyHidden`: Convert to TypeScript ([#42220](https://github.com/WordPress/gutenberg/pull/42220)).
-   `TreeSelect`: Refactor away from `_.repeat()` ([#42070](https://github.com/WordPress/gutenberg/pull/42070/)).
-   `FocalPointPicker` updated to satisfy `react/exhaustive-deps` eslint rule ([#41520](https://github.com/WordPress/gutenberg/pull/41520)).
-   `ColorPicker` updated to satisfy `react/exhaustive-deps` eslint rule ([#41294](https://github.com/WordPress/gutenberg/pull/41294)).
-   `Slot`/`Fill`: Refactor away from Lodash ([#42153](https://github.com/WordPress/gutenberg/pull/42153/)).
-   `ComboboxControl`: Refactor away from `_.deburr()` ([#42169](https://github.com/WordPress/gutenberg/pull/42169/)).
-   `FormTokenField`: Refactor away from `_.identity()` ([#42215](https://github.com/WordPress/gutenberg/pull/42215/)).
-   `SelectControl`: Use roles and `@testing-library/user-event` in unit tests ([#42308](https://github.com/WordPress/gutenberg/pull/42308)).
-   `DropdownMenu`: Refactor away from Lodash ([#42218](https://github.com/WordPress/gutenberg/pull/42218/)).
-   `ToolbarGroup`: Refactor away from `_.flatMap()` ([#42223](https://github.com/WordPress/gutenberg/pull/42223/)).
-   `TreeSelect`: Refactor away from `_.flatMap()` ([#42223](https://github.com/WordPress/gutenberg/pull/42223/)).
-   `Autocomplete`: Refactor away from `_.deburr()` ([#42266](https://github.com/WordPress/gutenberg/pull/42266/)).
-   `MenuItem`: Refactor away from `_.isString()` ([#42268](https://github.com/WordPress/gutenberg/pull/42268/)).
-   `Shortcut`: Refactor away from `_.isString()` ([#42268](https://github.com/WordPress/gutenberg/pull/42268/)).
-   `Shortcut`: Refactor away from `_.isObject()` ([#42336](https://github.com/WordPress/gutenberg/pull/42336/)).
-   `RangeControl`: Convert to TypeScript ([#40535](https://github.com/WordPress/gutenberg/pull/40535)).
-   `ExternalLink`: Refactor away from Lodash ([#42341](https://github.com/WordPress/gutenberg/pull/42341/)).
-   `Navigation`: updated to satisfy `react/exhaustive-deps` eslint rule ([#41612](https://github.com/WordPress/gutenberg/pull/41612))

## 19.14.0 (2022-06-29)

### Bug Fix

-   `ColorPicker`: Remove horizontal scrollbar when using HSL or RGB color input types. ([#41646](https://github.com/WordPress/gutenberg/pull/41646))
-   `ColorPicker`: Widen hex input field for mobile. ([#42004](https://github.com/WordPress/gutenberg/pull/42004))

### Enhancements

-   Wrapped `ColorIndicator` in a `forwardRef` call ([#41587](https://github.com/WordPress/gutenberg/pull/41587)).
-   `ComboboxControl` & `FormTokenField`: Add `__next36pxDefaultSize` flag for larger default size ([#40746](https://github.com/WordPress/gutenberg/pull/40746)).
-   `BorderControl`: Improve TypeScript support. ([#41843](https://github.com/WordPress/gutenberg/pull/41843)).
-   `DatePicker`: highlight today's date. ([#41647](https://github.com/WordPress/gutenberg/pull/41647/)).
-   Allow automatic repositioning of `BorderBoxControl` and `ColorPalette` popovers within smaller viewports ([#41930](https://github.com/WordPress/gutenberg/pull/41930)).

### Internal

-   `Spinner`: Convert to TypeScript and update storybook ([#41540](https://github.com/WordPress/gutenberg/pull/41540/)).
-   `InputControl`: Add tests and update to use `@testing-library/user-event` ([#41421](https://github.com/WordPress/gutenberg/pull/41421)).
-   `FormToggle`: Convert to TypeScript ([#41729](https://github.com/WordPress/gutenberg/pull/41729)).
-   `ColorIndicator`: Convert to TypeScript ([#41587](https://github.com/WordPress/gutenberg/pull/41587)).
-   `Truncate`: Convert to TypeScript ([#41697](https://github.com/WordPress/gutenberg/pull/41697)).
-   `FocalPointPicker`: Refactor away from `_.clamp()` ([#41735](https://github.com/WordPress/gutenberg/pull/41735/)).
-   `RangeControl`: Refactor away from `_.clamp()` ([#41735](https://github.com/WordPress/gutenberg/pull/41735/)).
-   Refactor components `utils` away from `_.clamp()` ([#41735](https://github.com/WordPress/gutenberg/pull/41735/)).
-   `BoxControl`: Refactor utils away from `_.isNumber()` ([#41776](https://github.com/WordPress/gutenberg/pull/41776/)).
-   `Elevation`: Refactor away from `_.isNil()` ([#41785](https://github.com/WordPress/gutenberg/pull/41785/)).
-   `HStack`: Refactor away from `_.isNil()` ([#41785](https://github.com/WordPress/gutenberg/pull/41785/)).
-   `Truncate`: Refactor away from `_.isNil()` ([#41785](https://github.com/WordPress/gutenberg/pull/41785/)).
-   `VStack`: Convert to TypeScript ([#41850](https://github.com/WordPress/gutenberg/pull/41587)).
-   `AlignmentMatrixControl`: Refactor away from `_.flattenDeep()` in utils ([#41814](https://github.com/WordPress/gutenberg/pull/41814/)).
-   `AutoComplete`: Revert recent `exhaustive-deps` refactor ([#41820](https://github.com/WordPress/gutenberg/pull/41820)).
-   `Spacer`: Convert knobs to controls in Storybook ([#41851](https://github.com/WordPress/gutenberg/pull/41851)).
-   `Heading`: Complete TypeScript migration ([#41921](https://github.com/WordPress/gutenberg/pull/41921)).
-   `Navigation`: Refactor away from Lodash functions ([#41865](https://github.com/WordPress/gutenberg/pull/41865/)).
-   `CustomGradientPicker`: Refactor away from Lodash ([#41901](https://github.com/WordPress/gutenberg/pull/41901/)).
-   `SegmentedControl`: Refactor away from `_.values()` ([#41905](https://github.com/WordPress/gutenberg/pull/41905/)).
-   `DimensionControl`: Refactor docs away from `_.partialRight()` ([#41909](https://github.com/WordPress/gutenberg/pull/41909/)).
-   `NavigationItem` updated to ignore `react/exhaustive-deps` eslint rule ([#41639](https://github.com/WordPress/gutenberg/pull/41639)).

## 19.13.0 (2022-06-15)

### Bug Fix

-   `Tooltip`: Opt in to `__unstableShift` to ensure that the Tooltip is always within the viewport. ([#41524](https://github.com/WordPress/gutenberg/pull/41524))
-   `FormTokenField`: Do not suggest the selected one even if `{ value: string }` is passed ([#41216](https://github.com/WordPress/gutenberg/pull/41216)).
-   `CustomGradientBar`: Fix insertion and control point positioning to more closely follow cursor. ([#41492](https://github.com/WordPress/gutenberg/pull/41492))
-   `FormTokenField`: Added Padding to resolve close button overlap issue ([#41556](https://github.com/WordPress/gutenberg/pull/41556)).
-   `ComboboxControl`: fix the autofocus behavior after resetting the value. ([#41737](https://github.com/WordPress/gutenberg/pull/41737)).

### Enhancements

-   `AnglePickerControl`: Use NumberControl as input field ([#41472](https://github.com/WordPress/gutenberg/pull/41472)).

### Internal

-   `FormTokenField`: Convert to TypeScript and refactor to functional component ([#41216](https://github.com/WordPress/gutenberg/pull/41216)).
-   `Draggable`: updated to satisfy `react/exhaustive-deps` eslint rule ([#41499](https://github.com/WordPress/gutenberg/pull/41499))
-   `RadioControl`: Convert to TypeScript ([#41568](https://github.com/WordPress/gutenberg/pull/41568)).
-   `Flex` updated to satisfy `react/exhaustive-deps` eslint rule ([#41507](https://github.com/WordPress/gutenberg/pull/41507)).
-   `CustomGradientBar` updated to satisfy `react/exhaustive-deps` eslint rule ([#41463](https://github.com/WordPress/gutenberg/pull/41463))
-   `TreeSelect`: Convert to TypeScript ([#41536](https://github.com/WordPress/gutenberg/pull/41536)).
-   `FontSizePicker`: updated to satisfy `react/exhaustive-deps` eslint rule ([#41600](https://github.com/WordPress/gutenberg/pull/41600)).
-   `ZStack`: Convert component story to TypeScript and add inline docs ([#41694](https://github.com/WordPress/gutenberg/pull/41694)).
-   `Dropdown`: Make sure cleanup (closing the dropdown) only runs when the menu has actually been opened.
-   Enhance the TypeScript migration guidelines ([#41669](https://github.com/WordPress/gutenberg/pull/41669)).
-   `ExternalLink`: Convert to TypeScript ([#41681](https://github.com/WordPress/gutenberg/pull/41681)).
-   `InputControl` updated to satisfy `react/exhaustive-deps` eslint rule ([#41601](https://github.com/WordPress/gutenberg/pull/41601))
-   `Modal`: updated to satisfy `react/exhaustive-deps` eslint rule ([#41610](https://github.com/WordPress/gutenberg/pull/41610))

### Experimental

-   `Navigation`: improve unit tests by using `@testing-library/user-event` and modern `@testing-library` assertions; add unit test for controlled component ([#41668](https://github.com/WordPress/gutenberg/pull/41668)).

## 19.12.0 (2022-06-01)

### Bug Fix

-   `Popover`, `Dropdown`, `CustomGradientPicker`: Fix dropdown positioning by always targeting the rendered toggle, and switch off width in the Popover size middleware to stop reducing the width of the popover. ([#41361](https://github.com/WordPress/gutenberg/pull/41361))
-   Fix `InputControl` blocking undo/redo while focused. ([#40518](https://github.com/WordPress/gutenberg/pull/40518))
-   `ColorPalette`: Correctly update color name label when CSS variables are involved ([#41461](https://github.com/WordPress/gutenberg/pull/41461)).

### Enhancements

-   `SelectControl`: Add `__nextHasNoMarginBottom` prop for opting into the new margin-free styles ([#41269](https://github.com/WordPress/gutenberg/pull/41269)).
-   `ColorPicker`: Strip leading hash character from hex values pasted into input. ([#41223](https://github.com/WordPress/gutenberg/pull/41223))
-   `ColorPicker`: Display detailed color inputs by default. ([#41222](https://github.com/WordPress/gutenberg/pull/41222))
-   Updated design for the `DateTimePicker`, `DatePicker` and `TimePicker` components ([#41097](https://github.com/WordPress/gutenberg/pull/41097)).
-   `DateTimePicker`: Add `__nextRemoveHelpButton` and `__nextRemoveResetButton` for opting into new behaviour where there is no Help and Reset button ([#41097](https://github.com/WordPress/gutenberg/pull/41097)).

### Internal

-   `AlignmentMatrixControl` updated to satisfy `react/exhaustive-deps` eslint rule ([#41167](https://github.com/WordPress/gutenberg/pull/41167))
-   `BorderControl` updated to satisfy `react/exhaustive-deps` eslint rule ([#41259](https://github.com/WordPress/gutenberg/pull/41259))
-   `CheckboxControl`: Add unit tests ([#41165](https://github.com/WordPress/gutenberg/pull/41165)).
-   `BorderBoxControl`: fix some layout misalignments, especially for RTL users ([#41254](https://github.com/WordPress/gutenberg/pull/41254)).
-   `TimePicker`: Update unit tests to use `@testing-library/user-event` ([#41270](https://github.com/WordPress/gutenberg/pull/41270)).
-   `DateTimePicker`: Update `moment` to 2.26.0 and update `react-date` typings ([#41266](https://github.com/WordPress/gutenberg/pull/41266)).
-   `TextareaControl`: Convert to TypeScript ([#41215](https://github.com/WordPress/gutenberg/pull/41215)).
-   `BoxControl`: Update unit tests to use `@testing-library/user-event` ([#41422](https://github.com/WordPress/gutenberg/pull/41422)).
-   `Surface`: Convert to TypeScript ([#41212](https://github.com/WordPress/gutenberg/pull/41212)).
-   `Autocomplete` updated to satisfy `react/exhaustive-deps` eslint rule ([#41382](https://github.com/WordPress/gutenberg/pull/41382))
-   `Dropdown` updated to satisfy `react/exhaustive-deps` eslint rule ([#41505](https://github.com/WordPress/gutenberg/pull/41505))
-   `DateDayPicker` updated to satisfy `react/exhaustive-deps` eslint rule ([#41470](https://github.com/WordPress/gutenberg/pull/41470)).

### Experimental

-   `Spacer`: Add RTL support. ([#41172](https://github.com/WordPress/gutenberg/pull/41172))

## 19.11.0 (2022-05-18)

### Enhancements

-   `BorderControl` now only displays the reset button in its popover when selections have already been made. ([#40917](https://github.com/WordPress/gutenberg/pull/40917))
-   `BorderControl` & `BorderBoxControl`: Add `__next36pxDefaultSize` flag for larger default size ([#40920](https://github.com/WordPress/gutenberg/pull/40920)).
-   `BorderControl` improved focus and border radius styling for component. ([#40951](https://github.com/WordPress/gutenberg/pull/40951))
-   Improve focused `CircularOptionPicker` styling ([#40990](https://github.com/WordPress/gutenberg/pull/40990))
-   `BorderControl`: Make border color consistent with other controls ([#40921](https://github.com/WordPress/gutenberg/pull/40921))
-   `SelectControl`: Remove `lineHeight` setting to fix issue with font descenders being cut off ([#40985](https://github.com/WordPress/gutenberg/pull/40985))

### Internal

-   `DateTimePicker`: Convert to TypeScript ([#40775](https://github.com/WordPress/gutenberg/pull/40775)).
-   `DateTimePicker`: Convert unit tests to TypeScript ([#40957](https://github.com/WordPress/gutenberg/pull/40957)).
-   `CheckboxControl`: Convert to TypeScript ([#40915](https://github.com/WordPress/gutenberg/pull/40915)).
-   `ButtonGroup`: Convert to TypeScript ([#41007](https://github.com/WordPress/gutenberg/pull/41007)).
-   `Popover`: refactor component to use the `floating-ui` library internally ([#40740](https://github.com/WordPress/gutenberg/pull/40740)).

## 19.10.0 (2022-05-04)

### Internal

-   `UnitControl`: migrate unit tests to TypeScript ([#40697](https://github.com/WordPress/gutenberg/pull/40697)).
-   `DatePicker`: Add improved unit tests ([#40754](https://github.com/WordPress/gutenberg/pull/40754)).
-   Setup `user-event` in unit tests inline, once per test ([#40839](https://github.com/WordPress/gutenberg/pull/40839)).
-   `DatePicker`: Update `react-dates` to 21.8.0 ([#40801](https://github.com/WordPress/gutenberg/pull/40801)).

### Enhancements

-   `InputControl`: Add `__next36pxDefaultSize` flag for larger default size ([#40622](https://github.com/WordPress/gutenberg/pull/40622)).
-   `UnitControl`: Add `__next36pxDefaultSize` flag for larger default size ([#40627](https://github.com/WordPress/gutenberg/pull/40627)).
-   `Modal` design adjustments: Blur elements outside of the modal, increase modal title size, use larger close icon, remove header border when modal contents are scrolled. ([#40781](https://github.com/WordPress/gutenberg/pull/40781)).
-   `SelectControl`: Improved TypeScript support ([#40737](https://github.com/WordPress/gutenberg/pull/40737)).
-   `ToggleControlGroup`: Switch to internal `Icon` component for dashicon support ([40717](https://github.com/WordPress/gutenberg/pull/40717)).
-   Improve `ToolsPanel` accessibility. ([#40716](https://github.com/WordPress/gutenberg/pull/40716))

### Bug Fix

-   The `Button` component now displays the label as the tooltip for icon only buttons. ([#40716](https://github.com/WordPress/gutenberg/pull/40716))
-   Use fake timers and fix usage of async methods from `@testing-library/user-event`. ([#40790](https://github.com/WordPress/gutenberg/pull/40790))
-   UnitControl: avoid calling onChange callback twice when unit changes. ([#40796](https://github.com/WordPress/gutenberg/pull/40796))
-   `UnitControl`: show unit label when units prop has only one unit. ([#40784](https://github.com/WordPress/gutenberg/pull/40784))
-   `AnglePickerControl`: Fix closing of gradient popover when the angle control is clicked. ([#40735](https://github.com/WordPress/gutenberg/pull/40735))

### Internal

-   `TextControl`: Convert to TypeScript ([#40633](https://github.com/WordPress/gutenberg/pull/40633)).

## 19.9.0 (2022-04-21)

### Bug Fix

-   Consolidate the main black colors to gray-900. Affects `AlignmentMatrixControl`, `InputControl`, `Heading`, `SelectControl`, `Spinner (Experimental)`, and `Text` ([#40391](https://github.com/WordPress/gutenberg/pull/40391)).

### Internal

-   Remove individual color object exports from the `utils/colors-values.js` file. Colors should now be used from the main `COLORS` export([#40387](https://github.com/WordPress/gutenberg/pull/40387)).

### Bug Fix

-   `InputControl`: allow user to input a value interactively in Storybook, by removing default value argument ([#40410](https://github.com/WordPress/gutenberg/pull/40410)).

## 19.8.0 (2022-04-08)

### Enhancements

-   Update `BorderControl` and `BorderBoxControl` to allow the passing of custom class names to popovers ([#39753](https://github.com/WordPress/gutenberg/pull/39753)).
-   `ToggleGroupControl`: Reintroduce backdrop animation ([#40021](https://github.com/WordPress/gutenberg/pull/40021)).
-   `Card`: Adjust border radius effective size ([#40032](https://github.com/WordPress/gutenberg/pull/40032)).
-   `InputControl`: Improved TypeScript type annotations ([#40119](https://github.com/WordPress/gutenberg/pull/40119)).

### Internal

-   `BaseControl`: Convert to TypeScript ([#39468](https://github.com/WordPress/gutenberg/pull/39468)).

### New Features

-   Add `BorderControl` component ([#37769](https://github.com/WordPress/gutenberg/pull/37769)).
-   Add `BorderBoxControl` component ([#38876](https://github.com/WordPress/gutenberg/pull/38876)).
-   Add `ToggleGroupControlOptionIcon` component ([#39760](https://github.com/WordPress/gutenberg/pull/39760)).

### Bug Fix

-   Use `Object.assign` instead of `{ ...spread }` syntax to avoid errors in the code generated by TypeScript ([#39932](https://github.com/WordPress/gutenberg/pull/39932)).
-   `ItemGroup`: Ensure that the Item's text color is not overridden by the user agent's button color ([#40055](https://github.com/WordPress/gutenberg/pull/40055)).
-   `Surface`: Use updated UI text color `#1e1e1e` instead of `#000` ([#40055](https://github.com/WordPress/gutenberg/pull/40055)).
-   `CustomSelectControl`: Make chevron consistent with `SelectControl` ([#40049](https://github.com/WordPress/gutenberg/pull/40049)).

## 19.7.0 (2022-03-23)

### Enhancements

-   `CustomSelectControl`: Add `__next36pxDefaultSize` flag for larger default size ([#39401](https://github.com/WordPress/gutenberg/pull/39401)).
-   `BaseControl`: Add `__nextHasNoMarginBottom` prop for opting into the new margin-free styles ([#39325](https://github.com/WordPress/gutenberg/pull/39325)).
-   `Divider`: Make the divider visible by default (`display: inline`) in flow layout containers when the divider orientation is vertical ([#39316](https://github.com/WordPress/gutenberg/pull/39316)).
-   Stop using deprecated `event.keyCode` in favor of `event.key` for keyboard events in `UnitControl` and `InputControl`. ([#39360](https://github.com/WordPress/gutenberg/pull/39360))
-   `ColorPalette`: refine custom color button's label. ([#39386](https://github.com/WordPress/gutenberg/pull/39386))
-   Add `onClick` prop on `FormFileUpload`. ([#39268](https://github.com/WordPress/gutenberg/pull/39268))
-   `FocalPointPicker`: stop using `UnitControl`'s deprecated `unit` prop ([#39504](https://github.com/WordPress/gutenberg/pull/39504)).
-   `CheckboxControl`: Add support for the `indeterminate` state ([#39462](https://github.com/WordPress/gutenberg/pull/39462)).
-   `UnitControl`: add support for the `onBlur` prop ([#39589](https://github.com/WordPress/gutenberg/pull/39589)).

### Internal

-   Delete the `composeStateReducers` utility function ([#39262](https://github.com/WordPress/gutenberg/pull/39262)).
-   `BoxControl`: stop using `UnitControl`'s deprecated `unit` prop ([#39511](https://github.com/WordPress/gutenberg/pull/39511)).

### Bug Fix

-   `NumberControl`: commit (and constrain) value on `blur` event ([#39186](https://github.com/WordPress/gutenberg/pull/39186)).
-   Fix `UnitControl`'s reset of unit when the quantity value is cleared. ([#39531](https://github.com/WordPress/gutenberg/pull/39531/)).
-   `ResizableBox`: Ensure tooltip text remains on a single line. ([#39623](https://github.com/WordPress/gutenberg/pull/39623)).

### Deprecation

-   `unit` prop in `UnitControl` marked as deprecated ([#39503](https://github.com/WordPress/gutenberg/pull/39503)).

## 19.6.0 (2022-03-11)

### Enhancements

-   `ConfirmDialog`: Add support for custom label text on the confirmation and cancelation buttons ([#38994](https://github.com/WordPress/gutenberg/pull/38994))
-   `InputControl`: Allow `onBlur` for empty values to commit the change when `isPressEnterToChange` is true, and move reset behavior to the ESCAPE key. ([#39109](https://github.com/WordPress/gutenberg/pull/39109)).
-   `TreeGrid`: Add tests for Home/End keyboard navigation. Add `onFocusRow` callback for Home/End keyboard navigation, this was missed in the implementation PR. Modify test for expanding/collapsing a row as row 1 implements this now. Update README with latest changes. ([#39302](https://github.com/WordPress/gutenberg/pull/39302))
-   `ToggleGroupControlOption`: Calculate width from button content and remove `LabelPlaceholderView` ([#39345](https://github.com/WordPress/gutenberg/pull/39345))

### Bug Fix

-   Normalize `font-family` on `Button`, `ColorPalette`, `ComoboboxControl`, `DateTimePicker`, `FormTokenField`, `InputControl`, `SelectControl`, and `ToggleGroupControl` ([#38969](https://github.com/WordPress/gutenberg/pull/38969)).
-   Fix input value selection of `InputControl`-based controls in Firefox and Safari with axial constraint of drag gesture ([#38968](https://github.com/WordPress/gutenberg/pull/38968)).
-   Fix `UnitControl`'s behavior around updating the unit when a new `value` is passed (i.e. in controlled mode). ([#39148](https://github.com/WordPress/gutenberg/pull/39148)).

## 19.5.0 (2022-02-23)

### Bug Fix

-   Fix spin buttons of number inputs in Safari ([#38840](https://github.com/WordPress/gutenberg/pull/38840))
-   Show tooltip on toggle custom size button in FontSizePicker ([#38985](https://github.com/WordPress/gutenberg/pull/38985))

### Enhancements

-   `TreeGrid`: Add tests for `onCollapseRow`, `onExpandRow`, and `onFocusRow` callback functions. ([#38942](https://github.com/WordPress/gutenberg/pull/38942)).
-   `TreeGrid`: Update callback tests to use `TreeGridRow` and `TreeGridCell` sub-components. ([#39002](https://github.com/WordPress/gutenberg/pull/39002)).

## 19.4.0 (2022-02-10)

### Bug Fix

-   Components: Fix `Slot`/`Fill` Emotion `StyleProvider` ([#38237](https://github.com/WordPress/gutenberg/pull/38237))
-   Reduce height and min-width of the reset button on `ComboBoxControl` for consistency. ([#38020](https://github.com/WordPress/gutenberg/pull/38020))
-   Removed unused `rememo` dependency ([#38388](https://github.com/WordPress/gutenberg/pull/38388)).
-   Added `__unstableInputWidth` to `UnitControl` type definition ([#38429](https://github.com/WordPress/gutenberg/pull/38429)).
-   Fixed typing errors for `ColorPicker` ([#38430](https://github.com/WordPress/gutenberg/pull/38430)).
-   Updated destructuring of `Dropdown` props to be TypeScript friendly ([#38431](https://github.com/WordPress/gutenberg/pull/38431)).
-   Added `ts-nocheck` to `ColorIndicator` so it can be used in typed components ([#38433](https://github.com/WordPress/gutenberg/pull/38433)).
-   Added `cx` as a dependency of `useMemo` across the whole package, in order to recalculate the classnames correctly when a component is rendered across more than one `StyleProvider` ([#38541](https://github.com/WordPress/gutenberg/pull/38541)).

### Enhancements

-   Update the visual design of the `Spinner` component. ([#37551](https://github.com/WordPress/gutenberg/pull/37551))
-   `TreeGrid` accessibility enhancements around the expand/collapse functionality. ([#38358](https://github.com/WordPress/gutenberg/pull/38358))
-   `TreeGrid` accessibility: improve browser support for Left Arrow focus to parent row in child row. ([#38639](https://github.com/WordPress/gutenberg/pull/38639))
-   `TreeGrid` accessibility: Add Home/End keys for better keyboard navigation. ([#38679](https://github.com/WordPress/gutenberg/pull/38679))
-   Add `resolvePoint` prop to `FocalPointPicker` to allow updating the value of the picker after a user interaction ([#38247](https://github.com/WordPress/gutenberg/pull/38247))
-   `TreeGrid`: Allow SHIFT key to be held, and add `onFocusRow` callback to the `TreeGrid` component, fired when focus is shifted from one row to another via Up and Down arrow keys. ([#38314](https://github.com/WordPress/gutenberg/pull/38314))

### Experimental

-   `Navigator`: rename `push`/`pop` to `goTo`/`goBack` ([#38582](https://github.com/WordPress/gutenberg/pull/38582))
-   `Navigator`: add `NavigatorButton` and `NavigatorBackButton` components ([#38634](https://github.com/WordPress/gutenberg/pull/38634))
-   `UnitControl`: tidy up utilities and types. In particular, change the type of parsed quantities to `number` (previously it could have been a `string` too). ([#38987](https://github.com/WordPress/gutenberg/pull/38987]))

## 19.3.0 (2022-01-27)

### Enhancements

-   Refine `ExternalLink` to be same size as the text, to appear more as a glyph than an icon. ([#37859](https://github.com/WordPress/gutenberg/pull/37859))
-   Updated `ToolsPanel` header icon to only show "plus" icon when all items are optional and all are currently hidden ([#38262](https://github.com/WordPress/gutenberg/pull/38262))
-   `TreeGrid`: Fix keyboard navigation for expand/collapse table rows in Firefox ([#37983](https://github.com/WordPress/gutenberg/pull/37983))

### Bug Fix

-   Update the `HexInput` component to accept a pasted value that contains a starting #
-   Update `ToggleGroupControl` background active state to use a simple background color instead of animated backdrop ([38008](https://github.com/WordPress/gutenberg/pull/38008))
-   Update label spacing for the `BoxControl`, `CustomGradientPicker`, `FormTokenField`, `InputControl`, and `ToolsPanel` components to use a bottom margin of `8px` for consistency. ([#37844](https://github.com/WordPress/gutenberg/pull/37844))
-   Add missing styles to the `BaseControl.VisualLabel` component. ([#37747](https://github.com/WordPress/gutenberg/pull/37747))
-   Prevent keyDown events from propagating up in `CustomSelectControl` ([#30557](https://github.com/WordPress/gutenberg/pull/30557))
-   Mark `children` prop as optional in `SelectControl` ([#37872](https://github.com/WordPress/gutenberg/pull/37872))
-   Add memoization of callbacks and context to prevent unnecessary rerenders of the `ToolsPanel` ([#38037](https://github.com/WordPress/gutenberg/pull/38037))
-   Fix space between icons and rail `RangeControl` ([#36935](https://github.com/WordPress/gutenberg/pull/36935))
-   Increase z-index of `ConfirmDialog` to render on top of parent `Popover` components ([#37959](https://github.com/WordPress/gutenberg/pull/37959))

### Experimental

-   Add basic history location support to `Navigator` ([#37416](https://github.com/WordPress/gutenberg/pull/37416)).
-   Add focus restoration to `Navigator` ([#38149](https://github.com/WordPress/gutenberg/pull/38149)).

## 19.2.0 (2022-01-04)

### Experimental

-   Reinstated the ability to pass additional props to the `ToolsPanel` ([#36428](https://github.com/WordPress/gutenberg/pull/36428)).
-   Added an `__unstable-large` size variant to `InputControl`, `SelectControl`, and `UnitControl` for selective migration to the larger 40px heights. ([#35646](https://github.com/WordPress/gutenberg/pull/35646)).
-   Fixed inconsistent padding in `UnitControl` ([#35646](https://github.com/WordPress/gutenberg/pull/35646)).
-   Added support for RTL behavior for the `ZStack`'s `offset` prop ([#36769](https://github.com/WordPress/gutenberg/pull/36769))
-   Fixed race conditions causing conditionally displayed `ToolsPanelItem` components to be erroneously deregistered ([#36588](https://github.com/WordPress/gutenberg/pull/36588)).
-   Added `__experimentalHideHeader` prop to `Modal` component ([#36831](https://github.com/WordPress/gutenberg/pull/36831)).
-   Added experimental `ConfirmDialog` component ([#34153](https://github.com/WordPress/gutenberg/pull/34153)).
-   Divider: improve support for vertical orientation and RTL styles, use start/end logical props instead of top/bottom, change border-color to `currentColor` ([#36579](https://github.com/WordPress/gutenberg/pull/36579)).
-   `ToggleGroupControl`: Avoid calling `onChange` if radio state changed from an incoming value ([#37224](https://github.com/WordPress/gutenberg/pull/37224/)).
-   `ToggleGroupControl`: fix the computation of the backdrop dimensions when rendered in a Popover ([#37067](https://github.com/WordPress/gutenberg/pull/37067)).
-   Add `__experimentalIsRenderedInSidebar` property to the `GradientPicker`and `CustomGradientPicker`. The property changes the color popover behavior to have a special placement behavior appropriate for sidebar UI's.
-   Add `first` and `last` classes to displayed `ToolsPanelItem` group within a `ToolsPanel` ([#37546](https://github.com/WordPress/gutenberg/pull/37546))

### Bug Fix

-   Fixed spacing between `BaseControl` fields and help text within the `ToolsPanel` ([#36334](https://github.com/WordPress/gutenberg/pull/36334))
-   Replaced hardcoded blue in `ColorPicker` with UI theme color ([#36153](https://github.com/WordPress/gutenberg/pull/36153)).
-   Fixed empty `ToolsPanel` height by correcting menu button line-height ([#36895](https://github.com/WordPress/gutenberg/pull/36895)).
-   Normalized label line-height and spacing within the `ToolsPanel` ([36387](https://github.com/WordPress/gutenberg/pull/36387))
-   Remove unused `reakit-utils` from peer dependencies ([#37369](https://github.com/WordPress/gutenberg/pull/37369)).
-   Update all Emotion dependencies to the latest version to ensure they work correctly with React types ([#37365](https://github.com/WordPress/gutenberg/pull/37365)).
-   `DateTimePicker`: Fix the date format associated to the `is12Hour` prop ([#37465](https://github.com/WordPress/gutenberg/pull/37465))
-   Allowed `ToolsPanel` to register items when `panelId` is `null` due to multiple block selection ([37216](https://github.com/WordPress/gutenberg/pull/37216)).

### Enhancements

-   Wrapped `Modal` in a `forwardRef` call ([#36831](https://github.com/WordPress/gutenberg/pull/36831)).
-   Refactor `DateTime` class component to functional component ([#36835](https://github.com/WordPress/gutenberg/pull/36835))
-   Unify styles for `ColorIndicator` with how they appear in Global Styles ([#37028](https://github.com/WordPress/gutenberg/pull/37028))
-   Add support for rendering the `ColorPalette` in a `Dropdown` when opened in the sidebar ([#37067](https://github.com/WordPress/gutenberg/pull/37067))
-   Show an incremental sequence of numbers (1/2/3/4/5) as a label of the font size, when we have at most five font sizes, where at least one the them contains a complex css value(clamp, var, etc..). We do this because complex css values cannot be calculated properly and the incremental sequence of numbers as labels can help the user better mentally map the different available font sizes. ([#37038](https://github.com/WordPress/gutenberg/pull/37038))
-   Add support for proper borders to color indicators ([#37500](https://github.com/WordPress/gutenberg/pull/37500))
-   Refactor `SuggestionsList` class component to functional component([#36924](https://github.com/WordPress/gutenberg/pull/36924/))

## 19.1.4 (2021-12-13)

### Bug Fix

-   Improve accessibility and visibility in `ColorPallete` ([#36925](https://github.com/WordPress/gutenberg/pull/36925))

## 19.1.3 (2021-12-06)

-   Fix missing version information in `CHANGELOG.md`.

## 19.1.2 (2021-12-06)

### Bug Fix

-   Fixed `GradientPicker` not displaying `CustomGradientPicker` when no gradients are provided ([#36900](https://github.com/WordPress/gutenberg/pull/36900)).
-   Fixed error thrown in `ColorPicker` when used in controlled state in color gradients ([#36941](https://github.com/WordPress/gutenberg/pull/36941)).
-   Updated readme to include default value introduced in fix for unexpected movements in the `ColorPicker` ([#35670](https://github.com/WordPress/gutenberg/pull/35670)).
-   Added support for the legacy `extraSmall` value for the `size` prop in the `Card` component ([#37097](https://github.com/WordPress/gutenberg/pull/37097)).

## 19.1.0 (2021-11-29)

### Enhancements

-   Added a `showTooltip` prop to `ToggleGroupControlOption` in order to display tooltip text (using `<Tooltip />`). ([#36726](https://github.com/WordPress/gutenberg/pull/36726)).

### Bug Fix

-   Fixed a bug which prevented setting `PM` hours correctly in the `DateTimePicker` ([#36878](https://github.com/WordPress/gutenberg/pull/36878)).

## 19.0.2 (2021-11-15)

-   Remove erroneous use of `??=` syntax from `build-module`.

## 19.0.1 (2021-11-07)

### Enhancements

-   Updated the `ColorPalette` and `GradientPicker` components to the latest designs ([#35970](https://github.com/WordPress/gutenberg/pull/35970)).

### Experimental

-   Updated the `ToolsPanel` to use `Grid` internally to manage panel layout ([#35621](https://github.com/WordPress/gutenberg/pull/35621)).
-   Added experimental `__experimentalHasMultipleOrigins` prop to the `ColorPalette` and `GradientPicker` components ([#35970](https://github.com/WordPress/gutenberg/pull/35970)).

## 19.0.0 (2021-10-22)

### New Features

-   Added support for `step="any"` in `NumberControl` and `RangeControl` ([#34542](https://github.com/WordPress/gutenberg/pull/34542)).

### Enhancements

-   Removed the separator shown between `ToggleGroupControl` items ([#35497](https://github.com/WordPress/gutenberg/pull/35497)).
-   The `ColorPicker` component property `onChangeComplete`, a function accepting a color object, was replaced with the property `onChange`, a function accepting a string on ([#35220](https://github.com/WordPress/gutenberg/pull/35220)).
-   The property `disableAlpha`, was removed from the `ColorPicker` component. Use the new opposite property `enableAlpha` instead ([#35220](https://github.com/WordPress/gutenberg/pull/35220)).

### Experimental

-   Removed the `fieldset` wrapper from the `FontAppearanceControl` component ([35461](https://github.com/WordPress/gutenberg/pull/35461)).
-   Refactored the `ToggleGroupControl` component's structure and embedded `ToggleGroupControlButton` directly into `ToggleGroupControlOption` ([#35600](https://github.com/WordPress/gutenberg/pull/35600)).
-   Added support for showing an experimental hint in `CustomSelectControl` ([#35673](https://github.com/WordPress/gutenberg/pull/35673)).

### Breaking Changes

-   The `color` property a `tinycolor2` color object passed on `onChangeComplete` property of the `ColorPicker` component was removed. Please use the new `onChange` property that accepts a string color representation ([#35562](https://github.com/WordPress/gutenberg/pull/35562)).

## 18.0.0 (2021-10-12)

### Breaking Changes

-   Removed the deprecated `position` and `menuLabel` from the `DropdownMenu` component ([#34537](https://github.com/WordPress/gutenberg/pull/34537)).
-   Removed the deprecated `onClickOutside` prop from the `Popover` component ([#34537](https://github.com/WordPress/gutenberg/pull/34537)).
-   Changed `RangeControl` component to not apply `shiftStep` to inputs from its `<input type="range"/>` ([35020](https://github.com/WordPress/gutenberg/pull/35020)).
-   Removed `isAction` prop from `Item`. The component will now rely on `onClick` to render as a `button` ([35152](https://github.com/WordPress/gutenberg/pull/35152)).

### New Features

-   Add an experimental `Navigator` components ([#34904](https://github.com/WordPress/gutenberg/pull/34904)) as a replacement for the previous `Navigation` related components.
-   Update the `ColorPicker` component to the latest design ([#35220](https://github.com/WordPress/gutenberg/pull/35220))

### Bug Fix

-   Fixed rounding of value in `RangeControl` component when it loses focus while the `SHIFT` key is held. ([#35020](https://github.com/WordPress/gutenberg/pull/35020)).

### Internal

-   Deleted the `createComponent` utility function ([#34929](https://github.com/WordPress/gutenberg/pull/34929)).
-   Deleted the `useJumpStep` utility function ([#35561](https://github.com/WordPress/gutenberg/pull/35561)).

## 17.0.0 (2021-09-09)

### Breaking Change

-   Removed a min-width from the `DropdownMenu` component, allowing the menu to accommodate thin contents like vertical tools menus ([#33995](https://github.com/WordPress/gutenberg/pull/33995)).

### Bug Fix

-   Fixed RTL styles in `Flex` component ([#33729](https://github.com/WordPress/gutenberg/pull/33729)).
-   Fixed unit test errors caused by `CSS.supports` being called in a non-browser environment ([#34572](https://github.com/WordPress/gutenberg/pull/34572)).
-   Fixed `ToggleGroupControl`'s backdrop not updating when changing the `isAdaptiveWidth` property ([#34595](https://github.com/WordPress/gutenberg/pull/34595)).

### Internal

-   Renamed `PolymorphicComponent*` types to `WordPressComponent*` ([#34330](https://github.com/WordPress/gutenberg/pull/34330)).

## 16.0.0 (2021-08-23)

### Breaking Change

-   Updated the visual styles of the RangeControl component ([#33824](https://github.com/WordPress/gutenberg/pull/33824)).

### New Feature

-   Add `hideLabelFromVision` prop to `RangeControl` ([#33714](https://github.com/WordPress/gutenberg/pull/33714)).

### Bug Fix

-   Listen to `resize` events correctly in `useBreakpointIndex`. This hook is used in `useResponsiveValue` and consequently in the `Flex` and `Grid` components ([#33902](https://github.com/WordPress/gutenberg/pull/33902))

## 15.0.0 (2021-07-29)

### Breaking Change

-   Upgraded React components to work with v17.0 ([#29118](https://github.com/WordPress/gutenberg/pull/29118)). There are no new features in React v17.0 as explained in the [blog post](https://reactjs.org/blog/2020/10/20/react-v17.html).

### Deprecation

-   `isScrollable` prop in `CardBody` default value changed from `true` to `false` ([#33490](https://github.com/WordPress/gutenberg/pull/33490))

### Bug Fix

-   Added back `box-sizing: border-box` rule to `CardBody`, `CardHeader` and `CardFooter` components [#33511](https://github.com/WordPress/gutenberg/pull/33511).

## 14.2.0 (2021-07-21)

### New Feature

-   Update the border color used in `CardBody`, `CardHeader`, `CardFooter`, and `CardDivider` to a different shade of gray, in order to match the color used in other components ([#32566](https://github.com/WordPress/gutenberg/pull/32566)).

### Deprecation

-   `isPrimary`, `isSecondary`, `isTertiary` and `isLink` props in `Button` have been deprecated. Use `variant` instead ([#31713](https://github.com/WordPress/gutenberg/pull/31713)).
-   `isElevated` prop in `Card` has been deprecated. Use `elevation` instead ([#32566](https://github.com/WordPress/gutenberg/pull/32566)).

### Internal

-   `Card`, `CardBody`, `CardHeader`, `CardFooter`, `CardMedia`, and `CardDivider` components have been re-written from the ground up ([#32566](https://github.com/WordPress/gutenberg/pull/32566)).

## 14.1.0 (2021-05-20)

## 14.0.0 (2021-05-14)

### Breaking Changes

-   Drop support for Internet Explorer 11 ([#31110](https://github.com/WordPress/gutenberg/pull/31110)). Learn more at https://make.wordpress.org/core/2021/04/22/ie-11-support-phase-out-plan/.
-   Increase the minimum Node.js version to v12 matching Long Term Support releases ([#31270](https://github.com/WordPress/gutenberg/pull/31270)). Learn more at https://nodejs.org/en/about/releases/.
-   The experimental `Text` component has been completely re-written and enhanced with truncation support and separate variant, size, and weight props to allow for greater control. The previous `variant` prop has been completely removed.

### Deprecation

-   `isReversed` prop in `Flex` component has been deprecated. Use `direction` instead ([#31297](https://github.com/WordPress/gutenberg/pull/31297)).

### Internal

-   `Flex`, `FlexBlock`, and `FlexItem` components have been re-written from the ground up ([#31297](https://github.com/WordPress/gutenberg/pull/31297)).

## 13.0.0 (2021-03-17)

### Breaking Change

-   `onChange` prop of `FocalPointPicker` is called at the end of drag operations. Previously, it was called repetitively while dragging.

### New Feature

-   Supports ref forwarding in `withNotices` and `ResizableBox`.
-   Adds `onDrag` prop of `FocalPointPicker`.

### Bug Fix

-   Allows focus of the `FocalPointPicker` draggable area and adjustment with arrow keys. This was added in [#22531](https://github.com/WordPress/gutenberg/pull/22264) but was no longer working.

## 12.0.0 (2020-12-17)

### Enhancements

-   ComboboxControl: Deburr option labels before filter

### Breaking Change

-   Introduce support for other units and advanced CSS properties on `FontSizePicker`. Provided the value passed to the `FontSizePicker` is a string or one of the size options passed is a string, onChange will start to be called with a string value instead of a number. On WordPress usage, font size options are now automatically converted to strings with the default "px" unit added.

## 10.1.0 (2020-09-03)

### New Feature

-   Add `ToolbarItem` component.
-   Support `label` prop on the `Toolbar` component.

### Deprecations

-   Deprecate the `Toolbar` component when used without the `label` prop. `ToolbarGroup` should be used instead.

## 10.0.0 (2020-07-07)

### Breaking Change

-   `NumberControl` no longer automatically transforms values when rendering `value` into a `<input />` HTML element.
-   `Dashicon` component no longer renders SVGs. If you rely on this component, make sure to load the dashicon font.

## 9.6.0 (2020-05-14)

### Bug Fix

-   Fix and issue that would cause the `Popover` component to throw an error under certain
    circumstances ([#22264](https://github.com/WordPress/gutenberg/pull/22264)).

### Deprecations

-   The `Guide` component no longer supports passing pages as children. Use the `pages` prop instead.
-   The `GuidePage` component is deprecated. Use the `pages` prop in `Guide` instead.

## 9.2.0 (2020-02-10)

### Enhancements

-   The `Notice` component will speak its message. With this new feature, a developer can control either the `spokenMessage` spoken message, or the `politeness` politeness level of the message.
-   The `Snackbar` component will speak its message. With this new feature, a developer can control either the `spokenMessage` spoken message, or the `politeness` politeness level of the message.
-   A `Notice` `actions` member can now assign `isPrimary` to render a primary button action associated with a notice message.

### Bug Fixes

-   Notice will assume a default status of 'info' if none is provided. This resolves an issue where the notice would be assigned a class name `is-undefined`. This was previously the effective default by styled appearance and should not be considered a breaking change in that regard.

## 9.0.0 (2020-01-13)

### New Features

-   Added a new `Guide` component which allows developers to easily present a user guide.

### Breaking Changes

-   `is-button` classname has been removed from the Button component.
-   The `is-default` classname is not applied automatically anymore.
-   By default Button components come with a fixed height and hover styles.

### Bug Fixes

-   Fixes a regression published in version 8.5.0 that would prevent some build tools from including
    styles provided in the packages build-styles directory.

### Deprecations

-   `isDefault` prop in `Button` has been deprecated. Consider using `isSecondary` instead.
-   `IconButton` has been deprecated. Use the `Button` component instead.

## 8.2.0 (2019-08-29)

### New Features

-   The bundled `re-resizable` dependency has been updated from requiring `5.0.1` to requiring `^6.0.0` ([#17011](https://github.com/WordPress/gutenberg/pull/17011)).

## 8.1.0 (2019-08-05)

### New Features

-   Added a new `popoverProps` prop to the `Dropdown` component which allows users of the `Dropdown` component to pass props directly to the `Popover` component.
-   Added and documented `hideLabelFromVision` prop to `BaseControl` used by `SelectControl`, `TextControl`, and `TextareaControl`.
-   Added a new `popoverProps` prop to the `DropdownMenu` component which allows to pass props directly to the nested `Popover` component.
-   Added a new `toggleProps` prop to the `DropdownMenu` component which allows to pass props directly to the nested `IconButton` component.
-   Added a new `menuProps` prop to the `DropdownMenu` component which allows to pass props directly to the nested `NavigableMenu` component.

### Deprecations

-   `menuLabel` prop in `DropdownComponent` has been deprecated. Consider using `menuProps` object and its `aria-label` property instead.
-   `position` prop in `DropdownComponent` has been deprecated. Consider using `popoverProps` object and its `position` property instead.

### Bug Fixes

-   The `Button` component will no longer assign default styling (`is-default` class) when explicitly assigned as primary (the `isPrimary` prop). This should resolve potential conflicts affecting a combination of `isPrimary`, `isDefault`, and `isLarge` / `isSmall`, where the busy animation would appear with incorrect coloring.

### Deprecations

-   The `Popover` component `onClickOutside` prop has been deprecated. Use `onFocusOutside` instead.

### Internal

-   The `Dropdown` component has been refactored to focus changes using the `Popover` component's `onFocusOutside` prop.
-   The `MenuItem` component will now always use an `IconButton`. This prevents a focus loss when clicking a menu item.
-   Package no longer depends on external `react-click-outside` library.

## 8.0.0 (2019-06-12)

### New Feature

-   Add new `BlockQuotation` block to the primitives folder to support blockquote in a multiplatform way. [#15482](https://github.com/WordPress/gutenberg/pull/15482).
-   `DropdownMenu` now supports passing a [render prop](https://reactjs.org/docs/render-props.html#using-props-other-than-render) as children for more advanced customization.

### Internal

-   `MenuGroup` no longer uses `NavigableMenu` internally. It needs to be explicitly wrapped with `NavigableMenu` to bring back the same behavior.

### Documentation

-   Added missing documentation for `DropdownMenu` props `menuLabel`, `position`, `className`.

### Breaking Change

-   `ServerSideRender` is no longer part of components. It was extracted to an independent package `@wordpress/server-side-render`.

### Bug Fix

-   Although `DateTimePicker` does not allow picking the seconds, passed the current seconds as the selected value for seconds when calling `onChange`. Now it passes zero.

## 7.4.0 (2019-05-21)

### New Feature

-   Added a new `HorizontalRule` component.
-   Added a new `Snackbar` component.

### Bug Fix

-   Fixed display of reset button when using RangeControl `allowReset` prop.
-   Fixed minutes field of `DateTimePicker` missed '0' before single digit values.

## 7.3.0 (2019-04-16)

### New Features

-   Added a new `render` property to `FormFileUpload` component. Allowing users of the component to custom the UI for their needs.
-   Added a new `BaseControl.VisualLabel` component.
-   Added a new `preview` prop to the `Placeholder` component which allows to display a preview, for example a media preview when the Placeholder is used in media editing contexts.
-   Added a new `anchorRect` prop to `Popover` which enables a developer to provide a custom `DOMRect` object at which to position the popover.

### Improvements

-   Limit `Base Control Label` to the width of its content.

### Bug fixes

-   Fix `instanceId` prop passed through to `Button` component via `MenuItems` producing React console error. Fixed by removing the unnecessary use of `withInstanceId` on the `MenuItems` component [#14599](https://github.com/WordPress/gutenberg/pull/14599)

## 7.2.0 (2019-03-20)

### Improvements

-   Make `RangeControl` validation rely on the `checkValidity` provided by the browsers instead of using our own validation.

### Bug Fixes

-   Fix a problem that made `RangeControl` not work as expected with float values.

## 7.1.0 (2019-03-06)

### New Features

-   Added a new `Animate` component.

### Improvements

-   `withFilters` has been optimized to avoid binding hook handlers for each mounted instance of the component, instead using a single centralized hook delegator.
-   `withFilters` has been optimized to reuse a single shared component definition for all filtered instances of the component.
-   Make `RangeControl` validate min and max properties.

### Bug Fixes

-   Resolves a conflict where two instance of Slot would produce an inconsistent or duplicated rendering output.
-   Allow years between 0 and 1970 in DateTime component.

### New Feature

-   `Dropdown` now has a `focusOnMount` prop which is passed directly to the contained `Popover`.
-   `DatePicker` has new prop `isInvalidDate` exposing react-dates' `isOutsideRange`.
-   `DatePicker` allows `null` as accepted value for `currentDate` prop to signify no date selection.

## 7.0.5 (2019-01-03)

## 7.0.4 (2018-12-12)

## 7.0.3 (2018-11-30)

## 7.0.2 (2018-11-22)

## 7.0.1 (2018-11-21)

## 7.0.0 (2018-11-20)

### Breaking Change

-   `Dropdown.refresh()` has been removed. The contained `Popover` is now automatically refreshed.

## 6.0.2 (2018-11-15)

## 6.0.1 (2018-11-12)

### Bug Fixes

-   Avoid constantly recomputing the popover position.

### Polish

-   Remove `<DateTimePicker />` obsolete `locale` prop (and pass-through to child components) and obsolete `is12Hour` prop pass through to `<DateTime />` [#11649](https://github.com/WordPress/gutenberg/pull/11649)

## 6.0.0 (2018-11-12)

### Breaking Change

-   The `PanelColor` component has been removed.

## 5.1.1 (2018-11-09)

## 5.1.0 (2018-11-09)

### New Feature

-   Adjust a11y roles for MenuItem component, so that aria-checked is used properly, related change in Editor/Components/BlockNavigationList ([#11431](https://github.com/WordPress/gutenberg/issues/11431)).
-   `Popover` components are now automatically refreshed every 0.5s in order to recalculate their size or position.

### Deprecation

-   `Dropdown.refresh()` has been deprecated as the contained `Popover` is now automatically refreshed.

## 5.0.2 (2018-11-03)

### Polish

-   Forward `ref` in the `PanelBody` component.
-   Tooltip are no longer removed when Button becomes disabled, it's left to the component rendering the Tooltip.
-   Forward `ref` support in `TabbableContainer` and `NavigableMenu` components.

## 5.0.1 (2018-10-30)

## 5.0.0 (2018-10-29)

### Breaking Change

-   `AccessibleSVG` component has been removed. Please use `SVG` instead.

### New Feature

-   The `Notice` component accepts an array of action objects via the `actions` prop. Each member object should contain a `label` and either a `url` link string or `onClick` callback function.

## 4.2.1 (2018-10-22)

### Bug Fix

-   Fix importing `react-dates` stylesheet in production.

## 4.2.0 (2018-10-19)

### New Feature

-   Added a new `ColorPicker` component ([#10564](https://github.com/WordPress/gutenberg/pull/10564)).
-   `MenuItem` now accepts an `info` prop for including an extended description.

### Bug Fix

-   `IconButton` correctly respects a passed `aria-label` prop.

### Deprecation

-   `PanelColor` has been deprecated in favor of `wp.editor.PanelColorSettings`.

## 4.1.2 (2018-10-18)

## 4.1.0 (2018-10-10)

### New Feature

-   Added a new `ResizableBox` component.

## 4.0.0 (2018-09-30)

### Breaking Change

-   `Draggable` as a DOM node drag handler has been removed. Please, use `Draggable` as a wrap component for your DOM node drag handler.

### Deprecation

-   Renamed `AccessibleSVG` component to `SVG`.

## 3.0.0 (2018-09-05)

### Breaking Change

-   `withAPIData` has been removed. Please use the Core Data module or `@wordpress/api-fetch` directly instead.
-   `Draggable` as a DOM node drag handler has been deprecated. Please, use `Draggable` as a wrap component for your DOM node drag handler.
-   Change how required built-ins are polyfilled with Babel 7 ([#9171](https://github.com/WordPress/gutenberg/pull/9171)). If you're using an environment that has limited or no support for ES2015+ such as lower versions of IE then using [core-js](https://github.com/zloirock/core-js) or [@babel/polyfill](https://babeljs.io/docs/en/next/babel-polyfill) will add support for these methods.
-   `withContext` has been removed. Please use `wp.element.createContext` instead. See: https://reactjs.org/docs/context.html.

### New Feature

-   Added a new `AccessibleSVG` component.<|MERGE_RESOLUTION|>--- conflicted
+++ resolved
@@ -8,11 +8,8 @@
 -   `ToggleGroupControl`: Rewrite backdrop animation using framer motion shared layout animations, add better support for controlled and uncontrolled modes ([#50278](https://github.com/WordPress/gutenberg/pull/50278)).
 -   `Popover`: Add the `is-positioned` CSS class only after the popover has finished animating ([#54178](https://github.com/WordPress/gutenberg/pull/54178)).
 -   `Tooltip`: Replace the existing tooltip to simplify the implementation and improve accessibility while maintaining the same behaviors and API ([#48440](https://github.com/WordPress/gutenberg/pull/48440)).
-<<<<<<< HEAD
+-   `Dropdown` and `DropdownMenu`: support controlled mode for the dropdown's open/closed state ([#54257](https://github.com/WordPress/gutenberg/pull/54257)).
 -   `CircularOptionPicker`: Add option to use previous non-listbox behaviour, for contexts where buttons are more appropriate than a list of options ([#54290](https://github.com/WordPress/gutenberg/pull/54290)).
-=======
--   `Dropdown` and `DropdownMenu`: support controlled mode for the dropdown's open/closed state ([#54257](https://github.com/WordPress/gutenberg/pull/54257)).
->>>>>>> 71f75e73
 
 ### Bug Fix
 
