<!-- Learn how to maintain this file at https://github.com/WordPress/gutenberg/tree/HEAD/packages#maintaining-changelogs. -->

## Unreleased

### Bug Fix

-   `Tooltip`: Opt in to `__unstableShift` to ensure that the Tooltip is always within the viewport. ([#41524](https://github.com/WordPress/gutenberg/pull/41524))
-   `FormTokenField`: Do not suggest the selected one even if `{ value: string }` is passed ([#41216](https://github.com/WordPress/gutenberg/pull/41216)).
-   `CustomGradientBar`: Fix insertion and control point positioning to more closely follow cursor. ([#41492](https://github.com/WordPress/gutenberg/pull/41492))
-   `FormTokenField`: Added Padding to resolve close button overlap issue ([#41556](https://github.com/WordPress/gutenberg/pull/41556)).

### Enhancements

-   `AnglePickerControl`: Use NumberControl as input field ([#41472](https://github.com/WordPress/gutenberg/pull/41472)).

### Internal

-   `FormTokenField`: Convert to TypeScript and refactor to functional component ([#41216](https://github.com/WordPress/gutenberg/pull/41216)).
-   `Draggable`: updated to satisfy `react/exhuastive-deps` eslint rule ([#41499](https://github.com/WordPress/gutenberg/pull/41499))
-   `RadioControl`: Convert to TypeScript ([#41568](https://github.com/WordPress/gutenberg/pull/41568)).
-   `Flex` updated to satisfy `react/exhuastive-deps` eslint rule ([#41507](https://github.com/WordPress/gutenberg/pull/41507)).
-   `CustomGradientBar` updated to satisfy `react/exhuastive-deps` eslint rule ([#41463](https://github.com/WordPress/gutenberg/pull/41463))
-   `TreeSelect`: Convert to TypeScript ([#41536](https://github.com/WordPress/gutenberg/pull/41536)).
-   `FontSizePicker`: updated to satisfy `react/exhuastive-deps` eslint rule ([#41600](https://github.com/WordPress/gutenberg/pull/41600)).
-   `Dropdown`: Make sure cleanup (closing the dropdown) only runs when the menu has actually been opened.
-   Enhance the TypeScript migration guidelines ([#41669](https://github.com/WordPress/gutenberg/pull/41669)).
<<<<<<< HEAD
-   `ExternalLink`: Convert to TypeScript ([#41681](https://github.com/WordPress/gutenberg/pull/41681)).
=======
>>>>>>> 3c619fd7

## 19.12.0 (2022-06-01)

### Bug Fix

-   `Popover`, `Dropdown`, `CustomGradientPicker`: Fix dropdown positioning by always targeting the rendered toggle, and switch off width in the Popover size middleware to stop reducing the width of the popover. ([#41361](https://github.com/WordPress/gutenberg/pull/41361))
-   Fix `InputControl` blocking undo/redo while focused. ([#40518](https://github.com/WordPress/gutenberg/pull/40518))
-   `ColorPalette`: Correctly update color name label when CSS variables are involved ([#41461](https://github.com/WordPress/gutenberg/pull/41461)).

### Enhancements

-   `SelectControl`: Add `__nextHasNoMarginBottom` prop for opting into the new margin-free styles ([#41269](https://github.com/WordPress/gutenberg/pull/41269)).
-   `ColorPicker`: Strip leading hash character from hex values pasted into input. ([#41223](https://github.com/WordPress/gutenberg/pull/41223))
-   `ColorPicker`: Display detailed color inputs by default. ([#41222](https://github.com/WordPress/gutenberg/pull/41222))
-   Updated design for the `DateTimePicker`, `DatePicker` and `TimePicker` components ([#41097](https://github.com/WordPress/gutenberg/pull/41097)).
-   `DateTimePicker`: Add `__nextRemoveHelpButton` and `__nextRemoveResetButton` for opting into new behaviour where there is no Help and Reset button ([#41097](https://github.com/WordPress/gutenberg/pull/41097)).

### Internal

-   `AlignmentMatrixControl` updated to satisfy `react/exhuastive-deps` eslint rule ([#41167](https://github.com/WordPress/gutenberg/pull/41167))
-   `BorderControl` updated to satisfy `react/exhuastive-deps` eslint rule ([#41259](https://github.com/WordPress/gutenberg/pull/41259))
-   `CheckboxControl`: Add unit tests ([#41165](https://github.com/WordPress/gutenberg/pull/41165)).
-   `BorderBoxControl`: fix some layout misalignments, especially for RTL users ([#41254](https://github.com/WordPress/gutenberg/pull/41254)).
-   `TimePicker`: Update unit tests to use `@testing-library/user-event` ([#41270](https://github.com/WordPress/gutenberg/pull/41270)).
-   `DateTimePicker`: Update `moment` to 2.26.0 and update `react-date` typings ([#41266](https://github.com/WordPress/gutenberg/pull/41266)).
-   `TextareaControl`: Convert to TypeScript ([#41215](https://github.com/WordPress/gutenberg/pull/41215)).
-   `BoxControl`: Update unit tests to use `@testing-library/user-event` ([#41422](https://github.com/WordPress/gutenberg/pull/41422)).
-   `Surface`: Convert to TypeScript ([#41212](https://github.com/WordPress/gutenberg/pull/41212)).
-   `Autocomplete` updated to satisfy `react/exhuastive-deps` eslint rule ([#41382](https://github.com/WordPress/gutenberg/pull/41382))
-   `Dropdown` updated to satisfy `react/exhuastive-deps` eslint rule ([#41505](https://github.com/WordPress/gutenberg/pull/41505))
-   `DateDayPicker` updated to satisfy `react/exhuastive-deps` eslint rule ([#41470](https://github.com/WordPress/gutenberg/pull/41470)).

### Experimental

-   `Spacer`: Add RTL support. ([#41172](https://github.com/WordPress/gutenberg/pull/41172))

## 19.11.0 (2022-05-18)

### Enhancements

-   `BorderControl` now only displays the reset button in its popover when selections have already been made. ([#40917](https://github.com/WordPress/gutenberg/pull/40917))
-   `BorderControl` & `BorderBoxControl`: Add `__next36pxDefaultSize` flag for larger default size ([#40920](https://github.com/WordPress/gutenberg/pull/40920)).
-   `BorderControl` improved focus and border radius styling for component. ([#40951](https://github.com/WordPress/gutenberg/pull/40951))
-   Improve focused `CircularOptionPicker` styling ([#40990](https://github.com/WordPress/gutenberg/pull/40990))
-   `BorderControl`: Make border color consistent with other controls ([#40921](https://github.com/WordPress/gutenberg/pull/40921))
-   `SelectControl`: Remove `lineHeight` setting to fix issue with font descenders being cut off ([#40985](https://github.com/WordPress/gutenberg/pull/40985))

### Internal

-   `DateTimePicker`: Convert to TypeScript ([#40775](https://github.com/WordPress/gutenberg/pull/40775)).
-   `DateTimePicker`: Convert unit tests to TypeScript ([#40957](https://github.com/WordPress/gutenberg/pull/40957)).
-   `CheckboxControl`: Convert to TypeScript ([#40915](https://github.com/WordPress/gutenberg/pull/40915)).
-   `ButtonGroup`: Convert to TypeScript ([#41007](https://github.com/WordPress/gutenberg/pull/41007)).
-   `Popover`: refactor component to use the `floating-ui` library internally ([#40740](https://github.com/WordPress/gutenberg/pull/40740)).

## 19.10.0 (2022-05-04)

### Internal

-   `UnitControl`: migrate unit tests to TypeScript ([#40697](https://github.com/WordPress/gutenberg/pull/40697)).
-   `DatePicker`: Add improved unit tests ([#40754](https://github.com/WordPress/gutenberg/pull/40754)).
-   Setup `user-event` in unit tests inline, once per test ([#40839](https://github.com/WordPress/gutenberg/pull/40839)).
-   `DatePicker`: Update `react-dates` to 21.8.0 ([#40801](https://github.com/WordPress/gutenberg/pull/40801)).

### Enhancements

-   `InputControl`: Add `__next36pxDefaultSize` flag for larger default size ([#40622](https://github.com/WordPress/gutenberg/pull/40622)).
-   `UnitControl`: Add `__next36pxDefaultSize` flag for larger default size ([#40627](https://github.com/WordPress/gutenberg/pull/40627)).
-   `SelectControl`: Improved TypeScript support ([#40737](https://github.com/WordPress/gutenberg/pull/40737)).
-   `ToggleControlGroup`: Switch to internal `Icon` component for dashicon support ([40717](https://github.com/WordPress/gutenberg/pull/40717)).
-   Improve `ToolsPanel` accessibility. ([#40716](https://github.com/WordPress/gutenberg/pull/40716))

### Bug Fix

-   The `Button` component now displays the label as the tooltip for icon only buttons. ([#40716](https://github.com/WordPress/gutenberg/pull/40716))
-   Use fake timers and fix usage of async methods from `@testing-library/user-event`. ([#40790](https://github.com/WordPress/gutenberg/pull/40790))
-   UnitControl: avoid calling onChange callback twice when unit changes. ([#40796](https://github.com/WordPress/gutenberg/pull/40796))
-   `UnitControl`: show unit label when units prop has only one unit. ([#40784](https://github.com/WordPress/gutenberg/pull/40784))
-   `AnglePickerControl`: Fix closing of gradient popover when the angle control is clicked. ([#40735](https://github.com/WordPress/gutenberg/pull/40735))

### Internal

-   `TextControl`: Convert to TypeScript ([#40633](https://github.com/WordPress/gutenberg/pull/40633)).

## 19.9.0 (2022-04-21)

### Bug Fix

-   Consolidate the main black colors to gray-900. Affects `AlignmentMatrixControl`, `InputControl`, `Heading`, `SelectControl`, `Spinner (Experimental)`, and `Text` ([#40391](https://github.com/WordPress/gutenberg/pull/40391)).

### Internal

-   Remove individual color object exports from the `utils/colors-values.js` file. Colors should now be used from the main `COLORS` export([#40387](https://github.com/WordPress/gutenberg/pull/40387)).

### Bug Fix

-   `InputControl`: allow user to input a value interactively in Storybook, by removing default value argument ([#40410](https://github.com/WordPress/gutenberg/pull/40410)).

## 19.8.0 (2022-04-08)

### Enhancements

-   Update `BorderControl` and `BorderBoxControl` to allow the passing of custom class names to popovers ([#39753](https://github.com/WordPress/gutenberg/pull/39753)).
-   `ToggleGroupControl`: Reintroduce backdrop animation ([#40021](https://github.com/WordPress/gutenberg/pull/40021)).
-   `Card`: Adjust border radius effective size ([#40032](https://github.com/WordPress/gutenberg/pull/40032)).
-   `InputControl`: Improved TypeScript type annotations ([#40119](https://github.com/WordPress/gutenberg/pull/40119)).

### Internal

-   `BaseControl`: Convert to TypeScript ([#39468](https://github.com/WordPress/gutenberg/pull/39468)).

### New Features

-   Add `BorderControl` component ([#37769](https://github.com/WordPress/gutenberg/pull/37769)).
-   Add `BorderBoxControl` component ([#38876](https://github.com/WordPress/gutenberg/pull/38876)).
-   Add `ToggleGroupControlOptionIcon` component ([#39760](https://github.com/WordPress/gutenberg/pull/39760)).

### Bug Fix

-   Use `Object.assign` instead of `{ ...spread }` syntax to avoid errors in the code generated by TypeScript ([#39932](https://github.com/WordPress/gutenberg/pull/39932)).
-   `ItemGroup`: Ensure that the Item's text color is not overriden by the user agent's button color ([#40055](https://github.com/WordPress/gutenberg/pull/40055)).
-   `Surface`: Use updated UI text color `#1e1e1e` instead of `#000` ([#40055](https://github.com/WordPress/gutenberg/pull/40055)).
-   `CustomSelectControl`: Make chevron consistent with `SelectControl` ([#40049](https://github.com/WordPress/gutenberg/pull/40049)).

## 19.7.0 (2022-03-23)

### Enhancements

-   `CustomSelectControl`: Add `__next36pxDefaultSize` flag for larger default size ([#39401](https://github.com/WordPress/gutenberg/pull/39401)).
-   `BaseControl`: Add `__nextHasNoMarginBottom` prop for opting into the new margin-free styles ([#39325](https://github.com/WordPress/gutenberg/pull/39325)).
-   `Divider`: Make the divider visible by default (`display: inline`) in flow layout containers when the divider orientation is vertical ([#39316](https://github.com/WordPress/gutenberg/pull/39316)).
-   Stop using deprecated `event.keyCode` in favor of `event.key` for keyboard events in `UnitControl` and `InputControl`. ([#39360](https://github.com/WordPress/gutenberg/pull/39360))
-   `ColorPalette`: refine custom color button's label. ([#39386](https://github.com/WordPress/gutenberg/pull/39386))
-   Add `onClick` prop on `FormFileUpload`. ([#39268](https://github.com/WordPress/gutenberg/pull/39268))
-   `FocalPointPicker`: stop using `UnitControl`'s deprecated `unit` prop ([#39504](https://github.com/WordPress/gutenberg/pull/39504)).
-   `CheckboxControl`: Add support for the `indeterminate` state ([#39462](https://github.com/WordPress/gutenberg/pull/39462)).
-   `UnitControl`: add support for the `onBlur` prop ([#39589](https://github.com/WordPress/gutenberg/pull/39589)).

### Internal

-   Delete the `composeStateReducers` utility function ([#39262](https://github.com/WordPress/gutenberg/pull/39262)).
-   `BoxControl`: stop using `UnitControl`'s deprecated `unit` prop ([#39511](https://github.com/WordPress/gutenberg/pull/39511)).

### Bug Fix

-   `NumberControl`: commit (and constrain) value on `blur` event ([#39186](https://github.com/WordPress/gutenberg/pull/39186)).
-   Fix `UnitControl`'s reset of unit when the quantity value is cleared. ([#39531](https://github.com/WordPress/gutenberg/pull/39531/)).
-   `ResizableBox`: Ensure tooltip text remains on a single line. ([#39623](https://github.com/WordPress/gutenberg/pull/39623)).

### Deprecation

-   `unit` prop in `UnitControl` marked as deprecated ([#39503](https://github.com/WordPress/gutenberg/pull/39503)).

## 19.6.0 (2022-03-11)

### Enhancements

-   `ConfirmDialog`: Add support for custom label text on the confirmation and cancelation buttons ([#38994](https://github.com/WordPress/gutenberg/pull/38994))
-   `InputControl`: Allow `onBlur` for empty values to commit the change when `isPressEnterToChange` is true, and move reset behavior to the ESCAPE key. ([#39109](https://github.com/WordPress/gutenberg/pull/39109)).
-   `TreeGrid`: Add tests for Home/End keyboard navigation. Add `onFocusRow` callback for Home/End keyboard navigation, this was missed in the implementation PR. Modify test for expanding/collapsing a row as row 1 implements this now. Update README with latest changes. ([#39302](https://github.com/WordPress/gutenberg/pull/39302))
-   `ToggleGroupControlOption`: Calculate width from button content and remove `LabelPlaceholderView` ([#39345](https://github.com/WordPress/gutenberg/pull/39345))

### Bug Fix

-   Normalize `font-family` on `Button`, `ColorPalette`, `ComoboboxControl`, `DateTimePicker`, `FormTokenField`, `InputControl`, `SelectControl`, and `ToggleGroupControl` ([#38969](https://github.com/WordPress/gutenberg/pull/38969)).
-   Fix input value selection of `InputControl`-based controls in Firefox and Safari with axial constraint of drag gesture ([#38968](https://github.com/WordPress/gutenberg/pull/38968)).
-   Fix `UnitControl`'s behavior around updating the unit when a new `value` is passed (i.e. in controlled mode). ([#39148](https://github.com/WordPress/gutenberg/pull/39148)).

## 19.5.0 (2022-02-23)

### Bug Fix

-   Fix spin buttons of number inputs in Safari ([#38840](https://github.com/WordPress/gutenberg/pull/38840))
-   Show tooltip on toggle custom size button in FontSizePicker ([#38985](https://github.com/WordPress/gutenberg/pull/38985))

### Enhancements

-   `TreeGrid`: Add tests for `onCollapseRow`, `onExpandRow`, and `onFocusRow` callback functions. ([#38942](https://github.com/WordPress/gutenberg/pull/38942)).
-   `TreeGrid`: Update callback tests to use `TreeGridRow` and `TreeGridCell` sub-components. ([#39002](https://github.com/WordPress/gutenberg/pull/39002)).

## 19.4.0 (2022-02-10)

### Bug Fix

-   Components: Fix `Slot`/`Fill` Emotion `StyleProvider` ([#38237](https://github.com/WordPress/gutenberg/pull/38237))
-   Reduce height and min-width of the reset button on `ComboBoxControl` for consistency. ([#38020](https://github.com/WordPress/gutenberg/pull/38020))
-   Removed unused `rememo` dependency ([#38388](https://github.com/WordPress/gutenberg/pull/38388)).
-   Added `__unstableInputWidth` to `UnitControl` type definition ([#38429](https://github.com/WordPress/gutenberg/pull/38429)).
-   Fixed typing errors for `ColorPicker` ([#38430](https://github.com/WordPress/gutenberg/pull/38430)).
-   Updated destructuring of `Dropdown` props to be TypeScript friendly ([#38431](https://github.com/WordPress/gutenberg/pull/38431)).
-   Added `ts-nocheck` to `ColorIndicator` so it can be used in typed components ([#38433](https://github.com/WordPress/gutenberg/pull/38433)).
-   Added `cx` as a dependency of `useMemo` across the whole package, in order to recalculate the classnames correctly when a component is rendered across more than one `StyleProvider` ([#38541](https://github.com/WordPress/gutenberg/pull/38541)).

### Enhancements

-   Update the visual design of the `Spinner` component. ([#37551](https://github.com/WordPress/gutenberg/pull/37551))
-   `TreeGrid` accessibility enhancements around the expand/collapse functionality. ([#38358](https://github.com/WordPress/gutenberg/pull/38358))
-   `TreeGrid` accessibility: improve browser support for Left Arrow focus to parent row in child row. ([#38639](https://github.com/WordPress/gutenberg/pull/38639))
-   `TreeGrid` accessibility: Add Home/End keys for better keyboard navigation. ([#38679](https://github.com/WordPress/gutenberg/pull/38679))
-   Add `resolvePoint` prop to `FocalPointPicker` to allow updating the value of the picker after a user interaction ([#38247](https://github.com/WordPress/gutenberg/pull/38247))
-   `TreeGrid`: Allow SHIFT key to be held, and add `onFocusRow` callback to the `TreeGrid` component, fired when focus is shifted from one row to another via Up and Down arrow keys. ([#38314](https://github.com/WordPress/gutenberg/pull/38314))

### Experimental

-   `Navigator`: rename `push`/`pop` to `goTo`/`goBack` ([#38582](https://github.com/WordPress/gutenberg/pull/38582))
-   `Navigator`: add `NavigatorButton` and `NavigatorBackButton` components ([#38634](https://github.com/WordPress/gutenberg/pull/38634))
-   `UnitControl`: tidy up utilities and types. In particular, change the type of parsed quantities to `number` (previously it could have been a `string` too). ([#38987](https://github.com/WordPress/gutenberg/pull/38987]))

## 19.3.0 (2022-01-27)

### Enhancements

-   Refine `ExternalLink` to be same size as the text, to appear more as a glyph than an icon. ([#37859](https://github.com/WordPress/gutenberg/pull/37859))
-   Updated `ToolsPanel` header icon to only show "plus" icon when all items are optional and all are currently hidden ([#38262](https://github.com/WordPress/gutenberg/pull/38262))
-   `TreeGrid`: Fix keyboard navigation for expand/collapse table rows in Firefox ([#37983](https://github.com/WordPress/gutenberg/pull/37983))

### Bug Fix

-   Update the `HexInput` component to accept a pasted value that contains a starting #
-   Update `ToggleGroupControl` background active state to use a simple background color instead of animated backdrop ([38008](https://github.com/WordPress/gutenberg/pull/38008))
-   Update label spacing for the `BoxControl`, `CustomGradientPicker`, `FormTokenField`, `InputControl`, and `ToolsPanel` components to use a bottom margin of `8px` for consistency. ([#37844](https://github.com/WordPress/gutenberg/pull/37844))
-   Add missing styles to the `BaseControl.VisualLabel` component. ([#37747](https://github.com/WordPress/gutenberg/pull/37747))
-   Prevent keyDown events from propagating up in `CustomSelectControl` ([#30557](https://github.com/WordPress/gutenberg/pull/30557))
-   Mark `children` prop as optional in `SelectControl` ([#37872](https://github.com/WordPress/gutenberg/pull/37872))
-   Add memoization of callbacks and context to prevent unnecessary rerenders of the `ToolsPanel` ([#38037](https://github.com/WordPress/gutenberg/pull/38037))
-   Fix space between icons and rail `RangeControl` ([#36935](https://github.com/WordPress/gutenberg/pull/36935))
-   Increase z-index of `ConfirmDialog` to render on top of parent `Popover` components ([#37959](https://github.com/WordPress/gutenberg/pull/37959))

### Experimental

-   Add basic history location support to `Navigator` ([#37416](https://github.com/WordPress/gutenberg/pull/37416)).
-   Add focus restoration to `Navigator` ([#38149](https://github.com/WordPress/gutenberg/pull/38149)).

## 19.2.0 (2022-01-04)

### Experimental

-   Reinstated the ability to pass additional props to the `ToolsPanel` ([#36428](https://github.com/WordPress/gutenberg/pull/36428)).
-   Added an `__unstable-large` size variant to `InputControl`, `SelectControl`, and `UnitControl` for selective migration to the larger 40px heights. ([#35646](https://github.com/WordPress/gutenberg/pull/35646)).
-   Fixed inconsistent padding in `UnitControl` ([#35646](https://github.com/WordPress/gutenberg/pull/35646)).
-   Added support for RTL behavior for the `ZStack`'s `offset` prop ([#36769](https://github.com/WordPress/gutenberg/pull/36769))
-   Fixed race conditions causing conditionally displayed `ToolsPanelItem` components to be erroneously deregistered ([#36588](https://github.com/WordPress/gutenberg/pull/36588)).
-   Added `__experimentalHideHeader` prop to `Modal` component ([#36831](https://github.com/WordPress/gutenberg/pull/36831)).
-   Added experimental `ConfirmDialog` component ([#34153](https://github.com/WordPress/gutenberg/pull/34153)).
-   Divider: improve support for vertical orientation and RTL styles, use start/end logical props instead of top/bottom, change border-color to `currentColor` ([#36579](https://github.com/WordPress/gutenberg/pull/36579)).
-   `ToggleGroupControl`: Avoid calling `onChange` if radio state changed from an incoming value ([#37224](https://github.com/WordPress/gutenberg/pull/37224/)).
-   `ToggleGroupControl`: fix the computation of the backdrop dimensions when rendered in a Popover ([#37067](https://github.com/WordPress/gutenberg/pull/37067)).
-   Add `__experimentalIsRenderedInSidebar` property to the `GradientPicker`and `CustomGradientPicker`. The property changes the color popover behavior to have a special placement behavior appropriate for sidebar UI's.
-   Add `first` and `last` classes to displayed `ToolsPanelItem` group within a `ToolsPanel` ([#37546](https://github.com/WordPress/gutenberg/pull/37546))

### Bug Fix

-   Fixed spacing between `BaseControl` fields and help text within the `ToolsPanel` ([#36334](https://github.com/WordPress/gutenberg/pull/36334))
-   Replaced hardcoded blue in `ColorPicker` with UI theme color ([#36153](https://github.com/WordPress/gutenberg/pull/36153)).
-   Fixed empty `ToolsPanel` height by correcting menu button line-height ([#36895](https://github.com/WordPress/gutenberg/pull/36895)).
-   Normalized label line-height and spacing within the `ToolsPanel` ([36387](https://github.com/WordPress/gutenberg/pull/36387))
-   Remove unused `reakit-utils` from peer dependencies ([#37369](https://github.com/WordPress/gutenberg/pull/37369)).
-   Update all Emotion dependencies to the latest version to ensure they work correctly with React types ([#37365](https://github.com/WordPress/gutenberg/pull/37365)).
-   `DateTimePicker`: Fix the date format associated to the `is12Hour` prop ([#37465](https://github.com/WordPress/gutenberg/pull/37465))
-   Allowed `ToolsPanel` to register items when `panelId` is `null` due to multiple block selection ([37216](https://github.com/WordPress/gutenberg/pull/37216)).

### Enhancements

-   Wrapped `Modal` in a `forwardRef` call ([#36831](https://github.com/WordPress/gutenberg/pull/36831)).
-   Refactor `DateTime` class component to functional component ([#36835](https://github.com/WordPress/gutenberg/pull/36835))
-   Unify styles for `ColorIndicator` with how they appear in Global Styles ([#37028](https://github.com/WordPress/gutenberg/pull/37028))
-   Add support for rendering the `ColorPalette` in a `Dropdown` when opened in the sidebar ([#37067](https://github.com/WordPress/gutenberg/pull/37067))
-   Show an incremental sequence of numbers (1/2/3/4/5) as a label of the font size, when we have at most five font sizes, where at least one the them contains a complex css value(clamp, var, etc..). We do this because complex css values cannot be calculated properly and the incremental sequence of numbers as labels can help the user better mentally map the different available font sizes. ([#37038](https://github.com/WordPress/gutenberg/pull/37038))
-   Add support for proper borders to color indicators ([#37500](https://github.com/WordPress/gutenberg/pull/37500))
-   Refactor `SuggestionsList` class component to functional component([#36924](https://github.com/WordPress/gutenberg/pull/36924/))

## 19.1.4 (2021-12-13)

### Bug Fix

-   Improve accessibility and visibility in `ColorPallete` ([#36925](https://github.com/WordPress/gutenberg/pull/36925))

## 19.1.3 (2021-12-06)

-   Fix missing version information in `CHANGELOG.md`.

## 19.1.2 (2021-12-06)

### Bug Fix

-   Fixed `GradientPicker` not displaying `CustomGradientPicker` when no gradients are provided ([#36900](https://github.com/WordPress/gutenberg/pull/36900)).
-   Fixed error thrown in `ColorPicker` when used in controlled state in color gradients ([#36941](https://github.com/WordPress/gutenberg/pull/36941)).
-   Updated readme to include default value introduced in fix for unexpected movements in the `ColorPicker` ([#35670](https://github.com/WordPress/gutenberg/pull/35670)).
-   Added support for the legacy `extraSmall` value for the `size` prop in the `Card` component ([#37097](https://github.com/WordPress/gutenberg/pull/37097)).

## 19.1.0 (2021-11-29)

### Enhancements

-   Added a `showTooltip` prop to `ToggleGroupControlOption` in order to display tooltip text (using `<Tooltip />`). ([#36726](https://github.com/WordPress/gutenberg/pull/36726)).

### Bug Fix

-   Fixed a bug which prevented setting `PM` hours correctly in the `DateTimePicker` ([#36878](https://github.com/WordPress/gutenberg/pull/36878)).

## 19.0.2 (2021-11-15)

-   Remove erroneous use of `??=` syntax from `build-module`.

## 19.0.1 (2021-11-07)

### Enhancements

-   Updated the `ColorPalette` and `GradientPicker` components to the latest designs ([#35970](https://github.com/WordPress/gutenberg/pull/35970)).

### Experimental

-   Updated the `ToolsPanel` to use `Grid` internally to manage panel layout ([#35621](https://github.com/WordPress/gutenberg/pull/35621)).
-   Added experimental `__experimentalHasMultipleOrigins` prop to the `ColorPalette` and `GradientPicker` components ([#35970](https://github.com/WordPress/gutenberg/pull/35970)).

## 19.0.0 (2021-10-22)

### New Features

-   Added support for `step="any"` in `NumberControl` and `RangeControl` ([#34542](https://github.com/WordPress/gutenberg/pull/34542)).

### Enhancements

-   Removed the separator shown between `ToggleGroupControl` items ([#35497](https://github.com/WordPress/gutenberg/pull/35497)).
-   The `ColorPicker` component property `onChangeComplete`, a function accepting a color object, was replaced with the property `onChange`, a function accepting a string on ([#35220](https://github.com/WordPress/gutenberg/pull/35220)).
-   The property `disableAlpha`, was removed from the `ColorPicker` component. Use the new opposite property `enableAlpha` instead ([#35220](https://github.com/WordPress/gutenberg/pull/35220)).

### Experimental

-   Removed the `fieldset` wrapper from the `FontAppearanceControl` component ([35461](https://github.com/WordPress/gutenberg/pull/35461)).
-   Refactored the `ToggleGroupControl` component's structure and embedded `ToggleGroupControlButton` directly into `ToggleGroupControlOption` ([#35600](https://github.com/WordPress/gutenberg/pull/35600)).
-   Added support for showing an experimental hint in `CustomSelectControl` ([#35673](https://github.com/WordPress/gutenberg/pull/35673)).

### Breaking Changes

-   The `color` property a `tinycolor2` color object passed on `onChangeComplete` property of the `ColorPicker` component was removed. Please use the new `onChange` property that accepts a string color representation ([#35562](https://github.com/WordPress/gutenberg/pull/35562)).

## 18.0.0 (2021-10-12)

### Breaking Changes

-   Removed the deprecated `position` and `menuLabel` from the `DropdownMenu` component ([#34537](https://github.com/WordPress/gutenberg/pull/34537)).
-   Removed the deprecated `onClickOutside` prop from the `Popover` component ([#34537](https://github.com/WordPress/gutenberg/pull/34537)).
-   Changed `RangeControl` component to not apply `shiftStep` to inputs from its `<input type="range"/>` ([35020](https://github.com/WordPress/gutenberg/pull/35020)).
-   Removed `isAction` prop from `Item`. The component will now rely on `onClick` to render as a `button` ([35152](https://github.com/WordPress/gutenberg/pull/35152)).

### New Features

-   Add an experimental `Navigator` components ([#34904](https://github.com/WordPress/gutenberg/pull/34904)) as a replacement for the previous `Navigation` related components.
-   Update the `ColorPicker` component to the latest design ([#35220](https://github.com/WordPress/gutenberg/pull/35220))

### Bug Fix

-   Fixed rounding of value in `RangeControl` component when it loses focus while the `SHIFT` key is held. ([#35020](https://github.com/WordPress/gutenberg/pull/35020)).

### Internal

-   Deleted the `createComponent` utility function ([#34929](https://github.com/WordPress/gutenberg/pull/34929)).
-   Deleted the `useJumpStep` utility function ([#35561](https://github.com/WordPress/gutenberg/pull/35561)).

## 17.0.0 (2021-09-09)

### Breaking Change

-   Removed a min-width from the `DropdownMenu` component, allowing the menu to accommodate thin contents like vertical tools menus ([#33995](https://github.com/WordPress/gutenberg/pull/33995)).

### Bug Fix

-   Fixed RTL styles in `Flex` component ([#33729](https://github.com/WordPress/gutenberg/pull/33729)).
-   Fixed unit test errors caused by `CSS.supports` being called in a non-browser environment ([#34572](https://github.com/WordPress/gutenberg/pull/34572)).
-   Fixed `ToggleGroupControl`'s backdrop not updating when changing the `isAdaptiveWidth` property ([#34595](https://github.com/WordPress/gutenberg/pull/34595)).

### Internal

-   Renamed `PolymorphicComponent*` types to `WordPressComponent*` ([#34330](https://github.com/WordPress/gutenberg/pull/34330)).

## 16.0.0 (2021-08-23)

### Breaking Change

-   Updated the visual styles of the RangeControl component ([#33824](https://github.com/WordPress/gutenberg/pull/33824)).

### New Feature

-   Add `hideLabelFromVision` prop to `RangeControl` ([#33714](https://github.com/WordPress/gutenberg/pull/33714)).

### Bug Fix

-   Listen to `resize` events correctly in `useBreakpointIndex`. This hook is used in `useResponsiveValue` and consequently in the `Flex` and `Grid` components ([#33902](https://github.com/WordPress/gutenberg/pull/33902))

## 15.0.0 (2021-07-29)

### Breaking Change

-   Upgraded React components to work with v17.0 ([#29118](https://github.com/WordPress/gutenberg/pull/29118)). There are no new features in React v17.0 as explained in the [blog post](https://reactjs.org/blog/2020/10/20/react-v17.html).

### Deprecation

-   `isScrollable` prop in `CardBody` default value changed from `true` to `false` ([#33490](https://github.com/WordPress/gutenberg/pull/33490))

### Bug Fix

-   Added back `box-sizing: border-box` rule to `CardBody`, `CardHeader` and `CardFooter` components [#33511](https://github.com/WordPress/gutenberg/pull/33511).

## 14.2.0 (2021-07-21)

### New Feature

-   Update the border color used in `CardBody`, `CardHeader`, `CardFooter`, and `CardDivider` to a different shade of gray, in order to match the color used in other components ([#32566](https://github.com/WordPress/gutenberg/pull/32566)).

### Deprecation

-   `isPrimary`, `isSecondary`, `isTertiary` and `isLink` props in `Button` have been deprecated. Use `variant` instead ([#31713](https://github.com/WordPress/gutenberg/pull/31713)).
-   `isElevated` prop in `Card` has been deprecated. Use `elevation` instead ([#32566](https://github.com/WordPress/gutenberg/pull/32566)).

### Internal

-   `Card`, `CardBody`, `CardHeader`, `CardFooter`, `CardMedia`, and `CardDivider` components have been re-written from the ground up ([#32566](https://github.com/WordPress/gutenberg/pull/32566)).

## 14.1.0 (2021-05-20)

## 14.0.0 (2021-05-14)

### Breaking Changes

-   Drop support for Internet Explorer 11 ([#31110](https://github.com/WordPress/gutenberg/pull/31110)). Learn more at https://make.wordpress.org/core/2021/04/22/ie-11-support-phase-out-plan/.
-   Increase the minimum Node.js version to v12 matching Long Term Support releases ([#31270](https://github.com/WordPress/gutenberg/pull/31270)). Learn more at https://nodejs.org/en/about/releases/.
-   The experimental `Text` component has been completely re-written and enhanced with truncation support and separate variant, size, and weight props to allow for greater control. The previous `variant` prop has been completely removed.

### Deprecation

-   `isReversed` prop in `Flex` component has been deprecated. Use `direction` instead ([#31297](https://github.com/WordPress/gutenberg/pull/31297)).

### Internal

-   `Flex`, `FlexBlock`, and `FlexItem` components have been re-written from the ground up ([#31297](https://github.com/WordPress/gutenberg/pull/31297)).

## 13.0.0 (2021-03-17)

### Breaking Change

-   `onChange` prop of `FocalPointPicker` is called at the end of drag operations. Previously, it was called repetitively while dragging.

### New Feature

-   Supports ref forwarding in `withNotices` and `ResizableBox`.
-   Adds `onDrag` prop of `FocalPointPicker`.

### Bug Fix

-   Allows focus of the `FocalPointPicker` draggable area and adjustment with arrow keys. This was added in [#22531](https://github.com/WordPress/gutenberg/pull/22264) but was no longer working.

## 12.0.0 (2020-12-17)

### Enhancements

-   ComboboxControl: Deburr option labels before filter

### Breaking Change

-   Introduce support for other units and advanced CSS properties on `FontSizePicker`. Provided the value passed to the `FontSizePicker` is a string or one of the size options passed is a string, onChange will start to be called with a string value instead of a number. On WordPress usage, font size options are now automatically converted to strings with the default "px" unit added.

## 10.1.0 (2020-09-03)

### New Feature

-   Add `ToolbarItem` component.
-   Support `label` prop on the `Toolbar` component.

### Deprecations

-   Deprecate the `Toolbar` component when used without the `label` prop. `ToolbarGroup` should be used instead.

## 10.0.0 (2020-07-07)

### Breaking Change

-   `NumberControl` no longer automatically transforms values when rendering `value` into a `<input />` HTML element.
-   `Dashicon` component no longer renders SVGs. If you rely on this component, make sure to load the dashicon font.

## 9.6.0 (2020-05-14)

### Bug Fix

-   Fix and issue that would cause the `Popover` component to throw an error under certain
    circumstances ([#22264](https://github.com/WordPress/gutenberg/pull/22264)).

### Deprecations

-   The `Guide` component no longer supports passing pages as children. Use the `pages` prop instead.
-   The `GuidePage` component is deprecated. Use the `pages` prop in `Guide` instead.

## 9.2.0 (2020-02-10)

### Enhancements

-   The `Notice` component will speak its message. With this new feature, a developer can control either the `spokenMessage` spoken message, or the `politeness` politeness level of the message.
-   The `Snackbar` component will speak its message. With this new feature, a developer can control either the `spokenMessage` spoken message, or the `politeness` politeness level of the message.
-   A `Notice` `actions` member can now assign `isPrimary` to render a primary button action associated with a notice message.

### Bug Fixes

-   Notice will assume a default status of 'info' if none is provided. This resolves an issue where the notice would be assigned a class name `is-undefined`. This was previously the effective default by styled appearance and should not be considered a breaking change in that regard.

## 9.0.0 (2020-01-13)

### New Features

-   Added a new `Guide` component which allows developers to easily present a user guide.

### Breaking Changes

-   `is-button` classname has been removed from the Button component.
-   The `is-default` classname is not applied automatically anymore.
-   By default Button components come with a fixed height and hover styles.

### Bug Fixes

-   Fixes a regression published in version 8.5.0 that would prevent some build tools from including
    styles provided in the packages build-styles directory.

### Deprecations

-   `isDefault` prop in `Button` has been deprecated. Consider using `isSecondary` instead.
-   `IconButton` has been deprecated. Use the `Button` component instead.

## 8.2.0 (2019-08-29)

### New Features

-   The bundled `re-resizable` dependency has been updated from requiring `5.0.1` to requiring `^6.0.0` ([#17011](https://github.com/WordPress/gutenberg/pull/17011)).

## 8.1.0 (2019-08-05)

### New Features

-   Added a new `popoverProps` prop to the `Dropdown` component which allows users of the `Dropdown` component to pass props directly to the `Popover` component.
-   Added and documented `hideLabelFromVision` prop to `BaseControl` used by `SelectControl`, `TextControl`, and `TextareaControl`.
-   Added a new `popoverProps` prop to the `DropdownMenu` component which allows to pass props directly to the nested `Popover` component.
-   Added a new `toggleProps` prop to the `DropdownMenu` component which allows to pass props directly to the nested `IconButton` component.
-   Added a new `menuProps` prop to the `DropdownMenu` component which allows to pass props directly to the nested `NavigableMenu` component.

### Deprecations

-   `menuLabel` prop in `DropdownComponent` has been deprecated. Consider using `menuProps` object and its `aria-label` property instead.
-   `position` prop in `DropdownComponent` has been deprecated. Consider using `popoverProps` object and its `position` property instead.

### Bug Fixes

-   The `Button` component will no longer assign default styling (`is-default` class) when explicitly assigned as primary (the `isPrimary` prop). This should resolve potential conflicts affecting a combination of `isPrimary`, `isDefault`, and `isLarge` / `isSmall`, where the busy animation would appear with incorrect coloring.

### Deprecations

-   The `Popover` component `onClickOutside` prop has been deprecated. Use `onFocusOutside` instead.

### Internal

-   The `Dropdown` component has been refactored to focus changes using the `Popover` component's `onFocusOutside` prop.
-   The `MenuItem` component will now always use an `IconButton`. This prevents a focus loss when clicking a menu item.
-   Package no longer depends on external `react-click-outside` library.

## 8.0.0 (2019-06-12)

### New Feature

-   Add new `BlockQuotation` block to the primitives folder to support blockquote in a multiplatform way. [#15482](https://github.com/WordPress/gutenberg/pull/15482).
-   `DropdownMenu` now supports passing a [render prop](https://reactjs.org/docs/render-props.html#using-props-other-than-render) as children for more advanced customization.

### Internal

-   `MenuGroup` no longer uses `NavigableMenu` internally. It needs to be explicitly wrapped with `NavigableMenu` to bring back the same behavior.

### Documentation

-   Added missing documentation for `DropdownMenu` props `menuLabel`, `position`, `className`.

### Breaking Change

-   `ServerSideRender` is no longer part of components. It was extracted to an independent package `@wordpress/server-side-render`.

### Bug Fix

-   Although `DateTimePicker` does not allow picking the seconds, passed the current seconds as the selected value for seconds when calling `onChange`. Now it passes zero.

## 7.4.0 (2019-05-21)

### New Feature

-   Added a new `HorizontalRule` component.
-   Added a new `Snackbar` component.

### Bug Fix

-   Fixed display of reset button when using RangeControl `allowReset` prop.
-   Fixed minutes field of `DateTimePicker` missed '0' before single digit values.

## 7.3.0 (2019-04-16)

### New Features

-   Added a new `render` property to `FormFileUpload` component. Allowing users of the component to custom the UI for their needs.
-   Added a new `BaseControl.VisualLabel` component.
-   Added a new `preview` prop to the `Placeholder` component which allows to display a preview, for example a media preview when the Placeholder is used in media editing contexts.
-   Added a new `anchorRect` prop to `Popover` which enables a developer to provide a custom `DOMRect` object at which to position the popover.

### Improvements

-   Limit `Base Control Label` to the width of its content.

### Bug fixes

-   Fix `instanceId` prop passed through to `Button` component via `MenuItems` producing React console error. Fixed by removing the unnecessary use of `withInstanceId` on the `MenuItems` component [#14599](https://github.com/WordPress/gutenberg/pull/14599)

## 7.2.0 (2019-03-20)

### Improvements

-   Make `RangeControl` validation rely on the `checkValidity` provided by the browsers instead of using our own validation.

### Bug Fixes

-   Fix a problem that made `RangeControl` not work as expected with float values.

## 7.1.0 (2019-03-06)

### New Features

-   Added a new `Animate` component.

### Improvements

-   `withFilters` has been optimized to avoid binding hook handlers for each mounted instance of the component, instead using a single centralized hook delegator.
-   `withFilters` has been optimized to reuse a single shared component definition for all filtered instances of the component.
-   Make `RangeControl` validate min and max properties.

### Bug Fixes

-   Resolves a conflict where two instance of Slot would produce an inconsistent or duplicated rendering output.
-   Allow years between 0 and 1970 in DateTime component.

### New Feature

-   `Dropdown` now has a `focusOnMount` prop which is passed directly to the contained `Popover`.
-   `DatePicker` has new prop `isInvalidDate` exposing react-dates' `isOutsideRange`.
-   `DatePicker` allows `null` as accepted value for `currentDate` prop to signify no date selection.

## 7.0.5 (2019-01-03)

## 7.0.4 (2018-12-12)

## 7.0.3 (2018-11-30)

## 7.0.2 (2018-11-22)

## 7.0.1 (2018-11-21)

## 7.0.0 (2018-11-20)

### Breaking Change

-   `Dropdown.refresh()` has been removed. The contained `Popover` is now automatically refreshed.

## 6.0.2 (2018-11-15)

## 6.0.1 (2018-11-12)

### Bug Fixes

-   Avoid constantly recomputing the popover position.

### Polish

-   Remove `<DateTimePicker />` obsolete `locale` prop (and pass-through to child components) and obsolete `is12Hour` prop pass through to `<DateTime />` [#11649](https://github.com/WordPress/gutenberg/pull/11649)

## 6.0.0 (2018-11-12)

### Breaking Change

-   The `PanelColor` component has been removed.

## 5.1.1 (2018-11-09)

## 5.1.0 (2018-11-09)

### New Feature

-   Adjust a11y roles for MenuItem component, so that aria-checked is used properly, related change in Editor/Components/BlockNavigationList ([#11431](https://github.com/WordPress/gutenberg/issues/11431)).
-   `Popover` components are now automatically refreshed every 0.5s in order to recalculate their size or position.

### Deprecation

-   `Dropdown.refresh()` has been deprecated as the contained `Popover` is now automatically refreshed.

## 5.0.2 (2018-11-03)

### Polish

-   Forward `ref` in the `PanelBody` component.
-   Tooltip are no longer removed when Button becomes disabled, it's left to the component rendering the Tooltip.
-   Forward `ref` support in `TabbableContainer` and `NavigableMenu` components.

## 5.0.1 (2018-10-30)

## 5.0.0 (2018-10-29)

### Breaking Change

-   `AccessibleSVG` component has been removed. Please use `SVG` instead.

### New Feature

-   The `Notice` component accepts an array of action objects via the `actions` prop. Each member object should contain a `label` and either a `url` link string or `onClick` callback function.

## 4.2.1 (2018-10-22)

### Bug Fix

-   Fix importing `react-dates` stylesheet in production.

## 4.2.0 (2018-10-19)

### New Feature

-   Added a new `ColorPicker` component ([#10564](https://github.com/WordPress/gutenberg/pull/10564)).
-   `MenuItem` now accepts an `info` prop for including an extended description.

### Bug Fix

-   `IconButton` correctly respects a passed `aria-label` prop.

### Deprecation

-   `PanelColor` has been deprecated in favor of `wp.editor.PanelColorSettings`.

## 4.1.2 (2018-10-18)

## 4.1.0 (2018-10-10)

### New Feature

-   Added a new `ResizableBox` component.

## 4.0.0 (2018-09-30)

### Breaking Change

-   `Draggable` as a DOM node drag handler has been removed. Please, use `Draggable` as a wrap component for your DOM node drag handler.

### Deprecation

-   Renamed `AccessibleSVG` component to `SVG`.

## 3.0.0 (2018-09-05)

### Breaking Change

-   `withAPIData` has been removed. Please use the Core Data module or `@wordpress/api-fetch` directly instead.
-   `Draggable` as a DOM node drag handler has been deprecated. Please, use `Draggable` as a wrap component for your DOM node drag handler.
-   Change how required built-ins are polyfilled with Babel 7 ([#9171](https://github.com/WordPress/gutenberg/pull/9171)). If you're using an environment that has limited or no support for ES2015+ such as lower versions of IE then using [core-js](https://github.com/zloirock/core-js) or [@babel/polyfill](https://babeljs.io/docs/en/next/babel-polyfill) will add support for these methods.
-   `withContext` has been removed. Please use `wp.element.createContext` instead. See: https://reactjs.org/docs/context.html.

### New Feature

-   Added a new `AccessibleSVG` component.<|MERGE_RESOLUTION|>--- conflicted
+++ resolved
@@ -24,10 +24,7 @@
 -   `FontSizePicker`: updated to satisfy `react/exhuastive-deps` eslint rule ([#41600](https://github.com/WordPress/gutenberg/pull/41600)).
 -   `Dropdown`: Make sure cleanup (closing the dropdown) only runs when the menu has actually been opened.
 -   Enhance the TypeScript migration guidelines ([#41669](https://github.com/WordPress/gutenberg/pull/41669)).
-<<<<<<< HEAD
 -   `ExternalLink`: Convert to TypeScript ([#41681](https://github.com/WordPress/gutenberg/pull/41681)).
-=======
->>>>>>> 3c619fd7
 
 ## 19.12.0 (2022-06-01)
 
