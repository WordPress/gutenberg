<!-- Learn how to maintain this file at https://github.com/WordPress/gutenberg/tree/HEAD/packages#maintaining-changelogs. -->

## Unreleased

### Enhancements

<<<<<<< HEAD
-   `Tooltip`: Replace the existing tooltip to simplify the implementation and improve accessibility while maintaining the same behaviors and API ([#48440](https://github.com/WordPress/gutenberg/pull/48440)).
=======
-   Make the `Popover.Slot` optional and render popovers at the bottom of the document's body by default. ([#53889](https://github.com/WordPress/gutenberg/pull/53889)).
-   `ProgressBar`: Add transition to determinate indicator ([#53877](https://github.com/WordPress/gutenberg/pull/53877)).
-   Prevent nested `SlotFillProvider` from rendering ([#53940](https://github.com/WordPress/gutenberg/pull/53940)).
>>>>>>> de8759b6

### Bug Fix

-   `SandBox`: Fix the cleanup method in useEffect ([#53796](https://github.com/WordPress/gutenberg/pull/53796)).

### Internal

-   `Shortcut`: Add Storybook stories ([#53627](https://github.com/WordPress/gutenberg/pull/53627)).
-   `SlotFill`: Do not render children when using `<Slot bubblesVirtually />`. ([#53272](https://github.com/WordPress/gutenberg/pull/53272))

## 25.6.0 (2023-08-16)

### Enhancements

-   `Theme`: Expose via private APIs ([#53262](https://github.com/WordPress/gutenberg/pull/53262)).
-   `ProgressBar`: Use the theme system accent for indicator color ([#53347](https://github.com/WordPress/gutenberg/pull/53347)).
-   `ProgressBar`: Use gray 300 for track color ([#53349](https://github.com/WordPress/gutenberg/pull/53349)).
-   `Modal`: add `headerActions` prop to render buttons in the header. ([#53328](https://github.com/WordPress/gutenberg/pull/53328)).
-   `Snackbar`: Snackbar design and motion improvements ([#53248](https://github.com/WordPress/gutenberg/pull/53248))
-   `NumberControl`: Add `spinFactor` prop for adjusting the amount by which the spin controls change the value ([#52902](https://github.com/WordPress/gutenberg/pull/52902)).
-   `Modal:`: Nuance outside interactions ([#52994](https://github.com/WordPress/gutenberg/pull/52994)).
-   `Button`: Remove default border from the destructive button ([#53607](https://github.com/WordPress/gutenberg/pull/53607)).
-   Components: Move accent colors to theme context ([#53631](https://github.com/WordPress/gutenberg/pull/53631)).
-   `ProgressBar`: Use the new theme system accent for indicator color ([#53632](https://github.com/WordPress/gutenberg/pull/53632)).

### Bug Fix

-   `Button`: add `:disabled` selector to reset hover color for disabled buttons ([#53411](https://github.com/WordPress/gutenberg/pull/53411)).

### Internal

-   `ControlGroup`, `FormGroup`, `ControlLabel`, `Spinner`: Remove unused `ui/` components from the codebase ([#52953](https://github.com/WordPress/gutenberg/pull/52953)).
-   `MenuItem`: Convert to TypeScript ([#53132](https://github.com/WordPress/gutenberg/pull/53132)).
-   `MenuItem`: Add Storybook stories ([#53613](https://github.com/WordPress/gutenberg/pull/53613)).
-   `MenuGroup`: Add Storybook stories ([#53090](https://github.com/WordPress/gutenberg/pull/53090)).
-   Components: Remove unnecessary utils ([#53679](https://github.com/WordPress/gutenberg/pull/53679)).

## 25.5.0 (2023-08-10)

### New Feature

-   Add a new `ProgressBar` component. ([#53030](https://github.com/WordPress/gutenberg/pull/53030)).

### Enhancements

-   `ColorPalette`, `BorderControl`: Don't hyphenate hex value in `aria-label` ([#52932](https://github.com/WordPress/gutenberg/pull/52932)).
-   `MenuItemsChoice`, `MenuItem`: Support a `disabled` prop on a menu item ([#52737](https://github.com/WordPress/gutenberg/pull/52737)).

### Bug Fix

-   `Modal`: Fix loss of focus when clicking outside ([#52653](https://github.com/WordPress/gutenberg/pull/52653)).

## 25.4.0 (2023-07-20)

### Enhancements

-   `TextControl`: Add `id` prop to allow for custom IDs in `TextControl`s ([#52028](https://github.com/WordPress/gutenberg/pull/52028)).
-   `Navigator`: Add `replace` option to `navigator.goTo()` and `navigator.goToParent()` ([#52456](https://github.com/WordPress/gutenberg/pull/52456)).

### Bug Fix

-   `Popover`: Pin `react-dropdown-menu` version to avoid breaking changes in dependency updates. ([#52356](https://github.com/WordPress/gutenberg/pull/52356)).
-   `Item`: Unify focus style and add default font styles. ([#52495](https://github.com/WordPress/gutenberg/pull/52495)).
-   `Toolbar`: Fix toolbar items not being tabbable on the first render. ([#52613](https://github.com/WordPress/gutenberg/pull/52613))
-   `FormTokenField`: Fix token overflow when moving cursor left or right. ([#52662](https://github.com/WordPress/gutenberg/pull/52662))

## 25.3.0 (2023-07-05)

### Enhancements

-   `SelectControl`: Added option to set hidden options. ([#51545](https://github.com/WordPress/gutenberg/pull/51545))
-   `RangeControl`: Add `__next40pxDefaultSize` prop to opt into the new 40px default size ([#49105](https://github.com/WordPress/gutenberg/pull/49105)).
-   `Button`: Introduce `size` prop with `default`, `compact`, and `small` variants ([#51842](https://github.com/WordPress/gutenberg/pull/51842)).
-   `ItemGroup`: Update button focus state styles to target `:focus-visible` rather than `:focus`. ([#51787](https://github.com/WordPress/gutenberg/pull/51787)).
-   `Guide`: Don't show Close button when there is only one page, and use default button and accent/theme styling ([#52014](https://github.com/WordPress/gutenberg/pull/52014)).

### Bug Fix

-   `ConfirmDialog`: Ensure onConfirm isn't called an extra time when submitting one of the buttons using the keyboard ([#51730](https://github.com/WordPress/gutenberg/pull/51730)).
-   `ZStack`: ZStack: fix component bounding box to match children ([#51836](https://github.com/WordPress/gutenberg/pull/51836)).
-   `Modal`: Add small top padding to the content so that avoid cutting off the visible outline when hovering items ([#51829](https://github.com/WordPress/gutenberg/pull/51829)).
-   `DropdownMenu`: fix icon style when dashicon is used ([#43574](https://github.com/WordPress/gutenberg/pull/43574)).
-   `UnitControl`: Fix crash when certain units are used ([#52211](https://github.com/WordPress/gutenberg/pull/52211)).
-   `Guide`: Place focus on the guide's container instead of its first tabbable ([#52300](https://github.com/WordPress/gutenberg/pull/52300)).

## 25.2.0 (2023-06-23)

### Enhancements

-   `UnitControl`: Revamp support for changing unit by typing ([#39303](https://github.com/WordPress/gutenberg/pull/39303)).
-   `Modal`: Update corner radius to be between buttons and the site view frame, in a 2-4-8 system. ([#51254](https://github.com/WordPress/gutenberg/pull/51254)).
-   `ItemGroup`: Update button focus state styles to be inline with other button focus states in the editor. ([#51576](https://github.com/WordPress/gutenberg/pull/51576)).
-   `ItemGroup`: Update button focus state styles to target `:focus-visible` rather than `:focus`. ([#51787](https://github.com/WordPress/gutenberg/pull/51787)).

### Bug Fix

-   `Popover`: Allow legitimate 0 positions to update popover position ([#51320](https://github.com/WordPress/gutenberg/pull/51320)).
-   `Button`: Remove unnecessary margin from dashicon ([#51395](https://github.com/WordPress/gutenberg/pull/51395)).
-   `Autocomplete`: Announce how many results are available to screen readers when suggestions list first renders ([#51018](https://github.com/WordPress/gutenberg/pull/51018)).

### Internal

-   `ClipboardButton`: Convert to TypeScript ([#51334](https://github.com/WordPress/gutenberg/pull/51334)).
-   `Toolbar`: Replace `reakit` dependency with `@ariakit/react` ([#51623](https://github.com/WordPress/gutenberg/pull/51623)).

### Documentation

-   `SearchControl`: Improve documentation around usage of `label` prop ([#51781](https://github.com/WordPress/gutenberg/pull/51781)).

## 25.1.0 (2023-06-07)

### Enhancements

-   `BorderControl`: Improve color code readability in aria-label ([#51197](https://github.com/WordPress/gutenberg/pull/51197)).
-   `Dropdown` and `DropdownMenu`: use internal context system to automatically pick the toolbar popover variant when rendered inside the `Toolbar` component ([#51154](https://github.com/WordPress/gutenberg/pull/51154)).

### Bug Fix

-   `FocalPointUnitControl`: Add aria-labels ([#50993](https://github.com/WordPress/gutenberg/pull/50993)).

### Enhancements

-   Wrapped `TabPanel` in a `forwardRef` call ([#50199](https://github.com/WordPress/gutenberg/pull/50199)).
-   `ColorPalette`: Improve readability of color name and value, and improve rendering of partially transparent colors ([#50450](https://github.com/WordPress/gutenberg/pull/50450)).
-   `Button`: Add `__next32pxSmallSize` prop to opt into the new 32px size when the `isSmall` prop is enabled ([#51012](https://github.com/WordPress/gutenberg/pull/51012)).
-   `ItemGroup`: Update styles so all SVGs inherit color from their parent element ([#50819](https://github.com/WordPress/gutenberg/pull/50819)).

### Experimental

-   `DropdownMenu` v2: Tweak styles ([#50967](https://github.com/WordPress/gutenberg/pull/50967), [#51097](https://github.com/WordPress/gutenberg/pull/51097)).
-   `DropdownMenu` v2: change default placement to match the legacy `DropdownMenu` component ([#51133](https://github.com/WordPress/gutenberg/pull/51133)).
-   `DropdownMenu` v2: Render in the default `Popover.Slot` ([#51046](https://github.com/WordPress/gutenberg/pull/51046)).

## 25.0.0 (2023-05-24)

### Breaking Changes

-   `DateTime`: Remove previously deprecated props, `__nextRemoveHelpButton` and `__nextRemoveResetButton` ([#50724](https://github.com/WordPress/gutenberg/pull/50724)).

### Internal

-   `Modal`: Remove children container's unused class name ([#50655](https://github.com/WordPress/gutenberg/pull/50655)).
-   `DropdownMenu`: Convert to TypeScript ([#50187](https://github.com/WordPress/gutenberg/pull/50187)).
-   Added experimental v2 of `DropdownMenu` ([#49473](https://github.com/WordPress/gutenberg/pull/49473)).
-   `ColorPicker`: its private `SelectControl` component no longer hides BackdropUI, thus making its focus state visible for keyboard users ([#50703](https://github.com/WordPress/gutenberg/pull/50703)).

### Bug Fix

-   `ColorPicker`: Add an outline when the color picker select box is focused([#50609](https://github.com/WordPress/gutenberg/pull/50609)).
-   `InputControl`: Fix focus style to support Windows High Contrast mode ([#50772](https://github.com/WordPress/gutenberg/pull/50772)).
-   `ToggleGroupControl`: Fix focus and selected style to support Windows High Contrast mode ([#50785](https://github.com/WordPress/gutenberg/pull/50785)).
-   `SearchControl`: Adjust icon styles to fix alignment issues in the block inserter ([#50439](https://github.com/WordPress/gutenberg/pull/50439)).

### Enhancements

-   `Tooltip`: Update background color so tooltip boundaries are more visible in the site editor ([#50792](https://github.com/WordPress/gutenberg/pull/50792)).
-   `FontSizePicker`: Tweak the header spacing to be more consistent with other design tools ([#50855](https://github.com/WordPress/gutenberg/pull/50855)).

## 24.0.0 (2023-05-10)

### Breaking Changes

-   `onDragStart` in `<Draggable>` is now a synchronous function to allow setting additional data for `event.dataTransfer` ([#49673](https://github.com/WordPress/gutenberg/pull/49673)).

### Bug Fix

-   `NavigableContainer`: do not trap focus in `TabbableContainer` ([#49846](https://github.com/WordPress/gutenberg/pull/49846)).
-   Update `<Button>` component to have a transparent background for its tertiary disabled state, to match its enabled state. ([#50496](https://github.com/WordPress/gutenberg/pull/50496)).

### Internal

-   `NavigableContainer`: Convert to TypeScript ([#49377](https://github.com/WordPress/gutenberg/pull/49377)).
-   `ToolbarItem`: Convert to TypeScript ([#49190](https://github.com/WordPress/gutenberg/pull/49190)).
-   Move rich-text related types to the rich-text package ([#49651](https://github.com/WordPress/gutenberg/pull/49651)).
-   `SlotFill`: simplified the implementation and removed unused code ([#50098](https://github.com/WordPress/gutenberg/pull/50098) and [#50133](https://github.com/WordPress/gutenberg/pull/50133)).

### Documentation

-   `TreeGrid`: Update docs with `data-expanded` attribute usage ([#50026](https://github.com/WordPress/gutenberg/pull/50026)).
-   Consolidate multiple versions of `README` and `CONTRIBUTING` docs, and add them to Storybook ([#50226](https://github.com/WordPress/gutenberg/pull/50226)).
-   `DimensionControl`: Use WordPress package instead of react in code example ([#50435](https://github.com/WordPress/gutenberg/pull/50435)).

### Enhancements

-   `FormTokenField`, `ComboboxControl`: Add `__next40pxDefaultSize` prop to opt into the new 40px default size, superseding the `__next36pxDefaultSize` prop ([#50261](https://github.com/WordPress/gutenberg/pull/50261)).
-   `Modal`: Add css class to children container ([#50099](https://github.com/WordPress/gutenberg/pull/50099)).
-   `Button`: Add `__next40pxDefaultSize` prop to opt into the new 40px default size ([#50254](https://github.com/WordPress/gutenberg/pull/50254)).
-   `PaletteEdit`: Allow custom popover configuration ([#49975](https://github.com/WordPress/gutenberg/pull/49975)).
-   Change the default color scheme to use the new WP Blueberry color. See PR description for instructions on how to restore the previous color scheme when using in a non-WordPress context ([#50193](https://github.com/WordPress/gutenberg/pull/50193)).
-   `CheckboxControl`, `CustomGradientPicker`, `FormToggle`, : Refactor and correct the focus style for consistency ([#50127](https://github.com/WordPress/gutenberg/pull/50127)).
-   `Button`, update spacing values in `has-text has-icon` buttons. ([#50277](https://github.com/WordPress/gutenberg/pull/50277)).
-   `Button`, remove custom padding applied to `tertiary` variant. ([#50276](https://github.com/WordPress/gutenberg/pull/50276)).
-   `Modal`: Correct padding for title less confirm variant. ([#50283](https://github.com/WordPress/gutenberg/pull/50283)).

## 23.9.0 (2023-04-26)

### Internal

-   `BottomSheetCell`: Refactor away from Lodash (mobile) ([#49794](https://github.com/WordPress/gutenberg/pull/49794)).
-   `parseStylesVariables()`: Refactor away from Lodash (mobile) ([#49794](https://github.com/WordPress/gutenberg/pull/49794)).
-   Remove Lodash dependency from components package ([#49794](https://github.com/WordPress/gutenberg/pull/49794)).
-   Tweak `WordPressComponent` type so `selector` property is optional ([#49960](https://github.com/WordPress/gutenberg/pull/49960)).
-   Update `Modal` appearance on small screens ([#50039](https://github.com/WordPress/gutenberg/pull/50039)).
-   Update the framer motion dependency to the latest version `10.11.6` ([#49822](https://github.com/WordPress/gutenberg/pull/49822)).

### Enhancements

-   `Draggable`: Add `appendToOwnerDocument` prop to allow elementId based elements to be attached to the ownerDocument body ([#49911](https://github.com/WordPress/gutenberg/pull/49911)).
-   `TreeGrid`: Modify keyboard navigation code to use a data-expanded attribute if aria-expanded is to be controlled outside of the TreeGrid component ([#48461](https://github.com/WordPress/gutenberg/pull/48461)).
-   `Modal`: Equalize internal spacing ([#49890](https://github.com/WordPress/gutenberg/pull/49890)).
-   `Modal`: Increased border radius ([#49870](https://github.com/WordPress/gutenberg/pull/49870)).
-   `Modal`: Updated spacing / dimensions of `isFullScreen` ([#49894](https://github.com/WordPress/gutenberg/pull/49894)).
-   `SlotFill`: Added util for creating private SlotFills and supporting Symbol keys ([#49819](https://github.com/WordPress/gutenberg/pull/49819)).
-   `IconType`: Export for external use ([#49649](https://github.com/WordPress/gutenberg/pull/49649)).

### Bug Fix

-   `CheckboxControl`: Add support custom IDs ([#49977](https://github.com/WordPress/gutenberg/pull/49977)).

### Documentation

-   `Autocomplete`: Add heading and fix type for `onReplace` in README. ([#49798](https://github.com/WordPress/gutenberg/pull/49798)).
-   `Autocomplete`: Update `Usage` section in README. ([#49965](https://github.com/WordPress/gutenberg/pull/49965)).

## 23.8.0 (2023-04-12)

### Internal

-   `Mobile` Refactor of the KeyboardAwareFlatList component.
-   Update `reakit` dependency to 1.3.11 ([#49763](https://github.com/WordPress/gutenberg/pull/49763)).

### Enhancements

-   `DropZone`: Smooth animation ([#49517](https://github.com/WordPress/gutenberg/pull/49517)).
-   `Navigator`: Add `skipFocus` property in `NavigateOptions`. ([#49350](https://github.com/WordPress/gutenberg/pull/49350)).
-   `Spinner`: add explicit opacity and background styles ([#49695](https://github.com/WordPress/gutenberg/pull/49695)).
-   Make TypeScript types available for consumers ([#49229](https://github.com/WordPress/gutenberg/pull/49229)).

### Bug Fix

-   `Snackbar`: Fix insufficient color contrast on hover ([#49682](https://github.com/WordPress/gutenberg/pull/49682)).

## 23.7.0 (2023-03-29)

### Internal

-   `Animate`: Convert to TypeScript ([#49243](https://github.com/WordPress/gutenberg/pull/49243)).
-   `CustomGradientPicker`: Convert to TypeScript ([#48929](https://github.com/WordPress/gutenberg/pull/48929)).
-   `ColorPicker`: Convert to TypeScript ([#49214](https://github.com/WordPress/gutenberg/pull/49214)).
-   `GradientPicker`: Convert to TypeScript ([#48316](https://github.com/WordPress/gutenberg/pull/48316)).
-   `FormTokenField`: Add a `__nextHasNoMarginBottom` prop to start opting into the margin-free styles ([48609](https://github.com/WordPress/gutenberg/pull/48609)).
-   `QueryControls`: Replace bottom margin overrides with `__nextHasNoMarginBottom`([47515](https://github.com/WordPress/gutenberg/pull/47515)).

### Enhancements

-   `CustomGradientPicker`: improve initial state UI ([#49146](https://github.com/WordPress/gutenberg/pull/49146)).
-   `AnglePickerControl`: Style to better fit in narrow contexts and improve RTL layout ([#49046](https://github.com/WordPress/gutenberg/pull/49046)).
-   `ImageSizeControl`: Use large 40px sizes ([#49113](https://github.com/WordPress/gutenberg/pull/49113)).

### Bug Fix

-   `CircularOptionPicker`: force swatches to visually render on top of the rest of the component's content ([#49245](https://github.com/WordPress/gutenberg/pull/49245)).
-   `InputControl`: Fix misaligned textarea input control ([#49116](https://github.com/WordPress/gutenberg/pull/49116)).
-   `ToolsPanel`: Ensure consistency in menu item order ([#49222](https://github.com/WordPress/gutenberg/pull/49222)).
-   `TabPanel`: fix initial tab selection & focus management ([#49368](https://github.com/WordPress/gutenberg/pull/49368)).

### Internal

-   `DuotonePicker`, `DuotoneSwatch`: Convert to TypeScript ([#49060](https://github.com/WordPress/gutenberg/pull/49060)).

## 23.6.0 (2023-03-15)

### Enhancements

-   `FontSizePicker`: Allow custom units for custom font size control ([#48468](https://github.com/WordPress/gutenberg/pull/48468)).
-   `Navigator`: Disable initial screen animation ([#49062](https://github.com/WordPress/gutenberg/pull/49062)).
-   `FormTokenField`: Hide suggestions list on blur event if the input value is invalid ([#48785](https://github.com/WordPress/gutenberg/pull/48785)).

### Bug Fix

-   `ResponsiveWrapper`: use `aspect-ratio` CSS prop, add support for `SVG` elements ([#48573](https://github.com/WordPress/gutenberg/pull/48573).
-   `ResizeTooltip`: Use `default.fontFamily` on tooltip ([#48805](https://github.com/WordPress/gutenberg/pull/48805).

### Internal

-   `Guide`: Convert to TypeScript ([#47493](https://github.com/WordPress/gutenberg/pull/47493)).
-   `SelectControl`: improve prop types for single vs multiple selection ([#47390](https://github.com/WordPress/gutenberg/pull/47390)).
-   `Navigation`: Convert to TypeScript ([#48742](https://github.com/WordPress/gutenberg/pull/48742)).
-   `PanelBody`: Convert to TypeScript ([#47702](https://github.com/WordPress/gutenberg/pull/47702)).
-   `withFilters` HOC: Convert to TypeScript ([#48721](https://github.com/WordPress/gutenberg/pull/48721)).
-   `withFallbackStyles` HOC: Convert to TypeScript ([#48720](https://github.com/WordPress/gutenberg/pull/48720)).
-   `withFocusReturn` HOC: Convert to TypeScript ([#48748](https://github.com/WordPress/gutenberg/pull/48748)).
-   `navigateRegions` HOC: Convert to TypeScript ([#48632](https://github.com/WordPress/gutenberg/pull/48632)).
-   `withSpokenMessages`: HOC: Convert to TypeScript ([#48163](https://github.com/WordPress/gutenberg/pull/48163)).
-   `withNotices`: HOC: Convert to TypeScript ([#49088](https://github.com/WordPress/gutenberg/pull/49088)).
-   `ToolbarButton`: Convert to TypeScript ([#47750](https://github.com/WordPress/gutenberg/pull/47750)).
-   `DimensionControl(Experimental)`: Convert to TypeScript ([#47351](https://github.com/WordPress/gutenberg/pull/47351)).
-   `PaletteEdit`: Convert to TypeScript ([#47764](https://github.com/WordPress/gutenberg/pull/47764)).
-   `QueryControls`: Refactor away from Lodash (`.groupBy`) ([#48779](https://github.com/WordPress/gutenberg/pull/48779)).
-   `ToolbarContext`: Convert to TypeScript ([#49002](https://github.com/WordPress/gutenberg/pull/49002)).

## 23.5.0 (2023-03-01)

### Enhancements

-   `ToolsPanel`: Separate reset all filter registration from items registration and support global resets ([#48123](https://github.com/WordPress/gutenberg/pull/48123)).

### Internal

-   `CircularOptionPicker`: Convert to TypeScript ([#47937](https://github.com/WordPress/gutenberg/pull/47937)).
-   `TabPanel`: Improve unit test in preparation for controlled component updates ([#48086](https://github.com/WordPress/gutenberg/pull/48086)).
-   `Autocomplete`: performance: avoid setting state on every value change ([#48485](https://github.com/WordPress/gutenberg/pull/48485)).
-   `Higher Order` -- `with-constrained-tabbing`: Convert to TypeScript ([#48162](https://github.com/WordPress/gutenberg/pull/48162)).
-   `Autocomplete`: Convert to TypeScript ([#47751](https://github.com/WordPress/gutenberg/pull/47751)).
-   `Autocomplete`: avoid calling setState on input ([#48565](https://github.com/WordPress/gutenberg/pull/48565)).

## 23.4.0 (2023-02-15)

### Bug Fix

-   `ToolsPanel`: fix type inconsistencies between types, docs and normal component usage ([47944](https://github.com/WordPress/gutenberg/pull/47944)).
-   `SelectControl`: Fix styling when `multiple` prop is enabled ([#47893](https://github.com/WordPress/gutenberg/pull/43213)).
-   `useAutocompleteProps`, `Autocomplete`: Make accessible when rendered in an iframe ([#47907](https://github.com/WordPress/gutenberg/pull/47907)).

### Enhancements

-   `ColorPalette`, `GradientPicker`, `PaletteEdit`, `ToolsPanel`: add new props to set a custom heading level ([43848](https://github.com/WordPress/gutenberg/pull/43848) and [#47788](https://github.com/WordPress/gutenberg/pull/47788)).
-   `ColorPalette`: ensure text label contrast checking works with CSS variables ([#47373](https://github.com/WordPress/gutenberg/pull/47373)).
-   `Navigator`: Support dynamic paths with parameters ([#47827](https://github.com/WordPress/gutenberg/pull/47827)).
-   `Navigator`: Support hierarchical paths navigation and add `NavigatorToParentButton` component ([#47883](https://github.com/WordPress/gutenberg/pull/47883)).

### Internal

-   `NavigatorButton`: Reuse `Button` types ([47754](https://github.com/WordPress/gutenberg/pull/47754)).
-   `CustomSelectControl`: lock the `__experimentalShowSelectedHint` prop ([#47229](https://github.com/WordPress/gutenberg/pull/47229)).
-   Lock the `__experimentalPopoverPositionToPlacement` function and rename it to `__experimentalPopoverLegacyPositionToPlacement` ([#47505](https://github.com/WordPress/gutenberg/pull/47505)).
-   `ComboboxControl`: Convert to TypeScript ([#47581](https://github.com/WordPress/gutenberg/pull/47581)).
-   `Panel`, `PanelHeader`, `PanelRow`: Convert to TypeScript ([#47259](https://github.com/WordPress/gutenberg/pull/47259)).
-   `BoxControl`: Convert to TypeScript ([#47622](https://github.com/WordPress/gutenberg/pull/47622)).
-   `AnglePickerControl`: Convert to TypeScript ([#45820](https://github.com/WordPress/gutenberg/pull/45820)).
-   `ResizableBox`: refactor styles to TypeScript ([47756](https://github.com/WordPress/gutenberg/pull/47756)).
-   `BorderBoxControl`: migrate tests to TypeScript, remove act() call ([47755](https://github.com/WordPress/gutenberg/pull/47755)).
-   `Toolbar`: Convert to TypeScript ([#47087](https://github.com/WordPress/gutenberg/pull/47087)).
-   `MenuItemsChoice`: Convert to TypeScript ([#47180](https://github.com/WordPress/gutenberg/pull/47180)).
-   `ToolsPanel`: Allow display of optional items when values are updated externally to item controls ([47727](https://github.com/WordPress/gutenberg/pull/47727)).
-   `ToolsPanel`: Ensure display of optional items when values are updated externally and multiple blocks selected ([47864](https://github.com/WordPress/gutenberg/pull/47864)).
-   `Navigator`: add more pattern matching tests, refine existing tests ([47910](https://github.com/WordPress/gutenberg/pull/47910)).
-   `ToolsPanel`: Refactor Storybook examples to TypeScript ([47944](https://github.com/WordPress/gutenberg/pull/47944)).
-   `ToolsPanel`: Refactor unit tests to TypeScript ([48275](https://github.com/WordPress/gutenberg/pull/48275)).

## 23.3.0 (2023-02-01)

### Deprecations

-   `NumberControl`: Clarify deprecation message about `hideHTMLArrows` prop ([#47370](https://github.com/WordPress/gutenberg/pull/47370)).

### Enhancements

-   `Dropdown`: deprecate `position` prop, use `popoverProps` instead ([46865](https://github.com/WordPress/gutenberg/pull/46865)).
-   `Button`: improve padding for buttons with icon and text. ([46764](https://github.com/WordPress/gutenberg/pull/46764)).
-   `ColorPalette`: Use computed color when css variable is passed to `ColorPicker` ([47181](https://github.com/WordPress/gutenberg/pull/47181)).
-   `Popover`: add `overlay` option to the `placement` prop ([47004](https://github.com/WordPress/gutenberg/pull/47004)).

### Internal

-   `Toolbar`: unify Storybook examples under one file, migrate from knobs to controls ([47117](https://github.com/WordPress/gutenberg/pull/47117)).
-   `DropdownMenu`: migrate Storybook to controls ([47149](https://github.com/WordPress/gutenberg/pull/47149)).
-   Removed deprecated `@storybook/addon-knobs` dependency from the package ([47152](https://github.com/WordPress/gutenberg/pull/47152)).
-   `ColorListPicker`: Convert to TypeScript ([#46358](https://github.com/WordPress/gutenberg/pull/46358)).
-   `KeyboardShortcuts`: Convert to TypeScript ([#47429](https://github.com/WordPress/gutenberg/pull/47429)).
-   `ColorPalette`, `BorderControl`, `GradientPicker`: refine types and logic around single vs multiple palettes ([#47384](https://github.com/WordPress/gutenberg/pull/47384)).
-   `Button`: Convert to TypeScript ([#46997](https://github.com/WordPress/gutenberg/pull/46997)).
-   `QueryControls`: Convert to TypeScript ([#46721](https://github.com/WordPress/gutenberg/pull/46721)).
-   `TreeGrid`: Convert to TypeScript ([#47516](https://github.com/WordPress/gutenberg/pull/47516)).
-   `Notice`: refactor to TypeScript ([47118](https://github.com/WordPress/gutenberg/pull/47118)).
-   `Popover`: Take iframe element scaling into account ([47004](https://github.com/WordPress/gutenberg/pull/47004)).

### Bug Fix

-   `TabPanel`: Fix initial tab selection when the tab declaration is lazily added to the `tabs` array ([47100](https://github.com/WordPress/gutenberg/pull/47100)).
-   `InputControl`: Avoid the "controlled to uncontrolled" warning by forcing the internal `<input />` element to be always in controlled mode ([47250](https://github.com/WordPress/gutenberg/pull/47250)).

## 23.2.0 (2023-01-11)

### Internal

-   `AlignmentMatrixControl`: Update center cell label to 'Center' instead of 'Center Center' ([#46852](https://github.com/WordPress/gutenberg/pull/46852)).
-   `Toolbar`: move all subcomponents under the same folder ([46951](https://github.com/WordPress/gutenberg/pull/46951)).
-   `Dashicon`: remove unnecessary type for `className` prop ([46849](https://github.com/WordPress/gutenberg/pull/46849)).
-   `ColorPicker` & `QueryControls`: Replace bottom margin overrides with `__nextHasNoMarginBottom` ([#46448](https://github.com/WordPress/gutenberg/pull/46448)).
-   `SandBox`: Convert to TypeScript ([#46478](https://github.com/WordPress/gutenberg/pull/46478)).
-   `ResponsiveWrapper`: Convert to TypeScript ([#46480](https://github.com/WordPress/gutenberg/pull/46480)).
-   `ItemGroup`: migrate Storybook to controls, refactor to TypeScript ([46945](https://github.com/WordPress/gutenberg/pull/46945)).

### Bug Fix

-   `Placeholder`: set fixed right margin for label's icon ([46918](https://github.com/WordPress/gutenberg/pull/46918)).
-   `TreeGrid`: Fix right-arrow keyboard navigation when a row contains more than two focusable elements ([46998](https://github.com/WordPress/gutenberg/pull/46998)).

## 23.1.0 (2023-01-02)

### Breaking Changes

-   `ColorPalette`: The experimental `__experimentalHasMultipleOrigins` prop has been removed ([#46315](https://github.com/WordPress/gutenberg/pull/46315)).

## 23.0.0 (2022-12-14)

### Breaking Changes

-   Updated dependencies to require React 18 ([45235](https://github.com/WordPress/gutenberg/pull/45235))

### New Feature

-   `TabPanel`: support manual tab activation ([#46004](https://github.com/WordPress/gutenberg/pull/46004)).
-   `TabPanel`: support disabled prop for tab buttons ([#46471](https://github.com/WordPress/gutenberg/pull/46471)).
-   `BaseControl`: Add `useBaseControlProps` hook to help generate id-releated props ([#46170](https://github.com/WordPress/gutenberg/pull/46170)).

### Bug Fix

-   `ColorPalette`: show "Clear" button even when colors array is empty ([#46001](https://github.com/WordPress/gutenberg/pull/46001)).
-   `InputControl`: Fix internal `Flex` wrapper usage that could add an unintended `height: 100%` ([#46213](https://github.com/WordPress/gutenberg/pull/46213)).
-   `Navigator`: Allow calling `goTo` and `goBack` twice in one render cycle ([#46391](https://github.com/WordPress/gutenberg/pull/46391)).
-   `Modal`: Fix unexpected modal closing in IME Composition ([#46453](https://github.com/WordPress/gutenberg/pull/46453)).
-   `Toolbar`: Fix duplicate focus style on anchor link button ([#46759](https://github.com/WordPress/gutenberg/pull/46759)).
-   `useNavigateRegions`: Ensure region navigation picks the next region based on where the current user focus is located instead of starting at the beginning ([#44883](https://github.com/WordPress/gutenberg/pull/44883)).
-   `ComboboxControl`: Fix unexpected behaviour in IME Composition ([#46827](https://github.com/WordPress/gutenberg/pull/46827)).

### Enhancements

-   `TabPanel`: Simplify tab-focus style. ([#46276](https://github.com/WordPress/gutenberg/pull/46276)).
-   `TabPanel`: Add ability to set icon only tab buttons ([#45005](https://github.com/WordPress/gutenberg/pull/45005)).
-   `InputControl`, `NumberControl`, `UnitControl`: Add `help` prop for additional description ([#45931](https://github.com/WordPress/gutenberg/pull/45931)).
-   `BorderControl`, `ColorPicker` & `QueryControls`: Replace bottom margin overrides with `__nextHasNoMarginBottom` ([#45985](https://github.com/WordPress/gutenberg/pull/45985)).
-   `CustomSelectControl`, `UnitControl`: Add `onFocus` and `onBlur` props ([#46096](https://github.com/WordPress/gutenberg/pull/46096)).
-   `ResizableBox`: Prevent unnecessary paint on resize handles ([#46196](https://github.com/WordPress/gutenberg/pull/46196)).
-   `Popover`: Prevent unnecessary paint caused by using outline ([#46201](https://github.com/WordPress/gutenberg/pull/46201)).
-   `PaletteEdit`: Global styles: add onChange actions to color palette items [#45681](https://github.com/WordPress/gutenberg/pull/45681).
-   Lighten the border color on control components ([#46252](https://github.com/WordPress/gutenberg/pull/46252)).
-   `Popover`: Prevent unnecessary paint when scrolling by using transform instead of top/left positionning ([#46187](https://github.com/WordPress/gutenberg/pull/46187)).
-   `CircularOptionPicker`: Prevent unecessary paint on hover ([#46197](https://github.com/WordPress/gutenberg/pull/46197)).

### Experimental

-   `TextControl`: Restrict `type` prop to `email`, `number`, `password`, `tel`, `text`, `search` or `url` ([#45433](https://github.com/WordPress/gutenberg/pull/45433/)).

### Internal

-   `useControlledValue`: let TypeScript infer the return type ([#46164](https://github.com/WordPress/gutenberg/pull/46164)).
-   `LinkedButton`: remove unnecessary `span` tag ([#46063](https://github.com/WordPress/gutenberg/pull/46063)).
-   NumberControl: refactor styles/tests/stories to TypeScript, replace fireEvent with user-event ([#45990](https://github.com/WordPress/gutenberg/pull/45990)).
-   `useBaseField`: Convert to TypeScript ([#45712](https://github.com/WordPress/gutenberg/pull/45712)).
-   `Dashicon`: Convert to TypeScript ([#45924](https://github.com/WordPress/gutenberg/pull/45924)).
-   `PaletteEdit`: add follow up changelog for #45681 and tests [#46095](https://github.com/WordPress/gutenberg/pull/46095).
-   `AlignmentMatrixControl`: Convert to TypeScript ([#46162](https://github.com/WordPress/gutenberg/pull/46162)).
-   `Theme`: Remove public export ([#46427](https://github.com/WordPress/gutenberg/pull/46427)).
-   `Autocomplete`: Refactor away from `_.find()` ([#46537](https://github.com/WordPress/gutenberg/pull/46537)).
-   `TabPanel`: Refactor away from `_.find()` ([#46537](https://github.com/WordPress/gutenberg/pull/46537)).
-   `BottomSheetPickerCell`: Refactor away from `_.find()` for mobile ([#46537](https://github.com/WordPress/gutenberg/pull/46537)).
-   Refactor global styles context away from `_.find()` for mobile ([#46537](https://github.com/WordPress/gutenberg/pull/46537)).
-   `Dropdown`: Convert to TypeScript ([#45787](https://github.com/WordPress/gutenberg/pull/45787)).

### Documentation

-   `Tooltip`: Add readme and unit tests for `shortcut` prop ([#46092](https://github.com/WordPress/gutenberg/pull/46092)).

## 22.1.0 (2022-11-16)

### Enhancements

-   `ColorPalette`, `BorderBox`, `BorderBoxControl`: polish and DRY prop types, add default values ([#45463](https://github.com/WordPress/gutenberg/pull/45463)).
-   `TabPanel`: Add ability to set icon only tab buttons ([#45005](https://github.com/WordPress/gutenberg/pull/45005)).

### Internal

-   `AnglePickerControl`: remove `:focus-visible' outline on `CircleOutlineWrapper` ([#45758](https://github.com/WordPress/gutenberg/pull/45758))

### Bug Fix

-   `FormTokenField`: Fix duplicate input in IME composition ([#45607](https://github.com/WordPress/gutenberg/pull/45607)).
-   `Autocomplete`: Check key events more strictly in IME composition ([#45626](https://github.com/WordPress/gutenberg/pull/45626)).
-   `Autocomplete`: Fix unexpected block insertion during IME composition ([#45510](https://github.com/WordPress/gutenberg/pull/45510)).
-   `Icon`: Making size prop work for icon components using dash icon strings ([#45593](https://github.com/WordPress/gutenberg/pull/45593))
-   `ToolsPanelItem`: Prevent unintended calls to onDeselect when parent panel is remounted and item is rendered via SlotFill ([#45673](https://github.com/WordPress/gutenberg/pull/45673))
-   `ColorPicker`: Prevent all number fields from becoming "0" when one of them is an empty string ([#45649](https://github.com/WordPress/gutenberg/pull/45649)).
-   `ToggleControl`: Fix toggle control label text overflow ([#45962](https://github.com/WordPress/gutenberg/pull/45962)).

### Internal

-   `ToolsPanel`: Update to fix `exhaustive-deps` eslint rule ([#45715](https://github.com/WordPress/gutenberg/pull/45715)).
-   `PaletteEditListView`: Update to ignore `exhaustive-deps` eslint rule ([#45467](https://github.com/WordPress/gutenberg/pull/45467)).
-   `Popover`: Update to pass `exhaustive-deps` eslint rule ([#45656](https://github.com/WordPress/gutenberg/pull/45656)).
-   `Flex`: Update to pass `exhaustive-deps` eslint rule ([#45528](https://github.com/WordPress/gutenberg/pull/45528)).
-   `withNotices`: Update to pass `exhaustive-deps` eslint rule ([#45530](https://github.com/WordPress/gutenberg/pull/45530)).
-   `ItemGroup`: Update to pass `exhaustive-deps` eslint rule ([#45531](https://github.com/WordPress/gutenberg/pull/45531)).
-   `TabPanel`: Update to pass `exhaustive-deps` eslint rule ([#45660](https://github.com/WordPress/gutenberg/pull/45660)).
-   `NavigatorScreen`: Update to pass `exhaustive-deps` eslint rule ([#45648](https://github.com/WordPress/gutenberg/pull/45648)).
-   `Draggable`: Convert to TypeScript ([#45471](https://github.com/WordPress/gutenberg/pull/45471)).
-   `MenuGroup`: Convert to TypeScript ([#45617](https://github.com/WordPress/gutenberg/pull/45617)).
-   `useCx`: fix story to satisfy the `react-hooks/exhaustive-deps` eslint rule ([#45614](https://github.com/WordPress/gutenberg/pull/45614))
-   Activate the `react-hooks/exhuastive-deps` eslint rule for the Components package ([#41166](https://github.com/WordPress/gutenberg/pull/41166))
-   `Snackbar`: Convert to TypeScript ([#45472](https://github.com/WordPress/gutenberg/pull/45472)).

### Experimental

-   `ToggleGroupControl`: Only show enclosing border when `isBlock` and not `isDeselectable` ([#45492](https://github.com/WordPress/gutenberg/pull/45492)).
-   `Theme`: Add support for custom `background` color ([#45466](https://github.com/WordPress/gutenberg/pull/45466)).

## 22.0.0 (2022-11-02)

### Breaking Changes

-   `Popover`: The deprecated `range` and `__unstableShift` props have been removed ([#45195](https://github.com/WordPress/gutenberg/pull/45195)).

### Deprecations

-   `Popover`: the deprecation messages for anchor-related props (`anchorRef`, `anchorRect`, `getAnchorRect`) have been updated ([#45195](https://github.com/WordPress/gutenberg/pull/45195)).
-   `RadioGroup`: Mark as deprecated, in favor of `RadioControl` and `ToggleGroupControl` ([#45389](https://github.com/WordPress/gutenberg/pull/45389)).
-   `Popover`: the deprecation messages for anchor-related props (`anchorRef`, `anchorRect`, `getAnchorRect`) have been updated. ([#45195](https://github.com/WordPress/gutenberg/pull/45195)).
-   `Popover`: The `isAlternate` prop has been replaced with a `variant` prop that can be called with the `'toolbar'` string ([#45137](https://github.com/WordPress/gutenberg/pull/45137)).

### New Feature

-   `BoxControl` & `CustomSelectControl`: Add `onMouseOver` and `onMouseOut` callback props to allow handling of these events by parent components ([#44955](https://github.com/WordPress/gutenberg/pull/44955))
-   `Popover`: A `variant` prop has been added to style popovers, with `'unstyled'` and `'toolbar'` possible values ([#45137](https://github.com/WordPress/gutenberg/pull/45137)).

### Enhancements

-   `FontSizePicker`: Pass the preset object to the onChange callback to allow conversion from preset slugs to CSS vars ([#44967](https://github.com/WordPress/gutenberg/pull/44967)).
-   `FontSizePicker`: Improved slider design when `withSlider` is set ([#44598](https://github.com/WordPress/gutenberg/pull/44598)).
-   `ToggleControl`: Improved types for the `help` prop, covering the dynamic render function option, and enabled the dynamic `help` behavior only for a controlled component ([#45279](https://github.com/WordPress/gutenberg/pull/45279)).
-   `BorderControl` & `BorderBoxControl`: Replace `__next36pxDefaultSize` with "default" and "large" size variants ([#41860](https://github.com/WordPress/gutenberg/pull/41860)).
-   `UnitControl`: Remove outer wrapper to normalize className placement ([#41860](https://github.com/WordPress/gutenberg/pull/41860)).
-   `ColorPalette`: Fix transparent checkered background pattern ([#45295](https://github.com/WordPress/gutenberg/pull/45295)).
-   `ToggleGroupControl`: Add `isDeselectable` prop to allow deselecting the selected option ([#45123](https://github.com/WordPress/gutenberg/pull/45123)).
-   `FontSizePicker`: Improve hint text shown next to 'Font size' label ([#44966](https://github.com/WordPress/gutenberg/pull/44966)).

### Bug Fix

-   `useNavigateRegions`: Add new keyboard shortcut alias to cover backtick and tilde keys inconsistencies across browsers ([#45019](https://github.com/WordPress/gutenberg/pull/45019)).
-   `Button`: Tweak the destructive button primary, link, and default variants ([#44427](https://github.com/WordPress/gutenberg/pull/44427)).
-   `UnitControl`: Fix `disabled` style is overridden by core `form.css` style ([#45250](https://github.com/WordPress/gutenberg/pull/45250)).
-   `ItemGroup`: fix RTL `Item` styles when rendered as a button ([#45280](https://github.com/WordPress/gutenberg/pull/45280)).
-   `Button`: Fix RTL alignment for buttons containing an icon and text ([#44787](https://github.com/WordPress/gutenberg/pull/44787)).
-   `TabPanel`: Call `onSelect()` on every tab selection, regardless of whether it was triggered by user interaction ([#44028](https://github.com/WordPress/gutenberg/pull/44028)).
-   `FontSizePicker`: Fallback to font size `slug` if `name` is undefined ([#45041](https://github.com/WordPress/gutenberg/pull/45041)).
-   `AutocompleterUI`: fix issue where autocompleter UI would appear on top of other UI elements ([#44795](https://github.com/WordPress/gutenberg/pull/44795/))
-   `ExternalLink`: Fix to re-enable support for `onClick` event handler ([#45214](https://github.com/WordPress/gutenberg/pull/45214)).
-   `InputControl`: Allow inline styles to be applied to the wrapper not inner input ([#45340](https://github.com/WordPress/gutenberg/pull/45340/))

### Internal

-   `BorderBoxControl`: Convert stories to TypeScript and use Controls ([#45002](https://github.com/WordPress/gutenberg/pull/45002)).
-   `Disabled`: add a note in the docs about the lack of polyfill for the `inert` attribute ([#45272](https://github.com/WordPress/gutenberg/pull/45272))
-   `Snackbar`: updated to satisfy `react/exhaustive-deps` eslint rule ([#44934](https://github.com/WordPress/gutenberg/pull/44934))
-   `AnglePickerControl`: Set Storybook Label control type to 'text' ([#45122](https://github.com/WordPress/gutenberg/pull/45122)).
-   `SlotFill`: updated to satisfy `react/exhaustive-deps` eslint rule ([#44403](https://github.com/WordPress/gutenberg/pull/44403))
-   `Context`: updated to ignore `react/exhaustive-deps` eslint rule ([#45044](https://github.com/WordPress/gutenberg/pull/45044))
-   `Button`: Refactor Storybook to controls and align docs ([#44105](https://github.com/WordPress/gutenberg/pull/44105)).
-   `TabPanel`: updated to satisfy `react/exhaustive-deps` eslint rule ([#44935](https://github.com/WordPress/gutenberg/pull/44935))
-   `ColorPalette`: Convert to TypeScript ([#44632](https://github.com/WordPress/gutenberg/pull/44632)).
-   `UnitControl`: Add tests ([#45260](https://github.com/WordPress/gutenberg/pull/45260)).
-   `Disabled`: Refactor the component to rely on the HTML `inert` attribute.
-   `CustomGradientBar`: Refactor away from Lodash ([#45367](https://github.com/WordPress/gutenberg/pull/45367/)).
-   `TextControl`: Set Storybook control types on `help`, `label` and `type` ([#45405](https://github.com/WordPress/gutenberg/pull/45405)).
-   `Autocomplete`: use Popover's new `placement` prop instead of legacy `position` prop ([#44396](https://github.com/WordPress/gutenberg/pull/44396/)).
-   `SelectControl`: Add `onChange`, `onBlur` and `onFocus` to storybook actions ([#45432](https://github.com/WordPress/gutenberg/pull/45432/)).
-   `FontSizePicker`: Add more comprehensive tests ([#45298](https://github.com/WordPress/gutenberg/pull/45298)).
-   `FontSizePicker`: Refactor to use components instead of helper functions ([#44891](https://github.com/WordPress/gutenberg/pull/44891)).

### Experimental

-   `NumberControl`: Replace `hideHTMLArrows` prop with `spinControls` prop. Allow custom spin controls via `spinControls="custom"` ([#45333](https://github.com/WordPress/gutenberg/pull/45333)).

### Experimental

-   Theming: updated Components package to utilize the new `accent` prop of the experimental `Theme` component.

## 21.3.0 (2022-10-19)

### Bug Fix

-   `FontSizePicker`: Ensure that fluid font size presets appear correctly in the UI controls ([#44791](https://github.com/WordPress/gutenberg/pull/44791)).
-   `ToggleGroupControl`: Remove unsupported `disabled` prop from types, and correctly mark `label` prop as required ([#45114](https://github.com/WordPress/gutenberg/pull/45114)).
-   `Navigator`: prevent partially hiding focus ring styles, by removing unnecessary overflow rules on `NavigatorScreen` ([#44973](https://github.com/WordPress/gutenberg/pull/44973)).
-   `Navigator`: restore focus only once per location ([#44972](https://github.com/WordPress/gutenberg/pull/44972)).

### Documentation

-   `VisuallyHidden`: Add some notes on best practices around stacking contexts when using this component ([#44867](https://github.com/WordPress/gutenberg/pull/44867)).

### Internal

-   `Modal`: Convert to TypeScript ([#42949](https://github.com/WordPress/gutenberg/pull/42949)).
-   `Sandbox`: Use `toString` to create observe and resize script string ([#42872](https://github.com/WordPress/gutenberg/pull/42872)).
-   `Navigator`: refactor unit tests to TypeScript and to `user-event` ([#44970](https://github.com/WordPress/gutenberg/pull/44970)).
-   `Navigator`: Refactor Storybook code to TypeScript and controls ([#44979](https://github.com/WordPress/gutenberg/pull/44979)).
-   `withFilters`: Refactor away from `_.without()` ([#44980](https://github.com/WordPress/gutenberg/pull/44980/)).
-   `withFocusReturn`: Refactor tests to `@testing-library/react` ([#45012](https://github.com/WordPress/gutenberg/pull/45012)).
-   `ToolsPanel`: updated to satisfy `react/exhaustive-deps` eslint rule ([#45028](https://github.com/WordPress/gutenberg/pull/45028))
-   `Tooltip`: updated to ignore `react/exhaustive-deps` eslint rule ([#45043](https://github.com/WordPress/gutenberg/pull/45043))

## 21.2.0 (2022-10-05)

### Enhancements

-   `FontSizePicker`: Updated to take up full width of its parent and have a 40px Reset button when `size` is `__unstable-large` ((44559)[https://github.com/WordPress/gutenberg/pull/44559]).
-   `BorderBoxControl`: Omit unit select when width values are mixed ([#44592](https://github.com/WordPress/gutenberg/pull/44592))
-   `BorderControl`: Add ability to disable unit selection ([#44592](https://github.com/WordPress/gutenberg/pull/44592))

### Bug Fix

-   `Popover`: fix limitShift logic by adding iframe offset correctly ([#42950](https://github.com/WordPress/gutenberg/pull/42950)).
-   `Popover`: refine position-to-placement conversion logic, add tests ([#44377](https://github.com/WordPress/gutenberg/pull/44377)).
-   `ToggleGroupControl`: adjust icon color when inactive, from `gray-700` to `gray-900` ([#44575](https://github.com/WordPress/gutenberg/pull/44575)).
-   `TokenInput`: improve logic around the `aria-activedescendant` attribute, which was causing unintended focus behavior for some screen readers ([#44526](https://github.com/WordPress/gutenberg/pull/44526)).
-   `NavigatorScreen`: fix focus issue where back button received focus unexpectedly ([#44239](https://github.com/WordPress/gutenberg/pull/44239))
-   `FontSizePicker`: Fix header order in RTL languages ([#44590](https://github.com/WordPress/gutenberg/pull/44590)).

### Enhancements

-   `SuggestionList`: use `requestAnimationFrame` instead of `setTimeout` when scrolling selected item into view. This change improves the responsiveness of the `ComboboxControl` and `FormTokenField` components when rapidly hovering over the suggestion items in the list ([#44573](https://github.com/WordPress/gutenberg/pull/44573)).

### Internal

-   `Mobile` updated to ignore `react/exhaustive-deps` eslint rule ([#44207](https://github.com/WordPress/gutenberg/pull/44207)).
-   `Popover`: refactor unit tests to TypeScript and modern RTL assertions ([#44373](https://github.com/WordPress/gutenberg/pull/44373)).
-   `SearchControl`: updated to ignore `react/exhaustive-deps` eslint rule in native files([#44381](https://github.com/WordPress/gutenberg/pull/44381))
-   `ResizableBox` updated to pass the `react/exhaustive-deps` eslint rule ([#44370](https://github.com/WordPress/gutenberg/pull/44370)).
-   `Sandbox`: updated to satisfy `react/exhaustive-deps` eslint rule ([#44378](https://github.com/WordPress/gutenberg/pull/44378))
-   `FontSizePicker`: Convert to TypeScript ([#44449](https://github.com/WordPress/gutenberg/pull/44449)).
-   `FontSizePicker`: Replace SCSS with Emotion + components ([#44483](https://github.com/WordPress/gutenberg/pull/44483)).

### Experimental

-   Add experimental `Theme` component ([#44668](https://github.com/WordPress/gutenberg/pull/44668)).

## 21.1.0 (2022-09-21)

### Deprecations

-   `Popover`: added new `anchor` prop, supposed to supersede all previous anchor-related props (`anchorRef`, `anchorRect`, `getAnchorRect`). These older anchor-related props are now marked as deprecated and are scheduled to be removed in WordPress 6.3 ([#43691](https://github.com/WordPress/gutenberg/pull/43691)).

### Bug Fix

-   `Button`: Remove unexpected `has-text` class when empty children are passed ([#44198](https://github.com/WordPress/gutenberg/pull/44198)).
-   The `LinkedButton` to unlink sides in `BoxControl`, `BorderBoxControl` and `BorderRadiusControl` have changed from a rectangular primary button to an icon-only button, with a sentence case tooltip, and default-size icon for better legibility. The `Button` component has been fixed so when `isSmall` and `icon` props are set, and no text is present, the button shape is square rather than rectangular.

### New Features

-   `MenuItem`: Add suffix prop for injecting non-icon and non-shortcut content to menu items ([#44260](https://github.com/WordPress/gutenberg/pull/44260)).
-   `ToolsPanel`: Add subheadings to ellipsis menu and reset text to default control menu items ([#44260](https://github.com/WordPress/gutenberg/pull/44260)).

### Internal

-   `NavigationMenu` updated to ignore `react/exhaustive-deps` eslint rule ([#44090](https://github.com/WordPress/gutenberg/pull/44090)).
-   `RangeControl`: updated to pass `react/exhaustive-deps` eslint rule ([#44271](https://github.com/WordPress/gutenberg/pull/44271)).
-   `UnitControl` updated to pass the `react/exhaustive-deps` eslint rule ([#44161](https://github.com/WordPress/gutenberg/pull/44161)).
-   `Notice`: updated to satisfy `react/exhaustive-deps` eslint rule ([#44157](https://github.com/WordPress/gutenberg/pull/44157))

## 21.0.0 (2022-09-13)

### Deprecations

-   `FontSizePicker`: Deprecate bottom margin style. Add a `__nextHasNoMarginBottom` prop to start opting into the margin-free styles that will become the default in a future version, currently scheduled to be WordPress 6.4 ([#43870](https://github.com/WordPress/gutenberg/pull/43870)).
-   `AnglePickerControl`: Deprecate bottom margin style. Add a `__nextHasNoMarginBottom` prop to start opting into the margin-free styles that will become the default in a future version, currently scheduled to be WordPress 6.4 ([#43867](https://github.com/WordPress/gutenberg/pull/43867)).
-   `Popover`: deprecate `__unstableShift` prop in favour of new `shift` prop. The `__unstableShift` is currently scheduled for removal in WordPress 6.3 ([#43845](https://github.com/WordPress/gutenberg/pull/43845)).
-   `Popover`: removed the `__unstableObserveElement` prop, which is not necessary anymore. The functionality is now supported directly by the component without the need of an external prop ([#43617](https://github.com/WordPress/gutenberg/pull/43617)).

### Bug Fix

-   `Button`, `Icon`: Fix `iconSize` prop doesn't work with some icons ([#43821](https://github.com/WordPress/gutenberg/pull/43821)).
-   `InputControl`, `NumberControl`, `UnitControl`: Fix margin when `labelPosition` is `bottom` ([#43995](https://github.com/WordPress/gutenberg/pull/43995)).
-   `Popover`: enable auto-updating every animation frame ([#43617](https://github.com/WordPress/gutenberg/pull/43617)).
-   `Popover`: improve the component's performance and reactivity to prop changes by reworking its internals ([#43335](https://github.com/WordPress/gutenberg/pull/43335)).
-   `NavigatorScreen`: updated to satisfy `react/exhaustive-deps` eslint rule ([#43876](https://github.com/WordPress/gutenberg/pull/43876))
-   `Popover`: fix positioning when reference and floating elements are both within an iframe ([#43971](https://github.com/WordPress/gutenberg/pull/43971))

### Enhancements

-   `ToggleControl`: Add `__nextHasNoMargin` prop for opting into the new margin-free styles ([#43717](https://github.com/WordPress/gutenberg/pull/43717)).
-   `CheckboxControl`: Add `__nextHasNoMargin` prop for opting into the new margin-free styles ([#43720](https://github.com/WordPress/gutenberg/pull/43720)).
-   `FocalPointControl`: Add `__nextHasNoMargin` prop for opting into the new margin-free styles ([#43996](https://github.com/WordPress/gutenberg/pull/43996)).
-   `TextControl`, `TextareaControl`: Add `__nextHasNoMargin` prop for opting into the new margin-free styles ([#43782](https://github.com/WordPress/gutenberg/pull/43782)).
-   `Flex`: Remove margin-based polyfill implementation of flex `gap` ([#43995](https://github.com/WordPress/gutenberg/pull/43995)).
-   `RangeControl`: Tweak dark gray marking color to be consistent with the grays in `@wordpress/base-styles` ([#43773](https://github.com/WordPress/gutenberg/pull/43773)).
-   `UnitControl`: Tweak unit dropdown color to be consistent with the grays in `@wordpress/base-styles` ([#43773](https://github.com/WordPress/gutenberg/pull/43773)).
-   `SearchControl`: Add `__nextHasNoMargin` prop for opting into the new margin-free styles ([#43871](https://github.com/WordPress/gutenberg/pull/43871)).
-   `UnitControl`: Consistently hide spin buttons ([#43985](https://github.com/WordPress/gutenberg/pull/43985)).
-   `CardHeader`, `CardBody`, `CardFooter`: Tweak `isShady` background colors to be consistent with the grays in `@wordpress/base-styles` ([#43719](https://github.com/WordPress/gutenberg/pull/43719)).
-   `InputControl`, `SelectControl`: Tweak `disabled` colors to be consistent with the grays in `@wordpress/base-styles` ([#43719](https://github.com/WordPress/gutenberg/pull/43719)).
-   `FocalPointPicker`: Tweak media placeholder background color to be consistent with the grays in `@wordpress/base-styles` ([#43994](https://github.com/WordPress/gutenberg/pull/43994)).
-   `RangeControl`: Tweak rail, track, and mark colors to be consistent with the grays in `@wordpress/base-styles` ([#43994](https://github.com/WordPress/gutenberg/pull/43994)).
-   `UnitControl`: Tweak unit dropdown hover color to be consistent with the grays in `@wordpress/base-styles` ([#43994](https://github.com/WordPress/gutenberg/pull/43994)).

### Internal

-   `Icon`: Refactor tests to `@testing-library/react` ([#44051](https://github.com/WordPress/gutenberg/pull/44051)).
-   Fix TypeScript types for `isValueDefined()` and `isValueEmpty()` utility functions ([#43983](https://github.com/WordPress/gutenberg/pull/43983)).
-   `RadioControl`: Clean up styles to use less custom CSS ([#43868](https://github.com/WordPress/gutenberg/pull/43868)).
-   Remove unused `normalizeArrowKey` utility function ([#43640](https://github.com/WordPress/gutenberg/pull/43640/)).
-   `SearchControl`: Convert to TypeScript ([#43871](https://github.com/WordPress/gutenberg/pull/43871)).
-   `FormFileUpload`: Convert to TypeScript ([#43960](https://github.com/WordPress/gutenberg/pull/43960)).
-   `DropZone`: Convert to TypeScript ([#43962](https://github.com/WordPress/gutenberg/pull/43962)).
-   `ToggleGroupControl`: Rename `__experimentalIsIconGroup` prop to `__experimentalIsBorderless` ([#43771](https://github.com/WordPress/gutenberg/pull/43771/)).
-   `NumberControl`: Add TypeScript types ([#43791](https://github.com/WordPress/gutenberg/pull/43791/)).
-   Refactor `FocalPointPicker` to function component ([#39168](https://github.com/WordPress/gutenberg/pull/39168)).
-   `Guide`: use `code` instead of `keyCode` for keyboard events ([#43604](https://github.com/WordPress/gutenberg/pull/43604/)).
-   `ToggleControl`: Convert to TypeScript and streamline CSS ([#43717](https://github.com/WordPress/gutenberg/pull/43717)).
-   `FocalPointPicker`: Convert to TypeScript ([#43872](https://github.com/WordPress/gutenberg/pull/43872)).
-   `Navigation`: use `code` instead of `keyCode` for keyboard events ([#43644](https://github.com/WordPress/gutenberg/pull/43644/)).
-   `ComboboxControl`: Add unit tests ([#42403](https://github.com/WordPress/gutenberg/pull/42403)).
-   `NavigableContainer`: use `code` instead of `keyCode` for keyboard events, rewrite tests using RTL and `user-event` ([#43606](https://github.com/WordPress/gutenberg/pull/43606/)).
-   `ComboboxControl`: updated to satisfy `react/exhuastive-deps` eslint rule ([#41417](https://github.com/WordPress/gutenberg/pull/41417))
-   `FormTokenField`: Refactor away from Lodash ([#43744](https://github.com/WordPress/gutenberg/pull/43744/)).
-   `NavigatorButton`: updated to satisfy `react/exhaustive-deps` eslint rule ([#42051](https://github.com/WordPress/gutenberg/pull/42051))
-   `TabPanel`: Refactor away from `_.partial()` ([#43895](https://github.com/WordPress/gutenberg/pull/43895/)).
-   `Panel`: Refactor tests to `@testing-library/react` ([#43896](https://github.com/WordPress/gutenberg/pull/43896)).
-   `Popover`: refactor to TypeScript ([#43823](https://github.com/WordPress/gutenberg/pull/43823/)).
-   `BorderControl` and `BorderBoxControl`: replace temporary types with `Popover`'s types ([#43823](https://github.com/WordPress/gutenberg/pull/43823/)).
-   `DimensionControl`: Refactor tests to `@testing-library/react` ([#43916](https://github.com/WordPress/gutenberg/pull/43916)).
-   `withFilters`: Refactor tests to `@testing-library/react` ([#44017](https://github.com/WordPress/gutenberg/pull/44017)).
-   `IsolatedEventContainer`: Refactor tests to `@testing-library/react` ([#44073](https://github.com/WordPress/gutenberg/pull/44073)).
-   `KeyboardShortcuts`: Refactor tests to `@testing-library/react` ([#44075](https://github.com/WordPress/gutenberg/pull/44075)).
-   `Slot`/`Fill`: Refactor tests to `@testing-library/react` ([#44084](https://github.com/WordPress/gutenberg/pull/44084)).
-   `ColorPalette`: Refactor tests to `@testing-library/react` ([#44108](https://github.com/WordPress/gutenberg/pull/44108)).

## 20.0.0 (2022-08-24)

### Deprecations

-   `CustomSelectControl`: Deprecate constrained width style. Add a `__nextUnconstrainedWidth` prop to start opting into the unconstrained width that will become the default in a future version, currently scheduled to be WordPress 6.4 ([#43230](https://github.com/WordPress/gutenberg/pull/43230)).
-   `Popover`: deprecate `__unstableForcePosition` prop in favour of new `flip` and `resize` props. The `__unstableForcePosition` is currently scheduled for removal in WordPress 6.3 ([#43546](https://github.com/WordPress/gutenberg/pull/43546)).

### Bug Fix

-   `AlignmentMatrixControl`: keep the physical direction in RTL languages ([#43126](https://github.com/WordPress/gutenberg/pull/43126)).
-   `AlignmentMatrixControl`: Fix the `width` prop so it works as intended ([#43482](https://github.com/WordPress/gutenberg/pull/43482)).
-   `SelectControl`, `CustomSelectControl`: Truncate long option strings ([#43301](https://github.com/WordPress/gutenberg/pull/43301)).
-   `ToggleGroupControl`: Fix minor inconsistency in label height ([#43331](https://github.com/WordPress/gutenberg/pull/43331)).
-   `Popover`: fix and improve opening animation ([#43186](https://github.com/WordPress/gutenberg/pull/43186)).
-   `Popover`: fix incorrect deps in hooks resulting in incorrect positioning after calling `update` ([#43267](https://github.com/WordPress/gutenberg/pull/43267/)).
-   `FontSizePicker`: Fix excessive margin between label and input ([#43304](https://github.com/WordPress/gutenberg/pull/43304)).
-   Ensure all dependencies allow version ranges ([#43355](https://github.com/WordPress/gutenberg/pull/43355)).
-   `Popover`: make sure offset middleware always applies the latest frame offset values ([#43329](https://github.com/WordPress/gutenberg/pull/43329/)).
-   `Dropdown`: anchor popover to the dropdown wrapper (instead of the toggle) ([#43377](https://github.com/WordPress/gutenberg/pull/43377/)).
-   `Guide`: Fix error when rendering with no pages ([#43380](https://github.com/WordPress/gutenberg/pull/43380/)).
-   `Disabled`: preserve input values when toggling the `isDisabled` prop ([#43508](https://github.com/WordPress/gutenberg/pull/43508/))

### Enhancements

-   `GradientPicker`: Show custom picker before swatches ([#43577](https://github.com/WordPress/gutenberg/pull/43577)).
-   `CustomGradientPicker`, `GradientPicker`: Add `__nextHasNoMargin` prop for opting into the new margin-free styles ([#43387](https://github.com/WordPress/gutenberg/pull/43387)).
-   `ToolsPanel`: Tighten grid gaps ([#43424](https://github.com/WordPress/gutenberg/pull/43424)).
-   `ColorPalette`: Make popover style consistent ([#43570](https://github.com/WordPress/gutenberg/pull/43570)).
-   `ToggleGroupControl`: Improve TypeScript documentation ([#43265](https://github.com/WordPress/gutenberg/pull/43265)).
-   `ComboboxControl`: Normalize hyphen-like characters to an ASCII hyphen ([#42942](https://github.com/WordPress/gutenberg/pull/42942)).
-   `FormTokenField`: Refactor away from `_.difference()` ([#43224](https://github.com/WordPress/gutenberg/pull/43224/)).
-   `Autocomplete`: use `KeyboardEvent.code` instead of `KeyboardEvent.keyCode` ([#43432](https://github.com/WordPress/gutenberg/pull/43432/)).
-   `ConfirmDialog`: replace (almost) every usage of `fireEvent` with `@testing-library/user-event` ([#43429](https://github.com/WordPress/gutenberg/pull/43429/)).
-   `Popover`: Introduce new `flip` and `resize` props ([#43546](https://github.com/WordPress/gutenberg/pull/43546/)).

### Internal

-   `Tooltip`: Refactor tests to `@testing-library/react` ([#43061](https://github.com/WordPress/gutenberg/pull/43061)).
-   `ClipboardButton`, `FocusableIframe`, `IsolatedEventContainer`, `withConstrainedTabbing`, `withSpokenMessages`: Improve TypeScript types ([#43579](https://github.com/WordPress/gutenberg/pull/43579)).
-   Clean up unused and duplicate `COLORS` values ([#43445](https://github.com/WordPress/gutenberg/pull/43445)).
-   Update `floating-ui` to the latest version ([#43206](https://github.com/WordPress/gutenberg/pull/43206)).
-   `DateTimePicker`, `TimePicker`, `DatePicker`: Switch from `moment` to `date-fns` ([#43005](https://github.com/WordPress/gutenberg/pull/43005)).
-   `DatePicker`: Switch from `react-dates` to `use-lilius` ([#43005](https://github.com/WordPress/gutenberg/pull/43005)).
-   `DateTimePicker`: address feedback after recent refactor to `date-fns` and `use-lilius` ([#43495](https://github.com/WordPress/gutenberg/pull/43495)).
-   `convertLTRToRTL()`: Refactor away from `_.mapKeys()` ([#43258](https://github.com/WordPress/gutenberg/pull/43258/)).
-   `withSpokenMessages`: Update to use `@testing-library/react` ([#43273](https://github.com/WordPress/gutenberg/pull/43273)).
-   `MenuGroup`: Refactor unit tests to use `@testing-library/react` ([#43275](https://github.com/WordPress/gutenberg/pull/43275)).
-   `FormTokenField`: Refactor away from `_.uniq()` ([#43330](https://github.com/WordPress/gutenberg/pull/43330/)).
-   `contextConnect`: Refactor away from `_.uniq()` ([#43330](https://github.com/WordPress/gutenberg/pull/43330/)).
-   `ColorPalette`: Refactor away from `_.uniq()` ([#43330](https://github.com/WordPress/gutenberg/pull/43330/)).
-   `Guide`: Refactor away from `_.times()` ([#43374](https://github.com/WordPress/gutenberg/pull/43374/)).
-   `Disabled`: Convert to TypeScript ([#42708](https://github.com/WordPress/gutenberg/pull/42708)).
-   `Guide`: Update tests to use `@testing-library/react` ([#43380](https://github.com/WordPress/gutenberg/pull/43380)).
-   `Modal`: use `KeyboardEvent.code` instead of deprecated `KeyboardEvent.keyCode`. improve unit tests ([#43429](https://github.com/WordPress/gutenberg/pull/43429/)).
-   `FocalPointPicker`: use `KeyboardEvent.code`, partially refactor tests to modern RTL and `user-event` ([#43441](https://github.com/WordPress/gutenberg/pull/43441/)).
-   `CustomGradientPicker`: use `KeyboardEvent.code` instead of `KeyboardEvent.keyCode` ([#43437](https://github.com/WordPress/gutenberg/pull/43437/)).
-   `Card`: Convert to TypeScript ([#42941](https://github.com/WordPress/gutenberg/pull/42941)).
-   `NavigableContainer`: Refactor away from `_.omit()` ([#43474](https://github.com/WordPress/gutenberg/pull/43474/)).
-   `Notice`: Refactor away from `_.omit()` ([#43474](https://github.com/WordPress/gutenberg/pull/43474/)).
-   `Snackbar`: Refactor away from `_.omit()` ([#43474](https://github.com/WordPress/gutenberg/pull/43474/)).
-   `UnitControl`: Refactor away from `_.omit()` ([#43474](https://github.com/WordPress/gutenberg/pull/43474/)).
-   `BottomSheet`: Refactor away from `_.omit()` ([#43474](https://github.com/WordPress/gutenberg/pull/43474/)).
-   `DropZone`: Refactor away from `_.includes()` ([#43518](https://github.com/WordPress/gutenberg/pull/43518/)).
-   `NavigableMenu`: Refactor away from `_.includes()` ([#43518](https://github.com/WordPress/gutenberg/pull/43518/)).
-   `Tooltip`: Refactor away from `_.includes()` ([#43518](https://github.com/WordPress/gutenberg/pull/43518/)).
-   `TreeGrid`: Refactor away from `_.includes()` ([#43518](https://github.com/WordPress/gutenberg/pull/43518/)).
-   `FormTokenField`: use `KeyboardEvent.code`, refactor tests to modern RTL and `user-event` ([#43442](https://github.com/WordPress/gutenberg/pull/43442/)).
-   `DropdownMenu`: use `KeyboardEvent.code`, refactor tests to model RTL and `user-event` ([#43439](https://github.com/WordPress/gutenberg/pull/43439/)).
-   `Autocomplete`: Refactor away from `_.escapeRegExp()` ([#43629](https://github.com/WordPress/gutenberg/pull/43629/)).
-   `TextHighlight`: Refactor away from `_.escapeRegExp()` ([#43629](https://github.com/WordPress/gutenberg/pull/43629/)).

### Experimental

-   `FormTokenField`: add `__experimentalAutoSelectFirstMatch` prop to auto select the first matching suggestion on typing ([#42527](https://github.com/WordPress/gutenberg/pull/42527/)).
-   `Popover`: Deprecate `__unstableForcePosition`, now replaced by new `flip` and `resize` props ([#43546](https://github.com/WordPress/gutenberg/pull/43546/)).

## 19.17.0 (2022-08-10)

### Bug Fix

-   `Popover`: make sure that `ownerDocument` is always defined ([#42886](https://github.com/WordPress/gutenberg/pull/42886)).
-   `ExternalLink`: Check if the link is an internal anchor link and prevent anchor links from being opened. ([#42259](https://github.com/WordPress/gutenberg/pull/42259)).
-   `BorderControl`: Ensure box-sizing is reset for the control ([#42754](https://github.com/WordPress/gutenberg/pull/42754)).
-   `InputControl`: Fix acceptance of falsy values in controlled updates ([#42484](https://github.com/WordPress/gutenberg/pull/42484/)).
-   `Tooltip (Experimental)`, `CustomSelectControl`, `TimePicker`: Add missing font-size styles which were necessary in non-WordPress contexts ([#42844](https://github.com/WordPress/gutenberg/pull/42844/)).
-   `TextControl`, `TextareaControl`, `ToggleGroupControl`: Add `box-sizing` reset style ([#42889](https://github.com/WordPress/gutenberg/pull/42889)).
-   `Popover`: fix arrow placement and design ([#42874](https://github.com/WordPress/gutenberg/pull/42874/)).
-   `Popover`: fix minor glitch in arrow [#42903](https://github.com/WordPress/gutenberg/pull/42903)).
-   `ColorPicker`: fix layout overflow [#42992](https://github.com/WordPress/gutenberg/pull/42992)).
-   `ToolsPanel`: Constrain grid columns to 50% max-width ([#42795](https://github.com/WordPress/gutenberg/pull/42795)).
-   `Popover`: anchor correctly to parent node when no explicit anchor is passed ([#42971](https://github.com/WordPress/gutenberg/pull/42971)).
-   `ColorPalette`: forward correctly `popoverProps` in the `CustomColorPickerDropdown` component [#42989](https://github.com/WordPress/gutenberg/pull/42989)).
-   `ColorPalette`, `CustomGradientBar`: restore correct color picker popover position [#42989](https://github.com/WordPress/gutenberg/pull/42989)).
-   `Popover`: fix iframe offset not updating when iframe resizes ([#42971](https://github.com/WordPress/gutenberg/pull/43172)).

### Enhancements

-   `ToggleGroupControlOptionIcon`: Maintain square proportions ([#43060](https://github.com/WordPress/gutenberg/pull/43060/)).
-   `ToggleGroupControlOptionIcon`: Add a required `label` prop so the button is always accessibly labeled. Also removes `showTooltip` from the accepted prop types, as the tooltip will now always be shown. ([#43060](https://github.com/WordPress/gutenberg/pull/43060/)).
-   `SelectControl`, `CustomSelectControl`: Refresh and refactor chevron down icon ([#42962](https://github.com/WordPress/gutenberg/pull/42962)).
-   `FontSizePicker`: Add large size variant ([#42716](https://github.com/WordPress/gutenberg/pull/42716/)).
-   `Popover`: tidy up code, add more comments ([#42944](https://github.com/WordPress/gutenberg/pull/42944)).
-   Add `box-sizing` reset style mixin to utils ([#42754](https://github.com/WordPress/gutenberg/pull/42754)).
-   `ResizableBox`: Make tooltip background match `Tooltip` component's ([#42800](https://github.com/WordPress/gutenberg/pull/42800)).
-   Update control labels to the new uppercase styles ([#42789](https://github.com/WordPress/gutenberg/pull/42789)).
-   `UnitControl`: Update unit dropdown design for the large size variant ([#42000](https://github.com/WordPress/gutenberg/pull/42000)).
-   `BaseControl`: Add `box-sizing` reset style ([#42889](https://github.com/WordPress/gutenberg/pull/42889)).
-   `ToggleGroupControl`, `RangeControl`, `FontSizePicker`: Add `__nextHasNoMarginBottom` prop for opting into the new margin-free styles ([#43062](https://github.com/WordPress/gutenberg/pull/43062)).
-   `BoxControl`: Export `applyValueToSides` util function. ([#42733](https://github.com/WordPress/gutenberg/pull/42733/)).
-   `ColorPalette`: use index while iterating over color entries to avoid React "duplicated key" warning ([#43096](https://github.com/WordPress/gutenberg/pull/43096)).
-   `AnglePickerControl`: Add `__nextHasNoMarginBottom` prop for opting into the new margin-free styles ([#43160](https://github.com/WordPress/gutenberg/pull/43160/)).
-   `ComboboxControl`: Add `__nextHasNoMarginBottom` prop for opting into the new margin-free styles ([#43165](https://github.com/WordPress/gutenberg/pull/43165/)).

### Internal

-   `ToggleGroupControl`: Add `__experimentalIsIconGroup` prop ([#43060](https://github.com/WordPress/gutenberg/pull/43060/)).
-   `Flex`, `FlexItem`, `FlexBlock`: Convert to TypeScript ([#42537](https://github.com/WordPress/gutenberg/pull/42537)).
-   `InputControl`: Fix incorrect `size` prop passing ([#42793](https://github.com/WordPress/gutenberg/pull/42793)).
-   `Placeholder`: Convert to TypeScript ([#42990](https://github.com/WordPress/gutenberg/pull/42990)).
-   `Popover`: rewrite Storybook examples using controls [#42903](https://github.com/WordPress/gutenberg/pull/42903)).
-   `Swatch`: Remove component in favor of `ColorIndicator` [#43068](https://github.com/WordPress/gutenberg/pull/43068)).

## 19.16.0 (2022-07-27)

### Bug Fix

-   Context System: Stop explicitly setting `undefined` to the `children` prop. This fixes a bug where `Icon` could not be correctly rendered via the `as` prop of a context-connected component ([#42686](https://github.com/WordPress/gutenberg/pull/42686)).
-   `Popover`, `Dropdown`: Fix width when `expandOnMobile` is enabled ([#42635](https://github.com/WordPress/gutenberg/pull/42635/)).
-   `CustomSelectControl`: Fix font size and hover/focus style inconsistencies with `SelectControl` ([#42460](https://github.com/WordPress/gutenberg/pull/42460/)).
-   `AnglePickerControl`: Fix gap between elements in RTL mode ([#42534](https://github.com/WordPress/gutenberg/pull/42534)).
-   `ColorPalette`: Fix background image in RTL mode ([#42510](https://github.com/WordPress/gutenberg/pull/42510)).
-   `RangeControl`: clamp initialPosition between min and max values ([#42571](https://github.com/WordPress/gutenberg/pull/42571)).
-   `Tooltip`: avoid unnecessary re-renders of select child elements ([#42483](https://github.com/WordPress/gutenberg/pull/42483)).
-   `Popover`: Fix offset when the reference element is within an iframe. ([#42417](https://github.com/WordPress/gutenberg/pull/42417)).

### Enhancements

-   `BorderControl`: Improve labelling, tooltips and DOM structure ([#42348](https://github.com/WordPress/gutenberg/pull/42348/)).
-   `BaseControl`: Set zero padding on `StyledLabel` to ensure cross-browser styling ([#42348](https://github.com/WordPress/gutenberg/pull/42348/)).
-   `InputControl`: Implement wrapper subcomponents for adding responsive padding to `prefix`/`suffix` ([#42378](https://github.com/WordPress/gutenberg/pull/42378)).
-   `SelectControl`: Add flag for larger default size ([#42456](https://github.com/WordPress/gutenberg/pull/42456/)).
-   `UnitControl`: Update unit select's focus styles to match input's ([#42383](https://github.com/WordPress/gutenberg/pull/42383)).
-   `ColorPalette`: Display checkered preview background when `value` is transparent ([#42232](https://github.com/WordPress/gutenberg/pull/42232)).
-   `CustomSelectControl`: Add size variants ([#42460](https://github.com/WordPress/gutenberg/pull/42460/)).
-   `CustomSelectControl`: Add flag to opt in to unconstrained width ([#42460](https://github.com/WordPress/gutenberg/pull/42460/)).
-   `Dropdown`: Implement wrapper subcomponent for adding different padding to the dropdown content ([#42595](https://github.com/WordPress/gutenberg/pull/42595/)).
-   `BorderControl`: Render dropdown as prefix within its `UnitControl` ([#42212](https://github.com/WordPress/gutenberg/pull/42212/))
-   `UnitControl`: Update prop types to allow ReactNode as prefix ([#42212](https://github.com/WordPress/gutenberg/pull/42212/))
-   `ToolsPanel`: Updated README with panel layout information and more expansive usage example ([#42615](https://github.com/WordPress/gutenberg/pull/42615)).
-   `ComboboxControl`, `FormTokenField`: Add custom render callback for options in suggestions list ([#42597](https://github.com/WordPress/gutenberg/pull/42597/)).

### Internal

-   `ColorPicker`: Clean up implementation of 40px size ([#42002](https://github.com/WordPress/gutenberg/pull/42002/)).
-   `Divider`: Complete TypeScript migration ([#41991](https://github.com/WordPress/gutenberg/pull/41991)).
-   `Divider`, `Flex`, `Spacer`: Improve documentation for the `SpaceInput` prop ([#42376](https://github.com/WordPress/gutenberg/pull/42376)).
-   `Elevation`: Convert to TypeScript ([#42302](https://github.com/WordPress/gutenberg/pull/42302)).
-   `ScrollLock`: Convert to TypeScript ([#42303](https://github.com/WordPress/gutenberg/pull/42303)).
-   `Shortcut`: Convert to TypeScript ([#42272](https://github.com/WordPress/gutenberg/pull/42272)).
-   `TreeSelect`: Refactor away from `_.compact()` ([#42438](https://github.com/WordPress/gutenberg/pull/42438)).
-   `MediaEdit`: Refactor away from `_.compact()` for mobile ([#42438](https://github.com/WordPress/gutenberg/pull/42438)).
-   `BoxControl`: Refactor away from `_.isEmpty()` ([#42468](https://github.com/WordPress/gutenberg/pull/42468)).
-   `RadioControl`: Refactor away from `_.isEmpty()` ([#42468](https://github.com/WordPress/gutenberg/pull/42468)).
-   `SelectControl`: Refactor away from `_.isEmpty()` ([#42468](https://github.com/WordPress/gutenberg/pull/42468)).
-   `StyleProvider`: Convert to TypeScript ([#42541](https://github.com/WordPress/gutenberg/pull/42541)).
-   `ComboboxControl`: Replace `keyboardEvent.keyCode` with `keyboardEvent.code`([#42569](https://github.com/WordPress/gutenberg/pull/42569)).
-   `ComboboxControl`: Add support for uncontrolled mode ([#42752](https://github.com/WordPress/gutenberg/pull/42752)).

## 19.15.0 (2022-07-13)

### Bug Fix

-   `BoxControl`: Change ARIA role from `region` to `group` to avoid unwanted ARIA landmark regions ([#42094](https://github.com/WordPress/gutenberg/pull/42094)).
-   `FocalPointPicker`, `FormTokenField`, `ResizableBox`: Fixed SSR breakage ([#42248](https://github.com/WordPress/gutenberg/pull/42248)).
-   `ComboboxControl`: use custom prefix when generating the instanceId ([#42134](https://github.com/WordPress/gutenberg/pull/42134).
-   `Popover`: pass missing anchor ref to the `getAnchorRect` callback prop. ([#42076](https://github.com/WordPress/gutenberg/pull/42076)).
-   `Popover`: call `getAnchorRect` callback prop even if `anchorRefFallback` has no value. ([#42329](https://github.com/WordPress/gutenberg/pull/42329)).
-   Fix `ToolTip` position to ensure it is always positioned relative to the first child of the ToolTip. ([#41268](https://github.com/WordPress/gutenberg/pull/41268))

### Enhancements

-   `ToggleGroupControl`: Add large size variant ([#42008](https://github.com/WordPress/gutenberg/pull/42008/)).
-   `InputControl`: Ensure that the padding between a `prefix`/`suffix` and the text input stays at a reasonable 8px, even in larger size variants ([#42166](https://github.com/WordPress/gutenberg/pull/42166)).

### Internal

-   `Grid`: Convert to TypeScript ([#41923](https://github.com/WordPress/gutenberg/pull/41923)).
-   `TextHighlight`: Convert to TypeScript ([#41698](https://github.com/WordPress/gutenberg/pull/41698)).
-   `Tip`: Convert to TypeScript ([#42262](https://github.com/WordPress/gutenberg/pull/42262)).
-   `Scrollable`: Convert to TypeScript ([#42016](https://github.com/WordPress/gutenberg/pull/42016)).
-   `Spacer`: Complete TypeScript migration ([#42013](https://github.com/WordPress/gutenberg/pull/42013)).
-   `VisuallyHidden`: Convert to TypeScript ([#42220](https://github.com/WordPress/gutenberg/pull/42220)).
-   `TreeSelect`: Refactor away from `_.repeat()` ([#42070](https://github.com/WordPress/gutenberg/pull/42070/)).
-   `FocalPointPicker` updated to satisfy `react/exhaustive-deps` eslint rule ([#41520](https://github.com/WordPress/gutenberg/pull/41520)).
-   `ColorPicker` updated to satisfy `react/exhaustive-deps` eslint rule ([#41294](https://github.com/WordPress/gutenberg/pull/41294)).
-   `Slot`/`Fill`: Refactor away from Lodash ([#42153](https://github.com/WordPress/gutenberg/pull/42153/)).
-   `ComboboxControl`: Refactor away from `_.deburr()` ([#42169](https://github.com/WordPress/gutenberg/pull/42169/)).
-   `FormTokenField`: Refactor away from `_.identity()` ([#42215](https://github.com/WordPress/gutenberg/pull/42215/)).
-   `SelectControl`: Use roles and `@testing-library/user-event` in unit tests ([#42308](https://github.com/WordPress/gutenberg/pull/42308)).
-   `DropdownMenu`: Refactor away from Lodash ([#42218](https://github.com/WordPress/gutenberg/pull/42218/)).
-   `ToolbarGroup`: Refactor away from `_.flatMap()` ([#42223](https://github.com/WordPress/gutenberg/pull/42223/)).
-   `TreeSelect`: Refactor away from `_.flatMap()` ([#42223](https://github.com/WordPress/gutenberg/pull/42223/)).
-   `Autocomplete`: Refactor away from `_.deburr()` ([#42266](https://github.com/WordPress/gutenberg/pull/42266/)).
-   `MenuItem`: Refactor away from `_.isString()` ([#42268](https://github.com/WordPress/gutenberg/pull/42268/)).
-   `Shortcut`: Refactor away from `_.isString()` ([#42268](https://github.com/WordPress/gutenberg/pull/42268/)).
-   `Shortcut`: Refactor away from `_.isObject()` ([#42336](https://github.com/WordPress/gutenberg/pull/42336/)).
-   `RangeControl`: Convert to TypeScript ([#40535](https://github.com/WordPress/gutenberg/pull/40535)).
-   `ExternalLink`: Refactor away from Lodash ([#42341](https://github.com/WordPress/gutenberg/pull/42341/)).
-   `Navigation`: updated to satisfy `react/exhaustive-deps` eslint rule ([#41612](https://github.com/WordPress/gutenberg/pull/41612))

## 19.14.0 (2022-06-29)

### Bug Fix

-   `ColorPicker`: Remove horizontal scrollbar when using HSL or RGB color input types. ([#41646](https://github.com/WordPress/gutenberg/pull/41646))
-   `ColorPicker`: Widen hex input field for mobile. ([#42004](https://github.com/WordPress/gutenberg/pull/42004))

### Enhancements

-   Wrapped `ColorIndicator` in a `forwardRef` call ([#41587](https://github.com/WordPress/gutenberg/pull/41587)).
-   `ComboboxControl` & `FormTokenField`: Add `__next36pxDefaultSize` flag for larger default size ([#40746](https://github.com/WordPress/gutenberg/pull/40746)).
-   `BorderControl`: Improve TypeScript support. ([#41843](https://github.com/WordPress/gutenberg/pull/41843)).
-   `DatePicker`: highlight today's date. ([#41647](https://github.com/WordPress/gutenberg/pull/41647/)).
-   Allow automatic repositioning of `BorderBoxControl` and `ColorPalette` popovers within smaller viewports ([#41930](https://github.com/WordPress/gutenberg/pull/41930)).

### Internal

-   `Spinner`: Convert to TypeScript and update storybook ([#41540](https://github.com/WordPress/gutenberg/pull/41540/)).
-   `InputControl`: Add tests and update to use `@testing-library/user-event` ([#41421](https://github.com/WordPress/gutenberg/pull/41421)).
-   `FormToggle`: Convert to TypeScript ([#41729](https://github.com/WordPress/gutenberg/pull/41729)).
-   `ColorIndicator`: Convert to TypeScript ([#41587](https://github.com/WordPress/gutenberg/pull/41587)).
-   `Truncate`: Convert to TypeScript ([#41697](https://github.com/WordPress/gutenberg/pull/41697)).
-   `FocalPointPicker`: Refactor away from `_.clamp()` ([#41735](https://github.com/WordPress/gutenberg/pull/41735/)).
-   `RangeControl`: Refactor away from `_.clamp()` ([#41735](https://github.com/WordPress/gutenberg/pull/41735/)).
-   Refactor components `utils` away from `_.clamp()` ([#41735](https://github.com/WordPress/gutenberg/pull/41735/)).
-   `BoxControl`: Refactor utils away from `_.isNumber()` ([#41776](https://github.com/WordPress/gutenberg/pull/41776/)).
-   `Elevation`: Refactor away from `_.isNil()` ([#41785](https://github.com/WordPress/gutenberg/pull/41785/)).
-   `HStack`: Refactor away from `_.isNil()` ([#41785](https://github.com/WordPress/gutenberg/pull/41785/)).
-   `Truncate`: Refactor away from `_.isNil()` ([#41785](https://github.com/WordPress/gutenberg/pull/41785/)).
-   `VStack`: Convert to TypeScript ([#41850](https://github.com/WordPress/gutenberg/pull/41587)).
-   `AlignmentMatrixControl`: Refactor away from `_.flattenDeep()` in utils ([#41814](https://github.com/WordPress/gutenberg/pull/41814/)).
-   `AutoComplete`: Revert recent `exhaustive-deps` refactor ([#41820](https://github.com/WordPress/gutenberg/pull/41820)).
-   `Spacer`: Convert knobs to controls in Storybook ([#41851](https://github.com/WordPress/gutenberg/pull/41851)).
-   `Heading`: Complete TypeScript migration ([#41921](https://github.com/WordPress/gutenberg/pull/41921)).
-   `Navigation`: Refactor away from Lodash functions ([#41865](https://github.com/WordPress/gutenberg/pull/41865/)).
-   `CustomGradientPicker`: Refactor away from Lodash ([#41901](https://github.com/WordPress/gutenberg/pull/41901/)).
-   `SegmentedControl`: Refactor away from `_.values()` ([#41905](https://github.com/WordPress/gutenberg/pull/41905/)).
-   `DimensionControl`: Refactor docs away from `_.partialRight()` ([#41909](https://github.com/WordPress/gutenberg/pull/41909/)).
-   `NavigationItem` updated to ignore `react/exhaustive-deps` eslint rule ([#41639](https://github.com/WordPress/gutenberg/pull/41639)).

## 19.13.0 (2022-06-15)

### Bug Fix

-   `Tooltip`: Opt in to `__unstableShift` to ensure that the Tooltip is always within the viewport. ([#41524](https://github.com/WordPress/gutenberg/pull/41524))
-   `FormTokenField`: Do not suggest the selected one even if `{ value: string }` is passed ([#41216](https://github.com/WordPress/gutenberg/pull/41216)).
-   `CustomGradientBar`: Fix insertion and control point positioning to more closely follow cursor. ([#41492](https://github.com/WordPress/gutenberg/pull/41492))
-   `FormTokenField`: Added Padding to resolve close button overlap issue ([#41556](https://github.com/WordPress/gutenberg/pull/41556)).
-   `ComboboxControl`: fix the autofocus behavior after resetting the value. ([#41737](https://github.com/WordPress/gutenberg/pull/41737)).

### Enhancements

-   `AnglePickerControl`: Use NumberControl as input field ([#41472](https://github.com/WordPress/gutenberg/pull/41472)).

### Internal

-   `FormTokenField`: Convert to TypeScript and refactor to functional component ([#41216](https://github.com/WordPress/gutenberg/pull/41216)).
-   `Draggable`: updated to satisfy `react/exhaustive-deps` eslint rule ([#41499](https://github.com/WordPress/gutenberg/pull/41499))
-   `RadioControl`: Convert to TypeScript ([#41568](https://github.com/WordPress/gutenberg/pull/41568)).
-   `Flex` updated to satisfy `react/exhaustive-deps` eslint rule ([#41507](https://github.com/WordPress/gutenberg/pull/41507)).
-   `CustomGradientBar` updated to satisfy `react/exhaustive-deps` eslint rule ([#41463](https://github.com/WordPress/gutenberg/pull/41463))
-   `TreeSelect`: Convert to TypeScript ([#41536](https://github.com/WordPress/gutenberg/pull/41536)).
-   `FontSizePicker`: updated to satisfy `react/exhaustive-deps` eslint rule ([#41600](https://github.com/WordPress/gutenberg/pull/41600)).
-   `ZStack`: Convert component story to TypeScript and add inline docs ([#41694](https://github.com/WordPress/gutenberg/pull/41694)).
-   `Dropdown`: Make sure cleanup (closing the dropdown) only runs when the menu has actually been opened.
-   Enhance the TypeScript migration guidelines ([#41669](https://github.com/WordPress/gutenberg/pull/41669)).
-   `ExternalLink`: Convert to TypeScript ([#41681](https://github.com/WordPress/gutenberg/pull/41681)).
-   `InputControl` updated to satisfy `react/exhaustive-deps` eslint rule ([#41601](https://github.com/WordPress/gutenberg/pull/41601))
-   `Modal`: updated to satisfy `react/exhaustive-deps` eslint rule ([#41610](https://github.com/WordPress/gutenberg/pull/41610))

### Experimental

-   `Navigation`: improve unit tests by using `@testing-library/user-event` and modern `@testing-library` assertions; add unit test for controlled component ([#41668](https://github.com/WordPress/gutenberg/pull/41668)).

## 19.12.0 (2022-06-01)

### Bug Fix

-   `Popover`, `Dropdown`, `CustomGradientPicker`: Fix dropdown positioning by always targeting the rendered toggle, and switch off width in the Popover size middleware to stop reducing the width of the popover. ([#41361](https://github.com/WordPress/gutenberg/pull/41361))
-   Fix `InputControl` blocking undo/redo while focused. ([#40518](https://github.com/WordPress/gutenberg/pull/40518))
-   `ColorPalette`: Correctly update color name label when CSS variables are involved ([#41461](https://github.com/WordPress/gutenberg/pull/41461)).

### Enhancements

-   `SelectControl`: Add `__nextHasNoMarginBottom` prop for opting into the new margin-free styles ([#41269](https://github.com/WordPress/gutenberg/pull/41269)).
-   `ColorPicker`: Strip leading hash character from hex values pasted into input. ([#41223](https://github.com/WordPress/gutenberg/pull/41223))
-   `ColorPicker`: Display detailed color inputs by default. ([#41222](https://github.com/WordPress/gutenberg/pull/41222))
-   Updated design for the `DateTimePicker`, `DatePicker` and `TimePicker` components ([#41097](https://github.com/WordPress/gutenberg/pull/41097)).
-   `DateTimePicker`: Add `__nextRemoveHelpButton` and `__nextRemoveResetButton` for opting into new behaviour where there is no Help and Reset button ([#41097](https://github.com/WordPress/gutenberg/pull/41097)).

### Internal

-   `AlignmentMatrixControl` updated to satisfy `react/exhaustive-deps` eslint rule ([#41167](https://github.com/WordPress/gutenberg/pull/41167))
-   `BorderControl` updated to satisfy `react/exhaustive-deps` eslint rule ([#41259](https://github.com/WordPress/gutenberg/pull/41259))
-   `CheckboxControl`: Add unit tests ([#41165](https://github.com/WordPress/gutenberg/pull/41165)).
-   `BorderBoxControl`: fix some layout misalignments, especially for RTL users ([#41254](https://github.com/WordPress/gutenberg/pull/41254)).
-   `TimePicker`: Update unit tests to use `@testing-library/user-event` ([#41270](https://github.com/WordPress/gutenberg/pull/41270)).
-   `DateTimePicker`: Update `moment` to 2.26.0 and update `react-date` typings ([#41266](https://github.com/WordPress/gutenberg/pull/41266)).
-   `TextareaControl`: Convert to TypeScript ([#41215](https://github.com/WordPress/gutenberg/pull/41215)).
-   `BoxControl`: Update unit tests to use `@testing-library/user-event` ([#41422](https://github.com/WordPress/gutenberg/pull/41422)).
-   `Surface`: Convert to TypeScript ([#41212](https://github.com/WordPress/gutenberg/pull/41212)).
-   `Autocomplete` updated to satisfy `react/exhaustive-deps` eslint rule ([#41382](https://github.com/WordPress/gutenberg/pull/41382))
-   `Dropdown` updated to satisfy `react/exhaustive-deps` eslint rule ([#41505](https://github.com/WordPress/gutenberg/pull/41505))
-   `DateDayPicker` updated to satisfy `react/exhaustive-deps` eslint rule ([#41470](https://github.com/WordPress/gutenberg/pull/41470)).

### Experimental

-   `Spacer`: Add RTL support. ([#41172](https://github.com/WordPress/gutenberg/pull/41172))

## 19.11.0 (2022-05-18)

### Enhancements

-   `BorderControl` now only displays the reset button in its popover when selections have already been made. ([#40917](https://github.com/WordPress/gutenberg/pull/40917))
-   `BorderControl` & `BorderBoxControl`: Add `__next36pxDefaultSize` flag for larger default size ([#40920](https://github.com/WordPress/gutenberg/pull/40920)).
-   `BorderControl` improved focus and border radius styling for component. ([#40951](https://github.com/WordPress/gutenberg/pull/40951))
-   Improve focused `CircularOptionPicker` styling ([#40990](https://github.com/WordPress/gutenberg/pull/40990))
-   `BorderControl`: Make border color consistent with other controls ([#40921](https://github.com/WordPress/gutenberg/pull/40921))
-   `SelectControl`: Remove `lineHeight` setting to fix issue with font descenders being cut off ([#40985](https://github.com/WordPress/gutenberg/pull/40985))

### Internal

-   `DateTimePicker`: Convert to TypeScript ([#40775](https://github.com/WordPress/gutenberg/pull/40775)).
-   `DateTimePicker`: Convert unit tests to TypeScript ([#40957](https://github.com/WordPress/gutenberg/pull/40957)).
-   `CheckboxControl`: Convert to TypeScript ([#40915](https://github.com/WordPress/gutenberg/pull/40915)).
-   `ButtonGroup`: Convert to TypeScript ([#41007](https://github.com/WordPress/gutenberg/pull/41007)).
-   `Popover`: refactor component to use the `floating-ui` library internally ([#40740](https://github.com/WordPress/gutenberg/pull/40740)).

## 19.10.0 (2022-05-04)

### Internal

-   `UnitControl`: migrate unit tests to TypeScript ([#40697](https://github.com/WordPress/gutenberg/pull/40697)).
-   `DatePicker`: Add improved unit tests ([#40754](https://github.com/WordPress/gutenberg/pull/40754)).
-   Setup `user-event` in unit tests inline, once per test ([#40839](https://github.com/WordPress/gutenberg/pull/40839)).
-   `DatePicker`: Update `react-dates` to 21.8.0 ([#40801](https://github.com/WordPress/gutenberg/pull/40801)).

### Enhancements

-   `InputControl`: Add `__next36pxDefaultSize` flag for larger default size ([#40622](https://github.com/WordPress/gutenberg/pull/40622)).
-   `UnitControl`: Add `__next36pxDefaultSize` flag for larger default size ([#40627](https://github.com/WordPress/gutenberg/pull/40627)).
-   `Modal` design adjustments: Blur elements outside of the modal, increase modal title size, use larger close icon, remove header border when modal contents are scrolled. ([#40781](https://github.com/WordPress/gutenberg/pull/40781)).
-   `SelectControl`: Improved TypeScript support ([#40737](https://github.com/WordPress/gutenberg/pull/40737)).
-   `ToggleControlGroup`: Switch to internal `Icon` component for dashicon support ([40717](https://github.com/WordPress/gutenberg/pull/40717)).
-   Improve `ToolsPanel` accessibility. ([#40716](https://github.com/WordPress/gutenberg/pull/40716))

### Bug Fix

-   The `Button` component now displays the label as the tooltip for icon only buttons. ([#40716](https://github.com/WordPress/gutenberg/pull/40716))
-   Use fake timers and fix usage of async methods from `@testing-library/user-event`. ([#40790](https://github.com/WordPress/gutenberg/pull/40790))
-   UnitControl: avoid calling onChange callback twice when unit changes. ([#40796](https://github.com/WordPress/gutenberg/pull/40796))
-   `UnitControl`: show unit label when units prop has only one unit. ([#40784](https://github.com/WordPress/gutenberg/pull/40784))
-   `AnglePickerControl`: Fix closing of gradient popover when the angle control is clicked. ([#40735](https://github.com/WordPress/gutenberg/pull/40735))

### Internal

-   `TextControl`: Convert to TypeScript ([#40633](https://github.com/WordPress/gutenberg/pull/40633)).

## 19.9.0 (2022-04-21)

### Bug Fix

-   Consolidate the main black colors to gray-900. Affects `AlignmentMatrixControl`, `InputControl`, `Heading`, `SelectControl`, `Spinner (Experimental)`, and `Text` ([#40391](https://github.com/WordPress/gutenberg/pull/40391)).

### Internal

-   Remove individual color object exports from the `utils/colors-values.js` file. Colors should now be used from the main `COLORS` export([#40387](https://github.com/WordPress/gutenberg/pull/40387)).

### Bug Fix

-   `InputControl`: allow user to input a value interactively in Storybook, by removing default value argument ([#40410](https://github.com/WordPress/gutenberg/pull/40410)).

## 19.8.0 (2022-04-08)

### Enhancements

-   Update `BorderControl` and `BorderBoxControl` to allow the passing of custom class names to popovers ([#39753](https://github.com/WordPress/gutenberg/pull/39753)).
-   `ToggleGroupControl`: Reintroduce backdrop animation ([#40021](https://github.com/WordPress/gutenberg/pull/40021)).
-   `Card`: Adjust border radius effective size ([#40032](https://github.com/WordPress/gutenberg/pull/40032)).
-   `InputControl`: Improved TypeScript type annotations ([#40119](https://github.com/WordPress/gutenberg/pull/40119)).

### Internal

-   `BaseControl`: Convert to TypeScript ([#39468](https://github.com/WordPress/gutenberg/pull/39468)).

### New Features

-   Add `BorderControl` component ([#37769](https://github.com/WordPress/gutenberg/pull/37769)).
-   Add `BorderBoxControl` component ([#38876](https://github.com/WordPress/gutenberg/pull/38876)).
-   Add `ToggleGroupControlOptionIcon` component ([#39760](https://github.com/WordPress/gutenberg/pull/39760)).

### Bug Fix

-   Use `Object.assign` instead of `{ ...spread }` syntax to avoid errors in the code generated by TypeScript ([#39932](https://github.com/WordPress/gutenberg/pull/39932)).
-   `ItemGroup`: Ensure that the Item's text color is not overridden by the user agent's button color ([#40055](https://github.com/WordPress/gutenberg/pull/40055)).
-   `Surface`: Use updated UI text color `#1e1e1e` instead of `#000` ([#40055](https://github.com/WordPress/gutenberg/pull/40055)).
-   `CustomSelectControl`: Make chevron consistent with `SelectControl` ([#40049](https://github.com/WordPress/gutenberg/pull/40049)).

## 19.7.0 (2022-03-23)

### Enhancements

-   `CustomSelectControl`: Add `__next36pxDefaultSize` flag for larger default size ([#39401](https://github.com/WordPress/gutenberg/pull/39401)).
-   `BaseControl`: Add `__nextHasNoMarginBottom` prop for opting into the new margin-free styles ([#39325](https://github.com/WordPress/gutenberg/pull/39325)).
-   `Divider`: Make the divider visible by default (`display: inline`) in flow layout containers when the divider orientation is vertical ([#39316](https://github.com/WordPress/gutenberg/pull/39316)).
-   Stop using deprecated `event.keyCode` in favor of `event.key` for keyboard events in `UnitControl` and `InputControl`. ([#39360](https://github.com/WordPress/gutenberg/pull/39360))
-   `ColorPalette`: refine custom color button's label. ([#39386](https://github.com/WordPress/gutenberg/pull/39386))
-   Add `onClick` prop on `FormFileUpload`. ([#39268](https://github.com/WordPress/gutenberg/pull/39268))
-   `FocalPointPicker`: stop using `UnitControl`'s deprecated `unit` prop ([#39504](https://github.com/WordPress/gutenberg/pull/39504)).
-   `CheckboxControl`: Add support for the `indeterminate` state ([#39462](https://github.com/WordPress/gutenberg/pull/39462)).
-   `UnitControl`: add support for the `onBlur` prop ([#39589](https://github.com/WordPress/gutenberg/pull/39589)).

### Internal

-   Delete the `composeStateReducers` utility function ([#39262](https://github.com/WordPress/gutenberg/pull/39262)).
-   `BoxControl`: stop using `UnitControl`'s deprecated `unit` prop ([#39511](https://github.com/WordPress/gutenberg/pull/39511)).

### Bug Fix

-   `NumberControl`: commit (and constrain) value on `blur` event ([#39186](https://github.com/WordPress/gutenberg/pull/39186)).
-   Fix `UnitControl`'s reset of unit when the quantity value is cleared. ([#39531](https://github.com/WordPress/gutenberg/pull/39531/)).
-   `ResizableBox`: Ensure tooltip text remains on a single line. ([#39623](https://github.com/WordPress/gutenberg/pull/39623)).

### Deprecation

-   `unit` prop in `UnitControl` marked as deprecated ([#39503](https://github.com/WordPress/gutenberg/pull/39503)).

## 19.6.0 (2022-03-11)

### Enhancements

-   `ConfirmDialog`: Add support for custom label text on the confirmation and cancelation buttons ([#38994](https://github.com/WordPress/gutenberg/pull/38994))
-   `InputControl`: Allow `onBlur` for empty values to commit the change when `isPressEnterToChange` is true, and move reset behavior to the ESCAPE key. ([#39109](https://github.com/WordPress/gutenberg/pull/39109)).
-   `TreeGrid`: Add tests for Home/End keyboard navigation. Add `onFocusRow` callback for Home/End keyboard navigation, this was missed in the implementation PR. Modify test for expanding/collapsing a row as row 1 implements this now. Update README with latest changes. ([#39302](https://github.com/WordPress/gutenberg/pull/39302))
-   `ToggleGroupControlOption`: Calculate width from button content and remove `LabelPlaceholderView` ([#39345](https://github.com/WordPress/gutenberg/pull/39345))

### Bug Fix

-   Normalize `font-family` on `Button`, `ColorPalette`, `ComoboboxControl`, `DateTimePicker`, `FormTokenField`, `InputControl`, `SelectControl`, and `ToggleGroupControl` ([#38969](https://github.com/WordPress/gutenberg/pull/38969)).
-   Fix input value selection of `InputControl`-based controls in Firefox and Safari with axial constraint of drag gesture ([#38968](https://github.com/WordPress/gutenberg/pull/38968)).
-   Fix `UnitControl`'s behavior around updating the unit when a new `value` is passed (i.e. in controlled mode). ([#39148](https://github.com/WordPress/gutenberg/pull/39148)).

## 19.5.0 (2022-02-23)

### Bug Fix

-   Fix spin buttons of number inputs in Safari ([#38840](https://github.com/WordPress/gutenberg/pull/38840))
-   Show tooltip on toggle custom size button in FontSizePicker ([#38985](https://github.com/WordPress/gutenberg/pull/38985))

### Enhancements

-   `TreeGrid`: Add tests for `onCollapseRow`, `onExpandRow`, and `onFocusRow` callback functions. ([#38942](https://github.com/WordPress/gutenberg/pull/38942)).
-   `TreeGrid`: Update callback tests to use `TreeGridRow` and `TreeGridCell` sub-components. ([#39002](https://github.com/WordPress/gutenberg/pull/39002)).

## 19.4.0 (2022-02-10)

### Bug Fix

-   Components: Fix `Slot`/`Fill` Emotion `StyleProvider` ([#38237](https://github.com/WordPress/gutenberg/pull/38237))
-   Reduce height and min-width of the reset button on `ComboBoxControl` for consistency. ([#38020](https://github.com/WordPress/gutenberg/pull/38020))
-   Removed unused `rememo` dependency ([#38388](https://github.com/WordPress/gutenberg/pull/38388)).
-   Added `__unstableInputWidth` to `UnitControl` type definition ([#38429](https://github.com/WordPress/gutenberg/pull/38429)).
-   Fixed typing errors for `ColorPicker` ([#38430](https://github.com/WordPress/gutenberg/pull/38430)).
-   Updated destructuring of `Dropdown` props to be TypeScript friendly ([#38431](https://github.com/WordPress/gutenberg/pull/38431)).
-   Added `ts-nocheck` to `ColorIndicator` so it can be used in typed components ([#38433](https://github.com/WordPress/gutenberg/pull/38433)).
-   Added `cx` as a dependency of `useMemo` across the whole package, in order to recalculate the classnames correctly when a component is rendered across more than one `StyleProvider` ([#38541](https://github.com/WordPress/gutenberg/pull/38541)).

### Enhancements

-   Update the visual design of the `Spinner` component. ([#37551](https://github.com/WordPress/gutenberg/pull/37551))
-   `TreeGrid` accessibility enhancements around the expand/collapse functionality. ([#38358](https://github.com/WordPress/gutenberg/pull/38358))
-   `TreeGrid` accessibility: improve browser support for Left Arrow focus to parent row in child row. ([#38639](https://github.com/WordPress/gutenberg/pull/38639))
-   `TreeGrid` accessibility: Add Home/End keys for better keyboard navigation. ([#38679](https://github.com/WordPress/gutenberg/pull/38679))
-   Add `resolvePoint` prop to `FocalPointPicker` to allow updating the value of the picker after a user interaction ([#38247](https://github.com/WordPress/gutenberg/pull/38247))
-   `TreeGrid`: Allow SHIFT key to be held, and add `onFocusRow` callback to the `TreeGrid` component, fired when focus is shifted from one row to another via Up and Down arrow keys. ([#38314](https://github.com/WordPress/gutenberg/pull/38314))

### Experimental

-   `Navigator`: rename `push`/`pop` to `goTo`/`goBack` ([#38582](https://github.com/WordPress/gutenberg/pull/38582))
-   `Navigator`: add `NavigatorButton` and `NavigatorBackButton` components ([#38634](https://github.com/WordPress/gutenberg/pull/38634))
-   `UnitControl`: tidy up utilities and types. In particular, change the type of parsed quantities to `number` (previously it could have been a `string` too). ([#38987](https://github.com/WordPress/gutenberg/pull/38987]))

## 19.3.0 (2022-01-27)

### Enhancements

-   Refine `ExternalLink` to be same size as the text, to appear more as a glyph than an icon. ([#37859](https://github.com/WordPress/gutenberg/pull/37859))
-   Updated `ToolsPanel` header icon to only show "plus" icon when all items are optional and all are currently hidden ([#38262](https://github.com/WordPress/gutenberg/pull/38262))
-   `TreeGrid`: Fix keyboard navigation for expand/collapse table rows in Firefox ([#37983](https://github.com/WordPress/gutenberg/pull/37983))

### Bug Fix

-   Update the `HexInput` component to accept a pasted value that contains a starting #
-   Update `ToggleGroupControl` background active state to use a simple background color instead of animated backdrop ([38008](https://github.com/WordPress/gutenberg/pull/38008))
-   Update label spacing for the `BoxControl`, `CustomGradientPicker`, `FormTokenField`, `InputControl`, and `ToolsPanel` components to use a bottom margin of `8px` for consistency. ([#37844](https://github.com/WordPress/gutenberg/pull/37844))
-   Add missing styles to the `BaseControl.VisualLabel` component. ([#37747](https://github.com/WordPress/gutenberg/pull/37747))
-   Prevent keyDown events from propagating up in `CustomSelectControl` ([#30557](https://github.com/WordPress/gutenberg/pull/30557))
-   Mark `children` prop as optional in `SelectControl` ([#37872](https://github.com/WordPress/gutenberg/pull/37872))
-   Add memoization of callbacks and context to prevent unnecessary rerenders of the `ToolsPanel` ([#38037](https://github.com/WordPress/gutenberg/pull/38037))
-   Fix space between icons and rail `RangeControl` ([#36935](https://github.com/WordPress/gutenberg/pull/36935))
-   Increase z-index of `ConfirmDialog` to render on top of parent `Popover` components ([#37959](https://github.com/WordPress/gutenberg/pull/37959))

### Experimental

-   Add basic history location support to `Navigator` ([#37416](https://github.com/WordPress/gutenberg/pull/37416)).
-   Add focus restoration to `Navigator` ([#38149](https://github.com/WordPress/gutenberg/pull/38149)).

## 19.2.0 (2022-01-04)

### Experimental

-   Reinstated the ability to pass additional props to the `ToolsPanel` ([#36428](https://github.com/WordPress/gutenberg/pull/36428)).
-   Added an `__unstable-large` size variant to `InputControl`, `SelectControl`, and `UnitControl` for selective migration to the larger 40px heights. ([#35646](https://github.com/WordPress/gutenberg/pull/35646)).
-   Fixed inconsistent padding in `UnitControl` ([#35646](https://github.com/WordPress/gutenberg/pull/35646)).
-   Added support for RTL behavior for the `ZStack`'s `offset` prop ([#36769](https://github.com/WordPress/gutenberg/pull/36769))
-   Fixed race conditions causing conditionally displayed `ToolsPanelItem` components to be erroneously deregistered ([#36588](https://github.com/WordPress/gutenberg/pull/36588)).
-   Added `__experimentalHideHeader` prop to `Modal` component ([#36831](https://github.com/WordPress/gutenberg/pull/36831)).
-   Added experimental `ConfirmDialog` component ([#34153](https://github.com/WordPress/gutenberg/pull/34153)).
-   Divider: improve support for vertical orientation and RTL styles, use start/end logical props instead of top/bottom, change border-color to `currentColor` ([#36579](https://github.com/WordPress/gutenberg/pull/36579)).
-   `ToggleGroupControl`: Avoid calling `onChange` if radio state changed from an incoming value ([#37224](https://github.com/WordPress/gutenberg/pull/37224/)).
-   `ToggleGroupControl`: fix the computation of the backdrop dimensions when rendered in a Popover ([#37067](https://github.com/WordPress/gutenberg/pull/37067)).
-   Add `__experimentalIsRenderedInSidebar` property to the `GradientPicker`and `CustomGradientPicker`. The property changes the color popover behavior to have a special placement behavior appropriate for sidebar UI's.
-   Add `first` and `last` classes to displayed `ToolsPanelItem` group within a `ToolsPanel` ([#37546](https://github.com/WordPress/gutenberg/pull/37546))

### Bug Fix

-   Fixed spacing between `BaseControl` fields and help text within the `ToolsPanel` ([#36334](https://github.com/WordPress/gutenberg/pull/36334))
-   Replaced hardcoded blue in `ColorPicker` with UI theme color ([#36153](https://github.com/WordPress/gutenberg/pull/36153)).
-   Fixed empty `ToolsPanel` height by correcting menu button line-height ([#36895](https://github.com/WordPress/gutenberg/pull/36895)).
-   Normalized label line-height and spacing within the `ToolsPanel` ([36387](https://github.com/WordPress/gutenberg/pull/36387))
-   Remove unused `reakit-utils` from peer dependencies ([#37369](https://github.com/WordPress/gutenberg/pull/37369)).
-   Update all Emotion dependencies to the latest version to ensure they work correctly with React types ([#37365](https://github.com/WordPress/gutenberg/pull/37365)).
-   `DateTimePicker`: Fix the date format associated to the `is12Hour` prop ([#37465](https://github.com/WordPress/gutenberg/pull/37465))
-   Allowed `ToolsPanel` to register items when `panelId` is `null` due to multiple block selection ([37216](https://github.com/WordPress/gutenberg/pull/37216)).

### Enhancements

-   Wrapped `Modal` in a `forwardRef` call ([#36831](https://github.com/WordPress/gutenberg/pull/36831)).
-   Refactor `DateTime` class component to functional component ([#36835](https://github.com/WordPress/gutenberg/pull/36835))
-   Unify styles for `ColorIndicator` with how they appear in Global Styles ([#37028](https://github.com/WordPress/gutenberg/pull/37028))
-   Add support for rendering the `ColorPalette` in a `Dropdown` when opened in the sidebar ([#37067](https://github.com/WordPress/gutenberg/pull/37067))
-   Show an incremental sequence of numbers (1/2/3/4/5) as a label of the font size, when we have at most five font sizes, where at least one the them contains a complex css value(clamp, var, etc..). We do this because complex css values cannot be calculated properly and the incremental sequence of numbers as labels can help the user better mentally map the different available font sizes. ([#37038](https://github.com/WordPress/gutenberg/pull/37038))
-   Add support for proper borders to color indicators ([#37500](https://github.com/WordPress/gutenberg/pull/37500))
-   Refactor `SuggestionsList` class component to functional component([#36924](https://github.com/WordPress/gutenberg/pull/36924/))

## 19.1.4 (2021-12-13)

### Bug Fix

-   Improve accessibility and visibility in `ColorPallete` ([#36925](https://github.com/WordPress/gutenberg/pull/36925))

## 19.1.3 (2021-12-06)

-   Fix missing version information in `CHANGELOG.md`.

## 19.1.2 (2021-12-06)

### Bug Fix

-   Fixed `GradientPicker` not displaying `CustomGradientPicker` when no gradients are provided ([#36900](https://github.com/WordPress/gutenberg/pull/36900)).
-   Fixed error thrown in `ColorPicker` when used in controlled state in color gradients ([#36941](https://github.com/WordPress/gutenberg/pull/36941)).
-   Updated readme to include default value introduced in fix for unexpected movements in the `ColorPicker` ([#35670](https://github.com/WordPress/gutenberg/pull/35670)).
-   Added support for the legacy `extraSmall` value for the `size` prop in the `Card` component ([#37097](https://github.com/WordPress/gutenberg/pull/37097)).

## 19.1.0 (2021-11-29)

### Enhancements

-   Added a `showTooltip` prop to `ToggleGroupControlOption` in order to display tooltip text (using `<Tooltip />`). ([#36726](https://github.com/WordPress/gutenberg/pull/36726)).

### Bug Fix

-   Fixed a bug which prevented setting `PM` hours correctly in the `DateTimePicker` ([#36878](https://github.com/WordPress/gutenberg/pull/36878)).

## 19.0.2 (2021-11-15)

-   Remove erroneous use of `??=` syntax from `build-module`.

## 19.0.1 (2021-11-07)

### Enhancements

-   Updated the `ColorPalette` and `GradientPicker` components to the latest designs ([#35970](https://github.com/WordPress/gutenberg/pull/35970)).

### Experimental

-   Updated the `ToolsPanel` to use `Grid` internally to manage panel layout ([#35621](https://github.com/WordPress/gutenberg/pull/35621)).
-   Added experimental `__experimentalHasMultipleOrigins` prop to the `ColorPalette` and `GradientPicker` components ([#35970](https://github.com/WordPress/gutenberg/pull/35970)).

## 19.0.0 (2021-10-22)

### New Features

-   Added support for `step="any"` in `NumberControl` and `RangeControl` ([#34542](https://github.com/WordPress/gutenberg/pull/34542)).

### Enhancements

-   Removed the separator shown between `ToggleGroupControl` items ([#35497](https://github.com/WordPress/gutenberg/pull/35497)).
-   The `ColorPicker` component property `onChangeComplete`, a function accepting a color object, was replaced with the property `onChange`, a function accepting a string on ([#35220](https://github.com/WordPress/gutenberg/pull/35220)).
-   The property `disableAlpha`, was removed from the `ColorPicker` component. Use the new opposite property `enableAlpha` instead ([#35220](https://github.com/WordPress/gutenberg/pull/35220)).

### Experimental

-   Removed the `fieldset` wrapper from the `FontAppearanceControl` component ([35461](https://github.com/WordPress/gutenberg/pull/35461)).
-   Refactored the `ToggleGroupControl` component's structure and embedded `ToggleGroupControlButton` directly into `ToggleGroupControlOption` ([#35600](https://github.com/WordPress/gutenberg/pull/35600)).
-   Added support for showing an experimental hint in `CustomSelectControl` ([#35673](https://github.com/WordPress/gutenberg/pull/35673)).

### Breaking Changes

-   The `color` property a `tinycolor2` color object passed on `onChangeComplete` property of the `ColorPicker` component was removed. Please use the new `onChange` property that accepts a string color representation ([#35562](https://github.com/WordPress/gutenberg/pull/35562)).

## 18.0.0 (2021-10-12)

### Breaking Changes

-   Removed the deprecated `position` and `menuLabel` from the `DropdownMenu` component ([#34537](https://github.com/WordPress/gutenberg/pull/34537)).
-   Removed the deprecated `onClickOutside` prop from the `Popover` component ([#34537](https://github.com/WordPress/gutenberg/pull/34537)).
-   Changed `RangeControl` component to not apply `shiftStep` to inputs from its `<input type="range"/>` ([35020](https://github.com/WordPress/gutenberg/pull/35020)).
-   Removed `isAction` prop from `Item`. The component will now rely on `onClick` to render as a `button` ([35152](https://github.com/WordPress/gutenberg/pull/35152)).

### New Features

-   Add an experimental `Navigator` components ([#34904](https://github.com/WordPress/gutenberg/pull/34904)) as a replacement for the previous `Navigation` related components.
-   Update the `ColorPicker` component to the latest design ([#35220](https://github.com/WordPress/gutenberg/pull/35220))

### Bug Fix

-   Fixed rounding of value in `RangeControl` component when it loses focus while the `SHIFT` key is held. ([#35020](https://github.com/WordPress/gutenberg/pull/35020)).

### Internal

-   Deleted the `createComponent` utility function ([#34929](https://github.com/WordPress/gutenberg/pull/34929)).
-   Deleted the `useJumpStep` utility function ([#35561](https://github.com/WordPress/gutenberg/pull/35561)).

## 17.0.0 (2021-09-09)

### Breaking Change

-   Removed a min-width from the `DropdownMenu` component, allowing the menu to accommodate thin contents like vertical tools menus ([#33995](https://github.com/WordPress/gutenberg/pull/33995)).

### Bug Fix

-   Fixed RTL styles in `Flex` component ([#33729](https://github.com/WordPress/gutenberg/pull/33729)).
-   Fixed unit test errors caused by `CSS.supports` being called in a non-browser environment ([#34572](https://github.com/WordPress/gutenberg/pull/34572)).
-   Fixed `ToggleGroupControl`'s backdrop not updating when changing the `isAdaptiveWidth` property ([#34595](https://github.com/WordPress/gutenberg/pull/34595)).

### Internal

-   Renamed `PolymorphicComponent*` types to `WordPressComponent*` ([#34330](https://github.com/WordPress/gutenberg/pull/34330)).

## 16.0.0 (2021-08-23)

### Breaking Change

-   Updated the visual styles of the RangeControl component ([#33824](https://github.com/WordPress/gutenberg/pull/33824)).

### New Feature

-   Add `hideLabelFromVision` prop to `RangeControl` ([#33714](https://github.com/WordPress/gutenberg/pull/33714)).

### Bug Fix

-   Listen to `resize` events correctly in `useBreakpointIndex`. This hook is used in `useResponsiveValue` and consequently in the `Flex` and `Grid` components ([#33902](https://github.com/WordPress/gutenberg/pull/33902))

## 15.0.0 (2021-07-29)

### Breaking Change

-   Upgraded React components to work with v17.0 ([#29118](https://github.com/WordPress/gutenberg/pull/29118)). There are no new features in React v17.0 as explained in the [blog post](https://reactjs.org/blog/2020/10/20/react-v17.html).

### Deprecation

-   `isScrollable` prop in `CardBody` default value changed from `true` to `false` ([#33490](https://github.com/WordPress/gutenberg/pull/33490))

### Bug Fix

-   Added back `box-sizing: border-box` rule to `CardBody`, `CardHeader` and `CardFooter` components [#33511](https://github.com/WordPress/gutenberg/pull/33511).

## 14.2.0 (2021-07-21)

### New Feature

-   Update the border color used in `CardBody`, `CardHeader`, `CardFooter`, and `CardDivider` to a different shade of gray, in order to match the color used in other components ([#32566](https://github.com/WordPress/gutenberg/pull/32566)).

### Deprecation

-   `isPrimary`, `isSecondary`, `isTertiary` and `isLink` props in `Button` have been deprecated. Use `variant` instead ([#31713](https://github.com/WordPress/gutenberg/pull/31713)).
-   `isElevated` prop in `Card` has been deprecated. Use `elevation` instead ([#32566](https://github.com/WordPress/gutenberg/pull/32566)).

### Internal

-   `Card`, `CardBody`, `CardHeader`, `CardFooter`, `CardMedia`, and `CardDivider` components have been re-written from the ground up ([#32566](https://github.com/WordPress/gutenberg/pull/32566)).

## 14.1.0 (2021-05-20)

## 14.0.0 (2021-05-14)

### Breaking Changes

-   Drop support for Internet Explorer 11 ([#31110](https://github.com/WordPress/gutenberg/pull/31110)). Learn more at https://make.wordpress.org/core/2021/04/22/ie-11-support-phase-out-plan/.
-   Increase the minimum Node.js version to v12 matching Long Term Support releases ([#31270](https://github.com/WordPress/gutenberg/pull/31270)). Learn more at https://nodejs.org/en/about/releases/.
-   The experimental `Text` component has been completely re-written and enhanced with truncation support and separate variant, size, and weight props to allow for greater control. The previous `variant` prop has been completely removed.

### Deprecation

-   `isReversed` prop in `Flex` component has been deprecated. Use `direction` instead ([#31297](https://github.com/WordPress/gutenberg/pull/31297)).

### Internal

-   `Flex`, `FlexBlock`, and `FlexItem` components have been re-written from the ground up ([#31297](https://github.com/WordPress/gutenberg/pull/31297)).

## 13.0.0 (2021-03-17)

### Breaking Change

-   `onChange` prop of `FocalPointPicker` is called at the end of drag operations. Previously, it was called repetitively while dragging.

### New Feature

-   Supports ref forwarding in `withNotices` and `ResizableBox`.
-   Adds `onDrag` prop of `FocalPointPicker`.

### Bug Fix

-   Allows focus of the `FocalPointPicker` draggable area and adjustment with arrow keys. This was added in [#22531](https://github.com/WordPress/gutenberg/pull/22264) but was no longer working.

## 12.0.0 (2020-12-17)

### Enhancements

-   ComboboxControl: Deburr option labels before filter

### Breaking Change

-   Introduce support for other units and advanced CSS properties on `FontSizePicker`. Provided the value passed to the `FontSizePicker` is a string or one of the size options passed is a string, onChange will start to be called with a string value instead of a number. On WordPress usage, font size options are now automatically converted to strings with the default "px" unit added.

## 10.1.0 (2020-09-03)

### New Feature

-   Add `ToolbarItem` component.
-   Support `label` prop on the `Toolbar` component.

### Deprecations

-   Deprecate the `Toolbar` component when used without the `label` prop. `ToolbarGroup` should be used instead.

## 10.0.0 (2020-07-07)

### Breaking Change

-   `NumberControl` no longer automatically transforms values when rendering `value` into a `<input />` HTML element.
-   `Dashicon` component no longer renders SVGs. If you rely on this component, make sure to load the dashicon font.

## 9.6.0 (2020-05-14)

### Bug Fix

-   Fix and issue that would cause the `Popover` component to throw an error under certain
    circumstances ([#22264](https://github.com/WordPress/gutenberg/pull/22264)).

### Deprecations

-   The `Guide` component no longer supports passing pages as children. Use the `pages` prop instead.
-   The `GuidePage` component is deprecated. Use the `pages` prop in `Guide` instead.

## 9.2.0 (2020-02-10)

### Enhancements

-   The `Notice` component will speak its message. With this new feature, a developer can control either the `spokenMessage` spoken message, or the `politeness` politeness level of the message.
-   The `Snackbar` component will speak its message. With this new feature, a developer can control either the `spokenMessage` spoken message, or the `politeness` politeness level of the message.
-   A `Notice` `actions` member can now assign `isPrimary` to render a primary button action associated with a notice message.

### Bug Fixes

-   Notice will assume a default status of 'info' if none is provided. This resolves an issue where the notice would be assigned a class name `is-undefined`. This was previously the effective default by styled appearance and should not be considered a breaking change in that regard.

## 9.0.0 (2020-01-13)

### New Features

-   Added a new `Guide` component which allows developers to easily present a user guide.

### Breaking Changes

-   `is-button` classname has been removed from the Button component.
-   The `is-default` classname is not applied automatically anymore.
-   By default Button components come with a fixed height and hover styles.

### Bug Fixes

-   Fixes a regression published in version 8.5.0 that would prevent some build tools from including
    styles provided in the packages build-styles directory.

### Deprecations

-   `isDefault` prop in `Button` has been deprecated. Consider using `isSecondary` instead.
-   `IconButton` has been deprecated. Use the `Button` component instead.

## 8.2.0 (2019-08-29)

### New Features

-   The bundled `re-resizable` dependency has been updated from requiring `5.0.1` to requiring `^6.0.0` ([#17011](https://github.com/WordPress/gutenberg/pull/17011)).

## 8.1.0 (2019-08-05)

### New Features

-   Added a new `popoverProps` prop to the `Dropdown` component which allows users of the `Dropdown` component to pass props directly to the `Popover` component.
-   Added and documented `hideLabelFromVision` prop to `BaseControl` used by `SelectControl`, `TextControl`, and `TextareaControl`.
-   Added a new `popoverProps` prop to the `DropdownMenu` component which allows to pass props directly to the nested `Popover` component.
-   Added a new `toggleProps` prop to the `DropdownMenu` component which allows to pass props directly to the nested `IconButton` component.
-   Added a new `menuProps` prop to the `DropdownMenu` component which allows to pass props directly to the nested `NavigableMenu` component.

### Deprecations

-   `menuLabel` prop in `DropdownComponent` has been deprecated. Consider using `menuProps` object and its `aria-label` property instead.
-   `position` prop in `DropdownComponent` has been deprecated. Consider using `popoverProps` object and its `position` property instead.

### Bug Fixes

-   The `Button` component will no longer assign default styling (`is-default` class) when explicitly assigned as primary (the `isPrimary` prop). This should resolve potential conflicts affecting a combination of `isPrimary`, `isDefault`, and `isLarge` / `isSmall`, where the busy animation would appear with incorrect coloring.

### Deprecations

-   The `Popover` component `onClickOutside` prop has been deprecated. Use `onFocusOutside` instead.

### Internal

-   The `Dropdown` component has been refactored to focus changes using the `Popover` component's `onFocusOutside` prop.
-   The `MenuItem` component will now always use an `IconButton`. This prevents a focus loss when clicking a menu item.
-   Package no longer depends on external `react-click-outside` library.

## 8.0.0 (2019-06-12)

### New Feature

-   Add new `BlockQuotation` block to the primitives folder to support blockquote in a multiplatform way. [#15482](https://github.com/WordPress/gutenberg/pull/15482).
-   `DropdownMenu` now supports passing a [render prop](https://reactjs.org/docs/render-props.html#using-props-other-than-render) as children for more advanced customization.

### Internal

-   `MenuGroup` no longer uses `NavigableMenu` internally. It needs to be explicitly wrapped with `NavigableMenu` to bring back the same behavior.

### Documentation

-   Added missing documentation for `DropdownMenu` props `menuLabel`, `position`, `className`.

### Breaking Change

-   `ServerSideRender` is no longer part of components. It was extracted to an independent package `@wordpress/server-side-render`.

### Bug Fix

-   Although `DateTimePicker` does not allow picking the seconds, passed the current seconds as the selected value for seconds when calling `onChange`. Now it passes zero.

## 7.4.0 (2019-05-21)

### New Feature

-   Added a new `HorizontalRule` component.
-   Added a new `Snackbar` component.

### Bug Fix

-   Fixed display of reset button when using RangeControl `allowReset` prop.
-   Fixed minutes field of `DateTimePicker` missed '0' before single digit values.

## 7.3.0 (2019-04-16)

### New Features

-   Added a new `render` property to `FormFileUpload` component. Allowing users of the component to custom the UI for their needs.
-   Added a new `BaseControl.VisualLabel` component.
-   Added a new `preview` prop to the `Placeholder` component which allows to display a preview, for example a media preview when the Placeholder is used in media editing contexts.
-   Added a new `anchorRect` prop to `Popover` which enables a developer to provide a custom `DOMRect` object at which to position the popover.

### Improvements

-   Limit `Base Control Label` to the width of its content.

### Bug fixes

-   Fix `instanceId` prop passed through to `Button` component via `MenuItems` producing React console error. Fixed by removing the unnecessary use of `withInstanceId` on the `MenuItems` component [#14599](https://github.com/WordPress/gutenberg/pull/14599)

## 7.2.0 (2019-03-20)

### Improvements

-   Make `RangeControl` validation rely on the `checkValidity` provided by the browsers instead of using our own validation.

### Bug Fixes

-   Fix a problem that made `RangeControl` not work as expected with float values.

## 7.1.0 (2019-03-06)

### New Features

-   Added a new `Animate` component.

### Improvements

-   `withFilters` has been optimized to avoid binding hook handlers for each mounted instance of the component, instead using a single centralized hook delegator.
-   `withFilters` has been optimized to reuse a single shared component definition for all filtered instances of the component.
-   Make `RangeControl` validate min and max properties.

### Bug Fixes

-   Resolves a conflict where two instance of Slot would produce an inconsistent or duplicated rendering output.
-   Allow years between 0 and 1970 in DateTime component.

### New Feature

-   `Dropdown` now has a `focusOnMount` prop which is passed directly to the contained `Popover`.
-   `DatePicker` has new prop `isInvalidDate` exposing react-dates' `isOutsideRange`.
-   `DatePicker` allows `null` as accepted value for `currentDate` prop to signify no date selection.

## 7.0.5 (2019-01-03)

## 7.0.4 (2018-12-12)

## 7.0.3 (2018-11-30)

## 7.0.2 (2018-11-22)

## 7.0.1 (2018-11-21)

## 7.0.0 (2018-11-20)

### Breaking Change

-   `Dropdown.refresh()` has been removed. The contained `Popover` is now automatically refreshed.

## 6.0.2 (2018-11-15)

## 6.0.1 (2018-11-12)

### Bug Fixes

-   Avoid constantly recomputing the popover position.

### Polish

-   Remove `<DateTimePicker />` obsolete `locale` prop (and pass-through to child components) and obsolete `is12Hour` prop pass through to `<DateTime />` [#11649](https://github.com/WordPress/gutenberg/pull/11649)

## 6.0.0 (2018-11-12)

### Breaking Change

-   The `PanelColor` component has been removed.

## 5.1.1 (2018-11-09)

## 5.1.0 (2018-11-09)

### New Feature

-   Adjust a11y roles for MenuItem component, so that aria-checked is used properly, related change in Editor/Components/BlockNavigationList ([#11431](https://github.com/WordPress/gutenberg/issues/11431)).
-   `Popover` components are now automatically refreshed every 0.5s in order to recalculate their size or position.

### Deprecation

-   `Dropdown.refresh()` has been deprecated as the contained `Popover` is now automatically refreshed.

## 5.0.2 (2018-11-03)

### Polish

-   Forward `ref` in the `PanelBody` component.
-   Tooltip are no longer removed when Button becomes disabled, it's left to the component rendering the Tooltip.
-   Forward `ref` support in `TabbableContainer` and `NavigableMenu` components.

## 5.0.1 (2018-10-30)

## 5.0.0 (2018-10-29)

### Breaking Change

-   `AccessibleSVG` component has been removed. Please use `SVG` instead.

### New Feature

-   The `Notice` component accepts an array of action objects via the `actions` prop. Each member object should contain a `label` and either a `url` link string or `onClick` callback function.

## 4.2.1 (2018-10-22)

### Bug Fix

-   Fix importing `react-dates` stylesheet in production.

## 4.2.0 (2018-10-19)

### New Feature

-   Added a new `ColorPicker` component ([#10564](https://github.com/WordPress/gutenberg/pull/10564)).
-   `MenuItem` now accepts an `info` prop for including an extended description.

### Bug Fix

-   `IconButton` correctly respects a passed `aria-label` prop.

### Deprecation

-   `PanelColor` has been deprecated in favor of `wp.editor.PanelColorSettings`.

## 4.1.2 (2018-10-18)

## 4.1.0 (2018-10-10)

### New Feature

-   Added a new `ResizableBox` component.

## 4.0.0 (2018-09-30)

### Breaking Change

-   `Draggable` as a DOM node drag handler has been removed. Please, use `Draggable` as a wrap component for your DOM node drag handler.

### Deprecation

-   Renamed `AccessibleSVG` component to `SVG`.

## 3.0.0 (2018-09-05)

### Breaking Change

-   `withAPIData` has been removed. Please use the Core Data module or `@wordpress/api-fetch` directly instead.
-   `Draggable` as a DOM node drag handler has been deprecated. Please, use `Draggable` as a wrap component for your DOM node drag handler.
-   Change how required built-ins are polyfilled with Babel 7 ([#9171](https://github.com/WordPress/gutenberg/pull/9171)). If you're using an environment that has limited or no support for ES2015+ such as lower versions of IE then using [core-js](https://github.com/zloirock/core-js) or [@babel/polyfill](https://babeljs.io/docs/en/next/babel-polyfill) will add support for these methods.
-   `withContext` has been removed. Please use `wp.element.createContext` instead. See: https://reactjs.org/docs/context.html.

### New Feature

-   Added a new `AccessibleSVG` component.<|MERGE_RESOLUTION|>--- conflicted
+++ resolved
@@ -4,13 +4,10 @@
 
 ### Enhancements
 
-<<<<<<< HEAD
 -   `Tooltip`: Replace the existing tooltip to simplify the implementation and improve accessibility while maintaining the same behaviors and API ([#48440](https://github.com/WordPress/gutenberg/pull/48440)).
-=======
 -   Make the `Popover.Slot` optional and render popovers at the bottom of the document's body by default. ([#53889](https://github.com/WordPress/gutenberg/pull/53889)).
 -   `ProgressBar`: Add transition to determinate indicator ([#53877](https://github.com/WordPress/gutenberg/pull/53877)).
 -   Prevent nested `SlotFillProvider` from rendering ([#53940](https://github.com/WordPress/gutenberg/pull/53940)).
->>>>>>> de8759b6
 
 ### Bug Fix
 
