<!-- Learn how to maintain this file at https://github.com/WordPress/gutenberg/tree/HEAD/packages#maintaining-changelogs. -->

## Unreleased

<<<<<<< HEAD

### Enhancements

-   `DateTimePicker`: Adjustment of the dot position on DayButton and expansion of the button area. ([#55502](https://github.com/WordPress/gutenberg/pull/55502)).
=======
### Enhancements

-   `InputControl`/`SelectControl`: update `height`/`min-height` to `32px` instead of `30px` to align with modern sizing scale ([#55490](https://github.com/WordPress/gutenberg/pull/55490)).
>>>>>>> 820b1359

### Bug Fix

-   `Autocomplete`: Add `aria-live` announcements for Mac and IOS Voiceover to fix lack of support for `aria-owns` ([#54902](https://github.com/WordPress/gutenberg/pull/54902)).

### Internal

-   Introduce experimental new version of `DropdownMenu` based on `ariakit` ([#54939](https://github.com/WordPress/gutenberg/pull/54939))

## 25.10.0 (2023-10-18)

### Enhancements

-   `ProgressBar`: use text color to ensure enough contrast against background ([#55285](https://github.com/WordPress/gutenberg/pull/55285)).
-   `Notice`: Remove margins from `Notice` component ([#54800](https://github.com/WordPress/gutenberg/pull/54800)).
-   Allow using CSS level 4 viewport-relative units ([54415](https://github.com/WordPress/gutenberg/pull/54415))
-   `ToolsPanel`: do not apply the `className` to prop to `ToolsPanelItem` components when rendered as placeholders ([#55207](https://github.com/WordPress/gutenberg/pull/55207)).
-   `GradientPicker`: remove overflow styles and padding from `ColorPicker` popovers ([#55265](https://github.com/WordPress/gutenberg/pull/55265)).
-   `Tabs`: Expose via private APIs ([#55327](https://github.com/WordPress/gutenberg/pull/55327)).
-   `ColorPalette`/`ToggleGroupControl/ToggleGroupControlOptionBase`: add `type="button"` attribute to native `<button>`s ([#55125](https://github.com/WordPress/gutenberg/pull/55125)).

### Bug Fix

-   Render a "mouse event trap" when using a `ColorPicker` inside a `Popover` to prevent issues when rendering on top of `iframes` ([#55149](https://github.com/WordPress/gutenberg/pull/55149)).
-   `Modal`: fix closing when contained iframe is focused ([#51602](https://github.com/WordPress/gutenberg/pull/51602)).
-   `Autocomplete`: Fix disappearing results issue when using multiple triggers inline ([#55301](https://github.com/WordPress/gutenberg/pull/55301))

### Internal

-   Update `@ariakit/react` to version `0.3.5` ([#55365](https://github.com/WordPress/gutenberg/pull/55365))
-   `ConfirmDialog`: Migrate to TypeScript. ([#54954](https://github.com/WordPress/gutenberg/pull/54954)).

### New Features

-   `Toolbar`: add new `variant` prop for 'unstyled' option ([#55139](https://github.com/WordPress/gutenberg/pull/55139)).

## 25.9.0 (2023-10-05)

### Enhancements

-   `SearchControl`: polish metrics for `compact` size variant ([#54663](https://github.com/WordPress/gutenberg/pull/54663)).
-   `Button`: deprecating `isPressed` prop in favour of `aria-pressed` ([#54740](https://github.com/WordPress/gutenberg/pull/54740)).
-   `DuotonePicker/ColorListPicker`: Adds appropriate label and description to 'Duotone Filter' picker ([#54473](https://github.com/WordPress/gutenberg/pull/54473)).
-   `Modal`: Accessibly hide/show outer modal when nested ([#54743](https://github.com/WordPress/gutenberg/pull/54743)).
-   `InputControl`, `NumberControl`, `UnitControl`, `SelectControl`, `CustomSelectControl`, `TreeSelect`: Add opt-in prop for next 40px default size, superseding the `__next36pxDefaultSize` prop ([#53819](https://github.com/WordPress/gutenberg/pull/53819)).
-   `Modal`: add a new `size` prop to support preset widths, including a `fill` option to eventually replace the `isFullScreen` prop ([#54471](https://github.com/WordPress/gutenberg/pull/54471)).
-   Wrapped `TextareaControl` in a `forwardRef` call ([#54975](https://github.com/WordPress/gutenberg/pull/54975)).
-   `Composite`/`AlignmentMatrixControl`/`CircularOptionPicker`: Starts the `Composite` migration from `reakit` to `ariakit` ([#54225](https://github.com/WordPress/gutenberg/pull/54225)).

### Bug Fix

-   `Placeholder`: Improved DOM structure and screen reader announcements ([#45801](https://github.com/WordPress/gutenberg/pull/45801)).
-   `DateTimePicker`: fix onChange callback check so that it also works inside iframes ([#54669](https://github.com/WordPress/gutenberg/pull/54669)).
-   `FormTokenField`: Add `box-sizing` reset style and reset default padding ([#54734](https://github.com/WordPress/gutenberg/pull/54734)).
-   `SlotFill`: Pass `Component` instance to unregisterSlot ([#54765](https://github.com/WordPress/gutenberg/pull/54765)).
-   `Button`: Remove `aria-selected` CSS selector from styling 'active' buttons ([#54931](https://github.com/WordPress/gutenberg/pull/54931)).
-   `Popover`: Apply the CSS in JS styles properly for components used within popovers. ([#54912](https://github.com/WordPress/gutenberg/pull/54912))
-   `Button`: Remove hover styles when `aria-disabled` is set to `true` for the secondary variant. ([#54978](https://github.com/WordPress/gutenberg/pull/54978))
-   `Button`: Revert toggled style selector to use a class instead of attributes ([#55065](https://github.com/WordPress/gutenberg/pull/55065)).

### Internal

-   Update `@ariakit/react` to version `0.3.3` ([#54818](https://github.com/WordPress/gutenberg/pull/54818))
-   `Tooltip`, `Shortcut`: Remove unused `ui/` components from the codebase ([#54573](https://github.com/WordPress/gutenberg/pull/54573))
-   Refactor ariakit usages to use the `render` prop instead of `as` and to use the namespace import ([#54696](https://github.com/WordPress/gutenberg/pull/54696)).
-   Update `uuid` package to 9.0.1 ([#54725](https://github.com/WordPress/gutenberg/pull/54725)).
-   `ContextSystemProvider`: Move out of `ui/` ([#54847](https://github.com/WordPress/gutenberg/pull/54847)).
-   `SlotFill`: Migrate to TypeScript and Convert to Functional Component `<Slot bubblesVirtually />`. ([#51350](https://github.com/WordPress/gutenberg/pull/51350)).
-   `Components`: move `ui/utils` to `utils` and remove `ui/` folder ([#54922](https://github.com/WordPress/gutenberg/pull/54922)).
-   Ensure `@types/` dependencies used by final type files are included in the main dependency field ([#50231](https://github.com/WordPress/gutenberg/pull/50231)).
-   `Text`: Migrate to TypeScript. ([#54953](https://github.com/WordPress/gutenberg/pull/54953)).

### Experimental

-   Introduce `Tabs`, an experimental v2 of `TabPanel`: ([#53960](https://github.com/WordPress/gutenberg/pull/53960)).

## 25.8.0 (2023-09-20)

### Enhancements

-   Add new option `firstContentElement` to Modal's `focusOnMount` prop to allow consumers to focus the first element within the Modal's **contents** ([#54590](https://github.com/WordPress/gutenberg/pull/54590)).
-   `Notice`: Improve accessibility by adding visually hidden text to clarify what a notice text is about and the notice type (success, error, warning, info) ([#54498](https://github.com/WordPress/gutenberg/pull/54498)).
-   Making Circular Option Picker a `listbox`. Note that while this changes some public API, new props are optional, and currently have default values; this will change in another patch ([#52255](https://github.com/WordPress/gutenberg/pull/52255)).
-   `ToggleGroupControl`: Rewrite backdrop animation using framer motion shared layout animations, add better support for controlled and uncontrolled modes ([#50278](https://github.com/WordPress/gutenberg/pull/50278)).
-   `Popover`: Add the `is-positioned` CSS class only after the popover has finished animating ([#54178](https://github.com/WordPress/gutenberg/pull/54178)).
-   `Tooltip`: Replace the existing tooltip to simplify the implementation and improve accessibility while maintaining the same behaviors and API ([#48440](https://github.com/WordPress/gutenberg/pull/48440)).
-   `Dropdown` and `DropdownMenu`: support controlled mode for the dropdown's open/closed state ([#54257](https://github.com/WordPress/gutenberg/pull/54257)).
-   `BorderControl`: Apply proper metrics and simpler text ([#53998](https://github.com/WordPress/gutenberg/pull/53998)).
-   `FormTokenField`: Update styling for consistency and increased visibility ([#54402](https://github.com/WordPress/gutenberg/pull/54402)).
-   `CircularOptionPicker`: Add option to use previous non-listbox behaviour, for contexts where buttons are more appropriate than a list of options ([#54290](https://github.com/WordPress/gutenberg/pull/54290)).
-   `DuotonePicker/ColorListPicker`: Adds appropriate labels to 'Duotone Filter' color pickers ([#54468](https://github.com/WordPress/gutenberg/pull/54468)).
-   `SearchControl`: support new `40px` and `32px` sizes ([#54548](https://github.com/WordPress/gutenberg/pull/54548)).
-   `FormTokenField`: Add `tokenizeOnBlur` prop to add any incompleteTokenValue as a new token when field loses focus ([#54445](https://github.com/WordPress/gutenberg/pull/54445)).
-   `Sandbox`: Add `tabIndex` prop ([#54408](https://github.com/WordPress/gutenberg/pull/54408)).

### Bug Fix

-   `Notice`: Make the Close button render a tooltip to visually expose its accessible name. All icon buttons must always show a tooltip ([#54498](https://github.com/WordPress/gutenberg/pull/54498)).
-   `Tooltip`: dynamically render in the DOM only when visible ([#54312](https://github.com/WordPress/gutenberg/pull/54312)).
-   `PaletteEdit`: Fix padding in RTL languages ([#54034](https://github.com/WordPress/gutenberg/pull/54034)).
-   `ToolbarItem`: Fix children not showing in rendered components ([#53314](https://github.com/WordPress/gutenberg/pull/53314)).
-   `CircularOptionPicker`: make focus styles resilient to button size changes ([#54196](https://github.com/WordPress/gutenberg/pull/54196)).
-   `InputControl`: Fix focus style size ([#54394](https://github.com/WordPress/gutenberg/pull/54394)).
-   `BorderControl`: Use standard focus style on BorderControl ([#54429](https://github.com/WordPress/gutenberg/pull/54429)).
-   `Color values`: Update borderFocus to ADMIN.theme ([#54425](https://github.com/WordPress/gutenberg/pull/54425)).

### Internal

-   `Toolbar/ToolbarDropdownMenu `: Convert to TypeScript ([#54321](https://github.com/WordPress/gutenberg/pull/54321)).
-   `Composite`: Convert to TypeScript ([#54028](https://github.com/WordPress/gutenberg/pull/54028)).
-   `BorderControl`: Refactor unit tests to use `userEvent` ([#54155](https://github.com/WordPress/gutenberg/pull/54155))
-   `FocusableIframe`: Convert to TypeScript ([#53979](https://github.com/WordPress/gutenberg/pull/53979)).
-   `Popover`: Remove unused `overlay` type from `positionToPlacement` utility function ([#54101](https://github.com/WordPress/gutenberg/pull/54101)).
-   `Higher Order` -- `with-focus-outside`: Convert to TypeScript ([#53980](https://github.com/WordPress/gutenberg/pull/53980)).
-   `IsolatedEventContainer`: Convert unit test to TypeScript ([#54316](https://github.com/WordPress/gutenberg/pull/54316)).
-   `Popover`: Remove `scroll` and `resize` listeners for iframe overflow parents and rely on recently added native Floating UI support ([#54286](https://github.com/WordPress/gutenberg/pull/54286)).
-   `Button`: Update documentation to remove the button `focus` prop ([#54397](https://github.com/WordPress/gutenberg/pull/54397)).
-   `Toolbar/ToolbarGroup`: Convert component to TypeScript ([#54317](https://github.com/WordPress/gutenberg/pull/54317)).
-   `Modal`: add more unit tests ([#54569](https://github.com/WordPress/gutenberg/pull/54569)).

### Experimental

-   `DropdownMenu` v2: Fix submenu chevron direction in RTL languages ([#54036](https://github.com/WordPress/gutenberg/pull/54036).

### New Features

-   `Tooltip`: Add new `hideOnClick` prop ([#54406](https://github.com/WordPress/gutenberg/pull/54406)).
-   `Tooltip`: Add `placement` prop to replace deprecated `position`([#54264](https://github.com/WordPress/gutenberg/pull/54264)).

## 25.7.0 (2023-08-31)

### Breaking changes

-   Make the `Popover.Slot` optional and render popovers at the bottom of the document's body by default. ([#53889](https://github.com/WordPress/gutenberg/pull/53889), [#53982](https://github.com/WordPress/gutenberg/pull/53982)).

### Enhancements

-   `ProgressBar`: Add transition to determinate indicator ([#53877](https://github.com/WordPress/gutenberg/pull/53877)).
-   Prevent nested `SlotFillProvider` from rendering ([#53940](https://github.com/WordPress/gutenberg/pull/53940)).

### Bug Fix

-   `SandBox`: Fix the cleanup method in useEffect ([#53796](https://github.com/WordPress/gutenberg/pull/53796)).
-   `PaletteEdit`: Fix the height of the `PaletteItems`. Don't rely on styles only present in the block editor ([#54000](https://github.com/WordPress/gutenberg/pull/54000)).

### Internal

-   `Shortcut`: Add Storybook stories ([#53627](https://github.com/WordPress/gutenberg/pull/53627)).
-   `SlotFill`: Do not render children when using `<Slot bubblesVirtually />`. ([#53272](https://github.com/WordPress/gutenberg/pull/53272))
-   Update `@floating-ui/react-dom` to the latest version ([#46845](https://github.com/WordPress/gutenberg/pull/46845)).

## 25.6.0 (2023-08-16)

### Enhancements

-   `Theme`: Expose via private APIs ([#53262](https://github.com/WordPress/gutenberg/pull/53262)).
-   `ProgressBar`: Use the theme system accent for indicator color ([#53347](https://github.com/WordPress/gutenberg/pull/53347)).
-   `ProgressBar`: Use gray 300 for track color ([#53349](https://github.com/WordPress/gutenberg/pull/53349)).
-   `Modal`: add `headerActions` prop to render buttons in the header. ([#53328](https://github.com/WordPress/gutenberg/pull/53328)).
-   `Snackbar`: Snackbar design and motion improvements ([#53248](https://github.com/WordPress/gutenberg/pull/53248))
-   `NumberControl`: Add `spinFactor` prop for adjusting the amount by which the spin controls change the value ([#52902](https://github.com/WordPress/gutenberg/pull/52902)).
-   `Modal:`: Nuance outside interactions ([#52994](https://github.com/WordPress/gutenberg/pull/52994)).
-   `Button`: Remove default border from the destructive button ([#53607](https://github.com/WordPress/gutenberg/pull/53607)).
-   Components: Move accent colors to theme context ([#53631](https://github.com/WordPress/gutenberg/pull/53631)).
-   `ProgressBar`: Use the new theme system accent for indicator color ([#53632](https://github.com/WordPress/gutenberg/pull/53632)).

### Bug Fix

-   `Button`: add `:disabled` selector to reset hover color for disabled buttons ([#53411](https://github.com/WordPress/gutenberg/pull/53411)).

### Internal

-   `ControlGroup`, `FormGroup`, `ControlLabel`, `Spinner`: Remove unused `ui/` components from the codebase ([#52953](https://github.com/WordPress/gutenberg/pull/52953)).
-   `MenuItem`: Convert to TypeScript ([#53132](https://github.com/WordPress/gutenberg/pull/53132)).
-   `MenuItem`: Add Storybook stories ([#53613](https://github.com/WordPress/gutenberg/pull/53613)).
-   `MenuGroup`: Add Storybook stories ([#53090](https://github.com/WordPress/gutenberg/pull/53090)).
-   Components: Remove unnecessary utils ([#53679](https://github.com/WordPress/gutenberg/pull/53679)).

## 25.5.0 (2023-08-10)

### New Feature

-   Add a new `ProgressBar` component. ([#53030](https://github.com/WordPress/gutenberg/pull/53030)).

### Enhancements

-   `ColorPalette`, `BorderControl`: Don't hyphenate hex value in `aria-label` ([#52932](https://github.com/WordPress/gutenberg/pull/52932)).
-   `MenuItemsChoice`, `MenuItem`: Support a `disabled` prop on a menu item ([#52737](https://github.com/WordPress/gutenberg/pull/52737)).
-   `TabPanel`: Introduce a new version of `TabPanel` with updated internals and improved adherence to ARIA guidance on `tabpanel` focus behavior while maintaining the same functionality and API surface.([#52133](https://github.com/WordPress/gutenberg/pull/52133)).

### Bug Fix

-   `Modal`: Fix loss of focus when clicking outside ([#52653](https://github.com/WordPress/gutenberg/pull/52653)).

## 25.4.0 (2023-07-20)

### Enhancements

-   `TextControl`: Add `id` prop to allow for custom IDs in `TextControl`s ([#52028](https://github.com/WordPress/gutenberg/pull/52028)).
-   `Navigator`: Add `replace` option to `navigator.goTo()` and `navigator.goToParent()` ([#52456](https://github.com/WordPress/gutenberg/pull/52456)).

### Bug Fix

-   `Popover`: Pin `react-dropdown-menu` version to avoid breaking changes in dependency updates. ([#52356](https://github.com/WordPress/gutenberg/pull/52356)).
-   `Item`: Unify focus style and add default font styles. ([#52495](https://github.com/WordPress/gutenberg/pull/52495)).
-   `Toolbar`: Fix toolbar items not being tabbable on the first render. ([#52613](https://github.com/WordPress/gutenberg/pull/52613))
-   `FormTokenField`: Fix token overflow when moving cursor left or right. ([#52662](https://github.com/WordPress/gutenberg/pull/52662))

## 25.3.0 (2023-07-05)

### Enhancements

-   `SelectControl`: Added option to set hidden options. ([#51545](https://github.com/WordPress/gutenberg/pull/51545))
-   `RangeControl`: Add `__next40pxDefaultSize` prop to opt into the new 40px default size ([#49105](https://github.com/WordPress/gutenberg/pull/49105)).
-   `Button`: Introduce `size` prop with `default`, `compact`, and `small` variants ([#51842](https://github.com/WordPress/gutenberg/pull/51842)).
-   `ItemGroup`: Update button focus state styles to target `:focus-visible` rather than `:focus`. ([#51787](https://github.com/WordPress/gutenberg/pull/51787)).
-   `Guide`: Don't show Close button when there is only one page, and use default button and accent/theme styling ([#52014](https://github.com/WordPress/gutenberg/pull/52014)).

### Bug Fix

-   `ConfirmDialog`: Ensure onConfirm isn't called an extra time when submitting one of the buttons using the keyboard ([#51730](https://github.com/WordPress/gutenberg/pull/51730)).
-   `ZStack`: ZStack: fix component bounding box to match children ([#51836](https://github.com/WordPress/gutenberg/pull/51836)).
-   `Modal`: Add small top padding to the content so that avoid cutting off the visible outline when hovering items ([#51829](https://github.com/WordPress/gutenberg/pull/51829)).
-   `DropdownMenu`: fix icon style when dashicon is used ([#43574](https://github.com/WordPress/gutenberg/pull/43574)).
-   `UnitControl`: Fix crash when certain units are used ([#52211](https://github.com/WordPress/gutenberg/pull/52211)).
-   `Guide`: Place focus on the guide's container instead of its first tabbable ([#52300](https://github.com/WordPress/gutenberg/pull/52300)).

## 25.2.0 (2023-06-23)

### Enhancements

-   `UnitControl`: Revamp support for changing unit by typing ([#39303](https://github.com/WordPress/gutenberg/pull/39303)).
-   `Modal`: Update corner radius to be between buttons and the site view frame, in a 2-4-8 system. ([#51254](https://github.com/WordPress/gutenberg/pull/51254)).
-   `ItemGroup`: Update button focus state styles to be inline with other button focus states in the editor. ([#51576](https://github.com/WordPress/gutenberg/pull/51576)).
-   `ItemGroup`: Update button focus state styles to target `:focus-visible` rather than `:focus`. ([#51787](https://github.com/WordPress/gutenberg/pull/51787)).

### Bug Fix

-   `Popover`: Allow legitimate 0 positions to update popover position ([#51320](https://github.com/WordPress/gutenberg/pull/51320)).
-   `Button`: Remove unnecessary margin from dashicon ([#51395](https://github.com/WordPress/gutenberg/pull/51395)).
-   `Autocomplete`: Announce how many results are available to screen readers when suggestions list first renders ([#51018](https://github.com/WordPress/gutenberg/pull/51018)).

### Internal

-   `ClipboardButton`: Convert to TypeScript ([#51334](https://github.com/WordPress/gutenberg/pull/51334)).
-   `Toolbar`: Replace `reakit` dependency with `@ariakit/react` ([#51623](https://github.com/WordPress/gutenberg/pull/51623)).

### Documentation

-   `SearchControl`: Improve documentation around usage of `label` prop ([#51781](https://github.com/WordPress/gutenberg/pull/51781)).

## 25.1.0 (2023-06-07)

### Enhancements

-   `BorderControl`: Improve color code readability in aria-label ([#51197](https://github.com/WordPress/gutenberg/pull/51197)).
-   `Dropdown` and `DropdownMenu`: use internal context system to automatically pick the toolbar popover variant when rendered inside the `Toolbar` component ([#51154](https://github.com/WordPress/gutenberg/pull/51154)).

### Bug Fix

-   `FocalPointUnitControl`: Add aria-labels ([#50993](https://github.com/WordPress/gutenberg/pull/50993)).

### Enhancements

-   Wrapped `TabPanel` in a `forwardRef` call ([#50199](https://github.com/WordPress/gutenberg/pull/50199)).
-   `ColorPalette`: Improve readability of color name and value, and improve rendering of partially transparent colors ([#50450](https://github.com/WordPress/gutenberg/pull/50450)).
-   `Button`: Add `__next32pxSmallSize` prop to opt into the new 32px size when the `isSmall` prop is enabled ([#51012](https://github.com/WordPress/gutenberg/pull/51012)).
-   `ItemGroup`: Update styles so all SVGs inherit color from their parent element ([#50819](https://github.com/WordPress/gutenberg/pull/50819)).

### Experimental

-   `DropdownMenu` v2: Tweak styles ([#50967](https://github.com/WordPress/gutenberg/pull/50967), [#51097](https://github.com/WordPress/gutenberg/pull/51097)).
-   `DropdownMenu` v2: change default placement to match the legacy `DropdownMenu` component ([#51133](https://github.com/WordPress/gutenberg/pull/51133)).
-   `DropdownMenu` v2: Render in the default `Popover.Slot` ([#51046](https://github.com/WordPress/gutenberg/pull/51046)).

## 25.0.0 (2023-05-24)

### Breaking Changes

-   `DateTime`: Remove previously deprecated props, `__nextRemoveHelpButton` and `__nextRemoveResetButton` ([#50724](https://github.com/WordPress/gutenberg/pull/50724)).

### Internal

-   `Modal`: Remove children container's unused class name ([#50655](https://github.com/WordPress/gutenberg/pull/50655)).
-   `DropdownMenu`: Convert to TypeScript ([#50187](https://github.com/WordPress/gutenberg/pull/50187)).
-   Added experimental v2 of `DropdownMenu` ([#49473](https://github.com/WordPress/gutenberg/pull/49473)).
-   `ColorPicker`: its private `SelectControl` component no longer hides BackdropUI, thus making its focus state visible for keyboard users ([#50703](https://github.com/WordPress/gutenberg/pull/50703)).

### Bug Fix

-   `ColorPicker`: Add an outline when the color picker select box is focused([#50609](https://github.com/WordPress/gutenberg/pull/50609)).
-   `InputControl`: Fix focus style to support Windows High Contrast mode ([#50772](https://github.com/WordPress/gutenberg/pull/50772)).
-   `ToggleGroupControl`: Fix focus and selected style to support Windows High Contrast mode ([#50785](https://github.com/WordPress/gutenberg/pull/50785)).
-   `SearchControl`: Adjust icon styles to fix alignment issues in the block inserter ([#50439](https://github.com/WordPress/gutenberg/pull/50439)).

### Enhancements

-   `Tooltip`: Update background color so tooltip boundaries are more visible in the site editor ([#50792](https://github.com/WordPress/gutenberg/pull/50792)).
-   `FontSizePicker`: Tweak the header spacing to be more consistent with other design tools ([#50855](https://github.com/WordPress/gutenberg/pull/50855)).

## 24.0.0 (2023-05-10)

### Breaking Changes

-   `onDragStart` in `<Draggable>` is now a synchronous function to allow setting additional data for `event.dataTransfer` ([#49673](https://github.com/WordPress/gutenberg/pull/49673)).

### Bug Fix

-   `NavigableContainer`: do not trap focus in `TabbableContainer` ([#49846](https://github.com/WordPress/gutenberg/pull/49846)).
-   Update `<Button>` component to have a transparent background for its tertiary disabled state, to match its enabled state. ([#50496](https://github.com/WordPress/gutenberg/pull/50496)).

### Internal

-   `NavigableContainer`: Convert to TypeScript ([#49377](https://github.com/WordPress/gutenberg/pull/49377)).
-   `ToolbarItem`: Convert to TypeScript ([#49190](https://github.com/WordPress/gutenberg/pull/49190)).
-   Move rich-text related types to the rich-text package ([#49651](https://github.com/WordPress/gutenberg/pull/49651)).
-   `SlotFill`: simplified the implementation and removed unused code ([#50098](https://github.com/WordPress/gutenberg/pull/50098) and [#50133](https://github.com/WordPress/gutenberg/pull/50133)).

### Documentation

-   `TreeGrid`: Update docs with `data-expanded` attribute usage ([#50026](https://github.com/WordPress/gutenberg/pull/50026)).
-   Consolidate multiple versions of `README` and `CONTRIBUTING` docs, and add them to Storybook ([#50226](https://github.com/WordPress/gutenberg/pull/50226)).
-   `DimensionControl`: Use WordPress package instead of react in code example ([#50435](https://github.com/WordPress/gutenberg/pull/50435)).

### Enhancements

-   `FormTokenField`, `ComboboxControl`: Add `__next40pxDefaultSize` prop to opt into the new 40px default size, superseding the `__next36pxDefaultSize` prop ([#50261](https://github.com/WordPress/gutenberg/pull/50261)).
-   `Modal`: Add css class to children container ([#50099](https://github.com/WordPress/gutenberg/pull/50099)).
-   `Button`: Add `__next40pxDefaultSize` prop to opt into the new 40px default size ([#50254](https://github.com/WordPress/gutenberg/pull/50254)).
-   `PaletteEdit`: Allow custom popover configuration ([#49975](https://github.com/WordPress/gutenberg/pull/49975)).
-   Change the default color scheme to use the new WP Blueberry color. See PR description for instructions on how to restore the previous color scheme when using in a non-WordPress context ([#50193](https://github.com/WordPress/gutenberg/pull/50193)).
-   `CheckboxControl`, `CustomGradientPicker`, `FormToggle`, : Refactor and correct the focus style for consistency ([#50127](https://github.com/WordPress/gutenberg/pull/50127)).
-   `Button`, update spacing values in `has-text has-icon` buttons. ([#50277](https://github.com/WordPress/gutenberg/pull/50277)).
-   `Button`, remove custom padding applied to `tertiary` variant. ([#50276](https://github.com/WordPress/gutenberg/pull/50276)).
-   `Modal`: Correct padding for title less confirm variant. ([#50283](https://github.com/WordPress/gutenberg/pull/50283)).

## 23.9.0 (2023-04-26)

### Internal

-   `BottomSheetCell`: Refactor away from Lodash (mobile) ([#49794](https://github.com/WordPress/gutenberg/pull/49794)).
-   `parseStylesVariables()`: Refactor away from Lodash (mobile) ([#49794](https://github.com/WordPress/gutenberg/pull/49794)).
-   Remove Lodash dependency from components package ([#49794](https://github.com/WordPress/gutenberg/pull/49794)).
-   Tweak `WordPressComponent` type so `selector` property is optional ([#49960](https://github.com/WordPress/gutenberg/pull/49960)).
-   Update `Modal` appearance on small screens ([#50039](https://github.com/WordPress/gutenberg/pull/50039)).
-   Update the framer motion dependency to the latest version `10.11.6` ([#49822](https://github.com/WordPress/gutenberg/pull/49822)).

### Enhancements

-   `Draggable`: Add `appendToOwnerDocument` prop to allow elementId based elements to be attached to the ownerDocument body ([#49911](https://github.com/WordPress/gutenberg/pull/49911)).
-   `TreeGrid`: Modify keyboard navigation code to use a data-expanded attribute if aria-expanded is to be controlled outside of the TreeGrid component ([#48461](https://github.com/WordPress/gutenberg/pull/48461)).
-   `Modal`: Equalize internal spacing ([#49890](https://github.com/WordPress/gutenberg/pull/49890)).
-   `Modal`: Increased border radius ([#49870](https://github.com/WordPress/gutenberg/pull/49870)).
-   `Modal`: Updated spacing / dimensions of `isFullScreen` ([#49894](https://github.com/WordPress/gutenberg/pull/49894)).
-   `SlotFill`: Added util for creating private SlotFills and supporting Symbol keys ([#49819](https://github.com/WordPress/gutenberg/pull/49819)).
-   `IconType`: Export for external use ([#49649](https://github.com/WordPress/gutenberg/pull/49649)).

### Bug Fix

-   `CheckboxControl`: Add support custom IDs ([#49977](https://github.com/WordPress/gutenberg/pull/49977)).

### Documentation

-   `Autocomplete`: Add heading and fix type for `onReplace` in README. ([#49798](https://github.com/WordPress/gutenberg/pull/49798)).
-   `Autocomplete`: Update `Usage` section in README. ([#49965](https://github.com/WordPress/gutenberg/pull/49965)).

## 23.8.0 (2023-04-12)

### Internal

-   `Mobile` Refactor of the KeyboardAwareFlatList component.
-   Update `reakit` dependency to 1.3.11 ([#49763](https://github.com/WordPress/gutenberg/pull/49763)).

### Enhancements

-   `DropZone`: Smooth animation ([#49517](https://github.com/WordPress/gutenberg/pull/49517)).
-   `Navigator`: Add `skipFocus` property in `NavigateOptions`. ([#49350](https://github.com/WordPress/gutenberg/pull/49350)).
-   `Spinner`: add explicit opacity and background styles ([#49695](https://github.com/WordPress/gutenberg/pull/49695)).
-   Make TypeScript types available for consumers ([#49229](https://github.com/WordPress/gutenberg/pull/49229)).

### Bug Fix

-   `Snackbar`: Fix insufficient color contrast on hover ([#49682](https://github.com/WordPress/gutenberg/pull/49682)).

## 23.7.0 (2023-03-29)

### Internal

-   `Animate`: Convert to TypeScript ([#49243](https://github.com/WordPress/gutenberg/pull/49243)).
-   `CustomGradientPicker`: Convert to TypeScript ([#48929](https://github.com/WordPress/gutenberg/pull/48929)).
-   `ColorPicker`: Convert to TypeScript ([#49214](https://github.com/WordPress/gutenberg/pull/49214)).
-   `GradientPicker`: Convert to TypeScript ([#48316](https://github.com/WordPress/gutenberg/pull/48316)).
-   `FormTokenField`: Add a `__nextHasNoMarginBottom` prop to start opting into the margin-free styles ([48609](https://github.com/WordPress/gutenberg/pull/48609)).
-   `QueryControls`: Replace bottom margin overrides with `__nextHasNoMarginBottom`([47515](https://github.com/WordPress/gutenberg/pull/47515)).

### Enhancements

-   `CustomGradientPicker`: improve initial state UI ([#49146](https://github.com/WordPress/gutenberg/pull/49146)).
-   `AnglePickerControl`: Style to better fit in narrow contexts and improve RTL layout ([#49046](https://github.com/WordPress/gutenberg/pull/49046)).
-   `ImageSizeControl`: Use large 40px sizes ([#49113](https://github.com/WordPress/gutenberg/pull/49113)).

### Bug Fix

-   `CircularOptionPicker`: force swatches to visually render on top of the rest of the component's content ([#49245](https://github.com/WordPress/gutenberg/pull/49245)).
-   `InputControl`: Fix misaligned textarea input control ([#49116](https://github.com/WordPress/gutenberg/pull/49116)).
-   `ToolsPanel`: Ensure consistency in menu item order ([#49222](https://github.com/WordPress/gutenberg/pull/49222)).
-   `TabPanel`: fix initial tab selection & focus management ([#49368](https://github.com/WordPress/gutenberg/pull/49368)).

### Internal

-   `DuotonePicker`, `DuotoneSwatch`: Convert to TypeScript ([#49060](https://github.com/WordPress/gutenberg/pull/49060)).

## 23.6.0 (2023-03-15)

### Enhancements

-   `FontSizePicker`: Allow custom units for custom font size control ([#48468](https://github.com/WordPress/gutenberg/pull/48468)).
-   `Navigator`: Disable initial screen animation ([#49062](https://github.com/WordPress/gutenberg/pull/49062)).
-   `FormTokenField`: Hide suggestions list on blur event if the input value is invalid ([#48785](https://github.com/WordPress/gutenberg/pull/48785)).

### Bug Fix

-   `ResponsiveWrapper`: use `aspect-ratio` CSS prop, add support for `SVG` elements ([#48573](https://github.com/WordPress/gutenberg/pull/48573).
-   `ResizeTooltip`: Use `default.fontFamily` on tooltip ([#48805](https://github.com/WordPress/gutenberg/pull/48805).

### Internal

-   `Guide`: Convert to TypeScript ([#47493](https://github.com/WordPress/gutenberg/pull/47493)).
-   `SelectControl`: improve prop types for single vs multiple selection ([#47390](https://github.com/WordPress/gutenberg/pull/47390)).
-   `Navigation`: Convert to TypeScript ([#48742](https://github.com/WordPress/gutenberg/pull/48742)).
-   `PanelBody`: Convert to TypeScript ([#47702](https://github.com/WordPress/gutenberg/pull/47702)).
-   `withFilters` HOC: Convert to TypeScript ([#48721](https://github.com/WordPress/gutenberg/pull/48721)).
-   `withFallbackStyles` HOC: Convert to TypeScript ([#48720](https://github.com/WordPress/gutenberg/pull/48720)).
-   `withFocusReturn` HOC: Convert to TypeScript ([#48748](https://github.com/WordPress/gutenberg/pull/48748)).
-   `navigateRegions` HOC: Convert to TypeScript ([#48632](https://github.com/WordPress/gutenberg/pull/48632)).
-   `withSpokenMessages`: HOC: Convert to TypeScript ([#48163](https://github.com/WordPress/gutenberg/pull/48163)).
-   `withNotices`: HOC: Convert to TypeScript ([#49088](https://github.com/WordPress/gutenberg/pull/49088)).
-   `ToolbarButton`: Convert to TypeScript ([#47750](https://github.com/WordPress/gutenberg/pull/47750)).
-   `DimensionControl(Experimental)`: Convert to TypeScript ([#47351](https://github.com/WordPress/gutenberg/pull/47351)).
-   `PaletteEdit`: Convert to TypeScript ([#47764](https://github.com/WordPress/gutenberg/pull/47764)).
-   `QueryControls`: Refactor away from Lodash (`.groupBy`) ([#48779](https://github.com/WordPress/gutenberg/pull/48779)).
-   `ToolbarContext`: Convert to TypeScript ([#49002](https://github.com/WordPress/gutenberg/pull/49002)).

## 23.5.0 (2023-03-01)

### Enhancements

-   `ToolsPanel`: Separate reset all filter registration from items registration and support global resets ([#48123](https://github.com/WordPress/gutenberg/pull/48123)).

### Internal

-   `CircularOptionPicker`: Convert to TypeScript ([#47937](https://github.com/WordPress/gutenberg/pull/47937)).
-   `TabPanel`: Improve unit test in preparation for controlled component updates ([#48086](https://github.com/WordPress/gutenberg/pull/48086)).
-   `Autocomplete`: performance: avoid setting state on every value change ([#48485](https://github.com/WordPress/gutenberg/pull/48485)).
-   `Higher Order` -- `with-constrained-tabbing`: Convert to TypeScript ([#48162](https://github.com/WordPress/gutenberg/pull/48162)).
-   `Autocomplete`: Convert to TypeScript ([#47751](https://github.com/WordPress/gutenberg/pull/47751)).
-   `Autocomplete`: avoid calling setState on input ([#48565](https://github.com/WordPress/gutenberg/pull/48565)).

## 23.4.0 (2023-02-15)

### Bug Fix

-   `ToolsPanel`: fix type inconsistencies between types, docs and normal component usage ([47944](https://github.com/WordPress/gutenberg/pull/47944)).
-   `SelectControl`: Fix styling when `multiple` prop is enabled ([#47893](https://github.com/WordPress/gutenberg/pull/43213)).
-   `useAutocompleteProps`, `Autocomplete`: Make accessible when rendered in an iframe ([#47907](https://github.com/WordPress/gutenberg/pull/47907)).

### Enhancements

-   `ColorPalette`, `GradientPicker`, `PaletteEdit`, `ToolsPanel`: add new props to set a custom heading level ([43848](https://github.com/WordPress/gutenberg/pull/43848) and [#47788](https://github.com/WordPress/gutenberg/pull/47788)).
-   `ColorPalette`: ensure text label contrast checking works with CSS variables ([#47373](https://github.com/WordPress/gutenberg/pull/47373)).
-   `Navigator`: Support dynamic paths with parameters ([#47827](https://github.com/WordPress/gutenberg/pull/47827)).
-   `Navigator`: Support hierarchical paths navigation and add `NavigatorToParentButton` component ([#47883](https://github.com/WordPress/gutenberg/pull/47883)).

### Internal

-   `NavigatorButton`: Reuse `Button` types ([47754](https://github.com/WordPress/gutenberg/pull/47754)).
-   `CustomSelectControl`: lock the `__experimentalShowSelectedHint` prop ([#47229](https://github.com/WordPress/gutenberg/pull/47229)).
-   Lock the `__experimentalPopoverPositionToPlacement` function and rename it to `__experimentalPopoverLegacyPositionToPlacement` ([#47505](https://github.com/WordPress/gutenberg/pull/47505)).
-   `ComboboxControl`: Convert to TypeScript ([#47581](https://github.com/WordPress/gutenberg/pull/47581)).
-   `Panel`, `PanelHeader`, `PanelRow`: Convert to TypeScript ([#47259](https://github.com/WordPress/gutenberg/pull/47259)).
-   `BoxControl`: Convert to TypeScript ([#47622](https://github.com/WordPress/gutenberg/pull/47622)).
-   `AnglePickerControl`: Convert to TypeScript ([#45820](https://github.com/WordPress/gutenberg/pull/45820)).
-   `ResizableBox`: refactor styles to TypeScript ([47756](https://github.com/WordPress/gutenberg/pull/47756)).
-   `BorderBoxControl`: migrate tests to TypeScript, remove act() call ([47755](https://github.com/WordPress/gutenberg/pull/47755)).
-   `Toolbar`: Convert to TypeScript ([#47087](https://github.com/WordPress/gutenberg/pull/47087)).
-   `MenuItemsChoice`: Convert to TypeScript ([#47180](https://github.com/WordPress/gutenberg/pull/47180)).
-   `ToolsPanel`: Allow display of optional items when values are updated externally to item controls ([47727](https://github.com/WordPress/gutenberg/pull/47727)).
-   `ToolsPanel`: Ensure display of optional items when values are updated externally and multiple blocks selected ([47864](https://github.com/WordPress/gutenberg/pull/47864)).
-   `Navigator`: add more pattern matching tests, refine existing tests ([47910](https://github.com/WordPress/gutenberg/pull/47910)).
-   `ToolsPanel`: Refactor Storybook examples to TypeScript ([47944](https://github.com/WordPress/gutenberg/pull/47944)).
-   `ToolsPanel`: Refactor unit tests to TypeScript ([48275](https://github.com/WordPress/gutenberg/pull/48275)).

## 23.3.0 (2023-02-01)

### Deprecations

-   `NumberControl`: Clarify deprecation message about `hideHTMLArrows` prop ([#47370](https://github.com/WordPress/gutenberg/pull/47370)).

### Enhancements

-   `Dropdown`: deprecate `position` prop, use `popoverProps` instead ([46865](https://github.com/WordPress/gutenberg/pull/46865)).
-   `Button`: improve padding for buttons with icon and text. ([46764](https://github.com/WordPress/gutenberg/pull/46764)).
-   `ColorPalette`: Use computed color when css variable is passed to `ColorPicker` ([47181](https://github.com/WordPress/gutenberg/pull/47181)).
-   `Popover`: add `overlay` option to the `placement` prop ([47004](https://github.com/WordPress/gutenberg/pull/47004)).

### Internal

-   `Toolbar`: unify Storybook examples under one file, migrate from knobs to controls ([47117](https://github.com/WordPress/gutenberg/pull/47117)).
-   `DropdownMenu`: migrate Storybook to controls ([47149](https://github.com/WordPress/gutenberg/pull/47149)).
-   Removed deprecated `@storybook/addon-knobs` dependency from the package ([47152](https://github.com/WordPress/gutenberg/pull/47152)).
-   `ColorListPicker`: Convert to TypeScript ([#46358](https://github.com/WordPress/gutenberg/pull/46358)).
-   `KeyboardShortcuts`: Convert to TypeScript ([#47429](https://github.com/WordPress/gutenberg/pull/47429)).
-   `ColorPalette`, `BorderControl`, `GradientPicker`: refine types and logic around single vs multiple palettes ([#47384](https://github.com/WordPress/gutenberg/pull/47384)).
-   `Button`: Convert to TypeScript ([#46997](https://github.com/WordPress/gutenberg/pull/46997)).
-   `QueryControls`: Convert to TypeScript ([#46721](https://github.com/WordPress/gutenberg/pull/46721)).
-   `TreeGrid`: Convert to TypeScript ([#47516](https://github.com/WordPress/gutenberg/pull/47516)).
-   `Notice`: refactor to TypeScript ([47118](https://github.com/WordPress/gutenberg/pull/47118)).
-   `Popover`: Take iframe element scaling into account ([47004](https://github.com/WordPress/gutenberg/pull/47004)).

### Bug Fix

-   `TabPanel`: Fix initial tab selection when the tab declaration is lazily added to the `tabs` array ([47100](https://github.com/WordPress/gutenberg/pull/47100)).
-   `InputControl`: Avoid the "controlled to uncontrolled" warning by forcing the internal `<input />` element to be always in controlled mode ([47250](https://github.com/WordPress/gutenberg/pull/47250)).

## 23.2.0 (2023-01-11)

### Internal

-   `AlignmentMatrixControl`: Update center cell label to 'Center' instead of 'Center Center' ([#46852](https://github.com/WordPress/gutenberg/pull/46852)).
-   `Toolbar`: move all subcomponents under the same folder ([46951](https://github.com/WordPress/gutenberg/pull/46951)).
-   `Dashicon`: remove unnecessary type for `className` prop ([46849](https://github.com/WordPress/gutenberg/pull/46849)).
-   `ColorPicker` & `QueryControls`: Replace bottom margin overrides with `__nextHasNoMarginBottom` ([#46448](https://github.com/WordPress/gutenberg/pull/46448)).
-   `SandBox`: Convert to TypeScript ([#46478](https://github.com/WordPress/gutenberg/pull/46478)).
-   `ResponsiveWrapper`: Convert to TypeScript ([#46480](https://github.com/WordPress/gutenberg/pull/46480)).
-   `ItemGroup`: migrate Storybook to controls, refactor to TypeScript ([46945](https://github.com/WordPress/gutenberg/pull/46945)).

### Bug Fix

-   `Placeholder`: set fixed right margin for label's icon ([46918](https://github.com/WordPress/gutenberg/pull/46918)).
-   `TreeGrid`: Fix right-arrow keyboard navigation when a row contains more than two focusable elements ([46998](https://github.com/WordPress/gutenberg/pull/46998)).

## 23.1.0 (2023-01-02)

### Breaking Changes

-   `ColorPalette`: The experimental `__experimentalHasMultipleOrigins` prop has been removed ([#46315](https://github.com/WordPress/gutenberg/pull/46315)).

## 23.0.0 (2022-12-14)

### Breaking Changes

-   Updated dependencies to require React 18 ([45235](https://github.com/WordPress/gutenberg/pull/45235))

### New Feature

-   `TabPanel`: support manual tab activation ([#46004](https://github.com/WordPress/gutenberg/pull/46004)).
-   `TabPanel`: support disabled prop for tab buttons ([#46471](https://github.com/WordPress/gutenberg/pull/46471)).
-   `BaseControl`: Add `useBaseControlProps` hook to help generate id-releated props ([#46170](https://github.com/WordPress/gutenberg/pull/46170)).

### Bug Fix

-   `ColorPalette`: show "Clear" button even when colors array is empty ([#46001](https://github.com/WordPress/gutenberg/pull/46001)).
-   `InputControl`: Fix internal `Flex` wrapper usage that could add an unintended `height: 100%` ([#46213](https://github.com/WordPress/gutenberg/pull/46213)).
-   `Navigator`: Allow calling `goTo` and `goBack` twice in one render cycle ([#46391](https://github.com/WordPress/gutenberg/pull/46391)).
-   `Modal`: Fix unexpected modal closing in IME Composition ([#46453](https://github.com/WordPress/gutenberg/pull/46453)).
-   `Toolbar`: Fix duplicate focus style on anchor link button ([#46759](https://github.com/WordPress/gutenberg/pull/46759)).
-   `useNavigateRegions`: Ensure region navigation picks the next region based on where the current user focus is located instead of starting at the beginning ([#44883](https://github.com/WordPress/gutenberg/pull/44883)).
-   `ComboboxControl`: Fix unexpected behaviour in IME Composition ([#46827](https://github.com/WordPress/gutenberg/pull/46827)).

### Enhancements

-   `TabPanel`: Simplify tab-focus style. ([#46276](https://github.com/WordPress/gutenberg/pull/46276)).
-   `TabPanel`: Add ability to set icon only tab buttons ([#45005](https://github.com/WordPress/gutenberg/pull/45005)).
-   `InputControl`, `NumberControl`, `UnitControl`: Add `help` prop for additional description ([#45931](https://github.com/WordPress/gutenberg/pull/45931)).
-   `BorderControl`, `ColorPicker` & `QueryControls`: Replace bottom margin overrides with `__nextHasNoMarginBottom` ([#45985](https://github.com/WordPress/gutenberg/pull/45985)).
-   `CustomSelectControl`, `UnitControl`: Add `onFocus` and `onBlur` props ([#46096](https://github.com/WordPress/gutenberg/pull/46096)).
-   `ResizableBox`: Prevent unnecessary paint on resize handles ([#46196](https://github.com/WordPress/gutenberg/pull/46196)).
-   `Popover`: Prevent unnecessary paint caused by using outline ([#46201](https://github.com/WordPress/gutenberg/pull/46201)).
-   `PaletteEdit`: Global styles: add onChange actions to color palette items [#45681](https://github.com/WordPress/gutenberg/pull/45681).
-   Lighten the border color on control components ([#46252](https://github.com/WordPress/gutenberg/pull/46252)).
-   `Popover`: Prevent unnecessary paint when scrolling by using transform instead of top/left positionning ([#46187](https://github.com/WordPress/gutenberg/pull/46187)).
-   `CircularOptionPicker`: Prevent unecessary paint on hover ([#46197](https://github.com/WordPress/gutenberg/pull/46197)).

### Experimental

-   `TextControl`: Restrict `type` prop to `email`, `number`, `password`, `tel`, `text`, `search` or `url` ([#45433](https://github.com/WordPress/gutenberg/pull/45433/)).

### Internal

-   `useControlledValue`: let TypeScript infer the return type ([#46164](https://github.com/WordPress/gutenberg/pull/46164)).
-   `LinkedButton`: remove unnecessary `span` tag ([#46063](https://github.com/WordPress/gutenberg/pull/46063)).
-   NumberControl: refactor styles/tests/stories to TypeScript, replace fireEvent with user-event ([#45990](https://github.com/WordPress/gutenberg/pull/45990)).
-   `useBaseField`: Convert to TypeScript ([#45712](https://github.com/WordPress/gutenberg/pull/45712)).
-   `Dashicon`: Convert to TypeScript ([#45924](https://github.com/WordPress/gutenberg/pull/45924)).
-   `PaletteEdit`: add follow up changelog for #45681 and tests [#46095](https://github.com/WordPress/gutenberg/pull/46095).
-   `AlignmentMatrixControl`: Convert to TypeScript ([#46162](https://github.com/WordPress/gutenberg/pull/46162)).
-   `Theme`: Remove public export ([#46427](https://github.com/WordPress/gutenberg/pull/46427)).
-   `Autocomplete`: Refactor away from `_.find()` ([#46537](https://github.com/WordPress/gutenberg/pull/46537)).
-   `TabPanel`: Refactor away from `_.find()` ([#46537](https://github.com/WordPress/gutenberg/pull/46537)).
-   `BottomSheetPickerCell`: Refactor away from `_.find()` for mobile ([#46537](https://github.com/WordPress/gutenberg/pull/46537)).
-   Refactor global styles context away from `_.find()` for mobile ([#46537](https://github.com/WordPress/gutenberg/pull/46537)).
-   `Dropdown`: Convert to TypeScript ([#45787](https://github.com/WordPress/gutenberg/pull/45787)).

### Documentation

-   `Tooltip`: Add readme and unit tests for `shortcut` prop ([#46092](https://github.com/WordPress/gutenberg/pull/46092)).

## 22.1.0 (2022-11-16)

### Enhancements

-   `ColorPalette`, `BorderBox`, `BorderBoxControl`: polish and DRY prop types, add default values ([#45463](https://github.com/WordPress/gutenberg/pull/45463)).
-   `TabPanel`: Add ability to set icon only tab buttons ([#45005](https://github.com/WordPress/gutenberg/pull/45005)).

### Internal

-   `AnglePickerControl`: remove `:focus-visible' outline on `CircleOutlineWrapper` ([#45758](https://github.com/WordPress/gutenberg/pull/45758))

### Bug Fix

-   `FormTokenField`: Fix duplicate input in IME composition ([#45607](https://github.com/WordPress/gutenberg/pull/45607)).
-   `Autocomplete`: Check key events more strictly in IME composition ([#45626](https://github.com/WordPress/gutenberg/pull/45626)).
-   `Autocomplete`: Fix unexpected block insertion during IME composition ([#45510](https://github.com/WordPress/gutenberg/pull/45510)).
-   `Icon`: Making size prop work for icon components using dash icon strings ([#45593](https://github.com/WordPress/gutenberg/pull/45593))
-   `ToolsPanelItem`: Prevent unintended calls to onDeselect when parent panel is remounted and item is rendered via SlotFill ([#45673](https://github.com/WordPress/gutenberg/pull/45673))
-   `ColorPicker`: Prevent all number fields from becoming "0" when one of them is an empty string ([#45649](https://github.com/WordPress/gutenberg/pull/45649)).
-   `ToggleControl`: Fix toggle control label text overflow ([#45962](https://github.com/WordPress/gutenberg/pull/45962)).

### Internal

-   `ToolsPanel`: Update to fix `exhaustive-deps` eslint rule ([#45715](https://github.com/WordPress/gutenberg/pull/45715)).
-   `PaletteEditListView`: Update to ignore `exhaustive-deps` eslint rule ([#45467](https://github.com/WordPress/gutenberg/pull/45467)).
-   `Popover`: Update to pass `exhaustive-deps` eslint rule ([#45656](https://github.com/WordPress/gutenberg/pull/45656)).
-   `Flex`: Update to pass `exhaustive-deps` eslint rule ([#45528](https://github.com/WordPress/gutenberg/pull/45528)).
-   `withNotices`: Update to pass `exhaustive-deps` eslint rule ([#45530](https://github.com/WordPress/gutenberg/pull/45530)).
-   `ItemGroup`: Update to pass `exhaustive-deps` eslint rule ([#45531](https://github.com/WordPress/gutenberg/pull/45531)).
-   `TabPanel`: Update to pass `exhaustive-deps` eslint rule ([#45660](https://github.com/WordPress/gutenberg/pull/45660)).
-   `NavigatorScreen`: Update to pass `exhaustive-deps` eslint rule ([#45648](https://github.com/WordPress/gutenberg/pull/45648)).
-   `Draggable`: Convert to TypeScript ([#45471](https://github.com/WordPress/gutenberg/pull/45471)).
-   `MenuGroup`: Convert to TypeScript ([#45617](https://github.com/WordPress/gutenberg/pull/45617)).
-   `useCx`: fix story to satisfy the `react-hooks/exhaustive-deps` eslint rule ([#45614](https://github.com/WordPress/gutenberg/pull/45614))
-   Activate the `react-hooks/exhuastive-deps` eslint rule for the Components package ([#41166](https://github.com/WordPress/gutenberg/pull/41166))
-   `Snackbar`: Convert to TypeScript ([#45472](https://github.com/WordPress/gutenberg/pull/45472)).

### Experimental

-   `ToggleGroupControl`: Only show enclosing border when `isBlock` and not `isDeselectable` ([#45492](https://github.com/WordPress/gutenberg/pull/45492)).
-   `Theme`: Add support for custom `background` color ([#45466](https://github.com/WordPress/gutenberg/pull/45466)).

## 22.0.0 (2022-11-02)

### Breaking Changes

-   `Popover`: The deprecated `range` and `__unstableShift` props have been removed ([#45195](https://github.com/WordPress/gutenberg/pull/45195)).

### Deprecations

-   `Popover`: the deprecation messages for anchor-related props (`anchorRef`, `anchorRect`, `getAnchorRect`) have been updated ([#45195](https://github.com/WordPress/gutenberg/pull/45195)).
-   `RadioGroup`: Mark as deprecated, in favor of `RadioControl` and `ToggleGroupControl` ([#45389](https://github.com/WordPress/gutenberg/pull/45389)).
-   `Popover`: the deprecation messages for anchor-related props (`anchorRef`, `anchorRect`, `getAnchorRect`) have been updated. ([#45195](https://github.com/WordPress/gutenberg/pull/45195)).
-   `Popover`: The `isAlternate` prop has been replaced with a `variant` prop that can be called with the `'toolbar'` string ([#45137](https://github.com/WordPress/gutenberg/pull/45137)).

### New Feature

-   `BoxControl` & `CustomSelectControl`: Add `onMouseOver` and `onMouseOut` callback props to allow handling of these events by parent components ([#44955](https://github.com/WordPress/gutenberg/pull/44955))
-   `Popover`: A `variant` prop has been added to style popovers, with `'unstyled'` and `'toolbar'` possible values ([#45137](https://github.com/WordPress/gutenberg/pull/45137)).

### Enhancements

-   `FontSizePicker`: Pass the preset object to the onChange callback to allow conversion from preset slugs to CSS vars ([#44967](https://github.com/WordPress/gutenberg/pull/44967)).
-   `FontSizePicker`: Improved slider design when `withSlider` is set ([#44598](https://github.com/WordPress/gutenberg/pull/44598)).
-   `ToggleControl`: Improved types for the `help` prop, covering the dynamic render function option, and enabled the dynamic `help` behavior only for a controlled component ([#45279](https://github.com/WordPress/gutenberg/pull/45279)).
-   `BorderControl` & `BorderBoxControl`: Replace `__next36pxDefaultSize` with "default" and "large" size variants ([#41860](https://github.com/WordPress/gutenberg/pull/41860)).
-   `UnitControl`: Remove outer wrapper to normalize className placement ([#41860](https://github.com/WordPress/gutenberg/pull/41860)).
-   `ColorPalette`: Fix transparent checkered background pattern ([#45295](https://github.com/WordPress/gutenberg/pull/45295)).
-   `ToggleGroupControl`: Add `isDeselectable` prop to allow deselecting the selected option ([#45123](https://github.com/WordPress/gutenberg/pull/45123)).
-   `FontSizePicker`: Improve hint text shown next to 'Font size' label ([#44966](https://github.com/WordPress/gutenberg/pull/44966)).

### Bug Fix

-   `useNavigateRegions`: Add new keyboard shortcut alias to cover backtick and tilde keys inconsistencies across browsers ([#45019](https://github.com/WordPress/gutenberg/pull/45019)).
-   `Button`: Tweak the destructive button primary, link, and default variants ([#44427](https://github.com/WordPress/gutenberg/pull/44427)).
-   `UnitControl`: Fix `disabled` style is overridden by core `form.css` style ([#45250](https://github.com/WordPress/gutenberg/pull/45250)).
-   `ItemGroup`: fix RTL `Item` styles when rendered as a button ([#45280](https://github.com/WordPress/gutenberg/pull/45280)).
-   `Button`: Fix RTL alignment for buttons containing an icon and text ([#44787](https://github.com/WordPress/gutenberg/pull/44787)).
-   `TabPanel`: Call `onSelect()` on every tab selection, regardless of whether it was triggered by user interaction ([#44028](https://github.com/WordPress/gutenberg/pull/44028)).
-   `FontSizePicker`: Fallback to font size `slug` if `name` is undefined ([#45041](https://github.com/WordPress/gutenberg/pull/45041)).
-   `AutocompleterUI`: fix issue where autocompleter UI would appear on top of other UI elements ([#44795](https://github.com/WordPress/gutenberg/pull/44795/))
-   `ExternalLink`: Fix to re-enable support for `onClick` event handler ([#45214](https://github.com/WordPress/gutenberg/pull/45214)).
-   `InputControl`: Allow inline styles to be applied to the wrapper not inner input ([#45340](https://github.com/WordPress/gutenberg/pull/45340/))

### Internal

-   `BorderBoxControl`: Convert stories to TypeScript and use Controls ([#45002](https://github.com/WordPress/gutenberg/pull/45002)).
-   `Disabled`: add a note in the docs about the lack of polyfill for the `inert` attribute ([#45272](https://github.com/WordPress/gutenberg/pull/45272))
-   `Snackbar`: updated to satisfy `react/exhaustive-deps` eslint rule ([#44934](https://github.com/WordPress/gutenberg/pull/44934))
-   `AnglePickerControl`: Set Storybook Label control type to 'text' ([#45122](https://github.com/WordPress/gutenberg/pull/45122)).
-   `SlotFill`: updated to satisfy `react/exhaustive-deps` eslint rule ([#44403](https://github.com/WordPress/gutenberg/pull/44403))
-   `Context`: updated to ignore `react/exhaustive-deps` eslint rule ([#45044](https://github.com/WordPress/gutenberg/pull/45044))
-   `Button`: Refactor Storybook to controls and align docs ([#44105](https://github.com/WordPress/gutenberg/pull/44105)).
-   `TabPanel`: updated to satisfy `react/exhaustive-deps` eslint rule ([#44935](https://github.com/WordPress/gutenberg/pull/44935))
-   `ColorPalette`: Convert to TypeScript ([#44632](https://github.com/WordPress/gutenberg/pull/44632)).
-   `UnitControl`: Add tests ([#45260](https://github.com/WordPress/gutenberg/pull/45260)).
-   `Disabled`: Refactor the component to rely on the HTML `inert` attribute.
-   `CustomGradientBar`: Refactor away from Lodash ([#45367](https://github.com/WordPress/gutenberg/pull/45367/)).
-   `TextControl`: Set Storybook control types on `help`, `label` and `type` ([#45405](https://github.com/WordPress/gutenberg/pull/45405)).
-   `Autocomplete`: use Popover's new `placement` prop instead of legacy `position` prop ([#44396](https://github.com/WordPress/gutenberg/pull/44396/)).
-   `SelectControl`: Add `onChange`, `onBlur` and `onFocus` to storybook actions ([#45432](https://github.com/WordPress/gutenberg/pull/45432/)).
-   `FontSizePicker`: Add more comprehensive tests ([#45298](https://github.com/WordPress/gutenberg/pull/45298)).
-   `FontSizePicker`: Refactor to use components instead of helper functions ([#44891](https://github.com/WordPress/gutenberg/pull/44891)).

### Experimental

-   `NumberControl`: Replace `hideHTMLArrows` prop with `spinControls` prop. Allow custom spin controls via `spinControls="custom"` ([#45333](https://github.com/WordPress/gutenberg/pull/45333)).

### Experimental

-   Theming: updated Components package to utilize the new `accent` prop of the experimental `Theme` component.

## 21.3.0 (2022-10-19)

### Bug Fix

-   `FontSizePicker`: Ensure that fluid font size presets appear correctly in the UI controls ([#44791](https://github.com/WordPress/gutenberg/pull/44791)).
-   `ToggleGroupControl`: Remove unsupported `disabled` prop from types, and correctly mark `label` prop as required ([#45114](https://github.com/WordPress/gutenberg/pull/45114)).
-   `Navigator`: prevent partially hiding focus ring styles, by removing unnecessary overflow rules on `NavigatorScreen` ([#44973](https://github.com/WordPress/gutenberg/pull/44973)).
-   `Navigator`: restore focus only once per location ([#44972](https://github.com/WordPress/gutenberg/pull/44972)).

### Documentation

-   `VisuallyHidden`: Add some notes on best practices around stacking contexts when using this component ([#44867](https://github.com/WordPress/gutenberg/pull/44867)).

### Internal

-   `Modal`: Convert to TypeScript ([#42949](https://github.com/WordPress/gutenberg/pull/42949)).
-   `Sandbox`: Use `toString` to create observe and resize script string ([#42872](https://github.com/WordPress/gutenberg/pull/42872)).
-   `Navigator`: refactor unit tests to TypeScript and to `user-event` ([#44970](https://github.com/WordPress/gutenberg/pull/44970)).
-   `Navigator`: Refactor Storybook code to TypeScript and controls ([#44979](https://github.com/WordPress/gutenberg/pull/44979)).
-   `withFilters`: Refactor away from `_.without()` ([#44980](https://github.com/WordPress/gutenberg/pull/44980/)).
-   `withFocusReturn`: Refactor tests to `@testing-library/react` ([#45012](https://github.com/WordPress/gutenberg/pull/45012)).
-   `ToolsPanel`: updated to satisfy `react/exhaustive-deps` eslint rule ([#45028](https://github.com/WordPress/gutenberg/pull/45028))
-   `Tooltip`: updated to ignore `react/exhaustive-deps` eslint rule ([#45043](https://github.com/WordPress/gutenberg/pull/45043))

## 21.2.0 (2022-10-05)

### Enhancements

-   `FontSizePicker`: Updated to take up full width of its parent and have a 40px Reset button when `size` is `__unstable-large` ((44559)[https://github.com/WordPress/gutenberg/pull/44559]).
-   `BorderBoxControl`: Omit unit select when width values are mixed ([#44592](https://github.com/WordPress/gutenberg/pull/44592))
-   `BorderControl`: Add ability to disable unit selection ([#44592](https://github.com/WordPress/gutenberg/pull/44592))

### Bug Fix

-   `Popover`: fix limitShift logic by adding iframe offset correctly ([#42950](https://github.com/WordPress/gutenberg/pull/42950)).
-   `Popover`: refine position-to-placement conversion logic, add tests ([#44377](https://github.com/WordPress/gutenberg/pull/44377)).
-   `ToggleGroupControl`: adjust icon color when inactive, from `gray-700` to `gray-900` ([#44575](https://github.com/WordPress/gutenberg/pull/44575)).
-   `TokenInput`: improve logic around the `aria-activedescendant` attribute, which was causing unintended focus behavior for some screen readers ([#44526](https://github.com/WordPress/gutenberg/pull/44526)).
-   `NavigatorScreen`: fix focus issue where back button received focus unexpectedly ([#44239](https://github.com/WordPress/gutenberg/pull/44239))
-   `FontSizePicker`: Fix header order in RTL languages ([#44590](https://github.com/WordPress/gutenberg/pull/44590)).

### Enhancements

-   `SuggestionList`: use `requestAnimationFrame` instead of `setTimeout` when scrolling selected item into view. This change improves the responsiveness of the `ComboboxControl` and `FormTokenField` components when rapidly hovering over the suggestion items in the list ([#44573](https://github.com/WordPress/gutenberg/pull/44573)).

### Internal

-   `Mobile` updated to ignore `react/exhaustive-deps` eslint rule ([#44207](https://github.com/WordPress/gutenberg/pull/44207)).
-   `Popover`: refactor unit tests to TypeScript and modern RTL assertions ([#44373](https://github.com/WordPress/gutenberg/pull/44373)).
-   `SearchControl`: updated to ignore `react/exhaustive-deps` eslint rule in native files([#44381](https://github.com/WordPress/gutenberg/pull/44381))
-   `ResizableBox` updated to pass the `react/exhaustive-deps` eslint rule ([#44370](https://github.com/WordPress/gutenberg/pull/44370)).
-   `Sandbox`: updated to satisfy `react/exhaustive-deps` eslint rule ([#44378](https://github.com/WordPress/gutenberg/pull/44378))
-   `FontSizePicker`: Convert to TypeScript ([#44449](https://github.com/WordPress/gutenberg/pull/44449)).
-   `FontSizePicker`: Replace SCSS with Emotion + components ([#44483](https://github.com/WordPress/gutenberg/pull/44483)).

### Experimental

-   Add experimental `Theme` component ([#44668](https://github.com/WordPress/gutenberg/pull/44668)).

## 21.1.0 (2022-09-21)

### Deprecations

-   `Popover`: added new `anchor` prop, supposed to supersede all previous anchor-related props (`anchorRef`, `anchorRect`, `getAnchorRect`). These older anchor-related props are now marked as deprecated and are scheduled to be removed in WordPress 6.3 ([#43691](https://github.com/WordPress/gutenberg/pull/43691)).

### Bug Fix

-   `Button`: Remove unexpected `has-text` class when empty children are passed ([#44198](https://github.com/WordPress/gutenberg/pull/44198)).
-   The `LinkedButton` to unlink sides in `BoxControl`, `BorderBoxControl` and `BorderRadiusControl` have changed from a rectangular primary button to an icon-only button, with a sentence case tooltip, and default-size icon for better legibility. The `Button` component has been fixed so when `isSmall` and `icon` props are set, and no text is present, the button shape is square rather than rectangular.

### New Features

-   `MenuItem`: Add suffix prop for injecting non-icon and non-shortcut content to menu items ([#44260](https://github.com/WordPress/gutenberg/pull/44260)).
-   `ToolsPanel`: Add subheadings to ellipsis menu and reset text to default control menu items ([#44260](https://github.com/WordPress/gutenberg/pull/44260)).

### Internal

-   `NavigationMenu` updated to ignore `react/exhaustive-deps` eslint rule ([#44090](https://github.com/WordPress/gutenberg/pull/44090)).
-   `RangeControl`: updated to pass `react/exhaustive-deps` eslint rule ([#44271](https://github.com/WordPress/gutenberg/pull/44271)).
-   `UnitControl` updated to pass the `react/exhaustive-deps` eslint rule ([#44161](https://github.com/WordPress/gutenberg/pull/44161)).
-   `Notice`: updated to satisfy `react/exhaustive-deps` eslint rule ([#44157](https://github.com/WordPress/gutenberg/pull/44157))

## 21.0.0 (2022-09-13)

### Deprecations

-   `FontSizePicker`: Deprecate bottom margin style. Add a `__nextHasNoMarginBottom` prop to start opting into the margin-free styles that will become the default in a future version, currently scheduled to be WordPress 6.4 ([#43870](https://github.com/WordPress/gutenberg/pull/43870)).
-   `AnglePickerControl`: Deprecate bottom margin style. Add a `__nextHasNoMarginBottom` prop to start opting into the margin-free styles that will become the default in a future version, currently scheduled to be WordPress 6.4 ([#43867](https://github.com/WordPress/gutenberg/pull/43867)).
-   `Popover`: deprecate `__unstableShift` prop in favour of new `shift` prop. The `__unstableShift` is currently scheduled for removal in WordPress 6.3 ([#43845](https://github.com/WordPress/gutenberg/pull/43845)).
-   `Popover`: removed the `__unstableObserveElement` prop, which is not necessary anymore. The functionality is now supported directly by the component without the need of an external prop ([#43617](https://github.com/WordPress/gutenberg/pull/43617)).

### Bug Fix

-   `Button`, `Icon`: Fix `iconSize` prop doesn't work with some icons ([#43821](https://github.com/WordPress/gutenberg/pull/43821)).
-   `InputControl`, `NumberControl`, `UnitControl`: Fix margin when `labelPosition` is `bottom` ([#43995](https://github.com/WordPress/gutenberg/pull/43995)).
-   `Popover`: enable auto-updating every animation frame ([#43617](https://github.com/WordPress/gutenberg/pull/43617)).
-   `Popover`: improve the component's performance and reactivity to prop changes by reworking its internals ([#43335](https://github.com/WordPress/gutenberg/pull/43335)).
-   `NavigatorScreen`: updated to satisfy `react/exhaustive-deps` eslint rule ([#43876](https://github.com/WordPress/gutenberg/pull/43876))
-   `Popover`: fix positioning when reference and floating elements are both within an iframe ([#43971](https://github.com/WordPress/gutenberg/pull/43971))

### Enhancements

-   `ToggleControl`: Add `__nextHasNoMargin` prop for opting into the new margin-free styles ([#43717](https://github.com/WordPress/gutenberg/pull/43717)).
-   `CheckboxControl`: Add `__nextHasNoMargin` prop for opting into the new margin-free styles ([#43720](https://github.com/WordPress/gutenberg/pull/43720)).
-   `FocalPointControl`: Add `__nextHasNoMargin` prop for opting into the new margin-free styles ([#43996](https://github.com/WordPress/gutenberg/pull/43996)).
-   `TextControl`, `TextareaControl`: Add `__nextHasNoMargin` prop for opting into the new margin-free styles ([#43782](https://github.com/WordPress/gutenberg/pull/43782)).
-   `Flex`: Remove margin-based polyfill implementation of flex `gap` ([#43995](https://github.com/WordPress/gutenberg/pull/43995)).
-   `RangeControl`: Tweak dark gray marking color to be consistent with the grays in `@wordpress/base-styles` ([#43773](https://github.com/WordPress/gutenberg/pull/43773)).
-   `UnitControl`: Tweak unit dropdown color to be consistent with the grays in `@wordpress/base-styles` ([#43773](https://github.com/WordPress/gutenberg/pull/43773)).
-   `SearchControl`: Add `__nextHasNoMargin` prop for opting into the new margin-free styles ([#43871](https://github.com/WordPress/gutenberg/pull/43871)).
-   `UnitControl`: Consistently hide spin buttons ([#43985](https://github.com/WordPress/gutenberg/pull/43985)).
-   `CardHeader`, `CardBody`, `CardFooter`: Tweak `isShady` background colors to be consistent with the grays in `@wordpress/base-styles` ([#43719](https://github.com/WordPress/gutenberg/pull/43719)).
-   `InputControl`, `SelectControl`: Tweak `disabled` colors to be consistent with the grays in `@wordpress/base-styles` ([#43719](https://github.com/WordPress/gutenberg/pull/43719)).
-   `FocalPointPicker`: Tweak media placeholder background color to be consistent with the grays in `@wordpress/base-styles` ([#43994](https://github.com/WordPress/gutenberg/pull/43994)).
-   `RangeControl`: Tweak rail, track, and mark colors to be consistent with the grays in `@wordpress/base-styles` ([#43994](https://github.com/WordPress/gutenberg/pull/43994)).
-   `UnitControl`: Tweak unit dropdown hover color to be consistent with the grays in `@wordpress/base-styles` ([#43994](https://github.com/WordPress/gutenberg/pull/43994)).

### Internal

-   `Icon`: Refactor tests to `@testing-library/react` ([#44051](https://github.com/WordPress/gutenberg/pull/44051)).
-   Fix TypeScript types for `isValueDefined()` and `isValueEmpty()` utility functions ([#43983](https://github.com/WordPress/gutenberg/pull/43983)).
-   `RadioControl`: Clean up styles to use less custom CSS ([#43868](https://github.com/WordPress/gutenberg/pull/43868)).
-   Remove unused `normalizeArrowKey` utility function ([#43640](https://github.com/WordPress/gutenberg/pull/43640/)).
-   `SearchControl`: Convert to TypeScript ([#43871](https://github.com/WordPress/gutenberg/pull/43871)).
-   `FormFileUpload`: Convert to TypeScript ([#43960](https://github.com/WordPress/gutenberg/pull/43960)).
-   `DropZone`: Convert to TypeScript ([#43962](https://github.com/WordPress/gutenberg/pull/43962)).
-   `ToggleGroupControl`: Rename `__experimentalIsIconGroup` prop to `__experimentalIsBorderless` ([#43771](https://github.com/WordPress/gutenberg/pull/43771/)).
-   `NumberControl`: Add TypeScript types ([#43791](https://github.com/WordPress/gutenberg/pull/43791/)).
-   Refactor `FocalPointPicker` to function component ([#39168](https://github.com/WordPress/gutenberg/pull/39168)).
-   `Guide`: use `code` instead of `keyCode` for keyboard events ([#43604](https://github.com/WordPress/gutenberg/pull/43604/)).
-   `ToggleControl`: Convert to TypeScript and streamline CSS ([#43717](https://github.com/WordPress/gutenberg/pull/43717)).
-   `FocalPointPicker`: Convert to TypeScript ([#43872](https://github.com/WordPress/gutenberg/pull/43872)).
-   `Navigation`: use `code` instead of `keyCode` for keyboard events ([#43644](https://github.com/WordPress/gutenberg/pull/43644/)).
-   `ComboboxControl`: Add unit tests ([#42403](https://github.com/WordPress/gutenberg/pull/42403)).
-   `NavigableContainer`: use `code` instead of `keyCode` for keyboard events, rewrite tests using RTL and `user-event` ([#43606](https://github.com/WordPress/gutenberg/pull/43606/)).
-   `ComboboxControl`: updated to satisfy `react/exhuastive-deps` eslint rule ([#41417](https://github.com/WordPress/gutenberg/pull/41417))
-   `FormTokenField`: Refactor away from Lodash ([#43744](https://github.com/WordPress/gutenberg/pull/43744/)).
-   `NavigatorButton`: updated to satisfy `react/exhaustive-deps` eslint rule ([#42051](https://github.com/WordPress/gutenberg/pull/42051))
-   `TabPanel`: Refactor away from `_.partial()` ([#43895](https://github.com/WordPress/gutenberg/pull/43895/)).
-   `Panel`: Refactor tests to `@testing-library/react` ([#43896](https://github.com/WordPress/gutenberg/pull/43896)).
-   `Popover`: refactor to TypeScript ([#43823](https://github.com/WordPress/gutenberg/pull/43823/)).
-   `BorderControl` and `BorderBoxControl`: replace temporary types with `Popover`'s types ([#43823](https://github.com/WordPress/gutenberg/pull/43823/)).
-   `DimensionControl`: Refactor tests to `@testing-library/react` ([#43916](https://github.com/WordPress/gutenberg/pull/43916)).
-   `withFilters`: Refactor tests to `@testing-library/react` ([#44017](https://github.com/WordPress/gutenberg/pull/44017)).
-   `IsolatedEventContainer`: Refactor tests to `@testing-library/react` ([#44073](https://github.com/WordPress/gutenberg/pull/44073)).
-   `KeyboardShortcuts`: Refactor tests to `@testing-library/react` ([#44075](https://github.com/WordPress/gutenberg/pull/44075)).
-   `Slot`/`Fill`: Refactor tests to `@testing-library/react` ([#44084](https://github.com/WordPress/gutenberg/pull/44084)).
-   `ColorPalette`: Refactor tests to `@testing-library/react` ([#44108](https://github.com/WordPress/gutenberg/pull/44108)).

## 20.0.0 (2022-08-24)

### Deprecations

-   `CustomSelectControl`: Deprecate constrained width style. Add a `__nextUnconstrainedWidth` prop to start opting into the unconstrained width that will become the default in a future version, currently scheduled to be WordPress 6.4 ([#43230](https://github.com/WordPress/gutenberg/pull/43230)).
-   `Popover`: deprecate `__unstableForcePosition` prop in favour of new `flip` and `resize` props. The `__unstableForcePosition` is currently scheduled for removal in WordPress 6.3 ([#43546](https://github.com/WordPress/gutenberg/pull/43546)).

### Bug Fix

-   `AlignmentMatrixControl`: keep the physical direction in RTL languages ([#43126](https://github.com/WordPress/gutenberg/pull/43126)).
-   `AlignmentMatrixControl`: Fix the `width` prop so it works as intended ([#43482](https://github.com/WordPress/gutenberg/pull/43482)).
-   `SelectControl`, `CustomSelectControl`: Truncate long option strings ([#43301](https://github.com/WordPress/gutenberg/pull/43301)).
-   `ToggleGroupControl`: Fix minor inconsistency in label height ([#43331](https://github.com/WordPress/gutenberg/pull/43331)).
-   `Popover`: fix and improve opening animation ([#43186](https://github.com/WordPress/gutenberg/pull/43186)).
-   `Popover`: fix incorrect deps in hooks resulting in incorrect positioning after calling `update` ([#43267](https://github.com/WordPress/gutenberg/pull/43267/)).
-   `FontSizePicker`: Fix excessive margin between label and input ([#43304](https://github.com/WordPress/gutenberg/pull/43304)).
-   Ensure all dependencies allow version ranges ([#43355](https://github.com/WordPress/gutenberg/pull/43355)).
-   `Popover`: make sure offset middleware always applies the latest frame offset values ([#43329](https://github.com/WordPress/gutenberg/pull/43329/)).
-   `Dropdown`: anchor popover to the dropdown wrapper (instead of the toggle) ([#43377](https://github.com/WordPress/gutenberg/pull/43377/)).
-   `Guide`: Fix error when rendering with no pages ([#43380](https://github.com/WordPress/gutenberg/pull/43380/)).
-   `Disabled`: preserve input values when toggling the `isDisabled` prop ([#43508](https://github.com/WordPress/gutenberg/pull/43508/))

### Enhancements

-   `GradientPicker`: Show custom picker before swatches ([#43577](https://github.com/WordPress/gutenberg/pull/43577)).
-   `CustomGradientPicker`, `GradientPicker`: Add `__nextHasNoMargin` prop for opting into the new margin-free styles ([#43387](https://github.com/WordPress/gutenberg/pull/43387)).
-   `ToolsPanel`: Tighten grid gaps ([#43424](https://github.com/WordPress/gutenberg/pull/43424)).
-   `ColorPalette`: Make popover style consistent ([#43570](https://github.com/WordPress/gutenberg/pull/43570)).
-   `ToggleGroupControl`: Improve TypeScript documentation ([#43265](https://github.com/WordPress/gutenberg/pull/43265)).
-   `ComboboxControl`: Normalize hyphen-like characters to an ASCII hyphen ([#42942](https://github.com/WordPress/gutenberg/pull/42942)).
-   `FormTokenField`: Refactor away from `_.difference()` ([#43224](https://github.com/WordPress/gutenberg/pull/43224/)).
-   `Autocomplete`: use `KeyboardEvent.code` instead of `KeyboardEvent.keyCode` ([#43432](https://github.com/WordPress/gutenberg/pull/43432/)).
-   `ConfirmDialog`: replace (almost) every usage of `fireEvent` with `@testing-library/user-event` ([#43429](https://github.com/WordPress/gutenberg/pull/43429/)).
-   `Popover`: Introduce new `flip` and `resize` props ([#43546](https://github.com/WordPress/gutenberg/pull/43546/)).

### Internal

-   `Tooltip`: Refactor tests to `@testing-library/react` ([#43061](https://github.com/WordPress/gutenberg/pull/43061)).
-   `ClipboardButton`, `FocusableIframe`, `IsolatedEventContainer`, `withConstrainedTabbing`, `withSpokenMessages`: Improve TypeScript types ([#43579](https://github.com/WordPress/gutenberg/pull/43579)).
-   Clean up unused and duplicate `COLORS` values ([#43445](https://github.com/WordPress/gutenberg/pull/43445)).
-   Update `floating-ui` to the latest version ([#43206](https://github.com/WordPress/gutenberg/pull/43206)).
-   `DateTimePicker`, `TimePicker`, `DatePicker`: Switch from `moment` to `date-fns` ([#43005](https://github.com/WordPress/gutenberg/pull/43005)).
-   `DatePicker`: Switch from `react-dates` to `use-lilius` ([#43005](https://github.com/WordPress/gutenberg/pull/43005)).
-   `DateTimePicker`: address feedback after recent refactor to `date-fns` and `use-lilius` ([#43495](https://github.com/WordPress/gutenberg/pull/43495)).
-   `convertLTRToRTL()`: Refactor away from `_.mapKeys()` ([#43258](https://github.com/WordPress/gutenberg/pull/43258/)).
-   `withSpokenMessages`: Update to use `@testing-library/react` ([#43273](https://github.com/WordPress/gutenberg/pull/43273)).
-   `MenuGroup`: Refactor unit tests to use `@testing-library/react` ([#43275](https://github.com/WordPress/gutenberg/pull/43275)).
-   `FormTokenField`: Refactor away from `_.uniq()` ([#43330](https://github.com/WordPress/gutenberg/pull/43330/)).
-   `contextConnect`: Refactor away from `_.uniq()` ([#43330](https://github.com/WordPress/gutenberg/pull/43330/)).
-   `ColorPalette`: Refactor away from `_.uniq()` ([#43330](https://github.com/WordPress/gutenberg/pull/43330/)).
-   `Guide`: Refactor away from `_.times()` ([#43374](https://github.com/WordPress/gutenberg/pull/43374/)).
-   `Disabled`: Convert to TypeScript ([#42708](https://github.com/WordPress/gutenberg/pull/42708)).
-   `Guide`: Update tests to use `@testing-library/react` ([#43380](https://github.com/WordPress/gutenberg/pull/43380)).
-   `Modal`: use `KeyboardEvent.code` instead of deprecated `KeyboardEvent.keyCode`. improve unit tests ([#43429](https://github.com/WordPress/gutenberg/pull/43429/)).
-   `FocalPointPicker`: use `KeyboardEvent.code`, partially refactor tests to modern RTL and `user-event` ([#43441](https://github.com/WordPress/gutenberg/pull/43441/)).
-   `CustomGradientPicker`: use `KeyboardEvent.code` instead of `KeyboardEvent.keyCode` ([#43437](https://github.com/WordPress/gutenberg/pull/43437/)).
-   `Card`: Convert to TypeScript ([#42941](https://github.com/WordPress/gutenberg/pull/42941)).
-   `NavigableContainer`: Refactor away from `_.omit()` ([#43474](https://github.com/WordPress/gutenberg/pull/43474/)).
-   `Notice`: Refactor away from `_.omit()` ([#43474](https://github.com/WordPress/gutenberg/pull/43474/)).
-   `Snackbar`: Refactor away from `_.omit()` ([#43474](https://github.com/WordPress/gutenberg/pull/43474/)).
-   `UnitControl`: Refactor away from `_.omit()` ([#43474](https://github.com/WordPress/gutenberg/pull/43474/)).
-   `BottomSheet`: Refactor away from `_.omit()` ([#43474](https://github.com/WordPress/gutenberg/pull/43474/)).
-   `DropZone`: Refactor away from `_.includes()` ([#43518](https://github.com/WordPress/gutenberg/pull/43518/)).
-   `NavigableMenu`: Refactor away from `_.includes()` ([#43518](https://github.com/WordPress/gutenberg/pull/43518/)).
-   `Tooltip`: Refactor away from `_.includes()` ([#43518](https://github.com/WordPress/gutenberg/pull/43518/)).
-   `TreeGrid`: Refactor away from `_.includes()` ([#43518](https://github.com/WordPress/gutenberg/pull/43518/)).
-   `FormTokenField`: use `KeyboardEvent.code`, refactor tests to modern RTL and `user-event` ([#43442](https://github.com/WordPress/gutenberg/pull/43442/)).
-   `DropdownMenu`: use `KeyboardEvent.code`, refactor tests to model RTL and `user-event` ([#43439](https://github.com/WordPress/gutenberg/pull/43439/)).
-   `Autocomplete`: Refactor away from `_.escapeRegExp()` ([#43629](https://github.com/WordPress/gutenberg/pull/43629/)).
-   `TextHighlight`: Refactor away from `_.escapeRegExp()` ([#43629](https://github.com/WordPress/gutenberg/pull/43629/)).

### Experimental

-   `FormTokenField`: add `__experimentalAutoSelectFirstMatch` prop to auto select the first matching suggestion on typing ([#42527](https://github.com/WordPress/gutenberg/pull/42527/)).
-   `Popover`: Deprecate `__unstableForcePosition`, now replaced by new `flip` and `resize` props ([#43546](https://github.com/WordPress/gutenberg/pull/43546/)).

## 19.17.0 (2022-08-10)

### Bug Fix

-   `Popover`: make sure that `ownerDocument` is always defined ([#42886](https://github.com/WordPress/gutenberg/pull/42886)).
-   `ExternalLink`: Check if the link is an internal anchor link and prevent anchor links from being opened. ([#42259](https://github.com/WordPress/gutenberg/pull/42259)).
-   `BorderControl`: Ensure box-sizing is reset for the control ([#42754](https://github.com/WordPress/gutenberg/pull/42754)).
-   `InputControl`: Fix acceptance of falsy values in controlled updates ([#42484](https://github.com/WordPress/gutenberg/pull/42484/)).
-   `Tooltip (Experimental)`, `CustomSelectControl`, `TimePicker`: Add missing font-size styles which were necessary in non-WordPress contexts ([#42844](https://github.com/WordPress/gutenberg/pull/42844/)).
-   `TextControl`, `TextareaControl`, `ToggleGroupControl`: Add `box-sizing` reset style ([#42889](https://github.com/WordPress/gutenberg/pull/42889)).
-   `Popover`: fix arrow placement and design ([#42874](https://github.com/WordPress/gutenberg/pull/42874/)).
-   `Popover`: fix minor glitch in arrow [#42903](https://github.com/WordPress/gutenberg/pull/42903)).
-   `ColorPicker`: fix layout overflow [#42992](https://github.com/WordPress/gutenberg/pull/42992)).
-   `ToolsPanel`: Constrain grid columns to 50% max-width ([#42795](https://github.com/WordPress/gutenberg/pull/42795)).
-   `Popover`: anchor correctly to parent node when no explicit anchor is passed ([#42971](https://github.com/WordPress/gutenberg/pull/42971)).
-   `ColorPalette`: forward correctly `popoverProps` in the `CustomColorPickerDropdown` component [#42989](https://github.com/WordPress/gutenberg/pull/42989)).
-   `ColorPalette`, `CustomGradientBar`: restore correct color picker popover position [#42989](https://github.com/WordPress/gutenberg/pull/42989)).
-   `Popover`: fix iframe offset not updating when iframe resizes ([#42971](https://github.com/WordPress/gutenberg/pull/43172)).

### Enhancements

-   `ToggleGroupControlOptionIcon`: Maintain square proportions ([#43060](https://github.com/WordPress/gutenberg/pull/43060/)).
-   `ToggleGroupControlOptionIcon`: Add a required `label` prop so the button is always accessibly labeled. Also removes `showTooltip` from the accepted prop types, as the tooltip will now always be shown. ([#43060](https://github.com/WordPress/gutenberg/pull/43060/)).
-   `SelectControl`, `CustomSelectControl`: Refresh and refactor chevron down icon ([#42962](https://github.com/WordPress/gutenberg/pull/42962)).
-   `FontSizePicker`: Add large size variant ([#42716](https://github.com/WordPress/gutenberg/pull/42716/)).
-   `Popover`: tidy up code, add more comments ([#42944](https://github.com/WordPress/gutenberg/pull/42944)).
-   Add `box-sizing` reset style mixin to utils ([#42754](https://github.com/WordPress/gutenberg/pull/42754)).
-   `ResizableBox`: Make tooltip background match `Tooltip` component's ([#42800](https://github.com/WordPress/gutenberg/pull/42800)).
-   Update control labels to the new uppercase styles ([#42789](https://github.com/WordPress/gutenberg/pull/42789)).
-   `UnitControl`: Update unit dropdown design for the large size variant ([#42000](https://github.com/WordPress/gutenberg/pull/42000)).
-   `BaseControl`: Add `box-sizing` reset style ([#42889](https://github.com/WordPress/gutenberg/pull/42889)).
-   `ToggleGroupControl`, `RangeControl`, `FontSizePicker`: Add `__nextHasNoMarginBottom` prop for opting into the new margin-free styles ([#43062](https://github.com/WordPress/gutenberg/pull/43062)).
-   `BoxControl`: Export `applyValueToSides` util function. ([#42733](https://github.com/WordPress/gutenberg/pull/42733/)).
-   `ColorPalette`: use index while iterating over color entries to avoid React "duplicated key" warning ([#43096](https://github.com/WordPress/gutenberg/pull/43096)).
-   `AnglePickerControl`: Add `__nextHasNoMarginBottom` prop for opting into the new margin-free styles ([#43160](https://github.com/WordPress/gutenberg/pull/43160/)).
-   `ComboboxControl`: Add `__nextHasNoMarginBottom` prop for opting into the new margin-free styles ([#43165](https://github.com/WordPress/gutenberg/pull/43165/)).

### Internal

-   `ToggleGroupControl`: Add `__experimentalIsIconGroup` prop ([#43060](https://github.com/WordPress/gutenberg/pull/43060/)).
-   `Flex`, `FlexItem`, `FlexBlock`: Convert to TypeScript ([#42537](https://github.com/WordPress/gutenberg/pull/42537)).
-   `InputControl`: Fix incorrect `size` prop passing ([#42793](https://github.com/WordPress/gutenberg/pull/42793)).
-   `Placeholder`: Convert to TypeScript ([#42990](https://github.com/WordPress/gutenberg/pull/42990)).
-   `Popover`: rewrite Storybook examples using controls [#42903](https://github.com/WordPress/gutenberg/pull/42903)).
-   `Swatch`: Remove component in favor of `ColorIndicator` [#43068](https://github.com/WordPress/gutenberg/pull/43068)).

## 19.16.0 (2022-07-27)

### Bug Fix

-   Context System: Stop explicitly setting `undefined` to the `children` prop. This fixes a bug where `Icon` could not be correctly rendered via the `as` prop of a context-connected component ([#42686](https://github.com/WordPress/gutenberg/pull/42686)).
-   `Popover`, `Dropdown`: Fix width when `expandOnMobile` is enabled ([#42635](https://github.com/WordPress/gutenberg/pull/42635/)).
-   `CustomSelectControl`: Fix font size and hover/focus style inconsistencies with `SelectControl` ([#42460](https://github.com/WordPress/gutenberg/pull/42460/)).
-   `AnglePickerControl`: Fix gap between elements in RTL mode ([#42534](https://github.com/WordPress/gutenberg/pull/42534)).
-   `ColorPalette`: Fix background image in RTL mode ([#42510](https://github.com/WordPress/gutenberg/pull/42510)).
-   `RangeControl`: clamp initialPosition between min and max values ([#42571](https://github.com/WordPress/gutenberg/pull/42571)).
-   `Tooltip`: avoid unnecessary re-renders of select child elements ([#42483](https://github.com/WordPress/gutenberg/pull/42483)).
-   `Popover`: Fix offset when the reference element is within an iframe. ([#42417](https://github.com/WordPress/gutenberg/pull/42417)).

### Enhancements

-   `BorderControl`: Improve labelling, tooltips and DOM structure ([#42348](https://github.com/WordPress/gutenberg/pull/42348/)).
-   `BaseControl`: Set zero padding on `StyledLabel` to ensure cross-browser styling ([#42348](https://github.com/WordPress/gutenberg/pull/42348/)).
-   `InputControl`: Implement wrapper subcomponents for adding responsive padding to `prefix`/`suffix` ([#42378](https://github.com/WordPress/gutenberg/pull/42378)).
-   `SelectControl`: Add flag for larger default size ([#42456](https://github.com/WordPress/gutenberg/pull/42456/)).
-   `UnitControl`: Update unit select's focus styles to match input's ([#42383](https://github.com/WordPress/gutenberg/pull/42383)).
-   `ColorPalette`: Display checkered preview background when `value` is transparent ([#42232](https://github.com/WordPress/gutenberg/pull/42232)).
-   `CustomSelectControl`: Add size variants ([#42460](https://github.com/WordPress/gutenberg/pull/42460/)).
-   `CustomSelectControl`: Add flag to opt in to unconstrained width ([#42460](https://github.com/WordPress/gutenberg/pull/42460/)).
-   `Dropdown`: Implement wrapper subcomponent for adding different padding to the dropdown content ([#42595](https://github.com/WordPress/gutenberg/pull/42595/)).
-   `BorderControl`: Render dropdown as prefix within its `UnitControl` ([#42212](https://github.com/WordPress/gutenberg/pull/42212/))
-   `UnitControl`: Update prop types to allow ReactNode as prefix ([#42212](https://github.com/WordPress/gutenberg/pull/42212/))
-   `ToolsPanel`: Updated README with panel layout information and more expansive usage example ([#42615](https://github.com/WordPress/gutenberg/pull/42615)).
-   `ComboboxControl`, `FormTokenField`: Add custom render callback for options in suggestions list ([#42597](https://github.com/WordPress/gutenberg/pull/42597/)).

### Internal

-   `ColorPicker`: Clean up implementation of 40px size ([#42002](https://github.com/WordPress/gutenberg/pull/42002/)).
-   `Divider`: Complete TypeScript migration ([#41991](https://github.com/WordPress/gutenberg/pull/41991)).
-   `Divider`, `Flex`, `Spacer`: Improve documentation for the `SpaceInput` prop ([#42376](https://github.com/WordPress/gutenberg/pull/42376)).
-   `Elevation`: Convert to TypeScript ([#42302](https://github.com/WordPress/gutenberg/pull/42302)).
-   `ScrollLock`: Convert to TypeScript ([#42303](https://github.com/WordPress/gutenberg/pull/42303)).
-   `Shortcut`: Convert to TypeScript ([#42272](https://github.com/WordPress/gutenberg/pull/42272)).
-   `TreeSelect`: Refactor away from `_.compact()` ([#42438](https://github.com/WordPress/gutenberg/pull/42438)).
-   `MediaEdit`: Refactor away from `_.compact()` for mobile ([#42438](https://github.com/WordPress/gutenberg/pull/42438)).
-   `BoxControl`: Refactor away from `_.isEmpty()` ([#42468](https://github.com/WordPress/gutenberg/pull/42468)).
-   `RadioControl`: Refactor away from `_.isEmpty()` ([#42468](https://github.com/WordPress/gutenberg/pull/42468)).
-   `SelectControl`: Refactor away from `_.isEmpty()` ([#42468](https://github.com/WordPress/gutenberg/pull/42468)).
-   `StyleProvider`: Convert to TypeScript ([#42541](https://github.com/WordPress/gutenberg/pull/42541)).
-   `ComboboxControl`: Replace `keyboardEvent.keyCode` with `keyboardEvent.code`([#42569](https://github.com/WordPress/gutenberg/pull/42569)).
-   `ComboboxControl`: Add support for uncontrolled mode ([#42752](https://github.com/WordPress/gutenberg/pull/42752)).

## 19.15.0 (2022-07-13)

### Bug Fix

-   `BoxControl`: Change ARIA role from `region` to `group` to avoid unwanted ARIA landmark regions ([#42094](https://github.com/WordPress/gutenberg/pull/42094)).
-   `FocalPointPicker`, `FormTokenField`, `ResizableBox`: Fixed SSR breakage ([#42248](https://github.com/WordPress/gutenberg/pull/42248)).
-   `ComboboxControl`: use custom prefix when generating the instanceId ([#42134](https://github.com/WordPress/gutenberg/pull/42134).
-   `Popover`: pass missing anchor ref to the `getAnchorRect` callback prop. ([#42076](https://github.com/WordPress/gutenberg/pull/42076)).
-   `Popover`: call `getAnchorRect` callback prop even if `anchorRefFallback` has no value. ([#42329](https://github.com/WordPress/gutenberg/pull/42329)).
-   Fix `ToolTip` position to ensure it is always positioned relative to the first child of the ToolTip. ([#41268](https://github.com/WordPress/gutenberg/pull/41268))

### Enhancements

-   `ToggleGroupControl`: Add large size variant ([#42008](https://github.com/WordPress/gutenberg/pull/42008/)).
-   `InputControl`: Ensure that the padding between a `prefix`/`suffix` and the text input stays at a reasonable 8px, even in larger size variants ([#42166](https://github.com/WordPress/gutenberg/pull/42166)).

### Internal

-   `Grid`: Convert to TypeScript ([#41923](https://github.com/WordPress/gutenberg/pull/41923)).
-   `TextHighlight`: Convert to TypeScript ([#41698](https://github.com/WordPress/gutenberg/pull/41698)).
-   `Tip`: Convert to TypeScript ([#42262](https://github.com/WordPress/gutenberg/pull/42262)).
-   `Scrollable`: Convert to TypeScript ([#42016](https://github.com/WordPress/gutenberg/pull/42016)).
-   `Spacer`: Complete TypeScript migration ([#42013](https://github.com/WordPress/gutenberg/pull/42013)).
-   `VisuallyHidden`: Convert to TypeScript ([#42220](https://github.com/WordPress/gutenberg/pull/42220)).
-   `TreeSelect`: Refactor away from `_.repeat()` ([#42070](https://github.com/WordPress/gutenberg/pull/42070/)).
-   `FocalPointPicker` updated to satisfy `react/exhaustive-deps` eslint rule ([#41520](https://github.com/WordPress/gutenberg/pull/41520)).
-   `ColorPicker` updated to satisfy `react/exhaustive-deps` eslint rule ([#41294](https://github.com/WordPress/gutenberg/pull/41294)).
-   `Slot`/`Fill`: Refactor away from Lodash ([#42153](https://github.com/WordPress/gutenberg/pull/42153/)).
-   `ComboboxControl`: Refactor away from `_.deburr()` ([#42169](https://github.com/WordPress/gutenberg/pull/42169/)).
-   `FormTokenField`: Refactor away from `_.identity()` ([#42215](https://github.com/WordPress/gutenberg/pull/42215/)).
-   `SelectControl`: Use roles and `@testing-library/user-event` in unit tests ([#42308](https://github.com/WordPress/gutenberg/pull/42308)).
-   `DropdownMenu`: Refactor away from Lodash ([#42218](https://github.com/WordPress/gutenberg/pull/42218/)).
-   `ToolbarGroup`: Refactor away from `_.flatMap()` ([#42223](https://github.com/WordPress/gutenberg/pull/42223/)).
-   `TreeSelect`: Refactor away from `_.flatMap()` ([#42223](https://github.com/WordPress/gutenberg/pull/42223/)).
-   `Autocomplete`: Refactor away from `_.deburr()` ([#42266](https://github.com/WordPress/gutenberg/pull/42266/)).
-   `MenuItem`: Refactor away from `_.isString()` ([#42268](https://github.com/WordPress/gutenberg/pull/42268/)).
-   `Shortcut`: Refactor away from `_.isString()` ([#42268](https://github.com/WordPress/gutenberg/pull/42268/)).
-   `Shortcut`: Refactor away from `_.isObject()` ([#42336](https://github.com/WordPress/gutenberg/pull/42336/)).
-   `RangeControl`: Convert to TypeScript ([#40535](https://github.com/WordPress/gutenberg/pull/40535)).
-   `ExternalLink`: Refactor away from Lodash ([#42341](https://github.com/WordPress/gutenberg/pull/42341/)).
-   `Navigation`: updated to satisfy `react/exhaustive-deps` eslint rule ([#41612](https://github.com/WordPress/gutenberg/pull/41612))

## 19.14.0 (2022-06-29)

### Bug Fix

-   `ColorPicker`: Remove horizontal scrollbar when using HSL or RGB color input types. ([#41646](https://github.com/WordPress/gutenberg/pull/41646))
-   `ColorPicker`: Widen hex input field for mobile. ([#42004](https://github.com/WordPress/gutenberg/pull/42004))

### Enhancements

-   Wrapped `ColorIndicator` in a `forwardRef` call ([#41587](https://github.com/WordPress/gutenberg/pull/41587)).
-   `ComboboxControl` & `FormTokenField`: Add `__next36pxDefaultSize` flag for larger default size ([#40746](https://github.com/WordPress/gutenberg/pull/40746)).
-   `BorderControl`: Improve TypeScript support. ([#41843](https://github.com/WordPress/gutenberg/pull/41843)).
-   `DatePicker`: highlight today's date. ([#41647](https://github.com/WordPress/gutenberg/pull/41647/)).
-   Allow automatic repositioning of `BorderBoxControl` and `ColorPalette` popovers within smaller viewports ([#41930](https://github.com/WordPress/gutenberg/pull/41930)).

### Internal

-   `Spinner`: Convert to TypeScript and update storybook ([#41540](https://github.com/WordPress/gutenberg/pull/41540/)).
-   `InputControl`: Add tests and update to use `@testing-library/user-event` ([#41421](https://github.com/WordPress/gutenberg/pull/41421)).
-   `FormToggle`: Convert to TypeScript ([#41729](https://github.com/WordPress/gutenberg/pull/41729)).
-   `ColorIndicator`: Convert to TypeScript ([#41587](https://github.com/WordPress/gutenberg/pull/41587)).
-   `Truncate`: Convert to TypeScript ([#41697](https://github.com/WordPress/gutenberg/pull/41697)).
-   `FocalPointPicker`: Refactor away from `_.clamp()` ([#41735](https://github.com/WordPress/gutenberg/pull/41735/)).
-   `RangeControl`: Refactor away from `_.clamp()` ([#41735](https://github.com/WordPress/gutenberg/pull/41735/)).
-   Refactor components `utils` away from `_.clamp()` ([#41735](https://github.com/WordPress/gutenberg/pull/41735/)).
-   `BoxControl`: Refactor utils away from `_.isNumber()` ([#41776](https://github.com/WordPress/gutenberg/pull/41776/)).
-   `Elevation`: Refactor away from `_.isNil()` ([#41785](https://github.com/WordPress/gutenberg/pull/41785/)).
-   `HStack`: Refactor away from `_.isNil()` ([#41785](https://github.com/WordPress/gutenberg/pull/41785/)).
-   `Truncate`: Refactor away from `_.isNil()` ([#41785](https://github.com/WordPress/gutenberg/pull/41785/)).
-   `VStack`: Convert to TypeScript ([#41850](https://github.com/WordPress/gutenberg/pull/41587)).
-   `AlignmentMatrixControl`: Refactor away from `_.flattenDeep()` in utils ([#41814](https://github.com/WordPress/gutenberg/pull/41814/)).
-   `AutoComplete`: Revert recent `exhaustive-deps` refactor ([#41820](https://github.com/WordPress/gutenberg/pull/41820)).
-   `Spacer`: Convert knobs to controls in Storybook ([#41851](https://github.com/WordPress/gutenberg/pull/41851)).
-   `Heading`: Complete TypeScript migration ([#41921](https://github.com/WordPress/gutenberg/pull/41921)).
-   `Navigation`: Refactor away from Lodash functions ([#41865](https://github.com/WordPress/gutenberg/pull/41865/)).
-   `CustomGradientPicker`: Refactor away from Lodash ([#41901](https://github.com/WordPress/gutenberg/pull/41901/)).
-   `SegmentedControl`: Refactor away from `_.values()` ([#41905](https://github.com/WordPress/gutenberg/pull/41905/)).
-   `DimensionControl`: Refactor docs away from `_.partialRight()` ([#41909](https://github.com/WordPress/gutenberg/pull/41909/)).
-   `NavigationItem` updated to ignore `react/exhaustive-deps` eslint rule ([#41639](https://github.com/WordPress/gutenberg/pull/41639)).

## 19.13.0 (2022-06-15)

### Bug Fix

-   `Tooltip`: Opt in to `__unstableShift` to ensure that the Tooltip is always within the viewport. ([#41524](https://github.com/WordPress/gutenberg/pull/41524))
-   `FormTokenField`: Do not suggest the selected one even if `{ value: string }` is passed ([#41216](https://github.com/WordPress/gutenberg/pull/41216)).
-   `CustomGradientBar`: Fix insertion and control point positioning to more closely follow cursor. ([#41492](https://github.com/WordPress/gutenberg/pull/41492))
-   `FormTokenField`: Added Padding to resolve close button overlap issue ([#41556](https://github.com/WordPress/gutenberg/pull/41556)).
-   `ComboboxControl`: fix the autofocus behavior after resetting the value. ([#41737](https://github.com/WordPress/gutenberg/pull/41737)).

### Enhancements

-   `AnglePickerControl`: Use NumberControl as input field ([#41472](https://github.com/WordPress/gutenberg/pull/41472)).

### Internal

-   `FormTokenField`: Convert to TypeScript and refactor to functional component ([#41216](https://github.com/WordPress/gutenberg/pull/41216)).
-   `Draggable`: updated to satisfy `react/exhaustive-deps` eslint rule ([#41499](https://github.com/WordPress/gutenberg/pull/41499))
-   `RadioControl`: Convert to TypeScript ([#41568](https://github.com/WordPress/gutenberg/pull/41568)).
-   `Flex` updated to satisfy `react/exhaustive-deps` eslint rule ([#41507](https://github.com/WordPress/gutenberg/pull/41507)).
-   `CustomGradientBar` updated to satisfy `react/exhaustive-deps` eslint rule ([#41463](https://github.com/WordPress/gutenberg/pull/41463))
-   `TreeSelect`: Convert to TypeScript ([#41536](https://github.com/WordPress/gutenberg/pull/41536)).
-   `FontSizePicker`: updated to satisfy `react/exhaustive-deps` eslint rule ([#41600](https://github.com/WordPress/gutenberg/pull/41600)).
-   `ZStack`: Convert component story to TypeScript and add inline docs ([#41694](https://github.com/WordPress/gutenberg/pull/41694)).
-   `Dropdown`: Make sure cleanup (closing the dropdown) only runs when the menu has actually been opened.
-   Enhance the TypeScript migration guidelines ([#41669](https://github.com/WordPress/gutenberg/pull/41669)).
-   `ExternalLink`: Convert to TypeScript ([#41681](https://github.com/WordPress/gutenberg/pull/41681)).
-   `InputControl` updated to satisfy `react/exhaustive-deps` eslint rule ([#41601](https://github.com/WordPress/gutenberg/pull/41601))
-   `Modal`: updated to satisfy `react/exhaustive-deps` eslint rule ([#41610](https://github.com/WordPress/gutenberg/pull/41610))

### Experimental

-   `Navigation`: improve unit tests by using `@testing-library/user-event` and modern `@testing-library` assertions; add unit test for controlled component ([#41668](https://github.com/WordPress/gutenberg/pull/41668)).

## 19.12.0 (2022-06-01)

### Bug Fix

-   `Popover`, `Dropdown`, `CustomGradientPicker`: Fix dropdown positioning by always targeting the rendered toggle, and switch off width in the Popover size middleware to stop reducing the width of the popover. ([#41361](https://github.com/WordPress/gutenberg/pull/41361))
-   Fix `InputControl` blocking undo/redo while focused. ([#40518](https://github.com/WordPress/gutenberg/pull/40518))
-   `ColorPalette`: Correctly update color name label when CSS variables are involved ([#41461](https://github.com/WordPress/gutenberg/pull/41461)).

### Enhancements

-   `SelectControl`: Add `__nextHasNoMarginBottom` prop for opting into the new margin-free styles ([#41269](https://github.com/WordPress/gutenberg/pull/41269)).
-   `ColorPicker`: Strip leading hash character from hex values pasted into input. ([#41223](https://github.com/WordPress/gutenberg/pull/41223))
-   `ColorPicker`: Display detailed color inputs by default. ([#41222](https://github.com/WordPress/gutenberg/pull/41222))
-   Updated design for the `DateTimePicker`, `DatePicker` and `TimePicker` components ([#41097](https://github.com/WordPress/gutenberg/pull/41097)).
-   `DateTimePicker`: Add `__nextRemoveHelpButton` and `__nextRemoveResetButton` for opting into new behaviour where there is no Help and Reset button ([#41097](https://github.com/WordPress/gutenberg/pull/41097)).

### Internal

-   `AlignmentMatrixControl` updated to satisfy `react/exhaustive-deps` eslint rule ([#41167](https://github.com/WordPress/gutenberg/pull/41167))
-   `BorderControl` updated to satisfy `react/exhaustive-deps` eslint rule ([#41259](https://github.com/WordPress/gutenberg/pull/41259))
-   `CheckboxControl`: Add unit tests ([#41165](https://github.com/WordPress/gutenberg/pull/41165)).
-   `BorderBoxControl`: fix some layout misalignments, especially for RTL users ([#41254](https://github.com/WordPress/gutenberg/pull/41254)).
-   `TimePicker`: Update unit tests to use `@testing-library/user-event` ([#41270](https://github.com/WordPress/gutenberg/pull/41270)).
-   `DateTimePicker`: Update `moment` to 2.26.0 and update `react-date` typings ([#41266](https://github.com/WordPress/gutenberg/pull/41266)).
-   `TextareaControl`: Convert to TypeScript ([#41215](https://github.com/WordPress/gutenberg/pull/41215)).
-   `BoxControl`: Update unit tests to use `@testing-library/user-event` ([#41422](https://github.com/WordPress/gutenberg/pull/41422)).
-   `Surface`: Convert to TypeScript ([#41212](https://github.com/WordPress/gutenberg/pull/41212)).
-   `Autocomplete` updated to satisfy `react/exhaustive-deps` eslint rule ([#41382](https://github.com/WordPress/gutenberg/pull/41382))
-   `Dropdown` updated to satisfy `react/exhaustive-deps` eslint rule ([#41505](https://github.com/WordPress/gutenberg/pull/41505))
-   `DateDayPicker` updated to satisfy `react/exhaustive-deps` eslint rule ([#41470](https://github.com/WordPress/gutenberg/pull/41470)).

### Experimental

-   `Spacer`: Add RTL support. ([#41172](https://github.com/WordPress/gutenberg/pull/41172))

## 19.11.0 (2022-05-18)

### Enhancements

-   `BorderControl` now only displays the reset button in its popover when selections have already been made. ([#40917](https://github.com/WordPress/gutenberg/pull/40917))
-   `BorderControl` & `BorderBoxControl`: Add `__next36pxDefaultSize` flag for larger default size ([#40920](https://github.com/WordPress/gutenberg/pull/40920)).
-   `BorderControl` improved focus and border radius styling for component. ([#40951](https://github.com/WordPress/gutenberg/pull/40951))
-   Improve focused `CircularOptionPicker` styling ([#40990](https://github.com/WordPress/gutenberg/pull/40990))
-   `BorderControl`: Make border color consistent with other controls ([#40921](https://github.com/WordPress/gutenberg/pull/40921))
-   `SelectControl`: Remove `lineHeight` setting to fix issue with font descenders being cut off ([#40985](https://github.com/WordPress/gutenberg/pull/40985))

### Internal

-   `DateTimePicker`: Convert to TypeScript ([#40775](https://github.com/WordPress/gutenberg/pull/40775)).
-   `DateTimePicker`: Convert unit tests to TypeScript ([#40957](https://github.com/WordPress/gutenberg/pull/40957)).
-   `CheckboxControl`: Convert to TypeScript ([#40915](https://github.com/WordPress/gutenberg/pull/40915)).
-   `ButtonGroup`: Convert to TypeScript ([#41007](https://github.com/WordPress/gutenberg/pull/41007)).
-   `Popover`: refactor component to use the `floating-ui` library internally ([#40740](https://github.com/WordPress/gutenberg/pull/40740)).

## 19.10.0 (2022-05-04)

### Internal

-   `UnitControl`: migrate unit tests to TypeScript ([#40697](https://github.com/WordPress/gutenberg/pull/40697)).
-   `DatePicker`: Add improved unit tests ([#40754](https://github.com/WordPress/gutenberg/pull/40754)).
-   Setup `user-event` in unit tests inline, once per test ([#40839](https://github.com/WordPress/gutenberg/pull/40839)).
-   `DatePicker`: Update `react-dates` to 21.8.0 ([#40801](https://github.com/WordPress/gutenberg/pull/40801)).

### Enhancements

-   `InputControl`: Add `__next36pxDefaultSize` flag for larger default size ([#40622](https://github.com/WordPress/gutenberg/pull/40622)).
-   `UnitControl`: Add `__next36pxDefaultSize` flag for larger default size ([#40627](https://github.com/WordPress/gutenberg/pull/40627)).
-   `Modal` design adjustments: Blur elements outside of the modal, increase modal title size, use larger close icon, remove header border when modal contents are scrolled. ([#40781](https://github.com/WordPress/gutenberg/pull/40781)).
-   `SelectControl`: Improved TypeScript support ([#40737](https://github.com/WordPress/gutenberg/pull/40737)).
-   `ToggleControlGroup`: Switch to internal `Icon` component for dashicon support ([40717](https://github.com/WordPress/gutenberg/pull/40717)).
-   Improve `ToolsPanel` accessibility. ([#40716](https://github.com/WordPress/gutenberg/pull/40716))

### Bug Fix

-   The `Button` component now displays the label as the tooltip for icon only buttons. ([#40716](https://github.com/WordPress/gutenberg/pull/40716))
-   Use fake timers and fix usage of async methods from `@testing-library/user-event`. ([#40790](https://github.com/WordPress/gutenberg/pull/40790))
-   UnitControl: avoid calling onChange callback twice when unit changes. ([#40796](https://github.com/WordPress/gutenberg/pull/40796))
-   `UnitControl`: show unit label when units prop has only one unit. ([#40784](https://github.com/WordPress/gutenberg/pull/40784))
-   `AnglePickerControl`: Fix closing of gradient popover when the angle control is clicked. ([#40735](https://github.com/WordPress/gutenberg/pull/40735))

### Internal

-   `TextControl`: Convert to TypeScript ([#40633](https://github.com/WordPress/gutenberg/pull/40633)).

## 19.9.0 (2022-04-21)

### Bug Fix

-   Consolidate the main black colors to gray-900. Affects `AlignmentMatrixControl`, `InputControl`, `Heading`, `SelectControl`, `Spinner (Experimental)`, and `Text` ([#40391](https://github.com/WordPress/gutenberg/pull/40391)).

### Internal

-   Remove individual color object exports from the `utils/colors-values.js` file. Colors should now be used from the main `COLORS` export([#40387](https://github.com/WordPress/gutenberg/pull/40387)).

### Bug Fix

-   `InputControl`: allow user to input a value interactively in Storybook, by removing default value argument ([#40410](https://github.com/WordPress/gutenberg/pull/40410)).

## 19.8.0 (2022-04-08)

### Enhancements

-   Update `BorderControl` and `BorderBoxControl` to allow the passing of custom class names to popovers ([#39753](https://github.com/WordPress/gutenberg/pull/39753)).
-   `ToggleGroupControl`: Reintroduce backdrop animation ([#40021](https://github.com/WordPress/gutenberg/pull/40021)).
-   `Card`: Adjust border radius effective size ([#40032](https://github.com/WordPress/gutenberg/pull/40032)).
-   `InputControl`: Improved TypeScript type annotations ([#40119](https://github.com/WordPress/gutenberg/pull/40119)).

### Internal

-   `BaseControl`: Convert to TypeScript ([#39468](https://github.com/WordPress/gutenberg/pull/39468)).

### New Features

-   Add `BorderControl` component ([#37769](https://github.com/WordPress/gutenberg/pull/37769)).
-   Add `BorderBoxControl` component ([#38876](https://github.com/WordPress/gutenberg/pull/38876)).
-   Add `ToggleGroupControlOptionIcon` component ([#39760](https://github.com/WordPress/gutenberg/pull/39760)).

### Bug Fix

-   Use `Object.assign` instead of `{ ...spread }` syntax to avoid errors in the code generated by TypeScript ([#39932](https://github.com/WordPress/gutenberg/pull/39932)).
-   `ItemGroup`: Ensure that the Item's text color is not overridden by the user agent's button color ([#40055](https://github.com/WordPress/gutenberg/pull/40055)).
-   `Surface`: Use updated UI text color `#1e1e1e` instead of `#000` ([#40055](https://github.com/WordPress/gutenberg/pull/40055)).
-   `CustomSelectControl`: Make chevron consistent with `SelectControl` ([#40049](https://github.com/WordPress/gutenberg/pull/40049)).

## 19.7.0 (2022-03-23)

### Enhancements

-   `CustomSelectControl`: Add `__next36pxDefaultSize` flag for larger default size ([#39401](https://github.com/WordPress/gutenberg/pull/39401)).
-   `BaseControl`: Add `__nextHasNoMarginBottom` prop for opting into the new margin-free styles ([#39325](https://github.com/WordPress/gutenberg/pull/39325)).
-   `Divider`: Make the divider visible by default (`display: inline`) in flow layout containers when the divider orientation is vertical ([#39316](https://github.com/WordPress/gutenberg/pull/39316)).
-   Stop using deprecated `event.keyCode` in favor of `event.key` for keyboard events in `UnitControl` and `InputControl`. ([#39360](https://github.com/WordPress/gutenberg/pull/39360))
-   `ColorPalette`: refine custom color button's label. ([#39386](https://github.com/WordPress/gutenberg/pull/39386))
-   Add `onClick` prop on `FormFileUpload`. ([#39268](https://github.com/WordPress/gutenberg/pull/39268))
-   `FocalPointPicker`: stop using `UnitControl`'s deprecated `unit` prop ([#39504](https://github.com/WordPress/gutenberg/pull/39504)).
-   `CheckboxControl`: Add support for the `indeterminate` state ([#39462](https://github.com/WordPress/gutenberg/pull/39462)).
-   `UnitControl`: add support for the `onBlur` prop ([#39589](https://github.com/WordPress/gutenberg/pull/39589)).

### Internal

-   Delete the `composeStateReducers` utility function ([#39262](https://github.com/WordPress/gutenberg/pull/39262)).
-   `BoxControl`: stop using `UnitControl`'s deprecated `unit` prop ([#39511](https://github.com/WordPress/gutenberg/pull/39511)).

### Bug Fix

-   `NumberControl`: commit (and constrain) value on `blur` event ([#39186](https://github.com/WordPress/gutenberg/pull/39186)).
-   Fix `UnitControl`'s reset of unit when the quantity value is cleared. ([#39531](https://github.com/WordPress/gutenberg/pull/39531/)).
-   `ResizableBox`: Ensure tooltip text remains on a single line. ([#39623](https://github.com/WordPress/gutenberg/pull/39623)).

### Deprecation

-   `unit` prop in `UnitControl` marked as deprecated ([#39503](https://github.com/WordPress/gutenberg/pull/39503)).

## 19.6.0 (2022-03-11)

### Enhancements

-   `ConfirmDialog`: Add support for custom label text on the confirmation and cancelation buttons ([#38994](https://github.com/WordPress/gutenberg/pull/38994))
-   `InputControl`: Allow `onBlur` for empty values to commit the change when `isPressEnterToChange` is true, and move reset behavior to the ESCAPE key. ([#39109](https://github.com/WordPress/gutenberg/pull/39109)).
-   `TreeGrid`: Add tests for Home/End keyboard navigation. Add `onFocusRow` callback for Home/End keyboard navigation, this was missed in the implementation PR. Modify test for expanding/collapsing a row as row 1 implements this now. Update README with latest changes. ([#39302](https://github.com/WordPress/gutenberg/pull/39302))
-   `ToggleGroupControlOption`: Calculate width from button content and remove `LabelPlaceholderView` ([#39345](https://github.com/WordPress/gutenberg/pull/39345))

### Bug Fix

-   Normalize `font-family` on `Button`, `ColorPalette`, `ComoboboxControl`, `DateTimePicker`, `FormTokenField`, `InputControl`, `SelectControl`, and `ToggleGroupControl` ([#38969](https://github.com/WordPress/gutenberg/pull/38969)).
-   Fix input value selection of `InputControl`-based controls in Firefox and Safari with axial constraint of drag gesture ([#38968](https://github.com/WordPress/gutenberg/pull/38968)).
-   Fix `UnitControl`'s behavior around updating the unit when a new `value` is passed (i.e. in controlled mode). ([#39148](https://github.com/WordPress/gutenberg/pull/39148)).

## 19.5.0 (2022-02-23)

### Bug Fix

-   Fix spin buttons of number inputs in Safari ([#38840](https://github.com/WordPress/gutenberg/pull/38840))
-   Show tooltip on toggle custom size button in FontSizePicker ([#38985](https://github.com/WordPress/gutenberg/pull/38985))

### Enhancements

-   `TreeGrid`: Add tests for `onCollapseRow`, `onExpandRow`, and `onFocusRow` callback functions. ([#38942](https://github.com/WordPress/gutenberg/pull/38942)).
-   `TreeGrid`: Update callback tests to use `TreeGridRow` and `TreeGridCell` sub-components. ([#39002](https://github.com/WordPress/gutenberg/pull/39002)).

## 19.4.0 (2022-02-10)

### Bug Fix

-   Components: Fix `Slot`/`Fill` Emotion `StyleProvider` ([#38237](https://github.com/WordPress/gutenberg/pull/38237))
-   Reduce height and min-width of the reset button on `ComboBoxControl` for consistency. ([#38020](https://github.com/WordPress/gutenberg/pull/38020))
-   Removed unused `rememo` dependency ([#38388](https://github.com/WordPress/gutenberg/pull/38388)).
-   Added `__unstableInputWidth` to `UnitControl` type definition ([#38429](https://github.com/WordPress/gutenberg/pull/38429)).
-   Fixed typing errors for `ColorPicker` ([#38430](https://github.com/WordPress/gutenberg/pull/38430)).
-   Updated destructuring of `Dropdown` props to be TypeScript friendly ([#38431](https://github.com/WordPress/gutenberg/pull/38431)).
-   Added `ts-nocheck` to `ColorIndicator` so it can be used in typed components ([#38433](https://github.com/WordPress/gutenberg/pull/38433)).
-   Added `cx` as a dependency of `useMemo` across the whole package, in order to recalculate the classnames correctly when a component is rendered across more than one `StyleProvider` ([#38541](https://github.com/WordPress/gutenberg/pull/38541)).

### Enhancements

-   Update the visual design of the `Spinner` component. ([#37551](https://github.com/WordPress/gutenberg/pull/37551))
-   `TreeGrid` accessibility enhancements around the expand/collapse functionality. ([#38358](https://github.com/WordPress/gutenberg/pull/38358))
-   `TreeGrid` accessibility: improve browser support for Left Arrow focus to parent row in child row. ([#38639](https://github.com/WordPress/gutenberg/pull/38639))
-   `TreeGrid` accessibility: Add Home/End keys for better keyboard navigation. ([#38679](https://github.com/WordPress/gutenberg/pull/38679))
-   Add `resolvePoint` prop to `FocalPointPicker` to allow updating the value of the picker after a user interaction ([#38247](https://github.com/WordPress/gutenberg/pull/38247))
-   `TreeGrid`: Allow SHIFT key to be held, and add `onFocusRow` callback to the `TreeGrid` component, fired when focus is shifted from one row to another via Up and Down arrow keys. ([#38314](https://github.com/WordPress/gutenberg/pull/38314))

### Experimental

-   `Navigator`: rename `push`/`pop` to `goTo`/`goBack` ([#38582](https://github.com/WordPress/gutenberg/pull/38582))
-   `Navigator`: add `NavigatorButton` and `NavigatorBackButton` components ([#38634](https://github.com/WordPress/gutenberg/pull/38634))
-   `UnitControl`: tidy up utilities and types. In particular, change the type of parsed quantities to `number` (previously it could have been a `string` too). ([#38987](https://github.com/WordPress/gutenberg/pull/38987]))

## 19.3.0 (2022-01-27)

### Enhancements

-   Refine `ExternalLink` to be same size as the text, to appear more as a glyph than an icon. ([#37859](https://github.com/WordPress/gutenberg/pull/37859))
-   Updated `ToolsPanel` header icon to only show "plus" icon when all items are optional and all are currently hidden ([#38262](https://github.com/WordPress/gutenberg/pull/38262))
-   `TreeGrid`: Fix keyboard navigation for expand/collapse table rows in Firefox ([#37983](https://github.com/WordPress/gutenberg/pull/37983))

### Bug Fix

-   Update the `HexInput` component to accept a pasted value that contains a starting #
-   Update `ToggleGroupControl` background active state to use a simple background color instead of animated backdrop ([38008](https://github.com/WordPress/gutenberg/pull/38008))
-   Update label spacing for the `BoxControl`, `CustomGradientPicker`, `FormTokenField`, `InputControl`, and `ToolsPanel` components to use a bottom margin of `8px` for consistency. ([#37844](https://github.com/WordPress/gutenberg/pull/37844))
-   Add missing styles to the `BaseControl.VisualLabel` component. ([#37747](https://github.com/WordPress/gutenberg/pull/37747))
-   Prevent keyDown events from propagating up in `CustomSelectControl` ([#30557](https://github.com/WordPress/gutenberg/pull/30557))
-   Mark `children` prop as optional in `SelectControl` ([#37872](https://github.com/WordPress/gutenberg/pull/37872))
-   Add memoization of callbacks and context to prevent unnecessary rerenders of the `ToolsPanel` ([#38037](https://github.com/WordPress/gutenberg/pull/38037))
-   Fix space between icons and rail `RangeControl` ([#36935](https://github.com/WordPress/gutenberg/pull/36935))
-   Increase z-index of `ConfirmDialog` to render on top of parent `Popover` components ([#37959](https://github.com/WordPress/gutenberg/pull/37959))

### Experimental

-   Add basic history location support to `Navigator` ([#37416](https://github.com/WordPress/gutenberg/pull/37416)).
-   Add focus restoration to `Navigator` ([#38149](https://github.com/WordPress/gutenberg/pull/38149)).

## 19.2.0 (2022-01-04)

### Experimental

-   Reinstated the ability to pass additional props to the `ToolsPanel` ([#36428](https://github.com/WordPress/gutenberg/pull/36428)).
-   Added an `__unstable-large` size variant to `InputControl`, `SelectControl`, and `UnitControl` for selective migration to the larger 40px heights. ([#35646](https://github.com/WordPress/gutenberg/pull/35646)).
-   Fixed inconsistent padding in `UnitControl` ([#35646](https://github.com/WordPress/gutenberg/pull/35646)).
-   Added support for RTL behavior for the `ZStack`'s `offset` prop ([#36769](https://github.com/WordPress/gutenberg/pull/36769))
-   Fixed race conditions causing conditionally displayed `ToolsPanelItem` components to be erroneously deregistered ([#36588](https://github.com/WordPress/gutenberg/pull/36588)).
-   Added `__experimentalHideHeader` prop to `Modal` component ([#36831](https://github.com/WordPress/gutenberg/pull/36831)).
-   Added experimental `ConfirmDialog` component ([#34153](https://github.com/WordPress/gutenberg/pull/34153)).
-   Divider: improve support for vertical orientation and RTL styles, use start/end logical props instead of top/bottom, change border-color to `currentColor` ([#36579](https://github.com/WordPress/gutenberg/pull/36579)).
-   `ToggleGroupControl`: Avoid calling `onChange` if radio state changed from an incoming value ([#37224](https://github.com/WordPress/gutenberg/pull/37224/)).
-   `ToggleGroupControl`: fix the computation of the backdrop dimensions when rendered in a Popover ([#37067](https://github.com/WordPress/gutenberg/pull/37067)).
-   Add `__experimentalIsRenderedInSidebar` property to the `GradientPicker`and `CustomGradientPicker`. The property changes the color popover behavior to have a special placement behavior appropriate for sidebar UI's.
-   Add `first` and `last` classes to displayed `ToolsPanelItem` group within a `ToolsPanel` ([#37546](https://github.com/WordPress/gutenberg/pull/37546))

### Bug Fix

-   Fixed spacing between `BaseControl` fields and help text within the `ToolsPanel` ([#36334](https://github.com/WordPress/gutenberg/pull/36334))
-   Replaced hardcoded blue in `ColorPicker` with UI theme color ([#36153](https://github.com/WordPress/gutenberg/pull/36153)).
-   Fixed empty `ToolsPanel` height by correcting menu button line-height ([#36895](https://github.com/WordPress/gutenberg/pull/36895)).
-   Normalized label line-height and spacing within the `ToolsPanel` ([36387](https://github.com/WordPress/gutenberg/pull/36387))
-   Remove unused `reakit-utils` from peer dependencies ([#37369](https://github.com/WordPress/gutenberg/pull/37369)).
-   Update all Emotion dependencies to the latest version to ensure they work correctly with React types ([#37365](https://github.com/WordPress/gutenberg/pull/37365)).
-   `DateTimePicker`: Fix the date format associated to the `is12Hour` prop ([#37465](https://github.com/WordPress/gutenberg/pull/37465))
-   Allowed `ToolsPanel` to register items when `panelId` is `null` due to multiple block selection ([37216](https://github.com/WordPress/gutenberg/pull/37216)).

### Enhancements

-   Wrapped `Modal` in a `forwardRef` call ([#36831](https://github.com/WordPress/gutenberg/pull/36831)).
-   Refactor `DateTime` class component to functional component ([#36835](https://github.com/WordPress/gutenberg/pull/36835))
-   Unify styles for `ColorIndicator` with how they appear in Global Styles ([#37028](https://github.com/WordPress/gutenberg/pull/37028))
-   Add support for rendering the `ColorPalette` in a `Dropdown` when opened in the sidebar ([#37067](https://github.com/WordPress/gutenberg/pull/37067))
-   Show an incremental sequence of numbers (1/2/3/4/5) as a label of the font size, when we have at most five font sizes, where at least one the them contains a complex css value(clamp, var, etc..). We do this because complex css values cannot be calculated properly and the incremental sequence of numbers as labels can help the user better mentally map the different available font sizes. ([#37038](https://github.com/WordPress/gutenberg/pull/37038))
-   Add support for proper borders to color indicators ([#37500](https://github.com/WordPress/gutenberg/pull/37500))
-   Refactor `SuggestionsList` class component to functional component([#36924](https://github.com/WordPress/gutenberg/pull/36924/))

## 19.1.4 (2021-12-13)

### Bug Fix

-   Improve accessibility and visibility in `ColorPallete` ([#36925](https://github.com/WordPress/gutenberg/pull/36925))

## 19.1.3 (2021-12-06)

-   Fix missing version information in `CHANGELOG.md`.

## 19.1.2 (2021-12-06)

### Bug Fix

-   Fixed `GradientPicker` not displaying `CustomGradientPicker` when no gradients are provided ([#36900](https://github.com/WordPress/gutenberg/pull/36900)).
-   Fixed error thrown in `ColorPicker` when used in controlled state in color gradients ([#36941](https://github.com/WordPress/gutenberg/pull/36941)).
-   Updated readme to include default value introduced in fix for unexpected movements in the `ColorPicker` ([#35670](https://github.com/WordPress/gutenberg/pull/35670)).
-   Added support for the legacy `extraSmall` value for the `size` prop in the `Card` component ([#37097](https://github.com/WordPress/gutenberg/pull/37097)).

## 19.1.0 (2021-11-29)

### Enhancements

-   Added a `showTooltip` prop to `ToggleGroupControlOption` in order to display tooltip text (using `<Tooltip />`). ([#36726](https://github.com/WordPress/gutenberg/pull/36726)).

### Bug Fix

-   Fixed a bug which prevented setting `PM` hours correctly in the `DateTimePicker` ([#36878](https://github.com/WordPress/gutenberg/pull/36878)).

## 19.0.2 (2021-11-15)

-   Remove erroneous use of `??=` syntax from `build-module`.

## 19.0.1 (2021-11-07)

### Enhancements

-   Updated the `ColorPalette` and `GradientPicker` components to the latest designs ([#35970](https://github.com/WordPress/gutenberg/pull/35970)).

### Experimental

-   Updated the `ToolsPanel` to use `Grid` internally to manage panel layout ([#35621](https://github.com/WordPress/gutenberg/pull/35621)).
-   Added experimental `__experimentalHasMultipleOrigins` prop to the `ColorPalette` and `GradientPicker` components ([#35970](https://github.com/WordPress/gutenberg/pull/35970)).

## 19.0.0 (2021-10-22)

### New Features

-   Added support for `step="any"` in `NumberControl` and `RangeControl` ([#34542](https://github.com/WordPress/gutenberg/pull/34542)).

### Enhancements

-   Removed the separator shown between `ToggleGroupControl` items ([#35497](https://github.com/WordPress/gutenberg/pull/35497)).
-   The `ColorPicker` component property `onChangeComplete`, a function accepting a color object, was replaced with the property `onChange`, a function accepting a string on ([#35220](https://github.com/WordPress/gutenberg/pull/35220)).
-   The property `disableAlpha`, was removed from the `ColorPicker` component. Use the new opposite property `enableAlpha` instead ([#35220](https://github.com/WordPress/gutenberg/pull/35220)).

### Experimental

-   Removed the `fieldset` wrapper from the `FontAppearanceControl` component ([35461](https://github.com/WordPress/gutenberg/pull/35461)).
-   Refactored the `ToggleGroupControl` component's structure and embedded `ToggleGroupControlButton` directly into `ToggleGroupControlOption` ([#35600](https://github.com/WordPress/gutenberg/pull/35600)).
-   Added support for showing an experimental hint in `CustomSelectControl` ([#35673](https://github.com/WordPress/gutenberg/pull/35673)).

### Breaking Changes

-   The `color` property a `tinycolor2` color object passed on `onChangeComplete` property of the `ColorPicker` component was removed. Please use the new `onChange` property that accepts a string color representation ([#35562](https://github.com/WordPress/gutenberg/pull/35562)).

## 18.0.0 (2021-10-12)

### Breaking Changes

-   Removed the deprecated `position` and `menuLabel` from the `DropdownMenu` component ([#34537](https://github.com/WordPress/gutenberg/pull/34537)).
-   Removed the deprecated `onClickOutside` prop from the `Popover` component ([#34537](https://github.com/WordPress/gutenberg/pull/34537)).
-   Changed `RangeControl` component to not apply `shiftStep` to inputs from its `<input type="range"/>` ([35020](https://github.com/WordPress/gutenberg/pull/35020)).
-   Removed `isAction` prop from `Item`. The component will now rely on `onClick` to render as a `button` ([35152](https://github.com/WordPress/gutenberg/pull/35152)).

### New Features

-   Add an experimental `Navigator` components ([#34904](https://github.com/WordPress/gutenberg/pull/34904)) as a replacement for the previous `Navigation` related components.
-   Update the `ColorPicker` component to the latest design ([#35220](https://github.com/WordPress/gutenberg/pull/35220))

### Bug Fix

-   Fixed rounding of value in `RangeControl` component when it loses focus while the `SHIFT` key is held. ([#35020](https://github.com/WordPress/gutenberg/pull/35020)).

### Internal

-   Deleted the `createComponent` utility function ([#34929](https://github.com/WordPress/gutenberg/pull/34929)).
-   Deleted the `useJumpStep` utility function ([#35561](https://github.com/WordPress/gutenberg/pull/35561)).

## 17.0.0 (2021-09-09)

### Breaking Change

-   Removed a min-width from the `DropdownMenu` component, allowing the menu to accommodate thin contents like vertical tools menus ([#33995](https://github.com/WordPress/gutenberg/pull/33995)).

### Bug Fix

-   Fixed RTL styles in `Flex` component ([#33729](https://github.com/WordPress/gutenberg/pull/33729)).
-   Fixed unit test errors caused by `CSS.supports` being called in a non-browser environment ([#34572](https://github.com/WordPress/gutenberg/pull/34572)).
-   Fixed `ToggleGroupControl`'s backdrop not updating when changing the `isAdaptiveWidth` property ([#34595](https://github.com/WordPress/gutenberg/pull/34595)).

### Internal

-   Renamed `PolymorphicComponent*` types to `WordPressComponent*` ([#34330](https://github.com/WordPress/gutenberg/pull/34330)).

## 16.0.0 (2021-08-23)

### Breaking Change

-   Updated the visual styles of the RangeControl component ([#33824](https://github.com/WordPress/gutenberg/pull/33824)).

### New Feature

-   Add `hideLabelFromVision` prop to `RangeControl` ([#33714](https://github.com/WordPress/gutenberg/pull/33714)).

### Bug Fix

-   Listen to `resize` events correctly in `useBreakpointIndex`. This hook is used in `useResponsiveValue` and consequently in the `Flex` and `Grid` components ([#33902](https://github.com/WordPress/gutenberg/pull/33902))

## 15.0.0 (2021-07-29)

### Breaking Change

-   Upgraded React components to work with v17.0 ([#29118](https://github.com/WordPress/gutenberg/pull/29118)). There are no new features in React v17.0 as explained in the [blog post](https://reactjs.org/blog/2020/10/20/react-v17.html).

### Deprecation

-   `isScrollable` prop in `CardBody` default value changed from `true` to `false` ([#33490](https://github.com/WordPress/gutenberg/pull/33490))

### Bug Fix

-   Added back `box-sizing: border-box` rule to `CardBody`, `CardHeader` and `CardFooter` components [#33511](https://github.com/WordPress/gutenberg/pull/33511).

## 14.2.0 (2021-07-21)

### New Feature

-   Update the border color used in `CardBody`, `CardHeader`, `CardFooter`, and `CardDivider` to a different shade of gray, in order to match the color used in other components ([#32566](https://github.com/WordPress/gutenberg/pull/32566)).

### Deprecation

-   `isPrimary`, `isSecondary`, `isTertiary` and `isLink` props in `Button` have been deprecated. Use `variant` instead ([#31713](https://github.com/WordPress/gutenberg/pull/31713)).
-   `isElevated` prop in `Card` has been deprecated. Use `elevation` instead ([#32566](https://github.com/WordPress/gutenberg/pull/32566)).

### Internal

-   `Card`, `CardBody`, `CardHeader`, `CardFooter`, `CardMedia`, and `CardDivider` components have been re-written from the ground up ([#32566](https://github.com/WordPress/gutenberg/pull/32566)).

## 14.1.0 (2021-05-20)

## 14.0.0 (2021-05-14)

### Breaking Changes

-   Drop support for Internet Explorer 11 ([#31110](https://github.com/WordPress/gutenberg/pull/31110)). Learn more at https://make.wordpress.org/core/2021/04/22/ie-11-support-phase-out-plan/.
-   Increase the minimum Node.js version to v12 matching Long Term Support releases ([#31270](https://github.com/WordPress/gutenberg/pull/31270)). Learn more at https://nodejs.org/en/about/releases/.
-   The experimental `Text` component has been completely re-written and enhanced with truncation support and separate variant, size, and weight props to allow for greater control. The previous `variant` prop has been completely removed.

### Deprecation

-   `isReversed` prop in `Flex` component has been deprecated. Use `direction` instead ([#31297](https://github.com/WordPress/gutenberg/pull/31297)).

### Internal

-   `Flex`, `FlexBlock`, and `FlexItem` components have been re-written from the ground up ([#31297](https://github.com/WordPress/gutenberg/pull/31297)).

## 13.0.0 (2021-03-17)

### Breaking Change

-   `onChange` prop of `FocalPointPicker` is called at the end of drag operations. Previously, it was called repetitively while dragging.

### New Feature

-   Supports ref forwarding in `withNotices` and `ResizableBox`.
-   Adds `onDrag` prop of `FocalPointPicker`.

### Bug Fix

-   Allows focus of the `FocalPointPicker` draggable area and adjustment with arrow keys. This was added in [#22531](https://github.com/WordPress/gutenberg/pull/22264) but was no longer working.

## 12.0.0 (2020-12-17)

### Enhancements

-   ComboboxControl: Deburr option labels before filter

### Breaking Change

-   Introduce support for other units and advanced CSS properties on `FontSizePicker`. Provided the value passed to the `FontSizePicker` is a string or one of the size options passed is a string, onChange will start to be called with a string value instead of a number. On WordPress usage, font size options are now automatically converted to strings with the default "px" unit added.

## 10.1.0 (2020-09-03)

### New Feature

-   Add `ToolbarItem` component.
-   Support `label` prop on the `Toolbar` component.

### Deprecations

-   Deprecate the `Toolbar` component when used without the `label` prop. `ToolbarGroup` should be used instead.

## 10.0.0 (2020-07-07)

### Breaking Change

-   `NumberControl` no longer automatically transforms values when rendering `value` into a `<input />` HTML element.
-   `Dashicon` component no longer renders SVGs. If you rely on this component, make sure to load the dashicon font.

## 9.6.0 (2020-05-14)

### Bug Fix

-   Fix and issue that would cause the `Popover` component to throw an error under certain
    circumstances ([#22264](https://github.com/WordPress/gutenberg/pull/22264)).

### Deprecations

-   The `Guide` component no longer supports passing pages as children. Use the `pages` prop instead.
-   The `GuidePage` component is deprecated. Use the `pages` prop in `Guide` instead.

## 9.2.0 (2020-02-10)

### Enhancements

-   The `Notice` component will speak its message. With this new feature, a developer can control either the `spokenMessage` spoken message, or the `politeness` politeness level of the message.
-   The `Snackbar` component will speak its message. With this new feature, a developer can control either the `spokenMessage` spoken message, or the `politeness` politeness level of the message.
-   A `Notice` `actions` member can now assign `isPrimary` to render a primary button action associated with a notice message.

### Bug Fixes

-   Notice will assume a default status of 'info' if none is provided. This resolves an issue where the notice would be assigned a class name `is-undefined`. This was previously the effective default by styled appearance and should not be considered a breaking change in that regard.

## 9.0.0 (2020-01-13)

### New Features

-   Added a new `Guide` component which allows developers to easily present a user guide.

### Breaking Changes

-   `is-button` classname has been removed from the Button component.
-   The `is-default` classname is not applied automatically anymore.
-   By default Button components come with a fixed height and hover styles.

### Bug Fixes

-   Fixes a regression published in version 8.5.0 that would prevent some build tools from including
    styles provided in the packages build-styles directory.

### Deprecations

-   `isDefault` prop in `Button` has been deprecated. Consider using `isSecondary` instead.
-   `IconButton` has been deprecated. Use the `Button` component instead.

## 8.2.0 (2019-08-29)

### New Features

-   The bundled `re-resizable` dependency has been updated from requiring `5.0.1` to requiring `^6.0.0` ([#17011](https://github.com/WordPress/gutenberg/pull/17011)).

## 8.1.0 (2019-08-05)

### New Features

-   Added a new `popoverProps` prop to the `Dropdown` component which allows users of the `Dropdown` component to pass props directly to the `Popover` component.
-   Added and documented `hideLabelFromVision` prop to `BaseControl` used by `SelectControl`, `TextControl`, and `TextareaControl`.
-   Added a new `popoverProps` prop to the `DropdownMenu` component which allows to pass props directly to the nested `Popover` component.
-   Added a new `toggleProps` prop to the `DropdownMenu` component which allows to pass props directly to the nested `IconButton` component.
-   Added a new `menuProps` prop to the `DropdownMenu` component which allows to pass props directly to the nested `NavigableMenu` component.

### Deprecations

-   `menuLabel` prop in `DropdownComponent` has been deprecated. Consider using `menuProps` object and its `aria-label` property instead.
-   `position` prop in `DropdownComponent` has been deprecated. Consider using `popoverProps` object and its `position` property instead.

### Bug Fixes

-   The `Button` component will no longer assign default styling (`is-default` class) when explicitly assigned as primary (the `isPrimary` prop). This should resolve potential conflicts affecting a combination of `isPrimary`, `isDefault`, and `isLarge` / `isSmall`, where the busy animation would appear with incorrect coloring.

### Deprecations

-   The `Popover` component `onClickOutside` prop has been deprecated. Use `onFocusOutside` instead.

### Internal

-   The `Dropdown` component has been refactored to focus changes using the `Popover` component's `onFocusOutside` prop.
-   The `MenuItem` component will now always use an `IconButton`. This prevents a focus loss when clicking a menu item.
-   Package no longer depends on external `react-click-outside` library.

## 8.0.0 (2019-06-12)

### New Feature

-   Add new `BlockQuotation` block to the primitives folder to support blockquote in a multiplatform way. [#15482](https://github.com/WordPress/gutenberg/pull/15482).
-   `DropdownMenu` now supports passing a [render prop](https://reactjs.org/docs/render-props.html#using-props-other-than-render) as children for more advanced customization.

### Internal

-   `MenuGroup` no longer uses `NavigableMenu` internally. It needs to be explicitly wrapped with `NavigableMenu` to bring back the same behavior.

### Documentation

-   Added missing documentation for `DropdownMenu` props `menuLabel`, `position`, `className`.

### Breaking Change

-   `ServerSideRender` is no longer part of components. It was extracted to an independent package `@wordpress/server-side-render`.

### Bug Fix

-   Although `DateTimePicker` does not allow picking the seconds, passed the current seconds as the selected value for seconds when calling `onChange`. Now it passes zero.

## 7.4.0 (2019-05-21)

### New Feature

-   Added a new `HorizontalRule` component.
-   Added a new `Snackbar` component.

### Bug Fix

-   Fixed display of reset button when using RangeControl `allowReset` prop.
-   Fixed minutes field of `DateTimePicker` missed '0' before single digit values.

## 7.3.0 (2019-04-16)

### New Features

-   Added a new `render` property to `FormFileUpload` component. Allowing users of the component to custom the UI for their needs.
-   Added a new `BaseControl.VisualLabel` component.
-   Added a new `preview` prop to the `Placeholder` component which allows to display a preview, for example a media preview when the Placeholder is used in media editing contexts.
-   Added a new `anchorRect` prop to `Popover` which enables a developer to provide a custom `DOMRect` object at which to position the popover.

### Improvements

-   Limit `Base Control Label` to the width of its content.

### Bug fixes

-   Fix `instanceId` prop passed through to `Button` component via `MenuItems` producing React console error. Fixed by removing the unnecessary use of `withInstanceId` on the `MenuItems` component [#14599](https://github.com/WordPress/gutenberg/pull/14599)

## 7.2.0 (2019-03-20)

### Improvements

-   Make `RangeControl` validation rely on the `checkValidity` provided by the browsers instead of using our own validation.

### Bug Fixes

-   Fix a problem that made `RangeControl` not work as expected with float values.

## 7.1.0 (2019-03-06)

### New Features

-   Added a new `Animate` component.

### Improvements

-   `withFilters` has been optimized to avoid binding hook handlers for each mounted instance of the component, instead using a single centralized hook delegator.
-   `withFilters` has been optimized to reuse a single shared component definition for all filtered instances of the component.
-   Make `RangeControl` validate min and max properties.

### Bug Fixes

-   Resolves a conflict where two instance of Slot would produce an inconsistent or duplicated rendering output.
-   Allow years between 0 and 1970 in DateTime component.

### New Feature

-   `Dropdown` now has a `focusOnMount` prop which is passed directly to the contained `Popover`.
-   `DatePicker` has new prop `isInvalidDate` exposing react-dates' `isOutsideRange`.
-   `DatePicker` allows `null` as accepted value for `currentDate` prop to signify no date selection.

## 7.0.5 (2019-01-03)

## 7.0.4 (2018-12-12)

## 7.0.3 (2018-11-30)

## 7.0.2 (2018-11-22)

## 7.0.1 (2018-11-21)

## 7.0.0 (2018-11-20)

### Breaking Change

-   `Dropdown.refresh()` has been removed. The contained `Popover` is now automatically refreshed.

## 6.0.2 (2018-11-15)

## 6.0.1 (2018-11-12)

### Bug Fixes

-   Avoid constantly recomputing the popover position.

### Polish

-   Remove `<DateTimePicker />` obsolete `locale` prop (and pass-through to child components) and obsolete `is12Hour` prop pass through to `<DateTime />` [#11649](https://github.com/WordPress/gutenberg/pull/11649)

## 6.0.0 (2018-11-12)

### Breaking Change

-   The `PanelColor` component has been removed.

## 5.1.1 (2018-11-09)

## 5.1.0 (2018-11-09)

### New Feature

-   Adjust a11y roles for MenuItem component, so that aria-checked is used properly, related change in Editor/Components/BlockNavigationList ([#11431](https://github.com/WordPress/gutenberg/issues/11431)).
-   `Popover` components are now automatically refreshed every 0.5s in order to recalculate their size or position.

### Deprecation

-   `Dropdown.refresh()` has been deprecated as the contained `Popover` is now automatically refreshed.

## 5.0.2 (2018-11-03)

### Polish

-   Forward `ref` in the `PanelBody` component.
-   Tooltip are no longer removed when Button becomes disabled, it's left to the component rendering the Tooltip.
-   Forward `ref` support in `TabbableContainer` and `NavigableMenu` components.

## 5.0.1 (2018-10-30)

## 5.0.0 (2018-10-29)

### Breaking Change

-   `AccessibleSVG` component has been removed. Please use `SVG` instead.

### New Feature

-   The `Notice` component accepts an array of action objects via the `actions` prop. Each member object should contain a `label` and either a `url` link string or `onClick` callback function.

## 4.2.1 (2018-10-22)

### Bug Fix

-   Fix importing `react-dates` stylesheet in production.

## 4.2.0 (2018-10-19)

### New Feature

-   Added a new `ColorPicker` component ([#10564](https://github.com/WordPress/gutenberg/pull/10564)).
-   `MenuItem` now accepts an `info` prop for including an extended description.

### Bug Fix

-   `IconButton` correctly respects a passed `aria-label` prop.

### Deprecation

-   `PanelColor` has been deprecated in favor of `wp.editor.PanelColorSettings`.

## 4.1.2 (2018-10-18)

## 4.1.0 (2018-10-10)

### New Feature

-   Added a new `ResizableBox` component.

## 4.0.0 (2018-09-30)

### Breaking Change

-   `Draggable` as a DOM node drag handler has been removed. Please, use `Draggable` as a wrap component for your DOM node drag handler.

### Deprecation

-   Renamed `AccessibleSVG` component to `SVG`.

## 3.0.0 (2018-09-05)

### Breaking Change

-   `withAPIData` has been removed. Please use the Core Data module or `@wordpress/api-fetch` directly instead.
-   `Draggable` as a DOM node drag handler has been deprecated. Please, use `Draggable` as a wrap component for your DOM node drag handler.
-   Change how required built-ins are polyfilled with Babel 7 ([#9171](https://github.com/WordPress/gutenberg/pull/9171)). If you're using an environment that has limited or no support for ES2015+ such as lower versions of IE then using [core-js](https://github.com/zloirock/core-js) or [@babel/polyfill](https://babeljs.io/docs/en/next/babel-polyfill) will add support for these methods.
-   `withContext` has been removed. Please use `wp.element.createContext` instead. See: https://reactjs.org/docs/context.html.

### New Feature

-   Added a new `AccessibleSVG` component.<|MERGE_RESOLUTION|>--- conflicted
+++ resolved
@@ -2,16 +2,10 @@
 
 ## Unreleased
 
-<<<<<<< HEAD
-
 ### Enhancements
 
 -   `DateTimePicker`: Adjustment of the dot position on DayButton and expansion of the button area. ([#55502](https://github.com/WordPress/gutenberg/pull/55502)).
-=======
-### Enhancements
-
 -   `InputControl`/`SelectControl`: update `height`/`min-height` to `32px` instead of `30px` to align with modern sizing scale ([#55490](https://github.com/WordPress/gutenberg/pull/55490)).
->>>>>>> 820b1359
 
 ### Bug Fix
 
