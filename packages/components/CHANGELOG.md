--- conflicted
+++ resolved
@@ -4,15 +4,12 @@
 
 ### Enhancements
 
-<<<<<<< HEAD
+-   `ColorPalette`, `BorderControl`: Don't hyphenate hex value in `aria-label` ([#52932](https://github.com/WordPress/gutenberg/pull/52932)).
 -   `NumberControl`: Add `roundingStep` prop to allow for opting into alternative rounding behavior. ([#52902](https://github.com/WordPress/gutenberg/pull/52902)).
-=======
--   `ColorPalette`, `BorderControl`: Don't hyphenate hex value in `aria-label` ([#52932](https://github.com/WordPress/gutenberg/pull/52932)).
 
 ### Bug Fix
 
 -   `Modal`: Fix loss of focus when clicking outside ([#52653](https://github.com/WordPress/gutenberg/pull/52653)).
->>>>>>> c2957aa0
 
 ## 25.4.0 (2023-07-20)
 
