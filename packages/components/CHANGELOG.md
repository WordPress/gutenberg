<!-- Learn how to maintain this file at https://github.com/WordPress/gutenberg/tree/HEAD/packages#maintaining-changelogs. -->

## Unreleased

### Enhancements

-   `ColorPalette`, `BorderBox`, `BorderBoxControl`: polish and DRY prop types, add default values ([#45463](https://github.com/WordPress/gutenberg/pull/45463)).

### Bug Fix

<<<<<<< HEAD
-   `Autocomplete`: Check key events more strictly in IME composition ([#45626](https://github.com/WordPress/gutenberg/pull/45626)).
=======
-   `FormTokenField`: Fix duplicate input in IME composition ([#45607](https://github.com/WordPress/gutenberg/pull/45607)).
>>>>>>> c72ef282
-   `Autocomplete`: Fix unexpected block insertion during IME composition ([#45510](https://github.com/WordPress/gutenberg/pull/45510)).
-   `Icon`: Making size prop work for icon components using dash icon strings ([#45593](https://github.com/WordPress/gutenberg/pull/45593))
-   `ToolsPanelItem`: Prevent unintended calls to onDeselect when parent panel is remounted and item is rendered via SlotFill ([#45673](https://github.com/WordPress/gutenberg/pull/45673))
-   `ColorPicker`: Prevent all number fields from becoming "0" when one of them is an empty string ([#45649](https://github.com/WordPress/gutenberg/pull/45649)).

### Internal

-   `PaletteEditListView`: Update to ignore `exhaustive-deps` eslint rule ([#45467](https://github.com/WordPress/gutenberg/pull/45467)).
-   `Popover`: Update to pass `exhaustive-deps` eslint rule ([#45656](https://github.com/WordPress/gutenberg/pull/45656)).
-   `Flex`: Update to pass `exhaustive-deps` eslint rule ([#45528](https://github.com/WordPress/gutenberg/pull/45528)).
-   `withNotices`: Update to pass `exhaustive-deps` eslint rule ([#45530](https://github.com/WordPress/gutenberg/pull/45530)).
-   `ItemGroup`: Update to pass `exhaustive-deps` eslint rule ([#45531](https://github.com/WordPress/gutenberg/pull/45531)).
-   `TabPanel`: Update to pass `exhaustive-deps` eslint rule ([#45660](https://github.com/WordPress/gutenberg/pull/45660)).
-   `NavigatorScreen`: Update to pass `exhaustive-deps` eslint rule ([#45648](https://github.com/WordPress/gutenberg/pull/45648)).
-   `Draggable`: Convert to TypeScript ([#45471](https://github.com/WordPress/gutenberg/pull/45471)).
-   `MenuGroup`: Convert to TypeScript ([#45617](https://github.com/WordPress/gutenberg/pull/45617)).
-   `useCx`: fix story to satisfy the `react-hooks/exhaustive-deps` eslint rule ([#45614](https://github.com/WordPress/gutenberg/pull/45614))

### Experimental

-   `ToggleGroupControl`: Only show enclosing border when `isBlock` and not `isDeselectable` ([#45492](https://github.com/WordPress/gutenberg/pull/45492)).

## 22.0.0 (2022-11-02)

### Breaking Changes

-   `Popover`: The deprecated `range` and `__unstableShift` props have been removed ([#45195](https://github.com/WordPress/gutenberg/pull/45195)).

### Deprecations

-   `Popover`: the deprecation messages for anchor-related props (`anchorRef`, `anchorRect`, `getAnchorRect`) have been updated ([#45195](https://github.com/WordPress/gutenberg/pull/45195)).
-   `RadioGroup`: Mark as deprecated, in favor of `RadioControl` and `ToggleGroupControl` ([#45389](https://github.com/WordPress/gutenberg/pull/45389)).
-   `Popover`: the deprecation messages for anchor-related props (`anchorRef`, `anchorRect`, `getAnchorRect`) have been updated. ([#45195](https://github.com/WordPress/gutenberg/pull/45195)).
-   `Popover`: The `isAlternate` prop has been replaced with a `variant` prop that can be called with the `'toolbar'` string ([#45137](https://github.com/WordPress/gutenberg/pull/45137)).

### New Feature

-   `BoxControl` & `CustomSelectControl`: Add `onMouseOver` and `onMouseOut` callback props to allow handling of these events by parent components ([#44955](https://github.com/WordPress/gutenberg/pull/44955))
-   `Popover`: A `variant` prop has been added to style popovers, with `'unstyled'` and `'toolbar'` possible values ([#45137](https://github.com/WordPress/gutenberg/pull/45137)).

### Enhancements

-   `FontSizePicker`: Pass the preset object to the onChange callback to allow conversion from preset slugs to CSS vars ([#44967](https://github.com/WordPress/gutenberg/pull/44967)).
-   `FontSizePicker`: Improved slider design when `withSlider` is set ([#44598](https://github.com/WordPress/gutenberg/pull/44598)).
-   `ToggleControl`: Improved types for the `help` prop, covering the dynamic render function option, and enabled the dynamic `help` behavior only for a controlled component ([#45279](https://github.com/WordPress/gutenberg/pull/45279)).
-   `BorderControl` & `BorderBoxControl`: Replace `__next36pxDefaultSize` with "default" and "large" size variants ([#41860](https://github.com/WordPress/gutenberg/pull/41860)).
-   `UnitControl`: Remove outer wrapper to normalize className placement ([#41860](https://github.com/WordPress/gutenberg/pull/41860)).
-   `ColorPalette`: Fix transparent checkered background pattern ([#45295](https://github.com/WordPress/gutenberg/pull/45295)).
-   `ToggleGroupControl`: Add `isDeselectable` prop to allow deselecting the selected option ([#45123](https://github.com/WordPress/gutenberg/pull/45123)).
-   `FontSizePicker`: Improve hint text shown next to 'Font size' label ([#44966](https://github.com/WordPress/gutenberg/pull/44966)).

### Bug Fix

-   `useNavigateRegions`: Add new keyboard shortcut alias to cover backtick and tilde keys inconsistencies across browsers ([#45019](https://github.com/WordPress/gutenberg/pull/45019)).
-   `Button`: Tweak the destructive button primary, link, and default variants ([#44427](https://github.com/WordPress/gutenberg/pull/44427)).
-   `UnitControl`: Fix `disabled` style is overridden by core `form.css` style ([#45250](https://github.com/WordPress/gutenberg/pull/45250)).
-   `ItemGroup`: fix RTL `Item` styles when rendered as a button ([#45280](https://github.com/WordPress/gutenberg/pull/45280)).
-   `Button`: Fix RTL alignment for buttons containing an icon and text ([#44787](https://github.com/WordPress/gutenberg/pull/44787)).
-   `TabPanel`: Call `onSelect()` on every tab selection, regardless of whether it was triggered by user interaction ([#44028](https://github.com/WordPress/gutenberg/pull/44028)).
-   `FontSizePicker`: Fallback to font size `slug` if `name` is undefined ([#45041](https://github.com/WordPress/gutenberg/pull/45041)).
-   `AutocompleterUI`: fix issue where autocompleter UI would appear on top of other UI elements ([#44795](https://github.com/WordPress/gutenberg/pull/44795/))
-   `ExternalLink`: Fix to re-enable support for `onClick` event handler ([#45214](https://github.com/WordPress/gutenberg/pull/45214)).
-   `InputControl`: Allow inline styles to be applied to the wrapper not inner input ([#45340](https://github.com/WordPress/gutenberg/pull/45340/))

### Internal

-   `BorderBoxControl`: Convert stories to TypeScript and use Controls ([#45002](https://github.com/WordPress/gutenberg/pull/45002)).
-   `Disabled`: add a note in the docs about the lack of polyfill for the `inert` attribute ([#45272](https://github.com/WordPress/gutenberg/pull/45272))
-   `Snackbar`: updated to satisfy `react/exhaustive-deps` eslint rule ([#44934](https://github.com/WordPress/gutenberg/pull/44934))
-   `AnglePickerControl`: Set Storybook Label control type to 'text' ([#45122](https://github.com/WordPress/gutenberg/pull/45122)).
-   `SlotFill`: updated to satisfy `react/exhaustive-deps` eslint rule ([#44403](https://github.com/WordPress/gutenberg/pull/44403))
-   `Context`: updated to ignore `react/exhaustive-deps` eslint rule ([#45044](https://github.com/WordPress/gutenberg/pull/45044))
-   `Button`: Refactor Storybook to controls and align docs ([#44105](https://github.com/WordPress/gutenberg/pull/44105)).
-   `TabPanel`: updated to satisfy `react/exhaustive-deps` eslint rule ([#44935](https://github.com/WordPress/gutenberg/pull/44935))
-   `ColorPalette`: Convert to TypeScript ([#44632](https://github.com/WordPress/gutenberg/pull/44632)).
-   `UnitControl`: Add tests ([#45260](https://github.com/WordPress/gutenberg/pull/45260)).
-   `Disabled`: Refactor the component to rely on the HTML `inert` attribute.
-   `CustomGradientBar`: Refactor away from Lodash ([#45367](https://github.com/WordPress/gutenberg/pull/45367/)).
-   `TextControl`: Set Storybook control types on `help`, `label` and `type` ([#45405](https://github.com/WordPress/gutenberg/pull/45405)).
-   `Autocomplete`: use Popover's new `placement` prop instead of legacy `position` prop ([#44396](https://github.com/WordPress/gutenberg/pull/44396/)).
-   `SelectControl`: Add `onChange`, `onBlur` and `onFocus` to storybook actions ([#45432](https://github.com/WordPress/gutenberg/pull/45432/)).
-   `FontSizePicker`: Add more comprehensive tests ([#45298](https://github.com/WordPress/gutenberg/pull/45298)).
-   `FontSizePicker`: Refactor to use components instead of helper functions ([#44891](https://github.com/WordPress/gutenberg/pull/44891)).

### Experimental

-   `NumberControl`: Replace `hideHTMLArrows` prop with `spinControls` prop. Allow custom spin controls via `spinControls="custom"` ([#45333](https://github.com/WordPress/gutenberg/pull/45333)).

### Experimental

-   Theming: updated Components package to utilize the new `accent` prop of the experimental `Theme` component.

## 21.3.0 (2022-10-19)

### Bug Fix

-   `FontSizePicker`: Ensure that fluid font size presets appear correctly in the UI controls ([#44791](https://github.com/WordPress/gutenberg/pull/44791)).
-   `ToggleGroupControl`: Remove unsupported `disabled` prop from types, and correctly mark `label` prop as required ([#45114](https://github.com/WordPress/gutenberg/pull/45114)).
-   `Navigator`: prevent partially hiding focus ring styles, by removing unnecessary overflow rules on `NavigatorScreen` ([#44973](https://github.com/WordPress/gutenberg/pull/44973)).
-   `Navigator`: restore focus only once per location ([#44972](https://github.com/WordPress/gutenberg/pull/44972)).

### Documentation

-   `VisuallyHidden`: Add some notes on best practices around stacking contexts when using this component ([#44867](https://github.com/WordPress/gutenberg/pull/44867)).

### Internal

-   `Modal`: Convert to TypeScript ([#42949](https://github.com/WordPress/gutenberg/pull/42949)).
-   `Sandbox`: Use `toString` to create observe and resize script string ([#42872](https://github.com/WordPress/gutenberg/pull/42872)).
-   `Navigator`: refactor unit tests to TypeScript and to `user-event` ([#44970](https://github.com/WordPress/gutenberg/pull/44970)).
-   `Navigator`: Refactor Storybook code to TypeScript and controls ([#44979](https://github.com/WordPress/gutenberg/pull/44979)).
-   `withFilters`: Refactor away from `_.without()` ([#44980](https://github.com/WordPress/gutenberg/pull/44980/)).
-   `withFocusReturn`: Refactor tests to `@testing-library/react` ([#45012](https://github.com/WordPress/gutenberg/pull/45012)).
-   `ToolsPanel`: updated to satisfy `react/exhaustive-deps` eslint rule ([#45028](https://github.com/WordPress/gutenberg/pull/45028))
-   `Tooltip`: updated to ignore `react/exhaustive-deps` eslint rule ([#45043](https://github.com/WordPress/gutenberg/pull/45043))

## 21.2.0 (2022-10-05)

### Enhancements

-   `FontSizePicker`: Updated to take up full width of its parent and have a 40px Reset button when `size` is `__unstable-large` ((44559)[https://github.com/WordPress/gutenberg/pull/44559]).
-   `BorderBoxControl`: Omit unit select when width values are mixed ([#44592](https://github.com/WordPress/gutenberg/pull/44592))
-   `BorderControl`: Add ability to disable unit selection ([#44592](https://github.com/WordPress/gutenberg/pull/44592))

### Bug Fix

-   `Popover`: fix limitShift logic by adding iframe offset correctly ([#42950](https://github.com/WordPress/gutenberg/pull/42950)).
-   `Popover`: refine position-to-placement conversion logic, add tests ([#44377](https://github.com/WordPress/gutenberg/pull/44377)).
-   `ToggleGroupControl`: adjust icon color when inactive, from `gray-700` to `gray-900` ([#44575](https://github.com/WordPress/gutenberg/pull/44575)).
-   `TokenInput`: improve logic around the `aria-activedescendant` attribute, which was causing unintended focus behavior for some screen readers ([#44526](https://github.com/WordPress/gutenberg/pull/44526)).
-   `NavigatorScreen`: fix focus issue where back button received focus unexpectedly ([#44239](https://github.com/WordPress/gutenberg/pull/44239))
-   `FontSizePicker`: Fix header order in RTL languages ([#44590](https://github.com/WordPress/gutenberg/pull/44590)).

### Enhancements

-   `SuggestionList`: use `requestAnimationFrame` instead of `setTimeout` when scrolling selected item into view. This change improves the responsiveness of the `ComboboxControl` and `FormTokenField` components when rapidly hovering over the suggestion items in the list ([#44573](https://github.com/WordPress/gutenberg/pull/44573)).

### Internal

-   `Mobile` updated to ignore `react/exhaustive-deps` eslint rule ([#44207](https://github.com/WordPress/gutenberg/pull/44207)).
-   `Popover`: refactor unit tests to TypeScript and modern RTL assertions ([#44373](https://github.com/WordPress/gutenberg/pull/44373)).
-   `SearchControl`: updated to ignore `react/exhaustive-deps` eslint rule in native files([#44381](https://github.com/WordPress/gutenberg/pull/44381))
-   `ResizableBox` updated to pass the `react/exhaustive-deps` eslint rule ([#44370](https://github.com/WordPress/gutenberg/pull/44370)).
-   `Sandbox`: updated to satisfy `react/exhaustive-deps` eslint rule ([#44378](https://github.com/WordPress/gutenberg/pull/44378))
-   `FontSizePicker`: Convert to TypeScript ([#44449](https://github.com/WordPress/gutenberg/pull/44449)).
-   `FontSizePicker`: Replace SCSS with Emotion + components ([#44483](https://github.com/WordPress/gutenberg/pull/44483)).

### Experimental

-   Add experimental `Theme` component ([#44668](https://github.com/WordPress/gutenberg/pull/44668)).

## 21.1.0 (2022-09-21)

### Deprecations

-   `Popover`: added new `anchor` prop, supposed to supersede all previous anchor-related props (`anchorRef`, `anchorRect`, `getAnchorRect`). These older anchor-related props are now marked as deprecated and are scheduled to be removed in WordPress 6.3 ([#43691](https://github.com/WordPress/gutenberg/pull/43691)).

### Bug Fix

-   `Button`: Remove unexpected `has-text` class when empty children are passed ([#44198](https://github.com/WordPress/gutenberg/pull/44198)).
-   The `LinkedButton` to unlink sides in `BoxControl`, `BorderBoxControl` and `BorderRadiusControl` have changed from a rectangular primary button to an icon-only button, with a sentence case tooltip, and default-size icon for better legibility. The `Button` component has been fixed so when `isSmall` and `icon` props are set, and no text is present, the button shape is square rather than rectangular.

### New Features

-   `MenuItem`: Add suffix prop for injecting non-icon and non-shortcut content to menu items ([#44260](https://github.com/WordPress/gutenberg/pull/44260)).
-   `ToolsPanel`: Add subheadings to ellipsis menu and reset text to default control menu items ([#44260](https://github.com/WordPress/gutenberg/pull/44260)).

### Internal

-   `NavigationMenu` updated to ignore `react/exhaustive-deps` eslint rule ([#44090](https://github.com/WordPress/gutenberg/pull/44090)).
-   `RangeControl`: updated to pass `react/exhaustive-deps` eslint rule ([#44271](https://github.com/WordPress/gutenberg/pull/44271)).
-   `UnitControl` updated to pass the `react/exhaustive-deps` eslint rule ([#44161](https://github.com/WordPress/gutenberg/pull/44161)).
-   `Notice`: updated to satisfy `react/exhaustive-deps` eslint rule ([#44157](https://github.com/WordPress/gutenberg/pull/44157))

## 21.0.0 (2022-09-13)

### Deprecations

-   `FontSizePicker`: Deprecate bottom margin style. Add a `__nextHasNoMarginBottom` prop to start opting into the margin-free styles that will become the default in a future version, currently scheduled to be WordPress 6.4 ([#43870](https://github.com/WordPress/gutenberg/pull/43870)).
-   `AnglePickerControl`: Deprecate bottom margin style. Add a `__nextHasNoMarginBottom` prop to start opting into the margin-free styles that will become the default in a future version, currently scheduled to be WordPress 6.4 ([#43867](https://github.com/WordPress/gutenberg/pull/43867)).
-   `Popover`: deprecate `__unstableShift` prop in favour of new `shift` prop. The `__unstableShift` is currently scheduled for removal in WordPress 6.3 ([#43845](https://github.com/WordPress/gutenberg/pull/43845)).
-   `Popover`: removed the `__unstableObserveElement` prop, which is not necessary anymore. The functionality is now supported directly by the component without the need of an external prop ([#43617](https://github.com/WordPress/gutenberg/pull/43617)).

### Bug Fix

-   `Button`, `Icon`: Fix `iconSize` prop doesn't work with some icons ([#43821](https://github.com/WordPress/gutenberg/pull/43821)).
-   `InputControl`, `NumberControl`, `UnitControl`: Fix margin when `labelPosition` is `bottom` ([#43995](https://github.com/WordPress/gutenberg/pull/43995)).
-   `Popover`: enable auto-updating every animation frame ([#43617](https://github.com/WordPress/gutenberg/pull/43617)).
-   `Popover`: improve the component's performance and reactivity to prop changes by reworking its internals ([#43335](https://github.com/WordPress/gutenberg/pull/43335)).
-   `NavigatorScreen`: updated to satisfy `react/exhaustive-deps` eslint rule ([#43876](https://github.com/WordPress/gutenberg/pull/43876))
-   `Popover`: fix positioning when reference and floating elements are both within an iframe ([#43971](https://github.com/WordPress/gutenberg/pull/43971))

### Enhancements

-   `ToggleControl`: Add `__nextHasNoMargin` prop for opting into the new margin-free styles ([#43717](https://github.com/WordPress/gutenberg/pull/43717)).
-   `CheckboxControl`: Add `__nextHasNoMargin` prop for opting into the new margin-free styles ([#43720](https://github.com/WordPress/gutenberg/pull/43720)).
-   `FocalPointControl`: Add `__nextHasNoMargin` prop for opting into the new margin-free styles ([#43996](https://github.com/WordPress/gutenberg/pull/43996)).
-   `TextControl`, `TextareaControl`: Add `__nextHasNoMargin` prop for opting into the new margin-free styles ([#43782](https://github.com/WordPress/gutenberg/pull/43782)).
-   `Flex`: Remove margin-based polyfill implementation of flex `gap` ([#43995](https://github.com/WordPress/gutenberg/pull/43995)).
-   `RangeControl`: Tweak dark gray marking color to be consistent with the grays in `@wordpress/base-styles` ([#43773](https://github.com/WordPress/gutenberg/pull/43773)).
-   `UnitControl`: Tweak unit dropdown color to be consistent with the grays in `@wordpress/base-styles` ([#43773](https://github.com/WordPress/gutenberg/pull/43773)).
-   `SearchControl`: Add `__nextHasNoMargin` prop for opting into the new margin-free styles ([#43871](https://github.com/WordPress/gutenberg/pull/43871)).
-   `UnitControl`: Consistently hide spin buttons ([#43985](https://github.com/WordPress/gutenberg/pull/43985)).
-   `CardHeader`, `CardBody`, `CardFooter`: Tweak `isShady` background colors to be consistent with the grays in `@wordpress/base-styles` ([#43719](https://github.com/WordPress/gutenberg/pull/43719)).
-   `InputControl`, `SelectControl`: Tweak `disabled` colors to be consistent with the grays in `@wordpress/base-styles` ([#43719](https://github.com/WordPress/gutenberg/pull/43719)).
-   `FocalPointPicker`: Tweak media placeholder background color to be consistent with the grays in `@wordpress/base-styles` ([#43994](https://github.com/WordPress/gutenberg/pull/43994)).
-   `RangeControl`: Tweak rail, track, and mark colors to be consistent with the grays in `@wordpress/base-styles` ([#43994](https://github.com/WordPress/gutenberg/pull/43994)).
-   `UnitControl`: Tweak unit dropdown hover color to be consistent with the grays in `@wordpress/base-styles` ([#43994](https://github.com/WordPress/gutenberg/pull/43994)).

### Internal

-   `Icon`: Refactor tests to `@testing-library/react` ([#44051](https://github.com/WordPress/gutenberg/pull/44051)).
-   Fix TypeScript types for `isValueDefined()` and `isValueEmpty()` utility functions ([#43983](https://github.com/WordPress/gutenberg/pull/43983)).
-   `RadioControl`: Clean up styles to use less custom CSS ([#43868](https://github.com/WordPress/gutenberg/pull/43868)).
-   Remove unused `normalizeArrowKey` utility function ([#43640](https://github.com/WordPress/gutenberg/pull/43640/)).
-   `SearchControl`: Convert to TypeScript ([#43871](https://github.com/WordPress/gutenberg/pull/43871)).
-   `FormFileUpload`: Convert to TypeScript ([#43960](https://github.com/WordPress/gutenberg/pull/43960)).
-   `DropZone`: Convert to TypeScript ([#43962](https://github.com/WordPress/gutenberg/pull/43962)).
-   `ToggleGroupControl`: Rename `__experimentalIsIconGroup` prop to `__experimentalIsBorderless` ([#43771](https://github.com/WordPress/gutenberg/pull/43771/)).
-   `NumberControl`: Add TypeScript types ([#43791](https://github.com/WordPress/gutenberg/pull/43791/)).
-   Refactor `FocalPointPicker` to function component ([#39168](https://github.com/WordPress/gutenberg/pull/39168)).
-   `Guide`: use `code` instead of `keyCode` for keyboard events ([#43604](https://github.com/WordPress/gutenberg/pull/43604/)).
-   `ToggleControl`: Convert to TypeScript and streamline CSS ([#43717](https://github.com/WordPress/gutenberg/pull/43717)).
-   `FocalPointPicker`: Convert to TypeScript ([#43872](https://github.com/WordPress/gutenberg/pull/43872)).
-   `Navigation`: use `code` instead of `keyCode` for keyboard events ([#43644](https://github.com/WordPress/gutenberg/pull/43644/)).
-   `ComboboxControl`: Add unit tests ([#42403](https://github.com/WordPress/gutenberg/pull/42403)).
-   `NavigableContainer`: use `code` instead of `keyCode` for keyboard events, rewrite tests using RTL and `user-event` ([#43606](https://github.com/WordPress/gutenberg/pull/43606/)).
-   `ComboboxControl`: updated to satisfy `react/exhuastive-deps` eslint rule ([#41417](https://github.com/WordPress/gutenberg/pull/41417))
-   `FormTokenField`: Refactor away from Lodash ([#43744](https://github.com/WordPress/gutenberg/pull/43744/)).
-   `NavigatorButton`: updated to satisfy `react/exhaustive-deps` eslint rule ([#42051](https://github.com/WordPress/gutenberg/pull/42051))
-   `TabPanel`: Refactor away from `_.partial()` ([#43895](https://github.com/WordPress/gutenberg/pull/43895/)).
-   `Panel`: Refactor tests to `@testing-library/react` ([#43896](https://github.com/WordPress/gutenberg/pull/43896)).
-   `Popover`: refactor to TypeScript ([#43823](https://github.com/WordPress/gutenberg/pull/43823/)).
-   `BorderControl` and `BorderBoxControl`: replace temporary types with `Popover`'s types ([#43823](https://github.com/WordPress/gutenberg/pull/43823/)).
-   `DimensionControl`: Refactor tests to `@testing-library/react` ([#43916](https://github.com/WordPress/gutenberg/pull/43916)).
-   `withFilters`: Refactor tests to `@testing-library/react` ([#44017](https://github.com/WordPress/gutenberg/pull/44017)).
-   `IsolatedEventContainer`: Refactor tests to `@testing-library/react` ([#44073](https://github.com/WordPress/gutenberg/pull/44073)).
-   `KeyboardShortcuts`: Refactor tests to `@testing-library/react` ([#44075](https://github.com/WordPress/gutenberg/pull/44075)).
-   `Slot`/`Fill`: Refactor tests to `@testing-library/react` ([#44084](https://github.com/WordPress/gutenberg/pull/44084)).
-   `ColorPalette`: Refactor tests to `@testing-library/react` ([#44108](https://github.com/WordPress/gutenberg/pull/44108)).

## 20.0.0 (2022-08-24)

### Deprecations

-   `CustomSelectControl`: Deprecate constrained width style. Add a `__nextUnconstrainedWidth` prop to start opting into the unconstrained width that will become the default in a future version, currently scheduled to be WordPress 6.4 ([#43230](https://github.com/WordPress/gutenberg/pull/43230)).
-   `Popover`: deprecate `__unstableForcePosition` prop in favour of new `flip` and `resize` props. The `__unstableForcePosition` is currently scheduled for removal in WordPress 6.3 ([#43546](https://github.com/WordPress/gutenberg/pull/43546)).

### Bug Fix

-   `AlignmentMatrixControl`: keep the physical direction in RTL languages ([#43126](https://github.com/WordPress/gutenberg/pull/43126)).
-   `AlignmentMatrixControl`: Fix the `width` prop so it works as intended ([#43482](https://github.com/WordPress/gutenberg/pull/43482)).
-   `SelectControl`, `CustomSelectControl`: Truncate long option strings ([#43301](https://github.com/WordPress/gutenberg/pull/43301)).
-   `ToggleGroupControl`: Fix minor inconsistency in label height ([#43331](https://github.com/WordPress/gutenberg/pull/43331)).
-   `Popover`: fix and improve opening animation ([#43186](https://github.com/WordPress/gutenberg/pull/43186)).
-   `Popover`: fix incorrect deps in hooks resulting in incorrect positioning after calling `update` ([#43267](https://github.com/WordPress/gutenberg/pull/43267/)).
-   `FontSizePicker`: Fix excessive margin between label and input ([#43304](https://github.com/WordPress/gutenberg/pull/43304)).
-   Ensure all dependencies allow version ranges ([#43355](https://github.com/WordPress/gutenberg/pull/43355)).
-   `Popover`: make sure offset middleware always applies the latest frame offset values ([#43329](https://github.com/WordPress/gutenberg/pull/43329/)).
-   `Dropdown`: anchor popover to the dropdown wrapper (instead of the toggle) ([#43377](https://github.com/WordPress/gutenberg/pull/43377/)).
-   `Guide`: Fix error when rendering with no pages ([#43380](https://github.com/WordPress/gutenberg/pull/43380/)).
-   `Disabled`: preserve input values when toggling the `isDisabled` prop ([#43508](https://github.com/WordPress/gutenberg/pull/43508/))

### Enhancements

-   `GradientPicker`: Show custom picker before swatches ([#43577](https://github.com/WordPress/gutenberg/pull/43577)).
-   `CustomGradientPicker`, `GradientPicker`: Add `__nextHasNoMargin` prop for opting into the new margin-free styles ([#43387](https://github.com/WordPress/gutenberg/pull/43387)).
-   `ToolsPanel`: Tighten grid gaps ([#43424](https://github.com/WordPress/gutenberg/pull/43424)).
-   `ColorPalette`: Make popover style consistent ([#43570](https://github.com/WordPress/gutenberg/pull/43570)).
-   `ToggleGroupControl`: Improve TypeScript documentation ([#43265](https://github.com/WordPress/gutenberg/pull/43265)).
-   `ComboboxControl`: Normalize hyphen-like characters to an ASCII hyphen ([#42942](https://github.com/WordPress/gutenberg/pull/42942)).
-   `FormTokenField`: Refactor away from `_.difference()` ([#43224](https://github.com/WordPress/gutenberg/pull/43224/)).
-   `Autocomplete`: use `KeyboardEvent.code` instead of `KeyboardEvent.keyCode` ([#43432](https://github.com/WordPress/gutenberg/pull/43432/)).
-   `ConfirmDialog`: replace (almost) every usage of `fireEvent` with `@testing-library/user-event` ([#43429](https://github.com/WordPress/gutenberg/pull/43429/)).
-   `Popover`: Introduce new `flip` and `resize` props ([#43546](https://github.com/WordPress/gutenberg/pull/43546/)).

### Internal

-   `Tooltip`: Refactor tests to `@testing-library/react` ([#43061](https://github.com/WordPress/gutenberg/pull/43061)).
-   `ClipboardButton`, `FocusableIframe`, `IsolatedEventContainer`, `withConstrainedTabbing`, `withSpokenMessages`: Improve TypeScript types ([#43579](https://github.com/WordPress/gutenberg/pull/43579)).
-   Clean up unused and duplicate `COLORS` values ([#43445](https://github.com/WordPress/gutenberg/pull/43445)).
-   Update `floating-ui` to the latest version ([#43206](https://github.com/WordPress/gutenberg/pull/43206)).
-   `DateTimePicker`, `TimePicker`, `DatePicker`: Switch from `moment` to `date-fns` ([#43005](https://github.com/WordPress/gutenberg/pull/43005)).
-   `DatePicker`: Switch from `react-dates` to `use-lilius` ([#43005](https://github.com/WordPress/gutenberg/pull/43005)).
-   `DateTimePicker`: address feedback after recent refactor to `date-fns` and `use-lilius` ([#43495](https://github.com/WordPress/gutenberg/pull/43495)).
-   `convertLTRToRTL()`: Refactor away from `_.mapKeys()` ([#43258](https://github.com/WordPress/gutenberg/pull/43258/)).
-   `withSpokenMessages`: Update to use `@testing-library/react` ([#43273](https://github.com/WordPress/gutenberg/pull/43273)).
-   `MenuGroup`: Refactor unit tests to use `@testing-library/react` ([#43275](https://github.com/WordPress/gutenberg/pull/43275)).
-   `FormTokenField`: Refactor away from `_.uniq()` ([#43330](https://github.com/WordPress/gutenberg/pull/43330/)).
-   `contextConnect`: Refactor away from `_.uniq()` ([#43330](https://github.com/WordPress/gutenberg/pull/43330/)).
-   `ColorPalette`: Refactor away from `_.uniq()` ([#43330](https://github.com/WordPress/gutenberg/pull/43330/)).
-   `Guide`: Refactor away from `_.times()` ([#43374](https://github.com/WordPress/gutenberg/pull/43374/)).
-   `Disabled`: Convert to TypeScript ([#42708](https://github.com/WordPress/gutenberg/pull/42708)).
-   `Guide`: Update tests to use `@testing-library/react` ([#43380](https://github.com/WordPress/gutenberg/pull/43380)).
-   `Modal`: use `KeyboardEvent.code` instead of deprecated `KeyboardEvent.keyCode`. improve unit tests ([#43429](https://github.com/WordPress/gutenberg/pull/43429/)).
-   `FocalPointPicker`: use `KeyboardEvent.code`, partially refactor tests to modern RTL and `user-event` ([#43441](https://github.com/WordPress/gutenberg/pull/43441/)).
-   `CustomGradientPicker`: use `KeyboardEvent.code` instead of `KeyboardEvent.keyCode` ([#43437](https://github.com/WordPress/gutenberg/pull/43437/)).
-   `Card`: Convert to TypeScript ([#42941](https://github.com/WordPress/gutenberg/pull/42941)).
-   `NavigableContainer`: Refactor away from `_.omit()` ([#43474](https://github.com/WordPress/gutenberg/pull/43474/)).
-   `Notice`: Refactor away from `_.omit()` ([#43474](https://github.com/WordPress/gutenberg/pull/43474/)).
-   `Snackbar`: Refactor away from `_.omit()` ([#43474](https://github.com/WordPress/gutenberg/pull/43474/)).
-   `UnitControl`: Refactor away from `_.omit()` ([#43474](https://github.com/WordPress/gutenberg/pull/43474/)).
-   `BottomSheet`: Refactor away from `_.omit()` ([#43474](https://github.com/WordPress/gutenberg/pull/43474/)).
-   `DropZone`: Refactor away from `_.includes()` ([#43518](https://github.com/WordPress/gutenberg/pull/43518/)).
-   `NavigableMenu`: Refactor away from `_.includes()` ([#43518](https://github.com/WordPress/gutenberg/pull/43518/)).
-   `Tooltip`: Refactor away from `_.includes()` ([#43518](https://github.com/WordPress/gutenberg/pull/43518/)).
-   `TreeGrid`: Refactor away from `_.includes()` ([#43518](https://github.com/WordPress/gutenberg/pull/43518/)).
-   `FormTokenField`: use `KeyboardEvent.code`, refactor tests to modern RTL and `user-event` ([#43442](https://github.com/WordPress/gutenberg/pull/43442/)).
-   `DropdownMenu`: use `KeyboardEvent.code`, refactor tests to model RTL and `user-event` ([#43439](https://github.com/WordPress/gutenberg/pull/43439/)).
-   `Autocomplete`: Refactor away from `_.escapeRegExp()` ([#43629](https://github.com/WordPress/gutenberg/pull/43629/)).
-   `TextHighlight`: Refactor away from `_.escapeRegExp()` ([#43629](https://github.com/WordPress/gutenberg/pull/43629/)).

### Experimental

-   `FormTokenField`: add `__experimentalAutoSelectFirstMatch` prop to auto select the first matching suggestion on typing ([#42527](https://github.com/WordPress/gutenberg/pull/42527/)).
-   `Popover`: Deprecate `__unstableForcePosition`, now replaced by new `flip` and `resize` props ([#43546](https://github.com/WordPress/gutenberg/pull/43546/)).

## 19.17.0 (2022-08-10)

### Bug Fix

-   `Popover`: make sure that `ownerDocument` is always defined ([#42886](https://github.com/WordPress/gutenberg/pull/42886)).
-   `ExternalLink`: Check if the link is an internal anchor link and prevent anchor links from being opened. ([#42259](https://github.com/WordPress/gutenberg/pull/42259)).
-   `BorderControl`: Ensure box-sizing is reset for the control ([#42754](https://github.com/WordPress/gutenberg/pull/42754)).
-   `InputControl`: Fix acceptance of falsy values in controlled updates ([#42484](https://github.com/WordPress/gutenberg/pull/42484/)).
-   `Tooltip (Experimental)`, `CustomSelectControl`, `TimePicker`: Add missing font-size styles which were necessary in non-WordPress contexts ([#42844](https://github.com/WordPress/gutenberg/pull/42844/)).
-   `TextControl`, `TextareaControl`, `ToggleGroupControl`: Add `box-sizing` reset style ([#42889](https://github.com/WordPress/gutenberg/pull/42889)).
-   `Popover`: fix arrow placement and design ([#42874](https://github.com/WordPress/gutenberg/pull/42874/)).
-   `Popover`: fix minor glitch in arrow [#42903](https://github.com/WordPress/gutenberg/pull/42903)).
-   `ColorPicker`: fix layout overflow [#42992](https://github.com/WordPress/gutenberg/pull/42992)).
-   `ToolsPanel`: Constrain grid columns to 50% max-width ([#42795](https://github.com/WordPress/gutenberg/pull/42795)).
-   `Popover`: anchor correctly to parent node when no explicit anchor is passed ([#42971](https://github.com/WordPress/gutenberg/pull/42971)).
-   `ColorPalette`: forward correctly `popoverProps` in the `CustomColorPickerDropdown` component [#42989](https://github.com/WordPress/gutenberg/pull/42989)).
-   `ColorPalette`, `CustomGradientBar`: restore correct color picker popover position [#42989](https://github.com/WordPress/gutenberg/pull/42989)).
-   `Popover`: fix iframe offset not updating when iframe resizes ([#42971](https://github.com/WordPress/gutenberg/pull/43172)).

### Enhancements

-   `ToggleGroupControlOptionIcon`: Maintain square proportions ([#43060](https://github.com/WordPress/gutenberg/pull/43060/)).
-   `ToggleGroupControlOptionIcon`: Add a required `label` prop so the button is always accessibly labeled. Also removes `showTooltip` from the accepted prop types, as the tooltip will now always be shown. ([#43060](https://github.com/WordPress/gutenberg/pull/43060/)).
-   `SelectControl`, `CustomSelectControl`: Refresh and refactor chevron down icon ([#42962](https://github.com/WordPress/gutenberg/pull/42962)).
-   `FontSizePicker`: Add large size variant ([#42716](https://github.com/WordPress/gutenberg/pull/42716/)).
-   `Popover`: tidy up code, add more comments ([#42944](https://github.com/WordPress/gutenberg/pull/42944)).
-   Add `box-sizing` reset style mixin to utils ([#42754](https://github.com/WordPress/gutenberg/pull/42754)).
-   `ResizableBox`: Make tooltip background match `Tooltip` component's ([#42800](https://github.com/WordPress/gutenberg/pull/42800)).
-   Update control labels to the new uppercase styles ([#42789](https://github.com/WordPress/gutenberg/pull/42789)).
-   `UnitControl`: Update unit dropdown design for the large size variant ([#42000](https://github.com/WordPress/gutenberg/pull/42000)).
-   `BaseControl`: Add `box-sizing` reset style ([#42889](https://github.com/WordPress/gutenberg/pull/42889)).
-   `ToggleGroupControl`, `RangeControl`, `FontSizePicker`: Add `__nextHasNoMarginBottom` prop for opting into the new margin-free styles ([#43062](https://github.com/WordPress/gutenberg/pull/43062)).
-   `BoxControl`: Export `applyValueToSides` util function. ([#42733](https://github.com/WordPress/gutenberg/pull/42733/)).
-   `ColorPalette`: use index while iterating over color entries to avoid React "duplicated key" warning ([#43096](https://github.com/WordPress/gutenberg/pull/43096)).
-   `AnglePickerControl`: Add `__nextHasNoMarginBottom` prop for opting into the new margin-free styles ([#43160](https://github.com/WordPress/gutenberg/pull/43160/)).
-   `ComboboxControl`: Add `__nextHasNoMarginBottom` prop for opting into the new margin-free styles ([#43165](https://github.com/WordPress/gutenberg/pull/43165/)).

### Internal

-   `ToggleGroupControl`: Add `__experimentalIsIconGroup` prop ([#43060](https://github.com/WordPress/gutenberg/pull/43060/)).
-   `Flex`, `FlexItem`, `FlexBlock`: Convert to TypeScript ([#42537](https://github.com/WordPress/gutenberg/pull/42537)).
-   `InputControl`: Fix incorrect `size` prop passing ([#42793](https://github.com/WordPress/gutenberg/pull/42793)).
-   `Placeholder`: Convert to TypeScript ([#42990](https://github.com/WordPress/gutenberg/pull/42990)).
-   `Popover`: rewrite Storybook examples using controls [#42903](https://github.com/WordPress/gutenberg/pull/42903)).
-   `Swatch`: Remove component in favor of `ColorIndicator` [#43068](https://github.com/WordPress/gutenberg/pull/43068)).

## 19.16.0 (2022-07-27)

### Bug Fix

-   Context System: Stop explicitly setting `undefined` to the `children` prop. This fixes a bug where `Icon` could not be correctly rendered via the `as` prop of a context-connected component ([#42686](https://github.com/WordPress/gutenberg/pull/42686)).
-   `Popover`, `Dropdown`: Fix width when `expandOnMobile` is enabled ([#42635](https://github.com/WordPress/gutenberg/pull/42635/)).
-   `CustomSelectControl`: Fix font size and hover/focus style inconsistencies with `SelectControl` ([#42460](https://github.com/WordPress/gutenberg/pull/42460/)).
-   `AnglePickerControl`: Fix gap between elements in RTL mode ([#42534](https://github.com/WordPress/gutenberg/pull/42534)).
-   `ColorPalette`: Fix background image in RTL mode ([#42510](https://github.com/WordPress/gutenberg/pull/42510)).
-   `RangeControl`: clamp initialPosition between min and max values ([#42571](https://github.com/WordPress/gutenberg/pull/42571)).
-   `Tooltip`: avoid unnecessary re-renders of select child elements ([#42483](https://github.com/WordPress/gutenberg/pull/42483)).
-   `Popover`: Fix offset when the reference element is within an iframe. ([#42417](https://github.com/WordPress/gutenberg/pull/42417)).

### Enhancements

-   `BorderControl`: Improve labelling, tooltips and DOM structure ([#42348](https://github.com/WordPress/gutenberg/pull/42348/)).
-   `BaseControl`: Set zero padding on `StyledLabel` to ensure cross-browser styling ([#42348](https://github.com/WordPress/gutenberg/pull/42348/)).
-   `InputControl`: Implement wrapper subcomponents for adding responsive padding to `prefix`/`suffix` ([#42378](https://github.com/WordPress/gutenberg/pull/42378)).
-   `SelectControl`: Add flag for larger default size ([#42456](https://github.com/WordPress/gutenberg/pull/42456/)).
-   `UnitControl`: Update unit select's focus styles to match input's ([#42383](https://github.com/WordPress/gutenberg/pull/42383)).
-   `ColorPalette`: Display checkered preview background when `value` is transparent ([#42232](https://github.com/WordPress/gutenberg/pull/42232)).
-   `CustomSelectControl`: Add size variants ([#42460](https://github.com/WordPress/gutenberg/pull/42460/)).
-   `CustomSelectControl`: Add flag to opt in to unconstrained width ([#42460](https://github.com/WordPress/gutenberg/pull/42460/)).
-   `Dropdown`: Implement wrapper subcomponent for adding different padding to the dropdown content ([#42595](https://github.com/WordPress/gutenberg/pull/42595/)).
-   `BorderControl`: Render dropdown as prefix within its `UnitControl` ([#42212](https://github.com/WordPress/gutenberg/pull/42212/))
-   `UnitControl`: Update prop types to allow ReactNode as prefix ([#42212](https://github.com/WordPress/gutenberg/pull/42212/))
-   `ToolsPanel`: Updated README with panel layout information and more expansive usage example ([#42615](https://github.com/WordPress/gutenberg/pull/42615)).
-   `ComboboxControl`, `FormTokenField`: Add custom render callback for options in suggestions list ([#42597](https://github.com/WordPress/gutenberg/pull/42597/)).

### Internal

-   `ColorPicker`: Clean up implementation of 40px size ([#42002](https://github.com/WordPress/gutenberg/pull/42002/)).
-   `Divider`: Complete TypeScript migration ([#41991](https://github.com/WordPress/gutenberg/pull/41991)).
-   `Divider`, `Flex`, `Spacer`: Improve documentation for the `SpaceInput` prop ([#42376](https://github.com/WordPress/gutenberg/pull/42376)).
-   `Elevation`: Convert to TypeScript ([#42302](https://github.com/WordPress/gutenberg/pull/42302)).
-   `ScrollLock`: Convert to TypeScript ([#42303](https://github.com/WordPress/gutenberg/pull/42303)).
-   `Shortcut`: Convert to TypeScript ([#42272](https://github.com/WordPress/gutenberg/pull/42272)).
-   `TreeSelect`: Refactor away from `_.compact()` ([#42438](https://github.com/WordPress/gutenberg/pull/42438)).
-   `MediaEdit`: Refactor away from `_.compact()` for mobile ([#42438](https://github.com/WordPress/gutenberg/pull/42438)).
-   `BoxControl`: Refactor away from `_.isEmpty()` ([#42468](https://github.com/WordPress/gutenberg/pull/42468)).
-   `RadioControl`: Refactor away from `_.isEmpty()` ([#42468](https://github.com/WordPress/gutenberg/pull/42468)).
-   `SelectControl`: Refactor away from `_.isEmpty()` ([#42468](https://github.com/WordPress/gutenberg/pull/42468)).
-   `StyleProvider`: Convert to TypeScript ([#42541](https://github.com/WordPress/gutenberg/pull/42541)).
-   `ComboboxControl`: Replace `keyboardEvent.keyCode` with `keyboardEvent.code`([#42569](https://github.com/WordPress/gutenberg/pull/42569)).
-   `ComboboxControl`: Add support for uncontrolled mode ([#42752](https://github.com/WordPress/gutenberg/pull/42752)).

## 19.15.0 (2022-07-13)

### Bug Fix

-   `BoxControl`: Change ARIA role from `region` to `group` to avoid unwanted ARIA landmark regions ([#42094](https://github.com/WordPress/gutenberg/pull/42094)).
-   `FocalPointPicker`, `FormTokenField`, `ResizableBox`: Fixed SSR breakage ([#42248](https://github.com/WordPress/gutenberg/pull/42248)).
-   `ComboboxControl`: use custom prefix when generating the instanceId ([#42134](https://github.com/WordPress/gutenberg/pull/42134).
-   `Popover`: pass missing anchor ref to the `getAnchorRect` callback prop. ([#42076](https://github.com/WordPress/gutenberg/pull/42076)).
-   `Popover`: call `getAnchorRect` callback prop even if `anchorRefFallback` has no value. ([#42329](https://github.com/WordPress/gutenberg/pull/42329)).
-   Fix `ToolTip` position to ensure it is always positioned relative to the first child of the ToolTip. ([#41268](https://github.com/WordPress/gutenberg/pull/41268))

### Enhancements

-   `ToggleGroupControl`: Add large size variant ([#42008](https://github.com/WordPress/gutenberg/pull/42008/)).
-   `InputControl`: Ensure that the padding between a `prefix`/`suffix` and the text input stays at a reasonable 8px, even in larger size variants ([#42166](https://github.com/WordPress/gutenberg/pull/42166)).

### Internal

-   `Grid`: Convert to TypeScript ([#41923](https://github.com/WordPress/gutenberg/pull/41923)).
-   `TextHighlight`: Convert to TypeScript ([#41698](https://github.com/WordPress/gutenberg/pull/41698)).
-   `Tip`: Convert to TypeScript ([#42262](https://github.com/WordPress/gutenberg/pull/42262)).
-   `Scrollable`: Convert to TypeScript ([#42016](https://github.com/WordPress/gutenberg/pull/42016)).
-   `Spacer`: Complete TypeScript migration ([#42013](https://github.com/WordPress/gutenberg/pull/42013)).
-   `VisuallyHidden`: Convert to TypeScript ([#42220](https://github.com/WordPress/gutenberg/pull/42220)).
-   `TreeSelect`: Refactor away from `_.repeat()` ([#42070](https://github.com/WordPress/gutenberg/pull/42070/)).
-   `FocalPointPicker` updated to satisfy `react/exhaustive-deps` eslint rule ([#41520](https://github.com/WordPress/gutenberg/pull/41520)).
-   `ColorPicker` updated to satisfy `react/exhaustive-deps` eslint rule ([#41294](https://github.com/WordPress/gutenberg/pull/41294)).
-   `Slot`/`Fill`: Refactor away from Lodash ([#42153](https://github.com/WordPress/gutenberg/pull/42153/)).
-   `ComboboxControl`: Refactor away from `_.deburr()` ([#42169](https://github.com/WordPress/gutenberg/pull/42169/)).
-   `FormTokenField`: Refactor away from `_.identity()` ([#42215](https://github.com/WordPress/gutenberg/pull/42215/)).
-   `SelectControl`: Use roles and `@testing-library/user-event` in unit tests ([#42308](https://github.com/WordPress/gutenberg/pull/42308)).
-   `DropdownMenu`: Refactor away from Lodash ([#42218](https://github.com/WordPress/gutenberg/pull/42218/)).
-   `ToolbarGroup`: Refactor away from `_.flatMap()` ([#42223](https://github.com/WordPress/gutenberg/pull/42223/)).
-   `TreeSelect`: Refactor away from `_.flatMap()` ([#42223](https://github.com/WordPress/gutenberg/pull/42223/)).
-   `Autocomplete`: Refactor away from `_.deburr()` ([#42266](https://github.com/WordPress/gutenberg/pull/42266/)).
-   `MenuItem`: Refactor away from `_.isString()` ([#42268](https://github.com/WordPress/gutenberg/pull/42268/)).
-   `Shortcut`: Refactor away from `_.isString()` ([#42268](https://github.com/WordPress/gutenberg/pull/42268/)).
-   `Shortcut`: Refactor away from `_.isObject()` ([#42336](https://github.com/WordPress/gutenberg/pull/42336/)).
-   `RangeControl`: Convert to TypeScript ([#40535](https://github.com/WordPress/gutenberg/pull/40535)).
-   `ExternalLink`: Refactor away from Lodash ([#42341](https://github.com/WordPress/gutenberg/pull/42341/)).
-   `Navigation`: updated to satisfy `react/exhaustive-deps` eslint rule ([#41612](https://github.com/WordPress/gutenberg/pull/41612))

## 19.14.0 (2022-06-29)

### Bug Fix

-   `ColorPicker`: Remove horizontal scrollbar when using HSL or RGB color input types. ([#41646](https://github.com/WordPress/gutenberg/pull/41646))
-   `ColorPicker`: Widen hex input field for mobile. ([#42004](https://github.com/WordPress/gutenberg/pull/42004))

### Enhancements

-   Wrapped `ColorIndicator` in a `forwardRef` call ([#41587](https://github.com/WordPress/gutenberg/pull/41587)).
-   `ComboboxControl` & `FormTokenField`: Add `__next36pxDefaultSize` flag for larger default size ([#40746](https://github.com/WordPress/gutenberg/pull/40746)).
-   `BorderControl`: Improve TypeScript support. ([#41843](https://github.com/WordPress/gutenberg/pull/41843)).
-   `DatePicker`: highlight today's date. ([#41647](https://github.com/WordPress/gutenberg/pull/41647/)).
-   Allow automatic repositioning of `BorderBoxControl` and `ColorPalette` popovers within smaller viewports ([#41930](https://github.com/WordPress/gutenberg/pull/41930)).

### Internal

-   `Spinner`: Convert to TypeScript and update storybook ([#41540](https://github.com/WordPress/gutenberg/pull/41540/)).
-   `InputControl`: Add tests and update to use `@testing-library/user-event` ([#41421](https://github.com/WordPress/gutenberg/pull/41421)).
-   `FormToggle`: Convert to TypeScript ([#41729](https://github.com/WordPress/gutenberg/pull/41729)).
-   `ColorIndicator`: Convert to TypeScript ([#41587](https://github.com/WordPress/gutenberg/pull/41587)).
-   `Truncate`: Convert to TypeScript ([#41697](https://github.com/WordPress/gutenberg/pull/41697)).
-   `FocalPointPicker`: Refactor away from `_.clamp()` ([#41735](https://github.com/WordPress/gutenberg/pull/41735/)).
-   `RangeControl`: Refactor away from `_.clamp()` ([#41735](https://github.com/WordPress/gutenberg/pull/41735/)).
-   Refactor components `utils` away from `_.clamp()` ([#41735](https://github.com/WordPress/gutenberg/pull/41735/)).
-   `BoxControl`: Refactor utils away from `_.isNumber()` ([#41776](https://github.com/WordPress/gutenberg/pull/41776/)).
-   `Elevation`: Refactor away from `_.isNil()` ([#41785](https://github.com/WordPress/gutenberg/pull/41785/)).
-   `HStack`: Refactor away from `_.isNil()` ([#41785](https://github.com/WordPress/gutenberg/pull/41785/)).
-   `Truncate`: Refactor away from `_.isNil()` ([#41785](https://github.com/WordPress/gutenberg/pull/41785/)).
-   `VStack`: Convert to TypeScript ([#41850](https://github.com/WordPress/gutenberg/pull/41587)).
-   `AlignmentMatrixControl`: Refactor away from `_.flattenDeep()` in utils ([#41814](https://github.com/WordPress/gutenberg/pull/41814/)).
-   `AutoComplete`: Revert recent `exhaustive-deps` refactor ([#41820](https://github.com/WordPress/gutenberg/pull/41820)).
-   `Spacer`: Convert knobs to controls in Storybook ([#41851](https://github.com/WordPress/gutenberg/pull/41851)).
-   `Heading`: Complete TypeScript migration ([#41921](https://github.com/WordPress/gutenberg/pull/41921)).
-   `Navigation`: Refactor away from Lodash functions ([#41865](https://github.com/WordPress/gutenberg/pull/41865/)).
-   `CustomGradientPicker`: Refactor away from Lodash ([#41901](https://github.com/WordPress/gutenberg/pull/41901/)).
-   `SegmentedControl`: Refactor away from `_.values()` ([#41905](https://github.com/WordPress/gutenberg/pull/41905/)).
-   `DimensionControl`: Refactor docs away from `_.partialRight()` ([#41909](https://github.com/WordPress/gutenberg/pull/41909/)).
-   `NavigationItem` updated to ignore `react/exhaustive-deps` eslint rule ([#41639](https://github.com/WordPress/gutenberg/pull/41639)).

## 19.13.0 (2022-06-15)

### Bug Fix

-   `Tooltip`: Opt in to `__unstableShift` to ensure that the Tooltip is always within the viewport. ([#41524](https://github.com/WordPress/gutenberg/pull/41524))
-   `FormTokenField`: Do not suggest the selected one even if `{ value: string }` is passed ([#41216](https://github.com/WordPress/gutenberg/pull/41216)).
-   `CustomGradientBar`: Fix insertion and control point positioning to more closely follow cursor. ([#41492](https://github.com/WordPress/gutenberg/pull/41492))
-   `FormTokenField`: Added Padding to resolve close button overlap issue ([#41556](https://github.com/WordPress/gutenberg/pull/41556)).
-   `ComboboxControl`: fix the autofocus behavior after resetting the value. ([#41737](https://github.com/WordPress/gutenberg/pull/41737)).

### Enhancements

-   `AnglePickerControl`: Use NumberControl as input field ([#41472](https://github.com/WordPress/gutenberg/pull/41472)).

### Internal

-   `FormTokenField`: Convert to TypeScript and refactor to functional component ([#41216](https://github.com/WordPress/gutenberg/pull/41216)).
-   `Draggable`: updated to satisfy `react/exhaustive-deps` eslint rule ([#41499](https://github.com/WordPress/gutenberg/pull/41499))
-   `RadioControl`: Convert to TypeScript ([#41568](https://github.com/WordPress/gutenberg/pull/41568)).
-   `Flex` updated to satisfy `react/exhaustive-deps` eslint rule ([#41507](https://github.com/WordPress/gutenberg/pull/41507)).
-   `CustomGradientBar` updated to satisfy `react/exhaustive-deps` eslint rule ([#41463](https://github.com/WordPress/gutenberg/pull/41463))
-   `TreeSelect`: Convert to TypeScript ([#41536](https://github.com/WordPress/gutenberg/pull/41536)).
-   `FontSizePicker`: updated to satisfy `react/exhaustive-deps` eslint rule ([#41600](https://github.com/WordPress/gutenberg/pull/41600)).
-   `ZStack`: Convert component story to TypeScript and add inline docs ([#41694](https://github.com/WordPress/gutenberg/pull/41694)).
-   `Dropdown`: Make sure cleanup (closing the dropdown) only runs when the menu has actually been opened.
-   Enhance the TypeScript migration guidelines ([#41669](https://github.com/WordPress/gutenberg/pull/41669)).
-   `ExternalLink`: Convert to TypeScript ([#41681](https://github.com/WordPress/gutenberg/pull/41681)).
-   `InputControl` updated to satisfy `react/exhaustive-deps` eslint rule ([#41601](https://github.com/WordPress/gutenberg/pull/41601))
-   `Modal`: updated to satisfy `react/exhaustive-deps` eslint rule ([#41610](https://github.com/WordPress/gutenberg/pull/41610))

### Experimental

-   `Navigation`: improve unit tests by using `@testing-library/user-event` and modern `@testing-library` assertions; add unit test for controlled component ([#41668](https://github.com/WordPress/gutenberg/pull/41668)).

## 19.12.0 (2022-06-01)

### Bug Fix

-   `Popover`, `Dropdown`, `CustomGradientPicker`: Fix dropdown positioning by always targeting the rendered toggle, and switch off width in the Popover size middleware to stop reducing the width of the popover. ([#41361](https://github.com/WordPress/gutenberg/pull/41361))
-   Fix `InputControl` blocking undo/redo while focused. ([#40518](https://github.com/WordPress/gutenberg/pull/40518))
-   `ColorPalette`: Correctly update color name label when CSS variables are involved ([#41461](https://github.com/WordPress/gutenberg/pull/41461)).

### Enhancements

-   `SelectControl`: Add `__nextHasNoMarginBottom` prop for opting into the new margin-free styles ([#41269](https://github.com/WordPress/gutenberg/pull/41269)).
-   `ColorPicker`: Strip leading hash character from hex values pasted into input. ([#41223](https://github.com/WordPress/gutenberg/pull/41223))
-   `ColorPicker`: Display detailed color inputs by default. ([#41222](https://github.com/WordPress/gutenberg/pull/41222))
-   Updated design for the `DateTimePicker`, `DatePicker` and `TimePicker` components ([#41097](https://github.com/WordPress/gutenberg/pull/41097)).
-   `DateTimePicker`: Add `__nextRemoveHelpButton` and `__nextRemoveResetButton` for opting into new behaviour where there is no Help and Reset button ([#41097](https://github.com/WordPress/gutenberg/pull/41097)).

### Internal

-   `AlignmentMatrixControl` updated to satisfy `react/exhaustive-deps` eslint rule ([#41167](https://github.com/WordPress/gutenberg/pull/41167))
-   `BorderControl` updated to satisfy `react/exhaustive-deps` eslint rule ([#41259](https://github.com/WordPress/gutenberg/pull/41259))
-   `CheckboxControl`: Add unit tests ([#41165](https://github.com/WordPress/gutenberg/pull/41165)).
-   `BorderBoxControl`: fix some layout misalignments, especially for RTL users ([#41254](https://github.com/WordPress/gutenberg/pull/41254)).
-   `TimePicker`: Update unit tests to use `@testing-library/user-event` ([#41270](https://github.com/WordPress/gutenberg/pull/41270)).
-   `DateTimePicker`: Update `moment` to 2.26.0 and update `react-date` typings ([#41266](https://github.com/WordPress/gutenberg/pull/41266)).
-   `TextareaControl`: Convert to TypeScript ([#41215](https://github.com/WordPress/gutenberg/pull/41215)).
-   `BoxControl`: Update unit tests to use `@testing-library/user-event` ([#41422](https://github.com/WordPress/gutenberg/pull/41422)).
-   `Surface`: Convert to TypeScript ([#41212](https://github.com/WordPress/gutenberg/pull/41212)).
-   `Autocomplete` updated to satisfy `react/exhaustive-deps` eslint rule ([#41382](https://github.com/WordPress/gutenberg/pull/41382))
-   `Dropdown` updated to satisfy `react/exhaustive-deps` eslint rule ([#41505](https://github.com/WordPress/gutenberg/pull/41505))
-   `DateDayPicker` updated to satisfy `react/exhaustive-deps` eslint rule ([#41470](https://github.com/WordPress/gutenberg/pull/41470)).

### Experimental

-   `Spacer`: Add RTL support. ([#41172](https://github.com/WordPress/gutenberg/pull/41172))

## 19.11.0 (2022-05-18)

### Enhancements

-   `BorderControl` now only displays the reset button in its popover when selections have already been made. ([#40917](https://github.com/WordPress/gutenberg/pull/40917))
-   `BorderControl` & `BorderBoxControl`: Add `__next36pxDefaultSize` flag for larger default size ([#40920](https://github.com/WordPress/gutenberg/pull/40920)).
-   `BorderControl` improved focus and border radius styling for component. ([#40951](https://github.com/WordPress/gutenberg/pull/40951))
-   Improve focused `CircularOptionPicker` styling ([#40990](https://github.com/WordPress/gutenberg/pull/40990))
-   `BorderControl`: Make border color consistent with other controls ([#40921](https://github.com/WordPress/gutenberg/pull/40921))
-   `SelectControl`: Remove `lineHeight` setting to fix issue with font descenders being cut off ([#40985](https://github.com/WordPress/gutenberg/pull/40985))

### Internal

-   `DateTimePicker`: Convert to TypeScript ([#40775](https://github.com/WordPress/gutenberg/pull/40775)).
-   `DateTimePicker`: Convert unit tests to TypeScript ([#40957](https://github.com/WordPress/gutenberg/pull/40957)).
-   `CheckboxControl`: Convert to TypeScript ([#40915](https://github.com/WordPress/gutenberg/pull/40915)).
-   `ButtonGroup`: Convert to TypeScript ([#41007](https://github.com/WordPress/gutenberg/pull/41007)).
-   `Popover`: refactor component to use the `floating-ui` library internally ([#40740](https://github.com/WordPress/gutenberg/pull/40740)).

## 19.10.0 (2022-05-04)

### Internal

-   `UnitControl`: migrate unit tests to TypeScript ([#40697](https://github.com/WordPress/gutenberg/pull/40697)).
-   `DatePicker`: Add improved unit tests ([#40754](https://github.com/WordPress/gutenberg/pull/40754)).
-   Setup `user-event` in unit tests inline, once per test ([#40839](https://github.com/WordPress/gutenberg/pull/40839)).
-   `DatePicker`: Update `react-dates` to 21.8.0 ([#40801](https://github.com/WordPress/gutenberg/pull/40801)).

### Enhancements

-   `InputControl`: Add `__next36pxDefaultSize` flag for larger default size ([#40622](https://github.com/WordPress/gutenberg/pull/40622)).
-   `UnitControl`: Add `__next36pxDefaultSize` flag for larger default size ([#40627](https://github.com/WordPress/gutenberg/pull/40627)).
-   `Modal` design adjustments: Blur elements outside of the modal, increase modal title size, use larger close icon, remove header border when modal contents are scrolled. ([#40781](https://github.com/WordPress/gutenberg/pull/40781)).
-   `SelectControl`: Improved TypeScript support ([#40737](https://github.com/WordPress/gutenberg/pull/40737)).
-   `ToggleControlGroup`: Switch to internal `Icon` component for dashicon support ([40717](https://github.com/WordPress/gutenberg/pull/40717)).
-   Improve `ToolsPanel` accessibility. ([#40716](https://github.com/WordPress/gutenberg/pull/40716))

### Bug Fix

-   The `Button` component now displays the label as the tooltip for icon only buttons. ([#40716](https://github.com/WordPress/gutenberg/pull/40716))
-   Use fake timers and fix usage of async methods from `@testing-library/user-event`. ([#40790](https://github.com/WordPress/gutenberg/pull/40790))
-   UnitControl: avoid calling onChange callback twice when unit changes. ([#40796](https://github.com/WordPress/gutenberg/pull/40796))
-   `UnitControl`: show unit label when units prop has only one unit. ([#40784](https://github.com/WordPress/gutenberg/pull/40784))
-   `AnglePickerControl`: Fix closing of gradient popover when the angle control is clicked. ([#40735](https://github.com/WordPress/gutenberg/pull/40735))

### Internal

-   `TextControl`: Convert to TypeScript ([#40633](https://github.com/WordPress/gutenberg/pull/40633)).

## 19.9.0 (2022-04-21)

### Bug Fix

-   Consolidate the main black colors to gray-900. Affects `AlignmentMatrixControl`, `InputControl`, `Heading`, `SelectControl`, `Spinner (Experimental)`, and `Text` ([#40391](https://github.com/WordPress/gutenberg/pull/40391)).

### Internal

-   Remove individual color object exports from the `utils/colors-values.js` file. Colors should now be used from the main `COLORS` export([#40387](https://github.com/WordPress/gutenberg/pull/40387)).

### Bug Fix

-   `InputControl`: allow user to input a value interactively in Storybook, by removing default value argument ([#40410](https://github.com/WordPress/gutenberg/pull/40410)).

## 19.8.0 (2022-04-08)

### Enhancements

-   Update `BorderControl` and `BorderBoxControl` to allow the passing of custom class names to popovers ([#39753](https://github.com/WordPress/gutenberg/pull/39753)).
-   `ToggleGroupControl`: Reintroduce backdrop animation ([#40021](https://github.com/WordPress/gutenberg/pull/40021)).
-   `Card`: Adjust border radius effective size ([#40032](https://github.com/WordPress/gutenberg/pull/40032)).
-   `InputControl`: Improved TypeScript type annotations ([#40119](https://github.com/WordPress/gutenberg/pull/40119)).

### Internal

-   `BaseControl`: Convert to TypeScript ([#39468](https://github.com/WordPress/gutenberg/pull/39468)).

### New Features

-   Add `BorderControl` component ([#37769](https://github.com/WordPress/gutenberg/pull/37769)).
-   Add `BorderBoxControl` component ([#38876](https://github.com/WordPress/gutenberg/pull/38876)).
-   Add `ToggleGroupControlOptionIcon` component ([#39760](https://github.com/WordPress/gutenberg/pull/39760)).

### Bug Fix

-   Use `Object.assign` instead of `{ ...spread }` syntax to avoid errors in the code generated by TypeScript ([#39932](https://github.com/WordPress/gutenberg/pull/39932)).
-   `ItemGroup`: Ensure that the Item's text color is not overriden by the user agent's button color ([#40055](https://github.com/WordPress/gutenberg/pull/40055)).
-   `Surface`: Use updated UI text color `#1e1e1e` instead of `#000` ([#40055](https://github.com/WordPress/gutenberg/pull/40055)).
-   `CustomSelectControl`: Make chevron consistent with `SelectControl` ([#40049](https://github.com/WordPress/gutenberg/pull/40049)).

## 19.7.0 (2022-03-23)

### Enhancements

-   `CustomSelectControl`: Add `__next36pxDefaultSize` flag for larger default size ([#39401](https://github.com/WordPress/gutenberg/pull/39401)).
-   `BaseControl`: Add `__nextHasNoMarginBottom` prop for opting into the new margin-free styles ([#39325](https://github.com/WordPress/gutenberg/pull/39325)).
-   `Divider`: Make the divider visible by default (`display: inline`) in flow layout containers when the divider orientation is vertical ([#39316](https://github.com/WordPress/gutenberg/pull/39316)).
-   Stop using deprecated `event.keyCode` in favor of `event.key` for keyboard events in `UnitControl` and `InputControl`. ([#39360](https://github.com/WordPress/gutenberg/pull/39360))
-   `ColorPalette`: refine custom color button's label. ([#39386](https://github.com/WordPress/gutenberg/pull/39386))
-   Add `onClick` prop on `FormFileUpload`. ([#39268](https://github.com/WordPress/gutenberg/pull/39268))
-   `FocalPointPicker`: stop using `UnitControl`'s deprecated `unit` prop ([#39504](https://github.com/WordPress/gutenberg/pull/39504)).
-   `CheckboxControl`: Add support for the `indeterminate` state ([#39462](https://github.com/WordPress/gutenberg/pull/39462)).
-   `UnitControl`: add support for the `onBlur` prop ([#39589](https://github.com/WordPress/gutenberg/pull/39589)).

### Internal

-   Delete the `composeStateReducers` utility function ([#39262](https://github.com/WordPress/gutenberg/pull/39262)).
-   `BoxControl`: stop using `UnitControl`'s deprecated `unit` prop ([#39511](https://github.com/WordPress/gutenberg/pull/39511)).

### Bug Fix

-   `NumberControl`: commit (and constrain) value on `blur` event ([#39186](https://github.com/WordPress/gutenberg/pull/39186)).
-   Fix `UnitControl`'s reset of unit when the quantity value is cleared. ([#39531](https://github.com/WordPress/gutenberg/pull/39531/)).
-   `ResizableBox`: Ensure tooltip text remains on a single line. ([#39623](https://github.com/WordPress/gutenberg/pull/39623)).

### Deprecation

-   `unit` prop in `UnitControl` marked as deprecated ([#39503](https://github.com/WordPress/gutenberg/pull/39503)).

## 19.6.0 (2022-03-11)

### Enhancements

-   `ConfirmDialog`: Add support for custom label text on the confirmation and cancelation buttons ([#38994](https://github.com/WordPress/gutenberg/pull/38994))
-   `InputControl`: Allow `onBlur` for empty values to commit the change when `isPressEnterToChange` is true, and move reset behavior to the ESCAPE key. ([#39109](https://github.com/WordPress/gutenberg/pull/39109)).
-   `TreeGrid`: Add tests for Home/End keyboard navigation. Add `onFocusRow` callback for Home/End keyboard navigation, this was missed in the implementation PR. Modify test for expanding/collapsing a row as row 1 implements this now. Update README with latest changes. ([#39302](https://github.com/WordPress/gutenberg/pull/39302))
-   `ToggleGroupControlOption`: Calculate width from button content and remove `LabelPlaceholderView` ([#39345](https://github.com/WordPress/gutenberg/pull/39345))

### Bug Fix

-   Normalize `font-family` on `Button`, `ColorPalette`, `ComoboboxControl`, `DateTimePicker`, `FormTokenField`, `InputControl`, `SelectControl`, and `ToggleGroupControl` ([#38969](https://github.com/WordPress/gutenberg/pull/38969)).
-   Fix input value selection of `InputControl`-based controls in Firefox and Safari with axial constraint of drag gesture ([#38968](https://github.com/WordPress/gutenberg/pull/38968)).
-   Fix `UnitControl`'s behavior around updating the unit when a new `value` is passed (i.e. in controlled mode). ([#39148](https://github.com/WordPress/gutenberg/pull/39148)).

## 19.5.0 (2022-02-23)

### Bug Fix

-   Fix spin buttons of number inputs in Safari ([#38840](https://github.com/WordPress/gutenberg/pull/38840))
-   Show tooltip on toggle custom size button in FontSizePicker ([#38985](https://github.com/WordPress/gutenberg/pull/38985))

### Enhancements

-   `TreeGrid`: Add tests for `onCollapseRow`, `onExpandRow`, and `onFocusRow` callback functions. ([#38942](https://github.com/WordPress/gutenberg/pull/38942)).
-   `TreeGrid`: Update callback tests to use `TreeGridRow` and `TreeGridCell` sub-components. ([#39002](https://github.com/WordPress/gutenberg/pull/39002)).

## 19.4.0 (2022-02-10)

### Bug Fix

-   Components: Fix `Slot`/`Fill` Emotion `StyleProvider` ([#38237](https://github.com/WordPress/gutenberg/pull/38237))
-   Reduce height and min-width of the reset button on `ComboBoxControl` for consistency. ([#38020](https://github.com/WordPress/gutenberg/pull/38020))
-   Removed unused `rememo` dependency ([#38388](https://github.com/WordPress/gutenberg/pull/38388)).
-   Added `__unstableInputWidth` to `UnitControl` type definition ([#38429](https://github.com/WordPress/gutenberg/pull/38429)).
-   Fixed typing errors for `ColorPicker` ([#38430](https://github.com/WordPress/gutenberg/pull/38430)).
-   Updated destructuring of `Dropdown` props to be TypeScript friendly ([#38431](https://github.com/WordPress/gutenberg/pull/38431)).
-   Added `ts-nocheck` to `ColorIndicator` so it can be used in typed components ([#38433](https://github.com/WordPress/gutenberg/pull/38433)).
-   Added `cx` as a dependency of `useMemo` across the whole package, in order to recalculate the classnames correctly when a component is rendered across more than one `StyleProvider` ([#38541](https://github.com/WordPress/gutenberg/pull/38541)).

### Enhancements

-   Update the visual design of the `Spinner` component. ([#37551](https://github.com/WordPress/gutenberg/pull/37551))
-   `TreeGrid` accessibility enhancements around the expand/collapse functionality. ([#38358](https://github.com/WordPress/gutenberg/pull/38358))
-   `TreeGrid` accessibility: improve browser support for Left Arrow focus to parent row in child row. ([#38639](https://github.com/WordPress/gutenberg/pull/38639))
-   `TreeGrid` accessibility: Add Home/End keys for better keyboard navigation. ([#38679](https://github.com/WordPress/gutenberg/pull/38679))
-   Add `resolvePoint` prop to `FocalPointPicker` to allow updating the value of the picker after a user interaction ([#38247](https://github.com/WordPress/gutenberg/pull/38247))
-   `TreeGrid`: Allow SHIFT key to be held, and add `onFocusRow` callback to the `TreeGrid` component, fired when focus is shifted from one row to another via Up and Down arrow keys. ([#38314](https://github.com/WordPress/gutenberg/pull/38314))

### Experimental

-   `Navigator`: rename `push`/`pop` to `goTo`/`goBack` ([#38582](https://github.com/WordPress/gutenberg/pull/38582))
-   `Navigator`: add `NavigatorButton` and `NavigatorBackButton` components ([#38634](https://github.com/WordPress/gutenberg/pull/38634))
-   `UnitControl`: tidy up utilities and types. In particular, change the type of parsed quantities to `number` (previously it could have been a `string` too). ([#38987](https://github.com/WordPress/gutenberg/pull/38987]))

## 19.3.0 (2022-01-27)

### Enhancements

-   Refine `ExternalLink` to be same size as the text, to appear more as a glyph than an icon. ([#37859](https://github.com/WordPress/gutenberg/pull/37859))
-   Updated `ToolsPanel` header icon to only show "plus" icon when all items are optional and all are currently hidden ([#38262](https://github.com/WordPress/gutenberg/pull/38262))
-   `TreeGrid`: Fix keyboard navigation for expand/collapse table rows in Firefox ([#37983](https://github.com/WordPress/gutenberg/pull/37983))

### Bug Fix

-   Update the `HexInput` component to accept a pasted value that contains a starting #
-   Update `ToggleGroupControl` background active state to use a simple background color instead of animated backdrop ([38008](https://github.com/WordPress/gutenberg/pull/38008))
-   Update label spacing for the `BoxControl`, `CustomGradientPicker`, `FormTokenField`, `InputControl`, and `ToolsPanel` components to use a bottom margin of `8px` for consistency. ([#37844](https://github.com/WordPress/gutenberg/pull/37844))
-   Add missing styles to the `BaseControl.VisualLabel` component. ([#37747](https://github.com/WordPress/gutenberg/pull/37747))
-   Prevent keyDown events from propagating up in `CustomSelectControl` ([#30557](https://github.com/WordPress/gutenberg/pull/30557))
-   Mark `children` prop as optional in `SelectControl` ([#37872](https://github.com/WordPress/gutenberg/pull/37872))
-   Add memoization of callbacks and context to prevent unnecessary rerenders of the `ToolsPanel` ([#38037](https://github.com/WordPress/gutenberg/pull/38037))
-   Fix space between icons and rail `RangeControl` ([#36935](https://github.com/WordPress/gutenberg/pull/36935))
-   Increase z-index of `ConfirmDialog` to render on top of parent `Popover` components ([#37959](https://github.com/WordPress/gutenberg/pull/37959))

### Experimental

-   Add basic history location support to `Navigator` ([#37416](https://github.com/WordPress/gutenberg/pull/37416)).
-   Add focus restoration to `Navigator` ([#38149](https://github.com/WordPress/gutenberg/pull/38149)).

## 19.2.0 (2022-01-04)

### Experimental

-   Reinstated the ability to pass additional props to the `ToolsPanel` ([#36428](https://github.com/WordPress/gutenberg/pull/36428)).
-   Added an `__unstable-large` size variant to `InputControl`, `SelectControl`, and `UnitControl` for selective migration to the larger 40px heights. ([#35646](https://github.com/WordPress/gutenberg/pull/35646)).
-   Fixed inconsistent padding in `UnitControl` ([#35646](https://github.com/WordPress/gutenberg/pull/35646)).
-   Added support for RTL behavior for the `ZStack`'s `offset` prop ([#36769](https://github.com/WordPress/gutenberg/pull/36769))
-   Fixed race conditions causing conditionally displayed `ToolsPanelItem` components to be erroneously deregistered ([#36588](https://github.com/WordPress/gutenberg/pull/36588)).
-   Added `__experimentalHideHeader` prop to `Modal` component ([#36831](https://github.com/WordPress/gutenberg/pull/36831)).
-   Added experimental `ConfirmDialog` component ([#34153](https://github.com/WordPress/gutenberg/pull/34153)).
-   Divider: improve support for vertical orientation and RTL styles, use start/end logical props instead of top/bottom, change border-color to `currentColor` ([#36579](https://github.com/WordPress/gutenberg/pull/36579)).
-   `ToggleGroupControl`: Avoid calling `onChange` if radio state changed from an incoming value ([#37224](https://github.com/WordPress/gutenberg/pull/37224/)).
-   `ToggleGroupControl`: fix the computation of the backdrop dimensions when rendered in a Popover ([#37067](https://github.com/WordPress/gutenberg/pull/37067)).
-   Add `__experimentalIsRenderedInSidebar` property to the `GradientPicker`and `CustomGradientPicker`. The property changes the color popover behavior to have a special placement behavior appropriate for sidebar UI's.
-   Add `first` and `last` classes to displayed `ToolsPanelItem` group within a `ToolsPanel` ([#37546](https://github.com/WordPress/gutenberg/pull/37546))

### Bug Fix

-   Fixed spacing between `BaseControl` fields and help text within the `ToolsPanel` ([#36334](https://github.com/WordPress/gutenberg/pull/36334))
-   Replaced hardcoded blue in `ColorPicker` with UI theme color ([#36153](https://github.com/WordPress/gutenberg/pull/36153)).
-   Fixed empty `ToolsPanel` height by correcting menu button line-height ([#36895](https://github.com/WordPress/gutenberg/pull/36895)).
-   Normalized label line-height and spacing within the `ToolsPanel` ([36387](https://github.com/WordPress/gutenberg/pull/36387))
-   Remove unused `reakit-utils` from peer dependencies ([#37369](https://github.com/WordPress/gutenberg/pull/37369)).
-   Update all Emotion dependencies to the latest version to ensure they work correctly with React types ([#37365](https://github.com/WordPress/gutenberg/pull/37365)).
-   `DateTimePicker`: Fix the date format associated to the `is12Hour` prop ([#37465](https://github.com/WordPress/gutenberg/pull/37465))
-   Allowed `ToolsPanel` to register items when `panelId` is `null` due to multiple block selection ([37216](https://github.com/WordPress/gutenberg/pull/37216)).

### Enhancements

-   Wrapped `Modal` in a `forwardRef` call ([#36831](https://github.com/WordPress/gutenberg/pull/36831)).
-   Refactor `DateTime` class component to functional component ([#36835](https://github.com/WordPress/gutenberg/pull/36835))
-   Unify styles for `ColorIndicator` with how they appear in Global Styles ([#37028](https://github.com/WordPress/gutenberg/pull/37028))
-   Add support for rendering the `ColorPalette` in a `Dropdown` when opened in the sidebar ([#37067](https://github.com/WordPress/gutenberg/pull/37067))
-   Show an incremental sequence of numbers (1/2/3/4/5) as a label of the font size, when we have at most five font sizes, where at least one the them contains a complex css value(clamp, var, etc..). We do this because complex css values cannot be calculated properly and the incremental sequence of numbers as labels can help the user better mentally map the different available font sizes. ([#37038](https://github.com/WordPress/gutenberg/pull/37038))
-   Add support for proper borders to color indicators ([#37500](https://github.com/WordPress/gutenberg/pull/37500))
-   Refactor `SuggestionsList` class component to functional component([#36924](https://github.com/WordPress/gutenberg/pull/36924/))

## 19.1.4 (2021-12-13)

### Bug Fix

-   Improve accessibility and visibility in `ColorPallete` ([#36925](https://github.com/WordPress/gutenberg/pull/36925))

## 19.1.3 (2021-12-06)

-   Fix missing version information in `CHANGELOG.md`.

## 19.1.2 (2021-12-06)

### Bug Fix

-   Fixed `GradientPicker` not displaying `CustomGradientPicker` when no gradients are provided ([#36900](https://github.com/WordPress/gutenberg/pull/36900)).
-   Fixed error thrown in `ColorPicker` when used in controlled state in color gradients ([#36941](https://github.com/WordPress/gutenberg/pull/36941)).
-   Updated readme to include default value introduced in fix for unexpected movements in the `ColorPicker` ([#35670](https://github.com/WordPress/gutenberg/pull/35670)).
-   Added support for the legacy `extraSmall` value for the `size` prop in the `Card` component ([#37097](https://github.com/WordPress/gutenberg/pull/37097)).

## 19.1.0 (2021-11-29)

### Enhancements

-   Added a `showTooltip` prop to `ToggleGroupControlOption` in order to display tooltip text (using `<Tooltip />`). ([#36726](https://github.com/WordPress/gutenberg/pull/36726)).

### Bug Fix

-   Fixed a bug which prevented setting `PM` hours correctly in the `DateTimePicker` ([#36878](https://github.com/WordPress/gutenberg/pull/36878)).

## 19.0.2 (2021-11-15)

-   Remove erroneous use of `??=` syntax from `build-module`.

## 19.0.1 (2021-11-07)

### Enhancements

-   Updated the `ColorPalette` and `GradientPicker` components to the latest designs ([#35970](https://github.com/WordPress/gutenberg/pull/35970)).

### Experimental

-   Updated the `ToolsPanel` to use `Grid` internally to manage panel layout ([#35621](https://github.com/WordPress/gutenberg/pull/35621)).
-   Added experimental `__experimentalHasMultipleOrigins` prop to the `ColorPalette` and `GradientPicker` components ([#35970](https://github.com/WordPress/gutenberg/pull/35970)).

## 19.0.0 (2021-10-22)

### New Features

-   Added support for `step="any"` in `NumberControl` and `RangeControl` ([#34542](https://github.com/WordPress/gutenberg/pull/34542)).

### Enhancements

-   Removed the separator shown between `ToggleGroupControl` items ([#35497](https://github.com/WordPress/gutenberg/pull/35497)).
-   The `ColorPicker` component property `onChangeComplete`, a function accepting a color object, was replaced with the property `onChange`, a function accepting a string on ([#35220](https://github.com/WordPress/gutenberg/pull/35220)).
-   The property `disableAlpha`, was removed from the `ColorPicker` component. Use the new opposite property `enableAlpha` instead ([#35220](https://github.com/WordPress/gutenberg/pull/35220)).

### Experimental

-   Removed the `fieldset` wrapper from the `FontAppearanceControl` component ([35461](https://github.com/WordPress/gutenberg/pull/35461)).
-   Refactored the `ToggleGroupControl` component's structure and embedded `ToggleGroupControlButton` directly into `ToggleGroupControlOption` ([#35600](https://github.com/WordPress/gutenberg/pull/35600)).
-   Added support for showing an experimental hint in `CustomSelectControl` ([#35673](https://github.com/WordPress/gutenberg/pull/35673)).

### Breaking Changes

-   The `color` property a `tinycolor2` color object passed on `onChangeComplete` property of the `ColorPicker` component was removed. Please use the new `onChange` property that accepts a string color representation ([#35562](https://github.com/WordPress/gutenberg/pull/35562)).

## 18.0.0 (2021-10-12)

### Breaking Changes

-   Removed the deprecated `position` and `menuLabel` from the `DropdownMenu` component ([#34537](https://github.com/WordPress/gutenberg/pull/34537)).
-   Removed the deprecated `onClickOutside` prop from the `Popover` component ([#34537](https://github.com/WordPress/gutenberg/pull/34537)).
-   Changed `RangeControl` component to not apply `shiftStep` to inputs from its `<input type="range"/>` ([35020](https://github.com/WordPress/gutenberg/pull/35020)).
-   Removed `isAction` prop from `Item`. The component will now rely on `onClick` to render as a `button` ([35152](https://github.com/WordPress/gutenberg/pull/35152)).

### New Features

-   Add an experimental `Navigator` components ([#34904](https://github.com/WordPress/gutenberg/pull/34904)) as a replacement for the previous `Navigation` related components.
-   Update the `ColorPicker` component to the latest design ([#35220](https://github.com/WordPress/gutenberg/pull/35220))

### Bug Fix

-   Fixed rounding of value in `RangeControl` component when it loses focus while the `SHIFT` key is held. ([#35020](https://github.com/WordPress/gutenberg/pull/35020)).

### Internal

-   Deleted the `createComponent` utility function ([#34929](https://github.com/WordPress/gutenberg/pull/34929)).
-   Deleted the `useJumpStep` utility function ([#35561](https://github.com/WordPress/gutenberg/pull/35561)).

## 17.0.0 (2021-09-09)

### Breaking Change

-   Removed a min-width from the `DropdownMenu` component, allowing the menu to accommodate thin contents like vertical tools menus ([#33995](https://github.com/WordPress/gutenberg/pull/33995)).

### Bug Fix

-   Fixed RTL styles in `Flex` component ([#33729](https://github.com/WordPress/gutenberg/pull/33729)).
-   Fixed unit test errors caused by `CSS.supports` being called in a non-browser environment ([#34572](https://github.com/WordPress/gutenberg/pull/34572)).
-   Fixed `ToggleGroupControl`'s backdrop not updating when changing the `isAdaptiveWidth` property ([#34595](https://github.com/WordPress/gutenberg/pull/34595)).

### Internal

-   Renamed `PolymorphicComponent*` types to `WordPressComponent*` ([#34330](https://github.com/WordPress/gutenberg/pull/34330)).

## 16.0.0 (2021-08-23)

### Breaking Change

-   Updated the visual styles of the RangeControl component ([#33824](https://github.com/WordPress/gutenberg/pull/33824)).

### New Feature

-   Add `hideLabelFromVision` prop to `RangeControl` ([#33714](https://github.com/WordPress/gutenberg/pull/33714)).

### Bug Fix

-   Listen to `resize` events correctly in `useBreakpointIndex`. This hook is used in `useResponsiveValue` and consequently in the `Flex` and `Grid` components ([#33902](https://github.com/WordPress/gutenberg/pull/33902))

## 15.0.0 (2021-07-29)

### Breaking Change

-   Upgraded React components to work with v17.0 ([#29118](https://github.com/WordPress/gutenberg/pull/29118)). There are no new features in React v17.0 as explained in the [blog post](https://reactjs.org/blog/2020/10/20/react-v17.html).

### Deprecation

-   `isScrollable` prop in `CardBody` default value changed from `true` to `false` ([#33490](https://github.com/WordPress/gutenberg/pull/33490))

### Bug Fix

-   Added back `box-sizing: border-box` rule to `CardBody`, `CardHeader` and `CardFooter` components [#33511](https://github.com/WordPress/gutenberg/pull/33511).

## 14.2.0 (2021-07-21)

### New Feature

-   Update the border color used in `CardBody`, `CardHeader`, `CardFooter`, and `CardDivider` to a different shade of gray, in order to match the color used in other components ([#32566](https://github.com/WordPress/gutenberg/pull/32566)).

### Deprecation

-   `isPrimary`, `isSecondary`, `isTertiary` and `isLink` props in `Button` have been deprecated. Use `variant` instead ([#31713](https://github.com/WordPress/gutenberg/pull/31713)).
-   `isElevated` prop in `Card` has been deprecated. Use `elevation` instead ([#32566](https://github.com/WordPress/gutenberg/pull/32566)).

### Internal

-   `Card`, `CardBody`, `CardHeader`, `CardFooter`, `CardMedia`, and `CardDivider` components have been re-written from the ground up ([#32566](https://github.com/WordPress/gutenberg/pull/32566)).

## 14.1.0 (2021-05-20)

## 14.0.0 (2021-05-14)

### Breaking Changes

-   Drop support for Internet Explorer 11 ([#31110](https://github.com/WordPress/gutenberg/pull/31110)). Learn more at https://make.wordpress.org/core/2021/04/22/ie-11-support-phase-out-plan/.
-   Increase the minimum Node.js version to v12 matching Long Term Support releases ([#31270](https://github.com/WordPress/gutenberg/pull/31270)). Learn more at https://nodejs.org/en/about/releases/.
-   The experimental `Text` component has been completely re-written and enhanced with truncation support and separate variant, size, and weight props to allow for greater control. The previous `variant` prop has been completely removed.

### Deprecation

-   `isReversed` prop in `Flex` component has been deprecated. Use `direction` instead ([#31297](https://github.com/WordPress/gutenberg/pull/31297)).

### Internal

-   `Flex`, `FlexBlock`, and `FlexItem` components have been re-written from the ground up ([#31297](https://github.com/WordPress/gutenberg/pull/31297)).

## 13.0.0 (2021-03-17)

### Breaking Change

-   `onChange` prop of `FocalPointPicker` is called at the end of drag operations. Previously, it was called repetitively while dragging.

### New Feature

-   Supports ref forwarding in `withNotices` and `ResizableBox`.
-   Adds `onDrag` prop of `FocalPointPicker`.

### Bug Fix

-   Allows focus of the `FocalPointPicker` draggable area and adjustment with arrow keys. This was added in [#22531](https://github.com/WordPress/gutenberg/pull/22264) but was no longer working.

## 12.0.0 (2020-12-17)

### Enhancements

-   ComboboxControl: Deburr option labels before filter

### Breaking Change

-   Introduce support for other units and advanced CSS properties on `FontSizePicker`. Provided the value passed to the `FontSizePicker` is a string or one of the size options passed is a string, onChange will start to be called with a string value instead of a number. On WordPress usage, font size options are now automatically converted to strings with the default "px" unit added.

## 10.1.0 (2020-09-03)

### New Feature

-   Add `ToolbarItem` component.
-   Support `label` prop on the `Toolbar` component.

### Deprecations

-   Deprecate the `Toolbar` component when used without the `label` prop. `ToolbarGroup` should be used instead.

## 10.0.0 (2020-07-07)

### Breaking Change

-   `NumberControl` no longer automatically transforms values when rendering `value` into a `<input />` HTML element.
-   `Dashicon` component no longer renders SVGs. If you rely on this component, make sure to load the dashicon font.

## 9.6.0 (2020-05-14)

### Bug Fix

-   Fix and issue that would cause the `Popover` component to throw an error under certain
    circumstances ([#22264](https://github.com/WordPress/gutenberg/pull/22264)).

### Deprecations

-   The `Guide` component no longer supports passing pages as children. Use the `pages` prop instead.
-   The `GuidePage` component is deprecated. Use the `pages` prop in `Guide` instead.

## 9.2.0 (2020-02-10)

### Enhancements

-   The `Notice` component will speak its message. With this new feature, a developer can control either the `spokenMessage` spoken message, or the `politeness` politeness level of the message.
-   The `Snackbar` component will speak its message. With this new feature, a developer can control either the `spokenMessage` spoken message, or the `politeness` politeness level of the message.
-   A `Notice` `actions` member can now assign `isPrimary` to render a primary button action associated with a notice message.

### Bug Fixes

-   Notice will assume a default status of 'info' if none is provided. This resolves an issue where the notice would be assigned a class name `is-undefined`. This was previously the effective default by styled appearance and should not be considered a breaking change in that regard.

## 9.0.0 (2020-01-13)

### New Features

-   Added a new `Guide` component which allows developers to easily present a user guide.

### Breaking Changes

-   `is-button` classname has been removed from the Button component.
-   The `is-default` classname is not applied automatically anymore.
-   By default Button components come with a fixed height and hover styles.

### Bug Fixes

-   Fixes a regression published in version 8.5.0 that would prevent some build tools from including
    styles provided in the packages build-styles directory.

### Deprecations

-   `isDefault` prop in `Button` has been deprecated. Consider using `isSecondary` instead.
-   `IconButton` has been deprecated. Use the `Button` component instead.

## 8.2.0 (2019-08-29)

### New Features

-   The bundled `re-resizable` dependency has been updated from requiring `5.0.1` to requiring `^6.0.0` ([#17011](https://github.com/WordPress/gutenberg/pull/17011)).

## 8.1.0 (2019-08-05)

### New Features

-   Added a new `popoverProps` prop to the `Dropdown` component which allows users of the `Dropdown` component to pass props directly to the `Popover` component.
-   Added and documented `hideLabelFromVision` prop to `BaseControl` used by `SelectControl`, `TextControl`, and `TextareaControl`.
-   Added a new `popoverProps` prop to the `DropdownMenu` component which allows to pass props directly to the nested `Popover` component.
-   Added a new `toggleProps` prop to the `DropdownMenu` component which allows to pass props directly to the nested `IconButton` component.
-   Added a new `menuProps` prop to the `DropdownMenu` component which allows to pass props directly to the nested `NavigableMenu` component.

### Deprecations

-   `menuLabel` prop in `DropdownComponent` has been deprecated. Consider using `menuProps` object and its `aria-label` property instead.
-   `position` prop in `DropdownComponent` has been deprecated. Consider using `popoverProps` object and its `position` property instead.

### Bug Fixes

-   The `Button` component will no longer assign default styling (`is-default` class) when explicitly assigned as primary (the `isPrimary` prop). This should resolve potential conflicts affecting a combination of `isPrimary`, `isDefault`, and `isLarge` / `isSmall`, where the busy animation would appear with incorrect coloring.

### Deprecations

-   The `Popover` component `onClickOutside` prop has been deprecated. Use `onFocusOutside` instead.

### Internal

-   The `Dropdown` component has been refactored to focus changes using the `Popover` component's `onFocusOutside` prop.
-   The `MenuItem` component will now always use an `IconButton`. This prevents a focus loss when clicking a menu item.
-   Package no longer depends on external `react-click-outside` library.

## 8.0.0 (2019-06-12)

### New Feature

-   Add new `BlockQuotation` block to the primitives folder to support blockquote in a multiplatform way. [#15482](https://github.com/WordPress/gutenberg/pull/15482).
-   `DropdownMenu` now supports passing a [render prop](https://reactjs.org/docs/render-props.html#using-props-other-than-render) as children for more advanced customization.

### Internal

-   `MenuGroup` no longer uses `NavigableMenu` internally. It needs to be explicitly wrapped with `NavigableMenu` to bring back the same behavior.

### Documentation

-   Added missing documentation for `DropdownMenu` props `menuLabel`, `position`, `className`.

### Breaking Change

-   `ServerSideRender` is no longer part of components. It was extracted to an independent package `@wordpress/server-side-render`.

### Bug Fix

-   Although `DateTimePicker` does not allow picking the seconds, passed the current seconds as the selected value for seconds when calling `onChange`. Now it passes zero.

## 7.4.0 (2019-05-21)

### New Feature

-   Added a new `HorizontalRule` component.
-   Added a new `Snackbar` component.

### Bug Fix

-   Fixed display of reset button when using RangeControl `allowReset` prop.
-   Fixed minutes field of `DateTimePicker` missed '0' before single digit values.

## 7.3.0 (2019-04-16)

### New Features

-   Added a new `render` property to `FormFileUpload` component. Allowing users of the component to custom the UI for their needs.
-   Added a new `BaseControl.VisualLabel` component.
-   Added a new `preview` prop to the `Placeholder` component which allows to display a preview, for example a media preview when the Placeholder is used in media editing contexts.
-   Added a new `anchorRect` prop to `Popover` which enables a developer to provide a custom `DOMRect` object at which to position the popover.

### Improvements

-   Limit `Base Control Label` to the width of its content.

### Bug fixes

-   Fix `instanceId` prop passed through to `Button` component via `MenuItems` producing React console error. Fixed by removing the unnecessary use of `withInstanceId` on the `MenuItems` component [#14599](https://github.com/WordPress/gutenberg/pull/14599)

## 7.2.0 (2019-03-20)

### Improvements

-   Make `RangeControl` validation rely on the `checkValidity` provided by the browsers instead of using our own validation.

### Bug Fixes

-   Fix a problem that made `RangeControl` not work as expected with float values.

## 7.1.0 (2019-03-06)

### New Features

-   Added a new `Animate` component.

### Improvements

-   `withFilters` has been optimized to avoid binding hook handlers for each mounted instance of the component, instead using a single centralized hook delegator.
-   `withFilters` has been optimized to reuse a single shared component definition for all filtered instances of the component.
-   Make `RangeControl` validate min and max properties.

### Bug Fixes

-   Resolves a conflict where two instance of Slot would produce an inconsistent or duplicated rendering output.
-   Allow years between 0 and 1970 in DateTime component.

### New Feature

-   `Dropdown` now has a `focusOnMount` prop which is passed directly to the contained `Popover`.
-   `DatePicker` has new prop `isInvalidDate` exposing react-dates' `isOutsideRange`.
-   `DatePicker` allows `null` as accepted value for `currentDate` prop to signify no date selection.

## 7.0.5 (2019-01-03)

## 7.0.4 (2018-12-12)

## 7.0.3 (2018-11-30)

## 7.0.2 (2018-11-22)

## 7.0.1 (2018-11-21)

## 7.0.0 (2018-11-20)

### Breaking Change

-   `Dropdown.refresh()` has been removed. The contained `Popover` is now automatically refreshed.

## 6.0.2 (2018-11-15)

## 6.0.1 (2018-11-12)

### Bug Fixes

-   Avoid constantly recomputing the popover position.

### Polish

-   Remove `<DateTimePicker />` obsolete `locale` prop (and pass-through to child components) and obsolete `is12Hour` prop pass through to `<DateTime />` [#11649](https://github.com/WordPress/gutenberg/pull/11649)

## 6.0.0 (2018-11-12)

### Breaking Change

-   The `PanelColor` component has been removed.

## 5.1.1 (2018-11-09)

## 5.1.0 (2018-11-09)

### New Feature

-   Adjust a11y roles for MenuItem component, so that aria-checked is used properly, related change in Editor/Components/BlockNavigationList ([#11431](https://github.com/WordPress/gutenberg/issues/11431)).
-   `Popover` components are now automatically refreshed every 0.5s in order to recalculate their size or position.

### Deprecation

-   `Dropdown.refresh()` has been deprecated as the contained `Popover` is now automatically refreshed.

## 5.0.2 (2018-11-03)

### Polish

-   Forward `ref` in the `PanelBody` component.
-   Tooltip are no longer removed when Button becomes disabled, it's left to the component rendering the Tooltip.
-   Forward `ref` support in `TabbableContainer` and `NavigableMenu` components.

## 5.0.1 (2018-10-30)

## 5.0.0 (2018-10-29)

### Breaking Change

-   `AccessibleSVG` component has been removed. Please use `SVG` instead.

### New Feature

-   The `Notice` component accepts an array of action objects via the `actions` prop. Each member object should contain a `label` and either a `url` link string or `onClick` callback function.

## 4.2.1 (2018-10-22)

### Bug Fix

-   Fix importing `react-dates` stylesheet in production.

## 4.2.0 (2018-10-19)

### New Feature

-   Added a new `ColorPicker` component ([#10564](https://github.com/WordPress/gutenberg/pull/10564)).
-   `MenuItem` now accepts an `info` prop for including an extended description.

### Bug Fix

-   `IconButton` correctly respects a passed `aria-label` prop.

### Deprecation

-   `PanelColor` has been deprecated in favor of `wp.editor.PanelColorSettings`.

## 4.1.2 (2018-10-18)

## 4.1.0 (2018-10-10)

### New Feature

-   Added a new `ResizableBox` component.

## 4.0.0 (2018-09-30)

### Breaking Change

-   `Draggable` as a DOM node drag handler has been removed. Please, use `Draggable` as a wrap component for your DOM node drag handler.

### Deprecation

-   Renamed `AccessibleSVG` component to `SVG`.

## 3.0.0 (2018-09-05)

### Breaking Change

-   `withAPIData` has been removed. Please use the Core Data module or `@wordpress/api-fetch` directly instead.
-   `Draggable` as a DOM node drag handler has been deprecated. Please, use `Draggable` as a wrap component for your DOM node drag handler.
-   Change how required built-ins are polyfilled with Babel 7 ([#9171](https://github.com/WordPress/gutenberg/pull/9171)). If you're using an environment that has limited or no support for ES2015+ such as lower versions of IE then using [core-js](https://github.com/zloirock/core-js) or [@babel/polyfill](https://babeljs.io/docs/en/next/babel-polyfill) will add support for these methods.
-   `withContext` has been removed. Please use `wp.element.createContext` instead. See: https://reactjs.org/docs/context.html.

### New Feature

-   Added a new `AccessibleSVG` component.<|MERGE_RESOLUTION|>--- conflicted
+++ resolved
@@ -8,11 +8,8 @@
 
 ### Bug Fix
 
-<<<<<<< HEAD
+-   `FormTokenField`: Fix duplicate input in IME composition ([#45607](https://github.com/WordPress/gutenberg/pull/45607)).
 -   `Autocomplete`: Check key events more strictly in IME composition ([#45626](https://github.com/WordPress/gutenberg/pull/45626)).
-=======
--   `FormTokenField`: Fix duplicate input in IME composition ([#45607](https://github.com/WordPress/gutenberg/pull/45607)).
->>>>>>> c72ef282
 -   `Autocomplete`: Fix unexpected block insertion during IME composition ([#45510](https://github.com/WordPress/gutenberg/pull/45510)).
 -   `Icon`: Making size prop work for icon components using dash icon strings ([#45593](https://github.com/WordPress/gutenberg/pull/45593))
 -   `ToolsPanelItem`: Prevent unintended calls to onDeselect when parent panel is remounted and item is rendered via SlotFill ([#45673](https://github.com/WordPress/gutenberg/pull/45673))
