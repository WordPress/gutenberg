<!-- Learn how to maintain this file at https://github.com/WordPress/gutenberg/tree/HEAD/packages#maintaining-changelogs. -->

## Unreleased

### New Feature

-   Add a new `ProgressBar` component. ([#53030](https://github.com/WordPress/gutenberg/pull/53030)).

### Enhancements

-   `ColorPalette`, `BorderControl`: Don't hyphenate hex value in `aria-label` ([#52932](https://github.com/WordPress/gutenberg/pull/52932)).
-   `MenuItemsChoice`, `MenuItem`: Support a `disabled` prop on a menu item ([#52737](https://github.com/WordPress/gutenberg/pull/52737)).
-   `TabPanel`: Introduce a new version of `TabPanel` with updated internals and improved adherence to ARIA guidance on `tabpanel` focus behavior while maintaining the same functionality and API surface.([#52133](https://github.com/WordPress/gutenberg/pull/52133)).
-   `Theme`: Expose via private APIs ([#53262](https://github.com/WordPress/gutenberg/pull/53262)).
<<<<<<< HEAD
-   `ProgressBar`: Use gray 300 for track color ([#53349](https://github.com/WordPress/gutenberg/pull/53349)).
=======
-   `ProgressBar`: Use the theme system accent for indicator color ([#53347](https://github.com/WordPress/gutenberg/pull/53347)).
>>>>>>> 21e4aba4

### Bug Fix

-   `Modal`: Fix loss of focus when clicking outside ([#52653](https://github.com/WordPress/gutenberg/pull/52653)).

### Internal

-   `ControlGroup`, `FormGroup`, `ControlLabel`, `Spinner`: Remove unused `ui/` components from the codebase ([#52953](https://github.com/WordPress/gutenberg/pull/52953)).

## 25.4.0 (2023-07-20)

### Enhancements

-   `TextControl`: Add `id` prop to allow for custom IDs in `TextControl`s ([#52028](https://github.com/WordPress/gutenberg/pull/52028)).
-   `Navigator`: Add `replace` option to `navigator.goTo()` and `navigator.goToParent()` ([#52456](https://github.com/WordPress/gutenberg/pull/52456)).

### Bug Fix

-   `Popover`: Pin `react-dropdown-menu` version to avoid breaking changes in dependency updates. ([#52356](https://github.com/WordPress/gutenberg/pull/52356)).
-   `Item`: Unify focus style and add default font styles. ([#52495](https://github.com/WordPress/gutenberg/pull/52495)).
-   `Toolbar`: Fix toolbar items not being tabbable on the first render. ([#52613](https://github.com/WordPress/gutenberg/pull/52613))
-   `FormTokenField`: Fix token overflow when moving cursor left or right. ([#52662](https://github.com/WordPress/gutenberg/pull/52662))

## 25.3.0 (2023-07-05)

### Enhancements

-   `SelectControl`: Added option to set hidden options. ([#51545](https://github.com/WordPress/gutenberg/pull/51545))
-   `RangeControl`: Add `__next40pxDefaultSize` prop to opt into the new 40px default size ([#49105](https://github.com/WordPress/gutenberg/pull/49105)).
-   `Button`: Introduce `size` prop with `default`, `compact`, and `small` variants ([#51842](https://github.com/WordPress/gutenberg/pull/51842)).
-   `ItemGroup`: Update button focus state styles to target `:focus-visible` rather than `:focus`. ([#51787](https://github.com/WordPress/gutenberg/pull/51787)).
-   `Guide`: Don't show Close button when there is only one page, and use default button and accent/theme styling ([#52014](https://github.com/WordPress/gutenberg/pull/52014)).

### Bug Fix

-   `ConfirmDialog`: Ensure onConfirm isn't called an extra time when submitting one of the buttons using the keyboard ([#51730](https://github.com/WordPress/gutenberg/pull/51730)).
-   `ZStack`: ZStack: fix component bounding box to match children ([#51836](https://github.com/WordPress/gutenberg/pull/51836)).
-   `Modal`: Add small top padding to the content so that avoid cutting off the visible outline when hovering items ([#51829](https://github.com/WordPress/gutenberg/pull/51829)).
-   `DropdownMenu`: fix icon style when dashicon is used ([#43574](https://github.com/WordPress/gutenberg/pull/43574)).
-   `UnitControl`: Fix crash when certain units are used ([#52211](https://github.com/WordPress/gutenberg/pull/52211)).
-   `Guide`: Place focus on the guide's container instead of its first tabbable ([#52300](https://github.com/WordPress/gutenberg/pull/52300)).

## 25.2.0 (2023-06-23)

### Enhancements

-   `UnitControl`: Revamp support for changing unit by typing ([#39303](https://github.com/WordPress/gutenberg/pull/39303)).
-   `Modal`: Update corner radius to be between buttons and the site view frame, in a 2-4-8 system. ([#51254](https://github.com/WordPress/gutenberg/pull/51254)).
-   `ItemGroup`: Update button focus state styles to be inline with other button focus states in the editor. ([#51576](https://github.com/WordPress/gutenberg/pull/51576)).
-   `ItemGroup`: Update button focus state styles to target `:focus-visible` rather than `:focus`. ([#51787](https://github.com/WordPress/gutenberg/pull/51787)).

### Bug Fix

-   `Popover`: Allow legitimate 0 positions to update popover position ([#51320](https://github.com/WordPress/gutenberg/pull/51320)).
-   `Button`: Remove unnecessary margin from dashicon ([#51395](https://github.com/WordPress/gutenberg/pull/51395)).
-   `Autocomplete`: Announce how many results are available to screen readers when suggestions list first renders ([#51018](https://github.com/WordPress/gutenberg/pull/51018)).

### Internal

-   `ClipboardButton`: Convert to TypeScript ([#51334](https://github.com/WordPress/gutenberg/pull/51334)).
-   `Toolbar`: Replace `reakit` dependency with `@ariakit/react` ([#51623](https://github.com/WordPress/gutenberg/pull/51623)).

### Documentation

-   `SearchControl`: Improve documentation around usage of `label` prop ([#51781](https://github.com/WordPress/gutenberg/pull/51781)).

## 25.1.0 (2023-06-07)

### Enhancements

-   `BorderControl`: Improve color code readability in aria-label ([#51197](https://github.com/WordPress/gutenberg/pull/51197)).
-   `Dropdown` and `DropdownMenu`: use internal context system to automatically pick the toolbar popover variant when rendered inside the `Toolbar` component ([#51154](https://github.com/WordPress/gutenberg/pull/51154)).

### Bug Fix

-   `FocalPointUnitControl`: Add aria-labels ([#50993](https://github.com/WordPress/gutenberg/pull/50993)).

### Enhancements

-   Wrapped `TabPanel` in a `forwardRef` call ([#50199](https://github.com/WordPress/gutenberg/pull/50199)).
-   `ColorPalette`: Improve readability of color name and value, and improve rendering of partially transparent colors ([#50450](https://github.com/WordPress/gutenberg/pull/50450)).
-   `Button`: Add `__next32pxSmallSize` prop to opt into the new 32px size when the `isSmall` prop is enabled ([#51012](https://github.com/WordPress/gutenberg/pull/51012)).
-   `ItemGroup`: Update styles so all SVGs inherit color from their parent element ([#50819](https://github.com/WordPress/gutenberg/pull/50819)).

### Experimental

-   `DropdownMenu` v2: Tweak styles ([#50967](https://github.com/WordPress/gutenberg/pull/50967), [#51097](https://github.com/WordPress/gutenberg/pull/51097)).
-   `DropdownMenu` v2: change default placement to match the legacy `DropdownMenu` component ([#51133](https://github.com/WordPress/gutenberg/pull/51133)).
-   `DropdownMenu` v2: Render in the default `Popover.Slot` ([#51046](https://github.com/WordPress/gutenberg/pull/51046)).

## 25.0.0 (2023-05-24)

### Breaking Changes

-   `DateTime`: Remove previously deprecated props, `__nextRemoveHelpButton` and `__nextRemoveResetButton` ([#50724](https://github.com/WordPress/gutenberg/pull/50724)).

### Internal

-   `Modal`: Remove children container's unused class name ([#50655](https://github.com/WordPress/gutenberg/pull/50655)).
-   `DropdownMenu`: Convert to TypeScript ([#50187](https://github.com/WordPress/gutenberg/pull/50187)).
-   Added experimental v2 of `DropdownMenu` ([#49473](https://github.com/WordPress/gutenberg/pull/49473)).
-   `ColorPicker`: its private `SelectControl` component no longer hides BackdropUI, thus making its focus state visible for keyboard users ([#50703](https://github.com/WordPress/gutenberg/pull/50703)).

### Bug Fix

-   `ColorPicker`: Add an outline when the color picker select box is focused([#50609](https://github.com/WordPress/gutenberg/pull/50609)).
-   `InputControl`: Fix focus style to support Windows High Contrast mode ([#50772](https://github.com/WordPress/gutenberg/pull/50772)).
-   `ToggleGroupControl`: Fix focus and selected style to support Windows High Contrast mode ([#50785](https://github.com/WordPress/gutenberg/pull/50785)).
-   `SearchControl`: Adjust icon styles to fix alignment issues in the block inserter ([#50439](https://github.com/WordPress/gutenberg/pull/50439)).

### Enhancements

-   `Tooltip`: Update background color so tooltip boundaries are more visible in the site editor ([#50792](https://github.com/WordPress/gutenberg/pull/50792)).
-   `FontSizePicker`: Tweak the header spacing to be more consistent with other design tools ([#50855](https://github.com/WordPress/gutenberg/pull/50855)).

## 24.0.0 (2023-05-10)

### Breaking Changes

-   `onDragStart` in `<Draggable>` is now a synchronous function to allow setting additional data for `event.dataTransfer` ([#49673](https://github.com/WordPress/gutenberg/pull/49673)).

### Bug Fix

-   `NavigableContainer`: do not trap focus in `TabbableContainer` ([#49846](https://github.com/WordPress/gutenberg/pull/49846)).
-   Update `<Button>` component to have a transparent background for its tertiary disabled state, to match its enabled state. ([#50496](https://github.com/WordPress/gutenberg/pull/50496)).

### Internal

-   `NavigableContainer`: Convert to TypeScript ([#49377](https://github.com/WordPress/gutenberg/pull/49377)).
-   `ToolbarItem`: Convert to TypeScript ([#49190](https://github.com/WordPress/gutenberg/pull/49190)).
-   Move rich-text related types to the rich-text package ([#49651](https://github.com/WordPress/gutenberg/pull/49651)).
-   `SlotFill`: simplified the implementation and removed unused code ([#50098](https://github.com/WordPress/gutenberg/pull/50098) and [#50133](https://github.com/WordPress/gutenberg/pull/50133)).

### Documentation

-   `TreeGrid`: Update docs with `data-expanded` attribute usage ([#50026](https://github.com/WordPress/gutenberg/pull/50026)).
-   Consolidate multiple versions of `README` and `CONTRIBUTING` docs, and add them to Storybook ([#50226](https://github.com/WordPress/gutenberg/pull/50226)).
-   `DimensionControl`: Use WordPress package instead of react in code example ([#50435](https://github.com/WordPress/gutenberg/pull/50435)).

### Enhancements

-   `FormTokenField`, `ComboboxControl`: Add `__next40pxDefaultSize` prop to opt into the new 40px default size, superseding the `__next36pxDefaultSize` prop ([#50261](https://github.com/WordPress/gutenberg/pull/50261)).
-   `Modal`: Add css class to children container ([#50099](https://github.com/WordPress/gutenberg/pull/50099)).
-   `Button`: Add `__next40pxDefaultSize` prop to opt into the new 40px default size ([#50254](https://github.com/WordPress/gutenberg/pull/50254)).
-   `PaletteEdit`: Allow custom popover configuration ([#49975](https://github.com/WordPress/gutenberg/pull/49975)).
-   Change the default color scheme to use the new WP Blueberry color. See PR description for instructions on how to restore the previous color scheme when using in a non-WordPress context ([#50193](https://github.com/WordPress/gutenberg/pull/50193)).
-   `CheckboxControl`, `CustomGradientPicker`, `FormToggle`, : Refactor and correct the focus style for consistency ([#50127](https://github.com/WordPress/gutenberg/pull/50127)).
-   `Button`, update spacing values in `has-text has-icon` buttons. ([#50277](https://github.com/WordPress/gutenberg/pull/50277)).
-   `Button`, remove custom padding applied to `tertiary` variant. ([#50276](https://github.com/WordPress/gutenberg/pull/50276)).
-   `Modal`: Correct padding for title less confirm variant. ([#50283](https://github.com/WordPress/gutenberg/pull/50283)).

## 23.9.0 (2023-04-26)

### Internal

-   `BottomSheetCell`: Refactor away from Lodash (mobile) ([#49794](https://github.com/WordPress/gutenberg/pull/49794)).
-   `parseStylesVariables()`: Refactor away from Lodash (mobile) ([#49794](https://github.com/WordPress/gutenberg/pull/49794)).
-   Remove Lodash dependency from components package ([#49794](https://github.com/WordPress/gutenberg/pull/49794)).
-   Tweak `WordPressComponent` type so `selector` property is optional ([#49960](https://github.com/WordPress/gutenberg/pull/49960)).
-   Update `Modal` appearance on small screens ([#50039](https://github.com/WordPress/gutenberg/pull/50039)).
-   Update the framer motion dependency to the latest version `10.11.6` ([#49822](https://github.com/WordPress/gutenberg/pull/49822)).

### Enhancements

-   `Draggable`: Add `appendToOwnerDocument` prop to allow elementId based elements to be attached to the ownerDocument body ([#49911](https://github.com/WordPress/gutenberg/pull/49911)).
-   `TreeGrid`: Modify keyboard navigation code to use a data-expanded attribute if aria-expanded is to be controlled outside of the TreeGrid component ([#48461](https://github.com/WordPress/gutenberg/pull/48461)).
-   `Modal`: Equalize internal spacing ([#49890](https://github.com/WordPress/gutenberg/pull/49890)).
-   `Modal`: Increased border radius ([#49870](https://github.com/WordPress/gutenberg/pull/49870)).
-   `Modal`: Updated spacing / dimensions of `isFullScreen` ([#49894](https://github.com/WordPress/gutenberg/pull/49894)).
-   `SlotFill`: Added util for creating private SlotFills and supporting Symbol keys ([#49819](https://github.com/WordPress/gutenberg/pull/49819)).
-   `IconType`: Export for external use ([#49649](https://github.com/WordPress/gutenberg/pull/49649)).

### Bug Fix

-   `CheckboxControl`: Add support custom IDs ([#49977](https://github.com/WordPress/gutenberg/pull/49977)).

### Documentation

-   `Autocomplete`: Add heading and fix type for `onReplace` in README. ([#49798](https://github.com/WordPress/gutenberg/pull/49798)).
-   `Autocomplete`: Update `Usage` section in README. ([#49965](https://github.com/WordPress/gutenberg/pull/49965)).

## 23.8.0 (2023-04-12)

### Internal

-   `Mobile` Refactor of the KeyboardAwareFlatList component.
-   Update `reakit` dependency to 1.3.11 ([#49763](https://github.com/WordPress/gutenberg/pull/49763)).

### Enhancements

-   `DropZone`: Smooth animation ([#49517](https://github.com/WordPress/gutenberg/pull/49517)).
-   `Navigator`: Add `skipFocus` property in `NavigateOptions`. ([#49350](https://github.com/WordPress/gutenberg/pull/49350)).
-   `Spinner`: add explicit opacity and background styles ([#49695](https://github.com/WordPress/gutenberg/pull/49695)).
-   Make TypeScript types available for consumers ([#49229](https://github.com/WordPress/gutenberg/pull/49229)).

### Bug Fix

-   `Snackbar`: Fix insufficient color contrast on hover ([#49682](https://github.com/WordPress/gutenberg/pull/49682)).

## 23.7.0 (2023-03-29)

### Internal

-   `Animate`: Convert to TypeScript ([#49243](https://github.com/WordPress/gutenberg/pull/49243)).
-   `CustomGradientPicker`: Convert to TypeScript ([#48929](https://github.com/WordPress/gutenberg/pull/48929)).
-   `ColorPicker`: Convert to TypeScript ([#49214](https://github.com/WordPress/gutenberg/pull/49214)).
-   `GradientPicker`: Convert to TypeScript ([#48316](https://github.com/WordPress/gutenberg/pull/48316)).
-   `FormTokenField`: Add a `__nextHasNoMarginBottom` prop to start opting into the margin-free styles ([48609](https://github.com/WordPress/gutenberg/pull/48609)).
-   `QueryControls`: Replace bottom margin overrides with `__nextHasNoMarginBottom`([47515](https://github.com/WordPress/gutenberg/pull/47515)).

### Enhancements

-   `CustomGradientPicker`: improve initial state UI ([#49146](https://github.com/WordPress/gutenberg/pull/49146)).
-   `AnglePickerControl`: Style to better fit in narrow contexts and improve RTL layout ([#49046](https://github.com/WordPress/gutenberg/pull/49046)).
-   `ImageSizeControl`: Use large 40px sizes ([#49113](https://github.com/WordPress/gutenberg/pull/49113)).

### Bug Fix

-   `CircularOptionPicker`: force swatches to visually render on top of the rest of the component's content ([#49245](https://github.com/WordPress/gutenberg/pull/49245)).
-   `InputControl`: Fix misaligned textarea input control ([#49116](https://github.com/WordPress/gutenberg/pull/49116)).
-   `ToolsPanel`: Ensure consistency in menu item order ([#49222](https://github.com/WordPress/gutenberg/pull/49222)).
-   `TabPanel`: fix initial tab selection & focus management ([#49368](https://github.com/WordPress/gutenberg/pull/49368)).

### Internal

-   `DuotonePicker`, `DuotoneSwatch`: Convert to TypeScript ([#49060](https://github.com/WordPress/gutenberg/pull/49060)).

## 23.6.0 (2023-03-15)

### Enhancements

-   `FontSizePicker`: Allow custom units for custom font size control ([#48468](https://github.com/WordPress/gutenberg/pull/48468)).
-   `Navigator`: Disable initial screen animation ([#49062](https://github.com/WordPress/gutenberg/pull/49062)).
-   `FormTokenField`: Hide suggestions list on blur event if the input value is invalid ([#48785](https://github.com/WordPress/gutenberg/pull/48785)).

### Bug Fix

-   `ResponsiveWrapper`: use `aspect-ratio` CSS prop, add support for `SVG` elements ([#48573](https://github.com/WordPress/gutenberg/pull/48573).
-   `ResizeTooltip`: Use `default.fontFamily` on tooltip ([#48805](https://github.com/WordPress/gutenberg/pull/48805).

### Internal

-   `Guide`: Convert to TypeScript ([#47493](https://github.com/WordPress/gutenberg/pull/47493)).
-   `SelectControl`: improve prop types for single vs multiple selection ([#47390](https://github.com/WordPress/gutenberg/pull/47390)).
-   `Navigation`: Convert to TypeScript ([#48742](https://github.com/WordPress/gutenberg/pull/48742)).
-   `PanelBody`: Convert to TypeScript ([#47702](https://github.com/WordPress/gutenberg/pull/47702)).
-   `withFilters` HOC: Convert to TypeScript ([#48721](https://github.com/WordPress/gutenberg/pull/48721)).
-   `withFallbackStyles` HOC: Convert to TypeScript ([#48720](https://github.com/WordPress/gutenberg/pull/48720)).
-   `withFocusReturn` HOC: Convert to TypeScript ([#48748](https://github.com/WordPress/gutenberg/pull/48748)).
-   `navigateRegions` HOC: Convert to TypeScript ([#48632](https://github.com/WordPress/gutenberg/pull/48632)).
-   `withSpokenMessages`: HOC: Convert to TypeScript ([#48163](https://github.com/WordPress/gutenberg/pull/48163)).
-   `withNotices`: HOC: Convert to TypeScript ([#49088](https://github.com/WordPress/gutenberg/pull/49088)).
-   `ToolbarButton`: Convert to TypeScript ([#47750](https://github.com/WordPress/gutenberg/pull/47750)).
-   `DimensionControl(Experimental)`: Convert to TypeScript ([#47351](https://github.com/WordPress/gutenberg/pull/47351)).
-   `PaletteEdit`: Convert to TypeScript ([#47764](https://github.com/WordPress/gutenberg/pull/47764)).
-   `QueryControls`: Refactor away from Lodash (`.groupBy`) ([#48779](https://github.com/WordPress/gutenberg/pull/48779)).
-   `ToolbarContext`: Convert to TypeScript ([#49002](https://github.com/WordPress/gutenberg/pull/49002)).

## 23.5.0 (2023-03-01)

### Enhancements

-   `ToolsPanel`: Separate reset all filter registration from items registration and support global resets ([#48123](https://github.com/WordPress/gutenberg/pull/48123)).

### Internal

-   `CircularOptionPicker`: Convert to TypeScript ([#47937](https://github.com/WordPress/gutenberg/pull/47937)).
-   `TabPanel`: Improve unit test in preparation for controlled component updates ([#48086](https://github.com/WordPress/gutenberg/pull/48086)).
-   `Autocomplete`: performance: avoid setting state on every value change ([#48485](https://github.com/WordPress/gutenberg/pull/48485)).
-   `Higher Order` -- `with-constrained-tabbing`: Convert to TypeScript ([#48162](https://github.com/WordPress/gutenberg/pull/48162)).
-   `Autocomplete`: Convert to TypeScript ([#47751](https://github.com/WordPress/gutenberg/pull/47751)).
-   `Autocomplete`: avoid calling setState on input ([#48565](https://github.com/WordPress/gutenberg/pull/48565)).

## 23.4.0 (2023-02-15)

### Bug Fix

-   `ToolsPanel`: fix type inconsistencies between types, docs and normal component usage ([47944](https://github.com/WordPress/gutenberg/pull/47944)).
-   `SelectControl`: Fix styling when `multiple` prop is enabled ([#47893](https://github.com/WordPress/gutenberg/pull/43213)).
-   `useAutocompleteProps`, `Autocomplete`: Make accessible when rendered in an iframe ([#47907](https://github.com/WordPress/gutenberg/pull/47907)).

### Enhancements

-   `ColorPalette`, `GradientPicker`, `PaletteEdit`, `ToolsPanel`: add new props to set a custom heading level ([43848](https://github.com/WordPress/gutenberg/pull/43848) and [#47788](https://github.com/WordPress/gutenberg/pull/47788)).
-   `ColorPalette`: ensure text label contrast checking works with CSS variables ([#47373](https://github.com/WordPress/gutenberg/pull/47373)).
-   `Navigator`: Support dynamic paths with parameters ([#47827](https://github.com/WordPress/gutenberg/pull/47827)).
-   `Navigator`: Support hierarchical paths navigation and add `NavigatorToParentButton` component ([#47883](https://github.com/WordPress/gutenberg/pull/47883)).

### Internal

-   `NavigatorButton`: Reuse `Button` types ([47754](https://github.com/WordPress/gutenberg/pull/47754)).
-   `CustomSelectControl`: lock the `__experimentalShowSelectedHint` prop ([#47229](https://github.com/WordPress/gutenberg/pull/47229)).
-   Lock the `__experimentalPopoverPositionToPlacement` function and rename it to `__experimentalPopoverLegacyPositionToPlacement` ([#47505](https://github.com/WordPress/gutenberg/pull/47505)).
-   `ComboboxControl`: Convert to TypeScript ([#47581](https://github.com/WordPress/gutenberg/pull/47581)).
-   `Panel`, `PanelHeader`, `PanelRow`: Convert to TypeScript ([#47259](https://github.com/WordPress/gutenberg/pull/47259)).
-   `BoxControl`: Convert to TypeScript ([#47622](https://github.com/WordPress/gutenberg/pull/47622)).
-   `AnglePickerControl`: Convert to TypeScript ([#45820](https://github.com/WordPress/gutenberg/pull/45820)).
-   `ResizableBox`: refactor styles to TypeScript ([47756](https://github.com/WordPress/gutenberg/pull/47756)).
-   `BorderBoxControl`: migrate tests to TypeScript, remove act() call ([47755](https://github.com/WordPress/gutenberg/pull/47755)).
-   `Toolbar`: Convert to TypeScript ([#47087](https://github.com/WordPress/gutenberg/pull/47087)).
-   `MenuItemsChoice`: Convert to TypeScript ([#47180](https://github.com/WordPress/gutenberg/pull/47180)).
-   `ToolsPanel`: Allow display of optional items when values are updated externally to item controls ([47727](https://github.com/WordPress/gutenberg/pull/47727)).
-   `ToolsPanel`: Ensure display of optional items when values are updated externally and multiple blocks selected ([47864](https://github.com/WordPress/gutenberg/pull/47864)).
-   `Navigator`: add more pattern matching tests, refine existing tests ([47910](https://github.com/WordPress/gutenberg/pull/47910)).
-   `ToolsPanel`: Refactor Storybook examples to TypeScript ([47944](https://github.com/WordPress/gutenberg/pull/47944)).
-   `ToolsPanel`: Refactor unit tests to TypeScript ([48275](https://github.com/WordPress/gutenberg/pull/48275)).

## 23.3.0 (2023-02-01)

### Deprecations

-   `NumberControl`: Clarify deprecation message about `hideHTMLArrows` prop ([#47370](https://github.com/WordPress/gutenberg/pull/47370)).

### Enhancements

-   `Dropdown`: deprecate `position` prop, use `popoverProps` instead ([46865](https://github.com/WordPress/gutenberg/pull/46865)).
-   `Button`: improve padding for buttons with icon and text. ([46764](https://github.com/WordPress/gutenberg/pull/46764)).
-   `ColorPalette`: Use computed color when css variable is passed to `ColorPicker` ([47181](https://github.com/WordPress/gutenberg/pull/47181)).
-   `Popover`: add `overlay` option to the `placement` prop ([47004](https://github.com/WordPress/gutenberg/pull/47004)).

### Internal

-   `Toolbar`: unify Storybook examples under one file, migrate from knobs to controls ([47117](https://github.com/WordPress/gutenberg/pull/47117)).
-   `DropdownMenu`: migrate Storybook to controls ([47149](https://github.com/WordPress/gutenberg/pull/47149)).
-   Removed deprecated `@storybook/addon-knobs` dependency from the package ([47152](https://github.com/WordPress/gutenberg/pull/47152)).
-   `ColorListPicker`: Convert to TypeScript ([#46358](https://github.com/WordPress/gutenberg/pull/46358)).
-   `KeyboardShortcuts`: Convert to TypeScript ([#47429](https://github.com/WordPress/gutenberg/pull/47429)).
-   `ColorPalette`, `BorderControl`, `GradientPicker`: refine types and logic around single vs multiple palettes ([#47384](https://github.com/WordPress/gutenberg/pull/47384)).
-   `Button`: Convert to TypeScript ([#46997](https://github.com/WordPress/gutenberg/pull/46997)).
-   `QueryControls`: Convert to TypeScript ([#46721](https://github.com/WordPress/gutenberg/pull/46721)).
-   `TreeGrid`: Convert to TypeScript ([#47516](https://github.com/WordPress/gutenberg/pull/47516)).
-   `Notice`: refactor to TypeScript ([47118](https://github.com/WordPress/gutenberg/pull/47118)).
-   `Popover`: Take iframe element scaling into account ([47004](https://github.com/WordPress/gutenberg/pull/47004)).

### Bug Fix

-   `TabPanel`: Fix initial tab selection when the tab declaration is lazily added to the `tabs` array ([47100](https://github.com/WordPress/gutenberg/pull/47100)).
-   `InputControl`: Avoid the "controlled to uncontrolled" warning by forcing the internal `<input />` element to be always in controlled mode ([47250](https://github.com/WordPress/gutenberg/pull/47250)).

## 23.2.0 (2023-01-11)

### Internal

-   `AlignmentMatrixControl`: Update center cell label to 'Center' instead of 'Center Center' ([#46852](https://github.com/WordPress/gutenberg/pull/46852)).
-   `Toolbar`: move all subcomponents under the same folder ([46951](https://github.com/WordPress/gutenberg/pull/46951)).
-   `Dashicon`: remove unnecessary type for `className` prop ([46849](https://github.com/WordPress/gutenberg/pull/46849)).
-   `ColorPicker` & `QueryControls`: Replace bottom margin overrides with `__nextHasNoMarginBottom` ([#46448](https://github.com/WordPress/gutenberg/pull/46448)).
-   `SandBox`: Convert to TypeScript ([#46478](https://github.com/WordPress/gutenberg/pull/46478)).
-   `ResponsiveWrapper`: Convert to TypeScript ([#46480](https://github.com/WordPress/gutenberg/pull/46480)).
-   `ItemGroup`: migrate Storybook to controls, refactor to TypeScript ([46945](https://github.com/WordPress/gutenberg/pull/46945)).

### Bug Fix

-   `Placeholder`: set fixed right margin for label's icon ([46918](https://github.com/WordPress/gutenberg/pull/46918)).
-   `TreeGrid`: Fix right-arrow keyboard navigation when a row contains more than two focusable elements ([46998](https://github.com/WordPress/gutenberg/pull/46998)).

## 23.1.0 (2023-01-02)

### Breaking Changes

-   `ColorPalette`: The experimental `__experimentalHasMultipleOrigins` prop has been removed ([#46315](https://github.com/WordPress/gutenberg/pull/46315)).

## 23.0.0 (2022-12-14)

### Breaking Changes

-   Updated dependencies to require React 18 ([45235](https://github.com/WordPress/gutenberg/pull/45235))

### New Feature

-   `TabPanel`: support manual tab activation ([#46004](https://github.com/WordPress/gutenberg/pull/46004)).
-   `TabPanel`: support disabled prop for tab buttons ([#46471](https://github.com/WordPress/gutenberg/pull/46471)).
-   `BaseControl`: Add `useBaseControlProps` hook to help generate id-releated props ([#46170](https://github.com/WordPress/gutenberg/pull/46170)).

### Bug Fix

-   `ColorPalette`: show "Clear" button even when colors array is empty ([#46001](https://github.com/WordPress/gutenberg/pull/46001)).
-   `InputControl`: Fix internal `Flex` wrapper usage that could add an unintended `height: 100%` ([#46213](https://github.com/WordPress/gutenberg/pull/46213)).
-   `Navigator`: Allow calling `goTo` and `goBack` twice in one render cycle ([#46391](https://github.com/WordPress/gutenberg/pull/46391)).
-   `Modal`: Fix unexpected modal closing in IME Composition ([#46453](https://github.com/WordPress/gutenberg/pull/46453)).
-   `Toolbar`: Fix duplicate focus style on anchor link button ([#46759](https://github.com/WordPress/gutenberg/pull/46759)).
-   `useNavigateRegions`: Ensure region navigation picks the next region based on where the current user focus is located instead of starting at the beginning ([#44883](https://github.com/WordPress/gutenberg/pull/44883)).
-   `ComboboxControl`: Fix unexpected behaviour in IME Composition ([#46827](https://github.com/WordPress/gutenberg/pull/46827)).

### Enhancements

-   `TabPanel`: Simplify tab-focus style. ([#46276](https://github.com/WordPress/gutenberg/pull/46276)).
-   `TabPanel`: Add ability to set icon only tab buttons ([#45005](https://github.com/WordPress/gutenberg/pull/45005)).
-   `InputControl`, `NumberControl`, `UnitControl`: Add `help` prop for additional description ([#45931](https://github.com/WordPress/gutenberg/pull/45931)).
-   `BorderControl`, `ColorPicker` & `QueryControls`: Replace bottom margin overrides with `__nextHasNoMarginBottom` ([#45985](https://github.com/WordPress/gutenberg/pull/45985)).
-   `CustomSelectControl`, `UnitControl`: Add `onFocus` and `onBlur` props ([#46096](https://github.com/WordPress/gutenberg/pull/46096)).
-   `ResizableBox`: Prevent unnecessary paint on resize handles ([#46196](https://github.com/WordPress/gutenberg/pull/46196)).
-   `Popover`: Prevent unnecessary paint caused by using outline ([#46201](https://github.com/WordPress/gutenberg/pull/46201)).
-   `PaletteEdit`: Global styles: add onChange actions to color palette items [#45681](https://github.com/WordPress/gutenberg/pull/45681).
-   Lighten the border color on control components ([#46252](https://github.com/WordPress/gutenberg/pull/46252)).
-   `Popover`: Prevent unnecessary paint when scrolling by using transform instead of top/left positionning ([#46187](https://github.com/WordPress/gutenberg/pull/46187)).
-   `CircularOptionPicker`: Prevent unecessary paint on hover ([#46197](https://github.com/WordPress/gutenberg/pull/46197)).

### Experimental

-   `TextControl`: Restrict `type` prop to `email`, `number`, `password`, `tel`, `text`, `search` or `url` ([#45433](https://github.com/WordPress/gutenberg/pull/45433/)).

### Internal

-   `useControlledValue`: let TypeScript infer the return type ([#46164](https://github.com/WordPress/gutenberg/pull/46164)).
-   `LinkedButton`: remove unnecessary `span` tag ([#46063](https://github.com/WordPress/gutenberg/pull/46063)).
-   NumberControl: refactor styles/tests/stories to TypeScript, replace fireEvent with user-event ([#45990](https://github.com/WordPress/gutenberg/pull/45990)).
-   `useBaseField`: Convert to TypeScript ([#45712](https://github.com/WordPress/gutenberg/pull/45712)).
-   `Dashicon`: Convert to TypeScript ([#45924](https://github.com/WordPress/gutenberg/pull/45924)).
-   `PaletteEdit`: add follow up changelog for #45681 and tests [#46095](https://github.com/WordPress/gutenberg/pull/46095).
-   `AlignmentMatrixControl`: Convert to TypeScript ([#46162](https://github.com/WordPress/gutenberg/pull/46162)).
-   `Theme`: Remove public export ([#46427](https://github.com/WordPress/gutenberg/pull/46427)).
-   `Autocomplete`: Refactor away from `_.find()` ([#46537](https://github.com/WordPress/gutenberg/pull/46537)).
-   `TabPanel`: Refactor away from `_.find()` ([#46537](https://github.com/WordPress/gutenberg/pull/46537)).
-   `BottomSheetPickerCell`: Refactor away from `_.find()` for mobile ([#46537](https://github.com/WordPress/gutenberg/pull/46537)).
-   Refactor global styles context away from `_.find()` for mobile ([#46537](https://github.com/WordPress/gutenberg/pull/46537)).
-   `Dropdown`: Convert to TypeScript ([#45787](https://github.com/WordPress/gutenberg/pull/45787)).

### Documentation

-   `Tooltip`: Add readme and unit tests for `shortcut` prop ([#46092](https://github.com/WordPress/gutenberg/pull/46092)).

## 22.1.0 (2022-11-16)

### Enhancements

-   `ColorPalette`, `BorderBox`, `BorderBoxControl`: polish and DRY prop types, add default values ([#45463](https://github.com/WordPress/gutenberg/pull/45463)).
-   `TabPanel`: Add ability to set icon only tab buttons ([#45005](https://github.com/WordPress/gutenberg/pull/45005)).

### Internal

-   `AnglePickerControl`: remove `:focus-visible' outline on `CircleOutlineWrapper` ([#45758](https://github.com/WordPress/gutenberg/pull/45758))

### Bug Fix

-   `FormTokenField`: Fix duplicate input in IME composition ([#45607](https://github.com/WordPress/gutenberg/pull/45607)).
-   `Autocomplete`: Check key events more strictly in IME composition ([#45626](https://github.com/WordPress/gutenberg/pull/45626)).
-   `Autocomplete`: Fix unexpected block insertion during IME composition ([#45510](https://github.com/WordPress/gutenberg/pull/45510)).
-   `Icon`: Making size prop work for icon components using dash icon strings ([#45593](https://github.com/WordPress/gutenberg/pull/45593))
-   `ToolsPanelItem`: Prevent unintended calls to onDeselect when parent panel is remounted and item is rendered via SlotFill ([#45673](https://github.com/WordPress/gutenberg/pull/45673))
-   `ColorPicker`: Prevent all number fields from becoming "0" when one of them is an empty string ([#45649](https://github.com/WordPress/gutenberg/pull/45649)).
-   `ToggleControl`: Fix toggle control label text overflow ([#45962](https://github.com/WordPress/gutenberg/pull/45962)).

### Internal

-   `ToolsPanel`: Update to fix `exhaustive-deps` eslint rule ([#45715](https://github.com/WordPress/gutenberg/pull/45715)).
-   `PaletteEditListView`: Update to ignore `exhaustive-deps` eslint rule ([#45467](https://github.com/WordPress/gutenberg/pull/45467)).
-   `Popover`: Update to pass `exhaustive-deps` eslint rule ([#45656](https://github.com/WordPress/gutenberg/pull/45656)).
-   `Flex`: Update to pass `exhaustive-deps` eslint rule ([#45528](https://github.com/WordPress/gutenberg/pull/45528)).
-   `withNotices`: Update to pass `exhaustive-deps` eslint rule ([#45530](https://github.com/WordPress/gutenberg/pull/45530)).
-   `ItemGroup`: Update to pass `exhaustive-deps` eslint rule ([#45531](https://github.com/WordPress/gutenberg/pull/45531)).
-   `TabPanel`: Update to pass `exhaustive-deps` eslint rule ([#45660](https://github.com/WordPress/gutenberg/pull/45660)).
-   `NavigatorScreen`: Update to pass `exhaustive-deps` eslint rule ([#45648](https://github.com/WordPress/gutenberg/pull/45648)).
-   `Draggable`: Convert to TypeScript ([#45471](https://github.com/WordPress/gutenberg/pull/45471)).
-   `MenuGroup`: Convert to TypeScript ([#45617](https://github.com/WordPress/gutenberg/pull/45617)).
-   `useCx`: fix story to satisfy the `react-hooks/exhaustive-deps` eslint rule ([#45614](https://github.com/WordPress/gutenberg/pull/45614))
-   Activate the `react-hooks/exhuastive-deps` eslint rule for the Components package ([#41166](https://github.com/WordPress/gutenberg/pull/41166))
-   `Snackbar`: Convert to TypeScript ([#45472](https://github.com/WordPress/gutenberg/pull/45472)).

### Experimental

-   `ToggleGroupControl`: Only show enclosing border when `isBlock` and not `isDeselectable` ([#45492](https://github.com/WordPress/gutenberg/pull/45492)).
-   `Theme`: Add support for custom `background` color ([#45466](https://github.com/WordPress/gutenberg/pull/45466)).

## 22.0.0 (2022-11-02)

### Breaking Changes

-   `Popover`: The deprecated `range` and `__unstableShift` props have been removed ([#45195](https://github.com/WordPress/gutenberg/pull/45195)).

### Deprecations

-   `Popover`: the deprecation messages for anchor-related props (`anchorRef`, `anchorRect`, `getAnchorRect`) have been updated ([#45195](https://github.com/WordPress/gutenberg/pull/45195)).
-   `RadioGroup`: Mark as deprecated, in favor of `RadioControl` and `ToggleGroupControl` ([#45389](https://github.com/WordPress/gutenberg/pull/45389)).
-   `Popover`: the deprecation messages for anchor-related props (`anchorRef`, `anchorRect`, `getAnchorRect`) have been updated. ([#45195](https://github.com/WordPress/gutenberg/pull/45195)).
-   `Popover`: The `isAlternate` prop has been replaced with a `variant` prop that can be called with the `'toolbar'` string ([#45137](https://github.com/WordPress/gutenberg/pull/45137)).

### New Feature

-   `BoxControl` & `CustomSelectControl`: Add `onMouseOver` and `onMouseOut` callback props to allow handling of these events by parent components ([#44955](https://github.com/WordPress/gutenberg/pull/44955))
-   `Popover`: A `variant` prop has been added to style popovers, with `'unstyled'` and `'toolbar'` possible values ([#45137](https://github.com/WordPress/gutenberg/pull/45137)).

### Enhancements

-   `FontSizePicker`: Pass the preset object to the onChange callback to allow conversion from preset slugs to CSS vars ([#44967](https://github.com/WordPress/gutenberg/pull/44967)).
-   `FontSizePicker`: Improved slider design when `withSlider` is set ([#44598](https://github.com/WordPress/gutenberg/pull/44598)).
-   `ToggleControl`: Improved types for the `help` prop, covering the dynamic render function option, and enabled the dynamic `help` behavior only for a controlled component ([#45279](https://github.com/WordPress/gutenberg/pull/45279)).
-   `BorderControl` & `BorderBoxControl`: Replace `__next36pxDefaultSize` with "default" and "large" size variants ([#41860](https://github.com/WordPress/gutenberg/pull/41860)).
-   `UnitControl`: Remove outer wrapper to normalize className placement ([#41860](https://github.com/WordPress/gutenberg/pull/41860)).
-   `ColorPalette`: Fix transparent checkered background pattern ([#45295](https://github.com/WordPress/gutenberg/pull/45295)).
-   `ToggleGroupControl`: Add `isDeselectable` prop to allow deselecting the selected option ([#45123](https://github.com/WordPress/gutenberg/pull/45123)).
-   `FontSizePicker`: Improve hint text shown next to 'Font size' label ([#44966](https://github.com/WordPress/gutenberg/pull/44966)).

### Bug Fix

-   `useNavigateRegions`: Add new keyboard shortcut alias to cover backtick and tilde keys inconsistencies across browsers ([#45019](https://github.com/WordPress/gutenberg/pull/45019)).
-   `Button`: Tweak the destructive button primary, link, and default variants ([#44427](https://github.com/WordPress/gutenberg/pull/44427)).
-   `UnitControl`: Fix `disabled` style is overridden by core `form.css` style ([#45250](https://github.com/WordPress/gutenberg/pull/45250)).
-   `ItemGroup`: fix RTL `Item` styles when rendered as a button ([#45280](https://github.com/WordPress/gutenberg/pull/45280)).
-   `Button`: Fix RTL alignment for buttons containing an icon and text ([#44787](https://github.com/WordPress/gutenberg/pull/44787)).
-   `TabPanel`: Call `onSelect()` on every tab selection, regardless of whether it was triggered by user interaction ([#44028](https://github.com/WordPress/gutenberg/pull/44028)).
-   `FontSizePicker`: Fallback to font size `slug` if `name` is undefined ([#45041](https://github.com/WordPress/gutenberg/pull/45041)).
-   `AutocompleterUI`: fix issue where autocompleter UI would appear on top of other UI elements ([#44795](https://github.com/WordPress/gutenberg/pull/44795/))
-   `ExternalLink`: Fix to re-enable support for `onClick` event handler ([#45214](https://github.com/WordPress/gutenberg/pull/45214)).
-   `InputControl`: Allow inline styles to be applied to the wrapper not inner input ([#45340](https://github.com/WordPress/gutenberg/pull/45340/))

### Internal

-   `BorderBoxControl`: Convert stories to TypeScript and use Controls ([#45002](https://github.com/WordPress/gutenberg/pull/45002)).
-   `Disabled`: add a note in the docs about the lack of polyfill for the `inert` attribute ([#45272](https://github.com/WordPress/gutenberg/pull/45272))
-   `Snackbar`: updated to satisfy `react/exhaustive-deps` eslint rule ([#44934](https://github.com/WordPress/gutenberg/pull/44934))
-   `AnglePickerControl`: Set Storybook Label control type to 'text' ([#45122](https://github.com/WordPress/gutenberg/pull/45122)).
-   `SlotFill`: updated to satisfy `react/exhaustive-deps` eslint rule ([#44403](https://github.com/WordPress/gutenberg/pull/44403))
-   `Context`: updated to ignore `react/exhaustive-deps` eslint rule ([#45044](https://github.com/WordPress/gutenberg/pull/45044))
-   `Button`: Refactor Storybook to controls and align docs ([#44105](https://github.com/WordPress/gutenberg/pull/44105)).
-   `TabPanel`: updated to satisfy `react/exhaustive-deps` eslint rule ([#44935](https://github.com/WordPress/gutenberg/pull/44935))
-   `ColorPalette`: Convert to TypeScript ([#44632](https://github.com/WordPress/gutenberg/pull/44632)).
-   `UnitControl`: Add tests ([#45260](https://github.com/WordPress/gutenberg/pull/45260)).
-   `Disabled`: Refactor the component to rely on the HTML `inert` attribute.
-   `CustomGradientBar`: Refactor away from Lodash ([#45367](https://github.com/WordPress/gutenberg/pull/45367/)).
-   `TextControl`: Set Storybook control types on `help`, `label` and `type` ([#45405](https://github.com/WordPress/gutenberg/pull/45405)).
-   `Autocomplete`: use Popover's new `placement` prop instead of legacy `position` prop ([#44396](https://github.com/WordPress/gutenberg/pull/44396/)).
-   `SelectControl`: Add `onChange`, `onBlur` and `onFocus` to storybook actions ([#45432](https://github.com/WordPress/gutenberg/pull/45432/)).
-   `FontSizePicker`: Add more comprehensive tests ([#45298](https://github.com/WordPress/gutenberg/pull/45298)).
-   `FontSizePicker`: Refactor to use components instead of helper functions ([#44891](https://github.com/WordPress/gutenberg/pull/44891)).

### Experimental

-   `NumberControl`: Replace `hideHTMLArrows` prop with `spinControls` prop. Allow custom spin controls via `spinControls="custom"` ([#45333](https://github.com/WordPress/gutenberg/pull/45333)).

### Experimental

-   Theming: updated Components package to utilize the new `accent` prop of the experimental `Theme` component.

## 21.3.0 (2022-10-19)

### Bug Fix

-   `FontSizePicker`: Ensure that fluid font size presets appear correctly in the UI controls ([#44791](https://github.com/WordPress/gutenberg/pull/44791)).
-   `ToggleGroupControl`: Remove unsupported `disabled` prop from types, and correctly mark `label` prop as required ([#45114](https://github.com/WordPress/gutenberg/pull/45114)).
-   `Navigator`: prevent partially hiding focus ring styles, by removing unnecessary overflow rules on `NavigatorScreen` ([#44973](https://github.com/WordPress/gutenberg/pull/44973)).
-   `Navigator`: restore focus only once per location ([#44972](https://github.com/WordPress/gutenberg/pull/44972)).

### Documentation

-   `VisuallyHidden`: Add some notes on best practices around stacking contexts when using this component ([#44867](https://github.com/WordPress/gutenberg/pull/44867)).

### Internal

-   `Modal`: Convert to TypeScript ([#42949](https://github.com/WordPress/gutenberg/pull/42949)).
-   `Sandbox`: Use `toString` to create observe and resize script string ([#42872](https://github.com/WordPress/gutenberg/pull/42872)).
-   `Navigator`: refactor unit tests to TypeScript and to `user-event` ([#44970](https://github.com/WordPress/gutenberg/pull/44970)).
-   `Navigator`: Refactor Storybook code to TypeScript and controls ([#44979](https://github.com/WordPress/gutenberg/pull/44979)).
-   `withFilters`: Refactor away from `_.without()` ([#44980](https://github.com/WordPress/gutenberg/pull/44980/)).
-   `withFocusReturn`: Refactor tests to `@testing-library/react` ([#45012](https://github.com/WordPress/gutenberg/pull/45012)).
-   `ToolsPanel`: updated to satisfy `react/exhaustive-deps` eslint rule ([#45028](https://github.com/WordPress/gutenberg/pull/45028))
-   `Tooltip`: updated to ignore `react/exhaustive-deps` eslint rule ([#45043](https://github.com/WordPress/gutenberg/pull/45043))

## 21.2.0 (2022-10-05)

### Enhancements

-   `FontSizePicker`: Updated to take up full width of its parent and have a 40px Reset button when `size` is `__unstable-large` ((44559)[https://github.com/WordPress/gutenberg/pull/44559]).
-   `BorderBoxControl`: Omit unit select when width values are mixed ([#44592](https://github.com/WordPress/gutenberg/pull/44592))
-   `BorderControl`: Add ability to disable unit selection ([#44592](https://github.com/WordPress/gutenberg/pull/44592))

### Bug Fix

-   `Popover`: fix limitShift logic by adding iframe offset correctly ([#42950](https://github.com/WordPress/gutenberg/pull/42950)).
-   `Popover`: refine position-to-placement conversion logic, add tests ([#44377](https://github.com/WordPress/gutenberg/pull/44377)).
-   `ToggleGroupControl`: adjust icon color when inactive, from `gray-700` to `gray-900` ([#44575](https://github.com/WordPress/gutenberg/pull/44575)).
-   `TokenInput`: improve logic around the `aria-activedescendant` attribute, which was causing unintended focus behavior for some screen readers ([#44526](https://github.com/WordPress/gutenberg/pull/44526)).
-   `NavigatorScreen`: fix focus issue where back button received focus unexpectedly ([#44239](https://github.com/WordPress/gutenberg/pull/44239))
-   `FontSizePicker`: Fix header order in RTL languages ([#44590](https://github.com/WordPress/gutenberg/pull/44590)).

### Enhancements

-   `SuggestionList`: use `requestAnimationFrame` instead of `setTimeout` when scrolling selected item into view. This change improves the responsiveness of the `ComboboxControl` and `FormTokenField` components when rapidly hovering over the suggestion items in the list ([#44573](https://github.com/WordPress/gutenberg/pull/44573)).

### Internal

-   `Mobile` updated to ignore `react/exhaustive-deps` eslint rule ([#44207](https://github.com/WordPress/gutenberg/pull/44207)).
-   `Popover`: refactor unit tests to TypeScript and modern RTL assertions ([#44373](https://github.com/WordPress/gutenberg/pull/44373)).
-   `SearchControl`: updated to ignore `react/exhaustive-deps` eslint rule in native files([#44381](https://github.com/WordPress/gutenberg/pull/44381))
-   `ResizableBox` updated to pass the `react/exhaustive-deps` eslint rule ([#44370](https://github.com/WordPress/gutenberg/pull/44370)).
-   `Sandbox`: updated to satisfy `react/exhaustive-deps` eslint rule ([#44378](https://github.com/WordPress/gutenberg/pull/44378))
-   `FontSizePicker`: Convert to TypeScript ([#44449](https://github.com/WordPress/gutenberg/pull/44449)).
-   `FontSizePicker`: Replace SCSS with Emotion + components ([#44483](https://github.com/WordPress/gutenberg/pull/44483)).

### Experimental

-   Add experimental `Theme` component ([#44668](https://github.com/WordPress/gutenberg/pull/44668)).

## 21.1.0 (2022-09-21)

### Deprecations

-   `Popover`: added new `anchor` prop, supposed to supersede all previous anchor-related props (`anchorRef`, `anchorRect`, `getAnchorRect`). These older anchor-related props are now marked as deprecated and are scheduled to be removed in WordPress 6.3 ([#43691](https://github.com/WordPress/gutenberg/pull/43691)).

### Bug Fix

-   `Button`: Remove unexpected `has-text` class when empty children are passed ([#44198](https://github.com/WordPress/gutenberg/pull/44198)).
-   The `LinkedButton` to unlink sides in `BoxControl`, `BorderBoxControl` and `BorderRadiusControl` have changed from a rectangular primary button to an icon-only button, with a sentence case tooltip, and default-size icon for better legibility. The `Button` component has been fixed so when `isSmall` and `icon` props are set, and no text is present, the button shape is square rather than rectangular.

### New Features

-   `MenuItem`: Add suffix prop for injecting non-icon and non-shortcut content to menu items ([#44260](https://github.com/WordPress/gutenberg/pull/44260)).
-   `ToolsPanel`: Add subheadings to ellipsis menu and reset text to default control menu items ([#44260](https://github.com/WordPress/gutenberg/pull/44260)).

### Internal

-   `NavigationMenu` updated to ignore `react/exhaustive-deps` eslint rule ([#44090](https://github.com/WordPress/gutenberg/pull/44090)).
-   `RangeControl`: updated to pass `react/exhaustive-deps` eslint rule ([#44271](https://github.com/WordPress/gutenberg/pull/44271)).
-   `UnitControl` updated to pass the `react/exhaustive-deps` eslint rule ([#44161](https://github.com/WordPress/gutenberg/pull/44161)).
-   `Notice`: updated to satisfy `react/exhaustive-deps` eslint rule ([#44157](https://github.com/WordPress/gutenberg/pull/44157))

## 21.0.0 (2022-09-13)

### Deprecations

-   `FontSizePicker`: Deprecate bottom margin style. Add a `__nextHasNoMarginBottom` prop to start opting into the margin-free styles that will become the default in a future version, currently scheduled to be WordPress 6.4 ([#43870](https://github.com/WordPress/gutenberg/pull/43870)).
-   `AnglePickerControl`: Deprecate bottom margin style. Add a `__nextHasNoMarginBottom` prop to start opting into the margin-free styles that will become the default in a future version, currently scheduled to be WordPress 6.4 ([#43867](https://github.com/WordPress/gutenberg/pull/43867)).
-   `Popover`: deprecate `__unstableShift` prop in favour of new `shift` prop. The `__unstableShift` is currently scheduled for removal in WordPress 6.3 ([#43845](https://github.com/WordPress/gutenberg/pull/43845)).
-   `Popover`: removed the `__unstableObserveElement` prop, which is not necessary anymore. The functionality is now supported directly by the component without the need of an external prop ([#43617](https://github.com/WordPress/gutenberg/pull/43617)).

### Bug Fix

-   `Button`, `Icon`: Fix `iconSize` prop doesn't work with some icons ([#43821](https://github.com/WordPress/gutenberg/pull/43821)).
-   `InputControl`, `NumberControl`, `UnitControl`: Fix margin when `labelPosition` is `bottom` ([#43995](https://github.com/WordPress/gutenberg/pull/43995)).
-   `Popover`: enable auto-updating every animation frame ([#43617](https://github.com/WordPress/gutenberg/pull/43617)).
-   `Popover`: improve the component's performance and reactivity to prop changes by reworking its internals ([#43335](https://github.com/WordPress/gutenberg/pull/43335)).
-   `NavigatorScreen`: updated to satisfy `react/exhaustive-deps` eslint rule ([#43876](https://github.com/WordPress/gutenberg/pull/43876))
-   `Popover`: fix positioning when reference and floating elements are both within an iframe ([#43971](https://github.com/WordPress/gutenberg/pull/43971))

### Enhancements

-   `ToggleControl`: Add `__nextHasNoMargin` prop for opting into the new margin-free styles ([#43717](https://github.com/WordPress/gutenberg/pull/43717)).
-   `CheckboxControl`: Add `__nextHasNoMargin` prop for opting into the new margin-free styles ([#43720](https://github.com/WordPress/gutenberg/pull/43720)).
-   `FocalPointControl`: Add `__nextHasNoMargin` prop for opting into the new margin-free styles ([#43996](https://github.com/WordPress/gutenberg/pull/43996)).
-   `TextControl`, `TextareaControl`: Add `__nextHasNoMargin` prop for opting into the new margin-free styles ([#43782](https://github.com/WordPress/gutenberg/pull/43782)).
-   `Flex`: Remove margin-based polyfill implementation of flex `gap` ([#43995](https://github.com/WordPress/gutenberg/pull/43995)).
-   `RangeControl`: Tweak dark gray marking color to be consistent with the grays in `@wordpress/base-styles` ([#43773](https://github.com/WordPress/gutenberg/pull/43773)).
-   `UnitControl`: Tweak unit dropdown color to be consistent with the grays in `@wordpress/base-styles` ([#43773](https://github.com/WordPress/gutenberg/pull/43773)).
-   `SearchControl`: Add `__nextHasNoMargin` prop for opting into the new margin-free styles ([#43871](https://github.com/WordPress/gutenberg/pull/43871)).
-   `UnitControl`: Consistently hide spin buttons ([#43985](https://github.com/WordPress/gutenberg/pull/43985)).
-   `CardHeader`, `CardBody`, `CardFooter`: Tweak `isShady` background colors to be consistent with the grays in `@wordpress/base-styles` ([#43719](https://github.com/WordPress/gutenberg/pull/43719)).
-   `InputControl`, `SelectControl`: Tweak `disabled` colors to be consistent with the grays in `@wordpress/base-styles` ([#43719](https://github.com/WordPress/gutenberg/pull/43719)).
-   `FocalPointPicker`: Tweak media placeholder background color to be consistent with the grays in `@wordpress/base-styles` ([#43994](https://github.com/WordPress/gutenberg/pull/43994)).
-   `RangeControl`: Tweak rail, track, and mark colors to be consistent with the grays in `@wordpress/base-styles` ([#43994](https://github.com/WordPress/gutenberg/pull/43994)).
-   `UnitControl`: Tweak unit dropdown hover color to be consistent with the grays in `@wordpress/base-styles` ([#43994](https://github.com/WordPress/gutenberg/pull/43994)).

### Internal

-   `Icon`: Refactor tests to `@testing-library/react` ([#44051](https://github.com/WordPress/gutenberg/pull/44051)).
-   Fix TypeScript types for `isValueDefined()` and `isValueEmpty()` utility functions ([#43983](https://github.com/WordPress/gutenberg/pull/43983)).
-   `RadioControl`: Clean up styles to use less custom CSS ([#43868](https://github.com/WordPress/gutenberg/pull/43868)).
-   Remove unused `normalizeArrowKey` utility function ([#43640](https://github.com/WordPress/gutenberg/pull/43640/)).
-   `SearchControl`: Convert to TypeScript ([#43871](https://github.com/WordPress/gutenberg/pull/43871)).
-   `FormFileUpload`: Convert to TypeScript ([#43960](https://github.com/WordPress/gutenberg/pull/43960)).
-   `DropZone`: Convert to TypeScript ([#43962](https://github.com/WordPress/gutenberg/pull/43962)).
-   `ToggleGroupControl`: Rename `__experimentalIsIconGroup` prop to `__experimentalIsBorderless` ([#43771](https://github.com/WordPress/gutenberg/pull/43771/)).
-   `NumberControl`: Add TypeScript types ([#43791](https://github.com/WordPress/gutenberg/pull/43791/)).
-   Refactor `FocalPointPicker` to function component ([#39168](https://github.com/WordPress/gutenberg/pull/39168)).
-   `Guide`: use `code` instead of `keyCode` for keyboard events ([#43604](https://github.com/WordPress/gutenberg/pull/43604/)).
-   `ToggleControl`: Convert to TypeScript and streamline CSS ([#43717](https://github.com/WordPress/gutenberg/pull/43717)).
-   `FocalPointPicker`: Convert to TypeScript ([#43872](https://github.com/WordPress/gutenberg/pull/43872)).
-   `Navigation`: use `code` instead of `keyCode` for keyboard events ([#43644](https://github.com/WordPress/gutenberg/pull/43644/)).
-   `ComboboxControl`: Add unit tests ([#42403](https://github.com/WordPress/gutenberg/pull/42403)).
-   `NavigableContainer`: use `code` instead of `keyCode` for keyboard events, rewrite tests using RTL and `user-event` ([#43606](https://github.com/WordPress/gutenberg/pull/43606/)).
-   `ComboboxControl`: updated to satisfy `react/exhuastive-deps` eslint rule ([#41417](https://github.com/WordPress/gutenberg/pull/41417))
-   `FormTokenField`: Refactor away from Lodash ([#43744](https://github.com/WordPress/gutenberg/pull/43744/)).
-   `NavigatorButton`: updated to satisfy `react/exhaustive-deps` eslint rule ([#42051](https://github.com/WordPress/gutenberg/pull/42051))
-   `TabPanel`: Refactor away from `_.partial()` ([#43895](https://github.com/WordPress/gutenberg/pull/43895/)).
-   `Panel`: Refactor tests to `@testing-library/react` ([#43896](https://github.com/WordPress/gutenberg/pull/43896)).
-   `Popover`: refactor to TypeScript ([#43823](https://github.com/WordPress/gutenberg/pull/43823/)).
-   `BorderControl` and `BorderBoxControl`: replace temporary types with `Popover`'s types ([#43823](https://github.com/WordPress/gutenberg/pull/43823/)).
-   `DimensionControl`: Refactor tests to `@testing-library/react` ([#43916](https://github.com/WordPress/gutenberg/pull/43916)).
-   `withFilters`: Refactor tests to `@testing-library/react` ([#44017](https://github.com/WordPress/gutenberg/pull/44017)).
-   `IsolatedEventContainer`: Refactor tests to `@testing-library/react` ([#44073](https://github.com/WordPress/gutenberg/pull/44073)).
-   `KeyboardShortcuts`: Refactor tests to `@testing-library/react` ([#44075](https://github.com/WordPress/gutenberg/pull/44075)).
-   `Slot`/`Fill`: Refactor tests to `@testing-library/react` ([#44084](https://github.com/WordPress/gutenberg/pull/44084)).
-   `ColorPalette`: Refactor tests to `@testing-library/react` ([#44108](https://github.com/WordPress/gutenberg/pull/44108)).

## 20.0.0 (2022-08-24)

### Deprecations

-   `CustomSelectControl`: Deprecate constrained width style. Add a `__nextUnconstrainedWidth` prop to start opting into the unconstrained width that will become the default in a future version, currently scheduled to be WordPress 6.4 ([#43230](https://github.com/WordPress/gutenberg/pull/43230)).
-   `Popover`: deprecate `__unstableForcePosition` prop in favour of new `flip` and `resize` props. The `__unstableForcePosition` is currently scheduled for removal in WordPress 6.3 ([#43546](https://github.com/WordPress/gutenberg/pull/43546)).

### Bug Fix

-   `AlignmentMatrixControl`: keep the physical direction in RTL languages ([#43126](https://github.com/WordPress/gutenberg/pull/43126)).
-   `AlignmentMatrixControl`: Fix the `width` prop so it works as intended ([#43482](https://github.com/WordPress/gutenberg/pull/43482)).
-   `SelectControl`, `CustomSelectControl`: Truncate long option strings ([#43301](https://github.com/WordPress/gutenberg/pull/43301)).
-   `ToggleGroupControl`: Fix minor inconsistency in label height ([#43331](https://github.com/WordPress/gutenberg/pull/43331)).
-   `Popover`: fix and improve opening animation ([#43186](https://github.com/WordPress/gutenberg/pull/43186)).
-   `Popover`: fix incorrect deps in hooks resulting in incorrect positioning after calling `update` ([#43267](https://github.com/WordPress/gutenberg/pull/43267/)).
-   `FontSizePicker`: Fix excessive margin between label and input ([#43304](https://github.com/WordPress/gutenberg/pull/43304)).
-   Ensure all dependencies allow version ranges ([#43355](https://github.com/WordPress/gutenberg/pull/43355)).
-   `Popover`: make sure offset middleware always applies the latest frame offset values ([#43329](https://github.com/WordPress/gutenberg/pull/43329/)).
-   `Dropdown`: anchor popover to the dropdown wrapper (instead of the toggle) ([#43377](https://github.com/WordPress/gutenberg/pull/43377/)).
-   `Guide`: Fix error when rendering with no pages ([#43380](https://github.com/WordPress/gutenberg/pull/43380/)).
-   `Disabled`: preserve input values when toggling the `isDisabled` prop ([#43508](https://github.com/WordPress/gutenberg/pull/43508/))

### Enhancements

-   `GradientPicker`: Show custom picker before swatches ([#43577](https://github.com/WordPress/gutenberg/pull/43577)).
-   `CustomGradientPicker`, `GradientPicker`: Add `__nextHasNoMargin` prop for opting into the new margin-free styles ([#43387](https://github.com/WordPress/gutenberg/pull/43387)).
-   `ToolsPanel`: Tighten grid gaps ([#43424](https://github.com/WordPress/gutenberg/pull/43424)).
-   `ColorPalette`: Make popover style consistent ([#43570](https://github.com/WordPress/gutenberg/pull/43570)).
-   `ToggleGroupControl`: Improve TypeScript documentation ([#43265](https://github.com/WordPress/gutenberg/pull/43265)).
-   `ComboboxControl`: Normalize hyphen-like characters to an ASCII hyphen ([#42942](https://github.com/WordPress/gutenberg/pull/42942)).
-   `FormTokenField`: Refactor away from `_.difference()` ([#43224](https://github.com/WordPress/gutenberg/pull/43224/)).
-   `Autocomplete`: use `KeyboardEvent.code` instead of `KeyboardEvent.keyCode` ([#43432](https://github.com/WordPress/gutenberg/pull/43432/)).
-   `ConfirmDialog`: replace (almost) every usage of `fireEvent` with `@testing-library/user-event` ([#43429](https://github.com/WordPress/gutenberg/pull/43429/)).
-   `Popover`: Introduce new `flip` and `resize` props ([#43546](https://github.com/WordPress/gutenberg/pull/43546/)).

### Internal

-   `Tooltip`: Refactor tests to `@testing-library/react` ([#43061](https://github.com/WordPress/gutenberg/pull/43061)).
-   `ClipboardButton`, `FocusableIframe`, `IsolatedEventContainer`, `withConstrainedTabbing`, `withSpokenMessages`: Improve TypeScript types ([#43579](https://github.com/WordPress/gutenberg/pull/43579)).
-   Clean up unused and duplicate `COLORS` values ([#43445](https://github.com/WordPress/gutenberg/pull/43445)).
-   Update `floating-ui` to the latest version ([#43206](https://github.com/WordPress/gutenberg/pull/43206)).
-   `DateTimePicker`, `TimePicker`, `DatePicker`: Switch from `moment` to `date-fns` ([#43005](https://github.com/WordPress/gutenberg/pull/43005)).
-   `DatePicker`: Switch from `react-dates` to `use-lilius` ([#43005](https://github.com/WordPress/gutenberg/pull/43005)).
-   `DateTimePicker`: address feedback after recent refactor to `date-fns` and `use-lilius` ([#43495](https://github.com/WordPress/gutenberg/pull/43495)).
-   `convertLTRToRTL()`: Refactor away from `_.mapKeys()` ([#43258](https://github.com/WordPress/gutenberg/pull/43258/)).
-   `withSpokenMessages`: Update to use `@testing-library/react` ([#43273](https://github.com/WordPress/gutenberg/pull/43273)).
-   `MenuGroup`: Refactor unit tests to use `@testing-library/react` ([#43275](https://github.com/WordPress/gutenberg/pull/43275)).
-   `FormTokenField`: Refactor away from `_.uniq()` ([#43330](https://github.com/WordPress/gutenberg/pull/43330/)).
-   `contextConnect`: Refactor away from `_.uniq()` ([#43330](https://github.com/WordPress/gutenberg/pull/43330/)).
-   `ColorPalette`: Refactor away from `_.uniq()` ([#43330](https://github.com/WordPress/gutenberg/pull/43330/)).
-   `Guide`: Refactor away from `_.times()` ([#43374](https://github.com/WordPress/gutenberg/pull/43374/)).
-   `Disabled`: Convert to TypeScript ([#42708](https://github.com/WordPress/gutenberg/pull/42708)).
-   `Guide`: Update tests to use `@testing-library/react` ([#43380](https://github.com/WordPress/gutenberg/pull/43380)).
-   `Modal`: use `KeyboardEvent.code` instead of deprecated `KeyboardEvent.keyCode`. improve unit tests ([#43429](https://github.com/WordPress/gutenberg/pull/43429/)).
-   `FocalPointPicker`: use `KeyboardEvent.code`, partially refactor tests to modern RTL and `user-event` ([#43441](https://github.com/WordPress/gutenberg/pull/43441/)).
-   `CustomGradientPicker`: use `KeyboardEvent.code` instead of `KeyboardEvent.keyCode` ([#43437](https://github.com/WordPress/gutenberg/pull/43437/)).
-   `Card`: Convert to TypeScript ([#42941](https://github.com/WordPress/gutenberg/pull/42941)).
-   `NavigableContainer`: Refactor away from `_.omit()` ([#43474](https://github.com/WordPress/gutenberg/pull/43474/)).
-   `Notice`: Refactor away from `_.omit()` ([#43474](https://github.com/WordPress/gutenberg/pull/43474/)).
-   `Snackbar`: Refactor away from `_.omit()` ([#43474](https://github.com/WordPress/gutenberg/pull/43474/)).
-   `UnitControl`: Refactor away from `_.omit()` ([#43474](https://github.com/WordPress/gutenberg/pull/43474/)).
-   `BottomSheet`: Refactor away from `_.omit()` ([#43474](https://github.com/WordPress/gutenberg/pull/43474/)).
-   `DropZone`: Refactor away from `_.includes()` ([#43518](https://github.com/WordPress/gutenberg/pull/43518/)).
-   `NavigableMenu`: Refactor away from `_.includes()` ([#43518](https://github.com/WordPress/gutenberg/pull/43518/)).
-   `Tooltip`: Refactor away from `_.includes()` ([#43518](https://github.com/WordPress/gutenberg/pull/43518/)).
-   `TreeGrid`: Refactor away from `_.includes()` ([#43518](https://github.com/WordPress/gutenberg/pull/43518/)).
-   `FormTokenField`: use `KeyboardEvent.code`, refactor tests to modern RTL and `user-event` ([#43442](https://github.com/WordPress/gutenberg/pull/43442/)).
-   `DropdownMenu`: use `KeyboardEvent.code`, refactor tests to model RTL and `user-event` ([#43439](https://github.com/WordPress/gutenberg/pull/43439/)).
-   `Autocomplete`: Refactor away from `_.escapeRegExp()` ([#43629](https://github.com/WordPress/gutenberg/pull/43629/)).
-   `TextHighlight`: Refactor away from `_.escapeRegExp()` ([#43629](https://github.com/WordPress/gutenberg/pull/43629/)).

### Experimental

-   `FormTokenField`: add `__experimentalAutoSelectFirstMatch` prop to auto select the first matching suggestion on typing ([#42527](https://github.com/WordPress/gutenberg/pull/42527/)).
-   `Popover`: Deprecate `__unstableForcePosition`, now replaced by new `flip` and `resize` props ([#43546](https://github.com/WordPress/gutenberg/pull/43546/)).

## 19.17.0 (2022-08-10)

### Bug Fix

-   `Popover`: make sure that `ownerDocument` is always defined ([#42886](https://github.com/WordPress/gutenberg/pull/42886)).
-   `ExternalLink`: Check if the link is an internal anchor link and prevent anchor links from being opened. ([#42259](https://github.com/WordPress/gutenberg/pull/42259)).
-   `BorderControl`: Ensure box-sizing is reset for the control ([#42754](https://github.com/WordPress/gutenberg/pull/42754)).
-   `InputControl`: Fix acceptance of falsy values in controlled updates ([#42484](https://github.com/WordPress/gutenberg/pull/42484/)).
-   `Tooltip (Experimental)`, `CustomSelectControl`, `TimePicker`: Add missing font-size styles which were necessary in non-WordPress contexts ([#42844](https://github.com/WordPress/gutenberg/pull/42844/)).
-   `TextControl`, `TextareaControl`, `ToggleGroupControl`: Add `box-sizing` reset style ([#42889](https://github.com/WordPress/gutenberg/pull/42889)).
-   `Popover`: fix arrow placement and design ([#42874](https://github.com/WordPress/gutenberg/pull/42874/)).
-   `Popover`: fix minor glitch in arrow [#42903](https://github.com/WordPress/gutenberg/pull/42903)).
-   `ColorPicker`: fix layout overflow [#42992](https://github.com/WordPress/gutenberg/pull/42992)).
-   `ToolsPanel`: Constrain grid columns to 50% max-width ([#42795](https://github.com/WordPress/gutenberg/pull/42795)).
-   `Popover`: anchor correctly to parent node when no explicit anchor is passed ([#42971](https://github.com/WordPress/gutenberg/pull/42971)).
-   `ColorPalette`: forward correctly `popoverProps` in the `CustomColorPickerDropdown` component [#42989](https://github.com/WordPress/gutenberg/pull/42989)).
-   `ColorPalette`, `CustomGradientBar`: restore correct color picker popover position [#42989](https://github.com/WordPress/gutenberg/pull/42989)).
-   `Popover`: fix iframe offset not updating when iframe resizes ([#42971](https://github.com/WordPress/gutenberg/pull/43172)).

### Enhancements

-   `ToggleGroupControlOptionIcon`: Maintain square proportions ([#43060](https://github.com/WordPress/gutenberg/pull/43060/)).
-   `ToggleGroupControlOptionIcon`: Add a required `label` prop so the button is always accessibly labeled. Also removes `showTooltip` from the accepted prop types, as the tooltip will now always be shown. ([#43060](https://github.com/WordPress/gutenberg/pull/43060/)).
-   `SelectControl`, `CustomSelectControl`: Refresh and refactor chevron down icon ([#42962](https://github.com/WordPress/gutenberg/pull/42962)).
-   `FontSizePicker`: Add large size variant ([#42716](https://github.com/WordPress/gutenberg/pull/42716/)).
-   `Popover`: tidy up code, add more comments ([#42944](https://github.com/WordPress/gutenberg/pull/42944)).
-   Add `box-sizing` reset style mixin to utils ([#42754](https://github.com/WordPress/gutenberg/pull/42754)).
-   `ResizableBox`: Make tooltip background match `Tooltip` component's ([#42800](https://github.com/WordPress/gutenberg/pull/42800)).
-   Update control labels to the new uppercase styles ([#42789](https://github.com/WordPress/gutenberg/pull/42789)).
-   `UnitControl`: Update unit dropdown design for the large size variant ([#42000](https://github.com/WordPress/gutenberg/pull/42000)).
-   `BaseControl`: Add `box-sizing` reset style ([#42889](https://github.com/WordPress/gutenberg/pull/42889)).
-   `ToggleGroupControl`, `RangeControl`, `FontSizePicker`: Add `__nextHasNoMarginBottom` prop for opting into the new margin-free styles ([#43062](https://github.com/WordPress/gutenberg/pull/43062)).
-   `BoxControl`: Export `applyValueToSides` util function. ([#42733](https://github.com/WordPress/gutenberg/pull/42733/)).
-   `ColorPalette`: use index while iterating over color entries to avoid React "duplicated key" warning ([#43096](https://github.com/WordPress/gutenberg/pull/43096)).
-   `AnglePickerControl`: Add `__nextHasNoMarginBottom` prop for opting into the new margin-free styles ([#43160](https://github.com/WordPress/gutenberg/pull/43160/)).
-   `ComboboxControl`: Add `__nextHasNoMarginBottom` prop for opting into the new margin-free styles ([#43165](https://github.com/WordPress/gutenberg/pull/43165/)).

### Internal

-   `ToggleGroupControl`: Add `__experimentalIsIconGroup` prop ([#43060](https://github.com/WordPress/gutenberg/pull/43060/)).
-   `Flex`, `FlexItem`, `FlexBlock`: Convert to TypeScript ([#42537](https://github.com/WordPress/gutenberg/pull/42537)).
-   `InputControl`: Fix incorrect `size` prop passing ([#42793](https://github.com/WordPress/gutenberg/pull/42793)).
-   `Placeholder`: Convert to TypeScript ([#42990](https://github.com/WordPress/gutenberg/pull/42990)).
-   `Popover`: rewrite Storybook examples using controls [#42903](https://github.com/WordPress/gutenberg/pull/42903)).
-   `Swatch`: Remove component in favor of `ColorIndicator` [#43068](https://github.com/WordPress/gutenberg/pull/43068)).

## 19.16.0 (2022-07-27)

### Bug Fix

-   Context System: Stop explicitly setting `undefined` to the `children` prop. This fixes a bug where `Icon` could not be correctly rendered via the `as` prop of a context-connected component ([#42686](https://github.com/WordPress/gutenberg/pull/42686)).
-   `Popover`, `Dropdown`: Fix width when `expandOnMobile` is enabled ([#42635](https://github.com/WordPress/gutenberg/pull/42635/)).
-   `CustomSelectControl`: Fix font size and hover/focus style inconsistencies with `SelectControl` ([#42460](https://github.com/WordPress/gutenberg/pull/42460/)).
-   `AnglePickerControl`: Fix gap between elements in RTL mode ([#42534](https://github.com/WordPress/gutenberg/pull/42534)).
-   `ColorPalette`: Fix background image in RTL mode ([#42510](https://github.com/WordPress/gutenberg/pull/42510)).
-   `RangeControl`: clamp initialPosition between min and max values ([#42571](https://github.com/WordPress/gutenberg/pull/42571)).
-   `Tooltip`: avoid unnecessary re-renders of select child elements ([#42483](https://github.com/WordPress/gutenberg/pull/42483)).
-   `Popover`: Fix offset when the reference element is within an iframe. ([#42417](https://github.com/WordPress/gutenberg/pull/42417)).

### Enhancements

-   `BorderControl`: Improve labelling, tooltips and DOM structure ([#42348](https://github.com/WordPress/gutenberg/pull/42348/)).
-   `BaseControl`: Set zero padding on `StyledLabel` to ensure cross-browser styling ([#42348](https://github.com/WordPress/gutenberg/pull/42348/)).
-   `InputControl`: Implement wrapper subcomponents for adding responsive padding to `prefix`/`suffix` ([#42378](https://github.com/WordPress/gutenberg/pull/42378)).
-   `SelectControl`: Add flag for larger default size ([#42456](https://github.com/WordPress/gutenberg/pull/42456/)).
-   `UnitControl`: Update unit select's focus styles to match input's ([#42383](https://github.com/WordPress/gutenberg/pull/42383)).
-   `ColorPalette`: Display checkered preview background when `value` is transparent ([#42232](https://github.com/WordPress/gutenberg/pull/42232)).
-   `CustomSelectControl`: Add size variants ([#42460](https://github.com/WordPress/gutenberg/pull/42460/)).
-   `CustomSelectControl`: Add flag to opt in to unconstrained width ([#42460](https://github.com/WordPress/gutenberg/pull/42460/)).
-   `Dropdown`: Implement wrapper subcomponent for adding different padding to the dropdown content ([#42595](https://github.com/WordPress/gutenberg/pull/42595/)).
-   `BorderControl`: Render dropdown as prefix within its `UnitControl` ([#42212](https://github.com/WordPress/gutenberg/pull/42212/))
-   `UnitControl`: Update prop types to allow ReactNode as prefix ([#42212](https://github.com/WordPress/gutenberg/pull/42212/))
-   `ToolsPanel`: Updated README with panel layout information and more expansive usage example ([#42615](https://github.com/WordPress/gutenberg/pull/42615)).
-   `ComboboxControl`, `FormTokenField`: Add custom render callback for options in suggestions list ([#42597](https://github.com/WordPress/gutenberg/pull/42597/)).

### Internal

-   `ColorPicker`: Clean up implementation of 40px size ([#42002](https://github.com/WordPress/gutenberg/pull/42002/)).
-   `Divider`: Complete TypeScript migration ([#41991](https://github.com/WordPress/gutenberg/pull/41991)).
-   `Divider`, `Flex`, `Spacer`: Improve documentation for the `SpaceInput` prop ([#42376](https://github.com/WordPress/gutenberg/pull/42376)).
-   `Elevation`: Convert to TypeScript ([#42302](https://github.com/WordPress/gutenberg/pull/42302)).
-   `ScrollLock`: Convert to TypeScript ([#42303](https://github.com/WordPress/gutenberg/pull/42303)).
-   `Shortcut`: Convert to TypeScript ([#42272](https://github.com/WordPress/gutenberg/pull/42272)).
-   `TreeSelect`: Refactor away from `_.compact()` ([#42438](https://github.com/WordPress/gutenberg/pull/42438)).
-   `MediaEdit`: Refactor away from `_.compact()` for mobile ([#42438](https://github.com/WordPress/gutenberg/pull/42438)).
-   `BoxControl`: Refactor away from `_.isEmpty()` ([#42468](https://github.com/WordPress/gutenberg/pull/42468)).
-   `RadioControl`: Refactor away from `_.isEmpty()` ([#42468](https://github.com/WordPress/gutenberg/pull/42468)).
-   `SelectControl`: Refactor away from `_.isEmpty()` ([#42468](https://github.com/WordPress/gutenberg/pull/42468)).
-   `StyleProvider`: Convert to TypeScript ([#42541](https://github.com/WordPress/gutenberg/pull/42541)).
-   `ComboboxControl`: Replace `keyboardEvent.keyCode` with `keyboardEvent.code`([#42569](https://github.com/WordPress/gutenberg/pull/42569)).
-   `ComboboxControl`: Add support for uncontrolled mode ([#42752](https://github.com/WordPress/gutenberg/pull/42752)).

## 19.15.0 (2022-07-13)

### Bug Fix

-   `BoxControl`: Change ARIA role from `region` to `group` to avoid unwanted ARIA landmark regions ([#42094](https://github.com/WordPress/gutenberg/pull/42094)).
-   `FocalPointPicker`, `FormTokenField`, `ResizableBox`: Fixed SSR breakage ([#42248](https://github.com/WordPress/gutenberg/pull/42248)).
-   `ComboboxControl`: use custom prefix when generating the instanceId ([#42134](https://github.com/WordPress/gutenberg/pull/42134).
-   `Popover`: pass missing anchor ref to the `getAnchorRect` callback prop. ([#42076](https://github.com/WordPress/gutenberg/pull/42076)).
-   `Popover`: call `getAnchorRect` callback prop even if `anchorRefFallback` has no value. ([#42329](https://github.com/WordPress/gutenberg/pull/42329)).
-   Fix `ToolTip` position to ensure it is always positioned relative to the first child of the ToolTip. ([#41268](https://github.com/WordPress/gutenberg/pull/41268))

### Enhancements

-   `ToggleGroupControl`: Add large size variant ([#42008](https://github.com/WordPress/gutenberg/pull/42008/)).
-   `InputControl`: Ensure that the padding between a `prefix`/`suffix` and the text input stays at a reasonable 8px, even in larger size variants ([#42166](https://github.com/WordPress/gutenberg/pull/42166)).

### Internal

-   `Grid`: Convert to TypeScript ([#41923](https://github.com/WordPress/gutenberg/pull/41923)).
-   `TextHighlight`: Convert to TypeScript ([#41698](https://github.com/WordPress/gutenberg/pull/41698)).
-   `Tip`: Convert to TypeScript ([#42262](https://github.com/WordPress/gutenberg/pull/42262)).
-   `Scrollable`: Convert to TypeScript ([#42016](https://github.com/WordPress/gutenberg/pull/42016)).
-   `Spacer`: Complete TypeScript migration ([#42013](https://github.com/WordPress/gutenberg/pull/42013)).
-   `VisuallyHidden`: Convert to TypeScript ([#42220](https://github.com/WordPress/gutenberg/pull/42220)).
-   `TreeSelect`: Refactor away from `_.repeat()` ([#42070](https://github.com/WordPress/gutenberg/pull/42070/)).
-   `FocalPointPicker` updated to satisfy `react/exhaustive-deps` eslint rule ([#41520](https://github.com/WordPress/gutenberg/pull/41520)).
-   `ColorPicker` updated to satisfy `react/exhaustive-deps` eslint rule ([#41294](https://github.com/WordPress/gutenberg/pull/41294)).
-   `Slot`/`Fill`: Refactor away from Lodash ([#42153](https://github.com/WordPress/gutenberg/pull/42153/)).
-   `ComboboxControl`: Refactor away from `_.deburr()` ([#42169](https://github.com/WordPress/gutenberg/pull/42169/)).
-   `FormTokenField`: Refactor away from `_.identity()` ([#42215](https://github.com/WordPress/gutenberg/pull/42215/)).
-   `SelectControl`: Use roles and `@testing-library/user-event` in unit tests ([#42308](https://github.com/WordPress/gutenberg/pull/42308)).
-   `DropdownMenu`: Refactor away from Lodash ([#42218](https://github.com/WordPress/gutenberg/pull/42218/)).
-   `ToolbarGroup`: Refactor away from `_.flatMap()` ([#42223](https://github.com/WordPress/gutenberg/pull/42223/)).
-   `TreeSelect`: Refactor away from `_.flatMap()` ([#42223](https://github.com/WordPress/gutenberg/pull/42223/)).
-   `Autocomplete`: Refactor away from `_.deburr()` ([#42266](https://github.com/WordPress/gutenberg/pull/42266/)).
-   `MenuItem`: Refactor away from `_.isString()` ([#42268](https://github.com/WordPress/gutenberg/pull/42268/)).
-   `Shortcut`: Refactor away from `_.isString()` ([#42268](https://github.com/WordPress/gutenberg/pull/42268/)).
-   `Shortcut`: Refactor away from `_.isObject()` ([#42336](https://github.com/WordPress/gutenberg/pull/42336/)).
-   `RangeControl`: Convert to TypeScript ([#40535](https://github.com/WordPress/gutenberg/pull/40535)).
-   `ExternalLink`: Refactor away from Lodash ([#42341](https://github.com/WordPress/gutenberg/pull/42341/)).
-   `Navigation`: updated to satisfy `react/exhaustive-deps` eslint rule ([#41612](https://github.com/WordPress/gutenberg/pull/41612))

## 19.14.0 (2022-06-29)

### Bug Fix

-   `ColorPicker`: Remove horizontal scrollbar when using HSL or RGB color input types. ([#41646](https://github.com/WordPress/gutenberg/pull/41646))
-   `ColorPicker`: Widen hex input field for mobile. ([#42004](https://github.com/WordPress/gutenberg/pull/42004))

### Enhancements

-   Wrapped `ColorIndicator` in a `forwardRef` call ([#41587](https://github.com/WordPress/gutenberg/pull/41587)).
-   `ComboboxControl` & `FormTokenField`: Add `__next36pxDefaultSize` flag for larger default size ([#40746](https://github.com/WordPress/gutenberg/pull/40746)).
-   `BorderControl`: Improve TypeScript support. ([#41843](https://github.com/WordPress/gutenberg/pull/41843)).
-   `DatePicker`: highlight today's date. ([#41647](https://github.com/WordPress/gutenberg/pull/41647/)).
-   Allow automatic repositioning of `BorderBoxControl` and `ColorPalette` popovers within smaller viewports ([#41930](https://github.com/WordPress/gutenberg/pull/41930)).

### Internal

-   `Spinner`: Convert to TypeScript and update storybook ([#41540](https://github.com/WordPress/gutenberg/pull/41540/)).
-   `InputControl`: Add tests and update to use `@testing-library/user-event` ([#41421](https://github.com/WordPress/gutenberg/pull/41421)).
-   `FormToggle`: Convert to TypeScript ([#41729](https://github.com/WordPress/gutenberg/pull/41729)).
-   `ColorIndicator`: Convert to TypeScript ([#41587](https://github.com/WordPress/gutenberg/pull/41587)).
-   `Truncate`: Convert to TypeScript ([#41697](https://github.com/WordPress/gutenberg/pull/41697)).
-   `FocalPointPicker`: Refactor away from `_.clamp()` ([#41735](https://github.com/WordPress/gutenberg/pull/41735/)).
-   `RangeControl`: Refactor away from `_.clamp()` ([#41735](https://github.com/WordPress/gutenberg/pull/41735/)).
-   Refactor components `utils` away from `_.clamp()` ([#41735](https://github.com/WordPress/gutenberg/pull/41735/)).
-   `BoxControl`: Refactor utils away from `_.isNumber()` ([#41776](https://github.com/WordPress/gutenberg/pull/41776/)).
-   `Elevation`: Refactor away from `_.isNil()` ([#41785](https://github.com/WordPress/gutenberg/pull/41785/)).
-   `HStack`: Refactor away from `_.isNil()` ([#41785](https://github.com/WordPress/gutenberg/pull/41785/)).
-   `Truncate`: Refactor away from `_.isNil()` ([#41785](https://github.com/WordPress/gutenberg/pull/41785/)).
-   `VStack`: Convert to TypeScript ([#41850](https://github.com/WordPress/gutenberg/pull/41587)).
-   `AlignmentMatrixControl`: Refactor away from `_.flattenDeep()` in utils ([#41814](https://github.com/WordPress/gutenberg/pull/41814/)).
-   `AutoComplete`: Revert recent `exhaustive-deps` refactor ([#41820](https://github.com/WordPress/gutenberg/pull/41820)).
-   `Spacer`: Convert knobs to controls in Storybook ([#41851](https://github.com/WordPress/gutenberg/pull/41851)).
-   `Heading`: Complete TypeScript migration ([#41921](https://github.com/WordPress/gutenberg/pull/41921)).
-   `Navigation`: Refactor away from Lodash functions ([#41865](https://github.com/WordPress/gutenberg/pull/41865/)).
-   `CustomGradientPicker`: Refactor away from Lodash ([#41901](https://github.com/WordPress/gutenberg/pull/41901/)).
-   `SegmentedControl`: Refactor away from `_.values()` ([#41905](https://github.com/WordPress/gutenberg/pull/41905/)).
-   `DimensionControl`: Refactor docs away from `_.partialRight()` ([#41909](https://github.com/WordPress/gutenberg/pull/41909/)).
-   `NavigationItem` updated to ignore `react/exhaustive-deps` eslint rule ([#41639](https://github.com/WordPress/gutenberg/pull/41639)).

## 19.13.0 (2022-06-15)

### Bug Fix

-   `Tooltip`: Opt in to `__unstableShift` to ensure that the Tooltip is always within the viewport. ([#41524](https://github.com/WordPress/gutenberg/pull/41524))
-   `FormTokenField`: Do not suggest the selected one even if `{ value: string }` is passed ([#41216](https://github.com/WordPress/gutenberg/pull/41216)).
-   `CustomGradientBar`: Fix insertion and control point positioning to more closely follow cursor. ([#41492](https://github.com/WordPress/gutenberg/pull/41492))
-   `FormTokenField`: Added Padding to resolve close button overlap issue ([#41556](https://github.com/WordPress/gutenberg/pull/41556)).
-   `ComboboxControl`: fix the autofocus behavior after resetting the value. ([#41737](https://github.com/WordPress/gutenberg/pull/41737)).

### Enhancements

-   `AnglePickerControl`: Use NumberControl as input field ([#41472](https://github.com/WordPress/gutenberg/pull/41472)).

### Internal

-   `FormTokenField`: Convert to TypeScript and refactor to functional component ([#41216](https://github.com/WordPress/gutenberg/pull/41216)).
-   `Draggable`: updated to satisfy `react/exhaustive-deps` eslint rule ([#41499](https://github.com/WordPress/gutenberg/pull/41499))
-   `RadioControl`: Convert to TypeScript ([#41568](https://github.com/WordPress/gutenberg/pull/41568)).
-   `Flex` updated to satisfy `react/exhaustive-deps` eslint rule ([#41507](https://github.com/WordPress/gutenberg/pull/41507)).
-   `CustomGradientBar` updated to satisfy `react/exhaustive-deps` eslint rule ([#41463](https://github.com/WordPress/gutenberg/pull/41463))
-   `TreeSelect`: Convert to TypeScript ([#41536](https://github.com/WordPress/gutenberg/pull/41536)).
-   `FontSizePicker`: updated to satisfy `react/exhaustive-deps` eslint rule ([#41600](https://github.com/WordPress/gutenberg/pull/41600)).
-   `ZStack`: Convert component story to TypeScript and add inline docs ([#41694](https://github.com/WordPress/gutenberg/pull/41694)).
-   `Dropdown`: Make sure cleanup (closing the dropdown) only runs when the menu has actually been opened.
-   Enhance the TypeScript migration guidelines ([#41669](https://github.com/WordPress/gutenberg/pull/41669)).
-   `ExternalLink`: Convert to TypeScript ([#41681](https://github.com/WordPress/gutenberg/pull/41681)).
-   `InputControl` updated to satisfy `react/exhaustive-deps` eslint rule ([#41601](https://github.com/WordPress/gutenberg/pull/41601))
-   `Modal`: updated to satisfy `react/exhaustive-deps` eslint rule ([#41610](https://github.com/WordPress/gutenberg/pull/41610))

### Experimental

-   `Navigation`: improve unit tests by using `@testing-library/user-event` and modern `@testing-library` assertions; add unit test for controlled component ([#41668](https://github.com/WordPress/gutenberg/pull/41668)).

## 19.12.0 (2022-06-01)

### Bug Fix

-   `Popover`, `Dropdown`, `CustomGradientPicker`: Fix dropdown positioning by always targeting the rendered toggle, and switch off width in the Popover size middleware to stop reducing the width of the popover. ([#41361](https://github.com/WordPress/gutenberg/pull/41361))
-   Fix `InputControl` blocking undo/redo while focused. ([#40518](https://github.com/WordPress/gutenberg/pull/40518))
-   `ColorPalette`: Correctly update color name label when CSS variables are involved ([#41461](https://github.com/WordPress/gutenberg/pull/41461)).

### Enhancements

-   `SelectControl`: Add `__nextHasNoMarginBottom` prop for opting into the new margin-free styles ([#41269](https://github.com/WordPress/gutenberg/pull/41269)).
-   `ColorPicker`: Strip leading hash character from hex values pasted into input. ([#41223](https://github.com/WordPress/gutenberg/pull/41223))
-   `ColorPicker`: Display detailed color inputs by default. ([#41222](https://github.com/WordPress/gutenberg/pull/41222))
-   Updated design for the `DateTimePicker`, `DatePicker` and `TimePicker` components ([#41097](https://github.com/WordPress/gutenberg/pull/41097)).
-   `DateTimePicker`: Add `__nextRemoveHelpButton` and `__nextRemoveResetButton` for opting into new behaviour where there is no Help and Reset button ([#41097](https://github.com/WordPress/gutenberg/pull/41097)).

### Internal

-   `AlignmentMatrixControl` updated to satisfy `react/exhaustive-deps` eslint rule ([#41167](https://github.com/WordPress/gutenberg/pull/41167))
-   `BorderControl` updated to satisfy `react/exhaustive-deps` eslint rule ([#41259](https://github.com/WordPress/gutenberg/pull/41259))
-   `CheckboxControl`: Add unit tests ([#41165](https://github.com/WordPress/gutenberg/pull/41165)).
-   `BorderBoxControl`: fix some layout misalignments, especially for RTL users ([#41254](https://github.com/WordPress/gutenberg/pull/41254)).
-   `TimePicker`: Update unit tests to use `@testing-library/user-event` ([#41270](https://github.com/WordPress/gutenberg/pull/41270)).
-   `DateTimePicker`: Update `moment` to 2.26.0 and update `react-date` typings ([#41266](https://github.com/WordPress/gutenberg/pull/41266)).
-   `TextareaControl`: Convert to TypeScript ([#41215](https://github.com/WordPress/gutenberg/pull/41215)).
-   `BoxControl`: Update unit tests to use `@testing-library/user-event` ([#41422](https://github.com/WordPress/gutenberg/pull/41422)).
-   `Surface`: Convert to TypeScript ([#41212](https://github.com/WordPress/gutenberg/pull/41212)).
-   `Autocomplete` updated to satisfy `react/exhaustive-deps` eslint rule ([#41382](https://github.com/WordPress/gutenberg/pull/41382))
-   `Dropdown` updated to satisfy `react/exhaustive-deps` eslint rule ([#41505](https://github.com/WordPress/gutenberg/pull/41505))
-   `DateDayPicker` updated to satisfy `react/exhaustive-deps` eslint rule ([#41470](https://github.com/WordPress/gutenberg/pull/41470)).

### Experimental

-   `Spacer`: Add RTL support. ([#41172](https://github.com/WordPress/gutenberg/pull/41172))

## 19.11.0 (2022-05-18)

### Enhancements

-   `BorderControl` now only displays the reset button in its popover when selections have already been made. ([#40917](https://github.com/WordPress/gutenberg/pull/40917))
-   `BorderControl` & `BorderBoxControl`: Add `__next36pxDefaultSize` flag for larger default size ([#40920](https://github.com/WordPress/gutenberg/pull/40920)).
-   `BorderControl` improved focus and border radius styling for component. ([#40951](https://github.com/WordPress/gutenberg/pull/40951))
-   Improve focused `CircularOptionPicker` styling ([#40990](https://github.com/WordPress/gutenberg/pull/40990))
-   `BorderControl`: Make border color consistent with other controls ([#40921](https://github.com/WordPress/gutenberg/pull/40921))
-   `SelectControl`: Remove `lineHeight` setting to fix issue with font descenders being cut off ([#40985](https://github.com/WordPress/gutenberg/pull/40985))

### Internal

-   `DateTimePicker`: Convert to TypeScript ([#40775](https://github.com/WordPress/gutenberg/pull/40775)).
-   `DateTimePicker`: Convert unit tests to TypeScript ([#40957](https://github.com/WordPress/gutenberg/pull/40957)).
-   `CheckboxControl`: Convert to TypeScript ([#40915](https://github.com/WordPress/gutenberg/pull/40915)).
-   `ButtonGroup`: Convert to TypeScript ([#41007](https://github.com/WordPress/gutenberg/pull/41007)).
-   `Popover`: refactor component to use the `floating-ui` library internally ([#40740](https://github.com/WordPress/gutenberg/pull/40740)).

## 19.10.0 (2022-05-04)

### Internal

-   `UnitControl`: migrate unit tests to TypeScript ([#40697](https://github.com/WordPress/gutenberg/pull/40697)).
-   `DatePicker`: Add improved unit tests ([#40754](https://github.com/WordPress/gutenberg/pull/40754)).
-   Setup `user-event` in unit tests inline, once per test ([#40839](https://github.com/WordPress/gutenberg/pull/40839)).
-   `DatePicker`: Update `react-dates` to 21.8.0 ([#40801](https://github.com/WordPress/gutenberg/pull/40801)).

### Enhancements

-   `InputControl`: Add `__next36pxDefaultSize` flag for larger default size ([#40622](https://github.com/WordPress/gutenberg/pull/40622)).
-   `UnitControl`: Add `__next36pxDefaultSize` flag for larger default size ([#40627](https://github.com/WordPress/gutenberg/pull/40627)).
-   `Modal` design adjustments: Blur elements outside of the modal, increase modal title size, use larger close icon, remove header border when modal contents are scrolled. ([#40781](https://github.com/WordPress/gutenberg/pull/40781)).
-   `SelectControl`: Improved TypeScript support ([#40737](https://github.com/WordPress/gutenberg/pull/40737)).
-   `ToggleControlGroup`: Switch to internal `Icon` component for dashicon support ([40717](https://github.com/WordPress/gutenberg/pull/40717)).
-   Improve `ToolsPanel` accessibility. ([#40716](https://github.com/WordPress/gutenberg/pull/40716))

### Bug Fix

-   The `Button` component now displays the label as the tooltip for icon only buttons. ([#40716](https://github.com/WordPress/gutenberg/pull/40716))
-   Use fake timers and fix usage of async methods from `@testing-library/user-event`. ([#40790](https://github.com/WordPress/gutenberg/pull/40790))
-   UnitControl: avoid calling onChange callback twice when unit changes. ([#40796](https://github.com/WordPress/gutenberg/pull/40796))
-   `UnitControl`: show unit label when units prop has only one unit. ([#40784](https://github.com/WordPress/gutenberg/pull/40784))
-   `AnglePickerControl`: Fix closing of gradient popover when the angle control is clicked. ([#40735](https://github.com/WordPress/gutenberg/pull/40735))

### Internal

-   `TextControl`: Convert to TypeScript ([#40633](https://github.com/WordPress/gutenberg/pull/40633)).

## 19.9.0 (2022-04-21)

### Bug Fix

-   Consolidate the main black colors to gray-900. Affects `AlignmentMatrixControl`, `InputControl`, `Heading`, `SelectControl`, `Spinner (Experimental)`, and `Text` ([#40391](https://github.com/WordPress/gutenberg/pull/40391)).

### Internal

-   Remove individual color object exports from the `utils/colors-values.js` file. Colors should now be used from the main `COLORS` export([#40387](https://github.com/WordPress/gutenberg/pull/40387)).

### Bug Fix

-   `InputControl`: allow user to input a value interactively in Storybook, by removing default value argument ([#40410](https://github.com/WordPress/gutenberg/pull/40410)).

## 19.8.0 (2022-04-08)

### Enhancements

-   Update `BorderControl` and `BorderBoxControl` to allow the passing of custom class names to popovers ([#39753](https://github.com/WordPress/gutenberg/pull/39753)).
-   `ToggleGroupControl`: Reintroduce backdrop animation ([#40021](https://github.com/WordPress/gutenberg/pull/40021)).
-   `Card`: Adjust border radius effective size ([#40032](https://github.com/WordPress/gutenberg/pull/40032)).
-   `InputControl`: Improved TypeScript type annotations ([#40119](https://github.com/WordPress/gutenberg/pull/40119)).

### Internal

-   `BaseControl`: Convert to TypeScript ([#39468](https://github.com/WordPress/gutenberg/pull/39468)).

### New Features

-   Add `BorderControl` component ([#37769](https://github.com/WordPress/gutenberg/pull/37769)).
-   Add `BorderBoxControl` component ([#38876](https://github.com/WordPress/gutenberg/pull/38876)).
-   Add `ToggleGroupControlOptionIcon` component ([#39760](https://github.com/WordPress/gutenberg/pull/39760)).

### Bug Fix

-   Use `Object.assign` instead of `{ ...spread }` syntax to avoid errors in the code generated by TypeScript ([#39932](https://github.com/WordPress/gutenberg/pull/39932)).
-   `ItemGroup`: Ensure that the Item's text color is not overridden by the user agent's button color ([#40055](https://github.com/WordPress/gutenberg/pull/40055)).
-   `Surface`: Use updated UI text color `#1e1e1e` instead of `#000` ([#40055](https://github.com/WordPress/gutenberg/pull/40055)).
-   `CustomSelectControl`: Make chevron consistent with `SelectControl` ([#40049](https://github.com/WordPress/gutenberg/pull/40049)).

## 19.7.0 (2022-03-23)

### Enhancements

-   `CustomSelectControl`: Add `__next36pxDefaultSize` flag for larger default size ([#39401](https://github.com/WordPress/gutenberg/pull/39401)).
-   `BaseControl`: Add `__nextHasNoMarginBottom` prop for opting into the new margin-free styles ([#39325](https://github.com/WordPress/gutenberg/pull/39325)).
-   `Divider`: Make the divider visible by default (`display: inline`) in flow layout containers when the divider orientation is vertical ([#39316](https://github.com/WordPress/gutenberg/pull/39316)).
-   Stop using deprecated `event.keyCode` in favor of `event.key` for keyboard events in `UnitControl` and `InputControl`. ([#39360](https://github.com/WordPress/gutenberg/pull/39360))
-   `ColorPalette`: refine custom color button's label. ([#39386](https://github.com/WordPress/gutenberg/pull/39386))
-   Add `onClick` prop on `FormFileUpload`. ([#39268](https://github.com/WordPress/gutenberg/pull/39268))
-   `FocalPointPicker`: stop using `UnitControl`'s deprecated `unit` prop ([#39504](https://github.com/WordPress/gutenberg/pull/39504)).
-   `CheckboxControl`: Add support for the `indeterminate` state ([#39462](https://github.com/WordPress/gutenberg/pull/39462)).
-   `UnitControl`: add support for the `onBlur` prop ([#39589](https://github.com/WordPress/gutenberg/pull/39589)).

### Internal

-   Delete the `composeStateReducers` utility function ([#39262](https://github.com/WordPress/gutenberg/pull/39262)).
-   `BoxControl`: stop using `UnitControl`'s deprecated `unit` prop ([#39511](https://github.com/WordPress/gutenberg/pull/39511)).

### Bug Fix

-   `NumberControl`: commit (and constrain) value on `blur` event ([#39186](https://github.com/WordPress/gutenberg/pull/39186)).
-   Fix `UnitControl`'s reset of unit when the quantity value is cleared. ([#39531](https://github.com/WordPress/gutenberg/pull/39531/)).
-   `ResizableBox`: Ensure tooltip text remains on a single line. ([#39623](https://github.com/WordPress/gutenberg/pull/39623)).

### Deprecation

-   `unit` prop in `UnitControl` marked as deprecated ([#39503](https://github.com/WordPress/gutenberg/pull/39503)).

## 19.6.0 (2022-03-11)

### Enhancements

-   `ConfirmDialog`: Add support for custom label text on the confirmation and cancelation buttons ([#38994](https://github.com/WordPress/gutenberg/pull/38994))
-   `InputControl`: Allow `onBlur` for empty values to commit the change when `isPressEnterToChange` is true, and move reset behavior to the ESCAPE key. ([#39109](https://github.com/WordPress/gutenberg/pull/39109)).
-   `TreeGrid`: Add tests for Home/End keyboard navigation. Add `onFocusRow` callback for Home/End keyboard navigation, this was missed in the implementation PR. Modify test for expanding/collapsing a row as row 1 implements this now. Update README with latest changes. ([#39302](https://github.com/WordPress/gutenberg/pull/39302))
-   `ToggleGroupControlOption`: Calculate width from button content and remove `LabelPlaceholderView` ([#39345](https://github.com/WordPress/gutenberg/pull/39345))

### Bug Fix

-   Normalize `font-family` on `Button`, `ColorPalette`, `ComoboboxControl`, `DateTimePicker`, `FormTokenField`, `InputControl`, `SelectControl`, and `ToggleGroupControl` ([#38969](https://github.com/WordPress/gutenberg/pull/38969)).
-   Fix input value selection of `InputControl`-based controls in Firefox and Safari with axial constraint of drag gesture ([#38968](https://github.com/WordPress/gutenberg/pull/38968)).
-   Fix `UnitControl`'s behavior around updating the unit when a new `value` is passed (i.e. in controlled mode). ([#39148](https://github.com/WordPress/gutenberg/pull/39148)).

## 19.5.0 (2022-02-23)

### Bug Fix

-   Fix spin buttons of number inputs in Safari ([#38840](https://github.com/WordPress/gutenberg/pull/38840))
-   Show tooltip on toggle custom size button in FontSizePicker ([#38985](https://github.com/WordPress/gutenberg/pull/38985))

### Enhancements

-   `TreeGrid`: Add tests for `onCollapseRow`, `onExpandRow`, and `onFocusRow` callback functions. ([#38942](https://github.com/WordPress/gutenberg/pull/38942)).
-   `TreeGrid`: Update callback tests to use `TreeGridRow` and `TreeGridCell` sub-components. ([#39002](https://github.com/WordPress/gutenberg/pull/39002)).

## 19.4.0 (2022-02-10)

### Bug Fix

-   Components: Fix `Slot`/`Fill` Emotion `StyleProvider` ([#38237](https://github.com/WordPress/gutenberg/pull/38237))
-   Reduce height and min-width of the reset button on `ComboBoxControl` for consistency. ([#38020](https://github.com/WordPress/gutenberg/pull/38020))
-   Removed unused `rememo` dependency ([#38388](https://github.com/WordPress/gutenberg/pull/38388)).
-   Added `__unstableInputWidth` to `UnitControl` type definition ([#38429](https://github.com/WordPress/gutenberg/pull/38429)).
-   Fixed typing errors for `ColorPicker` ([#38430](https://github.com/WordPress/gutenberg/pull/38430)).
-   Updated destructuring of `Dropdown` props to be TypeScript friendly ([#38431](https://github.com/WordPress/gutenberg/pull/38431)).
-   Added `ts-nocheck` to `ColorIndicator` so it can be used in typed components ([#38433](https://github.com/WordPress/gutenberg/pull/38433)).
-   Added `cx` as a dependency of `useMemo` across the whole package, in order to recalculate the classnames correctly when a component is rendered across more than one `StyleProvider` ([#38541](https://github.com/WordPress/gutenberg/pull/38541)).

### Enhancements

-   Update the visual design of the `Spinner` component. ([#37551](https://github.com/WordPress/gutenberg/pull/37551))
-   `TreeGrid` accessibility enhancements around the expand/collapse functionality. ([#38358](https://github.com/WordPress/gutenberg/pull/38358))
-   `TreeGrid` accessibility: improve browser support for Left Arrow focus to parent row in child row. ([#38639](https://github.com/WordPress/gutenberg/pull/38639))
-   `TreeGrid` accessibility: Add Home/End keys for better keyboard navigation. ([#38679](https://github.com/WordPress/gutenberg/pull/38679))
-   Add `resolvePoint` prop to `FocalPointPicker` to allow updating the value of the picker after a user interaction ([#38247](https://github.com/WordPress/gutenberg/pull/38247))
-   `TreeGrid`: Allow SHIFT key to be held, and add `onFocusRow` callback to the `TreeGrid` component, fired when focus is shifted from one row to another via Up and Down arrow keys. ([#38314](https://github.com/WordPress/gutenberg/pull/38314))

### Experimental

-   `Navigator`: rename `push`/`pop` to `goTo`/`goBack` ([#38582](https://github.com/WordPress/gutenberg/pull/38582))
-   `Navigator`: add `NavigatorButton` and `NavigatorBackButton` components ([#38634](https://github.com/WordPress/gutenberg/pull/38634))
-   `UnitControl`: tidy up utilities and types. In particular, change the type of parsed quantities to `number` (previously it could have been a `string` too). ([#38987](https://github.com/WordPress/gutenberg/pull/38987]))

## 19.3.0 (2022-01-27)

### Enhancements

-   Refine `ExternalLink` to be same size as the text, to appear more as a glyph than an icon. ([#37859](https://github.com/WordPress/gutenberg/pull/37859))
-   Updated `ToolsPanel` header icon to only show "plus" icon when all items are optional and all are currently hidden ([#38262](https://github.com/WordPress/gutenberg/pull/38262))
-   `TreeGrid`: Fix keyboard navigation for expand/collapse table rows in Firefox ([#37983](https://github.com/WordPress/gutenberg/pull/37983))

### Bug Fix

-   Update the `HexInput` component to accept a pasted value that contains a starting #
-   Update `ToggleGroupControl` background active state to use a simple background color instead of animated backdrop ([38008](https://github.com/WordPress/gutenberg/pull/38008))
-   Update label spacing for the `BoxControl`, `CustomGradientPicker`, `FormTokenField`, `InputControl`, and `ToolsPanel` components to use a bottom margin of `8px` for consistency. ([#37844](https://github.com/WordPress/gutenberg/pull/37844))
-   Add missing styles to the `BaseControl.VisualLabel` component. ([#37747](https://github.com/WordPress/gutenberg/pull/37747))
-   Prevent keyDown events from propagating up in `CustomSelectControl` ([#30557](https://github.com/WordPress/gutenberg/pull/30557))
-   Mark `children` prop as optional in `SelectControl` ([#37872](https://github.com/WordPress/gutenberg/pull/37872))
-   Add memoization of callbacks and context to prevent unnecessary rerenders of the `ToolsPanel` ([#38037](https://github.com/WordPress/gutenberg/pull/38037))
-   Fix space between icons and rail `RangeControl` ([#36935](https://github.com/WordPress/gutenberg/pull/36935))
-   Increase z-index of `ConfirmDialog` to render on top of parent `Popover` components ([#37959](https://github.com/WordPress/gutenberg/pull/37959))

### Experimental

-   Add basic history location support to `Navigator` ([#37416](https://github.com/WordPress/gutenberg/pull/37416)).
-   Add focus restoration to `Navigator` ([#38149](https://github.com/WordPress/gutenberg/pull/38149)).

## 19.2.0 (2022-01-04)

### Experimental

-   Reinstated the ability to pass additional props to the `ToolsPanel` ([#36428](https://github.com/WordPress/gutenberg/pull/36428)).
-   Added an `__unstable-large` size variant to `InputControl`, `SelectControl`, and `UnitControl` for selective migration to the larger 40px heights. ([#35646](https://github.com/WordPress/gutenberg/pull/35646)).
-   Fixed inconsistent padding in `UnitControl` ([#35646](https://github.com/WordPress/gutenberg/pull/35646)).
-   Added support for RTL behavior for the `ZStack`'s `offset` prop ([#36769](https://github.com/WordPress/gutenberg/pull/36769))
-   Fixed race conditions causing conditionally displayed `ToolsPanelItem` components to be erroneously deregistered ([#36588](https://github.com/WordPress/gutenberg/pull/36588)).
-   Added `__experimentalHideHeader` prop to `Modal` component ([#36831](https://github.com/WordPress/gutenberg/pull/36831)).
-   Added experimental `ConfirmDialog` component ([#34153](https://github.com/WordPress/gutenberg/pull/34153)).
-   Divider: improve support for vertical orientation and RTL styles, use start/end logical props instead of top/bottom, change border-color to `currentColor` ([#36579](https://github.com/WordPress/gutenberg/pull/36579)).
-   `ToggleGroupControl`: Avoid calling `onChange` if radio state changed from an incoming value ([#37224](https://github.com/WordPress/gutenberg/pull/37224/)).
-   `ToggleGroupControl`: fix the computation of the backdrop dimensions when rendered in a Popover ([#37067](https://github.com/WordPress/gutenberg/pull/37067)).
-   Add `__experimentalIsRenderedInSidebar` property to the `GradientPicker`and `CustomGradientPicker`. The property changes the color popover behavior to have a special placement behavior appropriate for sidebar UI's.
-   Add `first` and `last` classes to displayed `ToolsPanelItem` group within a `ToolsPanel` ([#37546](https://github.com/WordPress/gutenberg/pull/37546))

### Bug Fix

-   Fixed spacing between `BaseControl` fields and help text within the `ToolsPanel` ([#36334](https://github.com/WordPress/gutenberg/pull/36334))
-   Replaced hardcoded blue in `ColorPicker` with UI theme color ([#36153](https://github.com/WordPress/gutenberg/pull/36153)).
-   Fixed empty `ToolsPanel` height by correcting menu button line-height ([#36895](https://github.com/WordPress/gutenberg/pull/36895)).
-   Normalized label line-height and spacing within the `ToolsPanel` ([36387](https://github.com/WordPress/gutenberg/pull/36387))
-   Remove unused `reakit-utils` from peer dependencies ([#37369](https://github.com/WordPress/gutenberg/pull/37369)).
-   Update all Emotion dependencies to the latest version to ensure they work correctly with React types ([#37365](https://github.com/WordPress/gutenberg/pull/37365)).
-   `DateTimePicker`: Fix the date format associated to the `is12Hour` prop ([#37465](https://github.com/WordPress/gutenberg/pull/37465))
-   Allowed `ToolsPanel` to register items when `panelId` is `null` due to multiple block selection ([37216](https://github.com/WordPress/gutenberg/pull/37216)).

### Enhancements

-   Wrapped `Modal` in a `forwardRef` call ([#36831](https://github.com/WordPress/gutenberg/pull/36831)).
-   Refactor `DateTime` class component to functional component ([#36835](https://github.com/WordPress/gutenberg/pull/36835))
-   Unify styles for `ColorIndicator` with how they appear in Global Styles ([#37028](https://github.com/WordPress/gutenberg/pull/37028))
-   Add support for rendering the `ColorPalette` in a `Dropdown` when opened in the sidebar ([#37067](https://github.com/WordPress/gutenberg/pull/37067))
-   Show an incremental sequence of numbers (1/2/3/4/5) as a label of the font size, when we have at most five font sizes, where at least one the them contains a complex css value(clamp, var, etc..). We do this because complex css values cannot be calculated properly and the incremental sequence of numbers as labels can help the user better mentally map the different available font sizes. ([#37038](https://github.com/WordPress/gutenberg/pull/37038))
-   Add support for proper borders to color indicators ([#37500](https://github.com/WordPress/gutenberg/pull/37500))
-   Refactor `SuggestionsList` class component to functional component([#36924](https://github.com/WordPress/gutenberg/pull/36924/))

## 19.1.4 (2021-12-13)

### Bug Fix

-   Improve accessibility and visibility in `ColorPallete` ([#36925](https://github.com/WordPress/gutenberg/pull/36925))

## 19.1.3 (2021-12-06)

-   Fix missing version information in `CHANGELOG.md`.

## 19.1.2 (2021-12-06)

### Bug Fix

-   Fixed `GradientPicker` not displaying `CustomGradientPicker` when no gradients are provided ([#36900](https://github.com/WordPress/gutenberg/pull/36900)).
-   Fixed error thrown in `ColorPicker` when used in controlled state in color gradients ([#36941](https://github.com/WordPress/gutenberg/pull/36941)).
-   Updated readme to include default value introduced in fix for unexpected movements in the `ColorPicker` ([#35670](https://github.com/WordPress/gutenberg/pull/35670)).
-   Added support for the legacy `extraSmall` value for the `size` prop in the `Card` component ([#37097](https://github.com/WordPress/gutenberg/pull/37097)).

## 19.1.0 (2021-11-29)

### Enhancements

-   Added a `showTooltip` prop to `ToggleGroupControlOption` in order to display tooltip text (using `<Tooltip />`). ([#36726](https://github.com/WordPress/gutenberg/pull/36726)).

### Bug Fix

-   Fixed a bug which prevented setting `PM` hours correctly in the `DateTimePicker` ([#36878](https://github.com/WordPress/gutenberg/pull/36878)).

## 19.0.2 (2021-11-15)

-   Remove erroneous use of `??=` syntax from `build-module`.

## 19.0.1 (2021-11-07)

### Enhancements

-   Updated the `ColorPalette` and `GradientPicker` components to the latest designs ([#35970](https://github.com/WordPress/gutenberg/pull/35970)).

### Experimental

-   Updated the `ToolsPanel` to use `Grid` internally to manage panel layout ([#35621](https://github.com/WordPress/gutenberg/pull/35621)).
-   Added experimental `__experimentalHasMultipleOrigins` prop to the `ColorPalette` and `GradientPicker` components ([#35970](https://github.com/WordPress/gutenberg/pull/35970)).

## 19.0.0 (2021-10-22)

### New Features

-   Added support for `step="any"` in `NumberControl` and `RangeControl` ([#34542](https://github.com/WordPress/gutenberg/pull/34542)).

### Enhancements

-   Removed the separator shown between `ToggleGroupControl` items ([#35497](https://github.com/WordPress/gutenberg/pull/35497)).
-   The `ColorPicker` component property `onChangeComplete`, a function accepting a color object, was replaced with the property `onChange`, a function accepting a string on ([#35220](https://github.com/WordPress/gutenberg/pull/35220)).
-   The property `disableAlpha`, was removed from the `ColorPicker` component. Use the new opposite property `enableAlpha` instead ([#35220](https://github.com/WordPress/gutenberg/pull/35220)).

### Experimental

-   Removed the `fieldset` wrapper from the `FontAppearanceControl` component ([35461](https://github.com/WordPress/gutenberg/pull/35461)).
-   Refactored the `ToggleGroupControl` component's structure and embedded `ToggleGroupControlButton` directly into `ToggleGroupControlOption` ([#35600](https://github.com/WordPress/gutenberg/pull/35600)).
-   Added support for showing an experimental hint in `CustomSelectControl` ([#35673](https://github.com/WordPress/gutenberg/pull/35673)).

### Breaking Changes

-   The `color` property a `tinycolor2` color object passed on `onChangeComplete` property of the `ColorPicker` component was removed. Please use the new `onChange` property that accepts a string color representation ([#35562](https://github.com/WordPress/gutenberg/pull/35562)).

## 18.0.0 (2021-10-12)

### Breaking Changes

-   Removed the deprecated `position` and `menuLabel` from the `DropdownMenu` component ([#34537](https://github.com/WordPress/gutenberg/pull/34537)).
-   Removed the deprecated `onClickOutside` prop from the `Popover` component ([#34537](https://github.com/WordPress/gutenberg/pull/34537)).
-   Changed `RangeControl` component to not apply `shiftStep` to inputs from its `<input type="range"/>` ([35020](https://github.com/WordPress/gutenberg/pull/35020)).
-   Removed `isAction` prop from `Item`. The component will now rely on `onClick` to render as a `button` ([35152](https://github.com/WordPress/gutenberg/pull/35152)).

### New Features

-   Add an experimental `Navigator` components ([#34904](https://github.com/WordPress/gutenberg/pull/34904)) as a replacement for the previous `Navigation` related components.
-   Update the `ColorPicker` component to the latest design ([#35220](https://github.com/WordPress/gutenberg/pull/35220))

### Bug Fix

-   Fixed rounding of value in `RangeControl` component when it loses focus while the `SHIFT` key is held. ([#35020](https://github.com/WordPress/gutenberg/pull/35020)).

### Internal

-   Deleted the `createComponent` utility function ([#34929](https://github.com/WordPress/gutenberg/pull/34929)).
-   Deleted the `useJumpStep` utility function ([#35561](https://github.com/WordPress/gutenberg/pull/35561)).

## 17.0.0 (2021-09-09)

### Breaking Change

-   Removed a min-width from the `DropdownMenu` component, allowing the menu to accommodate thin contents like vertical tools menus ([#33995](https://github.com/WordPress/gutenberg/pull/33995)).

### Bug Fix

-   Fixed RTL styles in `Flex` component ([#33729](https://github.com/WordPress/gutenberg/pull/33729)).
-   Fixed unit test errors caused by `CSS.supports` being called in a non-browser environment ([#34572](https://github.com/WordPress/gutenberg/pull/34572)).
-   Fixed `ToggleGroupControl`'s backdrop not updating when changing the `isAdaptiveWidth` property ([#34595](https://github.com/WordPress/gutenberg/pull/34595)).

### Internal

-   Renamed `PolymorphicComponent*` types to `WordPressComponent*` ([#34330](https://github.com/WordPress/gutenberg/pull/34330)).

## 16.0.0 (2021-08-23)

### Breaking Change

-   Updated the visual styles of the RangeControl component ([#33824](https://github.com/WordPress/gutenberg/pull/33824)).

### New Feature

-   Add `hideLabelFromVision` prop to `RangeControl` ([#33714](https://github.com/WordPress/gutenberg/pull/33714)).

### Bug Fix

-   Listen to `resize` events correctly in `useBreakpointIndex`. This hook is used in `useResponsiveValue` and consequently in the `Flex` and `Grid` components ([#33902](https://github.com/WordPress/gutenberg/pull/33902))

## 15.0.0 (2021-07-29)

### Breaking Change

-   Upgraded React components to work with v17.0 ([#29118](https://github.com/WordPress/gutenberg/pull/29118)). There are no new features in React v17.0 as explained in the [blog post](https://reactjs.org/blog/2020/10/20/react-v17.html).

### Deprecation

-   `isScrollable` prop in `CardBody` default value changed from `true` to `false` ([#33490](https://github.com/WordPress/gutenberg/pull/33490))

### Bug Fix

-   Added back `box-sizing: border-box` rule to `CardBody`, `CardHeader` and `CardFooter` components [#33511](https://github.com/WordPress/gutenberg/pull/33511).

## 14.2.0 (2021-07-21)

### New Feature

-   Update the border color used in `CardBody`, `CardHeader`, `CardFooter`, and `CardDivider` to a different shade of gray, in order to match the color used in other components ([#32566](https://github.com/WordPress/gutenberg/pull/32566)).

### Deprecation

-   `isPrimary`, `isSecondary`, `isTertiary` and `isLink` props in `Button` have been deprecated. Use `variant` instead ([#31713](https://github.com/WordPress/gutenberg/pull/31713)).
-   `isElevated` prop in `Card` has been deprecated. Use `elevation` instead ([#32566](https://github.com/WordPress/gutenberg/pull/32566)).

### Internal

-   `Card`, `CardBody`, `CardHeader`, `CardFooter`, `CardMedia`, and `CardDivider` components have been re-written from the ground up ([#32566](https://github.com/WordPress/gutenberg/pull/32566)).

## 14.1.0 (2021-05-20)

## 14.0.0 (2021-05-14)

### Breaking Changes

-   Drop support for Internet Explorer 11 ([#31110](https://github.com/WordPress/gutenberg/pull/31110)). Learn more at https://make.wordpress.org/core/2021/04/22/ie-11-support-phase-out-plan/.
-   Increase the minimum Node.js version to v12 matching Long Term Support releases ([#31270](https://github.com/WordPress/gutenberg/pull/31270)). Learn more at https://nodejs.org/en/about/releases/.
-   The experimental `Text` component has been completely re-written and enhanced with truncation support and separate variant, size, and weight props to allow for greater control. The previous `variant` prop has been completely removed.

### Deprecation

-   `isReversed` prop in `Flex` component has been deprecated. Use `direction` instead ([#31297](https://github.com/WordPress/gutenberg/pull/31297)).

### Internal

-   `Flex`, `FlexBlock`, and `FlexItem` components have been re-written from the ground up ([#31297](https://github.com/WordPress/gutenberg/pull/31297)).

## 13.0.0 (2021-03-17)

### Breaking Change

-   `onChange` prop of `FocalPointPicker` is called at the end of drag operations. Previously, it was called repetitively while dragging.

### New Feature

-   Supports ref forwarding in `withNotices` and `ResizableBox`.
-   Adds `onDrag` prop of `FocalPointPicker`.

### Bug Fix

-   Allows focus of the `FocalPointPicker` draggable area and adjustment with arrow keys. This was added in [#22531](https://github.com/WordPress/gutenberg/pull/22264) but was no longer working.

## 12.0.0 (2020-12-17)

### Enhancements

-   ComboboxControl: Deburr option labels before filter

### Breaking Change

-   Introduce support for other units and advanced CSS properties on `FontSizePicker`. Provided the value passed to the `FontSizePicker` is a string or one of the size options passed is a string, onChange will start to be called with a string value instead of a number. On WordPress usage, font size options are now automatically converted to strings with the default "px" unit added.

## 10.1.0 (2020-09-03)

### New Feature

-   Add `ToolbarItem` component.
-   Support `label` prop on the `Toolbar` component.

### Deprecations

-   Deprecate the `Toolbar` component when used without the `label` prop. `ToolbarGroup` should be used instead.

## 10.0.0 (2020-07-07)

### Breaking Change

-   `NumberControl` no longer automatically transforms values when rendering `value` into a `<input />` HTML element.
-   `Dashicon` component no longer renders SVGs. If you rely on this component, make sure to load the dashicon font.

## 9.6.0 (2020-05-14)

### Bug Fix

-   Fix and issue that would cause the `Popover` component to throw an error under certain
    circumstances ([#22264](https://github.com/WordPress/gutenberg/pull/22264)).

### Deprecations

-   The `Guide` component no longer supports passing pages as children. Use the `pages` prop instead.
-   The `GuidePage` component is deprecated. Use the `pages` prop in `Guide` instead.

## 9.2.0 (2020-02-10)

### Enhancements

-   The `Notice` component will speak its message. With this new feature, a developer can control either the `spokenMessage` spoken message, or the `politeness` politeness level of the message.
-   The `Snackbar` component will speak its message. With this new feature, a developer can control either the `spokenMessage` spoken message, or the `politeness` politeness level of the message.
-   A `Notice` `actions` member can now assign `isPrimary` to render a primary button action associated with a notice message.

### Bug Fixes

-   Notice will assume a default status of 'info' if none is provided. This resolves an issue where the notice would be assigned a class name `is-undefined`. This was previously the effective default by styled appearance and should not be considered a breaking change in that regard.

## 9.0.0 (2020-01-13)

### New Features

-   Added a new `Guide` component which allows developers to easily present a user guide.

### Breaking Changes

-   `is-button` classname has been removed from the Button component.
-   The `is-default` classname is not applied automatically anymore.
-   By default Button components come with a fixed height and hover styles.

### Bug Fixes

-   Fixes a regression published in version 8.5.0 that would prevent some build tools from including
    styles provided in the packages build-styles directory.

### Deprecations

-   `isDefault` prop in `Button` has been deprecated. Consider using `isSecondary` instead.
-   `IconButton` has been deprecated. Use the `Button` component instead.

## 8.2.0 (2019-08-29)

### New Features

-   The bundled `re-resizable` dependency has been updated from requiring `5.0.1` to requiring `^6.0.0` ([#17011](https://github.com/WordPress/gutenberg/pull/17011)).

## 8.1.0 (2019-08-05)

### New Features

-   Added a new `popoverProps` prop to the `Dropdown` component which allows users of the `Dropdown` component to pass props directly to the `Popover` component.
-   Added and documented `hideLabelFromVision` prop to `BaseControl` used by `SelectControl`, `TextControl`, and `TextareaControl`.
-   Added a new `popoverProps` prop to the `DropdownMenu` component which allows to pass props directly to the nested `Popover` component.
-   Added a new `toggleProps` prop to the `DropdownMenu` component which allows to pass props directly to the nested `IconButton` component.
-   Added a new `menuProps` prop to the `DropdownMenu` component which allows to pass props directly to the nested `NavigableMenu` component.

### Deprecations

-   `menuLabel` prop in `DropdownComponent` has been deprecated. Consider using `menuProps` object and its `aria-label` property instead.
-   `position` prop in `DropdownComponent` has been deprecated. Consider using `popoverProps` object and its `position` property instead.

### Bug Fixes

-   The `Button` component will no longer assign default styling (`is-default` class) when explicitly assigned as primary (the `isPrimary` prop). This should resolve potential conflicts affecting a combination of `isPrimary`, `isDefault`, and `isLarge` / `isSmall`, where the busy animation would appear with incorrect coloring.

### Deprecations

-   The `Popover` component `onClickOutside` prop has been deprecated. Use `onFocusOutside` instead.

### Internal

-   The `Dropdown` component has been refactored to focus changes using the `Popover` component's `onFocusOutside` prop.
-   The `MenuItem` component will now always use an `IconButton`. This prevents a focus loss when clicking a menu item.
-   Package no longer depends on external `react-click-outside` library.

## 8.0.0 (2019-06-12)

### New Feature

-   Add new `BlockQuotation` block to the primitives folder to support blockquote in a multiplatform way. [#15482](https://github.com/WordPress/gutenberg/pull/15482).
-   `DropdownMenu` now supports passing a [render prop](https://reactjs.org/docs/render-props.html#using-props-other-than-render) as children for more advanced customization.

### Internal

-   `MenuGroup` no longer uses `NavigableMenu` internally. It needs to be explicitly wrapped with `NavigableMenu` to bring back the same behavior.

### Documentation

-   Added missing documentation for `DropdownMenu` props `menuLabel`, `position`, `className`.

### Breaking Change

-   `ServerSideRender` is no longer part of components. It was extracted to an independent package `@wordpress/server-side-render`.

### Bug Fix

-   Although `DateTimePicker` does not allow picking the seconds, passed the current seconds as the selected value for seconds when calling `onChange`. Now it passes zero.

## 7.4.0 (2019-05-21)

### New Feature

-   Added a new `HorizontalRule` component.
-   Added a new `Snackbar` component.

### Bug Fix

-   Fixed display of reset button when using RangeControl `allowReset` prop.
-   Fixed minutes field of `DateTimePicker` missed '0' before single digit values.

## 7.3.0 (2019-04-16)

### New Features

-   Added a new `render` property to `FormFileUpload` component. Allowing users of the component to custom the UI for their needs.
-   Added a new `BaseControl.VisualLabel` component.
-   Added a new `preview` prop to the `Placeholder` component which allows to display a preview, for example a media preview when the Placeholder is used in media editing contexts.
-   Added a new `anchorRect` prop to `Popover` which enables a developer to provide a custom `DOMRect` object at which to position the popover.

### Improvements

-   Limit `Base Control Label` to the width of its content.

### Bug fixes

-   Fix `instanceId` prop passed through to `Button` component via `MenuItems` producing React console error. Fixed by removing the unnecessary use of `withInstanceId` on the `MenuItems` component [#14599](https://github.com/WordPress/gutenberg/pull/14599)

## 7.2.0 (2019-03-20)

### Improvements

-   Make `RangeControl` validation rely on the `checkValidity` provided by the browsers instead of using our own validation.

### Bug Fixes

-   Fix a problem that made `RangeControl` not work as expected with float values.

## 7.1.0 (2019-03-06)

### New Features

-   Added a new `Animate` component.

### Improvements

-   `withFilters` has been optimized to avoid binding hook handlers for each mounted instance of the component, instead using a single centralized hook delegator.
-   `withFilters` has been optimized to reuse a single shared component definition for all filtered instances of the component.
-   Make `RangeControl` validate min and max properties.

### Bug Fixes

-   Resolves a conflict where two instance of Slot would produce an inconsistent or duplicated rendering output.
-   Allow years between 0 and 1970 in DateTime component.

### New Feature

-   `Dropdown` now has a `focusOnMount` prop which is passed directly to the contained `Popover`.
-   `DatePicker` has new prop `isInvalidDate` exposing react-dates' `isOutsideRange`.
-   `DatePicker` allows `null` as accepted value for `currentDate` prop to signify no date selection.

## 7.0.5 (2019-01-03)

## 7.0.4 (2018-12-12)

## 7.0.3 (2018-11-30)

## 7.0.2 (2018-11-22)

## 7.0.1 (2018-11-21)

## 7.0.0 (2018-11-20)

### Breaking Change

-   `Dropdown.refresh()` has been removed. The contained `Popover` is now automatically refreshed.

## 6.0.2 (2018-11-15)

## 6.0.1 (2018-11-12)

### Bug Fixes

-   Avoid constantly recomputing the popover position.

### Polish

-   Remove `<DateTimePicker />` obsolete `locale` prop (and pass-through to child components) and obsolete `is12Hour` prop pass through to `<DateTime />` [#11649](https://github.com/WordPress/gutenberg/pull/11649)

## 6.0.0 (2018-11-12)

### Breaking Change

-   The `PanelColor` component has been removed.

## 5.1.1 (2018-11-09)

## 5.1.0 (2018-11-09)

### New Feature

-   Adjust a11y roles for MenuItem component, so that aria-checked is used properly, related change in Editor/Components/BlockNavigationList ([#11431](https://github.com/WordPress/gutenberg/issues/11431)).
-   `Popover` components are now automatically refreshed every 0.5s in order to recalculate their size or position.

### Deprecation

-   `Dropdown.refresh()` has been deprecated as the contained `Popover` is now automatically refreshed.

## 5.0.2 (2018-11-03)

### Polish

-   Forward `ref` in the `PanelBody` component.
-   Tooltip are no longer removed when Button becomes disabled, it's left to the component rendering the Tooltip.
-   Forward `ref` support in `TabbableContainer` and `NavigableMenu` components.

## 5.0.1 (2018-10-30)

## 5.0.0 (2018-10-29)

### Breaking Change

-   `AccessibleSVG` component has been removed. Please use `SVG` instead.

### New Feature

-   The `Notice` component accepts an array of action objects via the `actions` prop. Each member object should contain a `label` and either a `url` link string or `onClick` callback function.

## 4.2.1 (2018-10-22)

### Bug Fix

-   Fix importing `react-dates` stylesheet in production.

## 4.2.0 (2018-10-19)

### New Feature

-   Added a new `ColorPicker` component ([#10564](https://github.com/WordPress/gutenberg/pull/10564)).
-   `MenuItem` now accepts an `info` prop for including an extended description.

### Bug Fix

-   `IconButton` correctly respects a passed `aria-label` prop.

### Deprecation

-   `PanelColor` has been deprecated in favor of `wp.editor.PanelColorSettings`.

## 4.1.2 (2018-10-18)

## 4.1.0 (2018-10-10)

### New Feature

-   Added a new `ResizableBox` component.

## 4.0.0 (2018-09-30)

### Breaking Change

-   `Draggable` as a DOM node drag handler has been removed. Please, use `Draggable` as a wrap component for your DOM node drag handler.

### Deprecation

-   Renamed `AccessibleSVG` component to `SVG`.

## 3.0.0 (2018-09-05)

### Breaking Change

-   `withAPIData` has been removed. Please use the Core Data module or `@wordpress/api-fetch` directly instead.
-   `Draggable` as a DOM node drag handler has been deprecated. Please, use `Draggable` as a wrap component for your DOM node drag handler.
-   Change how required built-ins are polyfilled with Babel 7 ([#9171](https://github.com/WordPress/gutenberg/pull/9171)). If you're using an environment that has limited or no support for ES2015+ such as lower versions of IE then using [core-js](https://github.com/zloirock/core-js) or [@babel/polyfill](https://babeljs.io/docs/en/next/babel-polyfill) will add support for these methods.
-   `withContext` has been removed. Please use `wp.element.createContext` instead. See: https://reactjs.org/docs/context.html.

### New Feature

-   Added a new `AccessibleSVG` component.<|MERGE_RESOLUTION|>--- conflicted
+++ resolved
@@ -12,11 +12,8 @@
 -   `MenuItemsChoice`, `MenuItem`: Support a `disabled` prop on a menu item ([#52737](https://github.com/WordPress/gutenberg/pull/52737)).
 -   `TabPanel`: Introduce a new version of `TabPanel` with updated internals and improved adherence to ARIA guidance on `tabpanel` focus behavior while maintaining the same functionality and API surface.([#52133](https://github.com/WordPress/gutenberg/pull/52133)).
 -   `Theme`: Expose via private APIs ([#53262](https://github.com/WordPress/gutenberg/pull/53262)).
-<<<<<<< HEAD
+-   `ProgressBar`: Use the theme system accent for indicator color ([#53347](https://github.com/WordPress/gutenberg/pull/53347)).
 -   `ProgressBar`: Use gray 300 for track color ([#53349](https://github.com/WordPress/gutenberg/pull/53349)).
-=======
--   `ProgressBar`: Use the theme system accent for indicator color ([#53347](https://github.com/WordPress/gutenberg/pull/53347)).
->>>>>>> 21e4aba4
 
 ### Bug Fix
 
