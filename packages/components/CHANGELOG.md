<!-- Learn how to maintain this file at https://github.com/WordPress/gutenberg/tree/HEAD/packages#maintaining-changelogs. -->

## Unreleased

### Enhancements

-   `TextControl`: Add `id` prop to allow for custom IDs in `TextControl`s ([#52028](https://github.com/WordPress/gutenberg/pull/52028)).
-   `Navigator`: Add `replace` option to `navigator.goTo()` and `navigator.goToParent()` ([#52456](https://github.com/WordPress/gutenberg/pull/52456)).

### Bug Fix

<<<<<<< HEAD
- `Popover`: Pin `react-dropdown-menu` version to avoid breaking changes in dependency updates. ([52356](https://github.com/WordPress/gutenberg/pull/52356)).
- `Item`: Unify focus style and add default font styles. ([52495](https://github.com/WordPress/gutenberg/pull/52495)).
=======
-   `Popover`: Pin `react-dropdown-menu` version to avoid breaking changes in dependency updates. ([52356](https://github.com/WordPress/gutenberg/pull/52356)).
>>>>>>> 033c5e3d

## 25.3.0 (2023-07-05)

### Enhancements

-   `SelectControl`: Added option to set hidden options. ([#51545](https://github.com/WordPress/gutenberg/pull/51545))
-   `RangeControl`: Add `__next40pxDefaultSize` prop to opt into the new 40px default size ([#49105](https://github.com/WordPress/gutenberg/pull/49105)).
-   `Button`: Introduce `size` prop with `default`, `compact`, and `small` variants ([#51842](https://github.com/WordPress/gutenberg/pull/51842)).
-   `ItemGroup`: Update button focus state styles to target `:focus-visible` rather than `:focus`. ([#51787](https://github.com/WordPress/gutenberg/pull/51787)).
-   `Guide`: Don't show Close button when there is only one page, and use default button and accent/theme styling ([#52014](https://github.com/WordPress/gutenberg/pull/52014)).

### Bug Fix

-   `ConfirmDialog`: Ensure onConfirm isn't called an extra time when submitting one of the buttons using the keyboard ([#51730](https://github.com/WordPress/gutenberg/pull/51730)).
-   `ZStack`: ZStack: fix component bounding box to match children ([#51836](https://github.com/WordPress/gutenberg/pull/51836)).
-   `Modal`: Add small top padding to the content so that avoid cutting off the visible outline when hovering items ([#51829](https://github.com/WordPress/gutenberg/pull/51829)).
-   `DropdownMenu`: fix icon style when dashicon is used ([#43574](https://github.com/WordPress/gutenberg/pull/43574)).
-   `UnitControl`: Fix crash when certain units are used ([#52211](https://github.com/WordPress/gutenberg/pull/52211)).
-   `Guide`: Place focus on the guide's container instead of its first tabbable ([#52300](https://github.com/WordPress/gutenberg/pull/52300)).

## 25.2.0 (2023-06-23)

### Enhancements

-   `UnitControl`: Revamp support for changing unit by typing ([#39303](https://github.com/WordPress/gutenberg/pull/39303)).
-   `Modal`: Update corner radius to be between buttons and the site view frame, in a 2-4-8 system. ([#51254](https://github.com/WordPress/gutenberg/pull/51254)).
-   `ItemGroup`: Update button focus state styles to be inline with other button focus states in the editor. ([#51576](https://github.com/WordPress/gutenberg/pull/51576)).
-   `ItemGroup`: Update button focus state styles to target `:focus-visible` rather than `:focus`. ([#51787](https://github.com/WordPress/gutenberg/pull/51787)).

### Bug Fix

-   `Popover`: Allow legitimate 0 positions to update popover position ([#51320](https://github.com/WordPress/gutenberg/pull/51320)).
-   `Button`: Remove unnecessary margin from dashicon ([#51395](https://github.com/WordPress/gutenberg/pull/51395)).
-   `Autocomplete`: Announce how many results are available to screen readers when suggestions list first renders ([#51018](https://github.com/WordPress/gutenberg/pull/51018)).

### Internal

-   `ClipboardButton`: Convert to TypeScript ([#51334](https://github.com/WordPress/gutenberg/pull/51334)).
-   `Toolbar`: Replace `reakit` dependency with `@ariakit/react` ([#51623](https://github.com/WordPress/gutenberg/pull/51623)).

### Documentation

-   `SearchControl`: Improve documentation around usage of `label` prop ([#51781](https://github.com/WordPress/gutenberg/pull/51781)).

## 25.1.0 (2023-06-07)

### Enhancements

-   `BorderControl`: Improve color code readability in aria-label ([#51197](https://github.com/WordPress/gutenberg/pull/51197)).
-   `Dropdown` and `DropdownMenu`: use internal context system to automatically pick the toolbar popover variant when rendered inside the `Toolbar` component ([#51154](https://github.com/WordPress/gutenberg/pull/51154)).

### Bug Fix

-   `FocalPointUnitControl`: Add aria-labels ([#50993](https://github.com/WordPress/gutenberg/pull/50993)).

### Enhancements

-   Wrapped `TabPanel` in a `forwardRef` call ([#50199](https://github.com/WordPress/gutenberg/pull/50199)).
-   `ColorPalette`: Improve readability of color name and value, and improve rendering of partially transparent colors ([#50450](https://github.com/WordPress/gutenberg/pull/50450)).
-   `Button`: Add `__next32pxSmallSize` prop to opt into the new 32px size when the `isSmall` prop is enabled ([#51012](https://github.com/WordPress/gutenberg/pull/51012)).
-   `ItemGroup`: Update styles so all SVGs inherit color from their parent element ([#50819](https://github.com/WordPress/gutenberg/pull/50819)).

### Experimental

-   `DropdownMenu` v2: Tweak styles ([#50967](https://github.com/WordPress/gutenberg/pull/50967), [#51097](https://github.com/WordPress/gutenberg/pull/51097)).
-   `DropdownMenu` v2: change default placement to match the legacy `DropdownMenu` component ([#51133](https://github.com/WordPress/gutenberg/pull/51133)).
-   `DropdownMenu` v2: Render in the default `Popover.Slot` ([#51046](https://github.com/WordPress/gutenberg/pull/51046)).

## 25.0.0 (2023-05-24)

### Breaking Changes

-   `DateTime`: Remove previously deprecated props, `__nextRemoveHelpButton` and `__nextRemoveResetButton` ([#50724](https://github.com/WordPress/gutenberg/pull/50724)).

### Internal

-   `Modal`: Remove children container's unused class name ([#50655](https://github.com/WordPress/gutenberg/pull/50655)).
-   `DropdownMenu`: Convert to TypeScript ([#50187](https://github.com/WordPress/gutenberg/pull/50187)).
-   Added experimental v2 of `DropdownMenu` ([#49473](https://github.com/WordPress/gutenberg/pull/49473)).
-   `ColorPicker`: its private `SelectControl` component no longer hides BackdropUI, thus making its focus state visible for keyboard users ([#50703](https://github.com/WordPress/gutenberg/pull/50703)).

### Bug Fix

-   `ColorPicker`: Add an outline when the color picker select box is focused([#50609](https://github.com/WordPress/gutenberg/pull/50609)).
-   `InputControl`: Fix focus style to support Windows High Contrast mode ([#50772](https://github.com/WordPress/gutenberg/pull/50772)).
-   `ToggleGroupControl`: Fix focus and selected style to support Windows High Contrast mode ([#50785](https://github.com/WordPress/gutenberg/pull/50785)).
-   `SearchControl`: Adjust icon styles to fix alignment issues in the block inserter ([#50439](https://github.com/WordPress/gutenberg/pull/50439)).

### Enhancements

-   `Tooltip`: Update background color so tooltip boundaries are more visible in the site editor ([#50792](https://github.com/WordPress/gutenberg/pull/50792)).
-   `FontSizePicker`: Tweak the header spacing to be more consistent with other design tools ([#50855](https://github.com/WordPress/gutenberg/pull/50855)).

## 24.0.0 (2023-05-10)

### Breaking Changes

-   `onDragStart` in `<Draggable>` is now a synchronous function to allow setting additional data for `event.dataTransfer` ([#49673](https://github.com/WordPress/gutenberg/pull/49673)).

### Bug Fix

-   `NavigableContainer`: do not trap focus in `TabbableContainer` ([#49846](https://github.com/WordPress/gutenberg/pull/49846)).
-   Update `<Button>` component to have a transparent background for its tertiary disabled state, to match its enabled state. ([#50496](https://github.com/WordPress/gutenberg/pull/50496)).

### Internal

-   `NavigableContainer`: Convert to TypeScript ([#49377](https://github.com/WordPress/gutenberg/pull/49377)).
-   `ToolbarItem`: Convert to TypeScript ([#49190](https://github.com/WordPress/gutenberg/pull/49190)).
-   Move rich-text related types to the rich-text package ([#49651](https://github.com/WordPress/gutenberg/pull/49651)).
-   `SlotFill`: simplified the implementation and removed unused code ([#50098](https://github.com/WordPress/gutenberg/pull/50098) and [#50133](https://github.com/WordPress/gutenberg/pull/50133)).

### Documentation

-   `TreeGrid`: Update docs with `data-expanded` attribute usage ([#50026](https://github.com/WordPress/gutenberg/pull/50026)).
-   Consolidate multiple versions of `README` and `CONTRIBUTING` docs, and add them to Storybook ([#50226](https://github.com/WordPress/gutenberg/pull/50226)).
-   `DimensionControl`: Use WordPress package instead of react in code example ([#50435](https://github.com/WordPress/gutenberg/pull/50435)).

### Enhancements

-   `FormTokenField`, `ComboboxControl`: Add `__next40pxDefaultSize` prop to opt into the new 40px default size, superseding the `__next36pxDefaultSize` prop ([#50261](https://github.com/WordPress/gutenberg/pull/50261)).
-   `Modal`: Add css class to children container ([#50099](https://github.com/WordPress/gutenberg/pull/50099)).
-   `Button`: Add `__next40pxDefaultSize` prop to opt into the new 40px default size ([#50254](https://github.com/WordPress/gutenberg/pull/50254)).
-   `PaletteEdit`: Allow custom popover configuration ([#49975](https://github.com/WordPress/gutenberg/pull/49975)).
-   Change the default color scheme to use the new WP Blueberry color. See PR description for instructions on how to restore the previous color scheme when using in a non-WordPress context ([#50193](https://github.com/WordPress/gutenberg/pull/50193)).
-   `CheckboxControl`, `CustomGradientPicker`, `FormToggle`, : Refactor and correct the focus style for consistency ([#50127](https://github.com/WordPress/gutenberg/pull/50127)).
-   `Button`, update spacing values in `has-text has-icon` buttons. ([#50277](https://github.com/WordPress/gutenberg/pull/50277)).
-   `Button`, remove custom padding applied to `tertiary` variant. ([#50276](https://github.com/WordPress/gutenberg/pull/50276)).
-   `Modal`: Correct padding for title less confirm variant. ([#50283](https://github.com/WordPress/gutenberg/pull/50283)).

## 23.9.0 (2023-04-26)

### Internal

-   `BottomSheetCell`: Refactor away from Lodash (mobile) ([#49794](https://github.com/WordPress/gutenberg/pull/49794)).
-   `parseStylesVariables()`: Refactor away from Lodash (mobile) ([#49794](https://github.com/WordPress/gutenberg/pull/49794)).
-   Remove Lodash dependency from components package ([#49794](https://github.com/WordPress/gutenberg/pull/49794)).
-   Tweak `WordPressComponent` type so `selector` property is optional ([#49960](https://github.com/WordPress/gutenberg/pull/49960)).
-   Update `Modal` appearance on small screens ([#50039](https://github.com/WordPress/gutenberg/pull/50039)).
-   Update the framer motion dependency to the latest version `10.11.6` ([#49822](https://github.com/WordPress/gutenberg/pull/49822)).

### Enhancements

-   `Draggable`: Add `appendToOwnerDocument` prop to allow elementId based elements to be attached to the ownerDocument body ([#49911](https://github.com/WordPress/gutenberg/pull/49911)).
-   `TreeGrid`: Modify keyboard navigation code to use a data-expanded attribute if aria-expanded is to be controlled outside of the TreeGrid component ([#48461](https://github.com/WordPress/gutenberg/pull/48461)).
-   `Modal`: Equalize internal spacing ([#49890](https://github.com/WordPress/gutenberg/pull/49890)).
-   `Modal`: Increased border radius ([#49870](https://github.com/WordPress/gutenberg/pull/49870)).
-   `Modal`: Updated spacing / dimensions of `isFullScreen` ([#49894](https://github.com/WordPress/gutenberg/pull/49894)).
-   `SlotFill`: Added util for creating private SlotFills and supporting Symbol keys ([#49819](https://github.com/WordPress/gutenberg/pull/49819)).
-   `IconType`: Export for external use ([#49649](https://github.com/WordPress/gutenberg/pull/49649)).

### Bug Fix

-   `CheckboxControl`: Add support custom IDs ([#49977](https://github.com/WordPress/gutenberg/pull/49977)).

### Documentation

-   `Autocomplete`: Add heading and fix type for `onReplace` in README. ([#49798](https://github.com/WordPress/gutenberg/pull/49798)).
-   `Autocomplete`: Update `Usage` section in README. ([#49965](https://github.com/WordPress/gutenberg/pull/49965)).

## 23.8.0 (2023-04-12)

### Internal

-   `Mobile` Refactor of the KeyboardAwareFlatList component.
-   Update `reakit` dependency to 1.3.11 ([#49763](https://github.com/WordPress/gutenberg/pull/49763)).

### Enhancements

-   `DropZone`: Smooth animation ([#49517](https://github.com/WordPress/gutenberg/pull/49517)).
-   `Navigator`: Add `skipFocus` property in `NavigateOptions`. ([#49350](https://github.com/WordPress/gutenberg/pull/49350)).
-   `Spinner`: add explicit opacity and background styles ([#49695](https://github.com/WordPress/gutenberg/pull/49695)).
-   Make TypeScript types available for consumers ([#49229](https://github.com/WordPress/gutenberg/pull/49229)).

### Bug Fix

-   `Snackbar`: Fix insufficient color contrast on hover ([#49682](https://github.com/WordPress/gutenberg/pull/49682)).

## 23.7.0 (2023-03-29)

### Internal

-   `Animate`: Convert to TypeScript ([#49243](https://github.com/WordPress/gutenberg/pull/49243)).
-   `CustomGradientPicker`: Convert to TypeScript ([#48929](https://github.com/WordPress/gutenberg/pull/48929)).
-   `ColorPicker`: Convert to TypeScript ([#49214](https://github.com/WordPress/gutenberg/pull/49214)).
-   `GradientPicker`: Convert to TypeScript ([#48316](https://github.com/WordPress/gutenberg/pull/48316)).
-   `FormTokenField`: Add a `__nextHasNoMarginBottom` prop to start opting into the margin-free styles ([48609](https://github.com/WordPress/gutenberg/pull/48609)).
-   `QueryControls`: Replace bottom margin overrides with `__nextHasNoMarginBottom`([47515](https://github.com/WordPress/gutenberg/pull/47515)).

### Enhancements

-   `CustomGradientPicker`: improve initial state UI ([#49146](https://github.com/WordPress/gutenberg/pull/49146)).
-   `AnglePickerControl`: Style to better fit in narrow contexts and improve RTL layout ([#49046](https://github.com/WordPress/gutenberg/pull/49046)).
-   `ImageSizeControl`: Use large 40px sizes ([#49113](https://github.com/WordPress/gutenberg/pull/49113)).

### Bug Fix

-   `CircularOptionPicker`: force swatches to visually render on top of the rest of the component's content ([#49245](https://github.com/WordPress/gutenberg/pull/49245)).
-   `InputControl`: Fix misaligned textarea input control ([#49116](https://github.com/WordPress/gutenberg/pull/49116)).
-   `ToolsPanel`: Ensure consistency in menu item order ([#49222](https://github.com/WordPress/gutenberg/pull/49222)).
-   `TabPanel`: fix initial tab selection & focus management ([#49368](https://github.com/WordPress/gutenberg/pull/49368)).

### Internal

-   `DuotonePicker`, `DuotoneSwatch`: Convert to TypeScript ([#49060](https://github.com/WordPress/gutenberg/pull/49060)).

## 23.6.0 (2023-03-15)

### Enhancements

-   `FontSizePicker`: Allow custom units for custom font size control ([#48468](https://github.com/WordPress/gutenberg/pull/48468)).
-   `Navigator`: Disable initial screen animation ([#49062](https://github.com/WordPress/gutenberg/pull/49062)).
-   `FormTokenField`: Hide suggestions list on blur event if the input value is invalid ([#48785](https://github.com/WordPress/gutenberg/pull/48785)).

### Bug Fix

-   `ResponsiveWrapper`: use `aspect-ratio` CSS prop, add support for `SVG` elements ([#48573](https://github.com/WordPress/gutenberg/pull/48573).
-   `ResizeTooltip`: Use `default.fontFamily` on tooltip ([#48805](https://github.com/WordPress/gutenberg/pull/48805).

### Internal

-   `Guide`: Convert to TypeScript ([#47493](https://github.com/WordPress/gutenberg/pull/47493)).
-   `SelectControl`: improve prop types for single vs multiple selection ([#47390](https://github.com/WordPress/gutenberg/pull/47390)).
-   `Navigation`: Convert to TypeScript ([#48742](https://github.com/WordPress/gutenberg/pull/48742)).
-   `PanelBody`: Convert to TypeScript ([#47702](https://github.com/WordPress/gutenberg/pull/47702)).
-   `withFilters` HOC: Convert to TypeScript ([#48721](https://github.com/WordPress/gutenberg/pull/48721)).
-   `withFallbackStyles` HOC: Convert to TypeScript ([#48720](https://github.com/WordPress/gutenberg/pull/48720)).
-   `withFocusReturn` HOC: Convert to TypeScript ([#48748](https://github.com/WordPress/gutenberg/pull/48748)).
-   `navigateRegions` HOC: Convert to TypeScript ([#48632](https://github.com/WordPress/gutenberg/pull/48632)).
-   `withSpokenMessages`: HOC: Convert to TypeScript ([#48163](https://github.com/WordPress/gutenberg/pull/48163)).
-   `withNotices`: HOC: Convert to TypeScript ([#49088](https://github.com/WordPress/gutenberg/pull/49088)).
-   `ToolbarButton`: Convert to TypeScript ([#47750](https://github.com/WordPress/gutenberg/pull/47750)).
-   `DimensionControl(Experimental)`: Convert to TypeScript ([#47351](https://github.com/WordPress/gutenberg/pull/47351)).
-   `PaletteEdit`: Convert to TypeScript ([#47764](https://github.com/WordPress/gutenberg/pull/47764)).
-   `QueryControls`: Refactor away from Lodash (`.groupBy`) ([#48779](https://github.com/WordPress/gutenberg/pull/48779)).
-   `ToolbarContext`: Convert to TypeScript ([#49002](https://github.com/WordPress/gutenberg/pull/49002)).

## 23.5.0 (2023-03-01)

### Enhancements

-   `ToolsPanel`: Separate reset all filter registration from items registration and support global resets ([#48123](https://github.com/WordPress/gutenberg/pull/48123)).

### Internal

-   `CircularOptionPicker`: Convert to TypeScript ([#47937](https://github.com/WordPress/gutenberg/pull/47937)).
-   `TabPanel`: Improve unit test in preparation for controlled component updates ([#48086](https://github.com/WordPress/gutenberg/pull/48086)).
-   `Autocomplete`: performance: avoid setting state on every value change ([#48485](https://github.com/WordPress/gutenberg/pull/48485)).
-   `Higher Order` -- `with-constrained-tabbing`: Convert to TypeScript ([#48162](https://github.com/WordPress/gutenberg/pull/48162)).
-   `Autocomplete`: Convert to TypeScript ([#47751](https://github.com/WordPress/gutenberg/pull/47751)).
-   `Autocomplete`: avoid calling setState on input ([#48565](https://github.com/WordPress/gutenberg/pull/48565)).

## 23.4.0 (2023-02-15)

### Bug Fix

-   `ToolsPanel`: fix type inconsistencies between types, docs and normal component usage ([47944](https://github.com/WordPress/gutenberg/pull/47944)).
-   `SelectControl`: Fix styling when `multiple` prop is enabled ([#47893](https://github.com/WordPress/gutenberg/pull/43213)).
-   `useAutocompleteProps`, `Autocomplete`: Make accessible when rendered in an iframe ([#47907](https://github.com/WordPress/gutenberg/pull/47907)).

### Enhancements

-   `ColorPalette`, `GradientPicker`, `PaletteEdit`, `ToolsPanel`: add new props to set a custom heading level ([43848](https://github.com/WordPress/gutenberg/pull/43848) and [#47788](https://github.com/WordPress/gutenberg/pull/47788)).
-   `ColorPalette`: ensure text label contrast checking works with CSS variables ([#47373](https://github.com/WordPress/gutenberg/pull/47373)).
-   `Navigator`: Support dynamic paths with parameters ([#47827](https://github.com/WordPress/gutenberg/pull/47827)).
-   `Navigator`: Support hierarchical paths navigation and add `NavigatorToParentButton` component ([#47883](https://github.com/WordPress/gutenberg/pull/47883)).

### Internal

-   `NavigatorButton`: Reuse `Button` types ([47754](https://github.com/WordPress/gutenberg/pull/47754)).
-   `CustomSelectControl`: lock the `__experimentalShowSelectedHint` prop ([#47229](https://github.com/WordPress/gutenberg/pull/47229)).
-   Lock the `__experimentalPopoverPositionToPlacement` function and rename it to `__experimentalPopoverLegacyPositionToPlacement` ([#47505](https://github.com/WordPress/gutenberg/pull/47505)).
-   `ComboboxControl`: Convert to TypeScript ([#47581](https://github.com/WordPress/gutenberg/pull/47581)).
-   `Panel`, `PanelHeader`, `PanelRow`: Convert to TypeScript ([#47259](https://github.com/WordPress/gutenberg/pull/47259)).
-   `BoxControl`: Convert to TypeScript ([#47622](https://github.com/WordPress/gutenberg/pull/47622)).
-   `AnglePickerControl`: Convert to TypeScript ([#45820](https://github.com/WordPress/gutenberg/pull/45820)).
-   `ResizableBox`: refactor styles to TypeScript ([47756](https://github.com/WordPress/gutenberg/pull/47756)).
-   `BorderBoxControl`: migrate tests to TypeScript, remove act() call ([47755](https://github.com/WordPress/gutenberg/pull/47755)).
-   `Toolbar`: Convert to TypeScript ([#47087](https://github.com/WordPress/gutenberg/pull/47087)).
-   `MenuItemsChoice`: Convert to TypeScript ([#47180](https://github.com/WordPress/gutenberg/pull/47180)).
-   `ToolsPanel`: Allow display of optional items when values are updated externally to item controls ([47727](https://github.com/WordPress/gutenberg/pull/47727)).
-   `ToolsPanel`: Ensure display of optional items when values are updated externally and multiple blocks selected ([47864](https://github.com/WordPress/gutenberg/pull/47864)).
-   `Navigator`: add more pattern matching tests, refine existing tests ([47910](https://github.com/WordPress/gutenberg/pull/47910)).
-   `ToolsPanel`: Refactor Storybook examples to TypeScript ([47944](https://github.com/WordPress/gutenberg/pull/47944)).
-   `ToolsPanel`: Refactor unit tests to TypeScript ([48275](https://github.com/WordPress/gutenberg/pull/48275)).

## 23.3.0 (2023-02-01)

### Deprecations

-   `NumberControl`: Clarify deprecation message about `hideHTMLArrows` prop ([#47370](https://github.com/WordPress/gutenberg/pull/47370)).

### Enhancements

-   `Dropdown`: deprecate `position` prop, use `popoverProps` instead ([46865](https://github.com/WordPress/gutenberg/pull/46865)).
-   `Button`: improve padding for buttons with icon and text. ([46764](https://github.com/WordPress/gutenberg/pull/46764)).
-   `ColorPalette`: Use computed color when css variable is passed to `ColorPicker` ([47181](https://github.com/WordPress/gutenberg/pull/47181)).
-   `Popover`: add `overlay` option to the `placement` prop ([47004](https://github.com/WordPress/gutenberg/pull/47004)).

### Internal

-   `Toolbar`: unify Storybook examples under one file, migrate from knobs to controls ([47117](https://github.com/WordPress/gutenberg/pull/47117)).
-   `DropdownMenu`: migrate Storybook to controls ([47149](https://github.com/WordPress/gutenberg/pull/47149)).
-   Removed deprecated `@storybook/addon-knobs` dependency from the package ([47152](https://github.com/WordPress/gutenberg/pull/47152)).
-   `ColorListPicker`: Convert to TypeScript ([#46358](https://github.com/WordPress/gutenberg/pull/46358)).
-   `KeyboardShortcuts`: Convert to TypeScript ([#47429](https://github.com/WordPress/gutenberg/pull/47429)).
-   `ColorPalette`, `BorderControl`, `GradientPicker`: refine types and logic around single vs multiple palettes ([#47384](https://github.com/WordPress/gutenberg/pull/47384)).
-   `Button`: Convert to TypeScript ([#46997](https://github.com/WordPress/gutenberg/pull/46997)).
-   `QueryControls`: Convert to TypeScript ([#46721](https://github.com/WordPress/gutenberg/pull/46721)).
-   `TreeGrid`: Convert to TypeScript ([#47516](https://github.com/WordPress/gutenberg/pull/47516)).
-   `Notice`: refactor to TypeScript ([47118](https://github.com/WordPress/gutenberg/pull/47118)).
-   `Popover`: Take iframe element scaling into account ([47004](https://github.com/WordPress/gutenberg/pull/47004)).

### Bug Fix

-   `TabPanel`: Fix initial tab selection when the tab declaration is lazily added to the `tabs` array ([47100](https://github.com/WordPress/gutenberg/pull/47100)).
-   `InputControl`: Avoid the "controlled to uncontrolled" warning by forcing the internal `<input />` element to be always in controlled mode ([47250](https://github.com/WordPress/gutenberg/pull/47250)).

## 23.2.0 (2023-01-11)

### Internal

-   `AlignmentMatrixControl`: Update center cell label to 'Center' instead of 'Center Center' ([#46852](https://github.com/WordPress/gutenberg/pull/46852)).
-   `Toolbar`: move all subcomponents under the same folder ([46951](https://github.com/WordPress/gutenberg/pull/46951)).
-   `Dashicon`: remove unnecessary type for `className` prop ([46849](https://github.com/WordPress/gutenberg/pull/46849)).
-   `ColorPicker` & `QueryControls`: Replace bottom margin overrides with `__nextHasNoMarginBottom` ([#46448](https://github.com/WordPress/gutenberg/pull/46448)).
-   `SandBox`: Convert to TypeScript ([#46478](https://github.com/WordPress/gutenberg/pull/46478)).
-   `ResponsiveWrapper`: Convert to TypeScript ([#46480](https://github.com/WordPress/gutenberg/pull/46480)).
-   `ItemGroup`: migrate Storybook to controls, refactor to TypeScript ([46945](https://github.com/WordPress/gutenberg/pull/46945)).

### Bug Fix

-   `Placeholder`: set fixed right margin for label's icon ([46918](https://github.com/WordPress/gutenberg/pull/46918)).
-   `TreeGrid`: Fix right-arrow keyboard navigation when a row contains more than two focusable elements ([46998](https://github.com/WordPress/gutenberg/pull/46998)).

## 23.1.0 (2023-01-02)

### Breaking Changes

-   `ColorPalette`: The experimental `__experimentalHasMultipleOrigins` prop has been removed ([#46315](https://github.com/WordPress/gutenberg/pull/46315)).

## 23.0.0 (2022-12-14)

### Breaking Changes

-   Updated dependencies to require React 18 ([45235](https://github.com/WordPress/gutenberg/pull/45235))

### New Feature

-   `TabPanel`: support manual tab activation ([#46004](https://github.com/WordPress/gutenberg/pull/46004)).
-   `TabPanel`: support disabled prop for tab buttons ([#46471](https://github.com/WordPress/gutenberg/pull/46471)).
-   `BaseControl`: Add `useBaseControlProps` hook to help generate id-releated props ([#46170](https://github.com/WordPress/gutenberg/pull/46170)).

### Bug Fix

-   `ColorPalette`: show "Clear" button even when colors array is empty ([#46001](https://github.com/WordPress/gutenberg/pull/46001)).
-   `InputControl`: Fix internal `Flex` wrapper usage that could add an unintended `height: 100%` ([#46213](https://github.com/WordPress/gutenberg/pull/46213)).
-   `Navigator`: Allow calling `goTo` and `goBack` twice in one render cycle ([#46391](https://github.com/WordPress/gutenberg/pull/46391)).
-   `Modal`: Fix unexpected modal closing in IME Composition ([#46453](https://github.com/WordPress/gutenberg/pull/46453)).
-   `Toolbar`: Fix duplicate focus style on anchor link button ([#46759](https://github.com/WordPress/gutenberg/pull/46759)).
-   `useNavigateRegions`: Ensure region navigation picks the next region based on where the current user focus is located instead of starting at the beginning ([#44883](https://github.com/WordPress/gutenberg/pull/44883)).
-   `ComboboxControl`: Fix unexpected behaviour in IME Composition ([#46827](https://github.com/WordPress/gutenberg/pull/46827)).

### Enhancements

-   `TabPanel`: Simplify tab-focus style. ([#46276](https://github.com/WordPress/gutenberg/pull/46276)).
-   `TabPanel`: Add ability to set icon only tab buttons ([#45005](https://github.com/WordPress/gutenberg/pull/45005)).
-   `InputControl`, `NumberControl`, `UnitControl`: Add `help` prop for additional description ([#45931](https://github.com/WordPress/gutenberg/pull/45931)).
-   `BorderControl`, `ColorPicker` & `QueryControls`: Replace bottom margin overrides with `__nextHasNoMarginBottom` ([#45985](https://github.com/WordPress/gutenberg/pull/45985)).
-   `CustomSelectControl`, `UnitControl`: Add `onFocus` and `onBlur` props ([#46096](https://github.com/WordPress/gutenberg/pull/46096)).
-   `ResizableBox`: Prevent unnecessary paint on resize handles ([#46196](https://github.com/WordPress/gutenberg/pull/46196)).
-   `Popover`: Prevent unnecessary paint caused by using outline ([#46201](https://github.com/WordPress/gutenberg/pull/46201)).
-   `PaletteEdit`: Global styles: add onChange actions to color palette items [#45681](https://github.com/WordPress/gutenberg/pull/45681).
-   Lighten the border color on control components ([#46252](https://github.com/WordPress/gutenberg/pull/46252)).
-   `Popover`: Prevent unnecessary paint when scrolling by using transform instead of top/left positionning ([#46187](https://github.com/WordPress/gutenberg/pull/46187)).
-   `CircularOptionPicker`: Prevent unecessary paint on hover ([#46197](https://github.com/WordPress/gutenberg/pull/46197)).

### Experimental

-   `TextControl`: Restrict `type` prop to `email`, `number`, `password`, `tel`, `text`, `search` or `url` ([#45433](https://github.com/WordPress/gutenberg/pull/45433/)).

### Internal

-   `useControlledValue`: let TypeScript infer the return type ([#46164](https://github.com/WordPress/gutenberg/pull/46164)).
-   `LinkedButton`: remove unnecessary `span` tag ([#46063](https://github.com/WordPress/gutenberg/pull/46063)).
-   NumberControl: refactor styles/tests/stories to TypeScript, replace fireEvent with user-event ([#45990](https://github.com/WordPress/gutenberg/pull/45990)).
-   `useBaseField`: Convert to TypeScript ([#45712](https://github.com/WordPress/gutenberg/pull/45712)).
-   `Dashicon`: Convert to TypeScript ([#45924](https://github.com/WordPress/gutenberg/pull/45924)).
-   `PaletteEdit`: add follow up changelog for #45681 and tests [#46095](https://github.com/WordPress/gutenberg/pull/46095).
-   `AlignmentMatrixControl`: Convert to TypeScript ([#46162](https://github.com/WordPress/gutenberg/pull/46162)).
-   `Theme`: Remove public export ([#46427](https://github.com/WordPress/gutenberg/pull/46427)).
-   `Autocomplete`: Refactor away from `_.find()` ([#46537](https://github.com/WordPress/gutenberg/pull/46537)).
-   `TabPanel`: Refactor away from `_.find()` ([#46537](https://github.com/WordPress/gutenberg/pull/46537)).
-   `BottomSheetPickerCell`: Refactor away from `_.find()` for mobile ([#46537](https://github.com/WordPress/gutenberg/pull/46537)).
-   Refactor global styles context away from `_.find()` for mobile ([#46537](https://github.com/WordPress/gutenberg/pull/46537)).
-   `Dropdown`: Convert to TypeScript ([#45787](https://github.com/WordPress/gutenberg/pull/45787)).

### Documentation

-   `Tooltip`: Add readme and unit tests for `shortcut` prop ([#46092](https://github.com/WordPress/gutenberg/pull/46092)).

## 22.1.0 (2022-11-16)

### Enhancements

-   `ColorPalette`, `BorderBox`, `BorderBoxControl`: polish and DRY prop types, add default values ([#45463](https://github.com/WordPress/gutenberg/pull/45463)).
-   `TabPanel`: Add ability to set icon only tab buttons ([#45005](https://github.com/WordPress/gutenberg/pull/45005)).

### Internal

-   `AnglePickerControl`: remove `:focus-visible' outline on `CircleOutlineWrapper` ([#45758](https://github.com/WordPress/gutenberg/pull/45758))

### Bug Fix

-   `FormTokenField`: Fix duplicate input in IME composition ([#45607](https://github.com/WordPress/gutenberg/pull/45607)).
-   `Autocomplete`: Check key events more strictly in IME composition ([#45626](https://github.com/WordPress/gutenberg/pull/45626)).
-   `Autocomplete`: Fix unexpected block insertion during IME composition ([#45510](https://github.com/WordPress/gutenberg/pull/45510)).
-   `Icon`: Making size prop work for icon components using dash icon strings ([#45593](https://github.com/WordPress/gutenberg/pull/45593))
-   `ToolsPanelItem`: Prevent unintended calls to onDeselect when parent panel is remounted and item is rendered via SlotFill ([#45673](https://github.com/WordPress/gutenberg/pull/45673))
-   `ColorPicker`: Prevent all number fields from becoming "0" when one of them is an empty string ([#45649](https://github.com/WordPress/gutenberg/pull/45649)).
-   `ToggleControl`: Fix toggle control label text overflow ([#45962](https://github.com/WordPress/gutenberg/pull/45962)).

### Internal

-   `ToolsPanel`: Update to fix `exhaustive-deps` eslint rule ([#45715](https://github.com/WordPress/gutenberg/pull/45715)).
-   `PaletteEditListView`: Update to ignore `exhaustive-deps` eslint rule ([#45467](https://github.com/WordPress/gutenberg/pull/45467)).
-   `Popover`: Update to pass `exhaustive-deps` eslint rule ([#45656](https://github.com/WordPress/gutenberg/pull/45656)).
-   `Flex`: Update to pass `exhaustive-deps` eslint rule ([#45528](https://github.com/WordPress/gutenberg/pull/45528)).
-   `withNotices`: Update to pass `exhaustive-deps` eslint rule ([#45530](https://github.com/WordPress/gutenberg/pull/45530)).
-   `ItemGroup`: Update to pass `exhaustive-deps` eslint rule ([#45531](https://github.com/WordPress/gutenberg/pull/45531)).
-   `TabPanel`: Update to pass `exhaustive-deps` eslint rule ([#45660](https://github.com/WordPress/gutenberg/pull/45660)).
-   `NavigatorScreen`: Update to pass `exhaustive-deps` eslint rule ([#45648](https://github.com/WordPress/gutenberg/pull/45648)).
-   `Draggable`: Convert to TypeScript ([#45471](https://github.com/WordPress/gutenberg/pull/45471)).
-   `MenuGroup`: Convert to TypeScript ([#45617](https://github.com/WordPress/gutenberg/pull/45617)).
-   `useCx`: fix story to satisfy the `react-hooks/exhaustive-deps` eslint rule ([#45614](https://github.com/WordPress/gutenberg/pull/45614))
-   Activate the `react-hooks/exhuastive-deps` eslint rule for the Components package ([#41166](https://github.com/WordPress/gutenberg/pull/41166))
-   `Snackbar`: Convert to TypeScript ([#45472](https://github.com/WordPress/gutenberg/pull/45472)).

### Experimental

-   `ToggleGroupControl`: Only show enclosing border when `isBlock` and not `isDeselectable` ([#45492](https://github.com/WordPress/gutenberg/pull/45492)).
-   `Theme`: Add support for custom `background` color ([#45466](https://github.com/WordPress/gutenberg/pull/45466)).

## 22.0.0 (2022-11-02)

### Breaking Changes

-   `Popover`: The deprecated `range` and `__unstableShift` props have been removed ([#45195](https://github.com/WordPress/gutenberg/pull/45195)).

### Deprecations

-   `Popover`: the deprecation messages for anchor-related props (`anchorRef`, `anchorRect`, `getAnchorRect`) have been updated ([#45195](https://github.com/WordPress/gutenberg/pull/45195)).
-   `RadioGroup`: Mark as deprecated, in favor of `RadioControl` and `ToggleGroupControl` ([#45389](https://github.com/WordPress/gutenberg/pull/45389)).
-   `Popover`: the deprecation messages for anchor-related props (`anchorRef`, `anchorRect`, `getAnchorRect`) have been updated. ([#45195](https://github.com/WordPress/gutenberg/pull/45195)).
-   `Popover`: The `isAlternate` prop has been replaced with a `variant` prop that can be called with the `'toolbar'` string ([#45137](https://github.com/WordPress/gutenberg/pull/45137)).

### New Feature

-   `BoxControl` & `CustomSelectControl`: Add `onMouseOver` and `onMouseOut` callback props to allow handling of these events by parent components ([#44955](https://github.com/WordPress/gutenberg/pull/44955))
-   `Popover`: A `variant` prop has been added to style popovers, with `'unstyled'` and `'toolbar'` possible values ([#45137](https://github.com/WordPress/gutenberg/pull/45137)).

### Enhancements

-   `FontSizePicker`: Pass the preset object to the onChange callback to allow conversion from preset slugs to CSS vars ([#44967](https://github.com/WordPress/gutenberg/pull/44967)).
-   `FontSizePicker`: Improved slider design when `withSlider` is set ([#44598](https://github.com/WordPress/gutenberg/pull/44598)).
-   `ToggleControl`: Improved types for the `help` prop, covering the dynamic render function option, and enabled the dynamic `help` behavior only for a controlled component ([#45279](https://github.com/WordPress/gutenberg/pull/45279)).
-   `BorderControl` & `BorderBoxControl`: Replace `__next36pxDefaultSize` with "default" and "large" size variants ([#41860](https://github.com/WordPress/gutenberg/pull/41860)).
-   `UnitControl`: Remove outer wrapper to normalize className placement ([#41860](https://github.com/WordPress/gutenberg/pull/41860)).
-   `ColorPalette`: Fix transparent checkered background pattern ([#45295](https://github.com/WordPress/gutenberg/pull/45295)).
-   `ToggleGroupControl`: Add `isDeselectable` prop to allow deselecting the selected option ([#45123](https://github.com/WordPress/gutenberg/pull/45123)).
-   `FontSizePicker`: Improve hint text shown next to 'Font size' label ([#44966](https://github.com/WordPress/gutenberg/pull/44966)).

### Bug Fix

-   `useNavigateRegions`: Add new keyboard shortcut alias to cover backtick and tilde keys inconsistencies across browsers ([#45019](https://github.com/WordPress/gutenberg/pull/45019)).
-   `Button`: Tweak the destructive button primary, link, and default variants ([#44427](https://github.com/WordPress/gutenberg/pull/44427)).
-   `UnitControl`: Fix `disabled` style is overridden by core `form.css` style ([#45250](https://github.com/WordPress/gutenberg/pull/45250)).
-   `ItemGroup`: fix RTL `Item` styles when rendered as a button ([#45280](https://github.com/WordPress/gutenberg/pull/45280)).
-   `Button`: Fix RTL alignment for buttons containing an icon and text ([#44787](https://github.com/WordPress/gutenberg/pull/44787)).
-   `TabPanel`: Call `onSelect()` on every tab selection, regardless of whether it was triggered by user interaction ([#44028](https://github.com/WordPress/gutenberg/pull/44028)).
-   `FontSizePicker`: Fallback to font size `slug` if `name` is undefined ([#45041](https://github.com/WordPress/gutenberg/pull/45041)).
-   `AutocompleterUI`: fix issue where autocompleter UI would appear on top of other UI elements ([#44795](https://github.com/WordPress/gutenberg/pull/44795/))
-   `ExternalLink`: Fix to re-enable support for `onClick` event handler ([#45214](https://github.com/WordPress/gutenberg/pull/45214)).
-   `InputControl`: Allow inline styles to be applied to the wrapper not inner input ([#45340](https://github.com/WordPress/gutenberg/pull/45340/))

### Internal

-   `BorderBoxControl`: Convert stories to TypeScript and use Controls ([#45002](https://github.com/WordPress/gutenberg/pull/45002)).
-   `Disabled`: add a note in the docs about the lack of polyfill for the `inert` attribute ([#45272](https://github.com/WordPress/gutenberg/pull/45272))
-   `Snackbar`: updated to satisfy `react/exhaustive-deps` eslint rule ([#44934](https://github.com/WordPress/gutenberg/pull/44934))
-   `AnglePickerControl`: Set Storybook Label control type to 'text' ([#45122](https://github.com/WordPress/gutenberg/pull/45122)).
-   `SlotFill`: updated to satisfy `react/exhaustive-deps` eslint rule ([#44403](https://github.com/WordPress/gutenberg/pull/44403))
-   `Context`: updated to ignore `react/exhaustive-deps` eslint rule ([#45044](https://github.com/WordPress/gutenberg/pull/45044))
-   `Button`: Refactor Storybook to controls and align docs ([#44105](https://github.com/WordPress/gutenberg/pull/44105)).
-   `TabPanel`: updated to satisfy `react/exhaustive-deps` eslint rule ([#44935](https://github.com/WordPress/gutenberg/pull/44935))
-   `ColorPalette`: Convert to TypeScript ([#44632](https://github.com/WordPress/gutenberg/pull/44632)).
-   `UnitControl`: Add tests ([#45260](https://github.com/WordPress/gutenberg/pull/45260)).
-   `Disabled`: Refactor the component to rely on the HTML `inert` attribute.
-   `CustomGradientBar`: Refactor away from Lodash ([#45367](https://github.com/WordPress/gutenberg/pull/45367/)).
-   `TextControl`: Set Storybook control types on `help`, `label` and `type` ([#45405](https://github.com/WordPress/gutenberg/pull/45405)).
-   `Autocomplete`: use Popover's new `placement` prop instead of legacy `position` prop ([#44396](https://github.com/WordPress/gutenberg/pull/44396/)).
-   `SelectControl`: Add `onChange`, `onBlur` and `onFocus` to storybook actions ([#45432](https://github.com/WordPress/gutenberg/pull/45432/)).
-   `FontSizePicker`: Add more comprehensive tests ([#45298](https://github.com/WordPress/gutenberg/pull/45298)).
-   `FontSizePicker`: Refactor to use components instead of helper functions ([#44891](https://github.com/WordPress/gutenberg/pull/44891)).

### Experimental

-   `NumberControl`: Replace `hideHTMLArrows` prop with `spinControls` prop. Allow custom spin controls via `spinControls="custom"` ([#45333](https://github.com/WordPress/gutenberg/pull/45333)).

### Experimental

-   Theming: updated Components package to utilize the new `accent` prop of the experimental `Theme` component.

## 21.3.0 (2022-10-19)

### Bug Fix

-   `FontSizePicker`: Ensure that fluid font size presets appear correctly in the UI controls ([#44791](https://github.com/WordPress/gutenberg/pull/44791)).
-   `ToggleGroupControl`: Remove unsupported `disabled` prop from types, and correctly mark `label` prop as required ([#45114](https://github.com/WordPress/gutenberg/pull/45114)).
-   `Navigator`: prevent partially hiding focus ring styles, by removing unnecessary overflow rules on `NavigatorScreen` ([#44973](https://github.com/WordPress/gutenberg/pull/44973)).
-   `Navigator`: restore focus only once per location ([#44972](https://github.com/WordPress/gutenberg/pull/44972)).

### Documentation

-   `VisuallyHidden`: Add some notes on best practices around stacking contexts when using this component ([#44867](https://github.com/WordPress/gutenberg/pull/44867)).

### Internal

-   `Modal`: Convert to TypeScript ([#42949](https://github.com/WordPress/gutenberg/pull/42949)).
-   `Sandbox`: Use `toString` to create observe and resize script string ([#42872](https://github.com/WordPress/gutenberg/pull/42872)).
-   `Navigator`: refactor unit tests to TypeScript and to `user-event` ([#44970](https://github.com/WordPress/gutenberg/pull/44970)).
-   `Navigator`: Refactor Storybook code to TypeScript and controls ([#44979](https://github.com/WordPress/gutenberg/pull/44979)).
-   `withFilters`: Refactor away from `_.without()` ([#44980](https://github.com/WordPress/gutenberg/pull/44980/)).
-   `withFocusReturn`: Refactor tests to `@testing-library/react` ([#45012](https://github.com/WordPress/gutenberg/pull/45012)).
-   `ToolsPanel`: updated to satisfy `react/exhaustive-deps` eslint rule ([#45028](https://github.com/WordPress/gutenberg/pull/45028))
-   `Tooltip`: updated to ignore `react/exhaustive-deps` eslint rule ([#45043](https://github.com/WordPress/gutenberg/pull/45043))

## 21.2.0 (2022-10-05)

### Enhancements

-   `FontSizePicker`: Updated to take up full width of its parent and have a 40px Reset button when `size` is `__unstable-large` ((44559)[https://github.com/WordPress/gutenberg/pull/44559]).
-   `BorderBoxControl`: Omit unit select when width values are mixed ([#44592](https://github.com/WordPress/gutenberg/pull/44592))
-   `BorderControl`: Add ability to disable unit selection ([#44592](https://github.com/WordPress/gutenberg/pull/44592))

### Bug Fix

-   `Popover`: fix limitShift logic by adding iframe offset correctly ([#42950](https://github.com/WordPress/gutenberg/pull/42950)).
-   `Popover`: refine position-to-placement conversion logic, add tests ([#44377](https://github.com/WordPress/gutenberg/pull/44377)).
-   `ToggleGroupControl`: adjust icon color when inactive, from `gray-700` to `gray-900` ([#44575](https://github.com/WordPress/gutenberg/pull/44575)).
-   `TokenInput`: improve logic around the `aria-activedescendant` attribute, which was causing unintended focus behavior for some screen readers ([#44526](https://github.com/WordPress/gutenberg/pull/44526)).
-   `NavigatorScreen`: fix focus issue where back button received focus unexpectedly ([#44239](https://github.com/WordPress/gutenberg/pull/44239))
-   `FontSizePicker`: Fix header order in RTL languages ([#44590](https://github.com/WordPress/gutenberg/pull/44590)).

### Enhancements

-   `SuggestionList`: use `requestAnimationFrame` instead of `setTimeout` when scrolling selected item into view. This change improves the responsiveness of the `ComboboxControl` and `FormTokenField` components when rapidly hovering over the suggestion items in the list ([#44573](https://github.com/WordPress/gutenberg/pull/44573)).

### Internal

-   `Mobile` updated to ignore `react/exhaustive-deps` eslint rule ([#44207](https://github.com/WordPress/gutenberg/pull/44207)).
-   `Popover`: refactor unit tests to TypeScript and modern RTL assertions ([#44373](https://github.com/WordPress/gutenberg/pull/44373)).
-   `SearchControl`: updated to ignore `react/exhaustive-deps` eslint rule in native files([#44381](https://github.com/WordPress/gutenberg/pull/44381))
-   `ResizableBox` updated to pass the `react/exhaustive-deps` eslint rule ([#44370](https://github.com/WordPress/gutenberg/pull/44370)).
-   `Sandbox`: updated to satisfy `react/exhaustive-deps` eslint rule ([#44378](https://github.com/WordPress/gutenberg/pull/44378))
-   `FontSizePicker`: Convert to TypeScript ([#44449](https://github.com/WordPress/gutenberg/pull/44449)).
-   `FontSizePicker`: Replace SCSS with Emotion + components ([#44483](https://github.com/WordPress/gutenberg/pull/44483)).

### Experimental

-   Add experimental `Theme` component ([#44668](https://github.com/WordPress/gutenberg/pull/44668)).

## 21.1.0 (2022-09-21)

### Deprecations

-   `Popover`: added new `anchor` prop, supposed to supersede all previous anchor-related props (`anchorRef`, `anchorRect`, `getAnchorRect`). These older anchor-related props are now marked as deprecated and are scheduled to be removed in WordPress 6.3 ([#43691](https://github.com/WordPress/gutenberg/pull/43691)).

### Bug Fix

-   `Button`: Remove unexpected `has-text` class when empty children are passed ([#44198](https://github.com/WordPress/gutenberg/pull/44198)).
-   The `LinkedButton` to unlink sides in `BoxControl`, `BorderBoxControl` and `BorderRadiusControl` have changed from a rectangular primary button to an icon-only button, with a sentence case tooltip, and default-size icon for better legibility. The `Button` component has been fixed so when `isSmall` and `icon` props are set, and no text is present, the button shape is square rather than rectangular.

### New Features

-   `MenuItem`: Add suffix prop for injecting non-icon and non-shortcut content to menu items ([#44260](https://github.com/WordPress/gutenberg/pull/44260)).
-   `ToolsPanel`: Add subheadings to ellipsis menu and reset text to default control menu items ([#44260](https://github.com/WordPress/gutenberg/pull/44260)).

### Internal

-   `NavigationMenu` updated to ignore `react/exhaustive-deps` eslint rule ([#44090](https://github.com/WordPress/gutenberg/pull/44090)).
-   `RangeControl`: updated to pass `react/exhaustive-deps` eslint rule ([#44271](https://github.com/WordPress/gutenberg/pull/44271)).
-   `UnitControl` updated to pass the `react/exhaustive-deps` eslint rule ([#44161](https://github.com/WordPress/gutenberg/pull/44161)).
-   `Notice`: updated to satisfy `react/exhaustive-deps` eslint rule ([#44157](https://github.com/WordPress/gutenberg/pull/44157))

## 21.0.0 (2022-09-13)

### Deprecations

-   `FontSizePicker`: Deprecate bottom margin style. Add a `__nextHasNoMarginBottom` prop to start opting into the margin-free styles that will become the default in a future version, currently scheduled to be WordPress 6.4 ([#43870](https://github.com/WordPress/gutenberg/pull/43870)).
-   `AnglePickerControl`: Deprecate bottom margin style. Add a `__nextHasNoMarginBottom` prop to start opting into the margin-free styles that will become the default in a future version, currently scheduled to be WordPress 6.4 ([#43867](https://github.com/WordPress/gutenberg/pull/43867)).
-   `Popover`: deprecate `__unstableShift` prop in favour of new `shift` prop. The `__unstableShift` is currently scheduled for removal in WordPress 6.3 ([#43845](https://github.com/WordPress/gutenberg/pull/43845)).
-   `Popover`: removed the `__unstableObserveElement` prop, which is not necessary anymore. The functionality is now supported directly by the component without the need of an external prop ([#43617](https://github.com/WordPress/gutenberg/pull/43617)).

### Bug Fix

-   `Button`, `Icon`: Fix `iconSize` prop doesn't work with some icons ([#43821](https://github.com/WordPress/gutenberg/pull/43821)).
-   `InputControl`, `NumberControl`, `UnitControl`: Fix margin when `labelPosition` is `bottom` ([#43995](https://github.com/WordPress/gutenberg/pull/43995)).
-   `Popover`: enable auto-updating every animation frame ([#43617](https://github.com/WordPress/gutenberg/pull/43617)).
-   `Popover`: improve the component's performance and reactivity to prop changes by reworking its internals ([#43335](https://github.com/WordPress/gutenberg/pull/43335)).
-   `NavigatorScreen`: updated to satisfy `react/exhaustive-deps` eslint rule ([#43876](https://github.com/WordPress/gutenberg/pull/43876))
-   `Popover`: fix positioning when reference and floating elements are both within an iframe ([#43971](https://github.com/WordPress/gutenberg/pull/43971))

### Enhancements

-   `ToggleControl`: Add `__nextHasNoMargin` prop for opting into the new margin-free styles ([#43717](https://github.com/WordPress/gutenberg/pull/43717)).
-   `CheckboxControl`: Add `__nextHasNoMargin` prop for opting into the new margin-free styles ([#43720](https://github.com/WordPress/gutenberg/pull/43720)).
-   `FocalPointControl`: Add `__nextHasNoMargin` prop for opting into the new margin-free styles ([#43996](https://github.com/WordPress/gutenberg/pull/43996)).
-   `TextControl`, `TextareaControl`: Add `__nextHasNoMargin` prop for opting into the new margin-free styles ([#43782](https://github.com/WordPress/gutenberg/pull/43782)).
-   `Flex`: Remove margin-based polyfill implementation of flex `gap` ([#43995](https://github.com/WordPress/gutenberg/pull/43995)).
-   `RangeControl`: Tweak dark gray marking color to be consistent with the grays in `@wordpress/base-styles` ([#43773](https://github.com/WordPress/gutenberg/pull/43773)).
-   `UnitControl`: Tweak unit dropdown color to be consistent with the grays in `@wordpress/base-styles` ([#43773](https://github.com/WordPress/gutenberg/pull/43773)).
-   `SearchControl`: Add `__nextHasNoMargin` prop for opting into the new margin-free styles ([#43871](https://github.com/WordPress/gutenberg/pull/43871)).
-   `UnitControl`: Consistently hide spin buttons ([#43985](https://github.com/WordPress/gutenberg/pull/43985)).
-   `CardHeader`, `CardBody`, `CardFooter`: Tweak `isShady` background colors to be consistent with the grays in `@wordpress/base-styles` ([#43719](https://github.com/WordPress/gutenberg/pull/43719)).
-   `InputControl`, `SelectControl`: Tweak `disabled` colors to be consistent with the grays in `@wordpress/base-styles` ([#43719](https://github.com/WordPress/gutenberg/pull/43719)).
-   `FocalPointPicker`: Tweak media placeholder background color to be consistent with the grays in `@wordpress/base-styles` ([#43994](https://github.com/WordPress/gutenberg/pull/43994)).
-   `RangeControl`: Tweak rail, track, and mark colors to be consistent with the grays in `@wordpress/base-styles` ([#43994](https://github.com/WordPress/gutenberg/pull/43994)).
-   `UnitControl`: Tweak unit dropdown hover color to be consistent with the grays in `@wordpress/base-styles` ([#43994](https://github.com/WordPress/gutenberg/pull/43994)).

### Internal

-   `Icon`: Refactor tests to `@testing-library/react` ([#44051](https://github.com/WordPress/gutenberg/pull/44051)).
-   Fix TypeScript types for `isValueDefined()` and `isValueEmpty()` utility functions ([#43983](https://github.com/WordPress/gutenberg/pull/43983)).
-   `RadioControl`: Clean up styles to use less custom CSS ([#43868](https://github.com/WordPress/gutenberg/pull/43868)).
-   Remove unused `normalizeArrowKey` utility function ([#43640](https://github.com/WordPress/gutenberg/pull/43640/)).
-   `SearchControl`: Convert to TypeScript ([#43871](https://github.com/WordPress/gutenberg/pull/43871)).
-   `FormFileUpload`: Convert to TypeScript ([#43960](https://github.com/WordPress/gutenberg/pull/43960)).
-   `DropZone`: Convert to TypeScript ([#43962](https://github.com/WordPress/gutenberg/pull/43962)).
-   `ToggleGroupControl`: Rename `__experimentalIsIconGroup` prop to `__experimentalIsBorderless` ([#43771](https://github.com/WordPress/gutenberg/pull/43771/)).
-   `NumberControl`: Add TypeScript types ([#43791](https://github.com/WordPress/gutenberg/pull/43791/)).
-   Refactor `FocalPointPicker` to function component ([#39168](https://github.com/WordPress/gutenberg/pull/39168)).
-   `Guide`: use `code` instead of `keyCode` for keyboard events ([#43604](https://github.com/WordPress/gutenberg/pull/43604/)).
-   `ToggleControl`: Convert to TypeScript and streamline CSS ([#43717](https://github.com/WordPress/gutenberg/pull/43717)).
-   `FocalPointPicker`: Convert to TypeScript ([#43872](https://github.com/WordPress/gutenberg/pull/43872)).
-   `Navigation`: use `code` instead of `keyCode` for keyboard events ([#43644](https://github.com/WordPress/gutenberg/pull/43644/)).
-   `ComboboxControl`: Add unit tests ([#42403](https://github.com/WordPress/gutenberg/pull/42403)).
-   `NavigableContainer`: use `code` instead of `keyCode` for keyboard events, rewrite tests using RTL and `user-event` ([#43606](https://github.com/WordPress/gutenberg/pull/43606/)).
-   `ComboboxControl`: updated to satisfy `react/exhuastive-deps` eslint rule ([#41417](https://github.com/WordPress/gutenberg/pull/41417))
-   `FormTokenField`: Refactor away from Lodash ([#43744](https://github.com/WordPress/gutenberg/pull/43744/)).
-   `NavigatorButton`: updated to satisfy `react/exhaustive-deps` eslint rule ([#42051](https://github.com/WordPress/gutenberg/pull/42051))
-   `TabPanel`: Refactor away from `_.partial()` ([#43895](https://github.com/WordPress/gutenberg/pull/43895/)).
-   `Panel`: Refactor tests to `@testing-library/react` ([#43896](https://github.com/WordPress/gutenberg/pull/43896)).
-   `Popover`: refactor to TypeScript ([#43823](https://github.com/WordPress/gutenberg/pull/43823/)).
-   `BorderControl` and `BorderBoxControl`: replace temporary types with `Popover`'s types ([#43823](https://github.com/WordPress/gutenberg/pull/43823/)).
-   `DimensionControl`: Refactor tests to `@testing-library/react` ([#43916](https://github.com/WordPress/gutenberg/pull/43916)).
-   `withFilters`: Refactor tests to `@testing-library/react` ([#44017](https://github.com/WordPress/gutenberg/pull/44017)).
-   `IsolatedEventContainer`: Refactor tests to `@testing-library/react` ([#44073](https://github.com/WordPress/gutenberg/pull/44073)).
-   `KeyboardShortcuts`: Refactor tests to `@testing-library/react` ([#44075](https://github.com/WordPress/gutenberg/pull/44075)).
-   `Slot`/`Fill`: Refactor tests to `@testing-library/react` ([#44084](https://github.com/WordPress/gutenberg/pull/44084)).
-   `ColorPalette`: Refactor tests to `@testing-library/react` ([#44108](https://github.com/WordPress/gutenberg/pull/44108)).

## 20.0.0 (2022-08-24)

### Deprecations

-   `CustomSelectControl`: Deprecate constrained width style. Add a `__nextUnconstrainedWidth` prop to start opting into the unconstrained width that will become the default in a future version, currently scheduled to be WordPress 6.4 ([#43230](https://github.com/WordPress/gutenberg/pull/43230)).
-   `Popover`: deprecate `__unstableForcePosition` prop in favour of new `flip` and `resize` props. The `__unstableForcePosition` is currently scheduled for removal in WordPress 6.3 ([#43546](https://github.com/WordPress/gutenberg/pull/43546)).

### Bug Fix

-   `AlignmentMatrixControl`: keep the physical direction in RTL languages ([#43126](https://github.com/WordPress/gutenberg/pull/43126)).
-   `AlignmentMatrixControl`: Fix the `width` prop so it works as intended ([#43482](https://github.com/WordPress/gutenberg/pull/43482)).
-   `SelectControl`, `CustomSelectControl`: Truncate long option strings ([#43301](https://github.com/WordPress/gutenberg/pull/43301)).
-   `ToggleGroupControl`: Fix minor inconsistency in label height ([#43331](https://github.com/WordPress/gutenberg/pull/43331)).
-   `Popover`: fix and improve opening animation ([#43186](https://github.com/WordPress/gutenberg/pull/43186)).
-   `Popover`: fix incorrect deps in hooks resulting in incorrect positioning after calling `update` ([#43267](https://github.com/WordPress/gutenberg/pull/43267/)).
-   `FontSizePicker`: Fix excessive margin between label and input ([#43304](https://github.com/WordPress/gutenberg/pull/43304)).
-   Ensure all dependencies allow version ranges ([#43355](https://github.com/WordPress/gutenberg/pull/43355)).
-   `Popover`: make sure offset middleware always applies the latest frame offset values ([#43329](https://github.com/WordPress/gutenberg/pull/43329/)).
-   `Dropdown`: anchor popover to the dropdown wrapper (instead of the toggle) ([#43377](https://github.com/WordPress/gutenberg/pull/43377/)).
-   `Guide`: Fix error when rendering with no pages ([#43380](https://github.com/WordPress/gutenberg/pull/43380/)).
-   `Disabled`: preserve input values when toggling the `isDisabled` prop ([#43508](https://github.com/WordPress/gutenberg/pull/43508/))

### Enhancements

-   `GradientPicker`: Show custom picker before swatches ([#43577](https://github.com/WordPress/gutenberg/pull/43577)).
-   `CustomGradientPicker`, `GradientPicker`: Add `__nextHasNoMargin` prop for opting into the new margin-free styles ([#43387](https://github.com/WordPress/gutenberg/pull/43387)).
-   `ToolsPanel`: Tighten grid gaps ([#43424](https://github.com/WordPress/gutenberg/pull/43424)).
-   `ColorPalette`: Make popover style consistent ([#43570](https://github.com/WordPress/gutenberg/pull/43570)).
-   `ToggleGroupControl`: Improve TypeScript documentation ([#43265](https://github.com/WordPress/gutenberg/pull/43265)).
-   `ComboboxControl`: Normalize hyphen-like characters to an ASCII hyphen ([#42942](https://github.com/WordPress/gutenberg/pull/42942)).
-   `FormTokenField`: Refactor away from `_.difference()` ([#43224](https://github.com/WordPress/gutenberg/pull/43224/)).
-   `Autocomplete`: use `KeyboardEvent.code` instead of `KeyboardEvent.keyCode` ([#43432](https://github.com/WordPress/gutenberg/pull/43432/)).
-   `ConfirmDialog`: replace (almost) every usage of `fireEvent` with `@testing-library/user-event` ([#43429](https://github.com/WordPress/gutenberg/pull/43429/)).
-   `Popover`: Introduce new `flip` and `resize` props ([#43546](https://github.com/WordPress/gutenberg/pull/43546/)).

### Internal

-   `Tooltip`: Refactor tests to `@testing-library/react` ([#43061](https://github.com/WordPress/gutenberg/pull/43061)).
-   `ClipboardButton`, `FocusableIframe`, `IsolatedEventContainer`, `withConstrainedTabbing`, `withSpokenMessages`: Improve TypeScript types ([#43579](https://github.com/WordPress/gutenberg/pull/43579)).
-   Clean up unused and duplicate `COLORS` values ([#43445](https://github.com/WordPress/gutenberg/pull/43445)).
-   Update `floating-ui` to the latest version ([#43206](https://github.com/WordPress/gutenberg/pull/43206)).
-   `DateTimePicker`, `TimePicker`, `DatePicker`: Switch from `moment` to `date-fns` ([#43005](https://github.com/WordPress/gutenberg/pull/43005)).
-   `DatePicker`: Switch from `react-dates` to `use-lilius` ([#43005](https://github.com/WordPress/gutenberg/pull/43005)).
-   `DateTimePicker`: address feedback after recent refactor to `date-fns` and `use-lilius` ([#43495](https://github.com/WordPress/gutenberg/pull/43495)).
-   `convertLTRToRTL()`: Refactor away from `_.mapKeys()` ([#43258](https://github.com/WordPress/gutenberg/pull/43258/)).
-   `withSpokenMessages`: Update to use `@testing-library/react` ([#43273](https://github.com/WordPress/gutenberg/pull/43273)).
-   `MenuGroup`: Refactor unit tests to use `@testing-library/react` ([#43275](https://github.com/WordPress/gutenberg/pull/43275)).
-   `FormTokenField`: Refactor away from `_.uniq()` ([#43330](https://github.com/WordPress/gutenberg/pull/43330/)).
-   `contextConnect`: Refactor away from `_.uniq()` ([#43330](https://github.com/WordPress/gutenberg/pull/43330/)).
-   `ColorPalette`: Refactor away from `_.uniq()` ([#43330](https://github.com/WordPress/gutenberg/pull/43330/)).
-   `Guide`: Refactor away from `_.times()` ([#43374](https://github.com/WordPress/gutenberg/pull/43374/)).
-   `Disabled`: Convert to TypeScript ([#42708](https://github.com/WordPress/gutenberg/pull/42708)).
-   `Guide`: Update tests to use `@testing-library/react` ([#43380](https://github.com/WordPress/gutenberg/pull/43380)).
-   `Modal`: use `KeyboardEvent.code` instead of deprecated `KeyboardEvent.keyCode`. improve unit tests ([#43429](https://github.com/WordPress/gutenberg/pull/43429/)).
-   `FocalPointPicker`: use `KeyboardEvent.code`, partially refactor tests to modern RTL and `user-event` ([#43441](https://github.com/WordPress/gutenberg/pull/43441/)).
-   `CustomGradientPicker`: use `KeyboardEvent.code` instead of `KeyboardEvent.keyCode` ([#43437](https://github.com/WordPress/gutenberg/pull/43437/)).
-   `Card`: Convert to TypeScript ([#42941](https://github.com/WordPress/gutenberg/pull/42941)).
-   `NavigableContainer`: Refactor away from `_.omit()` ([#43474](https://github.com/WordPress/gutenberg/pull/43474/)).
-   `Notice`: Refactor away from `_.omit()` ([#43474](https://github.com/WordPress/gutenberg/pull/43474/)).
-   `Snackbar`: Refactor away from `_.omit()` ([#43474](https://github.com/WordPress/gutenberg/pull/43474/)).
-   `UnitControl`: Refactor away from `_.omit()` ([#43474](https://github.com/WordPress/gutenberg/pull/43474/)).
-   `BottomSheet`: Refactor away from `_.omit()` ([#43474](https://github.com/WordPress/gutenberg/pull/43474/)).
-   `DropZone`: Refactor away from `_.includes()` ([#43518](https://github.com/WordPress/gutenberg/pull/43518/)).
-   `NavigableMenu`: Refactor away from `_.includes()` ([#43518](https://github.com/WordPress/gutenberg/pull/43518/)).
-   `Tooltip`: Refactor away from `_.includes()` ([#43518](https://github.com/WordPress/gutenberg/pull/43518/)).
-   `TreeGrid`: Refactor away from `_.includes()` ([#43518](https://github.com/WordPress/gutenberg/pull/43518/)).
-   `FormTokenField`: use `KeyboardEvent.code`, refactor tests to modern RTL and `user-event` ([#43442](https://github.com/WordPress/gutenberg/pull/43442/)).
-   `DropdownMenu`: use `KeyboardEvent.code`, refactor tests to model RTL and `user-event` ([#43439](https://github.com/WordPress/gutenberg/pull/43439/)).
-   `Autocomplete`: Refactor away from `_.escapeRegExp()` ([#43629](https://github.com/WordPress/gutenberg/pull/43629/)).
-   `TextHighlight`: Refactor away from `_.escapeRegExp()` ([#43629](https://github.com/WordPress/gutenberg/pull/43629/)).

### Experimental

-   `FormTokenField`: add `__experimentalAutoSelectFirstMatch` prop to auto select the first matching suggestion on typing ([#42527](https://github.com/WordPress/gutenberg/pull/42527/)).
-   `Popover`: Deprecate `__unstableForcePosition`, now replaced by new `flip` and `resize` props ([#43546](https://github.com/WordPress/gutenberg/pull/43546/)).

## 19.17.0 (2022-08-10)

### Bug Fix

-   `Popover`: make sure that `ownerDocument` is always defined ([#42886](https://github.com/WordPress/gutenberg/pull/42886)).
-   `ExternalLink`: Check if the link is an internal anchor link and prevent anchor links from being opened. ([#42259](https://github.com/WordPress/gutenberg/pull/42259)).
-   `BorderControl`: Ensure box-sizing is reset for the control ([#42754](https://github.com/WordPress/gutenberg/pull/42754)).
-   `InputControl`: Fix acceptance of falsy values in controlled updates ([#42484](https://github.com/WordPress/gutenberg/pull/42484/)).
-   `Tooltip (Experimental)`, `CustomSelectControl`, `TimePicker`: Add missing font-size styles which were necessary in non-WordPress contexts ([#42844](https://github.com/WordPress/gutenberg/pull/42844/)).
-   `TextControl`, `TextareaControl`, `ToggleGroupControl`: Add `box-sizing` reset style ([#42889](https://github.com/WordPress/gutenberg/pull/42889)).
-   `Popover`: fix arrow placement and design ([#42874](https://github.com/WordPress/gutenberg/pull/42874/)).
-   `Popover`: fix minor glitch in arrow [#42903](https://github.com/WordPress/gutenberg/pull/42903)).
-   `ColorPicker`: fix layout overflow [#42992](https://github.com/WordPress/gutenberg/pull/42992)).
-   `ToolsPanel`: Constrain grid columns to 50% max-width ([#42795](https://github.com/WordPress/gutenberg/pull/42795)).
-   `Popover`: anchor correctly to parent node when no explicit anchor is passed ([#42971](https://github.com/WordPress/gutenberg/pull/42971)).
-   `ColorPalette`: forward correctly `popoverProps` in the `CustomColorPickerDropdown` component [#42989](https://github.com/WordPress/gutenberg/pull/42989)).
-   `ColorPalette`, `CustomGradientBar`: restore correct color picker popover position [#42989](https://github.com/WordPress/gutenberg/pull/42989)).
-   `Popover`: fix iframe offset not updating when iframe resizes ([#42971](https://github.com/WordPress/gutenberg/pull/43172)).

### Enhancements

-   `ToggleGroupControlOptionIcon`: Maintain square proportions ([#43060](https://github.com/WordPress/gutenberg/pull/43060/)).
-   `ToggleGroupControlOptionIcon`: Add a required `label` prop so the button is always accessibly labeled. Also removes `showTooltip` from the accepted prop types, as the tooltip will now always be shown. ([#43060](https://github.com/WordPress/gutenberg/pull/43060/)).
-   `SelectControl`, `CustomSelectControl`: Refresh and refactor chevron down icon ([#42962](https://github.com/WordPress/gutenberg/pull/42962)).
-   `FontSizePicker`: Add large size variant ([#42716](https://github.com/WordPress/gutenberg/pull/42716/)).
-   `Popover`: tidy up code, add more comments ([#42944](https://github.com/WordPress/gutenberg/pull/42944)).
-   Add `box-sizing` reset style mixin to utils ([#42754](https://github.com/WordPress/gutenberg/pull/42754)).
-   `ResizableBox`: Make tooltip background match `Tooltip` component's ([#42800](https://github.com/WordPress/gutenberg/pull/42800)).
-   Update control labels to the new uppercase styles ([#42789](https://github.com/WordPress/gutenberg/pull/42789)).
-   `UnitControl`: Update unit dropdown design for the large size variant ([#42000](https://github.com/WordPress/gutenberg/pull/42000)).
-   `BaseControl`: Add `box-sizing` reset style ([#42889](https://github.com/WordPress/gutenberg/pull/42889)).
-   `ToggleGroupControl`, `RangeControl`, `FontSizePicker`: Add `__nextHasNoMarginBottom` prop for opting into the new margin-free styles ([#43062](https://github.com/WordPress/gutenberg/pull/43062)).
-   `BoxControl`: Export `applyValueToSides` util function. ([#42733](https://github.com/WordPress/gutenberg/pull/42733/)).
-   `ColorPalette`: use index while iterating over color entries to avoid React "duplicated key" warning ([#43096](https://github.com/WordPress/gutenberg/pull/43096)).
-   `AnglePickerControl`: Add `__nextHasNoMarginBottom` prop for opting into the new margin-free styles ([#43160](https://github.com/WordPress/gutenberg/pull/43160/)).
-   `ComboboxControl`: Add `__nextHasNoMarginBottom` prop for opting into the new margin-free styles ([#43165](https://github.com/WordPress/gutenberg/pull/43165/)).

### Internal

-   `ToggleGroupControl`: Add `__experimentalIsIconGroup` prop ([#43060](https://github.com/WordPress/gutenberg/pull/43060/)).
-   `Flex`, `FlexItem`, `FlexBlock`: Convert to TypeScript ([#42537](https://github.com/WordPress/gutenberg/pull/42537)).
-   `InputControl`: Fix incorrect `size` prop passing ([#42793](https://github.com/WordPress/gutenberg/pull/42793)).
-   `Placeholder`: Convert to TypeScript ([#42990](https://github.com/WordPress/gutenberg/pull/42990)).
-   `Popover`: rewrite Storybook examples using controls [#42903](https://github.com/WordPress/gutenberg/pull/42903)).
-   `Swatch`: Remove component in favor of `ColorIndicator` [#43068](https://github.com/WordPress/gutenberg/pull/43068)).

## 19.16.0 (2022-07-27)

### Bug Fix

-   Context System: Stop explicitly setting `undefined` to the `children` prop. This fixes a bug where `Icon` could not be correctly rendered via the `as` prop of a context-connected component ([#42686](https://github.com/WordPress/gutenberg/pull/42686)).
-   `Popover`, `Dropdown`: Fix width when `expandOnMobile` is enabled ([#42635](https://github.com/WordPress/gutenberg/pull/42635/)).
-   `CustomSelectControl`: Fix font size and hover/focus style inconsistencies with `SelectControl` ([#42460](https://github.com/WordPress/gutenberg/pull/42460/)).
-   `AnglePickerControl`: Fix gap between elements in RTL mode ([#42534](https://github.com/WordPress/gutenberg/pull/42534)).
-   `ColorPalette`: Fix background image in RTL mode ([#42510](https://github.com/WordPress/gutenberg/pull/42510)).
-   `RangeControl`: clamp initialPosition between min and max values ([#42571](https://github.com/WordPress/gutenberg/pull/42571)).
-   `Tooltip`: avoid unnecessary re-renders of select child elements ([#42483](https://github.com/WordPress/gutenberg/pull/42483)).
-   `Popover`: Fix offset when the reference element is within an iframe. ([#42417](https://github.com/WordPress/gutenberg/pull/42417)).

### Enhancements

-   `BorderControl`: Improve labelling, tooltips and DOM structure ([#42348](https://github.com/WordPress/gutenberg/pull/42348/)).
-   `BaseControl`: Set zero padding on `StyledLabel` to ensure cross-browser styling ([#42348](https://github.com/WordPress/gutenberg/pull/42348/)).
-   `InputControl`: Implement wrapper subcomponents for adding responsive padding to `prefix`/`suffix` ([#42378](https://github.com/WordPress/gutenberg/pull/42378)).
-   `SelectControl`: Add flag for larger default size ([#42456](https://github.com/WordPress/gutenberg/pull/42456/)).
-   `UnitControl`: Update unit select's focus styles to match input's ([#42383](https://github.com/WordPress/gutenberg/pull/42383)).
-   `ColorPalette`: Display checkered preview background when `value` is transparent ([#42232](https://github.com/WordPress/gutenberg/pull/42232)).
-   `CustomSelectControl`: Add size variants ([#42460](https://github.com/WordPress/gutenberg/pull/42460/)).
-   `CustomSelectControl`: Add flag to opt in to unconstrained width ([#42460](https://github.com/WordPress/gutenberg/pull/42460/)).
-   `Dropdown`: Implement wrapper subcomponent for adding different padding to the dropdown content ([#42595](https://github.com/WordPress/gutenberg/pull/42595/)).
-   `BorderControl`: Render dropdown as prefix within its `UnitControl` ([#42212](https://github.com/WordPress/gutenberg/pull/42212/))
-   `UnitControl`: Update prop types to allow ReactNode as prefix ([#42212](https://github.com/WordPress/gutenberg/pull/42212/))
-   `ToolsPanel`: Updated README with panel layout information and more expansive usage example ([#42615](https://github.com/WordPress/gutenberg/pull/42615)).
-   `ComboboxControl`, `FormTokenField`: Add custom render callback for options in suggestions list ([#42597](https://github.com/WordPress/gutenberg/pull/42597/)).

### Internal

-   `ColorPicker`: Clean up implementation of 40px size ([#42002](https://github.com/WordPress/gutenberg/pull/42002/)).
-   `Divider`: Complete TypeScript migration ([#41991](https://github.com/WordPress/gutenberg/pull/41991)).
-   `Divider`, `Flex`, `Spacer`: Improve documentation for the `SpaceInput` prop ([#42376](https://github.com/WordPress/gutenberg/pull/42376)).
-   `Elevation`: Convert to TypeScript ([#42302](https://github.com/WordPress/gutenberg/pull/42302)).
-   `ScrollLock`: Convert to TypeScript ([#42303](https://github.com/WordPress/gutenberg/pull/42303)).
-   `Shortcut`: Convert to TypeScript ([#42272](https://github.com/WordPress/gutenberg/pull/42272)).
-   `TreeSelect`: Refactor away from `_.compact()` ([#42438](https://github.com/WordPress/gutenberg/pull/42438)).
-   `MediaEdit`: Refactor away from `_.compact()` for mobile ([#42438](https://github.com/WordPress/gutenberg/pull/42438)).
-   `BoxControl`: Refactor away from `_.isEmpty()` ([#42468](https://github.com/WordPress/gutenberg/pull/42468)).
-   `RadioControl`: Refactor away from `_.isEmpty()` ([#42468](https://github.com/WordPress/gutenberg/pull/42468)).
-   `SelectControl`: Refactor away from `_.isEmpty()` ([#42468](https://github.com/WordPress/gutenberg/pull/42468)).
-   `StyleProvider`: Convert to TypeScript ([#42541](https://github.com/WordPress/gutenberg/pull/42541)).
-   `ComboboxControl`: Replace `keyboardEvent.keyCode` with `keyboardEvent.code`([#42569](https://github.com/WordPress/gutenberg/pull/42569)).
-   `ComboboxControl`: Add support for uncontrolled mode ([#42752](https://github.com/WordPress/gutenberg/pull/42752)).

## 19.15.0 (2022-07-13)

### Bug Fix

-   `BoxControl`: Change ARIA role from `region` to `group` to avoid unwanted ARIA landmark regions ([#42094](https://github.com/WordPress/gutenberg/pull/42094)).
-   `FocalPointPicker`, `FormTokenField`, `ResizableBox`: Fixed SSR breakage ([#42248](https://github.com/WordPress/gutenberg/pull/42248)).
-   `ComboboxControl`: use custom prefix when generating the instanceId ([#42134](https://github.com/WordPress/gutenberg/pull/42134).
-   `Popover`: pass missing anchor ref to the `getAnchorRect` callback prop. ([#42076](https://github.com/WordPress/gutenberg/pull/42076)).
-   `Popover`: call `getAnchorRect` callback prop even if `anchorRefFallback` has no value. ([#42329](https://github.com/WordPress/gutenberg/pull/42329)).
-   Fix `ToolTip` position to ensure it is always positioned relative to the first child of the ToolTip. ([#41268](https://github.com/WordPress/gutenberg/pull/41268))

### Enhancements

-   `ToggleGroupControl`: Add large size variant ([#42008](https://github.com/WordPress/gutenberg/pull/42008/)).
-   `InputControl`: Ensure that the padding between a `prefix`/`suffix` and the text input stays at a reasonable 8px, even in larger size variants ([#42166](https://github.com/WordPress/gutenberg/pull/42166)).

### Internal

-   `Grid`: Convert to TypeScript ([#41923](https://github.com/WordPress/gutenberg/pull/41923)).
-   `TextHighlight`: Convert to TypeScript ([#41698](https://github.com/WordPress/gutenberg/pull/41698)).
-   `Tip`: Convert to TypeScript ([#42262](https://github.com/WordPress/gutenberg/pull/42262)).
-   `Scrollable`: Convert to TypeScript ([#42016](https://github.com/WordPress/gutenberg/pull/42016)).
-   `Spacer`: Complete TypeScript migration ([#42013](https://github.com/WordPress/gutenberg/pull/42013)).
-   `VisuallyHidden`: Convert to TypeScript ([#42220](https://github.com/WordPress/gutenberg/pull/42220)).
-   `TreeSelect`: Refactor away from `_.repeat()` ([#42070](https://github.com/WordPress/gutenberg/pull/42070/)).
-   `FocalPointPicker` updated to satisfy `react/exhaustive-deps` eslint rule ([#41520](https://github.com/WordPress/gutenberg/pull/41520)).
-   `ColorPicker` updated to satisfy `react/exhaustive-deps` eslint rule ([#41294](https://github.com/WordPress/gutenberg/pull/41294)).
-   `Slot`/`Fill`: Refactor away from Lodash ([#42153](https://github.com/WordPress/gutenberg/pull/42153/)).
-   `ComboboxControl`: Refactor away from `_.deburr()` ([#42169](https://github.com/WordPress/gutenberg/pull/42169/)).
-   `FormTokenField`: Refactor away from `_.identity()` ([#42215](https://github.com/WordPress/gutenberg/pull/42215/)).
-   `SelectControl`: Use roles and `@testing-library/user-event` in unit tests ([#42308](https://github.com/WordPress/gutenberg/pull/42308)).
-   `DropdownMenu`: Refactor away from Lodash ([#42218](https://github.com/WordPress/gutenberg/pull/42218/)).
-   `ToolbarGroup`: Refactor away from `_.flatMap()` ([#42223](https://github.com/WordPress/gutenberg/pull/42223/)).
-   `TreeSelect`: Refactor away from `_.flatMap()` ([#42223](https://github.com/WordPress/gutenberg/pull/42223/)).
-   `Autocomplete`: Refactor away from `_.deburr()` ([#42266](https://github.com/WordPress/gutenberg/pull/42266/)).
-   `MenuItem`: Refactor away from `_.isString()` ([#42268](https://github.com/WordPress/gutenberg/pull/42268/)).
-   `Shortcut`: Refactor away from `_.isString()` ([#42268](https://github.com/WordPress/gutenberg/pull/42268/)).
-   `Shortcut`: Refactor away from `_.isObject()` ([#42336](https://github.com/WordPress/gutenberg/pull/42336/)).
-   `RangeControl`: Convert to TypeScript ([#40535](https://github.com/WordPress/gutenberg/pull/40535)).
-   `ExternalLink`: Refactor away from Lodash ([#42341](https://github.com/WordPress/gutenberg/pull/42341/)).
-   `Navigation`: updated to satisfy `react/exhaustive-deps` eslint rule ([#41612](https://github.com/WordPress/gutenberg/pull/41612))

## 19.14.0 (2022-06-29)

### Bug Fix

-   `ColorPicker`: Remove horizontal scrollbar when using HSL or RGB color input types. ([#41646](https://github.com/WordPress/gutenberg/pull/41646))
-   `ColorPicker`: Widen hex input field for mobile. ([#42004](https://github.com/WordPress/gutenberg/pull/42004))

### Enhancements

-   Wrapped `ColorIndicator` in a `forwardRef` call ([#41587](https://github.com/WordPress/gutenberg/pull/41587)).
-   `ComboboxControl` & `FormTokenField`: Add `__next36pxDefaultSize` flag for larger default size ([#40746](https://github.com/WordPress/gutenberg/pull/40746)).
-   `BorderControl`: Improve TypeScript support. ([#41843](https://github.com/WordPress/gutenberg/pull/41843)).
-   `DatePicker`: highlight today's date. ([#41647](https://github.com/WordPress/gutenberg/pull/41647/)).
-   Allow automatic repositioning of `BorderBoxControl` and `ColorPalette` popovers within smaller viewports ([#41930](https://github.com/WordPress/gutenberg/pull/41930)).

### Internal

-   `Spinner`: Convert to TypeScript and update storybook ([#41540](https://github.com/WordPress/gutenberg/pull/41540/)).
-   `InputControl`: Add tests and update to use `@testing-library/user-event` ([#41421](https://github.com/WordPress/gutenberg/pull/41421)).
-   `FormToggle`: Convert to TypeScript ([#41729](https://github.com/WordPress/gutenberg/pull/41729)).
-   `ColorIndicator`: Convert to TypeScript ([#41587](https://github.com/WordPress/gutenberg/pull/41587)).
-   `Truncate`: Convert to TypeScript ([#41697](https://github.com/WordPress/gutenberg/pull/41697)).
-   `FocalPointPicker`: Refactor away from `_.clamp()` ([#41735](https://github.com/WordPress/gutenberg/pull/41735/)).
-   `RangeControl`: Refactor away from `_.clamp()` ([#41735](https://github.com/WordPress/gutenberg/pull/41735/)).
-   Refactor components `utils` away from `_.clamp()` ([#41735](https://github.com/WordPress/gutenberg/pull/41735/)).
-   `BoxControl`: Refactor utils away from `_.isNumber()` ([#41776](https://github.com/WordPress/gutenberg/pull/41776/)).
-   `Elevation`: Refactor away from `_.isNil()` ([#41785](https://github.com/WordPress/gutenberg/pull/41785/)).
-   `HStack`: Refactor away from `_.isNil()` ([#41785](https://github.com/WordPress/gutenberg/pull/41785/)).
-   `Truncate`: Refactor away from `_.isNil()` ([#41785](https://github.com/WordPress/gutenberg/pull/41785/)).
-   `VStack`: Convert to TypeScript ([#41850](https://github.com/WordPress/gutenberg/pull/41587)).
-   `AlignmentMatrixControl`: Refactor away from `_.flattenDeep()` in utils ([#41814](https://github.com/WordPress/gutenberg/pull/41814/)).
-   `AutoComplete`: Revert recent `exhaustive-deps` refactor ([#41820](https://github.com/WordPress/gutenberg/pull/41820)).
-   `Spacer`: Convert knobs to controls in Storybook ([#41851](https://github.com/WordPress/gutenberg/pull/41851)).
-   `Heading`: Complete TypeScript migration ([#41921](https://github.com/WordPress/gutenberg/pull/41921)).
-   `Navigation`: Refactor away from Lodash functions ([#41865](https://github.com/WordPress/gutenberg/pull/41865/)).
-   `CustomGradientPicker`: Refactor away from Lodash ([#41901](https://github.com/WordPress/gutenberg/pull/41901/)).
-   `SegmentedControl`: Refactor away from `_.values()` ([#41905](https://github.com/WordPress/gutenberg/pull/41905/)).
-   `DimensionControl`: Refactor docs away from `_.partialRight()` ([#41909](https://github.com/WordPress/gutenberg/pull/41909/)).
-   `NavigationItem` updated to ignore `react/exhaustive-deps` eslint rule ([#41639](https://github.com/WordPress/gutenberg/pull/41639)).

## 19.13.0 (2022-06-15)

### Bug Fix

-   `Tooltip`: Opt in to `__unstableShift` to ensure that the Tooltip is always within the viewport. ([#41524](https://github.com/WordPress/gutenberg/pull/41524))
-   `FormTokenField`: Do not suggest the selected one even if `{ value: string }` is passed ([#41216](https://github.com/WordPress/gutenberg/pull/41216)).
-   `CustomGradientBar`: Fix insertion and control point positioning to more closely follow cursor. ([#41492](https://github.com/WordPress/gutenberg/pull/41492))
-   `FormTokenField`: Added Padding to resolve close button overlap issue ([#41556](https://github.com/WordPress/gutenberg/pull/41556)).
-   `ComboboxControl`: fix the autofocus behavior after resetting the value. ([#41737](https://github.com/WordPress/gutenberg/pull/41737)).

### Enhancements

-   `AnglePickerControl`: Use NumberControl as input field ([#41472](https://github.com/WordPress/gutenberg/pull/41472)).

### Internal

-   `FormTokenField`: Convert to TypeScript and refactor to functional component ([#41216](https://github.com/WordPress/gutenberg/pull/41216)).
-   `Draggable`: updated to satisfy `react/exhaustive-deps` eslint rule ([#41499](https://github.com/WordPress/gutenberg/pull/41499))
-   `RadioControl`: Convert to TypeScript ([#41568](https://github.com/WordPress/gutenberg/pull/41568)).
-   `Flex` updated to satisfy `react/exhaustive-deps` eslint rule ([#41507](https://github.com/WordPress/gutenberg/pull/41507)).
-   `CustomGradientBar` updated to satisfy `react/exhaustive-deps` eslint rule ([#41463](https://github.com/WordPress/gutenberg/pull/41463))
-   `TreeSelect`: Convert to TypeScript ([#41536](https://github.com/WordPress/gutenberg/pull/41536)).
-   `FontSizePicker`: updated to satisfy `react/exhaustive-deps` eslint rule ([#41600](https://github.com/WordPress/gutenberg/pull/41600)).
-   `ZStack`: Convert component story to TypeScript and add inline docs ([#41694](https://github.com/WordPress/gutenberg/pull/41694)).
-   `Dropdown`: Make sure cleanup (closing the dropdown) only runs when the menu has actually been opened.
-   Enhance the TypeScript migration guidelines ([#41669](https://github.com/WordPress/gutenberg/pull/41669)).
-   `ExternalLink`: Convert to TypeScript ([#41681](https://github.com/WordPress/gutenberg/pull/41681)).
-   `InputControl` updated to satisfy `react/exhaustive-deps` eslint rule ([#41601](https://github.com/WordPress/gutenberg/pull/41601))
-   `Modal`: updated to satisfy `react/exhaustive-deps` eslint rule ([#41610](https://github.com/WordPress/gutenberg/pull/41610))

### Experimental

-   `Navigation`: improve unit tests by using `@testing-library/user-event` and modern `@testing-library` assertions; add unit test for controlled component ([#41668](https://github.com/WordPress/gutenberg/pull/41668)).

## 19.12.0 (2022-06-01)

### Bug Fix

-   `Popover`, `Dropdown`, `CustomGradientPicker`: Fix dropdown positioning by always targeting the rendered toggle, and switch off width in the Popover size middleware to stop reducing the width of the popover. ([#41361](https://github.com/WordPress/gutenberg/pull/41361))
-   Fix `InputControl` blocking undo/redo while focused. ([#40518](https://github.com/WordPress/gutenberg/pull/40518))
-   `ColorPalette`: Correctly update color name label when CSS variables are involved ([#41461](https://github.com/WordPress/gutenberg/pull/41461)).

### Enhancements

-   `SelectControl`: Add `__nextHasNoMarginBottom` prop for opting into the new margin-free styles ([#41269](https://github.com/WordPress/gutenberg/pull/41269)).
-   `ColorPicker`: Strip leading hash character from hex values pasted into input. ([#41223](https://github.com/WordPress/gutenberg/pull/41223))
-   `ColorPicker`: Display detailed color inputs by default. ([#41222](https://github.com/WordPress/gutenberg/pull/41222))
-   Updated design for the `DateTimePicker`, `DatePicker` and `TimePicker` components ([#41097](https://github.com/WordPress/gutenberg/pull/41097)).
-   `DateTimePicker`: Add `__nextRemoveHelpButton` and `__nextRemoveResetButton` for opting into new behaviour where there is no Help and Reset button ([#41097](https://github.com/WordPress/gutenberg/pull/41097)).

### Internal

-   `AlignmentMatrixControl` updated to satisfy `react/exhaustive-deps` eslint rule ([#41167](https://github.com/WordPress/gutenberg/pull/41167))
-   `BorderControl` updated to satisfy `react/exhaustive-deps` eslint rule ([#41259](https://github.com/WordPress/gutenberg/pull/41259))
-   `CheckboxControl`: Add unit tests ([#41165](https://github.com/WordPress/gutenberg/pull/41165)).
-   `BorderBoxControl`: fix some layout misalignments, especially for RTL users ([#41254](https://github.com/WordPress/gutenberg/pull/41254)).
-   `TimePicker`: Update unit tests to use `@testing-library/user-event` ([#41270](https://github.com/WordPress/gutenberg/pull/41270)).
-   `DateTimePicker`: Update `moment` to 2.26.0 and update `react-date` typings ([#41266](https://github.com/WordPress/gutenberg/pull/41266)).
-   `TextareaControl`: Convert to TypeScript ([#41215](https://github.com/WordPress/gutenberg/pull/41215)).
-   `BoxControl`: Update unit tests to use `@testing-library/user-event` ([#41422](https://github.com/WordPress/gutenberg/pull/41422)).
-   `Surface`: Convert to TypeScript ([#41212](https://github.com/WordPress/gutenberg/pull/41212)).
-   `Autocomplete` updated to satisfy `react/exhaustive-deps` eslint rule ([#41382](https://github.com/WordPress/gutenberg/pull/41382))
-   `Dropdown` updated to satisfy `react/exhaustive-deps` eslint rule ([#41505](https://github.com/WordPress/gutenberg/pull/41505))
-   `DateDayPicker` updated to satisfy `react/exhaustive-deps` eslint rule ([#41470](https://github.com/WordPress/gutenberg/pull/41470)).

### Experimental

-   `Spacer`: Add RTL support. ([#41172](https://github.com/WordPress/gutenberg/pull/41172))

## 19.11.0 (2022-05-18)

### Enhancements

-   `BorderControl` now only displays the reset button in its popover when selections have already been made. ([#40917](https://github.com/WordPress/gutenberg/pull/40917))
-   `BorderControl` & `BorderBoxControl`: Add `__next36pxDefaultSize` flag for larger default size ([#40920](https://github.com/WordPress/gutenberg/pull/40920)).
-   `BorderControl` improved focus and border radius styling for component. ([#40951](https://github.com/WordPress/gutenberg/pull/40951))
-   Improve focused `CircularOptionPicker` styling ([#40990](https://github.com/WordPress/gutenberg/pull/40990))
-   `BorderControl`: Make border color consistent with other controls ([#40921](https://github.com/WordPress/gutenberg/pull/40921))
-   `SelectControl`: Remove `lineHeight` setting to fix issue with font descenders being cut off ([#40985](https://github.com/WordPress/gutenberg/pull/40985))

### Internal

-   `DateTimePicker`: Convert to TypeScript ([#40775](https://github.com/WordPress/gutenberg/pull/40775)).
-   `DateTimePicker`: Convert unit tests to TypeScript ([#40957](https://github.com/WordPress/gutenberg/pull/40957)).
-   `CheckboxControl`: Convert to TypeScript ([#40915](https://github.com/WordPress/gutenberg/pull/40915)).
-   `ButtonGroup`: Convert to TypeScript ([#41007](https://github.com/WordPress/gutenberg/pull/41007)).
-   `Popover`: refactor component to use the `floating-ui` library internally ([#40740](https://github.com/WordPress/gutenberg/pull/40740)).

## 19.10.0 (2022-05-04)

### Internal

-   `UnitControl`: migrate unit tests to TypeScript ([#40697](https://github.com/WordPress/gutenberg/pull/40697)).
-   `DatePicker`: Add improved unit tests ([#40754](https://github.com/WordPress/gutenberg/pull/40754)).
-   Setup `user-event` in unit tests inline, once per test ([#40839](https://github.com/WordPress/gutenberg/pull/40839)).
-   `DatePicker`: Update `react-dates` to 21.8.0 ([#40801](https://github.com/WordPress/gutenberg/pull/40801)).

### Enhancements

-   `InputControl`: Add `__next36pxDefaultSize` flag for larger default size ([#40622](https://github.com/WordPress/gutenberg/pull/40622)).
-   `UnitControl`: Add `__next36pxDefaultSize` flag for larger default size ([#40627](https://github.com/WordPress/gutenberg/pull/40627)).
-   `Modal` design adjustments: Blur elements outside of the modal, increase modal title size, use larger close icon, remove header border when modal contents are scrolled. ([#40781](https://github.com/WordPress/gutenberg/pull/40781)).
-   `SelectControl`: Improved TypeScript support ([#40737](https://github.com/WordPress/gutenberg/pull/40737)).
-   `ToggleControlGroup`: Switch to internal `Icon` component for dashicon support ([40717](https://github.com/WordPress/gutenberg/pull/40717)).
-   Improve `ToolsPanel` accessibility. ([#40716](https://github.com/WordPress/gutenberg/pull/40716))

### Bug Fix

-   The `Button` component now displays the label as the tooltip for icon only buttons. ([#40716](https://github.com/WordPress/gutenberg/pull/40716))
-   Use fake timers and fix usage of async methods from `@testing-library/user-event`. ([#40790](https://github.com/WordPress/gutenberg/pull/40790))
-   UnitControl: avoid calling onChange callback twice when unit changes. ([#40796](https://github.com/WordPress/gutenberg/pull/40796))
-   `UnitControl`: show unit label when units prop has only one unit. ([#40784](https://github.com/WordPress/gutenberg/pull/40784))
-   `AnglePickerControl`: Fix closing of gradient popover when the angle control is clicked. ([#40735](https://github.com/WordPress/gutenberg/pull/40735))

### Internal

-   `TextControl`: Convert to TypeScript ([#40633](https://github.com/WordPress/gutenberg/pull/40633)).

## 19.9.0 (2022-04-21)

### Bug Fix

-   Consolidate the main black colors to gray-900. Affects `AlignmentMatrixControl`, `InputControl`, `Heading`, `SelectControl`, `Spinner (Experimental)`, and `Text` ([#40391](https://github.com/WordPress/gutenberg/pull/40391)).

### Internal

-   Remove individual color object exports from the `utils/colors-values.js` file. Colors should now be used from the main `COLORS` export([#40387](https://github.com/WordPress/gutenberg/pull/40387)).

### Bug Fix

-   `InputControl`: allow user to input a value interactively in Storybook, by removing default value argument ([#40410](https://github.com/WordPress/gutenberg/pull/40410)).

## 19.8.0 (2022-04-08)

### Enhancements

-   Update `BorderControl` and `BorderBoxControl` to allow the passing of custom class names to popovers ([#39753](https://github.com/WordPress/gutenberg/pull/39753)).
-   `ToggleGroupControl`: Reintroduce backdrop animation ([#40021](https://github.com/WordPress/gutenberg/pull/40021)).
-   `Card`: Adjust border radius effective size ([#40032](https://github.com/WordPress/gutenberg/pull/40032)).
-   `InputControl`: Improved TypeScript type annotations ([#40119](https://github.com/WordPress/gutenberg/pull/40119)).

### Internal

-   `BaseControl`: Convert to TypeScript ([#39468](https://github.com/WordPress/gutenberg/pull/39468)).

### New Features

-   Add `BorderControl` component ([#37769](https://github.com/WordPress/gutenberg/pull/37769)).
-   Add `BorderBoxControl` component ([#38876](https://github.com/WordPress/gutenberg/pull/38876)).
-   Add `ToggleGroupControlOptionIcon` component ([#39760](https://github.com/WordPress/gutenberg/pull/39760)).

### Bug Fix

-   Use `Object.assign` instead of `{ ...spread }` syntax to avoid errors in the code generated by TypeScript ([#39932](https://github.com/WordPress/gutenberg/pull/39932)).
-   `ItemGroup`: Ensure that the Item's text color is not overridden by the user agent's button color ([#40055](https://github.com/WordPress/gutenberg/pull/40055)).
-   `Surface`: Use updated UI text color `#1e1e1e` instead of `#000` ([#40055](https://github.com/WordPress/gutenberg/pull/40055)).
-   `CustomSelectControl`: Make chevron consistent with `SelectControl` ([#40049](https://github.com/WordPress/gutenberg/pull/40049)).

## 19.7.0 (2022-03-23)

### Enhancements

-   `CustomSelectControl`: Add `__next36pxDefaultSize` flag for larger default size ([#39401](https://github.com/WordPress/gutenberg/pull/39401)).
-   `BaseControl`: Add `__nextHasNoMarginBottom` prop for opting into the new margin-free styles ([#39325](https://github.com/WordPress/gutenberg/pull/39325)).
-   `Divider`: Make the divider visible by default (`display: inline`) in flow layout containers when the divider orientation is vertical ([#39316](https://github.com/WordPress/gutenberg/pull/39316)).
-   Stop using deprecated `event.keyCode` in favor of `event.key` for keyboard events in `UnitControl` and `InputControl`. ([#39360](https://github.com/WordPress/gutenberg/pull/39360))
-   `ColorPalette`: refine custom color button's label. ([#39386](https://github.com/WordPress/gutenberg/pull/39386))
-   Add `onClick` prop on `FormFileUpload`. ([#39268](https://github.com/WordPress/gutenberg/pull/39268))
-   `FocalPointPicker`: stop using `UnitControl`'s deprecated `unit` prop ([#39504](https://github.com/WordPress/gutenberg/pull/39504)).
-   `CheckboxControl`: Add support for the `indeterminate` state ([#39462](https://github.com/WordPress/gutenberg/pull/39462)).
-   `UnitControl`: add support for the `onBlur` prop ([#39589](https://github.com/WordPress/gutenberg/pull/39589)).

### Internal

-   Delete the `composeStateReducers` utility function ([#39262](https://github.com/WordPress/gutenberg/pull/39262)).
-   `BoxControl`: stop using `UnitControl`'s deprecated `unit` prop ([#39511](https://github.com/WordPress/gutenberg/pull/39511)).

### Bug Fix

-   `NumberControl`: commit (and constrain) value on `blur` event ([#39186](https://github.com/WordPress/gutenberg/pull/39186)).
-   Fix `UnitControl`'s reset of unit when the quantity value is cleared. ([#39531](https://github.com/WordPress/gutenberg/pull/39531/)).
-   `ResizableBox`: Ensure tooltip text remains on a single line. ([#39623](https://github.com/WordPress/gutenberg/pull/39623)).

### Deprecation

-   `unit` prop in `UnitControl` marked as deprecated ([#39503](https://github.com/WordPress/gutenberg/pull/39503)).

## 19.6.0 (2022-03-11)

### Enhancements

-   `ConfirmDialog`: Add support for custom label text on the confirmation and cancelation buttons ([#38994](https://github.com/WordPress/gutenberg/pull/38994))
-   `InputControl`: Allow `onBlur` for empty values to commit the change when `isPressEnterToChange` is true, and move reset behavior to the ESCAPE key. ([#39109](https://github.com/WordPress/gutenberg/pull/39109)).
-   `TreeGrid`: Add tests for Home/End keyboard navigation. Add `onFocusRow` callback for Home/End keyboard navigation, this was missed in the implementation PR. Modify test for expanding/collapsing a row as row 1 implements this now. Update README with latest changes. ([#39302](https://github.com/WordPress/gutenberg/pull/39302))
-   `ToggleGroupControlOption`: Calculate width from button content and remove `LabelPlaceholderView` ([#39345](https://github.com/WordPress/gutenberg/pull/39345))

### Bug Fix

-   Normalize `font-family` on `Button`, `ColorPalette`, `ComoboboxControl`, `DateTimePicker`, `FormTokenField`, `InputControl`, `SelectControl`, and `ToggleGroupControl` ([#38969](https://github.com/WordPress/gutenberg/pull/38969)).
-   Fix input value selection of `InputControl`-based controls in Firefox and Safari with axial constraint of drag gesture ([#38968](https://github.com/WordPress/gutenberg/pull/38968)).
-   Fix `UnitControl`'s behavior around updating the unit when a new `value` is passed (i.e. in controlled mode). ([#39148](https://github.com/WordPress/gutenberg/pull/39148)).

## 19.5.0 (2022-02-23)

### Bug Fix

-   Fix spin buttons of number inputs in Safari ([#38840](https://github.com/WordPress/gutenberg/pull/38840))
-   Show tooltip on toggle custom size button in FontSizePicker ([#38985](https://github.com/WordPress/gutenberg/pull/38985))

### Enhancements

-   `TreeGrid`: Add tests for `onCollapseRow`, `onExpandRow`, and `onFocusRow` callback functions. ([#38942](https://github.com/WordPress/gutenberg/pull/38942)).
-   `TreeGrid`: Update callback tests to use `TreeGridRow` and `TreeGridCell` sub-components. ([#39002](https://github.com/WordPress/gutenberg/pull/39002)).

## 19.4.0 (2022-02-10)

### Bug Fix

-   Components: Fix `Slot`/`Fill` Emotion `StyleProvider` ([#38237](https://github.com/WordPress/gutenberg/pull/38237))
-   Reduce height and min-width of the reset button on `ComboBoxControl` for consistency. ([#38020](https://github.com/WordPress/gutenberg/pull/38020))
-   Removed unused `rememo` dependency ([#38388](https://github.com/WordPress/gutenberg/pull/38388)).
-   Added `__unstableInputWidth` to `UnitControl` type definition ([#38429](https://github.com/WordPress/gutenberg/pull/38429)).
-   Fixed typing errors for `ColorPicker` ([#38430](https://github.com/WordPress/gutenberg/pull/38430)).
-   Updated destructuring of `Dropdown` props to be TypeScript friendly ([#38431](https://github.com/WordPress/gutenberg/pull/38431)).
-   Added `ts-nocheck` to `ColorIndicator` so it can be used in typed components ([#38433](https://github.com/WordPress/gutenberg/pull/38433)).
-   Added `cx` as a dependency of `useMemo` across the whole package, in order to recalculate the classnames correctly when a component is rendered across more than one `StyleProvider` ([#38541](https://github.com/WordPress/gutenberg/pull/38541)).

### Enhancements

-   Update the visual design of the `Spinner` component. ([#37551](https://github.com/WordPress/gutenberg/pull/37551))
-   `TreeGrid` accessibility enhancements around the expand/collapse functionality. ([#38358](https://github.com/WordPress/gutenberg/pull/38358))
-   `TreeGrid` accessibility: improve browser support for Left Arrow focus to parent row in child row. ([#38639](https://github.com/WordPress/gutenberg/pull/38639))
-   `TreeGrid` accessibility: Add Home/End keys for better keyboard navigation. ([#38679](https://github.com/WordPress/gutenberg/pull/38679))
-   Add `resolvePoint` prop to `FocalPointPicker` to allow updating the value of the picker after a user interaction ([#38247](https://github.com/WordPress/gutenberg/pull/38247))
-   `TreeGrid`: Allow SHIFT key to be held, and add `onFocusRow` callback to the `TreeGrid` component, fired when focus is shifted from one row to another via Up and Down arrow keys. ([#38314](https://github.com/WordPress/gutenberg/pull/38314))

### Experimental

-   `Navigator`: rename `push`/`pop` to `goTo`/`goBack` ([#38582](https://github.com/WordPress/gutenberg/pull/38582))
-   `Navigator`: add `NavigatorButton` and `NavigatorBackButton` components ([#38634](https://github.com/WordPress/gutenberg/pull/38634))
-   `UnitControl`: tidy up utilities and types. In particular, change the type of parsed quantities to `number` (previously it could have been a `string` too). ([#38987](https://github.com/WordPress/gutenberg/pull/38987]))

## 19.3.0 (2022-01-27)

### Enhancements

-   Refine `ExternalLink` to be same size as the text, to appear more as a glyph than an icon. ([#37859](https://github.com/WordPress/gutenberg/pull/37859))
-   Updated `ToolsPanel` header icon to only show "plus" icon when all items are optional and all are currently hidden ([#38262](https://github.com/WordPress/gutenberg/pull/38262))
-   `TreeGrid`: Fix keyboard navigation for expand/collapse table rows in Firefox ([#37983](https://github.com/WordPress/gutenberg/pull/37983))

### Bug Fix

-   Update the `HexInput` component to accept a pasted value that contains a starting #
-   Update `ToggleGroupControl` background active state to use a simple background color instead of animated backdrop ([38008](https://github.com/WordPress/gutenberg/pull/38008))
-   Update label spacing for the `BoxControl`, `CustomGradientPicker`, `FormTokenField`, `InputControl`, and `ToolsPanel` components to use a bottom margin of `8px` for consistency. ([#37844](https://github.com/WordPress/gutenberg/pull/37844))
-   Add missing styles to the `BaseControl.VisualLabel` component. ([#37747](https://github.com/WordPress/gutenberg/pull/37747))
-   Prevent keyDown events from propagating up in `CustomSelectControl` ([#30557](https://github.com/WordPress/gutenberg/pull/30557))
-   Mark `children` prop as optional in `SelectControl` ([#37872](https://github.com/WordPress/gutenberg/pull/37872))
-   Add memoization of callbacks and context to prevent unnecessary rerenders of the `ToolsPanel` ([#38037](https://github.com/WordPress/gutenberg/pull/38037))
-   Fix space between icons and rail `RangeControl` ([#36935](https://github.com/WordPress/gutenberg/pull/36935))
-   Increase z-index of `ConfirmDialog` to render on top of parent `Popover` components ([#37959](https://github.com/WordPress/gutenberg/pull/37959))

### Experimental

-   Add basic history location support to `Navigator` ([#37416](https://github.com/WordPress/gutenberg/pull/37416)).
-   Add focus restoration to `Navigator` ([#38149](https://github.com/WordPress/gutenberg/pull/38149)).

## 19.2.0 (2022-01-04)

### Experimental

-   Reinstated the ability to pass additional props to the `ToolsPanel` ([#36428](https://github.com/WordPress/gutenberg/pull/36428)).
-   Added an `__unstable-large` size variant to `InputControl`, `SelectControl`, and `UnitControl` for selective migration to the larger 40px heights. ([#35646](https://github.com/WordPress/gutenberg/pull/35646)).
-   Fixed inconsistent padding in `UnitControl` ([#35646](https://github.com/WordPress/gutenberg/pull/35646)).
-   Added support for RTL behavior for the `ZStack`'s `offset` prop ([#36769](https://github.com/WordPress/gutenberg/pull/36769))
-   Fixed race conditions causing conditionally displayed `ToolsPanelItem` components to be erroneously deregistered ([#36588](https://github.com/WordPress/gutenberg/pull/36588)).
-   Added `__experimentalHideHeader` prop to `Modal` component ([#36831](https://github.com/WordPress/gutenberg/pull/36831)).
-   Added experimental `ConfirmDialog` component ([#34153](https://github.com/WordPress/gutenberg/pull/34153)).
-   Divider: improve support for vertical orientation and RTL styles, use start/end logical props instead of top/bottom, change border-color to `currentColor` ([#36579](https://github.com/WordPress/gutenberg/pull/36579)).
-   `ToggleGroupControl`: Avoid calling `onChange` if radio state changed from an incoming value ([#37224](https://github.com/WordPress/gutenberg/pull/37224/)).
-   `ToggleGroupControl`: fix the computation of the backdrop dimensions when rendered in a Popover ([#37067](https://github.com/WordPress/gutenberg/pull/37067)).
-   Add `__experimentalIsRenderedInSidebar` property to the `GradientPicker`and `CustomGradientPicker`. The property changes the color popover behavior to have a special placement behavior appropriate for sidebar UI's.
-   Add `first` and `last` classes to displayed `ToolsPanelItem` group within a `ToolsPanel` ([#37546](https://github.com/WordPress/gutenberg/pull/37546))

### Bug Fix

-   Fixed spacing between `BaseControl` fields and help text within the `ToolsPanel` ([#36334](https://github.com/WordPress/gutenberg/pull/36334))
-   Replaced hardcoded blue in `ColorPicker` with UI theme color ([#36153](https://github.com/WordPress/gutenberg/pull/36153)).
-   Fixed empty `ToolsPanel` height by correcting menu button line-height ([#36895](https://github.com/WordPress/gutenberg/pull/36895)).
-   Normalized label line-height and spacing within the `ToolsPanel` ([36387](https://github.com/WordPress/gutenberg/pull/36387))
-   Remove unused `reakit-utils` from peer dependencies ([#37369](https://github.com/WordPress/gutenberg/pull/37369)).
-   Update all Emotion dependencies to the latest version to ensure they work correctly with React types ([#37365](https://github.com/WordPress/gutenberg/pull/37365)).
-   `DateTimePicker`: Fix the date format associated to the `is12Hour` prop ([#37465](https://github.com/WordPress/gutenberg/pull/37465))
-   Allowed `ToolsPanel` to register items when `panelId` is `null` due to multiple block selection ([37216](https://github.com/WordPress/gutenberg/pull/37216)).

### Enhancements

-   Wrapped `Modal` in a `forwardRef` call ([#36831](https://github.com/WordPress/gutenberg/pull/36831)).
-   Refactor `DateTime` class component to functional component ([#36835](https://github.com/WordPress/gutenberg/pull/36835))
-   Unify styles for `ColorIndicator` with how they appear in Global Styles ([#37028](https://github.com/WordPress/gutenberg/pull/37028))
-   Add support for rendering the `ColorPalette` in a `Dropdown` when opened in the sidebar ([#37067](https://github.com/WordPress/gutenberg/pull/37067))
-   Show an incremental sequence of numbers (1/2/3/4/5) as a label of the font size, when we have at most five font sizes, where at least one the them contains a complex css value(clamp, var, etc..). We do this because complex css values cannot be calculated properly and the incremental sequence of numbers as labels can help the user better mentally map the different available font sizes. ([#37038](https://github.com/WordPress/gutenberg/pull/37038))
-   Add support for proper borders to color indicators ([#37500](https://github.com/WordPress/gutenberg/pull/37500))
-   Refactor `SuggestionsList` class component to functional component([#36924](https://github.com/WordPress/gutenberg/pull/36924/))

## 19.1.4 (2021-12-13)

### Bug Fix

-   Improve accessibility and visibility in `ColorPallete` ([#36925](https://github.com/WordPress/gutenberg/pull/36925))

## 19.1.3 (2021-12-06)

-   Fix missing version information in `CHANGELOG.md`.

## 19.1.2 (2021-12-06)

### Bug Fix

-   Fixed `GradientPicker` not displaying `CustomGradientPicker` when no gradients are provided ([#36900](https://github.com/WordPress/gutenberg/pull/36900)).
-   Fixed error thrown in `ColorPicker` when used in controlled state in color gradients ([#36941](https://github.com/WordPress/gutenberg/pull/36941)).
-   Updated readme to include default value introduced in fix for unexpected movements in the `ColorPicker` ([#35670](https://github.com/WordPress/gutenberg/pull/35670)).
-   Added support for the legacy `extraSmall` value for the `size` prop in the `Card` component ([#37097](https://github.com/WordPress/gutenberg/pull/37097)).

## 19.1.0 (2021-11-29)

### Enhancements

-   Added a `showTooltip` prop to `ToggleGroupControlOption` in order to display tooltip text (using `<Tooltip />`). ([#36726](https://github.com/WordPress/gutenberg/pull/36726)).

### Bug Fix

-   Fixed a bug which prevented setting `PM` hours correctly in the `DateTimePicker` ([#36878](https://github.com/WordPress/gutenberg/pull/36878)).

## 19.0.2 (2021-11-15)

-   Remove erroneous use of `??=` syntax from `build-module`.

## 19.0.1 (2021-11-07)

### Enhancements

-   Updated the `ColorPalette` and `GradientPicker` components to the latest designs ([#35970](https://github.com/WordPress/gutenberg/pull/35970)).

### Experimental

-   Updated the `ToolsPanel` to use `Grid` internally to manage panel layout ([#35621](https://github.com/WordPress/gutenberg/pull/35621)).
-   Added experimental `__experimentalHasMultipleOrigins` prop to the `ColorPalette` and `GradientPicker` components ([#35970](https://github.com/WordPress/gutenberg/pull/35970)).

## 19.0.0 (2021-10-22)

### New Features

-   Added support for `step="any"` in `NumberControl` and `RangeControl` ([#34542](https://github.com/WordPress/gutenberg/pull/34542)).

### Enhancements

-   Removed the separator shown between `ToggleGroupControl` items ([#35497](https://github.com/WordPress/gutenberg/pull/35497)).
-   The `ColorPicker` component property `onChangeComplete`, a function accepting a color object, was replaced with the property `onChange`, a function accepting a string on ([#35220](https://github.com/WordPress/gutenberg/pull/35220)).
-   The property `disableAlpha`, was removed from the `ColorPicker` component. Use the new opposite property `enableAlpha` instead ([#35220](https://github.com/WordPress/gutenberg/pull/35220)).

### Experimental

-   Removed the `fieldset` wrapper from the `FontAppearanceControl` component ([35461](https://github.com/WordPress/gutenberg/pull/35461)).
-   Refactored the `ToggleGroupControl` component's structure and embedded `ToggleGroupControlButton` directly into `ToggleGroupControlOption` ([#35600](https://github.com/WordPress/gutenberg/pull/35600)).
-   Added support for showing an experimental hint in `CustomSelectControl` ([#35673](https://github.com/WordPress/gutenberg/pull/35673)).

### Breaking Changes

-   The `color` property a `tinycolor2` color object passed on `onChangeComplete` property of the `ColorPicker` component was removed. Please use the new `onChange` property that accepts a string color representation ([#35562](https://github.com/WordPress/gutenberg/pull/35562)).

## 18.0.0 (2021-10-12)

### Breaking Changes

-   Removed the deprecated `position` and `menuLabel` from the `DropdownMenu` component ([#34537](https://github.com/WordPress/gutenberg/pull/34537)).
-   Removed the deprecated `onClickOutside` prop from the `Popover` component ([#34537](https://github.com/WordPress/gutenberg/pull/34537)).
-   Changed `RangeControl` component to not apply `shiftStep` to inputs from its `<input type="range"/>` ([35020](https://github.com/WordPress/gutenberg/pull/35020)).
-   Removed `isAction` prop from `Item`. The component will now rely on `onClick` to render as a `button` ([35152](https://github.com/WordPress/gutenberg/pull/35152)).

### New Features

-   Add an experimental `Navigator` components ([#34904](https://github.com/WordPress/gutenberg/pull/34904)) as a replacement for the previous `Navigation` related components.
-   Update the `ColorPicker` component to the latest design ([#35220](https://github.com/WordPress/gutenberg/pull/35220))

### Bug Fix

-   Fixed rounding of value in `RangeControl` component when it loses focus while the `SHIFT` key is held. ([#35020](https://github.com/WordPress/gutenberg/pull/35020)).

### Internal

-   Deleted the `createComponent` utility function ([#34929](https://github.com/WordPress/gutenberg/pull/34929)).
-   Deleted the `useJumpStep` utility function ([#35561](https://github.com/WordPress/gutenberg/pull/35561)).

## 17.0.0 (2021-09-09)

### Breaking Change

-   Removed a min-width from the `DropdownMenu` component, allowing the menu to accommodate thin contents like vertical tools menus ([#33995](https://github.com/WordPress/gutenberg/pull/33995)).

### Bug Fix

-   Fixed RTL styles in `Flex` component ([#33729](https://github.com/WordPress/gutenberg/pull/33729)).
-   Fixed unit test errors caused by `CSS.supports` being called in a non-browser environment ([#34572](https://github.com/WordPress/gutenberg/pull/34572)).
-   Fixed `ToggleGroupControl`'s backdrop not updating when changing the `isAdaptiveWidth` property ([#34595](https://github.com/WordPress/gutenberg/pull/34595)).

### Internal

-   Renamed `PolymorphicComponent*` types to `WordPressComponent*` ([#34330](https://github.com/WordPress/gutenberg/pull/34330)).

## 16.0.0 (2021-08-23)

### Breaking Change

-   Updated the visual styles of the RangeControl component ([#33824](https://github.com/WordPress/gutenberg/pull/33824)).

### New Feature

-   Add `hideLabelFromVision` prop to `RangeControl` ([#33714](https://github.com/WordPress/gutenberg/pull/33714)).

### Bug Fix

-   Listen to `resize` events correctly in `useBreakpointIndex`. This hook is used in `useResponsiveValue` and consequently in the `Flex` and `Grid` components ([#33902](https://github.com/WordPress/gutenberg/pull/33902))

## 15.0.0 (2021-07-29)

### Breaking Change

-   Upgraded React components to work with v17.0 ([#29118](https://github.com/WordPress/gutenberg/pull/29118)). There are no new features in React v17.0 as explained in the [blog post](https://reactjs.org/blog/2020/10/20/react-v17.html).

### Deprecation

-   `isScrollable` prop in `CardBody` default value changed from `true` to `false` ([#33490](https://github.com/WordPress/gutenberg/pull/33490))

### Bug Fix

-   Added back `box-sizing: border-box` rule to `CardBody`, `CardHeader` and `CardFooter` components [#33511](https://github.com/WordPress/gutenberg/pull/33511).

## 14.2.0 (2021-07-21)

### New Feature

-   Update the border color used in `CardBody`, `CardHeader`, `CardFooter`, and `CardDivider` to a different shade of gray, in order to match the color used in other components ([#32566](https://github.com/WordPress/gutenberg/pull/32566)).

### Deprecation

-   `isPrimary`, `isSecondary`, `isTertiary` and `isLink` props in `Button` have been deprecated. Use `variant` instead ([#31713](https://github.com/WordPress/gutenberg/pull/31713)).
-   `isElevated` prop in `Card` has been deprecated. Use `elevation` instead ([#32566](https://github.com/WordPress/gutenberg/pull/32566)).

### Internal

-   `Card`, `CardBody`, `CardHeader`, `CardFooter`, `CardMedia`, and `CardDivider` components have been re-written from the ground up ([#32566](https://github.com/WordPress/gutenberg/pull/32566)).

## 14.1.0 (2021-05-20)

## 14.0.0 (2021-05-14)

### Breaking Changes

-   Drop support for Internet Explorer 11 ([#31110](https://github.com/WordPress/gutenberg/pull/31110)). Learn more at https://make.wordpress.org/core/2021/04/22/ie-11-support-phase-out-plan/.
-   Increase the minimum Node.js version to v12 matching Long Term Support releases ([#31270](https://github.com/WordPress/gutenberg/pull/31270)). Learn more at https://nodejs.org/en/about/releases/.
-   The experimental `Text` component has been completely re-written and enhanced with truncation support and separate variant, size, and weight props to allow for greater control. The previous `variant` prop has been completely removed.

### Deprecation

-   `isReversed` prop in `Flex` component has been deprecated. Use `direction` instead ([#31297](https://github.com/WordPress/gutenberg/pull/31297)).

### Internal

-   `Flex`, `FlexBlock`, and `FlexItem` components have been re-written from the ground up ([#31297](https://github.com/WordPress/gutenberg/pull/31297)).

## 13.0.0 (2021-03-17)

### Breaking Change

-   `onChange` prop of `FocalPointPicker` is called at the end of drag operations. Previously, it was called repetitively while dragging.

### New Feature

-   Supports ref forwarding in `withNotices` and `ResizableBox`.
-   Adds `onDrag` prop of `FocalPointPicker`.

### Bug Fix

-   Allows focus of the `FocalPointPicker` draggable area and adjustment with arrow keys. This was added in [#22531](https://github.com/WordPress/gutenberg/pull/22264) but was no longer working.

## 12.0.0 (2020-12-17)

### Enhancements

-   ComboboxControl: Deburr option labels before filter

### Breaking Change

-   Introduce support for other units and advanced CSS properties on `FontSizePicker`. Provided the value passed to the `FontSizePicker` is a string or one of the size options passed is a string, onChange will start to be called with a string value instead of a number. On WordPress usage, font size options are now automatically converted to strings with the default "px" unit added.

## 10.1.0 (2020-09-03)

### New Feature

-   Add `ToolbarItem` component.
-   Support `label` prop on the `Toolbar` component.

### Deprecations

-   Deprecate the `Toolbar` component when used without the `label` prop. `ToolbarGroup` should be used instead.

## 10.0.0 (2020-07-07)

### Breaking Change

-   `NumberControl` no longer automatically transforms values when rendering `value` into a `<input />` HTML element.
-   `Dashicon` component no longer renders SVGs. If you rely on this component, make sure to load the dashicon font.

## 9.6.0 (2020-05-14)

### Bug Fix

-   Fix and issue that would cause the `Popover` component to throw an error under certain
    circumstances ([#22264](https://github.com/WordPress/gutenberg/pull/22264)).

### Deprecations

-   The `Guide` component no longer supports passing pages as children. Use the `pages` prop instead.
-   The `GuidePage` component is deprecated. Use the `pages` prop in `Guide` instead.

## 9.2.0 (2020-02-10)

### Enhancements

-   The `Notice` component will speak its message. With this new feature, a developer can control either the `spokenMessage` spoken message, or the `politeness` politeness level of the message.
-   The `Snackbar` component will speak its message. With this new feature, a developer can control either the `spokenMessage` spoken message, or the `politeness` politeness level of the message.
-   A `Notice` `actions` member can now assign `isPrimary` to render a primary button action associated with a notice message.

### Bug Fixes

-   Notice will assume a default status of 'info' if none is provided. This resolves an issue where the notice would be assigned a class name `is-undefined`. This was previously the effective default by styled appearance and should not be considered a breaking change in that regard.

## 9.0.0 (2020-01-13)

### New Features

-   Added a new `Guide` component which allows developers to easily present a user guide.

### Breaking Changes

-   `is-button` classname has been removed from the Button component.
-   The `is-default` classname is not applied automatically anymore.
-   By default Button components come with a fixed height and hover styles.

### Bug Fixes

-   Fixes a regression published in version 8.5.0 that would prevent some build tools from including
    styles provided in the packages build-styles directory.

### Deprecations

-   `isDefault` prop in `Button` has been deprecated. Consider using `isSecondary` instead.
-   `IconButton` has been deprecated. Use the `Button` component instead.

## 8.2.0 (2019-08-29)

### New Features

-   The bundled `re-resizable` dependency has been updated from requiring `5.0.1` to requiring `^6.0.0` ([#17011](https://github.com/WordPress/gutenberg/pull/17011)).

## 8.1.0 (2019-08-05)

### New Features

-   Added a new `popoverProps` prop to the `Dropdown` component which allows users of the `Dropdown` component to pass props directly to the `Popover` component.
-   Added and documented `hideLabelFromVision` prop to `BaseControl` used by `SelectControl`, `TextControl`, and `TextareaControl`.
-   Added a new `popoverProps` prop to the `DropdownMenu` component which allows to pass props directly to the nested `Popover` component.
-   Added a new `toggleProps` prop to the `DropdownMenu` component which allows to pass props directly to the nested `IconButton` component.
-   Added a new `menuProps` prop to the `DropdownMenu` component which allows to pass props directly to the nested `NavigableMenu` component.

### Deprecations

-   `menuLabel` prop in `DropdownComponent` has been deprecated. Consider using `menuProps` object and its `aria-label` property instead.
-   `position` prop in `DropdownComponent` has been deprecated. Consider using `popoverProps` object and its `position` property instead.

### Bug Fixes

-   The `Button` component will no longer assign default styling (`is-default` class) when explicitly assigned as primary (the `isPrimary` prop). This should resolve potential conflicts affecting a combination of `isPrimary`, `isDefault`, and `isLarge` / `isSmall`, where the busy animation would appear with incorrect coloring.

### Deprecations

-   The `Popover` component `onClickOutside` prop has been deprecated. Use `onFocusOutside` instead.

### Internal

-   The `Dropdown` component has been refactored to focus changes using the `Popover` component's `onFocusOutside` prop.
-   The `MenuItem` component will now always use an `IconButton`. This prevents a focus loss when clicking a menu item.
-   Package no longer depends on external `react-click-outside` library.

## 8.0.0 (2019-06-12)

### New Feature

-   Add new `BlockQuotation` block to the primitives folder to support blockquote in a multiplatform way. [#15482](https://github.com/WordPress/gutenberg/pull/15482).
-   `DropdownMenu` now supports passing a [render prop](https://reactjs.org/docs/render-props.html#using-props-other-than-render) as children for more advanced customization.

### Internal

-   `MenuGroup` no longer uses `NavigableMenu` internally. It needs to be explicitly wrapped with `NavigableMenu` to bring back the same behavior.

### Documentation

-   Added missing documentation for `DropdownMenu` props `menuLabel`, `position`, `className`.

### Breaking Change

-   `ServerSideRender` is no longer part of components. It was extracted to an independent package `@wordpress/server-side-render`.

### Bug Fix

-   Although `DateTimePicker` does not allow picking the seconds, passed the current seconds as the selected value for seconds when calling `onChange`. Now it passes zero.

## 7.4.0 (2019-05-21)

### New Feature

-   Added a new `HorizontalRule` component.
-   Added a new `Snackbar` component.

### Bug Fix

-   Fixed display of reset button when using RangeControl `allowReset` prop.
-   Fixed minutes field of `DateTimePicker` missed '0' before single digit values.

## 7.3.0 (2019-04-16)

### New Features

-   Added a new `render` property to `FormFileUpload` component. Allowing users of the component to custom the UI for their needs.
-   Added a new `BaseControl.VisualLabel` component.
-   Added a new `preview` prop to the `Placeholder` component which allows to display a preview, for example a media preview when the Placeholder is used in media editing contexts.
-   Added a new `anchorRect` prop to `Popover` which enables a developer to provide a custom `DOMRect` object at which to position the popover.

### Improvements

-   Limit `Base Control Label` to the width of its content.

### Bug fixes

-   Fix `instanceId` prop passed through to `Button` component via `MenuItems` producing React console error. Fixed by removing the unnecessary use of `withInstanceId` on the `MenuItems` component [#14599](https://github.com/WordPress/gutenberg/pull/14599)

## 7.2.0 (2019-03-20)

### Improvements

-   Make `RangeControl` validation rely on the `checkValidity` provided by the browsers instead of using our own validation.

### Bug Fixes

-   Fix a problem that made `RangeControl` not work as expected with float values.

## 7.1.0 (2019-03-06)

### New Features

-   Added a new `Animate` component.

### Improvements

-   `withFilters` has been optimized to avoid binding hook handlers for each mounted instance of the component, instead using a single centralized hook delegator.
-   `withFilters` has been optimized to reuse a single shared component definition for all filtered instances of the component.
-   Make `RangeControl` validate min and max properties.

### Bug Fixes

-   Resolves a conflict where two instance of Slot would produce an inconsistent or duplicated rendering output.
-   Allow years between 0 and 1970 in DateTime component.

### New Feature

-   `Dropdown` now has a `focusOnMount` prop which is passed directly to the contained `Popover`.
-   `DatePicker` has new prop `isInvalidDate` exposing react-dates' `isOutsideRange`.
-   `DatePicker` allows `null` as accepted value for `currentDate` prop to signify no date selection.

## 7.0.5 (2019-01-03)

## 7.0.4 (2018-12-12)

## 7.0.3 (2018-11-30)

## 7.0.2 (2018-11-22)

## 7.0.1 (2018-11-21)

## 7.0.0 (2018-11-20)

### Breaking Change

-   `Dropdown.refresh()` has been removed. The contained `Popover` is now automatically refreshed.

## 6.0.2 (2018-11-15)

## 6.0.1 (2018-11-12)

### Bug Fixes

-   Avoid constantly recomputing the popover position.

### Polish

-   Remove `<DateTimePicker />` obsolete `locale` prop (and pass-through to child components) and obsolete `is12Hour` prop pass through to `<DateTime />` [#11649](https://github.com/WordPress/gutenberg/pull/11649)

## 6.0.0 (2018-11-12)

### Breaking Change

-   The `PanelColor` component has been removed.

## 5.1.1 (2018-11-09)

## 5.1.0 (2018-11-09)

### New Feature

-   Adjust a11y roles for MenuItem component, so that aria-checked is used properly, related change in Editor/Components/BlockNavigationList ([#11431](https://github.com/WordPress/gutenberg/issues/11431)).
-   `Popover` components are now automatically refreshed every 0.5s in order to recalculate their size or position.

### Deprecation

-   `Dropdown.refresh()` has been deprecated as the contained `Popover` is now automatically refreshed.

## 5.0.2 (2018-11-03)

### Polish

-   Forward `ref` in the `PanelBody` component.
-   Tooltip are no longer removed when Button becomes disabled, it's left to the component rendering the Tooltip.
-   Forward `ref` support in `TabbableContainer` and `NavigableMenu` components.

## 5.0.1 (2018-10-30)

## 5.0.0 (2018-10-29)

### Breaking Change

-   `AccessibleSVG` component has been removed. Please use `SVG` instead.

### New Feature

-   The `Notice` component accepts an array of action objects via the `actions` prop. Each member object should contain a `label` and either a `url` link string or `onClick` callback function.

## 4.2.1 (2018-10-22)

### Bug Fix

-   Fix importing `react-dates` stylesheet in production.

## 4.2.0 (2018-10-19)

### New Feature

-   Added a new `ColorPicker` component ([#10564](https://github.com/WordPress/gutenberg/pull/10564)).
-   `MenuItem` now accepts an `info` prop for including an extended description.

### Bug Fix

-   `IconButton` correctly respects a passed `aria-label` prop.

### Deprecation

-   `PanelColor` has been deprecated in favor of `wp.editor.PanelColorSettings`.

## 4.1.2 (2018-10-18)

## 4.1.0 (2018-10-10)

### New Feature

-   Added a new `ResizableBox` component.

## 4.0.0 (2018-09-30)

### Breaking Change

-   `Draggable` as a DOM node drag handler has been removed. Please, use `Draggable` as a wrap component for your DOM node drag handler.

### Deprecation

-   Renamed `AccessibleSVG` component to `SVG`.

## 3.0.0 (2018-09-05)

### Breaking Change

-   `withAPIData` has been removed. Please use the Core Data module or `@wordpress/api-fetch` directly instead.
-   `Draggable` as a DOM node drag handler has been deprecated. Please, use `Draggable` as a wrap component for your DOM node drag handler.
-   Change how required built-ins are polyfilled with Babel 7 ([#9171](https://github.com/WordPress/gutenberg/pull/9171)). If you're using an environment that has limited or no support for ES2015+ such as lower versions of IE then using [core-js](https://github.com/zloirock/core-js) or [@babel/polyfill](https://babeljs.io/docs/en/next/babel-polyfill) will add support for these methods.
-   `withContext` has been removed. Please use `wp.element.createContext` instead. See: https://reactjs.org/docs/context.html.

### New Feature

-   Added a new `AccessibleSVG` component.<|MERGE_RESOLUTION|>--- conflicted
+++ resolved
@@ -9,12 +9,8 @@
 
 ### Bug Fix
 
-<<<<<<< HEAD
-- `Popover`: Pin `react-dropdown-menu` version to avoid breaking changes in dependency updates. ([52356](https://github.com/WordPress/gutenberg/pull/52356)).
-- `Item`: Unify focus style and add default font styles. ([52495](https://github.com/WordPress/gutenberg/pull/52495)).
-=======
 -   `Popover`: Pin `react-dropdown-menu` version to avoid breaking changes in dependency updates. ([52356](https://github.com/WordPress/gutenberg/pull/52356)).
->>>>>>> 033c5e3d
+-   `Item`: Unify focus style and add default font styles. ([52495](https://github.com/WordPress/gutenberg/pull/52495)).
 
 ## 25.3.0 (2023-07-05)
 
