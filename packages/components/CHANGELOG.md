--- conflicted
+++ resolved
@@ -4,13 +4,10 @@
 
 ### Enhancements
 
-<<<<<<< HEAD
 -   `Tabs`: Animate indicator ([#60560](https://github.com/WordPress/gutenberg/pull/60560)).
-=======
 -   `ExternalLink`: Use unicode arrow instead of svg icon ([#60255](https://github.com/WordPress/gutenberg/pull/60255)).
 -   `ProgressBar`: Move the indicator width styles from emotion to a CSS variable ([#60388](https://github.com/WordPress/gutenberg/pull/60388)).
 -   `Text`: Add `text-wrap: pretty;` to improve wrapping. ([#60164](https://github.com/WordPress/gutenberg/pull/60164)).
->>>>>>> 9814fa20
 
 ## 27.3.0 (2024-04-03)
 
