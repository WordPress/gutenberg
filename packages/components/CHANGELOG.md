--- conflicted
+++ resolved
@@ -8,11 +8,8 @@
 -   `ProgressBar`: Use the theme system accent for indicator color ([#53347](https://github.com/WordPress/gutenberg/pull/53347)).
 -   `ProgressBar`: Use gray 300 for track color ([#53349](https://github.com/WordPress/gutenberg/pull/53349)).
 -   `Modal`: add `headerActions` prop to render buttons in the header. ([#53328](https://github.com/WordPress/gutenberg/pull/53328)).
-<<<<<<< HEAD
+-   `Snackbar`: Snackbar design and motion improvements ([#53248](https://github.com/WordPress/gutenberg/pull/53248))
 -   `NumberControl`: Add `spinFactor` prop for adjusting the amount by which the spin controls change the value ([#52902](https://github.com/WordPress/gutenberg/pull/52902)).
-=======
--   `Snackbar`: Snackbar design and motion improvements ([#53248](https://github.com/WordPress/gutenberg/pull/53248))
->>>>>>> 7050a7b9
 
 ### Bug Fix
 
