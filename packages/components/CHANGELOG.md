--- conflicted
+++ resolved
@@ -12,11 +12,8 @@
 -   `MenuItemsChoice`, `MenuItem`: Support a `disabled` prop on a menu item ([#52737](https://github.com/WordPress/gutenberg/pull/52737)).
 -   `TabPanel`: Introduce a new version of `TabPanel` with updated internals and improved adherence to ARIA guidance on `tabpanel` focus behavior while maintaining the same functionality and API surface.([#52133](https://github.com/WordPress/gutenberg/pull/52133)).
 -   `Theme`: Expose via private APIs ([#53262](https://github.com/WordPress/gutenberg/pull/53262)).
-<<<<<<< HEAD
+-   `ProgressBar`: Use the theme system accent for indicator color ([#53347](https://github.com/WordPress/gutenberg/pull/53347)).
 -   `NumberControl`: Add `spincrement` prop to allow for opting into alternative rounding behavior ([#52902](https://github.com/WordPress/gutenberg/pull/52902)).
-=======
--   `ProgressBar`: Use the theme system accent for indicator color ([#53347](https://github.com/WordPress/gutenberg/pull/53347)).
->>>>>>> fdbe9a96
 
 ### Bug Fix
 
