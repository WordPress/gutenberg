--- conflicted
+++ resolved
@@ -1,5 +1,3 @@
-<<<<<<< HEAD
-=======
 ## 7.2.0 (Unreleased)
 
 ### Improvements
@@ -10,7 +8,6 @@
 
 - Fix a problem that made `RangeControl` not work as expected with float values.
 
->>>>>>> 7e5f1d84
 ## 7.1.0 (2019-03-06)
 
 ### New Features
