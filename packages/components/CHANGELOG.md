<!-- Learn how to maintain this file at https://github.com/WordPress/gutenberg/tree/HEAD/packages#maintaining-changelogs. -->

## Unreleased

### Bug Fix

-   `FocalPointUnitControl`: Add aria-labels ([#50993](https://github.com/WordPress/gutenberg/pull/50993)).

### Enhancements
<<<<<<< HEAD
-   `RangeControl`: Add `__next40pxDefaultSize` prop to opt into the new 40px default size ([#49105](https://github.com/WordPress/gutenberg/pull/49105)).

-   `Button`: Add `__next32pxSmallSize` prop to opt into the new 32px size when the `isSmall` prop is enabled ([#51012](https://github.com/WordPress/gutenberg/pull/51012)).

### Experimental
=======

-   Wrapped `TabPanel` in a `forwardRef` call ([#50199](https://github.com/WordPress/gutenberg/pull/50199)).
-   `ColorPalette`: Improve readability of color name and value, and improve rendering of partially transparent colors ([#50450](https://github.com/WordPress/gutenberg/pull/50450)).
-   `Button`: Add `__next32pxSmallSize` prop to opt into the new 32px size when the `isSmall` prop is enabled ([#51012](https://github.com/WordPress/gutenberg/pull/51012)).
>>>>>>> 95336bf5

### Experimental

-   `DropdownMenu` v2: Tweak styles ([#50967](https://github.com/WordPress/gutenberg/pull/50967), [#51097](https://github.com/WordPress/gutenberg/pull/51097)).
-   `DropdownMenu` v2: change default placement to match the legacy `DropdownMenu` component  ([#51133](https://github.com/WordPress/gutenberg/pull/51133)).
-   `DropdownMenu` v2: Render in the default `Popover.Slot` ([#51046](https://github.com/WordPress/gutenberg/pull/51046)).

## 25.0.0 (2023-05-24)

### Breaking Changes

-   `DateTime`: Remove previously deprecated props, `__nextRemoveHelpButton` and `__nextRemoveResetButton` ([#50724](https://github.com/WordPress/gutenberg/pull/50724)).

### Internal

-   `Modal`: Remove children container's unused class name ([#50655](https://github.com/WordPress/gutenberg/pull/50655)).
-   `DropdownMenu`: Convert to TypeScript ([#50187](https://github.com/WordPress/gutenberg/pull/50187)).
-   Added experimental v2 of `DropdownMenu` ([#49473](https://github.com/WordPress/gutenberg/pull/49473)).
-   `ColorPicker`: its private `SelectControl` component no longer hides BackdropUI, thus making its focus state visible for keyboard users ([#50703](https://github.com/WordPress/gutenberg/pull/50703)).

### Bug Fix

-   `ColorPicker`: Add an outline when the color picker select box is focused([#50609](https://github.com/WordPress/gutenberg/pull/50609)).
-   `InputControl`: Fix focus style to support Windows High Contrast mode ([#50772](https://github.com/WordPress/gutenberg/pull/50772)).
-   `ToggleGroupControl`: Fix focus and selected style to support Windows High Contrast mode ([#50785](https://github.com/WordPress/gutenberg/pull/50785)).
-   `SearchControl`: Adjust icon styles to fix alignment issues in the block inserter ([#50439](https://github.com/WordPress/gutenberg/pull/50439)).

### Enhancements

-   `Tooltip`: Update background color so tooltip boundaries are more visible in the site editor ([#50792](https://github.com/WordPress/gutenberg/pull/50792)).
-   `FontSizePicker`: Tweak the header spacing to be more consistent with other design tools ([#50855](https://github.com/WordPress/gutenberg/pull/50855)).

## 24.0.0 (2023-05-10)

### Breaking Changes

-   `onDragStart` in `<Draggable>` is now a synchronous function to allow setting additional data for `event.dataTransfer` ([#49673](https://github.com/WordPress/gutenberg/pull/49673)).

### Bug Fix

-   `NavigableContainer`: do not trap focus in `TabbableContainer` ([#49846](https://github.com/WordPress/gutenberg/pull/49846)).
-   Update `<Button>` component to have a transparent background for its tertiary disabled state, to match its enabled state. ([#50496](https://github.com/WordPress/gutenberg/pull/50496)).

### Internal

-   `NavigableContainer`: Convert to TypeScript ([#49377](https://github.com/WordPress/gutenberg/pull/49377)).
-   `ToolbarItem`: Convert to TypeScript ([#49190](https://github.com/WordPress/gutenberg/pull/49190)).
-   Move rich-text related types to the rich-text package ([#49651](https://github.com/WordPress/gutenberg/pull/49651)).
-   `SlotFill`: simplified the implementation and removed unused code ([#50098](https://github.com/WordPress/gutenberg/pull/50098) and [#50133](https://github.com/WordPress/gutenberg/pull/50133)).

### Documentation

-   `TreeGrid`: Update docs with `data-expanded` attribute usage ([#50026](https://github.com/WordPress/gutenberg/pull/50026)).
-   Consolidate multiple versions of `README` and `CONTRIBUTING` docs, and add them to Storybook ([#50226](https://github.com/WordPress/gutenberg/pull/50226)).
-   `DimensionControl`: Use WordPress package instead of react in code example ([#50435](https://github.com/WordPress/gutenberg/pull/50435)).

### Enhancements

-   `FormTokenField`, `ComboboxControl`: Add `__next40pxDefaultSize` prop to opt into the new 40px default size, superseding the `__next36pxDefaultSize` prop ([#50261](https://github.com/WordPress/gutenberg/pull/50261)).
-   `Modal`: Add css class to children container ([#50099](https://github.com/WordPress/gutenberg/pull/50099)).
-   `Button`: Add `__next40pxDefaultSize` prop to opt into the new 40px default size ([#50254](https://github.com/WordPress/gutenberg/pull/50254)).
-   `PaletteEdit`: Allow custom popover configuration ([#49975](https://github.com/WordPress/gutenberg/pull/49975)).
-   Change the default color scheme to use the new WP Blueberry color. See PR description for instructions on how to restore the previous color scheme when using in a non-WordPress context ([#50193](https://github.com/WordPress/gutenberg/pull/50193)).
-   `CheckboxControl`, `CustomGradientPicker`, `FormToggle`, : Refactor and correct the focus style for consistency ([#50127](https://github.com/WordPress/gutenberg/pull/50127)).
-   `Button`, update spacing values in `has-text has-icon` buttons. ([#50277](https://github.com/WordPress/gutenberg/pull/50277)).
-   `Button`, remove custom padding applied to `tertiary` variant. ([#50276](https://github.com/WordPress/gutenberg/pull/50276)).
-   `Modal`: Correct padding for title less confirm variant. ([#50283](https://github.com/WordPress/gutenberg/pull/50283)).

## 23.9.0 (2023-04-26)

### Internal

-   `BottomSheetCell`: Refactor away from Lodash (mobile) ([#49794](https://github.com/WordPress/gutenberg/pull/49794)).
-   `parseStylesVariables()`: Refactor away from Lodash (mobile) ([#49794](https://github.com/WordPress/gutenberg/pull/49794)).
-   Remove Lodash dependency from components package ([#49794](https://github.com/WordPress/gutenberg/pull/49794)).
-   Tweak `WordPressComponent` type so `selector` property is optional ([#49960](https://github.com/WordPress/gutenberg/pull/49960)).
-   Update `Modal` appearance on small screens ([#50039](https://github.com/WordPress/gutenberg/pull/50039)).
-   Update the framer motion dependency to the latest version `10.11.6` ([#49822](https://github.com/WordPress/gutenberg/pull/49822)).

### Enhancements

-   `Draggable`: Add `appendToOwnerDocument` prop to allow elementId based elements to be attached to the ownerDocument body ([#49911](https://github.com/WordPress/gutenberg/pull/49911)).
-   `TreeGrid`: Modify keyboard navigation code to use a data-expanded attribute if aria-expanded is to be controlled outside of the TreeGrid component ([#48461](https://github.com/WordPress/gutenberg/pull/48461)).
-   `Modal`: Equalize internal spacing ([#49890](https://github.com/WordPress/gutenberg/pull/49890)).
-   `Modal`: Increased border radius ([#49870](https://github.com/WordPress/gutenberg/pull/49870)).
-   `Modal`: Updated spacing / dimensions of `isFullScreen` ([#49894](https://github.com/WordPress/gutenberg/pull/49894)).
-   `SlotFill`: Added util for creating private SlotFills and supporting Symbol keys ([#49819](https://github.com/WordPress/gutenberg/pull/49819)).
-   `IconType`: Export for external use ([#49649](https://github.com/WordPress/gutenberg/pull/49649)).

### Bug Fix

-   `CheckboxControl`: Add support custom IDs ([#49977](https://github.com/WordPress/gutenberg/pull/49977)).

### Documentation

-   `Autocomplete`: Add heading and fix type for `onReplace` in README. ([#49798](https://github.com/WordPress/gutenberg/pull/49798)).
-   `Autocomplete`: Update `Usage` section in README. ([#49965](https://github.com/WordPress/gutenberg/pull/49965)).

## 23.8.0 (2023-04-12)

### Internal

-   `Mobile` Refactor of the KeyboardAwareFlatList component.
-   Update `reakit` dependency to 1.3.11 ([#49763](https://github.com/WordPress/gutenberg/pull/49763)).

### Enhancements

-   `DropZone`: Smooth animation ([#49517](https://github.com/WordPress/gutenberg/pull/49517)).
-   `Navigator`: Add `skipFocus` property in `NavigateOptions`. ([#49350](https://github.com/WordPress/gutenberg/pull/49350)).
-   `Spinner`: add explicit opacity and background styles ([#49695](https://github.com/WordPress/gutenberg/pull/49695)).
-   Make TypeScript types available for consumers ([#49229](https://github.com/WordPress/gutenberg/pull/49229)).

### Bug Fix

-   `Snackbar`: Fix insufficient color contrast on hover ([#49682](https://github.com/WordPress/gutenberg/pull/49682)).

## 23.7.0 (2023-03-29)

### Internal

-   `Animate`: Convert to TypeScript ([#49243](https://github.com/WordPress/gutenberg/pull/49243)).
-   `CustomGradientPicker`: Convert to TypeScript ([#48929](https://github.com/WordPress/gutenberg/pull/48929)).
-   `ColorPicker`: Convert to TypeScript ([#49214](https://github.com/WordPress/gutenberg/pull/49214)).
-   `GradientPicker`: Convert to TypeScript ([#48316](https://github.com/WordPress/gutenberg/pull/48316)).
-   `FormTokenField`: Add a `__nextHasNoMarginBottom` prop to start opting into the margin-free styles ([48609](https://github.com/WordPress/gutenberg/pull/48609)).
-   `QueryControls`: Replace bottom margin overrides with `__nextHasNoMarginBottom`([47515](https://github.com/WordPress/gutenberg/pull/47515)).

### Enhancements

-   `CustomGradientPicker`: improve initial state UI ([#49146](https://github.com/WordPress/gutenberg/pull/49146)).
-   `AnglePickerControl`: Style to better fit in narrow contexts and improve RTL layout ([#49046](https://github.com/WordPress/gutenberg/pull/49046)).
-   `ImageSizeControl`: Use large 40px sizes ([#49113](https://github.com/WordPress/gutenberg/pull/49113)).

### Bug Fix

-   `CircularOptionPicker`: force swatches to visually render on top of the rest of the component's content ([#49245](https://github.com/WordPress/gutenberg/pull/49245)).
-   `InputControl`: Fix misaligned textarea input control ([#49116](https://github.com/WordPress/gutenberg/pull/49116)).
-   `ToolsPanel`: Ensure consistency in menu item order ([#49222](https://github.com/WordPress/gutenberg/pull/49222)).
-   `TabPanel`: fix initial tab selection & focus management ([#49368](https://github.com/WordPress/gutenberg/pull/49368)).

### Internal

-   `DuotonePicker`, `DuotoneSwatch`: Convert to TypeScript ([#49060](https://github.com/WordPress/gutenberg/pull/49060)).

## 23.6.0 (2023-03-15)

### Enhancements

-   `FontSizePicker`: Allow custom units for custom font size control ([#48468](https://github.com/WordPress/gutenberg/pull/48468)).
-   `Navigator`: Disable initial screen animation ([#49062](https://github.com/WordPress/gutenberg/pull/49062)).
-   `FormTokenField`: Hide suggestions list on blur event if the input value is invalid ([#48785](https://github.com/WordPress/gutenberg/pull/48785)).

### Bug Fix

-   `ResponsiveWrapper`: use `aspect-ratio` CSS prop, add support for `SVG` elements ([#48573](https://github.com/WordPress/gutenberg/pull/48573).
-   `ResizeTooltip`: Use `default.fontFamily` on tooltip ([#48805](https://github.com/WordPress/gutenberg/pull/48805).

### Internal

-   `Guide`: Convert to TypeScript ([#47493](https://github.com/WordPress/gutenberg/pull/47493)).
-   `SelectControl`: improve prop types for single vs multiple selection ([#47390](https://github.com/WordPress/gutenberg/pull/47390)).
-   `Navigation`: Convert to TypeScript ([#48742](https://github.com/WordPress/gutenberg/pull/48742)).
-   `PanelBody`: Convert to TypeScript ([#47702](https://github.com/WordPress/gutenberg/pull/47702)).
-   `withFilters` HOC: Convert to TypeScript ([#48721](https://github.com/WordPress/gutenberg/pull/48721)).
-   `withFallbackStyles` HOC: Convert to TypeScript ([#48720](https://github.com/WordPress/gutenberg/pull/48720)).
-   `withFocusReturn` HOC: Convert to TypeScript ([#48748](https://github.com/WordPress/gutenberg/pull/48748)).
-   `navigateRegions` HOC: Convert to TypeScript ([#48632](https://github.com/WordPress/gutenberg/pull/48632)).
-   `withSpokenMessages`: HOC: Convert to TypeScript ([#48163](https://github.com/WordPress/gutenberg/pull/48163)).
-   `withNotices`: HOC: Convert to TypeScript ([#49088](https://github.com/WordPress/gutenberg/pull/49088)).
-   `ToolbarButton`: Convert to TypeScript ([#47750](https://github.com/WordPress/gutenberg/pull/47750)).
-   `DimensionControl(Experimental)`: Convert to TypeScript ([#47351](https://github.com/WordPress/gutenberg/pull/47351)).
-   `PaletteEdit`: Convert to TypeScript ([#47764](https://github.com/WordPress/gutenberg/pull/47764)).
-   `QueryControls`: Refactor away from Lodash (`.groupBy`) ([#48779](https://github.com/WordPress/gutenberg/pull/48779)).
-   `ToolbarContext`: Convert to TypeScript ([#49002](https://github.com/WordPress/gutenberg/pull/49002)).

## 23.5.0 (2023-03-01)

### Enhancements

-   `ToolsPanel`: Separate reset all filter registration from items registration and support global resets ([#48123](https://github.com/WordPress/gutenberg/pull/48123)).

### Internal

-   `CircularOptionPicker`: Convert to TypeScript ([#47937](https://github.com/WordPress/gutenberg/pull/47937)).
-   `TabPanel`: Improve unit test in preparation for controlled component updates ([#48086](https://github.com/WordPress/gutenberg/pull/48086)).
-   `Autocomplete`: performance: avoid setting state on every value change ([#48485](https://github.com/WordPress/gutenberg/pull/48485)).
-   `Higher Order` -- `with-constrained-tabbing`: Convert to TypeScript ([#48162](https://github.com/WordPress/gutenberg/pull/48162)).
-   `Autocomplete`: Convert to TypeScript ([#47751](https://github.com/WordPress/gutenberg/pull/47751)).
-   `Autocomplete`: avoid calling setState on input ([#48565](https://github.com/WordPress/gutenberg/pull/48565)).

## 23.4.0 (2023-02-15)

### Bug Fix

-   `ToolsPanel`: fix type inconsistencies between types, docs and normal component usage ([47944](https://github.com/WordPress/gutenberg/pull/47944)).
-   `SelectControl`: Fix styling when `multiple` prop is enabled ([#47893](https://github.com/WordPress/gutenberg/pull/43213)).
-   `useAutocompleteProps`, `Autocomplete`: Make accessible when rendered in an iframe ([#47907](https://github.com/WordPress/gutenberg/pull/47907)).

### Enhancements

-   `ColorPalette`, `GradientPicker`, `PaletteEdit`, `ToolsPanel`: add new props to set a custom heading level ([43848](https://github.com/WordPress/gutenberg/pull/43848) and [#47788](https://github.com/WordPress/gutenberg/pull/47788)).
-   `ColorPalette`: ensure text label contrast checking works with CSS variables ([#47373](https://github.com/WordPress/gutenberg/pull/47373)).
-   `Navigator`: Support dynamic paths with parameters ([#47827](https://github.com/WordPress/gutenberg/pull/47827)).
-   `Navigator`: Support hierarchical paths navigation and add `NavigatorToParentButton` component ([#47883](https://github.com/WordPress/gutenberg/pull/47883)).

### Internal

-   `NavigatorButton`: Reuse `Button` types ([47754](https://github.com/WordPress/gutenberg/pull/47754)).
-   `CustomSelectControl`: lock the `__experimentalShowSelectedHint` prop ([#47229](https://github.com/WordPress/gutenberg/pull/47229)).
-   Lock the `__experimentalPopoverPositionToPlacement` function and rename it to `__experimentalPopoverLegacyPositionToPlacement` ([#47505](https://github.com/WordPress/gutenberg/pull/47505)).
-   `ComboboxControl`: Convert to TypeScript ([#47581](https://github.com/WordPress/gutenberg/pull/47581)).
-   `Panel`, `PanelHeader`, `PanelRow`: Convert to TypeScript ([#47259](https://github.com/WordPress/gutenberg/pull/47259)).
-   `BoxControl`: Convert to TypeScript ([#47622](https://github.com/WordPress/gutenberg/pull/47622)).
-   `AnglePickerControl`: Convert to TypeScript ([#45820](https://github.com/WordPress/gutenberg/pull/45820)).
-   `ResizableBox`: refactor styles to TypeScript ([47756](https://github.com/WordPress/gutenberg/pull/47756)).
-   `BorderBoxControl`: migrate tests to TypeScript, remove act() call ([47755](https://github.com/WordPress/gutenberg/pull/47755)).
-   `Toolbar`: Convert to TypeScript ([#47087](https://github.com/WordPress/gutenberg/pull/47087)).
-   `MenuItemsChoice`: Convert to TypeScript ([#47180](https://github.com/WordPress/gutenberg/pull/47180)).
-   `ToolsPanel`: Allow display of optional items when values are updated externally to item controls ([47727](https://github.com/WordPress/gutenberg/pull/47727)).
-   `ToolsPanel`: Ensure display of optional items when values are updated externally and multiple blocks selected ([47864](https://github.com/WordPress/gutenberg/pull/47864)).
-   `Navigator`: add more pattern matching tests, refine existing tests ([47910](https://github.com/WordPress/gutenberg/pull/47910)).
-   `ToolsPanel`: Refactor Storybook examples to TypeScript ([47944](https://github.com/WordPress/gutenberg/pull/47944)).
-   `ToolsPanel`: Refactor unit tests to TypeScript ([48275](https://github.com/WordPress/gutenberg/pull/48275)).

## 23.3.0 (2023-02-01)

### Deprecations

-   `NumberControl`: Clarify deprecation message about `hideHTMLArrows` prop ([#47370](https://github.com/WordPress/gutenberg/pull/47370)).

### Enhancements

-   `Dropdown`: deprecate `position` prop, use `popoverProps` instead ([46865](https://github.com/WordPress/gutenberg/pull/46865)).
-   `Button`: improve padding for buttons with icon and text. ([46764](https://github.com/WordPress/gutenberg/pull/46764)).
-   `ColorPalette`: Use computed color when css variable is passed to `ColorPicker` ([47181](https://github.com/WordPress/gutenberg/pull/47181)).
-   `Popover`: add `overlay` option to the `placement` prop ([47004](https://github.com/WordPress/gutenberg/pull/47004)).

### Internal

-   `Toolbar`: unify Storybook examples under one file, migrate from knobs to controls ([47117](https://github.com/WordPress/gutenberg/pull/47117)).
-   `DropdownMenu`: migrate Storybook to controls ([47149](https://github.com/WordPress/gutenberg/pull/47149)).
-   Removed deprecated `@storybook/addon-knobs` dependency from the package ([47152](https://github.com/WordPress/gutenberg/pull/47152)).
-   `ColorListPicker`: Convert to TypeScript ([#46358](https://github.com/WordPress/gutenberg/pull/46358)).
-   `KeyboardShortcuts`: Convert to TypeScript ([#47429](https://github.com/WordPress/gutenberg/pull/47429)).
-   `ColorPalette`, `BorderControl`, `GradientPicker`: refine types and logic around single vs multiple palettes ([#47384](https://github.com/WordPress/gutenberg/pull/47384)).
-   `Button`: Convert to TypeScript ([#46997](https://github.com/WordPress/gutenberg/pull/46997)).
-   `QueryControls`: Convert to TypeScript ([#46721](https://github.com/WordPress/gutenberg/pull/46721)).
-   `TreeGrid`: Convert to TypeScript ([#47516](https://github.com/WordPress/gutenberg/pull/47516)).
-   `Notice`: refactor to TypeScript ([47118](https://github.com/WordPress/gutenberg/pull/47118)).
-   `Popover`: Take iframe element scaling into account ([47004](https://github.com/WordPress/gutenberg/pull/47004)).

### Bug Fix

-   `TabPanel`: Fix initial tab selection when the tab declaration is lazily added to the `tabs` array ([47100](https://github.com/WordPress/gutenberg/pull/47100)).
-   `InputControl`: Avoid the "controlled to uncontrolled" warning by forcing the internal `<input />` element to be always in controlled mode ([47250](https://github.com/WordPress/gutenberg/pull/47250)).

## 23.2.0 (2023-01-11)

### Internal

-   `AlignmentMatrixControl`: Update center cell label to 'Center' instead of 'Center Center' ([#46852](https://github.com/WordPress/gutenberg/pull/46852)).
-   `Toolbar`: move all subcomponents under the same folder ([46951](https://github.com/WordPress/gutenberg/pull/46951)).
-   `Dashicon`: remove unnecessary type for `className` prop ([46849](https://github.com/WordPress/gutenberg/pull/46849)).
-   `ColorPicker` & `QueryControls`: Replace bottom margin overrides with `__nextHasNoMarginBottom` ([#46448](https://github.com/WordPress/gutenberg/pull/46448)).
-   `SandBox`: Convert to TypeScript ([#46478](https://github.com/WordPress/gutenberg/pull/46478)).
-   `ResponsiveWrapper`: Convert to TypeScript ([#46480](https://github.com/WordPress/gutenberg/pull/46480)).
-   `ItemGroup`: migrate Storybook to controls, refactor to TypeScript ([46945](https://github.com/WordPress/gutenberg/pull/46945)).

### Bug Fix

-   `Placeholder`: set fixed right margin for label's icon ([46918](https://github.com/WordPress/gutenberg/pull/46918)).
-   `TreeGrid`: Fix right-arrow keyboard navigation when a row contains more than two focusable elements ([46998](https://github.com/WordPress/gutenberg/pull/46998)).

## 23.1.0 (2023-01-02)

### Breaking Changes

-   `ColorPalette`: The experimental `__experimentalHasMultipleOrigins` prop has been removed ([#46315](https://github.com/WordPress/gutenberg/pull/46315)).

## 23.0.0 (2022-12-14)

### Breaking Changes

-   Updated dependencies to require React 18 ([45235](https://github.com/WordPress/gutenberg/pull/45235))

### New Feature

-   `TabPanel`: support manual tab activation ([#46004](https://github.com/WordPress/gutenberg/pull/46004)).
-   `TabPanel`: support disabled prop for tab buttons ([#46471](https://github.com/WordPress/gutenberg/pull/46471)).
-   `BaseControl`: Add `useBaseControlProps` hook to help generate id-releated props ([#46170](https://github.com/WordPress/gutenberg/pull/46170)).

### Bug Fix

-   `ColorPalette`: show "Clear" button even when colors array is empty ([#46001](https://github.com/WordPress/gutenberg/pull/46001)).
-   `InputControl`: Fix internal `Flex` wrapper usage that could add an unintended `height: 100%` ([#46213](https://github.com/WordPress/gutenberg/pull/46213)).
-   `Navigator`: Allow calling `goTo` and `goBack` twice in one render cycle ([#46391](https://github.com/WordPress/gutenberg/pull/46391)).
-   `Modal`: Fix unexpected modal closing in IME Composition ([#46453](https://github.com/WordPress/gutenberg/pull/46453)).
-   `Toolbar`: Fix duplicate focus style on anchor link button ([#46759](https://github.com/WordPress/gutenberg/pull/46759)).
-   `useNavigateRegions`: Ensure region navigation picks the next region based on where the current user focus is located instead of starting at the beginning ([#44883](https://github.com/WordPress/gutenberg/pull/44883)).
-   `ComboboxControl`: Fix unexpected behaviour in IME Composition ([#46827](https://github.com/WordPress/gutenberg/pull/46827)).

### Enhancements

-   `TabPanel`: Simplify tab-focus style. ([#46276](https://github.com/WordPress/gutenberg/pull/46276)).
-   `TabPanel`: Add ability to set icon only tab buttons ([#45005](https://github.com/WordPress/gutenberg/pull/45005)).
-   `InputControl`, `NumberControl`, `UnitControl`: Add `help` prop for additional description ([#45931](https://github.com/WordPress/gutenberg/pull/45931)).
-   `BorderControl`, `ColorPicker` & `QueryControls`: Replace bottom margin overrides with `__nextHasNoMarginBottom` ([#45985](https://github.com/WordPress/gutenberg/pull/45985)).
-   `CustomSelectControl`, `UnitControl`: Add `onFocus` and `onBlur` props ([#46096](https://github.com/WordPress/gutenberg/pull/46096)).
-   `ResizableBox`: Prevent unnecessary paint on resize handles ([#46196](https://github.com/WordPress/gutenberg/pull/46196)).
-   `Popover`: Prevent unnecessary paint caused by using outline ([#46201](https://github.com/WordPress/gutenberg/pull/46201)).
-   `PaletteEdit`: Global styles: add onChange actions to color palette items [#45681](https://github.com/WordPress/gutenberg/pull/45681).
-   Lighten the border color on control components ([#46252](https://github.com/WordPress/gutenberg/pull/46252)).
-   `Popover`: Prevent unnecessary paint when scrolling by using transform instead of top/left positionning ([#46187](https://github.com/WordPress/gutenberg/pull/46187)).
-   `CircularOptionPicker`: Prevent unecessary paint on hover ([#46197](https://github.com/WordPress/gutenberg/pull/46197)).

### Experimental

-   `TextControl`: Restrict `type` prop to `email`, `number`, `password`, `tel`, `text`, `search` or `url` ([#45433](https://github.com/WordPress/gutenberg/pull/45433/)).

### Internal

-   `useControlledValue`: let TypeScript infer the return type ([#46164](https://github.com/WordPress/gutenberg/pull/46164)).
-   `LinkedButton`: remove unnecessary `span` tag ([#46063](https://github.com/WordPress/gutenberg/pull/46063)).
-   NumberControl: refactor styles/tests/stories to TypeScript, replace fireEvent with user-event ([#45990](https://github.com/WordPress/gutenberg/pull/45990)).
-   `useBaseField`: Convert to TypeScript ([#45712](https://github.com/WordPress/gutenberg/pull/45712)).
-   `Dashicon`: Convert to TypeScript ([#45924](https://github.com/WordPress/gutenberg/pull/45924)).
-   `PaletteEdit`: add follow up changelog for #45681 and tests [#46095](https://github.com/WordPress/gutenberg/pull/46095).
-   `AlignmentMatrixControl`: Convert to TypeScript ([#46162](https://github.com/WordPress/gutenberg/pull/46162)).
-   `Theme`: Remove public export ([#46427](https://github.com/WordPress/gutenberg/pull/46427)).
-   `Autocomplete`: Refactor away from `_.find()` ([#46537](https://github.com/WordPress/gutenberg/pull/46537)).
-   `TabPanel`: Refactor away from `_.find()` ([#46537](https://github.com/WordPress/gutenberg/pull/46537)).
-   `BottomSheetPickerCell`: Refactor away from `_.find()` for mobile ([#46537](https://github.com/WordPress/gutenberg/pull/46537)).
-   Refactor global styles context away from `_.find()` for mobile ([#46537](https://github.com/WordPress/gutenberg/pull/46537)).
-   `Dropdown`: Convert to TypeScript ([#45787](https://github.com/WordPress/gutenberg/pull/45787)).

### Documentation

-   `Tooltip`: Add readme and unit tests for `shortcut` prop ([#46092](https://github.com/WordPress/gutenberg/pull/46092)).

## 22.1.0 (2022-11-16)

### Enhancements

-   `ColorPalette`, `BorderBox`, `BorderBoxControl`: polish and DRY prop types, add default values ([#45463](https://github.com/WordPress/gutenberg/pull/45463)).
-   `TabPanel`: Add ability to set icon only tab buttons ([#45005](https://github.com/WordPress/gutenberg/pull/45005)).

### Internal

-   `AnglePickerControl`: remove `:focus-visible' outline on `CircleOutlineWrapper` ([#45758](https://github.com/WordPress/gutenberg/pull/45758))

### Bug Fix

-   `FormTokenField`: Fix duplicate input in IME composition ([#45607](https://github.com/WordPress/gutenberg/pull/45607)).
-   `Autocomplete`: Check key events more strictly in IME composition ([#45626](https://github.com/WordPress/gutenberg/pull/45626)).
-   `Autocomplete`: Fix unexpected block insertion during IME composition ([#45510](https://github.com/WordPress/gutenberg/pull/45510)).
-   `Icon`: Making size prop work for icon components using dash icon strings ([#45593](https://github.com/WordPress/gutenberg/pull/45593))
-   `ToolsPanelItem`: Prevent unintended calls to onDeselect when parent panel is remounted and item is rendered via SlotFill ([#45673](https://github.com/WordPress/gutenberg/pull/45673))
-   `ColorPicker`: Prevent all number fields from becoming "0" when one of them is an empty string ([#45649](https://github.com/WordPress/gutenberg/pull/45649)).
-   `ToggleControl`: Fix toggle control label text overflow ([#45962](https://github.com/WordPress/gutenberg/pull/45962)).

### Internal

-   `ToolsPanel`: Update to fix `exhaustive-deps` eslint rule ([#45715](https://github.com/WordPress/gutenberg/pull/45715)).
-   `PaletteEditListView`: Update to ignore `exhaustive-deps` eslint rule ([#45467](https://github.com/WordPress/gutenberg/pull/45467)).
-   `Popover`: Update to pass `exhaustive-deps` eslint rule ([#45656](https://github.com/WordPress/gutenberg/pull/45656)).
-   `Flex`: Update to pass `exhaustive-deps` eslint rule ([#45528](https://github.com/WordPress/gutenberg/pull/45528)).
-   `withNotices`: Update to pass `exhaustive-deps` eslint rule ([#45530](https://github.com/WordPress/gutenberg/pull/45530)).
-   `ItemGroup`: Update to pass `exhaustive-deps` eslint rule ([#45531](https://github.com/WordPress/gutenberg/pull/45531)).
-   `TabPanel`: Update to pass `exhaustive-deps` eslint rule ([#45660](https://github.com/WordPress/gutenberg/pull/45660)).
-   `NavigatorScreen`: Update to pass `exhaustive-deps` eslint rule ([#45648](https://github.com/WordPress/gutenberg/pull/45648)).
-   `Draggable`: Convert to TypeScript ([#45471](https://github.com/WordPress/gutenberg/pull/45471)).
-   `MenuGroup`: Convert to TypeScript ([#45617](https://github.com/WordPress/gutenberg/pull/45617)).
-   `useCx`: fix story to satisfy the `react-hooks/exhaustive-deps` eslint rule ([#45614](https://github.com/WordPress/gutenberg/pull/45614))
-   Activate the `react-hooks/exhuastive-deps` eslint rule for the Components package ([#41166](https://github.com/WordPress/gutenberg/pull/41166))
-   `Snackbar`: Convert to TypeScript ([#45472](https://github.com/WordPress/gutenberg/pull/45472)).

### Experimental

-   `ToggleGroupControl`: Only show enclosing border when `isBlock` and not `isDeselectable` ([#45492](https://github.com/WordPress/gutenberg/pull/45492)).
-   `Theme`: Add support for custom `background` color ([#45466](https://github.com/WordPress/gutenberg/pull/45466)).

## 22.0.0 (2022-11-02)

### Breaking Changes

-   `Popover`: The deprecated `range` and `__unstableShift` props have been removed ([#45195](https://github.com/WordPress/gutenberg/pull/45195)).

### Deprecations

-   `Popover`: the deprecation messages for anchor-related props (`anchorRef`, `anchorRect`, `getAnchorRect`) have been updated ([#45195](https://github.com/WordPress/gutenberg/pull/45195)).
-   `RadioGroup`: Mark as deprecated, in favor of `RadioControl` and `ToggleGroupControl` ([#45389](https://github.com/WordPress/gutenberg/pull/45389)).
-   `Popover`: the deprecation messages for anchor-related props (`anchorRef`, `anchorRect`, `getAnchorRect`) have been updated. ([#45195](https://github.com/WordPress/gutenberg/pull/45195)).
-   `Popover`: The `isAlternate` prop has been replaced with a `variant` prop that can be called with the `'toolbar'` string ([#45137](https://github.com/WordPress/gutenberg/pull/45137)).

### New Feature

-   `BoxControl` & `CustomSelectControl`: Add `onMouseOver` and `onMouseOut` callback props to allow handling of these events by parent components ([#44955](https://github.com/WordPress/gutenberg/pull/44955))
-   `Popover`: A `variant` prop has been added to style popovers, with `'unstyled'` and `'toolbar'` possible values ([#45137](https://github.com/WordPress/gutenberg/pull/45137)).

### Enhancements

-   `FontSizePicker`: Pass the preset object to the onChange callback to allow conversion from preset slugs to CSS vars ([#44967](https://github.com/WordPress/gutenberg/pull/44967)).
-   `FontSizePicker`: Improved slider design when `withSlider` is set ([#44598](https://github.com/WordPress/gutenberg/pull/44598)).
-   `ToggleControl`: Improved types for the `help` prop, covering the dynamic render function option, and enabled the dynamic `help` behavior only for a controlled component ([#45279](https://github.com/WordPress/gutenberg/pull/45279)).
-   `BorderControl` & `BorderBoxControl`: Replace `__next36pxDefaultSize` with "default" and "large" size variants ([#41860](https://github.com/WordPress/gutenberg/pull/41860)).
-   `UnitControl`: Remove outer wrapper to normalize className placement ([#41860](https://github.com/WordPress/gutenberg/pull/41860)).
-   `ColorPalette`: Fix transparent checkered background pattern ([#45295](https://github.com/WordPress/gutenberg/pull/45295)).
-   `ToggleGroupControl`: Add `isDeselectable` prop to allow deselecting the selected option ([#45123](https://github.com/WordPress/gutenberg/pull/45123)).
-   `FontSizePicker`: Improve hint text shown next to 'Font size' label ([#44966](https://github.com/WordPress/gutenberg/pull/44966)).

### Bug Fix

-   `useNavigateRegions`: Add new keyboard shortcut alias to cover backtick and tilde keys inconsistencies across browsers ([#45019](https://github.com/WordPress/gutenberg/pull/45019)).
-   `Button`: Tweak the destructive button primary, link, and default variants ([#44427](https://github.com/WordPress/gutenberg/pull/44427)).
-   `UnitControl`: Fix `disabled` style is overridden by core `form.css` style ([#45250](https://github.com/WordPress/gutenberg/pull/45250)).
-   `ItemGroup`: fix RTL `Item` styles when rendered as a button ([#45280](https://github.com/WordPress/gutenberg/pull/45280)).
-   `Button`: Fix RTL alignment for buttons containing an icon and text ([#44787](https://github.com/WordPress/gutenberg/pull/44787)).
-   `TabPanel`: Call `onSelect()` on every tab selection, regardless of whether it was triggered by user interaction ([#44028](https://github.com/WordPress/gutenberg/pull/44028)).
-   `FontSizePicker`: Fallback to font size `slug` if `name` is undefined ([#45041](https://github.com/WordPress/gutenberg/pull/45041)).
-   `AutocompleterUI`: fix issue where autocompleter UI would appear on top of other UI elements ([#44795](https://github.com/WordPress/gutenberg/pull/44795/))
-   `ExternalLink`: Fix to re-enable support for `onClick` event handler ([#45214](https://github.com/WordPress/gutenberg/pull/45214)).
-   `InputControl`: Allow inline styles to be applied to the wrapper not inner input ([#45340](https://github.com/WordPress/gutenberg/pull/45340/))

### Internal

-   `BorderBoxControl`: Convert stories to TypeScript and use Controls ([#45002](https://github.com/WordPress/gutenberg/pull/45002)).
-   `Disabled`: add a note in the docs about the lack of polyfill for the `inert` attribute ([#45272](https://github.com/WordPress/gutenberg/pull/45272))
-   `Snackbar`: updated to satisfy `react/exhaustive-deps` eslint rule ([#44934](https://github.com/WordPress/gutenberg/pull/44934))
-   `AnglePickerControl`: Set Storybook Label control type to 'text' ([#45122](https://github.com/WordPress/gutenberg/pull/45122)).
-   `SlotFill`: updated to satisfy `react/exhaustive-deps` eslint rule ([#44403](https://github.com/WordPress/gutenberg/pull/44403))
-   `Context`: updated to ignore `react/exhaustive-deps` eslint rule ([#45044](https://github.com/WordPress/gutenberg/pull/45044))
-   `Button`: Refactor Storybook to controls and align docs ([#44105](https://github.com/WordPress/gutenberg/pull/44105)).
-   `TabPanel`: updated to satisfy `react/exhaustive-deps` eslint rule ([#44935](https://github.com/WordPress/gutenberg/pull/44935))
-   `ColorPalette`: Convert to TypeScript ([#44632](https://github.com/WordPress/gutenberg/pull/44632)).
-   `UnitControl`: Add tests ([#45260](https://github.com/WordPress/gutenberg/pull/45260)).
-   `Disabled`: Refactor the component to rely on the HTML `inert` attribute.
-   `CustomGradientBar`: Refactor away from Lodash ([#45367](https://github.com/WordPress/gutenberg/pull/45367/)).
-   `TextControl`: Set Storybook control types on `help`, `label` and `type` ([#45405](https://github.com/WordPress/gutenberg/pull/45405)).
-   `Autocomplete`: use Popover's new `placement` prop instead of legacy `position` prop ([#44396](https://github.com/WordPress/gutenberg/pull/44396/)).
-   `SelectControl`: Add `onChange`, `onBlur` and `onFocus` to storybook actions ([#45432](https://github.com/WordPress/gutenberg/pull/45432/)).
-   `FontSizePicker`: Add more comprehensive tests ([#45298](https://github.com/WordPress/gutenberg/pull/45298)).
-   `FontSizePicker`: Refactor to use components instead of helper functions ([#44891](https://github.com/WordPress/gutenberg/pull/44891)).

### Experimental

-   `NumberControl`: Replace `hideHTMLArrows` prop with `spinControls` prop. Allow custom spin controls via `spinControls="custom"` ([#45333](https://github.com/WordPress/gutenberg/pull/45333)).

### Experimental

-   Theming: updated Components package to utilize the new `accent` prop of the experimental `Theme` component.

## 21.3.0 (2022-10-19)

### Bug Fix

-   `FontSizePicker`: Ensure that fluid font size presets appear correctly in the UI controls ([#44791](https://github.com/WordPress/gutenberg/pull/44791)).
-   `ToggleGroupControl`: Remove unsupported `disabled` prop from types, and correctly mark `label` prop as required ([#45114](https://github.com/WordPress/gutenberg/pull/45114)).
-   `Navigator`: prevent partially hiding focus ring styles, by removing unnecessary overflow rules on `NavigatorScreen` ([#44973](https://github.com/WordPress/gutenberg/pull/44973)).
-   `Navigator`: restore focus only once per location ([#44972](https://github.com/WordPress/gutenberg/pull/44972)).

### Documentation

-   `VisuallyHidden`: Add some notes on best practices around stacking contexts when using this component ([#44867](https://github.com/WordPress/gutenberg/pull/44867)).

### Internal

-   `Modal`: Convert to TypeScript ([#42949](https://github.com/WordPress/gutenberg/pull/42949)).
-   `Sandbox`: Use `toString` to create observe and resize script string ([#42872](https://github.com/WordPress/gutenberg/pull/42872)).
-   `Navigator`: refactor unit tests to TypeScript and to `user-event` ([#44970](https://github.com/WordPress/gutenberg/pull/44970)).
-   `Navigator`: Refactor Storybook code to TypeScript and controls ([#44979](https://github.com/WordPress/gutenberg/pull/44979)).
-   `withFilters`: Refactor away from `_.without()` ([#44980](https://github.com/WordPress/gutenberg/pull/44980/)).
-   `withFocusReturn`: Refactor tests to `@testing-library/react` ([#45012](https://github.com/WordPress/gutenberg/pull/45012)).
-   `ToolsPanel`: updated to satisfy `react/exhaustive-deps` eslint rule ([#45028](https://github.com/WordPress/gutenberg/pull/45028))
-   `Tooltip`: updated to ignore `react/exhaustive-deps` eslint rule ([#45043](https://github.com/WordPress/gutenberg/pull/45043))

## 21.2.0 (2022-10-05)

### Enhancements

-   `FontSizePicker`: Updated to take up full width of its parent and have a 40px Reset button when `size` is `__unstable-large` ((44559)[https://github.com/WordPress/gutenberg/pull/44559]).
-   `BorderBoxControl`: Omit unit select when width values are mixed ([#44592](https://github.com/WordPress/gutenberg/pull/44592))
-   `BorderControl`: Add ability to disable unit selection ([#44592](https://github.com/WordPress/gutenberg/pull/44592))

### Bug Fix

-   `Popover`: fix limitShift logic by adding iframe offset correctly ([#42950](https://github.com/WordPress/gutenberg/pull/42950)).
-   `Popover`: refine position-to-placement conversion logic, add tests ([#44377](https://github.com/WordPress/gutenberg/pull/44377)).
-   `ToggleGroupControl`: adjust icon color when inactive, from `gray-700` to `gray-900` ([#44575](https://github.com/WordPress/gutenberg/pull/44575)).
-   `TokenInput`: improve logic around the `aria-activedescendant` attribute, which was causing unintended focus behavior for some screen readers ([#44526](https://github.com/WordPress/gutenberg/pull/44526)).
-   `NavigatorScreen`: fix focus issue where back button received focus unexpectedly ([#44239](https://github.com/WordPress/gutenberg/pull/44239))
-   `FontSizePicker`: Fix header order in RTL languages ([#44590](https://github.com/WordPress/gutenberg/pull/44590)).

### Enhancements

-   `SuggestionList`: use `requestAnimationFrame` instead of `setTimeout` when scrolling selected item into view. This change improves the responsiveness of the `ComboboxControl` and `FormTokenField` components when rapidly hovering over the suggestion items in the list ([#44573](https://github.com/WordPress/gutenberg/pull/44573)).

### Internal

-   `Mobile` updated to ignore `react/exhaustive-deps` eslint rule ([#44207](https://github.com/WordPress/gutenberg/pull/44207)).
-   `Popover`: refactor unit tests to TypeScript and modern RTL assertions ([#44373](https://github.com/WordPress/gutenberg/pull/44373)).
-   `SearchControl`: updated to ignore `react/exhaustive-deps` eslint rule in native files([#44381](https://github.com/WordPress/gutenberg/pull/44381))
-   `ResizableBox` updated to pass the `react/exhaustive-deps` eslint rule ([#44370](https://github.com/WordPress/gutenberg/pull/44370)).
-   `Sandbox`: updated to satisfy `react/exhaustive-deps` eslint rule ([#44378](https://github.com/WordPress/gutenberg/pull/44378))
-   `FontSizePicker`: Convert to TypeScript ([#44449](https://github.com/WordPress/gutenberg/pull/44449)).
-   `FontSizePicker`: Replace SCSS with Emotion + components ([#44483](https://github.com/WordPress/gutenberg/pull/44483)).

### Experimental

-   Add experimental `Theme` component ([#44668](https://github.com/WordPress/gutenberg/pull/44668)).

## 21.1.0 (2022-09-21)

### Deprecations

-   `Popover`: added new `anchor` prop, supposed to supersede all previous anchor-related props (`anchorRef`, `anchorRect`, `getAnchorRect`). These older anchor-related props are now marked as deprecated and are scheduled to be removed in WordPress 6.3 ([#43691](https://github.com/WordPress/gutenberg/pull/43691)).

### Bug Fix

-   `Button`: Remove unexpected `has-text` class when empty children are passed ([#44198](https://github.com/WordPress/gutenberg/pull/44198)).
-   The `LinkedButton` to unlink sides in `BoxControl`, `BorderBoxControl` and `BorderRadiusControl` have changed from a rectangular primary button to an icon-only button, with a sentence case tooltip, and default-size icon for better legibility. The `Button` component has been fixed so when `isSmall` and `icon` props are set, and no text is present, the button shape is square rather than rectangular.

### New Features

-   `MenuItem`: Add suffix prop for injecting non-icon and non-shortcut content to menu items ([#44260](https://github.com/WordPress/gutenberg/pull/44260)).
-   `ToolsPanel`: Add subheadings to ellipsis menu and reset text to default control menu items ([#44260](https://github.com/WordPress/gutenberg/pull/44260)).

### Internal

-   `NavigationMenu` updated to ignore `react/exhaustive-deps` eslint rule ([#44090](https://github.com/WordPress/gutenberg/pull/44090)).
-   `RangeControl`: updated to pass `react/exhaustive-deps` eslint rule ([#44271](https://github.com/WordPress/gutenberg/pull/44271)).
-   `UnitControl` updated to pass the `react/exhaustive-deps` eslint rule ([#44161](https://github.com/WordPress/gutenberg/pull/44161)).
-   `Notice`: updated to satisfy `react/exhaustive-deps` eslint rule ([#44157](https://github.com/WordPress/gutenberg/pull/44157))

## 21.0.0 (2022-09-13)

### Deprecations

-   `FontSizePicker`: Deprecate bottom margin style. Add a `__nextHasNoMarginBottom` prop to start opting into the margin-free styles that will become the default in a future version, currently scheduled to be WordPress 6.4 ([#43870](https://github.com/WordPress/gutenberg/pull/43870)).
-   `AnglePickerControl`: Deprecate bottom margin style. Add a `__nextHasNoMarginBottom` prop to start opting into the margin-free styles that will become the default in a future version, currently scheduled to be WordPress 6.4 ([#43867](https://github.com/WordPress/gutenberg/pull/43867)).
-   `Popover`: deprecate `__unstableShift` prop in favour of new `shift` prop. The `__unstableShift` is currently scheduled for removal in WordPress 6.3 ([#43845](https://github.com/WordPress/gutenberg/pull/43845)).
-   `Popover`: removed the `__unstableObserveElement` prop, which is not necessary anymore. The functionality is now supported directly by the component without the need of an external prop ([#43617](https://github.com/WordPress/gutenberg/pull/43617)).

### Bug Fix

-   `Button`, `Icon`: Fix `iconSize` prop doesn't work with some icons ([#43821](https://github.com/WordPress/gutenberg/pull/43821)).
-   `InputControl`, `NumberControl`, `UnitControl`: Fix margin when `labelPosition` is `bottom` ([#43995](https://github.com/WordPress/gutenberg/pull/43995)).
-   `Popover`: enable auto-updating every animation frame ([#43617](https://github.com/WordPress/gutenberg/pull/43617)).
-   `Popover`: improve the component's performance and reactivity to prop changes by reworking its internals ([#43335](https://github.com/WordPress/gutenberg/pull/43335)).
-   `NavigatorScreen`: updated to satisfy `react/exhaustive-deps` eslint rule ([#43876](https://github.com/WordPress/gutenberg/pull/43876))
-   `Popover`: fix positioning when reference and floating elements are both within an iframe ([#43971](https://github.com/WordPress/gutenberg/pull/43971))

### Enhancements

-   `ToggleControl`: Add `__nextHasNoMargin` prop for opting into the new margin-free styles ([#43717](https://github.com/WordPress/gutenberg/pull/43717)).
-   `CheckboxControl`: Add `__nextHasNoMargin` prop for opting into the new margin-free styles ([#43720](https://github.com/WordPress/gutenberg/pull/43720)).
-   `FocalPointControl`: Add `__nextHasNoMargin` prop for opting into the new margin-free styles ([#43996](https://github.com/WordPress/gutenberg/pull/43996)).
-   `TextControl`, `TextareaControl`: Add `__nextHasNoMargin` prop for opting into the new margin-free styles ([#43782](https://github.com/WordPress/gutenberg/pull/43782)).
-   `Flex`: Remove margin-based polyfill implementation of flex `gap` ([#43995](https://github.com/WordPress/gutenberg/pull/43995)).
-   `RangeControl`: Tweak dark gray marking color to be consistent with the grays in `@wordpress/base-styles` ([#43773](https://github.com/WordPress/gutenberg/pull/43773)).
-   `UnitControl`: Tweak unit dropdown color to be consistent with the grays in `@wordpress/base-styles` ([#43773](https://github.com/WordPress/gutenberg/pull/43773)).
-   `SearchControl`: Add `__nextHasNoMargin` prop for opting into the new margin-free styles ([#43871](https://github.com/WordPress/gutenberg/pull/43871)).
-   `UnitControl`: Consistently hide spin buttons ([#43985](https://github.com/WordPress/gutenberg/pull/43985)).
-   `CardHeader`, `CardBody`, `CardFooter`: Tweak `isShady` background colors to be consistent with the grays in `@wordpress/base-styles` ([#43719](https://github.com/WordPress/gutenberg/pull/43719)).
-   `InputControl`, `SelectControl`: Tweak `disabled` colors to be consistent with the grays in `@wordpress/base-styles` ([#43719](https://github.com/WordPress/gutenberg/pull/43719)).
-   `FocalPointPicker`: Tweak media placeholder background color to be consistent with the grays in `@wordpress/base-styles` ([#43994](https://github.com/WordPress/gutenberg/pull/43994)).
-   `RangeControl`: Tweak rail, track, and mark colors to be consistent with the grays in `@wordpress/base-styles` ([#43994](https://github.com/WordPress/gutenberg/pull/43994)).
-   `UnitControl`: Tweak unit dropdown hover color to be consistent with the grays in `@wordpress/base-styles` ([#43994](https://github.com/WordPress/gutenberg/pull/43994)).

### Internal

-   `Icon`: Refactor tests to `@testing-library/react` ([#44051](https://github.com/WordPress/gutenberg/pull/44051)).
-   Fix TypeScript types for `isValueDefined()` and `isValueEmpty()` utility functions ([#43983](https://github.com/WordPress/gutenberg/pull/43983)).
-   `RadioControl`: Clean up styles to use less custom CSS ([#43868](https://github.com/WordPress/gutenberg/pull/43868)).
-   Remove unused `normalizeArrowKey` utility function ([#43640](https://github.com/WordPress/gutenberg/pull/43640/)).
-   `SearchControl`: Convert to TypeScript ([#43871](https://github.com/WordPress/gutenberg/pull/43871)).
-   `FormFileUpload`: Convert to TypeScript ([#43960](https://github.com/WordPress/gutenberg/pull/43960)).
-   `DropZone`: Convert to TypeScript ([#43962](https://github.com/WordPress/gutenberg/pull/43962)).
-   `ToggleGroupControl`: Rename `__experimentalIsIconGroup` prop to `__experimentalIsBorderless` ([#43771](https://github.com/WordPress/gutenberg/pull/43771/)).
-   `NumberControl`: Add TypeScript types ([#43791](https://github.com/WordPress/gutenberg/pull/43791/)).
-   Refactor `FocalPointPicker` to function component ([#39168](https://github.com/WordPress/gutenberg/pull/39168)).
-   `Guide`: use `code` instead of `keyCode` for keyboard events ([#43604](https://github.com/WordPress/gutenberg/pull/43604/)).
-   `ToggleControl`: Convert to TypeScript and streamline CSS ([#43717](https://github.com/WordPress/gutenberg/pull/43717)).
-   `FocalPointPicker`: Convert to TypeScript ([#43872](https://github.com/WordPress/gutenberg/pull/43872)).
-   `Navigation`: use `code` instead of `keyCode` for keyboard events ([#43644](https://github.com/WordPress/gutenberg/pull/43644/)).
-   `ComboboxControl`: Add unit tests ([#42403](https://github.com/WordPress/gutenberg/pull/42403)).
-   `NavigableContainer`: use `code` instead of `keyCode` for keyboard events, rewrite tests using RTL and `user-event` ([#43606](https://github.com/WordPress/gutenberg/pull/43606/)).
-   `ComboboxControl`: updated to satisfy `react/exhuastive-deps` eslint rule ([#41417](https://github.com/WordPress/gutenberg/pull/41417))
-   `FormTokenField`: Refactor away from Lodash ([#43744](https://github.com/WordPress/gutenberg/pull/43744/)).
-   `NavigatorButton`: updated to satisfy `react/exhaustive-deps` eslint rule ([#42051](https://github.com/WordPress/gutenberg/pull/42051))
-   `TabPanel`: Refactor away from `_.partial()` ([#43895](https://github.com/WordPress/gutenberg/pull/43895/)).
-   `Panel`: Refactor tests to `@testing-library/react` ([#43896](https://github.com/WordPress/gutenberg/pull/43896)).
-   `Popover`: refactor to TypeScript ([#43823](https://github.com/WordPress/gutenberg/pull/43823/)).
-   `BorderControl` and `BorderBoxControl`: replace temporary types with `Popover`'s types ([#43823](https://github.com/WordPress/gutenberg/pull/43823/)).
-   `DimensionControl`: Refactor tests to `@testing-library/react` ([#43916](https://github.com/WordPress/gutenberg/pull/43916)).
-   `withFilters`: Refactor tests to `@testing-library/react` ([#44017](https://github.com/WordPress/gutenberg/pull/44017)).
-   `IsolatedEventContainer`: Refactor tests to `@testing-library/react` ([#44073](https://github.com/WordPress/gutenberg/pull/44073)).
-   `KeyboardShortcuts`: Refactor tests to `@testing-library/react` ([#44075](https://github.com/WordPress/gutenberg/pull/44075)).
-   `Slot`/`Fill`: Refactor tests to `@testing-library/react` ([#44084](https://github.com/WordPress/gutenberg/pull/44084)).
-   `ColorPalette`: Refactor tests to `@testing-library/react` ([#44108](https://github.com/WordPress/gutenberg/pull/44108)).

## 20.0.0 (2022-08-24)

### Deprecations

-   `CustomSelectControl`: Deprecate constrained width style. Add a `__nextUnconstrainedWidth` prop to start opting into the unconstrained width that will become the default in a future version, currently scheduled to be WordPress 6.4 ([#43230](https://github.com/WordPress/gutenberg/pull/43230)).
-   `Popover`: deprecate `__unstableForcePosition` prop in favour of new `flip` and `resize` props. The `__unstableForcePosition` is currently scheduled for removal in WordPress 6.3 ([#43546](https://github.com/WordPress/gutenberg/pull/43546)).

### Bug Fix

-   `AlignmentMatrixControl`: keep the physical direction in RTL languages ([#43126](https://github.com/WordPress/gutenberg/pull/43126)).
-   `AlignmentMatrixControl`: Fix the `width` prop so it works as intended ([#43482](https://github.com/WordPress/gutenberg/pull/43482)).
-   `SelectControl`, `CustomSelectControl`: Truncate long option strings ([#43301](https://github.com/WordPress/gutenberg/pull/43301)).
-   `ToggleGroupControl`: Fix minor inconsistency in label height ([#43331](https://github.com/WordPress/gutenberg/pull/43331)).
-   `Popover`: fix and improve opening animation ([#43186](https://github.com/WordPress/gutenberg/pull/43186)).
-   `Popover`: fix incorrect deps in hooks resulting in incorrect positioning after calling `update` ([#43267](https://github.com/WordPress/gutenberg/pull/43267/)).
-   `FontSizePicker`: Fix excessive margin between label and input ([#43304](https://github.com/WordPress/gutenberg/pull/43304)).
-   Ensure all dependencies allow version ranges ([#43355](https://github.com/WordPress/gutenberg/pull/43355)).
-   `Popover`: make sure offset middleware always applies the latest frame offset values ([#43329](https://github.com/WordPress/gutenberg/pull/43329/)).
-   `Dropdown`: anchor popover to the dropdown wrapper (instead of the toggle) ([#43377](https://github.com/WordPress/gutenberg/pull/43377/)).
-   `Guide`: Fix error when rendering with no pages ([#43380](https://github.com/WordPress/gutenberg/pull/43380/)).
-   `Disabled`: preserve input values when toggling the `isDisabled` prop ([#43508](https://github.com/WordPress/gutenberg/pull/43508/))

### Enhancements

-   `GradientPicker`: Show custom picker before swatches ([#43577](https://github.com/WordPress/gutenberg/pull/43577)).
-   `CustomGradientPicker`, `GradientPicker`: Add `__nextHasNoMargin` prop for opting into the new margin-free styles ([#43387](https://github.com/WordPress/gutenberg/pull/43387)).
-   `ToolsPanel`: Tighten grid gaps ([#43424](https://github.com/WordPress/gutenberg/pull/43424)).
-   `ColorPalette`: Make popover style consistent ([#43570](https://github.com/WordPress/gutenberg/pull/43570)).
-   `ToggleGroupControl`: Improve TypeScript documentation ([#43265](https://github.com/WordPress/gutenberg/pull/43265)).
-   `ComboboxControl`: Normalize hyphen-like characters to an ASCII hyphen ([#42942](https://github.com/WordPress/gutenberg/pull/42942)).
-   `FormTokenField`: Refactor away from `_.difference()` ([#43224](https://github.com/WordPress/gutenberg/pull/43224/)).
-   `Autocomplete`: use `KeyboardEvent.code` instead of `KeyboardEvent.keyCode` ([#43432](https://github.com/WordPress/gutenberg/pull/43432/)).
-   `ConfirmDialog`: replace (almost) every usage of `fireEvent` with `@testing-library/user-event` ([#43429](https://github.com/WordPress/gutenberg/pull/43429/)).
-   `Popover`: Introduce new `flip` and `resize` props ([#43546](https://github.com/WordPress/gutenberg/pull/43546/)).

### Internal

-   `Tooltip`: Refactor tests to `@testing-library/react` ([#43061](https://github.com/WordPress/gutenberg/pull/43061)).
-   `ClipboardButton`, `FocusableIframe`, `IsolatedEventContainer`, `withConstrainedTabbing`, `withSpokenMessages`: Improve TypeScript types ([#43579](https://github.com/WordPress/gutenberg/pull/43579)).
-   Clean up unused and duplicate `COLORS` values ([#43445](https://github.com/WordPress/gutenberg/pull/43445)).
-   Update `floating-ui` to the latest version ([#43206](https://github.com/WordPress/gutenberg/pull/43206)).
-   `DateTimePicker`, `TimePicker`, `DatePicker`: Switch from `moment` to `date-fns` ([#43005](https://github.com/WordPress/gutenberg/pull/43005)).
-   `DatePicker`: Switch from `react-dates` to `use-lilius` ([#43005](https://github.com/WordPress/gutenberg/pull/43005)).
-   `DateTimePicker`: address feedback after recent refactor to `date-fns` and `use-lilius` ([#43495](https://github.com/WordPress/gutenberg/pull/43495)).
-   `convertLTRToRTL()`: Refactor away from `_.mapKeys()` ([#43258](https://github.com/WordPress/gutenberg/pull/43258/)).
-   `withSpokenMessages`: Update to use `@testing-library/react` ([#43273](https://github.com/WordPress/gutenberg/pull/43273)).
-   `MenuGroup`: Refactor unit tests to use `@testing-library/react` ([#43275](https://github.com/WordPress/gutenberg/pull/43275)).
-   `FormTokenField`: Refactor away from `_.uniq()` ([#43330](https://github.com/WordPress/gutenberg/pull/43330/)).
-   `contextConnect`: Refactor away from `_.uniq()` ([#43330](https://github.com/WordPress/gutenberg/pull/43330/)).
-   `ColorPalette`: Refactor away from `_.uniq()` ([#43330](https://github.com/WordPress/gutenberg/pull/43330/)).
-   `Guide`: Refactor away from `_.times()` ([#43374](https://github.com/WordPress/gutenberg/pull/43374/)).
-   `Disabled`: Convert to TypeScript ([#42708](https://github.com/WordPress/gutenberg/pull/42708)).
-   `Guide`: Update tests to use `@testing-library/react` ([#43380](https://github.com/WordPress/gutenberg/pull/43380)).
-   `Modal`: use `KeyboardEvent.code` instead of deprecated `KeyboardEvent.keyCode`. improve unit tests ([#43429](https://github.com/WordPress/gutenberg/pull/43429/)).
-   `FocalPointPicker`: use `KeyboardEvent.code`, partially refactor tests to modern RTL and `user-event` ([#43441](https://github.com/WordPress/gutenberg/pull/43441/)).
-   `CustomGradientPicker`: use `KeyboardEvent.code` instead of `KeyboardEvent.keyCode` ([#43437](https://github.com/WordPress/gutenberg/pull/43437/)).
-   `Card`: Convert to TypeScript ([#42941](https://github.com/WordPress/gutenberg/pull/42941)).
-   `NavigableContainer`: Refactor away from `_.omit()` ([#43474](https://github.com/WordPress/gutenberg/pull/43474/)).
-   `Notice`: Refactor away from `_.omit()` ([#43474](https://github.com/WordPress/gutenberg/pull/43474/)).
-   `Snackbar`: Refactor away from `_.omit()` ([#43474](https://github.com/WordPress/gutenberg/pull/43474/)).
-   `UnitControl`: Refactor away from `_.omit()` ([#43474](https://github.com/WordPress/gutenberg/pull/43474/)).
-   `BottomSheet`: Refactor away from `_.omit()` ([#43474](https://github.com/WordPress/gutenberg/pull/43474/)).
-   `DropZone`: Refactor away from `_.includes()` ([#43518](https://github.com/WordPress/gutenberg/pull/43518/)).
-   `NavigableMenu`: Refactor away from `_.includes()` ([#43518](https://github.com/WordPress/gutenberg/pull/43518/)).
-   `Tooltip`: Refactor away from `_.includes()` ([#43518](https://github.com/WordPress/gutenberg/pull/43518/)).
-   `TreeGrid`: Refactor away from `_.includes()` ([#43518](https://github.com/WordPress/gutenberg/pull/43518/)).
-   `FormTokenField`: use `KeyboardEvent.code`, refactor tests to modern RTL and `user-event` ([#43442](https://github.com/WordPress/gutenberg/pull/43442/)).
-   `DropdownMenu`: use `KeyboardEvent.code`, refactor tests to model RTL and `user-event` ([#43439](https://github.com/WordPress/gutenberg/pull/43439/)).
-   `Autocomplete`: Refactor away from `_.escapeRegExp()` ([#43629](https://github.com/WordPress/gutenberg/pull/43629/)).
-   `TextHighlight`: Refactor away from `_.escapeRegExp()` ([#43629](https://github.com/WordPress/gutenberg/pull/43629/)).

### Experimental

-   `FormTokenField`: add `__experimentalAutoSelectFirstMatch` prop to auto select the first matching suggestion on typing ([#42527](https://github.com/WordPress/gutenberg/pull/42527/)).
-   `Popover`: Deprecate `__unstableForcePosition`, now replaced by new `flip` and `resize` props ([#43546](https://github.com/WordPress/gutenberg/pull/43546/)).

## 19.17.0 (2022-08-10)

### Bug Fix

-   `Popover`: make sure that `ownerDocument` is always defined ([#42886](https://github.com/WordPress/gutenberg/pull/42886)).
-   `ExternalLink`: Check if the link is an internal anchor link and prevent anchor links from being opened. ([#42259](https://github.com/WordPress/gutenberg/pull/42259)).
-   `BorderControl`: Ensure box-sizing is reset for the control ([#42754](https://github.com/WordPress/gutenberg/pull/42754)).
-   `InputControl`: Fix acceptance of falsy values in controlled updates ([#42484](https://github.com/WordPress/gutenberg/pull/42484/)).
-   `Tooltip (Experimental)`, `CustomSelectControl`, `TimePicker`: Add missing font-size styles which were necessary in non-WordPress contexts ([#42844](https://github.com/WordPress/gutenberg/pull/42844/)).
-   `TextControl`, `TextareaControl`, `ToggleGroupControl`: Add `box-sizing` reset style ([#42889](https://github.com/WordPress/gutenberg/pull/42889)).
-   `Popover`: fix arrow placement and design ([#42874](https://github.com/WordPress/gutenberg/pull/42874/)).
-   `Popover`: fix minor glitch in arrow [#42903](https://github.com/WordPress/gutenberg/pull/42903)).
-   `ColorPicker`: fix layout overflow [#42992](https://github.com/WordPress/gutenberg/pull/42992)).
-   `ToolsPanel`: Constrain grid columns to 50% max-width ([#42795](https://github.com/WordPress/gutenberg/pull/42795)).
-   `Popover`: anchor correctly to parent node when no explicit anchor is passed ([#42971](https://github.com/WordPress/gutenberg/pull/42971)).
-   `ColorPalette`: forward correctly `popoverProps` in the `CustomColorPickerDropdown` component [#42989](https://github.com/WordPress/gutenberg/pull/42989)).
-   `ColorPalette`, `CustomGradientBar`: restore correct color picker popover position [#42989](https://github.com/WordPress/gutenberg/pull/42989)).
-   `Popover`: fix iframe offset not updating when iframe resizes ([#42971](https://github.com/WordPress/gutenberg/pull/43172)).

### Enhancements

-   `ToggleGroupControlOptionIcon`: Maintain square proportions ([#43060](https://github.com/WordPress/gutenberg/pull/43060/)).
-   `ToggleGroupControlOptionIcon`: Add a required `label` prop so the button is always accessibly labeled. Also removes `showTooltip` from the accepted prop types, as the tooltip will now always be shown. ([#43060](https://github.com/WordPress/gutenberg/pull/43060/)).
-   `SelectControl`, `CustomSelectControl`: Refresh and refactor chevron down icon ([#42962](https://github.com/WordPress/gutenberg/pull/42962)).
-   `FontSizePicker`: Add large size variant ([#42716](https://github.com/WordPress/gutenberg/pull/42716/)).
-   `Popover`: tidy up code, add more comments ([#42944](https://github.com/WordPress/gutenberg/pull/42944)).
-   Add `box-sizing` reset style mixin to utils ([#42754](https://github.com/WordPress/gutenberg/pull/42754)).
-   `ResizableBox`: Make tooltip background match `Tooltip` component's ([#42800](https://github.com/WordPress/gutenberg/pull/42800)).
-   Update control labels to the new uppercase styles ([#42789](https://github.com/WordPress/gutenberg/pull/42789)).
-   `UnitControl`: Update unit dropdown design for the large size variant ([#42000](https://github.com/WordPress/gutenberg/pull/42000)).
-   `BaseControl`: Add `box-sizing` reset style ([#42889](https://github.com/WordPress/gutenberg/pull/42889)).
-   `ToggleGroupControl`, `RangeControl`, `FontSizePicker`: Add `__nextHasNoMarginBottom` prop for opting into the new margin-free styles ([#43062](https://github.com/WordPress/gutenberg/pull/43062)).
-   `BoxControl`: Export `applyValueToSides` util function. ([#42733](https://github.com/WordPress/gutenberg/pull/42733/)).
-   `ColorPalette`: use index while iterating over color entries to avoid React "duplicated key" warning ([#43096](https://github.com/WordPress/gutenberg/pull/43096)).
-   `AnglePickerControl`: Add `__nextHasNoMarginBottom` prop for opting into the new margin-free styles ([#43160](https://github.com/WordPress/gutenberg/pull/43160/)).
-   `ComboboxControl`: Add `__nextHasNoMarginBottom` prop for opting into the new margin-free styles ([#43165](https://github.com/WordPress/gutenberg/pull/43165/)).

### Internal

-   `ToggleGroupControl`: Add `__experimentalIsIconGroup` prop ([#43060](https://github.com/WordPress/gutenberg/pull/43060/)).
-   `Flex`, `FlexItem`, `FlexBlock`: Convert to TypeScript ([#42537](https://github.com/WordPress/gutenberg/pull/42537)).
-   `InputControl`: Fix incorrect `size` prop passing ([#42793](https://github.com/WordPress/gutenberg/pull/42793)).
-   `Placeholder`: Convert to TypeScript ([#42990](https://github.com/WordPress/gutenberg/pull/42990)).
-   `Popover`: rewrite Storybook examples using controls [#42903](https://github.com/WordPress/gutenberg/pull/42903)).
-   `Swatch`: Remove component in favor of `ColorIndicator` [#43068](https://github.com/WordPress/gutenberg/pull/43068)).

## 19.16.0 (2022-07-27)

### Bug Fix

-   Context System: Stop explicitly setting `undefined` to the `children` prop. This fixes a bug where `Icon` could not be correctly rendered via the `as` prop of a context-connected component ([#42686](https://github.com/WordPress/gutenberg/pull/42686)).
-   `Popover`, `Dropdown`: Fix width when `expandOnMobile` is enabled ([#42635](https://github.com/WordPress/gutenberg/pull/42635/)).
-   `CustomSelectControl`: Fix font size and hover/focus style inconsistencies with `SelectControl` ([#42460](https://github.com/WordPress/gutenberg/pull/42460/)).
-   `AnglePickerControl`: Fix gap between elements in RTL mode ([#42534](https://github.com/WordPress/gutenberg/pull/42534)).
-   `ColorPalette`: Fix background image in RTL mode ([#42510](https://github.com/WordPress/gutenberg/pull/42510)).
-   `RangeControl`: clamp initialPosition between min and max values ([#42571](https://github.com/WordPress/gutenberg/pull/42571)).
-   `Tooltip`: avoid unnecessary re-renders of select child elements ([#42483](https://github.com/WordPress/gutenberg/pull/42483)).
-   `Popover`: Fix offset when the reference element is within an iframe. ([#42417](https://github.com/WordPress/gutenberg/pull/42417)).

### Enhancements

-   `BorderControl`: Improve labelling, tooltips and DOM structure ([#42348](https://github.com/WordPress/gutenberg/pull/42348/)).
-   `BaseControl`: Set zero padding on `StyledLabel` to ensure cross-browser styling ([#42348](https://github.com/WordPress/gutenberg/pull/42348/)).
-   `InputControl`: Implement wrapper subcomponents for adding responsive padding to `prefix`/`suffix` ([#42378](https://github.com/WordPress/gutenberg/pull/42378)).
-   `SelectControl`: Add flag for larger default size ([#42456](https://github.com/WordPress/gutenberg/pull/42456/)).
-   `UnitControl`: Update unit select's focus styles to match input's ([#42383](https://github.com/WordPress/gutenberg/pull/42383)).
-   `ColorPalette`: Display checkered preview background when `value` is transparent ([#42232](https://github.com/WordPress/gutenberg/pull/42232)).
-   `CustomSelectControl`: Add size variants ([#42460](https://github.com/WordPress/gutenberg/pull/42460/)).
-   `CustomSelectControl`: Add flag to opt in to unconstrained width ([#42460](https://github.com/WordPress/gutenberg/pull/42460/)).
-   `Dropdown`: Implement wrapper subcomponent for adding different padding to the dropdown content ([#42595](https://github.com/WordPress/gutenberg/pull/42595/)).
-   `BorderControl`: Render dropdown as prefix within its `UnitControl` ([#42212](https://github.com/WordPress/gutenberg/pull/42212/))
-   `UnitControl`: Update prop types to allow ReactNode as prefix ([#42212](https://github.com/WordPress/gutenberg/pull/42212/))
-   `ToolsPanel`: Updated README with panel layout information and more expansive usage example ([#42615](https://github.com/WordPress/gutenberg/pull/42615)).
-   `ComboboxControl`, `FormTokenField`: Add custom render callback for options in suggestions list ([#42597](https://github.com/WordPress/gutenberg/pull/42597/)).

### Internal

-   `ColorPicker`: Clean up implementation of 40px size ([#42002](https://github.com/WordPress/gutenberg/pull/42002/)).
-   `Divider`: Complete TypeScript migration ([#41991](https://github.com/WordPress/gutenberg/pull/41991)).
-   `Divider`, `Flex`, `Spacer`: Improve documentation for the `SpaceInput` prop ([#42376](https://github.com/WordPress/gutenberg/pull/42376)).
-   `Elevation`: Convert to TypeScript ([#42302](https://github.com/WordPress/gutenberg/pull/42302)).
-   `ScrollLock`: Convert to TypeScript ([#42303](https://github.com/WordPress/gutenberg/pull/42303)).
-   `Shortcut`: Convert to TypeScript ([#42272](https://github.com/WordPress/gutenberg/pull/42272)).
-   `TreeSelect`: Refactor away from `_.compact()` ([#42438](https://github.com/WordPress/gutenberg/pull/42438)).
-   `MediaEdit`: Refactor away from `_.compact()` for mobile ([#42438](https://github.com/WordPress/gutenberg/pull/42438)).
-   `BoxControl`: Refactor away from `_.isEmpty()` ([#42468](https://github.com/WordPress/gutenberg/pull/42468)).
-   `RadioControl`: Refactor away from `_.isEmpty()` ([#42468](https://github.com/WordPress/gutenberg/pull/42468)).
-   `SelectControl`: Refactor away from `_.isEmpty()` ([#42468](https://github.com/WordPress/gutenberg/pull/42468)).
-   `StyleProvider`: Convert to TypeScript ([#42541](https://github.com/WordPress/gutenberg/pull/42541)).
-   `ComboboxControl`: Replace `keyboardEvent.keyCode` with `keyboardEvent.code`([#42569](https://github.com/WordPress/gutenberg/pull/42569)).
-   `ComboboxControl`: Add support for uncontrolled mode ([#42752](https://github.com/WordPress/gutenberg/pull/42752)).

## 19.15.0 (2022-07-13)

### Bug Fix

-   `BoxControl`: Change ARIA role from `region` to `group` to avoid unwanted ARIA landmark regions ([#42094](https://github.com/WordPress/gutenberg/pull/42094)).
-   `FocalPointPicker`, `FormTokenField`, `ResizableBox`: Fixed SSR breakage ([#42248](https://github.com/WordPress/gutenberg/pull/42248)).
-   `ComboboxControl`: use custom prefix when generating the instanceId ([#42134](https://github.com/WordPress/gutenberg/pull/42134).
-   `Popover`: pass missing anchor ref to the `getAnchorRect` callback prop. ([#42076](https://github.com/WordPress/gutenberg/pull/42076)).
-   `Popover`: call `getAnchorRect` callback prop even if `anchorRefFallback` has no value. ([#42329](https://github.com/WordPress/gutenberg/pull/42329)).
-   Fix `ToolTip` position to ensure it is always positioned relative to the first child of the ToolTip. ([#41268](https://github.com/WordPress/gutenberg/pull/41268))

### Enhancements

-   `ToggleGroupControl`: Add large size variant ([#42008](https://github.com/WordPress/gutenberg/pull/42008/)).
-   `InputControl`: Ensure that the padding between a `prefix`/`suffix` and the text input stays at a reasonable 8px, even in larger size variants ([#42166](https://github.com/WordPress/gutenberg/pull/42166)).

### Internal

-   `Grid`: Convert to TypeScript ([#41923](https://github.com/WordPress/gutenberg/pull/41923)).
-   `TextHighlight`: Convert to TypeScript ([#41698](https://github.com/WordPress/gutenberg/pull/41698)).
-   `Tip`: Convert to TypeScript ([#42262](https://github.com/WordPress/gutenberg/pull/42262)).
-   `Scrollable`: Convert to TypeScript ([#42016](https://github.com/WordPress/gutenberg/pull/42016)).
-   `Spacer`: Complete TypeScript migration ([#42013](https://github.com/WordPress/gutenberg/pull/42013)).
-   `VisuallyHidden`: Convert to TypeScript ([#42220](https://github.com/WordPress/gutenberg/pull/42220)).
-   `TreeSelect`: Refactor away from `_.repeat()` ([#42070](https://github.com/WordPress/gutenberg/pull/42070/)).
-   `FocalPointPicker` updated to satisfy `react/exhaustive-deps` eslint rule ([#41520](https://github.com/WordPress/gutenberg/pull/41520)).
-   `ColorPicker` updated to satisfy `react/exhaustive-deps` eslint rule ([#41294](https://github.com/WordPress/gutenberg/pull/41294)).
-   `Slot`/`Fill`: Refactor away from Lodash ([#42153](https://github.com/WordPress/gutenberg/pull/42153/)).
-   `ComboboxControl`: Refactor away from `_.deburr()` ([#42169](https://github.com/WordPress/gutenberg/pull/42169/)).
-   `FormTokenField`: Refactor away from `_.identity()` ([#42215](https://github.com/WordPress/gutenberg/pull/42215/)).
-   `SelectControl`: Use roles and `@testing-library/user-event` in unit tests ([#42308](https://github.com/WordPress/gutenberg/pull/42308)).
-   `DropdownMenu`: Refactor away from Lodash ([#42218](https://github.com/WordPress/gutenberg/pull/42218/)).
-   `ToolbarGroup`: Refactor away from `_.flatMap()` ([#42223](https://github.com/WordPress/gutenberg/pull/42223/)).
-   `TreeSelect`: Refactor away from `_.flatMap()` ([#42223](https://github.com/WordPress/gutenberg/pull/42223/)).
-   `Autocomplete`: Refactor away from `_.deburr()` ([#42266](https://github.com/WordPress/gutenberg/pull/42266/)).
-   `MenuItem`: Refactor away from `_.isString()` ([#42268](https://github.com/WordPress/gutenberg/pull/42268/)).
-   `Shortcut`: Refactor away from `_.isString()` ([#42268](https://github.com/WordPress/gutenberg/pull/42268/)).
-   `Shortcut`: Refactor away from `_.isObject()` ([#42336](https://github.com/WordPress/gutenberg/pull/42336/)).
-   `RangeControl`: Convert to TypeScript ([#40535](https://github.com/WordPress/gutenberg/pull/40535)).
-   `ExternalLink`: Refactor away from Lodash ([#42341](https://github.com/WordPress/gutenberg/pull/42341/)).
-   `Navigation`: updated to satisfy `react/exhaustive-deps` eslint rule ([#41612](https://github.com/WordPress/gutenberg/pull/41612))

## 19.14.0 (2022-06-29)

### Bug Fix

-   `ColorPicker`: Remove horizontal scrollbar when using HSL or RGB color input types. ([#41646](https://github.com/WordPress/gutenberg/pull/41646))
-   `ColorPicker`: Widen hex input field for mobile. ([#42004](https://github.com/WordPress/gutenberg/pull/42004))

### Enhancements

-   Wrapped `ColorIndicator` in a `forwardRef` call ([#41587](https://github.com/WordPress/gutenberg/pull/41587)).
-   `ComboboxControl` & `FormTokenField`: Add `__next36pxDefaultSize` flag for larger default size ([#40746](https://github.com/WordPress/gutenberg/pull/40746)).
-   `BorderControl`: Improve TypeScript support. ([#41843](https://github.com/WordPress/gutenberg/pull/41843)).
-   `DatePicker`: highlight today's date. ([#41647](https://github.com/WordPress/gutenberg/pull/41647/)).
-   Allow automatic repositioning of `BorderBoxControl` and `ColorPalette` popovers within smaller viewports ([#41930](https://github.com/WordPress/gutenberg/pull/41930)).

### Internal

-   `Spinner`: Convert to TypeScript and update storybook ([#41540](https://github.com/WordPress/gutenberg/pull/41540/)).
-   `InputControl`: Add tests and update to use `@testing-library/user-event` ([#41421](https://github.com/WordPress/gutenberg/pull/41421)).
-   `FormToggle`: Convert to TypeScript ([#41729](https://github.com/WordPress/gutenberg/pull/41729)).
-   `ColorIndicator`: Convert to TypeScript ([#41587](https://github.com/WordPress/gutenberg/pull/41587)).
-   `Truncate`: Convert to TypeScript ([#41697](https://github.com/WordPress/gutenberg/pull/41697)).
-   `FocalPointPicker`: Refactor away from `_.clamp()` ([#41735](https://github.com/WordPress/gutenberg/pull/41735/)).
-   `RangeControl`: Refactor away from `_.clamp()` ([#41735](https://github.com/WordPress/gutenberg/pull/41735/)).
-   Refactor components `utils` away from `_.clamp()` ([#41735](https://github.com/WordPress/gutenberg/pull/41735/)).
-   `BoxControl`: Refactor utils away from `_.isNumber()` ([#41776](https://github.com/WordPress/gutenberg/pull/41776/)).
-   `Elevation`: Refactor away from `_.isNil()` ([#41785](https://github.com/WordPress/gutenberg/pull/41785/)).
-   `HStack`: Refactor away from `_.isNil()` ([#41785](https://github.com/WordPress/gutenberg/pull/41785/)).
-   `Truncate`: Refactor away from `_.isNil()` ([#41785](https://github.com/WordPress/gutenberg/pull/41785/)).
-   `VStack`: Convert to TypeScript ([#41850](https://github.com/WordPress/gutenberg/pull/41587)).
-   `AlignmentMatrixControl`: Refactor away from `_.flattenDeep()` in utils ([#41814](https://github.com/WordPress/gutenberg/pull/41814/)).
-   `AutoComplete`: Revert recent `exhaustive-deps` refactor ([#41820](https://github.com/WordPress/gutenberg/pull/41820)).
-   `Spacer`: Convert knobs to controls in Storybook ([#41851](https://github.com/WordPress/gutenberg/pull/41851)).
-   `Heading`: Complete TypeScript migration ([#41921](https://github.com/WordPress/gutenberg/pull/41921)).
-   `Navigation`: Refactor away from Lodash functions ([#41865](https://github.com/WordPress/gutenberg/pull/41865/)).
-   `CustomGradientPicker`: Refactor away from Lodash ([#41901](https://github.com/WordPress/gutenberg/pull/41901/)).
-   `SegmentedControl`: Refactor away from `_.values()` ([#41905](https://github.com/WordPress/gutenberg/pull/41905/)).
-   `DimensionControl`: Refactor docs away from `_.partialRight()` ([#41909](https://github.com/WordPress/gutenberg/pull/41909/)).
-   `NavigationItem` updated to ignore `react/exhaustive-deps` eslint rule ([#41639](https://github.com/WordPress/gutenberg/pull/41639)).

## 19.13.0 (2022-06-15)

### Bug Fix

-   `Tooltip`: Opt in to `__unstableShift` to ensure that the Tooltip is always within the viewport. ([#41524](https://github.com/WordPress/gutenberg/pull/41524))
-   `FormTokenField`: Do not suggest the selected one even if `{ value: string }` is passed ([#41216](https://github.com/WordPress/gutenberg/pull/41216)).
-   `CustomGradientBar`: Fix insertion and control point positioning to more closely follow cursor. ([#41492](https://github.com/WordPress/gutenberg/pull/41492))
-   `FormTokenField`: Added Padding to resolve close button overlap issue ([#41556](https://github.com/WordPress/gutenberg/pull/41556)).
-   `ComboboxControl`: fix the autofocus behavior after resetting the value. ([#41737](https://github.com/WordPress/gutenberg/pull/41737)).

### Enhancements

-   `AnglePickerControl`: Use NumberControl as input field ([#41472](https://github.com/WordPress/gutenberg/pull/41472)).

### Internal

-   `FormTokenField`: Convert to TypeScript and refactor to functional component ([#41216](https://github.com/WordPress/gutenberg/pull/41216)).
-   `Draggable`: updated to satisfy `react/exhaustive-deps` eslint rule ([#41499](https://github.com/WordPress/gutenberg/pull/41499))
-   `RadioControl`: Convert to TypeScript ([#41568](https://github.com/WordPress/gutenberg/pull/41568)).
-   `Flex` updated to satisfy `react/exhaustive-deps` eslint rule ([#41507](https://github.com/WordPress/gutenberg/pull/41507)).
-   `CustomGradientBar` updated to satisfy `react/exhaustive-deps` eslint rule ([#41463](https://github.com/WordPress/gutenberg/pull/41463))
-   `TreeSelect`: Convert to TypeScript ([#41536](https://github.com/WordPress/gutenberg/pull/41536)).
-   `FontSizePicker`: updated to satisfy `react/exhaustive-deps` eslint rule ([#41600](https://github.com/WordPress/gutenberg/pull/41600)).
-   `ZStack`: Convert component story to TypeScript and add inline docs ([#41694](https://github.com/WordPress/gutenberg/pull/41694)).
-   `Dropdown`: Make sure cleanup (closing the dropdown) only runs when the menu has actually been opened.
-   Enhance the TypeScript migration guidelines ([#41669](https://github.com/WordPress/gutenberg/pull/41669)).
-   `ExternalLink`: Convert to TypeScript ([#41681](https://github.com/WordPress/gutenberg/pull/41681)).
-   `InputControl` updated to satisfy `react/exhaustive-deps` eslint rule ([#41601](https://github.com/WordPress/gutenberg/pull/41601))
-   `Modal`: updated to satisfy `react/exhaustive-deps` eslint rule ([#41610](https://github.com/WordPress/gutenberg/pull/41610))

### Experimental

-   `Navigation`: improve unit tests by using `@testing-library/user-event` and modern `@testing-library` assertions; add unit test for controlled component ([#41668](https://github.com/WordPress/gutenberg/pull/41668)).

## 19.12.0 (2022-06-01)

### Bug Fix

-   `Popover`, `Dropdown`, `CustomGradientPicker`: Fix dropdown positioning by always targeting the rendered toggle, and switch off width in the Popover size middleware to stop reducing the width of the popover. ([#41361](https://github.com/WordPress/gutenberg/pull/41361))
-   Fix `InputControl` blocking undo/redo while focused. ([#40518](https://github.com/WordPress/gutenberg/pull/40518))
-   `ColorPalette`: Correctly update color name label when CSS variables are involved ([#41461](https://github.com/WordPress/gutenberg/pull/41461)).

### Enhancements

-   `SelectControl`: Add `__nextHasNoMarginBottom` prop for opting into the new margin-free styles ([#41269](https://github.com/WordPress/gutenberg/pull/41269)).
-   `ColorPicker`: Strip leading hash character from hex values pasted into input. ([#41223](https://github.com/WordPress/gutenberg/pull/41223))
-   `ColorPicker`: Display detailed color inputs by default. ([#41222](https://github.com/WordPress/gutenberg/pull/41222))
-   Updated design for the `DateTimePicker`, `DatePicker` and `TimePicker` components ([#41097](https://github.com/WordPress/gutenberg/pull/41097)).
-   `DateTimePicker`: Add `__nextRemoveHelpButton` and `__nextRemoveResetButton` for opting into new behaviour where there is no Help and Reset button ([#41097](https://github.com/WordPress/gutenberg/pull/41097)).

### Internal

-   `AlignmentMatrixControl` updated to satisfy `react/exhaustive-deps` eslint rule ([#41167](https://github.com/WordPress/gutenberg/pull/41167))
-   `BorderControl` updated to satisfy `react/exhaustive-deps` eslint rule ([#41259](https://github.com/WordPress/gutenberg/pull/41259))
-   `CheckboxControl`: Add unit tests ([#41165](https://github.com/WordPress/gutenberg/pull/41165)).
-   `BorderBoxControl`: fix some layout misalignments, especially for RTL users ([#41254](https://github.com/WordPress/gutenberg/pull/41254)).
-   `TimePicker`: Update unit tests to use `@testing-library/user-event` ([#41270](https://github.com/WordPress/gutenberg/pull/41270)).
-   `DateTimePicker`: Update `moment` to 2.26.0 and update `react-date` typings ([#41266](https://github.com/WordPress/gutenberg/pull/41266)).
-   `TextareaControl`: Convert to TypeScript ([#41215](https://github.com/WordPress/gutenberg/pull/41215)).
-   `BoxControl`: Update unit tests to use `@testing-library/user-event` ([#41422](https://github.com/WordPress/gutenberg/pull/41422)).
-   `Surface`: Convert to TypeScript ([#41212](https://github.com/WordPress/gutenberg/pull/41212)).
-   `Autocomplete` updated to satisfy `react/exhaustive-deps` eslint rule ([#41382](https://github.com/WordPress/gutenberg/pull/41382))
-   `Dropdown` updated to satisfy `react/exhaustive-deps` eslint rule ([#41505](https://github.com/WordPress/gutenberg/pull/41505))
-   `DateDayPicker` updated to satisfy `react/exhaustive-deps` eslint rule ([#41470](https://github.com/WordPress/gutenberg/pull/41470)).

### Experimental

-   `Spacer`: Add RTL support. ([#41172](https://github.com/WordPress/gutenberg/pull/41172))

## 19.11.0 (2022-05-18)

### Enhancements

-   `BorderControl` now only displays the reset button in its popover when selections have already been made. ([#40917](https://github.com/WordPress/gutenberg/pull/40917))
-   `BorderControl` & `BorderBoxControl`: Add `__next36pxDefaultSize` flag for larger default size ([#40920](https://github.com/WordPress/gutenberg/pull/40920)).
-   `BorderControl` improved focus and border radius styling for component. ([#40951](https://github.com/WordPress/gutenberg/pull/40951))
-   Improve focused `CircularOptionPicker` styling ([#40990](https://github.com/WordPress/gutenberg/pull/40990))
-   `BorderControl`: Make border color consistent with other controls ([#40921](https://github.com/WordPress/gutenberg/pull/40921))
-   `SelectControl`: Remove `lineHeight` setting to fix issue with font descenders being cut off ([#40985](https://github.com/WordPress/gutenberg/pull/40985))

### Internal

-   `DateTimePicker`: Convert to TypeScript ([#40775](https://github.com/WordPress/gutenberg/pull/40775)).
-   `DateTimePicker`: Convert unit tests to TypeScript ([#40957](https://github.com/WordPress/gutenberg/pull/40957)).
-   `CheckboxControl`: Convert to TypeScript ([#40915](https://github.com/WordPress/gutenberg/pull/40915)).
-   `ButtonGroup`: Convert to TypeScript ([#41007](https://github.com/WordPress/gutenberg/pull/41007)).
-   `Popover`: refactor component to use the `floating-ui` library internally ([#40740](https://github.com/WordPress/gutenberg/pull/40740)).

## 19.10.0 (2022-05-04)

### Internal

-   `UnitControl`: migrate unit tests to TypeScript ([#40697](https://github.com/WordPress/gutenberg/pull/40697)).
-   `DatePicker`: Add improved unit tests ([#40754](https://github.com/WordPress/gutenberg/pull/40754)).
-   Setup `user-event` in unit tests inline, once per test ([#40839](https://github.com/WordPress/gutenberg/pull/40839)).
-   `DatePicker`: Update `react-dates` to 21.8.0 ([#40801](https://github.com/WordPress/gutenberg/pull/40801)).

### Enhancements

-   `InputControl`: Add `__next36pxDefaultSize` flag for larger default size ([#40622](https://github.com/WordPress/gutenberg/pull/40622)).
-   `UnitControl`: Add `__next36pxDefaultSize` flag for larger default size ([#40627](https://github.com/WordPress/gutenberg/pull/40627)).
-   `Modal` design adjustments: Blur elements outside of the modal, increase modal title size, use larger close icon, remove header border when modal contents are scrolled. ([#40781](https://github.com/WordPress/gutenberg/pull/40781)).
-   `SelectControl`: Improved TypeScript support ([#40737](https://github.com/WordPress/gutenberg/pull/40737)).
-   `ToggleControlGroup`: Switch to internal `Icon` component for dashicon support ([40717](https://github.com/WordPress/gutenberg/pull/40717)).
-   Improve `ToolsPanel` accessibility. ([#40716](https://github.com/WordPress/gutenberg/pull/40716))

### Bug Fix

-   The `Button` component now displays the label as the tooltip for icon only buttons. ([#40716](https://github.com/WordPress/gutenberg/pull/40716))
-   Use fake timers and fix usage of async methods from `@testing-library/user-event`. ([#40790](https://github.com/WordPress/gutenberg/pull/40790))
-   UnitControl: avoid calling onChange callback twice when unit changes. ([#40796](https://github.com/WordPress/gutenberg/pull/40796))
-   `UnitControl`: show unit label when units prop has only one unit. ([#40784](https://github.com/WordPress/gutenberg/pull/40784))
-   `AnglePickerControl`: Fix closing of gradient popover when the angle control is clicked. ([#40735](https://github.com/WordPress/gutenberg/pull/40735))

### Internal

-   `TextControl`: Convert to TypeScript ([#40633](https://github.com/WordPress/gutenberg/pull/40633)).

## 19.9.0 (2022-04-21)

### Bug Fix

-   Consolidate the main black colors to gray-900. Affects `AlignmentMatrixControl`, `InputControl`, `Heading`, `SelectControl`, `Spinner (Experimental)`, and `Text` ([#40391](https://github.com/WordPress/gutenberg/pull/40391)).

### Internal

-   Remove individual color object exports from the `utils/colors-values.js` file. Colors should now be used from the main `COLORS` export([#40387](https://github.com/WordPress/gutenberg/pull/40387)).

### Bug Fix

-   `InputControl`: allow user to input a value interactively in Storybook, by removing default value argument ([#40410](https://github.com/WordPress/gutenberg/pull/40410)).

## 19.8.0 (2022-04-08)

### Enhancements

-   Update `BorderControl` and `BorderBoxControl` to allow the passing of custom class names to popovers ([#39753](https://github.com/WordPress/gutenberg/pull/39753)).
-   `ToggleGroupControl`: Reintroduce backdrop animation ([#40021](https://github.com/WordPress/gutenberg/pull/40021)).
-   `Card`: Adjust border radius effective size ([#40032](https://github.com/WordPress/gutenberg/pull/40032)).
-   `InputControl`: Improved TypeScript type annotations ([#40119](https://github.com/WordPress/gutenberg/pull/40119)).

### Internal

-   `BaseControl`: Convert to TypeScript ([#39468](https://github.com/WordPress/gutenberg/pull/39468)).

### New Features

-   Add `BorderControl` component ([#37769](https://github.com/WordPress/gutenberg/pull/37769)).
-   Add `BorderBoxControl` component ([#38876](https://github.com/WordPress/gutenberg/pull/38876)).
-   Add `ToggleGroupControlOptionIcon` component ([#39760](https://github.com/WordPress/gutenberg/pull/39760)).

### Bug Fix

-   Use `Object.assign` instead of `{ ...spread }` syntax to avoid errors in the code generated by TypeScript ([#39932](https://github.com/WordPress/gutenberg/pull/39932)).
-   `ItemGroup`: Ensure that the Item's text color is not overridden by the user agent's button color ([#40055](https://github.com/WordPress/gutenberg/pull/40055)).
-   `Surface`: Use updated UI text color `#1e1e1e` instead of `#000` ([#40055](https://github.com/WordPress/gutenberg/pull/40055)).
-   `CustomSelectControl`: Make chevron consistent with `SelectControl` ([#40049](https://github.com/WordPress/gutenberg/pull/40049)).

## 19.7.0 (2022-03-23)

### Enhancements

-   `CustomSelectControl`: Add `__next36pxDefaultSize` flag for larger default size ([#39401](https://github.com/WordPress/gutenberg/pull/39401)).
-   `BaseControl`: Add `__nextHasNoMarginBottom` prop for opting into the new margin-free styles ([#39325](https://github.com/WordPress/gutenberg/pull/39325)).
-   `Divider`: Make the divider visible by default (`display: inline`) in flow layout containers when the divider orientation is vertical ([#39316](https://github.com/WordPress/gutenberg/pull/39316)).
-   Stop using deprecated `event.keyCode` in favor of `event.key` for keyboard events in `UnitControl` and `InputControl`. ([#39360](https://github.com/WordPress/gutenberg/pull/39360))
-   `ColorPalette`: refine custom color button's label. ([#39386](https://github.com/WordPress/gutenberg/pull/39386))
-   Add `onClick` prop on `FormFileUpload`. ([#39268](https://github.com/WordPress/gutenberg/pull/39268))
-   `FocalPointPicker`: stop using `UnitControl`'s deprecated `unit` prop ([#39504](https://github.com/WordPress/gutenberg/pull/39504)).
-   `CheckboxControl`: Add support for the `indeterminate` state ([#39462](https://github.com/WordPress/gutenberg/pull/39462)).
-   `UnitControl`: add support for the `onBlur` prop ([#39589](https://github.com/WordPress/gutenberg/pull/39589)).

### Internal

-   Delete the `composeStateReducers` utility function ([#39262](https://github.com/WordPress/gutenberg/pull/39262)).
-   `BoxControl`: stop using `UnitControl`'s deprecated `unit` prop ([#39511](https://github.com/WordPress/gutenberg/pull/39511)).

### Bug Fix

-   `NumberControl`: commit (and constrain) value on `blur` event ([#39186](https://github.com/WordPress/gutenberg/pull/39186)).
-   Fix `UnitControl`'s reset of unit when the quantity value is cleared. ([#39531](https://github.com/WordPress/gutenberg/pull/39531/)).
-   `ResizableBox`: Ensure tooltip text remains on a single line. ([#39623](https://github.com/WordPress/gutenberg/pull/39623)).

### Deprecation

-   `unit` prop in `UnitControl` marked as deprecated ([#39503](https://github.com/WordPress/gutenberg/pull/39503)).

## 19.6.0 (2022-03-11)

### Enhancements

-   `ConfirmDialog`: Add support for custom label text on the confirmation and cancelation buttons ([#38994](https://github.com/WordPress/gutenberg/pull/38994))
-   `InputControl`: Allow `onBlur` for empty values to commit the change when `isPressEnterToChange` is true, and move reset behavior to the ESCAPE key. ([#39109](https://github.com/WordPress/gutenberg/pull/39109)).
-   `TreeGrid`: Add tests for Home/End keyboard navigation. Add `onFocusRow` callback for Home/End keyboard navigation, this was missed in the implementation PR. Modify test for expanding/collapsing a row as row 1 implements this now. Update README with latest changes. ([#39302](https://github.com/WordPress/gutenberg/pull/39302))
-   `ToggleGroupControlOption`: Calculate width from button content and remove `LabelPlaceholderView` ([#39345](https://github.com/WordPress/gutenberg/pull/39345))

### Bug Fix

-   Normalize `font-family` on `Button`, `ColorPalette`, `ComoboboxControl`, `DateTimePicker`, `FormTokenField`, `InputControl`, `SelectControl`, and `ToggleGroupControl` ([#38969](https://github.com/WordPress/gutenberg/pull/38969)).
-   Fix input value selection of `InputControl`-based controls in Firefox and Safari with axial constraint of drag gesture ([#38968](https://github.com/WordPress/gutenberg/pull/38968)).
-   Fix `UnitControl`'s behavior around updating the unit when a new `value` is passed (i.e. in controlled mode). ([#39148](https://github.com/WordPress/gutenberg/pull/39148)).

## 19.5.0 (2022-02-23)

### Bug Fix

-   Fix spin buttons of number inputs in Safari ([#38840](https://github.com/WordPress/gutenberg/pull/38840))
-   Show tooltip on toggle custom size button in FontSizePicker ([#38985](https://github.com/WordPress/gutenberg/pull/38985))

### Enhancements

-   `TreeGrid`: Add tests for `onCollapseRow`, `onExpandRow`, and `onFocusRow` callback functions. ([#38942](https://github.com/WordPress/gutenberg/pull/38942)).
-   `TreeGrid`: Update callback tests to use `TreeGridRow` and `TreeGridCell` sub-components. ([#39002](https://github.com/WordPress/gutenberg/pull/39002)).

## 19.4.0 (2022-02-10)

### Bug Fix

-   Components: Fix `Slot`/`Fill` Emotion `StyleProvider` ([#38237](https://github.com/WordPress/gutenberg/pull/38237))
-   Reduce height and min-width of the reset button on `ComboBoxControl` for consistency. ([#38020](https://github.com/WordPress/gutenberg/pull/38020))
-   Removed unused `rememo` dependency ([#38388](https://github.com/WordPress/gutenberg/pull/38388)).
-   Added `__unstableInputWidth` to `UnitControl` type definition ([#38429](https://github.com/WordPress/gutenberg/pull/38429)).
-   Fixed typing errors for `ColorPicker` ([#38430](https://github.com/WordPress/gutenberg/pull/38430)).
-   Updated destructuring of `Dropdown` props to be TypeScript friendly ([#38431](https://github.com/WordPress/gutenberg/pull/38431)).
-   Added `ts-nocheck` to `ColorIndicator` so it can be used in typed components ([#38433](https://github.com/WordPress/gutenberg/pull/38433)).
-   Added `cx` as a dependency of `useMemo` across the whole package, in order to recalculate the classnames correctly when a component is rendered across more than one `StyleProvider` ([#38541](https://github.com/WordPress/gutenberg/pull/38541)).

### Enhancements

-   Update the visual design of the `Spinner` component. ([#37551](https://github.com/WordPress/gutenberg/pull/37551))
-   `TreeGrid` accessibility enhancements around the expand/collapse functionality. ([#38358](https://github.com/WordPress/gutenberg/pull/38358))
-   `TreeGrid` accessibility: improve browser support for Left Arrow focus to parent row in child row. ([#38639](https://github.com/WordPress/gutenberg/pull/38639))
-   `TreeGrid` accessibility: Add Home/End keys for better keyboard navigation. ([#38679](https://github.com/WordPress/gutenberg/pull/38679))
-   Add `resolvePoint` prop to `FocalPointPicker` to allow updating the value of the picker after a user interaction ([#38247](https://github.com/WordPress/gutenberg/pull/38247))
-   `TreeGrid`: Allow SHIFT key to be held, and add `onFocusRow` callback to the `TreeGrid` component, fired when focus is shifted from one row to another via Up and Down arrow keys. ([#38314](https://github.com/WordPress/gutenberg/pull/38314))

### Experimental

-   `Navigator`: rename `push`/`pop` to `goTo`/`goBack` ([#38582](https://github.com/WordPress/gutenberg/pull/38582))
-   `Navigator`: add `NavigatorButton` and `NavigatorBackButton` components ([#38634](https://github.com/WordPress/gutenberg/pull/38634))
-   `UnitControl`: tidy up utilities and types. In particular, change the type of parsed quantities to `number` (previously it could have been a `string` too). ([#38987](https://github.com/WordPress/gutenberg/pull/38987]))

## 19.3.0 (2022-01-27)

### Enhancements

-   Refine `ExternalLink` to be same size as the text, to appear more as a glyph than an icon. ([#37859](https://github.com/WordPress/gutenberg/pull/37859))
-   Updated `ToolsPanel` header icon to only show "plus" icon when all items are optional and all are currently hidden ([#38262](https://github.com/WordPress/gutenberg/pull/38262))
-   `TreeGrid`: Fix keyboard navigation for expand/collapse table rows in Firefox ([#37983](https://github.com/WordPress/gutenberg/pull/37983))

### Bug Fix

-   Update the `HexInput` component to accept a pasted value that contains a starting #
-   Update `ToggleGroupControl` background active state to use a simple background color instead of animated backdrop ([38008](https://github.com/WordPress/gutenberg/pull/38008))
-   Update label spacing for the `BoxControl`, `CustomGradientPicker`, `FormTokenField`, `InputControl`, and `ToolsPanel` components to use a bottom margin of `8px` for consistency. ([#37844](https://github.com/WordPress/gutenberg/pull/37844))
-   Add missing styles to the `BaseControl.VisualLabel` component. ([#37747](https://github.com/WordPress/gutenberg/pull/37747))
-   Prevent keyDown events from propagating up in `CustomSelectControl` ([#30557](https://github.com/WordPress/gutenberg/pull/30557))
-   Mark `children` prop as optional in `SelectControl` ([#37872](https://github.com/WordPress/gutenberg/pull/37872))
-   Add memoization of callbacks and context to prevent unnecessary rerenders of the `ToolsPanel` ([#38037](https://github.com/WordPress/gutenberg/pull/38037))
-   Fix space between icons and rail `RangeControl` ([#36935](https://github.com/WordPress/gutenberg/pull/36935))
-   Increase z-index of `ConfirmDialog` to render on top of parent `Popover` components ([#37959](https://github.com/WordPress/gutenberg/pull/37959))

### Experimental

-   Add basic history location support to `Navigator` ([#37416](https://github.com/WordPress/gutenberg/pull/37416)).
-   Add focus restoration to `Navigator` ([#38149](https://github.com/WordPress/gutenberg/pull/38149)).

## 19.2.0 (2022-01-04)

### Experimental

-   Reinstated the ability to pass additional props to the `ToolsPanel` ([#36428](https://github.com/WordPress/gutenberg/pull/36428)).
-   Added an `__unstable-large` size variant to `InputControl`, `SelectControl`, and `UnitControl` for selective migration to the larger 40px heights. ([#35646](https://github.com/WordPress/gutenberg/pull/35646)).
-   Fixed inconsistent padding in `UnitControl` ([#35646](https://github.com/WordPress/gutenberg/pull/35646)).
-   Added support for RTL behavior for the `ZStack`'s `offset` prop ([#36769](https://github.com/WordPress/gutenberg/pull/36769))
-   Fixed race conditions causing conditionally displayed `ToolsPanelItem` components to be erroneously deregistered ([#36588](https://github.com/WordPress/gutenberg/pull/36588)).
-   Added `__experimentalHideHeader` prop to `Modal` component ([#36831](https://github.com/WordPress/gutenberg/pull/36831)).
-   Added experimental `ConfirmDialog` component ([#34153](https://github.com/WordPress/gutenberg/pull/34153)).
-   Divider: improve support for vertical orientation and RTL styles, use start/end logical props instead of top/bottom, change border-color to `currentColor` ([#36579](https://github.com/WordPress/gutenberg/pull/36579)).
-   `ToggleGroupControl`: Avoid calling `onChange` if radio state changed from an incoming value ([#37224](https://github.com/WordPress/gutenberg/pull/37224/)).
-   `ToggleGroupControl`: fix the computation of the backdrop dimensions when rendered in a Popover ([#37067](https://github.com/WordPress/gutenberg/pull/37067)).
-   Add `__experimentalIsRenderedInSidebar` property to the `GradientPicker`and `CustomGradientPicker`. The property changes the color popover behavior to have a special placement behavior appropriate for sidebar UI's.
-   Add `first` and `last` classes to displayed `ToolsPanelItem` group within a `ToolsPanel` ([#37546](https://github.com/WordPress/gutenberg/pull/37546))

### Bug Fix

-   Fixed spacing between `BaseControl` fields and help text within the `ToolsPanel` ([#36334](https://github.com/WordPress/gutenberg/pull/36334))
-   Replaced hardcoded blue in `ColorPicker` with UI theme color ([#36153](https://github.com/WordPress/gutenberg/pull/36153)).
-   Fixed empty `ToolsPanel` height by correcting menu button line-height ([#36895](https://github.com/WordPress/gutenberg/pull/36895)).
-   Normalized label line-height and spacing within the `ToolsPanel` ([36387](https://github.com/WordPress/gutenberg/pull/36387))
-   Remove unused `reakit-utils` from peer dependencies ([#37369](https://github.com/WordPress/gutenberg/pull/37369)).
-   Update all Emotion dependencies to the latest version to ensure they work correctly with React types ([#37365](https://github.com/WordPress/gutenberg/pull/37365)).
-   `DateTimePicker`: Fix the date format associated to the `is12Hour` prop ([#37465](https://github.com/WordPress/gutenberg/pull/37465))
-   Allowed `ToolsPanel` to register items when `panelId` is `null` due to multiple block selection ([37216](https://github.com/WordPress/gutenberg/pull/37216)).

### Enhancements

-   Wrapped `Modal` in a `forwardRef` call ([#36831](https://github.com/WordPress/gutenberg/pull/36831)).
-   Refactor `DateTime` class component to functional component ([#36835](https://github.com/WordPress/gutenberg/pull/36835))
-   Unify styles for `ColorIndicator` with how they appear in Global Styles ([#37028](https://github.com/WordPress/gutenberg/pull/37028))
-   Add support for rendering the `ColorPalette` in a `Dropdown` when opened in the sidebar ([#37067](https://github.com/WordPress/gutenberg/pull/37067))
-   Show an incremental sequence of numbers (1/2/3/4/5) as a label of the font size, when we have at most five font sizes, where at least one the them contains a complex css value(clamp, var, etc..). We do this because complex css values cannot be calculated properly and the incremental sequence of numbers as labels can help the user better mentally map the different available font sizes. ([#37038](https://github.com/WordPress/gutenberg/pull/37038))
-   Add support for proper borders to color indicators ([#37500](https://github.com/WordPress/gutenberg/pull/37500))
-   Refactor `SuggestionsList` class component to functional component([#36924](https://github.com/WordPress/gutenberg/pull/36924/))

## 19.1.4 (2021-12-13)

### Bug Fix

-   Improve accessibility and visibility in `ColorPallete` ([#36925](https://github.com/WordPress/gutenberg/pull/36925))

## 19.1.3 (2021-12-06)

-   Fix missing version information in `CHANGELOG.md`.

## 19.1.2 (2021-12-06)

### Bug Fix

-   Fixed `GradientPicker` not displaying `CustomGradientPicker` when no gradients are provided ([#36900](https://github.com/WordPress/gutenberg/pull/36900)).
-   Fixed error thrown in `ColorPicker` when used in controlled state in color gradients ([#36941](https://github.com/WordPress/gutenberg/pull/36941)).
-   Updated readme to include default value introduced in fix for unexpected movements in the `ColorPicker` ([#35670](https://github.com/WordPress/gutenberg/pull/35670)).
-   Added support for the legacy `extraSmall` value for the `size` prop in the `Card` component ([#37097](https://github.com/WordPress/gutenberg/pull/37097)).

## 19.1.0 (2021-11-29)

### Enhancements

-   Added a `showTooltip` prop to `ToggleGroupControlOption` in order to display tooltip text (using `<Tooltip />`). ([#36726](https://github.com/WordPress/gutenberg/pull/36726)).

### Bug Fix

-   Fixed a bug which prevented setting `PM` hours correctly in the `DateTimePicker` ([#36878](https://github.com/WordPress/gutenberg/pull/36878)).

## 19.0.2 (2021-11-15)

-   Remove erroneous use of `??=` syntax from `build-module`.

## 19.0.1 (2021-11-07)

### Enhancements

-   Updated the `ColorPalette` and `GradientPicker` components to the latest designs ([#35970](https://github.com/WordPress/gutenberg/pull/35970)).

### Experimental

-   Updated the `ToolsPanel` to use `Grid` internally to manage panel layout ([#35621](https://github.com/WordPress/gutenberg/pull/35621)).
-   Added experimental `__experimentalHasMultipleOrigins` prop to the `ColorPalette` and `GradientPicker` components ([#35970](https://github.com/WordPress/gutenberg/pull/35970)).

## 19.0.0 (2021-10-22)

### New Features

-   Added support for `step="any"` in `NumberControl` and `RangeControl` ([#34542](https://github.com/WordPress/gutenberg/pull/34542)).

### Enhancements

-   Removed the separator shown between `ToggleGroupControl` items ([#35497](https://github.com/WordPress/gutenberg/pull/35497)).
-   The `ColorPicker` component property `onChangeComplete`, a function accepting a color object, was replaced with the property `onChange`, a function accepting a string on ([#35220](https://github.com/WordPress/gutenberg/pull/35220)).
-   The property `disableAlpha`, was removed from the `ColorPicker` component. Use the new opposite property `enableAlpha` instead ([#35220](https://github.com/WordPress/gutenberg/pull/35220)).

### Experimental

-   Removed the `fieldset` wrapper from the `FontAppearanceControl` component ([35461](https://github.com/WordPress/gutenberg/pull/35461)).
-   Refactored the `ToggleGroupControl` component's structure and embedded `ToggleGroupControlButton` directly into `ToggleGroupControlOption` ([#35600](https://github.com/WordPress/gutenberg/pull/35600)).
-   Added support for showing an experimental hint in `CustomSelectControl` ([#35673](https://github.com/WordPress/gutenberg/pull/35673)).

### Breaking Changes

-   The `color` property a `tinycolor2` color object passed on `onChangeComplete` property of the `ColorPicker` component was removed. Please use the new `onChange` property that accepts a string color representation ([#35562](https://github.com/WordPress/gutenberg/pull/35562)).

## 18.0.0 (2021-10-12)

### Breaking Changes

-   Removed the deprecated `position` and `menuLabel` from the `DropdownMenu` component ([#34537](https://github.com/WordPress/gutenberg/pull/34537)).
-   Removed the deprecated `onClickOutside` prop from the `Popover` component ([#34537](https://github.com/WordPress/gutenberg/pull/34537)).
-   Changed `RangeControl` component to not apply `shiftStep` to inputs from its `<input type="range"/>` ([35020](https://github.com/WordPress/gutenberg/pull/35020)).
-   Removed `isAction` prop from `Item`. The component will now rely on `onClick` to render as a `button` ([35152](https://github.com/WordPress/gutenberg/pull/35152)).

### New Features

-   Add an experimental `Navigator` components ([#34904](https://github.com/WordPress/gutenberg/pull/34904)) as a replacement for the previous `Navigation` related components.
-   Update the `ColorPicker` component to the latest design ([#35220](https://github.com/WordPress/gutenberg/pull/35220))

### Bug Fix

-   Fixed rounding of value in `RangeControl` component when it loses focus while the `SHIFT` key is held. ([#35020](https://github.com/WordPress/gutenberg/pull/35020)).

### Internal

-   Deleted the `createComponent` utility function ([#34929](https://github.com/WordPress/gutenberg/pull/34929)).
-   Deleted the `useJumpStep` utility function ([#35561](https://github.com/WordPress/gutenberg/pull/35561)).

## 17.0.0 (2021-09-09)

### Breaking Change

-   Removed a min-width from the `DropdownMenu` component, allowing the menu to accommodate thin contents like vertical tools menus ([#33995](https://github.com/WordPress/gutenberg/pull/33995)).

### Bug Fix

-   Fixed RTL styles in `Flex` component ([#33729](https://github.com/WordPress/gutenberg/pull/33729)).
-   Fixed unit test errors caused by `CSS.supports` being called in a non-browser environment ([#34572](https://github.com/WordPress/gutenberg/pull/34572)).
-   Fixed `ToggleGroupControl`'s backdrop not updating when changing the `isAdaptiveWidth` property ([#34595](https://github.com/WordPress/gutenberg/pull/34595)).

### Internal

-   Renamed `PolymorphicComponent*` types to `WordPressComponent*` ([#34330](https://github.com/WordPress/gutenberg/pull/34330)).

## 16.0.0 (2021-08-23)

### Breaking Change

-   Updated the visual styles of the RangeControl component ([#33824](https://github.com/WordPress/gutenberg/pull/33824)).

### New Feature

-   Add `hideLabelFromVision` prop to `RangeControl` ([#33714](https://github.com/WordPress/gutenberg/pull/33714)).

### Bug Fix

-   Listen to `resize` events correctly in `useBreakpointIndex`. This hook is used in `useResponsiveValue` and consequently in the `Flex` and `Grid` components ([#33902](https://github.com/WordPress/gutenberg/pull/33902))

## 15.0.0 (2021-07-29)

### Breaking Change

-   Upgraded React components to work with v17.0 ([#29118](https://github.com/WordPress/gutenberg/pull/29118)). There are no new features in React v17.0 as explained in the [blog post](https://reactjs.org/blog/2020/10/20/react-v17.html).

### Deprecation

-   `isScrollable` prop in `CardBody` default value changed from `true` to `false` ([#33490](https://github.com/WordPress/gutenberg/pull/33490))

### Bug Fix

-   Added back `box-sizing: border-box` rule to `CardBody`, `CardHeader` and `CardFooter` components [#33511](https://github.com/WordPress/gutenberg/pull/33511).

## 14.2.0 (2021-07-21)

### New Feature

-   Update the border color used in `CardBody`, `CardHeader`, `CardFooter`, and `CardDivider` to a different shade of gray, in order to match the color used in other components ([#32566](https://github.com/WordPress/gutenberg/pull/32566)).

### Deprecation

-   `isPrimary`, `isSecondary`, `isTertiary` and `isLink` props in `Button` have been deprecated. Use `variant` instead ([#31713](https://github.com/WordPress/gutenberg/pull/31713)).
-   `isElevated` prop in `Card` has been deprecated. Use `elevation` instead ([#32566](https://github.com/WordPress/gutenberg/pull/32566)).

### Internal

-   `Card`, `CardBody`, `CardHeader`, `CardFooter`, `CardMedia`, and `CardDivider` components have been re-written from the ground up ([#32566](https://github.com/WordPress/gutenberg/pull/32566)).

## 14.1.0 (2021-05-20)

## 14.0.0 (2021-05-14)

### Breaking Changes

-   Drop support for Internet Explorer 11 ([#31110](https://github.com/WordPress/gutenberg/pull/31110)). Learn more at https://make.wordpress.org/core/2021/04/22/ie-11-support-phase-out-plan/.
-   Increase the minimum Node.js version to v12 matching Long Term Support releases ([#31270](https://github.com/WordPress/gutenberg/pull/31270)). Learn more at https://nodejs.org/en/about/releases/.
-   The experimental `Text` component has been completely re-written and enhanced with truncation support and separate variant, size, and weight props to allow for greater control. The previous `variant` prop has been completely removed.

### Deprecation

-   `isReversed` prop in `Flex` component has been deprecated. Use `direction` instead ([#31297](https://github.com/WordPress/gutenberg/pull/31297)).

### Internal

-   `Flex`, `FlexBlock`, and `FlexItem` components have been re-written from the ground up ([#31297](https://github.com/WordPress/gutenberg/pull/31297)).

## 13.0.0 (2021-03-17)

### Breaking Change

-   `onChange` prop of `FocalPointPicker` is called at the end of drag operations. Previously, it was called repetitively while dragging.

### New Feature

-   Supports ref forwarding in `withNotices` and `ResizableBox`.
-   Adds `onDrag` prop of `FocalPointPicker`.

### Bug Fix

-   Allows focus of the `FocalPointPicker` draggable area and adjustment with arrow keys. This was added in [#22531](https://github.com/WordPress/gutenberg/pull/22264) but was no longer working.

## 12.0.0 (2020-12-17)

### Enhancements

-   ComboboxControl: Deburr option labels before filter

### Breaking Change

-   Introduce support for other units and advanced CSS properties on `FontSizePicker`. Provided the value passed to the `FontSizePicker` is a string or one of the size options passed is a string, onChange will start to be called with a string value instead of a number. On WordPress usage, font size options are now automatically converted to strings with the default "px" unit added.

## 10.1.0 (2020-09-03)

### New Feature

-   Add `ToolbarItem` component.
-   Support `label` prop on the `Toolbar` component.

### Deprecations

-   Deprecate the `Toolbar` component when used without the `label` prop. `ToolbarGroup` should be used instead.

## 10.0.0 (2020-07-07)

### Breaking Change

-   `NumberControl` no longer automatically transforms values when rendering `value` into a `<input />` HTML element.
-   `Dashicon` component no longer renders SVGs. If you rely on this component, make sure to load the dashicon font.

## 9.6.0 (2020-05-14)

### Bug Fix

-   Fix and issue that would cause the `Popover` component to throw an error under certain
    circumstances ([#22264](https://github.com/WordPress/gutenberg/pull/22264)).

### Deprecations

-   The `Guide` component no longer supports passing pages as children. Use the `pages` prop instead.
-   The `GuidePage` component is deprecated. Use the `pages` prop in `Guide` instead.

## 9.2.0 (2020-02-10)

### Enhancements

-   The `Notice` component will speak its message. With this new feature, a developer can control either the `spokenMessage` spoken message, or the `politeness` politeness level of the message.
-   The `Snackbar` component will speak its message. With this new feature, a developer can control either the `spokenMessage` spoken message, or the `politeness` politeness level of the message.
-   A `Notice` `actions` member can now assign `isPrimary` to render a primary button action associated with a notice message.

### Bug Fixes

-   Notice will assume a default status of 'info' if none is provided. This resolves an issue where the notice would be assigned a class name `is-undefined`. This was previously the effective default by styled appearance and should not be considered a breaking change in that regard.

## 9.0.0 (2020-01-13)

### New Features

-   Added a new `Guide` component which allows developers to easily present a user guide.

### Breaking Changes

-   `is-button` classname has been removed from the Button component.
-   The `is-default` classname is not applied automatically anymore.
-   By default Button components come with a fixed height and hover styles.

### Bug Fixes

-   Fixes a regression published in version 8.5.0 that would prevent some build tools from including
    styles provided in the packages build-styles directory.

### Deprecations

-   `isDefault` prop in `Button` has been deprecated. Consider using `isSecondary` instead.
-   `IconButton` has been deprecated. Use the `Button` component instead.

## 8.2.0 (2019-08-29)

### New Features

-   The bundled `re-resizable` dependency has been updated from requiring `5.0.1` to requiring `^6.0.0` ([#17011](https://github.com/WordPress/gutenberg/pull/17011)).

## 8.1.0 (2019-08-05)

### New Features

-   Added a new `popoverProps` prop to the `Dropdown` component which allows users of the `Dropdown` component to pass props directly to the `Popover` component.
-   Added and documented `hideLabelFromVision` prop to `BaseControl` used by `SelectControl`, `TextControl`, and `TextareaControl`.
-   Added a new `popoverProps` prop to the `DropdownMenu` component which allows to pass props directly to the nested `Popover` component.
-   Added a new `toggleProps` prop to the `DropdownMenu` component which allows to pass props directly to the nested `IconButton` component.
-   Added a new `menuProps` prop to the `DropdownMenu` component which allows to pass props directly to the nested `NavigableMenu` component.

### Deprecations

-   `menuLabel` prop in `DropdownComponent` has been deprecated. Consider using `menuProps` object and its `aria-label` property instead.
-   `position` prop in `DropdownComponent` has been deprecated. Consider using `popoverProps` object and its `position` property instead.

### Bug Fixes

-   The `Button` component will no longer assign default styling (`is-default` class) when explicitly assigned as primary (the `isPrimary` prop). This should resolve potential conflicts affecting a combination of `isPrimary`, `isDefault`, and `isLarge` / `isSmall`, where the busy animation would appear with incorrect coloring.

### Deprecations

-   The `Popover` component `onClickOutside` prop has been deprecated. Use `onFocusOutside` instead.

### Internal

-   The `Dropdown` component has been refactored to focus changes using the `Popover` component's `onFocusOutside` prop.
-   The `MenuItem` component will now always use an `IconButton`. This prevents a focus loss when clicking a menu item.
-   Package no longer depends on external `react-click-outside` library.

## 8.0.0 (2019-06-12)

### New Feature

-   Add new `BlockQuotation` block to the primitives folder to support blockquote in a multiplatform way. [#15482](https://github.com/WordPress/gutenberg/pull/15482).
-   `DropdownMenu` now supports passing a [render prop](https://reactjs.org/docs/render-props.html#using-props-other-than-render) as children for more advanced customization.

### Internal

-   `MenuGroup` no longer uses `NavigableMenu` internally. It needs to be explicitly wrapped with `NavigableMenu` to bring back the same behavior.

### Documentation

-   Added missing documentation for `DropdownMenu` props `menuLabel`, `position`, `className`.

### Breaking Change

-   `ServerSideRender` is no longer part of components. It was extracted to an independent package `@wordpress/server-side-render`.

### Bug Fix

-   Although `DateTimePicker` does not allow picking the seconds, passed the current seconds as the selected value for seconds when calling `onChange`. Now it passes zero.

## 7.4.0 (2019-05-21)

### New Feature

-   Added a new `HorizontalRule` component.
-   Added a new `Snackbar` component.

### Bug Fix

-   Fixed display of reset button when using RangeControl `allowReset` prop.
-   Fixed minutes field of `DateTimePicker` missed '0' before single digit values.

## 7.3.0 (2019-04-16)

### New Features

-   Added a new `render` property to `FormFileUpload` component. Allowing users of the component to custom the UI for their needs.
-   Added a new `BaseControl.VisualLabel` component.
-   Added a new `preview` prop to the `Placeholder` component which allows to display a preview, for example a media preview when the Placeholder is used in media editing contexts.
-   Added a new `anchorRect` prop to `Popover` which enables a developer to provide a custom `DOMRect` object at which to position the popover.

### Improvements

-   Limit `Base Control Label` to the width of its content.

### Bug fixes

-   Fix `instanceId` prop passed through to `Button` component via `MenuItems` producing React console error. Fixed by removing the unnecessary use of `withInstanceId` on the `MenuItems` component [#14599](https://github.com/WordPress/gutenberg/pull/14599)

## 7.2.0 (2019-03-20)

### Improvements

-   Make `RangeControl` validation rely on the `checkValidity` provided by the browsers instead of using our own validation.

### Bug Fixes

-   Fix a problem that made `RangeControl` not work as expected with float values.

## 7.1.0 (2019-03-06)

### New Features

-   Added a new `Animate` component.

### Improvements

-   `withFilters` has been optimized to avoid binding hook handlers for each mounted instance of the component, instead using a single centralized hook delegator.
-   `withFilters` has been optimized to reuse a single shared component definition for all filtered instances of the component.
-   Make `RangeControl` validate min and max properties.

### Bug Fixes

-   Resolves a conflict where two instance of Slot would produce an inconsistent or duplicated rendering output.
-   Allow years between 0 and 1970 in DateTime component.

### New Feature

-   `Dropdown` now has a `focusOnMount` prop which is passed directly to the contained `Popover`.
-   `DatePicker` has new prop `isInvalidDate` exposing react-dates' `isOutsideRange`.
-   `DatePicker` allows `null` as accepted value for `currentDate` prop to signify no date selection.

## 7.0.5 (2019-01-03)

## 7.0.4 (2018-12-12)

## 7.0.3 (2018-11-30)

## 7.0.2 (2018-11-22)

## 7.0.1 (2018-11-21)

## 7.0.0 (2018-11-20)

### Breaking Change

-   `Dropdown.refresh()` has been removed. The contained `Popover` is now automatically refreshed.

## 6.0.2 (2018-11-15)

## 6.0.1 (2018-11-12)

### Bug Fixes

-   Avoid constantly recomputing the popover position.

### Polish

-   Remove `<DateTimePicker />` obsolete `locale` prop (and pass-through to child components) and obsolete `is12Hour` prop pass through to `<DateTime />` [#11649](https://github.com/WordPress/gutenberg/pull/11649)

## 6.0.0 (2018-11-12)

### Breaking Change

-   The `PanelColor` component has been removed.

## 5.1.1 (2018-11-09)

## 5.1.0 (2018-11-09)

### New Feature

-   Adjust a11y roles for MenuItem component, so that aria-checked is used properly, related change in Editor/Components/BlockNavigationList ([#11431](https://github.com/WordPress/gutenberg/issues/11431)).
-   `Popover` components are now automatically refreshed every 0.5s in order to recalculate their size or position.

### Deprecation

-   `Dropdown.refresh()` has been deprecated as the contained `Popover` is now automatically refreshed.

## 5.0.2 (2018-11-03)

### Polish

-   Forward `ref` in the `PanelBody` component.
-   Tooltip are no longer removed when Button becomes disabled, it's left to the component rendering the Tooltip.
-   Forward `ref` support in `TabbableContainer` and `NavigableMenu` components.

## 5.0.1 (2018-10-30)

## 5.0.0 (2018-10-29)

### Breaking Change

-   `AccessibleSVG` component has been removed. Please use `SVG` instead.

### New Feature

-   The `Notice` component accepts an array of action objects via the `actions` prop. Each member object should contain a `label` and either a `url` link string or `onClick` callback function.

## 4.2.1 (2018-10-22)

### Bug Fix

-   Fix importing `react-dates` stylesheet in production.

## 4.2.0 (2018-10-19)

### New Feature

-   Added a new `ColorPicker` component ([#10564](https://github.com/WordPress/gutenberg/pull/10564)).
-   `MenuItem` now accepts an `info` prop for including an extended description.

### Bug Fix

-   `IconButton` correctly respects a passed `aria-label` prop.

### Deprecation

-   `PanelColor` has been deprecated in favor of `wp.editor.PanelColorSettings`.

## 4.1.2 (2018-10-18)

## 4.1.0 (2018-10-10)

### New Feature

-   Added a new `ResizableBox` component.

## 4.0.0 (2018-09-30)

### Breaking Change

-   `Draggable` as a DOM node drag handler has been removed. Please, use `Draggable` as a wrap component for your DOM node drag handler.

### Deprecation

-   Renamed `AccessibleSVG` component to `SVG`.

## 3.0.0 (2018-09-05)

### Breaking Change

-   `withAPIData` has been removed. Please use the Core Data module or `@wordpress/api-fetch` directly instead.
-   `Draggable` as a DOM node drag handler has been deprecated. Please, use `Draggable` as a wrap component for your DOM node drag handler.
-   Change how required built-ins are polyfilled with Babel 7 ([#9171](https://github.com/WordPress/gutenberg/pull/9171)). If you're using an environment that has limited or no support for ES2015+ such as lower versions of IE then using [core-js](https://github.com/zloirock/core-js) or [@babel/polyfill](https://babeljs.io/docs/en/next/babel-polyfill) will add support for these methods.
-   `withContext` has been removed. Please use `wp.element.createContext` instead. See: https://reactjs.org/docs/context.html.

### New Feature

-   Added a new `AccessibleSVG` component.<|MERGE_RESOLUTION|>--- conflicted
+++ resolved
@@ -7,18 +7,11 @@
 -   `FocalPointUnitControl`: Add aria-labels ([#50993](https://github.com/WordPress/gutenberg/pull/50993)).
 
 ### Enhancements
-<<<<<<< HEAD
+
 -   `RangeControl`: Add `__next40pxDefaultSize` prop to opt into the new 40px default size ([#49105](https://github.com/WordPress/gutenberg/pull/49105)).
-
--   `Button`: Add `__next32pxSmallSize` prop to opt into the new 32px size when the `isSmall` prop is enabled ([#51012](https://github.com/WordPress/gutenberg/pull/51012)).
-
-### Experimental
-=======
-
 -   Wrapped `TabPanel` in a `forwardRef` call ([#50199](https://github.com/WordPress/gutenberg/pull/50199)).
 -   `ColorPalette`: Improve readability of color name and value, and improve rendering of partially transparent colors ([#50450](https://github.com/WordPress/gutenberg/pull/50450)).
 -   `Button`: Add `__next32pxSmallSize` prop to opt into the new 32px size when the `isSmall` prop is enabled ([#51012](https://github.com/WordPress/gutenberg/pull/51012)).
->>>>>>> 95336bf5
 
 ### Experimental
 
