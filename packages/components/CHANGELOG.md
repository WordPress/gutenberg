--- conflicted
+++ resolved
@@ -4,15 +4,12 @@
 
 ### Bug Fixes
 
-<<<<<<< HEAD
 -   `Tabs`: fix indicator animation ([#66198](https://github.com/WordPress/gutenberg/pull/66198)).
-=======
 -   `ColorPalette`: prevent overflow of custom color button background ([#66152](https://github.com/WordPress/gutenberg/pull/66152)).
 
 ### Enhancements
 
 -   `PaletteEdit`: use `Item` internally instead of custom styles ([#66164](https://github.com/WordPress/gutenberg/pull/66164)).
->>>>>>> f83c5925
 
 ## 28.10.0 (2024-10-16)
 
