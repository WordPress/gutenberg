<!-- Learn how to maintain this file at https://github.com/WordPress/gutenberg/tree/HEAD/packages#maintaining-changelogs. -->

## Unreleased
-   `BorderControl`: Apply proper metrics and simpler text ([#53998](https://github.com/WordPress/gutenberg/pull/53998)).

### Enhancements

-   Making Circular Option Picker a `listbox`. Note that while this changes some public API, new props are optional, and currently have default values; this will change in another patch ([#52255](https://github.com/WordPress/gutenberg/pull/52255)).
-   `ToggleGroupControl`: Rewrite backdrop animation using framer motion shared layout animations, add better support for controlled and uncontrolled modes ([#50278](https://github.com/WordPress/gutenberg/pull/50278)).
-   `Popover`: Add the `is-positioned` CSS class only after the popover has finished animating ([#54178](https://github.com/WordPress/gutenberg/pull/54178)).
-   `Tooltip`: Replace the existing tooltip to simplify the implementation and improve accessibility while maintaining the same behaviors and API ([#48440](https://github.com/WordPress/gutenberg/pull/48440)).
<<<<<<< HEAD
-   `CheckboxControl`: Allow user to prevent an empty label from being rendered by passing `false` to the `label` prop ([#54298](https://github.com/WordPress/gutenberg/pull/54298)).

=======
-   `Dropdown` and `DropdownMenu`: support controlled mode for the dropdown's open/closed state ([#54257](https://github.com/WordPress/gutenberg/pull/54257)).
>>>>>>> ac848dd7

### Bug Fix

-   `Tooltip`: dynamically render in the DOM only when visible ([#54312](https://github.com/WordPress/gutenberg/pull/54312)).
-   `PaletteEdit`: Fix padding in RTL languages ([#54034](https://github.com/WordPress/gutenberg/pull/54034)).
-   `ToolbarItem`: Fix children not showing in rendered components ([#53314](https://github.com/WordPress/gutenberg/pull/53314)).
-   `CircularOptionPicker`: make focus styles resilient to button size changes ([#54196](https://github.com/WordPress/gutenberg/pull/54196)).

### Internal

-   `Toolbar/ToolbarDropdownMenu `: Convert to TypeScript ([#54321](https://github.com/WordPress/gutenberg/pull/54321)).
-   `Composite`: Convert to TypeScript ([#54028](https://github.com/WordPress/gutenberg/pull/54028)).
-   `BorderControl`: Refactor unit tests to use `userEvent` ([#54155](https://github.com/WordPress/gutenberg/pull/54155))
-   `FocusableIframe`: Convert to TypeScript ([#53979](https://github.com/WordPress/gutenberg/pull/53979)).
-   `Popover`: Remove unused `overlay` type from `positionToPlacement` utility function ([#54101](https://github.com/WordPress/gutenberg/pull/54101)).
-   `Higher Order` -- `with-focus-outside`: Convert to TypeScript ([#53980](https://github.com/WordPress/gutenberg/pull/53980)).
-   `IsolatedEventContainer`: Convert unit test to TypeScript ([#54316](https://github.com/WordPress/gutenberg/pull/54316)).
-   `Popover`: Remove `scroll` and `resize` listeners for iframe overflow parents and rely on recently added native Floating UI support ([#54286](https://github.com/WordPress/gutenberg/pull/54286)).

### Experimental

-   `DropdownMenu` v2: Fix submenu chevron direction in RTL languages ([#54036](https://github.com/WordPress/gutenberg/pull/54036).

## 25.7.0 (2023-08-31)

### Breaking changes

-   Make the `Popover.Slot` optional and render popovers at the bottom of the document's body by default. ([#53889](https://github.com/WordPress/gutenberg/pull/53889), [#53982](https://github.com/WordPress/gutenberg/pull/53982)).

### Enhancements

-   `ProgressBar`: Add transition to determinate indicator ([#53877](https://github.com/WordPress/gutenberg/pull/53877)).
-   Prevent nested `SlotFillProvider` from rendering ([#53940](https://github.com/WordPress/gutenberg/pull/53940)).

### Bug Fix

-   `SandBox`: Fix the cleanup method in useEffect ([#53796](https://github.com/WordPress/gutenberg/pull/53796)).
-   `PaletteEdit`: Fix the height of the `PaletteItems`. Don't rely on styles only present in the block editor ([#54000](https://github.com/WordPress/gutenberg/pull/54000)).

### Internal

-   `Shortcut`: Add Storybook stories ([#53627](https://github.com/WordPress/gutenberg/pull/53627)).
-   `SlotFill`: Do not render children when using `<Slot bubblesVirtually />`. ([#53272](https://github.com/WordPress/gutenberg/pull/53272))
-   Update `@floating-ui/react-dom` to the latest version ([#46845](https://github.com/WordPress/gutenberg/pull/46845)).

## 25.6.0 (2023-08-16)

### Enhancements

-   `Theme`: Expose via private APIs ([#53262](https://github.com/WordPress/gutenberg/pull/53262)).
-   `ProgressBar`: Use the theme system accent for indicator color ([#53347](https://github.com/WordPress/gutenberg/pull/53347)).
-   `ProgressBar`: Use gray 300 for track color ([#53349](https://github.com/WordPress/gutenberg/pull/53349)).
-   `Modal`: add `headerActions` prop to render buttons in the header. ([#53328](https://github.com/WordPress/gutenberg/pull/53328)).
-   `Snackbar`: Snackbar design and motion improvements ([#53248](https://github.com/WordPress/gutenberg/pull/53248))
-   `NumberControl`: Add `spinFactor` prop for adjusting the amount by which the spin controls change the value ([#52902](https://github.com/WordPress/gutenberg/pull/52902)).
-   `Modal:`: Nuance outside interactions ([#52994](https://github.com/WordPress/gutenberg/pull/52994)).
-   `Button`: Remove default border from the destructive button ([#53607](https://github.com/WordPress/gutenberg/pull/53607)).
-   Components: Move accent colors to theme context ([#53631](https://github.com/WordPress/gutenberg/pull/53631)).
-   `ProgressBar`: Use the new theme system accent for indicator color ([#53632](https://github.com/WordPress/gutenberg/pull/53632)).

### Bug Fix

-   `Button`: add `:disabled` selector to reset hover color for disabled buttons ([#53411](https://github.com/WordPress/gutenberg/pull/53411)).

### Internal

-   `ControlGroup`, `FormGroup`, `ControlLabel`, `Spinner`: Remove unused `ui/` components from the codebase ([#52953](https://github.com/WordPress/gutenberg/pull/52953)).
-   `MenuItem`: Convert to TypeScript ([#53132](https://github.com/WordPress/gutenberg/pull/53132)).
-   `MenuItem`: Add Storybook stories ([#53613](https://github.com/WordPress/gutenberg/pull/53613)).
-   `MenuGroup`: Add Storybook stories ([#53090](https://github.com/WordPress/gutenberg/pull/53090)).
-   Components: Remove unnecessary utils ([#53679](https://github.com/WordPress/gutenberg/pull/53679)).

## 25.5.0 (2023-08-10)

### New Feature

-   Add a new `ProgressBar` component. ([#53030](https://github.com/WordPress/gutenberg/pull/53030)).

### Enhancements

-   `ColorPalette`, `BorderControl`: Don't hyphenate hex value in `aria-label` ([#52932](https://github.com/WordPress/gutenberg/pull/52932)).
-   `MenuItemsChoice`, `MenuItem`: Support a `disabled` prop on a menu item ([#52737](https://github.com/WordPress/gutenberg/pull/52737)).

### Bug Fix

-   `Modal`: Fix loss of focus when clicking outside ([#52653](https://github.com/WordPress/gutenberg/pull/52653)).

## 25.4.0 (2023-07-20)

### Enhancements

-   `TextControl`: Add `id` prop to allow for custom IDs in `TextControl`s ([#52028](https://github.com/WordPress/gutenberg/pull/52028)).
-   `Navigator`: Add `replace` option to `navigator.goTo()` and `navigator.goToParent()` ([#52456](https://github.com/WordPress/gutenberg/pull/52456)).

### Bug Fix

-   `Popover`: Pin `react-dropdown-menu` version to avoid breaking changes in dependency updates. ([#52356](https://github.com/WordPress/gutenberg/pull/52356)).
-   `Item`: Unify focus style and add default font styles. ([#52495](https://github.com/WordPress/gutenberg/pull/52495)).
-   `Toolbar`: Fix toolbar items not being tabbable on the first render. ([#52613](https://github.com/WordPress/gutenberg/pull/52613))
-   `FormTokenField`: Fix token overflow when moving cursor left or right. ([#52662](https://github.com/WordPress/gutenberg/pull/52662))

## 25.3.0 (2023-07-05)

### Enhancements

-   `SelectControl`: Added option to set hidden options. ([#51545](https://github.com/WordPress/gutenberg/pull/51545))
-   `RangeControl`: Add `__next40pxDefaultSize` prop to opt into the new 40px default size ([#49105](https://github.com/WordPress/gutenberg/pull/49105)).
-   `Button`: Introduce `size` prop with `default`, `compact`, and `small` variants ([#51842](https://github.com/WordPress/gutenberg/pull/51842)).
-   `ItemGroup`: Update button focus state styles to target `:focus-visible` rather than `:focus`. ([#51787](https://github.com/WordPress/gutenberg/pull/51787)).
-   `Guide`: Don't show Close button when there is only one page, and use default button and accent/theme styling ([#52014](https://github.com/WordPress/gutenberg/pull/52014)).

### Bug Fix

-   `ConfirmDialog`: Ensure onConfirm isn't called an extra time when submitting one of the buttons using the keyboard ([#51730](https://github.com/WordPress/gutenberg/pull/51730)).
-   `ZStack`: ZStack: fix component bounding box to match children ([#51836](https://github.com/WordPress/gutenberg/pull/51836)).
-   `Modal`: Add small top padding to the content so that avoid cutting off the visible outline when hovering items ([#51829](https://github.com/WordPress/gutenberg/pull/51829)).
-   `DropdownMenu`: fix icon style when dashicon is used ([#43574](https://github.com/WordPress/gutenberg/pull/43574)).
-   `UnitControl`: Fix crash when certain units are used ([#52211](https://github.com/WordPress/gutenberg/pull/52211)).
-   `Guide`: Place focus on the guide's container instead of its first tabbable ([#52300](https://github.com/WordPress/gutenberg/pull/52300)).

## 25.2.0 (2023-06-23)

### Enhancements

-   `UnitControl`: Revamp support for changing unit by typing ([#39303](https://github.com/WordPress/gutenberg/pull/39303)).
-   `Modal`: Update corner radius to be between buttons and the site view frame, in a 2-4-8 system. ([#51254](https://github.com/WordPress/gutenberg/pull/51254)).
-   `ItemGroup`: Update button focus state styles to be inline with other button focus states in the editor. ([#51576](https://github.com/WordPress/gutenberg/pull/51576)).
-   `ItemGroup`: Update button focus state styles to target `:focus-visible` rather than `:focus`. ([#51787](https://github.com/WordPress/gutenberg/pull/51787)).

### Bug Fix

-   `Popover`: Allow legitimate 0 positions to update popover position ([#51320](https://github.com/WordPress/gutenberg/pull/51320)).
-   `Button`: Remove unnecessary margin from dashicon ([#51395](https://github.com/WordPress/gutenberg/pull/51395)).
-   `Autocomplete`: Announce how many results are available to screen readers when suggestions list first renders ([#51018](https://github.com/WordPress/gutenberg/pull/51018)).

### Internal

-   `ClipboardButton`: Convert to TypeScript ([#51334](https://github.com/WordPress/gutenberg/pull/51334)).
-   `Toolbar`: Replace `reakit` dependency with `@ariakit/react` ([#51623](https://github.com/WordPress/gutenberg/pull/51623)).

### Documentation

-   `SearchControl`: Improve documentation around usage of `label` prop ([#51781](https://github.com/WordPress/gutenberg/pull/51781)).

## 25.1.0 (2023-06-07)

### Enhancements

-   `BorderControl`: Improve color code readability in aria-label ([#51197](https://github.com/WordPress/gutenberg/pull/51197)).
-   `Dropdown` and `DropdownMenu`: use internal context system to automatically pick the toolbar popover variant when rendered inside the `Toolbar` component ([#51154](https://github.com/WordPress/gutenberg/pull/51154)).

### Bug Fix

-   `FocalPointUnitControl`: Add aria-labels ([#50993](https://github.com/WordPress/gutenberg/pull/50993)).

### Enhancements

-   Wrapped `TabPanel` in a `forwardRef` call ([#50199](https://github.com/WordPress/gutenberg/pull/50199)).
-   `ColorPalette`: Improve readability of color name and value, and improve rendering of partially transparent colors ([#50450](https://github.com/WordPress/gutenberg/pull/50450)).
-   `Button`: Add `__next32pxSmallSize` prop to opt into the new 32px size when the `isSmall` prop is enabled ([#51012](https://github.com/WordPress/gutenberg/pull/51012)).
-   `ItemGroup`: Update styles so all SVGs inherit color from their parent element ([#50819](https://github.com/WordPress/gutenberg/pull/50819)).

### Experimental

-   `DropdownMenu` v2: Tweak styles ([#50967](https://github.com/WordPress/gutenberg/pull/50967), [#51097](https://github.com/WordPress/gutenberg/pull/51097)).
-   `DropdownMenu` v2: change default placement to match the legacy `DropdownMenu` component ([#51133](https://github.com/WordPress/gutenberg/pull/51133)).
-   `DropdownMenu` v2: Render in the default `Popover.Slot` ([#51046](https://github.com/WordPress/gutenberg/pull/51046)).

## 25.0.0 (2023-05-24)

### Breaking Changes

-   `DateTime`: Remove previously deprecated props, `__nextRemoveHelpButton` and `__nextRemoveResetButton` ([#50724](https://github.com/WordPress/gutenberg/pull/50724)).

### Internal

-   `Modal`: Remove children container's unused class name ([#50655](https://github.com/WordPress/gutenberg/pull/50655)).
-   `DropdownMenu`: Convert to TypeScript ([#50187](https://github.com/WordPress/gutenberg/pull/50187)).
-   Added experimental v2 of `DropdownMenu` ([#49473](https://github.com/WordPress/gutenberg/pull/49473)).
-   `ColorPicker`: its private `SelectControl` component no longer hides BackdropUI, thus making its focus state visible for keyboard users ([#50703](https://github.com/WordPress/gutenberg/pull/50703)).

### Bug Fix

-   `ColorPicker`: Add an outline when the color picker select box is focused([#50609](https://github.com/WordPress/gutenberg/pull/50609)).
-   `InputControl`: Fix focus style to support Windows High Contrast mode ([#50772](https://github.com/WordPress/gutenberg/pull/50772)).
-   `ToggleGroupControl`: Fix focus and selected style to support Windows High Contrast mode ([#50785](https://github.com/WordPress/gutenberg/pull/50785)).
-   `SearchControl`: Adjust icon styles to fix alignment issues in the block inserter ([#50439](https://github.com/WordPress/gutenberg/pull/50439)).

### Enhancements

-   `Tooltip`: Update background color so tooltip boundaries are more visible in the site editor ([#50792](https://github.com/WordPress/gutenberg/pull/50792)).
-   `FontSizePicker`: Tweak the header spacing to be more consistent with other design tools ([#50855](https://github.com/WordPress/gutenberg/pull/50855)).

## 24.0.0 (2023-05-10)

### Breaking Changes

-   `onDragStart` in `<Draggable>` is now a synchronous function to allow setting additional data for `event.dataTransfer` ([#49673](https://github.com/WordPress/gutenberg/pull/49673)).

### Bug Fix

-   `NavigableContainer`: do not trap focus in `TabbableContainer` ([#49846](https://github.com/WordPress/gutenberg/pull/49846)).
-   Update `<Button>` component to have a transparent background for its tertiary disabled state, to match its enabled state. ([#50496](https://github.com/WordPress/gutenberg/pull/50496)).

### Internal

-   `NavigableContainer`: Convert to TypeScript ([#49377](https://github.com/WordPress/gutenberg/pull/49377)).
-   `ToolbarItem`: Convert to TypeScript ([#49190](https://github.com/WordPress/gutenberg/pull/49190)).
-   Move rich-text related types to the rich-text package ([#49651](https://github.com/WordPress/gutenberg/pull/49651)).
-   `SlotFill`: simplified the implementation and removed unused code ([#50098](https://github.com/WordPress/gutenberg/pull/50098) and [#50133](https://github.com/WordPress/gutenberg/pull/50133)).

### Documentation

-   `TreeGrid`: Update docs with `data-expanded` attribute usage ([#50026](https://github.com/WordPress/gutenberg/pull/50026)).
-   Consolidate multiple versions of `README` and `CONTRIBUTING` docs, and add them to Storybook ([#50226](https://github.com/WordPress/gutenberg/pull/50226)).
-   `DimensionControl`: Use WordPress package instead of react in code example ([#50435](https://github.com/WordPress/gutenberg/pull/50435)).

### Enhancements

-   `FormTokenField`, `ComboboxControl`: Add `__next40pxDefaultSize` prop to opt into the new 40px default size, superseding the `__next36pxDefaultSize` prop ([#50261](https://github.com/WordPress/gutenberg/pull/50261)).
-   `Modal`: Add css class to children container ([#50099](https://github.com/WordPress/gutenberg/pull/50099)).
-   `Button`: Add `__next40pxDefaultSize` prop to opt into the new 40px default size ([#50254](https://github.com/WordPress/gutenberg/pull/50254)).
-   `PaletteEdit`: Allow custom popover configuration ([#49975](https://github.com/WordPress/gutenberg/pull/49975)).
-   Change the default color scheme to use the new WP Blueberry color. See PR description for instructions on how to restore the previous color scheme when using in a non-WordPress context ([#50193](https://github.com/WordPress/gutenberg/pull/50193)).
-   `CheckboxControl`, `CustomGradientPicker`, `FormToggle`, : Refactor and correct the focus style for consistency ([#50127](https://github.com/WordPress/gutenberg/pull/50127)).
-   `Button`, update spacing values in `has-text has-icon` buttons. ([#50277](https://github.com/WordPress/gutenberg/pull/50277)).
-   `Button`, remove custom padding applied to `tertiary` variant. ([#50276](https://github.com/WordPress/gutenberg/pull/50276)).
-   `Modal`: Correct padding for title less confirm variant. ([#50283](https://github.com/WordPress/gutenberg/pull/50283)).

## 23.9.0 (2023-04-26)

### Internal

-   `BottomSheetCell`: Refactor away from Lodash (mobile) ([#49794](https://github.com/WordPress/gutenberg/pull/49794)).
-   `parseStylesVariables()`: Refactor away from Lodash (mobile) ([#49794](https://github.com/WordPress/gutenberg/pull/49794)).
-   Remove Lodash dependency from components package ([#49794](https://github.com/WordPress/gutenberg/pull/49794)).
-   Tweak `WordPressComponent` type so `selector` property is optional ([#49960](https://github.com/WordPress/gutenberg/pull/49960)).
-   Update `Modal` appearance on small screens ([#50039](https://github.com/WordPress/gutenberg/pull/50039)).
-   Update the framer motion dependency to the latest version `10.11.6` ([#49822](https://github.com/WordPress/gutenberg/pull/49822)).

### Enhancements

-   `Draggable`: Add `appendToOwnerDocument` prop to allow elementId based elements to be attached to the ownerDocument body ([#49911](https://github.com/WordPress/gutenberg/pull/49911)).
-   `TreeGrid`: Modify keyboard navigation code to use a data-expanded attribute if aria-expanded is to be controlled outside of the TreeGrid component ([#48461](https://github.com/WordPress/gutenberg/pull/48461)).
-   `Modal`: Equalize internal spacing ([#49890](https://github.com/WordPress/gutenberg/pull/49890)).
-   `Modal`: Increased border radius ([#49870](https://github.com/WordPress/gutenberg/pull/49870)).
-   `Modal`: Updated spacing / dimensions of `isFullScreen` ([#49894](https://github.com/WordPress/gutenberg/pull/49894)).
-   `SlotFill`: Added util for creating private SlotFills and supporting Symbol keys ([#49819](https://github.com/WordPress/gutenberg/pull/49819)).
-   `IconType`: Export for external use ([#49649](https://github.com/WordPress/gutenberg/pull/49649)).

### Bug Fix

-   `CheckboxControl`: Add support custom IDs ([#49977](https://github.com/WordPress/gutenberg/pull/49977)).

### Documentation

-   `Autocomplete`: Add heading and fix type for `onReplace` in README. ([#49798](https://github.com/WordPress/gutenberg/pull/49798)).
-   `Autocomplete`: Update `Usage` section in README. ([#49965](https://github.com/WordPress/gutenberg/pull/49965)).

## 23.8.0 (2023-04-12)

### Internal

-   `Mobile` Refactor of the KeyboardAwareFlatList component.
-   Update `reakit` dependency to 1.3.11 ([#49763](https://github.com/WordPress/gutenberg/pull/49763)).

### Enhancements

-   `DropZone`: Smooth animation ([#49517](https://github.com/WordPress/gutenberg/pull/49517)).
-   `Navigator`: Add `skipFocus` property in `NavigateOptions`. ([#49350](https://github.com/WordPress/gutenberg/pull/49350)).
-   `Spinner`: add explicit opacity and background styles ([#49695](https://github.com/WordPress/gutenberg/pull/49695)).
-   Make TypeScript types available for consumers ([#49229](https://github.com/WordPress/gutenberg/pull/49229)).

### Bug Fix

-   `Snackbar`: Fix insufficient color contrast on hover ([#49682](https://github.com/WordPress/gutenberg/pull/49682)).

## 23.7.0 (2023-03-29)

### Internal

-   `Animate`: Convert to TypeScript ([#49243](https://github.com/WordPress/gutenberg/pull/49243)).
-   `CustomGradientPicker`: Convert to TypeScript ([#48929](https://github.com/WordPress/gutenberg/pull/48929)).
-   `ColorPicker`: Convert to TypeScript ([#49214](https://github.com/WordPress/gutenberg/pull/49214)).
-   `GradientPicker`: Convert to TypeScript ([#48316](https://github.com/WordPress/gutenberg/pull/48316)).
-   `FormTokenField`: Add a `__nextHasNoMarginBottom` prop to start opting into the margin-free styles ([48609](https://github.com/WordPress/gutenberg/pull/48609)).
-   `QueryControls`: Replace bottom margin overrides with `__nextHasNoMarginBottom`([47515](https://github.com/WordPress/gutenberg/pull/47515)).

### Enhancements

-   `CustomGradientPicker`: improve initial state UI ([#49146](https://github.com/WordPress/gutenberg/pull/49146)).
-   `AnglePickerControl`: Style to better fit in narrow contexts and improve RTL layout ([#49046](https://github.com/WordPress/gutenberg/pull/49046)).
-   `ImageSizeControl`: Use large 40px sizes ([#49113](https://github.com/WordPress/gutenberg/pull/49113)).

### Bug Fix

-   `CircularOptionPicker`: force swatches to visually render on top of the rest of the component's content ([#49245](https://github.com/WordPress/gutenberg/pull/49245)).
-   `InputControl`: Fix misaligned textarea input control ([#49116](https://github.com/WordPress/gutenberg/pull/49116)).
-   `ToolsPanel`: Ensure consistency in menu item order ([#49222](https://github.com/WordPress/gutenberg/pull/49222)).
-   `TabPanel`: fix initial tab selection & focus management ([#49368](https://github.com/WordPress/gutenberg/pull/49368)).

### Internal

-   `DuotonePicker`, `DuotoneSwatch`: Convert to TypeScript ([#49060](https://github.com/WordPress/gutenberg/pull/49060)).

## 23.6.0 (2023-03-15)

### Enhancements

-   `FontSizePicker`: Allow custom units for custom font size control ([#48468](https://github.com/WordPress/gutenberg/pull/48468)).
-   `Navigator`: Disable initial screen animation ([#49062](https://github.com/WordPress/gutenberg/pull/49062)).
-   `FormTokenField`: Hide suggestions list on blur event if the input value is invalid ([#48785](https://github.com/WordPress/gutenberg/pull/48785)).

### Bug Fix

-   `ResponsiveWrapper`: use `aspect-ratio` CSS prop, add support for `SVG` elements ([#48573](https://github.com/WordPress/gutenberg/pull/48573).
-   `ResizeTooltip`: Use `default.fontFamily` on tooltip ([#48805](https://github.com/WordPress/gutenberg/pull/48805).

### Internal

-   `Guide`: Convert to TypeScript ([#47493](https://github.com/WordPress/gutenberg/pull/47493)).
-   `SelectControl`: improve prop types for single vs multiple selection ([#47390](https://github.com/WordPress/gutenberg/pull/47390)).
-   `Navigation`: Convert to TypeScript ([#48742](https://github.com/WordPress/gutenberg/pull/48742)).
-   `PanelBody`: Convert to TypeScript ([#47702](https://github.com/WordPress/gutenberg/pull/47702)).
-   `withFilters` HOC: Convert to TypeScript ([#48721](https://github.com/WordPress/gutenberg/pull/48721)).
-   `withFallbackStyles` HOC: Convert to TypeScript ([#48720](https://github.com/WordPress/gutenberg/pull/48720)).
-   `withFocusReturn` HOC: Convert to TypeScript ([#48748](https://github.com/WordPress/gutenberg/pull/48748)).
-   `navigateRegions` HOC: Convert to TypeScript ([#48632](https://github.com/WordPress/gutenberg/pull/48632)).
-   `withSpokenMessages`: HOC: Convert to TypeScript ([#48163](https://github.com/WordPress/gutenberg/pull/48163)).
-   `withNotices`: HOC: Convert to TypeScript ([#49088](https://github.com/WordPress/gutenberg/pull/49088)).
-   `ToolbarButton`: Convert to TypeScript ([#47750](https://github.com/WordPress/gutenberg/pull/47750)).
-   `DimensionControl(Experimental)`: Convert to TypeScript ([#47351](https://github.com/WordPress/gutenberg/pull/47351)).
-   `PaletteEdit`: Convert to TypeScript ([#47764](https://github.com/WordPress/gutenberg/pull/47764)).
-   `QueryControls`: Refactor away from Lodash (`.groupBy`) ([#48779](https://github.com/WordPress/gutenberg/pull/48779)).
-   `ToolbarContext`: Convert to TypeScript ([#49002](https://github.com/WordPress/gutenberg/pull/49002)).

## 23.5.0 (2023-03-01)

### Enhancements

-   `ToolsPanel`: Separate reset all filter registration from items registration and support global resets ([#48123](https://github.com/WordPress/gutenberg/pull/48123)).

### Internal

-   `CircularOptionPicker`: Convert to TypeScript ([#47937](https://github.com/WordPress/gutenberg/pull/47937)).
-   `TabPanel`: Improve unit test in preparation for controlled component updates ([#48086](https://github.com/WordPress/gutenberg/pull/48086)).
-   `Autocomplete`: performance: avoid setting state on every value change ([#48485](https://github.com/WordPress/gutenberg/pull/48485)).
-   `Higher Order` -- `with-constrained-tabbing`: Convert to TypeScript ([#48162](https://github.com/WordPress/gutenberg/pull/48162)).
-   `Autocomplete`: Convert to TypeScript ([#47751](https://github.com/WordPress/gutenberg/pull/47751)).
-   `Autocomplete`: avoid calling setState on input ([#48565](https://github.com/WordPress/gutenberg/pull/48565)).

## 23.4.0 (2023-02-15)

### Bug Fix

-   `ToolsPanel`: fix type inconsistencies between types, docs and normal component usage ([47944](https://github.com/WordPress/gutenberg/pull/47944)).
-   `SelectControl`: Fix styling when `multiple` prop is enabled ([#47893](https://github.com/WordPress/gutenberg/pull/43213)).
-   `useAutocompleteProps`, `Autocomplete`: Make accessible when rendered in an iframe ([#47907](https://github.com/WordPress/gutenberg/pull/47907)).

### Enhancements

-   `ColorPalette`, `GradientPicker`, `PaletteEdit`, `ToolsPanel`: add new props to set a custom heading level ([43848](https://github.com/WordPress/gutenberg/pull/43848) and [#47788](https://github.com/WordPress/gutenberg/pull/47788)).
-   `ColorPalette`: ensure text label contrast checking works with CSS variables ([#47373](https://github.com/WordPress/gutenberg/pull/47373)).
-   `Navigator`: Support dynamic paths with parameters ([#47827](https://github.com/WordPress/gutenberg/pull/47827)).
-   `Navigator`: Support hierarchical paths navigation and add `NavigatorToParentButton` component ([#47883](https://github.com/WordPress/gutenberg/pull/47883)).

### Internal

-   `NavigatorButton`: Reuse `Button` types ([47754](https://github.com/WordPress/gutenberg/pull/47754)).
-   `CustomSelectControl`: lock the `__experimentalShowSelectedHint` prop ([#47229](https://github.com/WordPress/gutenberg/pull/47229)).
-   Lock the `__experimentalPopoverPositionToPlacement` function and rename it to `__experimentalPopoverLegacyPositionToPlacement` ([#47505](https://github.com/WordPress/gutenberg/pull/47505)).
-   `ComboboxControl`: Convert to TypeScript ([#47581](https://github.com/WordPress/gutenberg/pull/47581)).
-   `Panel`, `PanelHeader`, `PanelRow`: Convert to TypeScript ([#47259](https://github.com/WordPress/gutenberg/pull/47259)).
-   `BoxControl`: Convert to TypeScript ([#47622](https://github.com/WordPress/gutenberg/pull/47622)).
-   `AnglePickerControl`: Convert to TypeScript ([#45820](https://github.com/WordPress/gutenberg/pull/45820)).
-   `ResizableBox`: refactor styles to TypeScript ([47756](https://github.com/WordPress/gutenberg/pull/47756)).
-   `BorderBoxControl`: migrate tests to TypeScript, remove act() call ([47755](https://github.com/WordPress/gutenberg/pull/47755)).
-   `Toolbar`: Convert to TypeScript ([#47087](https://github.com/WordPress/gutenberg/pull/47087)).
-   `MenuItemsChoice`: Convert to TypeScript ([#47180](https://github.com/WordPress/gutenberg/pull/47180)).
-   `ToolsPanel`: Allow display of optional items when values are updated externally to item controls ([47727](https://github.com/WordPress/gutenberg/pull/47727)).
-   `ToolsPanel`: Ensure display of optional items when values are updated externally and multiple blocks selected ([47864](https://github.com/WordPress/gutenberg/pull/47864)).
-   `Navigator`: add more pattern matching tests, refine existing tests ([47910](https://github.com/WordPress/gutenberg/pull/47910)).
-   `ToolsPanel`: Refactor Storybook examples to TypeScript ([47944](https://github.com/WordPress/gutenberg/pull/47944)).
-   `ToolsPanel`: Refactor unit tests to TypeScript ([48275](https://github.com/WordPress/gutenberg/pull/48275)).

## 23.3.0 (2023-02-01)

### Deprecations

-   `NumberControl`: Clarify deprecation message about `hideHTMLArrows` prop ([#47370](https://github.com/WordPress/gutenberg/pull/47370)).

### Enhancements

-   `Dropdown`: deprecate `position` prop, use `popoverProps` instead ([46865](https://github.com/WordPress/gutenberg/pull/46865)).
-   `Button`: improve padding for buttons with icon and text. ([46764](https://github.com/WordPress/gutenberg/pull/46764)).
-   `ColorPalette`: Use computed color when css variable is passed to `ColorPicker` ([47181](https://github.com/WordPress/gutenberg/pull/47181)).
-   `Popover`: add `overlay` option to the `placement` prop ([47004](https://github.com/WordPress/gutenberg/pull/47004)).

### Internal

-   `Toolbar`: unify Storybook examples under one file, migrate from knobs to controls ([47117](https://github.com/WordPress/gutenberg/pull/47117)).
-   `DropdownMenu`: migrate Storybook to controls ([47149](https://github.com/WordPress/gutenberg/pull/47149)).
-   Removed deprecated `@storybook/addon-knobs` dependency from the package ([47152](https://github.com/WordPress/gutenberg/pull/47152)).
-   `ColorListPicker`: Convert to TypeScript ([#46358](https://github.com/WordPress/gutenberg/pull/46358)).
-   `KeyboardShortcuts`: Convert to TypeScript ([#47429](https://github.com/WordPress/gutenberg/pull/47429)).
-   `ColorPalette`, `BorderControl`, `GradientPicker`: refine types and logic around single vs multiple palettes ([#47384](https://github.com/WordPress/gutenberg/pull/47384)).
-   `Button`: Convert to TypeScript ([#46997](https://github.com/WordPress/gutenberg/pull/46997)).
-   `QueryControls`: Convert to TypeScript ([#46721](https://github.com/WordPress/gutenberg/pull/46721)).
-   `TreeGrid`: Convert to TypeScript ([#47516](https://github.com/WordPress/gutenberg/pull/47516)).
-   `Notice`: refactor to TypeScript ([47118](https://github.com/WordPress/gutenberg/pull/47118)).
-   `Popover`: Take iframe element scaling into account ([47004](https://github.com/WordPress/gutenberg/pull/47004)).

### Bug Fix

-   `TabPanel`: Fix initial tab selection when the tab declaration is lazily added to the `tabs` array ([47100](https://github.com/WordPress/gutenberg/pull/47100)).
-   `InputControl`: Avoid the "controlled to uncontrolled" warning by forcing the internal `<input />` element to be always in controlled mode ([47250](https://github.com/WordPress/gutenberg/pull/47250)).

## 23.2.0 (2023-01-11)

### Internal

-   `AlignmentMatrixControl`: Update center cell label to 'Center' instead of 'Center Center' ([#46852](https://github.com/WordPress/gutenberg/pull/46852)).
-   `Toolbar`: move all subcomponents under the same folder ([46951](https://github.com/WordPress/gutenberg/pull/46951)).
-   `Dashicon`: remove unnecessary type for `className` prop ([46849](https://github.com/WordPress/gutenberg/pull/46849)).
-   `ColorPicker` & `QueryControls`: Replace bottom margin overrides with `__nextHasNoMarginBottom` ([#46448](https://github.com/WordPress/gutenberg/pull/46448)).
-   `SandBox`: Convert to TypeScript ([#46478](https://github.com/WordPress/gutenberg/pull/46478)).
-   `ResponsiveWrapper`: Convert to TypeScript ([#46480](https://github.com/WordPress/gutenberg/pull/46480)).
-   `ItemGroup`: migrate Storybook to controls, refactor to TypeScript ([46945](https://github.com/WordPress/gutenberg/pull/46945)).

### Bug Fix

-   `Placeholder`: set fixed right margin for label's icon ([46918](https://github.com/WordPress/gutenberg/pull/46918)).
-   `TreeGrid`: Fix right-arrow keyboard navigation when a row contains more than two focusable elements ([46998](https://github.com/WordPress/gutenberg/pull/46998)).

## 23.1.0 (2023-01-02)

### Breaking Changes

-   `ColorPalette`: The experimental `__experimentalHasMultipleOrigins` prop has been removed ([#46315](https://github.com/WordPress/gutenberg/pull/46315)).

## 23.0.0 (2022-12-14)

### Breaking Changes

-   Updated dependencies to require React 18 ([45235](https://github.com/WordPress/gutenberg/pull/45235))

### New Feature

-   `TabPanel`: support manual tab activation ([#46004](https://github.com/WordPress/gutenberg/pull/46004)).
-   `TabPanel`: support disabled prop for tab buttons ([#46471](https://github.com/WordPress/gutenberg/pull/46471)).
-   `BaseControl`: Add `useBaseControlProps` hook to help generate id-releated props ([#46170](https://github.com/WordPress/gutenberg/pull/46170)).

### Bug Fix

-   `ColorPalette`: show "Clear" button even when colors array is empty ([#46001](https://github.com/WordPress/gutenberg/pull/46001)).
-   `InputControl`: Fix internal `Flex` wrapper usage that could add an unintended `height: 100%` ([#46213](https://github.com/WordPress/gutenberg/pull/46213)).
-   `Navigator`: Allow calling `goTo` and `goBack` twice in one render cycle ([#46391](https://github.com/WordPress/gutenberg/pull/46391)).
-   `Modal`: Fix unexpected modal closing in IME Composition ([#46453](https://github.com/WordPress/gutenberg/pull/46453)).
-   `Toolbar`: Fix duplicate focus style on anchor link button ([#46759](https://github.com/WordPress/gutenberg/pull/46759)).
-   `useNavigateRegions`: Ensure region navigation picks the next region based on where the current user focus is located instead of starting at the beginning ([#44883](https://github.com/WordPress/gutenberg/pull/44883)).
-   `ComboboxControl`: Fix unexpected behaviour in IME Composition ([#46827](https://github.com/WordPress/gutenberg/pull/46827)).

### Enhancements

-   `TabPanel`: Simplify tab-focus style. ([#46276](https://github.com/WordPress/gutenberg/pull/46276)).
-   `TabPanel`: Add ability to set icon only tab buttons ([#45005](https://github.com/WordPress/gutenberg/pull/45005)).
-   `InputControl`, `NumberControl`, `UnitControl`: Add `help` prop for additional description ([#45931](https://github.com/WordPress/gutenberg/pull/45931)).
-   `BorderControl`, `ColorPicker` & `QueryControls`: Replace bottom margin overrides with `__nextHasNoMarginBottom` ([#45985](https://github.com/WordPress/gutenberg/pull/45985)).
-   `CustomSelectControl`, `UnitControl`: Add `onFocus` and `onBlur` props ([#46096](https://github.com/WordPress/gutenberg/pull/46096)).
-   `ResizableBox`: Prevent unnecessary paint on resize handles ([#46196](https://github.com/WordPress/gutenberg/pull/46196)).
-   `Popover`: Prevent unnecessary paint caused by using outline ([#46201](https://github.com/WordPress/gutenberg/pull/46201)).
-   `PaletteEdit`: Global styles: add onChange actions to color palette items [#45681](https://github.com/WordPress/gutenberg/pull/45681).
-   Lighten the border color on control components ([#46252](https://github.com/WordPress/gutenberg/pull/46252)).
-   `Popover`: Prevent unnecessary paint when scrolling by using transform instead of top/left positionning ([#46187](https://github.com/WordPress/gutenberg/pull/46187)).
-   `CircularOptionPicker`: Prevent unecessary paint on hover ([#46197](https://github.com/WordPress/gutenberg/pull/46197)).

### Experimental

-   `TextControl`: Restrict `type` prop to `email`, `number`, `password`, `tel`, `text`, `search` or `url` ([#45433](https://github.com/WordPress/gutenberg/pull/45433/)).

### Internal

-   `useControlledValue`: let TypeScript infer the return type ([#46164](https://github.com/WordPress/gutenberg/pull/46164)).
-   `LinkedButton`: remove unnecessary `span` tag ([#46063](https://github.com/WordPress/gutenberg/pull/46063)).
-   NumberControl: refactor styles/tests/stories to TypeScript, replace fireEvent with user-event ([#45990](https://github.com/WordPress/gutenberg/pull/45990)).
-   `useBaseField`: Convert to TypeScript ([#45712](https://github.com/WordPress/gutenberg/pull/45712)).
-   `Dashicon`: Convert to TypeScript ([#45924](https://github.com/WordPress/gutenberg/pull/45924)).
-   `PaletteEdit`: add follow up changelog for #45681 and tests [#46095](https://github.com/WordPress/gutenberg/pull/46095).
-   `AlignmentMatrixControl`: Convert to TypeScript ([#46162](https://github.com/WordPress/gutenberg/pull/46162)).
-   `Theme`: Remove public export ([#46427](https://github.com/WordPress/gutenberg/pull/46427)).
-   `Autocomplete`: Refactor away from `_.find()` ([#46537](https://github.com/WordPress/gutenberg/pull/46537)).
-   `TabPanel`: Refactor away from `_.find()` ([#46537](https://github.com/WordPress/gutenberg/pull/46537)).
-   `BottomSheetPickerCell`: Refactor away from `_.find()` for mobile ([#46537](https://github.com/WordPress/gutenberg/pull/46537)).
-   Refactor global styles context away from `_.find()` for mobile ([#46537](https://github.com/WordPress/gutenberg/pull/46537)).
-   `Dropdown`: Convert to TypeScript ([#45787](https://github.com/WordPress/gutenberg/pull/45787)).

### Documentation

-   `Tooltip`: Add readme and unit tests for `shortcut` prop ([#46092](https://github.com/WordPress/gutenberg/pull/46092)).

## 22.1.0 (2022-11-16)

### Enhancements

-   `ColorPalette`, `BorderBox`, `BorderBoxControl`: polish and DRY prop types, add default values ([#45463](https://github.com/WordPress/gutenberg/pull/45463)).
-   `TabPanel`: Add ability to set icon only tab buttons ([#45005](https://github.com/WordPress/gutenberg/pull/45005)).

### Internal

-   `AnglePickerControl`: remove `:focus-visible' outline on `CircleOutlineWrapper` ([#45758](https://github.com/WordPress/gutenberg/pull/45758))

### Bug Fix

-   `FormTokenField`: Fix duplicate input in IME composition ([#45607](https://github.com/WordPress/gutenberg/pull/45607)).
-   `Autocomplete`: Check key events more strictly in IME composition ([#45626](https://github.com/WordPress/gutenberg/pull/45626)).
-   `Autocomplete`: Fix unexpected block insertion during IME composition ([#45510](https://github.com/WordPress/gutenberg/pull/45510)).
-   `Icon`: Making size prop work for icon components using dash icon strings ([#45593](https://github.com/WordPress/gutenberg/pull/45593))
-   `ToolsPanelItem`: Prevent unintended calls to onDeselect when parent panel is remounted and item is rendered via SlotFill ([#45673](https://github.com/WordPress/gutenberg/pull/45673))
-   `ColorPicker`: Prevent all number fields from becoming "0" when one of them is an empty string ([#45649](https://github.com/WordPress/gutenberg/pull/45649)).
-   `ToggleControl`: Fix toggle control label text overflow ([#45962](https://github.com/WordPress/gutenberg/pull/45962)).

### Internal

-   `ToolsPanel`: Update to fix `exhaustive-deps` eslint rule ([#45715](https://github.com/WordPress/gutenberg/pull/45715)).
-   `PaletteEditListView`: Update to ignore `exhaustive-deps` eslint rule ([#45467](https://github.com/WordPress/gutenberg/pull/45467)).
-   `Popover`: Update to pass `exhaustive-deps` eslint rule ([#45656](https://github.com/WordPress/gutenberg/pull/45656)).
-   `Flex`: Update to pass `exhaustive-deps` eslint rule ([#45528](https://github.com/WordPress/gutenberg/pull/45528)).
-   `withNotices`: Update to pass `exhaustive-deps` eslint rule ([#45530](https://github.com/WordPress/gutenberg/pull/45530)).
-   `ItemGroup`: Update to pass `exhaustive-deps` eslint rule ([#45531](https://github.com/WordPress/gutenberg/pull/45531)).
-   `TabPanel`: Update to pass `exhaustive-deps` eslint rule ([#45660](https://github.com/WordPress/gutenberg/pull/45660)).
-   `NavigatorScreen`: Update to pass `exhaustive-deps` eslint rule ([#45648](https://github.com/WordPress/gutenberg/pull/45648)).
-   `Draggable`: Convert to TypeScript ([#45471](https://github.com/WordPress/gutenberg/pull/45471)).
-   `MenuGroup`: Convert to TypeScript ([#45617](https://github.com/WordPress/gutenberg/pull/45617)).
-   `useCx`: fix story to satisfy the `react-hooks/exhaustive-deps` eslint rule ([#45614](https://github.com/WordPress/gutenberg/pull/45614))
-   Activate the `react-hooks/exhuastive-deps` eslint rule for the Components package ([#41166](https://github.com/WordPress/gutenberg/pull/41166))
-   `Snackbar`: Convert to TypeScript ([#45472](https://github.com/WordPress/gutenberg/pull/45472)).

### Experimental

-   `ToggleGroupControl`: Only show enclosing border when `isBlock` and not `isDeselectable` ([#45492](https://github.com/WordPress/gutenberg/pull/45492)).
-   `Theme`: Add support for custom `background` color ([#45466](https://github.com/WordPress/gutenberg/pull/45466)).

## 22.0.0 (2022-11-02)

### Breaking Changes

-   `Popover`: The deprecated `range` and `__unstableShift` props have been removed ([#45195](https://github.com/WordPress/gutenberg/pull/45195)).

### Deprecations

-   `Popover`: the deprecation messages for anchor-related props (`anchorRef`, `anchorRect`, `getAnchorRect`) have been updated ([#45195](https://github.com/WordPress/gutenberg/pull/45195)).
-   `RadioGroup`: Mark as deprecated, in favor of `RadioControl` and `ToggleGroupControl` ([#45389](https://github.com/WordPress/gutenberg/pull/45389)).
-   `Popover`: the deprecation messages for anchor-related props (`anchorRef`, `anchorRect`, `getAnchorRect`) have been updated. ([#45195](https://github.com/WordPress/gutenberg/pull/45195)).
-   `Popover`: The `isAlternate` prop has been replaced with a `variant` prop that can be called with the `'toolbar'` string ([#45137](https://github.com/WordPress/gutenberg/pull/45137)).

### New Feature

-   `BoxControl` & `CustomSelectControl`: Add `onMouseOver` and `onMouseOut` callback props to allow handling of these events by parent components ([#44955](https://github.com/WordPress/gutenberg/pull/44955))
-   `Popover`: A `variant` prop has been added to style popovers, with `'unstyled'` and `'toolbar'` possible values ([#45137](https://github.com/WordPress/gutenberg/pull/45137)).

### Enhancements

-   `FontSizePicker`: Pass the preset object to the onChange callback to allow conversion from preset slugs to CSS vars ([#44967](https://github.com/WordPress/gutenberg/pull/44967)).
-   `FontSizePicker`: Improved slider design when `withSlider` is set ([#44598](https://github.com/WordPress/gutenberg/pull/44598)).
-   `ToggleControl`: Improved types for the `help` prop, covering the dynamic render function option, and enabled the dynamic `help` behavior only for a controlled component ([#45279](https://github.com/WordPress/gutenberg/pull/45279)).
-   `BorderControl` & `BorderBoxControl`: Replace `__next36pxDefaultSize` with "default" and "large" size variants ([#41860](https://github.com/WordPress/gutenberg/pull/41860)).
-   `UnitControl`: Remove outer wrapper to normalize className placement ([#41860](https://github.com/WordPress/gutenberg/pull/41860)).
-   `ColorPalette`: Fix transparent checkered background pattern ([#45295](https://github.com/WordPress/gutenberg/pull/45295)).
-   `ToggleGroupControl`: Add `isDeselectable` prop to allow deselecting the selected option ([#45123](https://github.com/WordPress/gutenberg/pull/45123)).
-   `FontSizePicker`: Improve hint text shown next to 'Font size' label ([#44966](https://github.com/WordPress/gutenberg/pull/44966)).

### Bug Fix

-   `useNavigateRegions`: Add new keyboard shortcut alias to cover backtick and tilde keys inconsistencies across browsers ([#45019](https://github.com/WordPress/gutenberg/pull/45019)).
-   `Button`: Tweak the destructive button primary, link, and default variants ([#44427](https://github.com/WordPress/gutenberg/pull/44427)).
-   `UnitControl`: Fix `disabled` style is overridden by core `form.css` style ([#45250](https://github.com/WordPress/gutenberg/pull/45250)).
-   `ItemGroup`: fix RTL `Item` styles when rendered as a button ([#45280](https://github.com/WordPress/gutenberg/pull/45280)).
-   `Button`: Fix RTL alignment for buttons containing an icon and text ([#44787](https://github.com/WordPress/gutenberg/pull/44787)).
-   `TabPanel`: Call `onSelect()` on every tab selection, regardless of whether it was triggered by user interaction ([#44028](https://github.com/WordPress/gutenberg/pull/44028)).
-   `FontSizePicker`: Fallback to font size `slug` if `name` is undefined ([#45041](https://github.com/WordPress/gutenberg/pull/45041)).
-   `AutocompleterUI`: fix issue where autocompleter UI would appear on top of other UI elements ([#44795](https://github.com/WordPress/gutenberg/pull/44795/))
-   `ExternalLink`: Fix to re-enable support for `onClick` event handler ([#45214](https://github.com/WordPress/gutenberg/pull/45214)).
-   `InputControl`: Allow inline styles to be applied to the wrapper not inner input ([#45340](https://github.com/WordPress/gutenberg/pull/45340/))

### Internal

-   `BorderBoxControl`: Convert stories to TypeScript and use Controls ([#45002](https://github.com/WordPress/gutenberg/pull/45002)).
-   `Disabled`: add a note in the docs about the lack of polyfill for the `inert` attribute ([#45272](https://github.com/WordPress/gutenberg/pull/45272))
-   `Snackbar`: updated to satisfy `react/exhaustive-deps` eslint rule ([#44934](https://github.com/WordPress/gutenberg/pull/44934))
-   `AnglePickerControl`: Set Storybook Label control type to 'text' ([#45122](https://github.com/WordPress/gutenberg/pull/45122)).
-   `SlotFill`: updated to satisfy `react/exhaustive-deps` eslint rule ([#44403](https://github.com/WordPress/gutenberg/pull/44403))
-   `Context`: updated to ignore `react/exhaustive-deps` eslint rule ([#45044](https://github.com/WordPress/gutenberg/pull/45044))
-   `Button`: Refactor Storybook to controls and align docs ([#44105](https://github.com/WordPress/gutenberg/pull/44105)).
-   `TabPanel`: updated to satisfy `react/exhaustive-deps` eslint rule ([#44935](https://github.com/WordPress/gutenberg/pull/44935))
-   `ColorPalette`: Convert to TypeScript ([#44632](https://github.com/WordPress/gutenberg/pull/44632)).
-   `UnitControl`: Add tests ([#45260](https://github.com/WordPress/gutenberg/pull/45260)).
-   `Disabled`: Refactor the component to rely on the HTML `inert` attribute.
-   `CustomGradientBar`: Refactor away from Lodash ([#45367](https://github.com/WordPress/gutenberg/pull/45367/)).
-   `TextControl`: Set Storybook control types on `help`, `label` and `type` ([#45405](https://github.com/WordPress/gutenberg/pull/45405)).
-   `Autocomplete`: use Popover's new `placement` prop instead of legacy `position` prop ([#44396](https://github.com/WordPress/gutenberg/pull/44396/)).
-   `SelectControl`: Add `onChange`, `onBlur` and `onFocus` to storybook actions ([#45432](https://github.com/WordPress/gutenberg/pull/45432/)).
-   `FontSizePicker`: Add more comprehensive tests ([#45298](https://github.com/WordPress/gutenberg/pull/45298)).
-   `FontSizePicker`: Refactor to use components instead of helper functions ([#44891](https://github.com/WordPress/gutenberg/pull/44891)).

### Experimental

-   `NumberControl`: Replace `hideHTMLArrows` prop with `spinControls` prop. Allow custom spin controls via `spinControls="custom"` ([#45333](https://github.com/WordPress/gutenberg/pull/45333)).

### Experimental

-   Theming: updated Components package to utilize the new `accent` prop of the experimental `Theme` component.

## 21.3.0 (2022-10-19)

### Bug Fix

-   `FontSizePicker`: Ensure that fluid font size presets appear correctly in the UI controls ([#44791](https://github.com/WordPress/gutenberg/pull/44791)).
-   `ToggleGroupControl`: Remove unsupported `disabled` prop from types, and correctly mark `label` prop as required ([#45114](https://github.com/WordPress/gutenberg/pull/45114)).
-   `Navigator`: prevent partially hiding focus ring styles, by removing unnecessary overflow rules on `NavigatorScreen` ([#44973](https://github.com/WordPress/gutenberg/pull/44973)).
-   `Navigator`: restore focus only once per location ([#44972](https://github.com/WordPress/gutenberg/pull/44972)).

### Documentation

-   `VisuallyHidden`: Add some notes on best practices around stacking contexts when using this component ([#44867](https://github.com/WordPress/gutenberg/pull/44867)).

### Internal

-   `Modal`: Convert to TypeScript ([#42949](https://github.com/WordPress/gutenberg/pull/42949)).
-   `Sandbox`: Use `toString` to create observe and resize script string ([#42872](https://github.com/WordPress/gutenberg/pull/42872)).
-   `Navigator`: refactor unit tests to TypeScript and to `user-event` ([#44970](https://github.com/WordPress/gutenberg/pull/44970)).
-   `Navigator`: Refactor Storybook code to TypeScript and controls ([#44979](https://github.com/WordPress/gutenberg/pull/44979)).
-   `withFilters`: Refactor away from `_.without()` ([#44980](https://github.com/WordPress/gutenberg/pull/44980/)).
-   `withFocusReturn`: Refactor tests to `@testing-library/react` ([#45012](https://github.com/WordPress/gutenberg/pull/45012)).
-   `ToolsPanel`: updated to satisfy `react/exhaustive-deps` eslint rule ([#45028](https://github.com/WordPress/gutenberg/pull/45028))
-   `Tooltip`: updated to ignore `react/exhaustive-deps` eslint rule ([#45043](https://github.com/WordPress/gutenberg/pull/45043))

## 21.2.0 (2022-10-05)

### Enhancements

-   `FontSizePicker`: Updated to take up full width of its parent and have a 40px Reset button when `size` is `__unstable-large` ((44559)[https://github.com/WordPress/gutenberg/pull/44559]).
-   `BorderBoxControl`: Omit unit select when width values are mixed ([#44592](https://github.com/WordPress/gutenberg/pull/44592))
-   `BorderControl`: Add ability to disable unit selection ([#44592](https://github.com/WordPress/gutenberg/pull/44592))

### Bug Fix

-   `Popover`: fix limitShift logic by adding iframe offset correctly ([#42950](https://github.com/WordPress/gutenberg/pull/42950)).
-   `Popover`: refine position-to-placement conversion logic, add tests ([#44377](https://github.com/WordPress/gutenberg/pull/44377)).
-   `ToggleGroupControl`: adjust icon color when inactive, from `gray-700` to `gray-900` ([#44575](https://github.com/WordPress/gutenberg/pull/44575)).
-   `TokenInput`: improve logic around the `aria-activedescendant` attribute, which was causing unintended focus behavior for some screen readers ([#44526](https://github.com/WordPress/gutenberg/pull/44526)).
-   `NavigatorScreen`: fix focus issue where back button received focus unexpectedly ([#44239](https://github.com/WordPress/gutenberg/pull/44239))
-   `FontSizePicker`: Fix header order in RTL languages ([#44590](https://github.com/WordPress/gutenberg/pull/44590)).

### Enhancements

-   `SuggestionList`: use `requestAnimationFrame` instead of `setTimeout` when scrolling selected item into view. This change improves the responsiveness of the `ComboboxControl` and `FormTokenField` components when rapidly hovering over the suggestion items in the list ([#44573](https://github.com/WordPress/gutenberg/pull/44573)).

### Internal

-   `Mobile` updated to ignore `react/exhaustive-deps` eslint rule ([#44207](https://github.com/WordPress/gutenberg/pull/44207)).
-   `Popover`: refactor unit tests to TypeScript and modern RTL assertions ([#44373](https://github.com/WordPress/gutenberg/pull/44373)).
-   `SearchControl`: updated to ignore `react/exhaustive-deps` eslint rule in native files([#44381](https://github.com/WordPress/gutenberg/pull/44381))
-   `ResizableBox` updated to pass the `react/exhaustive-deps` eslint rule ([#44370](https://github.com/WordPress/gutenberg/pull/44370)).
-   `Sandbox`: updated to satisfy `react/exhaustive-deps` eslint rule ([#44378](https://github.com/WordPress/gutenberg/pull/44378))
-   `FontSizePicker`: Convert to TypeScript ([#44449](https://github.com/WordPress/gutenberg/pull/44449)).
-   `FontSizePicker`: Replace SCSS with Emotion + components ([#44483](https://github.com/WordPress/gutenberg/pull/44483)).

### Experimental

-   Add experimental `Theme` component ([#44668](https://github.com/WordPress/gutenberg/pull/44668)).

## 21.1.0 (2022-09-21)

### Deprecations

-   `Popover`: added new `anchor` prop, supposed to supersede all previous anchor-related props (`anchorRef`, `anchorRect`, `getAnchorRect`). These older anchor-related props are now marked as deprecated and are scheduled to be removed in WordPress 6.3 ([#43691](https://github.com/WordPress/gutenberg/pull/43691)).

### Bug Fix

-   `Button`: Remove unexpected `has-text` class when empty children are passed ([#44198](https://github.com/WordPress/gutenberg/pull/44198)).
-   The `LinkedButton` to unlink sides in `BoxControl`, `BorderBoxControl` and `BorderRadiusControl` have changed from a rectangular primary button to an icon-only button, with a sentence case tooltip, and default-size icon for better legibility. The `Button` component has been fixed so when `isSmall` and `icon` props are set, and no text is present, the button shape is square rather than rectangular.

### New Features

-   `MenuItem`: Add suffix prop for injecting non-icon and non-shortcut content to menu items ([#44260](https://github.com/WordPress/gutenberg/pull/44260)).
-   `ToolsPanel`: Add subheadings to ellipsis menu and reset text to default control menu items ([#44260](https://github.com/WordPress/gutenberg/pull/44260)).

### Internal

-   `NavigationMenu` updated to ignore `react/exhaustive-deps` eslint rule ([#44090](https://github.com/WordPress/gutenberg/pull/44090)).
-   `RangeControl`: updated to pass `react/exhaustive-deps` eslint rule ([#44271](https://github.com/WordPress/gutenberg/pull/44271)).
-   `UnitControl` updated to pass the `react/exhaustive-deps` eslint rule ([#44161](https://github.com/WordPress/gutenberg/pull/44161)).
-   `Notice`: updated to satisfy `react/exhaustive-deps` eslint rule ([#44157](https://github.com/WordPress/gutenberg/pull/44157))

## 21.0.0 (2022-09-13)

### Deprecations

-   `FontSizePicker`: Deprecate bottom margin style. Add a `__nextHasNoMarginBottom` prop to start opting into the margin-free styles that will become the default in a future version, currently scheduled to be WordPress 6.4 ([#43870](https://github.com/WordPress/gutenberg/pull/43870)).
-   `AnglePickerControl`: Deprecate bottom margin style. Add a `__nextHasNoMarginBottom` prop to start opting into the margin-free styles that will become the default in a future version, currently scheduled to be WordPress 6.4 ([#43867](https://github.com/WordPress/gutenberg/pull/43867)).
-   `Popover`: deprecate `__unstableShift` prop in favour of new `shift` prop. The `__unstableShift` is currently scheduled for removal in WordPress 6.3 ([#43845](https://github.com/WordPress/gutenberg/pull/43845)).
-   `Popover`: removed the `__unstableObserveElement` prop, which is not necessary anymore. The functionality is now supported directly by the component without the need of an external prop ([#43617](https://github.com/WordPress/gutenberg/pull/43617)).

### Bug Fix

-   `Button`, `Icon`: Fix `iconSize` prop doesn't work with some icons ([#43821](https://github.com/WordPress/gutenberg/pull/43821)).
-   `InputControl`, `NumberControl`, `UnitControl`: Fix margin when `labelPosition` is `bottom` ([#43995](https://github.com/WordPress/gutenberg/pull/43995)).
-   `Popover`: enable auto-updating every animation frame ([#43617](https://github.com/WordPress/gutenberg/pull/43617)).
-   `Popover`: improve the component's performance and reactivity to prop changes by reworking its internals ([#43335](https://github.com/WordPress/gutenberg/pull/43335)).
-   `NavigatorScreen`: updated to satisfy `react/exhaustive-deps` eslint rule ([#43876](https://github.com/WordPress/gutenberg/pull/43876))
-   `Popover`: fix positioning when reference and floating elements are both within an iframe ([#43971](https://github.com/WordPress/gutenberg/pull/43971))

### Enhancements

-   `ToggleControl`: Add `__nextHasNoMargin` prop for opting into the new margin-free styles ([#43717](https://github.com/WordPress/gutenberg/pull/43717)).
-   `CheckboxControl`: Add `__nextHasNoMargin` prop for opting into the new margin-free styles ([#43720](https://github.com/WordPress/gutenberg/pull/43720)).
-   `FocalPointControl`: Add `__nextHasNoMargin` prop for opting into the new margin-free styles ([#43996](https://github.com/WordPress/gutenberg/pull/43996)).
-   `TextControl`, `TextareaControl`: Add `__nextHasNoMargin` prop for opting into the new margin-free styles ([#43782](https://github.com/WordPress/gutenberg/pull/43782)).
-   `Flex`: Remove margin-based polyfill implementation of flex `gap` ([#43995](https://github.com/WordPress/gutenberg/pull/43995)).
-   `RangeControl`: Tweak dark gray marking color to be consistent with the grays in `@wordpress/base-styles` ([#43773](https://github.com/WordPress/gutenberg/pull/43773)).
-   `UnitControl`: Tweak unit dropdown color to be consistent with the grays in `@wordpress/base-styles` ([#43773](https://github.com/WordPress/gutenberg/pull/43773)).
-   `SearchControl`: Add `__nextHasNoMargin` prop for opting into the new margin-free styles ([#43871](https://github.com/WordPress/gutenberg/pull/43871)).
-   `UnitControl`: Consistently hide spin buttons ([#43985](https://github.com/WordPress/gutenberg/pull/43985)).
-   `CardHeader`, `CardBody`, `CardFooter`: Tweak `isShady` background colors to be consistent with the grays in `@wordpress/base-styles` ([#43719](https://github.com/WordPress/gutenberg/pull/43719)).
-   `InputControl`, `SelectControl`: Tweak `disabled` colors to be consistent with the grays in `@wordpress/base-styles` ([#43719](https://github.com/WordPress/gutenberg/pull/43719)).
-   `FocalPointPicker`: Tweak media placeholder background color to be consistent with the grays in `@wordpress/base-styles` ([#43994](https://github.com/WordPress/gutenberg/pull/43994)).
-   `RangeControl`: Tweak rail, track, and mark colors to be consistent with the grays in `@wordpress/base-styles` ([#43994](https://github.com/WordPress/gutenberg/pull/43994)).
-   `UnitControl`: Tweak unit dropdown hover color to be consistent with the grays in `@wordpress/base-styles` ([#43994](https://github.com/WordPress/gutenberg/pull/43994)).

### Internal

-   `Icon`: Refactor tests to `@testing-library/react` ([#44051](https://github.com/WordPress/gutenberg/pull/44051)).
-   Fix TypeScript types for `isValueDefined()` and `isValueEmpty()` utility functions ([#43983](https://github.com/WordPress/gutenberg/pull/43983)).
-   `RadioControl`: Clean up styles to use less custom CSS ([#43868](https://github.com/WordPress/gutenberg/pull/43868)).
-   Remove unused `normalizeArrowKey` utility function ([#43640](https://github.com/WordPress/gutenberg/pull/43640/)).
-   `SearchControl`: Convert to TypeScript ([#43871](https://github.com/WordPress/gutenberg/pull/43871)).
-   `FormFileUpload`: Convert to TypeScript ([#43960](https://github.com/WordPress/gutenberg/pull/43960)).
-   `DropZone`: Convert to TypeScript ([#43962](https://github.com/WordPress/gutenberg/pull/43962)).
-   `ToggleGroupControl`: Rename `__experimentalIsIconGroup` prop to `__experimentalIsBorderless` ([#43771](https://github.com/WordPress/gutenberg/pull/43771/)).
-   `NumberControl`: Add TypeScript types ([#43791](https://github.com/WordPress/gutenberg/pull/43791/)).
-   Refactor `FocalPointPicker` to function component ([#39168](https://github.com/WordPress/gutenberg/pull/39168)).
-   `Guide`: use `code` instead of `keyCode` for keyboard events ([#43604](https://github.com/WordPress/gutenberg/pull/43604/)).
-   `ToggleControl`: Convert to TypeScript and streamline CSS ([#43717](https://github.com/WordPress/gutenberg/pull/43717)).
-   `FocalPointPicker`: Convert to TypeScript ([#43872](https://github.com/WordPress/gutenberg/pull/43872)).
-   `Navigation`: use `code` instead of `keyCode` for keyboard events ([#43644](https://github.com/WordPress/gutenberg/pull/43644/)).
-   `ComboboxControl`: Add unit tests ([#42403](https://github.com/WordPress/gutenberg/pull/42403)).
-   `NavigableContainer`: use `code` instead of `keyCode` for keyboard events, rewrite tests using RTL and `user-event` ([#43606](https://github.com/WordPress/gutenberg/pull/43606/)).
-   `ComboboxControl`: updated to satisfy `react/exhuastive-deps` eslint rule ([#41417](https://github.com/WordPress/gutenberg/pull/41417))
-   `FormTokenField`: Refactor away from Lodash ([#43744](https://github.com/WordPress/gutenberg/pull/43744/)).
-   `NavigatorButton`: updated to satisfy `react/exhaustive-deps` eslint rule ([#42051](https://github.com/WordPress/gutenberg/pull/42051))
-   `TabPanel`: Refactor away from `_.partial()` ([#43895](https://github.com/WordPress/gutenberg/pull/43895/)).
-   `Panel`: Refactor tests to `@testing-library/react` ([#43896](https://github.com/WordPress/gutenberg/pull/43896)).
-   `Popover`: refactor to TypeScript ([#43823](https://github.com/WordPress/gutenberg/pull/43823/)).
-   `BorderControl` and `BorderBoxControl`: replace temporary types with `Popover`'s types ([#43823](https://github.com/WordPress/gutenberg/pull/43823/)).
-   `DimensionControl`: Refactor tests to `@testing-library/react` ([#43916](https://github.com/WordPress/gutenberg/pull/43916)).
-   `withFilters`: Refactor tests to `@testing-library/react` ([#44017](https://github.com/WordPress/gutenberg/pull/44017)).
-   `IsolatedEventContainer`: Refactor tests to `@testing-library/react` ([#44073](https://github.com/WordPress/gutenberg/pull/44073)).
-   `KeyboardShortcuts`: Refactor tests to `@testing-library/react` ([#44075](https://github.com/WordPress/gutenberg/pull/44075)).
-   `Slot`/`Fill`: Refactor tests to `@testing-library/react` ([#44084](https://github.com/WordPress/gutenberg/pull/44084)).
-   `ColorPalette`: Refactor tests to `@testing-library/react` ([#44108](https://github.com/WordPress/gutenberg/pull/44108)).

## 20.0.0 (2022-08-24)

### Deprecations

-   `CustomSelectControl`: Deprecate constrained width style. Add a `__nextUnconstrainedWidth` prop to start opting into the unconstrained width that will become the default in a future version, currently scheduled to be WordPress 6.4 ([#43230](https://github.com/WordPress/gutenberg/pull/43230)).
-   `Popover`: deprecate `__unstableForcePosition` prop in favour of new `flip` and `resize` props. The `__unstableForcePosition` is currently scheduled for removal in WordPress 6.3 ([#43546](https://github.com/WordPress/gutenberg/pull/43546)).

### Bug Fix

-   `AlignmentMatrixControl`: keep the physical direction in RTL languages ([#43126](https://github.com/WordPress/gutenberg/pull/43126)).
-   `AlignmentMatrixControl`: Fix the `width` prop so it works as intended ([#43482](https://github.com/WordPress/gutenberg/pull/43482)).
-   `SelectControl`, `CustomSelectControl`: Truncate long option strings ([#43301](https://github.com/WordPress/gutenberg/pull/43301)).
-   `ToggleGroupControl`: Fix minor inconsistency in label height ([#43331](https://github.com/WordPress/gutenberg/pull/43331)).
-   `Popover`: fix and improve opening animation ([#43186](https://github.com/WordPress/gutenberg/pull/43186)).
-   `Popover`: fix incorrect deps in hooks resulting in incorrect positioning after calling `update` ([#43267](https://github.com/WordPress/gutenberg/pull/43267/)).
-   `FontSizePicker`: Fix excessive margin between label and input ([#43304](https://github.com/WordPress/gutenberg/pull/43304)).
-   Ensure all dependencies allow version ranges ([#43355](https://github.com/WordPress/gutenberg/pull/43355)).
-   `Popover`: make sure offset middleware always applies the latest frame offset values ([#43329](https://github.com/WordPress/gutenberg/pull/43329/)).
-   `Dropdown`: anchor popover to the dropdown wrapper (instead of the toggle) ([#43377](https://github.com/WordPress/gutenberg/pull/43377/)).
-   `Guide`: Fix error when rendering with no pages ([#43380](https://github.com/WordPress/gutenberg/pull/43380/)).
-   `Disabled`: preserve input values when toggling the `isDisabled` prop ([#43508](https://github.com/WordPress/gutenberg/pull/43508/))

### Enhancements

-   `GradientPicker`: Show custom picker before swatches ([#43577](https://github.com/WordPress/gutenberg/pull/43577)).
-   `CustomGradientPicker`, `GradientPicker`: Add `__nextHasNoMargin` prop for opting into the new margin-free styles ([#43387](https://github.com/WordPress/gutenberg/pull/43387)).
-   `ToolsPanel`: Tighten grid gaps ([#43424](https://github.com/WordPress/gutenberg/pull/43424)).
-   `ColorPalette`: Make popover style consistent ([#43570](https://github.com/WordPress/gutenberg/pull/43570)).
-   `ToggleGroupControl`: Improve TypeScript documentation ([#43265](https://github.com/WordPress/gutenberg/pull/43265)).
-   `ComboboxControl`: Normalize hyphen-like characters to an ASCII hyphen ([#42942](https://github.com/WordPress/gutenberg/pull/42942)).
-   `FormTokenField`: Refactor away from `_.difference()` ([#43224](https://github.com/WordPress/gutenberg/pull/43224/)).
-   `Autocomplete`: use `KeyboardEvent.code` instead of `KeyboardEvent.keyCode` ([#43432](https://github.com/WordPress/gutenberg/pull/43432/)).
-   `ConfirmDialog`: replace (almost) every usage of `fireEvent` with `@testing-library/user-event` ([#43429](https://github.com/WordPress/gutenberg/pull/43429/)).
-   `Popover`: Introduce new `flip` and `resize` props ([#43546](https://github.com/WordPress/gutenberg/pull/43546/)).

### Internal

-   `Tooltip`: Refactor tests to `@testing-library/react` ([#43061](https://github.com/WordPress/gutenberg/pull/43061)).
-   `ClipboardButton`, `FocusableIframe`, `IsolatedEventContainer`, `withConstrainedTabbing`, `withSpokenMessages`: Improve TypeScript types ([#43579](https://github.com/WordPress/gutenberg/pull/43579)).
-   Clean up unused and duplicate `COLORS` values ([#43445](https://github.com/WordPress/gutenberg/pull/43445)).
-   Update `floating-ui` to the latest version ([#43206](https://github.com/WordPress/gutenberg/pull/43206)).
-   `DateTimePicker`, `TimePicker`, `DatePicker`: Switch from `moment` to `date-fns` ([#43005](https://github.com/WordPress/gutenberg/pull/43005)).
-   `DatePicker`: Switch from `react-dates` to `use-lilius` ([#43005](https://github.com/WordPress/gutenberg/pull/43005)).
-   `DateTimePicker`: address feedback after recent refactor to `date-fns` and `use-lilius` ([#43495](https://github.com/WordPress/gutenberg/pull/43495)).
-   `convertLTRToRTL()`: Refactor away from `_.mapKeys()` ([#43258](https://github.com/WordPress/gutenberg/pull/43258/)).
-   `withSpokenMessages`: Update to use `@testing-library/react` ([#43273](https://github.com/WordPress/gutenberg/pull/43273)).
-   `MenuGroup`: Refactor unit tests to use `@testing-library/react` ([#43275](https://github.com/WordPress/gutenberg/pull/43275)).
-   `FormTokenField`: Refactor away from `_.uniq()` ([#43330](https://github.com/WordPress/gutenberg/pull/43330/)).
-   `contextConnect`: Refactor away from `_.uniq()` ([#43330](https://github.com/WordPress/gutenberg/pull/43330/)).
-   `ColorPalette`: Refactor away from `_.uniq()` ([#43330](https://github.com/WordPress/gutenberg/pull/43330/)).
-   `Guide`: Refactor away from `_.times()` ([#43374](https://github.com/WordPress/gutenberg/pull/43374/)).
-   `Disabled`: Convert to TypeScript ([#42708](https://github.com/WordPress/gutenberg/pull/42708)).
-   `Guide`: Update tests to use `@testing-library/react` ([#43380](https://github.com/WordPress/gutenberg/pull/43380)).
-   `Modal`: use `KeyboardEvent.code` instead of deprecated `KeyboardEvent.keyCode`. improve unit tests ([#43429](https://github.com/WordPress/gutenberg/pull/43429/)).
-   `FocalPointPicker`: use `KeyboardEvent.code`, partially refactor tests to modern RTL and `user-event` ([#43441](https://github.com/WordPress/gutenberg/pull/43441/)).
-   `CustomGradientPicker`: use `KeyboardEvent.code` instead of `KeyboardEvent.keyCode` ([#43437](https://github.com/WordPress/gutenberg/pull/43437/)).
-   `Card`: Convert to TypeScript ([#42941](https://github.com/WordPress/gutenberg/pull/42941)).
-   `NavigableContainer`: Refactor away from `_.omit()` ([#43474](https://github.com/WordPress/gutenberg/pull/43474/)).
-   `Notice`: Refactor away from `_.omit()` ([#43474](https://github.com/WordPress/gutenberg/pull/43474/)).
-   `Snackbar`: Refactor away from `_.omit()` ([#43474](https://github.com/WordPress/gutenberg/pull/43474/)).
-   `UnitControl`: Refactor away from `_.omit()` ([#43474](https://github.com/WordPress/gutenberg/pull/43474/)).
-   `BottomSheet`: Refactor away from `_.omit()` ([#43474](https://github.com/WordPress/gutenberg/pull/43474/)).
-   `DropZone`: Refactor away from `_.includes()` ([#43518](https://github.com/WordPress/gutenberg/pull/43518/)).
-   `NavigableMenu`: Refactor away from `_.includes()` ([#43518](https://github.com/WordPress/gutenberg/pull/43518/)).
-   `Tooltip`: Refactor away from `_.includes()` ([#43518](https://github.com/WordPress/gutenberg/pull/43518/)).
-   `TreeGrid`: Refactor away from `_.includes()` ([#43518](https://github.com/WordPress/gutenberg/pull/43518/)).
-   `FormTokenField`: use `KeyboardEvent.code`, refactor tests to modern RTL and `user-event` ([#43442](https://github.com/WordPress/gutenberg/pull/43442/)).
-   `DropdownMenu`: use `KeyboardEvent.code`, refactor tests to model RTL and `user-event` ([#43439](https://github.com/WordPress/gutenberg/pull/43439/)).
-   `Autocomplete`: Refactor away from `_.escapeRegExp()` ([#43629](https://github.com/WordPress/gutenberg/pull/43629/)).
-   `TextHighlight`: Refactor away from `_.escapeRegExp()` ([#43629](https://github.com/WordPress/gutenberg/pull/43629/)).

### Experimental

-   `FormTokenField`: add `__experimentalAutoSelectFirstMatch` prop to auto select the first matching suggestion on typing ([#42527](https://github.com/WordPress/gutenberg/pull/42527/)).
-   `Popover`: Deprecate `__unstableForcePosition`, now replaced by new `flip` and `resize` props ([#43546](https://github.com/WordPress/gutenberg/pull/43546/)).

## 19.17.0 (2022-08-10)

### Bug Fix

-   `Popover`: make sure that `ownerDocument` is always defined ([#42886](https://github.com/WordPress/gutenberg/pull/42886)).
-   `ExternalLink`: Check if the link is an internal anchor link and prevent anchor links from being opened. ([#42259](https://github.com/WordPress/gutenberg/pull/42259)).
-   `BorderControl`: Ensure box-sizing is reset for the control ([#42754](https://github.com/WordPress/gutenberg/pull/42754)).
-   `InputControl`: Fix acceptance of falsy values in controlled updates ([#42484](https://github.com/WordPress/gutenberg/pull/42484/)).
-   `Tooltip (Experimental)`, `CustomSelectControl`, `TimePicker`: Add missing font-size styles which were necessary in non-WordPress contexts ([#42844](https://github.com/WordPress/gutenberg/pull/42844/)).
-   `TextControl`, `TextareaControl`, `ToggleGroupControl`: Add `box-sizing` reset style ([#42889](https://github.com/WordPress/gutenberg/pull/42889)).
-   `Popover`: fix arrow placement and design ([#42874](https://github.com/WordPress/gutenberg/pull/42874/)).
-   `Popover`: fix minor glitch in arrow [#42903](https://github.com/WordPress/gutenberg/pull/42903)).
-   `ColorPicker`: fix layout overflow [#42992](https://github.com/WordPress/gutenberg/pull/42992)).
-   `ToolsPanel`: Constrain grid columns to 50% max-width ([#42795](https://github.com/WordPress/gutenberg/pull/42795)).
-   `Popover`: anchor correctly to parent node when no explicit anchor is passed ([#42971](https://github.com/WordPress/gutenberg/pull/42971)).
-   `ColorPalette`: forward correctly `popoverProps` in the `CustomColorPickerDropdown` component [#42989](https://github.com/WordPress/gutenberg/pull/42989)).
-   `ColorPalette`, `CustomGradientBar`: restore correct color picker popover position [#42989](https://github.com/WordPress/gutenberg/pull/42989)).
-   `Popover`: fix iframe offset not updating when iframe resizes ([#42971](https://github.com/WordPress/gutenberg/pull/43172)).

### Enhancements

-   `ToggleGroupControlOptionIcon`: Maintain square proportions ([#43060](https://github.com/WordPress/gutenberg/pull/43060/)).
-   `ToggleGroupControlOptionIcon`: Add a required `label` prop so the button is always accessibly labeled. Also removes `showTooltip` from the accepted prop types, as the tooltip will now always be shown. ([#43060](https://github.com/WordPress/gutenberg/pull/43060/)).
-   `SelectControl`, `CustomSelectControl`: Refresh and refactor chevron down icon ([#42962](https://github.com/WordPress/gutenberg/pull/42962)).
-   `FontSizePicker`: Add large size variant ([#42716](https://github.com/WordPress/gutenberg/pull/42716/)).
-   `Popover`: tidy up code, add more comments ([#42944](https://github.com/WordPress/gutenberg/pull/42944)).
-   Add `box-sizing` reset style mixin to utils ([#42754](https://github.com/WordPress/gutenberg/pull/42754)).
-   `ResizableBox`: Make tooltip background match `Tooltip` component's ([#42800](https://github.com/WordPress/gutenberg/pull/42800)).
-   Update control labels to the new uppercase styles ([#42789](https://github.com/WordPress/gutenberg/pull/42789)).
-   `UnitControl`: Update unit dropdown design for the large size variant ([#42000](https://github.com/WordPress/gutenberg/pull/42000)).
-   `BaseControl`: Add `box-sizing` reset style ([#42889](https://github.com/WordPress/gutenberg/pull/42889)).
-   `ToggleGroupControl`, `RangeControl`, `FontSizePicker`: Add `__nextHasNoMarginBottom` prop for opting into the new margin-free styles ([#43062](https://github.com/WordPress/gutenberg/pull/43062)).
-   `BoxControl`: Export `applyValueToSides` util function. ([#42733](https://github.com/WordPress/gutenberg/pull/42733/)).
-   `ColorPalette`: use index while iterating over color entries to avoid React "duplicated key" warning ([#43096](https://github.com/WordPress/gutenberg/pull/43096)).
-   `AnglePickerControl`: Add `__nextHasNoMarginBottom` prop for opting into the new margin-free styles ([#43160](https://github.com/WordPress/gutenberg/pull/43160/)).
-   `ComboboxControl`: Add `__nextHasNoMarginBottom` prop for opting into the new margin-free styles ([#43165](https://github.com/WordPress/gutenberg/pull/43165/)).

### Internal

-   `ToggleGroupControl`: Add `__experimentalIsIconGroup` prop ([#43060](https://github.com/WordPress/gutenberg/pull/43060/)).
-   `Flex`, `FlexItem`, `FlexBlock`: Convert to TypeScript ([#42537](https://github.com/WordPress/gutenberg/pull/42537)).
-   `InputControl`: Fix incorrect `size` prop passing ([#42793](https://github.com/WordPress/gutenberg/pull/42793)).
-   `Placeholder`: Convert to TypeScript ([#42990](https://github.com/WordPress/gutenberg/pull/42990)).
-   `Popover`: rewrite Storybook examples using controls [#42903](https://github.com/WordPress/gutenberg/pull/42903)).
-   `Swatch`: Remove component in favor of `ColorIndicator` [#43068](https://github.com/WordPress/gutenberg/pull/43068)).

## 19.16.0 (2022-07-27)

### Bug Fix

-   Context System: Stop explicitly setting `undefined` to the `children` prop. This fixes a bug where `Icon` could not be correctly rendered via the `as` prop of a context-connected component ([#42686](https://github.com/WordPress/gutenberg/pull/42686)).
-   `Popover`, `Dropdown`: Fix width when `expandOnMobile` is enabled ([#42635](https://github.com/WordPress/gutenberg/pull/42635/)).
-   `CustomSelectControl`: Fix font size and hover/focus style inconsistencies with `SelectControl` ([#42460](https://github.com/WordPress/gutenberg/pull/42460/)).
-   `AnglePickerControl`: Fix gap between elements in RTL mode ([#42534](https://github.com/WordPress/gutenberg/pull/42534)).
-   `ColorPalette`: Fix background image in RTL mode ([#42510](https://github.com/WordPress/gutenberg/pull/42510)).
-   `RangeControl`: clamp initialPosition between min and max values ([#42571](https://github.com/WordPress/gutenberg/pull/42571)).
-   `Tooltip`: avoid unnecessary re-renders of select child elements ([#42483](https://github.com/WordPress/gutenberg/pull/42483)).
-   `Popover`: Fix offset when the reference element is within an iframe. ([#42417](https://github.com/WordPress/gutenberg/pull/42417)).

### Enhancements

-   `BorderControl`: Improve labelling, tooltips and DOM structure ([#42348](https://github.com/WordPress/gutenberg/pull/42348/)).
-   `BaseControl`: Set zero padding on `StyledLabel` to ensure cross-browser styling ([#42348](https://github.com/WordPress/gutenberg/pull/42348/)).
-   `InputControl`: Implement wrapper subcomponents for adding responsive padding to `prefix`/`suffix` ([#42378](https://github.com/WordPress/gutenberg/pull/42378)).
-   `SelectControl`: Add flag for larger default size ([#42456](https://github.com/WordPress/gutenberg/pull/42456/)).
-   `UnitControl`: Update unit select's focus styles to match input's ([#42383](https://github.com/WordPress/gutenberg/pull/42383)).
-   `ColorPalette`: Display checkered preview background when `value` is transparent ([#42232](https://github.com/WordPress/gutenberg/pull/42232)).
-   `CustomSelectControl`: Add size variants ([#42460](https://github.com/WordPress/gutenberg/pull/42460/)).
-   `CustomSelectControl`: Add flag to opt in to unconstrained width ([#42460](https://github.com/WordPress/gutenberg/pull/42460/)).
-   `Dropdown`: Implement wrapper subcomponent for adding different padding to the dropdown content ([#42595](https://github.com/WordPress/gutenberg/pull/42595/)).
-   `BorderControl`: Render dropdown as prefix within its `UnitControl` ([#42212](https://github.com/WordPress/gutenberg/pull/42212/))
-   `UnitControl`: Update prop types to allow ReactNode as prefix ([#42212](https://github.com/WordPress/gutenberg/pull/42212/))
-   `ToolsPanel`: Updated README with panel layout information and more expansive usage example ([#42615](https://github.com/WordPress/gutenberg/pull/42615)).
-   `ComboboxControl`, `FormTokenField`: Add custom render callback for options in suggestions list ([#42597](https://github.com/WordPress/gutenberg/pull/42597/)).

### Internal

-   `ColorPicker`: Clean up implementation of 40px size ([#42002](https://github.com/WordPress/gutenberg/pull/42002/)).
-   `Divider`: Complete TypeScript migration ([#41991](https://github.com/WordPress/gutenberg/pull/41991)).
-   `Divider`, `Flex`, `Spacer`: Improve documentation for the `SpaceInput` prop ([#42376](https://github.com/WordPress/gutenberg/pull/42376)).
-   `Elevation`: Convert to TypeScript ([#42302](https://github.com/WordPress/gutenberg/pull/42302)).
-   `ScrollLock`: Convert to TypeScript ([#42303](https://github.com/WordPress/gutenberg/pull/42303)).
-   `Shortcut`: Convert to TypeScript ([#42272](https://github.com/WordPress/gutenberg/pull/42272)).
-   `TreeSelect`: Refactor away from `_.compact()` ([#42438](https://github.com/WordPress/gutenberg/pull/42438)).
-   `MediaEdit`: Refactor away from `_.compact()` for mobile ([#42438](https://github.com/WordPress/gutenberg/pull/42438)).
-   `BoxControl`: Refactor away from `_.isEmpty()` ([#42468](https://github.com/WordPress/gutenberg/pull/42468)).
-   `RadioControl`: Refactor away from `_.isEmpty()` ([#42468](https://github.com/WordPress/gutenberg/pull/42468)).
-   `SelectControl`: Refactor away from `_.isEmpty()` ([#42468](https://github.com/WordPress/gutenberg/pull/42468)).
-   `StyleProvider`: Convert to TypeScript ([#42541](https://github.com/WordPress/gutenberg/pull/42541)).
-   `ComboboxControl`: Replace `keyboardEvent.keyCode` with `keyboardEvent.code`([#42569](https://github.com/WordPress/gutenberg/pull/42569)).
-   `ComboboxControl`: Add support for uncontrolled mode ([#42752](https://github.com/WordPress/gutenberg/pull/42752)).

## 19.15.0 (2022-07-13)

### Bug Fix

-   `BoxControl`: Change ARIA role from `region` to `group` to avoid unwanted ARIA landmark regions ([#42094](https://github.com/WordPress/gutenberg/pull/42094)).
-   `FocalPointPicker`, `FormTokenField`, `ResizableBox`: Fixed SSR breakage ([#42248](https://github.com/WordPress/gutenberg/pull/42248)).
-   `ComboboxControl`: use custom prefix when generating the instanceId ([#42134](https://github.com/WordPress/gutenberg/pull/42134).
-   `Popover`: pass missing anchor ref to the `getAnchorRect` callback prop. ([#42076](https://github.com/WordPress/gutenberg/pull/42076)).
-   `Popover`: call `getAnchorRect` callback prop even if `anchorRefFallback` has no value. ([#42329](https://github.com/WordPress/gutenberg/pull/42329)).
-   Fix `ToolTip` position to ensure it is always positioned relative to the first child of the ToolTip. ([#41268](https://github.com/WordPress/gutenberg/pull/41268))

### Enhancements

-   `ToggleGroupControl`: Add large size variant ([#42008](https://github.com/WordPress/gutenberg/pull/42008/)).
-   `InputControl`: Ensure that the padding between a `prefix`/`suffix` and the text input stays at a reasonable 8px, even in larger size variants ([#42166](https://github.com/WordPress/gutenberg/pull/42166)).

### Internal

-   `Grid`: Convert to TypeScript ([#41923](https://github.com/WordPress/gutenberg/pull/41923)).
-   `TextHighlight`: Convert to TypeScript ([#41698](https://github.com/WordPress/gutenberg/pull/41698)).
-   `Tip`: Convert to TypeScript ([#42262](https://github.com/WordPress/gutenberg/pull/42262)).
-   `Scrollable`: Convert to TypeScript ([#42016](https://github.com/WordPress/gutenberg/pull/42016)).
-   `Spacer`: Complete TypeScript migration ([#42013](https://github.com/WordPress/gutenberg/pull/42013)).
-   `VisuallyHidden`: Convert to TypeScript ([#42220](https://github.com/WordPress/gutenberg/pull/42220)).
-   `TreeSelect`: Refactor away from `_.repeat()` ([#42070](https://github.com/WordPress/gutenberg/pull/42070/)).
-   `FocalPointPicker` updated to satisfy `react/exhaustive-deps` eslint rule ([#41520](https://github.com/WordPress/gutenberg/pull/41520)).
-   `ColorPicker` updated to satisfy `react/exhaustive-deps` eslint rule ([#41294](https://github.com/WordPress/gutenberg/pull/41294)).
-   `Slot`/`Fill`: Refactor away from Lodash ([#42153](https://github.com/WordPress/gutenberg/pull/42153/)).
-   `ComboboxControl`: Refactor away from `_.deburr()` ([#42169](https://github.com/WordPress/gutenberg/pull/42169/)).
-   `FormTokenField`: Refactor away from `_.identity()` ([#42215](https://github.com/WordPress/gutenberg/pull/42215/)).
-   `SelectControl`: Use roles and `@testing-library/user-event` in unit tests ([#42308](https://github.com/WordPress/gutenberg/pull/42308)).
-   `DropdownMenu`: Refactor away from Lodash ([#42218](https://github.com/WordPress/gutenberg/pull/42218/)).
-   `ToolbarGroup`: Refactor away from `_.flatMap()` ([#42223](https://github.com/WordPress/gutenberg/pull/42223/)).
-   `TreeSelect`: Refactor away from `_.flatMap()` ([#42223](https://github.com/WordPress/gutenberg/pull/42223/)).
-   `Autocomplete`: Refactor away from `_.deburr()` ([#42266](https://github.com/WordPress/gutenberg/pull/42266/)).
-   `MenuItem`: Refactor away from `_.isString()` ([#42268](https://github.com/WordPress/gutenberg/pull/42268/)).
-   `Shortcut`: Refactor away from `_.isString()` ([#42268](https://github.com/WordPress/gutenberg/pull/42268/)).
-   `Shortcut`: Refactor away from `_.isObject()` ([#42336](https://github.com/WordPress/gutenberg/pull/42336/)).
-   `RangeControl`: Convert to TypeScript ([#40535](https://github.com/WordPress/gutenberg/pull/40535)).
-   `ExternalLink`: Refactor away from Lodash ([#42341](https://github.com/WordPress/gutenberg/pull/42341/)).
-   `Navigation`: updated to satisfy `react/exhaustive-deps` eslint rule ([#41612](https://github.com/WordPress/gutenberg/pull/41612))

## 19.14.0 (2022-06-29)

### Bug Fix

-   `ColorPicker`: Remove horizontal scrollbar when using HSL or RGB color input types. ([#41646](https://github.com/WordPress/gutenberg/pull/41646))
-   `ColorPicker`: Widen hex input field for mobile. ([#42004](https://github.com/WordPress/gutenberg/pull/42004))

### Enhancements

-   Wrapped `ColorIndicator` in a `forwardRef` call ([#41587](https://github.com/WordPress/gutenberg/pull/41587)).
-   `ComboboxControl` & `FormTokenField`: Add `__next36pxDefaultSize` flag for larger default size ([#40746](https://github.com/WordPress/gutenberg/pull/40746)).
-   `BorderControl`: Improve TypeScript support. ([#41843](https://github.com/WordPress/gutenberg/pull/41843)).
-   `DatePicker`: highlight today's date. ([#41647](https://github.com/WordPress/gutenberg/pull/41647/)).
-   Allow automatic repositioning of `BorderBoxControl` and `ColorPalette` popovers within smaller viewports ([#41930](https://github.com/WordPress/gutenberg/pull/41930)).

### Internal

-   `Spinner`: Convert to TypeScript and update storybook ([#41540](https://github.com/WordPress/gutenberg/pull/41540/)).
-   `InputControl`: Add tests and update to use `@testing-library/user-event` ([#41421](https://github.com/WordPress/gutenberg/pull/41421)).
-   `FormToggle`: Convert to TypeScript ([#41729](https://github.com/WordPress/gutenberg/pull/41729)).
-   `ColorIndicator`: Convert to TypeScript ([#41587](https://github.com/WordPress/gutenberg/pull/41587)).
-   `Truncate`: Convert to TypeScript ([#41697](https://github.com/WordPress/gutenberg/pull/41697)).
-   `FocalPointPicker`: Refactor away from `_.clamp()` ([#41735](https://github.com/WordPress/gutenberg/pull/41735/)).
-   `RangeControl`: Refactor away from `_.clamp()` ([#41735](https://github.com/WordPress/gutenberg/pull/41735/)).
-   Refactor components `utils` away from `_.clamp()` ([#41735](https://github.com/WordPress/gutenberg/pull/41735/)).
-   `BoxControl`: Refactor utils away from `_.isNumber()` ([#41776](https://github.com/WordPress/gutenberg/pull/41776/)).
-   `Elevation`: Refactor away from `_.isNil()` ([#41785](https://github.com/WordPress/gutenberg/pull/41785/)).
-   `HStack`: Refactor away from `_.isNil()` ([#41785](https://github.com/WordPress/gutenberg/pull/41785/)).
-   `Truncate`: Refactor away from `_.isNil()` ([#41785](https://github.com/WordPress/gutenberg/pull/41785/)).
-   `VStack`: Convert to TypeScript ([#41850](https://github.com/WordPress/gutenberg/pull/41587)).
-   `AlignmentMatrixControl`: Refactor away from `_.flattenDeep()` in utils ([#41814](https://github.com/WordPress/gutenberg/pull/41814/)).
-   `AutoComplete`: Revert recent `exhaustive-deps` refactor ([#41820](https://github.com/WordPress/gutenberg/pull/41820)).
-   `Spacer`: Convert knobs to controls in Storybook ([#41851](https://github.com/WordPress/gutenberg/pull/41851)).
-   `Heading`: Complete TypeScript migration ([#41921](https://github.com/WordPress/gutenberg/pull/41921)).
-   `Navigation`: Refactor away from Lodash functions ([#41865](https://github.com/WordPress/gutenberg/pull/41865/)).
-   `CustomGradientPicker`: Refactor away from Lodash ([#41901](https://github.com/WordPress/gutenberg/pull/41901/)).
-   `SegmentedControl`: Refactor away from `_.values()` ([#41905](https://github.com/WordPress/gutenberg/pull/41905/)).
-   `DimensionControl`: Refactor docs away from `_.partialRight()` ([#41909](https://github.com/WordPress/gutenberg/pull/41909/)).
-   `NavigationItem` updated to ignore `react/exhaustive-deps` eslint rule ([#41639](https://github.com/WordPress/gutenberg/pull/41639)).

## 19.13.0 (2022-06-15)

### Bug Fix

-   `Tooltip`: Opt in to `__unstableShift` to ensure that the Tooltip is always within the viewport. ([#41524](https://github.com/WordPress/gutenberg/pull/41524))
-   `FormTokenField`: Do not suggest the selected one even if `{ value: string }` is passed ([#41216](https://github.com/WordPress/gutenberg/pull/41216)).
-   `CustomGradientBar`: Fix insertion and control point positioning to more closely follow cursor. ([#41492](https://github.com/WordPress/gutenberg/pull/41492))
-   `FormTokenField`: Added Padding to resolve close button overlap issue ([#41556](https://github.com/WordPress/gutenberg/pull/41556)).
-   `ComboboxControl`: fix the autofocus behavior after resetting the value. ([#41737](https://github.com/WordPress/gutenberg/pull/41737)).

### Enhancements

-   `AnglePickerControl`: Use NumberControl as input field ([#41472](https://github.com/WordPress/gutenberg/pull/41472)).

### Internal

-   `FormTokenField`: Convert to TypeScript and refactor to functional component ([#41216](https://github.com/WordPress/gutenberg/pull/41216)).
-   `Draggable`: updated to satisfy `react/exhaustive-deps` eslint rule ([#41499](https://github.com/WordPress/gutenberg/pull/41499))
-   `RadioControl`: Convert to TypeScript ([#41568](https://github.com/WordPress/gutenberg/pull/41568)).
-   `Flex` updated to satisfy `react/exhaustive-deps` eslint rule ([#41507](https://github.com/WordPress/gutenberg/pull/41507)).
-   `CustomGradientBar` updated to satisfy `react/exhaustive-deps` eslint rule ([#41463](https://github.com/WordPress/gutenberg/pull/41463))
-   `TreeSelect`: Convert to TypeScript ([#41536](https://github.com/WordPress/gutenberg/pull/41536)).
-   `FontSizePicker`: updated to satisfy `react/exhaustive-deps` eslint rule ([#41600](https://github.com/WordPress/gutenberg/pull/41600)).
-   `ZStack`: Convert component story to TypeScript and add inline docs ([#41694](https://github.com/WordPress/gutenberg/pull/41694)).
-   `Dropdown`: Make sure cleanup (closing the dropdown) only runs when the menu has actually been opened.
-   Enhance the TypeScript migration guidelines ([#41669](https://github.com/WordPress/gutenberg/pull/41669)).
-   `ExternalLink`: Convert to TypeScript ([#41681](https://github.com/WordPress/gutenberg/pull/41681)).
-   `InputControl` updated to satisfy `react/exhaustive-deps` eslint rule ([#41601](https://github.com/WordPress/gutenberg/pull/41601))
-   `Modal`: updated to satisfy `react/exhaustive-deps` eslint rule ([#41610](https://github.com/WordPress/gutenberg/pull/41610))

### Experimental

-   `Navigation`: improve unit tests by using `@testing-library/user-event` and modern `@testing-library` assertions; add unit test for controlled component ([#41668](https://github.com/WordPress/gutenberg/pull/41668)).

## 19.12.0 (2022-06-01)

### Bug Fix

-   `Popover`, `Dropdown`, `CustomGradientPicker`: Fix dropdown positioning by always targeting the rendered toggle, and switch off width in the Popover size middleware to stop reducing the width of the popover. ([#41361](https://github.com/WordPress/gutenberg/pull/41361))
-   Fix `InputControl` blocking undo/redo while focused. ([#40518](https://github.com/WordPress/gutenberg/pull/40518))
-   `ColorPalette`: Correctly update color name label when CSS variables are involved ([#41461](https://github.com/WordPress/gutenberg/pull/41461)).

### Enhancements

-   `SelectControl`: Add `__nextHasNoMarginBottom` prop for opting into the new margin-free styles ([#41269](https://github.com/WordPress/gutenberg/pull/41269)).
-   `ColorPicker`: Strip leading hash character from hex values pasted into input. ([#41223](https://github.com/WordPress/gutenberg/pull/41223))
-   `ColorPicker`: Display detailed color inputs by default. ([#41222](https://github.com/WordPress/gutenberg/pull/41222))
-   Updated design for the `DateTimePicker`, `DatePicker` and `TimePicker` components ([#41097](https://github.com/WordPress/gutenberg/pull/41097)).
-   `DateTimePicker`: Add `__nextRemoveHelpButton` and `__nextRemoveResetButton` for opting into new behaviour where there is no Help and Reset button ([#41097](https://github.com/WordPress/gutenberg/pull/41097)).

### Internal

-   `AlignmentMatrixControl` updated to satisfy `react/exhaustive-deps` eslint rule ([#41167](https://github.com/WordPress/gutenberg/pull/41167))
-   `BorderControl` updated to satisfy `react/exhaustive-deps` eslint rule ([#41259](https://github.com/WordPress/gutenberg/pull/41259))
-   `CheckboxControl`: Add unit tests ([#41165](https://github.com/WordPress/gutenberg/pull/41165)).
-   `BorderBoxControl`: fix some layout misalignments, especially for RTL users ([#41254](https://github.com/WordPress/gutenberg/pull/41254)).
-   `TimePicker`: Update unit tests to use `@testing-library/user-event` ([#41270](https://github.com/WordPress/gutenberg/pull/41270)).
-   `DateTimePicker`: Update `moment` to 2.26.0 and update `react-date` typings ([#41266](https://github.com/WordPress/gutenberg/pull/41266)).
-   `TextareaControl`: Convert to TypeScript ([#41215](https://github.com/WordPress/gutenberg/pull/41215)).
-   `BoxControl`: Update unit tests to use `@testing-library/user-event` ([#41422](https://github.com/WordPress/gutenberg/pull/41422)).
-   `Surface`: Convert to TypeScript ([#41212](https://github.com/WordPress/gutenberg/pull/41212)).
-   `Autocomplete` updated to satisfy `react/exhaustive-deps` eslint rule ([#41382](https://github.com/WordPress/gutenberg/pull/41382))
-   `Dropdown` updated to satisfy `react/exhaustive-deps` eslint rule ([#41505](https://github.com/WordPress/gutenberg/pull/41505))
-   `DateDayPicker` updated to satisfy `react/exhaustive-deps` eslint rule ([#41470](https://github.com/WordPress/gutenberg/pull/41470)).

### Experimental

-   `Spacer`: Add RTL support. ([#41172](https://github.com/WordPress/gutenberg/pull/41172))

## 19.11.0 (2022-05-18)

### Enhancements

-   `BorderControl` now only displays the reset button in its popover when selections have already been made. ([#40917](https://github.com/WordPress/gutenberg/pull/40917))
-   `BorderControl` & `BorderBoxControl`: Add `__next36pxDefaultSize` flag for larger default size ([#40920](https://github.com/WordPress/gutenberg/pull/40920)).
-   `BorderControl` improved focus and border radius styling for component. ([#40951](https://github.com/WordPress/gutenberg/pull/40951))
-   Improve focused `CircularOptionPicker` styling ([#40990](https://github.com/WordPress/gutenberg/pull/40990))
-   `BorderControl`: Make border color consistent with other controls ([#40921](https://github.com/WordPress/gutenberg/pull/40921))
-   `SelectControl`: Remove `lineHeight` setting to fix issue with font descenders being cut off ([#40985](https://github.com/WordPress/gutenberg/pull/40985))

### Internal

-   `DateTimePicker`: Convert to TypeScript ([#40775](https://github.com/WordPress/gutenberg/pull/40775)).
-   `DateTimePicker`: Convert unit tests to TypeScript ([#40957](https://github.com/WordPress/gutenberg/pull/40957)).
-   `CheckboxControl`: Convert to TypeScript ([#40915](https://github.com/WordPress/gutenberg/pull/40915)).
-   `ButtonGroup`: Convert to TypeScript ([#41007](https://github.com/WordPress/gutenberg/pull/41007)).
-   `Popover`: refactor component to use the `floating-ui` library internally ([#40740](https://github.com/WordPress/gutenberg/pull/40740)).

## 19.10.0 (2022-05-04)

### Internal

-   `UnitControl`: migrate unit tests to TypeScript ([#40697](https://github.com/WordPress/gutenberg/pull/40697)).
-   `DatePicker`: Add improved unit tests ([#40754](https://github.com/WordPress/gutenberg/pull/40754)).
-   Setup `user-event` in unit tests inline, once per test ([#40839](https://github.com/WordPress/gutenberg/pull/40839)).
-   `DatePicker`: Update `react-dates` to 21.8.0 ([#40801](https://github.com/WordPress/gutenberg/pull/40801)).

### Enhancements

-   `InputControl`: Add `__next36pxDefaultSize` flag for larger default size ([#40622](https://github.com/WordPress/gutenberg/pull/40622)).
-   `UnitControl`: Add `__next36pxDefaultSize` flag for larger default size ([#40627](https://github.com/WordPress/gutenberg/pull/40627)).
-   `Modal` design adjustments: Blur elements outside of the modal, increase modal title size, use larger close icon, remove header border when modal contents are scrolled. ([#40781](https://github.com/WordPress/gutenberg/pull/40781)).
-   `SelectControl`: Improved TypeScript support ([#40737](https://github.com/WordPress/gutenberg/pull/40737)).
-   `ToggleControlGroup`: Switch to internal `Icon` component for dashicon support ([40717](https://github.com/WordPress/gutenberg/pull/40717)).
-   Improve `ToolsPanel` accessibility. ([#40716](https://github.com/WordPress/gutenberg/pull/40716))

### Bug Fix

-   The `Button` component now displays the label as the tooltip for icon only buttons. ([#40716](https://github.com/WordPress/gutenberg/pull/40716))
-   Use fake timers and fix usage of async methods from `@testing-library/user-event`. ([#40790](https://github.com/WordPress/gutenberg/pull/40790))
-   UnitControl: avoid calling onChange callback twice when unit changes. ([#40796](https://github.com/WordPress/gutenberg/pull/40796))
-   `UnitControl`: show unit label when units prop has only one unit. ([#40784](https://github.com/WordPress/gutenberg/pull/40784))
-   `AnglePickerControl`: Fix closing of gradient popover when the angle control is clicked. ([#40735](https://github.com/WordPress/gutenberg/pull/40735))

### Internal

-   `TextControl`: Convert to TypeScript ([#40633](https://github.com/WordPress/gutenberg/pull/40633)).

## 19.9.0 (2022-04-21)

### Bug Fix

-   Consolidate the main black colors to gray-900. Affects `AlignmentMatrixControl`, `InputControl`, `Heading`, `SelectControl`, `Spinner (Experimental)`, and `Text` ([#40391](https://github.com/WordPress/gutenberg/pull/40391)).

### Internal

-   Remove individual color object exports from the `utils/colors-values.js` file. Colors should now be used from the main `COLORS` export([#40387](https://github.com/WordPress/gutenberg/pull/40387)).

### Bug Fix

-   `InputControl`: allow user to input a value interactively in Storybook, by removing default value argument ([#40410](https://github.com/WordPress/gutenberg/pull/40410)).

## 19.8.0 (2022-04-08)

### Enhancements

-   Update `BorderControl` and `BorderBoxControl` to allow the passing of custom class names to popovers ([#39753](https://github.com/WordPress/gutenberg/pull/39753)).
-   `ToggleGroupControl`: Reintroduce backdrop animation ([#40021](https://github.com/WordPress/gutenberg/pull/40021)).
-   `Card`: Adjust border radius effective size ([#40032](https://github.com/WordPress/gutenberg/pull/40032)).
-   `InputControl`: Improved TypeScript type annotations ([#40119](https://github.com/WordPress/gutenberg/pull/40119)).

### Internal

-   `BaseControl`: Convert to TypeScript ([#39468](https://github.com/WordPress/gutenberg/pull/39468)).

### New Features

-   Add `BorderControl` component ([#37769](https://github.com/WordPress/gutenberg/pull/37769)).
-   Add `BorderBoxControl` component ([#38876](https://github.com/WordPress/gutenberg/pull/38876)).
-   Add `ToggleGroupControlOptionIcon` component ([#39760](https://github.com/WordPress/gutenberg/pull/39760)).

### Bug Fix

-   Use `Object.assign` instead of `{ ...spread }` syntax to avoid errors in the code generated by TypeScript ([#39932](https://github.com/WordPress/gutenberg/pull/39932)).
-   `ItemGroup`: Ensure that the Item's text color is not overridden by the user agent's button color ([#40055](https://github.com/WordPress/gutenberg/pull/40055)).
-   `Surface`: Use updated UI text color `#1e1e1e` instead of `#000` ([#40055](https://github.com/WordPress/gutenberg/pull/40055)).
-   `CustomSelectControl`: Make chevron consistent with `SelectControl` ([#40049](https://github.com/WordPress/gutenberg/pull/40049)).

## 19.7.0 (2022-03-23)

### Enhancements

-   `CustomSelectControl`: Add `__next36pxDefaultSize` flag for larger default size ([#39401](https://github.com/WordPress/gutenberg/pull/39401)).
-   `BaseControl`: Add `__nextHasNoMarginBottom` prop for opting into the new margin-free styles ([#39325](https://github.com/WordPress/gutenberg/pull/39325)).
-   `Divider`: Make the divider visible by default (`display: inline`) in flow layout containers when the divider orientation is vertical ([#39316](https://github.com/WordPress/gutenberg/pull/39316)).
-   Stop using deprecated `event.keyCode` in favor of `event.key` for keyboard events in `UnitControl` and `InputControl`. ([#39360](https://github.com/WordPress/gutenberg/pull/39360))
-   `ColorPalette`: refine custom color button's label. ([#39386](https://github.com/WordPress/gutenberg/pull/39386))
-   Add `onClick` prop on `FormFileUpload`. ([#39268](https://github.com/WordPress/gutenberg/pull/39268))
-   `FocalPointPicker`: stop using `UnitControl`'s deprecated `unit` prop ([#39504](https://github.com/WordPress/gutenberg/pull/39504)).
-   `CheckboxControl`: Add support for the `indeterminate` state ([#39462](https://github.com/WordPress/gutenberg/pull/39462)).
-   `UnitControl`: add support for the `onBlur` prop ([#39589](https://github.com/WordPress/gutenberg/pull/39589)).

### Internal

-   Delete the `composeStateReducers` utility function ([#39262](https://github.com/WordPress/gutenberg/pull/39262)).
-   `BoxControl`: stop using `UnitControl`'s deprecated `unit` prop ([#39511](https://github.com/WordPress/gutenberg/pull/39511)).

### Bug Fix

-   `NumberControl`: commit (and constrain) value on `blur` event ([#39186](https://github.com/WordPress/gutenberg/pull/39186)).
-   Fix `UnitControl`'s reset of unit when the quantity value is cleared. ([#39531](https://github.com/WordPress/gutenberg/pull/39531/)).
-   `ResizableBox`: Ensure tooltip text remains on a single line. ([#39623](https://github.com/WordPress/gutenberg/pull/39623)).

### Deprecation

-   `unit` prop in `UnitControl` marked as deprecated ([#39503](https://github.com/WordPress/gutenberg/pull/39503)).

## 19.6.0 (2022-03-11)

### Enhancements

-   `ConfirmDialog`: Add support for custom label text on the confirmation and cancelation buttons ([#38994](https://github.com/WordPress/gutenberg/pull/38994))
-   `InputControl`: Allow `onBlur` for empty values to commit the change when `isPressEnterToChange` is true, and move reset behavior to the ESCAPE key. ([#39109](https://github.com/WordPress/gutenberg/pull/39109)).
-   `TreeGrid`: Add tests for Home/End keyboard navigation. Add `onFocusRow` callback for Home/End keyboard navigation, this was missed in the implementation PR. Modify test for expanding/collapsing a row as row 1 implements this now. Update README with latest changes. ([#39302](https://github.com/WordPress/gutenberg/pull/39302))
-   `ToggleGroupControlOption`: Calculate width from button content and remove `LabelPlaceholderView` ([#39345](https://github.com/WordPress/gutenberg/pull/39345))

### Bug Fix

-   Normalize `font-family` on `Button`, `ColorPalette`, `ComoboboxControl`, `DateTimePicker`, `FormTokenField`, `InputControl`, `SelectControl`, and `ToggleGroupControl` ([#38969](https://github.com/WordPress/gutenberg/pull/38969)).
-   Fix input value selection of `InputControl`-based controls in Firefox and Safari with axial constraint of drag gesture ([#38968](https://github.com/WordPress/gutenberg/pull/38968)).
-   Fix `UnitControl`'s behavior around updating the unit when a new `value` is passed (i.e. in controlled mode). ([#39148](https://github.com/WordPress/gutenberg/pull/39148)).

## 19.5.0 (2022-02-23)

### Bug Fix

-   Fix spin buttons of number inputs in Safari ([#38840](https://github.com/WordPress/gutenberg/pull/38840))
-   Show tooltip on toggle custom size button in FontSizePicker ([#38985](https://github.com/WordPress/gutenberg/pull/38985))

### Enhancements

-   `TreeGrid`: Add tests for `onCollapseRow`, `onExpandRow`, and `onFocusRow` callback functions. ([#38942](https://github.com/WordPress/gutenberg/pull/38942)).
-   `TreeGrid`: Update callback tests to use `TreeGridRow` and `TreeGridCell` sub-components. ([#39002](https://github.com/WordPress/gutenberg/pull/39002)).

## 19.4.0 (2022-02-10)

### Bug Fix

-   Components: Fix `Slot`/`Fill` Emotion `StyleProvider` ([#38237](https://github.com/WordPress/gutenberg/pull/38237))
-   Reduce height and min-width of the reset button on `ComboBoxControl` for consistency. ([#38020](https://github.com/WordPress/gutenberg/pull/38020))
-   Removed unused `rememo` dependency ([#38388](https://github.com/WordPress/gutenberg/pull/38388)).
-   Added `__unstableInputWidth` to `UnitControl` type definition ([#38429](https://github.com/WordPress/gutenberg/pull/38429)).
-   Fixed typing errors for `ColorPicker` ([#38430](https://github.com/WordPress/gutenberg/pull/38430)).
-   Updated destructuring of `Dropdown` props to be TypeScript friendly ([#38431](https://github.com/WordPress/gutenberg/pull/38431)).
-   Added `ts-nocheck` to `ColorIndicator` so it can be used in typed components ([#38433](https://github.com/WordPress/gutenberg/pull/38433)).
-   Added `cx` as a dependency of `useMemo` across the whole package, in order to recalculate the classnames correctly when a component is rendered across more than one `StyleProvider` ([#38541](https://github.com/WordPress/gutenberg/pull/38541)).

### Enhancements

-   Update the visual design of the `Spinner` component. ([#37551](https://github.com/WordPress/gutenberg/pull/37551))
-   `TreeGrid` accessibility enhancements around the expand/collapse functionality. ([#38358](https://github.com/WordPress/gutenberg/pull/38358))
-   `TreeGrid` accessibility: improve browser support for Left Arrow focus to parent row in child row. ([#38639](https://github.com/WordPress/gutenberg/pull/38639))
-   `TreeGrid` accessibility: Add Home/End keys for better keyboard navigation. ([#38679](https://github.com/WordPress/gutenberg/pull/38679))
-   Add `resolvePoint` prop to `FocalPointPicker` to allow updating the value of the picker after a user interaction ([#38247](https://github.com/WordPress/gutenberg/pull/38247))
-   `TreeGrid`: Allow SHIFT key to be held, and add `onFocusRow` callback to the `TreeGrid` component, fired when focus is shifted from one row to another via Up and Down arrow keys. ([#38314](https://github.com/WordPress/gutenberg/pull/38314))

### Experimental

-   `Navigator`: rename `push`/`pop` to `goTo`/`goBack` ([#38582](https://github.com/WordPress/gutenberg/pull/38582))
-   `Navigator`: add `NavigatorButton` and `NavigatorBackButton` components ([#38634](https://github.com/WordPress/gutenberg/pull/38634))
-   `UnitControl`: tidy up utilities and types. In particular, change the type of parsed quantities to `number` (previously it could have been a `string` too). ([#38987](https://github.com/WordPress/gutenberg/pull/38987]))

## 19.3.0 (2022-01-27)

### Enhancements

-   Refine `ExternalLink` to be same size as the text, to appear more as a glyph than an icon. ([#37859](https://github.com/WordPress/gutenberg/pull/37859))
-   Updated `ToolsPanel` header icon to only show "plus" icon when all items are optional and all are currently hidden ([#38262](https://github.com/WordPress/gutenberg/pull/38262))
-   `TreeGrid`: Fix keyboard navigation for expand/collapse table rows in Firefox ([#37983](https://github.com/WordPress/gutenberg/pull/37983))

### Bug Fix

-   Update the `HexInput` component to accept a pasted value that contains a starting #
-   Update `ToggleGroupControl` background active state to use a simple background color instead of animated backdrop ([38008](https://github.com/WordPress/gutenberg/pull/38008))
-   Update label spacing for the `BoxControl`, `CustomGradientPicker`, `FormTokenField`, `InputControl`, and `ToolsPanel` components to use a bottom margin of `8px` for consistency. ([#37844](https://github.com/WordPress/gutenberg/pull/37844))
-   Add missing styles to the `BaseControl.VisualLabel` component. ([#37747](https://github.com/WordPress/gutenberg/pull/37747))
-   Prevent keyDown events from propagating up in `CustomSelectControl` ([#30557](https://github.com/WordPress/gutenberg/pull/30557))
-   Mark `children` prop as optional in `SelectControl` ([#37872](https://github.com/WordPress/gutenberg/pull/37872))
-   Add memoization of callbacks and context to prevent unnecessary rerenders of the `ToolsPanel` ([#38037](https://github.com/WordPress/gutenberg/pull/38037))
-   Fix space between icons and rail `RangeControl` ([#36935](https://github.com/WordPress/gutenberg/pull/36935))
-   Increase z-index of `ConfirmDialog` to render on top of parent `Popover` components ([#37959](https://github.com/WordPress/gutenberg/pull/37959))

### Experimental

-   Add basic history location support to `Navigator` ([#37416](https://github.com/WordPress/gutenberg/pull/37416)).
-   Add focus restoration to `Navigator` ([#38149](https://github.com/WordPress/gutenberg/pull/38149)).

## 19.2.0 (2022-01-04)

### Experimental

-   Reinstated the ability to pass additional props to the `ToolsPanel` ([#36428](https://github.com/WordPress/gutenberg/pull/36428)).
-   Added an `__unstable-large` size variant to `InputControl`, `SelectControl`, and `UnitControl` for selective migration to the larger 40px heights. ([#35646](https://github.com/WordPress/gutenberg/pull/35646)).
-   Fixed inconsistent padding in `UnitControl` ([#35646](https://github.com/WordPress/gutenberg/pull/35646)).
-   Added support for RTL behavior for the `ZStack`'s `offset` prop ([#36769](https://github.com/WordPress/gutenberg/pull/36769))
-   Fixed race conditions causing conditionally displayed `ToolsPanelItem` components to be erroneously deregistered ([#36588](https://github.com/WordPress/gutenberg/pull/36588)).
-   Added `__experimentalHideHeader` prop to `Modal` component ([#36831](https://github.com/WordPress/gutenberg/pull/36831)).
-   Added experimental `ConfirmDialog` component ([#34153](https://github.com/WordPress/gutenberg/pull/34153)).
-   Divider: improve support for vertical orientation and RTL styles, use start/end logical props instead of top/bottom, change border-color to `currentColor` ([#36579](https://github.com/WordPress/gutenberg/pull/36579)).
-   `ToggleGroupControl`: Avoid calling `onChange` if radio state changed from an incoming value ([#37224](https://github.com/WordPress/gutenberg/pull/37224/)).
-   `ToggleGroupControl`: fix the computation of the backdrop dimensions when rendered in a Popover ([#37067](https://github.com/WordPress/gutenberg/pull/37067)).
-   Add `__experimentalIsRenderedInSidebar` property to the `GradientPicker`and `CustomGradientPicker`. The property changes the color popover behavior to have a special placement behavior appropriate for sidebar UI's.
-   Add `first` and `last` classes to displayed `ToolsPanelItem` group within a `ToolsPanel` ([#37546](https://github.com/WordPress/gutenberg/pull/37546))

### Bug Fix

-   Fixed spacing between `BaseControl` fields and help text within the `ToolsPanel` ([#36334](https://github.com/WordPress/gutenberg/pull/36334))
-   Replaced hardcoded blue in `ColorPicker` with UI theme color ([#36153](https://github.com/WordPress/gutenberg/pull/36153)).
-   Fixed empty `ToolsPanel` height by correcting menu button line-height ([#36895](https://github.com/WordPress/gutenberg/pull/36895)).
-   Normalized label line-height and spacing within the `ToolsPanel` ([36387](https://github.com/WordPress/gutenberg/pull/36387))
-   Remove unused `reakit-utils` from peer dependencies ([#37369](https://github.com/WordPress/gutenberg/pull/37369)).
-   Update all Emotion dependencies to the latest version to ensure they work correctly with React types ([#37365](https://github.com/WordPress/gutenberg/pull/37365)).
-   `DateTimePicker`: Fix the date format associated to the `is12Hour` prop ([#37465](https://github.com/WordPress/gutenberg/pull/37465))
-   Allowed `ToolsPanel` to register items when `panelId` is `null` due to multiple block selection ([37216](https://github.com/WordPress/gutenberg/pull/37216)).

### Enhancements

-   Wrapped `Modal` in a `forwardRef` call ([#36831](https://github.com/WordPress/gutenberg/pull/36831)).
-   Refactor `DateTime` class component to functional component ([#36835](https://github.com/WordPress/gutenberg/pull/36835))
-   Unify styles for `ColorIndicator` with how they appear in Global Styles ([#37028](https://github.com/WordPress/gutenberg/pull/37028))
-   Add support for rendering the `ColorPalette` in a `Dropdown` when opened in the sidebar ([#37067](https://github.com/WordPress/gutenberg/pull/37067))
-   Show an incremental sequence of numbers (1/2/3/4/5) as a label of the font size, when we have at most five font sizes, where at least one the them contains a complex css value(clamp, var, etc..). We do this because complex css values cannot be calculated properly and the incremental sequence of numbers as labels can help the user better mentally map the different available font sizes. ([#37038](https://github.com/WordPress/gutenberg/pull/37038))
-   Add support for proper borders to color indicators ([#37500](https://github.com/WordPress/gutenberg/pull/37500))
-   Refactor `SuggestionsList` class component to functional component([#36924](https://github.com/WordPress/gutenberg/pull/36924/))

## 19.1.4 (2021-12-13)

### Bug Fix

-   Improve accessibility and visibility in `ColorPallete` ([#36925](https://github.com/WordPress/gutenberg/pull/36925))

## 19.1.3 (2021-12-06)

-   Fix missing version information in `CHANGELOG.md`.

## 19.1.2 (2021-12-06)

### Bug Fix

-   Fixed `GradientPicker` not displaying `CustomGradientPicker` when no gradients are provided ([#36900](https://github.com/WordPress/gutenberg/pull/36900)).
-   Fixed error thrown in `ColorPicker` when used in controlled state in color gradients ([#36941](https://github.com/WordPress/gutenberg/pull/36941)).
-   Updated readme to include default value introduced in fix for unexpected movements in the `ColorPicker` ([#35670](https://github.com/WordPress/gutenberg/pull/35670)).
-   Added support for the legacy `extraSmall` value for the `size` prop in the `Card` component ([#37097](https://github.com/WordPress/gutenberg/pull/37097)).

## 19.1.0 (2021-11-29)

### Enhancements

-   Added a `showTooltip` prop to `ToggleGroupControlOption` in order to display tooltip text (using `<Tooltip />`). ([#36726](https://github.com/WordPress/gutenberg/pull/36726)).

### Bug Fix

-   Fixed a bug which prevented setting `PM` hours correctly in the `DateTimePicker` ([#36878](https://github.com/WordPress/gutenberg/pull/36878)).

## 19.0.2 (2021-11-15)

-   Remove erroneous use of `??=` syntax from `build-module`.

## 19.0.1 (2021-11-07)

### Enhancements

-   Updated the `ColorPalette` and `GradientPicker` components to the latest designs ([#35970](https://github.com/WordPress/gutenberg/pull/35970)).

### Experimental

-   Updated the `ToolsPanel` to use `Grid` internally to manage panel layout ([#35621](https://github.com/WordPress/gutenberg/pull/35621)).
-   Added experimental `__experimentalHasMultipleOrigins` prop to the `ColorPalette` and `GradientPicker` components ([#35970](https://github.com/WordPress/gutenberg/pull/35970)).

## 19.0.0 (2021-10-22)

### New Features

-   Added support for `step="any"` in `NumberControl` and `RangeControl` ([#34542](https://github.com/WordPress/gutenberg/pull/34542)).

### Enhancements

-   Removed the separator shown between `ToggleGroupControl` items ([#35497](https://github.com/WordPress/gutenberg/pull/35497)).
-   The `ColorPicker` component property `onChangeComplete`, a function accepting a color object, was replaced with the property `onChange`, a function accepting a string on ([#35220](https://github.com/WordPress/gutenberg/pull/35220)).
-   The property `disableAlpha`, was removed from the `ColorPicker` component. Use the new opposite property `enableAlpha` instead ([#35220](https://github.com/WordPress/gutenberg/pull/35220)).

### Experimental

-   Removed the `fieldset` wrapper from the `FontAppearanceControl` component ([35461](https://github.com/WordPress/gutenberg/pull/35461)).
-   Refactored the `ToggleGroupControl` component's structure and embedded `ToggleGroupControlButton` directly into `ToggleGroupControlOption` ([#35600](https://github.com/WordPress/gutenberg/pull/35600)).
-   Added support for showing an experimental hint in `CustomSelectControl` ([#35673](https://github.com/WordPress/gutenberg/pull/35673)).

### Breaking Changes

-   The `color` property a `tinycolor2` color object passed on `onChangeComplete` property of the `ColorPicker` component was removed. Please use the new `onChange` property that accepts a string color representation ([#35562](https://github.com/WordPress/gutenberg/pull/35562)).

## 18.0.0 (2021-10-12)

### Breaking Changes

-   Removed the deprecated `position` and `menuLabel` from the `DropdownMenu` component ([#34537](https://github.com/WordPress/gutenberg/pull/34537)).
-   Removed the deprecated `onClickOutside` prop from the `Popover` component ([#34537](https://github.com/WordPress/gutenberg/pull/34537)).
-   Changed `RangeControl` component to not apply `shiftStep` to inputs from its `<input type="range"/>` ([35020](https://github.com/WordPress/gutenberg/pull/35020)).
-   Removed `isAction` prop from `Item`. The component will now rely on `onClick` to render as a `button` ([35152](https://github.com/WordPress/gutenberg/pull/35152)).

### New Features

-   Add an experimental `Navigator` components ([#34904](https://github.com/WordPress/gutenberg/pull/34904)) as a replacement for the previous `Navigation` related components.
-   Update the `ColorPicker` component to the latest design ([#35220](https://github.com/WordPress/gutenberg/pull/35220))

### Bug Fix

-   Fixed rounding of value in `RangeControl` component when it loses focus while the `SHIFT` key is held. ([#35020](https://github.com/WordPress/gutenberg/pull/35020)).

### Internal

-   Deleted the `createComponent` utility function ([#34929](https://github.com/WordPress/gutenberg/pull/34929)).
-   Deleted the `useJumpStep` utility function ([#35561](https://github.com/WordPress/gutenberg/pull/35561)).

## 17.0.0 (2021-09-09)

### Breaking Change

-   Removed a min-width from the `DropdownMenu` component, allowing the menu to accommodate thin contents like vertical tools menus ([#33995](https://github.com/WordPress/gutenberg/pull/33995)).

### Bug Fix

-   Fixed RTL styles in `Flex` component ([#33729](https://github.com/WordPress/gutenberg/pull/33729)).
-   Fixed unit test errors caused by `CSS.supports` being called in a non-browser environment ([#34572](https://github.com/WordPress/gutenberg/pull/34572)).
-   Fixed `ToggleGroupControl`'s backdrop not updating when changing the `isAdaptiveWidth` property ([#34595](https://github.com/WordPress/gutenberg/pull/34595)).

### Internal

-   Renamed `PolymorphicComponent*` types to `WordPressComponent*` ([#34330](https://github.com/WordPress/gutenberg/pull/34330)).

## 16.0.0 (2021-08-23)

### Breaking Change

-   Updated the visual styles of the RangeControl component ([#33824](https://github.com/WordPress/gutenberg/pull/33824)).

### New Feature

-   Add `hideLabelFromVision` prop to `RangeControl` ([#33714](https://github.com/WordPress/gutenberg/pull/33714)).

### Bug Fix

-   Listen to `resize` events correctly in `useBreakpointIndex`. This hook is used in `useResponsiveValue` and consequently in the `Flex` and `Grid` components ([#33902](https://github.com/WordPress/gutenberg/pull/33902))

## 15.0.0 (2021-07-29)

### Breaking Change

-   Upgraded React components to work with v17.0 ([#29118](https://github.com/WordPress/gutenberg/pull/29118)). There are no new features in React v17.0 as explained in the [blog post](https://reactjs.org/blog/2020/10/20/react-v17.html).

### Deprecation

-   `isScrollable` prop in `CardBody` default value changed from `true` to `false` ([#33490](https://github.com/WordPress/gutenberg/pull/33490))

### Bug Fix

-   Added back `box-sizing: border-box` rule to `CardBody`, `CardHeader` and `CardFooter` components [#33511](https://github.com/WordPress/gutenberg/pull/33511).

## 14.2.0 (2021-07-21)

### New Feature

-   Update the border color used in `CardBody`, `CardHeader`, `CardFooter`, and `CardDivider` to a different shade of gray, in order to match the color used in other components ([#32566](https://github.com/WordPress/gutenberg/pull/32566)).

### Deprecation

-   `isPrimary`, `isSecondary`, `isTertiary` and `isLink` props in `Button` have been deprecated. Use `variant` instead ([#31713](https://github.com/WordPress/gutenberg/pull/31713)).
-   `isElevated` prop in `Card` has been deprecated. Use `elevation` instead ([#32566](https://github.com/WordPress/gutenberg/pull/32566)).

### Internal

-   `Card`, `CardBody`, `CardHeader`, `CardFooter`, `CardMedia`, and `CardDivider` components have been re-written from the ground up ([#32566](https://github.com/WordPress/gutenberg/pull/32566)).

## 14.1.0 (2021-05-20)

## 14.0.0 (2021-05-14)

### Breaking Changes

-   Drop support for Internet Explorer 11 ([#31110](https://github.com/WordPress/gutenberg/pull/31110)). Learn more at https://make.wordpress.org/core/2021/04/22/ie-11-support-phase-out-plan/.
-   Increase the minimum Node.js version to v12 matching Long Term Support releases ([#31270](https://github.com/WordPress/gutenberg/pull/31270)). Learn more at https://nodejs.org/en/about/releases/.
-   The experimental `Text` component has been completely re-written and enhanced with truncation support and separate variant, size, and weight props to allow for greater control. The previous `variant` prop has been completely removed.

### Deprecation

-   `isReversed` prop in `Flex` component has been deprecated. Use `direction` instead ([#31297](https://github.com/WordPress/gutenberg/pull/31297)).

### Internal

-   `Flex`, `FlexBlock`, and `FlexItem` components have been re-written from the ground up ([#31297](https://github.com/WordPress/gutenberg/pull/31297)).

## 13.0.0 (2021-03-17)

### Breaking Change

-   `onChange` prop of `FocalPointPicker` is called at the end of drag operations. Previously, it was called repetitively while dragging.

### New Feature

-   Supports ref forwarding in `withNotices` and `ResizableBox`.
-   Adds `onDrag` prop of `FocalPointPicker`.

### Bug Fix

-   Allows focus of the `FocalPointPicker` draggable area and adjustment with arrow keys. This was added in [#22531](https://github.com/WordPress/gutenberg/pull/22264) but was no longer working.

## 12.0.0 (2020-12-17)

### Enhancements

-   ComboboxControl: Deburr option labels before filter

### Breaking Change

-   Introduce support for other units and advanced CSS properties on `FontSizePicker`. Provided the value passed to the `FontSizePicker` is a string or one of the size options passed is a string, onChange will start to be called with a string value instead of a number. On WordPress usage, font size options are now automatically converted to strings with the default "px" unit added.

## 10.1.0 (2020-09-03)

### New Feature

-   Add `ToolbarItem` component.
-   Support `label` prop on the `Toolbar` component.

### Deprecations

-   Deprecate the `Toolbar` component when used without the `label` prop. `ToolbarGroup` should be used instead.

## 10.0.0 (2020-07-07)

### Breaking Change

-   `NumberControl` no longer automatically transforms values when rendering `value` into a `<input />` HTML element.
-   `Dashicon` component no longer renders SVGs. If you rely on this component, make sure to load the dashicon font.

## 9.6.0 (2020-05-14)

### Bug Fix

-   Fix and issue that would cause the `Popover` component to throw an error under certain
    circumstances ([#22264](https://github.com/WordPress/gutenberg/pull/22264)).

### Deprecations

-   The `Guide` component no longer supports passing pages as children. Use the `pages` prop instead.
-   The `GuidePage` component is deprecated. Use the `pages` prop in `Guide` instead.

## 9.2.0 (2020-02-10)

### Enhancements

-   The `Notice` component will speak its message. With this new feature, a developer can control either the `spokenMessage` spoken message, or the `politeness` politeness level of the message.
-   The `Snackbar` component will speak its message. With this new feature, a developer can control either the `spokenMessage` spoken message, or the `politeness` politeness level of the message.
-   A `Notice` `actions` member can now assign `isPrimary` to render a primary button action associated with a notice message.

### Bug Fixes

-   Notice will assume a default status of 'info' if none is provided. This resolves an issue where the notice would be assigned a class name `is-undefined`. This was previously the effective default by styled appearance and should not be considered a breaking change in that regard.

## 9.0.0 (2020-01-13)

### New Features

-   Added a new `Guide` component which allows developers to easily present a user guide.

### Breaking Changes

-   `is-button` classname has been removed from the Button component.
-   The `is-default` classname is not applied automatically anymore.
-   By default Button components come with a fixed height and hover styles.

### Bug Fixes

-   Fixes a regression published in version 8.5.0 that would prevent some build tools from including
    styles provided in the packages build-styles directory.

### Deprecations

-   `isDefault` prop in `Button` has been deprecated. Consider using `isSecondary` instead.
-   `IconButton` has been deprecated. Use the `Button` component instead.

## 8.2.0 (2019-08-29)

### New Features

-   The bundled `re-resizable` dependency has been updated from requiring `5.0.1` to requiring `^6.0.0` ([#17011](https://github.com/WordPress/gutenberg/pull/17011)).

## 8.1.0 (2019-08-05)

### New Features

-   Added a new `popoverProps` prop to the `Dropdown` component which allows users of the `Dropdown` component to pass props directly to the `Popover` component.
-   Added and documented `hideLabelFromVision` prop to `BaseControl` used by `SelectControl`, `TextControl`, and `TextareaControl`.
-   Added a new `popoverProps` prop to the `DropdownMenu` component which allows to pass props directly to the nested `Popover` component.
-   Added a new `toggleProps` prop to the `DropdownMenu` component which allows to pass props directly to the nested `IconButton` component.
-   Added a new `menuProps` prop to the `DropdownMenu` component which allows to pass props directly to the nested `NavigableMenu` component.

### Deprecations

-   `menuLabel` prop in `DropdownComponent` has been deprecated. Consider using `menuProps` object and its `aria-label` property instead.
-   `position` prop in `DropdownComponent` has been deprecated. Consider using `popoverProps` object and its `position` property instead.

### Bug Fixes

-   The `Button` component will no longer assign default styling (`is-default` class) when explicitly assigned as primary (the `isPrimary` prop). This should resolve potential conflicts affecting a combination of `isPrimary`, `isDefault`, and `isLarge` / `isSmall`, where the busy animation would appear with incorrect coloring.

### Deprecations

-   The `Popover` component `onClickOutside` prop has been deprecated. Use `onFocusOutside` instead.

### Internal

-   The `Dropdown` component has been refactored to focus changes using the `Popover` component's `onFocusOutside` prop.
-   The `MenuItem` component will now always use an `IconButton`. This prevents a focus loss when clicking a menu item.
-   Package no longer depends on external `react-click-outside` library.

## 8.0.0 (2019-06-12)

### New Feature

-   Add new `BlockQuotation` block to the primitives folder to support blockquote in a multiplatform way. [#15482](https://github.com/WordPress/gutenberg/pull/15482).
-   `DropdownMenu` now supports passing a [render prop](https://reactjs.org/docs/render-props.html#using-props-other-than-render) as children for more advanced customization.

### Internal

-   `MenuGroup` no longer uses `NavigableMenu` internally. It needs to be explicitly wrapped with `NavigableMenu` to bring back the same behavior.

### Documentation

-   Added missing documentation for `DropdownMenu` props `menuLabel`, `position`, `className`.

### Breaking Change

-   `ServerSideRender` is no longer part of components. It was extracted to an independent package `@wordpress/server-side-render`.

### Bug Fix

-   Although `DateTimePicker` does not allow picking the seconds, passed the current seconds as the selected value for seconds when calling `onChange`. Now it passes zero.

## 7.4.0 (2019-05-21)

### New Feature

-   Added a new `HorizontalRule` component.
-   Added a new `Snackbar` component.

### Bug Fix

-   Fixed display of reset button when using RangeControl `allowReset` prop.
-   Fixed minutes field of `DateTimePicker` missed '0' before single digit values.

## 7.3.0 (2019-04-16)

### New Features

-   Added a new `render` property to `FormFileUpload` component. Allowing users of the component to custom the UI for their needs.
-   Added a new `BaseControl.VisualLabel` component.
-   Added a new `preview` prop to the `Placeholder` component which allows to display a preview, for example a media preview when the Placeholder is used in media editing contexts.
-   Added a new `anchorRect` prop to `Popover` which enables a developer to provide a custom `DOMRect` object at which to position the popover.

### Improvements

-   Limit `Base Control Label` to the width of its content.

### Bug fixes

-   Fix `instanceId` prop passed through to `Button` component via `MenuItems` producing React console error. Fixed by removing the unnecessary use of `withInstanceId` on the `MenuItems` component [#14599](https://github.com/WordPress/gutenberg/pull/14599)

## 7.2.0 (2019-03-20)

### Improvements

-   Make `RangeControl` validation rely on the `checkValidity` provided by the browsers instead of using our own validation.

### Bug Fixes

-   Fix a problem that made `RangeControl` not work as expected with float values.

## 7.1.0 (2019-03-06)

### New Features

-   Added a new `Animate` component.

### Improvements

-   `withFilters` has been optimized to avoid binding hook handlers for each mounted instance of the component, instead using a single centralized hook delegator.
-   `withFilters` has been optimized to reuse a single shared component definition for all filtered instances of the component.
-   Make `RangeControl` validate min and max properties.

### Bug Fixes

-   Resolves a conflict where two instance of Slot would produce an inconsistent or duplicated rendering output.
-   Allow years between 0 and 1970 in DateTime component.

### New Feature

-   `Dropdown` now has a `focusOnMount` prop which is passed directly to the contained `Popover`.
-   `DatePicker` has new prop `isInvalidDate` exposing react-dates' `isOutsideRange`.
-   `DatePicker` allows `null` as accepted value for `currentDate` prop to signify no date selection.

## 7.0.5 (2019-01-03)

## 7.0.4 (2018-12-12)

## 7.0.3 (2018-11-30)

## 7.0.2 (2018-11-22)

## 7.0.1 (2018-11-21)

## 7.0.0 (2018-11-20)

### Breaking Change

-   `Dropdown.refresh()` has been removed. The contained `Popover` is now automatically refreshed.

## 6.0.2 (2018-11-15)

## 6.0.1 (2018-11-12)

### Bug Fixes

-   Avoid constantly recomputing the popover position.

### Polish

-   Remove `<DateTimePicker />` obsolete `locale` prop (and pass-through to child components) and obsolete `is12Hour` prop pass through to `<DateTime />` [#11649](https://github.com/WordPress/gutenberg/pull/11649)

## 6.0.0 (2018-11-12)

### Breaking Change

-   The `PanelColor` component has been removed.

## 5.1.1 (2018-11-09)

## 5.1.0 (2018-11-09)

### New Feature

-   Adjust a11y roles for MenuItem component, so that aria-checked is used properly, related change in Editor/Components/BlockNavigationList ([#11431](https://github.com/WordPress/gutenberg/issues/11431)).
-   `Popover` components are now automatically refreshed every 0.5s in order to recalculate their size or position.

### Deprecation

-   `Dropdown.refresh()` has been deprecated as the contained `Popover` is now automatically refreshed.

## 5.0.2 (2018-11-03)

### Polish

-   Forward `ref` in the `PanelBody` component.
-   Tooltip are no longer removed when Button becomes disabled, it's left to the component rendering the Tooltip.
-   Forward `ref` support in `TabbableContainer` and `NavigableMenu` components.

## 5.0.1 (2018-10-30)

## 5.0.0 (2018-10-29)

### Breaking Change

-   `AccessibleSVG` component has been removed. Please use `SVG` instead.

### New Feature

-   The `Notice` component accepts an array of action objects via the `actions` prop. Each member object should contain a `label` and either a `url` link string or `onClick` callback function.

## 4.2.1 (2018-10-22)

### Bug Fix

-   Fix importing `react-dates` stylesheet in production.

## 4.2.0 (2018-10-19)

### New Feature

-   Added a new `ColorPicker` component ([#10564](https://github.com/WordPress/gutenberg/pull/10564)).
-   `MenuItem` now accepts an `info` prop for including an extended description.

### Bug Fix

-   `IconButton` correctly respects a passed `aria-label` prop.

### Deprecation

-   `PanelColor` has been deprecated in favor of `wp.editor.PanelColorSettings`.

## 4.1.2 (2018-10-18)

## 4.1.0 (2018-10-10)

### New Feature

-   Added a new `ResizableBox` component.

## 4.0.0 (2018-09-30)

### Breaking Change

-   `Draggable` as a DOM node drag handler has been removed. Please, use `Draggable` as a wrap component for your DOM node drag handler.

### Deprecation

-   Renamed `AccessibleSVG` component to `SVG`.

## 3.0.0 (2018-09-05)

### Breaking Change

-   `withAPIData` has been removed. Please use the Core Data module or `@wordpress/api-fetch` directly instead.
-   `Draggable` as a DOM node drag handler has been deprecated. Please, use `Draggable` as a wrap component for your DOM node drag handler.
-   Change how required built-ins are polyfilled with Babel 7 ([#9171](https://github.com/WordPress/gutenberg/pull/9171)). If you're using an environment that has limited or no support for ES2015+ such as lower versions of IE then using [core-js](https://github.com/zloirock/core-js) or [@babel/polyfill](https://babeljs.io/docs/en/next/babel-polyfill) will add support for these methods.
-   `withContext` has been removed. Please use `wp.element.createContext` instead. See: https://reactjs.org/docs/context.html.

### New Feature

-   Added a new `AccessibleSVG` component.<|MERGE_RESOLUTION|>--- conflicted
+++ resolved
@@ -9,12 +9,8 @@
 -   `ToggleGroupControl`: Rewrite backdrop animation using framer motion shared layout animations, add better support for controlled and uncontrolled modes ([#50278](https://github.com/WordPress/gutenberg/pull/50278)).
 -   `Popover`: Add the `is-positioned` CSS class only after the popover has finished animating ([#54178](https://github.com/WordPress/gutenberg/pull/54178)).
 -   `Tooltip`: Replace the existing tooltip to simplify the implementation and improve accessibility while maintaining the same behaviors and API ([#48440](https://github.com/WordPress/gutenberg/pull/48440)).
-<<<<<<< HEAD
+-   `Dropdown` and `DropdownMenu`: support controlled mode for the dropdown's open/closed state ([#54257](https://github.com/WordPress/gutenberg/pull/54257)).
 -   `CheckboxControl`: Allow user to prevent an empty label from being rendered by passing `false` to the `label` prop ([#54298](https://github.com/WordPress/gutenberg/pull/54298)).
-
-=======
--   `Dropdown` and `DropdownMenu`: support controlled mode for the dropdown's open/closed state ([#54257](https://github.com/WordPress/gutenberg/pull/54257)).
->>>>>>> ac848dd7
 
 ### Bug Fix
 
