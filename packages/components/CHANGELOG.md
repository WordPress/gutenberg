<!-- Learn how to maintain this file at https://github.com/WordPress/gutenberg/tree/HEAD/packages#maintaining-changelogs. -->

## Unreleased

### New Feature

-   `BoxControl` & `CustomSelectControl`: Add `onMouseOver` and `onMouseOut` callback props to allow handling of these events by parent components ([#44955](https://github.com/WordPress/gutenberg/pull/44955))

<<<<<<< HEAD
### Internal

-   `AnglePickerControl`: Set Storybook Label control type to 'text' ([#45122](https://github.com/WordPress/gutenberg/pull/45122)).
=======
### Bug Fix

-   `Button`: Fix RTL alignment for buttons containing an icon and text ([#44787](https://github.com/WordPress/gutenberg/pull/44787)).
>>>>>>> bd10c198

## 21.3.0 (2022-10-19)

### Bug Fix

-   `FontSizePicker`: Ensure that fluid font size presets appear correctly in the UI controls ([#44791](https://github.com/WordPress/gutenberg/pull/44791)).
-   `ToggleGroupControl`: Remove unsupported `disabled` prop from types, and correctly mark `label` prop as required ([#45114](https://github.com/WordPress/gutenberg/pull/45114)).
-   `Navigator`: prevent partially hiding focus ring styles, by removing unnecessary overflow rules on `NavigatorScreen` ([#44973](https://github.com/WordPress/gutenberg/pull/44973)).
-   `Navigator`: restore focus only once per location  ([#44972](https://github.com/WordPress/gutenberg/pull/44972)).

### Documentation

-   `VisuallyHidden`: Add some notes on best practices around stacking contexts when using this component ([#44867](https://github.com/WordPress/gutenberg/pull/44867)).

### Internal

-   `Modal`: Convert to TypeScript ([#42949](https://github.com/WordPress/gutenberg/pull/42949)).
-   `Sandbox`: Use `toString` to create observe and resize script string ([#42872](https://github.com/WordPress/gutenberg/pull/42872)).
-   `Navigator`: refactor unit tests to TypeScript and to `user-event` ([#44970](https://github.com/WordPress/gutenberg/pull/44970)).
-   `Navigator`: Refactor Storybook code to TypeScript and controls ([#44979](https://github.com/WordPress/gutenberg/pull/44979)).
-   `withFilters`: Refactor away from `_.without()` ([#44980](https://github.com/WordPress/gutenberg/pull/44980/)).
-   `withFocusReturn`: Refactor tests to `@testing-library/react` ([#45012](https://github.com/WordPress/gutenberg/pull/45012)).
-   `ToolsPanel`: updated to satisfy `react/exhaustive-deps` eslint rule ([#45028](https://github.com/WordPress/gutenberg/pull/45028))
-   `Tooltip`: updated to ignore `react/exhaustive-deps` eslint rule ([#45043](https://github.com/WordPress/gutenberg/pull/45043))

## 21.2.0 (2022-10-05)

### Enhancements

-   `FontSizePicker`: Updated to take up full width of its parent and have a 40px Reset button when `size` is `__unstable-large` ((44559)[https://github.com/WordPress/gutenberg/pull/44559]).
-   `BorderBoxControl`: Omit unit select when width values are mixed ([#44592](https://github.com/WordPress/gutenberg/pull/44592))
-   `BorderControl`: Add ability to disable unit selection ([#44592](https://github.com/WordPress/gutenberg/pull/44592))

### Bug Fix

-   `Popover`: fix limitShift logic by adding iframe offset correctly ([#42950](https://github.com/WordPress/gutenberg/pull/42950)).
-   `Popover`: refine position-to-placement conversion logic, add tests ([#44377](https://github.com/WordPress/gutenberg/pull/44377)).
-   `ToggleGroupControl`: adjust icon color when inactive, from `gray-700` to `gray-900` ([#44575](https://github.com/WordPress/gutenberg/pull/44575)).
-   `TokenInput`: improve logic around the `aria-activedescendant` attribute, which was causing unintended focus behavior for some screen readers ([#44526](https://github.com/WordPress/gutenberg/pull/44526)).
-   `NavigatorScreen`: fix focus issue where back button received focus unexpectedly ([#44239](https://github.com/WordPress/gutenberg/pull/44239))
-   `FontSizePicker`: Fix header order in RTL languages ([#44590](https://github.com/WordPress/gutenberg/pull/44590)).

### Enhancements

-   `SuggestionList`: use `requestAnimationFrame` instead of `setTimeout` when scrolling selected item into view. This change improves the responsiveness of the `ComboboxControl` and `FormTokenField` components when rapidly hovering over the suggestion items in the list ([#44573](https://github.com/WordPress/gutenberg/pull/44573)).

### Internal

-   `Mobile` updated to ignore `react/exhaustive-deps` eslint rule ([#44207](https://github.com/WordPress/gutenberg/pull/44207)).
-   `Popover`: refactor unit tests to TypeScript and modern RTL assertions ([#44373](https://github.com/WordPress/gutenberg/pull/44373)).
-   `SearchControl`: updated to ignore `react/exhaustive-deps` eslint rule in native files([#44381](https://github.com/WordPress/gutenberg/pull/44381))
-   `ResizableBox` updated to pass the `react/exhaustive-deps` eslint rule ([#44370](https://github.com/WordPress/gutenberg/pull/44370)).
-   `Sandbox`: updated to satisfy `react/exhaustive-deps` eslint rule ([#44378](https://github.com/WordPress/gutenberg/pull/44378))
-   `FontSizePicker`: Convert to TypeScript ([#44449](https://github.com/WordPress/gutenberg/pull/44449)).
-   `FontSizePicker`: Replace SCSS with Emotion + components ([#44483](https://github.com/WordPress/gutenberg/pull/44483)).

### Experimental

-   Add experimental `Theme` component ([#44668](https://github.com/WordPress/gutenberg/pull/44668)).

## 21.1.0 (2022-09-21)

### Deprecations

-   `Popover`: added new `anchor` prop, supposed to supersede all previous anchor-related props (`anchorRef`, `anchorRect`, `getAnchorRect`). These older anchor-related props are now marked as deprecated and are scheduled to be removed in WordPress 6.3 ([#43691](https://github.com/WordPress/gutenberg/pull/43691)).

### Bug Fix

-   `Button`: Remove unexpected `has-text` class when empty children are passed ([#44198](https://github.com/WordPress/gutenberg/pull/44198)).
-   The `LinkedButton` to unlink sides in `BoxControl`, `BorderBoxControl` and `BorderRadiusControl` have changed from a rectangular primary button to an icon-only button, with a sentence case tooltip, and default-size icon for better legibility. The `Button` component has been fixed so when `isSmall` and `icon` props are set, and no text is present, the button shape is square rather than rectangular.

### New Features

-   `MenuItem`: Add suffix prop for injecting non-icon and non-shortcut content to menu items ([#44260](https://github.com/WordPress/gutenberg/pull/44260)).
-   `ToolsPanel`: Add subheadings to ellipsis menu and reset text to default control menu items ([#44260](https://github.com/WordPress/gutenberg/pull/44260)).

### Internal

-   `NavigationMenu` updated to ignore `react/exhaustive-deps` eslint rule ([#44090](https://github.com/WordPress/gutenberg/pull/44090)).
-   `RangeControl`: updated to pass `react/exhaustive-deps` eslint rule ([#44271](https://github.com/WordPress/gutenberg/pull/44271)).
-   `UnitControl` updated to pass the `react/exhaustive-deps` eslint rule ([#44161](https://github.com/WordPress/gutenberg/pull/44161)).
-   `Notice`: updated to satisfy `react/exhaustive-deps` eslint rule ([#44157](https://github.com/WordPress/gutenberg/pull/44157))

## 21.0.0 (2022-09-13)

### Deprecations

-   `FontSizePicker`: Deprecate bottom margin style. Add a `__nextHasNoMarginBottom` prop to start opting into the margin-free styles that will become the default in a future version, currently scheduled to be WordPress 6.4 ([#43870](https://github.com/WordPress/gutenberg/pull/43870)).
-   `AnglePickerControl`: Deprecate bottom margin style. Add a `__nextHasNoMarginBottom` prop to start opting into the margin-free styles that will become the default in a future version, currently scheduled to be WordPress 6.4 ([#43867](https://github.com/WordPress/gutenberg/pull/43867)).
-   `Popover`: deprecate `__unstableShift` prop in favour of new `shift` prop. The `__unstableShift` is currently scheduled for removal in WordPress 6.3 ([#43845](https://github.com/WordPress/gutenberg/pull/43845)).
-   `Popover`: removed the `__unstableObserveElement` prop, which is not necessary anymore. The functionality is now supported directly by the component without the need of an external prop ([#43617](https://github.com/WordPress/gutenberg/pull/43617)).

### Bug Fix

-   `Button`, `Icon`: Fix `iconSize` prop doesn't work with some icons ([#43821](https://github.com/WordPress/gutenberg/pull/43821)).
-   `InputControl`, `NumberControl`, `UnitControl`: Fix margin when `labelPosition` is `bottom` ([#43995](https://github.com/WordPress/gutenberg/pull/43995)).
-   `Popover`: enable auto-updating every animation frame ([#43617](https://github.com/WordPress/gutenberg/pull/43617)).
-   `Popover`: improve the component's performance and reactivity to prop changes by reworking its internals ([#43335](https://github.com/WordPress/gutenberg/pull/43335)).
-   `NavigatorScreen`: updated to satisfy `react/exhaustive-deps` eslint rule ([#43876](https://github.com/WordPress/gutenberg/pull/43876))
-   `Popover`: fix positioning when reference and floating elements are both within an iframe ([#43971](https://github.com/WordPress/gutenberg/pull/43971))

### Enhancements

-   `ToggleControl`: Add `__nextHasNoMargin` prop for opting into the new margin-free styles ([#43717](https://github.com/WordPress/gutenberg/pull/43717)).
-   `CheckboxControl`: Add `__nextHasNoMargin` prop for opting into the new margin-free styles ([#43720](https://github.com/WordPress/gutenberg/pull/43720)).
-   `FocalPointControl`: Add `__nextHasNoMargin` prop for opting into the new margin-free styles ([#43996](https://github.com/WordPress/gutenberg/pull/43996)).
-   `TextControl`, `TextareaControl`: Add `__nextHasNoMargin` prop for opting into the new margin-free styles ([#43782](https://github.com/WordPress/gutenberg/pull/43782)).
-   `Flex`: Remove margin-based polyfill implementation of flex `gap` ([#43995](https://github.com/WordPress/gutenberg/pull/43995)).
-   `RangeControl`: Tweak dark gray marking color to be consistent with the grays in `@wordpress/base-styles` ([#43773](https://github.com/WordPress/gutenberg/pull/43773)).
-   `UnitControl`: Tweak unit dropdown color to be consistent with the grays in `@wordpress/base-styles` ([#43773](https://github.com/WordPress/gutenberg/pull/43773)).
-   `SearchControl`: Add `__nextHasNoMargin` prop for opting into the new margin-free styles ([#43871](https://github.com/WordPress/gutenberg/pull/43871)).
-   `UnitControl`: Consistently hide spin buttons ([#43985](https://github.com/WordPress/gutenberg/pull/43985)).
-   `CardHeader`, `CardBody`, `CardFooter`: Tweak `isShady` background colors to be consistent with the grays in `@wordpress/base-styles` ([#43719](https://github.com/WordPress/gutenberg/pull/43719)).
-   `InputControl`, `SelectControl`: Tweak `disabled` colors to be consistent with the grays in `@wordpress/base-styles` ([#43719](https://github.com/WordPress/gutenberg/pull/43719)).
-   `FocalPointPicker`: Tweak media placeholder background color to be consistent with the grays in `@wordpress/base-styles` ([#43994](https://github.com/WordPress/gutenberg/pull/43994)).
-   `RangeControl`: Tweak rail, track, and mark colors to be consistent with the grays in `@wordpress/base-styles` ([#43994](https://github.com/WordPress/gutenberg/pull/43994)).
-   `UnitControl`: Tweak unit dropdown hover color to be consistent with the grays in `@wordpress/base-styles` ([#43994](https://github.com/WordPress/gutenberg/pull/43994)).

### Internal

-   `Icon`: Refactor tests to `@testing-library/react` ([#44051](https://github.com/WordPress/gutenberg/pull/44051)).
-   Fix TypeScript types for `isValueDefined()` and `isValueEmpty()` utility functions ([#43983](https://github.com/WordPress/gutenberg/pull/43983)).
-   `RadioControl`: Clean up styles to use less custom CSS ([#43868](https://github.com/WordPress/gutenberg/pull/43868)).
-   Remove unused `normalizeArrowKey` utility function ([#43640](https://github.com/WordPress/gutenberg/pull/43640/)).
-   `SearchControl`: Convert to TypeScript ([#43871](https://github.com/WordPress/gutenberg/pull/43871)).
-   `FormFileUpload`: Convert to TypeScript ([#43960](https://github.com/WordPress/gutenberg/pull/43960)).
-   `DropZone`: Convert to TypeScript ([#43962](https://github.com/WordPress/gutenberg/pull/43962)).
-   `ToggleGroupControl`: Rename `__experimentalIsIconGroup` prop to `__experimentalIsBorderless` ([#43771](https://github.com/WordPress/gutenberg/pull/43771/)).
-   `NumberControl`: Add TypeScript types ([#43791](https://github.com/WordPress/gutenberg/pull/43791/)).
-   Refactor `FocalPointPicker` to function component ([#39168](https://github.com/WordPress/gutenberg/pull/39168)).
-   `Guide`: use `code` instead of `keyCode` for keyboard events ([#43604](https://github.com/WordPress/gutenberg/pull/43604/)).
-   `ToggleControl`: Convert to TypeScript and streamline CSS ([#43717](https://github.com/WordPress/gutenberg/pull/43717)).
-   `FocalPointPicker`: Convert to TypeScript ([#43872](https://github.com/WordPress/gutenberg/pull/43872)).
-   `Navigation`: use `code` instead of `keyCode` for keyboard events ([#43644](https://github.com/WordPress/gutenberg/pull/43644/)).
-   `ComboboxControl`: Add unit tests ([#42403](https://github.com/WordPress/gutenberg/pull/42403)).
-   `NavigableContainer`: use `code` instead of `keyCode` for keyboard events, rewrite tests using RTL and `user-event` ([#43606](https://github.com/WordPress/gutenberg/pull/43606/)).
-   `ComboboxControl`: updated to satisfy `react/exhuastive-deps` eslint rule ([#41417](https://github.com/WordPress/gutenberg/pull/41417))
-   `FormTokenField`: Refactor away from Lodash ([#43744](https://github.com/WordPress/gutenberg/pull/43744/)).
-   `NavigatorButton`: updated to satisfy `react/exhaustive-deps` eslint rule ([#42051](https://github.com/WordPress/gutenberg/pull/42051))
-   `TabPanel`: Refactor away from `_.partial()` ([#43895](https://github.com/WordPress/gutenberg/pull/43895/)).
-   `Panel`: Refactor tests to `@testing-library/react` ([#43896](https://github.com/WordPress/gutenberg/pull/43896)).
-   `Popover`: refactor to TypeScript ([#43823](https://github.com/WordPress/gutenberg/pull/43823/)).
-   `BorderControl` and `BorderBoxControl`: replace temporary types with `Popover`'s types ([#43823](https://github.com/WordPress/gutenberg/pull/43823/)).
-   `DimensionControl`: Refactor tests to `@testing-library/react` ([#43916](https://github.com/WordPress/gutenberg/pull/43916)).
-   `withFilters`: Refactor tests to `@testing-library/react` ([#44017](https://github.com/WordPress/gutenberg/pull/44017)).
-   `IsolatedEventContainer`: Refactor tests to `@testing-library/react` ([#44073](https://github.com/WordPress/gutenberg/pull/44073)).
-   `KeyboardShortcuts`: Refactor tests to `@testing-library/react` ([#44075](https://github.com/WordPress/gutenberg/pull/44075)).
-   `Slot`/`Fill`: Refactor tests to `@testing-library/react` ([#44084](https://github.com/WordPress/gutenberg/pull/44084)).
-   `ColorPalette`: Refactor tests to `@testing-library/react` ([#44108](https://github.com/WordPress/gutenberg/pull/44108)).

## 20.0.0 (2022-08-24)

### Deprecations

-   `CustomSelectControl`: Deprecate constrained width style. Add a `__nextUnconstrainedWidth` prop to start opting into the unconstrained width that will become the default in a future version, currently scheduled to be WordPress 6.4 ([#43230](https://github.com/WordPress/gutenberg/pull/43230)).
-   `Popover`: deprecate `__unstableForcePosition` prop in favour of new `flip` and `resize` props. The `__unstableForcePosition` is currently scheduled for removal in WordPress 6.3 ([#43546](https://github.com/WordPress/gutenberg/pull/43546)).

### Bug Fix

-   `AlignmentMatrixControl`: keep the physical direction in RTL languages ([#43126](https://github.com/WordPress/gutenberg/pull/43126)).
-   `AlignmentMatrixControl`: Fix the `width` prop so it works as intended ([#43482](https://github.com/WordPress/gutenberg/pull/43482)).
-   `SelectControl`, `CustomSelectControl`: Truncate long option strings ([#43301](https://github.com/WordPress/gutenberg/pull/43301)).
-   `ToggleGroupControl`: Fix minor inconsistency in label height ([#43331](https://github.com/WordPress/gutenberg/pull/43331)).
-   `Popover`: fix and improve opening animation ([#43186](https://github.com/WordPress/gutenberg/pull/43186)).
-   `Popover`: fix incorrect deps in hooks resulting in incorrect positioning after calling `update` ([#43267](https://github.com/WordPress/gutenberg/pull/43267/)).
-   `FontSizePicker`: Fix excessive margin between label and input ([#43304](https://github.com/WordPress/gutenberg/pull/43304)).
-   Ensure all dependencies allow version ranges ([#43355](https://github.com/WordPress/gutenberg/pull/43355)).
-   `Popover`: make sure offset middleware always applies the latest frame offset values ([#43329](https://github.com/WordPress/gutenberg/pull/43329/)).
-   `Dropdown`: anchor popover to the dropdown wrapper (instead of the toggle) ([#43377](https://github.com/WordPress/gutenberg/pull/43377/)).
-   `Guide`: Fix error when rendering with no pages ([#43380](https://github.com/WordPress/gutenberg/pull/43380/)).
-   `Disabled`: preserve input values when toggling the `isDisabled` prop ([#43508](https://github.com/WordPress/gutenberg/pull/43508/))

### Enhancements

-   `GradientPicker`: Show custom picker before swatches ([#43577](https://github.com/WordPress/gutenberg/pull/43577)).
-   `CustomGradientPicker`, `GradientPicker`: Add `__nextHasNoMargin` prop for opting into the new margin-free styles ([#43387](https://github.com/WordPress/gutenberg/pull/43387)).
-   `ToolsPanel`: Tighten grid gaps ([#43424](https://github.com/WordPress/gutenberg/pull/43424)).
-   `ColorPalette`: Make popover style consistent ([#43570](https://github.com/WordPress/gutenberg/pull/43570)).
-   `ToggleGroupControl`: Improve TypeScript documentation ([#43265](https://github.com/WordPress/gutenberg/pull/43265)).
-   `ComboboxControl`: Normalize hyphen-like characters to an ASCII hyphen ([#42942](https://github.com/WordPress/gutenberg/pull/42942)).
-   `FormTokenField`: Refactor away from `_.difference()` ([#43224](https://github.com/WordPress/gutenberg/pull/43224/)).
-   `Autocomplete`: use `KeyboardEvent.code` instead of `KeyboardEvent.keyCode` ([#43432](https://github.com/WordPress/gutenberg/pull/43432/)).
-   `ConfirmDialog`: replace (almost) every usage of `fireEvent` with `@testing-library/user-event` ([#43429](https://github.com/WordPress/gutenberg/pull/43429/)).
-   `Popover`: Introduce new `flip` and `resize` props ([#43546](https://github.com/WordPress/gutenberg/pull/43546/)).

### Internal

-   `Tooltip`: Refactor tests to `@testing-library/react` ([#43061](https://github.com/WordPress/gutenberg/pull/43061)).
-   `ClipboardButton`, `FocusableIframe`, `IsolatedEventContainer`, `withConstrainedTabbing`, `withSpokenMessages`: Improve TypeScript types ([#43579](https://github.com/WordPress/gutenberg/pull/43579)).
-   Clean up unused and duplicate `COLORS` values ([#43445](https://github.com/WordPress/gutenberg/pull/43445)).
-   Update `floating-ui` to the latest version ([#43206](https://github.com/WordPress/gutenberg/pull/43206)).
-   `DateTimePicker`, `TimePicker`, `DatePicker`: Switch from `moment` to `date-fns` ([#43005](https://github.com/WordPress/gutenberg/pull/43005)).
-   `DatePicker`: Switch from `react-dates` to `use-lilius` ([#43005](https://github.com/WordPress/gutenberg/pull/43005)).
-   `DateTimePicker`: address feedback after recent refactor to `date-fns` and `use-lilius` ([#43495](https://github.com/WordPress/gutenberg/pull/43495)).
-   `convertLTRToRTL()`: Refactor away from `_.mapKeys()` ([#43258](https://github.com/WordPress/gutenberg/pull/43258/)).
-   `withSpokenMessages`: Update to use `@testing-library/react` ([#43273](https://github.com/WordPress/gutenberg/pull/43273)).
-   `MenuGroup`: Refactor unit tests to use `@testing-library/react` ([#43275](https://github.com/WordPress/gutenberg/pull/43275)).
-   `FormTokenField`: Refactor away from `_.uniq()` ([#43330](https://github.com/WordPress/gutenberg/pull/43330/)).
-   `contextConnect`: Refactor away from `_.uniq()` ([#43330](https://github.com/WordPress/gutenberg/pull/43330/)).
-   `ColorPalette`: Refactor away from `_.uniq()` ([#43330](https://github.com/WordPress/gutenberg/pull/43330/)).
-   `Guide`: Refactor away from `_.times()` ([#43374](https://github.com/WordPress/gutenberg/pull/43374/)).
-   `Disabled`: Convert to TypeScript ([#42708](https://github.com/WordPress/gutenberg/pull/42708)).
-   `Guide`: Update tests to use `@testing-library/react` ([#43380](https://github.com/WordPress/gutenberg/pull/43380)).
-   `Modal`: use `KeyboardEvent.code` instead of deprecated `KeyboardEvent.keyCode`. improve unit tests ([#43429](https://github.com/WordPress/gutenberg/pull/43429/)).
-   `FocalPointPicker`: use `KeyboardEvent.code`, partially refactor tests to modern RTL and `user-event` ([#43441](https://github.com/WordPress/gutenberg/pull/43441/)).
-   `CustomGradientPicker`: use `KeyboardEvent.code` instead of `KeyboardEvent.keyCode` ([#43437](https://github.com/WordPress/gutenberg/pull/43437/)).
-   `Card`: Convert to TypeScript ([#42941](https://github.com/WordPress/gutenberg/pull/42941)).
-   `NavigableContainer`: Refactor away from `_.omit()` ([#43474](https://github.com/WordPress/gutenberg/pull/43474/)).
-   `Notice`: Refactor away from `_.omit()` ([#43474](https://github.com/WordPress/gutenberg/pull/43474/)).
-   `Snackbar`: Refactor away from `_.omit()` ([#43474](https://github.com/WordPress/gutenberg/pull/43474/)).
-   `UnitControl`: Refactor away from `_.omit()` ([#43474](https://github.com/WordPress/gutenberg/pull/43474/)).
-   `BottomSheet`: Refactor away from `_.omit()` ([#43474](https://github.com/WordPress/gutenberg/pull/43474/)).
-   `DropZone`: Refactor away from `_.includes()` ([#43518](https://github.com/WordPress/gutenberg/pull/43518/)).
-   `NavigableMenu`: Refactor away from `_.includes()` ([#43518](https://github.com/WordPress/gutenberg/pull/43518/)).
-   `Tooltip`: Refactor away from `_.includes()` ([#43518](https://github.com/WordPress/gutenberg/pull/43518/)).
-   `TreeGrid`: Refactor away from `_.includes()` ([#43518](https://github.com/WordPress/gutenberg/pull/43518/)).
-   `FormTokenField`: use `KeyboardEvent.code`, refactor tests to modern RTL and `user-event` ([#43442](https://github.com/WordPress/gutenberg/pull/43442/)).
-   `DropdownMenu`: use `KeyboardEvent.code`, refactor tests to model RTL and `user-event` ([#43439](https://github.com/WordPress/gutenberg/pull/43439/)).
-   `Autocomplete`: Refactor away from `_.escapeRegExp()` ([#43629](https://github.com/WordPress/gutenberg/pull/43629/)).
-   `TextHighlight`: Refactor away from `_.escapeRegExp()` ([#43629](https://github.com/WordPress/gutenberg/pull/43629/)).

### Experimental

-   `FormTokenField`: add `__experimentalAutoSelectFirstMatch` prop to auto select the first matching suggestion on typing ([#42527](https://github.com/WordPress/gutenberg/pull/42527/)).
-   `Popover`: Deprecate `__unstableForcePosition`, now replaced by new `flip` and `resize` props ([#43546](https://github.com/WordPress/gutenberg/pull/43546/)).

## 19.17.0 (2022-08-10)

### Bug Fix

-   `Popover`: make sure that `ownerDocument` is always defined ([#42886](https://github.com/WordPress/gutenberg/pull/42886)).
-   `ExternalLink`: Check if the link is an internal anchor link and prevent anchor links from being opened. ([#42259](https://github.com/WordPress/gutenberg/pull/42259)).
-   `BorderControl`: Ensure box-sizing is reset for the control ([#42754](https://github.com/WordPress/gutenberg/pull/42754)).
-   `InputControl`: Fix acceptance of falsy values in controlled updates ([#42484](https://github.com/WordPress/gutenberg/pull/42484/)).
-   `Tooltip (Experimental)`, `CustomSelectControl`, `TimePicker`: Add missing font-size styles which were necessary in non-WordPress contexts ([#42844](https://github.com/WordPress/gutenberg/pull/42844/)).
-   `TextControl`, `TextareaControl`, `ToggleGroupControl`: Add `box-sizing` reset style ([#42889](https://github.com/WordPress/gutenberg/pull/42889)).
-   `Popover`: fix arrow placement and design ([#42874](https://github.com/WordPress/gutenberg/pull/42874/)).
-   `Popover`: fix minor glitch in arrow [#42903](https://github.com/WordPress/gutenberg/pull/42903)).
-   `ColorPicker`: fix layout overflow [#42992](https://github.com/WordPress/gutenberg/pull/42992)).
-   `ToolsPanel`: Constrain grid columns to 50% max-width ([#42795](https://github.com/WordPress/gutenberg/pull/42795)).
-   `Popover`: anchor correctly to parent node when no explicit anchor is passed ([#42971](https://github.com/WordPress/gutenberg/pull/42971)).
-   `ColorPalette`: forward correctly `popoverProps` in the `CustomColorPickerDropdown` component [#42989](https://github.com/WordPress/gutenberg/pull/42989)).
-   `ColorPalette`, `CustomGradientBar`: restore correct color picker popover position [#42989](https://github.com/WordPress/gutenberg/pull/42989)).
-   `Popover`: fix iframe offset not updating when iframe resizes ([#42971](https://github.com/WordPress/gutenberg/pull/43172)).

### Enhancements

-   `ToggleGroupControlOptionIcon`: Maintain square proportions ([#43060](https://github.com/WordPress/gutenberg/pull/43060/)).
-   `ToggleGroupControlOptionIcon`: Add a required `label` prop so the button is always accessibly labeled. Also removes `showTooltip` from the accepted prop types, as the tooltip will now always be shown. ([#43060](https://github.com/WordPress/gutenberg/pull/43060/)).
-   `SelectControl`, `CustomSelectControl`: Refresh and refactor chevron down icon ([#42962](https://github.com/WordPress/gutenberg/pull/42962)).
-   `FontSizePicker`: Add large size variant ([#42716](https://github.com/WordPress/gutenberg/pull/42716/)).
-   `Popover`: tidy up code, add more comments ([#42944](https://github.com/WordPress/gutenberg/pull/42944)).
-   Add `box-sizing` reset style mixin to utils ([#42754](https://github.com/WordPress/gutenberg/pull/42754)).
-   `ResizableBox`: Make tooltip background match `Tooltip` component's ([#42800](https://github.com/WordPress/gutenberg/pull/42800)).
-   Update control labels to the new uppercase styles ([#42789](https://github.com/WordPress/gutenberg/pull/42789)).
-   `UnitControl`: Update unit dropdown design for the large size variant ([#42000](https://github.com/WordPress/gutenberg/pull/42000)).
-   `BaseControl`: Add `box-sizing` reset style ([#42889](https://github.com/WordPress/gutenberg/pull/42889)).
-   `ToggleGroupControl`, `RangeControl`, `FontSizePicker`: Add `__nextHasNoMarginBottom` prop for opting into the new margin-free styles ([#43062](https://github.com/WordPress/gutenberg/pull/43062)).
-   `BoxControl`: Export `applyValueToSides` util function. ([#42733](https://github.com/WordPress/gutenberg/pull/42733/)).
-   `ColorPalette`: use index while iterating over color entries to avoid React "duplicated key" warning ([#43096](https://github.com/WordPress/gutenberg/pull/43096)).
-   `AnglePickerControl`: Add `__nextHasNoMarginBottom` prop for opting into the new margin-free styles ([#43160](https://github.com/WordPress/gutenberg/pull/43160/)).
-   `ComboboxControl`: Add `__nextHasNoMarginBottom` prop for opting into the new margin-free styles ([#43165](https://github.com/WordPress/gutenberg/pull/43165/)).

### Internal

-   `ToggleGroupControl`: Add `__experimentalIsIconGroup` prop ([#43060](https://github.com/WordPress/gutenberg/pull/43060/)).
-   `Flex`, `FlexItem`, `FlexBlock`: Convert to TypeScript ([#42537](https://github.com/WordPress/gutenberg/pull/42537)).
-   `InputControl`: Fix incorrect `size` prop passing ([#42793](https://github.com/WordPress/gutenberg/pull/42793)).
-   `Placeholder`: Convert to TypeScript ([#42990](https://github.com/WordPress/gutenberg/pull/42990)).
-   `Popover`: rewrite Storybook examples using controls [#42903](https://github.com/WordPress/gutenberg/pull/42903)).
-   `Swatch`: Remove component in favor of `ColorIndicator` [#43068](https://github.com/WordPress/gutenberg/pull/43068)).

## 19.16.0 (2022-07-27)

### Bug Fix

-   Context System: Stop explicitly setting `undefined` to the `children` prop. This fixes a bug where `Icon` could not be correctly rendered via the `as` prop of a context-connected component ([#42686](https://github.com/WordPress/gutenberg/pull/42686)).
-   `Popover`, `Dropdown`: Fix width when `expandOnMobile` is enabled ([#42635](https://github.com/WordPress/gutenberg/pull/42635/)).
-   `CustomSelectControl`: Fix font size and hover/focus style inconsistencies with `SelectControl` ([#42460](https://github.com/WordPress/gutenberg/pull/42460/)).
-   `AnglePickerControl`: Fix gap between elements in RTL mode ([#42534](https://github.com/WordPress/gutenberg/pull/42534)).
-   `ColorPalette`: Fix background image in RTL mode ([#42510](https://github.com/WordPress/gutenberg/pull/42510)).
-   `RangeControl`: clamp initialPosition between min and max values ([#42571](https://github.com/WordPress/gutenberg/pull/42571)).
-   `Tooltip`: avoid unnecessary re-renders of select child elements ([#42483](https://github.com/WordPress/gutenberg/pull/42483)).
-   `Popover`: Fix offset when the reference element is within an iframe. ([#42417](https://github.com/WordPress/gutenberg/pull/42417)).

### Enhancements

-   `BorderControl`: Improve labelling, tooltips and DOM structure ([#42348](https://github.com/WordPress/gutenberg/pull/42348/)).
-   `BaseControl`: Set zero padding on `StyledLabel` to ensure cross-browser styling ([#42348](https://github.com/WordPress/gutenberg/pull/42348/)).
-   `InputControl`: Implement wrapper subcomponents for adding responsive padding to `prefix`/`suffix` ([#42378](https://github.com/WordPress/gutenberg/pull/42378)).
-   `SelectControl`: Add flag for larger default size ([#42456](https://github.com/WordPress/gutenberg/pull/42456/)).
-   `UnitControl`: Update unit select's focus styles to match input's ([#42383](https://github.com/WordPress/gutenberg/pull/42383)).
-   `ColorPalette`: Display checkered preview background when `value` is transparent ([#42232](https://github.com/WordPress/gutenberg/pull/42232)).
-   `CustomSelectControl`: Add size variants ([#42460](https://github.com/WordPress/gutenberg/pull/42460/)).
-   `CustomSelectControl`: Add flag to opt in to unconstrained width ([#42460](https://github.com/WordPress/gutenberg/pull/42460/)).
-   `Dropdown`: Implement wrapper subcomponent for adding different padding to the dropdown content ([#42595](https://github.com/WordPress/gutenberg/pull/42595/)).
-   `BorderControl`: Render dropdown as prefix within its `UnitControl` ([#42212](https://github.com/WordPress/gutenberg/pull/42212/))
-   `UnitControl`: Update prop types to allow ReactNode as prefix ([#42212](https://github.com/WordPress/gutenberg/pull/42212/))
-   `ToolsPanel`: Updated README with panel layout information and more expansive usage example ([#42615](https://github.com/WordPress/gutenberg/pull/42615)).
-   `ComboboxControl`, `FormTokenField`: Add custom render callback for options in suggestions list ([#42597](https://github.com/WordPress/gutenberg/pull/42597/)).

### Internal

-   `ColorPicker`: Clean up implementation of 40px size ([#42002](https://github.com/WordPress/gutenberg/pull/42002/)).
-   `Divider`: Complete TypeScript migration ([#41991](https://github.com/WordPress/gutenberg/pull/41991)).
-   `Divider`, `Flex`, `Spacer`: Improve documentation for the `SpaceInput` prop ([#42376](https://github.com/WordPress/gutenberg/pull/42376)).
-   `Elevation`: Convert to TypeScript ([#42302](https://github.com/WordPress/gutenberg/pull/42302)).
-   `ScrollLock`: Convert to TypeScript ([#42303](https://github.com/WordPress/gutenberg/pull/42303)).
-   `Shortcut`: Convert to TypeScript ([#42272](https://github.com/WordPress/gutenberg/pull/42272)).
-   `TreeSelect`: Refactor away from `_.compact()` ([#42438](https://github.com/WordPress/gutenberg/pull/42438)).
-   `MediaEdit`: Refactor away from `_.compact()` for mobile ([#42438](https://github.com/WordPress/gutenberg/pull/42438)).
-   `BoxControl`: Refactor away from `_.isEmpty()` ([#42468](https://github.com/WordPress/gutenberg/pull/42468)).
-   `RadioControl`: Refactor away from `_.isEmpty()` ([#42468](https://github.com/WordPress/gutenberg/pull/42468)).
-   `SelectControl`: Refactor away from `_.isEmpty()` ([#42468](https://github.com/WordPress/gutenberg/pull/42468)).
-   `StyleProvider`: Convert to TypeScript ([#42541](https://github.com/WordPress/gutenberg/pull/42541)).
-   `ComboboxControl`: Replace `keyboardEvent.keyCode` with `keyboardEvent.code`([#42569](https://github.com/WordPress/gutenberg/pull/42569)).
-   `ComboboxControl`: Add support for uncontrolled mode ([#42752](https://github.com/WordPress/gutenberg/pull/42752)).

## 19.15.0 (2022-07-13)

### Bug Fix

-   `BoxControl`: Change ARIA role from `region` to `group` to avoid unwanted ARIA landmark regions ([#42094](https://github.com/WordPress/gutenberg/pull/42094)).
-   `FocalPointPicker`, `FormTokenField`, `ResizableBox`: Fixed SSR breakage ([#42248](https://github.com/WordPress/gutenberg/pull/42248)).
-   `ComboboxControl`: use custom prefix when generating the instanceId ([#42134](https://github.com/WordPress/gutenberg/pull/42134).
-   `Popover`: pass missing anchor ref to the `getAnchorRect` callback prop. ([#42076](https://github.com/WordPress/gutenberg/pull/42076)).
-   `Popover`: call `getAnchorRect` callback prop even if `anchorRefFallback` has no value. ([#42329](https://github.com/WordPress/gutenberg/pull/42329)).
-   Fix `ToolTip` position to ensure it is always positioned relative to the first child of the ToolTip. ([#41268](https://github.com/WordPress/gutenberg/pull/41268))

### Enhancements

-   `ToggleGroupControl`: Add large size variant ([#42008](https://github.com/WordPress/gutenberg/pull/42008/)).
-   `InputControl`: Ensure that the padding between a `prefix`/`suffix` and the text input stays at a reasonable 8px, even in larger size variants ([#42166](https://github.com/WordPress/gutenberg/pull/42166)).

### Internal

-   `Grid`: Convert to TypeScript ([#41923](https://github.com/WordPress/gutenberg/pull/41923)).
-   `TextHighlight`: Convert to TypeScript ([#41698](https://github.com/WordPress/gutenberg/pull/41698)).
-   `Tip`: Convert to TypeScript ([#42262](https://github.com/WordPress/gutenberg/pull/42262)).
-   `Scrollable`: Convert to TypeScript ([#42016](https://github.com/WordPress/gutenberg/pull/42016)).
-   `Spacer`: Complete TypeScript migration ([#42013](https://github.com/WordPress/gutenberg/pull/42013)).
-   `VisuallyHidden`: Convert to TypeScript ([#42220](https://github.com/WordPress/gutenberg/pull/42220)).
-   `TreeSelect`: Refactor away from `_.repeat()` ([#42070](https://github.com/WordPress/gutenberg/pull/42070/)).
-   `FocalPointPicker` updated to satisfy `react/exhaustive-deps` eslint rule ([#41520](https://github.com/WordPress/gutenberg/pull/41520)).
-   `ColorPicker` updated to satisfy `react/exhaustive-deps` eslint rule ([#41294](https://github.com/WordPress/gutenberg/pull/41294)).
-   `Slot`/`Fill`: Refactor away from Lodash ([#42153](https://github.com/WordPress/gutenberg/pull/42153/)).
-   `ComboboxControl`: Refactor away from `_.deburr()` ([#42169](https://github.com/WordPress/gutenberg/pull/42169/)).
-   `FormTokenField`: Refactor away from `_.identity()` ([#42215](https://github.com/WordPress/gutenberg/pull/42215/)).
-   `SelectControl`: Use roles and `@testing-library/user-event` in unit tests ([#42308](https://github.com/WordPress/gutenberg/pull/42308)).
-   `DropdownMenu`: Refactor away from Lodash ([#42218](https://github.com/WordPress/gutenberg/pull/42218/)).
-   `ToolbarGroup`: Refactor away from `_.flatMap()` ([#42223](https://github.com/WordPress/gutenberg/pull/42223/)).
-   `TreeSelect`: Refactor away from `_.flatMap()` ([#42223](https://github.com/WordPress/gutenberg/pull/42223/)).
-   `Autocomplete`: Refactor away from `_.deburr()` ([#42266](https://github.com/WordPress/gutenberg/pull/42266/)).
-   `MenuItem`: Refactor away from `_.isString()` ([#42268](https://github.com/WordPress/gutenberg/pull/42268/)).
-   `Shortcut`: Refactor away from `_.isString()` ([#42268](https://github.com/WordPress/gutenberg/pull/42268/)).
-   `Shortcut`: Refactor away from `_.isObject()` ([#42336](https://github.com/WordPress/gutenberg/pull/42336/)).
-   `RangeControl`: Convert to TypeScript ([#40535](https://github.com/WordPress/gutenberg/pull/40535)).
-   `ExternalLink`: Refactor away from Lodash ([#42341](https://github.com/WordPress/gutenberg/pull/42341/)).
-   `Navigation`: updated to satisfy `react/exhaustive-deps` eslint rule ([#41612](https://github.com/WordPress/gutenberg/pull/41612))

## 19.14.0 (2022-06-29)

### Bug Fix

-   `ColorPicker`: Remove horizontal scrollbar when using HSL or RGB color input types. ([#41646](https://github.com/WordPress/gutenberg/pull/41646))
-   `ColorPicker`: Widen hex input field for mobile. ([#42004](https://github.com/WordPress/gutenberg/pull/42004))

### Enhancements

-   Wrapped `ColorIndicator` in a `forwardRef` call ([#41587](https://github.com/WordPress/gutenberg/pull/41587)).
-   `ComboboxControl` & `FormTokenField`: Add `__next36pxDefaultSize` flag for larger default size ([#40746](https://github.com/WordPress/gutenberg/pull/40746)).
-   `BorderControl`: Improve TypeScript support. ([#41843](https://github.com/WordPress/gutenberg/pull/41843)).
-   `DatePicker`: highlight today's date. ([#41647](https://github.com/WordPress/gutenberg/pull/41647/)).
-   Allow automatic repositioning of `BorderBoxControl` and `ColorPalette` popovers within smaller viewports ([#41930](https://github.com/WordPress/gutenberg/pull/41930)).

### Internal

-   `Spinner`: Convert to TypeScript and update storybook ([#41540](https://github.com/WordPress/gutenberg/pull/41540/)).
-   `InputControl`: Add tests and update to use `@testing-library/user-event` ([#41421](https://github.com/WordPress/gutenberg/pull/41421)).
-   `FormToggle`: Convert to TypeScript ([#41729](https://github.com/WordPress/gutenberg/pull/41729)).
-   `ColorIndicator`: Convert to TypeScript ([#41587](https://github.com/WordPress/gutenberg/pull/41587)).
-   `Truncate`: Convert to TypeScript ([#41697](https://github.com/WordPress/gutenberg/pull/41697)).
-   `FocalPointPicker`: Refactor away from `_.clamp()` ([#41735](https://github.com/WordPress/gutenberg/pull/41735/)).
-   `RangeControl`: Refactor away from `_.clamp()` ([#41735](https://github.com/WordPress/gutenberg/pull/41735/)).
-   Refactor components `utils` away from `_.clamp()` ([#41735](https://github.com/WordPress/gutenberg/pull/41735/)).
-   `BoxControl`: Refactor utils away from `_.isNumber()` ([#41776](https://github.com/WordPress/gutenberg/pull/41776/)).
-   `Elevation`: Refactor away from `_.isNil()` ([#41785](https://github.com/WordPress/gutenberg/pull/41785/)).
-   `HStack`: Refactor away from `_.isNil()` ([#41785](https://github.com/WordPress/gutenberg/pull/41785/)).
-   `Truncate`: Refactor away from `_.isNil()` ([#41785](https://github.com/WordPress/gutenberg/pull/41785/)).
-   `VStack`: Convert to TypeScript ([#41850](https://github.com/WordPress/gutenberg/pull/41587)).
-   `AlignmentMatrixControl`: Refactor away from `_.flattenDeep()` in utils ([#41814](https://github.com/WordPress/gutenberg/pull/41814/)).
-   `AutoComplete`: Revert recent `exhaustive-deps` refactor ([#41820](https://github.com/WordPress/gutenberg/pull/41820)).
-   `Spacer`: Convert knobs to controls in Storybook ([#41851](https://github.com/WordPress/gutenberg/pull/41851)).
-   `Heading`: Complete TypeScript migration ([#41921](https://github.com/WordPress/gutenberg/pull/41921)).
-   `Navigation`: Refactor away from Lodash functions ([#41865](https://github.com/WordPress/gutenberg/pull/41865/)).
-   `CustomGradientPicker`: Refactor away from Lodash ([#41901](https://github.com/WordPress/gutenberg/pull/41901/)).
-   `SegmentedControl`: Refactor away from `_.values()` ([#41905](https://github.com/WordPress/gutenberg/pull/41905/)).
-   `DimensionControl`: Refactor docs away from `_.partialRight()` ([#41909](https://github.com/WordPress/gutenberg/pull/41909/)).
-   `NavigationItem` updated to ignore `react/exhaustive-deps` eslint rule ([#41639](https://github.com/WordPress/gutenberg/pull/41639)).

## 19.13.0 (2022-06-15)

### Bug Fix

-   `Tooltip`: Opt in to `__unstableShift` to ensure that the Tooltip is always within the viewport. ([#41524](https://github.com/WordPress/gutenberg/pull/41524))
-   `FormTokenField`: Do not suggest the selected one even if `{ value: string }` is passed ([#41216](https://github.com/WordPress/gutenberg/pull/41216)).
-   `CustomGradientBar`: Fix insertion and control point positioning to more closely follow cursor. ([#41492](https://github.com/WordPress/gutenberg/pull/41492))
-   `FormTokenField`: Added Padding to resolve close button overlap issue ([#41556](https://github.com/WordPress/gutenberg/pull/41556)).
-   `ComboboxControl`: fix the autofocus behavior after resetting the value. ([#41737](https://github.com/WordPress/gutenberg/pull/41737)).

### Enhancements

-   `AnglePickerControl`: Use NumberControl as input field ([#41472](https://github.com/WordPress/gutenberg/pull/41472)).

### Internal

-   `FormTokenField`: Convert to TypeScript and refactor to functional component ([#41216](https://github.com/WordPress/gutenberg/pull/41216)).
-   `Draggable`: updated to satisfy `react/exhaustive-deps` eslint rule ([#41499](https://github.com/WordPress/gutenberg/pull/41499))
-   `RadioControl`: Convert to TypeScript ([#41568](https://github.com/WordPress/gutenberg/pull/41568)).
-   `Flex` updated to satisfy `react/exhaustive-deps` eslint rule ([#41507](https://github.com/WordPress/gutenberg/pull/41507)).
-   `CustomGradientBar` updated to satisfy `react/exhaustive-deps` eslint rule ([#41463](https://github.com/WordPress/gutenberg/pull/41463))
-   `TreeSelect`: Convert to TypeScript ([#41536](https://github.com/WordPress/gutenberg/pull/41536)).
-   `FontSizePicker`: updated to satisfy `react/exhaustive-deps` eslint rule ([#41600](https://github.com/WordPress/gutenberg/pull/41600)).
-   `ZStack`: Convert component story to TypeScript and add inline docs ([#41694](https://github.com/WordPress/gutenberg/pull/41694)).
-   `Dropdown`: Make sure cleanup (closing the dropdown) only runs when the menu has actually been opened.
-   Enhance the TypeScript migration guidelines ([#41669](https://github.com/WordPress/gutenberg/pull/41669)).
-   `ExternalLink`: Convert to TypeScript ([#41681](https://github.com/WordPress/gutenberg/pull/41681)).
-   `InputControl` updated to satisfy `react/exhaustive-deps` eslint rule ([#41601](https://github.com/WordPress/gutenberg/pull/41601))
-   `Modal`: updated to satisfy `react/exhaustive-deps` eslint rule ([#41610](https://github.com/WordPress/gutenberg/pull/41610))

### Experimental

-   `Navigation`: improve unit tests by using `@testing-library/user-event` and modern `@testing-library` assertions; add unit test for controlled component ([#41668](https://github.com/WordPress/gutenberg/pull/41668)).

## 19.12.0 (2022-06-01)

### Bug Fix

-   `Popover`, `Dropdown`, `CustomGradientPicker`: Fix dropdown positioning by always targeting the rendered toggle, and switch off width in the Popover size middleware to stop reducing the width of the popover. ([#41361](https://github.com/WordPress/gutenberg/pull/41361))
-   Fix `InputControl` blocking undo/redo while focused. ([#40518](https://github.com/WordPress/gutenberg/pull/40518))
-   `ColorPalette`: Correctly update color name label when CSS variables are involved ([#41461](https://github.com/WordPress/gutenberg/pull/41461)).

### Enhancements

-   `SelectControl`: Add `__nextHasNoMarginBottom` prop for opting into the new margin-free styles ([#41269](https://github.com/WordPress/gutenberg/pull/41269)).
-   `ColorPicker`: Strip leading hash character from hex values pasted into input. ([#41223](https://github.com/WordPress/gutenberg/pull/41223))
-   `ColorPicker`: Display detailed color inputs by default. ([#41222](https://github.com/WordPress/gutenberg/pull/41222))
-   Updated design for the `DateTimePicker`, `DatePicker` and `TimePicker` components ([#41097](https://github.com/WordPress/gutenberg/pull/41097)).
-   `DateTimePicker`: Add `__nextRemoveHelpButton` and `__nextRemoveResetButton` for opting into new behaviour where there is no Help and Reset button ([#41097](https://github.com/WordPress/gutenberg/pull/41097)).

### Internal

-   `AlignmentMatrixControl` updated to satisfy `react/exhaustive-deps` eslint rule ([#41167](https://github.com/WordPress/gutenberg/pull/41167))
-   `BorderControl` updated to satisfy `react/exhaustive-deps` eslint rule ([#41259](https://github.com/WordPress/gutenberg/pull/41259))
-   `CheckboxControl`: Add unit tests ([#41165](https://github.com/WordPress/gutenberg/pull/41165)).
-   `BorderBoxControl`: fix some layout misalignments, especially for RTL users ([#41254](https://github.com/WordPress/gutenberg/pull/41254)).
-   `TimePicker`: Update unit tests to use `@testing-library/user-event` ([#41270](https://github.com/WordPress/gutenberg/pull/41270)).
-   `DateTimePicker`: Update `moment` to 2.26.0 and update `react-date` typings ([#41266](https://github.com/WordPress/gutenberg/pull/41266)).
-   `TextareaControl`: Convert to TypeScript ([#41215](https://github.com/WordPress/gutenberg/pull/41215)).
-   `BoxControl`: Update unit tests to use `@testing-library/user-event` ([#41422](https://github.com/WordPress/gutenberg/pull/41422)).
-   `Surface`: Convert to TypeScript ([#41212](https://github.com/WordPress/gutenberg/pull/41212)).
-   `Autocomplete` updated to satisfy `react/exhaustive-deps` eslint rule ([#41382](https://github.com/WordPress/gutenberg/pull/41382))
-   `Dropdown` updated to satisfy `react/exhaustive-deps` eslint rule ([#41505](https://github.com/WordPress/gutenberg/pull/41505))
-   `DateDayPicker` updated to satisfy `react/exhaustive-deps` eslint rule ([#41470](https://github.com/WordPress/gutenberg/pull/41470)).

### Experimental

-   `Spacer`: Add RTL support. ([#41172](https://github.com/WordPress/gutenberg/pull/41172))

## 19.11.0 (2022-05-18)

### Enhancements

-   `BorderControl` now only displays the reset button in its popover when selections have already been made. ([#40917](https://github.com/WordPress/gutenberg/pull/40917))
-   `BorderControl` & `BorderBoxControl`: Add `__next36pxDefaultSize` flag for larger default size ([#40920](https://github.com/WordPress/gutenberg/pull/40920)).
-   `BorderControl` improved focus and border radius styling for component. ([#40951](https://github.com/WordPress/gutenberg/pull/40951))
-   Improve focused `CircularOptionPicker` styling ([#40990](https://github.com/WordPress/gutenberg/pull/40990))
-   `BorderControl`: Make border color consistent with other controls ([#40921](https://github.com/WordPress/gutenberg/pull/40921))
-   `SelectControl`: Remove `lineHeight` setting to fix issue with font descenders being cut off ([#40985](https://github.com/WordPress/gutenberg/pull/40985))

### Internal

-   `DateTimePicker`: Convert to TypeScript ([#40775](https://github.com/WordPress/gutenberg/pull/40775)).
-   `DateTimePicker`: Convert unit tests to TypeScript ([#40957](https://github.com/WordPress/gutenberg/pull/40957)).
-   `CheckboxControl`: Convert to TypeScript ([#40915](https://github.com/WordPress/gutenberg/pull/40915)).
-   `ButtonGroup`: Convert to TypeScript ([#41007](https://github.com/WordPress/gutenberg/pull/41007)).
-   `Popover`: refactor component to use the `floating-ui` library internally ([#40740](https://github.com/WordPress/gutenberg/pull/40740)).

## 19.10.0 (2022-05-04)

### Internal

-   `UnitControl`: migrate unit tests to TypeScript ([#40697](https://github.com/WordPress/gutenberg/pull/40697)).
-   `DatePicker`: Add improved unit tests ([#40754](https://github.com/WordPress/gutenberg/pull/40754)).
-   Setup `user-event` in unit tests inline, once per test ([#40839](https://github.com/WordPress/gutenberg/pull/40839)).
-   `DatePicker`: Update `react-dates` to 21.8.0 ([#40801](https://github.com/WordPress/gutenberg/pull/40801)).

### Enhancements

-   `InputControl`: Add `__next36pxDefaultSize` flag for larger default size ([#40622](https://github.com/WordPress/gutenberg/pull/40622)).
-   `UnitControl`: Add `__next36pxDefaultSize` flag for larger default size ([#40627](https://github.com/WordPress/gutenberg/pull/40627)).
-   `Modal` design adjustments: Blur elements outside of the modal, increase modal title size, use larger close icon, remove header border when modal contents are scrolled. ([#40781](https://github.com/WordPress/gutenberg/pull/40781)).
-   `SelectControl`: Improved TypeScript support ([#40737](https://github.com/WordPress/gutenberg/pull/40737)).
-   `ToggleControlGroup`: Switch to internal `Icon` component for dashicon support ([40717](https://github.com/WordPress/gutenberg/pull/40717)).
-   Improve `ToolsPanel` accessibility. ([#40716](https://github.com/WordPress/gutenberg/pull/40716))

### Bug Fix

-   The `Button` component now displays the label as the tooltip for icon only buttons. ([#40716](https://github.com/WordPress/gutenberg/pull/40716))
-   Use fake timers and fix usage of async methods from `@testing-library/user-event`. ([#40790](https://github.com/WordPress/gutenberg/pull/40790))
-   UnitControl: avoid calling onChange callback twice when unit changes. ([#40796](https://github.com/WordPress/gutenberg/pull/40796))
-   `UnitControl`: show unit label when units prop has only one unit. ([#40784](https://github.com/WordPress/gutenberg/pull/40784))
-   `AnglePickerControl`: Fix closing of gradient popover when the angle control is clicked. ([#40735](https://github.com/WordPress/gutenberg/pull/40735))

### Internal

-   `TextControl`: Convert to TypeScript ([#40633](https://github.com/WordPress/gutenberg/pull/40633)).

## 19.9.0 (2022-04-21)

### Bug Fix

-   Consolidate the main black colors to gray-900. Affects `AlignmentMatrixControl`, `InputControl`, `Heading`, `SelectControl`, `Spinner (Experimental)`, and `Text` ([#40391](https://github.com/WordPress/gutenberg/pull/40391)).

### Internal

-   Remove individual color object exports from the `utils/colors-values.js` file. Colors should now be used from the main `COLORS` export([#40387](https://github.com/WordPress/gutenberg/pull/40387)).

### Bug Fix

-   `InputControl`: allow user to input a value interactively in Storybook, by removing default value argument ([#40410](https://github.com/WordPress/gutenberg/pull/40410)).

## 19.8.0 (2022-04-08)

### Enhancements

-   Update `BorderControl` and `BorderBoxControl` to allow the passing of custom class names to popovers ([#39753](https://github.com/WordPress/gutenberg/pull/39753)).
-   `ToggleGroupControl`: Reintroduce backdrop animation ([#40021](https://github.com/WordPress/gutenberg/pull/40021)).
-   `Card`: Adjust border radius effective size ([#40032](https://github.com/WordPress/gutenberg/pull/40032)).
-   `InputControl`: Improved TypeScript type annotations ([#40119](https://github.com/WordPress/gutenberg/pull/40119)).

### Internal

-   `BaseControl`: Convert to TypeScript ([#39468](https://github.com/WordPress/gutenberg/pull/39468)).

### New Features

-   Add `BorderControl` component ([#37769](https://github.com/WordPress/gutenberg/pull/37769)).
-   Add `BorderBoxControl` component ([#38876](https://github.com/WordPress/gutenberg/pull/38876)).
-   Add `ToggleGroupControlOptionIcon` component ([#39760](https://github.com/WordPress/gutenberg/pull/39760)).

### Bug Fix

-   Use `Object.assign` instead of `{ ...spread }` syntax to avoid errors in the code generated by TypeScript ([#39932](https://github.com/WordPress/gutenberg/pull/39932)).
-   `ItemGroup`: Ensure that the Item's text color is not overriden by the user agent's button color ([#40055](https://github.com/WordPress/gutenberg/pull/40055)).
-   `Surface`: Use updated UI text color `#1e1e1e` instead of `#000` ([#40055](https://github.com/WordPress/gutenberg/pull/40055)).
-   `CustomSelectControl`: Make chevron consistent with `SelectControl` ([#40049](https://github.com/WordPress/gutenberg/pull/40049)).

## 19.7.0 (2022-03-23)

### Enhancements

-   `CustomSelectControl`: Add `__next36pxDefaultSize` flag for larger default size ([#39401](https://github.com/WordPress/gutenberg/pull/39401)).
-   `BaseControl`: Add `__nextHasNoMarginBottom` prop for opting into the new margin-free styles ([#39325](https://github.com/WordPress/gutenberg/pull/39325)).
-   `Divider`: Make the divider visible by default (`display: inline`) in flow layout containers when the divider orientation is vertical ([#39316](https://github.com/WordPress/gutenberg/pull/39316)).
-   Stop using deprecated `event.keyCode` in favor of `event.key` for keyboard events in `UnitControl` and `InputControl`. ([#39360](https://github.com/WordPress/gutenberg/pull/39360))
-   `ColorPalette`: refine custom color button's label. ([#39386](https://github.com/WordPress/gutenberg/pull/39386))
-   Add `onClick` prop on `FormFileUpload`. ([#39268](https://github.com/WordPress/gutenberg/pull/39268))
-   `FocalPointPicker`: stop using `UnitControl`'s deprecated `unit` prop ([#39504](https://github.com/WordPress/gutenberg/pull/39504)).
-   `CheckboxControl`: Add support for the `indeterminate` state ([#39462](https://github.com/WordPress/gutenberg/pull/39462)).
-   `UnitControl`: add support for the `onBlur` prop ([#39589](https://github.com/WordPress/gutenberg/pull/39589)).

### Internal

-   Delete the `composeStateReducers` utility function ([#39262](https://github.com/WordPress/gutenberg/pull/39262)).
-   `BoxControl`: stop using `UnitControl`'s deprecated `unit` prop ([#39511](https://github.com/WordPress/gutenberg/pull/39511)).

### Bug Fix

-   `NumberControl`: commit (and constrain) value on `blur` event ([#39186](https://github.com/WordPress/gutenberg/pull/39186)).
-   Fix `UnitControl`'s reset of unit when the quantity value is cleared. ([#39531](https://github.com/WordPress/gutenberg/pull/39531/)).
-   `ResizableBox`: Ensure tooltip text remains on a single line. ([#39623](https://github.com/WordPress/gutenberg/pull/39623)).

### Deprecation

-   `unit` prop in `UnitControl` marked as deprecated ([#39503](https://github.com/WordPress/gutenberg/pull/39503)).

## 19.6.0 (2022-03-11)

### Enhancements

-   `ConfirmDialog`: Add support for custom label text on the confirmation and cancelation buttons ([#38994](https://github.com/WordPress/gutenberg/pull/38994))
-   `InputControl`: Allow `onBlur` for empty values to commit the change when `isPressEnterToChange` is true, and move reset behavior to the ESCAPE key. ([#39109](https://github.com/WordPress/gutenberg/pull/39109)).
-   `TreeGrid`: Add tests for Home/End keyboard navigation. Add `onFocusRow` callback for Home/End keyboard navigation, this was missed in the implementation PR. Modify test for expanding/collapsing a row as row 1 implements this now. Update README with latest changes. ([#39302](https://github.com/WordPress/gutenberg/pull/39302))
-   `ToggleGroupControlOption`: Calculate width from button content and remove `LabelPlaceholderView` ([#39345](https://github.com/WordPress/gutenberg/pull/39345))

### Bug Fix

-   Normalize `font-family` on `Button`, `ColorPalette`, `ComoboboxControl`, `DateTimePicker`, `FormTokenField`, `InputControl`, `SelectControl`, and `ToggleGroupControl` ([#38969](https://github.com/WordPress/gutenberg/pull/38969)).
-   Fix input value selection of `InputControl`-based controls in Firefox and Safari with axial constraint of drag gesture ([#38968](https://github.com/WordPress/gutenberg/pull/38968)).
-   Fix `UnitControl`'s behavior around updating the unit when a new `value` is passed (i.e. in controlled mode). ([#39148](https://github.com/WordPress/gutenberg/pull/39148)).

## 19.5.0 (2022-02-23)

### Bug Fix

-   Fix spin buttons of number inputs in Safari ([#38840](https://github.com/WordPress/gutenberg/pull/38840))
-   Show tooltip on toggle custom size button in FontSizePicker ([#38985](https://github.com/WordPress/gutenberg/pull/38985))

### Enhancements

-   `TreeGrid`: Add tests for `onCollapseRow`, `onExpandRow`, and `onFocusRow` callback functions. ([#38942](https://github.com/WordPress/gutenberg/pull/38942)).
-   `TreeGrid`: Update callback tests to use `TreeGridRow` and `TreeGridCell` sub-components. ([#39002](https://github.com/WordPress/gutenberg/pull/39002)).

## 19.4.0 (2022-02-10)

### Bug Fix

-   Components: Fix `Slot`/`Fill` Emotion `StyleProvider` ([#38237](https://github.com/WordPress/gutenberg/pull/38237))
-   Reduce height and min-width of the reset button on `ComboBoxControl` for consistency. ([#38020](https://github.com/WordPress/gutenberg/pull/38020))
-   Removed unused `rememo` dependency ([#38388](https://github.com/WordPress/gutenberg/pull/38388)).
-   Added `__unstableInputWidth` to `UnitControl` type definition ([#38429](https://github.com/WordPress/gutenberg/pull/38429)).
-   Fixed typing errors for `ColorPicker` ([#38430](https://github.com/WordPress/gutenberg/pull/38430)).
-   Updated destructuring of `Dropdown` props to be TypeScript friendly ([#38431](https://github.com/WordPress/gutenberg/pull/38431)).
-   Added `ts-nocheck` to `ColorIndicator` so it can be used in typed components ([#38433](https://github.com/WordPress/gutenberg/pull/38433)).
-   Added `cx` as a dependency of `useMemo` across the whole package, in order to recalculate the classnames correctly when a component is rendered across more than one `StyleProvider` ([#38541](https://github.com/WordPress/gutenberg/pull/38541)).

### Enhancements

-   Update the visual design of the `Spinner` component. ([#37551](https://github.com/WordPress/gutenberg/pull/37551))
-   `TreeGrid` accessibility enhancements around the expand/collapse functionality. ([#38358](https://github.com/WordPress/gutenberg/pull/38358))
-   `TreeGrid` accessibility: improve browser support for Left Arrow focus to parent row in child row. ([#38639](https://github.com/WordPress/gutenberg/pull/38639))
-   `TreeGrid` accessibility: Add Home/End keys for better keyboard navigation. ([#38679](https://github.com/WordPress/gutenberg/pull/38679))
-   Add `resolvePoint` prop to `FocalPointPicker` to allow updating the value of the picker after a user interaction ([#38247](https://github.com/WordPress/gutenberg/pull/38247))
-   `TreeGrid`: Allow SHIFT key to be held, and add `onFocusRow` callback to the `TreeGrid` component, fired when focus is shifted from one row to another via Up and Down arrow keys. ([#38314](https://github.com/WordPress/gutenberg/pull/38314))

### Experimental

-   `Navigator`: rename `push`/`pop` to `goTo`/`goBack` ([#38582](https://github.com/WordPress/gutenberg/pull/38582))
-   `Navigator`: add `NavigatorButton` and `NavigatorBackButton` components ([#38634](https://github.com/WordPress/gutenberg/pull/38634))
-   `UnitControl`: tidy up utilities and types. In particular, change the type of parsed quantities to `number` (previously it could have been a `string` too). ([#38987](https://github.com/WordPress/gutenberg/pull/38987]))

## 19.3.0 (2022-01-27)

### Enhancements

-   Refine `ExternalLink` to be same size as the text, to appear more as a glyph than an icon. ([#37859](https://github.com/WordPress/gutenberg/pull/37859))
-   Updated `ToolsPanel` header icon to only show "plus" icon when all items are optional and all are currently hidden ([#38262](https://github.com/WordPress/gutenberg/pull/38262))
-   `TreeGrid`: Fix keyboard navigation for expand/collapse table rows in Firefox ([#37983](https://github.com/WordPress/gutenberg/pull/37983))

### Bug Fix

-   Update the `HexInput` component to accept a pasted value that contains a starting #
-   Update `ToggleGroupControl` background active state to use a simple background color instead of animated backdrop ([38008](https://github.com/WordPress/gutenberg/pull/38008))
-   Update label spacing for the `BoxControl`, `CustomGradientPicker`, `FormTokenField`, `InputControl`, and `ToolsPanel` components to use a bottom margin of `8px` for consistency. ([#37844](https://github.com/WordPress/gutenberg/pull/37844))
-   Add missing styles to the `BaseControl.VisualLabel` component. ([#37747](https://github.com/WordPress/gutenberg/pull/37747))
-   Prevent keyDown events from propagating up in `CustomSelectControl` ([#30557](https://github.com/WordPress/gutenberg/pull/30557))
-   Mark `children` prop as optional in `SelectControl` ([#37872](https://github.com/WordPress/gutenberg/pull/37872))
-   Add memoization of callbacks and context to prevent unnecessary rerenders of the `ToolsPanel` ([#38037](https://github.com/WordPress/gutenberg/pull/38037))
-   Fix space between icons and rail `RangeControl` ([#36935](https://github.com/WordPress/gutenberg/pull/36935))
-   Increase z-index of `ConfirmDialog` to render on top of parent `Popover` components ([#37959](https://github.com/WordPress/gutenberg/pull/37959))

### Experimental

-   Add basic history location support to `Navigator` ([#37416](https://github.com/WordPress/gutenberg/pull/37416)).
-   Add focus restoration to `Navigator` ([#38149](https://github.com/WordPress/gutenberg/pull/38149)).

## 19.2.0 (2022-01-04)

### Experimental

-   Reinstated the ability to pass additional props to the `ToolsPanel` ([#36428](https://github.com/WordPress/gutenberg/pull/36428)).
-   Added an `__unstable-large` size variant to `InputControl`, `SelectControl`, and `UnitControl` for selective migration to the larger 40px heights. ([#35646](https://github.com/WordPress/gutenberg/pull/35646)).
-   Fixed inconsistent padding in `UnitControl` ([#35646](https://github.com/WordPress/gutenberg/pull/35646)).
-   Added support for RTL behavior for the `ZStack`'s `offset` prop ([#36769](https://github.com/WordPress/gutenberg/pull/36769))
-   Fixed race conditions causing conditionally displayed `ToolsPanelItem` components to be erroneously deregistered ([#36588](https://github.com/WordPress/gutenberg/pull/36588)).
-   Added `__experimentalHideHeader` prop to `Modal` component ([#36831](https://github.com/WordPress/gutenberg/pull/36831)).
-   Added experimental `ConfirmDialog` component ([#34153](https://github.com/WordPress/gutenberg/pull/34153)).
-   Divider: improve support for vertical orientation and RTL styles, use start/end logical props instead of top/bottom, change border-color to `currentColor` ([#36579](https://github.com/WordPress/gutenberg/pull/36579)).
-   `ToggleGroupControl`: Avoid calling `onChange` if radio state changed from an incoming value ([#37224](https://github.com/WordPress/gutenberg/pull/37224/)).
-   `ToggleGroupControl`: fix the computation of the backdrop dimensions when rendered in a Popover ([#37067](https://github.com/WordPress/gutenberg/pull/37067)).
-   Add `__experimentalIsRenderedInSidebar` property to the `GradientPicker`and `CustomGradientPicker`. The property changes the color popover behavior to have a special placement behavior appropriate for sidebar UI's.
-   Add `first` and `last` classes to displayed `ToolsPanelItem` group within a `ToolsPanel` ([#37546](https://github.com/WordPress/gutenberg/pull/37546))

### Bug Fix

-   Fixed spacing between `BaseControl` fields and help text within the `ToolsPanel` ([#36334](https://github.com/WordPress/gutenberg/pull/36334))
-   Replaced hardcoded blue in `ColorPicker` with UI theme color ([#36153](https://github.com/WordPress/gutenberg/pull/36153)).
-   Fixed empty `ToolsPanel` height by correcting menu button line-height ([#36895](https://github.com/WordPress/gutenberg/pull/36895)).
-   Normalized label line-height and spacing within the `ToolsPanel` ([36387](https://github.com/WordPress/gutenberg/pull/36387))
-   Remove unused `reakit-utils` from peer dependencies ([#37369](https://github.com/WordPress/gutenberg/pull/37369)).
-   Update all Emotion dependencies to the latest version to ensure they work correctly with React types ([#37365](https://github.com/WordPress/gutenberg/pull/37365)).
-   `DateTimePicker`: Fix the date format associated to the `is12Hour` prop ([#37465](https://github.com/WordPress/gutenberg/pull/37465))
-   Allowed `ToolsPanel` to register items when `panelId` is `null` due to multiple block selection ([37216](https://github.com/WordPress/gutenberg/pull/37216)).

### Enhancements

-   Wrapped `Modal` in a `forwardRef` call ([#36831](https://github.com/WordPress/gutenberg/pull/36831)).
-   Refactor `DateTime` class component to functional component ([#36835](https://github.com/WordPress/gutenberg/pull/36835))
-   Unify styles for `ColorIndicator` with how they appear in Global Styles ([#37028](https://github.com/WordPress/gutenberg/pull/37028))
-   Add support for rendering the `ColorPalette` in a `Dropdown` when opened in the sidebar ([#37067](https://github.com/WordPress/gutenberg/pull/37067))
-   Show an incremental sequence of numbers (1/2/3/4/5) as a label of the font size, when we have at most five font sizes, where at least one the them contains a complex css value(clamp, var, etc..). We do this because complex css values cannot be calculated properly and the incremental sequence of numbers as labels can help the user better mentally map the different available font sizes. ([#37038](https://github.com/WordPress/gutenberg/pull/37038))
-   Add support for proper borders to color indicators ([#37500](https://github.com/WordPress/gutenberg/pull/37500))
-   Refactor `SuggestionsList` class component to functional component([#36924](https://github.com/WordPress/gutenberg/pull/36924/))

## 19.1.4 (2021-12-13)

### Bug Fix

-   Improve accessibility and visibility in `ColorPallete` ([#36925](https://github.com/WordPress/gutenberg/pull/36925))

## 19.1.3 (2021-12-06)

-   Fix missing version information in `CHANGELOG.md`.

## 19.1.2 (2021-12-06)

### Bug Fix

-   Fixed `GradientPicker` not displaying `CustomGradientPicker` when no gradients are provided ([#36900](https://github.com/WordPress/gutenberg/pull/36900)).
-   Fixed error thrown in `ColorPicker` when used in controlled state in color gradients ([#36941](https://github.com/WordPress/gutenberg/pull/36941)).
-   Updated readme to include default value introduced in fix for unexpected movements in the `ColorPicker` ([#35670](https://github.com/WordPress/gutenberg/pull/35670)).
-   Added support for the legacy `extraSmall` value for the `size` prop in the `Card` component ([#37097](https://github.com/WordPress/gutenberg/pull/37097)).

## 19.1.0 (2021-11-29)

### Enhancements

-   Added a `showTooltip` prop to `ToggleGroupControlOption` in order to display tooltip text (using `<Tooltip />`). ([#36726](https://github.com/WordPress/gutenberg/pull/36726)).

### Bug Fix

-   Fixed a bug which prevented setting `PM` hours correctly in the `DateTimePicker` ([#36878](https://github.com/WordPress/gutenberg/pull/36878)).

## 19.0.2 (2021-11-15)

-   Remove erroneous use of `??=` syntax from `build-module`.

## 19.0.1 (2021-11-07)

### Enhancements

-   Updated the `ColorPalette` and `GradientPicker` components to the latest designs ([#35970](https://github.com/WordPress/gutenberg/pull/35970)).

### Experimental

-   Updated the `ToolsPanel` to use `Grid` internally to manage panel layout ([#35621](https://github.com/WordPress/gutenberg/pull/35621)).
-   Added experimental `__experimentalHasMultipleOrigins` prop to the `ColorPalette` and `GradientPicker` components ([#35970](https://github.com/WordPress/gutenberg/pull/35970)).

## 19.0.0 (2021-10-22)

### New Features

-   Added support for `step="any"` in `NumberControl` and `RangeControl` ([#34542](https://github.com/WordPress/gutenberg/pull/34542)).

### Enhancements

-   Removed the separator shown between `ToggleGroupControl` items ([#35497](https://github.com/WordPress/gutenberg/pull/35497)).
-   The `ColorPicker` component property `onChangeComplete`, a function accepting a color object, was replaced with the property `onChange`, a function accepting a string on ([#35220](https://github.com/WordPress/gutenberg/pull/35220)).
-   The property `disableAlpha`, was removed from the `ColorPicker` component. Use the new opposite property `enableAlpha` instead ([#35220](https://github.com/WordPress/gutenberg/pull/35220)).

### Experimental

-   Removed the `fieldset` wrapper from the `FontAppearanceControl` component ([35461](https://github.com/WordPress/gutenberg/pull/35461)).
-   Refactored the `ToggleGroupControl` component's structure and embedded `ToggleGroupControlButton` directly into `ToggleGroupControlOption` ([#35600](https://github.com/WordPress/gutenberg/pull/35600)).
-   Added support for showing an experimental hint in `CustomSelectControl` ([#35673](https://github.com/WordPress/gutenberg/pull/35673)).

### Breaking Changes

-   The `color` property a `tinycolor2` color object passed on `onChangeComplete` property of the `ColorPicker` component was removed. Please use the new `onChange` property that accepts a string color representation ([#35562](https://github.com/WordPress/gutenberg/pull/35562)).

## 18.0.0 (2021-10-12)

### Breaking Changes

-   Removed the deprecated `position` and `menuLabel` from the `DropdownMenu` component ([#34537](https://github.com/WordPress/gutenberg/pull/34537)).
-   Removed the deprecated `onClickOutside` prop from the `Popover` component ([#34537](https://github.com/WordPress/gutenberg/pull/34537)).
-   Changed `RangeControl` component to not apply `shiftStep` to inputs from its `<input type="range"/>` ([35020](https://github.com/WordPress/gutenberg/pull/35020)).
-   Removed `isAction` prop from `Item`. The component will now rely on `onClick` to render as a `button` ([35152](https://github.com/WordPress/gutenberg/pull/35152)).

### New Features

-   Add an experimental `Navigator` components ([#34904](https://github.com/WordPress/gutenberg/pull/34904)) as a replacement for the previous `Navigation` related components.
-   Update the `ColorPicker` component to the latest design ([#35220](https://github.com/WordPress/gutenberg/pull/35220))

### Bug Fix

-   Fixed rounding of value in `RangeControl` component when it loses focus while the `SHIFT` key is held. ([#35020](https://github.com/WordPress/gutenberg/pull/35020)).

### Internal

-   Deleted the `createComponent` utility function ([#34929](https://github.com/WordPress/gutenberg/pull/34929)).
-   Deleted the `useJumpStep` utility function ([#35561](https://github.com/WordPress/gutenberg/pull/35561)).

## 17.0.0 (2021-09-09)

### Breaking Change

-   Removed a min-width from the `DropdownMenu` component, allowing the menu to accommodate thin contents like vertical tools menus ([#33995](https://github.com/WordPress/gutenberg/pull/33995)).

### Bug Fix

-   Fixed RTL styles in `Flex` component ([#33729](https://github.com/WordPress/gutenberg/pull/33729)).
-   Fixed unit test errors caused by `CSS.supports` being called in a non-browser environment ([#34572](https://github.com/WordPress/gutenberg/pull/34572)).
-   Fixed `ToggleGroupControl`'s backdrop not updating when changing the `isAdaptiveWidth` property ([#34595](https://github.com/WordPress/gutenberg/pull/34595)).

### Internal

-   Renamed `PolymorphicComponent*` types to `WordPressComponent*` ([#34330](https://github.com/WordPress/gutenberg/pull/34330)).

## 16.0.0 (2021-08-23)

### Breaking Change

-   Updated the visual styles of the RangeControl component ([#33824](https://github.com/WordPress/gutenberg/pull/33824)).

### New Feature

-   Add `hideLabelFromVision` prop to `RangeControl` ([#33714](https://github.com/WordPress/gutenberg/pull/33714)).

### Bug Fix

-   Listen to `resize` events correctly in `useBreakpointIndex`. This hook is used in `useResponsiveValue` and consequently in the `Flex` and `Grid` components ([#33902](https://github.com/WordPress/gutenberg/pull/33902))

## 15.0.0 (2021-07-29)

### Breaking Change

-   Upgraded React components to work with v17.0 ([#29118](https://github.com/WordPress/gutenberg/pull/29118)). There are no new features in React v17.0 as explained in the [blog post](https://reactjs.org/blog/2020/10/20/react-v17.html).

### Deprecation

-   `isScrollable` prop in `CardBody` default value changed from `true` to `false` ([#33490](https://github.com/WordPress/gutenberg/pull/33490))

### Bug Fix

-   Added back `box-sizing: border-box` rule to `CardBody`, `CardHeader` and `CardFooter` components [#33511](https://github.com/WordPress/gutenberg/pull/33511).

## 14.2.0 (2021-07-21)

### New Feature

-   Update the border color used in `CardBody`, `CardHeader`, `CardFooter`, and `CardDivider` to a different shade of gray, in order to match the color used in other components ([#32566](https://github.com/WordPress/gutenberg/pull/32566)).

### Deprecation

-   `isPrimary`, `isSecondary`, `isTertiary` and `isLink` props in `Button` have been deprecated. Use `variant` instead ([#31713](https://github.com/WordPress/gutenberg/pull/31713)).
-   `isElevated` prop in `Card` has been deprecated. Use `elevation` instead ([#32566](https://github.com/WordPress/gutenberg/pull/32566)).

### Internal

-   `Card`, `CardBody`, `CardHeader`, `CardFooter`, `CardMedia`, and `CardDivider` components have been re-written from the ground up ([#32566](https://github.com/WordPress/gutenberg/pull/32566)).

## 14.1.0 (2021-05-20)

## 14.0.0 (2021-05-14)

### Breaking Changes

-   Drop support for Internet Explorer 11 ([#31110](https://github.com/WordPress/gutenberg/pull/31110)). Learn more at https://make.wordpress.org/core/2021/04/22/ie-11-support-phase-out-plan/.
-   Increase the minimum Node.js version to v12 matching Long Term Support releases ([#31270](https://github.com/WordPress/gutenberg/pull/31270)). Learn more at https://nodejs.org/en/about/releases/.
-   The experimental `Text` component has been completely re-written and enhanced with truncation support and separate variant, size, and weight props to allow for greater control. The previous `variant` prop has been completely removed.

### Deprecation

-   `isReversed` prop in `Flex` component has been deprecated. Use `direction` instead ([#31297](https://github.com/WordPress/gutenberg/pull/31297)).

### Internal

-   `Flex`, `FlexBlock`, and `FlexItem` components have been re-written from the ground up ([#31297](https://github.com/WordPress/gutenberg/pull/31297)).

## 13.0.0 (2021-03-17)

### Breaking Change

-   `onChange` prop of `FocalPointPicker` is called at the end of drag operations. Previously, it was called repetitively while dragging.

### New Feature

-   Supports ref forwarding in `withNotices` and `ResizableBox`.
-   Adds `onDrag` prop of `FocalPointPicker`.

### Bug Fix

-   Allows focus of the `FocalPointPicker` draggable area and adjustment with arrow keys. This was added in [#22531](https://github.com/WordPress/gutenberg/pull/22264) but was no longer working.

## 12.0.0 (2020-12-17)

### Enhancements

-   ComboboxControl: Deburr option labels before filter

### Breaking Change

-   Introduce support for other units and advanced CSS properties on `FontSizePicker`. Provided the value passed to the `FontSizePicker` is a string or one of the size options passed is a string, onChange will start to be called with a string value instead of a number. On WordPress usage, font size options are now automatically converted to strings with the default "px" unit added.

## 10.1.0 (2020-09-03)

### New Feature

-   Add `ToolbarItem` component.
-   Support `label` prop on the `Toolbar` component.

### Deprecations

-   Deprecate the `Toolbar` component when used without the `label` prop. `ToolbarGroup` should be used instead.

## 10.0.0 (2020-07-07)

### Breaking Change

-   `NumberControl` no longer automatically transforms values when rendering `value` into a `<input />` HTML element.
-   `Dashicon` component no longer renders SVGs. If you rely on this component, make sure to load the dashicon font.

## 9.6.0 (2020-05-14)

### Bug Fix

-   Fix and issue that would cause the `Popover` component to throw an error under certain
    circumstances ([#22264](https://github.com/WordPress/gutenberg/pull/22264)).

### Deprecations

-   The `Guide` component no longer supports passing pages as children. Use the `pages` prop instead.
-   The `GuidePage` component is deprecated. Use the `pages` prop in `Guide` instead.

## 9.2.0 (2020-02-10)

### Enhancements

-   The `Notice` component will speak its message. With this new feature, a developer can control either the `spokenMessage` spoken message, or the `politeness` politeness level of the message.
-   The `Snackbar` component will speak its message. With this new feature, a developer can control either the `spokenMessage` spoken message, or the `politeness` politeness level of the message.
-   A `Notice` `actions` member can now assign `isPrimary` to render a primary button action associated with a notice message.

### Bug Fixes

-   Notice will assume a default status of 'info' if none is provided. This resolves an issue where the notice would be assigned a class name `is-undefined`. This was previously the effective default by styled appearance and should not be considered a breaking change in that regard.

## 9.0.0 (2020-01-13)

### New Features

-   Added a new `Guide` component which allows developers to easily present a user guide.

### Breaking Changes

-   `is-button` classname has been removed from the Button component.
-   The `is-default` classname is not applied automatically anymore.
-   By default Button components come with a fixed height and hover styles.

### Bug Fixes

-   Fixes a regression published in version 8.5.0 that would prevent some build tools from including
    styles provided in the packages build-styles directory.

### Deprecations

-   `isDefault` prop in `Button` has been deprecated. Consider using `isSecondary` instead.
-   `IconButton` has been deprecated. Use the `Button` component instead.

## 8.2.0 (2019-08-29)

### New Features

-   The bundled `re-resizable` dependency has been updated from requiring `5.0.1` to requiring `^6.0.0` ([#17011](https://github.com/WordPress/gutenberg/pull/17011)).

## 8.1.0 (2019-08-05)

### New Features

-   Added a new `popoverProps` prop to the `Dropdown` component which allows users of the `Dropdown` component to pass props directly to the `Popover` component.
-   Added and documented `hideLabelFromVision` prop to `BaseControl` used by `SelectControl`, `TextControl`, and `TextareaControl`.
-   Added a new `popoverProps` prop to the `DropdownMenu` component which allows to pass props directly to the nested `Popover` component.
-   Added a new `toggleProps` prop to the `DropdownMenu` component which allows to pass props directly to the nested `IconButton` component.
-   Added a new `menuProps` prop to the `DropdownMenu` component which allows to pass props directly to the nested `NavigableMenu` component.

### Deprecations

-   `menuLabel` prop in `DropdownComponent` has been deprecated. Consider using `menuProps` object and its `aria-label` property instead.
-   `position` prop in `DropdownComponent` has been deprecated. Consider using `popoverProps` object and its `position` property instead.

### Bug Fixes

-   The `Button` component will no longer assign default styling (`is-default` class) when explicitly assigned as primary (the `isPrimary` prop). This should resolve potential conflicts affecting a combination of `isPrimary`, `isDefault`, and `isLarge` / `isSmall`, where the busy animation would appear with incorrect coloring.

### Deprecations

-   The `Popover` component `onClickOutside` prop has been deprecated. Use `onFocusOutside` instead.

### Internal

-   The `Dropdown` component has been refactored to focus changes using the `Popover` component's `onFocusOutside` prop.
-   The `MenuItem` component will now always use an `IconButton`. This prevents a focus loss when clicking a menu item.
-   Package no longer depends on external `react-click-outside` library.

## 8.0.0 (2019-06-12)

### New Feature

-   Add new `BlockQuotation` block to the primitives folder to support blockquote in a multiplatform way. [#15482](https://github.com/WordPress/gutenberg/pull/15482).
-   `DropdownMenu` now supports passing a [render prop](https://reactjs.org/docs/render-props.html#using-props-other-than-render) as children for more advanced customization.

### Internal

-   `MenuGroup` no longer uses `NavigableMenu` internally. It needs to be explicitly wrapped with `NavigableMenu` to bring back the same behavior.

### Documentation

-   Added missing documentation for `DropdownMenu` props `menuLabel`, `position`, `className`.

### Breaking Change

-   `ServerSideRender` is no longer part of components. It was extracted to an independent package `@wordpress/server-side-render`.

### Bug Fix

-   Although `DateTimePicker` does not allow picking the seconds, passed the current seconds as the selected value for seconds when calling `onChange`. Now it passes zero.

## 7.4.0 (2019-05-21)

### New Feature

-   Added a new `HorizontalRule` component.
-   Added a new `Snackbar` component.

### Bug Fix

-   Fixed display of reset button when using RangeControl `allowReset` prop.
-   Fixed minutes field of `DateTimePicker` missed '0' before single digit values.

## 7.3.0 (2019-04-16)

### New Features

-   Added a new `render` property to `FormFileUpload` component. Allowing users of the component to custom the UI for their needs.
-   Added a new `BaseControl.VisualLabel` component.
-   Added a new `preview` prop to the `Placeholder` component which allows to display a preview, for example a media preview when the Placeholder is used in media editing contexts.
-   Added a new `anchorRect` prop to `Popover` which enables a developer to provide a custom `DOMRect` object at which to position the popover.

### Improvements

-   Limit `Base Control Label` to the width of its content.

### Bug fixes

-   Fix `instanceId` prop passed through to `Button` component via `MenuItems` producing React console error. Fixed by removing the unnecessary use of `withInstanceId` on the `MenuItems` component [#14599](https://github.com/WordPress/gutenberg/pull/14599)

## 7.2.0 (2019-03-20)

### Improvements

-   Make `RangeControl` validation rely on the `checkValidity` provided by the browsers instead of using our own validation.

### Bug Fixes

-   Fix a problem that made `RangeControl` not work as expected with float values.

## 7.1.0 (2019-03-06)

### New Features

-   Added a new `Animate` component.

### Improvements

-   `withFilters` has been optimized to avoid binding hook handlers for each mounted instance of the component, instead using a single centralized hook delegator.
-   `withFilters` has been optimized to reuse a single shared component definition for all filtered instances of the component.
-   Make `RangeControl` validate min and max properties.

### Bug Fixes

-   Resolves a conflict where two instance of Slot would produce an inconsistent or duplicated rendering output.
-   Allow years between 0 and 1970 in DateTime component.

### New Feature

-   `Dropdown` now has a `focusOnMount` prop which is passed directly to the contained `Popover`.
-   `DatePicker` has new prop `isInvalidDate` exposing react-dates' `isOutsideRange`.
-   `DatePicker` allows `null` as accepted value for `currentDate` prop to signify no date selection.

## 7.0.5 (2019-01-03)

## 7.0.4 (2018-12-12)

## 7.0.3 (2018-11-30)

## 7.0.2 (2018-11-22)

## 7.0.1 (2018-11-21)

## 7.0.0 (2018-11-20)

### Breaking Change

-   `Dropdown.refresh()` has been removed. The contained `Popover` is now automatically refreshed.

## 6.0.2 (2018-11-15)

## 6.0.1 (2018-11-12)

### Bug Fixes

-   Avoid constantly recomputing the popover position.

### Polish

-   Remove `<DateTimePicker />` obsolete `locale` prop (and pass-through to child components) and obsolete `is12Hour` prop pass through to `<DateTime />` [#11649](https://github.com/WordPress/gutenberg/pull/11649)

## 6.0.0 (2018-11-12)

### Breaking Change

-   The `PanelColor` component has been removed.

## 5.1.1 (2018-11-09)

## 5.1.0 (2018-11-09)

### New Feature

-   Adjust a11y roles for MenuItem component, so that aria-checked is used properly, related change in Editor/Components/BlockNavigationList ([#11431](https://github.com/WordPress/gutenberg/issues/11431)).
-   `Popover` components are now automatically refreshed every 0.5s in order to recalculate their size or position.

### Deprecation

-   `Dropdown.refresh()` has been deprecated as the contained `Popover` is now automatically refreshed.

## 5.0.2 (2018-11-03)

### Polish

-   Forward `ref` in the `PanelBody` component.
-   Tooltip are no longer removed when Button becomes disabled, it's left to the component rendering the Tooltip.
-   Forward `ref` support in `TabbableContainer` and `NavigableMenu` components.

## 5.0.1 (2018-10-30)

## 5.0.0 (2018-10-29)

### Breaking Change

-   `AccessibleSVG` component has been removed. Please use `SVG` instead.

### New Feature

-   The `Notice` component accepts an array of action objects via the `actions` prop. Each member object should contain a `label` and either a `url` link string or `onClick` callback function.

## 4.2.1 (2018-10-22)

### Bug Fix

-   Fix importing `react-dates` stylesheet in production.

## 4.2.0 (2018-10-19)

### New Feature

-   Added a new `ColorPicker` component ([#10564](https://github.com/WordPress/gutenberg/pull/10564)).
-   `MenuItem` now accepts an `info` prop for including an extended description.

### Bug Fix

-   `IconButton` correctly respects a passed `aria-label` prop.

### Deprecation

-   `PanelColor` has been deprecated in favor of `wp.editor.PanelColorSettings`.

## 4.1.2 (2018-10-18)

## 4.1.0 (2018-10-10)

### New Feature

-   Added a new `ResizableBox` component.

## 4.0.0 (2018-09-30)

### Breaking Change

-   `Draggable` as a DOM node drag handler has been removed. Please, use `Draggable` as a wrap component for your DOM node drag handler.

### Deprecation

-   Renamed `AccessibleSVG` component to `SVG`.

## 3.0.0 (2018-09-05)

### Breaking Change

-   `withAPIData` has been removed. Please use the Core Data module or `@wordpress/api-fetch` directly instead.
-   `Draggable` as a DOM node drag handler has been deprecated. Please, use `Draggable` as a wrap component for your DOM node drag handler.
-   Change how required built-ins are polyfilled with Babel 7 ([#9171](https://github.com/WordPress/gutenberg/pull/9171)). If you're using an environment that has limited or no support for ES2015+ such as lower versions of IE then using [core-js](https://github.com/zloirock/core-js) or [@babel/polyfill](https://babeljs.io/docs/en/next/babel-polyfill) will add support for these methods.
-   `withContext` has been removed. Please use `wp.element.createContext` instead. See: https://reactjs.org/docs/context.html.

### New Feature

-   Added a new `AccessibleSVG` component.<|MERGE_RESOLUTION|>--- conflicted
+++ resolved
@@ -6,15 +6,13 @@
 
 -   `BoxControl` & `CustomSelectControl`: Add `onMouseOver` and `onMouseOut` callback props to allow handling of these events by parent components ([#44955](https://github.com/WordPress/gutenberg/pull/44955))
 
-<<<<<<< HEAD
+### Bug Fix
+
+-   `Button`: Fix RTL alignment for buttons containing an icon and text ([#44787](https://github.com/WordPress/gutenberg/pull/44787)).
+
 ### Internal
 
 -   `AnglePickerControl`: Set Storybook Label control type to 'text' ([#45122](https://github.com/WordPress/gutenberg/pull/45122)).
-=======
-### Bug Fix
-
--   `Button`: Fix RTL alignment for buttons containing an icon and text ([#44787](https://github.com/WordPress/gutenberg/pull/44787)).
->>>>>>> bd10c198
 
 ## 21.3.0 (2022-10-19)
 
