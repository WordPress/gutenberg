<!-- Learn how to maintain this file at https://github.com/WordPress/gutenberg/tree/HEAD/packages#maintaining-changelogs. -->

## Unreleased

### Bug Fixes

-   `PaletteEdit`: dedupe palette element slugs ([#65772](https://github.com/WordPress/gutenberg/pull/65772)).
-   `RangeControl`: do not tooltip contents to the DOM when not shown ([#65875](https://github.com/WordPress/gutenberg/pull/65875)).
-   `Tabs`: fix skipping indication animation glitch ([#65878](https://github.com/WordPress/gutenberg/pull/65878)).

## 28.9.0 (2024-10-03)

### Bug Fixes

-   `ToolsPanel`: atomic one-step state update when (un)registering panels ([#65564](https://github.com/WordPress/gutenberg/pull/65564)).
-   `Navigator`: fix `isInitial` logic ([#65527](https://github.com/WordPress/gutenberg/pull/65527)).
-   `ToggleGroupControl`: Fix arrow key navigation in RTL ([#65735](https://github.com/WordPress/gutenberg/pull/65735)).
-   `ToggleGroupControl`: indicator doesn't jump around when the layout around it changes ([#65175](https://github.com/WordPress/gutenberg/pull/65175)).
-   `Composite`: fix legacy support for the store prop ([#65821](https://github.com/WordPress/gutenberg/pull/65821)).
<<<<<<< HEAD
-   `DropZone`: fix class names on drop ([#65798](https://github.com/WordPress/gutenberg/pull/65798))
=======
-   `Composite`: make items tabbable if active element gets removed ([#65720](https://github.com/WordPress/gutenberg/pull/65720)).
>>>>>>> 119b627d

### Deprecations

-   `__experimentalBorderControl` can now be imported as a stable `BorderControl` ([#65475](https://github.com/WordPress/gutenberg/pull/65475)).
-   `__experimentalBorderBoxControl` can now be imported as a stable `BorderBoxControl` ([#65586](https://github.com/WordPress/gutenberg/pull/65586)).
-   `__experimentalNavigator*` components can now be imported as a stable `Navigator`. Similarly, the `__experimentalUseNavigator` hook can be imported as a stable `useNavigator` ([#65802](https://github.com/WordPress/gutenberg/pull/65802)).

### Enhancements

-   `Tabs`: handle horizontal overflow and large tab lists gracefully ([#64371](https://github.com/WordPress/gutenberg/pull/64371)).
-   `BorderControl`: promote to stable ([#65475](https://github.com/WordPress/gutenberg/pull/65475)).
-   `BorderBoxControl`: promote to stable ([#65586](https://github.com/WordPress/gutenberg/pull/65586)).
-   `MenuGroup`: Simplify the MenuGroup styles within dropdown menus. ([#65561](https://github.com/WordPress/gutenberg/pull/65561)).
-   `DatePicker`: Use compact button size. ([#65653](https://github.com/WordPress/gutenberg/pull/65653)).
-   `Navigator`: add support for exit animation ([#64777](https://github.com/WordPress/gutenberg/pull/64777)).
-   `Guide`: Update finish button to use the new default size ([#65680](https://github.com/WordPress/gutenberg/pull/65680)).
-   `BorderControl`: Use `__next40pxDefaultSize` prop for Reset button ([#65682](https://github.com/WordPress/gutenberg/pull/65682)).
-   `Navigator`: stabilize APIs ([#64613](https://github.com/WordPress/gutenberg/pull/64613)).
-   `ToggleGroupControl`: indicator animation is now more lightweight and performant ([#65175](https://github.com/WordPress/gutenberg/pull/65175)).

## 28.8.0 (2024-09-19)

### Bug Fixes

-   `Tabs`: restore vertical indicator ([#65385](https://github.com/WordPress/gutenberg/pull/65385)).
-   `Tabs`: indicator positioning under RTL direction ([#64926](https://github.com/WordPress/gutenberg/pull/64926)).
-   `Popover`: Update `toolbar` variant radius to match block toolbar ([#65263](https://github.com/WordPress/gutenberg/pull/65263)).
-   `MenuItemsChoice`: Allow menu items height to adapt to its content ([#65204](https://github.com/WordPress/gutenberg/pull/65204)).
-   `BoxControl`: Unify input filed width whether linked or not ([#65348](https://github.com/WordPress/gutenberg/pull/65348)).

### Deprecations

-   Deprecate `__unstableComposite`, `__unstableCompositeGroup`, `__unstableCompositeItem` and `__unstableUseCompositeState`. Consumers of the package should use the stable `Composite` component instead ([#63572](https://github.com/WordPress/gutenberg/pull/63572)).
-   `__experimentalBoxControl` can now be imported as a stable `BoxControl` ([#65469](https://github.com/WordPress/gutenberg/pull/65469)).

### New Features

-   `Composite`: add stable version of the component ([#63569](https://github.com/WordPress/gutenberg/pull/63569)).
-   `ComboboxControl`: add support for `placeholder` attribute ([#65254](https://github.com/WordPress/gutenberg/pull/65254)).

### Enhancements

-   `Navigator`: warn if a screen's `path` doesn't follow a URL-like scheme ([#65231](https://github.com/WordPress/gutenberg/pull/65231)).
-   `Modal`: Decrease close button size and remove horizontal offset ([#65131](https://github.com/WordPress/gutenberg/pull/65131)).
-   `CustomSelectControl V2`: Adopt elevation scale ([#65159](https://github.com/WordPress/gutenberg/pull/65159)).
-   `DropdownMenu V2`: Adopt elevation scale ([#65159](https://github.com/WordPress/gutenberg/pull/65159)).
-   `FormToggle`: Adopt elevation scale ([#65159](https://github.com/WordPress/gutenberg/pull/65159)).
-   `Popover`: Adopt elevation scale ([#65159](https://github.com/WordPress/gutenberg/pull/65159)).
-   `RangeControl`: Adopt elevation scale ([#65159](https://github.com/WordPress/gutenberg/pull/65159)).
-   `ResizeableBox`: Adopt elevation scale ([#65159](https://github.com/WordPress/gutenberg/pull/65159)).
-   `Snackbar`: Adopt elevation scale ([#65159](https://github.com/WordPress/gutenberg/pull/65159)).
-   `Tooltip`: Adopt elevation scale ([#65159](https://github.com/WordPress/gutenberg/pull/65159)).
-   `Modal`: add exit animation for internally triggered events ([#65203](https://github.com/WordPress/gutenberg/pull/65203)).
-   `Card`: Adopt radius scale ([#65053](https://github.com/WordPress/gutenberg/pull/65053)).
-   `BoxControl`: promote to stable ([#65469](https://github.com/WordPress/gutenberg/pull/65469)).

### Bug Fixes

-   `DatePicker`: better hover/focus styles ([#65117](https://github.com/WordPress/gutenberg/pull/65117)).

### Internal

-   `Tabs`: improved performance of the indicator animation ([#64926](https://github.com/WordPress/gutenberg/pull/64926)).
-   `Composite`: Remove from private APIs ([#63569](https://github.com/WordPress/gutenberg/pull/63569)).
-   use local copy of `use-lilius` instead of `npm` dependency ([#65097](https://github.com/WordPress/gutenberg/pull/65097)).
-   `BoxControl`: Fix critical error when null value is passed ([#65287](https://github.com/WordPress/gutenberg/pull/65287)).

## 28.7.0 (2024-09-05)

### Deprecations

-   Deprecate `replace` from the options accepted by `useNavigator().goTo()` ([#64675](https://github.com/WordPress/gutenberg/pull/64675)).
-   Soft deprecate `size` prop on `AlignmentMatrixControl.Icon` ([#64827](https://github.com/WordPress/gutenberg/pull/64827)).
-   `__experimentalAlignmentMatrixControl` can now be imported as a stable `AlignmentMatrixControl` ([#60913](https://github.com/WordPress/gutenberg/pull/60913)).
-   Deprecate `DimensionControl`, scheduled to be removed in WordPress 7.0 ([#64951](https://github.com/WordPress/gutenberg/pull/64951)).

### Enhancements

-   `ColorPicker`: Adopt radius scale ([#64693](https://github.com/WordPress/gutenberg/pull/64693)).
-   `CustomSelectControl V2`: Adopt radius scale ([#64693](https://github.com/WordPress/gutenberg/pull/64693)).
-   `AlignmentMatrixControl.Icon`: rewrite entirely using SVG markup ([#64827](https://github.com/WordPress/gutenberg/pull/64827)).
-   `DateTime`: Adopt radius scale ([#64693](https://github.com/WordPress/gutenberg/pull/64693)).
-   `FormToggle`: Adopt radius scale ([#64693](https://github.com/WordPress/gutenberg/pull/64693)).
-   `FormTokenField`: Remove unused border-radius ([#64693](https://github.com/WordPress/gutenberg/pull/64693)).
-   `InputControl`: Adopt radius scale ([#64693](https://github.com/WordPress/gutenberg/pull/64693)).
-   `Navigation`: Adopt radius scale ([#64693](https://github.com/WordPress/gutenberg/pull/64693)).
-   `RangeControl`: Adopt radius scale ([#64693](https://github.com/WordPress/gutenberg/pull/64693)).
-   `ResizeableBox`: Adopt radius scale ([#64693](https://github.com/WordPress/gutenberg/pull/64693)).
-   `TabPanel`: Remove radius applied to panel focus style ([#64693](https://github.com/WordPress/gutenberg/pull/64693)).
-   `Tabs`: Remove radius applied to panel focus style ([#64693](https://github.com/WordPress/gutenberg/pull/64693)).
-   `UnitControl`: Update unit select styles ([#64712](https://github.com/WordPress/gutenberg/pull/64712)).
-   `InputControl`: Add variants to prefix/suffix wrappers ([#64824](https://github.com/WordPress/gutenberg/pull/64824)).
-   `Navigator`: remove location history, simplify internal logic ([#64675](https://github.com/WordPress/gutenberg/pull/64675)).
-   `AlignmentMatrixControl`: Promote to stable ([#60913](https://github.com/WordPress/gutenberg/pull/60913)).
-   Tighten gap between the main control and the prefix/suffix slot for the following components ([#64908](https://github.com/WordPress/gutenberg/pull/64908)).
    -   `InputControl`
    -   `NumberControl`
    -   `SelectControl`
    -   `TreeSelect`
    -   `UnitControl`
    -   Contains internal visual changes from this PR:
        -   `AnglePickerControl`
        -   `ColorPicker`
-   Decrease horizontal padding from 16px to 12px on the following components, when in the 40px default size ([#64708](https://github.com/WordPress/gutenberg/pull/64708)).
    -   `AnglePickerControl`
    -   `ColorPicker` (on the inputs)
    -   `CustomSelectControl`
    -   `CustomSelectControlV2`
    -   `DateTimePicker` (on the selects and inputs)
    -   `DimensionControl`
    -   `FocalPointPicker` (on the inputs)
    -   `FontSizePicker` (on the custom inputs)
    -   `GradientPicker` (on the selects and inputs)
    -   `InputControl`
    -   `NumberControl`
    -   `QueryControls` (on the selects and inputs)
    -   `RangeControl` (on the inputs)
    -   `SearchControl`
    -   `SelectControl`
    -   `TextControl`
    -   `TimePicker` (on the inputs)
    -   `TreeSelect`
    -   `UnitControl`
-   `Modal`: Update animation effect ([#64580](https://github.com/WordPress/gutenberg/pull/64580)).
-   `AlignmentMatrixControl`: do not use composite store directly ([#64850](https://github.com/WordPress/gutenberg/pull/64850)).
-   `CircularOptionPicker`: do not use composite store directly ([#64833](https://github.com/WordPress/gutenberg/pull/64833)).

### Bug Fixes

-   `TimePicker`: use ToggleGroupControl for AM/PM toggle ([#64800](https://github.com/WordPress/gutenberg/pull/64800)).
-   `ColorPalette` utils: do not normalize undefined color values ([#64969](https://github.com/WordPress/gutenberg/pull/64969)).
-   `DatePicker` restore round radius for event dot ([#65031](https://github.com/WordPress/gutenberg/pull/65031)).

### Internal

-   `DropdownMenu` v2: expose CompositeTypeaheadV2 and CompositeHoverV2 via private APIs ([#64985](https://github.com/WordPress/gutenberg/pull/64985)).
-   `DropdownMenu` v2: fix flashing menu item styles when using keyboard ([#64873](https://github.com/WordPress/gutenberg/pull/64873), [#64942](https://github.com/WordPress/gutenberg/pull/64942)).
-   `DropdownMenu` v2: refactor to overloaded naming convention ([#64654](https://github.com/WordPress/gutenberg/pull/64654)).
-   `DropdownMenu` v2: add `GroupLabel` subcomponent ([#64854](https://github.com/WordPress/gutenberg/pull/64854)).
-   `DropdownMenuV2`: update animation ([#64868](https://github.com/WordPress/gutenberg/pull/64868)).
-   `Composite` V2: fix Storybook docgen ([#64682](https://github.com/WordPress/gutenberg/pull/64682)).
-   `Composite` V2: add "With Slot Fill" example ([#65051](https://github.com/WordPress/gutenberg/pull/65051)).
-   `Composite` V2: accept store props on top-level component ([#64832](https://github.com/WordPress/gutenberg/pull/64832)).
-   `Composite` V2: remove `store` prop and `useCompositeStore` hook ([#64723](https://github.com/WordPress/gutenberg/pull/64723)).

## 28.6.0 (2024-08-21)

### Deprecations

-   Deprecate bottom margin on the following `BaseControl`-based components. Set the `__nextHasNoMarginBottom` prop to true to start opting into the new styles, which will become the default in a future version ([#64408](https://github.com/WordPress/gutenberg/pull/64408)).
    -   `BaseControl`
    -   `CheckboxControl`
    -   `ComboboxControl`
    -   `DimensionControl`
    -   `FocalPointPicker`
    -   `RangeControl`
    -   `SearchControl`
    -   `SelectControl`
    -   `TextControl`
    -   `TextareaControl`
    -   `ToggleControl`
    -   `ToggleGroupControl`
    -   `TreeSelect`
-   Deprecate `NavigatorToParentButton` and `useNavigator().goToParent()` in favor of `NavigatorBackButton` and `useNavigator().goBack()` ([#63317](https://github.com/WordPress/gutenberg/pull/63317)).

### Enhancements

-   `Placeholder`: Temporarily rewind radius scale ([#64672](https://github.com/WordPress/gutenberg/pull/64672)).
-   `Composite`: improve Storybook examples and add interactive controls ([#64397](https://github.com/WordPress/gutenberg/pull/64397)).
-   `Composite`: use internal context to forward the composite store to sub-components ([#64493](https://github.com/WordPress/gutenberg/pull/64493)).
-   `QueryControls`: Default to new 40px size ([#64457](https://github.com/WordPress/gutenberg/pull/64457)).
-   `TimePicker`: add `hideLabelFromVision` prop ([#64267](https://github.com/WordPress/gutenberg/pull/64267)).
-   `FocalPointPicker`: Default to new 40px size ([#64456](https://github.com/WordPress/gutenberg/pull/64456)).
-   `DropdownMenuV2`: adopt elevation scale ([#64432](https://github.com/WordPress/gutenberg/pull/64432)).
-   `AlignmentMatrixControl`: Adopt radius scale ([#64368](https://github.com/WordPress/gutenberg/pull/64368)).
-   `AnglePickerControl`: Adopt radius scale ([#64368](https://github.com/WordPress/gutenberg/pull/64368)).
-   `BorderControl`: Adopt radius scale ([#64368](https://github.com/WordPress/gutenberg/pull/64368)).
-   `ButtonGroup`: Adopt radius scale ([#64368](https://github.com/WordPress/gutenberg/pull/64368)).
-   `Button`: Adopt radius scale ([#64368](https://github.com/WordPress/gutenberg/pull/64368)).
-   `CircularOptionPicker`: Adopt radius scale ([#64368](https://github.com/WordPress/gutenberg/pull/64368)).
-   `ColorIndicator`: Adopt radius scale ([#64368](https://github.com/WordPress/gutenberg/pull/64368)).
-   `ColorPalette`: Adopt radius scale ([#64368](https://github.com/WordPress/gutenberg/pull/64368)).
-   `CustomGradientPicker`: Adopt radius scale ([#64368](https://github.com/WordPress/gutenberg/pull/64368)).
-   `DropZone`: Adopt radius scale ([#64368](https://github.com/WordPress/gutenberg/pull/64368)).
-   `DropdownMenuV2`: Adopt radius scale ([#64368](https://github.com/WordPress/gutenberg/pull/64368)).
-   `FocalPointPicker`: Adopt radius scale ([#64368](https://github.com/WordPress/gutenberg/pull/64368)).
-   `Guide`: Adopt radius scale ([#64368](https://github.com/WordPress/gutenberg/pull/64368)).
-   `Modal`: Adopt radius scale ([#64368](https://github.com/WordPress/gutenberg/pull/64368)).
-   `Placeholder`: Adopt radius scale ([#64368](https://github.com/WordPress/gutenberg/pull/64368)).
-   `Popover`: Adopt radius scale ([#64368](https://github.com/WordPress/gutenberg/pull/64368)).
-   `ProgressBar`: Adopt radius scale ([#64368](https://github.com/WordPress/gutenberg/pull/64368)).
-   `RadioControl`: Adopt radius scale ([#64368](https://github.com/WordPress/gutenberg/pull/64368)).
-   `Snackbar`: Adopt radius scale ([#64368](https://github.com/WordPress/gutenberg/pull/64368)).
-   `TabPanel`: Adopt radius scale ([#64368](https://github.com/WordPress/gutenberg/pull/64368)).
-   `Text`: Adopt radius scale ([#64368](https://github.com/WordPress/gutenberg/pull/64368)).
-   `ToggleGroupControl`: Adopt radius scale ([#64368](https://github.com/WordPress/gutenberg/pull/64368)).
-   `ToolbarGroup`: Adopt radius scale ([#64368](https://github.com/WordPress/gutenberg/pull/64368)).
-   `Toolbar`: Adopt radius scale ([#64368](https://github.com/WordPress/gutenberg/pull/64368)).
-   `Tooltip`: Adopt radius scale ([#64368](https://github.com/WordPress/gutenberg/pull/64368)).
-   `UnitControl`: Adopt radius scale ([#64368](https://github.com/WordPress/gutenberg/pull/64368)).
-   `Popover`: allow `style` prop usage ([#64489](https://github.com/WordPress/gutenberg/pull/64489)).
-   `ToolsPanel`: sets column-gap to 16px for ToolsPanel grid ([#64497](https://github.com/WordPress/gutenberg/pull/64497)).
-   `Modal`: Replace references to deprecated styling variables ([#64655](https://github.com/WordPress/gutenberg/pull/64655)).
-   `Popover`: Replace references to deprecated styling variables ([#64655](https://github.com/WordPress/gutenberg/pull/64655)).
-   `Snackbar`: Replace references to deprecated styling variables ([#64655](https://github.com/WordPress/gutenberg/pull/64655)).
-   `TextareaControl`: Update styles ([#64586](https://github.com/WordPress/gutenberg/pull/64586)).
-   `CircularOptionPicker`: Update hard-coded border-width value ([#64680](https://github.com/WordPress/gutenberg/pull/64680)).
-   `CustomGradientPicker`: Update hard-coded border-width value ([#64680](https://github.com/WordPress/gutenberg/pull/64680)).

### Bug Fixes

-   `RangeControl`: disable reset button when the current value is equal to the reset value ([#64579](https://github.com/WordPress/gutenberg/pull/64579)).
-   `RangeControl`: tweak mark and label absolute positioning ([#64487](https://github.com/WordPress/gutenberg/pull/64487)).
-   `RadioGroup`: use fieldset and legend to group radio inputs ([#64582](https://github.com/WordPress/gutenberg/pull/64582)).

### Internal

-   `Composite` v2: add `Hover` and `Typeahead` subcomponents ([#64399](https://github.com/WordPress/gutenberg/pull/64399)).
-   `Composite` v2: add focus-related props to `Composite`and`Composite.Item` subcomponents ([#64450](https://github.com/WordPress/gutenberg/pull/64450)).
-   `Composite` v2: add `Context` subcomponent ([#64493](https://github.com/WordPress/gutenberg/pull/64493)).
-   `DropdownMenu` v2: use themed color variables ([#64647](https://github.com/WordPress/gutenberg/pull/64647)).
-   `CustomSelectControl`: Improve type inferring ([#64412](https://github.com/WordPress/gutenberg/pull/64412)).
-   Update `ariakit` to version `0.4.10` ([#64637](https://github.com/WordPress/gutenberg/pull/64637)).
-   Ariakit: Use `useStoreState()` instead of `store.useState()` ([#64648](https://github.com/WordPress/gutenberg/pull/64648)).

## 28.5.0 (2024-08-07)

### Bug Fixes

-   `ColorPalette`: Remove extra bottom margin when `CircularOptionPicker` is unneeded ([#63961](https://github.com/WordPress/gutenberg/pull/63961)).
-   `CustomSelectControl`: Restore `describedBy` functionality ([#63957](https://github.com/WordPress/gutenberg/pull/63957)).
-   `Button`: Improve the aria-disabled focus style ([#62480](https://github.com/WordPress/gutenberg/pull/62480)).
-   `Modal`: Fix the dismissal logic for React development mode ([#64132](https://github.com/WordPress/gutenberg/pull/64132)).
-   `Button`: Fix tertiary destructive hover style ([#64152](https://github.com/WordPress/gutenberg/pull/64152)).
-   `Autocompleter UI`: Fix text color when hovering selected item ([#64294](https://github.com/WordPress/gutenberg/pull/64294)).
-   `Heading`: Add the missing `size` prop to the component's props type ([#64299](https://github.com/WordPress/gutenberg/pull/64299)).
-   `TextControl`: Fix the padding of the component to be consistent with the rest of the controls. ([#64326](https://github.com/WordPress/gutenberg/pull/64326)).

### Enhancements

-   `ColorPalette`: partial support of `color-mix()` CSS colors ([#64224](https://github.com/WordPress/gutenberg/pull/64224)).
-   `TimeInput`: Expose as subcomponent of `TimePicker` ([#63145](https://github.com/WordPress/gutenberg/pull/63145)).
-   `RadioControl`: add support for option help text ([#63751](https://github.com/WordPress/gutenberg/pull/63751)).
-   `SelectControl`: Infer `value` type from `options` ([#64069](https://github.com/WordPress/gutenberg/pull/64069)).
-   `Guide`: Add `__next40pxDefaultSize` to buttons ([#64181](https://github.com/WordPress/gutenberg/pull/64181)).
-   `SelectControl`: Pass through `options` props ([#64211](https://github.com/WordPress/gutenberg/pull/64211)).
-   `DimensionControl`: Add `__nextHasNoMarginBottom` prop to remove bottom margin ([#64346](https://github.com/WordPress/gutenberg/pull/64346)).

### Internal

-   Upgraded `@ariakit/react` (v0.4.7) and `@ariakit/test` (v0.4.0) ([#64066](https://github.com/WordPress/gutenberg/pull/64066)).
-   `DropdownMenuV2`: break menu item help text on multiple lines for better truncation. ([#63916](https://github.com/WordPress/gutenberg/pull/63916)).
-   `CustomSelectControl`: Support generic props type ([#63985](https://github.com/WordPress/gutenberg/pull/63985)).

## 28.4.0 (2024-07-24)

### Deprecations

-   `FormTokenField`: Deprecate bottom margin. Add a `__nextHasNoMarginBottom` prop to start opting into the margin-free styles that will become the default in a future version, currently scheduled to be WordPress 7.0 ([#63491](https://github.com/WordPress/gutenberg/pull/63491)).

### Bug Fixes

-   `BaseControl`: change label's `display` to `block`. ([#63911](https://github.com/WordPress/gutenberg/pull/63911))
-   `ComboboxControl`: Fix ComboboxControl reset button when using the keyboard. ([#63410](https://github.com/WordPress/gutenberg/pull/63410))
-   `Button`: Never apply `aria-disabled` to anchor ([#63376](https://github.com/WordPress/gutenberg/pull/63376)).
-   `SelectControl`: Fix hover/focus color in wp-admin ([#63855](https://github.com/WordPress/gutenberg/pull/63855)).
-   `ToggleControl`: Fix indentation ([#63903](https://github.com/WordPress/gutenberg/pull/63903)).

### Enhancements

-   `Button`: Rename Button describedBy prop to description and deprecate old name. ([#63486](https://github.com/WordPress/gutenberg/pull/63486))
-   `ToggleGroupControl`: support disabled options ([#63450](https://github.com/WordPress/gutenberg/pull/63450)).
-   `CustomSelectControl`: Stabilize `__experimentalShowSelectedHint` and `options[]. __experimentalHint` props ([#63248](https://github.com/WordPress/gutenberg/pull/63248)).
-   `SelectControl`: Add `"minimal"` variant ([#63265](https://github.com/WordPress/gutenberg/pull/63265)).
-   `FontSizePicker`: tidy up internal logic ([#63553](https://github.com/WordPress/gutenberg/pull/63553)).
-   `ToggleControl`: Update spacing and appearance to adhere to 4px baseline, slightly reducing footprint. Make label treatment and focus styles consistent with `RadioControl` and `CheckboxControl`. ([#63490](https://github.com/WordPress/gutenberg/pull/63490)).
-   `CheckboxControl`: Slightly reduced footprint. Make label treatment, focus styles, and spacing consistent with `ToggleControl` and `RadioControl`. ([#63490](https://github.com/WordPress/gutenberg/pull/63490)).
-   `RadioControl`: Slightly reduced footprint. Make label treatment, focus styles, and spacing consistent with `ToggleControl` and `CheckboxControl`. ([#63490](https://github.com/WordPress/gutenberg/pull/63490)).
-   `FormToggle`: Update spacing and appearance to adhere to 4px baseline, slightly reducing footprint. Make label treatment and focus styles consistent with `RadioControl` and `CheckboxControl`. ([#63490](https://github.com/WordPress/gutenberg/pull/63490)).

### Internal

-   `CustomSelectControl`: switch to ariakit-based implementation ([#63258](https://github.com/WordPress/gutenberg/pull/63258)).
-   `CustomSelectControlV2`: animate select popover appearance. ([#63343](https://github.com/WordPress/gutenberg/pull/63343))
-   `CustomSelectControlV2`: do not flip popover if legacy adapter. ([#63357](https://github.com/WordPress/gutenberg/pull/63357)).
-   `DropdownMenuV2`: invert animation direction. ([#63443](https://github.com/WordPress/gutenberg/pull/63443)).
-   `Tabs`: Vertical Tabs should be 40px min height. ([#63446](https://github.com/WordPress/gutenberg/pull/63446)).
-   `ColorPicker`: Use `minimal` variant for `SelectControl` ([#63676](https://github.com/WordPress/gutenberg/pull/63676)).
-   `Tabs`: keep full opacity of focus ring and remove hover styles on disabled tabs ([#63754](https://github.com/WordPress/gutenberg/pull/63754)).
-   `Placeholder`: Remove unnecssary `placeholder-style` Sass mixin ([#63885](https://github.com/WordPress/gutenberg/pull/63885)).

### Documentation

-   `BaseControl`: Improve the base control help prop documentation. ([#63693](https://github.com/WordPress/gutenberg/pull/63693)).

## 28.3.0 (2024-07-10)

### Enhancements

-   `Tabs`: hyphenate tab labels ([#63337](https://github.com/WordPress/gutenberg/pull/63337)).
-   `Tooltip`: Add support for `className` prop ([#63157](https://github.com/WordPress/gutenberg/pull/63157)).
-   `Toolbar`: Add support for `vertical` orientation ([#60123](https://github.com/WordPress/gutenberg/pull/60123)).
-   `BaseControl`: forward ref on `VisualLabel` ([#63169](https://github.com/WordPress/gutenberg/pull/63169)).
-   `ToolbarButton`: Deprecate `isDisabled` prop and merge with `disabled` ([#63101](https://github.com/WordPress/gutenberg/pull/63101)).
-   `Button`: Stabilize `__experimentalIsFocusable` prop as `accessibleWhenDisabled` ([#62282](https://github.com/WordPress/gutenberg/pull/62282)).
-   `ToolbarButton`: Always keep focusable when disabled ([#63102](https://github.com/WordPress/gutenberg/pull/63102)).
-   `ProgressBar`: Fix indeterminate RTL support. ([#63129](https://github.com/WordPress/gutenberg/pull/63129)).
-   `RangeControl`: Fix RTL support for custom marks ([#63198](https://github.com/WordPress/gutenberg/pull/63198)).
-   `TimePicker`: Add `dateOrder` prop ([#62481](https://github.com/WordPress/gutenberg/pull/62481)).

### Bug Fixes

-   `Tabs`: Make Tabs have a fluid height ([#62027](https://github.com/WordPress/gutenberg/pull/62027)).
-   `UnitControl`: Fix colors when disabled. ([#62970](https://github.com/WordPress/gutenberg/pull/62970))
-   `useUpdateEffect`: Correctly track mounted state in strict mode. ([#62974](https://github.com/WordPress/gutenberg/pull/62974))
-   `UnitControl`: Fix an issue where keyboard shortcuts unintentionally shift focus on Windows OS. ([#62988](https://github.com/WordPress/gutenberg/pull/62988))
-   Fix inaccessibly disabled `Button`s ([#62306](https://github.com/WordPress/gutenberg/pull/62306)).
-   `TimePicker`: Fix time zone overflow ([#63209](https://github.com/WordPress/gutenberg/pull/63209)).
-   `SelectControl`: Fix disabled styles ([#63266](https://github.com/WordPress/gutenberg/pull/63266)).
-   `Tabs`: Fix text-align when text wraps in vertical mode ([#63272](https://github.com/WordPress/gutenberg/pull/63272)).
-   `Tabs`: Fix "With tab icons" Storybook example ([#63297](https://github.com/WordPress/gutenberg/pull/63297)).

### Internal

-   Allow ariakit and framer motion imports in the components package. ([#63123](https://github.com/WordPress/gutenberg/pull/63123))
-   `CustomSelectControlV2`: prevent keyboard event propagation in legacy wrapper. ([#62907](https://github.com/WordPress/gutenberg/pull/62907))
-   `CustomSelectControlV2`: expose legacy wrapper through private APIs. ([#62936](https://github.com/WordPress/gutenberg/pull/62936))
-   `CustomSelectControlV2`: fix item styles ([#62825](https://github.com/WordPress/gutenberg/pull/62825))
-   `CustomSelectControlV2`: add root element wrapper. ([#62803](https://github.com/WordPress/gutenberg/pull/62803))
-   `CustomSelectControlV2`: tweak item inline padding based on size ([#62850](https://github.com/WordPress/gutenberg/pull/62850)).
-   `CustomSelectControlV2`: fix popover styles. ([#62821](https://github.com/WordPress/gutenberg/pull/62821))
-   `CustomSelectControlV2`: fix trigger text alignment in RTL languages ([#62869](https://github.com/WordPress/gutenberg/pull/62869)).
-   `CustomSelectControlV2`: allow wrapping item hint to new line ([#62848](https://github.com/WordPress/gutenberg/pull/62848)).
-   `CustomSelectControlV2`: fix select popover content overflow. ([#62844](https://github.com/WordPress/gutenberg/pull/62844))
-   `CustomSelectControlV2`: keep item checkmark top aligned. ([#63230](https://github.com/WordPress/gutenberg/pull/63230))
-   `CustomSelectControlV2`: keep legacy arrow down behavior only for legacy wrapper. ([#62919](https://github.com/WordPress/gutenberg/pull/62919))
-   `CustomSelectControlV2`: fix trigger button font size. ([#63131](https://github.com/WordPress/gutenberg/pull/63131))
-   `CustomSelectControlV2`: fix labelling with a visually hidden label. ([#63137](https://github.com/WordPress/gutenberg/pull/63137))
-   `CustomSelectControlV2`: allow checkmark wrapper to collapse when not shown. ([#63229](https://github.com/WordPress/gutenberg/pull/63229))
-   Extract `TimeInput` component from `TimePicker` ([#60613](https://github.com/WordPress/gutenberg/pull/60613)).
-   `TimeInput`: Add `label` prop ([#63106](https://github.com/WordPress/gutenberg/pull/63106)).
-   Method style type signatures have been changed to function style ([#62718](https://github.com/WordPress/gutenberg/pull/62718)).
-   `FontSizePicker`: use CustomSelectControl V2 legacy adapter ([#63134](https://github.com/WordPress/gutenberg/pull/63134)).

## 28.2.0 (2024-06-26)

### Enhancements

-   `DropZone`: rewrite animation without depending on framer-motion. ([#62044](https://github.com/WordPress/gutenberg/pull/62044))
-   `__experimentalPaletteEdit`: improve the accessibility. ([#62753](https://github.com/WordPress/gutenberg/pull/62753))

### Internal

-   `CustomSelectControl`: align unit tests for v1 and legacy v2 versions. ([#62706](https://github.com/WordPress/gutenberg/pull/62706))
-   `CustomSelectControlV2`: fix handling of extra option attributes in the `onChange` callbacks and when forwarding them to the option DOM elements. ([#62255](https://github.com/WordPress/gutenberg/pull/62255))
-   `CustomSelectControlV2`: fix setting initial value and reacting to external controlled updates. ([#62733](https://github.com/WordPress/gutenberg/pull/62733))
-   `CustomSelectControlV2`: Handle long strings in selected value ([#62198](https://github.com/WordPress/gutenberg/pull/62198)).

## 28.1.0 (2024-06-15)

### Enhancements

-   Add `text-wrap: balance` fallback to all instances of `text-wrap: pretty` for greater cross browser compatibility. ([#62233](https://github.com/WordPress/gutenberg/pull/62233))
-   Updates the space between input + label to `8px` in CheckboxControl and RadioControl. Also increased the space between RadioControl components to `12px` to make it consistent with CheckboxControl. ([#61696](https://github.com/WordPress/gutenberg/pull/61696))

### Bug Fixes

-   `Tabs`: Prevent accidental overflow in indicator ([#61979](https://github.com/WordPress/gutenberg/pull/61979)).

## 28.0.0 (2024-05-31)

### Breaking Changes

-   Variables like `process.env.IS_GUTENBERG_PLUGIN` have been replaced by `globalThis.IS_GUTENBERG_PLUGIN`. Build systems using `process.env` should be updated ([#61486](https://github.com/WordPress/gutenberg/pull/61486)).
-   Increase the minimum required Node.js version to v18.12.0 matching long-term support releases ([#31270](https://github.com/WordPress/gutenberg/pull/61930)). Learn more about [Node.js releases](https://nodejs.org/en/about/previous-releases).

### Enhancements

-   `Tabs`: Animate indicator ([#60560](https://github.com/WordPress/gutenberg/pull/60560)).
-   `ComboboxControl`: Introduce Combobox expandOnFocus prop ([#61705](https://github.com/WordPress/gutenberg/pull/61705)).
-   `ProgressBar`: Expose as public API ([#61062](https://github.com/WordPress/gutenberg/pull/61062)).
-   `ProgressBar`: Simplify default width implementation and make it more easily overridable ([#61976](https://github.com/WordPress/gutenberg/pull/61976)).

### Bug Fixes

-   `Autocomplete`: Stabilize rendering of autocomplete items ([#61877](https://github.com/WordPress/gutenberg/pull/61877)).
-   `TabPanel`: Make the the focus styles consistent with `Tabs`. ([#61317](https://github.com/WordPress/gutenberg/pull/61317)).
-   `InputControl`: Fixed z-index issue where slider dots appeared in front of the Appearance dropdown. ([#61937](https://github.com/WordPress/gutenberg/pull/61937))

### Internal

-   Remove `reduceMotion` util ([#61963](https://github.com/WordPress/gutenberg/pull/61963)).
-   Add type support for CSS Custom Properties ([#61872](https://github.com/WordPress/gutenberg/pull/61872)).
-   Remove usage of deprecated spreading of `key` prop in JSX in CustomSelectControl and FormTokenField components ([#61692](https://github.com/WordPress/gutenberg/pull/61692)).
-   `Tooltip`: Fix Ariakit tooltip store usage ([#61858](https://github.com/WordPress/gutenberg/pull/61858)).
-   `CustomSelectControlV2`: Use `InputBase` for styling ([#60261](https://github.com/WordPress/gutenberg/pull/60261)).

## 27.6.0 (2024-05-16)

### Internal

-   Replaced `classnames` package with the faster and smaller `clsx` package ([#61138](https://github.com/WordPress/gutenberg/pull/61138)).
-   Upgrade `@use-gesture/react` package to `^10.3.1` ([#61503](https://github.com/WordPress/gutenberg/pull/61503)).
-   Upgrade `framer-motion` package to version `^11.1.9` ([#61572](https://github.com/WordPress/gutenberg/pull/61572)).

### Enhancements

-   `FontSizePicker`: Add `vw` and `vh` units to the default units in the font size picker ([#60507](<(https://github.com/WordPress/gutenberg/pull/60607)>).
-   `PaletteEdit`: Use consistent spacing and metrics. ([#61368](https://github.com/WordPress/gutenberg/pull/61368)).
-   `FormTokenField`: Hide label when not defined ([#61336](https://github.com/WordPress/gutenberg/pull/61336)).
-   `ComboboxControl`: supports disabled items ([#61294](https://github.com/WordPress/gutenberg/pull/61294)).
-   Upgraded the @types/react and @types/react-dom packages ([#60796](https://github.com/WordPress/gutenberg/pull/60796)).
-   `Placeholder`: Tweak placeholder style ([#61590](https://github.com/WordPress/gutenberg/pull/61590)).

### Bug Fixes

-   `ToolsPanel`: Fix sticking “Reset” option ([#60621](https://github.com/WordPress/gutenberg/pull/60621)).
-   Fix an issue where types used a synthetic default import ([#61679](https://github.com/WordPress/gutenberg/pull/61679)).

## 27.5.0 (2024-05-02)

### Enhancements

-   Replaced `classnames` package with the faster and smaller `clsx` package ([#61138](https://github.com/WordPress/gutenberg/pull/61138)).
-   `InputControl`: Add a password visibility toggle story ([#60898](https://github.com/WordPress/gutenberg/pull/60898)).
-   `View`: Fix prop types ([#60919](https://github.com/WordPress/gutenberg/pull/60919)).
-   `Placeholder`: Unify appearance across. ([#59275](https://github.com/WordPress/gutenberg/pull/59275)).
-   `Toolbar`: Adjust top toolbar to use same metrics as block toolbar ([#61126](https://github.com/WordPress/gutenberg/pull/61126)).
-   `DropZone`: Avoid a media query on mount [#60546](https://github.com/WordPress/gutenberg/pull/60546)).
-   `ComboboxControl`: Simplify string normalization ([#60893](https://github.com/WordPress/gutenberg/pull/60893)).

### Bug Fixes

-   `BaseControl`, `InputControl`: Remove usage of aria-details from InputControl and BaseControl ([#61203](https://github.com/WordPress/gutenberg/pull/61203)).
-   `SlotFill`: fixed missing `getServerSnapshot` parameter in slot map ([#60943](https://github.com/WordPress/gutenberg/pull/60943)).
-   `Panel`: Fix issue with collapsing panel header ([#61319](https://github.com/WordPress/gutenberg/pull/61319)).

### Internal

-   `FontSizerPicker`: Improve docs for default units ([#60996](https://github.com/WordPress/gutenberg/pull/60996)).

## 27.4.0 (2024-04-19)

### Deprecations

-   `Navigation`: Soft deprecate component ([#59182](https://github.com/WordPress/gutenberg/pull/59182)).

### Enhancements

-   `Tooltip`: Make tests faster ([#60897](https://github.com/WordPress/gutenberg/pull/60897)).
-   `ExternalLink`: Use unicode arrow instead of svg icon ([#60255](https://github.com/WordPress/gutenberg/pull/60255)).
-   `ProgressBar`: Move the indicator width styles from emotion to a CSS variable ([#60388](https://github.com/WordPress/gutenberg/pull/60388)).
-   `Text`: Add `text-wrap: pretty;` to improve wrapping ([#60164](https://github.com/WordPress/gutenberg/pull/60164)).
-   `Navigator`: Navigation to the active path doesn't create a new location history ([#60561](https://github.com/WordPress/gutenberg/pull/60561)).
-   `FormToggle`: Forwards ref to input ([#60234](https://github.com/WordPress/gutenberg/pull/60234)).
-   `ToggleControl`: Forwards ref to FormToggle ([#60234](https://github.com/WordPress/gutenberg/pull/60234)).
-   `CheckboxControl`: Update help text alignment ([#60787](https://github.com/WordPress/gutenberg/pull/60787)).

### Bug Fixes

-   `Truncate`: Fix link control link preview when it displays long URLs ([#60890](https://github.com/WordPress/gutenberg/pull/60890)).

-   `ProgressBar`: Fix CSS variable with invalid value ([#60576](https://github.com/WordPress/gutenberg/pull/60576)).
-   `CheckboxControl`: Fix label text wrap ([#60787](https://github.com/WordPress/gutenberg/pull/60787)).

### Experimental

-   `Tabs`: Fallback to first enabled tab if no active tab id ([#60681](https://github.com/WordPress/gutenberg/pull/60681)).

### Internal

-   Remove CSS hack for Internet Explorer 11 ([#60727](https://github.com/WordPress/gutenberg/pull/60727)).
-   `CheckboxControl`: Streamline size styles ([#60475](https://github.com/WordPress/gutenberg/pull/60475)).
-   Deprecate `reduceMotion` util ([#60839](https://github.com/WordPress/gutenberg/pull/60839)).
-   `InputBase`: Simplify management of focus styles. Affects all components based on `InputControl` (e.g. `SearchControl`, `NumberControl`, `UnitControl`), as well as `SelectControl`, `CustomSelectControl`, and `TreeSelect` ([#60226](https://github.com/WordPress/gutenberg/pull/60226)).
-   Removed dependency on `valtio`, replaced its usage in `SlotFill` with a custom object [#60879](https://github.com/WordPress/gutenberg/pull/60879)).
-   `CustomSelectControlV2`: Support disabled in item types ([#60896](https://github.com/WordPress/gutenberg/pull/60896)).

## 27.3.0 (2024-04-03)

### Bug Fixes

-   `Dropdown`: Fix bug with separator styling. ([#60336](https://github.com/WordPress/gutenberg/pull/60336)).
-   `InputControl`: Ignore IME events when `isPressEnterToChange` is enabled ([#60090](https://github.com/WordPress/gutenberg/pull/60090)).
-   `TextControl`: Apply zero margin to input element ([#60282](https://github.com/WordPress/gutenberg/pull/60282)).

### Experimental

-   `CustomSelectControlV2`: Rename for consistency ([#60178](https://github.com/WordPress/gutenberg/pull/60178)).

### Internal

-   `Popover`, `ColorPicker`: Obviate pointer event trap #59449 ([#59449](https://github.com/WordPress/gutenberg/pull/59449)).
-   `Popover`, `ToggleGroupControl`: Use `useReducedMotion()` ([#60168](https://github.com/WordPress/gutenberg/pull/60168)).
-   `NavigatorProvider`: Simplify the router state logic ([#60190](https://github.com/WordPress/gutenberg/pull/60190)).
-   Update `date-fns` to version `3.6.0` ([#60163](https://github.com/WordPress/gutenberg/pull/60163)).
-   Update `use-lilius` to version `2.0.5` ([#60163](https://github.com/WordPress/gutenberg/pull/60163)).

### Experimental

-   `CustomSelectControlV2`: Fix hint behavior in legacy ([#60183](https://github.com/WordPress/gutenberg/pull/60183)).

## 27.2.0 (2024-03-21)

-   `Dropdown` : Add styling support for `MenuGroup` ([#59723](https://github.com/WordPress/gutenberg/pull/59723)).
-   `Placeholder` : Allow overflow but only when placeholder is selected, to fix a layout shift. ([#59857](https://github.com/WordPress/gutenberg/pull/59857)).

### Enhancements

-   `TextControl`: Add typings for `date`, `time` and `datetime-local` ([#59666](https://github.com/WordPress/gutenberg/pull/59666)).
-   `Text`, `Heading`, `ItemGroup` : Update the line height from 1.2 to 1.4 ([#60041](https://github.com/WordPress/gutenberg/pull/60041)).
-   `Autocomplete` : match the autocomplete styling to that of List View and Command Palette([#60131](https://github.com/WordPress/gutenberg/pull/60131)).

### Deprecations

-   `isSmall` prop in `Button` component has been deprecated. Use `size="small"` prop instead ([#59734](https://github.com/WordPress/gutenberg/pull/59734)).

### Internal

-   `Button`: Keep deprecated props in type definitions ([#59913](https://github.com/WordPress/gutenberg/pull/59913)).

### Bug Fixes

-   `PaletteEdit`: Fix number incrementing of default names for new colors added in non-en-US locales ([#52212](https://github.com/WordPress/gutenberg/pull/52212)).
-   `DateTimePicker`: Change day button size back from 32px to 28px ([#59990](https://github.com/WordPress/gutenberg/pull/59990)).

## 27.1.0 (2024-03-06)

### Bug Fixes

-   `InputControl`: Fix sample code on InputControl docs [#59517](https://github.com/WordPress/gutenberg/pull/59517)
-   `Tooltip`: Explicitly set system font to avoid CSS bleed ([#59307](https://github.com/WordPress/gutenberg/pull/59307)).
-   `HStack`, `VStack`: Stop passing invalid props to underlying element ([#59416](https://github.com/WordPress/gutenberg/pull/59416)).
-   `Button`: Fix focus outline in disabled primary variant ([#59391](https://github.com/WordPress/gutenberg/pull/59391)).
-   `Button`: Place `children` before the icon when `iconPosition` is `right` ([#59489](https://github.com/WordPress/gutenberg/pull/59489)).
-   `ToggleGroupControl`: Fix unwanted backdrop vertical animation ([#59642](https://github.com/WordPress/gutenberg/pull/59642)).

### Internal

-   `SnackbarList`, `Snackbar`: add unit tests ([#59157](https://github.com/WordPress/gutenberg/pull/59157)).
-   Remove unused `useLatestRef()` hook ([#59471](https://github.com/WordPress/gutenberg/pull/59471)).

### Experimental

-   `CustomSelectControlV2`: Remove legacy adapter layer ([#59420](https://github.com/WordPress/gutenberg/pull/59420)).

## 27.0.0 (2024-02-21)

### Breaking Changes

-   `CustomSelectControl`: Remove deprecated `__nextUnconstrainedWidth` prop and promote to default behavior ([#58974](https://github.com/WordPress/gutenberg/pull/58974)).

### Bug Fixes

-   `ToolbarButton`: Center text for short labels ([#59117](https://github.com/WordPress/gutenberg/pull/59117)).

### Internal

-   `ColorPicker`: Style without accessing internal `InputControl` classes ([#59069](https://github.com/WordPress/gutenberg/pull/59069)).
-   Add lint rules for theme color CSS var usage ([#59022](https://github.com/WordPress/gutenberg/pull/59022)).
-   `FormTokenField`: Use `Element.scrollIntoView()` instead of `dom-scroll-into-view` ([#59085](https://github.com/WordPress/gutenberg/pull/59085)).
-   Removing `dom-scroll-into-view` as a dependency of the components package ([#59085](https://github.com/WordPress/gutenberg/pull/59085)).
-   Add higher-order function to ignore IME keydowns ([#59081](https://github.com/WordPress/gutenberg/pull/59081)).

### Experimental

-   `Tabs`: rename `initialTabId` prop to `defaultTabId` ([#59035](https://github.com/WordPress/gutenberg/pull/59035)).

## 26.0.1 (2024-02-13)

### Bug Fixes

-   `Modal`: Add `box-sizing` reset style ([#58905](https://github.com/WordPress/gutenberg/pull/58905)).
-   `Popover`: Fix positioning in nested iframes by upgrading Floating UI packages to their latest versions ([#58932](https://github.com/WordPress/gutenberg/pull/58932)).

### Experimental

-   `CustomSelectControlV2`: Adapt component for legacy usage ([#57902](https://github.com/WordPress/gutenberg/pull/57902)).

## 26.0.0 (2024-02-09)

### Breaking Changes

-   `FontSizePicker`: Remove deprecated `__nextHasNoMarginBottom` prop and promote to default behavior ([#58702](https://github.com/WordPress/gutenberg/pull/58702)).
-   `GradientPicker`: Remove deprecated `__nextHasNoMargin` prop and promote to default behavior ([#58701](https://github.com/WordPress/gutenberg/pull/58701)).
-   `CustomGradientPicker`: Remove deprecated `__nextHasNoMargin` prop and promote to default behavior ([#58699](https://github.com/WordPress/gutenberg/pull/58699)).
-   `AnglePickerControl`: Remove deprecated `__nextHasNoMarginBottom` prop and promote to default behavior ([#58700](https://github.com/WordPress/gutenberg/pull/58700)).

### Enhancements

-   `Button`: Update secondary variant to show the border even in a disabled state. ([#58606](https://github.com/WordPress/gutenberg/pull/58606)).
-   `ConfirmDialog`: Add `__next40pxDefaultSize` to buttons ([#58421](https://github.com/WordPress/gutenberg/pull/58421)).
-   `Snackbar`: Update the warning message ([#58591](https://github.com/WordPress/gutenberg/pull/58591)).
-   `Composite`: Implementing `useCompositeState` with Ariakit ([#57304](https://github.com/WordPress/gutenberg/pull/57304)).
-   Remove deprecation warnings for `__next36pxDefaultSize` prop ([#58703](https://github.com/WordPress/gutenberg/pull/58703)).
-   `CheckboxControl`: Remove ability for label prop to be false ([#58339](https://github.com/WordPress/gutenberg/pull/58339)).
-   `FocalPointPicker`: Apply modern styling ([#58459](https://github.com/WordPress/gutenberg/pull/58459)).

### Bug Fixes

-   `FocalPointPicker`: Allow `PointerCircle` to render in a default centered position when x and y coordinates are undefined ([#58592](https://github.com/WordPress/gutenberg/pull/58592)).
-   `DateTime`: Add a timezone offset value for display purposes. ([#56682](https://github.com/WordPress/gutenberg/pull/56682)).
-   `Placeholder`: Fix Placeholder component padding when body text font size is changed ([#58323](https://github.com/WordPress/gutenberg/pull/58323)).
-   `Placeholder`: Fix Global Styles typography settings bleeding into placeholder component ([#58303](https://github.com/WordPress/gutenberg/pull/58303)).
-   `PaletteEdit`: Fix palette item accessibility in details view ([#58214](https://github.com/WordPress/gutenberg/pull/58214)).
-   `Snackbar`: Fix the auto-dismissal timers ([#58604](https://github.com/WordPress/gutenberg/pull/58604)).
-   `Tabs`: Fix infinite loop in `useEffect` ([#58861](https://github.com/WordPress/gutenberg/pull/58861)).
-   `Popover`: Add `box-sizing` reset style ([#58871](https://github.com/WordPress/gutenberg/pull/58871)).

### Experimental

-   `Guide`, `Modal`: Restore accent color themability ([#58098](https://github.com/WordPress/gutenberg/pull/58098)).
-   `DropdownMenuV2`: Restore accent color themability ([#58130](https://github.com/WordPress/gutenberg/pull/58130)).
-   `Tabs`: improve controlled mode focus handling and keyboard navigation ([#57696](https://github.com/WordPress/gutenberg/pull/57696)).
-   `Tabs`: prevent internal focus from updating too early ([#58625](https://github.com/WordPress/gutenberg/pull/58625)).
-   Expand theming support in the `COLORS` variable object ([#58097](https://github.com/WordPress/gutenberg/pull/58097)).
-   `CustomSelect`: disable `virtualFocus` to fix issue for screenreaders ([#58585](https://github.com/WordPress/gutenberg/pull/58585)).

### Internal

-   `Composite`: Removing Reakit `Composite` implementation ([#58620](https://github.com/WordPress/gutenberg/pull/58620)).
-   Removing Reakit as a dependency of the components package ([#58631](https://github.com/WordPress/gutenberg/pull/58631)).
-   `CustomSelect`: add unit tests ([#58583](https://github.com/WordPress/gutenberg/pull/58583)).
-   `InputBase`: Add `isBorderless` prop ([#58750](https://github.com/WordPress/gutenberg/pull/58750)).
-   `SearchControl`: Replace internal implementation to use `InputControl` ([#56524](https://github.com/WordPress/gutenberg/pull/56524)).

## 25.16.0 (2024-01-24)

### Enhancements

-   `ColorPicker`: improve the UX around HSL sliders ([#57555](https://github.com/WordPress/gutenberg/pull/57555)).
-   `BoxControl`, `BorderControl`, `BorderBoxControl`: Add opt-in prop for 40px default size ([#56185](https://github.com/WordPress/gutenberg/pull/56185)).
-   `PaletteEdit`: improve unit tests ([#57645](https://github.com/WordPress/gutenberg/pull/57645)).
-   `PaletteEdit` and `CircularOptionPicker`: improve unit tests ([#57809](https://github.com/WordPress/gutenberg/pull/57809)).
-   `Tooltip`: no-op when nested inside other `Tooltip` components ([#57202](https://github.com/WordPress/gutenberg/pull/57202)).
-   `Tooltip` and `Button`: tidy up unit tests ([#57975](https://github.com/WordPress/gutenberg/pull/57975)).
-   `BorderControl`, `BorderBoxControl`: Replace style picker with ToggleGroupControl ([#57562](https://github.com/WordPress/gutenberg/pull/57562)).
-   `SlotFill`: fix typo in use-slot-fills return docs ([#57654](https://github.com/WordPress/gutenberg/pull/57654))
-   `Popover`: Adding `constrainTabbing` prop to `useDialog` hook ([#57962](https://github.com/WordPress/gutenberg/pull/57962))

### Bug Fixes

-   `ToggleGroupControl`: Improve controlled value detection ([#57770](https://github.com/WordPress/gutenberg/pull/57770)).
-   `Tooltip`: Improve props forwarding to children of nested `Tooltip` components ([#57878](https://github.com/WordPress/gutenberg/pull/57878)).
-   `Tooltip`: revert prop types to only accept component-specific props ([#58125](https://github.com/WordPress/gutenberg/pull/58125)).
-   `Button`: prevent the component from trashing and re-creating the HTML element ([#56490](https://github.com/WordPress/gutenberg/pull/56490)).

### Experimental

-   `BoxControl`: Update design ([#56665](https://github.com/WordPress/gutenberg/pull/56665)).
-   `CustomSelect`: adjust `renderSelectedValue` to fix sizing ([#57865](https://github.com/WordPress/gutenberg/pull/57865)).
-   `Theme`: Set `color` on wrapper div ([#58095](https://github.com/WordPress/gutenberg/pull/58095)).

## 25.15.0 (2024-01-10)

### Bug Fixes

-   `NumberControl`: Make increment and decrement buttons keyboard accessible. ([#57402](https://github.com/WordPress/gutenberg/pull/57402)).
-   `DropdownMenu V2`: better fallback on browsers that don't support CSS subgrid([#57327](https://github.com/WordPress/gutenberg/pull/57327)).
-   `FontSizePicker`: Use Button API for keeping focus on reset ([#57221](https://github.com/WordPress/gutenberg/pull/57221)).
-   `FontSizePicker`: Fix Reset button focus loss ([#57196](https://github.com/WordPress/gutenberg/pull/57196)).
-   `PaletteEdit`: Consider digits when generating kebab-cased slug ([#56713](https://github.com/WordPress/gutenberg/pull/56713)).
-   `FormTokenField`: Prevent focus being passed to internal buttons when component is disabled ([#57187](https://github.com/WordPress/gutenberg/pull/57187)).
-   `Button`: Fix logic of `has-text` class addition ([#56949](https://github.com/WordPress/gutenberg/pull/56949)).
-   `FormTokenField`: Fix a regression where the suggestion list would re-open after clicking away from the input ([#57002](https://github.com/WordPress/gutenberg/pull/57002)).
-   `Snackbar`: Remove erroneous `__unstableHTML` prop from TypeScript definitions ([#57218](https://github.com/WordPress/gutenberg/pull/57218)).
-   `Truncate`: improve handling of non-string `children` ([#57261](https://github.com/WordPress/gutenberg/pull/57261)).
-   `PaletteEdit`: Don't discard colors with default name and slug ([#54332](https://github.com/WordPress/gutenberg/pull/54332)).
-   `RadioControl`: Fully encapsulate styles ([#57347](https://github.com/WordPress/gutenberg/pull/57347)).
-   `DuotonePicker`: Remove top margin when no duotone options ([#57489](https://github.com/WordPress/gutenberg/pull/57489)).
-   `Snackbar`: Fix icon positioning ([#57377](https://github.com/WordPress/gutenberg/pull/57377)).
-   `GradientPicker`: Use slug while iterating over gradient entries to avoid React "duplicated key" warning ([#57361](https://github.com/WordPress/gutenberg/pull/57361)).
-   `NavigatorProvider`: Exclude `size` value from `contain` CSS rule ([#57498](https://github.com/WordPress/gutenberg/pull/57498)).

### Enhancements

-   Update `ariakit` to version `0.3.10` ([#57325](https://github.com/WordPress/gutenberg/pull/57325)).
-   Update `@ariakit/react` to version `0.3.12` and @ariakit/test to version `0.3.7` ([#57547](https://github.com/WordPress/gutenberg/pull/57547)).
-   `DropdownMenuV2`: do not collapse suffix width ([#57238](https://github.com/WordPress/gutenberg/pull/57238)).
-   `DateTimePicker`: Adjustment of the dot position on DayButton and expansion of the button area. ([#55502](https://github.com/WordPress/gutenberg/pull/55502)).
-   `Modal`: Improve application of body class names ([#55430](https://github.com/WordPress/gutenberg/pull/55430)).
-   `BaseControl`: Connect to context system ([#57408](https://github.com/WordPress/gutenberg/pull/57408)).
-   `InputControl`, `NumberControl`, `UnitControl`, `SelectControl`, `TreeSelect`: Add `compact` size variant ([#57398](https://github.com/WordPress/gutenberg/pull/57398)).
-   `ToggleGroupControl`: Update button size in large variant to be 32px ([#57338](https://github.com/WordPress/gutenberg/pull/57338)).
-   `Tooltip`: improve unit tests ([#57345](https://github.com/WordPress/gutenberg/pull/57345)).

### Experimental

-   `DropdownMenuV2`: remove temporary radix UI based implementation ([#55626](https://github.com/WordPress/gutenberg/pull/55626)).
-   `Tabs`: do not render hidden content ([#57046](https://github.com/WordPress/gutenberg/pull/57046)).
-   `Tabs`: improve hover and text alignment styles ([#57275](https://github.com/WordPress/gutenberg/pull/57275)).
-   `Tabs`: make sure `Tab`s are associated to the right `TabPanel`s, regardless of the order they're rendered in ([#57033](https://github.com/WordPress/gutenberg/pull/57033)).

## 25.14.0 (2023-12-13)

### Enhancements

-   `Navigator`: use vanilla CSS animations instead of `framer-motion` ([#56909](https://github.com/WordPress/gutenberg/pull/56909)).
-   `FormToggle`: fix sass deprecation warning ([#56672](https://github.com/WordPress/gutenberg/pull/56672)).
-   `QueryControls`: Add opt-in prop for 40px default size ([#56576](https://github.com/WordPress/gutenberg/pull/56576)).
-   `CheckboxControl`: Add option to not render label ([#56158](https://github.com/WordPress/gutenberg/pull/56158)).
-   `PaletteEdit`: Gradient pickers to use same width as color pickers ([#56801](https://github.com/WordPress/gutenberg/pull/56801)).
-   `FocalPointPicker`: Add opt-in prop for 40px default size ([#56021](https://github.com/WordPress/gutenberg/pull/56021)).
-   `DimensionControl`: Add opt-in prop for 40px default size ([#56805](https://github.com/WordPress/gutenberg/pull/56805)).
-   `FontSizePicker`: Add opt-in prop for 40px default size ([#56804](https://github.com/WordPress/gutenberg/pull/56804)).
-   `ToolsPanel`/`ToolsPanelHeader`: Added `dropdownMenuProps` to allow customization of the panel's dropdown menu. Also merged default and optional control menu groups ([#55785](https://github.com/WordPress/gutenberg/pull/55785)).

### Bug Fixes

-   `PaletteEdit`: temporary custom gradient not saving ([#56896](https://github.com/WordPress/gutenberg/pull/56896)).
-   `ToggleGroupControl`: react correctly to external controlled updates ([#56678](https://github.com/WordPress/gutenberg/pull/56678)).
-   `ToolsPanel`: fix a performance issue ([#56770](https://github.com/WordPress/gutenberg/pull/56770)).
-   `BorderControl`: adjust `BorderControlDropdown` Button size to fix misaligned border ([#56730](https://github.com/WordPress/gutenberg/pull/56730)).
-   `SlotFillProvider`: Restore contextual Slot/Fills within SlotFillProvider ([#56779](https://github.com/WordPress/gutenberg/pull/56779)).

### Internal

-   `DropdownMenuV2Ariakit`: prevent prefix collapsing if all radios or checkboxes are unselected ([#56720](https://github.com/WordPress/gutenberg/pull/56720)).
-   Move `kebabCase()` function from `block-editor` package and mark it as private API ([#56758](https://github.com/WordPress/gutenberg/pull/56758)).

### Experimental

-   `Tabs`: implement new `tabId` prop ([#56883](https://github.com/WordPress/gutenberg/pull/56883)).
-   `CustomSelect`: add `WordPressComponentsProps` for more flexibility ([#56998](https://github.com/WordPress/gutenberg/pull/56998))

### Experimental

-   `Tabs`: improve focus handling in controlled mode ([#56658](https://github.com/WordPress/gutenberg/pull/56658)).

### Documentation

-   `Search`: Added links to storybook for more information on usage. ([#56815](https://github.com/WordPress/gutenberg/pull/56815)).
-   `Spinner`: Added links to storybook for more information on usage. ([#56953](https://github.com/WordPress/gutenberg/pull/56953)).

## 25.13.0 (2023-11-29)

### Enhancements

-   `FormToggle`: refine animation and improve high contrast styles ([#56515](https://github.com/WordPress/gutenberg/pull/56515)).
-   `Button`: Add focus rings to focusable disabled buttons ([#56383](https://github.com/WordPress/gutenberg/pull/56383)).
-   `InserterButton`: Move mobile InserterButton from components package to block-editor package ([#56494](https://github.com/WordPress/gutenberg/pull/56494))

### Bug Fixes

-   `DateTime`: Make the Timezone indication render a tooltip only when necessary. ([#56214](https://github.com/WordPress/gutenberg/pull/56214)).
-   `ToolsPanelItem`: Use useLayoutEffect to prevent rendering glitch for last panel item styling. ([#56536](https://github.com/WordPress/gutenberg/pull/56536)).
-   `FormTokenField`: Fix broken suggestions scrollbar when the `__experimentalExpandOnFocus` prop is defined ([#56426](https://github.com/WordPress/gutenberg/pull/56426)).
-   `FormTokenField`: `onFocus` prop is now typed as a React `FocusEvent` ([#56426](https://github.com/WordPress/gutenberg/pull/56426)).

### Experimental

-   `Tabs`: Memoize and expose the component context ([#56224](https://github.com/WordPress/gutenberg/pull/56224)).
-   `DropdownMenuV2`: Design tweaks ([#56041](https://github.com/WordPress/gutenberg/pull/56041))

### Documentation

-   `Text` and `Heading`: improve docs around default values and truncation logic ([#56518](https://github.com/WordPress/gutenberg/pull/56518))

### Internal

-   `Slot`: add `style` prop to `bubblesVirtually` version ([#56428](https://github.com/WordPress/gutenberg/pull/56428))
-   Introduce experimental new version of `CustomSelectControl` based on `ariakit` ([#55790](https://github.com/WordPress/gutenberg/pull/55790))
-   `Composite`: add unit tests for `useCompositeState` ([#56645](https://github.com/WordPress/gutenberg/pull/56645)).

## 25.12.0 (2023-11-16)

### Bug Fixes

-   `Toolbar`: Remove CSS rule that prevented focus outline to be visible for toolbar buttons in the `:active` state. ([#56123](https://github.com/WordPress/gutenberg/pull/56123)).

### Internal

-   Migrate `Divider` from `reakit` to `ariakit` ([#55622](https://github.com/WordPress/gutenberg/pull/55622))
-   Migrate `DisclosureContent` from `reakit` to `ariakit` and TypeScript ([#55639](https://github.com/WordPress/gutenberg/pull/55639))
-   Migrate `RadioGroup` from `reakit` to `ariakit` and TypeScript ([#55580](https://github.com/WordPress/gutenberg/pull/55580))

### Experimental

-   `Tabs`: Add `focusable` prop to the `Tabs.TabPanel` sub-component ([#55287](https://github.com/WordPress/gutenberg/pull/55287))
-   `Tabs`: Update sub-components to accept relevant HTML element props ([#55860](https://github.com/WordPress/gutenberg/pull/55860))
-   `DropdownMenuV2`: Fix radio menu item check icon not rendering correctly in some browsers ([#55964](https://github.com/WordPress/gutenberg/pull/55964))
-   `DropdownMenuV2`: prevent default when pressing Escape key to close menu ([#55962](https://github.com/WordPress/gutenberg/pull/55962))

### Enhancements

-   `ToggleGroupControl`: Add opt-in prop for 40px default size ([#55789](https://github.com/WordPress/gutenberg/pull/55789)).
-   `TextControl`: Add opt-in prop for 40px default size ([#55471](https://github.com/WordPress/gutenberg/pull/55471)).

### Bug Fixes

-   `DropdownMenu`: remove extra vertical space around the toggle button ([#56136](https://github.com/WordPress/gutenberg/pull/56136)).
-   Package should not depend on `@ariakit/test`, that package is only needed for testing ([#56091](https://github.com/WordPress/gutenberg/pull/56091)).

## 25.11.0 (2023-11-02)

### Enhancements

-   `InputControl`/`SelectControl`: update `height`/`min-height` to `32px` instead of `30px` to align with modern sizing scale ([#55490](https://github.com/WordPress/gutenberg/pull/55490)).

### Bug Fixes

-   `Autocomplete`: Add `aria-live` announcements for Mac and IOS Voiceover to fix lack of support for `aria-owns` ([#54902](https://github.com/WordPress/gutenberg/pull/54902)).
-   Improve Button saving state accessibility. ([#55547](https://github.com/WordPress/gutenberg/pull/55547))

### Internal

-   Introduce experimental new version of `DropdownMenu` based on `ariakit` ([#54939](https://github.com/WordPress/gutenberg/pull/54939))

## 25.10.0 (2023-10-18)

### Enhancements

-   `ProgressBar`: use text color to ensure enough contrast against background ([#55285](https://github.com/WordPress/gutenberg/pull/55285)).
-   `Notice`: Remove margins from `Notice` component ([#54800](https://github.com/WordPress/gutenberg/pull/54800)).
-   Allow using CSS level 4 viewport-relative units ([54415](https://github.com/WordPress/gutenberg/pull/54415))
-   `ToolsPanel`: do not apply the `className` to prop to `ToolsPanelItem` components when rendered as placeholders ([#55207](https://github.com/WordPress/gutenberg/pull/55207)).
-   `GradientPicker`: remove overflow styles and padding from `ColorPicker` popovers ([#55265](https://github.com/WordPress/gutenberg/pull/55265)).
-   `Tabs`: Expose via private APIs ([#55327](https://github.com/WordPress/gutenberg/pull/55327)).
-   `ColorPalette`/`ToggleGroupControl/ToggleGroupControlOptionBase`: add `type="button"` attribute to native `<button>`s ([#55125](https://github.com/WordPress/gutenberg/pull/55125)).

### Bug Fixes

-   Render a "mouse event trap" when using a `ColorPicker` inside a `Popover` to prevent issues when rendering on top of `iframes` ([#55149](https://github.com/WordPress/gutenberg/pull/55149)).
-   `Modal`: fix closing when contained iframe is focused ([#51602](https://github.com/WordPress/gutenberg/pull/51602)).
-   `Autocomplete`: Fix disappearing results issue when using multiple triggers inline ([#55301](https://github.com/WordPress/gutenberg/pull/55301))

### Internal

-   Update `@ariakit/react` to version `0.3.5` ([#55365](https://github.com/WordPress/gutenberg/pull/55365))
-   `ConfirmDialog`: Migrate to TypeScript. ([#54954](https://github.com/WordPress/gutenberg/pull/54954)).

### New Features

-   `Toolbar`: add new `variant` prop for 'unstyled' option ([#55139](https://github.com/WordPress/gutenberg/pull/55139)).

## 25.9.0 (2023-10-05)

### Enhancements

-   `SearchControl`: polish metrics for `compact` size variant ([#54663](https://github.com/WordPress/gutenberg/pull/54663)).
-   `Button`: deprecating `isPressed` prop in favour of `aria-pressed` ([#54740](https://github.com/WordPress/gutenberg/pull/54740)).
-   `DuotonePicker/ColorListPicker`: Adds appropriate label and description to 'Duotone Filter' picker ([#54473](https://github.com/WordPress/gutenberg/pull/54473)).
-   `Modal`: Accessibly hide/show outer modal when nested ([#54743](https://github.com/WordPress/gutenberg/pull/54743)).
-   `InputControl`, `NumberControl`, `UnitControl`, `SelectControl`, `CustomSelectControl`, `TreeSelect`: Add opt-in prop for next 40px default size, superseding the `__next36pxDefaultSize` prop ([#53819](https://github.com/WordPress/gutenberg/pull/53819)).
-   `Modal`: add a new `size` prop to support preset widths, including a `fill` option to eventually replace the `isFullScreen` prop ([#54471](https://github.com/WordPress/gutenberg/pull/54471)).
-   Wrapped `TextareaControl` in a `forwardRef` call ([#54975](https://github.com/WordPress/gutenberg/pull/54975)).
-   `Composite`/`AlignmentMatrixControl`/`CircularOptionPicker`: Starts the `Composite` migration from `reakit` to `ariakit` ([#54225](https://github.com/WordPress/gutenberg/pull/54225)).

### Bug Fixes

-   `Placeholder`: Improved DOM structure and screen reader announcements ([#45801](https://github.com/WordPress/gutenberg/pull/45801)).
-   `DateTimePicker`: fix onChange callback check so that it also works inside iframes ([#54669](https://github.com/WordPress/gutenberg/pull/54669)).
-   `FormTokenField`: Add `box-sizing` reset style and reset default padding ([#54734](https://github.com/WordPress/gutenberg/pull/54734)).
-   `SlotFill`: Pass `Component` instance to unregisterSlot ([#54765](https://github.com/WordPress/gutenberg/pull/54765)).
-   `Button`: Remove `aria-selected` CSS selector from styling 'active' buttons ([#54931](https://github.com/WordPress/gutenberg/pull/54931)).
-   `Popover`: Apply the CSS in JS styles properly for components used within popovers. ([#54912](https://github.com/WordPress/gutenberg/pull/54912))
-   `Button`: Remove hover styles when `aria-disabled` is set to `true` for the secondary variant. ([#54978](https://github.com/WordPress/gutenberg/pull/54978))
-   `Button`: Revert toggled style selector to use a class instead of attributes ([#55065](https://github.com/WordPress/gutenberg/pull/55065)).

### Internal

-   Update `@ariakit/react` to version `0.3.3` ([#54818](https://github.com/WordPress/gutenberg/pull/54818))
-   `Tooltip`, `Shortcut`: Remove unused `ui/` components from the codebase ([#54573](https://github.com/WordPress/gutenberg/pull/54573))
-   Refactor ariakit usages to use the `render` prop instead of `as` and to use the namespace import ([#54696](https://github.com/WordPress/gutenberg/pull/54696)).
-   Update `uuid` package to 9.0.1 ([#54725](https://github.com/WordPress/gutenberg/pull/54725)).
-   `ContextSystemProvider`: Move out of `ui/` ([#54847](https://github.com/WordPress/gutenberg/pull/54847)).
-   `SlotFill`: Migrate to TypeScript and Convert to Functional Component `<Slot bubblesVirtually />`. ([#51350](https://github.com/WordPress/gutenberg/pull/51350)).
-   `Components`: move `ui/utils` to `utils` and remove `ui/` folder ([#54922](https://github.com/WordPress/gutenberg/pull/54922)).
-   Ensure `@types/` dependencies used by final type files are included in the main dependency field ([#50231](https://github.com/WordPress/gutenberg/pull/50231)).
-   `Text`: Migrate to TypeScript. ([#54953](https://github.com/WordPress/gutenberg/pull/54953)).

### Experimental

-   Introduce `Tabs`, an experimental v2 of `TabPanel`: ([#53960](https://github.com/WordPress/gutenberg/pull/53960)).

## 25.8.0 (2023-09-20)

### Enhancements

-   Add new option `firstContentElement` to Modal's `focusOnMount` prop to allow consumers to focus the first element within the Modal's **contents** ([#54590](https://github.com/WordPress/gutenberg/pull/54590)).
-   `Notice`: Improve accessibility by adding visually hidden text to clarify what a notice text is about and the notice type (success, error, warning, info) ([#54498](https://github.com/WordPress/gutenberg/pull/54498)).
-   Making Circular Option Picker a `listbox`. Note that while this changes some public API, new props are optional, and currently have default values; this will change in another patch ([#52255](https://github.com/WordPress/gutenberg/pull/52255)).
-   `ToggleGroupControl`: Rewrite backdrop animation using framer motion shared layout animations, add better support for controlled and uncontrolled modes ([#50278](https://github.com/WordPress/gutenberg/pull/50278)).
-   `Popover`: Add the `is-positioned` CSS class only after the popover has finished animating ([#54178](https://github.com/WordPress/gutenberg/pull/54178)).
-   `Tooltip`: Replace the existing tooltip to simplify the implementation and improve accessibility while maintaining the same behaviors and API ([#48440](https://github.com/WordPress/gutenberg/pull/48440)).
-   `Dropdown` and `DropdownMenu`: support controlled mode for the dropdown's open/closed state ([#54257](https://github.com/WordPress/gutenberg/pull/54257)).
-   `BorderControl`: Apply proper metrics and simpler text ([#53998](https://github.com/WordPress/gutenberg/pull/53998)).
-   `FormTokenField`: Update styling for consistency and increased visibility ([#54402](https://github.com/WordPress/gutenberg/pull/54402)).
-   `CircularOptionPicker`: Add option to use previous non-listbox behaviour, for contexts where buttons are more appropriate than a list of options ([#54290](https://github.com/WordPress/gutenberg/pull/54290)).
-   `DuotonePicker/ColorListPicker`: Adds appropriate labels to 'Duotone Filter' color pickers ([#54468](https://github.com/WordPress/gutenberg/pull/54468)).
-   `SearchControl`: support new `40px` and `32px` sizes ([#54548](https://github.com/WordPress/gutenberg/pull/54548)).
-   `FormTokenField`: Add `tokenizeOnBlur` prop to add any incompleteTokenValue as a new token when field loses focus ([#54445](https://github.com/WordPress/gutenberg/pull/54445)).
-   `Sandbox`: Add `tabIndex` prop ([#54408](https://github.com/WordPress/gutenberg/pull/54408)).

### Bug Fixes

-   `Notice`: Make the Close button render a tooltip to visually expose its accessible name. All icon buttons must always show a tooltip ([#54498](https://github.com/WordPress/gutenberg/pull/54498)).
-   `Tooltip`: dynamically render in the DOM only when visible ([#54312](https://github.com/WordPress/gutenberg/pull/54312)).
-   `PaletteEdit`: Fix padding in RTL languages ([#54034](https://github.com/WordPress/gutenberg/pull/54034)).
-   `ToolbarItem`: Fix children not showing in rendered components ([#53314](https://github.com/WordPress/gutenberg/pull/53314)).
-   `CircularOptionPicker`: make focus styles resilient to button size changes ([#54196](https://github.com/WordPress/gutenberg/pull/54196)).
-   `InputControl`: Fix focus style size ([#54394](https://github.com/WordPress/gutenberg/pull/54394)).
-   `BorderControl`: Use standard focus style on BorderControl ([#54429](https://github.com/WordPress/gutenberg/pull/54429)).
-   `Color values`: Update borderFocus to ADMIN.theme ([#54425](https://github.com/WordPress/gutenberg/pull/54425)).

### Internal

-   `Toolbar/ToolbarDropdownMenu `: Convert to TypeScript ([#54321](https://github.com/WordPress/gutenberg/pull/54321)).
-   `Composite`: Convert to TypeScript ([#54028](https://github.com/WordPress/gutenberg/pull/54028)).
-   `BorderControl`: Refactor unit tests to use `userEvent` ([#54155](https://github.com/WordPress/gutenberg/pull/54155))
-   `FocusableIframe`: Convert to TypeScript ([#53979](https://github.com/WordPress/gutenberg/pull/53979)).
-   `Popover`: Remove unused `overlay` type from `positionToPlacement` utility function ([#54101](https://github.com/WordPress/gutenberg/pull/54101)).
-   `Higher Order` -- `with-focus-outside`: Convert to TypeScript ([#53980](https://github.com/WordPress/gutenberg/pull/53980)).
-   `IsolatedEventContainer`: Convert unit test to TypeScript ([#54316](https://github.com/WordPress/gutenberg/pull/54316)).
-   `Popover`: Remove `scroll` and `resize` listeners for iframe overflow parents and rely on recently added native Floating UI support ([#54286](https://github.com/WordPress/gutenberg/pull/54286)).
-   `Button`: Update documentation to remove the button `focus` prop ([#54397](https://github.com/WordPress/gutenberg/pull/54397)).
-   `Toolbar/ToolbarGroup`: Convert component to TypeScript ([#54317](https://github.com/WordPress/gutenberg/pull/54317)).
-   `Modal`: add more unit tests ([#54569](https://github.com/WordPress/gutenberg/pull/54569)).

### Experimental

-   `DropdownMenu` v2: Fix submenu chevron direction in RTL languages ([#54036](https://github.com/WordPress/gutenberg/pull/54036).

### New Features

-   `Tooltip`: Add new `hideOnClick` prop ([#54406](https://github.com/WordPress/gutenberg/pull/54406)).
-   `Tooltip`: Add `placement` prop to replace deprecated `position`([#54264](https://github.com/WordPress/gutenberg/pull/54264)).

## 25.7.0 (2023-08-31)

### Breaking Changes

-   Make the `Popover.Slot` optional and render popovers at the bottom of the document's body by default. ([#53889](https://github.com/WordPress/gutenberg/pull/53889), [#53982](https://github.com/WordPress/gutenberg/pull/53982)).

### Enhancements

-   `ProgressBar`: Add transition to determinate indicator ([#53877](https://github.com/WordPress/gutenberg/pull/53877)).
-   Prevent nested `SlotFillProvider` from rendering ([#53940](https://github.com/WordPress/gutenberg/pull/53940)).

### Bug Fixes

-   `SandBox`: Fix the cleanup method in useEffect ([#53796](https://github.com/WordPress/gutenberg/pull/53796)).
-   `PaletteEdit`: Fix the height of the `PaletteItems`. Don't rely on styles only present in the block editor ([#54000](https://github.com/WordPress/gutenberg/pull/54000)).

### Internal

-   `Shortcut`: Add Storybook stories ([#53627](https://github.com/WordPress/gutenberg/pull/53627)).
-   `SlotFill`: Do not render children when using `<Slot bubblesVirtually />`. ([#53272](https://github.com/WordPress/gutenberg/pull/53272))
-   Update `@floating-ui/react-dom` to the latest version ([#46845](https://github.com/WordPress/gutenberg/pull/46845)).

## 25.6.0 (2023-08-16)

### Enhancements

-   `Theme`: Expose via private APIs ([#53262](https://github.com/WordPress/gutenberg/pull/53262)).
-   `ProgressBar`: Use the theme system accent for indicator color ([#53347](https://github.com/WordPress/gutenberg/pull/53347)).
-   `ProgressBar`: Use gray 300 for track color ([#53349](https://github.com/WordPress/gutenberg/pull/53349)).
-   `Modal`: add `headerActions` prop to render buttons in the header. ([#53328](https://github.com/WordPress/gutenberg/pull/53328)).
-   `Snackbar`: Snackbar design and motion improvements ([#53248](https://github.com/WordPress/gutenberg/pull/53248))
-   `NumberControl`: Add `spinFactor` prop for adjusting the amount by which the spin controls change the value ([#52902](https://github.com/WordPress/gutenberg/pull/52902)).
-   `Modal:`: Nuance outside interactions ([#52994](https://github.com/WordPress/gutenberg/pull/52994)).
-   `Button`: Remove default border from the destructive button ([#53607](https://github.com/WordPress/gutenberg/pull/53607)).
-   Components: Move accent colors to theme context ([#53631](https://github.com/WordPress/gutenberg/pull/53631)).
-   `ProgressBar`: Use the new theme system accent for indicator color ([#53632](https://github.com/WordPress/gutenberg/pull/53632)).

### Bug Fixes

-   `Button`: add `:disabled` selector to reset hover color for disabled buttons ([#53411](https://github.com/WordPress/gutenberg/pull/53411)).

### Internal

-   `ControlGroup`, `FormGroup`, `ControlLabel`, `Spinner`: Remove unused `ui/` components from the codebase ([#52953](https://github.com/WordPress/gutenberg/pull/52953)).
-   `MenuItem`: Convert to TypeScript ([#53132](https://github.com/WordPress/gutenberg/pull/53132)).
-   `MenuItem`: Add Storybook stories ([#53613](https://github.com/WordPress/gutenberg/pull/53613)).
-   `MenuGroup`: Add Storybook stories ([#53090](https://github.com/WordPress/gutenberg/pull/53090)).
-   Components: Remove unnecessary utils ([#53679](https://github.com/WordPress/gutenberg/pull/53679)).

## 25.5.0 (2023-08-10)

### New Features

-   Add a new `ProgressBar` component. ([#53030](https://github.com/WordPress/gutenberg/pull/53030)).

### Enhancements

-   `ColorPalette`, `BorderControl`: Don't hyphenate hex value in `aria-label` ([#52932](https://github.com/WordPress/gutenberg/pull/52932)).
-   `MenuItemsChoice`, `MenuItem`: Support a `disabled` prop on a menu item ([#52737](https://github.com/WordPress/gutenberg/pull/52737)).
-   `TabPanel`: Introduce a new version of `TabPanel` with updated internals and improved adherence to ARIA guidance on `tabpanel` focus behavior while maintaining the same functionality and API surface.([#52133](https://github.com/WordPress/gutenberg/pull/52133)).

### Bug Fixes

-   `Modal`: Fix loss of focus when clicking outside ([#52653](https://github.com/WordPress/gutenberg/pull/52653)).

## 25.4.0 (2023-07-20)

### Enhancements

-   `TextControl`: Add `id` prop to allow for custom IDs in `TextControl`s ([#52028](https://github.com/WordPress/gutenberg/pull/52028)).
-   `Navigator`: Add `replace` option to `navigator.goTo()` and `navigator.goToParent()` ([#52456](https://github.com/WordPress/gutenberg/pull/52456)).

### Bug Fixes

-   `Popover`: Pin `react-dropdown-menu` version to avoid breaking changes in dependency updates. ([#52356](https://github.com/WordPress/gutenberg/pull/52356)).
-   `Item`: Unify focus style and add default font styles. ([#52495](https://github.com/WordPress/gutenberg/pull/52495)).
-   `Toolbar`: Fix toolbar items not being tabbable on the first render. ([#52613](https://github.com/WordPress/gutenberg/pull/52613))
-   `FormTokenField`: Fix token overflow when moving cursor left or right. ([#52662](https://github.com/WordPress/gutenberg/pull/52662))

## 25.3.0 (2023-07-05)

### Enhancements

-   `SelectControl`: Added option to set hidden options. ([#51545](https://github.com/WordPress/gutenberg/pull/51545))
-   `RangeControl`: Add `__next40pxDefaultSize` prop to opt into the new 40px default size ([#49105](https://github.com/WordPress/gutenberg/pull/49105)).
-   `Button`: Introduce `size` prop with `default`, `compact`, and `small` variants ([#51842](https://github.com/WordPress/gutenberg/pull/51842)).
-   `ItemGroup`: Update button focus state styles to target `:focus-visible` rather than `:focus`. ([#51787](https://github.com/WordPress/gutenberg/pull/51787)).
-   `Guide`: Don't show Close button when there is only one page, and use default button and accent/theme styling ([#52014](https://github.com/WordPress/gutenberg/pull/52014)).

### Bug Fixes

-   `ConfirmDialog`: Ensure onConfirm isn't called an extra time when submitting one of the buttons using the keyboard ([#51730](https://github.com/WordPress/gutenberg/pull/51730)).
-   `ZStack`: ZStack: fix component bounding box to match children ([#51836](https://github.com/WordPress/gutenberg/pull/51836)).
-   `Modal`: Add small top padding to the content so that avoid cutting off the visible outline when hovering items ([#51829](https://github.com/WordPress/gutenberg/pull/51829)).
-   `DropdownMenu`: fix icon style when dashicon is used ([#43574](https://github.com/WordPress/gutenberg/pull/43574)).
-   `UnitControl`: Fix crash when certain units are used ([#52211](https://github.com/WordPress/gutenberg/pull/52211)).
-   `Guide`: Place focus on the guide's container instead of its first tabbable ([#52300](https://github.com/WordPress/gutenberg/pull/52300)).

## 25.2.0 (2023-06-23)

### Enhancements

-   `UnitControl`: Revamp support for changing unit by typing ([#39303](https://github.com/WordPress/gutenberg/pull/39303)).
-   `Modal`: Update corner radius to be between buttons and the site view frame, in a 2-4-8 system. ([#51254](https://github.com/WordPress/gutenberg/pull/51254)).
-   `ItemGroup`: Update button focus state styles to be inline with other button focus states in the editor. ([#51576](https://github.com/WordPress/gutenberg/pull/51576)).
-   `ItemGroup`: Update button focus state styles to target `:focus-visible` rather than `:focus`. ([#51787](https://github.com/WordPress/gutenberg/pull/51787)).

### Bug Fixes

-   `Popover`: Allow legitimate 0 positions to update popover position ([#51320](https://github.com/WordPress/gutenberg/pull/51320)).
-   `Button`: Remove unnecessary margin from dashicon ([#51395](https://github.com/WordPress/gutenberg/pull/51395)).
-   `Autocomplete`: Announce how many results are available to screen readers when suggestions list first renders ([#51018](https://github.com/WordPress/gutenberg/pull/51018)).

### Internal

-   `ClipboardButton`: Convert to TypeScript ([#51334](https://github.com/WordPress/gutenberg/pull/51334)).
-   `Toolbar`: Replace `reakit` dependency with `@ariakit/react` ([#51623](https://github.com/WordPress/gutenberg/pull/51623)).

### Documentation

-   `SearchControl`: Improve documentation around usage of `label` prop ([#51781](https://github.com/WordPress/gutenberg/pull/51781)).

## 25.1.0 (2023-06-07)

### Enhancements

-   `BorderControl`: Improve color code readability in aria-label ([#51197](https://github.com/WordPress/gutenberg/pull/51197)).
-   `Dropdown` and `DropdownMenu`: use internal context system to automatically pick the toolbar popover variant when rendered inside the `Toolbar` component ([#51154](https://github.com/WordPress/gutenberg/pull/51154)).

### Bug Fixes

-   `FocalPointUnitControl`: Add aria-labels ([#50993](https://github.com/WordPress/gutenberg/pull/50993)).

### Enhancements

-   Wrapped `TabPanel` in a `forwardRef` call ([#50199](https://github.com/WordPress/gutenberg/pull/50199)).
-   `ColorPalette`: Improve readability of color name and value, and improve rendering of partially transparent colors ([#50450](https://github.com/WordPress/gutenberg/pull/50450)).
-   `Button`: Add `__next32pxSmallSize` prop to opt into the new 32px size when the `isSmall` prop is enabled ([#51012](https://github.com/WordPress/gutenberg/pull/51012)).
-   `ItemGroup`: Update styles so all SVGs inherit color from their parent element ([#50819](https://github.com/WordPress/gutenberg/pull/50819)).

### Experimental

-   `DropdownMenu` v2: Tweak styles ([#50967](https://github.com/WordPress/gutenberg/pull/50967), [#51097](https://github.com/WordPress/gutenberg/pull/51097)).
-   `DropdownMenu` v2: change default placement to match the legacy `DropdownMenu` component ([#51133](https://github.com/WordPress/gutenberg/pull/51133)).
-   `DropdownMenu` v2: Render in the default `Popover.Slot` ([#51046](https://github.com/WordPress/gutenberg/pull/51046)).

## 25.0.0 (2023-05-24)

### Breaking Changes

-   `DateTime`: Remove previously deprecated props, `__nextRemoveHelpButton` and `__nextRemoveResetButton` ([#50724](https://github.com/WordPress/gutenberg/pull/50724)).

### Internal

-   `Modal`: Remove children container's unused class name ([#50655](https://github.com/WordPress/gutenberg/pull/50655)).
-   `DropdownMenu`: Convert to TypeScript ([#50187](https://github.com/WordPress/gutenberg/pull/50187)).
-   Added experimental v2 of `DropdownMenu` ([#49473](https://github.com/WordPress/gutenberg/pull/49473)).
-   `ColorPicker`: its private `SelectControl` component no longer hides BackdropUI, thus making its focus state visible for keyboard users ([#50703](https://github.com/WordPress/gutenberg/pull/50703)).

### Bug Fixes

-   `ColorPicker`: Add an outline when the color picker select box is focused([#50609](https://github.com/WordPress/gutenberg/pull/50609)).
-   `InputControl`: Fix focus style to support Windows High Contrast mode ([#50772](https://github.com/WordPress/gutenberg/pull/50772)).
-   `ToggleGroupControl`: Fix focus and selected style to support Windows High Contrast mode ([#50785](https://github.com/WordPress/gutenberg/pull/50785)).
-   `SearchControl`: Adjust icon styles to fix alignment issues in the block inserter ([#50439](https://github.com/WordPress/gutenberg/pull/50439)).

### Enhancements

-   `Tooltip`: Update background color so tooltip boundaries are more visible in the site editor ([#50792](https://github.com/WordPress/gutenberg/pull/50792)).
-   `FontSizePicker`: Tweak the header spacing to be more consistent with other design tools ([#50855](https://github.com/WordPress/gutenberg/pull/50855)).

## 24.0.0 (2023-05-10)

### Breaking Changes

-   `onDragStart` in `<Draggable>` is now a synchronous function to allow setting additional data for `event.dataTransfer` ([#49673](https://github.com/WordPress/gutenberg/pull/49673)).

### Bug Fixes

-   `NavigableContainer`: do not trap focus in `TabbableContainer` ([#49846](https://github.com/WordPress/gutenberg/pull/49846)).
-   Update `<Button>` component to have a transparent background for its tertiary disabled state, to match its enabled state. ([#50496](https://github.com/WordPress/gutenberg/pull/50496)).

### Internal

-   `NavigableContainer`: Convert to TypeScript ([#49377](https://github.com/WordPress/gutenberg/pull/49377)).
-   `ToolbarItem`: Convert to TypeScript ([#49190](https://github.com/WordPress/gutenberg/pull/49190)).
-   Move rich-text related types to the rich-text package ([#49651](https://github.com/WordPress/gutenberg/pull/49651)).
-   `SlotFill`: simplified the implementation and removed unused code ([#50098](https://github.com/WordPress/gutenberg/pull/50098) and [#50133](https://github.com/WordPress/gutenberg/pull/50133)).

### Documentation

-   `TreeGrid`: Update docs with `data-expanded` attribute usage ([#50026](https://github.com/WordPress/gutenberg/pull/50026)).
-   Consolidate multiple versions of `README` and `CONTRIBUTING` docs, and add them to Storybook ([#50226](https://github.com/WordPress/gutenberg/pull/50226)).
-   `DimensionControl`: Use WordPress package instead of react in code example ([#50435](https://github.com/WordPress/gutenberg/pull/50435)).

### Enhancements

-   `FormTokenField`, `ComboboxControl`: Add `__next40pxDefaultSize` prop to opt into the new 40px default size, superseding the `__next36pxDefaultSize` prop ([#50261](https://github.com/WordPress/gutenberg/pull/50261)).
-   `Modal`: Add css class to children container ([#50099](https://github.com/WordPress/gutenberg/pull/50099)).
-   `Button`: Add `__next40pxDefaultSize` prop to opt into the new 40px default size ([#50254](https://github.com/WordPress/gutenberg/pull/50254)).
-   `PaletteEdit`: Allow custom popover configuration ([#49975](https://github.com/WordPress/gutenberg/pull/49975)).
-   Change the default color scheme to use the new WP Blueberry color. See PR description for instructions on how to restore the previous color scheme when using in a non-WordPress context ([#50193](https://github.com/WordPress/gutenberg/pull/50193)).
-   `CheckboxControl`, `CustomGradientPicker`, `FormToggle`, : Refactor and correct the focus style for consistency ([#50127](https://github.com/WordPress/gutenberg/pull/50127)).
-   `Button`, update spacing values in `has-text has-icon` buttons. ([#50277](https://github.com/WordPress/gutenberg/pull/50277)).
-   `Button`, remove custom padding applied to `tertiary` variant. ([#50276](https://github.com/WordPress/gutenberg/pull/50276)).
-   `Modal`: Correct padding for title less confirm variant. ([#50283](https://github.com/WordPress/gutenberg/pull/50283)).

## 23.9.0 (2023-04-26)

### Internal

-   `BottomSheetCell`: Refactor away from Lodash (mobile) ([#49794](https://github.com/WordPress/gutenberg/pull/49794)).
-   `parseStylesVariables()`: Refactor away from Lodash (mobile) ([#49794](https://github.com/WordPress/gutenberg/pull/49794)).
-   Remove Lodash dependency from components package ([#49794](https://github.com/WordPress/gutenberg/pull/49794)).
-   Tweak `WordPressComponent` type so `selector` property is optional ([#49960](https://github.com/WordPress/gutenberg/pull/49960)).
-   Update `Modal` appearance on small screens ([#50039](https://github.com/WordPress/gutenberg/pull/50039)).
-   Update the framer motion dependency to the latest version `10.11.6` ([#49822](https://github.com/WordPress/gutenberg/pull/49822)).

### Enhancements

-   `Draggable`: Add `appendToOwnerDocument` prop to allow elementId based elements to be attached to the ownerDocument body ([#49911](https://github.com/WordPress/gutenberg/pull/49911)).
-   `TreeGrid`: Modify keyboard navigation code to use a data-expanded attribute if aria-expanded is to be controlled outside of the TreeGrid component ([#48461](https://github.com/WordPress/gutenberg/pull/48461)).
-   `Modal`: Equalize internal spacing ([#49890](https://github.com/WordPress/gutenberg/pull/49890)).
-   `Modal`: Increased border radius ([#49870](https://github.com/WordPress/gutenberg/pull/49870)).
-   `Modal`: Updated spacing / dimensions of `isFullScreen` ([#49894](https://github.com/WordPress/gutenberg/pull/49894)).
-   `SlotFill`: Added util for creating private SlotFills and supporting Symbol keys ([#49819](https://github.com/WordPress/gutenberg/pull/49819)).
-   `IconType`: Export for external use ([#49649](https://github.com/WordPress/gutenberg/pull/49649)).

### Bug Fixes

-   `CheckboxControl`: Add support custom IDs ([#49977](https://github.com/WordPress/gutenberg/pull/49977)).

### Documentation

-   `Autocomplete`: Add heading and fix type for `onReplace` in README. ([#49798](https://github.com/WordPress/gutenberg/pull/49798)).
-   `Autocomplete`: Update `Usage` section in README. ([#49965](https://github.com/WordPress/gutenberg/pull/49965)).

## 23.8.0 (2023-04-12)

### Internal

-   `Mobile` Refactor of the KeyboardAwareFlatList component.
-   Update `reakit` dependency to 1.3.11 ([#49763](https://github.com/WordPress/gutenberg/pull/49763)).

### Enhancements

-   `DropZone`: Smooth animation ([#49517](https://github.com/WordPress/gutenberg/pull/49517)).
-   `Navigator`: Add `skipFocus` property in `NavigateOptions`. ([#49350](https://github.com/WordPress/gutenberg/pull/49350)).
-   `Spinner`: add explicit opacity and background styles ([#49695](https://github.com/WordPress/gutenberg/pull/49695)).
-   Make TypeScript types available for consumers ([#49229](https://github.com/WordPress/gutenberg/pull/49229)).

### Bug Fixes

-   `Snackbar`: Fix insufficient color contrast on hover ([#49682](https://github.com/WordPress/gutenberg/pull/49682)).

## 23.7.0 (2023-03-29)

### Internal

-   `Animate`: Convert to TypeScript ([#49243](https://github.com/WordPress/gutenberg/pull/49243)).
-   `CustomGradientPicker`: Convert to TypeScript ([#48929](https://github.com/WordPress/gutenberg/pull/48929)).
-   `ColorPicker`: Convert to TypeScript ([#49214](https://github.com/WordPress/gutenberg/pull/49214)).
-   `GradientPicker`: Convert to TypeScript ([#48316](https://github.com/WordPress/gutenberg/pull/48316)).
-   `FormTokenField`: Add a `__nextHasNoMarginBottom` prop to start opting into the margin-free styles ([48609](https://github.com/WordPress/gutenberg/pull/48609)).
-   `QueryControls`: Replace bottom margin overrides with `__nextHasNoMarginBottom`([47515](https://github.com/WordPress/gutenberg/pull/47515)).

### Enhancements

-   `CustomGradientPicker`: improve initial state UI ([#49146](https://github.com/WordPress/gutenberg/pull/49146)).
-   `AnglePickerControl`: Style to better fit in narrow contexts and improve RTL layout ([#49046](https://github.com/WordPress/gutenberg/pull/49046)).
-   `ImageSizeControl`: Use large 40px sizes ([#49113](https://github.com/WordPress/gutenberg/pull/49113)).

### Bug Fixes

-   `CircularOptionPicker`: force swatches to visually render on top of the rest of the component's content ([#49245](https://github.com/WordPress/gutenberg/pull/49245)).
-   `InputControl`: Fix misaligned textarea input control ([#49116](https://github.com/WordPress/gutenberg/pull/49116)).
-   `ToolsPanel`: Ensure consistency in menu item order ([#49222](https://github.com/WordPress/gutenberg/pull/49222)).
-   `TabPanel`: fix initial tab selection & focus management ([#49368](https://github.com/WordPress/gutenberg/pull/49368)).

### Internal

-   `DuotonePicker`, `DuotoneSwatch`: Convert to TypeScript ([#49060](https://github.com/WordPress/gutenberg/pull/49060)).

## 23.6.0 (2023-03-15)

### Enhancements

-   `FontSizePicker`: Allow custom units for custom font size control ([#48468](https://github.com/WordPress/gutenberg/pull/48468)).
-   `Navigator`: Disable initial screen animation ([#49062](https://github.com/WordPress/gutenberg/pull/49062)).
-   `FormTokenField`: Hide suggestions list on blur event if the input value is invalid ([#48785](https://github.com/WordPress/gutenberg/pull/48785)).

### Bug Fixes

-   `ResponsiveWrapper`: use `aspect-ratio` CSS prop, add support for `SVG` elements ([#48573](https://github.com/WordPress/gutenberg/pull/48573).
-   `ResizeTooltip`: Use `default.fontFamily` on tooltip ([#48805](https://github.com/WordPress/gutenberg/pull/48805).

### Internal

-   `Guide`: Convert to TypeScript ([#47493](https://github.com/WordPress/gutenberg/pull/47493)).
-   `SelectControl`: improve prop types for single vs multiple selection ([#47390](https://github.com/WordPress/gutenberg/pull/47390)).
-   `Navigation`: Convert to TypeScript ([#48742](https://github.com/WordPress/gutenberg/pull/48742)).
-   `PanelBody`: Convert to TypeScript ([#47702](https://github.com/WordPress/gutenberg/pull/47702)).
-   `withFilters` HOC: Convert to TypeScript ([#48721](https://github.com/WordPress/gutenberg/pull/48721)).
-   `withFallbackStyles` HOC: Convert to TypeScript ([#48720](https://github.com/WordPress/gutenberg/pull/48720)).
-   `withFocusReturn` HOC: Convert to TypeScript ([#48748](https://github.com/WordPress/gutenberg/pull/48748)).
-   `navigateRegions` HOC: Convert to TypeScript ([#48632](https://github.com/WordPress/gutenberg/pull/48632)).
-   `withSpokenMessages`: HOC: Convert to TypeScript ([#48163](https://github.com/WordPress/gutenberg/pull/48163)).
-   `withNotices`: HOC: Convert to TypeScript ([#49088](https://github.com/WordPress/gutenberg/pull/49088)).
-   `ToolbarButton`: Convert to TypeScript ([#47750](https://github.com/WordPress/gutenberg/pull/47750)).
-   `DimensionControl(Experimental)`: Convert to TypeScript ([#47351](https://github.com/WordPress/gutenberg/pull/47351)).
-   `PaletteEdit`: Convert to TypeScript ([#47764](https://github.com/WordPress/gutenberg/pull/47764)).
-   `QueryControls`: Refactor away from Lodash (`.groupBy`) ([#48779](https://github.com/WordPress/gutenberg/pull/48779)).
-   `ToolbarContext`: Convert to TypeScript ([#49002](https://github.com/WordPress/gutenberg/pull/49002)).

## 23.5.0 (2023-03-01)

### Enhancements

-   `ToolsPanel`: Separate reset all filter registration from items registration and support global resets ([#48123](https://github.com/WordPress/gutenberg/pull/48123)).

### Internal

-   `CircularOptionPicker`: Convert to TypeScript ([#47937](https://github.com/WordPress/gutenberg/pull/47937)).
-   `TabPanel`: Improve unit test in preparation for controlled component updates ([#48086](https://github.com/WordPress/gutenberg/pull/48086)).
-   `Autocomplete`: performance: avoid setting state on every value change ([#48485](https://github.com/WordPress/gutenberg/pull/48485)).
-   `Higher Order` -- `with-constrained-tabbing`: Convert to TypeScript ([#48162](https://github.com/WordPress/gutenberg/pull/48162)).
-   `Autocomplete`: Convert to TypeScript ([#47751](https://github.com/WordPress/gutenberg/pull/47751)).
-   `Autocomplete`: avoid calling setState on input ([#48565](https://github.com/WordPress/gutenberg/pull/48565)).

## 23.4.0 (2023-02-15)

### Bug Fixes

-   `ToolsPanel`: fix type inconsistencies between types, docs and normal component usage ([47944](https://github.com/WordPress/gutenberg/pull/47944)).
-   `SelectControl`: Fix styling when `multiple` prop is enabled ([#47893](https://github.com/WordPress/gutenberg/pull/43213)).
-   `useAutocompleteProps`, `Autocomplete`: Make accessible when rendered in an iframe ([#47907](https://github.com/WordPress/gutenberg/pull/47907)).

### Enhancements

-   `ColorPalette`, `GradientPicker`, `PaletteEdit`, `ToolsPanel`: add new props to set a custom heading level ([43848](https://github.com/WordPress/gutenberg/pull/43848) and [#47788](https://github.com/WordPress/gutenberg/pull/47788)).
-   `ColorPalette`: ensure text label contrast checking works with CSS variables ([#47373](https://github.com/WordPress/gutenberg/pull/47373)).
-   `Navigator`: Support dynamic paths with parameters ([#47827](https://github.com/WordPress/gutenberg/pull/47827)).
-   `Navigator`: Support hierarchical paths navigation and add `NavigatorToParentButton` component ([#47883](https://github.com/WordPress/gutenberg/pull/47883)).

### Internal

-   `NavigatorButton`: Reuse `Button` types ([47754](https://github.com/WordPress/gutenberg/pull/47754)).
-   `CustomSelectControl`: lock the `__experimentalShowSelectedHint` prop ([#47229](https://github.com/WordPress/gutenberg/pull/47229)).
-   Lock the `__experimentalPopoverPositionToPlacement` function and rename it to `__experimentalPopoverLegacyPositionToPlacement` ([#47505](https://github.com/WordPress/gutenberg/pull/47505)).
-   `ComboboxControl`: Convert to TypeScript ([#47581](https://github.com/WordPress/gutenberg/pull/47581)).
-   `Panel`, `PanelHeader`, `PanelRow`: Convert to TypeScript ([#47259](https://github.com/WordPress/gutenberg/pull/47259)).
-   `BoxControl`: Convert to TypeScript ([#47622](https://github.com/WordPress/gutenberg/pull/47622)).
-   `AnglePickerControl`: Convert to TypeScript ([#45820](https://github.com/WordPress/gutenberg/pull/45820)).
-   `ResizableBox`: refactor styles to TypeScript ([47756](https://github.com/WordPress/gutenberg/pull/47756)).
-   `BorderBoxControl`: migrate tests to TypeScript, remove act() call ([47755](https://github.com/WordPress/gutenberg/pull/47755)).
-   `Toolbar`: Convert to TypeScript ([#47087](https://github.com/WordPress/gutenberg/pull/47087)).
-   `MenuItemsChoice`: Convert to TypeScript ([#47180](https://github.com/WordPress/gutenberg/pull/47180)).
-   `ToolsPanel`: Allow display of optional items when values are updated externally to item controls ([47727](https://github.com/WordPress/gutenberg/pull/47727)).
-   `ToolsPanel`: Ensure display of optional items when values are updated externally and multiple blocks selected ([47864](https://github.com/WordPress/gutenberg/pull/47864)).
-   `Navigator`: add more pattern matching tests, refine existing tests ([47910](https://github.com/WordPress/gutenberg/pull/47910)).
-   `ToolsPanel`: Refactor Storybook examples to TypeScript ([47944](https://github.com/WordPress/gutenberg/pull/47944)).
-   `ToolsPanel`: Refactor unit tests to TypeScript ([48275](https://github.com/WordPress/gutenberg/pull/48275)).

## 23.3.0 (2023-02-01)

### Deprecations

-   `NumberControl`: Clarify deprecation message about `hideHTMLArrows` prop ([#47370](https://github.com/WordPress/gutenberg/pull/47370)).

### Enhancements

-   `Dropdown`: deprecate `position` prop, use `popoverProps` instead ([46865](https://github.com/WordPress/gutenberg/pull/46865)).
-   `Button`: improve padding for buttons with icon and text. ([46764](https://github.com/WordPress/gutenberg/pull/46764)).
-   `ColorPalette`: Use computed color when css variable is passed to `ColorPicker` ([47181](https://github.com/WordPress/gutenberg/pull/47181)).
-   `Popover`: add `overlay` option to the `placement` prop ([47004](https://github.com/WordPress/gutenberg/pull/47004)).

### Internal

-   `Toolbar`: unify Storybook examples under one file, migrate from knobs to controls ([47117](https://github.com/WordPress/gutenberg/pull/47117)).
-   `DropdownMenu`: migrate Storybook to controls ([47149](https://github.com/WordPress/gutenberg/pull/47149)).
-   Removed deprecated `@storybook/addon-knobs` dependency from the package ([47152](https://github.com/WordPress/gutenberg/pull/47152)).
-   `ColorListPicker`: Convert to TypeScript ([#46358](https://github.com/WordPress/gutenberg/pull/46358)).
-   `KeyboardShortcuts`: Convert to TypeScript ([#47429](https://github.com/WordPress/gutenberg/pull/47429)).
-   `ColorPalette`, `BorderControl`, `GradientPicker`: refine types and logic around single vs multiple palettes ([#47384](https://github.com/WordPress/gutenberg/pull/47384)).
-   `Button`: Convert to TypeScript ([#46997](https://github.com/WordPress/gutenberg/pull/46997)).
-   `QueryControls`: Convert to TypeScript ([#46721](https://github.com/WordPress/gutenberg/pull/46721)).
-   `TreeGrid`: Convert to TypeScript ([#47516](https://github.com/WordPress/gutenberg/pull/47516)).
-   `Notice`: refactor to TypeScript ([47118](https://github.com/WordPress/gutenberg/pull/47118)).
-   `Popover`: Take iframe element scaling into account ([47004](https://github.com/WordPress/gutenberg/pull/47004)).

### Bug Fixes

-   `TabPanel`: Fix initial tab selection when the tab declaration is lazily added to the `tabs` array ([47100](https://github.com/WordPress/gutenberg/pull/47100)).
-   `InputControl`: Avoid the "controlled to uncontrolled" warning by forcing the internal `<input />` element to be always in controlled mode ([47250](https://github.com/WordPress/gutenberg/pull/47250)).

## 23.2.0 (2023-01-11)

### Internal

-   `AlignmentMatrixControl`: Update center cell label to 'Center' instead of 'Center Center' ([#46852](https://github.com/WordPress/gutenberg/pull/46852)).
-   `Toolbar`: move all subcomponents under the same folder ([46951](https://github.com/WordPress/gutenberg/pull/46951)).
-   `Dashicon`: remove unnecessary type for `className` prop ([46849](https://github.com/WordPress/gutenberg/pull/46849)).
-   `ColorPicker` & `QueryControls`: Replace bottom margin overrides with `__nextHasNoMarginBottom` ([#46448](https://github.com/WordPress/gutenberg/pull/46448)).
-   `SandBox`: Convert to TypeScript ([#46478](https://github.com/WordPress/gutenberg/pull/46478)).
-   `ResponsiveWrapper`: Convert to TypeScript ([#46480](https://github.com/WordPress/gutenberg/pull/46480)).
-   `ItemGroup`: migrate Storybook to controls, refactor to TypeScript ([46945](https://github.com/WordPress/gutenberg/pull/46945)).

### Bug Fixes

-   `Placeholder`: set fixed right margin for label's icon ([46918](https://github.com/WordPress/gutenberg/pull/46918)).
-   `TreeGrid`: Fix right-arrow keyboard navigation when a row contains more than two focusable elements ([46998](https://github.com/WordPress/gutenberg/pull/46998)).

## 23.1.0 (2023-01-02)

### Breaking Changes

-   `ColorPalette`: The experimental `__experimentalHasMultipleOrigins` prop has been removed ([#46315](https://github.com/WordPress/gutenberg/pull/46315)).

## 23.0.0 (2022-12-14)

### Breaking Changes

-   Updated dependencies to require React 18 ([45235](https://github.com/WordPress/gutenberg/pull/45235))

### New Features

-   `TabPanel`: support manual tab activation ([#46004](https://github.com/WordPress/gutenberg/pull/46004)).
-   `TabPanel`: support disabled prop for tab buttons ([#46471](https://github.com/WordPress/gutenberg/pull/46471)).
-   `BaseControl`: Add `useBaseControlProps` hook to help generate id-releated props ([#46170](https://github.com/WordPress/gutenberg/pull/46170)).

### Bug Fixes

-   `ColorPalette`: show "Clear" button even when colors array is empty ([#46001](https://github.com/WordPress/gutenberg/pull/46001)).
-   `InputControl`: Fix internal `Flex` wrapper usage that could add an unintended `height: 100%` ([#46213](https://github.com/WordPress/gutenberg/pull/46213)).
-   `Navigator`: Allow calling `goTo` and `goBack` twice in one render cycle ([#46391](https://github.com/WordPress/gutenberg/pull/46391)).
-   `Modal`: Fix unexpected modal closing in IME Composition ([#46453](https://github.com/WordPress/gutenberg/pull/46453)).
-   `Toolbar`: Fix duplicate focus style on anchor link button ([#46759](https://github.com/WordPress/gutenberg/pull/46759)).
-   `useNavigateRegions`: Ensure region navigation picks the next region based on where the current user focus is located instead of starting at the beginning ([#44883](https://github.com/WordPress/gutenberg/pull/44883)).
-   `ComboboxControl`: Fix unexpected behaviour in IME Composition ([#46827](https://github.com/WordPress/gutenberg/pull/46827)).

### Enhancements

-   `TabPanel`: Simplify tab-focus style. ([#46276](https://github.com/WordPress/gutenberg/pull/46276)).
-   `TabPanel`: Add ability to set icon only tab buttons ([#45005](https://github.com/WordPress/gutenberg/pull/45005)).
-   `InputControl`, `NumberControl`, `UnitControl`: Add `help` prop for additional description ([#45931](https://github.com/WordPress/gutenberg/pull/45931)).
-   `BorderControl`, `ColorPicker` & `QueryControls`: Replace bottom margin overrides with `__nextHasNoMarginBottom` ([#45985](https://github.com/WordPress/gutenberg/pull/45985)).
-   `CustomSelectControl`, `UnitControl`: Add `onFocus` and `onBlur` props ([#46096](https://github.com/WordPress/gutenberg/pull/46096)).
-   `ResizableBox`: Prevent unnecessary paint on resize handles ([#46196](https://github.com/WordPress/gutenberg/pull/46196)).
-   `Popover`: Prevent unnecessary paint caused by using outline ([#46201](https://github.com/WordPress/gutenberg/pull/46201)).
-   `PaletteEdit`: Global styles: add onChange actions to color palette items [#45681](https://github.com/WordPress/gutenberg/pull/45681).
-   Lighten the border color on control components ([#46252](https://github.com/WordPress/gutenberg/pull/46252)).
-   `Popover`: Prevent unnecessary paint when scrolling by using transform instead of top/left positionning ([#46187](https://github.com/WordPress/gutenberg/pull/46187)).
-   `CircularOptionPicker`: Prevent unecessary paint on hover ([#46197](https://github.com/WordPress/gutenberg/pull/46197)).

### Experimental

-   `TextControl`: Restrict `type` prop to `email`, `number`, `password`, `tel`, `text`, `search` or `url` ([#45433](https://github.com/WordPress/gutenberg/pull/45433/)).

### Internal

-   `useControlledValue`: let TypeScript infer the return type ([#46164](https://github.com/WordPress/gutenberg/pull/46164)).
-   `LinkedButton`: remove unnecessary `span` tag ([#46063](https://github.com/WordPress/gutenberg/pull/46063)).
-   NumberControl: refactor styles/tests/stories to TypeScript, replace fireEvent with user-event ([#45990](https://github.com/WordPress/gutenberg/pull/45990)).
-   `useBaseField`: Convert to TypeScript ([#45712](https://github.com/WordPress/gutenberg/pull/45712)).
-   `Dashicon`: Convert to TypeScript ([#45924](https://github.com/WordPress/gutenberg/pull/45924)).
-   `PaletteEdit`: add follow up changelog for #45681 and tests [#46095](https://github.com/WordPress/gutenberg/pull/46095).
-   `AlignmentMatrixControl`: Convert to TypeScript ([#46162](https://github.com/WordPress/gutenberg/pull/46162)).
-   `Theme`: Remove public export ([#46427](https://github.com/WordPress/gutenberg/pull/46427)).
-   `Autocomplete`: Refactor away from `_.find()` ([#46537](https://github.com/WordPress/gutenberg/pull/46537)).
-   `TabPanel`: Refactor away from `_.find()` ([#46537](https://github.com/WordPress/gutenberg/pull/46537)).
-   `BottomSheetPickerCell`: Refactor away from `_.find()` for mobile ([#46537](https://github.com/WordPress/gutenberg/pull/46537)).
-   Refactor global styles context away from `_.find()` for mobile ([#46537](https://github.com/WordPress/gutenberg/pull/46537)).
-   `Dropdown`: Convert to TypeScript ([#45787](https://github.com/WordPress/gutenberg/pull/45787)).

### Documentation

-   `Tooltip`: Add readme and unit tests for `shortcut` prop ([#46092](https://github.com/WordPress/gutenberg/pull/46092)).

## 22.1.0 (2022-11-16)

### Enhancements

-   `ColorPalette`, `BorderBox`, `BorderBoxControl`: polish and DRY prop types, add default values ([#45463](https://github.com/WordPress/gutenberg/pull/45463)).
-   `TabPanel`: Add ability to set icon only tab buttons ([#45005](https://github.com/WordPress/gutenberg/pull/45005)).

### Internal

-   `AnglePickerControl`: remove `:focus-visible' outline on `CircleOutlineWrapper` ([#45758](https://github.com/WordPress/gutenberg/pull/45758))

### Bug Fixes

-   `FormTokenField`: Fix duplicate input in IME composition ([#45607](https://github.com/WordPress/gutenberg/pull/45607)).
-   `Autocomplete`: Check key events more strictly in IME composition ([#45626](https://github.com/WordPress/gutenberg/pull/45626)).
-   `Autocomplete`: Fix unexpected block insertion during IME composition ([#45510](https://github.com/WordPress/gutenberg/pull/45510)).
-   `Icon`: Making size prop work for icon components using dash icon strings ([#45593](https://github.com/WordPress/gutenberg/pull/45593))
-   `ToolsPanelItem`: Prevent unintended calls to onDeselect when parent panel is remounted and item is rendered via SlotFill ([#45673](https://github.com/WordPress/gutenberg/pull/45673))
-   `ColorPicker`: Prevent all number fields from becoming "0" when one of them is an empty string ([#45649](https://github.com/WordPress/gutenberg/pull/45649)).
-   `ToggleControl`: Fix toggle control label text overflow ([#45962](https://github.com/WordPress/gutenberg/pull/45962)).

### Internal

-   `ToolsPanel`: Update to fix `exhaustive-deps` eslint rule ([#45715](https://github.com/WordPress/gutenberg/pull/45715)).
-   `PaletteEditListView`: Update to ignore `exhaustive-deps` eslint rule ([#45467](https://github.com/WordPress/gutenberg/pull/45467)).
-   `Popover`: Update to pass `exhaustive-deps` eslint rule ([#45656](https://github.com/WordPress/gutenberg/pull/45656)).
-   `Flex`: Update to pass `exhaustive-deps` eslint rule ([#45528](https://github.com/WordPress/gutenberg/pull/45528)).
-   `withNotices`: Update to pass `exhaustive-deps` eslint rule ([#45530](https://github.com/WordPress/gutenberg/pull/45530)).
-   `ItemGroup`: Update to pass `exhaustive-deps` eslint rule ([#45531](https://github.com/WordPress/gutenberg/pull/45531)).
-   `TabPanel`: Update to pass `exhaustive-deps` eslint rule ([#45660](https://github.com/WordPress/gutenberg/pull/45660)).
-   `NavigatorScreen`: Update to pass `exhaustive-deps` eslint rule ([#45648](https://github.com/WordPress/gutenberg/pull/45648)).
-   `Draggable`: Convert to TypeScript ([#45471](https://github.com/WordPress/gutenberg/pull/45471)).
-   `MenuGroup`: Convert to TypeScript ([#45617](https://github.com/WordPress/gutenberg/pull/45617)).
-   `useCx`: fix story to satisfy the `react-hooks/exhaustive-deps` eslint rule ([#45614](https://github.com/WordPress/gutenberg/pull/45614))
-   Activate the `react-hooks/exhuastive-deps` eslint rule for the Components package ([#41166](https://github.com/WordPress/gutenberg/pull/41166))
-   `Snackbar`: Convert to TypeScript ([#45472](https://github.com/WordPress/gutenberg/pull/45472)).

### Experimental

-   `ToggleGroupControl`: Only show enclosing border when `isBlock` and not `isDeselectable` ([#45492](https://github.com/WordPress/gutenberg/pull/45492)).
-   `Theme`: Add support for custom `background` color ([#45466](https://github.com/WordPress/gutenberg/pull/45466)).

## 22.0.0 (2022-11-02)

### Breaking Changes

-   `Popover`: The deprecated `range` and `__unstableShift` props have been removed ([#45195](https://github.com/WordPress/gutenberg/pull/45195)).

### Deprecations

-   `Popover`: the deprecation messages for anchor-related props (`anchorRef`, `anchorRect`, `getAnchorRect`) have been updated ([#45195](https://github.com/WordPress/gutenberg/pull/45195)).
-   `RadioGroup`: Mark as deprecated, in favor of `RadioControl` and `ToggleGroupControl` ([#45389](https://github.com/WordPress/gutenberg/pull/45389)).
-   `Popover`: the deprecation messages for anchor-related props (`anchorRef`, `anchorRect`, `getAnchorRect`) have been updated. ([#45195](https://github.com/WordPress/gutenberg/pull/45195)).
-   `Popover`: The `isAlternate` prop has been replaced with a `variant` prop that can be called with the `'toolbar'` string ([#45137](https://github.com/WordPress/gutenberg/pull/45137)).

### New Features

-   `BoxControl` & `CustomSelectControl`: Add `onMouseOver` and `onMouseOut` callback props to allow handling of these events by parent components ([#44955](https://github.com/WordPress/gutenberg/pull/44955))
-   `Popover`: A `variant` prop has been added to style popovers, with `'unstyled'` and `'toolbar'` possible values ([#45137](https://github.com/WordPress/gutenberg/pull/45137)).

### Enhancements

-   `FontSizePicker`: Pass the preset object to the onChange callback to allow conversion from preset slugs to CSS vars ([#44967](https://github.com/WordPress/gutenberg/pull/44967)).
-   `FontSizePicker`: Improved slider design when `withSlider` is set ([#44598](https://github.com/WordPress/gutenberg/pull/44598)).
-   `ToggleControl`: Improved types for the `help` prop, covering the dynamic render function option, and enabled the dynamic `help` behavior only for a controlled component ([#45279](https://github.com/WordPress/gutenberg/pull/45279)).
-   `BorderControl` & `BorderBoxControl`: Replace `__next36pxDefaultSize` with "default" and "large" size variants ([#41860](https://github.com/WordPress/gutenberg/pull/41860)).
-   `UnitControl`: Remove outer wrapper to normalize className placement ([#41860](https://github.com/WordPress/gutenberg/pull/41860)).
-   `ColorPalette`: Fix transparent checkered background pattern ([#45295](https://github.com/WordPress/gutenberg/pull/45295)).
-   `ToggleGroupControl`: Add `isDeselectable` prop to allow deselecting the selected option ([#45123](https://github.com/WordPress/gutenberg/pull/45123)).
-   `FontSizePicker`: Improve hint text shown next to 'Font size' label ([#44966](https://github.com/WordPress/gutenberg/pull/44966)).

### Bug Fixes

-   `useNavigateRegions`: Add new keyboard shortcut alias to cover backtick and tilde keys inconsistencies across browsers ([#45019](https://github.com/WordPress/gutenberg/pull/45019)).
-   `Button`: Tweak the destructive button primary, link, and default variants ([#44427](https://github.com/WordPress/gutenberg/pull/44427)).
-   `UnitControl`: Fix `disabled` style is overridden by core `form.css` style ([#45250](https://github.com/WordPress/gutenberg/pull/45250)).
-   `ItemGroup`: fix RTL `Item` styles when rendered as a button ([#45280](https://github.com/WordPress/gutenberg/pull/45280)).
-   `Button`: Fix RTL alignment for buttons containing an icon and text ([#44787](https://github.com/WordPress/gutenberg/pull/44787)).
-   `TabPanel`: Call `onSelect()` on every tab selection, regardless of whether it was triggered by user interaction ([#44028](https://github.com/WordPress/gutenberg/pull/44028)).
-   `FontSizePicker`: Fallback to font size `slug` if `name` is undefined ([#45041](https://github.com/WordPress/gutenberg/pull/45041)).
-   `AutocompleterUI`: fix issue where autocompleter UI would appear on top of other UI elements ([#44795](https://github.com/WordPress/gutenberg/pull/44795/))
-   `ExternalLink`: Fix to re-enable support for `onClick` event handler ([#45214](https://github.com/WordPress/gutenberg/pull/45214)).
-   `InputControl`: Allow inline styles to be applied to the wrapper not inner input ([#45340](https://github.com/WordPress/gutenberg/pull/45340/))

### Internal

-   `BorderBoxControl`: Convert stories to TypeScript and use Controls ([#45002](https://github.com/WordPress/gutenberg/pull/45002)).
-   `Disabled`: add a note in the docs about the lack of polyfill for the `inert` attribute ([#45272](https://github.com/WordPress/gutenberg/pull/45272))
-   `Snackbar`: updated to satisfy `react/exhaustive-deps` eslint rule ([#44934](https://github.com/WordPress/gutenberg/pull/44934))
-   `AnglePickerControl`: Set Storybook Label control type to 'text' ([#45122](https://github.com/WordPress/gutenberg/pull/45122)).
-   `SlotFill`: updated to satisfy `react/exhaustive-deps` eslint rule ([#44403](https://github.com/WordPress/gutenberg/pull/44403))
-   `Context`: updated to ignore `react/exhaustive-deps` eslint rule ([#45044](https://github.com/WordPress/gutenberg/pull/45044))
-   `Button`: Refactor Storybook to controls and align docs ([#44105](https://github.com/WordPress/gutenberg/pull/44105)).
-   `TabPanel`: updated to satisfy `react/exhaustive-deps` eslint rule ([#44935](https://github.com/WordPress/gutenberg/pull/44935))
-   `ColorPalette`: Convert to TypeScript ([#44632](https://github.com/WordPress/gutenberg/pull/44632)).
-   `UnitControl`: Add tests ([#45260](https://github.com/WordPress/gutenberg/pull/45260)).
-   `Disabled`: Refactor the component to rely on the HTML `inert` attribute.
-   `CustomGradientBar`: Refactor away from Lodash ([#45367](https://github.com/WordPress/gutenberg/pull/45367/)).
-   `TextControl`: Set Storybook control types on `help`, `label` and `type` ([#45405](https://github.com/WordPress/gutenberg/pull/45405)).
-   `Autocomplete`: use Popover's new `placement` prop instead of legacy `position` prop ([#44396](https://github.com/WordPress/gutenberg/pull/44396/)).
-   `SelectControl`: Add `onChange`, `onBlur` and `onFocus` to storybook actions ([#45432](https://github.com/WordPress/gutenberg/pull/45432/)).
-   `FontSizePicker`: Add more comprehensive tests ([#45298](https://github.com/WordPress/gutenberg/pull/45298)).
-   `FontSizePicker`: Refactor to use components instead of helper functions ([#44891](https://github.com/WordPress/gutenberg/pull/44891)).

### Experimental

-   `NumberControl`: Replace `hideHTMLArrows` prop with `spinControls` prop. Allow custom spin controls via `spinControls="custom"` ([#45333](https://github.com/WordPress/gutenberg/pull/45333)).

### Experimental

-   Theming: updated Components package to utilize the new `accent` prop of the experimental `Theme` component.

## 21.3.0 (2022-10-19)

### Bug Fixes

-   `FontSizePicker`: Ensure that fluid font size presets appear correctly in the UI controls ([#44791](https://github.com/WordPress/gutenberg/pull/44791)).
-   `ToggleGroupControl`: Remove unsupported `disabled` prop from types, and correctly mark `label` prop as required ([#45114](https://github.com/WordPress/gutenberg/pull/45114)).
-   `Navigator`: prevent partially hiding focus ring styles, by removing unnecessary overflow rules on `NavigatorScreen` ([#44973](https://github.com/WordPress/gutenberg/pull/44973)).
-   `Navigator`: restore focus only once per location ([#44972](https://github.com/WordPress/gutenberg/pull/44972)).

### Documentation

-   `VisuallyHidden`: Add some notes on best practices around stacking contexts when using this component ([#44867](https://github.com/WordPress/gutenberg/pull/44867)).

### Internal

-   `Modal`: Convert to TypeScript ([#42949](https://github.com/WordPress/gutenberg/pull/42949)).
-   `Sandbox`: Use `toString` to create observe and resize script string ([#42872](https://github.com/WordPress/gutenberg/pull/42872)).
-   `Navigator`: refactor unit tests to TypeScript and to `user-event` ([#44970](https://github.com/WordPress/gutenberg/pull/44970)).
-   `Navigator`: Refactor Storybook code to TypeScript and controls ([#44979](https://github.com/WordPress/gutenberg/pull/44979)).
-   `withFilters`: Refactor away from `_.without()` ([#44980](https://github.com/WordPress/gutenberg/pull/44980/)).
-   `withFocusReturn`: Refactor tests to `@testing-library/react` ([#45012](https://github.com/WordPress/gutenberg/pull/45012)).
-   `ToolsPanel`: updated to satisfy `react/exhaustive-deps` eslint rule ([#45028](https://github.com/WordPress/gutenberg/pull/45028))
-   `Tooltip`: updated to ignore `react/exhaustive-deps` eslint rule ([#45043](https://github.com/WordPress/gutenberg/pull/45043))

## 21.2.0 (2022-10-05)

### Enhancements

-   `FontSizePicker`: Updated to take up full width of its parent and have a 40px Reset button when `size` is `__unstable-large` ([44559](https://github.com/WordPress/gutenberg/pull/44559)).
-   `BorderBoxControl`: Omit unit select when width values are mixed ([#44592](https://github.com/WordPress/gutenberg/pull/44592))
-   `BorderControl`: Add ability to disable unit selection ([#44592](https://github.com/WordPress/gutenberg/pull/44592))

### Bug Fixes

-   `Popover`: fix limitShift logic by adding iframe offset correctly ([#42950](https://github.com/WordPress/gutenberg/pull/42950)).
-   `Popover`: refine position-to-placement conversion logic, add tests ([#44377](https://github.com/WordPress/gutenberg/pull/44377)).
-   `ToggleGroupControl`: adjust icon color when inactive, from `gray-700` to `gray-900` ([#44575](https://github.com/WordPress/gutenberg/pull/44575)).
-   `TokenInput`: improve logic around the `aria-activedescendant` attribute, which was causing unintended focus behavior for some screen readers ([#44526](https://github.com/WordPress/gutenberg/pull/44526)).
-   `NavigatorScreen`: fix focus issue where back button received focus unexpectedly ([#44239](https://github.com/WordPress/gutenberg/pull/44239))
-   `FontSizePicker`: Fix header order in RTL languages ([#44590](https://github.com/WordPress/gutenberg/pull/44590)).

### Enhancements

-   `SuggestionList`: use `requestAnimationFrame` instead of `setTimeout` when scrolling selected item into view. This change improves the responsiveness of the `ComboboxControl` and `FormTokenField` components when rapidly hovering over the suggestion items in the list ([#44573](https://github.com/WordPress/gutenberg/pull/44573)).

### Internal

-   `Mobile` updated to ignore `react/exhaustive-deps` eslint rule ([#44207](https://github.com/WordPress/gutenberg/pull/44207)).
-   `Popover`: refactor unit tests to TypeScript and modern RTL assertions ([#44373](https://github.com/WordPress/gutenberg/pull/44373)).
-   `SearchControl`: updated to ignore `react/exhaustive-deps` eslint rule in native files([#44381](https://github.com/WordPress/gutenberg/pull/44381))
-   `ResizableBox` updated to pass the `react/exhaustive-deps` eslint rule ([#44370](https://github.com/WordPress/gutenberg/pull/44370)).
-   `Sandbox`: updated to satisfy `react/exhaustive-deps` eslint rule ([#44378](https://github.com/WordPress/gutenberg/pull/44378))
-   `FontSizePicker`: Convert to TypeScript ([#44449](https://github.com/WordPress/gutenberg/pull/44449)).
-   `FontSizePicker`: Replace SCSS with Emotion + components ([#44483](https://github.com/WordPress/gutenberg/pull/44483)).

### Experimental

-   Add experimental `Theme` component ([#44668](https://github.com/WordPress/gutenberg/pull/44668)).

## 21.1.0 (2022-09-21)

### Deprecations

-   `Popover`: added new `anchor` prop, supposed to supersede all previous anchor-related props (`anchorRef`, `anchorRect`, `getAnchorRect`). These older anchor-related props are now marked as deprecated and are scheduled to be removed in WordPress 6.3 ([#43691](https://github.com/WordPress/gutenberg/pull/43691)).

### Bug Fixes

-   `Button`: Remove unexpected `has-text` class when empty children are passed ([#44198](https://github.com/WordPress/gutenberg/pull/44198)).
-   The `LinkedButton` to unlink sides in `BoxControl`, `BorderBoxControl` and `BorderRadiusControl` have changed from a rectangular primary button to an icon-only button, with a sentence case tooltip, and default-size icon for better legibility. The `Button` component has been fixed so when `isSmall` and `icon` props are set, and no text is present, the button shape is square rather than rectangular.

### New Features

-   `MenuItem`: Add suffix prop for injecting non-icon and non-shortcut content to menu items ([#44260](https://github.com/WordPress/gutenberg/pull/44260)).
-   `ToolsPanel`: Add subheadings to ellipsis menu and reset text to default control menu items ([#44260](https://github.com/WordPress/gutenberg/pull/44260)).

### Internal

-   `NavigationMenu` updated to ignore `react/exhaustive-deps` eslint rule ([#44090](https://github.com/WordPress/gutenberg/pull/44090)).
-   `RangeControl`: updated to pass `react/exhaustive-deps` eslint rule ([#44271](https://github.com/WordPress/gutenberg/pull/44271)).
-   `UnitControl` updated to pass the `react/exhaustive-deps` eslint rule ([#44161](https://github.com/WordPress/gutenberg/pull/44161)).
-   `Notice`: updated to satisfy `react/exhaustive-deps` eslint rule ([#44157](https://github.com/WordPress/gutenberg/pull/44157))

## 21.0.0 (2022-09-13)

### Deprecations

-   `FontSizePicker`: Deprecate bottom margin style. Add a `__nextHasNoMarginBottom` prop to start opting into the margin-free styles that will become the default in a future version, currently scheduled to be WordPress 6.4 ([#43870](https://github.com/WordPress/gutenberg/pull/43870)).
-   `AnglePickerControl`: Deprecate bottom margin style. Add a `__nextHasNoMarginBottom` prop to start opting into the margin-free styles that will become the default in a future version, currently scheduled to be WordPress 6.4 ([#43867](https://github.com/WordPress/gutenberg/pull/43867)).
-   `Popover`: deprecate `__unstableShift` prop in favour of new `shift` prop. The `__unstableShift` is currently scheduled for removal in WordPress 6.3 ([#43845](https://github.com/WordPress/gutenberg/pull/43845)).
-   `Popover`: removed the `__unstableObserveElement` prop, which is not necessary anymore. The functionality is now supported directly by the component without the need of an external prop ([#43617](https://github.com/WordPress/gutenberg/pull/43617)).

### Bug Fixes

-   `Button`, `Icon`: Fix `iconSize` prop doesn't work with some icons ([#43821](https://github.com/WordPress/gutenberg/pull/43821)).
-   `InputControl`, `NumberControl`, `UnitControl`: Fix margin when `labelPosition` is `bottom` ([#43995](https://github.com/WordPress/gutenberg/pull/43995)).
-   `Popover`: enable auto-updating every animation frame ([#43617](https://github.com/WordPress/gutenberg/pull/43617)).
-   `Popover`: improve the component's performance and reactivity to prop changes by reworking its internals ([#43335](https://github.com/WordPress/gutenberg/pull/43335)).
-   `NavigatorScreen`: updated to satisfy `react/exhaustive-deps` eslint rule ([#43876](https://github.com/WordPress/gutenberg/pull/43876))
-   `Popover`: fix positioning when reference and floating elements are both within an iframe ([#43971](https://github.com/WordPress/gutenberg/pull/43971))

### Enhancements

-   `ToggleControl`: Add `__nextHasNoMargin` prop for opting into the new margin-free styles ([#43717](https://github.com/WordPress/gutenberg/pull/43717)).
-   `CheckboxControl`: Add `__nextHasNoMargin` prop for opting into the new margin-free styles ([#43720](https://github.com/WordPress/gutenberg/pull/43720)).
-   `FocalPointControl`: Add `__nextHasNoMargin` prop for opting into the new margin-free styles ([#43996](https://github.com/WordPress/gutenberg/pull/43996)).
-   `TextControl`, `TextareaControl`: Add `__nextHasNoMargin` prop for opting into the new margin-free styles ([#43782](https://github.com/WordPress/gutenberg/pull/43782)).
-   `Flex`: Remove margin-based polyfill implementation of flex `gap` ([#43995](https://github.com/WordPress/gutenberg/pull/43995)).
-   `RangeControl`: Tweak dark gray marking color to be consistent with the grays in `@wordpress/base-styles` ([#43773](https://github.com/WordPress/gutenberg/pull/43773)).
-   `UnitControl`: Tweak unit dropdown color to be consistent with the grays in `@wordpress/base-styles` ([#43773](https://github.com/WordPress/gutenberg/pull/43773)).
-   `SearchControl`: Add `__nextHasNoMargin` prop for opting into the new margin-free styles ([#43871](https://github.com/WordPress/gutenberg/pull/43871)).
-   `UnitControl`: Consistently hide spin buttons ([#43985](https://github.com/WordPress/gutenberg/pull/43985)).
-   `CardHeader`, `CardBody`, `CardFooter`: Tweak `isShady` background colors to be consistent with the grays in `@wordpress/base-styles` ([#43719](https://github.com/WordPress/gutenberg/pull/43719)).
-   `InputControl`, `SelectControl`: Tweak `disabled` colors to be consistent with the grays in `@wordpress/base-styles` ([#43719](https://github.com/WordPress/gutenberg/pull/43719)).
-   `FocalPointPicker`: Tweak media placeholder background color to be consistent with the grays in `@wordpress/base-styles` ([#43994](https://github.com/WordPress/gutenberg/pull/43994)).
-   `RangeControl`: Tweak rail, track, and mark colors to be consistent with the grays in `@wordpress/base-styles` ([#43994](https://github.com/WordPress/gutenberg/pull/43994)).
-   `UnitControl`: Tweak unit dropdown hover color to be consistent with the grays in `@wordpress/base-styles` ([#43994](https://github.com/WordPress/gutenberg/pull/43994)).

### Internal

-   `Icon`: Refactor tests to `@testing-library/react` ([#44051](https://github.com/WordPress/gutenberg/pull/44051)).
-   Fix TypeScript types for `isValueDefined()` and `isValueEmpty()` utility functions ([#43983](https://github.com/WordPress/gutenberg/pull/43983)).
-   `RadioControl`: Clean up styles to use less custom CSS ([#43868](https://github.com/WordPress/gutenberg/pull/43868)).
-   Remove unused `normalizeArrowKey` utility function ([#43640](https://github.com/WordPress/gutenberg/pull/43640/)).
-   `SearchControl`: Convert to TypeScript ([#43871](https://github.com/WordPress/gutenberg/pull/43871)).
-   `FormFileUpload`: Convert to TypeScript ([#43960](https://github.com/WordPress/gutenberg/pull/43960)).
-   `DropZone`: Convert to TypeScript ([#43962](https://github.com/WordPress/gutenberg/pull/43962)).
-   `ToggleGroupControl`: Rename `__experimentalIsIconGroup` prop to `__experimentalIsBorderless` ([#43771](https://github.com/WordPress/gutenberg/pull/43771/)).
-   `NumberControl`: Add TypeScript types ([#43791](https://github.com/WordPress/gutenberg/pull/43791/)).
-   Refactor `FocalPointPicker` to function component ([#39168](https://github.com/WordPress/gutenberg/pull/39168)).
-   `Guide`: use `code` instead of `keyCode` for keyboard events ([#43604](https://github.com/WordPress/gutenberg/pull/43604/)).
-   `ToggleControl`: Convert to TypeScript and streamline CSS ([#43717](https://github.com/WordPress/gutenberg/pull/43717)).
-   `FocalPointPicker`: Convert to TypeScript ([#43872](https://github.com/WordPress/gutenberg/pull/43872)).
-   `Navigation`: use `code` instead of `keyCode` for keyboard events ([#43644](https://github.com/WordPress/gutenberg/pull/43644/)).
-   `ComboboxControl`: Add unit tests ([#42403](https://github.com/WordPress/gutenberg/pull/42403)).
-   `NavigableContainer`: use `code` instead of `keyCode` for keyboard events, rewrite tests using RTL and `user-event` ([#43606](https://github.com/WordPress/gutenberg/pull/43606/)).
-   `ComboboxControl`: updated to satisfy `react/exhuastive-deps` eslint rule ([#41417](https://github.com/WordPress/gutenberg/pull/41417))
-   `FormTokenField`: Refactor away from Lodash ([#43744](https://github.com/WordPress/gutenberg/pull/43744/)).
-   `NavigatorButton`: updated to satisfy `react/exhaustive-deps` eslint rule ([#42051](https://github.com/WordPress/gutenberg/pull/42051))
-   `TabPanel`: Refactor away from `_.partial()` ([#43895](https://github.com/WordPress/gutenberg/pull/43895/)).
-   `Panel`: Refactor tests to `@testing-library/react` ([#43896](https://github.com/WordPress/gutenberg/pull/43896)).
-   `Popover`: refactor to TypeScript ([#43823](https://github.com/WordPress/gutenberg/pull/43823/)).
-   `BorderControl` and `BorderBoxControl`: replace temporary types with `Popover`'s types ([#43823](https://github.com/WordPress/gutenberg/pull/43823/)).
-   `DimensionControl`: Refactor tests to `@testing-library/react` ([#43916](https://github.com/WordPress/gutenberg/pull/43916)).
-   `withFilters`: Refactor tests to `@testing-library/react` ([#44017](https://github.com/WordPress/gutenberg/pull/44017)).
-   `IsolatedEventContainer`: Refactor tests to `@testing-library/react` ([#44073](https://github.com/WordPress/gutenberg/pull/44073)).
-   `KeyboardShortcuts`: Refactor tests to `@testing-library/react` ([#44075](https://github.com/WordPress/gutenberg/pull/44075)).
-   `Slot`/`Fill`: Refactor tests to `@testing-library/react` ([#44084](https://github.com/WordPress/gutenberg/pull/44084)).
-   `ColorPalette`: Refactor tests to `@testing-library/react` ([#44108](https://github.com/WordPress/gutenberg/pull/44108)).

## 20.0.0 (2022-08-24)

### Deprecations

-   `CustomSelectControl`: Deprecate constrained width style. Add a `__nextUnconstrainedWidth` prop to start opting into the unconstrained width that will become the default in a future version, currently scheduled to be WordPress 6.4 ([#43230](https://github.com/WordPress/gutenberg/pull/43230)).
-   `Popover`: deprecate `__unstableForcePosition` prop in favour of new `flip` and `resize` props. The `__unstableForcePosition` is currently scheduled for removal in WordPress 6.3 ([#43546](https://github.com/WordPress/gutenberg/pull/43546)).

### Bug Fixes

-   `AlignmentMatrixControl`: keep the physical direction in RTL languages ([#43126](https://github.com/WordPress/gutenberg/pull/43126)).
-   `AlignmentMatrixControl`: Fix the `width` prop so it works as intended ([#43482](https://github.com/WordPress/gutenberg/pull/43482)).
-   `SelectControl`, `CustomSelectControl`: Truncate long option strings ([#43301](https://github.com/WordPress/gutenberg/pull/43301)).
-   `ToggleGroupControl`: Fix minor inconsistency in label height ([#43331](https://github.com/WordPress/gutenberg/pull/43331)).
-   `Popover`: fix and improve opening animation ([#43186](https://github.com/WordPress/gutenberg/pull/43186)).
-   `Popover`: fix incorrect deps in hooks resulting in incorrect positioning after calling `update` ([#43267](https://github.com/WordPress/gutenberg/pull/43267/)).
-   `FontSizePicker`: Fix excessive margin between label and input ([#43304](https://github.com/WordPress/gutenberg/pull/43304)).
-   Ensure all dependencies allow version ranges ([#43355](https://github.com/WordPress/gutenberg/pull/43355)).
-   `Popover`: make sure offset middleware always applies the latest frame offset values ([#43329](https://github.com/WordPress/gutenberg/pull/43329/)).
-   `Dropdown`: anchor popover to the dropdown wrapper (instead of the toggle) ([#43377](https://github.com/WordPress/gutenberg/pull/43377/)).
-   `Guide`: Fix error when rendering with no pages ([#43380](https://github.com/WordPress/gutenberg/pull/43380/)).
-   `Disabled`: preserve input values when toggling the `isDisabled` prop ([#43508](https://github.com/WordPress/gutenberg/pull/43508/))

### Enhancements

-   `GradientPicker`: Show custom picker before swatches ([#43577](https://github.com/WordPress/gutenberg/pull/43577)).
-   `CustomGradientPicker`, `GradientPicker`: Add `__nextHasNoMargin` prop for opting into the new margin-free styles ([#43387](https://github.com/WordPress/gutenberg/pull/43387)).
-   `ToolsPanel`: Tighten grid gaps ([#43424](https://github.com/WordPress/gutenberg/pull/43424)).
-   `ColorPalette`: Make popover style consistent ([#43570](https://github.com/WordPress/gutenberg/pull/43570)).
-   `ToggleGroupControl`: Improve TypeScript documentation ([#43265](https://github.com/WordPress/gutenberg/pull/43265)).
-   `ComboboxControl`: Normalize hyphen-like characters to an ASCII hyphen ([#42942](https://github.com/WordPress/gutenberg/pull/42942)).
-   `FormTokenField`: Refactor away from `_.difference()` ([#43224](https://github.com/WordPress/gutenberg/pull/43224/)).
-   `Autocomplete`: use `KeyboardEvent.code` instead of `KeyboardEvent.keyCode` ([#43432](https://github.com/WordPress/gutenberg/pull/43432/)).
-   `ConfirmDialog`: replace (almost) every usage of `fireEvent` with `@testing-library/user-event` ([#43429](https://github.com/WordPress/gutenberg/pull/43429/)).
-   `Popover`: Introduce new `flip` and `resize` props ([#43546](https://github.com/WordPress/gutenberg/pull/43546/)).

### Internal

-   `Tooltip`: Refactor tests to `@testing-library/react` ([#43061](https://github.com/WordPress/gutenberg/pull/43061)).
-   `ClipboardButton`, `FocusableIframe`, `IsolatedEventContainer`, `withConstrainedTabbing`, `withSpokenMessages`: Improve TypeScript types ([#43579](https://github.com/WordPress/gutenberg/pull/43579)).
-   Clean up unused and duplicate `COLORS` values ([#43445](https://github.com/WordPress/gutenberg/pull/43445)).
-   Update `floating-ui` to the latest version ([#43206](https://github.com/WordPress/gutenberg/pull/43206)).
-   `DateTimePicker`, `TimePicker`, `DatePicker`: Switch from `moment` to `date-fns` ([#43005](https://github.com/WordPress/gutenberg/pull/43005)).
-   `DatePicker`: Switch from `react-dates` to `use-lilius` ([#43005](https://github.com/WordPress/gutenberg/pull/43005)).
-   `DateTimePicker`: address feedback after recent refactor to `date-fns` and `use-lilius` ([#43495](https://github.com/WordPress/gutenberg/pull/43495)).
-   `convertLTRToRTL()`: Refactor away from `_.mapKeys()` ([#43258](https://github.com/WordPress/gutenberg/pull/43258/)).
-   `withSpokenMessages`: Update to use `@testing-library/react` ([#43273](https://github.com/WordPress/gutenberg/pull/43273)).
-   `MenuGroup`: Refactor unit tests to use `@testing-library/react` ([#43275](https://github.com/WordPress/gutenberg/pull/43275)).
-   `FormTokenField`: Refactor away from `_.uniq()` ([#43330](https://github.com/WordPress/gutenberg/pull/43330/)).
-   `contextConnect`: Refactor away from `_.uniq()` ([#43330](https://github.com/WordPress/gutenberg/pull/43330/)).
-   `ColorPalette`: Refactor away from `_.uniq()` ([#43330](https://github.com/WordPress/gutenberg/pull/43330/)).
-   `Guide`: Refactor away from `_.times()` ([#43374](https://github.com/WordPress/gutenberg/pull/43374/)).
-   `Disabled`: Convert to TypeScript ([#42708](https://github.com/WordPress/gutenberg/pull/42708)).
-   `Guide`: Update tests to use `@testing-library/react` ([#43380](https://github.com/WordPress/gutenberg/pull/43380)).
-   `Modal`: use `KeyboardEvent.code` instead of deprecated `KeyboardEvent.keyCode`. improve unit tests ([#43429](https://github.com/WordPress/gutenberg/pull/43429/)).
-   `FocalPointPicker`: use `KeyboardEvent.code`, partially refactor tests to modern RTL and `user-event` ([#43441](https://github.com/WordPress/gutenberg/pull/43441/)).
-   `CustomGradientPicker`: use `KeyboardEvent.code` instead of `KeyboardEvent.keyCode` ([#43437](https://github.com/WordPress/gutenberg/pull/43437/)).
-   `Card`: Convert to TypeScript ([#42941](https://github.com/WordPress/gutenberg/pull/42941)).
-   `NavigableContainer`: Refactor away from `_.omit()` ([#43474](https://github.com/WordPress/gutenberg/pull/43474/)).
-   `Notice`: Refactor away from `_.omit()` ([#43474](https://github.com/WordPress/gutenberg/pull/43474/)).
-   `Snackbar`: Refactor away from `_.omit()` ([#43474](https://github.com/WordPress/gutenberg/pull/43474/)).
-   `UnitControl`: Refactor away from `_.omit()` ([#43474](https://github.com/WordPress/gutenberg/pull/43474/)).
-   `BottomSheet`: Refactor away from `_.omit()` ([#43474](https://github.com/WordPress/gutenberg/pull/43474/)).
-   `DropZone`: Refactor away from `_.includes()` ([#43518](https://github.com/WordPress/gutenberg/pull/43518/)).
-   `NavigableMenu`: Refactor away from `_.includes()` ([#43518](https://github.com/WordPress/gutenberg/pull/43518/)).
-   `Tooltip`: Refactor away from `_.includes()` ([#43518](https://github.com/WordPress/gutenberg/pull/43518/)).
-   `TreeGrid`: Refactor away from `_.includes()` ([#43518](https://github.com/WordPress/gutenberg/pull/43518/)).
-   `FormTokenField`: use `KeyboardEvent.code`, refactor tests to modern RTL and `user-event` ([#43442](https://github.com/WordPress/gutenberg/pull/43442/)).
-   `DropdownMenu`: use `KeyboardEvent.code`, refactor tests to model RTL and `user-event` ([#43439](https://github.com/WordPress/gutenberg/pull/43439/)).
-   `Autocomplete`: Refactor away from `_.escapeRegExp()` ([#43629](https://github.com/WordPress/gutenberg/pull/43629/)).
-   `TextHighlight`: Refactor away from `_.escapeRegExp()` ([#43629](https://github.com/WordPress/gutenberg/pull/43629/)).

### Experimental

-   `FormTokenField`: add `__experimentalAutoSelectFirstMatch` prop to auto select the first matching suggestion on typing ([#42527](https://github.com/WordPress/gutenberg/pull/42527/)).
-   `Popover`: Deprecate `__unstableForcePosition`, now replaced by new `flip` and `resize` props ([#43546](https://github.com/WordPress/gutenberg/pull/43546/)).

## 19.17.0 (2022-08-10)

### Bug Fixes

-   `Popover`: make sure that `ownerDocument` is always defined ([#42886](https://github.com/WordPress/gutenberg/pull/42886)).
-   `ExternalLink`: Check if the link is an internal anchor link and prevent anchor links from being opened. ([#42259](https://github.com/WordPress/gutenberg/pull/42259)).
-   `BorderControl`: Ensure box-sizing is reset for the control ([#42754](https://github.com/WordPress/gutenberg/pull/42754)).
-   `InputControl`: Fix acceptance of falsy values in controlled updates ([#42484](https://github.com/WordPress/gutenberg/pull/42484/)).
-   `Tooltip (Experimental)`, `CustomSelectControl`, `TimePicker`: Add missing font-size styles which were necessary in non-WordPress contexts ([#42844](https://github.com/WordPress/gutenberg/pull/42844/)).
-   `TextControl`, `TextareaControl`, `ToggleGroupControl`: Add `box-sizing` reset style ([#42889](https://github.com/WordPress/gutenberg/pull/42889)).
-   `Popover`: fix arrow placement and design ([#42874](https://github.com/WordPress/gutenberg/pull/42874/)).
-   `Popover`: fix minor glitch in arrow [#42903](https://github.com/WordPress/gutenberg/pull/42903)).
-   `ColorPicker`: fix layout overflow [#42992](https://github.com/WordPress/gutenberg/pull/42992)).
-   `ToolsPanel`: Constrain grid columns to 50% max-width ([#42795](https://github.com/WordPress/gutenberg/pull/42795)).
-   `Popover`: anchor correctly to parent node when no explicit anchor is passed ([#42971](https://github.com/WordPress/gutenberg/pull/42971)).
-   `ColorPalette`: forward correctly `popoverProps` in the `CustomColorPickerDropdown` component [#42989](https://github.com/WordPress/gutenberg/pull/42989)).
-   `ColorPalette`, `CustomGradientBar`: restore correct color picker popover position [#42989](https://github.com/WordPress/gutenberg/pull/42989)).
-   `Popover`: fix iframe offset not updating when iframe resizes ([#42971](https://github.com/WordPress/gutenberg/pull/43172)).

### Enhancements

-   `ToggleGroupControlOptionIcon`: Maintain square proportions ([#43060](https://github.com/WordPress/gutenberg/pull/43060/)).
-   `ToggleGroupControlOptionIcon`: Add a required `label` prop so the button is always accessibly labeled. Also removes `showTooltip` from the accepted prop types, as the tooltip will now always be shown. ([#43060](https://github.com/WordPress/gutenberg/pull/43060/)).
-   `SelectControl`, `CustomSelectControl`: Refresh and refactor chevron down icon ([#42962](https://github.com/WordPress/gutenberg/pull/42962)).
-   `FontSizePicker`: Add large size variant ([#42716](https://github.com/WordPress/gutenberg/pull/42716/)).
-   `Popover`: tidy up code, add more comments ([#42944](https://github.com/WordPress/gutenberg/pull/42944)).
-   Add `box-sizing` reset style mixin to utils ([#42754](https://github.com/WordPress/gutenberg/pull/42754)).
-   `ResizableBox`: Make tooltip background match `Tooltip` component's ([#42800](https://github.com/WordPress/gutenberg/pull/42800)).
-   Update control labels to the new uppercase styles ([#42789](https://github.com/WordPress/gutenberg/pull/42789)).
-   `UnitControl`: Update unit dropdown design for the large size variant ([#42000](https://github.com/WordPress/gutenberg/pull/42000)).
-   `BaseControl`: Add `box-sizing` reset style ([#42889](https://github.com/WordPress/gutenberg/pull/42889)).
-   `ToggleGroupControl`, `RangeControl`, `FontSizePicker`: Add `__nextHasNoMarginBottom` prop for opting into the new margin-free styles ([#43062](https://github.com/WordPress/gutenberg/pull/43062)).
-   `BoxControl`: Export `applyValueToSides` util function. ([#42733](https://github.com/WordPress/gutenberg/pull/42733/)).
-   `ColorPalette`: use index while iterating over color entries to avoid React "duplicated key" warning ([#43096](https://github.com/WordPress/gutenberg/pull/43096)).
-   `AnglePickerControl`: Add `__nextHasNoMarginBottom` prop for opting into the new margin-free styles ([#43160](https://github.com/WordPress/gutenberg/pull/43160/)).
-   `ComboboxControl`: Add `__nextHasNoMarginBottom` prop for opting into the new margin-free styles ([#43165](https://github.com/WordPress/gutenberg/pull/43165/)).

### Internal

-   `ToggleGroupControl`: Add `__experimentalIsIconGroup` prop ([#43060](https://github.com/WordPress/gutenberg/pull/43060/)).
-   `Flex`, `FlexItem`, `FlexBlock`: Convert to TypeScript ([#42537](https://github.com/WordPress/gutenberg/pull/42537)).
-   `InputControl`: Fix incorrect `size` prop passing ([#42793](https://github.com/WordPress/gutenberg/pull/42793)).
-   `Placeholder`: Convert to TypeScript ([#42990](https://github.com/WordPress/gutenberg/pull/42990)).
-   `Popover`: rewrite Storybook examples using controls [#42903](https://github.com/WordPress/gutenberg/pull/42903)).
-   `Swatch`: Remove component in favor of `ColorIndicator` [#43068](https://github.com/WordPress/gutenberg/pull/43068)).

## 19.16.0 (2022-07-27)

### Bug Fixes

-   Context System: Stop explicitly setting `undefined` to the `children` prop. This fixes a bug where `Icon` could not be correctly rendered via the `as` prop of a context-connected component ([#42686](https://github.com/WordPress/gutenberg/pull/42686)).
-   `Popover`, `Dropdown`: Fix width when `expandOnMobile` is enabled ([#42635](https://github.com/WordPress/gutenberg/pull/42635/)).
-   `CustomSelectControl`: Fix font size and hover/focus style inconsistencies with `SelectControl` ([#42460](https://github.com/WordPress/gutenberg/pull/42460/)).
-   `AnglePickerControl`: Fix gap between elements in RTL mode ([#42534](https://github.com/WordPress/gutenberg/pull/42534)).
-   `ColorPalette`: Fix background image in RTL mode ([#42510](https://github.com/WordPress/gutenberg/pull/42510)).
-   `RangeControl`: clamp initialPosition between min and max values ([#42571](https://github.com/WordPress/gutenberg/pull/42571)).
-   `Tooltip`: avoid unnecessary re-renders of select child elements ([#42483](https://github.com/WordPress/gutenberg/pull/42483)).
-   `Popover`: Fix offset when the reference element is within an iframe. ([#42417](https://github.com/WordPress/gutenberg/pull/42417)).

### Enhancements

-   `BorderControl`: Improve labelling, tooltips and DOM structure ([#42348](https://github.com/WordPress/gutenberg/pull/42348/)).
-   `BaseControl`: Set zero padding on `StyledLabel` to ensure cross-browser styling ([#42348](https://github.com/WordPress/gutenberg/pull/42348/)).
-   `InputControl`: Implement wrapper subcomponents for adding responsive padding to `prefix`/`suffix` ([#42378](https://github.com/WordPress/gutenberg/pull/42378)).
-   `SelectControl`: Add flag for larger default size ([#42456](https://github.com/WordPress/gutenberg/pull/42456/)).
-   `UnitControl`: Update unit select's focus styles to match input's ([#42383](https://github.com/WordPress/gutenberg/pull/42383)).
-   `ColorPalette`: Display checkered preview background when `value` is transparent ([#42232](https://github.com/WordPress/gutenberg/pull/42232)).
-   `CustomSelectControl`: Add size variants ([#42460](https://github.com/WordPress/gutenberg/pull/42460/)).
-   `CustomSelectControl`: Add flag to opt in to unconstrained width ([#42460](https://github.com/WordPress/gutenberg/pull/42460/)).
-   `Dropdown`: Implement wrapper subcomponent for adding different padding to the dropdown content ([#42595](https://github.com/WordPress/gutenberg/pull/42595/)).
-   `BorderControl`: Render dropdown as prefix within its `UnitControl` ([#42212](https://github.com/WordPress/gutenberg/pull/42212/))
-   `UnitControl`: Update prop types to allow ReactNode as prefix ([#42212](https://github.com/WordPress/gutenberg/pull/42212/))
-   `ToolsPanel`: Updated README with panel layout information and more expansive usage example ([#42615](https://github.com/WordPress/gutenberg/pull/42615)).
-   `ComboboxControl`, `FormTokenField`: Add custom render callback for options in suggestions list ([#42597](https://github.com/WordPress/gutenberg/pull/42597/)).

### Internal

-   `ColorPicker`: Clean up implementation of 40px size ([#42002](https://github.com/WordPress/gutenberg/pull/42002/)).
-   `Divider`: Complete TypeScript migration ([#41991](https://github.com/WordPress/gutenberg/pull/41991)).
-   `Divider`, `Flex`, `Spacer`: Improve documentation for the `SpaceInput` prop ([#42376](https://github.com/WordPress/gutenberg/pull/42376)).
-   `Elevation`: Convert to TypeScript ([#42302](https://github.com/WordPress/gutenberg/pull/42302)).
-   `ScrollLock`: Convert to TypeScript ([#42303](https://github.com/WordPress/gutenberg/pull/42303)).
-   `Shortcut`: Convert to TypeScript ([#42272](https://github.com/WordPress/gutenberg/pull/42272)).
-   `TreeSelect`: Refactor away from `_.compact()` ([#42438](https://github.com/WordPress/gutenberg/pull/42438)).
-   `MediaEdit`: Refactor away from `_.compact()` for mobile ([#42438](https://github.com/WordPress/gutenberg/pull/42438)).
-   `BoxControl`: Refactor away from `_.isEmpty()` ([#42468](https://github.com/WordPress/gutenberg/pull/42468)).
-   `RadioControl`: Refactor away from `_.isEmpty()` ([#42468](https://github.com/WordPress/gutenberg/pull/42468)).
-   `SelectControl`: Refactor away from `_.isEmpty()` ([#42468](https://github.com/WordPress/gutenberg/pull/42468)).
-   `StyleProvider`: Convert to TypeScript ([#42541](https://github.com/WordPress/gutenberg/pull/42541)).
-   `ComboboxControl`: Replace `keyboardEvent.keyCode` with `keyboardEvent.code`([#42569](https://github.com/WordPress/gutenberg/pull/42569)).
-   `ComboboxControl`: Add support for uncontrolled mode ([#42752](https://github.com/WordPress/gutenberg/pull/42752)).

## 19.15.0 (2022-07-13)

### Bug Fixes

-   `BoxControl`: Change ARIA role from `region` to `group` to avoid unwanted ARIA landmark regions ([#42094](https://github.com/WordPress/gutenberg/pull/42094)).
-   `FocalPointPicker`, `FormTokenField`, `ResizableBox`: Fixed SSR breakage ([#42248](https://github.com/WordPress/gutenberg/pull/42248)).
-   `ComboboxControl`: use custom prefix when generating the instanceId ([#42134](https://github.com/WordPress/gutenberg/pull/42134).
-   `Popover`: pass missing anchor ref to the `getAnchorRect` callback prop. ([#42076](https://github.com/WordPress/gutenberg/pull/42076)).
-   `Popover`: call `getAnchorRect` callback prop even if `anchorRefFallback` has no value. ([#42329](https://github.com/WordPress/gutenberg/pull/42329)).
-   Fix `ToolTip` position to ensure it is always positioned relative to the first child of the ToolTip. ([#41268](https://github.com/WordPress/gutenberg/pull/41268))

### Enhancements

-   `ToggleGroupControl`: Add large size variant ([#42008](https://github.com/WordPress/gutenberg/pull/42008/)).
-   `InputControl`: Ensure that the padding between a `prefix`/`suffix` and the text input stays at a reasonable 8px, even in larger size variants ([#42166](https://github.com/WordPress/gutenberg/pull/42166)).

### Internal

-   `Grid`: Convert to TypeScript ([#41923](https://github.com/WordPress/gutenberg/pull/41923)).
-   `TextHighlight`: Convert to TypeScript ([#41698](https://github.com/WordPress/gutenberg/pull/41698)).
-   `Tip`: Convert to TypeScript ([#42262](https://github.com/WordPress/gutenberg/pull/42262)).
-   `Scrollable`: Convert to TypeScript ([#42016](https://github.com/WordPress/gutenberg/pull/42016)).
-   `Spacer`: Complete TypeScript migration ([#42013](https://github.com/WordPress/gutenberg/pull/42013)).
-   `VisuallyHidden`: Convert to TypeScript ([#42220](https://github.com/WordPress/gutenberg/pull/42220)).
-   `TreeSelect`: Refactor away from `_.repeat()` ([#42070](https://github.com/WordPress/gutenberg/pull/42070/)).
-   `FocalPointPicker` updated to satisfy `react/exhaustive-deps` eslint rule ([#41520](https://github.com/WordPress/gutenberg/pull/41520)).
-   `ColorPicker` updated to satisfy `react/exhaustive-deps` eslint rule ([#41294](https://github.com/WordPress/gutenberg/pull/41294)).
-   `Slot`/`Fill`: Refactor away from Lodash ([#42153](https://github.com/WordPress/gutenberg/pull/42153/)).
-   `ComboboxControl`: Refactor away from `_.deburr()` ([#42169](https://github.com/WordPress/gutenberg/pull/42169/)).
-   `FormTokenField`: Refactor away from `_.identity()` ([#42215](https://github.com/WordPress/gutenberg/pull/42215/)).
-   `SelectControl`: Use roles and `@testing-library/user-event` in unit tests ([#42308](https://github.com/WordPress/gutenberg/pull/42308)).
-   `DropdownMenu`: Refactor away from Lodash ([#42218](https://github.com/WordPress/gutenberg/pull/42218/)).
-   `ToolbarGroup`: Refactor away from `_.flatMap()` ([#42223](https://github.com/WordPress/gutenberg/pull/42223/)).
-   `TreeSelect`: Refactor away from `_.flatMap()` ([#42223](https://github.com/WordPress/gutenberg/pull/42223/)).
-   `Autocomplete`: Refactor away from `_.deburr()` ([#42266](https://github.com/WordPress/gutenberg/pull/42266/)).
-   `MenuItem`: Refactor away from `_.isString()` ([#42268](https://github.com/WordPress/gutenberg/pull/42268/)).
-   `Shortcut`: Refactor away from `_.isString()` ([#42268](https://github.com/WordPress/gutenberg/pull/42268/)).
-   `Shortcut`: Refactor away from `_.isObject()` ([#42336](https://github.com/WordPress/gutenberg/pull/42336/)).
-   `RangeControl`: Convert to TypeScript ([#40535](https://github.com/WordPress/gutenberg/pull/40535)).
-   `ExternalLink`: Refactor away from Lodash ([#42341](https://github.com/WordPress/gutenberg/pull/42341/)).
-   `Navigation`: updated to satisfy `react/exhaustive-deps` eslint rule ([#41612](https://github.com/WordPress/gutenberg/pull/41612))

## 19.14.0 (2022-06-29)

### Bug Fixes

-   `ColorPicker`: Remove horizontal scrollbar when using HSL or RGB color input types. ([#41646](https://github.com/WordPress/gutenberg/pull/41646))
-   `ColorPicker`: Widen hex input field for mobile. ([#42004](https://github.com/WordPress/gutenberg/pull/42004))

### Enhancements

-   Wrapped `ColorIndicator` in a `forwardRef` call ([#41587](https://github.com/WordPress/gutenberg/pull/41587)).
-   `ComboboxControl` & `FormTokenField`: Add `__next36pxDefaultSize` flag for larger default size ([#40746](https://github.com/WordPress/gutenberg/pull/40746)).
-   `BorderControl`: Improve TypeScript support. ([#41843](https://github.com/WordPress/gutenberg/pull/41843)).
-   `DatePicker`: highlight today's date. ([#41647](https://github.com/WordPress/gutenberg/pull/41647/)).
-   Allow automatic repositioning of `BorderBoxControl` and `ColorPalette` popovers within smaller viewports ([#41930](https://github.com/WordPress/gutenberg/pull/41930)).

### Internal

-   `Spinner`: Convert to TypeScript and update storybook ([#41540](https://github.com/WordPress/gutenberg/pull/41540/)).
-   `InputControl`: Add tests and update to use `@testing-library/user-event` ([#41421](https://github.com/WordPress/gutenberg/pull/41421)).
-   `FormToggle`: Convert to TypeScript ([#41729](https://github.com/WordPress/gutenberg/pull/41729)).
-   `ColorIndicator`: Convert to TypeScript ([#41587](https://github.com/WordPress/gutenberg/pull/41587)).
-   `Truncate`: Convert to TypeScript ([#41697](https://github.com/WordPress/gutenberg/pull/41697)).
-   `FocalPointPicker`: Refactor away from `_.clamp()` ([#41735](https://github.com/WordPress/gutenberg/pull/41735/)).
-   `RangeControl`: Refactor away from `_.clamp()` ([#41735](https://github.com/WordPress/gutenberg/pull/41735/)).
-   Refactor components `utils` away from `_.clamp()` ([#41735](https://github.com/WordPress/gutenberg/pull/41735/)).
-   `BoxControl`: Refactor utils away from `_.isNumber()` ([#41776](https://github.com/WordPress/gutenberg/pull/41776/)).
-   `Elevation`: Refactor away from `_.isNil()` ([#41785](https://github.com/WordPress/gutenberg/pull/41785/)).
-   `HStack`: Refactor away from `_.isNil()` ([#41785](https://github.com/WordPress/gutenberg/pull/41785/)).
-   `Truncate`: Refactor away from `_.isNil()` ([#41785](https://github.com/WordPress/gutenberg/pull/41785/)).
-   `VStack`: Convert to TypeScript ([#41850](https://github.com/WordPress/gutenberg/pull/41587)).
-   `AlignmentMatrixControl`: Refactor away from `_.flattenDeep()` in utils ([#41814](https://github.com/WordPress/gutenberg/pull/41814/)).
-   `AutoComplete`: Revert recent `exhaustive-deps` refactor ([#41820](https://github.com/WordPress/gutenberg/pull/41820)).
-   `Spacer`: Convert knobs to controls in Storybook ([#41851](https://github.com/WordPress/gutenberg/pull/41851)).
-   `Heading`: Complete TypeScript migration ([#41921](https://github.com/WordPress/gutenberg/pull/41921)).
-   `Navigation`: Refactor away from Lodash functions ([#41865](https://github.com/WordPress/gutenberg/pull/41865/)).
-   `CustomGradientPicker`: Refactor away from Lodash ([#41901](https://github.com/WordPress/gutenberg/pull/41901/)).
-   `SegmentedControl`: Refactor away from `_.values()` ([#41905](https://github.com/WordPress/gutenberg/pull/41905/)).
-   `DimensionControl`: Refactor docs away from `_.partialRight()` ([#41909](https://github.com/WordPress/gutenberg/pull/41909/)).
-   `NavigationItem` updated to ignore `react/exhaustive-deps` eslint rule ([#41639](https://github.com/WordPress/gutenberg/pull/41639)).

## 19.13.0 (2022-06-15)

### Bug Fixes

-   `Tooltip`: Opt in to `__unstableShift` to ensure that the Tooltip is always within the viewport. ([#41524](https://github.com/WordPress/gutenberg/pull/41524))
-   `FormTokenField`: Do not suggest the selected one even if `{ value: string }` is passed ([#41216](https://github.com/WordPress/gutenberg/pull/41216)).
-   `CustomGradientBar`: Fix insertion and control point positioning to more closely follow cursor. ([#41492](https://github.com/WordPress/gutenberg/pull/41492))
-   `FormTokenField`: Added Padding to resolve close button overlap issue ([#41556](https://github.com/WordPress/gutenberg/pull/41556)).
-   `ComboboxControl`: fix the autofocus behavior after resetting the value. ([#41737](https://github.com/WordPress/gutenberg/pull/41737)).

### Enhancements

-   `AnglePickerControl`: Use NumberControl as input field ([#41472](https://github.com/WordPress/gutenberg/pull/41472)).

### Internal

-   `FormTokenField`: Convert to TypeScript and refactor to functional component ([#41216](https://github.com/WordPress/gutenberg/pull/41216)).
-   `Draggable`: updated to satisfy `react/exhaustive-deps` eslint rule ([#41499](https://github.com/WordPress/gutenberg/pull/41499))
-   `RadioControl`: Convert to TypeScript ([#41568](https://github.com/WordPress/gutenberg/pull/41568)).
-   `Flex` updated to satisfy `react/exhaustive-deps` eslint rule ([#41507](https://github.com/WordPress/gutenberg/pull/41507)).
-   `CustomGradientBar` updated to satisfy `react/exhaustive-deps` eslint rule ([#41463](https://github.com/WordPress/gutenberg/pull/41463))
-   `TreeSelect`: Convert to TypeScript ([#41536](https://github.com/WordPress/gutenberg/pull/41536)).
-   `FontSizePicker`: updated to satisfy `react/exhaustive-deps` eslint rule ([#41600](https://github.com/WordPress/gutenberg/pull/41600)).
-   `ZStack`: Convert component story to TypeScript and add inline docs ([#41694](https://github.com/WordPress/gutenberg/pull/41694)).
-   `Dropdown`: Make sure cleanup (closing the dropdown) only runs when the menu has actually been opened.
-   Enhance the TypeScript migration guidelines ([#41669](https://github.com/WordPress/gutenberg/pull/41669)).
-   `ExternalLink`: Convert to TypeScript ([#41681](https://github.com/WordPress/gutenberg/pull/41681)).
-   `InputControl` updated to satisfy `react/exhaustive-deps` eslint rule ([#41601](https://github.com/WordPress/gutenberg/pull/41601))
-   `Modal`: updated to satisfy `react/exhaustive-deps` eslint rule ([#41610](https://github.com/WordPress/gutenberg/pull/41610))

### Experimental

-   `Navigation`: improve unit tests by using `@testing-library/user-event` and modern `@testing-library` assertions; add unit test for controlled component ([#41668](https://github.com/WordPress/gutenberg/pull/41668)).

## 19.12.0 (2022-06-01)

### Bug Fixes

-   `Popover`, `Dropdown`, `CustomGradientPicker`: Fix dropdown positioning by always targeting the rendered toggle, and switch off width in the Popover size middleware to stop reducing the width of the popover. ([#41361](https://github.com/WordPress/gutenberg/pull/41361))
-   Fix `InputControl` blocking undo/redo while focused. ([#40518](https://github.com/WordPress/gutenberg/pull/40518))
-   `ColorPalette`: Correctly update color name label when CSS variables are involved ([#41461](https://github.com/WordPress/gutenberg/pull/41461)).

### Enhancements

-   `SelectControl`: Add `__nextHasNoMarginBottom` prop for opting into the new margin-free styles ([#41269](https://github.com/WordPress/gutenberg/pull/41269)).
-   `ColorPicker`: Strip leading hash character from hex values pasted into input. ([#41223](https://github.com/WordPress/gutenberg/pull/41223))
-   `ColorPicker`: Display detailed color inputs by default. ([#41222](https://github.com/WordPress/gutenberg/pull/41222))
-   Updated design for the `DateTimePicker`, `DatePicker` and `TimePicker` components ([#41097](https://github.com/WordPress/gutenberg/pull/41097)).
-   `DateTimePicker`: Add `__nextRemoveHelpButton` and `__nextRemoveResetButton` for opting into new behaviour where there is no Help and Reset button ([#41097](https://github.com/WordPress/gutenberg/pull/41097)).

### Internal

-   `AlignmentMatrixControl` updated to satisfy `react/exhaustive-deps` eslint rule ([#41167](https://github.com/WordPress/gutenberg/pull/41167))
-   `BorderControl` updated to satisfy `react/exhaustive-deps` eslint rule ([#41259](https://github.com/WordPress/gutenberg/pull/41259))
-   `CheckboxControl`: Add unit tests ([#41165](https://github.com/WordPress/gutenberg/pull/41165)).
-   `BorderBoxControl`: fix some layout misalignments, especially for RTL users ([#41254](https://github.com/WordPress/gutenberg/pull/41254)).
-   `TimePicker`: Update unit tests to use `@testing-library/user-event` ([#41270](https://github.com/WordPress/gutenberg/pull/41270)).
-   `DateTimePicker`: Update `moment` to 2.26.0 and update `react-date` typings ([#41266](https://github.com/WordPress/gutenberg/pull/41266)).
-   `TextareaControl`: Convert to TypeScript ([#41215](https://github.com/WordPress/gutenberg/pull/41215)).
-   `BoxControl`: Update unit tests to use `@testing-library/user-event` ([#41422](https://github.com/WordPress/gutenberg/pull/41422)).
-   `Surface`: Convert to TypeScript ([#41212](https://github.com/WordPress/gutenberg/pull/41212)).
-   `Autocomplete` updated to satisfy `react/exhaustive-deps` eslint rule ([#41382](https://github.com/WordPress/gutenberg/pull/41382))
-   `Dropdown` updated to satisfy `react/exhaustive-deps` eslint rule ([#41505](https://github.com/WordPress/gutenberg/pull/41505))
-   `DateDayPicker` updated to satisfy `react/exhaustive-deps` eslint rule ([#41470](https://github.com/WordPress/gutenberg/pull/41470)).

### Experimental

-   `Spacer`: Add RTL support. ([#41172](https://github.com/WordPress/gutenberg/pull/41172))

## 19.11.0 (2022-05-18)

### Enhancements

-   `BorderControl` now only displays the reset button in its popover when selections have already been made. ([#40917](https://github.com/WordPress/gutenberg/pull/40917))
-   `BorderControl` & `BorderBoxControl`: Add `__next36pxDefaultSize` flag for larger default size ([#40920](https://github.com/WordPress/gutenberg/pull/40920)).
-   `BorderControl` improved focus and border radius styling for component. ([#40951](https://github.com/WordPress/gutenberg/pull/40951))
-   Improve focused `CircularOptionPicker` styling ([#40990](https://github.com/WordPress/gutenberg/pull/40990))
-   `BorderControl`: Make border color consistent with other controls ([#40921](https://github.com/WordPress/gutenberg/pull/40921))
-   `SelectControl`: Remove `lineHeight` setting to fix issue with font descenders being cut off ([#40985](https://github.com/WordPress/gutenberg/pull/40985))

### Internal

-   `DateTimePicker`: Convert to TypeScript ([#40775](https://github.com/WordPress/gutenberg/pull/40775)).
-   `DateTimePicker`: Convert unit tests to TypeScript ([#40957](https://github.com/WordPress/gutenberg/pull/40957)).
-   `CheckboxControl`: Convert to TypeScript ([#40915](https://github.com/WordPress/gutenberg/pull/40915)).
-   `ButtonGroup`: Convert to TypeScript ([#41007](https://github.com/WordPress/gutenberg/pull/41007)).
-   `Popover`: refactor component to use the `floating-ui` library internally ([#40740](https://github.com/WordPress/gutenberg/pull/40740)).

## 19.10.0 (2022-05-04)

### Internal

-   `UnitControl`: migrate unit tests to TypeScript ([#40697](https://github.com/WordPress/gutenberg/pull/40697)).
-   `DatePicker`: Add improved unit tests ([#40754](https://github.com/WordPress/gutenberg/pull/40754)).
-   Setup `user-event` in unit tests inline, once per test ([#40839](https://github.com/WordPress/gutenberg/pull/40839)).
-   `DatePicker`: Update `react-dates` to 21.8.0 ([#40801](https://github.com/WordPress/gutenberg/pull/40801)).

### Enhancements

-   `InputControl`: Add `__next36pxDefaultSize` flag for larger default size ([#40622](https://github.com/WordPress/gutenberg/pull/40622)).
-   `UnitControl`: Add `__next36pxDefaultSize` flag for larger default size ([#40627](https://github.com/WordPress/gutenberg/pull/40627)).
-   `Modal` design adjustments: Blur elements outside of the modal, increase modal title size, use larger close icon, remove header border when modal contents are scrolled. ([#40781](https://github.com/WordPress/gutenberg/pull/40781)).
-   `SelectControl`: Improved TypeScript support ([#40737](https://github.com/WordPress/gutenberg/pull/40737)).
-   `ToggleControlGroup`: Switch to internal `Icon` component for dashicon support ([40717](https://github.com/WordPress/gutenberg/pull/40717)).
-   Improve `ToolsPanel` accessibility. ([#40716](https://github.com/WordPress/gutenberg/pull/40716))

### Bug Fixes

-   The `Button` component now displays the label as the tooltip for icon only buttons. ([#40716](https://github.com/WordPress/gutenberg/pull/40716))
-   Use fake timers and fix usage of async methods from `@testing-library/user-event`. ([#40790](https://github.com/WordPress/gutenberg/pull/40790))
-   UnitControl: avoid calling onChange callback twice when unit changes. ([#40796](https://github.com/WordPress/gutenberg/pull/40796))
-   `UnitControl`: show unit label when units prop has only one unit. ([#40784](https://github.com/WordPress/gutenberg/pull/40784))
-   `AnglePickerControl`: Fix closing of gradient popover when the angle control is clicked. ([#40735](https://github.com/WordPress/gutenberg/pull/40735))

### Internal

-   `TextControl`: Convert to TypeScript ([#40633](https://github.com/WordPress/gutenberg/pull/40633)).

## 19.9.0 (2022-04-21)

### Bug Fixes

-   Consolidate the main black colors to gray-900. Affects `AlignmentMatrixControl`, `InputControl`, `Heading`, `SelectControl`, `Spinner (Experimental)`, and `Text` ([#40391](https://github.com/WordPress/gutenberg/pull/40391)).

### Internal

-   Remove individual color object exports from the `utils/colors-values.js` file. Colors should now be used from the main `COLORS` export([#40387](https://github.com/WordPress/gutenberg/pull/40387)).

### Bug Fixes

-   `InputControl`: allow user to input a value interactively in Storybook, by removing default value argument ([#40410](https://github.com/WordPress/gutenberg/pull/40410)).

## 19.8.0 (2022-04-08)

### Enhancements

-   Update `BorderControl` and `BorderBoxControl` to allow the passing of custom class names to popovers ([#39753](https://github.com/WordPress/gutenberg/pull/39753)).
-   `ToggleGroupControl`: Reintroduce backdrop animation ([#40021](https://github.com/WordPress/gutenberg/pull/40021)).
-   `Card`: Adjust border radius effective size ([#40032](https://github.com/WordPress/gutenberg/pull/40032)).
-   `InputControl`: Improved TypeScript type annotations ([#40119](https://github.com/WordPress/gutenberg/pull/40119)).

### Internal

-   `BaseControl`: Convert to TypeScript ([#39468](https://github.com/WordPress/gutenberg/pull/39468)).

### New Features

-   Add `BorderControl` component ([#37769](https://github.com/WordPress/gutenberg/pull/37769)).
-   Add `BorderBoxControl` component ([#38876](https://github.com/WordPress/gutenberg/pull/38876)).
-   Add `ToggleGroupControlOptionIcon` component ([#39760](https://github.com/WordPress/gutenberg/pull/39760)).

### Bug Fixes

-   Use `Object.assign` instead of `{ ...spread }` syntax to avoid errors in the code generated by TypeScript ([#39932](https://github.com/WordPress/gutenberg/pull/39932)).
-   `ItemGroup`: Ensure that the Item's text color is not overridden by the user agent's button color ([#40055](https://github.com/WordPress/gutenberg/pull/40055)).
-   `Surface`: Use updated UI text color `#1e1e1e` instead of `#000` ([#40055](https://github.com/WordPress/gutenberg/pull/40055)).
-   `CustomSelectControl`: Make chevron consistent with `SelectControl` ([#40049](https://github.com/WordPress/gutenberg/pull/40049)).

## 19.7.0 (2022-03-23)

### Enhancements

-   `CustomSelectControl`: Add `__next36pxDefaultSize` flag for larger default size ([#39401](https://github.com/WordPress/gutenberg/pull/39401)).
-   `BaseControl`: Add `__nextHasNoMarginBottom` prop for opting into the new margin-free styles ([#39325](https://github.com/WordPress/gutenberg/pull/39325)).
-   `Divider`: Make the divider visible by default (`display: inline`) in flow layout containers when the divider orientation is vertical ([#39316](https://github.com/WordPress/gutenberg/pull/39316)).
-   Stop using deprecated `event.keyCode` in favor of `event.key` for keyboard events in `UnitControl` and `InputControl`. ([#39360](https://github.com/WordPress/gutenberg/pull/39360))
-   `ColorPalette`: refine custom color button's label. ([#39386](https://github.com/WordPress/gutenberg/pull/39386))
-   Add `onClick` prop on `FormFileUpload`. ([#39268](https://github.com/WordPress/gutenberg/pull/39268))
-   `FocalPointPicker`: stop using `UnitControl`'s deprecated `unit` prop ([#39504](https://github.com/WordPress/gutenberg/pull/39504)).
-   `CheckboxControl`: Add support for the `indeterminate` state ([#39462](https://github.com/WordPress/gutenberg/pull/39462)).
-   `UnitControl`: add support for the `onBlur` prop ([#39589](https://github.com/WordPress/gutenberg/pull/39589)).

### Internal

-   Delete the `composeStateReducers` utility function ([#39262](https://github.com/WordPress/gutenberg/pull/39262)).
-   `BoxControl`: stop using `UnitControl`'s deprecated `unit` prop ([#39511](https://github.com/WordPress/gutenberg/pull/39511)).

### Bug Fixes

-   `NumberControl`: commit (and constrain) value on `blur` event ([#39186](https://github.com/WordPress/gutenberg/pull/39186)).
-   Fix `UnitControl`'s reset of unit when the quantity value is cleared. ([#39531](https://github.com/WordPress/gutenberg/pull/39531/)).
-   `ResizableBox`: Ensure tooltip text remains on a single line. ([#39623](https://github.com/WordPress/gutenberg/pull/39623)).

### Deprecations

-   `unit` prop in `UnitControl` marked as deprecated ([#39503](https://github.com/WordPress/gutenberg/pull/39503)).

## 19.6.0 (2022-03-11)

### Enhancements

-   `ConfirmDialog`: Add support for custom label text on the confirmation and cancelation buttons ([#38994](https://github.com/WordPress/gutenberg/pull/38994))
-   `InputControl`: Allow `onBlur` for empty values to commit the change when `isPressEnterToChange` is true, and move reset behavior to the ESCAPE key. ([#39109](https://github.com/WordPress/gutenberg/pull/39109)).
-   `TreeGrid`: Add tests for Home/End keyboard navigation. Add `onFocusRow` callback for Home/End keyboard navigation, this was missed in the implementation PR. Modify test for expanding/collapsing a row as row 1 implements this now. Update README with latest changes. ([#39302](https://github.com/WordPress/gutenberg/pull/39302))
-   `ToggleGroupControlOption`: Calculate width from button content and remove `LabelPlaceholderView` ([#39345](https://github.com/WordPress/gutenberg/pull/39345))

### Bug Fixes

-   Normalize `font-family` on `Button`, `ColorPalette`, `ComoboboxControl`, `DateTimePicker`, `FormTokenField`, `InputControl`, `SelectControl`, and `ToggleGroupControl` ([#38969](https://github.com/WordPress/gutenberg/pull/38969)).
-   Fix input value selection of `InputControl`-based controls in Firefox and Safari with axial constraint of drag gesture ([#38968](https://github.com/WordPress/gutenberg/pull/38968)).
-   Fix `UnitControl`'s behavior around updating the unit when a new `value` is passed (i.e. in controlled mode). ([#39148](https://github.com/WordPress/gutenberg/pull/39148)).

## 19.5.0 (2022-02-23)

### Bug Fixes

-   Fix spin buttons of number inputs in Safari ([#38840](https://github.com/WordPress/gutenberg/pull/38840))
-   Show tooltip on toggle custom size button in FontSizePicker ([#38985](https://github.com/WordPress/gutenberg/pull/38985))

### Enhancements

-   `TreeGrid`: Add tests for `onCollapseRow`, `onExpandRow`, and `onFocusRow` callback functions. ([#38942](https://github.com/WordPress/gutenberg/pull/38942)).
-   `TreeGrid`: Update callback tests to use `TreeGridRow` and `TreeGridCell` sub-components. ([#39002](https://github.com/WordPress/gutenberg/pull/39002)).

## 19.4.0 (2022-02-10)

### Bug Fixes

-   Components: Fix `Slot`/`Fill` Emotion `StyleProvider` ([#38237](https://github.com/WordPress/gutenberg/pull/38237))
-   Reduce height and min-width of the reset button on `ComboBoxControl` for consistency. ([#38020](https://github.com/WordPress/gutenberg/pull/38020))
-   Removed unused `rememo` dependency ([#38388](https://github.com/WordPress/gutenberg/pull/38388)).
-   Added `__unstableInputWidth` to `UnitControl` type definition ([#38429](https://github.com/WordPress/gutenberg/pull/38429)).
-   Fixed typing errors for `ColorPicker` ([#38430](https://github.com/WordPress/gutenberg/pull/38430)).
-   Updated destructuring of `Dropdown` props to be TypeScript friendly ([#38431](https://github.com/WordPress/gutenberg/pull/38431)).
-   Added `ts-nocheck` to `ColorIndicator` so it can be used in typed components ([#38433](https://github.com/WordPress/gutenberg/pull/38433)).
-   Added `cx` as a dependency of `useMemo` across the whole package, in order to recalculate the classnames correctly when a component is rendered across more than one `StyleProvider` ([#38541](https://github.com/WordPress/gutenberg/pull/38541)).

### Enhancements

-   Update the visual design of the `Spinner` component. ([#37551](https://github.com/WordPress/gutenberg/pull/37551))
-   `TreeGrid` accessibility enhancements around the expand/collapse functionality. ([#38358](https://github.com/WordPress/gutenberg/pull/38358))
-   `TreeGrid` accessibility: improve browser support for Left Arrow focus to parent row in child row. ([#38639](https://github.com/WordPress/gutenberg/pull/38639))
-   `TreeGrid` accessibility: Add Home/End keys for better keyboard navigation. ([#38679](https://github.com/WordPress/gutenberg/pull/38679))
-   Add `resolvePoint` prop to `FocalPointPicker` to allow updating the value of the picker after a user interaction ([#38247](https://github.com/WordPress/gutenberg/pull/38247))
-   `TreeGrid`: Allow SHIFT key to be held, and add `onFocusRow` callback to the `TreeGrid` component, fired when focus is shifted from one row to another via Up and Down arrow keys. ([#38314](https://github.com/WordPress/gutenberg/pull/38314))

### Experimental

-   `Navigator`: rename `push`/`pop` to `goTo`/`goBack` ([#38582](https://github.com/WordPress/gutenberg/pull/38582))
-   `Navigator`: add `NavigatorButton` and `NavigatorBackButton` components ([#38634](https://github.com/WordPress/gutenberg/pull/38634))
-   `UnitControl`: tidy up utilities and types. In particular, change the type of parsed quantities to `number` (previously it could have been a `string` too). ([#38987](https://github.com/WordPress/gutenberg/pull/38987]))

## 19.3.0 (2022-01-27)

### Enhancements

-   Refine `ExternalLink` to be same size as the text, to appear more as a glyph than an icon. ([#37859](https://github.com/WordPress/gutenberg/pull/37859))
-   Updated `ToolsPanel` header icon to only show "plus" icon when all items are optional and all are currently hidden ([#38262](https://github.com/WordPress/gutenberg/pull/38262))
-   `TreeGrid`: Fix keyboard navigation for expand/collapse table rows in Firefox ([#37983](https://github.com/WordPress/gutenberg/pull/37983))

### Bug Fixes

-   Update the `HexInput` component to accept a pasted value that contains a starting #
-   Update `ToggleGroupControl` background active state to use a simple background color instead of animated backdrop ([38008](https://github.com/WordPress/gutenberg/pull/38008))
-   Update label spacing for the `BoxControl`, `CustomGradientPicker`, `FormTokenField`, `InputControl`, and `ToolsPanel` components to use a bottom margin of `8px` for consistency. ([#37844](https://github.com/WordPress/gutenberg/pull/37844))
-   Add missing styles to the `BaseControl.VisualLabel` component. ([#37747](https://github.com/WordPress/gutenberg/pull/37747))
-   Prevent keyDown events from propagating up in `CustomSelectControl` ([#30557](https://github.com/WordPress/gutenberg/pull/30557))
-   Mark `children` prop as optional in `SelectControl` ([#37872](https://github.com/WordPress/gutenberg/pull/37872))
-   Add memoization of callbacks and context to prevent unnecessary rerenders of the `ToolsPanel` ([#38037](https://github.com/WordPress/gutenberg/pull/38037))
-   Fix space between icons and rail `RangeControl` ([#36935](https://github.com/WordPress/gutenberg/pull/36935))
-   Increase z-index of `ConfirmDialog` to render on top of parent `Popover` components ([#37959](https://github.com/WordPress/gutenberg/pull/37959))

### Experimental

-   Add basic history location support to `Navigator` ([#37416](https://github.com/WordPress/gutenberg/pull/37416)).
-   Add focus restoration to `Navigator` ([#38149](https://github.com/WordPress/gutenberg/pull/38149)).

## 19.2.0 (2022-01-04)

### Experimental

-   Reinstated the ability to pass additional props to the `ToolsPanel` ([#36428](https://github.com/WordPress/gutenberg/pull/36428)).
-   Added an `__unstable-large` size variant to `InputControl`, `SelectControl`, and `UnitControl` for selective migration to the larger 40px heights. ([#35646](https://github.com/WordPress/gutenberg/pull/35646)).
-   Fixed inconsistent padding in `UnitControl` ([#35646](https://github.com/WordPress/gutenberg/pull/35646)).
-   Added support for RTL behavior for the `ZStack`'s `offset` prop ([#36769](https://github.com/WordPress/gutenberg/pull/36769))
-   Fixed race conditions causing conditionally displayed `ToolsPanelItem` components to be erroneously deregistered ([#36588](https://github.com/WordPress/gutenberg/pull/36588)).
-   Added `__experimentalHideHeader` prop to `Modal` component ([#36831](https://github.com/WordPress/gutenberg/pull/36831)).
-   Added experimental `ConfirmDialog` component ([#34153](https://github.com/WordPress/gutenberg/pull/34153)).
-   Divider: improve support for vertical orientation and RTL styles, use start/end logical props instead of top/bottom, change border-color to `currentColor` ([#36579](https://github.com/WordPress/gutenberg/pull/36579)).
-   `ToggleGroupControl`: Avoid calling `onChange` if radio state changed from an incoming value ([#37224](https://github.com/WordPress/gutenberg/pull/37224/)).
-   `ToggleGroupControl`: fix the computation of the backdrop dimensions when rendered in a Popover ([#37067](https://github.com/WordPress/gutenberg/pull/37067)).
-   Add `__experimentalIsRenderedInSidebar` property to the `GradientPicker`and `CustomGradientPicker`. The property changes the color popover behavior to have a special placement behavior appropriate for sidebar UI's.
-   Add `first` and `last` classes to displayed `ToolsPanelItem` group within a `ToolsPanel` ([#37546](https://github.com/WordPress/gutenberg/pull/37546))

### Bug Fixes

-   Fixed spacing between `BaseControl` fields and help text within the `ToolsPanel` ([#36334](https://github.com/WordPress/gutenberg/pull/36334))
-   Replaced hardcoded blue in `ColorPicker` with UI theme color ([#36153](https://github.com/WordPress/gutenberg/pull/36153)).
-   Fixed empty `ToolsPanel` height by correcting menu button line-height ([#36895](https://github.com/WordPress/gutenberg/pull/36895)).
-   Normalized label line-height and spacing within the `ToolsPanel` ([36387](https://github.com/WordPress/gutenberg/pull/36387))
-   Remove unused `reakit-utils` from peer dependencies ([#37369](https://github.com/WordPress/gutenberg/pull/37369)).
-   Update all Emotion dependencies to the latest version to ensure they work correctly with React types ([#37365](https://github.com/WordPress/gutenberg/pull/37365)).
-   `DateTimePicker`: Fix the date format associated to the `is12Hour` prop ([#37465](https://github.com/WordPress/gutenberg/pull/37465))
-   Allowed `ToolsPanel` to register items when `panelId` is `null` due to multiple block selection ([37216](https://github.com/WordPress/gutenberg/pull/37216)).

### Enhancements

-   Wrapped `Modal` in a `forwardRef` call ([#36831](https://github.com/WordPress/gutenberg/pull/36831)).
-   Refactor `DateTime` class component to functional component ([#36835](https://github.com/WordPress/gutenberg/pull/36835))
-   Unify styles for `ColorIndicator` with how they appear in Global Styles ([#37028](https://github.com/WordPress/gutenberg/pull/37028))
-   Add support for rendering the `ColorPalette` in a `Dropdown` when opened in the sidebar ([#37067](https://github.com/WordPress/gutenberg/pull/37067))
-   Show an incremental sequence of numbers (1/2/3/4/5) as a label of the font size, when we have at most five font sizes, where at least one the them contains a complex css value(clamp, var, etc..). We do this because complex css values cannot be calculated properly and the incremental sequence of numbers as labels can help the user better mentally map the different available font sizes. ([#37038](https://github.com/WordPress/gutenberg/pull/37038))
-   Add support for proper borders to color indicators ([#37500](https://github.com/WordPress/gutenberg/pull/37500))
-   Refactor `SuggestionsList` class component to functional component([#36924](https://github.com/WordPress/gutenberg/pull/36924/))

## 19.1.4 (2021-12-13)

### Bug Fixes

-   Improve accessibility and visibility in `ColorPallete` ([#36925](https://github.com/WordPress/gutenberg/pull/36925))

## 19.1.3 (2021-12-06)

-   Fix missing version information in `CHANGELOG.md`.

## 19.1.2 (2021-12-06)

### Bug Fixes

-   Fixed `GradientPicker` not displaying `CustomGradientPicker` when no gradients are provided ([#36900](https://github.com/WordPress/gutenberg/pull/36900)).
-   Fixed error thrown in `ColorPicker` when used in controlled state in color gradients ([#36941](https://github.com/WordPress/gutenberg/pull/36941)).
-   Updated readme to include default value introduced in fix for unexpected movements in the `ColorPicker` ([#35670](https://github.com/WordPress/gutenberg/pull/35670)).
-   Added support for the legacy `extraSmall` value for the `size` prop in the `Card` component ([#37097](https://github.com/WordPress/gutenberg/pull/37097)).

## 19.1.0 (2021-11-29)

### Enhancements

-   Added a `showTooltip` prop to `ToggleGroupControlOption` in order to display tooltip text (using `<Tooltip />`). ([#36726](https://github.com/WordPress/gutenberg/pull/36726)).

### Bug Fixes

-   Fixed a bug which prevented setting `PM` hours correctly in the `DateTimePicker` ([#36878](https://github.com/WordPress/gutenberg/pull/36878)).

## 19.0.2 (2021-11-15)

-   Remove erroneous use of `??=` syntax from `build-module`.

## 19.0.1 (2021-11-07)

### Enhancements

-   Updated the `ColorPalette` and `GradientPicker` components to the latest designs ([#35970](https://github.com/WordPress/gutenberg/pull/35970)).

### Experimental

-   Updated the `ToolsPanel` to use `Grid` internally to manage panel layout ([#35621](https://github.com/WordPress/gutenberg/pull/35621)).
-   Added experimental `__experimentalHasMultipleOrigins` prop to the `ColorPalette` and `GradientPicker` components ([#35970](https://github.com/WordPress/gutenberg/pull/35970)).

## 19.0.0 (2021-10-22)

### New Features

-   Added support for `step="any"` in `NumberControl` and `RangeControl` ([#34542](https://github.com/WordPress/gutenberg/pull/34542)).

### Enhancements

-   Removed the separator shown between `ToggleGroupControl` items ([#35497](https://github.com/WordPress/gutenberg/pull/35497)).
-   The `ColorPicker` component property `onChangeComplete`, a function accepting a color object, was replaced with the property `onChange`, a function accepting a string on ([#35220](https://github.com/WordPress/gutenberg/pull/35220)).
-   The property `disableAlpha`, was removed from the `ColorPicker` component. Use the new opposite property `enableAlpha` instead ([#35220](https://github.com/WordPress/gutenberg/pull/35220)).

### Experimental

-   Removed the `fieldset` wrapper from the `FontAppearanceControl` component ([35461](https://github.com/WordPress/gutenberg/pull/35461)).
-   Refactored the `ToggleGroupControl` component's structure and embedded `ToggleGroupControlButton` directly into `ToggleGroupControlOption` ([#35600](https://github.com/WordPress/gutenberg/pull/35600)).
-   Added support for showing an experimental hint in `CustomSelectControl` ([#35673](https://github.com/WordPress/gutenberg/pull/35673)).

### Breaking Changes

-   The `color` property a `tinycolor2` color object passed on `onChangeComplete` property of the `ColorPicker` component was removed. Please use the new `onChange` property that accepts a string color representation ([#35562](https://github.com/WordPress/gutenberg/pull/35562)).

## 18.0.0 (2021-10-12)

### Breaking Changes

-   Removed the deprecated `position` and `menuLabel` from the `DropdownMenu` component ([#34537](https://github.com/WordPress/gutenberg/pull/34537)).
-   Removed the deprecated `onClickOutside` prop from the `Popover` component ([#34537](https://github.com/WordPress/gutenberg/pull/34537)).
-   Changed `RangeControl` component to not apply `shiftStep` to inputs from its `<input type="range"/>` ([35020](https://github.com/WordPress/gutenberg/pull/35020)).
-   Removed `isAction` prop from `Item`. The component will now rely on `onClick` to render as a `button` ([35152](https://github.com/WordPress/gutenberg/pull/35152)).

### New Features

-   Add an experimental `Navigator` components ([#34904](https://github.com/WordPress/gutenberg/pull/34904)) as a replacement for the previous `Navigation` related components.
-   Update the `ColorPicker` component to the latest design ([#35220](https://github.com/WordPress/gutenberg/pull/35220))

### Bug Fixes

-   Fixed rounding of value in `RangeControl` component when it loses focus while the `SHIFT` key is held. ([#35020](https://github.com/WordPress/gutenberg/pull/35020)).

### Internal

-   Deleted the `createComponent` utility function ([#34929](https://github.com/WordPress/gutenberg/pull/34929)).
-   Deleted the `useJumpStep` utility function ([#35561](https://github.com/WordPress/gutenberg/pull/35561)).

## 17.0.0 (2021-09-09)

### Breaking Changes

-   Removed a min-width from the `DropdownMenu` component, allowing the menu to accommodate thin contents like vertical tools menus ([#33995](https://github.com/WordPress/gutenberg/pull/33995)).

### Bug Fixes

-   Fixed RTL styles in `Flex` component ([#33729](https://github.com/WordPress/gutenberg/pull/33729)).
-   Fixed unit test errors caused by `CSS.supports` being called in a non-browser environment ([#34572](https://github.com/WordPress/gutenberg/pull/34572)).
-   Fixed `ToggleGroupControl`'s backdrop not updating when changing the `isAdaptiveWidth` property ([#34595](https://github.com/WordPress/gutenberg/pull/34595)).

### Internal

-   Renamed `PolymorphicComponent*` types to `WordPressComponent*` ([#34330](https://github.com/WordPress/gutenberg/pull/34330)).

## 16.0.0 (2021-08-23)

### Breaking Changes

-   Updated the visual styles of the RangeControl component ([#33824](https://github.com/WordPress/gutenberg/pull/33824)).

### New Features

-   Add `hideLabelFromVision` prop to `RangeControl` ([#33714](https://github.com/WordPress/gutenberg/pull/33714)).

### Bug Fixes

-   Listen to `resize` events correctly in `useBreakpointIndex`. This hook is used in `useResponsiveValue` and consequently in the `Flex` and `Grid` components ([#33902](https://github.com/WordPress/gutenberg/pull/33902))

## 15.0.0 (2021-07-29)

### Breaking Changes

-   Upgraded React components to work with v17.0 ([#29118](https://github.com/WordPress/gutenberg/pull/29118)). There are no new features in React v17.0 as explained in the [blog post](https://reactjs.org/blog/2020/10/20/react-v17.html).

### Deprecations

-   `isScrollable` prop in `CardBody` default value changed from `true` to `false` ([#33490](https://github.com/WordPress/gutenberg/pull/33490))

### Bug Fixes

-   Added back `box-sizing: border-box` rule to `CardBody`, `CardHeader` and `CardFooter` components [#33511](https://github.com/WordPress/gutenberg/pull/33511).

## 14.2.0 (2021-07-21)

### New Features

-   Update the border color used in `CardBody`, `CardHeader`, `CardFooter`, and `CardDivider` to a different shade of gray, in order to match the color used in other components ([#32566](https://github.com/WordPress/gutenberg/pull/32566)).

### Deprecations

-   `isPrimary`, `isSecondary`, `isTertiary` and `isLink` props in `Button` have been deprecated. Use `variant` instead ([#31713](https://github.com/WordPress/gutenberg/pull/31713)).
-   `isElevated` prop in `Card` has been deprecated. Use `elevation` instead ([#32566](https://github.com/WordPress/gutenberg/pull/32566)).

### Internal

-   `Card`, `CardBody`, `CardHeader`, `CardFooter`, `CardMedia`, and `CardDivider` components have been re-written from the ground up ([#32566](https://github.com/WordPress/gutenberg/pull/32566)).

## 14.1.0 (2021-05-20)

## 14.0.0 (2021-05-14)

### Breaking Changes

-   Drop support for Internet Explorer 11 ([#31110](https://github.com/WordPress/gutenberg/pull/31110)). Learn more at <https://make.wordpress.org/core/2021/04/22/ie-11-support-phase-out-plan/>.
-   Increase the minimum Node.js version to v12 matching Long Term Support releases ([#31270](https://github.com/WordPress/gutenberg/pull/31270)). Learn more at <https://nodejs.org/en/about/releases/>.
-   The experimental `Text` component has been completely re-written and enhanced with truncation support and separate variant, size, and weight props to allow for greater control. The previous `variant` prop has been completely removed.

### Deprecations

-   `isReversed` prop in `Flex` component has been deprecated. Use `direction` instead ([#31297](https://github.com/WordPress/gutenberg/pull/31297)).

### Internal

-   `Flex`, `FlexBlock`, and `FlexItem` components have been re-written from the ground up ([#31297](https://github.com/WordPress/gutenberg/pull/31297)).

## 13.0.0 (2021-03-17)

### Breaking Changes

-   `onChange` prop of `FocalPointPicker` is called at the end of drag operations. Previously, it was called repetitively while dragging.

### New Features

-   Supports ref forwarding in `withNotices` and `ResizableBox`.
-   Adds `onDrag` prop of `FocalPointPicker`.

### Bug Fixes

-   Allows focus of the `FocalPointPicker` draggable area and adjustment with arrow keys. This was added in [#22531](https://github.com/WordPress/gutenberg/pull/22264) but was no longer working.

## 12.0.0 (2020-12-17)

### Enhancements

-   ComboboxControl: Deburr option labels before filter

### Breaking Changes

-   Introduce support for other units and advanced CSS properties on `FontSizePicker`. Provided the value passed to the `FontSizePicker` is a string or one of the size options passed is a string, onChange will start to be called with a string value instead of a number. On WordPress usage, font size options are now automatically converted to strings with the default "px" unit added.

## 10.1.0 (2020-09-03)

### New Features

-   Add `ToolbarItem` component.
-   Support `label` prop on the `Toolbar` component.

### Deprecations

-   Deprecate the `Toolbar` component when used without the `label` prop. `ToolbarGroup` should be used instead.

## 10.0.0 (2020-07-07)

### Breaking Changes

-   `NumberControl` no longer automatically transforms values when rendering `value` into a `<input />` HTML element.
-   `Dashicon` component no longer renders SVGs. If you rely on this component, make sure to load the dashicon font.

## 9.6.0 (2020-05-14)

### Bug Fixes

-   Fix and issue that would cause the `Popover` component to throw an error under certain
    circumstances ([#22264](https://github.com/WordPress/gutenberg/pull/22264)).

### Deprecations

-   The `Guide` component no longer supports passing pages as children. Use the `pages` prop instead.
-   The `GuidePage` component is deprecated. Use the `pages` prop in `Guide` instead.

## 9.2.0 (2020-02-10)

### Enhancements

-   The `Notice` component will speak its message. With this new feature, a developer can control either the `spokenMessage` spoken message, or the `politeness` politeness level of the message.
-   The `Snackbar` component will speak its message. With this new feature, a developer can control either the `spokenMessage` spoken message, or the `politeness` politeness level of the message.
-   A `Notice` `actions` member can now assign `isPrimary` to render a primary button action associated with a notice message.

### Bug Fixes

-   Notice will assume a default status of 'info' if none is provided. This resolves an issue where the notice would be assigned a class name `is-undefined`. This was previously the effective default by styled appearance and should not be considered a breaking change in that regard.

## 9.0.0 (2020-01-13)

### New Features

-   Added a new `Guide` component which allows developers to easily present a user guide.

### Breaking Changes

-   `is-button` classname has been removed from the Button component.
-   The `is-default` classname is not applied automatically anymore.
-   By default Button components come with a fixed height and hover styles.

### Bug Fixes

-   Fixes a regression published in version 8.5.0 that would prevent some build tools from including
    styles provided in the packages build-styles directory.

### Deprecations

-   `isDefault` prop in `Button` has been deprecated. Consider using `isSecondary` instead.
-   `IconButton` has been deprecated. Use the `Button` component instead.

## 8.2.0 (2019-08-29)

### New Features

-   The bundled `re-resizable` dependency has been updated from requiring `5.0.1` to requiring `^6.0.0` ([#17011](https://github.com/WordPress/gutenberg/pull/17011)).

## 8.1.0 (2019-08-05)

### New Features

-   Added a new `popoverProps` prop to the `Dropdown` component which allows users of the `Dropdown` component to pass props directly to the `Popover` component.
-   Added and documented `hideLabelFromVision` prop to `BaseControl` used by `SelectControl`, `TextControl`, and `TextareaControl`.
-   Added a new `popoverProps` prop to the `DropdownMenu` component which allows to pass props directly to the nested `Popover` component.
-   Added a new `toggleProps` prop to the `DropdownMenu` component which allows to pass props directly to the nested `IconButton` component.
-   Added a new `menuProps` prop to the `DropdownMenu` component which allows to pass props directly to the nested `NavigableMenu` component.

### Deprecations

-   `menuLabel` prop in `DropdownComponent` has been deprecated. Consider using `menuProps` object and its `aria-label` property instead.
-   `position` prop in `DropdownComponent` has been deprecated. Consider using `popoverProps` object and its `position` property instead.

### Bug Fixes

-   The `Button` component will no longer assign default styling (`is-default` class) when explicitly assigned as primary (the `isPrimary` prop). This should resolve potential conflicts affecting a combination of `isPrimary`, `isDefault`, and `isLarge` / `isSmall`, where the busy animation would appear with incorrect coloring.

### Deprecations

-   The `Popover` component `onClickOutside` prop has been deprecated. Use `onFocusOutside` instead.

### Internal

-   The `Dropdown` component has been refactored to focus changes using the `Popover` component's `onFocusOutside` prop.
-   The `MenuItem` component will now always use an `IconButton`. This prevents a focus loss when clicking a menu item.
-   Package no longer depends on external `react-click-outside` library.

## 8.0.0 (2019-06-12)

### New Features

-   Add new `BlockQuotation` block to the primitives folder to support blockquote in a multiplatform way. [#15482](https://github.com/WordPress/gutenberg/pull/15482).
-   `DropdownMenu` now supports passing a [render prop](https://reactjs.org/docs/render-props.html#using-props-other-than-render) as children for more advanced customization.

### Internal

-   `MenuGroup` no longer uses `NavigableMenu` internally. It needs to be explicitly wrapped with `NavigableMenu` to bring back the same behavior.

### Documentation

-   Added missing documentation for `DropdownMenu` props `menuLabel`, `position`, `className`.

### Breaking Changes

-   `ServerSideRender` is no longer part of components. It was extracted to an independent package `@wordpress/server-side-render`.

### Bug Fixes

-   Although `DateTimePicker` does not allow picking the seconds, passed the current seconds as the selected value for seconds when calling `onChange`. Now it passes zero.

## 7.4.0 (2019-05-21)

### New Features

-   Added a new `HorizontalRule` component.
-   Added a new `Snackbar` component.

### Bug Fixes

-   Fixed display of reset button when using RangeControl `allowReset` prop.
-   Fixed minutes field of `DateTimePicker` missed '0' before single digit values.

## 7.3.0 (2019-04-16)

### New Features

-   Added a new `render` property to `FormFileUpload` component. Allowing users of the component to custom the UI for their needs.
-   Added a new `BaseControl.VisualLabel` component.
-   Added a new `preview` prop to the `Placeholder` component which allows to display a preview, for example a media preview when the Placeholder is used in media editing contexts.
-   Added a new `anchorRect` prop to `Popover` which enables a developer to provide a custom `DOMRect` object at which to position the popover.

### Enhancements

-   Limit `Base Control Label` to the width of its content.

### Bug Fixes

-   Fix `instanceId` prop passed through to `Button` component via `MenuItems` producing React console error. Fixed by removing the unnecessary use of `withInstanceId` on the `MenuItems` component [#14599](https://github.com/WordPress/gutenberg/pull/14599)

## 7.2.0 (2019-03-20)

### Enhancements

-   Make `RangeControl` validation rely on the `checkValidity` provided by the browsers instead of using our own validation.

### Bug Fixes

-   Fix a problem that made `RangeControl` not work as expected with float values.

## 7.1.0 (2019-03-06)

### New Features

-   Added a new `Animate` component.

### Enhancements

-   `withFilters` has been optimized to avoid binding hook handlers for each mounted instance of the component, instead using a single centralized hook delegator.
-   `withFilters` has been optimized to reuse a single shared component definition for all filtered instances of the component.
-   Make `RangeControl` validate min and max properties.

### Bug Fixes

-   Resolves a conflict where two instance of Slot would produce an inconsistent or duplicated rendering output.
-   Allow years between 0 and 1970 in DateTime component.

### New Features

-   `Dropdown` now has a `focusOnMount` prop which is passed directly to the contained `Popover`.
-   `DatePicker` has new prop `isInvalidDate` exposing react-dates' `isOutsideRange`.
-   `DatePicker` allows `null` as accepted value for `currentDate` prop to signify no date selection.

## 7.0.5 (2019-01-03)

## 7.0.4 (2018-12-12)

## 7.0.3 (2018-11-30)

## 7.0.2 (2018-11-22)

## 7.0.1 (2018-11-21)

## 7.0.0 (2018-11-20)

### Breaking Changes

-   `Dropdown.refresh()` has been removed. The contained `Popover` is now automatically refreshed.

## 6.0.2 (2018-11-15)

## 6.0.1 (2018-11-12)

### Bug Fixes

-   Avoid constantly recomputing the popover position.

### Internal

-   Remove `<DateTimePicker />` obsolete `locale` prop (and pass-through to child components) and obsolete `is12Hour` prop pass through to `<DateTime />` [#11649](https://github.com/WordPress/gutenberg/pull/11649)

## 6.0.0 (2018-11-12)

### Breaking Changes

-   The `PanelColor` component has been removed.

## 5.1.1 (2018-11-09)

## 5.1.0 (2018-11-09)

### New Features

-   Adjust a11y roles for MenuItem component, so that aria-checked is used properly, related change in Editor/Components/BlockNavigationList ([#11431](https://github.com/WordPress/gutenberg/issues/11431)).
-   `Popover` components are now automatically refreshed every 0.5s in order to recalculate their size or position.

### Deprecations

-   `Dropdown.refresh()` has been deprecated as the contained `Popover` is now automatically refreshed.

## 5.0.2 (2018-11-03)

### Internal

-   Forward `ref` in the `PanelBody` component.
-   Tooltip are no longer removed when Button becomes disabled, it's left to the component rendering the Tooltip.
-   Forward `ref` support in `TabbableContainer` and `NavigableMenu` components.

## 5.0.1 (2018-10-30)

## 5.0.0 (2018-10-29)

### Breaking Changes

-   `AccessibleSVG` component has been removed. Please use `SVG` instead.

### New Features

-   The `Notice` component accepts an array of action objects via the `actions` prop. Each member object should contain a `label` and either a `url` link string or `onClick` callback function.

## 4.2.1 (2018-10-22)

### Bug Fixes

-   Fix importing `react-dates` stylesheet in production.

## 4.2.0 (2018-10-19)

### New Features

-   Added a new `ColorPicker` component ([#10564](https://github.com/WordPress/gutenberg/pull/10564)).
-   `MenuItem` now accepts an `info` prop for including an extended description.

### Bug Fixes

-   `IconButton` correctly respects a passed `aria-label` prop.

### Deprecations

-   `PanelColor` has been deprecated in favor of `wp.editor.PanelColorSettings`.

## 4.1.2 (2018-10-18)

## 4.1.0 (2018-10-10)

### New Features

-   Added a new `ResizableBox` component.

## 4.0.0 (2018-09-30)

### Breaking Changes

-   `Draggable` as a DOM node drag handler has been removed. Please, use `Draggable` as a wrap component for your DOM node drag handler.

### Deprecations

-   Renamed `AccessibleSVG` component to `SVG`.

## 3.0.0 (2018-09-05)

### Breaking Changes

-   `withAPIData` has been removed. Please use the Core Data module or `@wordpress/api-fetch` directly instead.
-   `Draggable` as a DOM node drag handler has been deprecated. Please, use `Draggable` as a wrap component for your DOM node drag handler.
-   Change how required built-ins are polyfilled with Babel 7 ([#9171](https://github.com/WordPress/gutenberg/pull/9171)). If you're using an environment that has limited or no support for ES2015+ such as lower versions of IE then using [core-js](https://github.com/zloirock/core-js) or [@babel/polyfill](https://babeljs.io/docs/en/next/babel-polyfill) will add support for these methods.
-   `withContext` has been removed. Please use `wp.element.createContext` instead. See: <https://reactjs.org/docs/context.html>.

### New Features

-   Added a new `AccessibleSVG` component.<|MERGE_RESOLUTION|>--- conflicted
+++ resolved
@@ -17,11 +17,8 @@
 -   `ToggleGroupControl`: Fix arrow key navigation in RTL ([#65735](https://github.com/WordPress/gutenberg/pull/65735)).
 -   `ToggleGroupControl`: indicator doesn't jump around when the layout around it changes ([#65175](https://github.com/WordPress/gutenberg/pull/65175)).
 -   `Composite`: fix legacy support for the store prop ([#65821](https://github.com/WordPress/gutenberg/pull/65821)).
-<<<<<<< HEAD
--   `DropZone`: fix class names on drop ([#65798](https://github.com/WordPress/gutenberg/pull/65798))
-=======
 -   `Composite`: make items tabbable if active element gets removed ([#65720](https://github.com/WordPress/gutenberg/pull/65720)).
->>>>>>> 119b627d
+-   `DropZone`: fix class names on drop ([#65798](https://github.com/WordPress/gutenberg/pull/65798)).
 
 ### Deprecations
 
