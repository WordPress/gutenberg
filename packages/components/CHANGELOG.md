<!-- Learn how to maintain this file at https://github.com/WordPress/gutenberg/tree/HEAD/packages#maintaining-changelogs. -->

## Unreleased

### Breaking Changes

-   `Popover`: The deprecated `range` and `__unstableShift` props have been removed ([#45195](https://github.com/WordPress/gutenberg/pull/45195)).

### Deprecations

-   `Popover`: the deprecation messages for anchor-related props (`anchorRef`, `anchorRect`, `getAnchorRect`) have been updated. ([#45195](https://github.com/WordPress/gutenberg/pull/45195)).
-   `Popover`: The `isAlternate` prop has been replaced with a `variant` prop that can be called with the `'toolbar'` string ([#45137](https://github.com/WordPress/gutenberg/pull/45137)).

### New Feature

-   `BoxControl` & `CustomSelectControl`: Add `onMouseOver` and `onMouseOut` callback props to allow handling of these events by parent components ([#44955](https://github.com/WordPress/gutenberg/pull/44955))
-   `Popover`: A `variant` prop has been added to style popovers, with `'unstyled'` and `'toolbar'` possible values ([#45137](https://github.com/WordPress/gutenberg/pull/45137)).

### Enhancements

-   `FontSizePicker`: Improved slider design when `withSlider` is set ([#44598](https://github.com/WordPress/gutenberg/pull/44598)).
-   `ToggleControl`: Improved types for the `help` prop, covering the dynamic render function option, and enabled the dynamic `help` behavior only for a controlled component ([#45279](https://github.com/WordPress/gutenberg/pull/45279)).
-   `BorderControl` & `BorderBoxControl`: Replace `__next36pxDefaultSize` with "default" and "large" size variants ([#41860](https://github.com/WordPress/gutenberg/pull/41860)).
-   `UnitControl`: Remove outer wrapper to normalize className placement ([#41860](https://github.com/WordPress/gutenberg/pull/41860)).
-   `ColorPalette`: Fix transparent checkered background pattern ([#45295](https://github.com/WordPress/gutenberg/pull/45295)).
-   `ToggleGroupControl`: Add `isDeselectable` prop to allow deselecting the selected option ([#45123](https://github.com/WordPress/gutenberg/pull/45123)).

### Bug Fix

-   `Button`: Tweak the destructive button primary, link, and default variants ([#44427](https://github.com/WordPress/gutenberg/pull/44427)).
-   `UnitControl`: Fix `disabled` style is overridden by core `form.css` style ([#45250](https://github.com/WordPress/gutenberg/pull/45250)).
-   `ItemGroup`: fix RTL `Item` styles when rendered as a button ([#45280](https://github.com/WordPress/gutenberg/pull/45280)).
-   `Button`: Fix RTL alignment for buttons containing an icon and text ([#44787](https://github.com/WordPress/gutenberg/pull/44787)).
-   `TabPanel`: Call `onSelect()` on every tab selection, regardless of whether it was triggered by user interaction ([#44028](https://github.com/WordPress/gutenberg/pull/44028)).
-   `FontSizePicker`: Fallback to font size `slug` if `name` is undefined ([#45041](https://github.com/WordPress/gutenberg/pull/45041)).
-   `AutocompleterUI`: fix issue where autocompleter UI would appear on top of other UI elements ([#44795](https://github.com/WordPress/gutenberg/pull/44795/))
<<<<<<< HEAD
-   `useNavigateRegions`: Add new keyboard shortcut alias to cover backtick and tilde keys inconsistencies across browsers ([#45019](https://github.com/WordPress/gutenberg/pull/45019)).
=======
-   `ExternalLink`: Fix to re-enable support for `onClick` event handler ([#45214](https://github.com/WordPress/gutenberg/pull/45214)).
>>>>>>> 3e7a5e90

### Internal

-   `BorderBoxControl`: Convert stories to TypeScript and use Controls ([#45002](https://github.com/WordPress/gutenberg/pull/45002)).
-   `Disabled`: add a note in the docs about the lack of polyfill for the `inert` attribute ([#45272](https://github.com/WordPress/gutenberg/pull/45272))
-   `Snackbar`: updated to satisfy `react/exhaustive-deps` eslint rule ([#44934](https://github.com/WordPress/gutenberg/pull/44934))
-   `AnglePickerControl`: Set Storybook Label control type to 'text' ([#45122](https://github.com/WordPress/gutenberg/pull/45122)).
-   `SlotFill`: updated to satisfy `react/exhaustive-deps` eslint rule ([#44403](https://github.com/WordPress/gutenberg/pull/44403))
-   `Context`: updated to ignore `react/exhaustive-deps` eslint rule ([#45044](https://github.com/WordPress/gutenberg/pull/45044))
-   `Button`: Refactor Storybook to controls and align docs ([#44105](https://github.com/WordPress/gutenberg/pull/44105)).
-   `TabPanel`: updated to satisfy `react/exhaustive-deps` eslint rule ([#44935](https://github.com/WordPress/gutenberg/pull/44935))
-   `ColorPalette`: Convert to TypeScript ([#44632](https://github.com/WordPress/gutenberg/pull/44632)).
-   `UnitControl`: Add tests ([#45260](https://github.com/WordPress/gutenberg/pull/45260)).
-   `Disabled`: Refactor the component to rely on the HTML `inert` attribute.
-   `CustomGradientBar`: Refactor away from Lodash ([#45367](https://github.com/WordPress/gutenberg/pull/45367/)).
-   `TextControl`: Set Storybook control types on `help`, `label` and `type` ([#45405](https://github.com/WordPress/gutenberg/pull/45405)).
-   `Autocomplete`: use Popover's new `placement` prop instead of legacy `position` prop ([#44396](https://github.com/WordPress/gutenberg/pull/44396/)).
-   `FontSizePicker`: Add more comprehensive tests ([#45298](https://github.com/WordPress/gutenberg/pull/45298)).

## 21.3.0 (2022-10-19)

### Bug Fix

-   `FontSizePicker`: Ensure that fluid font size presets appear correctly in the UI controls ([#44791](https://github.com/WordPress/gutenberg/pull/44791)).
-   `ToggleGroupControl`: Remove unsupported `disabled` prop from types, and correctly mark `label` prop as required ([#45114](https://github.com/WordPress/gutenberg/pull/45114)).
-   `Navigator`: prevent partially hiding focus ring styles, by removing unnecessary overflow rules on `NavigatorScreen` ([#44973](https://github.com/WordPress/gutenberg/pull/44973)).
-   `Navigator`: restore focus only once per location ([#44972](https://github.com/WordPress/gutenberg/pull/44972)).

### Documentation

-   `VisuallyHidden`: Add some notes on best practices around stacking contexts when using this component ([#44867](https://github.com/WordPress/gutenberg/pull/44867)).

### Internal

-   `Modal`: Convert to TypeScript ([#42949](https://github.com/WordPress/gutenberg/pull/42949)).
-   `Sandbox`: Use `toString` to create observe and resize script string ([#42872](https://github.com/WordPress/gutenberg/pull/42872)).
-   `Navigator`: refactor unit tests to TypeScript and to `user-event` ([#44970](https://github.com/WordPress/gutenberg/pull/44970)).
-   `Navigator`: Refactor Storybook code to TypeScript and controls ([#44979](https://github.com/WordPress/gutenberg/pull/44979)).
-   `withFilters`: Refactor away from `_.without()` ([#44980](https://github.com/WordPress/gutenberg/pull/44980/)).
-   `withFocusReturn`: Refactor tests to `@testing-library/react` ([#45012](https://github.com/WordPress/gutenberg/pull/45012)).
-   `ToolsPanel`: updated to satisfy `react/exhaustive-deps` eslint rule ([#45028](https://github.com/WordPress/gutenberg/pull/45028))
-   `Tooltip`: updated to ignore `react/exhaustive-deps` eslint rule ([#45043](https://github.com/WordPress/gutenberg/pull/45043))

## 21.2.0 (2022-10-05)

### Enhancements

-   `FontSizePicker`: Updated to take up full width of its parent and have a 40px Reset button when `size` is `__unstable-large` ((44559)[https://github.com/WordPress/gutenberg/pull/44559]).
-   `BorderBoxControl`: Omit unit select when width values are mixed ([#44592](https://github.com/WordPress/gutenberg/pull/44592))
-   `BorderControl`: Add ability to disable unit selection ([#44592](https://github.com/WordPress/gutenberg/pull/44592))

### Bug Fix

-   `Popover`: fix limitShift logic by adding iframe offset correctly ([#42950](https://github.com/WordPress/gutenberg/pull/42950)).
-   `Popover`: refine position-to-placement conversion logic, add tests ([#44377](https://github.com/WordPress/gutenberg/pull/44377)).
-   `ToggleGroupControl`: adjust icon color when inactive, from `gray-700` to `gray-900` ([#44575](https://github.com/WordPress/gutenberg/pull/44575)).
-   `TokenInput`: improve logic around the `aria-activedescendant` attribute, which was causing unintended focus behavior for some screen readers ([#44526](https://github.com/WordPress/gutenberg/pull/44526)).
-   `NavigatorScreen`: fix focus issue where back button received focus unexpectedly ([#44239](https://github.com/WordPress/gutenberg/pull/44239))
-   `FontSizePicker`: Fix header order in RTL languages ([#44590](https://github.com/WordPress/gutenberg/pull/44590)).

### Enhancements

-   `SuggestionList`: use `requestAnimationFrame` instead of `setTimeout` when scrolling selected item into view. This change improves the responsiveness of the `ComboboxControl` and `FormTokenField` components when rapidly hovering over the suggestion items in the list ([#44573](https://github.com/WordPress/gutenberg/pull/44573)).

### Internal

-   `Mobile` updated to ignore `react/exhaustive-deps` eslint rule ([#44207](https://github.com/WordPress/gutenberg/pull/44207)).
-   `Popover`: refactor unit tests to TypeScript and modern RTL assertions ([#44373](https://github.com/WordPress/gutenberg/pull/44373)).
-   `SearchControl`: updated to ignore `react/exhaustive-deps` eslint rule in native files([#44381](https://github.com/WordPress/gutenberg/pull/44381))
-   `ResizableBox` updated to pass the `react/exhaustive-deps` eslint rule ([#44370](https://github.com/WordPress/gutenberg/pull/44370)).
-   `Sandbox`: updated to satisfy `react/exhaustive-deps` eslint rule ([#44378](https://github.com/WordPress/gutenberg/pull/44378))
-   `FontSizePicker`: Convert to TypeScript ([#44449](https://github.com/WordPress/gutenberg/pull/44449)).
-   `FontSizePicker`: Replace SCSS with Emotion + components ([#44483](https://github.com/WordPress/gutenberg/pull/44483)).

### Experimental

-   Add experimental `Theme` component ([#44668](https://github.com/WordPress/gutenberg/pull/44668)).

## 21.1.0 (2022-09-21)

### Deprecations

-   `Popover`: added new `anchor` prop, supposed to supersede all previous anchor-related props (`anchorRef`, `anchorRect`, `getAnchorRect`). These older anchor-related props are now marked as deprecated and are scheduled to be removed in WordPress 6.3 ([#43691](https://github.com/WordPress/gutenberg/pull/43691)).

### Bug Fix

-   `Button`: Remove unexpected `has-text` class when empty children are passed ([#44198](https://github.com/WordPress/gutenberg/pull/44198)).
-   The `LinkedButton` to unlink sides in `BoxControl`, `BorderBoxControl` and `BorderRadiusControl` have changed from a rectangular primary button to an icon-only button, with a sentence case tooltip, and default-size icon for better legibility. The `Button` component has been fixed so when `isSmall` and `icon` props are set, and no text is present, the button shape is square rather than rectangular.

### New Features

-   `MenuItem`: Add suffix prop for injecting non-icon and non-shortcut content to menu items ([#44260](https://github.com/WordPress/gutenberg/pull/44260)).
-   `ToolsPanel`: Add subheadings to ellipsis menu and reset text to default control menu items ([#44260](https://github.com/WordPress/gutenberg/pull/44260)).

### Internal

-   `NavigationMenu` updated to ignore `react/exhaustive-deps` eslint rule ([#44090](https://github.com/WordPress/gutenberg/pull/44090)).
-   `RangeControl`: updated to pass `react/exhaustive-deps` eslint rule ([#44271](https://github.com/WordPress/gutenberg/pull/44271)).
-   `UnitControl` updated to pass the `react/exhaustive-deps` eslint rule ([#44161](https://github.com/WordPress/gutenberg/pull/44161)).
-   `Notice`: updated to satisfy `react/exhaustive-deps` eslint rule ([#44157](https://github.com/WordPress/gutenberg/pull/44157))

## 21.0.0 (2022-09-13)

### Deprecations

-   `FontSizePicker`: Deprecate bottom margin style. Add a `__nextHasNoMarginBottom` prop to start opting into the margin-free styles that will become the default in a future version, currently scheduled to be WordPress 6.4 ([#43870](https://github.com/WordPress/gutenberg/pull/43870)).
-   `AnglePickerControl`: Deprecate bottom margin style. Add a `__nextHasNoMarginBottom` prop to start opting into the margin-free styles that will become the default in a future version, currently scheduled to be WordPress 6.4 ([#43867](https://github.com/WordPress/gutenberg/pull/43867)).
-   `Popover`: deprecate `__unstableShift` prop in favour of new `shift` prop. The `__unstableShift` is currently scheduled for removal in WordPress 6.3 ([#43845](https://github.com/WordPress/gutenberg/pull/43845)).
-   `Popover`: removed the `__unstableObserveElement` prop, which is not necessary anymore. The functionality is now supported directly by the component without the need of an external prop ([#43617](https://github.com/WordPress/gutenberg/pull/43617)).

### Bug Fix

-   `Button`, `Icon`: Fix `iconSize` prop doesn't work with some icons ([#43821](https://github.com/WordPress/gutenberg/pull/43821)).
-   `InputControl`, `NumberControl`, `UnitControl`: Fix margin when `labelPosition` is `bottom` ([#43995](https://github.com/WordPress/gutenberg/pull/43995)).
-   `Popover`: enable auto-updating every animation frame ([#43617](https://github.com/WordPress/gutenberg/pull/43617)).
-   `Popover`: improve the component's performance and reactivity to prop changes by reworking its internals ([#43335](https://github.com/WordPress/gutenberg/pull/43335)).
-   `NavigatorScreen`: updated to satisfy `react/exhaustive-deps` eslint rule ([#43876](https://github.com/WordPress/gutenberg/pull/43876))
-   `Popover`: fix positioning when reference and floating elements are both within an iframe ([#43971](https://github.com/WordPress/gutenberg/pull/43971))

### Enhancements

-   `ToggleControl`: Add `__nextHasNoMargin` prop for opting into the new margin-free styles ([#43717](https://github.com/WordPress/gutenberg/pull/43717)).
-   `CheckboxControl`: Add `__nextHasNoMargin` prop for opting into the new margin-free styles ([#43720](https://github.com/WordPress/gutenberg/pull/43720)).
-   `FocalPointControl`: Add `__nextHasNoMargin` prop for opting into the new margin-free styles ([#43996](https://github.com/WordPress/gutenberg/pull/43996)).
-   `TextControl`, `TextareaControl`: Add `__nextHasNoMargin` prop for opting into the new margin-free styles ([#43782](https://github.com/WordPress/gutenberg/pull/43782)).
-   `Flex`: Remove margin-based polyfill implementation of flex `gap` ([#43995](https://github.com/WordPress/gutenberg/pull/43995)).
-   `RangeControl`: Tweak dark gray marking color to be consistent with the grays in `@wordpress/base-styles` ([#43773](https://github.com/WordPress/gutenberg/pull/43773)).
-   `UnitControl`: Tweak unit dropdown color to be consistent with the grays in `@wordpress/base-styles` ([#43773](https://github.com/WordPress/gutenberg/pull/43773)).
-   `SearchControl`: Add `__nextHasNoMargin` prop for opting into the new margin-free styles ([#43871](https://github.com/WordPress/gutenberg/pull/43871)).
-   `UnitControl`: Consistently hide spin buttons ([#43985](https://github.com/WordPress/gutenberg/pull/43985)).
-   `CardHeader`, `CardBody`, `CardFooter`: Tweak `isShady` background colors to be consistent with the grays in `@wordpress/base-styles` ([#43719](https://github.com/WordPress/gutenberg/pull/43719)).
-   `InputControl`, `SelectControl`: Tweak `disabled` colors to be consistent with the grays in `@wordpress/base-styles` ([#43719](https://github.com/WordPress/gutenberg/pull/43719)).
-   `FocalPointPicker`: Tweak media placeholder background color to be consistent with the grays in `@wordpress/base-styles` ([#43994](https://github.com/WordPress/gutenberg/pull/43994)).
-   `RangeControl`: Tweak rail, track, and mark colors to be consistent with the grays in `@wordpress/base-styles` ([#43994](https://github.com/WordPress/gutenberg/pull/43994)).
-   `UnitControl`: Tweak unit dropdown hover color to be consistent with the grays in `@wordpress/base-styles` ([#43994](https://github.com/WordPress/gutenberg/pull/43994)).

### Internal

-   `Icon`: Refactor tests to `@testing-library/react` ([#44051](https://github.com/WordPress/gutenberg/pull/44051)).
-   Fix TypeScript types for `isValueDefined()` and `isValueEmpty()` utility functions ([#43983](https://github.com/WordPress/gutenberg/pull/43983)).
-   `RadioControl`: Clean up styles to use less custom CSS ([#43868](https://github.com/WordPress/gutenberg/pull/43868)).
-   Remove unused `normalizeArrowKey` utility function ([#43640](https://github.com/WordPress/gutenberg/pull/43640/)).
-   `SearchControl`: Convert to TypeScript ([#43871](https://github.com/WordPress/gutenberg/pull/43871)).
-   `FormFileUpload`: Convert to TypeScript ([#43960](https://github.com/WordPress/gutenberg/pull/43960)).
-   `DropZone`: Convert to TypeScript ([#43962](https://github.com/WordPress/gutenberg/pull/43962)).
-   `ToggleGroupControl`: Rename `__experimentalIsIconGroup` prop to `__experimentalIsBorderless` ([#43771](https://github.com/WordPress/gutenberg/pull/43771/)).
-   `NumberControl`: Add TypeScript types ([#43791](https://github.com/WordPress/gutenberg/pull/43791/)).
-   Refactor `FocalPointPicker` to function component ([#39168](https://github.com/WordPress/gutenberg/pull/39168)).
-   `Guide`: use `code` instead of `keyCode` for keyboard events ([#43604](https://github.com/WordPress/gutenberg/pull/43604/)).
-   `ToggleControl`: Convert to TypeScript and streamline CSS ([#43717](https://github.com/WordPress/gutenberg/pull/43717)).
-   `FocalPointPicker`: Convert to TypeScript ([#43872](https://github.com/WordPress/gutenberg/pull/43872)).
-   `Navigation`: use `code` instead of `keyCode` for keyboard events ([#43644](https://github.com/WordPress/gutenberg/pull/43644/)).
-   `ComboboxControl`: Add unit tests ([#42403](https://github.com/WordPress/gutenberg/pull/42403)).
-   `NavigableContainer`: use `code` instead of `keyCode` for keyboard events, rewrite tests using RTL and `user-event` ([#43606](https://github.com/WordPress/gutenberg/pull/43606/)).
-   `ComboboxControl`: updated to satisfy `react/exhuastive-deps` eslint rule ([#41417](https://github.com/WordPress/gutenberg/pull/41417))
-   `FormTokenField`: Refactor away from Lodash ([#43744](https://github.com/WordPress/gutenberg/pull/43744/)).
-   `NavigatorButton`: updated to satisfy `react/exhaustive-deps` eslint rule ([#42051](https://github.com/WordPress/gutenberg/pull/42051))
-   `TabPanel`: Refactor away from `_.partial()` ([#43895](https://github.com/WordPress/gutenberg/pull/43895/)).
-   `Panel`: Refactor tests to `@testing-library/react` ([#43896](https://github.com/WordPress/gutenberg/pull/43896)).
-   `Popover`: refactor to TypeScript ([#43823](https://github.com/WordPress/gutenberg/pull/43823/)).
-   `BorderControl` and `BorderBoxControl`: replace temporary types with `Popover`'s types ([#43823](https://github.com/WordPress/gutenberg/pull/43823/)).
-   `DimensionControl`: Refactor tests to `@testing-library/react` ([#43916](https://github.com/WordPress/gutenberg/pull/43916)).
-   `withFilters`: Refactor tests to `@testing-library/react` ([#44017](https://github.com/WordPress/gutenberg/pull/44017)).
-   `IsolatedEventContainer`: Refactor tests to `@testing-library/react` ([#44073](https://github.com/WordPress/gutenberg/pull/44073)).
-   `KeyboardShortcuts`: Refactor tests to `@testing-library/react` ([#44075](https://github.com/WordPress/gutenberg/pull/44075)).
-   `Slot`/`Fill`: Refactor tests to `@testing-library/react` ([#44084](https://github.com/WordPress/gutenberg/pull/44084)).
-   `ColorPalette`: Refactor tests to `@testing-library/react` ([#44108](https://github.com/WordPress/gutenberg/pull/44108)).

## 20.0.0 (2022-08-24)

### Deprecations

-   `CustomSelectControl`: Deprecate constrained width style. Add a `__nextUnconstrainedWidth` prop to start opting into the unconstrained width that will become the default in a future version, currently scheduled to be WordPress 6.4 ([#43230](https://github.com/WordPress/gutenberg/pull/43230)).
-   `Popover`: deprecate `__unstableForcePosition` prop in favour of new `flip` and `resize` props. The `__unstableForcePosition` is currently scheduled for removal in WordPress 6.3 ([#43546](https://github.com/WordPress/gutenberg/pull/43546)).

### Bug Fix

-   `AlignmentMatrixControl`: keep the physical direction in RTL languages ([#43126](https://github.com/WordPress/gutenberg/pull/43126)).
-   `AlignmentMatrixControl`: Fix the `width` prop so it works as intended ([#43482](https://github.com/WordPress/gutenberg/pull/43482)).
-   `SelectControl`, `CustomSelectControl`: Truncate long option strings ([#43301](https://github.com/WordPress/gutenberg/pull/43301)).
-   `ToggleGroupControl`: Fix minor inconsistency in label height ([#43331](https://github.com/WordPress/gutenberg/pull/43331)).
-   `Popover`: fix and improve opening animation ([#43186](https://github.com/WordPress/gutenberg/pull/43186)).
-   `Popover`: fix incorrect deps in hooks resulting in incorrect positioning after calling `update` ([#43267](https://github.com/WordPress/gutenberg/pull/43267/)).
-   `FontSizePicker`: Fix excessive margin between label and input ([#43304](https://github.com/WordPress/gutenberg/pull/43304)).
-   Ensure all dependencies allow version ranges ([#43355](https://github.com/WordPress/gutenberg/pull/43355)).
-   `Popover`: make sure offset middleware always applies the latest frame offset values ([#43329](https://github.com/WordPress/gutenberg/pull/43329/)).
-   `Dropdown`: anchor popover to the dropdown wrapper (instead of the toggle) ([#43377](https://github.com/WordPress/gutenberg/pull/43377/)).
-   `Guide`: Fix error when rendering with no pages ([#43380](https://github.com/WordPress/gutenberg/pull/43380/)).
-   `Disabled`: preserve input values when toggling the `isDisabled` prop ([#43508](https://github.com/WordPress/gutenberg/pull/43508/))

### Enhancements

-   `GradientPicker`: Show custom picker before swatches ([#43577](https://github.com/WordPress/gutenberg/pull/43577)).
-   `CustomGradientPicker`, `GradientPicker`: Add `__nextHasNoMargin` prop for opting into the new margin-free styles ([#43387](https://github.com/WordPress/gutenberg/pull/43387)).
-   `ToolsPanel`: Tighten grid gaps ([#43424](https://github.com/WordPress/gutenberg/pull/43424)).
-   `ColorPalette`: Make popover style consistent ([#43570](https://github.com/WordPress/gutenberg/pull/43570)).
-   `ToggleGroupControl`: Improve TypeScript documentation ([#43265](https://github.com/WordPress/gutenberg/pull/43265)).
-   `ComboboxControl`: Normalize hyphen-like characters to an ASCII hyphen ([#42942](https://github.com/WordPress/gutenberg/pull/42942)).
-   `FormTokenField`: Refactor away from `_.difference()` ([#43224](https://github.com/WordPress/gutenberg/pull/43224/)).
-   `Autocomplete`: use `KeyboardEvent.code` instead of `KeyboardEvent.keyCode` ([#43432](https://github.com/WordPress/gutenberg/pull/43432/)).
-   `ConfirmDialog`: replace (almost) every usage of `fireEvent` with `@testing-library/user-event` ([#43429](https://github.com/WordPress/gutenberg/pull/43429/)).
-   `Popover`: Introduce new `flip` and `resize` props ([#43546](https://github.com/WordPress/gutenberg/pull/43546/)).

### Internal

-   `Tooltip`: Refactor tests to `@testing-library/react` ([#43061](https://github.com/WordPress/gutenberg/pull/43061)).
-   `ClipboardButton`, `FocusableIframe`, `IsolatedEventContainer`, `withConstrainedTabbing`, `withSpokenMessages`: Improve TypeScript types ([#43579](https://github.com/WordPress/gutenberg/pull/43579)).
-   Clean up unused and duplicate `COLORS` values ([#43445](https://github.com/WordPress/gutenberg/pull/43445)).
-   Update `floating-ui` to the latest version ([#43206](https://github.com/WordPress/gutenberg/pull/43206)).
-   `DateTimePicker`, `TimePicker`, `DatePicker`: Switch from `moment` to `date-fns` ([#43005](https://github.com/WordPress/gutenberg/pull/43005)).
-   `DatePicker`: Switch from `react-dates` to `use-lilius` ([#43005](https://github.com/WordPress/gutenberg/pull/43005)).
-   `DateTimePicker`: address feedback after recent refactor to `date-fns` and `use-lilius` ([#43495](https://github.com/WordPress/gutenberg/pull/43495)).
-   `convertLTRToRTL()`: Refactor away from `_.mapKeys()` ([#43258](https://github.com/WordPress/gutenberg/pull/43258/)).
-   `withSpokenMessages`: Update to use `@testing-library/react` ([#43273](https://github.com/WordPress/gutenberg/pull/43273)).
-   `MenuGroup`: Refactor unit tests to use `@testing-library/react` ([#43275](https://github.com/WordPress/gutenberg/pull/43275)).
-   `FormTokenField`: Refactor away from `_.uniq()` ([#43330](https://github.com/WordPress/gutenberg/pull/43330/)).
-   `contextConnect`: Refactor away from `_.uniq()` ([#43330](https://github.com/WordPress/gutenberg/pull/43330/)).
-   `ColorPalette`: Refactor away from `_.uniq()` ([#43330](https://github.com/WordPress/gutenberg/pull/43330/)).
-   `Guide`: Refactor away from `_.times()` ([#43374](https://github.com/WordPress/gutenberg/pull/43374/)).
-   `Disabled`: Convert to TypeScript ([#42708](https://github.com/WordPress/gutenberg/pull/42708)).
-   `Guide`: Update tests to use `@testing-library/react` ([#43380](https://github.com/WordPress/gutenberg/pull/43380)).
-   `Modal`: use `KeyboardEvent.code` instead of deprecated `KeyboardEvent.keyCode`. improve unit tests ([#43429](https://github.com/WordPress/gutenberg/pull/43429/)).
-   `FocalPointPicker`: use `KeyboardEvent.code`, partially refactor tests to modern RTL and `user-event` ([#43441](https://github.com/WordPress/gutenberg/pull/43441/)).
-   `CustomGradientPicker`: use `KeyboardEvent.code` instead of `KeyboardEvent.keyCode` ([#43437](https://github.com/WordPress/gutenberg/pull/43437/)).
-   `Card`: Convert to TypeScript ([#42941](https://github.com/WordPress/gutenberg/pull/42941)).
-   `NavigableContainer`: Refactor away from `_.omit()` ([#43474](https://github.com/WordPress/gutenberg/pull/43474/)).
-   `Notice`: Refactor away from `_.omit()` ([#43474](https://github.com/WordPress/gutenberg/pull/43474/)).
-   `Snackbar`: Refactor away from `_.omit()` ([#43474](https://github.com/WordPress/gutenberg/pull/43474/)).
-   `UnitControl`: Refactor away from `_.omit()` ([#43474](https://github.com/WordPress/gutenberg/pull/43474/)).
-   `BottomSheet`: Refactor away from `_.omit()` ([#43474](https://github.com/WordPress/gutenberg/pull/43474/)).
-   `DropZone`: Refactor away from `_.includes()` ([#43518](https://github.com/WordPress/gutenberg/pull/43518/)).
-   `NavigableMenu`: Refactor away from `_.includes()` ([#43518](https://github.com/WordPress/gutenberg/pull/43518/)).
-   `Tooltip`: Refactor away from `_.includes()` ([#43518](https://github.com/WordPress/gutenberg/pull/43518/)).
-   `TreeGrid`: Refactor away from `_.includes()` ([#43518](https://github.com/WordPress/gutenberg/pull/43518/)).
-   `FormTokenField`: use `KeyboardEvent.code`, refactor tests to modern RTL and `user-event` ([#43442](https://github.com/WordPress/gutenberg/pull/43442/)).
-   `DropdownMenu`: use `KeyboardEvent.code`, refactor tests to model RTL and `user-event` ([#43439](https://github.com/WordPress/gutenberg/pull/43439/)).
-   `Autocomplete`: Refactor away from `_.escapeRegExp()` ([#43629](https://github.com/WordPress/gutenberg/pull/43629/)).
-   `TextHighlight`: Refactor away from `_.escapeRegExp()` ([#43629](https://github.com/WordPress/gutenberg/pull/43629/)).

### Experimental

-   `FormTokenField`: add `__experimentalAutoSelectFirstMatch` prop to auto select the first matching suggestion on typing ([#42527](https://github.com/WordPress/gutenberg/pull/42527/)).
-   `Popover`: Deprecate `__unstableForcePosition`, now replaced by new `flip` and `resize` props ([#43546](https://github.com/WordPress/gutenberg/pull/43546/)).

## 19.17.0 (2022-08-10)

### Bug Fix

-   `Popover`: make sure that `ownerDocument` is always defined ([#42886](https://github.com/WordPress/gutenberg/pull/42886)).
-   `ExternalLink`: Check if the link is an internal anchor link and prevent anchor links from being opened. ([#42259](https://github.com/WordPress/gutenberg/pull/42259)).
-   `BorderControl`: Ensure box-sizing is reset for the control ([#42754](https://github.com/WordPress/gutenberg/pull/42754)).
-   `InputControl`: Fix acceptance of falsy values in controlled updates ([#42484](https://github.com/WordPress/gutenberg/pull/42484/)).
-   `Tooltip (Experimental)`, `CustomSelectControl`, `TimePicker`: Add missing font-size styles which were necessary in non-WordPress contexts ([#42844](https://github.com/WordPress/gutenberg/pull/42844/)).
-   `TextControl`, `TextareaControl`, `ToggleGroupControl`: Add `box-sizing` reset style ([#42889](https://github.com/WordPress/gutenberg/pull/42889)).
-   `Popover`: fix arrow placement and design ([#42874](https://github.com/WordPress/gutenberg/pull/42874/)).
-   `Popover`: fix minor glitch in arrow [#42903](https://github.com/WordPress/gutenberg/pull/42903)).
-   `ColorPicker`: fix layout overflow [#42992](https://github.com/WordPress/gutenberg/pull/42992)).
-   `ToolsPanel`: Constrain grid columns to 50% max-width ([#42795](https://github.com/WordPress/gutenberg/pull/42795)).
-   `Popover`: anchor correctly to parent node when no explicit anchor is passed ([#42971](https://github.com/WordPress/gutenberg/pull/42971)).
-   `ColorPalette`: forward correctly `popoverProps` in the `CustomColorPickerDropdown` component [#42989](https://github.com/WordPress/gutenberg/pull/42989)).
-   `ColorPalette`, `CustomGradientBar`: restore correct color picker popover position [#42989](https://github.com/WordPress/gutenberg/pull/42989)).
-   `Popover`: fix iframe offset not updating when iframe resizes ([#42971](https://github.com/WordPress/gutenberg/pull/43172)).

### Enhancements

-   `ToggleGroupControlOptionIcon`: Maintain square proportions ([#43060](https://github.com/WordPress/gutenberg/pull/43060/)).
-   `ToggleGroupControlOptionIcon`: Add a required `label` prop so the button is always accessibly labeled. Also removes `showTooltip` from the accepted prop types, as the tooltip will now always be shown. ([#43060](https://github.com/WordPress/gutenberg/pull/43060/)).
-   `SelectControl`, `CustomSelectControl`: Refresh and refactor chevron down icon ([#42962](https://github.com/WordPress/gutenberg/pull/42962)).
-   `FontSizePicker`: Add large size variant ([#42716](https://github.com/WordPress/gutenberg/pull/42716/)).
-   `Popover`: tidy up code, add more comments ([#42944](https://github.com/WordPress/gutenberg/pull/42944)).
-   Add `box-sizing` reset style mixin to utils ([#42754](https://github.com/WordPress/gutenberg/pull/42754)).
-   `ResizableBox`: Make tooltip background match `Tooltip` component's ([#42800](https://github.com/WordPress/gutenberg/pull/42800)).
-   Update control labels to the new uppercase styles ([#42789](https://github.com/WordPress/gutenberg/pull/42789)).
-   `UnitControl`: Update unit dropdown design for the large size variant ([#42000](https://github.com/WordPress/gutenberg/pull/42000)).
-   `BaseControl`: Add `box-sizing` reset style ([#42889](https://github.com/WordPress/gutenberg/pull/42889)).
-   `ToggleGroupControl`, `RangeControl`, `FontSizePicker`: Add `__nextHasNoMarginBottom` prop for opting into the new margin-free styles ([#43062](https://github.com/WordPress/gutenberg/pull/43062)).
-   `BoxControl`: Export `applyValueToSides` util function. ([#42733](https://github.com/WordPress/gutenberg/pull/42733/)).
-   `ColorPalette`: use index while iterating over color entries to avoid React "duplicated key" warning ([#43096](https://github.com/WordPress/gutenberg/pull/43096)).
-   `AnglePickerControl`: Add `__nextHasNoMarginBottom` prop for opting into the new margin-free styles ([#43160](https://github.com/WordPress/gutenberg/pull/43160/)).
-   `ComboboxControl`: Add `__nextHasNoMarginBottom` prop for opting into the new margin-free styles ([#43165](https://github.com/WordPress/gutenberg/pull/43165/)).

### Internal

-   `ToggleGroupControl`: Add `__experimentalIsIconGroup` prop ([#43060](https://github.com/WordPress/gutenberg/pull/43060/)).
-   `Flex`, `FlexItem`, `FlexBlock`: Convert to TypeScript ([#42537](https://github.com/WordPress/gutenberg/pull/42537)).
-   `InputControl`: Fix incorrect `size` prop passing ([#42793](https://github.com/WordPress/gutenberg/pull/42793)).
-   `Placeholder`: Convert to TypeScript ([#42990](https://github.com/WordPress/gutenberg/pull/42990)).
-   `Popover`: rewrite Storybook examples using controls [#42903](https://github.com/WordPress/gutenberg/pull/42903)).
-   `Swatch`: Remove component in favor of `ColorIndicator` [#43068](https://github.com/WordPress/gutenberg/pull/43068)).

## 19.16.0 (2022-07-27)

### Bug Fix

-   Context System: Stop explicitly setting `undefined` to the `children` prop. This fixes a bug where `Icon` could not be correctly rendered via the `as` prop of a context-connected component ([#42686](https://github.com/WordPress/gutenberg/pull/42686)).
-   `Popover`, `Dropdown`: Fix width when `expandOnMobile` is enabled ([#42635](https://github.com/WordPress/gutenberg/pull/42635/)).
-   `CustomSelectControl`: Fix font size and hover/focus style inconsistencies with `SelectControl` ([#42460](https://github.com/WordPress/gutenberg/pull/42460/)).
-   `AnglePickerControl`: Fix gap between elements in RTL mode ([#42534](https://github.com/WordPress/gutenberg/pull/42534)).
-   `ColorPalette`: Fix background image in RTL mode ([#42510](https://github.com/WordPress/gutenberg/pull/42510)).
-   `RangeControl`: clamp initialPosition between min and max values ([#42571](https://github.com/WordPress/gutenberg/pull/42571)).
-   `Tooltip`: avoid unnecessary re-renders of select child elements ([#42483](https://github.com/WordPress/gutenberg/pull/42483)).
-   `Popover`: Fix offset when the reference element is within an iframe. ([#42417](https://github.com/WordPress/gutenberg/pull/42417)).

### Enhancements

-   `BorderControl`: Improve labelling, tooltips and DOM structure ([#42348](https://github.com/WordPress/gutenberg/pull/42348/)).
-   `BaseControl`: Set zero padding on `StyledLabel` to ensure cross-browser styling ([#42348](https://github.com/WordPress/gutenberg/pull/42348/)).
-   `InputControl`: Implement wrapper subcomponents for adding responsive padding to `prefix`/`suffix` ([#42378](https://github.com/WordPress/gutenberg/pull/42378)).
-   `SelectControl`: Add flag for larger default size ([#42456](https://github.com/WordPress/gutenberg/pull/42456/)).
-   `UnitControl`: Update unit select's focus styles to match input's ([#42383](https://github.com/WordPress/gutenberg/pull/42383)).
-   `ColorPalette`: Display checkered preview background when `value` is transparent ([#42232](https://github.com/WordPress/gutenberg/pull/42232)).
-   `CustomSelectControl`: Add size variants ([#42460](https://github.com/WordPress/gutenberg/pull/42460/)).
-   `CustomSelectControl`: Add flag to opt in to unconstrained width ([#42460](https://github.com/WordPress/gutenberg/pull/42460/)).
-   `Dropdown`: Implement wrapper subcomponent for adding different padding to the dropdown content ([#42595](https://github.com/WordPress/gutenberg/pull/42595/)).
-   `BorderControl`: Render dropdown as prefix within its `UnitControl` ([#42212](https://github.com/WordPress/gutenberg/pull/42212/))
-   `UnitControl`: Update prop types to allow ReactNode as prefix ([#42212](https://github.com/WordPress/gutenberg/pull/42212/))
-   `ToolsPanel`: Updated README with panel layout information and more expansive usage example ([#42615](https://github.com/WordPress/gutenberg/pull/42615)).
-   `ComboboxControl`, `FormTokenField`: Add custom render callback for options in suggestions list ([#42597](https://github.com/WordPress/gutenberg/pull/42597/)).

### Internal

-   `ColorPicker`: Clean up implementation of 40px size ([#42002](https://github.com/WordPress/gutenberg/pull/42002/)).
-   `Divider`: Complete TypeScript migration ([#41991](https://github.com/WordPress/gutenberg/pull/41991)).
-   `Divider`, `Flex`, `Spacer`: Improve documentation for the `SpaceInput` prop ([#42376](https://github.com/WordPress/gutenberg/pull/42376)).
-   `Elevation`: Convert to TypeScript ([#42302](https://github.com/WordPress/gutenberg/pull/42302)).
-   `ScrollLock`: Convert to TypeScript ([#42303](https://github.com/WordPress/gutenberg/pull/42303)).
-   `Shortcut`: Convert to TypeScript ([#42272](https://github.com/WordPress/gutenberg/pull/42272)).
-   `TreeSelect`: Refactor away from `_.compact()` ([#42438](https://github.com/WordPress/gutenberg/pull/42438)).
-   `MediaEdit`: Refactor away from `_.compact()` for mobile ([#42438](https://github.com/WordPress/gutenberg/pull/42438)).
-   `BoxControl`: Refactor away from `_.isEmpty()` ([#42468](https://github.com/WordPress/gutenberg/pull/42468)).
-   `RadioControl`: Refactor away from `_.isEmpty()` ([#42468](https://github.com/WordPress/gutenberg/pull/42468)).
-   `SelectControl`: Refactor away from `_.isEmpty()` ([#42468](https://github.com/WordPress/gutenberg/pull/42468)).
-   `StyleProvider`: Convert to TypeScript ([#42541](https://github.com/WordPress/gutenberg/pull/42541)).
-   `ComboboxControl`: Replace `keyboardEvent.keyCode` with `keyboardEvent.code`([#42569](https://github.com/WordPress/gutenberg/pull/42569)).
-   `ComboboxControl`: Add support for uncontrolled mode ([#42752](https://github.com/WordPress/gutenberg/pull/42752)).

## 19.15.0 (2022-07-13)

### Bug Fix

-   `BoxControl`: Change ARIA role from `region` to `group` to avoid unwanted ARIA landmark regions ([#42094](https://github.com/WordPress/gutenberg/pull/42094)).
-   `FocalPointPicker`, `FormTokenField`, `ResizableBox`: Fixed SSR breakage ([#42248](https://github.com/WordPress/gutenberg/pull/42248)).
-   `ComboboxControl`: use custom prefix when generating the instanceId ([#42134](https://github.com/WordPress/gutenberg/pull/42134).
-   `Popover`: pass missing anchor ref to the `getAnchorRect` callback prop. ([#42076](https://github.com/WordPress/gutenberg/pull/42076)).
-   `Popover`: call `getAnchorRect` callback prop even if `anchorRefFallback` has no value. ([#42329](https://github.com/WordPress/gutenberg/pull/42329)).
-   Fix `ToolTip` position to ensure it is always positioned relative to the first child of the ToolTip. ([#41268](https://github.com/WordPress/gutenberg/pull/41268))

### Enhancements

-   `ToggleGroupControl`: Add large size variant ([#42008](https://github.com/WordPress/gutenberg/pull/42008/)).
-   `InputControl`: Ensure that the padding between a `prefix`/`suffix` and the text input stays at a reasonable 8px, even in larger size variants ([#42166](https://github.com/WordPress/gutenberg/pull/42166)).

### Internal

-   `Grid`: Convert to TypeScript ([#41923](https://github.com/WordPress/gutenberg/pull/41923)).
-   `TextHighlight`: Convert to TypeScript ([#41698](https://github.com/WordPress/gutenberg/pull/41698)).
-   `Tip`: Convert to TypeScript ([#42262](https://github.com/WordPress/gutenberg/pull/42262)).
-   `Scrollable`: Convert to TypeScript ([#42016](https://github.com/WordPress/gutenberg/pull/42016)).
-   `Spacer`: Complete TypeScript migration ([#42013](https://github.com/WordPress/gutenberg/pull/42013)).
-   `VisuallyHidden`: Convert to TypeScript ([#42220](https://github.com/WordPress/gutenberg/pull/42220)).
-   `TreeSelect`: Refactor away from `_.repeat()` ([#42070](https://github.com/WordPress/gutenberg/pull/42070/)).
-   `FocalPointPicker` updated to satisfy `react/exhaustive-deps` eslint rule ([#41520](https://github.com/WordPress/gutenberg/pull/41520)).
-   `ColorPicker` updated to satisfy `react/exhaustive-deps` eslint rule ([#41294](https://github.com/WordPress/gutenberg/pull/41294)).
-   `Slot`/`Fill`: Refactor away from Lodash ([#42153](https://github.com/WordPress/gutenberg/pull/42153/)).
-   `ComboboxControl`: Refactor away from `_.deburr()` ([#42169](https://github.com/WordPress/gutenberg/pull/42169/)).
-   `FormTokenField`: Refactor away from `_.identity()` ([#42215](https://github.com/WordPress/gutenberg/pull/42215/)).
-   `SelectControl`: Use roles and `@testing-library/user-event` in unit tests ([#42308](https://github.com/WordPress/gutenberg/pull/42308)).
-   `DropdownMenu`: Refactor away from Lodash ([#42218](https://github.com/WordPress/gutenberg/pull/42218/)).
-   `ToolbarGroup`: Refactor away from `_.flatMap()` ([#42223](https://github.com/WordPress/gutenberg/pull/42223/)).
-   `TreeSelect`: Refactor away from `_.flatMap()` ([#42223](https://github.com/WordPress/gutenberg/pull/42223/)).
-   `Autocomplete`: Refactor away from `_.deburr()` ([#42266](https://github.com/WordPress/gutenberg/pull/42266/)).
-   `MenuItem`: Refactor away from `_.isString()` ([#42268](https://github.com/WordPress/gutenberg/pull/42268/)).
-   `Shortcut`: Refactor away from `_.isString()` ([#42268](https://github.com/WordPress/gutenberg/pull/42268/)).
-   `Shortcut`: Refactor away from `_.isObject()` ([#42336](https://github.com/WordPress/gutenberg/pull/42336/)).
-   `RangeControl`: Convert to TypeScript ([#40535](https://github.com/WordPress/gutenberg/pull/40535)).
-   `ExternalLink`: Refactor away from Lodash ([#42341](https://github.com/WordPress/gutenberg/pull/42341/)).
-   `Navigation`: updated to satisfy `react/exhaustive-deps` eslint rule ([#41612](https://github.com/WordPress/gutenberg/pull/41612))

## 19.14.0 (2022-06-29)

### Bug Fix

-   `ColorPicker`: Remove horizontal scrollbar when using HSL or RGB color input types. ([#41646](https://github.com/WordPress/gutenberg/pull/41646))
-   `ColorPicker`: Widen hex input field for mobile. ([#42004](https://github.com/WordPress/gutenberg/pull/42004))

### Enhancements

-   Wrapped `ColorIndicator` in a `forwardRef` call ([#41587](https://github.com/WordPress/gutenberg/pull/41587)).
-   `ComboboxControl` & `FormTokenField`: Add `__next36pxDefaultSize` flag for larger default size ([#40746](https://github.com/WordPress/gutenberg/pull/40746)).
-   `BorderControl`: Improve TypeScript support. ([#41843](https://github.com/WordPress/gutenberg/pull/41843)).
-   `DatePicker`: highlight today's date. ([#41647](https://github.com/WordPress/gutenberg/pull/41647/)).
-   Allow automatic repositioning of `BorderBoxControl` and `ColorPalette` popovers within smaller viewports ([#41930](https://github.com/WordPress/gutenberg/pull/41930)).

### Internal

-   `Spinner`: Convert to TypeScript and update storybook ([#41540](https://github.com/WordPress/gutenberg/pull/41540/)).
-   `InputControl`: Add tests and update to use `@testing-library/user-event` ([#41421](https://github.com/WordPress/gutenberg/pull/41421)).
-   `FormToggle`: Convert to TypeScript ([#41729](https://github.com/WordPress/gutenberg/pull/41729)).
-   `ColorIndicator`: Convert to TypeScript ([#41587](https://github.com/WordPress/gutenberg/pull/41587)).
-   `Truncate`: Convert to TypeScript ([#41697](https://github.com/WordPress/gutenberg/pull/41697)).
-   `FocalPointPicker`: Refactor away from `_.clamp()` ([#41735](https://github.com/WordPress/gutenberg/pull/41735/)).
-   `RangeControl`: Refactor away from `_.clamp()` ([#41735](https://github.com/WordPress/gutenberg/pull/41735/)).
-   Refactor components `utils` away from `_.clamp()` ([#41735](https://github.com/WordPress/gutenberg/pull/41735/)).
-   `BoxControl`: Refactor utils away from `_.isNumber()` ([#41776](https://github.com/WordPress/gutenberg/pull/41776/)).
-   `Elevation`: Refactor away from `_.isNil()` ([#41785](https://github.com/WordPress/gutenberg/pull/41785/)).
-   `HStack`: Refactor away from `_.isNil()` ([#41785](https://github.com/WordPress/gutenberg/pull/41785/)).
-   `Truncate`: Refactor away from `_.isNil()` ([#41785](https://github.com/WordPress/gutenberg/pull/41785/)).
-   `VStack`: Convert to TypeScript ([#41850](https://github.com/WordPress/gutenberg/pull/41587)).
-   `AlignmentMatrixControl`: Refactor away from `_.flattenDeep()` in utils ([#41814](https://github.com/WordPress/gutenberg/pull/41814/)).
-   `AutoComplete`: Revert recent `exhaustive-deps` refactor ([#41820](https://github.com/WordPress/gutenberg/pull/41820)).
-   `Spacer`: Convert knobs to controls in Storybook ([#41851](https://github.com/WordPress/gutenberg/pull/41851)).
-   `Heading`: Complete TypeScript migration ([#41921](https://github.com/WordPress/gutenberg/pull/41921)).
-   `Navigation`: Refactor away from Lodash functions ([#41865](https://github.com/WordPress/gutenberg/pull/41865/)).
-   `CustomGradientPicker`: Refactor away from Lodash ([#41901](https://github.com/WordPress/gutenberg/pull/41901/)).
-   `SegmentedControl`: Refactor away from `_.values()` ([#41905](https://github.com/WordPress/gutenberg/pull/41905/)).
-   `DimensionControl`: Refactor docs away from `_.partialRight()` ([#41909](https://github.com/WordPress/gutenberg/pull/41909/)).
-   `NavigationItem` updated to ignore `react/exhaustive-deps` eslint rule ([#41639](https://github.com/WordPress/gutenberg/pull/41639)).

## 19.13.0 (2022-06-15)

### Bug Fix

-   `Tooltip`: Opt in to `__unstableShift` to ensure that the Tooltip is always within the viewport. ([#41524](https://github.com/WordPress/gutenberg/pull/41524))
-   `FormTokenField`: Do not suggest the selected one even if `{ value: string }` is passed ([#41216](https://github.com/WordPress/gutenberg/pull/41216)).
-   `CustomGradientBar`: Fix insertion and control point positioning to more closely follow cursor. ([#41492](https://github.com/WordPress/gutenberg/pull/41492))
-   `FormTokenField`: Added Padding to resolve close button overlap issue ([#41556](https://github.com/WordPress/gutenberg/pull/41556)).
-   `ComboboxControl`: fix the autofocus behavior after resetting the value. ([#41737](https://github.com/WordPress/gutenberg/pull/41737)).

### Enhancements

-   `AnglePickerControl`: Use NumberControl as input field ([#41472](https://github.com/WordPress/gutenberg/pull/41472)).

### Internal

-   `FormTokenField`: Convert to TypeScript and refactor to functional component ([#41216](https://github.com/WordPress/gutenberg/pull/41216)).
-   `Draggable`: updated to satisfy `react/exhaustive-deps` eslint rule ([#41499](https://github.com/WordPress/gutenberg/pull/41499))
-   `RadioControl`: Convert to TypeScript ([#41568](https://github.com/WordPress/gutenberg/pull/41568)).
-   `Flex` updated to satisfy `react/exhaustive-deps` eslint rule ([#41507](https://github.com/WordPress/gutenberg/pull/41507)).
-   `CustomGradientBar` updated to satisfy `react/exhaustive-deps` eslint rule ([#41463](https://github.com/WordPress/gutenberg/pull/41463))
-   `TreeSelect`: Convert to TypeScript ([#41536](https://github.com/WordPress/gutenberg/pull/41536)).
-   `FontSizePicker`: updated to satisfy `react/exhaustive-deps` eslint rule ([#41600](https://github.com/WordPress/gutenberg/pull/41600)).
-   `ZStack`: Convert component story to TypeScript and add inline docs ([#41694](https://github.com/WordPress/gutenberg/pull/41694)).
-   `Dropdown`: Make sure cleanup (closing the dropdown) only runs when the menu has actually been opened.
-   Enhance the TypeScript migration guidelines ([#41669](https://github.com/WordPress/gutenberg/pull/41669)).
-   `ExternalLink`: Convert to TypeScript ([#41681](https://github.com/WordPress/gutenberg/pull/41681)).
-   `InputControl` updated to satisfy `react/exhaustive-deps` eslint rule ([#41601](https://github.com/WordPress/gutenberg/pull/41601))
-   `Modal`: updated to satisfy `react/exhaustive-deps` eslint rule ([#41610](https://github.com/WordPress/gutenberg/pull/41610))

### Experimental

-   `Navigation`: improve unit tests by using `@testing-library/user-event` and modern `@testing-library` assertions; add unit test for controlled component ([#41668](https://github.com/WordPress/gutenberg/pull/41668)).

## 19.12.0 (2022-06-01)

### Bug Fix

-   `Popover`, `Dropdown`, `CustomGradientPicker`: Fix dropdown positioning by always targeting the rendered toggle, and switch off width in the Popover size middleware to stop reducing the width of the popover. ([#41361](https://github.com/WordPress/gutenberg/pull/41361))
-   Fix `InputControl` blocking undo/redo while focused. ([#40518](https://github.com/WordPress/gutenberg/pull/40518))
-   `ColorPalette`: Correctly update color name label when CSS variables are involved ([#41461](https://github.com/WordPress/gutenberg/pull/41461)).

### Enhancements

-   `SelectControl`: Add `__nextHasNoMarginBottom` prop for opting into the new margin-free styles ([#41269](https://github.com/WordPress/gutenberg/pull/41269)).
-   `ColorPicker`: Strip leading hash character from hex values pasted into input. ([#41223](https://github.com/WordPress/gutenberg/pull/41223))
-   `ColorPicker`: Display detailed color inputs by default. ([#41222](https://github.com/WordPress/gutenberg/pull/41222))
-   Updated design for the `DateTimePicker`, `DatePicker` and `TimePicker` components ([#41097](https://github.com/WordPress/gutenberg/pull/41097)).
-   `DateTimePicker`: Add `__nextRemoveHelpButton` and `__nextRemoveResetButton` for opting into new behaviour where there is no Help and Reset button ([#41097](https://github.com/WordPress/gutenberg/pull/41097)).

### Internal

-   `AlignmentMatrixControl` updated to satisfy `react/exhaustive-deps` eslint rule ([#41167](https://github.com/WordPress/gutenberg/pull/41167))
-   `BorderControl` updated to satisfy `react/exhaustive-deps` eslint rule ([#41259](https://github.com/WordPress/gutenberg/pull/41259))
-   `CheckboxControl`: Add unit tests ([#41165](https://github.com/WordPress/gutenberg/pull/41165)).
-   `BorderBoxControl`: fix some layout misalignments, especially for RTL users ([#41254](https://github.com/WordPress/gutenberg/pull/41254)).
-   `TimePicker`: Update unit tests to use `@testing-library/user-event` ([#41270](https://github.com/WordPress/gutenberg/pull/41270)).
-   `DateTimePicker`: Update `moment` to 2.26.0 and update `react-date` typings ([#41266](https://github.com/WordPress/gutenberg/pull/41266)).
-   `TextareaControl`: Convert to TypeScript ([#41215](https://github.com/WordPress/gutenberg/pull/41215)).
-   `BoxControl`: Update unit tests to use `@testing-library/user-event` ([#41422](https://github.com/WordPress/gutenberg/pull/41422)).
-   `Surface`: Convert to TypeScript ([#41212](https://github.com/WordPress/gutenberg/pull/41212)).
-   `Autocomplete` updated to satisfy `react/exhaustive-deps` eslint rule ([#41382](https://github.com/WordPress/gutenberg/pull/41382))
-   `Dropdown` updated to satisfy `react/exhaustive-deps` eslint rule ([#41505](https://github.com/WordPress/gutenberg/pull/41505))
-   `DateDayPicker` updated to satisfy `react/exhaustive-deps` eslint rule ([#41470](https://github.com/WordPress/gutenberg/pull/41470)).

### Experimental

-   `Spacer`: Add RTL support. ([#41172](https://github.com/WordPress/gutenberg/pull/41172))

## 19.11.0 (2022-05-18)

### Enhancements

-   `BorderControl` now only displays the reset button in its popover when selections have already been made. ([#40917](https://github.com/WordPress/gutenberg/pull/40917))
-   `BorderControl` & `BorderBoxControl`: Add `__next36pxDefaultSize` flag for larger default size ([#40920](https://github.com/WordPress/gutenberg/pull/40920)).
-   `BorderControl` improved focus and border radius styling for component. ([#40951](https://github.com/WordPress/gutenberg/pull/40951))
-   Improve focused `CircularOptionPicker` styling ([#40990](https://github.com/WordPress/gutenberg/pull/40990))
-   `BorderControl`: Make border color consistent with other controls ([#40921](https://github.com/WordPress/gutenberg/pull/40921))
-   `SelectControl`: Remove `lineHeight` setting to fix issue with font descenders being cut off ([#40985](https://github.com/WordPress/gutenberg/pull/40985))

### Internal

-   `DateTimePicker`: Convert to TypeScript ([#40775](https://github.com/WordPress/gutenberg/pull/40775)).
-   `DateTimePicker`: Convert unit tests to TypeScript ([#40957](https://github.com/WordPress/gutenberg/pull/40957)).
-   `CheckboxControl`: Convert to TypeScript ([#40915](https://github.com/WordPress/gutenberg/pull/40915)).
-   `ButtonGroup`: Convert to TypeScript ([#41007](https://github.com/WordPress/gutenberg/pull/41007)).
-   `Popover`: refactor component to use the `floating-ui` library internally ([#40740](https://github.com/WordPress/gutenberg/pull/40740)).

## 19.10.0 (2022-05-04)

### Internal

-   `UnitControl`: migrate unit tests to TypeScript ([#40697](https://github.com/WordPress/gutenberg/pull/40697)).
-   `DatePicker`: Add improved unit tests ([#40754](https://github.com/WordPress/gutenberg/pull/40754)).
-   Setup `user-event` in unit tests inline, once per test ([#40839](https://github.com/WordPress/gutenberg/pull/40839)).
-   `DatePicker`: Update `react-dates` to 21.8.0 ([#40801](https://github.com/WordPress/gutenberg/pull/40801)).

### Enhancements

-   `InputControl`: Add `__next36pxDefaultSize` flag for larger default size ([#40622](https://github.com/WordPress/gutenberg/pull/40622)).
-   `UnitControl`: Add `__next36pxDefaultSize` flag for larger default size ([#40627](https://github.com/WordPress/gutenberg/pull/40627)).
-   `Modal` design adjustments: Blur elements outside of the modal, increase modal title size, use larger close icon, remove header border when modal contents are scrolled. ([#40781](https://github.com/WordPress/gutenberg/pull/40781)).
-   `SelectControl`: Improved TypeScript support ([#40737](https://github.com/WordPress/gutenberg/pull/40737)).
-   `ToggleControlGroup`: Switch to internal `Icon` component for dashicon support ([40717](https://github.com/WordPress/gutenberg/pull/40717)).
-   Improve `ToolsPanel` accessibility. ([#40716](https://github.com/WordPress/gutenberg/pull/40716))

### Bug Fix

-   The `Button` component now displays the label as the tooltip for icon only buttons. ([#40716](https://github.com/WordPress/gutenberg/pull/40716))
-   Use fake timers and fix usage of async methods from `@testing-library/user-event`. ([#40790](https://github.com/WordPress/gutenberg/pull/40790))
-   UnitControl: avoid calling onChange callback twice when unit changes. ([#40796](https://github.com/WordPress/gutenberg/pull/40796))
-   `UnitControl`: show unit label when units prop has only one unit. ([#40784](https://github.com/WordPress/gutenberg/pull/40784))
-   `AnglePickerControl`: Fix closing of gradient popover when the angle control is clicked. ([#40735](https://github.com/WordPress/gutenberg/pull/40735))

### Internal

-   `TextControl`: Convert to TypeScript ([#40633](https://github.com/WordPress/gutenberg/pull/40633)).

## 19.9.0 (2022-04-21)

### Bug Fix

-   Consolidate the main black colors to gray-900. Affects `AlignmentMatrixControl`, `InputControl`, `Heading`, `SelectControl`, `Spinner (Experimental)`, and `Text` ([#40391](https://github.com/WordPress/gutenberg/pull/40391)).

### Internal

-   Remove individual color object exports from the `utils/colors-values.js` file. Colors should now be used from the main `COLORS` export([#40387](https://github.com/WordPress/gutenberg/pull/40387)).

### Bug Fix

-   `InputControl`: allow user to input a value interactively in Storybook, by removing default value argument ([#40410](https://github.com/WordPress/gutenberg/pull/40410)).

## 19.8.0 (2022-04-08)

### Enhancements

-   Update `BorderControl` and `BorderBoxControl` to allow the passing of custom class names to popovers ([#39753](https://github.com/WordPress/gutenberg/pull/39753)).
-   `ToggleGroupControl`: Reintroduce backdrop animation ([#40021](https://github.com/WordPress/gutenberg/pull/40021)).
-   `Card`: Adjust border radius effective size ([#40032](https://github.com/WordPress/gutenberg/pull/40032)).
-   `InputControl`: Improved TypeScript type annotations ([#40119](https://github.com/WordPress/gutenberg/pull/40119)).

### Internal

-   `BaseControl`: Convert to TypeScript ([#39468](https://github.com/WordPress/gutenberg/pull/39468)).

### New Features

-   Add `BorderControl` component ([#37769](https://github.com/WordPress/gutenberg/pull/37769)).
-   Add `BorderBoxControl` component ([#38876](https://github.com/WordPress/gutenberg/pull/38876)).
-   Add `ToggleGroupControlOptionIcon` component ([#39760](https://github.com/WordPress/gutenberg/pull/39760)).

### Bug Fix

-   Use `Object.assign` instead of `{ ...spread }` syntax to avoid errors in the code generated by TypeScript ([#39932](https://github.com/WordPress/gutenberg/pull/39932)).
-   `ItemGroup`: Ensure that the Item's text color is not overriden by the user agent's button color ([#40055](https://github.com/WordPress/gutenberg/pull/40055)).
-   `Surface`: Use updated UI text color `#1e1e1e` instead of `#000` ([#40055](https://github.com/WordPress/gutenberg/pull/40055)).
-   `CustomSelectControl`: Make chevron consistent with `SelectControl` ([#40049](https://github.com/WordPress/gutenberg/pull/40049)).

## 19.7.0 (2022-03-23)

### Enhancements

-   `CustomSelectControl`: Add `__next36pxDefaultSize` flag for larger default size ([#39401](https://github.com/WordPress/gutenberg/pull/39401)).
-   `BaseControl`: Add `__nextHasNoMarginBottom` prop for opting into the new margin-free styles ([#39325](https://github.com/WordPress/gutenberg/pull/39325)).
-   `Divider`: Make the divider visible by default (`display: inline`) in flow layout containers when the divider orientation is vertical ([#39316](https://github.com/WordPress/gutenberg/pull/39316)).
-   Stop using deprecated `event.keyCode` in favor of `event.key` for keyboard events in `UnitControl` and `InputControl`. ([#39360](https://github.com/WordPress/gutenberg/pull/39360))
-   `ColorPalette`: refine custom color button's label. ([#39386](https://github.com/WordPress/gutenberg/pull/39386))
-   Add `onClick` prop on `FormFileUpload`. ([#39268](https://github.com/WordPress/gutenberg/pull/39268))
-   `FocalPointPicker`: stop using `UnitControl`'s deprecated `unit` prop ([#39504](https://github.com/WordPress/gutenberg/pull/39504)).
-   `CheckboxControl`: Add support for the `indeterminate` state ([#39462](https://github.com/WordPress/gutenberg/pull/39462)).
-   `UnitControl`: add support for the `onBlur` prop ([#39589](https://github.com/WordPress/gutenberg/pull/39589)).

### Internal

-   Delete the `composeStateReducers` utility function ([#39262](https://github.com/WordPress/gutenberg/pull/39262)).
-   `BoxControl`: stop using `UnitControl`'s deprecated `unit` prop ([#39511](https://github.com/WordPress/gutenberg/pull/39511)).

### Bug Fix

-   `NumberControl`: commit (and constrain) value on `blur` event ([#39186](https://github.com/WordPress/gutenberg/pull/39186)).
-   Fix `UnitControl`'s reset of unit when the quantity value is cleared. ([#39531](https://github.com/WordPress/gutenberg/pull/39531/)).
-   `ResizableBox`: Ensure tooltip text remains on a single line. ([#39623](https://github.com/WordPress/gutenberg/pull/39623)).

### Deprecation

-   `unit` prop in `UnitControl` marked as deprecated ([#39503](https://github.com/WordPress/gutenberg/pull/39503)).

## 19.6.0 (2022-03-11)

### Enhancements

-   `ConfirmDialog`: Add support for custom label text on the confirmation and cancelation buttons ([#38994](https://github.com/WordPress/gutenberg/pull/38994))
-   `InputControl`: Allow `onBlur` for empty values to commit the change when `isPressEnterToChange` is true, and move reset behavior to the ESCAPE key. ([#39109](https://github.com/WordPress/gutenberg/pull/39109)).
-   `TreeGrid`: Add tests for Home/End keyboard navigation. Add `onFocusRow` callback for Home/End keyboard navigation, this was missed in the implementation PR. Modify test for expanding/collapsing a row as row 1 implements this now. Update README with latest changes. ([#39302](https://github.com/WordPress/gutenberg/pull/39302))
-   `ToggleGroupControlOption`: Calculate width from button content and remove `LabelPlaceholderView` ([#39345](https://github.com/WordPress/gutenberg/pull/39345))

### Bug Fix

-   Normalize `font-family` on `Button`, `ColorPalette`, `ComoboboxControl`, `DateTimePicker`, `FormTokenField`, `InputControl`, `SelectControl`, and `ToggleGroupControl` ([#38969](https://github.com/WordPress/gutenberg/pull/38969)).
-   Fix input value selection of `InputControl`-based controls in Firefox and Safari with axial constraint of drag gesture ([#38968](https://github.com/WordPress/gutenberg/pull/38968)).
-   Fix `UnitControl`'s behavior around updating the unit when a new `value` is passed (i.e. in controlled mode). ([#39148](https://github.com/WordPress/gutenberg/pull/39148)).

## 19.5.0 (2022-02-23)

### Bug Fix

-   Fix spin buttons of number inputs in Safari ([#38840](https://github.com/WordPress/gutenberg/pull/38840))
-   Show tooltip on toggle custom size button in FontSizePicker ([#38985](https://github.com/WordPress/gutenberg/pull/38985))

### Enhancements

-   `TreeGrid`: Add tests for `onCollapseRow`, `onExpandRow`, and `onFocusRow` callback functions. ([#38942](https://github.com/WordPress/gutenberg/pull/38942)).
-   `TreeGrid`: Update callback tests to use `TreeGridRow` and `TreeGridCell` sub-components. ([#39002](https://github.com/WordPress/gutenberg/pull/39002)).

## 19.4.0 (2022-02-10)

### Bug Fix

-   Components: Fix `Slot`/`Fill` Emotion `StyleProvider` ([#38237](https://github.com/WordPress/gutenberg/pull/38237))
-   Reduce height and min-width of the reset button on `ComboBoxControl` for consistency. ([#38020](https://github.com/WordPress/gutenberg/pull/38020))
-   Removed unused `rememo` dependency ([#38388](https://github.com/WordPress/gutenberg/pull/38388)).
-   Added `__unstableInputWidth` to `UnitControl` type definition ([#38429](https://github.com/WordPress/gutenberg/pull/38429)).
-   Fixed typing errors for `ColorPicker` ([#38430](https://github.com/WordPress/gutenberg/pull/38430)).
-   Updated destructuring of `Dropdown` props to be TypeScript friendly ([#38431](https://github.com/WordPress/gutenberg/pull/38431)).
-   Added `ts-nocheck` to `ColorIndicator` so it can be used in typed components ([#38433](https://github.com/WordPress/gutenberg/pull/38433)).
-   Added `cx` as a dependency of `useMemo` across the whole package, in order to recalculate the classnames correctly when a component is rendered across more than one `StyleProvider` ([#38541](https://github.com/WordPress/gutenberg/pull/38541)).

### Enhancements

-   Update the visual design of the `Spinner` component. ([#37551](https://github.com/WordPress/gutenberg/pull/37551))
-   `TreeGrid` accessibility enhancements around the expand/collapse functionality. ([#38358](https://github.com/WordPress/gutenberg/pull/38358))
-   `TreeGrid` accessibility: improve browser support for Left Arrow focus to parent row in child row. ([#38639](https://github.com/WordPress/gutenberg/pull/38639))
-   `TreeGrid` accessibility: Add Home/End keys for better keyboard navigation. ([#38679](https://github.com/WordPress/gutenberg/pull/38679))
-   Add `resolvePoint` prop to `FocalPointPicker` to allow updating the value of the picker after a user interaction ([#38247](https://github.com/WordPress/gutenberg/pull/38247))
-   `TreeGrid`: Allow SHIFT key to be held, and add `onFocusRow` callback to the `TreeGrid` component, fired when focus is shifted from one row to another via Up and Down arrow keys. ([#38314](https://github.com/WordPress/gutenberg/pull/38314))

### Experimental

-   `Navigator`: rename `push`/`pop` to `goTo`/`goBack` ([#38582](https://github.com/WordPress/gutenberg/pull/38582))
-   `Navigator`: add `NavigatorButton` and `NavigatorBackButton` components ([#38634](https://github.com/WordPress/gutenberg/pull/38634))
-   `UnitControl`: tidy up utilities and types. In particular, change the type of parsed quantities to `number` (previously it could have been a `string` too). ([#38987](https://github.com/WordPress/gutenberg/pull/38987]))

## 19.3.0 (2022-01-27)

### Enhancements

-   Refine `ExternalLink` to be same size as the text, to appear more as a glyph than an icon. ([#37859](https://github.com/WordPress/gutenberg/pull/37859))
-   Updated `ToolsPanel` header icon to only show "plus" icon when all items are optional and all are currently hidden ([#38262](https://github.com/WordPress/gutenberg/pull/38262))
-   `TreeGrid`: Fix keyboard navigation for expand/collapse table rows in Firefox ([#37983](https://github.com/WordPress/gutenberg/pull/37983))

### Bug Fix

-   Update the `HexInput` component to accept a pasted value that contains a starting #
-   Update `ToggleGroupControl` background active state to use a simple background color instead of animated backdrop ([38008](https://github.com/WordPress/gutenberg/pull/38008))
-   Update label spacing for the `BoxControl`, `CustomGradientPicker`, `FormTokenField`, `InputControl`, and `ToolsPanel` components to use a bottom margin of `8px` for consistency. ([#37844](https://github.com/WordPress/gutenberg/pull/37844))
-   Add missing styles to the `BaseControl.VisualLabel` component. ([#37747](https://github.com/WordPress/gutenberg/pull/37747))
-   Prevent keyDown events from propagating up in `CustomSelectControl` ([#30557](https://github.com/WordPress/gutenberg/pull/30557))
-   Mark `children` prop as optional in `SelectControl` ([#37872](https://github.com/WordPress/gutenberg/pull/37872))
-   Add memoization of callbacks and context to prevent unnecessary rerenders of the `ToolsPanel` ([#38037](https://github.com/WordPress/gutenberg/pull/38037))
-   Fix space between icons and rail `RangeControl` ([#36935](https://github.com/WordPress/gutenberg/pull/36935))
-   Increase z-index of `ConfirmDialog` to render on top of parent `Popover` components ([#37959](https://github.com/WordPress/gutenberg/pull/37959))

### Experimental

-   Add basic history location support to `Navigator` ([#37416](https://github.com/WordPress/gutenberg/pull/37416)).
-   Add focus restoration to `Navigator` ([#38149](https://github.com/WordPress/gutenberg/pull/38149)).

## 19.2.0 (2022-01-04)

### Experimental

-   Reinstated the ability to pass additional props to the `ToolsPanel` ([#36428](https://github.com/WordPress/gutenberg/pull/36428)).
-   Added an `__unstable-large` size variant to `InputControl`, `SelectControl`, and `UnitControl` for selective migration to the larger 40px heights. ([#35646](https://github.com/WordPress/gutenberg/pull/35646)).
-   Fixed inconsistent padding in `UnitControl` ([#35646](https://github.com/WordPress/gutenberg/pull/35646)).
-   Added support for RTL behavior for the `ZStack`'s `offset` prop ([#36769](https://github.com/WordPress/gutenberg/pull/36769))
-   Fixed race conditions causing conditionally displayed `ToolsPanelItem` components to be erroneously deregistered ([#36588](https://github.com/WordPress/gutenberg/pull/36588)).
-   Added `__experimentalHideHeader` prop to `Modal` component ([#36831](https://github.com/WordPress/gutenberg/pull/36831)).
-   Added experimental `ConfirmDialog` component ([#34153](https://github.com/WordPress/gutenberg/pull/34153)).
-   Divider: improve support for vertical orientation and RTL styles, use start/end logical props instead of top/bottom, change border-color to `currentColor` ([#36579](https://github.com/WordPress/gutenberg/pull/36579)).
-   `ToggleGroupControl`: Avoid calling `onChange` if radio state changed from an incoming value ([#37224](https://github.com/WordPress/gutenberg/pull/37224/)).
-   `ToggleGroupControl`: fix the computation of the backdrop dimensions when rendered in a Popover ([#37067](https://github.com/WordPress/gutenberg/pull/37067)).
-   Add `__experimentalIsRenderedInSidebar` property to the `GradientPicker`and `CustomGradientPicker`. The property changes the color popover behavior to have a special placement behavior appropriate for sidebar UI's.
-   Add `first` and `last` classes to displayed `ToolsPanelItem` group within a `ToolsPanel` ([#37546](https://github.com/WordPress/gutenberg/pull/37546))

### Bug Fix

-   Fixed spacing between `BaseControl` fields and help text within the `ToolsPanel` ([#36334](https://github.com/WordPress/gutenberg/pull/36334))
-   Replaced hardcoded blue in `ColorPicker` with UI theme color ([#36153](https://github.com/WordPress/gutenberg/pull/36153)).
-   Fixed empty `ToolsPanel` height by correcting menu button line-height ([#36895](https://github.com/WordPress/gutenberg/pull/36895)).
-   Normalized label line-height and spacing within the `ToolsPanel` ([36387](https://github.com/WordPress/gutenberg/pull/36387))
-   Remove unused `reakit-utils` from peer dependencies ([#37369](https://github.com/WordPress/gutenberg/pull/37369)).
-   Update all Emotion dependencies to the latest version to ensure they work correctly with React types ([#37365](https://github.com/WordPress/gutenberg/pull/37365)).
-   `DateTimePicker`: Fix the date format associated to the `is12Hour` prop ([#37465](https://github.com/WordPress/gutenberg/pull/37465))
-   Allowed `ToolsPanel` to register items when `panelId` is `null` due to multiple block selection ([37216](https://github.com/WordPress/gutenberg/pull/37216)).

### Enhancements

-   Wrapped `Modal` in a `forwardRef` call ([#36831](https://github.com/WordPress/gutenberg/pull/36831)).
-   Refactor `DateTime` class component to functional component ([#36835](https://github.com/WordPress/gutenberg/pull/36835))
-   Unify styles for `ColorIndicator` with how they appear in Global Styles ([#37028](https://github.com/WordPress/gutenberg/pull/37028))
-   Add support for rendering the `ColorPalette` in a `Dropdown` when opened in the sidebar ([#37067](https://github.com/WordPress/gutenberg/pull/37067))
-   Show an incremental sequence of numbers (1/2/3/4/5) as a label of the font size, when we have at most five font sizes, where at least one the them contains a complex css value(clamp, var, etc..). We do this because complex css values cannot be calculated properly and the incremental sequence of numbers as labels can help the user better mentally map the different available font sizes. ([#37038](https://github.com/WordPress/gutenberg/pull/37038))
-   Add support for proper borders to color indicators ([#37500](https://github.com/WordPress/gutenberg/pull/37500))
-   Refactor `SuggestionsList` class component to functional component([#36924](https://github.com/WordPress/gutenberg/pull/36924/))

## 19.1.4 (2021-12-13)

### Bug Fix

-   Improve accessibility and visibility in `ColorPallete` ([#36925](https://github.com/WordPress/gutenberg/pull/36925))

## 19.1.3 (2021-12-06)

-   Fix missing version information in `CHANGELOG.md`.

## 19.1.2 (2021-12-06)

### Bug Fix

-   Fixed `GradientPicker` not displaying `CustomGradientPicker` when no gradients are provided ([#36900](https://github.com/WordPress/gutenberg/pull/36900)).
-   Fixed error thrown in `ColorPicker` when used in controlled state in color gradients ([#36941](https://github.com/WordPress/gutenberg/pull/36941)).
-   Updated readme to include default value introduced in fix for unexpected movements in the `ColorPicker` ([#35670](https://github.com/WordPress/gutenberg/pull/35670)).
-   Added support for the legacy `extraSmall` value for the `size` prop in the `Card` component ([#37097](https://github.com/WordPress/gutenberg/pull/37097)).

## 19.1.0 (2021-11-29)

### Enhancements

-   Added a `showTooltip` prop to `ToggleGroupControlOption` in order to display tooltip text (using `<Tooltip />`). ([#36726](https://github.com/WordPress/gutenberg/pull/36726)).

### Bug Fix

-   Fixed a bug which prevented setting `PM` hours correctly in the `DateTimePicker` ([#36878](https://github.com/WordPress/gutenberg/pull/36878)).

## 19.0.2 (2021-11-15)

-   Remove erroneous use of `??=` syntax from `build-module`.

## 19.0.1 (2021-11-07)

### Enhancements

-   Updated the `ColorPalette` and `GradientPicker` components to the latest designs ([#35970](https://github.com/WordPress/gutenberg/pull/35970)).

### Experimental

-   Updated the `ToolsPanel` to use `Grid` internally to manage panel layout ([#35621](https://github.com/WordPress/gutenberg/pull/35621)).
-   Added experimental `__experimentalHasMultipleOrigins` prop to the `ColorPalette` and `GradientPicker` components ([#35970](https://github.com/WordPress/gutenberg/pull/35970)).

## 19.0.0 (2021-10-22)

### New Features

-   Added support for `step="any"` in `NumberControl` and `RangeControl` ([#34542](https://github.com/WordPress/gutenberg/pull/34542)).

### Enhancements

-   Removed the separator shown between `ToggleGroupControl` items ([#35497](https://github.com/WordPress/gutenberg/pull/35497)).
-   The `ColorPicker` component property `onChangeComplete`, a function accepting a color object, was replaced with the property `onChange`, a function accepting a string on ([#35220](https://github.com/WordPress/gutenberg/pull/35220)).
-   The property `disableAlpha`, was removed from the `ColorPicker` component. Use the new opposite property `enableAlpha` instead ([#35220](https://github.com/WordPress/gutenberg/pull/35220)).

### Experimental

-   Removed the `fieldset` wrapper from the `FontAppearanceControl` component ([35461](https://github.com/WordPress/gutenberg/pull/35461)).
-   Refactored the `ToggleGroupControl` component's structure and embedded `ToggleGroupControlButton` directly into `ToggleGroupControlOption` ([#35600](https://github.com/WordPress/gutenberg/pull/35600)).
-   Added support for showing an experimental hint in `CustomSelectControl` ([#35673](https://github.com/WordPress/gutenberg/pull/35673)).

### Breaking Changes

-   The `color` property a `tinycolor2` color object passed on `onChangeComplete` property of the `ColorPicker` component was removed. Please use the new `onChange` property that accepts a string color representation ([#35562](https://github.com/WordPress/gutenberg/pull/35562)).

## 18.0.0 (2021-10-12)

### Breaking Changes

-   Removed the deprecated `position` and `menuLabel` from the `DropdownMenu` component ([#34537](https://github.com/WordPress/gutenberg/pull/34537)).
-   Removed the deprecated `onClickOutside` prop from the `Popover` component ([#34537](https://github.com/WordPress/gutenberg/pull/34537)).
-   Changed `RangeControl` component to not apply `shiftStep` to inputs from its `<input type="range"/>` ([35020](https://github.com/WordPress/gutenberg/pull/35020)).
-   Removed `isAction` prop from `Item`. The component will now rely on `onClick` to render as a `button` ([35152](https://github.com/WordPress/gutenberg/pull/35152)).

### New Features

-   Add an experimental `Navigator` components ([#34904](https://github.com/WordPress/gutenberg/pull/34904)) as a replacement for the previous `Navigation` related components.
-   Update the `ColorPicker` component to the latest design ([#35220](https://github.com/WordPress/gutenberg/pull/35220))

### Bug Fix

-   Fixed rounding of value in `RangeControl` component when it loses focus while the `SHIFT` key is held. ([#35020](https://github.com/WordPress/gutenberg/pull/35020)).

### Internal

-   Deleted the `createComponent` utility function ([#34929](https://github.com/WordPress/gutenberg/pull/34929)).
-   Deleted the `useJumpStep` utility function ([#35561](https://github.com/WordPress/gutenberg/pull/35561)).

## 17.0.0 (2021-09-09)

### Breaking Change

-   Removed a min-width from the `DropdownMenu` component, allowing the menu to accommodate thin contents like vertical tools menus ([#33995](https://github.com/WordPress/gutenberg/pull/33995)).

### Bug Fix

-   Fixed RTL styles in `Flex` component ([#33729](https://github.com/WordPress/gutenberg/pull/33729)).
-   Fixed unit test errors caused by `CSS.supports` being called in a non-browser environment ([#34572](https://github.com/WordPress/gutenberg/pull/34572)).
-   Fixed `ToggleGroupControl`'s backdrop not updating when changing the `isAdaptiveWidth` property ([#34595](https://github.com/WordPress/gutenberg/pull/34595)).

### Internal

-   Renamed `PolymorphicComponent*` types to `WordPressComponent*` ([#34330](https://github.com/WordPress/gutenberg/pull/34330)).

## 16.0.0 (2021-08-23)

### Breaking Change

-   Updated the visual styles of the RangeControl component ([#33824](https://github.com/WordPress/gutenberg/pull/33824)).

### New Feature

-   Add `hideLabelFromVision` prop to `RangeControl` ([#33714](https://github.com/WordPress/gutenberg/pull/33714)).

### Bug Fix

-   Listen to `resize` events correctly in `useBreakpointIndex`. This hook is used in `useResponsiveValue` and consequently in the `Flex` and `Grid` components ([#33902](https://github.com/WordPress/gutenberg/pull/33902))

## 15.0.0 (2021-07-29)

### Breaking Change

-   Upgraded React components to work with v17.0 ([#29118](https://github.com/WordPress/gutenberg/pull/29118)). There are no new features in React v17.0 as explained in the [blog post](https://reactjs.org/blog/2020/10/20/react-v17.html).

### Deprecation

-   `isScrollable` prop in `CardBody` default value changed from `true` to `false` ([#33490](https://github.com/WordPress/gutenberg/pull/33490))

### Bug Fix

-   Added back `box-sizing: border-box` rule to `CardBody`, `CardHeader` and `CardFooter` components [#33511](https://github.com/WordPress/gutenberg/pull/33511).

## 14.2.0 (2021-07-21)

### New Feature

-   Update the border color used in `CardBody`, `CardHeader`, `CardFooter`, and `CardDivider` to a different shade of gray, in order to match the color used in other components ([#32566](https://github.com/WordPress/gutenberg/pull/32566)).

### Deprecation

-   `isPrimary`, `isSecondary`, `isTertiary` and `isLink` props in `Button` have been deprecated. Use `variant` instead ([#31713](https://github.com/WordPress/gutenberg/pull/31713)).
-   `isElevated` prop in `Card` has been deprecated. Use `elevation` instead ([#32566](https://github.com/WordPress/gutenberg/pull/32566)).

### Internal

-   `Card`, `CardBody`, `CardHeader`, `CardFooter`, `CardMedia`, and `CardDivider` components have been re-written from the ground up ([#32566](https://github.com/WordPress/gutenberg/pull/32566)).

## 14.1.0 (2021-05-20)

## 14.0.0 (2021-05-14)

### Breaking Changes

-   Drop support for Internet Explorer 11 ([#31110](https://github.com/WordPress/gutenberg/pull/31110)). Learn more at https://make.wordpress.org/core/2021/04/22/ie-11-support-phase-out-plan/.
-   Increase the minimum Node.js version to v12 matching Long Term Support releases ([#31270](https://github.com/WordPress/gutenberg/pull/31270)). Learn more at https://nodejs.org/en/about/releases/.
-   The experimental `Text` component has been completely re-written and enhanced with truncation support and separate variant, size, and weight props to allow for greater control. The previous `variant` prop has been completely removed.

### Deprecation

-   `isReversed` prop in `Flex` component has been deprecated. Use `direction` instead ([#31297](https://github.com/WordPress/gutenberg/pull/31297)).

### Internal

-   `Flex`, `FlexBlock`, and `FlexItem` components have been re-written from the ground up ([#31297](https://github.com/WordPress/gutenberg/pull/31297)).

## 13.0.0 (2021-03-17)

### Breaking Change

-   `onChange` prop of `FocalPointPicker` is called at the end of drag operations. Previously, it was called repetitively while dragging.

### New Feature

-   Supports ref forwarding in `withNotices` and `ResizableBox`.
-   Adds `onDrag` prop of `FocalPointPicker`.

### Bug Fix

-   Allows focus of the `FocalPointPicker` draggable area and adjustment with arrow keys. This was added in [#22531](https://github.com/WordPress/gutenberg/pull/22264) but was no longer working.

## 12.0.0 (2020-12-17)

### Enhancements

-   ComboboxControl: Deburr option labels before filter

### Breaking Change

-   Introduce support for other units and advanced CSS properties on `FontSizePicker`. Provided the value passed to the `FontSizePicker` is a string or one of the size options passed is a string, onChange will start to be called with a string value instead of a number. On WordPress usage, font size options are now automatically converted to strings with the default "px" unit added.

## 10.1.0 (2020-09-03)

### New Feature

-   Add `ToolbarItem` component.
-   Support `label` prop on the `Toolbar` component.

### Deprecations

-   Deprecate the `Toolbar` component when used without the `label` prop. `ToolbarGroup` should be used instead.

## 10.0.0 (2020-07-07)

### Breaking Change

-   `NumberControl` no longer automatically transforms values when rendering `value` into a `<input />` HTML element.
-   `Dashicon` component no longer renders SVGs. If you rely on this component, make sure to load the dashicon font.

## 9.6.0 (2020-05-14)

### Bug Fix

-   Fix and issue that would cause the `Popover` component to throw an error under certain
    circumstances ([#22264](https://github.com/WordPress/gutenberg/pull/22264)).

### Deprecations

-   The `Guide` component no longer supports passing pages as children. Use the `pages` prop instead.
-   The `GuidePage` component is deprecated. Use the `pages` prop in `Guide` instead.

## 9.2.0 (2020-02-10)

### Enhancements

-   The `Notice` component will speak its message. With this new feature, a developer can control either the `spokenMessage` spoken message, or the `politeness` politeness level of the message.
-   The `Snackbar` component will speak its message. With this new feature, a developer can control either the `spokenMessage` spoken message, or the `politeness` politeness level of the message.
-   A `Notice` `actions` member can now assign `isPrimary` to render a primary button action associated with a notice message.

### Bug Fixes

-   Notice will assume a default status of 'info' if none is provided. This resolves an issue where the notice would be assigned a class name `is-undefined`. This was previously the effective default by styled appearance and should not be considered a breaking change in that regard.

## 9.0.0 (2020-01-13)

### New Features

-   Added a new `Guide` component which allows developers to easily present a user guide.

### Breaking Changes

-   `is-button` classname has been removed from the Button component.
-   The `is-default` classname is not applied automatically anymore.
-   By default Button components come with a fixed height and hover styles.

### Bug Fixes

-   Fixes a regression published in version 8.5.0 that would prevent some build tools from including
    styles provided in the packages build-styles directory.

### Deprecations

-   `isDefault` prop in `Button` has been deprecated. Consider using `isSecondary` instead.
-   `IconButton` has been deprecated. Use the `Button` component instead.

## 8.2.0 (2019-08-29)

### New Features

-   The bundled `re-resizable` dependency has been updated from requiring `5.0.1` to requiring `^6.0.0` ([#17011](https://github.com/WordPress/gutenberg/pull/17011)).

## 8.1.0 (2019-08-05)

### New Features

-   Added a new `popoverProps` prop to the `Dropdown` component which allows users of the `Dropdown` component to pass props directly to the `Popover` component.
-   Added and documented `hideLabelFromVision` prop to `BaseControl` used by `SelectControl`, `TextControl`, and `TextareaControl`.
-   Added a new `popoverProps` prop to the `DropdownMenu` component which allows to pass props directly to the nested `Popover` component.
-   Added a new `toggleProps` prop to the `DropdownMenu` component which allows to pass props directly to the nested `IconButton` component.
-   Added a new `menuProps` prop to the `DropdownMenu` component which allows to pass props directly to the nested `NavigableMenu` component.

### Deprecations

-   `menuLabel` prop in `DropdownComponent` has been deprecated. Consider using `menuProps` object and its `aria-label` property instead.
-   `position` prop in `DropdownComponent` has been deprecated. Consider using `popoverProps` object and its `position` property instead.

### Bug Fixes

-   The `Button` component will no longer assign default styling (`is-default` class) when explicitly assigned as primary (the `isPrimary` prop). This should resolve potential conflicts affecting a combination of `isPrimary`, `isDefault`, and `isLarge` / `isSmall`, where the busy animation would appear with incorrect coloring.

### Deprecations

-   The `Popover` component `onClickOutside` prop has been deprecated. Use `onFocusOutside` instead.

### Internal

-   The `Dropdown` component has been refactored to focus changes using the `Popover` component's `onFocusOutside` prop.
-   The `MenuItem` component will now always use an `IconButton`. This prevents a focus loss when clicking a menu item.
-   Package no longer depends on external `react-click-outside` library.

## 8.0.0 (2019-06-12)

### New Feature

-   Add new `BlockQuotation` block to the primitives folder to support blockquote in a multiplatform way. [#15482](https://github.com/WordPress/gutenberg/pull/15482).
-   `DropdownMenu` now supports passing a [render prop](https://reactjs.org/docs/render-props.html#using-props-other-than-render) as children for more advanced customization.

### Internal

-   `MenuGroup` no longer uses `NavigableMenu` internally. It needs to be explicitly wrapped with `NavigableMenu` to bring back the same behavior.

### Documentation

-   Added missing documentation for `DropdownMenu` props `menuLabel`, `position`, `className`.

### Breaking Change

-   `ServerSideRender` is no longer part of components. It was extracted to an independent package `@wordpress/server-side-render`.

### Bug Fix

-   Although `DateTimePicker` does not allow picking the seconds, passed the current seconds as the selected value for seconds when calling `onChange`. Now it passes zero.

## 7.4.0 (2019-05-21)

### New Feature

-   Added a new `HorizontalRule` component.
-   Added a new `Snackbar` component.

### Bug Fix

-   Fixed display of reset button when using RangeControl `allowReset` prop.
-   Fixed minutes field of `DateTimePicker` missed '0' before single digit values.

## 7.3.0 (2019-04-16)

### New Features

-   Added a new `render` property to `FormFileUpload` component. Allowing users of the component to custom the UI for their needs.
-   Added a new `BaseControl.VisualLabel` component.
-   Added a new `preview` prop to the `Placeholder` component which allows to display a preview, for example a media preview when the Placeholder is used in media editing contexts.
-   Added a new `anchorRect` prop to `Popover` which enables a developer to provide a custom `DOMRect` object at which to position the popover.

### Improvements

-   Limit `Base Control Label` to the width of its content.

### Bug fixes

-   Fix `instanceId` prop passed through to `Button` component via `MenuItems` producing React console error. Fixed by removing the unnecessary use of `withInstanceId` on the `MenuItems` component [#14599](https://github.com/WordPress/gutenberg/pull/14599)

## 7.2.0 (2019-03-20)

### Improvements

-   Make `RangeControl` validation rely on the `checkValidity` provided by the browsers instead of using our own validation.

### Bug Fixes

-   Fix a problem that made `RangeControl` not work as expected with float values.

## 7.1.0 (2019-03-06)

### New Features

-   Added a new `Animate` component.

### Improvements

-   `withFilters` has been optimized to avoid binding hook handlers for each mounted instance of the component, instead using a single centralized hook delegator.
-   `withFilters` has been optimized to reuse a single shared component definition for all filtered instances of the component.
-   Make `RangeControl` validate min and max properties.

### Bug Fixes

-   Resolves a conflict where two instance of Slot would produce an inconsistent or duplicated rendering output.
-   Allow years between 0 and 1970 in DateTime component.

### New Feature

-   `Dropdown` now has a `focusOnMount` prop which is passed directly to the contained `Popover`.
-   `DatePicker` has new prop `isInvalidDate` exposing react-dates' `isOutsideRange`.
-   `DatePicker` allows `null` as accepted value for `currentDate` prop to signify no date selection.

## 7.0.5 (2019-01-03)

## 7.0.4 (2018-12-12)

## 7.0.3 (2018-11-30)

## 7.0.2 (2018-11-22)

## 7.0.1 (2018-11-21)

## 7.0.0 (2018-11-20)

### Breaking Change

-   `Dropdown.refresh()` has been removed. The contained `Popover` is now automatically refreshed.

## 6.0.2 (2018-11-15)

## 6.0.1 (2018-11-12)

### Bug Fixes

-   Avoid constantly recomputing the popover position.

### Polish

-   Remove `<DateTimePicker />` obsolete `locale` prop (and pass-through to child components) and obsolete `is12Hour` prop pass through to `<DateTime />` [#11649](https://github.com/WordPress/gutenberg/pull/11649)

## 6.0.0 (2018-11-12)

### Breaking Change

-   The `PanelColor` component has been removed.

## 5.1.1 (2018-11-09)

## 5.1.0 (2018-11-09)

### New Feature

-   Adjust a11y roles for MenuItem component, so that aria-checked is used properly, related change in Editor/Components/BlockNavigationList ([#11431](https://github.com/WordPress/gutenberg/issues/11431)).
-   `Popover` components are now automatically refreshed every 0.5s in order to recalculate their size or position.

### Deprecation

-   `Dropdown.refresh()` has been deprecated as the contained `Popover` is now automatically refreshed.

## 5.0.2 (2018-11-03)

### Polish

-   Forward `ref` in the `PanelBody` component.
-   Tooltip are no longer removed when Button becomes disabled, it's left to the component rendering the Tooltip.
-   Forward `ref` support in `TabbableContainer` and `NavigableMenu` components.

## 5.0.1 (2018-10-30)

## 5.0.0 (2018-10-29)

### Breaking Change

-   `AccessibleSVG` component has been removed. Please use `SVG` instead.

### New Feature

-   The `Notice` component accepts an array of action objects via the `actions` prop. Each member object should contain a `label` and either a `url` link string or `onClick` callback function.

## 4.2.1 (2018-10-22)

### Bug Fix

-   Fix importing `react-dates` stylesheet in production.

## 4.2.0 (2018-10-19)

### New Feature

-   Added a new `ColorPicker` component ([#10564](https://github.com/WordPress/gutenberg/pull/10564)).
-   `MenuItem` now accepts an `info` prop for including an extended description.

### Bug Fix

-   `IconButton` correctly respects a passed `aria-label` prop.

### Deprecation

-   `PanelColor` has been deprecated in favor of `wp.editor.PanelColorSettings`.

## 4.1.2 (2018-10-18)

## 4.1.0 (2018-10-10)

### New Feature

-   Added a new `ResizableBox` component.

## 4.0.0 (2018-09-30)

### Breaking Change

-   `Draggable` as a DOM node drag handler has been removed. Please, use `Draggable` as a wrap component for your DOM node drag handler.

### Deprecation

-   Renamed `AccessibleSVG` component to `SVG`.

## 3.0.0 (2018-09-05)

### Breaking Change

-   `withAPIData` has been removed. Please use the Core Data module or `@wordpress/api-fetch` directly instead.
-   `Draggable` as a DOM node drag handler has been deprecated. Please, use `Draggable` as a wrap component for your DOM node drag handler.
-   Change how required built-ins are polyfilled with Babel 7 ([#9171](https://github.com/WordPress/gutenberg/pull/9171)). If you're using an environment that has limited or no support for ES2015+ such as lower versions of IE then using [core-js](https://github.com/zloirock/core-js) or [@babel/polyfill](https://babeljs.io/docs/en/next/babel-polyfill) will add support for these methods.
-   `withContext` has been removed. Please use `wp.element.createContext` instead. See: https://reactjs.org/docs/context.html.

### New Feature

-   Added a new `AccessibleSVG` component.<|MERGE_RESOLUTION|>--- conflicted
+++ resolved
@@ -27,6 +27,7 @@
 
 ### Bug Fix
 
+-   `useNavigateRegions`: Add new keyboard shortcut alias to cover backtick and tilde keys inconsistencies across browsers ([#45019](https://github.com/WordPress/gutenberg/pull/45019)).
 -   `Button`: Tweak the destructive button primary, link, and default variants ([#44427](https://github.com/WordPress/gutenberg/pull/44427)).
 -   `UnitControl`: Fix `disabled` style is overridden by core `form.css` style ([#45250](https://github.com/WordPress/gutenberg/pull/45250)).
 -   `ItemGroup`: fix RTL `Item` styles when rendered as a button ([#45280](https://github.com/WordPress/gutenberg/pull/45280)).
@@ -34,11 +35,7 @@
 -   `TabPanel`: Call `onSelect()` on every tab selection, regardless of whether it was triggered by user interaction ([#44028](https://github.com/WordPress/gutenberg/pull/44028)).
 -   `FontSizePicker`: Fallback to font size `slug` if `name` is undefined ([#45041](https://github.com/WordPress/gutenberg/pull/45041)).
 -   `AutocompleterUI`: fix issue where autocompleter UI would appear on top of other UI elements ([#44795](https://github.com/WordPress/gutenberg/pull/44795/))
-<<<<<<< HEAD
--   `useNavigateRegions`: Add new keyboard shortcut alias to cover backtick and tilde keys inconsistencies across browsers ([#45019](https://github.com/WordPress/gutenberg/pull/45019)).
-=======
 -   `ExternalLink`: Fix to re-enable support for `onClick` event handler ([#45214](https://github.com/WordPress/gutenberg/pull/45214)).
->>>>>>> 3e7a5e90
 
 ### Internal
 
