<!-- Learn how to maintain this file at https://github.com/WordPress/gutenberg/tree/HEAD/packages#maintaining-changelogs. -->

## Unreleased

### Enhancements

-   `SelectControl`: Added option to set hidden options. ([#51545](https://github.com/WordPress/gutenberg/pull/51545))
-   `UnitControl`: Revamp support for changing unit by typing ([#39303](https://github.com/WordPress/gutenberg/pull/39303)).
-   `Modal`: Update corner radius to be between buttons and the site view frame, in a 2-4-8 system. ([#51254](https://github.com/WordPress/gutenberg/pull/51254)).
-   `Button`: Introduce `size` prop with `default`, `compact`, and `small` variants ([#51842](https://github.com/WordPress/gutenberg/pull/51842)).
-   `ItemGroup`: Update button focus state styles to be inline with other button focus states in the editor. ([#51576](https://github.com/WordPress/gutenberg/pull/51576)).
-   `ItemGroup`: Update button focus state styles to target `:focus-visible` rather than `:focus`. ([#51787](https://github.com/WordPress/gutenberg/pull/51787)).

### Bug Fix

-   `Popover`: Allow legitimate 0 positions to update popover position ([#51320](https://github.com/WordPress/gutenberg/pull/51320)).
-   `Button`: Remove unnecessary margin from dashicon ([#51395](https://github.com/WordPress/gutenberg/pull/51395)).
-   `Autocomplete`: Announce how many results are available to screen readers when suggestions list first renders ([#51018](https://github.com/WordPress/gutenberg/pull/51018)).
-   `ConfirmDialog`: Ensure onConfirm isn't called an extra time when submitting one of the buttons using the keyboard ([#51730](https://github.com/WordPress/gutenberg/pull/51730)).
<<<<<<< HEAD
-   `Modal`: Add small top padding to the content so that avoid cutting off the visible outline when hovering items ([#51829](https://github.com/WordPress/gutenberg/pull/51829)).
=======
-   `ZStack`: ZStack: fix component bounding box to match children ([#51836](https://github.com/WordPress/gutenberg/pull/51836)).
>>>>>>> aaf84f38

### Internal

-   `ClipboardButton`: Convert to TypeScript ([#51334](https://github.com/WordPress/gutenberg/pull/51334)).
-   `Toolbar`: Replace `reakit` dependency with `@ariakit/react` ([#51623](https://github.com/WordPress/gutenberg/pull/51623)).

### Documentation

-   `SearchControl`: Improve documentation around usage of `label` prop ([#51781](https://github.com/WordPress/gutenberg/pull/51781)).

## 25.1.0 (2023-06-07)

### Enhancements

-   `BorderControl`: Improve color code readability in aria-label ([#51197](https://github.com/WordPress/gutenberg/pull/51197)).
-   `Dropdown` and `DropdownMenu`: use internal context system to automatically pick the toolbar popover variant when rendered inside the `Toolbar` component ([#51154](https://github.com/WordPress/gutenberg/pull/51154)).

### Bug Fix

-   `FocalPointUnitControl`: Add aria-labels ([#50993](https://github.com/WordPress/gutenberg/pull/50993)).

### Enhancements

-   Wrapped `TabPanel` in a `forwardRef` call ([#50199](https://github.com/WordPress/gutenberg/pull/50199)).
-   `ColorPalette`: Improve readability of color name and value, and improve rendering of partially transparent colors ([#50450](https://github.com/WordPress/gutenberg/pull/50450)).
-   `Button`: Add `__next32pxSmallSize` prop to opt into the new 32px size when the `isSmall` prop is enabled ([#51012](https://github.com/WordPress/gutenberg/pull/51012)).
-   `ItemGroup`: Update styles so all SVGs inherit color from their parent element ([#50819](https://github.com/WordPress/gutenberg/pull/50819)).

### Experimental

-   `DropdownMenu` v2: Tweak styles ([#50967](https://github.com/WordPress/gutenberg/pull/50967), [#51097](https://github.com/WordPress/gutenberg/pull/51097)).
-   `DropdownMenu` v2: change default placement to match the legacy `DropdownMenu` component ([#51133](https://github.com/WordPress/gutenberg/pull/51133)).
-   `DropdownMenu` v2: Render in the default `Popover.Slot` ([#51046](https://github.com/WordPress/gutenberg/pull/51046)).

## 25.0.0 (2023-05-24)

### Breaking Changes

-   `DateTime`: Remove previously deprecated props, `__nextRemoveHelpButton` and `__nextRemoveResetButton` ([#50724](https://github.com/WordPress/gutenberg/pull/50724)).

### Internal

-   `Modal`: Remove children container's unused class name ([#50655](https://github.com/WordPress/gutenberg/pull/50655)).
-   `DropdownMenu`: Convert to TypeScript ([#50187](https://github.com/WordPress/gutenberg/pull/50187)).
-   Added experimental v2 of `DropdownMenu` ([#49473](https://github.com/WordPress/gutenberg/pull/49473)).
-   `ColorPicker`: its private `SelectControl` component no longer hides BackdropUI, thus making its focus state visible for keyboard users ([#50703](https://github.com/WordPress/gutenberg/pull/50703)).

### Bug Fix

-   `ColorPicker`: Add an outline when the color picker select box is focused([#50609](https://github.com/WordPress/gutenberg/pull/50609)).
-   `InputControl`: Fix focus style to support Windows High Contrast mode ([#50772](https://github.com/WordPress/gutenberg/pull/50772)).
-   `ToggleGroupControl`: Fix focus and selected style to support Windows High Contrast mode ([#50785](https://github.com/WordPress/gutenberg/pull/50785)).
-   `SearchControl`: Adjust icon styles to fix alignment issues in the block inserter ([#50439](https://github.com/WordPress/gutenberg/pull/50439)).

### Enhancements

-   `Tooltip`: Update background color so tooltip boundaries are more visible in the site editor ([#50792](https://github.com/WordPress/gutenberg/pull/50792)).
-   `FontSizePicker`: Tweak the header spacing to be more consistent with other design tools ([#50855](https://github.com/WordPress/gutenberg/pull/50855)).

## 24.0.0 (2023-05-10)

### Breaking Changes

-   `onDragStart` in `<Draggable>` is now a synchronous function to allow setting additional data for `event.dataTransfer` ([#49673](https://github.com/WordPress/gutenberg/pull/49673)).

### Bug Fix

-   `NavigableContainer`: do not trap focus in `TabbableContainer` ([#49846](https://github.com/WordPress/gutenberg/pull/49846)).
-   Update `<Button>` component to have a transparent background for its tertiary disabled state, to match its enabled state. ([#50496](https://github.com/WordPress/gutenberg/pull/50496)).

### Internal

-   `NavigableContainer`: Convert to TypeScript ([#49377](https://github.com/WordPress/gutenberg/pull/49377)).
-   `ToolbarItem`: Convert to TypeScript ([#49190](https://github.com/WordPress/gutenberg/pull/49190)).
-   Move rich-text related types to the rich-text package ([#49651](https://github.com/WordPress/gutenberg/pull/49651)).
-   `SlotFill`: simplified the implementation and removed unused code ([#50098](https://github.com/WordPress/gutenberg/pull/50098) and [#50133](https://github.com/WordPress/gutenberg/pull/50133)).

### Documentation

-   `TreeGrid`: Update docs with `data-expanded` attribute usage ([#50026](https://github.com/WordPress/gutenberg/pull/50026)).
-   Consolidate multiple versions of `README` and `CONTRIBUTING` docs, and add them to Storybook ([#50226](https://github.com/WordPress/gutenberg/pull/50226)).
-   `DimensionControl`: Use WordPress package instead of react in code example ([#50435](https://github.com/WordPress/gutenberg/pull/50435)).

### Enhancements

-   `FormTokenField`, `ComboboxControl`: Add `__next40pxDefaultSize` prop to opt into the new 40px default size, superseding the `__next36pxDefaultSize` prop ([#50261](https://github.com/WordPress/gutenberg/pull/50261)).
-   `Modal`: Add css class to children container ([#50099](https://github.com/WordPress/gutenberg/pull/50099)).
-   `Button`: Add `__next40pxDefaultSize` prop to opt into the new 40px default size ([#50254](https://github.com/WordPress/gutenberg/pull/50254)).
-   `PaletteEdit`: Allow custom popover configuration ([#49975](https://github.com/WordPress/gutenberg/pull/49975)).
-   Change the default color scheme to use the new WP Blueberry color. See PR description for instructions on how to restore the previous color scheme when using in a non-WordPress context ([#50193](https://github.com/WordPress/gutenberg/pull/50193)).
-   `CheckboxControl`, `CustomGradientPicker`, `FormToggle`, : Refactor and correct the focus style for consistency ([#50127](https://github.com/WordPress/gutenberg/pull/50127)).
-   `Button`, update spacing values in `has-text has-icon` buttons. ([#50277](https://github.com/WordPress/gutenberg/pull/50277)).
-   `Button`, remove custom padding applied to `tertiary` variant. ([#50276](https://github.com/WordPress/gutenberg/pull/50276)).
-   `Modal`: Correct padding for title less confirm variant. ([#50283](https://github.com/WordPress/gutenberg/pull/50283)).

## 23.9.0 (2023-04-26)

### Internal

-   `BottomSheetCell`: Refactor away from Lodash (mobile) ([#49794](https://github.com/WordPress/gutenberg/pull/49794)).
-   `parseStylesVariables()`: Refactor away from Lodash (mobile) ([#49794](https://github.com/WordPress/gutenberg/pull/49794)).
-   Remove Lodash dependency from components package ([#49794](https://github.com/WordPress/gutenberg/pull/49794)).
-   Tweak `WordPressComponent` type so `selector` property is optional ([#49960](https://github.com/WordPress/gutenberg/pull/49960)).
-   Update `Modal` appearance on small screens ([#50039](https://github.com/WordPress/gutenberg/pull/50039)).
-   Update the framer motion dependency to the latest version `10.11.6` ([#49822](https://github.com/WordPress/gutenberg/pull/49822)).

### Enhancements

-   `Draggable`: Add `appendToOwnerDocument` prop to allow elementId based elements to be attached to the ownerDocument body ([#49911](https://github.com/WordPress/gutenberg/pull/49911)).
-   `TreeGrid`: Modify keyboard navigation code to use a data-expanded attribute if aria-expanded is to be controlled outside of the TreeGrid component ([#48461](https://github.com/WordPress/gutenberg/pull/48461)).
-   `Modal`: Equalize internal spacing ([#49890](https://github.com/WordPress/gutenberg/pull/49890)).
-   `Modal`: Increased border radius ([#49870](https://github.com/WordPress/gutenberg/pull/49870)).
-   `Modal`: Updated spacing / dimensions of `isFullScreen` ([#49894](https://github.com/WordPress/gutenberg/pull/49894)).
-   `SlotFill`: Added util for creating private SlotFills and supporting Symbol keys ([#49819](https://github.com/WordPress/gutenberg/pull/49819)).
-   `IconType`: Export for external use ([#49649](https://github.com/WordPress/gutenberg/pull/49649)).

### Bug Fix

-   `CheckboxControl`: Add support custom IDs ([#49977](https://github.com/WordPress/gutenberg/pull/49977)).

### Documentation

-   `Autocomplete`: Add heading and fix type for `onReplace` in README. ([#49798](https://github.com/WordPress/gutenberg/pull/49798)).
-   `Autocomplete`: Update `Usage` section in README. ([#49965](https://github.com/WordPress/gutenberg/pull/49965)).

## 23.8.0 (2023-04-12)

### Internal

-   `Mobile` Refactor of the KeyboardAwareFlatList component.
-   Update `reakit` dependency to 1.3.11 ([#49763](https://github.com/WordPress/gutenberg/pull/49763)).

### Enhancements

-   `DropZone`: Smooth animation ([#49517](https://github.com/WordPress/gutenberg/pull/49517)).
-   `Navigator`: Add `skipFocus` property in `NavigateOptions`. ([#49350](https://github.com/WordPress/gutenberg/pull/49350)).
-   `Spinner`: add explicit opacity and background styles ([#49695](https://github.com/WordPress/gutenberg/pull/49695)).
-   Make TypeScript types available for consumers ([#49229](https://github.com/WordPress/gutenberg/pull/49229)).

### Bug Fix

-   `Snackbar`: Fix insufficient color contrast on hover ([#49682](https://github.com/WordPress/gutenberg/pull/49682)).

## 23.7.0 (2023-03-29)

### Internal

-   `Animate`: Convert to TypeScript ([#49243](https://github.com/WordPress/gutenberg/pull/49243)).
-   `CustomGradientPicker`: Convert to TypeScript ([#48929](https://github.com/WordPress/gutenberg/pull/48929)).
-   `ColorPicker`: Convert to TypeScript ([#49214](https://github.com/WordPress/gutenberg/pull/49214)).
-   `GradientPicker`: Convert to TypeScript ([#48316](https://github.com/WordPress/gutenberg/pull/48316)).
-   `FormTokenField`: Add a `__nextHasNoMarginBottom` prop to start opting into the margin-free styles ([48609](https://github.com/WordPress/gutenberg/pull/48609)).
-   `QueryControls`: Replace bottom margin overrides with `__nextHasNoMarginBottom`([47515](https://github.com/WordPress/gutenberg/pull/47515)).

### Enhancements

-   `CustomGradientPicker`: improve initial state UI ([#49146](https://github.com/WordPress/gutenberg/pull/49146)).
-   `AnglePickerControl`: Style to better fit in narrow contexts and improve RTL layout ([#49046](https://github.com/WordPress/gutenberg/pull/49046)).
-   `ImageSizeControl`: Use large 40px sizes ([#49113](https://github.com/WordPress/gutenberg/pull/49113)).

### Bug Fix

-   `CircularOptionPicker`: force swatches to visually render on top of the rest of the component's content ([#49245](https://github.com/WordPress/gutenberg/pull/49245)).
-   `InputControl`: Fix misaligned textarea input control ([#49116](https://github.com/WordPress/gutenberg/pull/49116)).
-   `ToolsPanel`: Ensure consistency in menu item order ([#49222](https://github.com/WordPress/gutenberg/pull/49222)).
-   `TabPanel`: fix initial tab selection & focus management ([#49368](https://github.com/WordPress/gutenberg/pull/49368)).

### Internal

-   `DuotonePicker`, `DuotoneSwatch`: Convert to TypeScript ([#49060](https://github.com/WordPress/gutenberg/pull/49060)).

## 23.6.0 (2023-03-15)

### Enhancements

-   `FontSizePicker`: Allow custom units for custom font size control ([#48468](https://github.com/WordPress/gutenberg/pull/48468)).
-   `Navigator`: Disable initial screen animation ([#49062](https://github.com/WordPress/gutenberg/pull/49062)).
-   `FormTokenField`: Hide suggestions list on blur event if the input value is invalid ([#48785](https://github.com/WordPress/gutenberg/pull/48785)).

### Bug Fix

-   `ResponsiveWrapper`: use `aspect-ratio` CSS prop, add support for `SVG` elements ([#48573](https://github.com/WordPress/gutenberg/pull/48573).
-   `ResizeTooltip`: Use `default.fontFamily` on tooltip ([#48805](https://github.com/WordPress/gutenberg/pull/48805).

### Internal

-   `Guide`: Convert to TypeScript ([#47493](https://github.com/WordPress/gutenberg/pull/47493)).
-   `SelectControl`: improve prop types for single vs multiple selection ([#47390](https://github.com/WordPress/gutenberg/pull/47390)).
-   `Navigation`: Convert to TypeScript ([#48742](https://github.com/WordPress/gutenberg/pull/48742)).
-   `PanelBody`: Convert to TypeScript ([#47702](https://github.com/WordPress/gutenberg/pull/47702)).
-   `withFilters` HOC: Convert to TypeScript ([#48721](https://github.com/WordPress/gutenberg/pull/48721)).
-   `withFallbackStyles` HOC: Convert to TypeScript ([#48720](https://github.com/WordPress/gutenberg/pull/48720)).
-   `withFocusReturn` HOC: Convert to TypeScript ([#48748](https://github.com/WordPress/gutenberg/pull/48748)).
-   `navigateRegions` HOC: Convert to TypeScript ([#48632](https://github.com/WordPress/gutenberg/pull/48632)).
-   `withSpokenMessages`: HOC: Convert to TypeScript ([#48163](https://github.com/WordPress/gutenberg/pull/48163)).
-   `withNotices`: HOC: Convert to TypeScript ([#49088](https://github.com/WordPress/gutenberg/pull/49088)).
-   `ToolbarButton`: Convert to TypeScript ([#47750](https://github.com/WordPress/gutenberg/pull/47750)).
-   `DimensionControl(Experimental)`: Convert to TypeScript ([#47351](https://github.com/WordPress/gutenberg/pull/47351)).
-   `PaletteEdit`: Convert to TypeScript ([#47764](https://github.com/WordPress/gutenberg/pull/47764)).
-   `QueryControls`: Refactor away from Lodash (`.groupBy`) ([#48779](https://github.com/WordPress/gutenberg/pull/48779)).
-   `ToolbarContext`: Convert to TypeScript ([#49002](https://github.com/WordPress/gutenberg/pull/49002)).

## 23.5.0 (2023-03-01)

### Enhancements

-   `ToolsPanel`: Separate reset all filter registration from items registration and support global resets ([#48123](https://github.com/WordPress/gutenberg/pull/48123)).

### Internal

-   `CircularOptionPicker`: Convert to TypeScript ([#47937](https://github.com/WordPress/gutenberg/pull/47937)).
-   `TabPanel`: Improve unit test in preparation for controlled component updates ([#48086](https://github.com/WordPress/gutenberg/pull/48086)).
-   `Autocomplete`: performance: avoid setting state on every value change ([#48485](https://github.com/WordPress/gutenberg/pull/48485)).
-   `Higher Order` -- `with-constrained-tabbing`: Convert to TypeScript ([#48162](https://github.com/WordPress/gutenberg/pull/48162)).
-   `Autocomplete`: Convert to TypeScript ([#47751](https://github.com/WordPress/gutenberg/pull/47751)).
-   `Autocomplete`: avoid calling setState on input ([#48565](https://github.com/WordPress/gutenberg/pull/48565)).

## 23.4.0 (2023-02-15)

### Bug Fix

-   `ToolsPanel`: fix type inconsistencies between types, docs and normal component usage ([47944](https://github.com/WordPress/gutenberg/pull/47944)).
-   `SelectControl`: Fix styling when `multiple` prop is enabled ([#47893](https://github.com/WordPress/gutenberg/pull/43213)).
-   `useAutocompleteProps`, `Autocomplete`: Make accessible when rendered in an iframe ([#47907](https://github.com/WordPress/gutenberg/pull/47907)).

### Enhancements

-   `ColorPalette`, `GradientPicker`, `PaletteEdit`, `ToolsPanel`: add new props to set a custom heading level ([43848](https://github.com/WordPress/gutenberg/pull/43848) and [#47788](https://github.com/WordPress/gutenberg/pull/47788)).
-   `ColorPalette`: ensure text label contrast checking works with CSS variables ([#47373](https://github.com/WordPress/gutenberg/pull/47373)).
-   `Navigator`: Support dynamic paths with parameters ([#47827](https://github.com/WordPress/gutenberg/pull/47827)).
-   `Navigator`: Support hierarchical paths navigation and add `NavigatorToParentButton` component ([#47883](https://github.com/WordPress/gutenberg/pull/47883)).

### Internal

-   `NavigatorButton`: Reuse `Button` types ([47754](https://github.com/WordPress/gutenberg/pull/47754)).
-   `CustomSelectControl`: lock the `__experimentalShowSelectedHint` prop ([#47229](https://github.com/WordPress/gutenberg/pull/47229)).
-   Lock the `__experimentalPopoverPositionToPlacement` function and rename it to `__experimentalPopoverLegacyPositionToPlacement` ([#47505](https://github.com/WordPress/gutenberg/pull/47505)).
-   `ComboboxControl`: Convert to TypeScript ([#47581](https://github.com/WordPress/gutenberg/pull/47581)).
-   `Panel`, `PanelHeader`, `PanelRow`: Convert to TypeScript ([#47259](https://github.com/WordPress/gutenberg/pull/47259)).
-   `BoxControl`: Convert to TypeScript ([#47622](https://github.com/WordPress/gutenberg/pull/47622)).
-   `AnglePickerControl`: Convert to TypeScript ([#45820](https://github.com/WordPress/gutenberg/pull/45820)).
-   `ResizableBox`: refactor styles to TypeScript ([47756](https://github.com/WordPress/gutenberg/pull/47756)).
-   `BorderBoxControl`: migrate tests to TypeScript, remove act() call ([47755](https://github.com/WordPress/gutenberg/pull/47755)).
-   `Toolbar`: Convert to TypeScript ([#47087](https://github.com/WordPress/gutenberg/pull/47087)).
-   `MenuItemsChoice`: Convert to TypeScript ([#47180](https://github.com/WordPress/gutenberg/pull/47180)).
-   `ToolsPanel`: Allow display of optional items when values are updated externally to item controls ([47727](https://github.com/WordPress/gutenberg/pull/47727)).
-   `ToolsPanel`: Ensure display of optional items when values are updated externally and multiple blocks selected ([47864](https://github.com/WordPress/gutenberg/pull/47864)).
-   `Navigator`: add more pattern matching tests, refine existing tests ([47910](https://github.com/WordPress/gutenberg/pull/47910)).
-   `ToolsPanel`: Refactor Storybook examples to TypeScript ([47944](https://github.com/WordPress/gutenberg/pull/47944)).
-   `ToolsPanel`: Refactor unit tests to TypeScript ([48275](https://github.com/WordPress/gutenberg/pull/48275)).

## 23.3.0 (2023-02-01)

### Deprecations

-   `NumberControl`: Clarify deprecation message about `hideHTMLArrows` prop ([#47370](https://github.com/WordPress/gutenberg/pull/47370)).

### Enhancements

-   `Dropdown`: deprecate `position` prop, use `popoverProps` instead ([46865](https://github.com/WordPress/gutenberg/pull/46865)).
-   `Button`: improve padding for buttons with icon and text. ([46764](https://github.com/WordPress/gutenberg/pull/46764)).
-   `ColorPalette`: Use computed color when css variable is passed to `ColorPicker` ([47181](https://github.com/WordPress/gutenberg/pull/47181)).
-   `Popover`: add `overlay` option to the `placement` prop ([47004](https://github.com/WordPress/gutenberg/pull/47004)).

### Internal

-   `Toolbar`: unify Storybook examples under one file, migrate from knobs to controls ([47117](https://github.com/WordPress/gutenberg/pull/47117)).
-   `DropdownMenu`: migrate Storybook to controls ([47149](https://github.com/WordPress/gutenberg/pull/47149)).
-   Removed deprecated `@storybook/addon-knobs` dependency from the package ([47152](https://github.com/WordPress/gutenberg/pull/47152)).
-   `ColorListPicker`: Convert to TypeScript ([#46358](https://github.com/WordPress/gutenberg/pull/46358)).
-   `KeyboardShortcuts`: Convert to TypeScript ([#47429](https://github.com/WordPress/gutenberg/pull/47429)).
-   `ColorPalette`, `BorderControl`, `GradientPicker`: refine types and logic around single vs multiple palettes ([#47384](https://github.com/WordPress/gutenberg/pull/47384)).
-   `Button`: Convert to TypeScript ([#46997](https://github.com/WordPress/gutenberg/pull/46997)).
-   `QueryControls`: Convert to TypeScript ([#46721](https://github.com/WordPress/gutenberg/pull/46721)).
-   `TreeGrid`: Convert to TypeScript ([#47516](https://github.com/WordPress/gutenberg/pull/47516)).
-   `Notice`: refactor to TypeScript ([47118](https://github.com/WordPress/gutenberg/pull/47118)).
-   `Popover`: Take iframe element scaling into account ([47004](https://github.com/WordPress/gutenberg/pull/47004)).

### Bug Fix

-   `TabPanel`: Fix initial tab selection when the tab declaration is lazily added to the `tabs` array ([47100](https://github.com/WordPress/gutenberg/pull/47100)).
-   `InputControl`: Avoid the "controlled to uncontrolled" warning by forcing the internal `<input />` element to be always in controlled mode ([47250](https://github.com/WordPress/gutenberg/pull/47250)).

## 23.2.0 (2023-01-11)

### Internal

-   `AlignmentMatrixControl`: Update center cell label to 'Center' instead of 'Center Center' ([#46852](https://github.com/WordPress/gutenberg/pull/46852)).
-   `Toolbar`: move all subcomponents under the same folder ([46951](https://github.com/WordPress/gutenberg/pull/46951)).
-   `Dashicon`: remove unnecessary type for `className` prop ([46849](https://github.com/WordPress/gutenberg/pull/46849)).
-   `ColorPicker` & `QueryControls`: Replace bottom margin overrides with `__nextHasNoMarginBottom` ([#46448](https://github.com/WordPress/gutenberg/pull/46448)).
-   `SandBox`: Convert to TypeScript ([#46478](https://github.com/WordPress/gutenberg/pull/46478)).
-   `ResponsiveWrapper`: Convert to TypeScript ([#46480](https://github.com/WordPress/gutenberg/pull/46480)).
-   `ItemGroup`: migrate Storybook to controls, refactor to TypeScript ([46945](https://github.com/WordPress/gutenberg/pull/46945)).

### Bug Fix

-   `Placeholder`: set fixed right margin for label's icon ([46918](https://github.com/WordPress/gutenberg/pull/46918)).
-   `TreeGrid`: Fix right-arrow keyboard navigation when a row contains more than two focusable elements ([46998](https://github.com/WordPress/gutenberg/pull/46998)).

## 23.1.0 (2023-01-02)

### Breaking Changes

-   `ColorPalette`: The experimental `__experimentalHasMultipleOrigins` prop has been removed ([#46315](https://github.com/WordPress/gutenberg/pull/46315)).

## 23.0.0 (2022-12-14)

### Breaking Changes

-   Updated dependencies to require React 18 ([45235](https://github.com/WordPress/gutenberg/pull/45235))

### New Feature

-   `TabPanel`: support manual tab activation ([#46004](https://github.com/WordPress/gutenberg/pull/46004)).
-   `TabPanel`: support disabled prop for tab buttons ([#46471](https://github.com/WordPress/gutenberg/pull/46471)).
-   `BaseControl`: Add `useBaseControlProps` hook to help generate id-releated props ([#46170](https://github.com/WordPress/gutenberg/pull/46170)).

### Bug Fix

-   `ColorPalette`: show "Clear" button even when colors array is empty ([#46001](https://github.com/WordPress/gutenberg/pull/46001)).
-   `InputControl`: Fix internal `Flex` wrapper usage that could add an unintended `height: 100%` ([#46213](https://github.com/WordPress/gutenberg/pull/46213)).
-   `Navigator`: Allow calling `goTo` and `goBack` twice in one render cycle ([#46391](https://github.com/WordPress/gutenberg/pull/46391)).
-   `Modal`: Fix unexpected modal closing in IME Composition ([#46453](https://github.com/WordPress/gutenberg/pull/46453)).
-   `Toolbar`: Fix duplicate focus style on anchor link button ([#46759](https://github.com/WordPress/gutenberg/pull/46759)).
-   `useNavigateRegions`: Ensure region navigation picks the next region based on where the current user focus is located instead of starting at the beginning ([#44883](https://github.com/WordPress/gutenberg/pull/44883)).
-   `ComboboxControl`: Fix unexpected behaviour in IME Composition ([#46827](https://github.com/WordPress/gutenberg/pull/46827)).

### Enhancements

-   `TabPanel`: Simplify tab-focus style. ([#46276](https://github.com/WordPress/gutenberg/pull/46276)).
-   `TabPanel`: Add ability to set icon only tab buttons ([#45005](https://github.com/WordPress/gutenberg/pull/45005)).
-   `InputControl`, `NumberControl`, `UnitControl`: Add `help` prop for additional description ([#45931](https://github.com/WordPress/gutenberg/pull/45931)).
-   `BorderControl`, `ColorPicker` & `QueryControls`: Replace bottom margin overrides with `__nextHasNoMarginBottom` ([#45985](https://github.com/WordPress/gutenberg/pull/45985)).
-   `CustomSelectControl`, `UnitControl`: Add `onFocus` and `onBlur` props ([#46096](https://github.com/WordPress/gutenberg/pull/46096)).
-   `ResizableBox`: Prevent unnecessary paint on resize handles ([#46196](https://github.com/WordPress/gutenberg/pull/46196)).
-   `Popover`: Prevent unnecessary paint caused by using outline ([#46201](https://github.com/WordPress/gutenberg/pull/46201)).
-   `PaletteEdit`: Global styles: add onChange actions to color palette items [#45681](https://github.com/WordPress/gutenberg/pull/45681).
-   Lighten the border color on control components ([#46252](https://github.com/WordPress/gutenberg/pull/46252)).
-   `Popover`: Prevent unnecessary paint when scrolling by using transform instead of top/left positionning ([#46187](https://github.com/WordPress/gutenberg/pull/46187)).
-   `CircularOptionPicker`: Prevent unecessary paint on hover ([#46197](https://github.com/WordPress/gutenberg/pull/46197)).

### Experimental

-   `TextControl`: Restrict `type` prop to `email`, `number`, `password`, `tel`, `text`, `search` or `url` ([#45433](https://github.com/WordPress/gutenberg/pull/45433/)).

### Internal

-   `useControlledValue`: let TypeScript infer the return type ([#46164](https://github.com/WordPress/gutenberg/pull/46164)).
-   `LinkedButton`: remove unnecessary `span` tag ([#46063](https://github.com/WordPress/gutenberg/pull/46063)).
-   NumberControl: refactor styles/tests/stories to TypeScript, replace fireEvent with user-event ([#45990](https://github.com/WordPress/gutenberg/pull/45990)).
-   `useBaseField`: Convert to TypeScript ([#45712](https://github.com/WordPress/gutenberg/pull/45712)).
-   `Dashicon`: Convert to TypeScript ([#45924](https://github.com/WordPress/gutenberg/pull/45924)).
-   `PaletteEdit`: add follow up changelog for #45681 and tests [#46095](https://github.com/WordPress/gutenberg/pull/46095).
-   `AlignmentMatrixControl`: Convert to TypeScript ([#46162](https://github.com/WordPress/gutenberg/pull/46162)).
-   `Theme`: Remove public export ([#46427](https://github.com/WordPress/gutenberg/pull/46427)).
-   `Autocomplete`: Refactor away from `_.find()` ([#46537](https://github.com/WordPress/gutenberg/pull/46537)).
-   `TabPanel`: Refactor away from `_.find()` ([#46537](https://github.com/WordPress/gutenberg/pull/46537)).
-   `BottomSheetPickerCell`: Refactor away from `_.find()` for mobile ([#46537](https://github.com/WordPress/gutenberg/pull/46537)).
-   Refactor global styles context away from `_.find()` for mobile ([#46537](https://github.com/WordPress/gutenberg/pull/46537)).
-   `Dropdown`: Convert to TypeScript ([#45787](https://github.com/WordPress/gutenberg/pull/45787)).

### Documentation

-   `Tooltip`: Add readme and unit tests for `shortcut` prop ([#46092](https://github.com/WordPress/gutenberg/pull/46092)).

## 22.1.0 (2022-11-16)

### Enhancements

-   `ColorPalette`, `BorderBox`, `BorderBoxControl`: polish and DRY prop types, add default values ([#45463](https://github.com/WordPress/gutenberg/pull/45463)).
-   `TabPanel`: Add ability to set icon only tab buttons ([#45005](https://github.com/WordPress/gutenberg/pull/45005)).

### Internal

-   `AnglePickerControl`: remove `:focus-visible' outline on `CircleOutlineWrapper` ([#45758](https://github.com/WordPress/gutenberg/pull/45758))

### Bug Fix

-   `FormTokenField`: Fix duplicate input in IME composition ([#45607](https://github.com/WordPress/gutenberg/pull/45607)).
-   `Autocomplete`: Check key events more strictly in IME composition ([#45626](https://github.com/WordPress/gutenberg/pull/45626)).
-   `Autocomplete`: Fix unexpected block insertion during IME composition ([#45510](https://github.com/WordPress/gutenberg/pull/45510)).
-   `Icon`: Making size prop work for icon components using dash icon strings ([#45593](https://github.com/WordPress/gutenberg/pull/45593))
-   `ToolsPanelItem`: Prevent unintended calls to onDeselect when parent panel is remounted and item is rendered via SlotFill ([#45673](https://github.com/WordPress/gutenberg/pull/45673))
-   `ColorPicker`: Prevent all number fields from becoming "0" when one of them is an empty string ([#45649](https://github.com/WordPress/gutenberg/pull/45649)).
-   `ToggleControl`: Fix toggle control label text overflow ([#45962](https://github.com/WordPress/gutenberg/pull/45962)).

### Internal

-   `ToolsPanel`: Update to fix `exhaustive-deps` eslint rule ([#45715](https://github.com/WordPress/gutenberg/pull/45715)).
-   `PaletteEditListView`: Update to ignore `exhaustive-deps` eslint rule ([#45467](https://github.com/WordPress/gutenberg/pull/45467)).
-   `Popover`: Update to pass `exhaustive-deps` eslint rule ([#45656](https://github.com/WordPress/gutenberg/pull/45656)).
-   `Flex`: Update to pass `exhaustive-deps` eslint rule ([#45528](https://github.com/WordPress/gutenberg/pull/45528)).
-   `withNotices`: Update to pass `exhaustive-deps` eslint rule ([#45530](https://github.com/WordPress/gutenberg/pull/45530)).
-   `ItemGroup`: Update to pass `exhaustive-deps` eslint rule ([#45531](https://github.com/WordPress/gutenberg/pull/45531)).
-   `TabPanel`: Update to pass `exhaustive-deps` eslint rule ([#45660](https://github.com/WordPress/gutenberg/pull/45660)).
-   `NavigatorScreen`: Update to pass `exhaustive-deps` eslint rule ([#45648](https://github.com/WordPress/gutenberg/pull/45648)).
-   `Draggable`: Convert to TypeScript ([#45471](https://github.com/WordPress/gutenberg/pull/45471)).
-   `MenuGroup`: Convert to TypeScript ([#45617](https://github.com/WordPress/gutenberg/pull/45617)).
-   `useCx`: fix story to satisfy the `react-hooks/exhaustive-deps` eslint rule ([#45614](https://github.com/WordPress/gutenberg/pull/45614))
-   Activate the `react-hooks/exhuastive-deps` eslint rule for the Components package ([#41166](https://github.com/WordPress/gutenberg/pull/41166))
-   `Snackbar`: Convert to TypeScript ([#45472](https://github.com/WordPress/gutenberg/pull/45472)).

### Experimental

-   `ToggleGroupControl`: Only show enclosing border when `isBlock` and not `isDeselectable` ([#45492](https://github.com/WordPress/gutenberg/pull/45492)).
-   `Theme`: Add support for custom `background` color ([#45466](https://github.com/WordPress/gutenberg/pull/45466)).

## 22.0.0 (2022-11-02)

### Breaking Changes

-   `Popover`: The deprecated `range` and `__unstableShift` props have been removed ([#45195](https://github.com/WordPress/gutenberg/pull/45195)).

### Deprecations

-   `Popover`: the deprecation messages for anchor-related props (`anchorRef`, `anchorRect`, `getAnchorRect`) have been updated ([#45195](https://github.com/WordPress/gutenberg/pull/45195)).
-   `RadioGroup`: Mark as deprecated, in favor of `RadioControl` and `ToggleGroupControl` ([#45389](https://github.com/WordPress/gutenberg/pull/45389)).
-   `Popover`: the deprecation messages for anchor-related props (`anchorRef`, `anchorRect`, `getAnchorRect`) have been updated. ([#45195](https://github.com/WordPress/gutenberg/pull/45195)).
-   `Popover`: The `isAlternate` prop has been replaced with a `variant` prop that can be called with the `'toolbar'` string ([#45137](https://github.com/WordPress/gutenberg/pull/45137)).

### New Feature

-   `BoxControl` & `CustomSelectControl`: Add `onMouseOver` and `onMouseOut` callback props to allow handling of these events by parent components ([#44955](https://github.com/WordPress/gutenberg/pull/44955))
-   `Popover`: A `variant` prop has been added to style popovers, with `'unstyled'` and `'toolbar'` possible values ([#45137](https://github.com/WordPress/gutenberg/pull/45137)).

### Enhancements

-   `FontSizePicker`: Pass the preset object to the onChange callback to allow conversion from preset slugs to CSS vars ([#44967](https://github.com/WordPress/gutenberg/pull/44967)).
-   `FontSizePicker`: Improved slider design when `withSlider` is set ([#44598](https://github.com/WordPress/gutenberg/pull/44598)).
-   `ToggleControl`: Improved types for the `help` prop, covering the dynamic render function option, and enabled the dynamic `help` behavior only for a controlled component ([#45279](https://github.com/WordPress/gutenberg/pull/45279)).
-   `BorderControl` & `BorderBoxControl`: Replace `__next36pxDefaultSize` with "default" and "large" size variants ([#41860](https://github.com/WordPress/gutenberg/pull/41860)).
-   `UnitControl`: Remove outer wrapper to normalize className placement ([#41860](https://github.com/WordPress/gutenberg/pull/41860)).
-   `ColorPalette`: Fix transparent checkered background pattern ([#45295](https://github.com/WordPress/gutenberg/pull/45295)).
-   `ToggleGroupControl`: Add `isDeselectable` prop to allow deselecting the selected option ([#45123](https://github.com/WordPress/gutenberg/pull/45123)).
-   `FontSizePicker`: Improve hint text shown next to 'Font size' label ([#44966](https://github.com/WordPress/gutenberg/pull/44966)).

### Bug Fix

-   `useNavigateRegions`: Add new keyboard shortcut alias to cover backtick and tilde keys inconsistencies across browsers ([#45019](https://github.com/WordPress/gutenberg/pull/45019)).
-   `Button`: Tweak the destructive button primary, link, and default variants ([#44427](https://github.com/WordPress/gutenberg/pull/44427)).
-   `UnitControl`: Fix `disabled` style is overridden by core `form.css` style ([#45250](https://github.com/WordPress/gutenberg/pull/45250)).
-   `ItemGroup`: fix RTL `Item` styles when rendered as a button ([#45280](https://github.com/WordPress/gutenberg/pull/45280)).
-   `Button`: Fix RTL alignment for buttons containing an icon and text ([#44787](https://github.com/WordPress/gutenberg/pull/44787)).
-   `TabPanel`: Call `onSelect()` on every tab selection, regardless of whether it was triggered by user interaction ([#44028](https://github.com/WordPress/gutenberg/pull/44028)).
-   `FontSizePicker`: Fallback to font size `slug` if `name` is undefined ([#45041](https://github.com/WordPress/gutenberg/pull/45041)).
-   `AutocompleterUI`: fix issue where autocompleter UI would appear on top of other UI elements ([#44795](https://github.com/WordPress/gutenberg/pull/44795/))
-   `ExternalLink`: Fix to re-enable support for `onClick` event handler ([#45214](https://github.com/WordPress/gutenberg/pull/45214)).
-   `InputControl`: Allow inline styles to be applied to the wrapper not inner input ([#45340](https://github.com/WordPress/gutenberg/pull/45340/))

### Internal

-   `BorderBoxControl`: Convert stories to TypeScript and use Controls ([#45002](https://github.com/WordPress/gutenberg/pull/45002)).
-   `Disabled`: add a note in the docs about the lack of polyfill for the `inert` attribute ([#45272](https://github.com/WordPress/gutenberg/pull/45272))
-   `Snackbar`: updated to satisfy `react/exhaustive-deps` eslint rule ([#44934](https://github.com/WordPress/gutenberg/pull/44934))
-   `AnglePickerControl`: Set Storybook Label control type to 'text' ([#45122](https://github.com/WordPress/gutenberg/pull/45122)).
-   `SlotFill`: updated to satisfy `react/exhaustive-deps` eslint rule ([#44403](https://github.com/WordPress/gutenberg/pull/44403))
-   `Context`: updated to ignore `react/exhaustive-deps` eslint rule ([#45044](https://github.com/WordPress/gutenberg/pull/45044))
-   `Button`: Refactor Storybook to controls and align docs ([#44105](https://github.com/WordPress/gutenberg/pull/44105)).
-   `TabPanel`: updated to satisfy `react/exhaustive-deps` eslint rule ([#44935](https://github.com/WordPress/gutenberg/pull/44935))
-   `ColorPalette`: Convert to TypeScript ([#44632](https://github.com/WordPress/gutenberg/pull/44632)).
-   `UnitControl`: Add tests ([#45260](https://github.com/WordPress/gutenberg/pull/45260)).
-   `Disabled`: Refactor the component to rely on the HTML `inert` attribute.
-   `CustomGradientBar`: Refactor away from Lodash ([#45367](https://github.com/WordPress/gutenberg/pull/45367/)).
-   `TextControl`: Set Storybook control types on `help`, `label` and `type` ([#45405](https://github.com/WordPress/gutenberg/pull/45405)).
-   `Autocomplete`: use Popover's new `placement` prop instead of legacy `position` prop ([#44396](https://github.com/WordPress/gutenberg/pull/44396/)).
-   `SelectControl`: Add `onChange`, `onBlur` and `onFocus` to storybook actions ([#45432](https://github.com/WordPress/gutenberg/pull/45432/)).
-   `FontSizePicker`: Add more comprehensive tests ([#45298](https://github.com/WordPress/gutenberg/pull/45298)).
-   `FontSizePicker`: Refactor to use components instead of helper functions ([#44891](https://github.com/WordPress/gutenberg/pull/44891)).

### Experimental

-   `NumberControl`: Replace `hideHTMLArrows` prop with `spinControls` prop. Allow custom spin controls via `spinControls="custom"` ([#45333](https://github.com/WordPress/gutenberg/pull/45333)).

### Experimental

-   Theming: updated Components package to utilize the new `accent` prop of the experimental `Theme` component.

## 21.3.0 (2022-10-19)

### Bug Fix

-   `FontSizePicker`: Ensure that fluid font size presets appear correctly in the UI controls ([#44791](https://github.com/WordPress/gutenberg/pull/44791)).
-   `ToggleGroupControl`: Remove unsupported `disabled` prop from types, and correctly mark `label` prop as required ([#45114](https://github.com/WordPress/gutenberg/pull/45114)).
-   `Navigator`: prevent partially hiding focus ring styles, by removing unnecessary overflow rules on `NavigatorScreen` ([#44973](https://github.com/WordPress/gutenberg/pull/44973)).
-   `Navigator`: restore focus only once per location ([#44972](https://github.com/WordPress/gutenberg/pull/44972)).

### Documentation

-   `VisuallyHidden`: Add some notes on best practices around stacking contexts when using this component ([#44867](https://github.com/WordPress/gutenberg/pull/44867)).

### Internal

-   `Modal`: Convert to TypeScript ([#42949](https://github.com/WordPress/gutenberg/pull/42949)).
-   `Sandbox`: Use `toString` to create observe and resize script string ([#42872](https://github.com/WordPress/gutenberg/pull/42872)).
-   `Navigator`: refactor unit tests to TypeScript and to `user-event` ([#44970](https://github.com/WordPress/gutenberg/pull/44970)).
-   `Navigator`: Refactor Storybook code to TypeScript and controls ([#44979](https://github.com/WordPress/gutenberg/pull/44979)).
-   `withFilters`: Refactor away from `_.without()` ([#44980](https://github.com/WordPress/gutenberg/pull/44980/)).
-   `withFocusReturn`: Refactor tests to `@testing-library/react` ([#45012](https://github.com/WordPress/gutenberg/pull/45012)).
-   `ToolsPanel`: updated to satisfy `react/exhaustive-deps` eslint rule ([#45028](https://github.com/WordPress/gutenberg/pull/45028))
-   `Tooltip`: updated to ignore `react/exhaustive-deps` eslint rule ([#45043](https://github.com/WordPress/gutenberg/pull/45043))

## 21.2.0 (2022-10-05)

### Enhancements

-   `FontSizePicker`: Updated to take up full width of its parent and have a 40px Reset button when `size` is `__unstable-large` ((44559)[https://github.com/WordPress/gutenberg/pull/44559]).
-   `BorderBoxControl`: Omit unit select when width values are mixed ([#44592](https://github.com/WordPress/gutenberg/pull/44592))
-   `BorderControl`: Add ability to disable unit selection ([#44592](https://github.com/WordPress/gutenberg/pull/44592))

### Bug Fix

-   `Popover`: fix limitShift logic by adding iframe offset correctly ([#42950](https://github.com/WordPress/gutenberg/pull/42950)).
-   `Popover`: refine position-to-placement conversion logic, add tests ([#44377](https://github.com/WordPress/gutenberg/pull/44377)).
-   `ToggleGroupControl`: adjust icon color when inactive, from `gray-700` to `gray-900` ([#44575](https://github.com/WordPress/gutenberg/pull/44575)).
-   `TokenInput`: improve logic around the `aria-activedescendant` attribute, which was causing unintended focus behavior for some screen readers ([#44526](https://github.com/WordPress/gutenberg/pull/44526)).
-   `NavigatorScreen`: fix focus issue where back button received focus unexpectedly ([#44239](https://github.com/WordPress/gutenberg/pull/44239))
-   `FontSizePicker`: Fix header order in RTL languages ([#44590](https://github.com/WordPress/gutenberg/pull/44590)).

### Enhancements

-   `SuggestionList`: use `requestAnimationFrame` instead of `setTimeout` when scrolling selected item into view. This change improves the responsiveness of the `ComboboxControl` and `FormTokenField` components when rapidly hovering over the suggestion items in the list ([#44573](https://github.com/WordPress/gutenberg/pull/44573)).

### Internal

-   `Mobile` updated to ignore `react/exhaustive-deps` eslint rule ([#44207](https://github.com/WordPress/gutenberg/pull/44207)).
-   `Popover`: refactor unit tests to TypeScript and modern RTL assertions ([#44373](https://github.com/WordPress/gutenberg/pull/44373)).
-   `SearchControl`: updated to ignore `react/exhaustive-deps` eslint rule in native files([#44381](https://github.com/WordPress/gutenberg/pull/44381))
-   `ResizableBox` updated to pass the `react/exhaustive-deps` eslint rule ([#44370](https://github.com/WordPress/gutenberg/pull/44370)).
-   `Sandbox`: updated to satisfy `react/exhaustive-deps` eslint rule ([#44378](https://github.com/WordPress/gutenberg/pull/44378))
-   `FontSizePicker`: Convert to TypeScript ([#44449](https://github.com/WordPress/gutenberg/pull/44449)).
-   `FontSizePicker`: Replace SCSS with Emotion + components ([#44483](https://github.com/WordPress/gutenberg/pull/44483)).

### Experimental

-   Add experimental `Theme` component ([#44668](https://github.com/WordPress/gutenberg/pull/44668)).

## 21.1.0 (2022-09-21)

### Deprecations

-   `Popover`: added new `anchor` prop, supposed to supersede all previous anchor-related props (`anchorRef`, `anchorRect`, `getAnchorRect`). These older anchor-related props are now marked as deprecated and are scheduled to be removed in WordPress 6.3 ([#43691](https://github.com/WordPress/gutenberg/pull/43691)).

### Bug Fix

-   `Button`: Remove unexpected `has-text` class when empty children are passed ([#44198](https://github.com/WordPress/gutenberg/pull/44198)).
-   The `LinkedButton` to unlink sides in `BoxControl`, `BorderBoxControl` and `BorderRadiusControl` have changed from a rectangular primary button to an icon-only button, with a sentence case tooltip, and default-size icon for better legibility. The `Button` component has been fixed so when `isSmall` and `icon` props are set, and no text is present, the button shape is square rather than rectangular.

### New Features

-   `MenuItem`: Add suffix prop for injecting non-icon and non-shortcut content to menu items ([#44260](https://github.com/WordPress/gutenberg/pull/44260)).
-   `ToolsPanel`: Add subheadings to ellipsis menu and reset text to default control menu items ([#44260](https://github.com/WordPress/gutenberg/pull/44260)).

### Internal

-   `NavigationMenu` updated to ignore `react/exhaustive-deps` eslint rule ([#44090](https://github.com/WordPress/gutenberg/pull/44090)).
-   `RangeControl`: updated to pass `react/exhaustive-deps` eslint rule ([#44271](https://github.com/WordPress/gutenberg/pull/44271)).
-   `UnitControl` updated to pass the `react/exhaustive-deps` eslint rule ([#44161](https://github.com/WordPress/gutenberg/pull/44161)).
-   `Notice`: updated to satisfy `react/exhaustive-deps` eslint rule ([#44157](https://github.com/WordPress/gutenberg/pull/44157))

## 21.0.0 (2022-09-13)

### Deprecations

-   `FontSizePicker`: Deprecate bottom margin style. Add a `__nextHasNoMarginBottom` prop to start opting into the margin-free styles that will become the default in a future version, currently scheduled to be WordPress 6.4 ([#43870](https://github.com/WordPress/gutenberg/pull/43870)).
-   `AnglePickerControl`: Deprecate bottom margin style. Add a `__nextHasNoMarginBottom` prop to start opting into the margin-free styles that will become the default in a future version, currently scheduled to be WordPress 6.4 ([#43867](https://github.com/WordPress/gutenberg/pull/43867)).
-   `Popover`: deprecate `__unstableShift` prop in favour of new `shift` prop. The `__unstableShift` is currently scheduled for removal in WordPress 6.3 ([#43845](https://github.com/WordPress/gutenberg/pull/43845)).
-   `Popover`: removed the `__unstableObserveElement` prop, which is not necessary anymore. The functionality is now supported directly by the component without the need of an external prop ([#43617](https://github.com/WordPress/gutenberg/pull/43617)).

### Bug Fix

-   `Button`, `Icon`: Fix `iconSize` prop doesn't work with some icons ([#43821](https://github.com/WordPress/gutenberg/pull/43821)).
-   `InputControl`, `NumberControl`, `UnitControl`: Fix margin when `labelPosition` is `bottom` ([#43995](https://github.com/WordPress/gutenberg/pull/43995)).
-   `Popover`: enable auto-updating every animation frame ([#43617](https://github.com/WordPress/gutenberg/pull/43617)).
-   `Popover`: improve the component's performance and reactivity to prop changes by reworking its internals ([#43335](https://github.com/WordPress/gutenberg/pull/43335)).
-   `NavigatorScreen`: updated to satisfy `react/exhaustive-deps` eslint rule ([#43876](https://github.com/WordPress/gutenberg/pull/43876))
-   `Popover`: fix positioning when reference and floating elements are both within an iframe ([#43971](https://github.com/WordPress/gutenberg/pull/43971))

### Enhancements

-   `ToggleControl`: Add `__nextHasNoMargin` prop for opting into the new margin-free styles ([#43717](https://github.com/WordPress/gutenberg/pull/43717)).
-   `CheckboxControl`: Add `__nextHasNoMargin` prop for opting into the new margin-free styles ([#43720](https://github.com/WordPress/gutenberg/pull/43720)).
-   `FocalPointControl`: Add `__nextHasNoMargin` prop for opting into the new margin-free styles ([#43996](https://github.com/WordPress/gutenberg/pull/43996)).
-   `TextControl`, `TextareaControl`: Add `__nextHasNoMargin` prop for opting into the new margin-free styles ([#43782](https://github.com/WordPress/gutenberg/pull/43782)).
-   `Flex`: Remove margin-based polyfill implementation of flex `gap` ([#43995](https://github.com/WordPress/gutenberg/pull/43995)).
-   `RangeControl`: Tweak dark gray marking color to be consistent with the grays in `@wordpress/base-styles` ([#43773](https://github.com/WordPress/gutenberg/pull/43773)).
-   `UnitControl`: Tweak unit dropdown color to be consistent with the grays in `@wordpress/base-styles` ([#43773](https://github.com/WordPress/gutenberg/pull/43773)).
-   `SearchControl`: Add `__nextHasNoMargin` prop for opting into the new margin-free styles ([#43871](https://github.com/WordPress/gutenberg/pull/43871)).
-   `UnitControl`: Consistently hide spin buttons ([#43985](https://github.com/WordPress/gutenberg/pull/43985)).
-   `CardHeader`, `CardBody`, `CardFooter`: Tweak `isShady` background colors to be consistent with the grays in `@wordpress/base-styles` ([#43719](https://github.com/WordPress/gutenberg/pull/43719)).
-   `InputControl`, `SelectControl`: Tweak `disabled` colors to be consistent with the grays in `@wordpress/base-styles` ([#43719](https://github.com/WordPress/gutenberg/pull/43719)).
-   `FocalPointPicker`: Tweak media placeholder background color to be consistent with the grays in `@wordpress/base-styles` ([#43994](https://github.com/WordPress/gutenberg/pull/43994)).
-   `RangeControl`: Tweak rail, track, and mark colors to be consistent with the grays in `@wordpress/base-styles` ([#43994](https://github.com/WordPress/gutenberg/pull/43994)).
-   `UnitControl`: Tweak unit dropdown hover color to be consistent with the grays in `@wordpress/base-styles` ([#43994](https://github.com/WordPress/gutenberg/pull/43994)).

### Internal

-   `Icon`: Refactor tests to `@testing-library/react` ([#44051](https://github.com/WordPress/gutenberg/pull/44051)).
-   Fix TypeScript types for `isValueDefined()` and `isValueEmpty()` utility functions ([#43983](https://github.com/WordPress/gutenberg/pull/43983)).
-   `RadioControl`: Clean up styles to use less custom CSS ([#43868](https://github.com/WordPress/gutenberg/pull/43868)).
-   Remove unused `normalizeArrowKey` utility function ([#43640](https://github.com/WordPress/gutenberg/pull/43640/)).
-   `SearchControl`: Convert to TypeScript ([#43871](https://github.com/WordPress/gutenberg/pull/43871)).
-   `FormFileUpload`: Convert to TypeScript ([#43960](https://github.com/WordPress/gutenberg/pull/43960)).
-   `DropZone`: Convert to TypeScript ([#43962](https://github.com/WordPress/gutenberg/pull/43962)).
-   `ToggleGroupControl`: Rename `__experimentalIsIconGroup` prop to `__experimentalIsBorderless` ([#43771](https://github.com/WordPress/gutenberg/pull/43771/)).
-   `NumberControl`: Add TypeScript types ([#43791](https://github.com/WordPress/gutenberg/pull/43791/)).
-   Refactor `FocalPointPicker` to function component ([#39168](https://github.com/WordPress/gutenberg/pull/39168)).
-   `Guide`: use `code` instead of `keyCode` for keyboard events ([#43604](https://github.com/WordPress/gutenberg/pull/43604/)).
-   `ToggleControl`: Convert to TypeScript and streamline CSS ([#43717](https://github.com/WordPress/gutenberg/pull/43717)).
-   `FocalPointPicker`: Convert to TypeScript ([#43872](https://github.com/WordPress/gutenberg/pull/43872)).
-   `Navigation`: use `code` instead of `keyCode` for keyboard events ([#43644](https://github.com/WordPress/gutenberg/pull/43644/)).
-   `ComboboxControl`: Add unit tests ([#42403](https://github.com/WordPress/gutenberg/pull/42403)).
-   `NavigableContainer`: use `code` instead of `keyCode` for keyboard events, rewrite tests using RTL and `user-event` ([#43606](https://github.com/WordPress/gutenberg/pull/43606/)).
-   `ComboboxControl`: updated to satisfy `react/exhuastive-deps` eslint rule ([#41417](https://github.com/WordPress/gutenberg/pull/41417))
-   `FormTokenField`: Refactor away from Lodash ([#43744](https://github.com/WordPress/gutenberg/pull/43744/)).
-   `NavigatorButton`: updated to satisfy `react/exhaustive-deps` eslint rule ([#42051](https://github.com/WordPress/gutenberg/pull/42051))
-   `TabPanel`: Refactor away from `_.partial()` ([#43895](https://github.com/WordPress/gutenberg/pull/43895/)).
-   `Panel`: Refactor tests to `@testing-library/react` ([#43896](https://github.com/WordPress/gutenberg/pull/43896)).
-   `Popover`: refactor to TypeScript ([#43823](https://github.com/WordPress/gutenberg/pull/43823/)).
-   `BorderControl` and `BorderBoxControl`: replace temporary types with `Popover`'s types ([#43823](https://github.com/WordPress/gutenberg/pull/43823/)).
-   `DimensionControl`: Refactor tests to `@testing-library/react` ([#43916](https://github.com/WordPress/gutenberg/pull/43916)).
-   `withFilters`: Refactor tests to `@testing-library/react` ([#44017](https://github.com/WordPress/gutenberg/pull/44017)).
-   `IsolatedEventContainer`: Refactor tests to `@testing-library/react` ([#44073](https://github.com/WordPress/gutenberg/pull/44073)).
-   `KeyboardShortcuts`: Refactor tests to `@testing-library/react` ([#44075](https://github.com/WordPress/gutenberg/pull/44075)).
-   `Slot`/`Fill`: Refactor tests to `@testing-library/react` ([#44084](https://github.com/WordPress/gutenberg/pull/44084)).
-   `ColorPalette`: Refactor tests to `@testing-library/react` ([#44108](https://github.com/WordPress/gutenberg/pull/44108)).

## 20.0.0 (2022-08-24)

### Deprecations

-   `CustomSelectControl`: Deprecate constrained width style. Add a `__nextUnconstrainedWidth` prop to start opting into the unconstrained width that will become the default in a future version, currently scheduled to be WordPress 6.4 ([#43230](https://github.com/WordPress/gutenberg/pull/43230)).
-   `Popover`: deprecate `__unstableForcePosition` prop in favour of new `flip` and `resize` props. The `__unstableForcePosition` is currently scheduled for removal in WordPress 6.3 ([#43546](https://github.com/WordPress/gutenberg/pull/43546)).

### Bug Fix

-   `AlignmentMatrixControl`: keep the physical direction in RTL languages ([#43126](https://github.com/WordPress/gutenberg/pull/43126)).
-   `AlignmentMatrixControl`: Fix the `width` prop so it works as intended ([#43482](https://github.com/WordPress/gutenberg/pull/43482)).
-   `SelectControl`, `CustomSelectControl`: Truncate long option strings ([#43301](https://github.com/WordPress/gutenberg/pull/43301)).
-   `ToggleGroupControl`: Fix minor inconsistency in label height ([#43331](https://github.com/WordPress/gutenberg/pull/43331)).
-   `Popover`: fix and improve opening animation ([#43186](https://github.com/WordPress/gutenberg/pull/43186)).
-   `Popover`: fix incorrect deps in hooks resulting in incorrect positioning after calling `update` ([#43267](https://github.com/WordPress/gutenberg/pull/43267/)).
-   `FontSizePicker`: Fix excessive margin between label and input ([#43304](https://github.com/WordPress/gutenberg/pull/43304)).
-   Ensure all dependencies allow version ranges ([#43355](https://github.com/WordPress/gutenberg/pull/43355)).
-   `Popover`: make sure offset middleware always applies the latest frame offset values ([#43329](https://github.com/WordPress/gutenberg/pull/43329/)).
-   `Dropdown`: anchor popover to the dropdown wrapper (instead of the toggle) ([#43377](https://github.com/WordPress/gutenberg/pull/43377/)).
-   `Guide`: Fix error when rendering with no pages ([#43380](https://github.com/WordPress/gutenberg/pull/43380/)).
-   `Disabled`: preserve input values when toggling the `isDisabled` prop ([#43508](https://github.com/WordPress/gutenberg/pull/43508/))

### Enhancements

-   `GradientPicker`: Show custom picker before swatches ([#43577](https://github.com/WordPress/gutenberg/pull/43577)).
-   `CustomGradientPicker`, `GradientPicker`: Add `__nextHasNoMargin` prop for opting into the new margin-free styles ([#43387](https://github.com/WordPress/gutenberg/pull/43387)).
-   `ToolsPanel`: Tighten grid gaps ([#43424](https://github.com/WordPress/gutenberg/pull/43424)).
-   `ColorPalette`: Make popover style consistent ([#43570](https://github.com/WordPress/gutenberg/pull/43570)).
-   `ToggleGroupControl`: Improve TypeScript documentation ([#43265](https://github.com/WordPress/gutenberg/pull/43265)).
-   `ComboboxControl`: Normalize hyphen-like characters to an ASCII hyphen ([#42942](https://github.com/WordPress/gutenberg/pull/42942)).
-   `FormTokenField`: Refactor away from `_.difference()` ([#43224](https://github.com/WordPress/gutenberg/pull/43224/)).
-   `Autocomplete`: use `KeyboardEvent.code` instead of `KeyboardEvent.keyCode` ([#43432](https://github.com/WordPress/gutenberg/pull/43432/)).
-   `ConfirmDialog`: replace (almost) every usage of `fireEvent` with `@testing-library/user-event` ([#43429](https://github.com/WordPress/gutenberg/pull/43429/)).
-   `Popover`: Introduce new `flip` and `resize` props ([#43546](https://github.com/WordPress/gutenberg/pull/43546/)).

### Internal

-   `Tooltip`: Refactor tests to `@testing-library/react` ([#43061](https://github.com/WordPress/gutenberg/pull/43061)).
-   `ClipboardButton`, `FocusableIframe`, `IsolatedEventContainer`, `withConstrainedTabbing`, `withSpokenMessages`: Improve TypeScript types ([#43579](https://github.com/WordPress/gutenberg/pull/43579)).
-   Clean up unused and duplicate `COLORS` values ([#43445](https://github.com/WordPress/gutenberg/pull/43445)).
-   Update `floating-ui` to the latest version ([#43206](https://github.com/WordPress/gutenberg/pull/43206)).
-   `DateTimePicker`, `TimePicker`, `DatePicker`: Switch from `moment` to `date-fns` ([#43005](https://github.com/WordPress/gutenberg/pull/43005)).
-   `DatePicker`: Switch from `react-dates` to `use-lilius` ([#43005](https://github.com/WordPress/gutenberg/pull/43005)).
-   `DateTimePicker`: address feedback after recent refactor to `date-fns` and `use-lilius` ([#43495](https://github.com/WordPress/gutenberg/pull/43495)).
-   `convertLTRToRTL()`: Refactor away from `_.mapKeys()` ([#43258](https://github.com/WordPress/gutenberg/pull/43258/)).
-   `withSpokenMessages`: Update to use `@testing-library/react` ([#43273](https://github.com/WordPress/gutenberg/pull/43273)).
-   `MenuGroup`: Refactor unit tests to use `@testing-library/react` ([#43275](https://github.com/WordPress/gutenberg/pull/43275)).
-   `FormTokenField`: Refactor away from `_.uniq()` ([#43330](https://github.com/WordPress/gutenberg/pull/43330/)).
-   `contextConnect`: Refactor away from `_.uniq()` ([#43330](https://github.com/WordPress/gutenberg/pull/43330/)).
-   `ColorPalette`: Refactor away from `_.uniq()` ([#43330](https://github.com/WordPress/gutenberg/pull/43330/)).
-   `Guide`: Refactor away from `_.times()` ([#43374](https://github.com/WordPress/gutenberg/pull/43374/)).
-   `Disabled`: Convert to TypeScript ([#42708](https://github.com/WordPress/gutenberg/pull/42708)).
-   `Guide`: Update tests to use `@testing-library/react` ([#43380](https://github.com/WordPress/gutenberg/pull/43380)).
-   `Modal`: use `KeyboardEvent.code` instead of deprecated `KeyboardEvent.keyCode`. improve unit tests ([#43429](https://github.com/WordPress/gutenberg/pull/43429/)).
-   `FocalPointPicker`: use `KeyboardEvent.code`, partially refactor tests to modern RTL and `user-event` ([#43441](https://github.com/WordPress/gutenberg/pull/43441/)).
-   `CustomGradientPicker`: use `KeyboardEvent.code` instead of `KeyboardEvent.keyCode` ([#43437](https://github.com/WordPress/gutenberg/pull/43437/)).
-   `Card`: Convert to TypeScript ([#42941](https://github.com/WordPress/gutenberg/pull/42941)).
-   `NavigableContainer`: Refactor away from `_.omit()` ([#43474](https://github.com/WordPress/gutenberg/pull/43474/)).
-   `Notice`: Refactor away from `_.omit()` ([#43474](https://github.com/WordPress/gutenberg/pull/43474/)).
-   `Snackbar`: Refactor away from `_.omit()` ([#43474](https://github.com/WordPress/gutenberg/pull/43474/)).
-   `UnitControl`: Refactor away from `_.omit()` ([#43474](https://github.com/WordPress/gutenberg/pull/43474/)).
-   `BottomSheet`: Refactor away from `_.omit()` ([#43474](https://github.com/WordPress/gutenberg/pull/43474/)).
-   `DropZone`: Refactor away from `_.includes()` ([#43518](https://github.com/WordPress/gutenberg/pull/43518/)).
-   `NavigableMenu`: Refactor away from `_.includes()` ([#43518](https://github.com/WordPress/gutenberg/pull/43518/)).
-   `Tooltip`: Refactor away from `_.includes()` ([#43518](https://github.com/WordPress/gutenberg/pull/43518/)).
-   `TreeGrid`: Refactor away from `_.includes()` ([#43518](https://github.com/WordPress/gutenberg/pull/43518/)).
-   `FormTokenField`: use `KeyboardEvent.code`, refactor tests to modern RTL and `user-event` ([#43442](https://github.com/WordPress/gutenberg/pull/43442/)).
-   `DropdownMenu`: use `KeyboardEvent.code`, refactor tests to model RTL and `user-event` ([#43439](https://github.com/WordPress/gutenberg/pull/43439/)).
-   `Autocomplete`: Refactor away from `_.escapeRegExp()` ([#43629](https://github.com/WordPress/gutenberg/pull/43629/)).
-   `TextHighlight`: Refactor away from `_.escapeRegExp()` ([#43629](https://github.com/WordPress/gutenberg/pull/43629/)).

### Experimental

-   `FormTokenField`: add `__experimentalAutoSelectFirstMatch` prop to auto select the first matching suggestion on typing ([#42527](https://github.com/WordPress/gutenberg/pull/42527/)).
-   `Popover`: Deprecate `__unstableForcePosition`, now replaced by new `flip` and `resize` props ([#43546](https://github.com/WordPress/gutenberg/pull/43546/)).

## 19.17.0 (2022-08-10)

### Bug Fix

-   `Popover`: make sure that `ownerDocument` is always defined ([#42886](https://github.com/WordPress/gutenberg/pull/42886)).
-   `ExternalLink`: Check if the link is an internal anchor link and prevent anchor links from being opened. ([#42259](https://github.com/WordPress/gutenberg/pull/42259)).
-   `BorderControl`: Ensure box-sizing is reset for the control ([#42754](https://github.com/WordPress/gutenberg/pull/42754)).
-   `InputControl`: Fix acceptance of falsy values in controlled updates ([#42484](https://github.com/WordPress/gutenberg/pull/42484/)).
-   `Tooltip (Experimental)`, `CustomSelectControl`, `TimePicker`: Add missing font-size styles which were necessary in non-WordPress contexts ([#42844](https://github.com/WordPress/gutenberg/pull/42844/)).
-   `TextControl`, `TextareaControl`, `ToggleGroupControl`: Add `box-sizing` reset style ([#42889](https://github.com/WordPress/gutenberg/pull/42889)).
-   `Popover`: fix arrow placement and design ([#42874](https://github.com/WordPress/gutenberg/pull/42874/)).
-   `Popover`: fix minor glitch in arrow [#42903](https://github.com/WordPress/gutenberg/pull/42903)).
-   `ColorPicker`: fix layout overflow [#42992](https://github.com/WordPress/gutenberg/pull/42992)).
-   `ToolsPanel`: Constrain grid columns to 50% max-width ([#42795](https://github.com/WordPress/gutenberg/pull/42795)).
-   `Popover`: anchor correctly to parent node when no explicit anchor is passed ([#42971](https://github.com/WordPress/gutenberg/pull/42971)).
-   `ColorPalette`: forward correctly `popoverProps` in the `CustomColorPickerDropdown` component [#42989](https://github.com/WordPress/gutenberg/pull/42989)).
-   `ColorPalette`, `CustomGradientBar`: restore correct color picker popover position [#42989](https://github.com/WordPress/gutenberg/pull/42989)).
-   `Popover`: fix iframe offset not updating when iframe resizes ([#42971](https://github.com/WordPress/gutenberg/pull/43172)).

### Enhancements

-   `ToggleGroupControlOptionIcon`: Maintain square proportions ([#43060](https://github.com/WordPress/gutenberg/pull/43060/)).
-   `ToggleGroupControlOptionIcon`: Add a required `label` prop so the button is always accessibly labeled. Also removes `showTooltip` from the accepted prop types, as the tooltip will now always be shown. ([#43060](https://github.com/WordPress/gutenberg/pull/43060/)).
-   `SelectControl`, `CustomSelectControl`: Refresh and refactor chevron down icon ([#42962](https://github.com/WordPress/gutenberg/pull/42962)).
-   `FontSizePicker`: Add large size variant ([#42716](https://github.com/WordPress/gutenberg/pull/42716/)).
-   `Popover`: tidy up code, add more comments ([#42944](https://github.com/WordPress/gutenberg/pull/42944)).
-   Add `box-sizing` reset style mixin to utils ([#42754](https://github.com/WordPress/gutenberg/pull/42754)).
-   `ResizableBox`: Make tooltip background match `Tooltip` component's ([#42800](https://github.com/WordPress/gutenberg/pull/42800)).
-   Update control labels to the new uppercase styles ([#42789](https://github.com/WordPress/gutenberg/pull/42789)).
-   `UnitControl`: Update unit dropdown design for the large size variant ([#42000](https://github.com/WordPress/gutenberg/pull/42000)).
-   `BaseControl`: Add `box-sizing` reset style ([#42889](https://github.com/WordPress/gutenberg/pull/42889)).
-   `ToggleGroupControl`, `RangeControl`, `FontSizePicker`: Add `__nextHasNoMarginBottom` prop for opting into the new margin-free styles ([#43062](https://github.com/WordPress/gutenberg/pull/43062)).
-   `BoxControl`: Export `applyValueToSides` util function. ([#42733](https://github.com/WordPress/gutenberg/pull/42733/)).
-   `ColorPalette`: use index while iterating over color entries to avoid React "duplicated key" warning ([#43096](https://github.com/WordPress/gutenberg/pull/43096)).
-   `AnglePickerControl`: Add `__nextHasNoMarginBottom` prop for opting into the new margin-free styles ([#43160](https://github.com/WordPress/gutenberg/pull/43160/)).
-   `ComboboxControl`: Add `__nextHasNoMarginBottom` prop for opting into the new margin-free styles ([#43165](https://github.com/WordPress/gutenberg/pull/43165/)).

### Internal

-   `ToggleGroupControl`: Add `__experimentalIsIconGroup` prop ([#43060](https://github.com/WordPress/gutenberg/pull/43060/)).
-   `Flex`, `FlexItem`, `FlexBlock`: Convert to TypeScript ([#42537](https://github.com/WordPress/gutenberg/pull/42537)).
-   `InputControl`: Fix incorrect `size` prop passing ([#42793](https://github.com/WordPress/gutenberg/pull/42793)).
-   `Placeholder`: Convert to TypeScript ([#42990](https://github.com/WordPress/gutenberg/pull/42990)).
-   `Popover`: rewrite Storybook examples using controls [#42903](https://github.com/WordPress/gutenberg/pull/42903)).
-   `Swatch`: Remove component in favor of `ColorIndicator` [#43068](https://github.com/WordPress/gutenberg/pull/43068)).

## 19.16.0 (2022-07-27)

### Bug Fix

-   Context System: Stop explicitly setting `undefined` to the `children` prop. This fixes a bug where `Icon` could not be correctly rendered via the `as` prop of a context-connected component ([#42686](https://github.com/WordPress/gutenberg/pull/42686)).
-   `Popover`, `Dropdown`: Fix width when `expandOnMobile` is enabled ([#42635](https://github.com/WordPress/gutenberg/pull/42635/)).
-   `CustomSelectControl`: Fix font size and hover/focus style inconsistencies with `SelectControl` ([#42460](https://github.com/WordPress/gutenberg/pull/42460/)).
-   `AnglePickerControl`: Fix gap between elements in RTL mode ([#42534](https://github.com/WordPress/gutenberg/pull/42534)).
-   `ColorPalette`: Fix background image in RTL mode ([#42510](https://github.com/WordPress/gutenberg/pull/42510)).
-   `RangeControl`: clamp initialPosition between min and max values ([#42571](https://github.com/WordPress/gutenberg/pull/42571)).
-   `Tooltip`: avoid unnecessary re-renders of select child elements ([#42483](https://github.com/WordPress/gutenberg/pull/42483)).
-   `Popover`: Fix offset when the reference element is within an iframe. ([#42417](https://github.com/WordPress/gutenberg/pull/42417)).

### Enhancements

-   `BorderControl`: Improve labelling, tooltips and DOM structure ([#42348](https://github.com/WordPress/gutenberg/pull/42348/)).
-   `BaseControl`: Set zero padding on `StyledLabel` to ensure cross-browser styling ([#42348](https://github.com/WordPress/gutenberg/pull/42348/)).
-   `InputControl`: Implement wrapper subcomponents for adding responsive padding to `prefix`/`suffix` ([#42378](https://github.com/WordPress/gutenberg/pull/42378)).
-   `SelectControl`: Add flag for larger default size ([#42456](https://github.com/WordPress/gutenberg/pull/42456/)).
-   `UnitControl`: Update unit select's focus styles to match input's ([#42383](https://github.com/WordPress/gutenberg/pull/42383)).
-   `ColorPalette`: Display checkered preview background when `value` is transparent ([#42232](https://github.com/WordPress/gutenberg/pull/42232)).
-   `CustomSelectControl`: Add size variants ([#42460](https://github.com/WordPress/gutenberg/pull/42460/)).
-   `CustomSelectControl`: Add flag to opt in to unconstrained width ([#42460](https://github.com/WordPress/gutenberg/pull/42460/)).
-   `Dropdown`: Implement wrapper subcomponent for adding different padding to the dropdown content ([#42595](https://github.com/WordPress/gutenberg/pull/42595/)).
-   `BorderControl`: Render dropdown as prefix within its `UnitControl` ([#42212](https://github.com/WordPress/gutenberg/pull/42212/))
-   `UnitControl`: Update prop types to allow ReactNode as prefix ([#42212](https://github.com/WordPress/gutenberg/pull/42212/))
-   `ToolsPanel`: Updated README with panel layout information and more expansive usage example ([#42615](https://github.com/WordPress/gutenberg/pull/42615)).
-   `ComboboxControl`, `FormTokenField`: Add custom render callback for options in suggestions list ([#42597](https://github.com/WordPress/gutenberg/pull/42597/)).

### Internal

-   `ColorPicker`: Clean up implementation of 40px size ([#42002](https://github.com/WordPress/gutenberg/pull/42002/)).
-   `Divider`: Complete TypeScript migration ([#41991](https://github.com/WordPress/gutenberg/pull/41991)).
-   `Divider`, `Flex`, `Spacer`: Improve documentation for the `SpaceInput` prop ([#42376](https://github.com/WordPress/gutenberg/pull/42376)).
-   `Elevation`: Convert to TypeScript ([#42302](https://github.com/WordPress/gutenberg/pull/42302)).
-   `ScrollLock`: Convert to TypeScript ([#42303](https://github.com/WordPress/gutenberg/pull/42303)).
-   `Shortcut`: Convert to TypeScript ([#42272](https://github.com/WordPress/gutenberg/pull/42272)).
-   `TreeSelect`: Refactor away from `_.compact()` ([#42438](https://github.com/WordPress/gutenberg/pull/42438)).
-   `MediaEdit`: Refactor away from `_.compact()` for mobile ([#42438](https://github.com/WordPress/gutenberg/pull/42438)).
-   `BoxControl`: Refactor away from `_.isEmpty()` ([#42468](https://github.com/WordPress/gutenberg/pull/42468)).
-   `RadioControl`: Refactor away from `_.isEmpty()` ([#42468](https://github.com/WordPress/gutenberg/pull/42468)).
-   `SelectControl`: Refactor away from `_.isEmpty()` ([#42468](https://github.com/WordPress/gutenberg/pull/42468)).
-   `StyleProvider`: Convert to TypeScript ([#42541](https://github.com/WordPress/gutenberg/pull/42541)).
-   `ComboboxControl`: Replace `keyboardEvent.keyCode` with `keyboardEvent.code`([#42569](https://github.com/WordPress/gutenberg/pull/42569)).
-   `ComboboxControl`: Add support for uncontrolled mode ([#42752](https://github.com/WordPress/gutenberg/pull/42752)).

## 19.15.0 (2022-07-13)

### Bug Fix

-   `BoxControl`: Change ARIA role from `region` to `group` to avoid unwanted ARIA landmark regions ([#42094](https://github.com/WordPress/gutenberg/pull/42094)).
-   `FocalPointPicker`, `FormTokenField`, `ResizableBox`: Fixed SSR breakage ([#42248](https://github.com/WordPress/gutenberg/pull/42248)).
-   `ComboboxControl`: use custom prefix when generating the instanceId ([#42134](https://github.com/WordPress/gutenberg/pull/42134).
-   `Popover`: pass missing anchor ref to the `getAnchorRect` callback prop. ([#42076](https://github.com/WordPress/gutenberg/pull/42076)).
-   `Popover`: call `getAnchorRect` callback prop even if `anchorRefFallback` has no value. ([#42329](https://github.com/WordPress/gutenberg/pull/42329)).
-   Fix `ToolTip` position to ensure it is always positioned relative to the first child of the ToolTip. ([#41268](https://github.com/WordPress/gutenberg/pull/41268))

### Enhancements

-   `ToggleGroupControl`: Add large size variant ([#42008](https://github.com/WordPress/gutenberg/pull/42008/)).
-   `InputControl`: Ensure that the padding between a `prefix`/`suffix` and the text input stays at a reasonable 8px, even in larger size variants ([#42166](https://github.com/WordPress/gutenberg/pull/42166)).

### Internal

-   `Grid`: Convert to TypeScript ([#41923](https://github.com/WordPress/gutenberg/pull/41923)).
-   `TextHighlight`: Convert to TypeScript ([#41698](https://github.com/WordPress/gutenberg/pull/41698)).
-   `Tip`: Convert to TypeScript ([#42262](https://github.com/WordPress/gutenberg/pull/42262)).
-   `Scrollable`: Convert to TypeScript ([#42016](https://github.com/WordPress/gutenberg/pull/42016)).
-   `Spacer`: Complete TypeScript migration ([#42013](https://github.com/WordPress/gutenberg/pull/42013)).
-   `VisuallyHidden`: Convert to TypeScript ([#42220](https://github.com/WordPress/gutenberg/pull/42220)).
-   `TreeSelect`: Refactor away from `_.repeat()` ([#42070](https://github.com/WordPress/gutenberg/pull/42070/)).
-   `FocalPointPicker` updated to satisfy `react/exhaustive-deps` eslint rule ([#41520](https://github.com/WordPress/gutenberg/pull/41520)).
-   `ColorPicker` updated to satisfy `react/exhaustive-deps` eslint rule ([#41294](https://github.com/WordPress/gutenberg/pull/41294)).
-   `Slot`/`Fill`: Refactor away from Lodash ([#42153](https://github.com/WordPress/gutenberg/pull/42153/)).
-   `ComboboxControl`: Refactor away from `_.deburr()` ([#42169](https://github.com/WordPress/gutenberg/pull/42169/)).
-   `FormTokenField`: Refactor away from `_.identity()` ([#42215](https://github.com/WordPress/gutenberg/pull/42215/)).
-   `SelectControl`: Use roles and `@testing-library/user-event` in unit tests ([#42308](https://github.com/WordPress/gutenberg/pull/42308)).
-   `DropdownMenu`: Refactor away from Lodash ([#42218](https://github.com/WordPress/gutenberg/pull/42218/)).
-   `ToolbarGroup`: Refactor away from `_.flatMap()` ([#42223](https://github.com/WordPress/gutenberg/pull/42223/)).
-   `TreeSelect`: Refactor away from `_.flatMap()` ([#42223](https://github.com/WordPress/gutenberg/pull/42223/)).
-   `Autocomplete`: Refactor away from `_.deburr()` ([#42266](https://github.com/WordPress/gutenberg/pull/42266/)).
-   `MenuItem`: Refactor away from `_.isString()` ([#42268](https://github.com/WordPress/gutenberg/pull/42268/)).
-   `Shortcut`: Refactor away from `_.isString()` ([#42268](https://github.com/WordPress/gutenberg/pull/42268/)).
-   `Shortcut`: Refactor away from `_.isObject()` ([#42336](https://github.com/WordPress/gutenberg/pull/42336/)).
-   `RangeControl`: Convert to TypeScript ([#40535](https://github.com/WordPress/gutenberg/pull/40535)).
-   `ExternalLink`: Refactor away from Lodash ([#42341](https://github.com/WordPress/gutenberg/pull/42341/)).
-   `Navigation`: updated to satisfy `react/exhaustive-deps` eslint rule ([#41612](https://github.com/WordPress/gutenberg/pull/41612))

## 19.14.0 (2022-06-29)

### Bug Fix

-   `ColorPicker`: Remove horizontal scrollbar when using HSL or RGB color input types. ([#41646](https://github.com/WordPress/gutenberg/pull/41646))
-   `ColorPicker`: Widen hex input field for mobile. ([#42004](https://github.com/WordPress/gutenberg/pull/42004))

### Enhancements

-   Wrapped `ColorIndicator` in a `forwardRef` call ([#41587](https://github.com/WordPress/gutenberg/pull/41587)).
-   `ComboboxControl` & `FormTokenField`: Add `__next36pxDefaultSize` flag for larger default size ([#40746](https://github.com/WordPress/gutenberg/pull/40746)).
-   `BorderControl`: Improve TypeScript support. ([#41843](https://github.com/WordPress/gutenberg/pull/41843)).
-   `DatePicker`: highlight today's date. ([#41647](https://github.com/WordPress/gutenberg/pull/41647/)).
-   Allow automatic repositioning of `BorderBoxControl` and `ColorPalette` popovers within smaller viewports ([#41930](https://github.com/WordPress/gutenberg/pull/41930)).

### Internal

-   `Spinner`: Convert to TypeScript and update storybook ([#41540](https://github.com/WordPress/gutenberg/pull/41540/)).
-   `InputControl`: Add tests and update to use `@testing-library/user-event` ([#41421](https://github.com/WordPress/gutenberg/pull/41421)).
-   `FormToggle`: Convert to TypeScript ([#41729](https://github.com/WordPress/gutenberg/pull/41729)).
-   `ColorIndicator`: Convert to TypeScript ([#41587](https://github.com/WordPress/gutenberg/pull/41587)).
-   `Truncate`: Convert to TypeScript ([#41697](https://github.com/WordPress/gutenberg/pull/41697)).
-   `FocalPointPicker`: Refactor away from `_.clamp()` ([#41735](https://github.com/WordPress/gutenberg/pull/41735/)).
-   `RangeControl`: Refactor away from `_.clamp()` ([#41735](https://github.com/WordPress/gutenberg/pull/41735/)).
-   Refactor components `utils` away from `_.clamp()` ([#41735](https://github.com/WordPress/gutenberg/pull/41735/)).
-   `BoxControl`: Refactor utils away from `_.isNumber()` ([#41776](https://github.com/WordPress/gutenberg/pull/41776/)).
-   `Elevation`: Refactor away from `_.isNil()` ([#41785](https://github.com/WordPress/gutenberg/pull/41785/)).
-   `HStack`: Refactor away from `_.isNil()` ([#41785](https://github.com/WordPress/gutenberg/pull/41785/)).
-   `Truncate`: Refactor away from `_.isNil()` ([#41785](https://github.com/WordPress/gutenberg/pull/41785/)).
-   `VStack`: Convert to TypeScript ([#41850](https://github.com/WordPress/gutenberg/pull/41587)).
-   `AlignmentMatrixControl`: Refactor away from `_.flattenDeep()` in utils ([#41814](https://github.com/WordPress/gutenberg/pull/41814/)).
-   `AutoComplete`: Revert recent `exhaustive-deps` refactor ([#41820](https://github.com/WordPress/gutenberg/pull/41820)).
-   `Spacer`: Convert knobs to controls in Storybook ([#41851](https://github.com/WordPress/gutenberg/pull/41851)).
-   `Heading`: Complete TypeScript migration ([#41921](https://github.com/WordPress/gutenberg/pull/41921)).
-   `Navigation`: Refactor away from Lodash functions ([#41865](https://github.com/WordPress/gutenberg/pull/41865/)).
-   `CustomGradientPicker`: Refactor away from Lodash ([#41901](https://github.com/WordPress/gutenberg/pull/41901/)).
-   `SegmentedControl`: Refactor away from `_.values()` ([#41905](https://github.com/WordPress/gutenberg/pull/41905/)).
-   `DimensionControl`: Refactor docs away from `_.partialRight()` ([#41909](https://github.com/WordPress/gutenberg/pull/41909/)).
-   `NavigationItem` updated to ignore `react/exhaustive-deps` eslint rule ([#41639](https://github.com/WordPress/gutenberg/pull/41639)).

## 19.13.0 (2022-06-15)

### Bug Fix

-   `Tooltip`: Opt in to `__unstableShift` to ensure that the Tooltip is always within the viewport. ([#41524](https://github.com/WordPress/gutenberg/pull/41524))
-   `FormTokenField`: Do not suggest the selected one even if `{ value: string }` is passed ([#41216](https://github.com/WordPress/gutenberg/pull/41216)).
-   `CustomGradientBar`: Fix insertion and control point positioning to more closely follow cursor. ([#41492](https://github.com/WordPress/gutenberg/pull/41492))
-   `FormTokenField`: Added Padding to resolve close button overlap issue ([#41556](https://github.com/WordPress/gutenberg/pull/41556)).
-   `ComboboxControl`: fix the autofocus behavior after resetting the value. ([#41737](https://github.com/WordPress/gutenberg/pull/41737)).

### Enhancements

-   `AnglePickerControl`: Use NumberControl as input field ([#41472](https://github.com/WordPress/gutenberg/pull/41472)).

### Internal

-   `FormTokenField`: Convert to TypeScript and refactor to functional component ([#41216](https://github.com/WordPress/gutenberg/pull/41216)).
-   `Draggable`: updated to satisfy `react/exhaustive-deps` eslint rule ([#41499](https://github.com/WordPress/gutenberg/pull/41499))
-   `RadioControl`: Convert to TypeScript ([#41568](https://github.com/WordPress/gutenberg/pull/41568)).
-   `Flex` updated to satisfy `react/exhaustive-deps` eslint rule ([#41507](https://github.com/WordPress/gutenberg/pull/41507)).
-   `CustomGradientBar` updated to satisfy `react/exhaustive-deps` eslint rule ([#41463](https://github.com/WordPress/gutenberg/pull/41463))
-   `TreeSelect`: Convert to TypeScript ([#41536](https://github.com/WordPress/gutenberg/pull/41536)).
-   `FontSizePicker`: updated to satisfy `react/exhaustive-deps` eslint rule ([#41600](https://github.com/WordPress/gutenberg/pull/41600)).
-   `ZStack`: Convert component story to TypeScript and add inline docs ([#41694](https://github.com/WordPress/gutenberg/pull/41694)).
-   `Dropdown`: Make sure cleanup (closing the dropdown) only runs when the menu has actually been opened.
-   Enhance the TypeScript migration guidelines ([#41669](https://github.com/WordPress/gutenberg/pull/41669)).
-   `ExternalLink`: Convert to TypeScript ([#41681](https://github.com/WordPress/gutenberg/pull/41681)).
-   `InputControl` updated to satisfy `react/exhaustive-deps` eslint rule ([#41601](https://github.com/WordPress/gutenberg/pull/41601))
-   `Modal`: updated to satisfy `react/exhaustive-deps` eslint rule ([#41610](https://github.com/WordPress/gutenberg/pull/41610))

### Experimental

-   `Navigation`: improve unit tests by using `@testing-library/user-event` and modern `@testing-library` assertions; add unit test for controlled component ([#41668](https://github.com/WordPress/gutenberg/pull/41668)).

## 19.12.0 (2022-06-01)

### Bug Fix

-   `Popover`, `Dropdown`, `CustomGradientPicker`: Fix dropdown positioning by always targeting the rendered toggle, and switch off width in the Popover size middleware to stop reducing the width of the popover. ([#41361](https://github.com/WordPress/gutenberg/pull/41361))
-   Fix `InputControl` blocking undo/redo while focused. ([#40518](https://github.com/WordPress/gutenberg/pull/40518))
-   `ColorPalette`: Correctly update color name label when CSS variables are involved ([#41461](https://github.com/WordPress/gutenberg/pull/41461)).

### Enhancements

-   `SelectControl`: Add `__nextHasNoMarginBottom` prop for opting into the new margin-free styles ([#41269](https://github.com/WordPress/gutenberg/pull/41269)).
-   `ColorPicker`: Strip leading hash character from hex values pasted into input. ([#41223](https://github.com/WordPress/gutenberg/pull/41223))
-   `ColorPicker`: Display detailed color inputs by default. ([#41222](https://github.com/WordPress/gutenberg/pull/41222))
-   Updated design for the `DateTimePicker`, `DatePicker` and `TimePicker` components ([#41097](https://github.com/WordPress/gutenberg/pull/41097)).
-   `DateTimePicker`: Add `__nextRemoveHelpButton` and `__nextRemoveResetButton` for opting into new behaviour where there is no Help and Reset button ([#41097](https://github.com/WordPress/gutenberg/pull/41097)).

### Internal

-   `AlignmentMatrixControl` updated to satisfy `react/exhaustive-deps` eslint rule ([#41167](https://github.com/WordPress/gutenberg/pull/41167))
-   `BorderControl` updated to satisfy `react/exhaustive-deps` eslint rule ([#41259](https://github.com/WordPress/gutenberg/pull/41259))
-   `CheckboxControl`: Add unit tests ([#41165](https://github.com/WordPress/gutenberg/pull/41165)).
-   `BorderBoxControl`: fix some layout misalignments, especially for RTL users ([#41254](https://github.com/WordPress/gutenberg/pull/41254)).
-   `TimePicker`: Update unit tests to use `@testing-library/user-event` ([#41270](https://github.com/WordPress/gutenberg/pull/41270)).
-   `DateTimePicker`: Update `moment` to 2.26.0 and update `react-date` typings ([#41266](https://github.com/WordPress/gutenberg/pull/41266)).
-   `TextareaControl`: Convert to TypeScript ([#41215](https://github.com/WordPress/gutenberg/pull/41215)).
-   `BoxControl`: Update unit tests to use `@testing-library/user-event` ([#41422](https://github.com/WordPress/gutenberg/pull/41422)).
-   `Surface`: Convert to TypeScript ([#41212](https://github.com/WordPress/gutenberg/pull/41212)).
-   `Autocomplete` updated to satisfy `react/exhaustive-deps` eslint rule ([#41382](https://github.com/WordPress/gutenberg/pull/41382))
-   `Dropdown` updated to satisfy `react/exhaustive-deps` eslint rule ([#41505](https://github.com/WordPress/gutenberg/pull/41505))
-   `DateDayPicker` updated to satisfy `react/exhaustive-deps` eslint rule ([#41470](https://github.com/WordPress/gutenberg/pull/41470)).

### Experimental

-   `Spacer`: Add RTL support. ([#41172](https://github.com/WordPress/gutenberg/pull/41172))

## 19.11.0 (2022-05-18)

### Enhancements

-   `BorderControl` now only displays the reset button in its popover when selections have already been made. ([#40917](https://github.com/WordPress/gutenberg/pull/40917))
-   `BorderControl` & `BorderBoxControl`: Add `__next36pxDefaultSize` flag for larger default size ([#40920](https://github.com/WordPress/gutenberg/pull/40920)).
-   `BorderControl` improved focus and border radius styling for component. ([#40951](https://github.com/WordPress/gutenberg/pull/40951))
-   Improve focused `CircularOptionPicker` styling ([#40990](https://github.com/WordPress/gutenberg/pull/40990))
-   `BorderControl`: Make border color consistent with other controls ([#40921](https://github.com/WordPress/gutenberg/pull/40921))
-   `SelectControl`: Remove `lineHeight` setting to fix issue with font descenders being cut off ([#40985](https://github.com/WordPress/gutenberg/pull/40985))

### Internal

-   `DateTimePicker`: Convert to TypeScript ([#40775](https://github.com/WordPress/gutenberg/pull/40775)).
-   `DateTimePicker`: Convert unit tests to TypeScript ([#40957](https://github.com/WordPress/gutenberg/pull/40957)).
-   `CheckboxControl`: Convert to TypeScript ([#40915](https://github.com/WordPress/gutenberg/pull/40915)).
-   `ButtonGroup`: Convert to TypeScript ([#41007](https://github.com/WordPress/gutenberg/pull/41007)).
-   `Popover`: refactor component to use the `floating-ui` library internally ([#40740](https://github.com/WordPress/gutenberg/pull/40740)).

## 19.10.0 (2022-05-04)

### Internal

-   `UnitControl`: migrate unit tests to TypeScript ([#40697](https://github.com/WordPress/gutenberg/pull/40697)).
-   `DatePicker`: Add improved unit tests ([#40754](https://github.com/WordPress/gutenberg/pull/40754)).
-   Setup `user-event` in unit tests inline, once per test ([#40839](https://github.com/WordPress/gutenberg/pull/40839)).
-   `DatePicker`: Update `react-dates` to 21.8.0 ([#40801](https://github.com/WordPress/gutenberg/pull/40801)).

### Enhancements

-   `InputControl`: Add `__next36pxDefaultSize` flag for larger default size ([#40622](https://github.com/WordPress/gutenberg/pull/40622)).
-   `UnitControl`: Add `__next36pxDefaultSize` flag for larger default size ([#40627](https://github.com/WordPress/gutenberg/pull/40627)).
-   `Modal` design adjustments: Blur elements outside of the modal, increase modal title size, use larger close icon, remove header border when modal contents are scrolled. ([#40781](https://github.com/WordPress/gutenberg/pull/40781)).
-   `SelectControl`: Improved TypeScript support ([#40737](https://github.com/WordPress/gutenberg/pull/40737)).
-   `ToggleControlGroup`: Switch to internal `Icon` component for dashicon support ([40717](https://github.com/WordPress/gutenberg/pull/40717)).
-   Improve `ToolsPanel` accessibility. ([#40716](https://github.com/WordPress/gutenberg/pull/40716))

### Bug Fix

-   The `Button` component now displays the label as the tooltip for icon only buttons. ([#40716](https://github.com/WordPress/gutenberg/pull/40716))
-   Use fake timers and fix usage of async methods from `@testing-library/user-event`. ([#40790](https://github.com/WordPress/gutenberg/pull/40790))
-   UnitControl: avoid calling onChange callback twice when unit changes. ([#40796](https://github.com/WordPress/gutenberg/pull/40796))
-   `UnitControl`: show unit label when units prop has only one unit. ([#40784](https://github.com/WordPress/gutenberg/pull/40784))
-   `AnglePickerControl`: Fix closing of gradient popover when the angle control is clicked. ([#40735](https://github.com/WordPress/gutenberg/pull/40735))

### Internal

-   `TextControl`: Convert to TypeScript ([#40633](https://github.com/WordPress/gutenberg/pull/40633)).

## 19.9.0 (2022-04-21)

### Bug Fix

-   Consolidate the main black colors to gray-900. Affects `AlignmentMatrixControl`, `InputControl`, `Heading`, `SelectControl`, `Spinner (Experimental)`, and `Text` ([#40391](https://github.com/WordPress/gutenberg/pull/40391)).

### Internal

-   Remove individual color object exports from the `utils/colors-values.js` file. Colors should now be used from the main `COLORS` export([#40387](https://github.com/WordPress/gutenberg/pull/40387)).

### Bug Fix

-   `InputControl`: allow user to input a value interactively in Storybook, by removing default value argument ([#40410](https://github.com/WordPress/gutenberg/pull/40410)).

## 19.8.0 (2022-04-08)

### Enhancements

-   Update `BorderControl` and `BorderBoxControl` to allow the passing of custom class names to popovers ([#39753](https://github.com/WordPress/gutenberg/pull/39753)).
-   `ToggleGroupControl`: Reintroduce backdrop animation ([#40021](https://github.com/WordPress/gutenberg/pull/40021)).
-   `Card`: Adjust border radius effective size ([#40032](https://github.com/WordPress/gutenberg/pull/40032)).
-   `InputControl`: Improved TypeScript type annotations ([#40119](https://github.com/WordPress/gutenberg/pull/40119)).

### Internal

-   `BaseControl`: Convert to TypeScript ([#39468](https://github.com/WordPress/gutenberg/pull/39468)).

### New Features

-   Add `BorderControl` component ([#37769](https://github.com/WordPress/gutenberg/pull/37769)).
-   Add `BorderBoxControl` component ([#38876](https://github.com/WordPress/gutenberg/pull/38876)).
-   Add `ToggleGroupControlOptionIcon` component ([#39760](https://github.com/WordPress/gutenberg/pull/39760)).

### Bug Fix

-   Use `Object.assign` instead of `{ ...spread }` syntax to avoid errors in the code generated by TypeScript ([#39932](https://github.com/WordPress/gutenberg/pull/39932)).
-   `ItemGroup`: Ensure that the Item's text color is not overridden by the user agent's button color ([#40055](https://github.com/WordPress/gutenberg/pull/40055)).
-   `Surface`: Use updated UI text color `#1e1e1e` instead of `#000` ([#40055](https://github.com/WordPress/gutenberg/pull/40055)).
-   `CustomSelectControl`: Make chevron consistent with `SelectControl` ([#40049](https://github.com/WordPress/gutenberg/pull/40049)).

## 19.7.0 (2022-03-23)

### Enhancements

-   `CustomSelectControl`: Add `__next36pxDefaultSize` flag for larger default size ([#39401](https://github.com/WordPress/gutenberg/pull/39401)).
-   `BaseControl`: Add `__nextHasNoMarginBottom` prop for opting into the new margin-free styles ([#39325](https://github.com/WordPress/gutenberg/pull/39325)).
-   `Divider`: Make the divider visible by default (`display: inline`) in flow layout containers when the divider orientation is vertical ([#39316](https://github.com/WordPress/gutenberg/pull/39316)).
-   Stop using deprecated `event.keyCode` in favor of `event.key` for keyboard events in `UnitControl` and `InputControl`. ([#39360](https://github.com/WordPress/gutenberg/pull/39360))
-   `ColorPalette`: refine custom color button's label. ([#39386](https://github.com/WordPress/gutenberg/pull/39386))
-   Add `onClick` prop on `FormFileUpload`. ([#39268](https://github.com/WordPress/gutenberg/pull/39268))
-   `FocalPointPicker`: stop using `UnitControl`'s deprecated `unit` prop ([#39504](https://github.com/WordPress/gutenberg/pull/39504)).
-   `CheckboxControl`: Add support for the `indeterminate` state ([#39462](https://github.com/WordPress/gutenberg/pull/39462)).
-   `UnitControl`: add support for the `onBlur` prop ([#39589](https://github.com/WordPress/gutenberg/pull/39589)).

### Internal

-   Delete the `composeStateReducers` utility function ([#39262](https://github.com/WordPress/gutenberg/pull/39262)).
-   `BoxControl`: stop using `UnitControl`'s deprecated `unit` prop ([#39511](https://github.com/WordPress/gutenberg/pull/39511)).

### Bug Fix

-   `NumberControl`: commit (and constrain) value on `blur` event ([#39186](https://github.com/WordPress/gutenberg/pull/39186)).
-   Fix `UnitControl`'s reset of unit when the quantity value is cleared. ([#39531](https://github.com/WordPress/gutenberg/pull/39531/)).
-   `ResizableBox`: Ensure tooltip text remains on a single line. ([#39623](https://github.com/WordPress/gutenberg/pull/39623)).

### Deprecation

-   `unit` prop in `UnitControl` marked as deprecated ([#39503](https://github.com/WordPress/gutenberg/pull/39503)).

## 19.6.0 (2022-03-11)

### Enhancements

-   `ConfirmDialog`: Add support for custom label text on the confirmation and cancelation buttons ([#38994](https://github.com/WordPress/gutenberg/pull/38994))
-   `InputControl`: Allow `onBlur` for empty values to commit the change when `isPressEnterToChange` is true, and move reset behavior to the ESCAPE key. ([#39109](https://github.com/WordPress/gutenberg/pull/39109)).
-   `TreeGrid`: Add tests for Home/End keyboard navigation. Add `onFocusRow` callback for Home/End keyboard navigation, this was missed in the implementation PR. Modify test for expanding/collapsing a row as row 1 implements this now. Update README with latest changes. ([#39302](https://github.com/WordPress/gutenberg/pull/39302))
-   `ToggleGroupControlOption`: Calculate width from button content and remove `LabelPlaceholderView` ([#39345](https://github.com/WordPress/gutenberg/pull/39345))

### Bug Fix

-   Normalize `font-family` on `Button`, `ColorPalette`, `ComoboboxControl`, `DateTimePicker`, `FormTokenField`, `InputControl`, `SelectControl`, and `ToggleGroupControl` ([#38969](https://github.com/WordPress/gutenberg/pull/38969)).
-   Fix input value selection of `InputControl`-based controls in Firefox and Safari with axial constraint of drag gesture ([#38968](https://github.com/WordPress/gutenberg/pull/38968)).
-   Fix `UnitControl`'s behavior around updating the unit when a new `value` is passed (i.e. in controlled mode). ([#39148](https://github.com/WordPress/gutenberg/pull/39148)).

## 19.5.0 (2022-02-23)

### Bug Fix

-   Fix spin buttons of number inputs in Safari ([#38840](https://github.com/WordPress/gutenberg/pull/38840))
-   Show tooltip on toggle custom size button in FontSizePicker ([#38985](https://github.com/WordPress/gutenberg/pull/38985))

### Enhancements

-   `TreeGrid`: Add tests for `onCollapseRow`, `onExpandRow`, and `onFocusRow` callback functions. ([#38942](https://github.com/WordPress/gutenberg/pull/38942)).
-   `TreeGrid`: Update callback tests to use `TreeGridRow` and `TreeGridCell` sub-components. ([#39002](https://github.com/WordPress/gutenberg/pull/39002)).

## 19.4.0 (2022-02-10)

### Bug Fix

-   Components: Fix `Slot`/`Fill` Emotion `StyleProvider` ([#38237](https://github.com/WordPress/gutenberg/pull/38237))
-   Reduce height and min-width of the reset button on `ComboBoxControl` for consistency. ([#38020](https://github.com/WordPress/gutenberg/pull/38020))
-   Removed unused `rememo` dependency ([#38388](https://github.com/WordPress/gutenberg/pull/38388)).
-   Added `__unstableInputWidth` to `UnitControl` type definition ([#38429](https://github.com/WordPress/gutenberg/pull/38429)).
-   Fixed typing errors for `ColorPicker` ([#38430](https://github.com/WordPress/gutenberg/pull/38430)).
-   Updated destructuring of `Dropdown` props to be TypeScript friendly ([#38431](https://github.com/WordPress/gutenberg/pull/38431)).
-   Added `ts-nocheck` to `ColorIndicator` so it can be used in typed components ([#38433](https://github.com/WordPress/gutenberg/pull/38433)).
-   Added `cx` as a dependency of `useMemo` across the whole package, in order to recalculate the classnames correctly when a component is rendered across more than one `StyleProvider` ([#38541](https://github.com/WordPress/gutenberg/pull/38541)).

### Enhancements

-   Update the visual design of the `Spinner` component. ([#37551](https://github.com/WordPress/gutenberg/pull/37551))
-   `TreeGrid` accessibility enhancements around the expand/collapse functionality. ([#38358](https://github.com/WordPress/gutenberg/pull/38358))
-   `TreeGrid` accessibility: improve browser support for Left Arrow focus to parent row in child row. ([#38639](https://github.com/WordPress/gutenberg/pull/38639))
-   `TreeGrid` accessibility: Add Home/End keys for better keyboard navigation. ([#38679](https://github.com/WordPress/gutenberg/pull/38679))
-   Add `resolvePoint` prop to `FocalPointPicker` to allow updating the value of the picker after a user interaction ([#38247](https://github.com/WordPress/gutenberg/pull/38247))
-   `TreeGrid`: Allow SHIFT key to be held, and add `onFocusRow` callback to the `TreeGrid` component, fired when focus is shifted from one row to another via Up and Down arrow keys. ([#38314](https://github.com/WordPress/gutenberg/pull/38314))

### Experimental

-   `Navigator`: rename `push`/`pop` to `goTo`/`goBack` ([#38582](https://github.com/WordPress/gutenberg/pull/38582))
-   `Navigator`: add `NavigatorButton` and `NavigatorBackButton` components ([#38634](https://github.com/WordPress/gutenberg/pull/38634))
-   `UnitControl`: tidy up utilities and types. In particular, change the type of parsed quantities to `number` (previously it could have been a `string` too). ([#38987](https://github.com/WordPress/gutenberg/pull/38987]))

## 19.3.0 (2022-01-27)

### Enhancements

-   Refine `ExternalLink` to be same size as the text, to appear more as a glyph than an icon. ([#37859](https://github.com/WordPress/gutenberg/pull/37859))
-   Updated `ToolsPanel` header icon to only show "plus" icon when all items are optional and all are currently hidden ([#38262](https://github.com/WordPress/gutenberg/pull/38262))
-   `TreeGrid`: Fix keyboard navigation for expand/collapse table rows in Firefox ([#37983](https://github.com/WordPress/gutenberg/pull/37983))

### Bug Fix

-   Update the `HexInput` component to accept a pasted value that contains a starting #
-   Update `ToggleGroupControl` background active state to use a simple background color instead of animated backdrop ([38008](https://github.com/WordPress/gutenberg/pull/38008))
-   Update label spacing for the `BoxControl`, `CustomGradientPicker`, `FormTokenField`, `InputControl`, and `ToolsPanel` components to use a bottom margin of `8px` for consistency. ([#37844](https://github.com/WordPress/gutenberg/pull/37844))
-   Add missing styles to the `BaseControl.VisualLabel` component. ([#37747](https://github.com/WordPress/gutenberg/pull/37747))
-   Prevent keyDown events from propagating up in `CustomSelectControl` ([#30557](https://github.com/WordPress/gutenberg/pull/30557))
-   Mark `children` prop as optional in `SelectControl` ([#37872](https://github.com/WordPress/gutenberg/pull/37872))
-   Add memoization of callbacks and context to prevent unnecessary rerenders of the `ToolsPanel` ([#38037](https://github.com/WordPress/gutenberg/pull/38037))
-   Fix space between icons and rail `RangeControl` ([#36935](https://github.com/WordPress/gutenberg/pull/36935))
-   Increase z-index of `ConfirmDialog` to render on top of parent `Popover` components ([#37959](https://github.com/WordPress/gutenberg/pull/37959))

### Experimental

-   Add basic history location support to `Navigator` ([#37416](https://github.com/WordPress/gutenberg/pull/37416)).
-   Add focus restoration to `Navigator` ([#38149](https://github.com/WordPress/gutenberg/pull/38149)).

## 19.2.0 (2022-01-04)

### Experimental

-   Reinstated the ability to pass additional props to the `ToolsPanel` ([#36428](https://github.com/WordPress/gutenberg/pull/36428)).
-   Added an `__unstable-large` size variant to `InputControl`, `SelectControl`, and `UnitControl` for selective migration to the larger 40px heights. ([#35646](https://github.com/WordPress/gutenberg/pull/35646)).
-   Fixed inconsistent padding in `UnitControl` ([#35646](https://github.com/WordPress/gutenberg/pull/35646)).
-   Added support for RTL behavior for the `ZStack`'s `offset` prop ([#36769](https://github.com/WordPress/gutenberg/pull/36769))
-   Fixed race conditions causing conditionally displayed `ToolsPanelItem` components to be erroneously deregistered ([#36588](https://github.com/WordPress/gutenberg/pull/36588)).
-   Added `__experimentalHideHeader` prop to `Modal` component ([#36831](https://github.com/WordPress/gutenberg/pull/36831)).
-   Added experimental `ConfirmDialog` component ([#34153](https://github.com/WordPress/gutenberg/pull/34153)).
-   Divider: improve support for vertical orientation and RTL styles, use start/end logical props instead of top/bottom, change border-color to `currentColor` ([#36579](https://github.com/WordPress/gutenberg/pull/36579)).
-   `ToggleGroupControl`: Avoid calling `onChange` if radio state changed from an incoming value ([#37224](https://github.com/WordPress/gutenberg/pull/37224/)).
-   `ToggleGroupControl`: fix the computation of the backdrop dimensions when rendered in a Popover ([#37067](https://github.com/WordPress/gutenberg/pull/37067)).
-   Add `__experimentalIsRenderedInSidebar` property to the `GradientPicker`and `CustomGradientPicker`. The property changes the color popover behavior to have a special placement behavior appropriate for sidebar UI's.
-   Add `first` and `last` classes to displayed `ToolsPanelItem` group within a `ToolsPanel` ([#37546](https://github.com/WordPress/gutenberg/pull/37546))

### Bug Fix

-   Fixed spacing between `BaseControl` fields and help text within the `ToolsPanel` ([#36334](https://github.com/WordPress/gutenberg/pull/36334))
-   Replaced hardcoded blue in `ColorPicker` with UI theme color ([#36153](https://github.com/WordPress/gutenberg/pull/36153)).
-   Fixed empty `ToolsPanel` height by correcting menu button line-height ([#36895](https://github.com/WordPress/gutenberg/pull/36895)).
-   Normalized label line-height and spacing within the `ToolsPanel` ([36387](https://github.com/WordPress/gutenberg/pull/36387))
-   Remove unused `reakit-utils` from peer dependencies ([#37369](https://github.com/WordPress/gutenberg/pull/37369)).
-   Update all Emotion dependencies to the latest version to ensure they work correctly with React types ([#37365](https://github.com/WordPress/gutenberg/pull/37365)).
-   `DateTimePicker`: Fix the date format associated to the `is12Hour` prop ([#37465](https://github.com/WordPress/gutenberg/pull/37465))
-   Allowed `ToolsPanel` to register items when `panelId` is `null` due to multiple block selection ([37216](https://github.com/WordPress/gutenberg/pull/37216)).

### Enhancements

-   Wrapped `Modal` in a `forwardRef` call ([#36831](https://github.com/WordPress/gutenberg/pull/36831)).
-   Refactor `DateTime` class component to functional component ([#36835](https://github.com/WordPress/gutenberg/pull/36835))
-   Unify styles for `ColorIndicator` with how they appear in Global Styles ([#37028](https://github.com/WordPress/gutenberg/pull/37028))
-   Add support for rendering the `ColorPalette` in a `Dropdown` when opened in the sidebar ([#37067](https://github.com/WordPress/gutenberg/pull/37067))
-   Show an incremental sequence of numbers (1/2/3/4/5) as a label of the font size, when we have at most five font sizes, where at least one the them contains a complex css value(clamp, var, etc..). We do this because complex css values cannot be calculated properly and the incremental sequence of numbers as labels can help the user better mentally map the different available font sizes. ([#37038](https://github.com/WordPress/gutenberg/pull/37038))
-   Add support for proper borders to color indicators ([#37500](https://github.com/WordPress/gutenberg/pull/37500))
-   Refactor `SuggestionsList` class component to functional component([#36924](https://github.com/WordPress/gutenberg/pull/36924/))

## 19.1.4 (2021-12-13)

### Bug Fix

-   Improve accessibility and visibility in `ColorPallete` ([#36925](https://github.com/WordPress/gutenberg/pull/36925))

## 19.1.3 (2021-12-06)

-   Fix missing version information in `CHANGELOG.md`.

## 19.1.2 (2021-12-06)

### Bug Fix

-   Fixed `GradientPicker` not displaying `CustomGradientPicker` when no gradients are provided ([#36900](https://github.com/WordPress/gutenberg/pull/36900)).
-   Fixed error thrown in `ColorPicker` when used in controlled state in color gradients ([#36941](https://github.com/WordPress/gutenberg/pull/36941)).
-   Updated readme to include default value introduced in fix for unexpected movements in the `ColorPicker` ([#35670](https://github.com/WordPress/gutenberg/pull/35670)).
-   Added support for the legacy `extraSmall` value for the `size` prop in the `Card` component ([#37097](https://github.com/WordPress/gutenberg/pull/37097)).

## 19.1.0 (2021-11-29)

### Enhancements

-   Added a `showTooltip` prop to `ToggleGroupControlOption` in order to display tooltip text (using `<Tooltip />`). ([#36726](https://github.com/WordPress/gutenberg/pull/36726)).

### Bug Fix

-   Fixed a bug which prevented setting `PM` hours correctly in the `DateTimePicker` ([#36878](https://github.com/WordPress/gutenberg/pull/36878)).

## 19.0.2 (2021-11-15)

-   Remove erroneous use of `??=` syntax from `build-module`.

## 19.0.1 (2021-11-07)

### Enhancements

-   Updated the `ColorPalette` and `GradientPicker` components to the latest designs ([#35970](https://github.com/WordPress/gutenberg/pull/35970)).

### Experimental

-   Updated the `ToolsPanel` to use `Grid` internally to manage panel layout ([#35621](https://github.com/WordPress/gutenberg/pull/35621)).
-   Added experimental `__experimentalHasMultipleOrigins` prop to the `ColorPalette` and `GradientPicker` components ([#35970](https://github.com/WordPress/gutenberg/pull/35970)).

## 19.0.0 (2021-10-22)

### New Features

-   Added support for `step="any"` in `NumberControl` and `RangeControl` ([#34542](https://github.com/WordPress/gutenberg/pull/34542)).

### Enhancements

-   Removed the separator shown between `ToggleGroupControl` items ([#35497](https://github.com/WordPress/gutenberg/pull/35497)).
-   The `ColorPicker` component property `onChangeComplete`, a function accepting a color object, was replaced with the property `onChange`, a function accepting a string on ([#35220](https://github.com/WordPress/gutenberg/pull/35220)).
-   The property `disableAlpha`, was removed from the `ColorPicker` component. Use the new opposite property `enableAlpha` instead ([#35220](https://github.com/WordPress/gutenberg/pull/35220)).

### Experimental

-   Removed the `fieldset` wrapper from the `FontAppearanceControl` component ([35461](https://github.com/WordPress/gutenberg/pull/35461)).
-   Refactored the `ToggleGroupControl` component's structure and embedded `ToggleGroupControlButton` directly into `ToggleGroupControlOption` ([#35600](https://github.com/WordPress/gutenberg/pull/35600)).
-   Added support for showing an experimental hint in `CustomSelectControl` ([#35673](https://github.com/WordPress/gutenberg/pull/35673)).

### Breaking Changes

-   The `color` property a `tinycolor2` color object passed on `onChangeComplete` property of the `ColorPicker` component was removed. Please use the new `onChange` property that accepts a string color representation ([#35562](https://github.com/WordPress/gutenberg/pull/35562)).

## 18.0.0 (2021-10-12)

### Breaking Changes

-   Removed the deprecated `position` and `menuLabel` from the `DropdownMenu` component ([#34537](https://github.com/WordPress/gutenberg/pull/34537)).
-   Removed the deprecated `onClickOutside` prop from the `Popover` component ([#34537](https://github.com/WordPress/gutenberg/pull/34537)).
-   Changed `RangeControl` component to not apply `shiftStep` to inputs from its `<input type="range"/>` ([35020](https://github.com/WordPress/gutenberg/pull/35020)).
-   Removed `isAction` prop from `Item`. The component will now rely on `onClick` to render as a `button` ([35152](https://github.com/WordPress/gutenberg/pull/35152)).

### New Features

-   Add an experimental `Navigator` components ([#34904](https://github.com/WordPress/gutenberg/pull/34904)) as a replacement for the previous `Navigation` related components.
-   Update the `ColorPicker` component to the latest design ([#35220](https://github.com/WordPress/gutenberg/pull/35220))

### Bug Fix

-   Fixed rounding of value in `RangeControl` component when it loses focus while the `SHIFT` key is held. ([#35020](https://github.com/WordPress/gutenberg/pull/35020)).

### Internal

-   Deleted the `createComponent` utility function ([#34929](https://github.com/WordPress/gutenberg/pull/34929)).
-   Deleted the `useJumpStep` utility function ([#35561](https://github.com/WordPress/gutenberg/pull/35561)).

## 17.0.0 (2021-09-09)

### Breaking Change

-   Removed a min-width from the `DropdownMenu` component, allowing the menu to accommodate thin contents like vertical tools menus ([#33995](https://github.com/WordPress/gutenberg/pull/33995)).

### Bug Fix

-   Fixed RTL styles in `Flex` component ([#33729](https://github.com/WordPress/gutenberg/pull/33729)).
-   Fixed unit test errors caused by `CSS.supports` being called in a non-browser environment ([#34572](https://github.com/WordPress/gutenberg/pull/34572)).
-   Fixed `ToggleGroupControl`'s backdrop not updating when changing the `isAdaptiveWidth` property ([#34595](https://github.com/WordPress/gutenberg/pull/34595)).

### Internal

-   Renamed `PolymorphicComponent*` types to `WordPressComponent*` ([#34330](https://github.com/WordPress/gutenberg/pull/34330)).

## 16.0.0 (2021-08-23)

### Breaking Change

-   Updated the visual styles of the RangeControl component ([#33824](https://github.com/WordPress/gutenberg/pull/33824)).

### New Feature

-   Add `hideLabelFromVision` prop to `RangeControl` ([#33714](https://github.com/WordPress/gutenberg/pull/33714)).

### Bug Fix

-   Listen to `resize` events correctly in `useBreakpointIndex`. This hook is used in `useResponsiveValue` and consequently in the `Flex` and `Grid` components ([#33902](https://github.com/WordPress/gutenberg/pull/33902))

## 15.0.0 (2021-07-29)

### Breaking Change

-   Upgraded React components to work with v17.0 ([#29118](https://github.com/WordPress/gutenberg/pull/29118)). There are no new features in React v17.0 as explained in the [blog post](https://reactjs.org/blog/2020/10/20/react-v17.html).

### Deprecation

-   `isScrollable` prop in `CardBody` default value changed from `true` to `false` ([#33490](https://github.com/WordPress/gutenberg/pull/33490))

### Bug Fix

-   Added back `box-sizing: border-box` rule to `CardBody`, `CardHeader` and `CardFooter` components [#33511](https://github.com/WordPress/gutenberg/pull/33511).

## 14.2.0 (2021-07-21)

### New Feature

-   Update the border color used in `CardBody`, `CardHeader`, `CardFooter`, and `CardDivider` to a different shade of gray, in order to match the color used in other components ([#32566](https://github.com/WordPress/gutenberg/pull/32566)).

### Deprecation

-   `isPrimary`, `isSecondary`, `isTertiary` and `isLink` props in `Button` have been deprecated. Use `variant` instead ([#31713](https://github.com/WordPress/gutenberg/pull/31713)).
-   `isElevated` prop in `Card` has been deprecated. Use `elevation` instead ([#32566](https://github.com/WordPress/gutenberg/pull/32566)).

### Internal

-   `Card`, `CardBody`, `CardHeader`, `CardFooter`, `CardMedia`, and `CardDivider` components have been re-written from the ground up ([#32566](https://github.com/WordPress/gutenberg/pull/32566)).

## 14.1.0 (2021-05-20)

## 14.0.0 (2021-05-14)

### Breaking Changes

-   Drop support for Internet Explorer 11 ([#31110](https://github.com/WordPress/gutenberg/pull/31110)). Learn more at https://make.wordpress.org/core/2021/04/22/ie-11-support-phase-out-plan/.
-   Increase the minimum Node.js version to v12 matching Long Term Support releases ([#31270](https://github.com/WordPress/gutenberg/pull/31270)). Learn more at https://nodejs.org/en/about/releases/.
-   The experimental `Text` component has been completely re-written and enhanced with truncation support and separate variant, size, and weight props to allow for greater control. The previous `variant` prop has been completely removed.

### Deprecation

-   `isReversed` prop in `Flex` component has been deprecated. Use `direction` instead ([#31297](https://github.com/WordPress/gutenberg/pull/31297)).

### Internal

-   `Flex`, `FlexBlock`, and `FlexItem` components have been re-written from the ground up ([#31297](https://github.com/WordPress/gutenberg/pull/31297)).

## 13.0.0 (2021-03-17)

### Breaking Change

-   `onChange` prop of `FocalPointPicker` is called at the end of drag operations. Previously, it was called repetitively while dragging.

### New Feature

-   Supports ref forwarding in `withNotices` and `ResizableBox`.
-   Adds `onDrag` prop of `FocalPointPicker`.

### Bug Fix

-   Allows focus of the `FocalPointPicker` draggable area and adjustment with arrow keys. This was added in [#22531](https://github.com/WordPress/gutenberg/pull/22264) but was no longer working.

## 12.0.0 (2020-12-17)

### Enhancements

-   ComboboxControl: Deburr option labels before filter

### Breaking Change

-   Introduce support for other units and advanced CSS properties on `FontSizePicker`. Provided the value passed to the `FontSizePicker` is a string or one of the size options passed is a string, onChange will start to be called with a string value instead of a number. On WordPress usage, font size options are now automatically converted to strings with the default "px" unit added.

## 10.1.0 (2020-09-03)

### New Feature

-   Add `ToolbarItem` component.
-   Support `label` prop on the `Toolbar` component.

### Deprecations

-   Deprecate the `Toolbar` component when used without the `label` prop. `ToolbarGroup` should be used instead.

## 10.0.0 (2020-07-07)

### Breaking Change

-   `NumberControl` no longer automatically transforms values when rendering `value` into a `<input />` HTML element.
-   `Dashicon` component no longer renders SVGs. If you rely on this component, make sure to load the dashicon font.

## 9.6.0 (2020-05-14)

### Bug Fix

-   Fix and issue that would cause the `Popover` component to throw an error under certain
    circumstances ([#22264](https://github.com/WordPress/gutenberg/pull/22264)).

### Deprecations

-   The `Guide` component no longer supports passing pages as children. Use the `pages` prop instead.
-   The `GuidePage` component is deprecated. Use the `pages` prop in `Guide` instead.

## 9.2.0 (2020-02-10)

### Enhancements

-   The `Notice` component will speak its message. With this new feature, a developer can control either the `spokenMessage` spoken message, or the `politeness` politeness level of the message.
-   The `Snackbar` component will speak its message. With this new feature, a developer can control either the `spokenMessage` spoken message, or the `politeness` politeness level of the message.
-   A `Notice` `actions` member can now assign `isPrimary` to render a primary button action associated with a notice message.

### Bug Fixes

-   Notice will assume a default status of 'info' if none is provided. This resolves an issue where the notice would be assigned a class name `is-undefined`. This was previously the effective default by styled appearance and should not be considered a breaking change in that regard.

## 9.0.0 (2020-01-13)

### New Features

-   Added a new `Guide` component which allows developers to easily present a user guide.

### Breaking Changes

-   `is-button` classname has been removed from the Button component.
-   The `is-default` classname is not applied automatically anymore.
-   By default Button components come with a fixed height and hover styles.

### Bug Fixes

-   Fixes a regression published in version 8.5.0 that would prevent some build tools from including
    styles provided in the packages build-styles directory.

### Deprecations

-   `isDefault` prop in `Button` has been deprecated. Consider using `isSecondary` instead.
-   `IconButton` has been deprecated. Use the `Button` component instead.

## 8.2.0 (2019-08-29)

### New Features

-   The bundled `re-resizable` dependency has been updated from requiring `5.0.1` to requiring `^6.0.0` ([#17011](https://github.com/WordPress/gutenberg/pull/17011)).

## 8.1.0 (2019-08-05)

### New Features

-   Added a new `popoverProps` prop to the `Dropdown` component which allows users of the `Dropdown` component to pass props directly to the `Popover` component.
-   Added and documented `hideLabelFromVision` prop to `BaseControl` used by `SelectControl`, `TextControl`, and `TextareaControl`.
-   Added a new `popoverProps` prop to the `DropdownMenu` component which allows to pass props directly to the nested `Popover` component.
-   Added a new `toggleProps` prop to the `DropdownMenu` component which allows to pass props directly to the nested `IconButton` component.
-   Added a new `menuProps` prop to the `DropdownMenu` component which allows to pass props directly to the nested `NavigableMenu` component.

### Deprecations

-   `menuLabel` prop in `DropdownComponent` has been deprecated. Consider using `menuProps` object and its `aria-label` property instead.
-   `position` prop in `DropdownComponent` has been deprecated. Consider using `popoverProps` object and its `position` property instead.

### Bug Fixes

-   The `Button` component will no longer assign default styling (`is-default` class) when explicitly assigned as primary (the `isPrimary` prop). This should resolve potential conflicts affecting a combination of `isPrimary`, `isDefault`, and `isLarge` / `isSmall`, where the busy animation would appear with incorrect coloring.

### Deprecations

-   The `Popover` component `onClickOutside` prop has been deprecated. Use `onFocusOutside` instead.

### Internal

-   The `Dropdown` component has been refactored to focus changes using the `Popover` component's `onFocusOutside` prop.
-   The `MenuItem` component will now always use an `IconButton`. This prevents a focus loss when clicking a menu item.
-   Package no longer depends on external `react-click-outside` library.

## 8.0.0 (2019-06-12)

### New Feature

-   Add new `BlockQuotation` block to the primitives folder to support blockquote in a multiplatform way. [#15482](https://github.com/WordPress/gutenberg/pull/15482).
-   `DropdownMenu` now supports passing a [render prop](https://reactjs.org/docs/render-props.html#using-props-other-than-render) as children for more advanced customization.

### Internal

-   `MenuGroup` no longer uses `NavigableMenu` internally. It needs to be explicitly wrapped with `NavigableMenu` to bring back the same behavior.

### Documentation

-   Added missing documentation for `DropdownMenu` props `menuLabel`, `position`, `className`.

### Breaking Change

-   `ServerSideRender` is no longer part of components. It was extracted to an independent package `@wordpress/server-side-render`.

### Bug Fix

-   Although `DateTimePicker` does not allow picking the seconds, passed the current seconds as the selected value for seconds when calling `onChange`. Now it passes zero.

## 7.4.0 (2019-05-21)

### New Feature

-   Added a new `HorizontalRule` component.
-   Added a new `Snackbar` component.

### Bug Fix

-   Fixed display of reset button when using RangeControl `allowReset` prop.
-   Fixed minutes field of `DateTimePicker` missed '0' before single digit values.

## 7.3.0 (2019-04-16)

### New Features

-   Added a new `render` property to `FormFileUpload` component. Allowing users of the component to custom the UI for their needs.
-   Added a new `BaseControl.VisualLabel` component.
-   Added a new `preview` prop to the `Placeholder` component which allows to display a preview, for example a media preview when the Placeholder is used in media editing contexts.
-   Added a new `anchorRect` prop to `Popover` which enables a developer to provide a custom `DOMRect` object at which to position the popover.

### Improvements

-   Limit `Base Control Label` to the width of its content.

### Bug fixes

-   Fix `instanceId` prop passed through to `Button` component via `MenuItems` producing React console error. Fixed by removing the unnecessary use of `withInstanceId` on the `MenuItems` component [#14599](https://github.com/WordPress/gutenberg/pull/14599)

## 7.2.0 (2019-03-20)

### Improvements

-   Make `RangeControl` validation rely on the `checkValidity` provided by the browsers instead of using our own validation.

### Bug Fixes

-   Fix a problem that made `RangeControl` not work as expected with float values.

## 7.1.0 (2019-03-06)

### New Features

-   Added a new `Animate` component.

### Improvements

-   `withFilters` has been optimized to avoid binding hook handlers for each mounted instance of the component, instead using a single centralized hook delegator.
-   `withFilters` has been optimized to reuse a single shared component definition for all filtered instances of the component.
-   Make `RangeControl` validate min and max properties.

### Bug Fixes

-   Resolves a conflict where two instance of Slot would produce an inconsistent or duplicated rendering output.
-   Allow years between 0 and 1970 in DateTime component.

### New Feature

-   `Dropdown` now has a `focusOnMount` prop which is passed directly to the contained `Popover`.
-   `DatePicker` has new prop `isInvalidDate` exposing react-dates' `isOutsideRange`.
-   `DatePicker` allows `null` as accepted value for `currentDate` prop to signify no date selection.

## 7.0.5 (2019-01-03)

## 7.0.4 (2018-12-12)

## 7.0.3 (2018-11-30)

## 7.0.2 (2018-11-22)

## 7.0.1 (2018-11-21)

## 7.0.0 (2018-11-20)

### Breaking Change

-   `Dropdown.refresh()` has been removed. The contained `Popover` is now automatically refreshed.

## 6.0.2 (2018-11-15)

## 6.0.1 (2018-11-12)

### Bug Fixes

-   Avoid constantly recomputing the popover position.

### Polish

-   Remove `<DateTimePicker />` obsolete `locale` prop (and pass-through to child components) and obsolete `is12Hour` prop pass through to `<DateTime />` [#11649](https://github.com/WordPress/gutenberg/pull/11649)

## 6.0.0 (2018-11-12)

### Breaking Change

-   The `PanelColor` component has been removed.

## 5.1.1 (2018-11-09)

## 5.1.0 (2018-11-09)

### New Feature

-   Adjust a11y roles for MenuItem component, so that aria-checked is used properly, related change in Editor/Components/BlockNavigationList ([#11431](https://github.com/WordPress/gutenberg/issues/11431)).
-   `Popover` components are now automatically refreshed every 0.5s in order to recalculate their size or position.

### Deprecation

-   `Dropdown.refresh()` has been deprecated as the contained `Popover` is now automatically refreshed.

## 5.0.2 (2018-11-03)

### Polish

-   Forward `ref` in the `PanelBody` component.
-   Tooltip are no longer removed when Button becomes disabled, it's left to the component rendering the Tooltip.
-   Forward `ref` support in `TabbableContainer` and `NavigableMenu` components.

## 5.0.1 (2018-10-30)

## 5.0.0 (2018-10-29)

### Breaking Change

-   `AccessibleSVG` component has been removed. Please use `SVG` instead.

### New Feature

-   The `Notice` component accepts an array of action objects via the `actions` prop. Each member object should contain a `label` and either a `url` link string or `onClick` callback function.

## 4.2.1 (2018-10-22)

### Bug Fix

-   Fix importing `react-dates` stylesheet in production.

## 4.2.0 (2018-10-19)

### New Feature

-   Added a new `ColorPicker` component ([#10564](https://github.com/WordPress/gutenberg/pull/10564)).
-   `MenuItem` now accepts an `info` prop for including an extended description.

### Bug Fix

-   `IconButton` correctly respects a passed `aria-label` prop.

### Deprecation

-   `PanelColor` has been deprecated in favor of `wp.editor.PanelColorSettings`.

## 4.1.2 (2018-10-18)

## 4.1.0 (2018-10-10)

### New Feature

-   Added a new `ResizableBox` component.

## 4.0.0 (2018-09-30)

### Breaking Change

-   `Draggable` as a DOM node drag handler has been removed. Please, use `Draggable` as a wrap component for your DOM node drag handler.

### Deprecation

-   Renamed `AccessibleSVG` component to `SVG`.

## 3.0.0 (2018-09-05)

### Breaking Change

-   `withAPIData` has been removed. Please use the Core Data module or `@wordpress/api-fetch` directly instead.
-   `Draggable` as a DOM node drag handler has been deprecated. Please, use `Draggable` as a wrap component for your DOM node drag handler.
-   Change how required built-ins are polyfilled with Babel 7 ([#9171](https://github.com/WordPress/gutenberg/pull/9171)). If you're using an environment that has limited or no support for ES2015+ such as lower versions of IE then using [core-js](https://github.com/zloirock/core-js) or [@babel/polyfill](https://babeljs.io/docs/en/next/babel-polyfill) will add support for these methods.
-   `withContext` has been removed. Please use `wp.element.createContext` instead. See: https://reactjs.org/docs/context.html.

### New Feature

-   Added a new `AccessibleSVG` component.<|MERGE_RESOLUTION|>--- conflicted
+++ resolved
@@ -17,11 +17,8 @@
 -   `Button`: Remove unnecessary margin from dashicon ([#51395](https://github.com/WordPress/gutenberg/pull/51395)).
 -   `Autocomplete`: Announce how many results are available to screen readers when suggestions list first renders ([#51018](https://github.com/WordPress/gutenberg/pull/51018)).
 -   `ConfirmDialog`: Ensure onConfirm isn't called an extra time when submitting one of the buttons using the keyboard ([#51730](https://github.com/WordPress/gutenberg/pull/51730)).
-<<<<<<< HEAD
+-   `ZStack`: ZStack: fix component bounding box to match children ([#51836](https://github.com/WordPress/gutenberg/pull/51836)).
 -   `Modal`: Add small top padding to the content so that avoid cutting off the visible outline when hovering items ([#51829](https://github.com/WordPress/gutenberg/pull/51829)).
-=======
--   `ZStack`: ZStack: fix component bounding box to match children ([#51836](https://github.com/WordPress/gutenberg/pull/51836)).
->>>>>>> aaf84f38
 
 ### Internal
 
