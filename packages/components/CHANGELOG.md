--- conflicted
+++ resolved
@@ -2,15 +2,10 @@
 
 ## Unreleased
 
-<<<<<<< HEAD
-### Bug Fix
-
+## Bug Fix
+
+-   `AnglePickerControl`: Fix gap between elements in RTL mode ([#42534](https://github.com/WordPress/gutenberg/pull/42534)).
 -   `ColorPalette`: Fix background image in RTL mode ([#42510](https://github.com/WordPress/gutenberg/pull/42510)).
-=======
-## Bug Fix
-
--   `AnglePickerControl`: Fix gap between elements in RTL mode ([#42534](https://github.com/WordPress/gutenberg/pull/42534)).
->>>>>>> 3febd6a1
 
 ### Enhancements
 
