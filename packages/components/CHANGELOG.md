--- conflicted
+++ resolved
@@ -13,11 +13,8 @@
 ### Internal
 
 -   `Modal`: Convert to TypeScript ([#42949](https://github.com/WordPress/gutenberg/pull/42949)).
-<<<<<<< HEAD
 -   `Sandbox`: Use `toString` to create observe and resize script string ([#42872](https://github.com/WordPress/gutenberg/pull/42872)).
-=======
 -   `Navigator`: refactor unit tests to TypeScript and to `user-event` ([#44970](https://github.com/WordPress/gutenberg/pull/44970)).
->>>>>>> 5bf5deee
 
 ## 21.2.0 (2022-10-05)
 
