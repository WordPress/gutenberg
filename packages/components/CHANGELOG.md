<!-- Learn how to maintain this file at https://github.com/WordPress/gutenberg/tree/HEAD/packages#maintaining-changelogs. -->

## Unreleased

### Breaking Changes

-   `CustomSelectControl`: Deprecate constrained width style. Add a `__nextUnconstrainedWidth` prop to start opting into the unconstrained width that will become the default in a future version, currently scheduled to be WordPress 6.4 ([#43230](https://github.com/WordPress/gutenberg/pull/43230)).

### Bug Fix

-   `SelectControl`, `CustomSelectControl`: Truncate long option strings ([#43301](https://github.com/WordPress/gutenberg/pull/43301)).
-   `Popover`: fix and improve opening animation ([#43186](https://github.com/WordPress/gutenberg/pull/43186)).
-   `Popover`: fix incorrect deps in hooks resulting in incorrect positioning after calling `update` ([#43267](https://github.com/WordPress/gutenberg/pull/43267/)).
-   `FontSizePicker`: Fix excessive margin between label and input ([#43304](https://github.com/WordPress/gutenberg/pull/43304)).
<<<<<<< HEAD
-   Ensure all dependencies allow version ranges ([#43355](https://github.com/WordPress/gutenberg/pull/43355)).
=======
-   `Popover`: make sure offset middleware always applies the latest frame offset values ([#43329](https://github.com/WordPress/gutenberg/pull/43329/)).
>>>>>>> 2978ee2d

### Enhancements

-   `ToggleGroupControl`: Improve TypeScript documentation ([#43265](https://github.com/WordPress/gutenberg/pull/43265)).
-   `ComboboxControl`: Normalize hyphen-like characters to an ASCII hyphen ([#42942](https://github.com/WordPress/gutenberg/pull/42942)).
-   `FormTokenField`: Refactor away from `_.difference()` ([#43224](https://github.com/WordPress/gutenberg/pull/43224/)).

### Internal

-   Update `floating-ui` to the latest version ([#43206](https://github.com/WordPress/gutenberg/pull/43206)).
-   `DateTimePicker`, `TimePicker`, `DatePicker`: Switch from `moment` to `date-fns` ([#43005](https://github.com/WordPress/gutenberg/pull/43005)).
-   `DatePicker`: Switch from `react-dates` to `use-lilius` ([#43005](https://github.com/WordPress/gutenberg/pull/43005)).
-   `convertLTRToRTL()`: Refactor away from `_.mapKeys()` ([#43258](https://github.com/WordPress/gutenberg/pull/43258/)).
-   `FormTokenField`: Refactor away from `_.uniq()` ([#43330](https://github.com/WordPress/gutenberg/pull/43330/)).
-   `contextConnect`: Refactor away from `_.uniq()` ([#43330](https://github.com/WordPress/gutenberg/pull/43330/)).
-   `ColorPalette`: Refactor away from `_.uniq()` ([#43330](https://github.com/WordPress/gutenberg/pull/43330/)).

## 19.17.0 (2022-08-10)

### Bug Fix

-   `Popover`: make sure that `ownerDocument` is always defined ([#42886](https://github.com/WordPress/gutenberg/pull/42886)).
-   `ExternalLink`: Check if the link is an internal anchor link and prevent anchor links from being opened. ([#42259](https://github.com/WordPress/gutenberg/pull/42259)).
-   `BorderControl`: Ensure box-sizing is reset for the control ([#42754](https://github.com/WordPress/gutenberg/pull/42754)).
-   `InputControl`: Fix acceptance of falsy values in controlled updates ([#42484](https://github.com/WordPress/gutenberg/pull/42484/)).
-   `Tooltip (Experimental)`, `CustomSelectControl`, `TimePicker`: Add missing font-size styles which were necessary in non-WordPress contexts ([#42844](https://github.com/WordPress/gutenberg/pull/42844/)).
-   `TextControl`, `TextareaControl`, `ToggleGroupControl`: Add `box-sizing` reset style ([#42889](https://github.com/WordPress/gutenberg/pull/42889)).
-   `Popover`: fix arrow placement and design ([#42874](https://github.com/WordPress/gutenberg/pull/42874/)).
-   `Popover`: fix minor glitch in arrow [#42903](https://github.com/WordPress/gutenberg/pull/42903)).
-   `ColorPicker`: fix layout overflow [#42992](https://github.com/WordPress/gutenberg/pull/42992)).
-   `ToolsPanel`: Constrain grid columns to 50% max-width ([#42795](https://github.com/WordPress/gutenberg/pull/42795)).
-   `Popover`: anchor correctly to parent node when no explicit anchor is passed ([#42971](https://github.com/WordPress/gutenberg/pull/42971)).
-   `ColorPalette`: forward correctly `popoverProps` in the `CustomColorPickerDropdown` component [#42989](https://github.com/WordPress/gutenberg/pull/42989)).
-   `ColorPalette`, `CustomGradientBar`: restore correct color picker popover position [#42989](https://github.com/WordPress/gutenberg/pull/42989)).
-   `Popover`: fix iframe offset not updating when iframe resizes ([#42971](https://github.com/WordPress/gutenberg/pull/43172)).

### Enhancements

-   `ToggleGroupControlOptionIcon`: Maintain square proportions ([#43060](https://github.com/WordPress/gutenberg/pull/43060/)).
-   `ToggleGroupControlOptionIcon`: Add a required `label` prop so the button is always accessibly labeled. Also removes `showTooltip` from the accepted prop types, as the tooltip will now always be shown. ([#43060](https://github.com/WordPress/gutenberg/pull/43060/)).
-   `SelectControl`, `CustomSelectControl`: Refresh and refactor chevron down icon ([#42962](https://github.com/WordPress/gutenberg/pull/42962)).
-   `FontSizePicker`: Add large size variant ([#42716](https://github.com/WordPress/gutenberg/pull/42716/)).
-   `Popover`: tidy up code, add more comments ([#42944](https://github.com/WordPress/gutenberg/pull/42944)).
-   Add `box-sizing` reset style mixin to utils ([#42754](https://github.com/WordPress/gutenberg/pull/42754)).
-   `ResizableBox`: Make tooltip background match `Tooltip` component's ([#42800](https://github.com/WordPress/gutenberg/pull/42800)).
-   Update control labels to the new uppercase styles ([#42789](https://github.com/WordPress/gutenberg/pull/42789)).
-   `UnitControl`: Update unit dropdown design for the large size variant ([#42000](https://github.com/WordPress/gutenberg/pull/42000)).
-   `BaseControl`: Add `box-sizing` reset style ([#42889](https://github.com/WordPress/gutenberg/pull/42889)).
-   `ToggleGroupControl`, `RangeControl`, `FontSizePicker`: Add `__nextHasNoMarginBottom` prop for opting into the new margin-free styles ([#43062](https://github.com/WordPress/gutenberg/pull/43062)).
-   `BoxControl`: Export `applyValueToSides` util function. ([#42733](https://github.com/WordPress/gutenberg/pull/42733/)).
-   `ColorPalette`: use index while iterating over color entries to avoid React "duplicated key" warning ([#43096](https://github.com/WordPress/gutenberg/pull/43096)).
-   `AnglePickerControl`: Add `__nextHasNoMarginBottom` prop for opting into the new margin-free styles ([#43160](https://github.com/WordPress/gutenberg/pull/43160/)).
-   `ComboboxControl`: Add `__nextHasNoMarginBottom` prop for opting into the new margin-free styles ([#43165](https://github.com/WordPress/gutenberg/pull/43165/)).

### Internal

-   `ToggleGroupControl`: Add `__experimentalIsIconGroup` prop ([#43060](https://github.com/WordPress/gutenberg/pull/43060/)).
-   `Flex`, `FlexItem`, `FlexBlock`: Convert to TypeScript ([#42537](https://github.com/WordPress/gutenberg/pull/42537)).
-   `InputControl`: Fix incorrect `size` prop passing ([#42793](https://github.com/WordPress/gutenberg/pull/42793)).
-   `Placeholder`: Convert to TypeScript ([#42990](https://github.com/WordPress/gutenberg/pull/42990)).
-   `Popover`: rewrite Storybook examples using controls [#42903](https://github.com/WordPress/gutenberg/pull/42903)).
-   `Swatch`: Remove component in favor of `ColorIndicator` [#43068](https://github.com/WordPress/gutenberg/pull/43068)).

## 19.16.0 (2022-07-27)

### Bug Fix

-   Context System: Stop explicitly setting `undefined` to the `children` prop. This fixes a bug where `Icon` could not be correctly rendered via the `as` prop of a context-connected component ([#42686](https://github.com/WordPress/gutenberg/pull/42686)).
-   `Popover`, `Dropdown`: Fix width when `expandOnMobile` is enabled ([#42635](https://github.com/WordPress/gutenberg/pull/42635/)).
-   `CustomSelectControl`: Fix font size and hover/focus style inconsistencies with `SelectControl` ([#42460](https://github.com/WordPress/gutenberg/pull/42460/)).
-   `AnglePickerControl`: Fix gap between elements in RTL mode ([#42534](https://github.com/WordPress/gutenberg/pull/42534)).
-   `ColorPalette`: Fix background image in RTL mode ([#42510](https://github.com/WordPress/gutenberg/pull/42510)).
-   `RangeControl`: clamp initialPosition between min and max values ([#42571](https://github.com/WordPress/gutenberg/pull/42571)).
-   `Tooltip`: avoid unnecessary re-renders of select child elements ([#42483](https://github.com/WordPress/gutenberg/pull/42483)).
-   `Popover`: Fix offset when the reference element is within an iframe. ([#42417](https://github.com/WordPress/gutenberg/pull/42417)).

### Enhancements

-   `BorderControl`: Improve labelling, tooltips and DOM structure ([#42348](https://github.com/WordPress/gutenberg/pull/42348/)).
-   `BaseControl`: Set zero padding on `StyledLabel` to ensure cross-browser styling ([#42348](https://github.com/WordPress/gutenberg/pull/42348/)).
-   `InputControl`: Implement wrapper subcomponents for adding responsive padding to `prefix`/`suffix` ([#42378](https://github.com/WordPress/gutenberg/pull/42378)).
-   `SelectControl`: Add flag for larger default size ([#42456](https://github.com/WordPress/gutenberg/pull/42456/)).
-   `UnitControl`: Update unit select's focus styles to match input's ([#42383](https://github.com/WordPress/gutenberg/pull/42383)).
-   `ColorPalette`: Display checkered preview background when `value` is transparent ([#42232](https://github.com/WordPress/gutenberg/pull/42232)).
-   `CustomSelectControl`: Add size variants ([#42460](https://github.com/WordPress/gutenberg/pull/42460/)).
-   `CustomSelectControl`: Add flag to opt in to unconstrained width ([#42460](https://github.com/WordPress/gutenberg/pull/42460/)).
-   `Dropdown`: Implement wrapper subcomponent for adding different padding to the dropdown content ([#42595](https://github.com/WordPress/gutenberg/pull/42595/)).
-   `BorderControl`: Render dropdown as prefix within its `UnitControl` ([#42212](https://github.com/WordPress/gutenberg/pull/42212/))
-   `UnitControl`: Update prop types to allow ReactNode as prefix ([#42212](https://github.com/WordPress/gutenberg/pull/42212/))
-   `ToolsPanel`: Updated README with panel layout information and more expansive usage example ([#42615](https://github.com/WordPress/gutenberg/pull/42615)).
-   `ComboboxControl`, `FormTokenField`: Add custom render callback for options in suggestions list ([#42597](https://github.com/WordPress/gutenberg/pull/42597/)).

### Internal

-   `ColorPicker`: Clean up implementation of 40px size ([#42002](https://github.com/WordPress/gutenberg/pull/42002/)).
-   `Divider`: Complete TypeScript migration ([#41991](https://github.com/WordPress/gutenberg/pull/41991)).
-   `Divider`, `Flex`, `Spacer`: Improve documentation for the `SpaceInput` prop ([#42376](https://github.com/WordPress/gutenberg/pull/42376)).
-   `Elevation`: Convert to TypeScript ([#42302](https://github.com/WordPress/gutenberg/pull/42302)).
-   `ScrollLock`: Convert to TypeScript ([#42303](https://github.com/WordPress/gutenberg/pull/42303)).
-   `Shortcut`: Convert to TypeScript ([#42272](https://github.com/WordPress/gutenberg/pull/42272)).
-   `TreeSelect`: Refactor away from `_.compact()` ([#42438](https://github.com/WordPress/gutenberg/pull/42438)).
-   `MediaEdit`: Refactor away from `_.compact()` for mobile ([#42438](https://github.com/WordPress/gutenberg/pull/42438)).
-   `BoxControl`: Refactor away from `_.isEmpty()` ([#42468](https://github.com/WordPress/gutenberg/pull/42468)).
-   `RadioControl`: Refactor away from `_.isEmpty()` ([#42468](https://github.com/WordPress/gutenberg/pull/42468)).
-   `SelectControl`: Refactor away from `_.isEmpty()` ([#42468](https://github.com/WordPress/gutenberg/pull/42468)).
-   `StyleProvider`: Convert to TypeScript ([#42541](https://github.com/WordPress/gutenberg/pull/42541)).
-   `ComboboxControl`: Replace `keyboardEvent.keyCode` with `keyboardEvent.code`([#42569](https://github.com/WordPress/gutenberg/pull/42569)).
-   `ComboboxControl`: Add support for uncontrolled mode ([#42752](https://github.com/WordPress/gutenberg/pull/42752)).

## 19.15.0 (2022-07-13)

### Bug Fix

-   `BoxControl`: Change ARIA role from `region` to `group` to avoid unwanted ARIA landmark regions ([#42094](https://github.com/WordPress/gutenberg/pull/42094)).
-   `FocalPointPicker`, `FormTokenField`, `ResizableBox`: Fixed SSR breakage ([#42248](https://github.com/WordPress/gutenberg/pull/42248)).
-   `ComboboxControl`: use custom prefix when generating the instanceId ([#42134](https://github.com/WordPress/gutenberg/pull/42134).
-   `Popover`: pass missing anchor ref to the `getAnchorRect` callback prop. ([#42076](https://github.com/WordPress/gutenberg/pull/42076)).
-   `Popover`: call `getAnchorRect` callback prop even if `anchorRefFallback` has no value. ([#42329](https://github.com/WordPress/gutenberg/pull/42329)).
-   Fix `ToolTip` position to ensure it is always positioned relative to the first child of the ToolTip. ([#41268](https://github.com/WordPress/gutenberg/pull/41268))

### Enhancements

-   `ToggleGroupControl`: Add large size variant ([#42008](https://github.com/WordPress/gutenberg/pull/42008/)).
-   `InputControl`: Ensure that the padding between a `prefix`/`suffix` and the text input stays at a reasonable 8px, even in larger size variants ([#42166](https://github.com/WordPress/gutenberg/pull/42166)).

### Internal

-   `Grid`: Convert to TypeScript ([#41923](https://github.com/WordPress/gutenberg/pull/41923)).
-   `TextHighlight`: Convert to TypeScript ([#41698](https://github.com/WordPress/gutenberg/pull/41698)).
-   `Tip`: Convert to TypeScript ([#42262](https://github.com/WordPress/gutenberg/pull/42262)).
-   `Scrollable`: Convert to TypeScript ([#42016](https://github.com/WordPress/gutenberg/pull/42016)).
-   `Spacer`: Complete TypeScript migration ([#42013](https://github.com/WordPress/gutenberg/pull/42013)).
-   `VisuallyHidden`: Convert to TypeScript ([#42220](https://github.com/WordPress/gutenberg/pull/42220)).
-   `TreeSelect`: Refactor away from `_.repeat()` ([#42070](https://github.com/WordPress/gutenberg/pull/42070/)).
-   `FocalPointPicker` updated to satisfy `react/exhaustive-deps` eslint rule ([#41520](https://github.com/WordPress/gutenberg/pull/41520)).
-   `ColorPicker` updated to satisfy `react/exhaustive-deps` eslint rule ([#41294](https://github.com/WordPress/gutenberg/pull/41294)).
-   `Slot`/`Fill`: Refactor away from Lodash ([#42153](https://github.com/WordPress/gutenberg/pull/42153/)).
-   `ComboboxControl`: Refactor away from `_.deburr()` ([#42169](https://github.com/WordPress/gutenberg/pull/42169/)).
-   `FormTokenField`: Refactor away from `_.identity()` ([#42215](https://github.com/WordPress/gutenberg/pull/42215/)).
-   `SelectControl`: Use roles and `@testing-library/user-event` in unit tests ([#42308](https://github.com/WordPress/gutenberg/pull/42308)).
-   `DropdownMenu`: Refactor away from Lodash ([#42218](https://github.com/WordPress/gutenberg/pull/42218/)).
-   `ToolbarGroup`: Refactor away from `_.flatMap()` ([#42223](https://github.com/WordPress/gutenberg/pull/42223/)).
-   `TreeSelect`: Refactor away from `_.flatMap()` ([#42223](https://github.com/WordPress/gutenberg/pull/42223/)).
-   `Autocomplete`: Refactor away from `_.deburr()` ([#42266](https://github.com/WordPress/gutenberg/pull/42266/)).
-   `MenuItem`: Refactor away from `_.isString()` ([#42268](https://github.com/WordPress/gutenberg/pull/42268/)).
-   `Shortcut`: Refactor away from `_.isString()` ([#42268](https://github.com/WordPress/gutenberg/pull/42268/)).
-   `Shortcut`: Refactor away from `_.isObject()` ([#42336](https://github.com/WordPress/gutenberg/pull/42336/)).
-   `RangeControl`: Convert to TypeScript ([#40535](https://github.com/WordPress/gutenberg/pull/40535)).
-   `ExternalLink`: Refactor away from Lodash ([#42341](https://github.com/WordPress/gutenberg/pull/42341/)).
-   `Navigation`: updated to satisfy `react/exhaustive-deps` eslint rule ([#41612](https://github.com/WordPress/gutenberg/pull/41612))

## 19.14.0 (2022-06-29)

### Bug Fix

-   `ColorPicker`: Remove horizontal scrollbar when using HSL or RGB color input types. ([#41646](https://github.com/WordPress/gutenberg/pull/41646))
-   `ColorPicker`: Widen hex input field for mobile. ([#42004](https://github.com/WordPress/gutenberg/pull/42004))

### Enhancements

-   Wrapped `ColorIndicator` in a `forwardRef` call ([#41587](https://github.com/WordPress/gutenberg/pull/41587)).
-   `ComboboxControl` & `FormTokenField`: Add `__next36pxDefaultSize` flag for larger default size ([#40746](https://github.com/WordPress/gutenberg/pull/40746)).
-   `BorderControl`: Improve TypeScript support. ([#41843](https://github.com/WordPress/gutenberg/pull/41843)).
-   `DatePicker`: highlight today's date. ([#41647](https://github.com/WordPress/gutenberg/pull/41647/)).
-   Allow automatic repositioning of `BorderBoxControl` and `ColorPalette` popovers within smaller viewports ([#41930](https://github.com/WordPress/gutenberg/pull/41930)).

### Internal

-   `Spinner`: Convert to TypeScript and update storybook ([#41540](https://github.com/WordPress/gutenberg/pull/41540/)).
-   `InputControl`: Add tests and update to use `@testing-library/user-event` ([#41421](https://github.com/WordPress/gutenberg/pull/41421)).
-   `FormToggle`: Convert to TypeScript ([#41729](https://github.com/WordPress/gutenberg/pull/41729)).
-   `ColorIndicator`: Convert to TypeScript ([#41587](https://github.com/WordPress/gutenberg/pull/41587)).
-   `Truncate`: Convert to TypeScript ([#41697](https://github.com/WordPress/gutenberg/pull/41697)).
-   `FocalPointPicker`: Refactor away from `_.clamp()` ([#41735](https://github.com/WordPress/gutenberg/pull/41735/)).
-   `RangeControl`: Refactor away from `_.clamp()` ([#41735](https://github.com/WordPress/gutenberg/pull/41735/)).
-   Refactor components `utils` away from `_.clamp()` ([#41735](https://github.com/WordPress/gutenberg/pull/41735/)).
-   `BoxControl`: Refactor utils away from `_.isNumber()` ([#41776](https://github.com/WordPress/gutenberg/pull/41776/)).
-   `Elevation`: Refactor away from `_.isNil()` ([#41785](https://github.com/WordPress/gutenberg/pull/41785/)).
-   `HStack`: Refactor away from `_.isNil()` ([#41785](https://github.com/WordPress/gutenberg/pull/41785/)).
-   `Truncate`: Refactor away from `_.isNil()` ([#41785](https://github.com/WordPress/gutenberg/pull/41785/)).
-   `VStack`: Convert to TypeScript ([#41850](https://github.com/WordPress/gutenberg/pull/41587)).
-   `AlignmentMatrixControl`: Refactor away from `_.flattenDeep()` in utils ([#41814](https://github.com/WordPress/gutenberg/pull/41814/)).
-   `AutoComplete`: Revert recent `exhaustive-deps` refactor ([#41820](https://github.com/WordPress/gutenberg/pull/41820)).
-   `Spacer`: Convert knobs to controls in Storybook ([#41851](https://github.com/WordPress/gutenberg/pull/41851)).
-   `Heading`: Complete TypeScript migration ([#41921](https://github.com/WordPress/gutenberg/pull/41921)).
-   `Navigation`: Refactor away from Lodash functions ([#41865](https://github.com/WordPress/gutenberg/pull/41865/)).
-   `CustomGradientPicker`: Refactor away from Lodash ([#41901](https://github.com/WordPress/gutenberg/pull/41901/)).
-   `SegmentedControl`: Refactor away from `_.values()` ([#41905](https://github.com/WordPress/gutenberg/pull/41905/)).
-   `DimensionControl`: Refactor docs away from `_.partialRight()` ([#41909](https://github.com/WordPress/gutenberg/pull/41909/)).
-   `NavigationItem` updated to ignore `react/exhaustive-deps` eslint rule ([#41639](https://github.com/WordPress/gutenberg/pull/41639)).

## 19.13.0 (2022-06-15)

### Bug Fix

-   `Tooltip`: Opt in to `__unstableShift` to ensure that the Tooltip is always within the viewport. ([#41524](https://github.com/WordPress/gutenberg/pull/41524))
-   `FormTokenField`: Do not suggest the selected one even if `{ value: string }` is passed ([#41216](https://github.com/WordPress/gutenberg/pull/41216)).
-   `CustomGradientBar`: Fix insertion and control point positioning to more closely follow cursor. ([#41492](https://github.com/WordPress/gutenberg/pull/41492))
-   `FormTokenField`: Added Padding to resolve close button overlap issue ([#41556](https://github.com/WordPress/gutenberg/pull/41556)).
-   `ComboboxControl`: fix the autofocus behavior after resetting the value. ([#41737](https://github.com/WordPress/gutenberg/pull/41737)).

### Enhancements

-   `AnglePickerControl`: Use NumberControl as input field ([#41472](https://github.com/WordPress/gutenberg/pull/41472)).

### Internal

-   `FormTokenField`: Convert to TypeScript and refactor to functional component ([#41216](https://github.com/WordPress/gutenberg/pull/41216)).
-   `Draggable`: updated to satisfy `react/exhaustive-deps` eslint rule ([#41499](https://github.com/WordPress/gutenberg/pull/41499))
-   `RadioControl`: Convert to TypeScript ([#41568](https://github.com/WordPress/gutenberg/pull/41568)).
-   `Flex` updated to satisfy `react/exhaustive-deps` eslint rule ([#41507](https://github.com/WordPress/gutenberg/pull/41507)).
-   `CustomGradientBar` updated to satisfy `react/exhaustive-deps` eslint rule ([#41463](https://github.com/WordPress/gutenberg/pull/41463))
-   `TreeSelect`: Convert to TypeScript ([#41536](https://github.com/WordPress/gutenberg/pull/41536)).
-   `FontSizePicker`: updated to satisfy `react/exhaustive-deps` eslint rule ([#41600](https://github.com/WordPress/gutenberg/pull/41600)).
-   `ZStack`: Convert component story to TypeScript and add inline docs ([#41694](https://github.com/WordPress/gutenberg/pull/41694)).
-   `Dropdown`: Make sure cleanup (closing the dropdown) only runs when the menu has actually been opened.
-   Enhance the TypeScript migration guidelines ([#41669](https://github.com/WordPress/gutenberg/pull/41669)).
-   `ExternalLink`: Convert to TypeScript ([#41681](https://github.com/WordPress/gutenberg/pull/41681)).
-   `InputControl` updated to satisfy `react/exhaustive-deps` eslint rule ([#41601](https://github.com/WordPress/gutenberg/pull/41601))
-   `Modal`: updated to satisfy `react/exhaustive-deps` eslint rule ([#41610](https://github.com/WordPress/gutenberg/pull/41610))

### Experimental

-   `Navigation`: improve unit tests by using `@testing-library/user-event` and modern `@testing-library` assertions; add unit test for controlled component ([#41668](https://github.com/WordPress/gutenberg/pull/41668)).

## 19.12.0 (2022-06-01)

### Bug Fix

-   `Popover`, `Dropdown`, `CustomGradientPicker`: Fix dropdown positioning by always targeting the rendered toggle, and switch off width in the Popover size middleware to stop reducing the width of the popover. ([#41361](https://github.com/WordPress/gutenberg/pull/41361))
-   Fix `InputControl` blocking undo/redo while focused. ([#40518](https://github.com/WordPress/gutenberg/pull/40518))
-   `ColorPalette`: Correctly update color name label when CSS variables are involved ([#41461](https://github.com/WordPress/gutenberg/pull/41461)).

### Enhancements

-   `SelectControl`: Add `__nextHasNoMarginBottom` prop for opting into the new margin-free styles ([#41269](https://github.com/WordPress/gutenberg/pull/41269)).
-   `ColorPicker`: Strip leading hash character from hex values pasted into input. ([#41223](https://github.com/WordPress/gutenberg/pull/41223))
-   `ColorPicker`: Display detailed color inputs by default. ([#41222](https://github.com/WordPress/gutenberg/pull/41222))
-   Updated design for the `DateTimePicker`, `DatePicker` and `TimePicker` components ([#41097](https://github.com/WordPress/gutenberg/pull/41097)).
-   `DateTimePicker`: Add `__nextRemoveHelpButton` and `__nextRemoveResetButton` for opting into new behaviour where there is no Help and Reset button ([#41097](https://github.com/WordPress/gutenberg/pull/41097)).

### Internal

-   `AlignmentMatrixControl` updated to satisfy `react/exhaustive-deps` eslint rule ([#41167](https://github.com/WordPress/gutenberg/pull/41167))
-   `BorderControl` updated to satisfy `react/exhaustive-deps` eslint rule ([#41259](https://github.com/WordPress/gutenberg/pull/41259))
-   `CheckboxControl`: Add unit tests ([#41165](https://github.com/WordPress/gutenberg/pull/41165)).
-   `BorderBoxControl`: fix some layout misalignments, especially for RTL users ([#41254](https://github.com/WordPress/gutenberg/pull/41254)).
-   `TimePicker`: Update unit tests to use `@testing-library/user-event` ([#41270](https://github.com/WordPress/gutenberg/pull/41270)).
-   `DateTimePicker`: Update `moment` to 2.26.0 and update `react-date` typings ([#41266](https://github.com/WordPress/gutenberg/pull/41266)).
-   `TextareaControl`: Convert to TypeScript ([#41215](https://github.com/WordPress/gutenberg/pull/41215)).
-   `BoxControl`: Update unit tests to use `@testing-library/user-event` ([#41422](https://github.com/WordPress/gutenberg/pull/41422)).
-   `Surface`: Convert to TypeScript ([#41212](https://github.com/WordPress/gutenberg/pull/41212)).
-   `Autocomplete` updated to satisfy `react/exhaustive-deps` eslint rule ([#41382](https://github.com/WordPress/gutenberg/pull/41382))
-   `Dropdown` updated to satisfy `react/exhaustive-deps` eslint rule ([#41505](https://github.com/WordPress/gutenberg/pull/41505))
-   `DateDayPicker` updated to satisfy `react/exhaustive-deps` eslint rule ([#41470](https://github.com/WordPress/gutenberg/pull/41470)).

### Experimental

-   `Spacer`: Add RTL support. ([#41172](https://github.com/WordPress/gutenberg/pull/41172))

## 19.11.0 (2022-05-18)

### Enhancements

-   `BorderControl` now only displays the reset button in its popover when selections have already been made. ([#40917](https://github.com/WordPress/gutenberg/pull/40917))
-   `BorderControl` & `BorderBoxControl`: Add `__next36pxDefaultSize` flag for larger default size ([#40920](https://github.com/WordPress/gutenberg/pull/40920)).
-   `BorderControl` improved focus and border radius styling for component. ([#40951](https://github.com/WordPress/gutenberg/pull/40951))
-   Improve focused `CircularOptionPicker` styling ([#40990](https://github.com/WordPress/gutenberg/pull/40990))
-   `BorderControl`: Make border color consistent with other controls ([#40921](https://github.com/WordPress/gutenberg/pull/40921))
-   `SelectControl`: Remove `lineHeight` setting to fix issue with font descenders being cut off ([#40985](https://github.com/WordPress/gutenberg/pull/40985))

### Internal

-   `DateTimePicker`: Convert to TypeScript ([#40775](https://github.com/WordPress/gutenberg/pull/40775)).
-   `DateTimePicker`: Convert unit tests to TypeScript ([#40957](https://github.com/WordPress/gutenberg/pull/40957)).
-   `CheckboxControl`: Convert to TypeScript ([#40915](https://github.com/WordPress/gutenberg/pull/40915)).
-   `ButtonGroup`: Convert to TypeScript ([#41007](https://github.com/WordPress/gutenberg/pull/41007)).
-   `Popover`: refactor component to use the `floating-ui` library internally ([#40740](https://github.com/WordPress/gutenberg/pull/40740)).

## 19.10.0 (2022-05-04)

### Internal

-   `UnitControl`: migrate unit tests to TypeScript ([#40697](https://github.com/WordPress/gutenberg/pull/40697)).
-   `DatePicker`: Add improved unit tests ([#40754](https://github.com/WordPress/gutenberg/pull/40754)).
-   Setup `user-event` in unit tests inline, once per test ([#40839](https://github.com/WordPress/gutenberg/pull/40839)).
-   `DatePicker`: Update `react-dates` to 21.8.0 ([#40801](https://github.com/WordPress/gutenberg/pull/40801)).

### Enhancements

-   `InputControl`: Add `__next36pxDefaultSize` flag for larger default size ([#40622](https://github.com/WordPress/gutenberg/pull/40622)).
-   `UnitControl`: Add `__next36pxDefaultSize` flag for larger default size ([#40627](https://github.com/WordPress/gutenberg/pull/40627)).
-   `Modal` design adjustments: Blur elements outside of the modal, increase modal title size, use larger close icon, remove header border when modal contents are scrolled. ([#40781](https://github.com/WordPress/gutenberg/pull/40781)).
-   `SelectControl`: Improved TypeScript support ([#40737](https://github.com/WordPress/gutenberg/pull/40737)).
-   `ToggleControlGroup`: Switch to internal `Icon` component for dashicon support ([40717](https://github.com/WordPress/gutenberg/pull/40717)).
-   Improve `ToolsPanel` accessibility. ([#40716](https://github.com/WordPress/gutenberg/pull/40716))

### Bug Fix

-   The `Button` component now displays the label as the tooltip for icon only buttons. ([#40716](https://github.com/WordPress/gutenberg/pull/40716))
-   Use fake timers and fix usage of async methods from `@testing-library/user-event`. ([#40790](https://github.com/WordPress/gutenberg/pull/40790))
-   UnitControl: avoid calling onChange callback twice when unit changes. ([#40796](https://github.com/WordPress/gutenberg/pull/40796))
-   `UnitControl`: show unit label when units prop has only one unit. ([#40784](https://github.com/WordPress/gutenberg/pull/40784))
-   `AnglePickerControl`: Fix closing of gradient popover when the angle control is clicked. ([#40735](https://github.com/WordPress/gutenberg/pull/40735))

### Internal

-   `TextControl`: Convert to TypeScript ([#40633](https://github.com/WordPress/gutenberg/pull/40633)).

## 19.9.0 (2022-04-21)

### Bug Fix

-   Consolidate the main black colors to gray-900. Affects `AlignmentMatrixControl`, `InputControl`, `Heading`, `SelectControl`, `Spinner (Experimental)`, and `Text` ([#40391](https://github.com/WordPress/gutenberg/pull/40391)).

### Internal

-   Remove individual color object exports from the `utils/colors-values.js` file. Colors should now be used from the main `COLORS` export([#40387](https://github.com/WordPress/gutenberg/pull/40387)).

### Bug Fix

-   `InputControl`: allow user to input a value interactively in Storybook, by removing default value argument ([#40410](https://github.com/WordPress/gutenberg/pull/40410)).

## 19.8.0 (2022-04-08)

### Enhancements

-   Update `BorderControl` and `BorderBoxControl` to allow the passing of custom class names to popovers ([#39753](https://github.com/WordPress/gutenberg/pull/39753)).
-   `ToggleGroupControl`: Reintroduce backdrop animation ([#40021](https://github.com/WordPress/gutenberg/pull/40021)).
-   `Card`: Adjust border radius effective size ([#40032](https://github.com/WordPress/gutenberg/pull/40032)).
-   `InputControl`: Improved TypeScript type annotations ([#40119](https://github.com/WordPress/gutenberg/pull/40119)).

### Internal

-   `BaseControl`: Convert to TypeScript ([#39468](https://github.com/WordPress/gutenberg/pull/39468)).

### New Features

-   Add `BorderControl` component ([#37769](https://github.com/WordPress/gutenberg/pull/37769)).
-   Add `BorderBoxControl` component ([#38876](https://github.com/WordPress/gutenberg/pull/38876)).
-   Add `ToggleGroupControlOptionIcon` component ([#39760](https://github.com/WordPress/gutenberg/pull/39760)).

### Bug Fix

-   Use `Object.assign` instead of `{ ...spread }` syntax to avoid errors in the code generated by TypeScript ([#39932](https://github.com/WordPress/gutenberg/pull/39932)).
-   `ItemGroup`: Ensure that the Item's text color is not overriden by the user agent's button color ([#40055](https://github.com/WordPress/gutenberg/pull/40055)).
-   `Surface`: Use updated UI text color `#1e1e1e` instead of `#000` ([#40055](https://github.com/WordPress/gutenberg/pull/40055)).
-   `CustomSelectControl`: Make chevron consistent with `SelectControl` ([#40049](https://github.com/WordPress/gutenberg/pull/40049)).

## 19.7.0 (2022-03-23)

### Enhancements

-   `CustomSelectControl`: Add `__next36pxDefaultSize` flag for larger default size ([#39401](https://github.com/WordPress/gutenberg/pull/39401)).
-   `BaseControl`: Add `__nextHasNoMarginBottom` prop for opting into the new margin-free styles ([#39325](https://github.com/WordPress/gutenberg/pull/39325)).
-   `Divider`: Make the divider visible by default (`display: inline`) in flow layout containers when the divider orientation is vertical ([#39316](https://github.com/WordPress/gutenberg/pull/39316)).
-   Stop using deprecated `event.keyCode` in favor of `event.key` for keyboard events in `UnitControl` and `InputControl`. ([#39360](https://github.com/WordPress/gutenberg/pull/39360))
-   `ColorPalette`: refine custom color button's label. ([#39386](https://github.com/WordPress/gutenberg/pull/39386))
-   Add `onClick` prop on `FormFileUpload`. ([#39268](https://github.com/WordPress/gutenberg/pull/39268))
-   `FocalPointPicker`: stop using `UnitControl`'s deprecated `unit` prop ([#39504](https://github.com/WordPress/gutenberg/pull/39504)).
-   `CheckboxControl`: Add support for the `indeterminate` state ([#39462](https://github.com/WordPress/gutenberg/pull/39462)).
-   `UnitControl`: add support for the `onBlur` prop ([#39589](https://github.com/WordPress/gutenberg/pull/39589)).

### Internal

-   Delete the `composeStateReducers` utility function ([#39262](https://github.com/WordPress/gutenberg/pull/39262)).
-   `BoxControl`: stop using `UnitControl`'s deprecated `unit` prop ([#39511](https://github.com/WordPress/gutenberg/pull/39511)).

### Bug Fix

-   `NumberControl`: commit (and constrain) value on `blur` event ([#39186](https://github.com/WordPress/gutenberg/pull/39186)).
-   Fix `UnitControl`'s reset of unit when the quantity value is cleared. ([#39531](https://github.com/WordPress/gutenberg/pull/39531/)).
-   `ResizableBox`: Ensure tooltip text remains on a single line. ([#39623](https://github.com/WordPress/gutenberg/pull/39623)).

### Deprecation

-   `unit` prop in `UnitControl` marked as deprecated ([#39503](https://github.com/WordPress/gutenberg/pull/39503)).

## 19.6.0 (2022-03-11)

### Enhancements

-   `ConfirmDialog`: Add support for custom label text on the confirmation and cancelation buttons ([#38994](https://github.com/WordPress/gutenberg/pull/38994))
-   `InputControl`: Allow `onBlur` for empty values to commit the change when `isPressEnterToChange` is true, and move reset behavior to the ESCAPE key. ([#39109](https://github.com/WordPress/gutenberg/pull/39109)).
-   `TreeGrid`: Add tests for Home/End keyboard navigation. Add `onFocusRow` callback for Home/End keyboard navigation, this was missed in the implementation PR. Modify test for expanding/collapsing a row as row 1 implements this now. Update README with latest changes. ([#39302](https://github.com/WordPress/gutenberg/pull/39302))
-   `ToggleGroupControlOption`: Calculate width from button content and remove `LabelPlaceholderView` ([#39345](https://github.com/WordPress/gutenberg/pull/39345))

### Bug Fix

-   Normalize `font-family` on `Button`, `ColorPalette`, `ComoboboxControl`, `DateTimePicker`, `FormTokenField`, `InputControl`, `SelectControl`, and `ToggleGroupControl` ([#38969](https://github.com/WordPress/gutenberg/pull/38969)).
-   Fix input value selection of `InputControl`-based controls in Firefox and Safari with axial constraint of drag gesture ([#38968](https://github.com/WordPress/gutenberg/pull/38968)).
-   Fix `UnitControl`'s behavior around updating the unit when a new `value` is passed (i.e. in controlled mode). ([#39148](https://github.com/WordPress/gutenberg/pull/39148)).

## 19.5.0 (2022-02-23)

### Bug Fix

-   Fix spin buttons of number inputs in Safari ([#38840](https://github.com/WordPress/gutenberg/pull/38840))
-   Show tooltip on toggle custom size button in FontSizePicker ([#38985](https://github.com/WordPress/gutenberg/pull/38985))

### Enhancements

-   `TreeGrid`: Add tests for `onCollapseRow`, `onExpandRow`, and `onFocusRow` callback functions. ([#38942](https://github.com/WordPress/gutenberg/pull/38942)).
-   `TreeGrid`: Update callback tests to use `TreeGridRow` and `TreeGridCell` sub-components. ([#39002](https://github.com/WordPress/gutenberg/pull/39002)).

## 19.4.0 (2022-02-10)

### Bug Fix

-   Components: Fix `Slot`/`Fill` Emotion `StyleProvider` ([#38237](https://github.com/WordPress/gutenberg/pull/38237))
-   Reduce height and min-width of the reset button on `ComboBoxControl` for consistency. ([#38020](https://github.com/WordPress/gutenberg/pull/38020))
-   Removed unused `rememo` dependency ([#38388](https://github.com/WordPress/gutenberg/pull/38388)).
-   Added `__unstableInputWidth` to `UnitControl` type definition ([#38429](https://github.com/WordPress/gutenberg/pull/38429)).
-   Fixed typing errors for `ColorPicker` ([#38430](https://github.com/WordPress/gutenberg/pull/38430)).
-   Updated destructuring of `Dropdown` props to be TypeScript friendly ([#38431](https://github.com/WordPress/gutenberg/pull/38431)).
-   Added `ts-nocheck` to `ColorIndicator` so it can be used in typed components ([#38433](https://github.com/WordPress/gutenberg/pull/38433)).
-   Added `cx` as a dependency of `useMemo` across the whole package, in order to recalculate the classnames correctly when a component is rendered across more than one `StyleProvider` ([#38541](https://github.com/WordPress/gutenberg/pull/38541)).

### Enhancements

-   Update the visual design of the `Spinner` component. ([#37551](https://github.com/WordPress/gutenberg/pull/37551))
-   `TreeGrid` accessibility enhancements around the expand/collapse functionality. ([#38358](https://github.com/WordPress/gutenberg/pull/38358))
-   `TreeGrid` accessibility: improve browser support for Left Arrow focus to parent row in child row. ([#38639](https://github.com/WordPress/gutenberg/pull/38639))
-   `TreeGrid` accessibility: Add Home/End keys for better keyboard navigation. ([#38679](https://github.com/WordPress/gutenberg/pull/38679))
-   Add `resolvePoint` prop to `FocalPointPicker` to allow updating the value of the picker after a user interaction ([#38247](https://github.com/WordPress/gutenberg/pull/38247))
-   `TreeGrid`: Allow SHIFT key to be held, and add `onFocusRow` callback to the `TreeGrid` component, fired when focus is shifted from one row to another via Up and Down arrow keys. ([#38314](https://github.com/WordPress/gutenberg/pull/38314))

### Experimental

-   `Navigator`: rename `push`/`pop` to `goTo`/`goBack` ([#38582](https://github.com/WordPress/gutenberg/pull/38582))
-   `Navigator`: add `NavigatorButton` and `NavigatorBackButton` components ([#38634](https://github.com/WordPress/gutenberg/pull/38634))
-   `UnitControl`: tidy up utilities and types. In particular, change the type of parsed quantities to `number` (previously it could have been a `string` too). ([#38987](https://github.com/WordPress/gutenberg/pull/38987]))

## 19.3.0 (2022-01-27)

### Enhancements

-   Refine `ExternalLink` to be same size as the text, to appear more as a glyph than an icon. ([#37859](https://github.com/WordPress/gutenberg/pull/37859))
-   Updated `ToolsPanel` header icon to only show "plus" icon when all items are optional and all are currently hidden ([#38262](https://github.com/WordPress/gutenberg/pull/38262))
-   `TreeGrid`: Fix keyboard navigation for expand/collapse table rows in Firefox ([#37983](https://github.com/WordPress/gutenberg/pull/37983))

### Bug Fix

-   Update the `HexInput` component to accept a pasted value that contains a starting #
-   Update `ToggleGroupControl` background active state to use a simple background color instead of animated backdrop ([38008](https://github.com/WordPress/gutenberg/pull/38008))
-   Update label spacing for the `BoxControl`, `CustomGradientPicker`, `FormTokenField`, `InputControl`, and `ToolsPanel` components to use a bottom margin of `8px` for consistency. ([#37844](https://github.com/WordPress/gutenberg/pull/37844))
-   Add missing styles to the `BaseControl.VisualLabel` component. ([#37747](https://github.com/WordPress/gutenberg/pull/37747))
-   Prevent keyDown events from propagating up in `CustomSelectControl` ([#30557](https://github.com/WordPress/gutenberg/pull/30557))
-   Mark `children` prop as optional in `SelectControl` ([#37872](https://github.com/WordPress/gutenberg/pull/37872))
-   Add memoization of callbacks and context to prevent unnecessary rerenders of the `ToolsPanel` ([#38037](https://github.com/WordPress/gutenberg/pull/38037))
-   Fix space between icons and rail `RangeControl` ([#36935](https://github.com/WordPress/gutenberg/pull/36935))
-   Increase z-index of `ConfirmDialog` to render on top of parent `Popover` components ([#37959](https://github.com/WordPress/gutenberg/pull/37959))

### Experimental

-   Add basic history location support to `Navigator` ([#37416](https://github.com/WordPress/gutenberg/pull/37416)).
-   Add focus restoration to `Navigator` ([#38149](https://github.com/WordPress/gutenberg/pull/38149)).

## 19.2.0 (2022-01-04)

### Experimental

-   Reinstated the ability to pass additional props to the `ToolsPanel` ([#36428](https://github.com/WordPress/gutenberg/pull/36428)).
-   Added an `__unstable-large` size variant to `InputControl`, `SelectControl`, and `UnitControl` for selective migration to the larger 40px heights. ([#35646](https://github.com/WordPress/gutenberg/pull/35646)).
-   Fixed inconsistent padding in `UnitControl` ([#35646](https://github.com/WordPress/gutenberg/pull/35646)).
-   Added support for RTL behavior for the `ZStack`'s `offset` prop ([#36769](https://github.com/WordPress/gutenberg/pull/36769))
-   Fixed race conditions causing conditionally displayed `ToolsPanelItem` components to be erroneously deregistered ([#36588](https://github.com/WordPress/gutenberg/pull/36588)).
-   Added `__experimentalHideHeader` prop to `Modal` component ([#36831](https://github.com/WordPress/gutenberg/pull/36831)).
-   Added experimental `ConfirmDialog` component ([#34153](https://github.com/WordPress/gutenberg/pull/34153)).
-   Divider: improve support for vertical orientation and RTL styles, use start/end logical props instead of top/bottom, change border-color to `currentColor` ([#36579](https://github.com/WordPress/gutenberg/pull/36579)).
-   `ToggleGroupControl`: Avoid calling `onChange` if radio state changed from an incoming value ([#37224](https://github.com/WordPress/gutenberg/pull/37224/)).
-   `ToggleGroupControl`: fix the computation of the backdrop dimensions when rendered in a Popover ([#37067](https://github.com/WordPress/gutenberg/pull/37067)).
-   Add `__experimentalIsRenderedInSidebar` property to the `GradientPicker`and `CustomGradientPicker`. The property changes the color popover behavior to have a special placement behavior appropriate for sidebar UI's.
-   Add `first` and `last` classes to displayed `ToolsPanelItem` group within a `ToolsPanel` ([#37546](https://github.com/WordPress/gutenberg/pull/37546))

### Bug Fix

-   Fixed spacing between `BaseControl` fields and help text within the `ToolsPanel` ([#36334](https://github.com/WordPress/gutenberg/pull/36334))
-   Replaced hardcoded blue in `ColorPicker` with UI theme color ([#36153](https://github.com/WordPress/gutenberg/pull/36153)).
-   Fixed empty `ToolsPanel` height by correcting menu button line-height ([#36895](https://github.com/WordPress/gutenberg/pull/36895)).
-   Normalized label line-height and spacing within the `ToolsPanel` ([36387](https://github.com/WordPress/gutenberg/pull/36387))
-   Remove unused `reakit-utils` from peer dependencies ([#37369](https://github.com/WordPress/gutenberg/pull/37369)).
-   Update all Emotion dependencies to the latest version to ensure they work correctly with React types ([#37365](https://github.com/WordPress/gutenberg/pull/37365)).
-   `DateTimePicker`: Fix the date format associated to the `is12Hour` prop ([#37465](https://github.com/WordPress/gutenberg/pull/37465))
-   Allowed `ToolsPanel` to register items when `panelId` is `null` due to multiple block selection ([37216](https://github.com/WordPress/gutenberg/pull/37216)).

### Enhancements

-   Wrapped `Modal` in a `forwardRef` call ([#36831](https://github.com/WordPress/gutenberg/pull/36831)).
-   Refactor `DateTime` class component to functional component ([#36835](https://github.com/WordPress/gutenberg/pull/36835))
-   Unify styles for `ColorIndicator` with how they appear in Global Styles ([#37028](https://github.com/WordPress/gutenberg/pull/37028))
-   Add support for rendering the `ColorPalette` in a `Dropdown` when opened in the sidebar ([#37067](https://github.com/WordPress/gutenberg/pull/37067))
-   Show an incremental sequence of numbers (1/2/3/4/5) as a label of the font size, when we have at most five font sizes, where at least one the them contains a complex css value(clamp, var, etc..). We do this because complex css values cannot be calculated properly and the incremental sequence of numbers as labels can help the user better mentally map the different available font sizes. ([#37038](https://github.com/WordPress/gutenberg/pull/37038))
-   Add support for proper borders to color indicators ([#37500](https://github.com/WordPress/gutenberg/pull/37500))
-   Refactor `SuggestionsList` class component to functional component([#36924](https://github.com/WordPress/gutenberg/pull/36924/))

## 19.1.4 (2021-12-13)

### Bug Fix

-   Improve accessibility and visibility in `ColorPallete` ([#36925](https://github.com/WordPress/gutenberg/pull/36925))

## 19.1.3 (2021-12-06)

-   Fix missing version information in `CHANGELOG.md`.

## 19.1.2 (2021-12-06)

### Bug Fix

-   Fixed `GradientPicker` not displaying `CustomGradientPicker` when no gradients are provided ([#36900](https://github.com/WordPress/gutenberg/pull/36900)).
-   Fixed error thrown in `ColorPicker` when used in controlled state in color gradients ([#36941](https://github.com/WordPress/gutenberg/pull/36941)).
-   Updated readme to include default value introduced in fix for unexpected movements in the `ColorPicker` ([#35670](https://github.com/WordPress/gutenberg/pull/35670)).
-   Added support for the legacy `extraSmall` value for the `size` prop in the `Card` component ([#37097](https://github.com/WordPress/gutenberg/pull/37097)).

## 19.1.0 (2021-11-29)

### Enhancements

-   Added a `showTooltip` prop to `ToggleGroupControlOption` in order to display tooltip text (using `<Tooltip />`). ([#36726](https://github.com/WordPress/gutenberg/pull/36726)).

### Bug Fix

-   Fixed a bug which prevented setting `PM` hours correctly in the `DateTimePicker` ([#36878](https://github.com/WordPress/gutenberg/pull/36878)).

## 19.0.2 (2021-11-15)

-   Remove erroneous use of `??=` syntax from `build-module`.

## 19.0.1 (2021-11-07)

### Enhancements

-   Updated the `ColorPalette` and `GradientPicker` components to the latest designs ([#35970](https://github.com/WordPress/gutenberg/pull/35970)).

### Experimental

-   Updated the `ToolsPanel` to use `Grid` internally to manage panel layout ([#35621](https://github.com/WordPress/gutenberg/pull/35621)).
-   Added experimental `__experimentalHasMultipleOrigins` prop to the `ColorPalette` and `GradientPicker` components ([#35970](https://github.com/WordPress/gutenberg/pull/35970)).

## 19.0.0 (2021-10-22)

### New Features

-   Added support for `step="any"` in `NumberControl` and `RangeControl` ([#34542](https://github.com/WordPress/gutenberg/pull/34542)).

### Enhancements

-   Removed the separator shown between `ToggleGroupControl` items ([#35497](https://github.com/WordPress/gutenberg/pull/35497)).
-   The `ColorPicker` component property `onChangeComplete`, a function accepting a color object, was replaced with the property `onChange`, a function accepting a string on ([#35220](https://github.com/WordPress/gutenberg/pull/35220)).
-   The property `disableAlpha`, was removed from the `ColorPicker` component. Use the new opposite property `enableAlpha` instead ([#35220](https://github.com/WordPress/gutenberg/pull/35220)).

### Experimental

-   Removed the `fieldset` wrapper from the `FontAppearanceControl` component ([35461](https://github.com/WordPress/gutenberg/pull/35461)).
-   Refactored the `ToggleGroupControl` component's structure and embedded `ToggleGroupControlButton` directly into `ToggleGroupControlOption` ([#35600](https://github.com/WordPress/gutenberg/pull/35600)).
-   Added support for showing an experimental hint in `CustomSelectControl` ([#35673](https://github.com/WordPress/gutenberg/pull/35673)).

### Breaking Changes

-   The `color` property a `tinycolor2` color object passed on `onChangeComplete` property of the `ColorPicker` component was removed. Please use the new `onChange` property that accepts a string color representation ([#35562](https://github.com/WordPress/gutenberg/pull/35562)).

## 18.0.0 (2021-10-12)

### Breaking Changes

-   Removed the deprecated `position` and `menuLabel` from the `DropdownMenu` component ([#34537](https://github.com/WordPress/gutenberg/pull/34537)).
-   Removed the deprecated `onClickOutside` prop from the `Popover` component ([#34537](https://github.com/WordPress/gutenberg/pull/34537)).
-   Changed `RangeControl` component to not apply `shiftStep` to inputs from its `<input type="range"/>` ([35020](https://github.com/WordPress/gutenberg/pull/35020)).
-   Removed `isAction` prop from `Item`. The component will now rely on `onClick` to render as a `button` ([35152](https://github.com/WordPress/gutenberg/pull/35152)).

### New Features

-   Add an experimental `Navigator` components ([#34904](https://github.com/WordPress/gutenberg/pull/34904)) as a replacement for the previous `Navigation` related components.
-   Update the `ColorPicker` component to the latest design ([#35220](https://github.com/WordPress/gutenberg/pull/35220))

### Bug Fix

-   Fixed rounding of value in `RangeControl` component when it loses focus while the `SHIFT` key is held. ([#35020](https://github.com/WordPress/gutenberg/pull/35020)).

### Internal

-   Deleted the `createComponent` utility function ([#34929](https://github.com/WordPress/gutenberg/pull/34929)).
-   Deleted the `useJumpStep` utility function ([#35561](https://github.com/WordPress/gutenberg/pull/35561)).

## 17.0.0 (2021-09-09)

### Breaking Change

-   Removed a min-width from the `DropdownMenu` component, allowing the menu to accommodate thin contents like vertical tools menus ([#33995](https://github.com/WordPress/gutenberg/pull/33995)).

### Bug Fix

-   Fixed RTL styles in `Flex` component ([#33729](https://github.com/WordPress/gutenberg/pull/33729)).
-   Fixed unit test errors caused by `CSS.supports` being called in a non-browser environment ([#34572](https://github.com/WordPress/gutenberg/pull/34572)).
-   Fixed `ToggleGroupControl`'s backdrop not updating when changing the `isAdaptiveWidth` property ([#34595](https://github.com/WordPress/gutenberg/pull/34595)).

### Internal

-   Renamed `PolymorphicComponent*` types to `WordPressComponent*` ([#34330](https://github.com/WordPress/gutenberg/pull/34330)).

## 16.0.0 (2021-08-23)

### Breaking Change

-   Updated the visual styles of the RangeControl component ([#33824](https://github.com/WordPress/gutenberg/pull/33824)).

### New Feature

-   Add `hideLabelFromVision` prop to `RangeControl` ([#33714](https://github.com/WordPress/gutenberg/pull/33714)).

### Bug Fix

-   Listen to `resize` events correctly in `useBreakpointIndex`. This hook is used in `useResponsiveValue` and consequently in the `Flex` and `Grid` components ([#33902](https://github.com/WordPress/gutenberg/pull/33902))

## 15.0.0 (2021-07-29)

### Breaking Change

-   Upgraded React components to work with v17.0 ([#29118](https://github.com/WordPress/gutenberg/pull/29118)). There are no new features in React v17.0 as explained in the [blog post](https://reactjs.org/blog/2020/10/20/react-v17.html).

### Deprecation

-   `isScrollable` prop in `CardBody` default value changed from `true` to `false` ([#33490](https://github.com/WordPress/gutenberg/pull/33490))

### Bug Fix

-   Added back `box-sizing: border-box` rule to `CardBody`, `CardHeader` and `CardFooter` components [#33511](https://github.com/WordPress/gutenberg/pull/33511).

## 14.2.0 (2021-07-21)

### New Feature

-   Update the border color used in `CardBody`, `CardHeader`, `CardFooter`, and `CardDivider` to a different shade of gray, in order to match the color used in other components ([#32566](https://github.com/WordPress/gutenberg/pull/32566)).

### Deprecation

-   `isPrimary`, `isSecondary`, `isTertiary` and `isLink` props in `Button` have been deprecated. Use `variant` instead ([#31713](https://github.com/WordPress/gutenberg/pull/31713)).
-   `isElevated` prop in `Card` has been deprecated. Use `elevation` instead ([#32566](https://github.com/WordPress/gutenberg/pull/32566)).

### Internal

-   `Card`, `CardBody`, `CardHeader`, `CardFooter`, `CardMedia`, and `CardDivider` components have been re-written from the ground up ([#32566](https://github.com/WordPress/gutenberg/pull/32566)).

## 14.1.0 (2021-05-20)

## 14.0.0 (2021-05-14)

### Breaking Changes

-   Drop support for Internet Explorer 11 ([#31110](https://github.com/WordPress/gutenberg/pull/31110)). Learn more at https://make.wordpress.org/core/2021/04/22/ie-11-support-phase-out-plan/.
-   Increase the minimum Node.js version to v12 matching Long Term Support releases ([#31270](https://github.com/WordPress/gutenberg/pull/31270)). Learn more at https://nodejs.org/en/about/releases/.
-   The experimental `Text` component has been completely re-written and enhanced with truncation support and separate variant, size, and weight props to allow for greater control. The previous `variant` prop has been completely removed.

### Deprecation

-   `isReversed` prop in `Flex` component has been deprecated. Use `direction` instead ([#31297](https://github.com/WordPress/gutenberg/pull/31297)).

### Internal

-   `Flex`, `FlexBlock`, and `FlexItem` components have been re-written from the ground up ([#31297](https://github.com/WordPress/gutenberg/pull/31297)).

## 13.0.0 (2021-03-17)

### Breaking Change

-   `onChange` prop of `FocalPointPicker` is called at the end of drag operations. Previously, it was called repetitively while dragging.

### New Feature

-   Supports ref forwarding in `withNotices` and `ResizableBox`.
-   Adds `onDrag` prop of `FocalPointPicker`.

### Bug Fix

-   Allows focus of the `FocalPointPicker` draggable area and adjustment with arrow keys. This was added in [#22531](https://github.com/WordPress/gutenberg/pull/22264) but was no longer working.

## 12.0.0 (2020-12-17)

### Enhancements

-   ComboboxControl: Deburr option labels before filter

### Breaking Change

-   Introduce support for other units and advanced CSS properties on `FontSizePicker`. Provided the value passed to the `FontSizePicker` is a string or one of the size options passed is a string, onChange will start to be called with a string value instead of a number. On WordPress usage, font size options are now automatically converted to strings with the default "px" unit added.

## 10.1.0 (2020-09-03)

### New Feature

-   Add `ToolbarItem` component.
-   Support `label` prop on the `Toolbar` component.

### Deprecations

-   Deprecate the `Toolbar` component when used without the `label` prop. `ToolbarGroup` should be used instead.

## 10.0.0 (2020-07-07)

### Breaking Change

-   `NumberControl` no longer automatically transforms values when rendering `value` into a `<input />` HTML element.
-   `Dashicon` component no longer renders SVGs. If you rely on this component, make sure to load the dashicon font.

## 9.6.0 (2020-05-14)

### Bug Fix

-   Fix and issue that would cause the `Popover` component to throw an error under certain
    circumstances ([#22264](https://github.com/WordPress/gutenberg/pull/22264)).

### Deprecations

-   The `Guide` component no longer supports passing pages as children. Use the `pages` prop instead.
-   The `GuidePage` component is deprecated. Use the `pages` prop in `Guide` instead.

## 9.2.0 (2020-02-10)

### Enhancements

-   The `Notice` component will speak its message. With this new feature, a developer can control either the `spokenMessage` spoken message, or the `politeness` politeness level of the message.
-   The `Snackbar` component will speak its message. With this new feature, a developer can control either the `spokenMessage` spoken message, or the `politeness` politeness level of the message.
-   A `Notice` `actions` member can now assign `isPrimary` to render a primary button action associated with a notice message.

### Bug Fixes

-   Notice will assume a default status of 'info' if none is provided. This resolves an issue where the notice would be assigned a class name `is-undefined`. This was previously the effective default by styled appearance and should not be considered a breaking change in that regard.

## 9.0.0 (2020-01-13)

### New Features

-   Added a new `Guide` component which allows developers to easily present a user guide.

### Breaking Changes

-   `is-button` classname has been removed from the Button component.
-   The `is-default` classname is not applied automatically anymore.
-   By default Button components come with a fixed height and hover styles.

### Bug Fixes

-   Fixes a regression published in version 8.5.0 that would prevent some build tools from including
    styles provided in the packages build-styles directory.

### Deprecations

-   `isDefault` prop in `Button` has been deprecated. Consider using `isSecondary` instead.
-   `IconButton` has been deprecated. Use the `Button` component instead.

## 8.2.0 (2019-08-29)

### New Features

-   The bundled `re-resizable` dependency has been updated from requiring `5.0.1` to requiring `^6.0.0` ([#17011](https://github.com/WordPress/gutenberg/pull/17011)).

## 8.1.0 (2019-08-05)

### New Features

-   Added a new `popoverProps` prop to the `Dropdown` component which allows users of the `Dropdown` component to pass props directly to the `Popover` component.
-   Added and documented `hideLabelFromVision` prop to `BaseControl` used by `SelectControl`, `TextControl`, and `TextareaControl`.
-   Added a new `popoverProps` prop to the `DropdownMenu` component which allows to pass props directly to the nested `Popover` component.
-   Added a new `toggleProps` prop to the `DropdownMenu` component which allows to pass props directly to the nested `IconButton` component.
-   Added a new `menuProps` prop to the `DropdownMenu` component which allows to pass props directly to the nested `NavigableMenu` component.

### Deprecations

-   `menuLabel` prop in `DropdownComponent` has been deprecated. Consider using `menuProps` object and its `aria-label` property instead.
-   `position` prop in `DropdownComponent` has been deprecated. Consider using `popoverProps` object and its `position` property instead.

### Bug Fixes

-   The `Button` component will no longer assign default styling (`is-default` class) when explicitly assigned as primary (the `isPrimary` prop). This should resolve potential conflicts affecting a combination of `isPrimary`, `isDefault`, and `isLarge` / `isSmall`, where the busy animation would appear with incorrect coloring.

### Deprecations

-   The `Popover` component `onClickOutside` prop has been deprecated. Use `onFocusOutside` instead.

### Internal

-   The `Dropdown` component has been refactored to focus changes using the `Popover` component's `onFocusOutside` prop.
-   The `MenuItem` component will now always use an `IconButton`. This prevents a focus loss when clicking a menu item.
-   Package no longer depends on external `react-click-outside` library.

## 8.0.0 (2019-06-12)

### New Feature

-   Add new `BlockQuotation` block to the primitives folder to support blockquote in a multiplatform way. [#15482](https://github.com/WordPress/gutenberg/pull/15482).
-   `DropdownMenu` now supports passing a [render prop](https://reactjs.org/docs/render-props.html#using-props-other-than-render) as children for more advanced customization.

### Internal

-   `MenuGroup` no longer uses `NavigableMenu` internally. It needs to be explicitly wrapped with `NavigableMenu` to bring back the same behavior.

### Documentation

-   Added missing documentation for `DropdownMenu` props `menuLabel`, `position`, `className`.

### Breaking Change

-   `ServerSideRender` is no longer part of components. It was extracted to an independent package `@wordpress/server-side-render`.

### Bug Fix

-   Although `DateTimePicker` does not allow picking the seconds, passed the current seconds as the selected value for seconds when calling `onChange`. Now it passes zero.

## 7.4.0 (2019-05-21)

### New Feature

-   Added a new `HorizontalRule` component.
-   Added a new `Snackbar` component.

### Bug Fix

-   Fixed display of reset button when using RangeControl `allowReset` prop.
-   Fixed minutes field of `DateTimePicker` missed '0' before single digit values.

## 7.3.0 (2019-04-16)

### New Features

-   Added a new `render` property to `FormFileUpload` component. Allowing users of the component to custom the UI for their needs.
-   Added a new `BaseControl.VisualLabel` component.
-   Added a new `preview` prop to the `Placeholder` component which allows to display a preview, for example a media preview when the Placeholder is used in media editing contexts.
-   Added a new `anchorRect` prop to `Popover` which enables a developer to provide a custom `DOMRect` object at which to position the popover.

### Improvements

-   Limit `Base Control Label` to the width of its content.

### Bug fixes

-   Fix `instanceId` prop passed through to `Button` component via `MenuItems` producing React console error. Fixed by removing the unnecessary use of `withInstanceId` on the `MenuItems` component [#14599](https://github.com/WordPress/gutenberg/pull/14599)

## 7.2.0 (2019-03-20)

### Improvements

-   Make `RangeControl` validation rely on the `checkValidity` provided by the browsers instead of using our own validation.

### Bug Fixes

-   Fix a problem that made `RangeControl` not work as expected with float values.

## 7.1.0 (2019-03-06)

### New Features

-   Added a new `Animate` component.

### Improvements

-   `withFilters` has been optimized to avoid binding hook handlers for each mounted instance of the component, instead using a single centralized hook delegator.
-   `withFilters` has been optimized to reuse a single shared component definition for all filtered instances of the component.
-   Make `RangeControl` validate min and max properties.

### Bug Fixes

-   Resolves a conflict where two instance of Slot would produce an inconsistent or duplicated rendering output.
-   Allow years between 0 and 1970 in DateTime component.

### New Feature

-   `Dropdown` now has a `focusOnMount` prop which is passed directly to the contained `Popover`.
-   `DatePicker` has new prop `isInvalidDate` exposing react-dates' `isOutsideRange`.
-   `DatePicker` allows `null` as accepted value for `currentDate` prop to signify no date selection.

## 7.0.5 (2019-01-03)

## 7.0.4 (2018-12-12)

## 7.0.3 (2018-11-30)

## 7.0.2 (2018-11-22)

## 7.0.1 (2018-11-21)

## 7.0.0 (2018-11-20)

### Breaking Change

-   `Dropdown.refresh()` has been removed. The contained `Popover` is now automatically refreshed.

## 6.0.2 (2018-11-15)

## 6.0.1 (2018-11-12)

### Bug Fixes

-   Avoid constantly recomputing the popover position.

### Polish

-   Remove `<DateTimePicker />` obsolete `locale` prop (and pass-through to child components) and obsolete `is12Hour` prop pass through to `<DateTime />` [#11649](https://github.com/WordPress/gutenberg/pull/11649)

## 6.0.0 (2018-11-12)

### Breaking Change

-   The `PanelColor` component has been removed.

## 5.1.1 (2018-11-09)

## 5.1.0 (2018-11-09)

### New Feature

-   Adjust a11y roles for MenuItem component, so that aria-checked is used properly, related change in Editor/Components/BlockNavigationList ([#11431](https://github.com/WordPress/gutenberg/issues/11431)).
-   `Popover` components are now automatically refreshed every 0.5s in order to recalculate their size or position.

### Deprecation

-   `Dropdown.refresh()` has been deprecated as the contained `Popover` is now automatically refreshed.

## 5.0.2 (2018-11-03)

### Polish

-   Forward `ref` in the `PanelBody` component.
-   Tooltip are no longer removed when Button becomes disabled, it's left to the component rendering the Tooltip.
-   Forward `ref` support in `TabbableContainer` and `NavigableMenu` components.

## 5.0.1 (2018-10-30)

## 5.0.0 (2018-10-29)

### Breaking Change

-   `AccessibleSVG` component has been removed. Please use `SVG` instead.

### New Feature

-   The `Notice` component accepts an array of action objects via the `actions` prop. Each member object should contain a `label` and either a `url` link string or `onClick` callback function.

## 4.2.1 (2018-10-22)

### Bug Fix

-   Fix importing `react-dates` stylesheet in production.

## 4.2.0 (2018-10-19)

### New Feature

-   Added a new `ColorPicker` component ([#10564](https://github.com/WordPress/gutenberg/pull/10564)).
-   `MenuItem` now accepts an `info` prop for including an extended description.

### Bug Fix

-   `IconButton` correctly respects a passed `aria-label` prop.

### Deprecation

-   `PanelColor` has been deprecated in favor of `wp.editor.PanelColorSettings`.

## 4.1.2 (2018-10-18)

## 4.1.0 (2018-10-10)

### New Feature

-   Added a new `ResizableBox` component.

## 4.0.0 (2018-09-30)

### Breaking Change

-   `Draggable` as a DOM node drag handler has been removed. Please, use `Draggable` as a wrap component for your DOM node drag handler.

### Deprecation

-   Renamed `AccessibleSVG` component to `SVG`.

## 3.0.0 (2018-09-05)

### Breaking Change

-   `withAPIData` has been removed. Please use the Core Data module or `@wordpress/api-fetch` directly instead.
-   `Draggable` as a DOM node drag handler has been deprecated. Please, use `Draggable` as a wrap component for your DOM node drag handler.
-   Change how required built-ins are polyfilled with Babel 7 ([#9171](https://github.com/WordPress/gutenberg/pull/9171)). If you're using an environment that has limited or no support for ES2015+ such as lower versions of IE then using [core-js](https://github.com/zloirock/core-js) or [@babel/polyfill](https://babeljs.io/docs/en/next/babel-polyfill) will add support for these methods.
-   `withContext` has been removed. Please use `wp.element.createContext` instead. See: https://reactjs.org/docs/context.html.

### New Feature

-   Added a new `AccessibleSVG` component.<|MERGE_RESOLUTION|>--- conflicted
+++ resolved
@@ -12,11 +12,8 @@
 -   `Popover`: fix and improve opening animation ([#43186](https://github.com/WordPress/gutenberg/pull/43186)).
 -   `Popover`: fix incorrect deps in hooks resulting in incorrect positioning after calling `update` ([#43267](https://github.com/WordPress/gutenberg/pull/43267/)).
 -   `FontSizePicker`: Fix excessive margin between label and input ([#43304](https://github.com/WordPress/gutenberg/pull/43304)).
-<<<<<<< HEAD
 -   Ensure all dependencies allow version ranges ([#43355](https://github.com/WordPress/gutenberg/pull/43355)).
-=======
 -   `Popover`: make sure offset middleware always applies the latest frame offset values ([#43329](https://github.com/WordPress/gutenberg/pull/43329/)).
->>>>>>> 2978ee2d
 
 ### Enhancements
 
