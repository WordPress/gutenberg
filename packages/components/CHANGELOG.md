<!-- Learn how to maintain this file at https://github.com/WordPress/gutenberg/tree/HEAD/packages#maintaining-changelogs. -->

## Unreleased

### Bug Fixes

-   `UnitControl`: Fix colors when disabled. ([#62970](https://github.com/WordPress/gutenberg/pull/62970))
-   `useUpdateEffect`: Correctly track mounted state in strict mode. ([#62974](https://github.com/WordPress/gutenberg/pull/62974))
-   `UnitControl`: Fix an issue where keyboard shortcuts unintentionally shift focus on Windows OS. ([#62988](https://github.com/WordPress/gutenberg/pull/62988))
-   Fix inaccessibly disabled `Button`s ([#62306](https://github.com/WordPress/gutenberg/pull/62306)).

### Enhancements

-   `ToolbarButton`: Deprecate `isDisabled` prop and merge with `disabled` ([#63101](https://github.com/WordPress/gutenberg/pull/63101)).

### Internal

-   `CustomSelectControlV2`: prevent keyboard event propagation in legacy wrapper. ([#62907](https://github.com/WordPress/gutenberg/pull/62907))
-   `CustomSelectControlV2`: expose legacy wrapper through private APIs. ([#62936](https://github.com/WordPress/gutenberg/pull/62936))
-   `CustomSelectControlV2`: fix item styles ([#62825](https://github.com/WordPress/gutenberg/pull/62825))
-   `CustomSelectControlV2`: add root element wrapper. ([#62803](https://github.com/WordPress/gutenberg/pull/62803))
-   `CustomSelectControlV2`: tweak item inline padding based on size ([#62850](https://github.com/WordPress/gutenberg/pull/62850)).
-   `CustomSelectControlV2`: fix popover styles. ([#62821](https://github.com/WordPress/gutenberg/pull/62821))
-   `CustomSelectControlV2`: fix trigger text alignment in RTL languages ([#62869](https://github.com/WordPress/gutenberg/pull/62869)).
-   `CustomSelectControlV2`: allow wrapping item hint to new line ([#62848](https://github.com/WordPress/gutenberg/pull/62848)).
-   `CustomSelectControlV2`: fix select popover content overflow. ([#62844](https://github.com/WordPress/gutenberg/pull/62844))
-   Extract `TimeInput` component from `TimePicker` ([#60613](https://github.com/WordPress/gutenberg/pull/60613)).
-   `TimeInput`: Add `label` prop ([#63106](https://github.com/WordPress/gutenberg/pull/63106)).

## 28.2.0 (2024-06-26)

### Enhancements

-   `DropZone`: rewrite animation without depending on framer-motion. ([#62044](https://github.com/WordPress/gutenberg/pull/62044))
-   `__experimentalPaletteEdit`: improve the accessibility. ([#62753](https://github.com/WordPress/gutenberg/pull/62753))

### Internal

-   `CustomSelectControl`: align unit tests for v1 and legacy v2 versions. ([#62706](https://github.com/WordPress/gutenberg/pull/62706))
-   `CustomSelectControlV2`: fix handling of extra option attributes in the `onChange` callbacks and when forwarding them to the option DOM elements. ([#62255](https://github.com/WordPress/gutenberg/pull/62255))
-   `CustomSelectControlV2`: fix setting initial value and reacting to external controlled updates. ([#62733](https://github.com/WordPress/gutenberg/pull/62733))
-   `CustomSelectControlV2`: Handle long strings in selected value ([#62198](https://github.com/WordPress/gutenberg/pull/62198)).

## 28.1.0 (2024-06-15)

### Enhancements

-   Add `text-wrap: balance` fallback to all instances of `text-wrap: pretty` for greater cross browser compatibility. ([#62233](https://github.com/WordPress/gutenberg/pull/62233))
-   Updates the space between input + label to `8px` in CheckboxControl and RadioControl. Also increased the space between RadioControl components to `12px` to make it consistent with CheckboxControl. ([#61696](https://github.com/WordPress/gutenberg/pull/61696))
<<<<<<< HEAD
-   `TimePicker`: Add `dateOrder` prop ([#62481](https://github.com/WordPress/gutenberg/pull/62481)).
=======
>>>>>>> cae3225c

### Bug Fixes

-   `Tabs`: Prevent accidental overflow in indicator ([#61979](https://github.com/WordPress/gutenberg/pull/61979)).

## 28.0.0 (2024-05-31)

### Breaking Changes

-   Variables like `process.env.IS_GUTENBERG_PLUGIN` have been replaced by `globalThis.IS_GUTENBERG_PLUGIN`. Build systems using `process.env` should be updated ([#61486](https://github.com/WordPress/gutenberg/pull/61486)).
-   Increase the minimum required Node.js version to v18.12.0 matching long-term support releases ([#31270](https://github.com/WordPress/gutenberg/pull/61930)). Learn more about [Node.js releases](https://nodejs.org/en/about/previous-releases).

### Enhancements

-   `Tabs`: Animate indicator ([#60560](https://github.com/WordPress/gutenberg/pull/60560)).
-   `ComboboxControl`: Introduce Combobox expandOnFocus prop ([#61705](https://github.com/WordPress/gutenberg/pull/61705)).
-   `ProgressBar`: Expose as public API ([#61062](https://github.com/WordPress/gutenberg/pull/61062)).
-   `ProgressBar`: Simplify default width implementation and make it more easily overridable ([#61976](https://github.com/WordPress/gutenberg/pull/61976)).

### Bug Fixes

-   `Autocomplete`: Stabilize rendering of autocomplete items ([#61877](https://github.com/WordPress/gutenberg/pull/61877)).
-   `TabPanel`: Make the the focus styles consistent with `Tabs`. ([#61317](https://github.com/WordPress/gutenberg/pull/61317)).
-   `InputControl`: Fixed z-index issue where slider dots appeared in front of the Appearance dropdown. ([#61937](https://github.com/WordPress/gutenberg/pull/61937))

### Internal

-   Remove `reduceMotion` util ([#61963](https://github.com/WordPress/gutenberg/pull/61963)).
-   Add type support for CSS Custom Properties ([#61872](https://github.com/WordPress/gutenberg/pull/61872)).
-   Remove usage of deprecated spreading of `key` prop in JSX in CustomSelectControl and FormTokenField components ([#61692](https://github.com/WordPress/gutenberg/pull/61692)).
-   `Tooltip`: Fix Ariakit tooltip store usage ([#61858](https://github.com/WordPress/gutenberg/pull/61858)).
-   `CustomSelectControlV2`: Use `InputBase` for styling ([#60261](https://github.com/WordPress/gutenberg/pull/60261)).

## 27.6.0 (2024-05-16)

### Internal

-   Replaced `classnames` package with the faster and smaller `clsx` package ([#61138](https://github.com/WordPress/gutenberg/pull/61138)).
-   Upgrade `@use-gesture/react` package to `^10.3.1` ([#61503](https://github.com/WordPress/gutenberg/pull/61503)).
-   Upgrade `framer-motion` package to version `^11.1.9` ([#61572](https://github.com/WordPress/gutenberg/pull/61572)).

### Enhancements

-   `FontSizePicker`: Add `vw` and `vh` units to the default units in the font size picker ([#60507](<(https://github.com/WordPress/gutenberg/pull/60607)>).
-   `PaletteEdit`: Use consistent spacing and metrics. ([#61368](https://github.com/WordPress/gutenberg/pull/61368)).
-   `FormTokenField`: Hide label when not defined ([#61336](https://github.com/WordPress/gutenberg/pull/61336)).
-   `ComboboxControl`: supports disabled items ([#61294](https://github.com/WordPress/gutenberg/pull/61294)).
-   Upgraded the @types/react and @types/react-dom packages ([#60796](https://github.com/WordPress/gutenberg/pull/60796)).
-   `Placeholder`: Tweak placeholder style ([#61590](https://github.com/WordPress/gutenberg/pull/61590)).

### Bug Fixes

-   `ToolsPanel`: Fix sticking “Reset” option ([#60621](https://github.com/WordPress/gutenberg/pull/60621)).
-   Fix an issue where types used a synthetic default import ([#61679](https://github.com/WordPress/gutenberg/pull/61679)).

## 27.5.0 (2024-05-02)

### Enhancements

-   Replaced `classnames` package with the faster and smaller `clsx` package ([#61138](https://github.com/WordPress/gutenberg/pull/61138)).
-   `InputControl`: Add a password visibility toggle story ([#60898](https://github.com/WordPress/gutenberg/pull/60898)).
-   `View`: Fix prop types ([#60919](https://github.com/WordPress/gutenberg/pull/60919)).
-   `Placeholder`: Unify appearance across. ([#59275](https://github.com/WordPress/gutenberg/pull/59275)).
-   `Toolbar`: Adjust top toolbar to use same metrics as block toolbar ([#61126](https://github.com/WordPress/gutenberg/pull/61126)).
-   `DropZone`: Avoid a media query on mount [#60546](https://github.com/WordPress/gutenberg/pull/60546)).
-   `ComboboxControl`: Simplify string normalization ([#60893](https://github.com/WordPress/gutenberg/pull/60893)).

### Bug Fixes

-   `BaseControl`, `InputControl`: Remove usage of aria-details from InputControl and BaseControl ([#61203](https://github.com/WordPress/gutenberg/pull/61203)).
-   `SlotFill`: fixed missing `getServerSnapshot` parameter in slot map ([#60943](https://github.com/WordPress/gutenberg/pull/60943)).
-   `Panel`: Fix issue with collapsing panel header ([#61319](https://github.com/WordPress/gutenberg/pull/61319)).

### Internal

-   `FontSizerPicker`: Improve docs for default units ([#60996](https://github.com/WordPress/gutenberg/pull/60996)).

## 27.4.0 (2024-04-19)

### Deprecations

-   `Navigation`: Soft deprecate component ([#59182](https://github.com/WordPress/gutenberg/pull/59182)).

### Enhancements

-   `Tooltip`: Make tests faster ([#60897](https://github.com/WordPress/gutenberg/pull/60897)).
-   `ExternalLink`: Use unicode arrow instead of svg icon ([#60255](https://github.com/WordPress/gutenberg/pull/60255)).
-   `ProgressBar`: Move the indicator width styles from emotion to a CSS variable ([#60388](https://github.com/WordPress/gutenberg/pull/60388)).
-   `Text`: Add `text-wrap: pretty;` to improve wrapping ([#60164](https://github.com/WordPress/gutenberg/pull/60164)).
-   `Navigator`: Navigation to the active path doesn't create a new location history ([#60561](https://github.com/WordPress/gutenberg/pull/60561)).
-   `FormToggle`: Forwards ref to input ([#60234](https://github.com/WordPress/gutenberg/pull/60234)).
-   `ToggleControl`: Forwards ref to FormToggle ([#60234](https://github.com/WordPress/gutenberg/pull/60234)).
-   `CheckboxControl`: Update help text alignment ([#60787](https://github.com/WordPress/gutenberg/pull/60787)).

### Bug Fixes

-   `Truncate`: Fix link control link preview when it displays long URLs ([#60890](https://github.com/WordPress/gutenberg/pull/60890)).

-   `ProgressBar`: Fix CSS variable with invalid value ([#60576](https://github.com/WordPress/gutenberg/pull/60576)).
-   `CheckboxControl`: Fix label text wrap ([#60787](https://github.com/WordPress/gutenberg/pull/60787)).

### Experimental

-   `Tabs`: Fallback to first enabled tab if no active tab id ([#60681](https://github.com/WordPress/gutenberg/pull/60681)).

### Internal

-   Remove CSS hack for Internet Explorer 11 ([#60727](https://github.com/WordPress/gutenberg/pull/60727)).
-   `CheckboxControl`: Streamline size styles ([#60475](https://github.com/WordPress/gutenberg/pull/60475)).
-   Deprecate `reduceMotion` util ([#60839](https://github.com/WordPress/gutenberg/pull/60839)).
-   `InputBase`: Simplify management of focus styles. Affects all components based on `InputControl` (e.g. `SearchControl`, `NumberControl`, `UnitControl`), as well as `SelectControl`, `CustomSelectControl`, and `TreeSelect` ([#60226](https://github.com/WordPress/gutenberg/pull/60226)).
-   Removed dependency on `valtio`, replaced its usage in `SlotFill` with a custom object [#60879](https://github.com/WordPress/gutenberg/pull/60879)).
-   `CustomSelectControlV2`: Support disabled in item types ([#60896](https://github.com/WordPress/gutenberg/pull/60896)).

## 27.3.0 (2024-04-03)

### Bug Fixes

-   `Dropdown`: Fix bug with separator styling. ([#60336](https://github.com/WordPress/gutenberg/pull/60336)).
-   `InputControl`: Ignore IME events when `isPressEnterToChange` is enabled ([#60090](https://github.com/WordPress/gutenberg/pull/60090)).
-   `TextControl`: Apply zero margin to input element ([#60282](https://github.com/WordPress/gutenberg/pull/60282)).

### Experimental

-   `CustomSelectControlV2`: Rename for consistency ([#60178](https://github.com/WordPress/gutenberg/pull/60178)).

### Internal

-   `Popover`, `ColorPicker`: Obviate pointer event trap #59449 ([#59449](https://github.com/WordPress/gutenberg/pull/59449)).
-   `Popover`, `ToggleGroupControl`: Use `useReducedMotion()` ([#60168](https://github.com/WordPress/gutenberg/pull/60168)).
-   `NavigatorProvider`: Simplify the router state logic ([#60190](https://github.com/WordPress/gutenberg/pull/60190)).
-   Update `date-fns` to version `3.6.0` ([#60163](https://github.com/WordPress/gutenberg/pull/60163)).
-   Update `use-lilius` to version `2.0.5` ([#60163](https://github.com/WordPress/gutenberg/pull/60163)).

### Experimental

-   `CustomSelectControlV2`: Fix hint behavior in legacy ([#60183](https://github.com/WordPress/gutenberg/pull/60183)).

## 27.2.0 (2024-03-21)

-   `Dropdown` : Add styling support for `MenuGroup` ([#59723](https://github.com/WordPress/gutenberg/pull/59723)).
-   `Placeholder` : Allow overflow but only when placeholder is selected, to fix a layout shift. ([#59857](https://github.com/WordPress/gutenberg/pull/59857)).

### Enhancements

-   `TextControl`: Add typings for `date`, `time` and `datetime-local` ([#59666](https://github.com/WordPress/gutenberg/pull/59666)).
-   `Text`, `Heading`, `ItemGroup` : Update the line height from 1.2 to 1.4 ([#60041](https://github.com/WordPress/gutenberg/pull/60041)).
-   `Autocomplete` : match the autocomplete styling to that of List View and Command Palette([#60131](https://github.com/WordPress/gutenberg/pull/60131)).

### Deprecations

-   `isSmall` prop in `Button` component has been deprecated. Use `size="small"` prop instead ([#59734](https://github.com/WordPress/gutenberg/pull/59734)).

### Internal

-   `Button`: Keep deprecated props in type definitions ([#59913](https://github.com/WordPress/gutenberg/pull/59913)).

### Bug Fixes

-   `PaletteEdit`: Fix number incrementing of default names for new colors added in non-en-US locales ([#52212](https://github.com/WordPress/gutenberg/pull/52212)).
-   `DateTimePicker`: Change day button size back from 32px to 28px ([#59990](https://github.com/WordPress/gutenberg/pull/59990)).

## 27.1.0 (2024-03-06)

### Bug Fixes

-   `InputControl`: Fix sample code on InputControl docs [#59517](https://github.com/WordPress/gutenberg/pull/59517)
-   `Tooltip`: Explicitly set system font to avoid CSS bleed ([#59307](https://github.com/WordPress/gutenberg/pull/59307)).
-   `HStack`, `VStack`: Stop passing invalid props to underlying element ([#59416](https://github.com/WordPress/gutenberg/pull/59416)).
-   `Button`: Fix focus outline in disabled primary variant ([#59391](https://github.com/WordPress/gutenberg/pull/59391)).
-   `Button`: Place `children` before the icon when `iconPosition` is `right` ([#59489](https://github.com/WordPress/gutenberg/pull/59489)).
-   `ToggleGroupControl`: Fix unwanted backdrop vertical animation ([#59642](https://github.com/WordPress/gutenberg/pull/59642)).

### Internal

-   `SnackbarList`, `Snackbar`: add unit tests ([#59157](https://github.com/WordPress/gutenberg/pull/59157)).
-   Remove unused `useLatestRef()` hook ([#59471](https://github.com/WordPress/gutenberg/pull/59471)).

### Experimental

-   `CustomSelectControlV2`: Remove legacy adapter layer ([#59420](https://github.com/WordPress/gutenberg/pull/59420)).

## 27.0.0 (2024-02-21)

### Breaking Changes

-   `CustomSelectControl`: Remove deprecated `__nextUnconstrainedWidth` prop and promote to default behavior ([#58974](https://github.com/WordPress/gutenberg/pull/58974)).

### Bug Fixes

-   `ToolbarButton`: Center text for short labels ([#59117](https://github.com/WordPress/gutenberg/pull/59117)).

### Internal

-   `ColorPicker`: Style without accessing internal `InputControl` classes ([#59069](https://github.com/WordPress/gutenberg/pull/59069)).
-   Add lint rules for theme color CSS var usage ([#59022](https://github.com/WordPress/gutenberg/pull/59022)).
-   `FormTokenField`: Use `Element.scrollIntoView()` instead of `dom-scroll-into-view` ([#59085](https://github.com/WordPress/gutenberg/pull/59085)).
-   Removing `dom-scroll-into-view` as a dependency of the components package ([#59085](https://github.com/WordPress/gutenberg/pull/59085)).
-   Add higher-order function to ignore IME keydowns ([#59081](https://github.com/WordPress/gutenberg/pull/59081)).

### Experimental

-   `Tabs`: rename `initialTabId` prop to `defaultTabId` ([#59035](https://github.com/WordPress/gutenberg/pull/59035)).

## 26.0.1 (2024-02-13)

### Bug Fixes

-   `Modal`: Add `box-sizing` reset style ([#58905](https://github.com/WordPress/gutenberg/pull/58905)).
-   `Popover`: Fix positioning in nested iframes by upgrading Floating UI packages to their latest versions ([#58932](https://github.com/WordPress/gutenberg/pull/58932)).

### Experimental

-   `CustomSelectControlV2`: Adapt component for legacy usage ([#57902](https://github.com/WordPress/gutenberg/pull/57902)).

## 26.0.0 (2024-02-09)

### Breaking Changes

-   `FontSizePicker`: Remove deprecated `__nextHasNoMarginBottom` prop and promote to default behavior ([#58702](https://github.com/WordPress/gutenberg/pull/58702)).
-   `GradientPicker`: Remove deprecated `__nextHasNoMargin` prop and promote to default behavior ([#58701](https://github.com/WordPress/gutenberg/pull/58701)).
-   `CustomGradientPicker`: Remove deprecated `__nextHasNoMargin` prop and promote to default behavior ([#58699](https://github.com/WordPress/gutenberg/pull/58699)).
-   `AnglePickerControl`: Remove deprecated `__nextHasNoMarginBottom` prop and promote to default behavior ([#58700](https://github.com/WordPress/gutenberg/pull/58700)).

### Enhancements

-   `Button`: Update secondary variant to show the border even in a disabled state. ([#58606](https://github.com/WordPress/gutenberg/pull/58606)).
-   `ConfirmDialog`: Add `__next40pxDefaultSize` to buttons ([#58421](https://github.com/WordPress/gutenberg/pull/58421)).
-   `Snackbar`: Update the warning message ([#58591](https://github.com/WordPress/gutenberg/pull/58591)).
-   `Composite`: Implementing `useCompositeState` with Ariakit ([#57304](https://github.com/WordPress/gutenberg/pull/57304)).
-   Remove deprecation warnings for `__next36pxDefaultSize` prop ([#58703](https://github.com/WordPress/gutenberg/pull/58703)).
-   `CheckboxControl`: Remove ability for label prop to be false ([#58339](https://github.com/WordPress/gutenberg/pull/58339)).
-   `FocalPointPicker`: Apply modern styling ([#58459](https://github.com/WordPress/gutenberg/pull/58459)).

### Bug Fixes

-   `FocalPointPicker`: Allow `PointerCircle` to render in a default centered position when x and y coordinates are undefined ([#58592](https://github.com/WordPress/gutenberg/pull/58592)).
-   `DateTime`: Add a timezone offset value for display purposes. ([#56682](https://github.com/WordPress/gutenberg/pull/56682)).
-   `Placeholder`: Fix Placeholder component padding when body text font size is changed ([#58323](https://github.com/WordPress/gutenberg/pull/58323)).
-   `Placeholder`: Fix Global Styles typography settings bleeding into placeholder component ([#58303](https://github.com/WordPress/gutenberg/pull/58303)).
-   `PaletteEdit`: Fix palette item accessibility in details view ([#58214](https://github.com/WordPress/gutenberg/pull/58214)).
-   `Snackbar`: Fix the auto-dismissal timers ([#58604](https://github.com/WordPress/gutenberg/pull/58604)).
-   `Tabs`: Fix infinite loop in `useEffect` ([#58861](https://github.com/WordPress/gutenberg/pull/58861)).
-   `Popover`: Add `box-sizing` reset style ([#58871](https://github.com/WordPress/gutenberg/pull/58871)).

### Experimental

-   `Guide`, `Modal`: Restore accent color themability ([#58098](https://github.com/WordPress/gutenberg/pull/58098)).
-   `DropdownMenuV2`: Restore accent color themability ([#58130](https://github.com/WordPress/gutenberg/pull/58130)).
-   `Tabs`: improve controlled mode focus handling and keyboard navigation ([#57696](https://github.com/WordPress/gutenberg/pull/57696)).
-   `Tabs`: prevent internal focus from updating too early ([#58625](https://github.com/WordPress/gutenberg/pull/58625)).
-   Expand theming support in the `COLORS` variable object ([#58097](https://github.com/WordPress/gutenberg/pull/58097)).
-   `CustomSelect`: disable `virtualFocus` to fix issue for screenreaders ([#58585](https://github.com/WordPress/gutenberg/pull/58585)).

### Internal

-   `Composite`: Removing Reakit `Composite` implementation ([#58620](https://github.com/WordPress/gutenberg/pull/58620)).
-   Removing Reakit as a dependency of the components package ([#58631](https://github.com/WordPress/gutenberg/pull/58631)).
-   `CustomSelect`: add unit tests ([#58583](https://github.com/WordPress/gutenberg/pull/58583)).
-   `InputBase`: Add `isBorderless` prop ([#58750](https://github.com/WordPress/gutenberg/pull/58750)).
-   `SearchControl`: Replace internal implementation to use `InputControl` ([#56524](https://github.com/WordPress/gutenberg/pull/56524)).

## 25.16.0 (2024-01-24)

### Enhancements

-   `ColorPicker`: improve the UX around HSL sliders ([#57555](https://github.com/WordPress/gutenberg/pull/57555)).
-   `BoxControl`, `BorderControl`, `BorderBoxControl`: Add opt-in prop for 40px default size ([#56185](https://github.com/WordPress/gutenberg/pull/56185)).
-   `PaletteEdit`: improve unit tests ([#57645](https://github.com/WordPress/gutenberg/pull/57645)).
-   `PaletteEdit` and `CircularOptionPicker`: improve unit tests ([#57809](https://github.com/WordPress/gutenberg/pull/57809)).
-   `Tooltip`: no-op when nested inside other `Tooltip` components ([#57202](https://github.com/WordPress/gutenberg/pull/57202)).
-   `Tooltip` and `Button`: tidy up unit tests ([#57975](https://github.com/WordPress/gutenberg/pull/57975)).
-   `BorderControl`, `BorderBoxControl`: Replace style picker with ToggleGroupControl ([#57562](https://github.com/WordPress/gutenberg/pull/57562)).
-   `SlotFill`: fix typo in use-slot-fills return docs ([#57654](https://github.com/WordPress/gutenberg/pull/57654))
-   `Popover`: Adding `constrainTabbing` prop to `useDialog` hook ([#57962](https://github.com/WordPress/gutenberg/pull/57962))

### Bug Fixes

-   `ToggleGroupControl`: Improve controlled value detection ([#57770](https://github.com/WordPress/gutenberg/pull/57770)).
-   `Tooltip`: Improve props forwarding to children of nested `Tooltip` components ([#57878](https://github.com/WordPress/gutenberg/pull/57878)).
-   `Tooltip`: revert prop types to only accept component-specific props ([#58125](https://github.com/WordPress/gutenberg/pull/58125)).
-   `Button`: prevent the component from trashing and re-creating the HTML element ([#56490](https://github.com/WordPress/gutenberg/pull/56490)).

### Experimental

-   `BoxControl`: Update design ([#56665](https://github.com/WordPress/gutenberg/pull/56665)).
-   `CustomSelect`: adjust `renderSelectedValue` to fix sizing ([#57865](https://github.com/WordPress/gutenberg/pull/57865)).
-   `Theme`: Set `color` on wrapper div ([#58095](https://github.com/WordPress/gutenberg/pull/58095)).

## 25.15.0 (2024-01-10)

### Bug Fixes

-   `NumberControl`: Make increment and decrement buttons keyboard accessible. ([#57402](https://github.com/WordPress/gutenberg/pull/57402)).
-   `DropdownMenu V2`: better fallback on browsers that don't support CSS subgrid([#57327](https://github.com/WordPress/gutenberg/pull/57327)).
-   `FontSizePicker`: Use Button API for keeping focus on reset ([#57221](https://github.com/WordPress/gutenberg/pull/57221)).
-   `FontSizePicker`: Fix Reset button focus loss ([#57196](https://github.com/WordPress/gutenberg/pull/57196)).
-   `PaletteEdit`: Consider digits when generating kebab-cased slug ([#56713](https://github.com/WordPress/gutenberg/pull/56713)).
-   `FormTokenField`: Prevent focus being passed to internal buttons when component is disabled ([#57187](https://github.com/WordPress/gutenberg/pull/57187)).
-   `Button`: Fix logic of `has-text` class addition ([#56949](https://github.com/WordPress/gutenberg/pull/56949)).
-   `FormTokenField`: Fix a regression where the suggestion list would re-open after clicking away from the input ([#57002](https://github.com/WordPress/gutenberg/pull/57002)).
-   `Snackbar`: Remove erroneous `__unstableHTML` prop from TypeScript definitions ([#57218](https://github.com/WordPress/gutenberg/pull/57218)).
-   `Truncate`: improve handling of non-string `children` ([#57261](https://github.com/WordPress/gutenberg/pull/57261)).
-   `PaletteEdit`: Don't discard colors with default name and slug ([#54332](https://github.com/WordPress/gutenberg/pull/54332)).
-   `RadioControl`: Fully encapsulate styles ([#57347](https://github.com/WordPress/gutenberg/pull/57347)).
-   `DuotonePicker`: Remove top margin when no duotone options ([#57489](https://github.com/WordPress/gutenberg/pull/57489)).
-   `Snackbar`: Fix icon positioning ([#57377](https://github.com/WordPress/gutenberg/pull/57377)).
-   `GradientPicker`: Use slug while iterating over gradient entries to avoid React "duplicated key" warning ([#57361](https://github.com/WordPress/gutenberg/pull/57361)).
-   `NavigatorProvider`: Exclude `size` value from `contain` CSS rule ([#57498](https://github.com/WordPress/gutenberg/pull/57498)).

### Enhancements

-   Update `ariakit` to version `0.3.10` ([#57325](https://github.com/WordPress/gutenberg/pull/57325)).
-   Update `@ariakit/react` to version `0.3.12` and @ariakit/test to version `0.3.7` ([#57547](https://github.com/WordPress/gutenberg/pull/57547)).
-   `DropdownMenuV2`: do not collapse suffix width ([#57238](https://github.com/WordPress/gutenberg/pull/57238)).
-   `DateTimePicker`: Adjustment of the dot position on DayButton and expansion of the button area. ([#55502](https://github.com/WordPress/gutenberg/pull/55502)).
-   `Modal`: Improve application of body class names ([#55430](https://github.com/WordPress/gutenberg/pull/55430)).
-   `BaseControl`: Connect to context system ([#57408](https://github.com/WordPress/gutenberg/pull/57408)).
-   `InputControl`, `NumberControl`, `UnitControl`, `SelectControl`, `TreeSelect`: Add `compact` size variant ([#57398](https://github.com/WordPress/gutenberg/pull/57398)).
-   `ToggleGroupControl`: Update button size in large variant to be 32px ([#57338](https://github.com/WordPress/gutenberg/pull/57338)).
-   `Tooltip`: improve unit tests ([#57345](https://github.com/WordPress/gutenberg/pull/57345)).

### Experimental

-   `DropdownMenuV2`: remove temporary radix UI based implementation ([#55626](https://github.com/WordPress/gutenberg/pull/55626)).
-   `Tabs`: do not render hidden content ([#57046](https://github.com/WordPress/gutenberg/pull/57046)).
-   `Tabs`: improve hover and text alignment styles ([#57275](https://github.com/WordPress/gutenberg/pull/57275)).
-   `Tabs`: make sure `Tab`s are associated to the right `TabPanel`s, regardless of the order they're rendered in ([#57033](https://github.com/WordPress/gutenberg/pull/57033)).

## 25.14.0 (2023-12-13)

### Enhancements

-   `Navigator`: use vanilla CSS animations instead of `framer-motion` ([#56909](https://github.com/WordPress/gutenberg/pull/56909)).
-   `FormToggle`: fix sass deprecation warning ([#56672](https://github.com/WordPress/gutenberg/pull/56672)).
-   `QueryControls`: Add opt-in prop for 40px default size ([#56576](https://github.com/WordPress/gutenberg/pull/56576)).
-   `CheckboxControl`: Add option to not render label ([#56158](https://github.com/WordPress/gutenberg/pull/56158)).
-   `PaletteEdit`: Gradient pickers to use same width as color pickers ([#56801](https://github.com/WordPress/gutenberg/pull/56801)).
-   `FocalPointPicker`: Add opt-in prop for 40px default size ([#56021](https://github.com/WordPress/gutenberg/pull/56021)).
-   `DimensionControl`: Add opt-in prop for 40px default size ([#56805](https://github.com/WordPress/gutenberg/pull/56805)).
-   `FontSizePicker`: Add opt-in prop for 40px default size ([#56804](https://github.com/WordPress/gutenberg/pull/56804)).
-   `ToolsPanel`/`ToolsPanelHeader`: Added `dropdownMenuProps` to allow customization of the panel's dropdown menu. Also merged default and optional control menu groups ([#55785](https://github.com/WordPress/gutenberg/pull/55785)).

### Bug Fixes

-   `PaletteEdit`: temporary custom gradient not saving ([#56896](https://github.com/WordPress/gutenberg/pull/56896)).
-   `ToggleGroupControl`: react correctly to external controlled updates ([#56678](https://github.com/WordPress/gutenberg/pull/56678)).
-   `ToolsPanel`: fix a performance issue ([#56770](https://github.com/WordPress/gutenberg/pull/56770)).
-   `BorderControl`: adjust `BorderControlDropdown` Button size to fix misaligned border ([#56730](https://github.com/WordPress/gutenberg/pull/56730)).
-   `SlotFillProvider`: Restore contextual Slot/Fills within SlotFillProvider ([#56779](https://github.com/WordPress/gutenberg/pull/56779)).

### Internal

-   `DropdownMenuV2Ariakit`: prevent prefix collapsing if all radios or checkboxes are unselected ([#56720](https://github.com/WordPress/gutenberg/pull/56720)).
-   Move `kebabCase()` function from `block-editor` package and mark it as private API ([#56758](https://github.com/WordPress/gutenberg/pull/56758)).

### Experimental

-   `Tabs`: implement new `tabId` prop ([#56883](https://github.com/WordPress/gutenberg/pull/56883)).
-   `CustomSelect`: add `WordPressComponentsProps` for more flexibility ([#56998](https://github.com/WordPress/gutenberg/pull/56998))

### Experimental

-   `Tabs`: improve focus handling in controlled mode ([#56658](https://github.com/WordPress/gutenberg/pull/56658)).

### Documentation

-   `Search`: Added links to storybook for more information on usage. ([#56815](https://github.com/WordPress/gutenberg/pull/56815)).
-   `Spinner`: Added links to storybook for more information on usage. ([#56953](https://github.com/WordPress/gutenberg/pull/56953)).

## 25.13.0 (2023-11-29)

### Enhancements

-   `FormToggle`: refine animation and improve high contrast styles ([#56515](https://github.com/WordPress/gutenberg/pull/56515)).
-   `Button`: Add focus rings to focusable disabled buttons ([#56383](https://github.com/WordPress/gutenberg/pull/56383)).
-   `InserterButton`: Move mobile InserterButton from components package to block-editor package ([#56494](https://github.com/WordPress/gutenberg/pull/56494))

### Bug Fixes

-   `DateTime`: Make the Timezone indication render a tooltip only when necessary. ([#56214](https://github.com/WordPress/gutenberg/pull/56214)).
-   `ToolsPanelItem`: Use useLayoutEffect to prevent rendering glitch for last panel item styling. ([#56536](https://github.com/WordPress/gutenberg/pull/56536)).
-   `FormTokenField`: Fix broken suggestions scrollbar when the `__experimentalExpandOnFocus` prop is defined ([#56426](https://github.com/WordPress/gutenberg/pull/56426)).
-   `FormTokenField`: `onFocus` prop is now typed as a React `FocusEvent` ([#56426](https://github.com/WordPress/gutenberg/pull/56426)).

### Experimental

-   `Tabs`: Memoize and expose the component context ([#56224](https://github.com/WordPress/gutenberg/pull/56224)).
-   `DropdownMenuV2`: Design tweaks ([#56041](https://github.com/WordPress/gutenberg/pull/56041))

### Documentation

-   `Text` and `Heading`: improve docs around default values and truncation logic ([#56518](https://github.com/WordPress/gutenberg/pull/56518))

### Internal

-   `Slot`: add `style` prop to `bubblesVirtually` version ([#56428](https://github.com/WordPress/gutenberg/pull/56428))
-   Introduce experimental new version of `CustomSelectControl` based on `ariakit` ([#55790](https://github.com/WordPress/gutenberg/pull/55790))
-   `Composite`: add unit tests for `useCompositeState` ([#56645](https://github.com/WordPress/gutenberg/pull/56645)).

## 25.12.0 (2023-11-16)

### Bug Fixes

-   `Toolbar`: Remove CSS rule that prevented focus outline to be visible for toolbar buttons in the `:active` state. ([#56123](https://github.com/WordPress/gutenberg/pull/56123)).

### Internal

-   Migrate `Divider` from `reakit` to `ariakit` ([#55622](https://github.com/WordPress/gutenberg/pull/55622))
-   Migrate `DisclosureContent` from `reakit` to `ariakit` and TypeScript ([#55639](https://github.com/WordPress/gutenberg/pull/55639))
-   Migrate `RadioGroup` from `reakit` to `ariakit` and TypeScript ([#55580](https://github.com/WordPress/gutenberg/pull/55580))

### Experimental

-   `Tabs`: Add `focusable` prop to the `Tabs.TabPanel` sub-component ([#55287](https://github.com/WordPress/gutenberg/pull/55287))
-   `Tabs`: Update sub-components to accept relevant HTML element props ([#55860](https://github.com/WordPress/gutenberg/pull/55860))
-   `DropdownMenuV2`: Fix radio menu item check icon not rendering correctly in some browsers ([#55964](https://github.com/WordPress/gutenberg/pull/55964))
-   `DropdownMenuV2`: prevent default when pressing Escape key to close menu ([#55962](https://github.com/WordPress/gutenberg/pull/55962))

### Enhancements

-   `ToggleGroupControl`: Add opt-in prop for 40px default size ([#55789](https://github.com/WordPress/gutenberg/pull/55789)).
-   `TextControl`: Add opt-in prop for 40px default size ([#55471](https://github.com/WordPress/gutenberg/pull/55471)).

### Bug Fixes

-   `DropdownMenu`: remove extra vertical space around the toggle button ([#56136](https://github.com/WordPress/gutenberg/pull/56136)).
-   Package should not depend on `@ariakit/test`, that package is only needed for testing ([#56091](https://github.com/WordPress/gutenberg/pull/56091)).

## 25.11.0 (2023-11-02)

### Enhancements

-   `InputControl`/`SelectControl`: update `height`/`min-height` to `32px` instead of `30px` to align with modern sizing scale ([#55490](https://github.com/WordPress/gutenberg/pull/55490)).

### Bug Fixes

-   `Autocomplete`: Add `aria-live` announcements for Mac and IOS Voiceover to fix lack of support for `aria-owns` ([#54902](https://github.com/WordPress/gutenberg/pull/54902)).
-   Improve Button saving state accessibility. ([#55547](https://github.com/WordPress/gutenberg/pull/55547))

### Internal

-   Introduce experimental new version of `DropdownMenu` based on `ariakit` ([#54939](https://github.com/WordPress/gutenberg/pull/54939))

## 25.10.0 (2023-10-18)

### Enhancements

-   `ProgressBar`: use text color to ensure enough contrast against background ([#55285](https://github.com/WordPress/gutenberg/pull/55285)).
-   `Notice`: Remove margins from `Notice` component ([#54800](https://github.com/WordPress/gutenberg/pull/54800)).
-   Allow using CSS level 4 viewport-relative units ([54415](https://github.com/WordPress/gutenberg/pull/54415))
-   `ToolsPanel`: do not apply the `className` to prop to `ToolsPanelItem` components when rendered as placeholders ([#55207](https://github.com/WordPress/gutenberg/pull/55207)).
-   `GradientPicker`: remove overflow styles and padding from `ColorPicker` popovers ([#55265](https://github.com/WordPress/gutenberg/pull/55265)).
-   `Tabs`: Expose via private APIs ([#55327](https://github.com/WordPress/gutenberg/pull/55327)).
-   `ColorPalette`/`ToggleGroupControl/ToggleGroupControlOptionBase`: add `type="button"` attribute to native `<button>`s ([#55125](https://github.com/WordPress/gutenberg/pull/55125)).

### Bug Fixes

-   Render a "mouse event trap" when using a `ColorPicker` inside a `Popover` to prevent issues when rendering on top of `iframes` ([#55149](https://github.com/WordPress/gutenberg/pull/55149)).
-   `Modal`: fix closing when contained iframe is focused ([#51602](https://github.com/WordPress/gutenberg/pull/51602)).
-   `Autocomplete`: Fix disappearing results issue when using multiple triggers inline ([#55301](https://github.com/WordPress/gutenberg/pull/55301))

### Internal

-   Update `@ariakit/react` to version `0.3.5` ([#55365](https://github.com/WordPress/gutenberg/pull/55365))
-   `ConfirmDialog`: Migrate to TypeScript. ([#54954](https://github.com/WordPress/gutenberg/pull/54954)).

### New Features

-   `Toolbar`: add new `variant` prop for 'unstyled' option ([#55139](https://github.com/WordPress/gutenberg/pull/55139)).

## 25.9.0 (2023-10-05)

### Enhancements

-   `SearchControl`: polish metrics for `compact` size variant ([#54663](https://github.com/WordPress/gutenberg/pull/54663)).
-   `Button`: deprecating `isPressed` prop in favour of `aria-pressed` ([#54740](https://github.com/WordPress/gutenberg/pull/54740)).
-   `DuotonePicker/ColorListPicker`: Adds appropriate label and description to 'Duotone Filter' picker ([#54473](https://github.com/WordPress/gutenberg/pull/54473)).
-   `Modal`: Accessibly hide/show outer modal when nested ([#54743](https://github.com/WordPress/gutenberg/pull/54743)).
-   `InputControl`, `NumberControl`, `UnitControl`, `SelectControl`, `CustomSelectControl`, `TreeSelect`: Add opt-in prop for next 40px default size, superseding the `__next36pxDefaultSize` prop ([#53819](https://github.com/WordPress/gutenberg/pull/53819)).
-   `Modal`: add a new `size` prop to support preset widths, including a `fill` option to eventually replace the `isFullScreen` prop ([#54471](https://github.com/WordPress/gutenberg/pull/54471)).
-   Wrapped `TextareaControl` in a `forwardRef` call ([#54975](https://github.com/WordPress/gutenberg/pull/54975)).
-   `Composite`/`AlignmentMatrixControl`/`CircularOptionPicker`: Starts the `Composite` migration from `reakit` to `ariakit` ([#54225](https://github.com/WordPress/gutenberg/pull/54225)).

### Bug Fixes

-   `Placeholder`: Improved DOM structure and screen reader announcements ([#45801](https://github.com/WordPress/gutenberg/pull/45801)).
-   `DateTimePicker`: fix onChange callback check so that it also works inside iframes ([#54669](https://github.com/WordPress/gutenberg/pull/54669)).
-   `FormTokenField`: Add `box-sizing` reset style and reset default padding ([#54734](https://github.com/WordPress/gutenberg/pull/54734)).
-   `SlotFill`: Pass `Component` instance to unregisterSlot ([#54765](https://github.com/WordPress/gutenberg/pull/54765)).
-   `Button`: Remove `aria-selected` CSS selector from styling 'active' buttons ([#54931](https://github.com/WordPress/gutenberg/pull/54931)).
-   `Popover`: Apply the CSS in JS styles properly for components used within popovers. ([#54912](https://github.com/WordPress/gutenberg/pull/54912))
-   `Button`: Remove hover styles when `aria-disabled` is set to `true` for the secondary variant. ([#54978](https://github.com/WordPress/gutenberg/pull/54978))
-   `Button`: Revert toggled style selector to use a class instead of attributes ([#55065](https://github.com/WordPress/gutenberg/pull/55065)).

### Internal

-   Update `@ariakit/react` to version `0.3.3` ([#54818](https://github.com/WordPress/gutenberg/pull/54818))
-   `Tooltip`, `Shortcut`: Remove unused `ui/` components from the codebase ([#54573](https://github.com/WordPress/gutenberg/pull/54573))
-   Refactor ariakit usages to use the `render` prop instead of `as` and to use the namespace import ([#54696](https://github.com/WordPress/gutenberg/pull/54696)).
-   Update `uuid` package to 9.0.1 ([#54725](https://github.com/WordPress/gutenberg/pull/54725)).
-   `ContextSystemProvider`: Move out of `ui/` ([#54847](https://github.com/WordPress/gutenberg/pull/54847)).
-   `SlotFill`: Migrate to TypeScript and Convert to Functional Component `<Slot bubblesVirtually />`. ([#51350](https://github.com/WordPress/gutenberg/pull/51350)).
-   `Components`: move `ui/utils` to `utils` and remove `ui/` folder ([#54922](https://github.com/WordPress/gutenberg/pull/54922)).
-   Ensure `@types/` dependencies used by final type files are included in the main dependency field ([#50231](https://github.com/WordPress/gutenberg/pull/50231)).
-   `Text`: Migrate to TypeScript. ([#54953](https://github.com/WordPress/gutenberg/pull/54953)).

### Experimental

-   Introduce `Tabs`, an experimental v2 of `TabPanel`: ([#53960](https://github.com/WordPress/gutenberg/pull/53960)).

## 25.8.0 (2023-09-20)

### Enhancements

-   Add new option `firstContentElement` to Modal's `focusOnMount` prop to allow consumers to focus the first element within the Modal's **contents** ([#54590](https://github.com/WordPress/gutenberg/pull/54590)).
-   `Notice`: Improve accessibility by adding visually hidden text to clarify what a notice text is about and the notice type (success, error, warning, info) ([#54498](https://github.com/WordPress/gutenberg/pull/54498)).
-   Making Circular Option Picker a `listbox`. Note that while this changes some public API, new props are optional, and currently have default values; this will change in another patch ([#52255](https://github.com/WordPress/gutenberg/pull/52255)).
-   `ToggleGroupControl`: Rewrite backdrop animation using framer motion shared layout animations, add better support for controlled and uncontrolled modes ([#50278](https://github.com/WordPress/gutenberg/pull/50278)).
-   `Popover`: Add the `is-positioned` CSS class only after the popover has finished animating ([#54178](https://github.com/WordPress/gutenberg/pull/54178)).
-   `Tooltip`: Replace the existing tooltip to simplify the implementation and improve accessibility while maintaining the same behaviors and API ([#48440](https://github.com/WordPress/gutenberg/pull/48440)).
-   `Dropdown` and `DropdownMenu`: support controlled mode for the dropdown's open/closed state ([#54257](https://github.com/WordPress/gutenberg/pull/54257)).
-   `BorderControl`: Apply proper metrics and simpler text ([#53998](https://github.com/WordPress/gutenberg/pull/53998)).
-   `FormTokenField`: Update styling for consistency and increased visibility ([#54402](https://github.com/WordPress/gutenberg/pull/54402)).
-   `CircularOptionPicker`: Add option to use previous non-listbox behaviour, for contexts where buttons are more appropriate than a list of options ([#54290](https://github.com/WordPress/gutenberg/pull/54290)).
-   `DuotonePicker/ColorListPicker`: Adds appropriate labels to 'Duotone Filter' color pickers ([#54468](https://github.com/WordPress/gutenberg/pull/54468)).
-   `SearchControl`: support new `40px` and `32px` sizes ([#54548](https://github.com/WordPress/gutenberg/pull/54548)).
-   `FormTokenField`: Add `tokenizeOnBlur` prop to add any incompleteTokenValue as a new token when field loses focus ([#54445](https://github.com/WordPress/gutenberg/pull/54445)).
-   `Sandbox`: Add `tabIndex` prop ([#54408](https://github.com/WordPress/gutenberg/pull/54408)).

### Bug Fixes

-   `Notice`: Make the Close button render a tooltip to visually expose its accessible name. All icon buttons must always show a tooltip ([#54498](https://github.com/WordPress/gutenberg/pull/54498)).
-   `Tooltip`: dynamically render in the DOM only when visible ([#54312](https://github.com/WordPress/gutenberg/pull/54312)).
-   `PaletteEdit`: Fix padding in RTL languages ([#54034](https://github.com/WordPress/gutenberg/pull/54034)).
-   `ToolbarItem`: Fix children not showing in rendered components ([#53314](https://github.com/WordPress/gutenberg/pull/53314)).
-   `CircularOptionPicker`: make focus styles resilient to button size changes ([#54196](https://github.com/WordPress/gutenberg/pull/54196)).
-   `InputControl`: Fix focus style size ([#54394](https://github.com/WordPress/gutenberg/pull/54394)).
-   `BorderControl`: Use standard focus style on BorderControl ([#54429](https://github.com/WordPress/gutenberg/pull/54429)).
-   `Color values`: Update borderFocus to ADMIN.theme ([#54425](https://github.com/WordPress/gutenberg/pull/54425)).

### Internal

-   `Toolbar/ToolbarDropdownMenu `: Convert to TypeScript ([#54321](https://github.com/WordPress/gutenberg/pull/54321)).
-   `Composite`: Convert to TypeScript ([#54028](https://github.com/WordPress/gutenberg/pull/54028)).
-   `BorderControl`: Refactor unit tests to use `userEvent` ([#54155](https://github.com/WordPress/gutenberg/pull/54155))
-   `FocusableIframe`: Convert to TypeScript ([#53979](https://github.com/WordPress/gutenberg/pull/53979)).
-   `Popover`: Remove unused `overlay` type from `positionToPlacement` utility function ([#54101](https://github.com/WordPress/gutenberg/pull/54101)).
-   `Higher Order` -- `with-focus-outside`: Convert to TypeScript ([#53980](https://github.com/WordPress/gutenberg/pull/53980)).
-   `IsolatedEventContainer`: Convert unit test to TypeScript ([#54316](https://github.com/WordPress/gutenberg/pull/54316)).
-   `Popover`: Remove `scroll` and `resize` listeners for iframe overflow parents and rely on recently added native Floating UI support ([#54286](https://github.com/WordPress/gutenberg/pull/54286)).
-   `Button`: Update documentation to remove the button `focus` prop ([#54397](https://github.com/WordPress/gutenberg/pull/54397)).
-   `Toolbar/ToolbarGroup`: Convert component to TypeScript ([#54317](https://github.com/WordPress/gutenberg/pull/54317)).
-   `Modal`: add more unit tests ([#54569](https://github.com/WordPress/gutenberg/pull/54569)).

### Experimental

-   `DropdownMenu` v2: Fix submenu chevron direction in RTL languages ([#54036](https://github.com/WordPress/gutenberg/pull/54036).

### New Features

-   `Tooltip`: Add new `hideOnClick` prop ([#54406](https://github.com/WordPress/gutenberg/pull/54406)).
-   `Tooltip`: Add `placement` prop to replace deprecated `position`([#54264](https://github.com/WordPress/gutenberg/pull/54264)).

## 25.7.0 (2023-08-31)

### Breaking Changes

-   Make the `Popover.Slot` optional and render popovers at the bottom of the document's body by default. ([#53889](https://github.com/WordPress/gutenberg/pull/53889), [#53982](https://github.com/WordPress/gutenberg/pull/53982)).

### Enhancements

-   `ProgressBar`: Add transition to determinate indicator ([#53877](https://github.com/WordPress/gutenberg/pull/53877)).
-   Prevent nested `SlotFillProvider` from rendering ([#53940](https://github.com/WordPress/gutenberg/pull/53940)).

### Bug Fixes

-   `SandBox`: Fix the cleanup method in useEffect ([#53796](https://github.com/WordPress/gutenberg/pull/53796)).
-   `PaletteEdit`: Fix the height of the `PaletteItems`. Don't rely on styles only present in the block editor ([#54000](https://github.com/WordPress/gutenberg/pull/54000)).

### Internal

-   `Shortcut`: Add Storybook stories ([#53627](https://github.com/WordPress/gutenberg/pull/53627)).
-   `SlotFill`: Do not render children when using `<Slot bubblesVirtually />`. ([#53272](https://github.com/WordPress/gutenberg/pull/53272))
-   Update `@floating-ui/react-dom` to the latest version ([#46845](https://github.com/WordPress/gutenberg/pull/46845)).

## 25.6.0 (2023-08-16)

### Enhancements

-   `Theme`: Expose via private APIs ([#53262](https://github.com/WordPress/gutenberg/pull/53262)).
-   `ProgressBar`: Use the theme system accent for indicator color ([#53347](https://github.com/WordPress/gutenberg/pull/53347)).
-   `ProgressBar`: Use gray 300 for track color ([#53349](https://github.com/WordPress/gutenberg/pull/53349)).
-   `Modal`: add `headerActions` prop to render buttons in the header. ([#53328](https://github.com/WordPress/gutenberg/pull/53328)).
-   `Snackbar`: Snackbar design and motion improvements ([#53248](https://github.com/WordPress/gutenberg/pull/53248))
-   `NumberControl`: Add `spinFactor` prop for adjusting the amount by which the spin controls change the value ([#52902](https://github.com/WordPress/gutenberg/pull/52902)).
-   `Modal:`: Nuance outside interactions ([#52994](https://github.com/WordPress/gutenberg/pull/52994)).
-   `Button`: Remove default border from the destructive button ([#53607](https://github.com/WordPress/gutenberg/pull/53607)).
-   Components: Move accent colors to theme context ([#53631](https://github.com/WordPress/gutenberg/pull/53631)).
-   `ProgressBar`: Use the new theme system accent for indicator color ([#53632](https://github.com/WordPress/gutenberg/pull/53632)).

### Bug Fixes

-   `Button`: add `:disabled` selector to reset hover color for disabled buttons ([#53411](https://github.com/WordPress/gutenberg/pull/53411)).

### Internal

-   `ControlGroup`, `FormGroup`, `ControlLabel`, `Spinner`: Remove unused `ui/` components from the codebase ([#52953](https://github.com/WordPress/gutenberg/pull/52953)).
-   `MenuItem`: Convert to TypeScript ([#53132](https://github.com/WordPress/gutenberg/pull/53132)).
-   `MenuItem`: Add Storybook stories ([#53613](https://github.com/WordPress/gutenberg/pull/53613)).
-   `MenuGroup`: Add Storybook stories ([#53090](https://github.com/WordPress/gutenberg/pull/53090)).
-   Components: Remove unnecessary utils ([#53679](https://github.com/WordPress/gutenberg/pull/53679)).

## 25.5.0 (2023-08-10)

### New Features

-   Add a new `ProgressBar` component. ([#53030](https://github.com/WordPress/gutenberg/pull/53030)).

### Enhancements

-   `ColorPalette`, `BorderControl`: Don't hyphenate hex value in `aria-label` ([#52932](https://github.com/WordPress/gutenberg/pull/52932)).
-   `MenuItemsChoice`, `MenuItem`: Support a `disabled` prop on a menu item ([#52737](https://github.com/WordPress/gutenberg/pull/52737)).
-   `TabPanel`: Introduce a new version of `TabPanel` with updated internals and improved adherence to ARIA guidance on `tabpanel` focus behavior while maintaining the same functionality and API surface.([#52133](https://github.com/WordPress/gutenberg/pull/52133)).

### Bug Fixes

-   `Modal`: Fix loss of focus when clicking outside ([#52653](https://github.com/WordPress/gutenberg/pull/52653)).

## 25.4.0 (2023-07-20)

### Enhancements

-   `TextControl`: Add `id` prop to allow for custom IDs in `TextControl`s ([#52028](https://github.com/WordPress/gutenberg/pull/52028)).
-   `Navigator`: Add `replace` option to `navigator.goTo()` and `navigator.goToParent()` ([#52456](https://github.com/WordPress/gutenberg/pull/52456)).

### Bug Fixes

-   `Popover`: Pin `react-dropdown-menu` version to avoid breaking changes in dependency updates. ([#52356](https://github.com/WordPress/gutenberg/pull/52356)).
-   `Item`: Unify focus style and add default font styles. ([#52495](https://github.com/WordPress/gutenberg/pull/52495)).
-   `Toolbar`: Fix toolbar items not being tabbable on the first render. ([#52613](https://github.com/WordPress/gutenberg/pull/52613))
-   `FormTokenField`: Fix token overflow when moving cursor left or right. ([#52662](https://github.com/WordPress/gutenberg/pull/52662))

## 25.3.0 (2023-07-05)

### Enhancements

-   `SelectControl`: Added option to set hidden options. ([#51545](https://github.com/WordPress/gutenberg/pull/51545))
-   `RangeControl`: Add `__next40pxDefaultSize` prop to opt into the new 40px default size ([#49105](https://github.com/WordPress/gutenberg/pull/49105)).
-   `Button`: Introduce `size` prop with `default`, `compact`, and `small` variants ([#51842](https://github.com/WordPress/gutenberg/pull/51842)).
-   `ItemGroup`: Update button focus state styles to target `:focus-visible` rather than `:focus`. ([#51787](https://github.com/WordPress/gutenberg/pull/51787)).
-   `Guide`: Don't show Close button when there is only one page, and use default button and accent/theme styling ([#52014](https://github.com/WordPress/gutenberg/pull/52014)).

### Bug Fixes

-   `ConfirmDialog`: Ensure onConfirm isn't called an extra time when submitting one of the buttons using the keyboard ([#51730](https://github.com/WordPress/gutenberg/pull/51730)).
-   `ZStack`: ZStack: fix component bounding box to match children ([#51836](https://github.com/WordPress/gutenberg/pull/51836)).
-   `Modal`: Add small top padding to the content so that avoid cutting off the visible outline when hovering items ([#51829](https://github.com/WordPress/gutenberg/pull/51829)).
-   `DropdownMenu`: fix icon style when dashicon is used ([#43574](https://github.com/WordPress/gutenberg/pull/43574)).
-   `UnitControl`: Fix crash when certain units are used ([#52211](https://github.com/WordPress/gutenberg/pull/52211)).
-   `Guide`: Place focus on the guide's container instead of its first tabbable ([#52300](https://github.com/WordPress/gutenberg/pull/52300)).

## 25.2.0 (2023-06-23)

### Enhancements

-   `UnitControl`: Revamp support for changing unit by typing ([#39303](https://github.com/WordPress/gutenberg/pull/39303)).
-   `Modal`: Update corner radius to be between buttons and the site view frame, in a 2-4-8 system. ([#51254](https://github.com/WordPress/gutenberg/pull/51254)).
-   `ItemGroup`: Update button focus state styles to be inline with other button focus states in the editor. ([#51576](https://github.com/WordPress/gutenberg/pull/51576)).
-   `ItemGroup`: Update button focus state styles to target `:focus-visible` rather than `:focus`. ([#51787](https://github.com/WordPress/gutenberg/pull/51787)).

### Bug Fixes

-   `Popover`: Allow legitimate 0 positions to update popover position ([#51320](https://github.com/WordPress/gutenberg/pull/51320)).
-   `Button`: Remove unnecessary margin from dashicon ([#51395](https://github.com/WordPress/gutenberg/pull/51395)).
-   `Autocomplete`: Announce how many results are available to screen readers when suggestions list first renders ([#51018](https://github.com/WordPress/gutenberg/pull/51018)).

### Internal

-   `ClipboardButton`: Convert to TypeScript ([#51334](https://github.com/WordPress/gutenberg/pull/51334)).
-   `Toolbar`: Replace `reakit` dependency with `@ariakit/react` ([#51623](https://github.com/WordPress/gutenberg/pull/51623)).

### Documentation

-   `SearchControl`: Improve documentation around usage of `label` prop ([#51781](https://github.com/WordPress/gutenberg/pull/51781)).

## 25.1.0 (2023-06-07)

### Enhancements

-   `BorderControl`: Improve color code readability in aria-label ([#51197](https://github.com/WordPress/gutenberg/pull/51197)).
-   `Dropdown` and `DropdownMenu`: use internal context system to automatically pick the toolbar popover variant when rendered inside the `Toolbar` component ([#51154](https://github.com/WordPress/gutenberg/pull/51154)).

### Bug Fixes

-   `FocalPointUnitControl`: Add aria-labels ([#50993](https://github.com/WordPress/gutenberg/pull/50993)).

### Enhancements

-   Wrapped `TabPanel` in a `forwardRef` call ([#50199](https://github.com/WordPress/gutenberg/pull/50199)).
-   `ColorPalette`: Improve readability of color name and value, and improve rendering of partially transparent colors ([#50450](https://github.com/WordPress/gutenberg/pull/50450)).
-   `Button`: Add `__next32pxSmallSize` prop to opt into the new 32px size when the `isSmall` prop is enabled ([#51012](https://github.com/WordPress/gutenberg/pull/51012)).
-   `ItemGroup`: Update styles so all SVGs inherit color from their parent element ([#50819](https://github.com/WordPress/gutenberg/pull/50819)).

### Experimental

-   `DropdownMenu` v2: Tweak styles ([#50967](https://github.com/WordPress/gutenberg/pull/50967), [#51097](https://github.com/WordPress/gutenberg/pull/51097)).
-   `DropdownMenu` v2: change default placement to match the legacy `DropdownMenu` component ([#51133](https://github.com/WordPress/gutenberg/pull/51133)).
-   `DropdownMenu` v2: Render in the default `Popover.Slot` ([#51046](https://github.com/WordPress/gutenberg/pull/51046)).

## 25.0.0 (2023-05-24)

### Breaking Changes

-   `DateTime`: Remove previously deprecated props, `__nextRemoveHelpButton` and `__nextRemoveResetButton` ([#50724](https://github.com/WordPress/gutenberg/pull/50724)).

### Internal

-   `Modal`: Remove children container's unused class name ([#50655](https://github.com/WordPress/gutenberg/pull/50655)).
-   `DropdownMenu`: Convert to TypeScript ([#50187](https://github.com/WordPress/gutenberg/pull/50187)).
-   Added experimental v2 of `DropdownMenu` ([#49473](https://github.com/WordPress/gutenberg/pull/49473)).
-   `ColorPicker`: its private `SelectControl` component no longer hides BackdropUI, thus making its focus state visible for keyboard users ([#50703](https://github.com/WordPress/gutenberg/pull/50703)).

### Bug Fixes

-   `ColorPicker`: Add an outline when the color picker select box is focused([#50609](https://github.com/WordPress/gutenberg/pull/50609)).
-   `InputControl`: Fix focus style to support Windows High Contrast mode ([#50772](https://github.com/WordPress/gutenberg/pull/50772)).
-   `ToggleGroupControl`: Fix focus and selected style to support Windows High Contrast mode ([#50785](https://github.com/WordPress/gutenberg/pull/50785)).
-   `SearchControl`: Adjust icon styles to fix alignment issues in the block inserter ([#50439](https://github.com/WordPress/gutenberg/pull/50439)).

### Enhancements

-   `Tooltip`: Update background color so tooltip boundaries are more visible in the site editor ([#50792](https://github.com/WordPress/gutenberg/pull/50792)).
-   `FontSizePicker`: Tweak the header spacing to be more consistent with other design tools ([#50855](https://github.com/WordPress/gutenberg/pull/50855)).

## 24.0.0 (2023-05-10)

### Breaking Changes

-   `onDragStart` in `<Draggable>` is now a synchronous function to allow setting additional data for `event.dataTransfer` ([#49673](https://github.com/WordPress/gutenberg/pull/49673)).

### Bug Fixes

-   `NavigableContainer`: do not trap focus in `TabbableContainer` ([#49846](https://github.com/WordPress/gutenberg/pull/49846)).
-   Update `<Button>` component to have a transparent background for its tertiary disabled state, to match its enabled state. ([#50496](https://github.com/WordPress/gutenberg/pull/50496)).

### Internal

-   `NavigableContainer`: Convert to TypeScript ([#49377](https://github.com/WordPress/gutenberg/pull/49377)).
-   `ToolbarItem`: Convert to TypeScript ([#49190](https://github.com/WordPress/gutenberg/pull/49190)).
-   Move rich-text related types to the rich-text package ([#49651](https://github.com/WordPress/gutenberg/pull/49651)).
-   `SlotFill`: simplified the implementation and removed unused code ([#50098](https://github.com/WordPress/gutenberg/pull/50098) and [#50133](https://github.com/WordPress/gutenberg/pull/50133)).

### Documentation

-   `TreeGrid`: Update docs with `data-expanded` attribute usage ([#50026](https://github.com/WordPress/gutenberg/pull/50026)).
-   Consolidate multiple versions of `README` and `CONTRIBUTING` docs, and add them to Storybook ([#50226](https://github.com/WordPress/gutenberg/pull/50226)).
-   `DimensionControl`: Use WordPress package instead of react in code example ([#50435](https://github.com/WordPress/gutenberg/pull/50435)).

### Enhancements

-   `FormTokenField`, `ComboboxControl`: Add `__next40pxDefaultSize` prop to opt into the new 40px default size, superseding the `__next36pxDefaultSize` prop ([#50261](https://github.com/WordPress/gutenberg/pull/50261)).
-   `Modal`: Add css class to children container ([#50099](https://github.com/WordPress/gutenberg/pull/50099)).
-   `Button`: Add `__next40pxDefaultSize` prop to opt into the new 40px default size ([#50254](https://github.com/WordPress/gutenberg/pull/50254)).
-   `PaletteEdit`: Allow custom popover configuration ([#49975](https://github.com/WordPress/gutenberg/pull/49975)).
-   Change the default color scheme to use the new WP Blueberry color. See PR description for instructions on how to restore the previous color scheme when using in a non-WordPress context ([#50193](https://github.com/WordPress/gutenberg/pull/50193)).
-   `CheckboxControl`, `CustomGradientPicker`, `FormToggle`, : Refactor and correct the focus style for consistency ([#50127](https://github.com/WordPress/gutenberg/pull/50127)).
-   `Button`, update spacing values in `has-text has-icon` buttons. ([#50277](https://github.com/WordPress/gutenberg/pull/50277)).
-   `Button`, remove custom padding applied to `tertiary` variant. ([#50276](https://github.com/WordPress/gutenberg/pull/50276)).
-   `Modal`: Correct padding for title less confirm variant. ([#50283](https://github.com/WordPress/gutenberg/pull/50283)).

## 23.9.0 (2023-04-26)

### Internal

-   `BottomSheetCell`: Refactor away from Lodash (mobile) ([#49794](https://github.com/WordPress/gutenberg/pull/49794)).
-   `parseStylesVariables()`: Refactor away from Lodash (mobile) ([#49794](https://github.com/WordPress/gutenberg/pull/49794)).
-   Remove Lodash dependency from components package ([#49794](https://github.com/WordPress/gutenberg/pull/49794)).
-   Tweak `WordPressComponent` type so `selector` property is optional ([#49960](https://github.com/WordPress/gutenberg/pull/49960)).
-   Update `Modal` appearance on small screens ([#50039](https://github.com/WordPress/gutenberg/pull/50039)).
-   Update the framer motion dependency to the latest version `10.11.6` ([#49822](https://github.com/WordPress/gutenberg/pull/49822)).

### Enhancements

-   `Draggable`: Add `appendToOwnerDocument` prop to allow elementId based elements to be attached to the ownerDocument body ([#49911](https://github.com/WordPress/gutenberg/pull/49911)).
-   `TreeGrid`: Modify keyboard navigation code to use a data-expanded attribute if aria-expanded is to be controlled outside of the TreeGrid component ([#48461](https://github.com/WordPress/gutenberg/pull/48461)).
-   `Modal`: Equalize internal spacing ([#49890](https://github.com/WordPress/gutenberg/pull/49890)).
-   `Modal`: Increased border radius ([#49870](https://github.com/WordPress/gutenberg/pull/49870)).
-   `Modal`: Updated spacing / dimensions of `isFullScreen` ([#49894](https://github.com/WordPress/gutenberg/pull/49894)).
-   `SlotFill`: Added util for creating private SlotFills and supporting Symbol keys ([#49819](https://github.com/WordPress/gutenberg/pull/49819)).
-   `IconType`: Export for external use ([#49649](https://github.com/WordPress/gutenberg/pull/49649)).

### Bug Fixes

-   `CheckboxControl`: Add support custom IDs ([#49977](https://github.com/WordPress/gutenberg/pull/49977)).

### Documentation

-   `Autocomplete`: Add heading and fix type for `onReplace` in README. ([#49798](https://github.com/WordPress/gutenberg/pull/49798)).
-   `Autocomplete`: Update `Usage` section in README. ([#49965](https://github.com/WordPress/gutenberg/pull/49965)).

## 23.8.0 (2023-04-12)

### Internal

-   `Mobile` Refactor of the KeyboardAwareFlatList component.
-   Update `reakit` dependency to 1.3.11 ([#49763](https://github.com/WordPress/gutenberg/pull/49763)).

### Enhancements

-   `DropZone`: Smooth animation ([#49517](https://github.com/WordPress/gutenberg/pull/49517)).
-   `Navigator`: Add `skipFocus` property in `NavigateOptions`. ([#49350](https://github.com/WordPress/gutenberg/pull/49350)).
-   `Spinner`: add explicit opacity and background styles ([#49695](https://github.com/WordPress/gutenberg/pull/49695)).
-   Make TypeScript types available for consumers ([#49229](https://github.com/WordPress/gutenberg/pull/49229)).

### Bug Fixes

-   `Snackbar`: Fix insufficient color contrast on hover ([#49682](https://github.com/WordPress/gutenberg/pull/49682)).

## 23.7.0 (2023-03-29)

### Internal

-   `Animate`: Convert to TypeScript ([#49243](https://github.com/WordPress/gutenberg/pull/49243)).
-   `CustomGradientPicker`: Convert to TypeScript ([#48929](https://github.com/WordPress/gutenberg/pull/48929)).
-   `ColorPicker`: Convert to TypeScript ([#49214](https://github.com/WordPress/gutenberg/pull/49214)).
-   `GradientPicker`: Convert to TypeScript ([#48316](https://github.com/WordPress/gutenberg/pull/48316)).
-   `FormTokenField`: Add a `__nextHasNoMarginBottom` prop to start opting into the margin-free styles ([48609](https://github.com/WordPress/gutenberg/pull/48609)).
-   `QueryControls`: Replace bottom margin overrides with `__nextHasNoMarginBottom`([47515](https://github.com/WordPress/gutenberg/pull/47515)).

### Enhancements

-   `CustomGradientPicker`: improve initial state UI ([#49146](https://github.com/WordPress/gutenberg/pull/49146)).
-   `AnglePickerControl`: Style to better fit in narrow contexts and improve RTL layout ([#49046](https://github.com/WordPress/gutenberg/pull/49046)).
-   `ImageSizeControl`: Use large 40px sizes ([#49113](https://github.com/WordPress/gutenberg/pull/49113)).

### Bug Fixes

-   `CircularOptionPicker`: force swatches to visually render on top of the rest of the component's content ([#49245](https://github.com/WordPress/gutenberg/pull/49245)).
-   `InputControl`: Fix misaligned textarea input control ([#49116](https://github.com/WordPress/gutenberg/pull/49116)).
-   `ToolsPanel`: Ensure consistency in menu item order ([#49222](https://github.com/WordPress/gutenberg/pull/49222)).
-   `TabPanel`: fix initial tab selection & focus management ([#49368](https://github.com/WordPress/gutenberg/pull/49368)).

### Internal

-   `DuotonePicker`, `DuotoneSwatch`: Convert to TypeScript ([#49060](https://github.com/WordPress/gutenberg/pull/49060)).

## 23.6.0 (2023-03-15)

### Enhancements

-   `FontSizePicker`: Allow custom units for custom font size control ([#48468](https://github.com/WordPress/gutenberg/pull/48468)).
-   `Navigator`: Disable initial screen animation ([#49062](https://github.com/WordPress/gutenberg/pull/49062)).
-   `FormTokenField`: Hide suggestions list on blur event if the input value is invalid ([#48785](https://github.com/WordPress/gutenberg/pull/48785)).

### Bug Fixes

-   `ResponsiveWrapper`: use `aspect-ratio` CSS prop, add support for `SVG` elements ([#48573](https://github.com/WordPress/gutenberg/pull/48573).
-   `ResizeTooltip`: Use `default.fontFamily` on tooltip ([#48805](https://github.com/WordPress/gutenberg/pull/48805).

### Internal

-   `Guide`: Convert to TypeScript ([#47493](https://github.com/WordPress/gutenberg/pull/47493)).
-   `SelectControl`: improve prop types for single vs multiple selection ([#47390](https://github.com/WordPress/gutenberg/pull/47390)).
-   `Navigation`: Convert to TypeScript ([#48742](https://github.com/WordPress/gutenberg/pull/48742)).
-   `PanelBody`: Convert to TypeScript ([#47702](https://github.com/WordPress/gutenberg/pull/47702)).
-   `withFilters` HOC: Convert to TypeScript ([#48721](https://github.com/WordPress/gutenberg/pull/48721)).
-   `withFallbackStyles` HOC: Convert to TypeScript ([#48720](https://github.com/WordPress/gutenberg/pull/48720)).
-   `withFocusReturn` HOC: Convert to TypeScript ([#48748](https://github.com/WordPress/gutenberg/pull/48748)).
-   `navigateRegions` HOC: Convert to TypeScript ([#48632](https://github.com/WordPress/gutenberg/pull/48632)).
-   `withSpokenMessages`: HOC: Convert to TypeScript ([#48163](https://github.com/WordPress/gutenberg/pull/48163)).
-   `withNotices`: HOC: Convert to TypeScript ([#49088](https://github.com/WordPress/gutenberg/pull/49088)).
-   `ToolbarButton`: Convert to TypeScript ([#47750](https://github.com/WordPress/gutenberg/pull/47750)).
-   `DimensionControl(Experimental)`: Convert to TypeScript ([#47351](https://github.com/WordPress/gutenberg/pull/47351)).
-   `PaletteEdit`: Convert to TypeScript ([#47764](https://github.com/WordPress/gutenberg/pull/47764)).
-   `QueryControls`: Refactor away from Lodash (`.groupBy`) ([#48779](https://github.com/WordPress/gutenberg/pull/48779)).
-   `ToolbarContext`: Convert to TypeScript ([#49002](https://github.com/WordPress/gutenberg/pull/49002)).

## 23.5.0 (2023-03-01)

### Enhancements

-   `ToolsPanel`: Separate reset all filter registration from items registration and support global resets ([#48123](https://github.com/WordPress/gutenberg/pull/48123)).

### Internal

-   `CircularOptionPicker`: Convert to TypeScript ([#47937](https://github.com/WordPress/gutenberg/pull/47937)).
-   `TabPanel`: Improve unit test in preparation for controlled component updates ([#48086](https://github.com/WordPress/gutenberg/pull/48086)).
-   `Autocomplete`: performance: avoid setting state on every value change ([#48485](https://github.com/WordPress/gutenberg/pull/48485)).
-   `Higher Order` -- `with-constrained-tabbing`: Convert to TypeScript ([#48162](https://github.com/WordPress/gutenberg/pull/48162)).
-   `Autocomplete`: Convert to TypeScript ([#47751](https://github.com/WordPress/gutenberg/pull/47751)).
-   `Autocomplete`: avoid calling setState on input ([#48565](https://github.com/WordPress/gutenberg/pull/48565)).

## 23.4.0 (2023-02-15)

### Bug Fixes

-   `ToolsPanel`: fix type inconsistencies between types, docs and normal component usage ([47944](https://github.com/WordPress/gutenberg/pull/47944)).
-   `SelectControl`: Fix styling when `multiple` prop is enabled ([#47893](https://github.com/WordPress/gutenberg/pull/43213)).
-   `useAutocompleteProps`, `Autocomplete`: Make accessible when rendered in an iframe ([#47907](https://github.com/WordPress/gutenberg/pull/47907)).

### Enhancements

-   `ColorPalette`, `GradientPicker`, `PaletteEdit`, `ToolsPanel`: add new props to set a custom heading level ([43848](https://github.com/WordPress/gutenberg/pull/43848) and [#47788](https://github.com/WordPress/gutenberg/pull/47788)).
-   `ColorPalette`: ensure text label contrast checking works with CSS variables ([#47373](https://github.com/WordPress/gutenberg/pull/47373)).
-   `Navigator`: Support dynamic paths with parameters ([#47827](https://github.com/WordPress/gutenberg/pull/47827)).
-   `Navigator`: Support hierarchical paths navigation and add `NavigatorToParentButton` component ([#47883](https://github.com/WordPress/gutenberg/pull/47883)).

### Internal

-   `NavigatorButton`: Reuse `Button` types ([47754](https://github.com/WordPress/gutenberg/pull/47754)).
-   `CustomSelectControl`: lock the `__experimentalShowSelectedHint` prop ([#47229](https://github.com/WordPress/gutenberg/pull/47229)).
-   Lock the `__experimentalPopoverPositionToPlacement` function and rename it to `__experimentalPopoverLegacyPositionToPlacement` ([#47505](https://github.com/WordPress/gutenberg/pull/47505)).
-   `ComboboxControl`: Convert to TypeScript ([#47581](https://github.com/WordPress/gutenberg/pull/47581)).
-   `Panel`, `PanelHeader`, `PanelRow`: Convert to TypeScript ([#47259](https://github.com/WordPress/gutenberg/pull/47259)).
-   `BoxControl`: Convert to TypeScript ([#47622](https://github.com/WordPress/gutenberg/pull/47622)).
-   `AnglePickerControl`: Convert to TypeScript ([#45820](https://github.com/WordPress/gutenberg/pull/45820)).
-   `ResizableBox`: refactor styles to TypeScript ([47756](https://github.com/WordPress/gutenberg/pull/47756)).
-   `BorderBoxControl`: migrate tests to TypeScript, remove act() call ([47755](https://github.com/WordPress/gutenberg/pull/47755)).
-   `Toolbar`: Convert to TypeScript ([#47087](https://github.com/WordPress/gutenberg/pull/47087)).
-   `MenuItemsChoice`: Convert to TypeScript ([#47180](https://github.com/WordPress/gutenberg/pull/47180)).
-   `ToolsPanel`: Allow display of optional items when values are updated externally to item controls ([47727](https://github.com/WordPress/gutenberg/pull/47727)).
-   `ToolsPanel`: Ensure display of optional items when values are updated externally and multiple blocks selected ([47864](https://github.com/WordPress/gutenberg/pull/47864)).
-   `Navigator`: add more pattern matching tests, refine existing tests ([47910](https://github.com/WordPress/gutenberg/pull/47910)).
-   `ToolsPanel`: Refactor Storybook examples to TypeScript ([47944](https://github.com/WordPress/gutenberg/pull/47944)).
-   `ToolsPanel`: Refactor unit tests to TypeScript ([48275](https://github.com/WordPress/gutenberg/pull/48275)).

## 23.3.0 (2023-02-01)

### Deprecations

-   `NumberControl`: Clarify deprecation message about `hideHTMLArrows` prop ([#47370](https://github.com/WordPress/gutenberg/pull/47370)).

### Enhancements

-   `Dropdown`: deprecate `position` prop, use `popoverProps` instead ([46865](https://github.com/WordPress/gutenberg/pull/46865)).
-   `Button`: improve padding for buttons with icon and text. ([46764](https://github.com/WordPress/gutenberg/pull/46764)).
-   `ColorPalette`: Use computed color when css variable is passed to `ColorPicker` ([47181](https://github.com/WordPress/gutenberg/pull/47181)).
-   `Popover`: add `overlay` option to the `placement` prop ([47004](https://github.com/WordPress/gutenberg/pull/47004)).

### Internal

-   `Toolbar`: unify Storybook examples under one file, migrate from knobs to controls ([47117](https://github.com/WordPress/gutenberg/pull/47117)).
-   `DropdownMenu`: migrate Storybook to controls ([47149](https://github.com/WordPress/gutenberg/pull/47149)).
-   Removed deprecated `@storybook/addon-knobs` dependency from the package ([47152](https://github.com/WordPress/gutenberg/pull/47152)).
-   `ColorListPicker`: Convert to TypeScript ([#46358](https://github.com/WordPress/gutenberg/pull/46358)).
-   `KeyboardShortcuts`: Convert to TypeScript ([#47429](https://github.com/WordPress/gutenberg/pull/47429)).
-   `ColorPalette`, `BorderControl`, `GradientPicker`: refine types and logic around single vs multiple palettes ([#47384](https://github.com/WordPress/gutenberg/pull/47384)).
-   `Button`: Convert to TypeScript ([#46997](https://github.com/WordPress/gutenberg/pull/46997)).
-   `QueryControls`: Convert to TypeScript ([#46721](https://github.com/WordPress/gutenberg/pull/46721)).
-   `TreeGrid`: Convert to TypeScript ([#47516](https://github.com/WordPress/gutenberg/pull/47516)).
-   `Notice`: refactor to TypeScript ([47118](https://github.com/WordPress/gutenberg/pull/47118)).
-   `Popover`: Take iframe element scaling into account ([47004](https://github.com/WordPress/gutenberg/pull/47004)).

### Bug Fixes

-   `TabPanel`: Fix initial tab selection when the tab declaration is lazily added to the `tabs` array ([47100](https://github.com/WordPress/gutenberg/pull/47100)).
-   `InputControl`: Avoid the "controlled to uncontrolled" warning by forcing the internal `<input />` element to be always in controlled mode ([47250](https://github.com/WordPress/gutenberg/pull/47250)).

## 23.2.0 (2023-01-11)

### Internal

-   `AlignmentMatrixControl`: Update center cell label to 'Center' instead of 'Center Center' ([#46852](https://github.com/WordPress/gutenberg/pull/46852)).
-   `Toolbar`: move all subcomponents under the same folder ([46951](https://github.com/WordPress/gutenberg/pull/46951)).
-   `Dashicon`: remove unnecessary type for `className` prop ([46849](https://github.com/WordPress/gutenberg/pull/46849)).
-   `ColorPicker` & `QueryControls`: Replace bottom margin overrides with `__nextHasNoMarginBottom` ([#46448](https://github.com/WordPress/gutenberg/pull/46448)).
-   `SandBox`: Convert to TypeScript ([#46478](https://github.com/WordPress/gutenberg/pull/46478)).
-   `ResponsiveWrapper`: Convert to TypeScript ([#46480](https://github.com/WordPress/gutenberg/pull/46480)).
-   `ItemGroup`: migrate Storybook to controls, refactor to TypeScript ([46945](https://github.com/WordPress/gutenberg/pull/46945)).

### Bug Fixes

-   `Placeholder`: set fixed right margin for label's icon ([46918](https://github.com/WordPress/gutenberg/pull/46918)).
-   `TreeGrid`: Fix right-arrow keyboard navigation when a row contains more than two focusable elements ([46998](https://github.com/WordPress/gutenberg/pull/46998)).

## 23.1.0 (2023-01-02)

### Breaking Changes

-   `ColorPalette`: The experimental `__experimentalHasMultipleOrigins` prop has been removed ([#46315](https://github.com/WordPress/gutenberg/pull/46315)).

## 23.0.0 (2022-12-14)

### Breaking Changes

-   Updated dependencies to require React 18 ([45235](https://github.com/WordPress/gutenberg/pull/45235))

### New Features

-   `TabPanel`: support manual tab activation ([#46004](https://github.com/WordPress/gutenberg/pull/46004)).
-   `TabPanel`: support disabled prop for tab buttons ([#46471](https://github.com/WordPress/gutenberg/pull/46471)).
-   `BaseControl`: Add `useBaseControlProps` hook to help generate id-releated props ([#46170](https://github.com/WordPress/gutenberg/pull/46170)).

### Bug Fixes

-   `ColorPalette`: show "Clear" button even when colors array is empty ([#46001](https://github.com/WordPress/gutenberg/pull/46001)).
-   `InputControl`: Fix internal `Flex` wrapper usage that could add an unintended `height: 100%` ([#46213](https://github.com/WordPress/gutenberg/pull/46213)).
-   `Navigator`: Allow calling `goTo` and `goBack` twice in one render cycle ([#46391](https://github.com/WordPress/gutenberg/pull/46391)).
-   `Modal`: Fix unexpected modal closing in IME Composition ([#46453](https://github.com/WordPress/gutenberg/pull/46453)).
-   `Toolbar`: Fix duplicate focus style on anchor link button ([#46759](https://github.com/WordPress/gutenberg/pull/46759)).
-   `useNavigateRegions`: Ensure region navigation picks the next region based on where the current user focus is located instead of starting at the beginning ([#44883](https://github.com/WordPress/gutenberg/pull/44883)).
-   `ComboboxControl`: Fix unexpected behaviour in IME Composition ([#46827](https://github.com/WordPress/gutenberg/pull/46827)).

### Enhancements

-   `TabPanel`: Simplify tab-focus style. ([#46276](https://github.com/WordPress/gutenberg/pull/46276)).
-   `TabPanel`: Add ability to set icon only tab buttons ([#45005](https://github.com/WordPress/gutenberg/pull/45005)).
-   `InputControl`, `NumberControl`, `UnitControl`: Add `help` prop for additional description ([#45931](https://github.com/WordPress/gutenberg/pull/45931)).
-   `BorderControl`, `ColorPicker` & `QueryControls`: Replace bottom margin overrides with `__nextHasNoMarginBottom` ([#45985](https://github.com/WordPress/gutenberg/pull/45985)).
-   `CustomSelectControl`, `UnitControl`: Add `onFocus` and `onBlur` props ([#46096](https://github.com/WordPress/gutenberg/pull/46096)).
-   `ResizableBox`: Prevent unnecessary paint on resize handles ([#46196](https://github.com/WordPress/gutenberg/pull/46196)).
-   `Popover`: Prevent unnecessary paint caused by using outline ([#46201](https://github.com/WordPress/gutenberg/pull/46201)).
-   `PaletteEdit`: Global styles: add onChange actions to color palette items [#45681](https://github.com/WordPress/gutenberg/pull/45681).
-   Lighten the border color on control components ([#46252](https://github.com/WordPress/gutenberg/pull/46252)).
-   `Popover`: Prevent unnecessary paint when scrolling by using transform instead of top/left positionning ([#46187](https://github.com/WordPress/gutenberg/pull/46187)).
-   `CircularOptionPicker`: Prevent unecessary paint on hover ([#46197](https://github.com/WordPress/gutenberg/pull/46197)).

### Experimental

-   `TextControl`: Restrict `type` prop to `email`, `number`, `password`, `tel`, `text`, `search` or `url` ([#45433](https://github.com/WordPress/gutenberg/pull/45433/)).

### Internal

-   `useControlledValue`: let TypeScript infer the return type ([#46164](https://github.com/WordPress/gutenberg/pull/46164)).
-   `LinkedButton`: remove unnecessary `span` tag ([#46063](https://github.com/WordPress/gutenberg/pull/46063)).
-   NumberControl: refactor styles/tests/stories to TypeScript, replace fireEvent with user-event ([#45990](https://github.com/WordPress/gutenberg/pull/45990)).
-   `useBaseField`: Convert to TypeScript ([#45712](https://github.com/WordPress/gutenberg/pull/45712)).
-   `Dashicon`: Convert to TypeScript ([#45924](https://github.com/WordPress/gutenberg/pull/45924)).
-   `PaletteEdit`: add follow up changelog for #45681 and tests [#46095](https://github.com/WordPress/gutenberg/pull/46095).
-   `AlignmentMatrixControl`: Convert to TypeScript ([#46162](https://github.com/WordPress/gutenberg/pull/46162)).
-   `Theme`: Remove public export ([#46427](https://github.com/WordPress/gutenberg/pull/46427)).
-   `Autocomplete`: Refactor away from `_.find()` ([#46537](https://github.com/WordPress/gutenberg/pull/46537)).
-   `TabPanel`: Refactor away from `_.find()` ([#46537](https://github.com/WordPress/gutenberg/pull/46537)).
-   `BottomSheetPickerCell`: Refactor away from `_.find()` for mobile ([#46537](https://github.com/WordPress/gutenberg/pull/46537)).
-   Refactor global styles context away from `_.find()` for mobile ([#46537](https://github.com/WordPress/gutenberg/pull/46537)).
-   `Dropdown`: Convert to TypeScript ([#45787](https://github.com/WordPress/gutenberg/pull/45787)).

### Documentation

-   `Tooltip`: Add readme and unit tests for `shortcut` prop ([#46092](https://github.com/WordPress/gutenberg/pull/46092)).

## 22.1.0 (2022-11-16)

### Enhancements

-   `ColorPalette`, `BorderBox`, `BorderBoxControl`: polish and DRY prop types, add default values ([#45463](https://github.com/WordPress/gutenberg/pull/45463)).
-   `TabPanel`: Add ability to set icon only tab buttons ([#45005](https://github.com/WordPress/gutenberg/pull/45005)).

### Internal

-   `AnglePickerControl`: remove `:focus-visible' outline on `CircleOutlineWrapper` ([#45758](https://github.com/WordPress/gutenberg/pull/45758))

### Bug Fixes

-   `FormTokenField`: Fix duplicate input in IME composition ([#45607](https://github.com/WordPress/gutenberg/pull/45607)).
-   `Autocomplete`: Check key events more strictly in IME composition ([#45626](https://github.com/WordPress/gutenberg/pull/45626)).
-   `Autocomplete`: Fix unexpected block insertion during IME composition ([#45510](https://github.com/WordPress/gutenberg/pull/45510)).
-   `Icon`: Making size prop work for icon components using dash icon strings ([#45593](https://github.com/WordPress/gutenberg/pull/45593))
-   `ToolsPanelItem`: Prevent unintended calls to onDeselect when parent panel is remounted and item is rendered via SlotFill ([#45673](https://github.com/WordPress/gutenberg/pull/45673))
-   `ColorPicker`: Prevent all number fields from becoming "0" when one of them is an empty string ([#45649](https://github.com/WordPress/gutenberg/pull/45649)).
-   `ToggleControl`: Fix toggle control label text overflow ([#45962](https://github.com/WordPress/gutenberg/pull/45962)).

### Internal

-   `ToolsPanel`: Update to fix `exhaustive-deps` eslint rule ([#45715](https://github.com/WordPress/gutenberg/pull/45715)).
-   `PaletteEditListView`: Update to ignore `exhaustive-deps` eslint rule ([#45467](https://github.com/WordPress/gutenberg/pull/45467)).
-   `Popover`: Update to pass `exhaustive-deps` eslint rule ([#45656](https://github.com/WordPress/gutenberg/pull/45656)).
-   `Flex`: Update to pass `exhaustive-deps` eslint rule ([#45528](https://github.com/WordPress/gutenberg/pull/45528)).
-   `withNotices`: Update to pass `exhaustive-deps` eslint rule ([#45530](https://github.com/WordPress/gutenberg/pull/45530)).
-   `ItemGroup`: Update to pass `exhaustive-deps` eslint rule ([#45531](https://github.com/WordPress/gutenberg/pull/45531)).
-   `TabPanel`: Update to pass `exhaustive-deps` eslint rule ([#45660](https://github.com/WordPress/gutenberg/pull/45660)).
-   `NavigatorScreen`: Update to pass `exhaustive-deps` eslint rule ([#45648](https://github.com/WordPress/gutenberg/pull/45648)).
-   `Draggable`: Convert to TypeScript ([#45471](https://github.com/WordPress/gutenberg/pull/45471)).
-   `MenuGroup`: Convert to TypeScript ([#45617](https://github.com/WordPress/gutenberg/pull/45617)).
-   `useCx`: fix story to satisfy the `react-hooks/exhaustive-deps` eslint rule ([#45614](https://github.com/WordPress/gutenberg/pull/45614))
-   Activate the `react-hooks/exhuastive-deps` eslint rule for the Components package ([#41166](https://github.com/WordPress/gutenberg/pull/41166))
-   `Snackbar`: Convert to TypeScript ([#45472](https://github.com/WordPress/gutenberg/pull/45472)).

### Experimental

-   `ToggleGroupControl`: Only show enclosing border when `isBlock` and not `isDeselectable` ([#45492](https://github.com/WordPress/gutenberg/pull/45492)).
-   `Theme`: Add support for custom `background` color ([#45466](https://github.com/WordPress/gutenberg/pull/45466)).

## 22.0.0 (2022-11-02)

### Breaking Changes

-   `Popover`: The deprecated `range` and `__unstableShift` props have been removed ([#45195](https://github.com/WordPress/gutenberg/pull/45195)).

### Deprecations

-   `Popover`: the deprecation messages for anchor-related props (`anchorRef`, `anchorRect`, `getAnchorRect`) have been updated ([#45195](https://github.com/WordPress/gutenberg/pull/45195)).
-   `RadioGroup`: Mark as deprecated, in favor of `RadioControl` and `ToggleGroupControl` ([#45389](https://github.com/WordPress/gutenberg/pull/45389)).
-   `Popover`: the deprecation messages for anchor-related props (`anchorRef`, `anchorRect`, `getAnchorRect`) have been updated. ([#45195](https://github.com/WordPress/gutenberg/pull/45195)).
-   `Popover`: The `isAlternate` prop has been replaced with a `variant` prop that can be called with the `'toolbar'` string ([#45137](https://github.com/WordPress/gutenberg/pull/45137)).

### New Features

-   `BoxControl` & `CustomSelectControl`: Add `onMouseOver` and `onMouseOut` callback props to allow handling of these events by parent components ([#44955](https://github.com/WordPress/gutenberg/pull/44955))
-   `Popover`: A `variant` prop has been added to style popovers, with `'unstyled'` and `'toolbar'` possible values ([#45137](https://github.com/WordPress/gutenberg/pull/45137)).

### Enhancements

-   `FontSizePicker`: Pass the preset object to the onChange callback to allow conversion from preset slugs to CSS vars ([#44967](https://github.com/WordPress/gutenberg/pull/44967)).
-   `FontSizePicker`: Improved slider design when `withSlider` is set ([#44598](https://github.com/WordPress/gutenberg/pull/44598)).
-   `ToggleControl`: Improved types for the `help` prop, covering the dynamic render function option, and enabled the dynamic `help` behavior only for a controlled component ([#45279](https://github.com/WordPress/gutenberg/pull/45279)).
-   `BorderControl` & `BorderBoxControl`: Replace `__next36pxDefaultSize` with "default" and "large" size variants ([#41860](https://github.com/WordPress/gutenberg/pull/41860)).
-   `UnitControl`: Remove outer wrapper to normalize className placement ([#41860](https://github.com/WordPress/gutenberg/pull/41860)).
-   `ColorPalette`: Fix transparent checkered background pattern ([#45295](https://github.com/WordPress/gutenberg/pull/45295)).
-   `ToggleGroupControl`: Add `isDeselectable` prop to allow deselecting the selected option ([#45123](https://github.com/WordPress/gutenberg/pull/45123)).
-   `FontSizePicker`: Improve hint text shown next to 'Font size' label ([#44966](https://github.com/WordPress/gutenberg/pull/44966)).

### Bug Fixes

-   `useNavigateRegions`: Add new keyboard shortcut alias to cover backtick and tilde keys inconsistencies across browsers ([#45019](https://github.com/WordPress/gutenberg/pull/45019)).
-   `Button`: Tweak the destructive button primary, link, and default variants ([#44427](https://github.com/WordPress/gutenberg/pull/44427)).
-   `UnitControl`: Fix `disabled` style is overridden by core `form.css` style ([#45250](https://github.com/WordPress/gutenberg/pull/45250)).
-   `ItemGroup`: fix RTL `Item` styles when rendered as a button ([#45280](https://github.com/WordPress/gutenberg/pull/45280)).
-   `Button`: Fix RTL alignment for buttons containing an icon and text ([#44787](https://github.com/WordPress/gutenberg/pull/44787)).
-   `TabPanel`: Call `onSelect()` on every tab selection, regardless of whether it was triggered by user interaction ([#44028](https://github.com/WordPress/gutenberg/pull/44028)).
-   `FontSizePicker`: Fallback to font size `slug` if `name` is undefined ([#45041](https://github.com/WordPress/gutenberg/pull/45041)).
-   `AutocompleterUI`: fix issue where autocompleter UI would appear on top of other UI elements ([#44795](https://github.com/WordPress/gutenberg/pull/44795/))
-   `ExternalLink`: Fix to re-enable support for `onClick` event handler ([#45214](https://github.com/WordPress/gutenberg/pull/45214)).
-   `InputControl`: Allow inline styles to be applied to the wrapper not inner input ([#45340](https://github.com/WordPress/gutenberg/pull/45340/))

### Internal

-   `BorderBoxControl`: Convert stories to TypeScript and use Controls ([#45002](https://github.com/WordPress/gutenberg/pull/45002)).
-   `Disabled`: add a note in the docs about the lack of polyfill for the `inert` attribute ([#45272](https://github.com/WordPress/gutenberg/pull/45272))
-   `Snackbar`: updated to satisfy `react/exhaustive-deps` eslint rule ([#44934](https://github.com/WordPress/gutenberg/pull/44934))
-   `AnglePickerControl`: Set Storybook Label control type to 'text' ([#45122](https://github.com/WordPress/gutenberg/pull/45122)).
-   `SlotFill`: updated to satisfy `react/exhaustive-deps` eslint rule ([#44403](https://github.com/WordPress/gutenberg/pull/44403))
-   `Context`: updated to ignore `react/exhaustive-deps` eslint rule ([#45044](https://github.com/WordPress/gutenberg/pull/45044))
-   `Button`: Refactor Storybook to controls and align docs ([#44105](https://github.com/WordPress/gutenberg/pull/44105)).
-   `TabPanel`: updated to satisfy `react/exhaustive-deps` eslint rule ([#44935](https://github.com/WordPress/gutenberg/pull/44935))
-   `ColorPalette`: Convert to TypeScript ([#44632](https://github.com/WordPress/gutenberg/pull/44632)).
-   `UnitControl`: Add tests ([#45260](https://github.com/WordPress/gutenberg/pull/45260)).
-   `Disabled`: Refactor the component to rely on the HTML `inert` attribute.
-   `CustomGradientBar`: Refactor away from Lodash ([#45367](https://github.com/WordPress/gutenberg/pull/45367/)).
-   `TextControl`: Set Storybook control types on `help`, `label` and `type` ([#45405](https://github.com/WordPress/gutenberg/pull/45405)).
-   `Autocomplete`: use Popover's new `placement` prop instead of legacy `position` prop ([#44396](https://github.com/WordPress/gutenberg/pull/44396/)).
-   `SelectControl`: Add `onChange`, `onBlur` and `onFocus` to storybook actions ([#45432](https://github.com/WordPress/gutenberg/pull/45432/)).
-   `FontSizePicker`: Add more comprehensive tests ([#45298](https://github.com/WordPress/gutenberg/pull/45298)).
-   `FontSizePicker`: Refactor to use components instead of helper functions ([#44891](https://github.com/WordPress/gutenberg/pull/44891)).

### Experimental

-   `NumberControl`: Replace `hideHTMLArrows` prop with `spinControls` prop. Allow custom spin controls via `spinControls="custom"` ([#45333](https://github.com/WordPress/gutenberg/pull/45333)).

### Experimental

-   Theming: updated Components package to utilize the new `accent` prop of the experimental `Theme` component.

## 21.3.0 (2022-10-19)

### Bug Fixes

-   `FontSizePicker`: Ensure that fluid font size presets appear correctly in the UI controls ([#44791](https://github.com/WordPress/gutenberg/pull/44791)).
-   `ToggleGroupControl`: Remove unsupported `disabled` prop from types, and correctly mark `label` prop as required ([#45114](https://github.com/WordPress/gutenberg/pull/45114)).
-   `Navigator`: prevent partially hiding focus ring styles, by removing unnecessary overflow rules on `NavigatorScreen` ([#44973](https://github.com/WordPress/gutenberg/pull/44973)).
-   `Navigator`: restore focus only once per location ([#44972](https://github.com/WordPress/gutenberg/pull/44972)).

### Documentation

-   `VisuallyHidden`: Add some notes on best practices around stacking contexts when using this component ([#44867](https://github.com/WordPress/gutenberg/pull/44867)).

### Internal

-   `Modal`: Convert to TypeScript ([#42949](https://github.com/WordPress/gutenberg/pull/42949)).
-   `Sandbox`: Use `toString` to create observe and resize script string ([#42872](https://github.com/WordPress/gutenberg/pull/42872)).
-   `Navigator`: refactor unit tests to TypeScript and to `user-event` ([#44970](https://github.com/WordPress/gutenberg/pull/44970)).
-   `Navigator`: Refactor Storybook code to TypeScript and controls ([#44979](https://github.com/WordPress/gutenberg/pull/44979)).
-   `withFilters`: Refactor away from `_.without()` ([#44980](https://github.com/WordPress/gutenberg/pull/44980/)).
-   `withFocusReturn`: Refactor tests to `@testing-library/react` ([#45012](https://github.com/WordPress/gutenberg/pull/45012)).
-   `ToolsPanel`: updated to satisfy `react/exhaustive-deps` eslint rule ([#45028](https://github.com/WordPress/gutenberg/pull/45028))
-   `Tooltip`: updated to ignore `react/exhaustive-deps` eslint rule ([#45043](https://github.com/WordPress/gutenberg/pull/45043))

## 21.2.0 (2022-10-05)

### Enhancements

-   `FontSizePicker`: Updated to take up full width of its parent and have a 40px Reset button when `size` is `__unstable-large` ([44559](https://github.com/WordPress/gutenberg/pull/44559)).
-   `BorderBoxControl`: Omit unit select when width values are mixed ([#44592](https://github.com/WordPress/gutenberg/pull/44592))
-   `BorderControl`: Add ability to disable unit selection ([#44592](https://github.com/WordPress/gutenberg/pull/44592))

### Bug Fixes

-   `Popover`: fix limitShift logic by adding iframe offset correctly ([#42950](https://github.com/WordPress/gutenberg/pull/42950)).
-   `Popover`: refine position-to-placement conversion logic, add tests ([#44377](https://github.com/WordPress/gutenberg/pull/44377)).
-   `ToggleGroupControl`: adjust icon color when inactive, from `gray-700` to `gray-900` ([#44575](https://github.com/WordPress/gutenberg/pull/44575)).
-   `TokenInput`: improve logic around the `aria-activedescendant` attribute, which was causing unintended focus behavior for some screen readers ([#44526](https://github.com/WordPress/gutenberg/pull/44526)).
-   `NavigatorScreen`: fix focus issue where back button received focus unexpectedly ([#44239](https://github.com/WordPress/gutenberg/pull/44239))
-   `FontSizePicker`: Fix header order in RTL languages ([#44590](https://github.com/WordPress/gutenberg/pull/44590)).

### Enhancements

-   `SuggestionList`: use `requestAnimationFrame` instead of `setTimeout` when scrolling selected item into view. This change improves the responsiveness of the `ComboboxControl` and `FormTokenField` components when rapidly hovering over the suggestion items in the list ([#44573](https://github.com/WordPress/gutenberg/pull/44573)).

### Internal

-   `Mobile` updated to ignore `react/exhaustive-deps` eslint rule ([#44207](https://github.com/WordPress/gutenberg/pull/44207)).
-   `Popover`: refactor unit tests to TypeScript and modern RTL assertions ([#44373](https://github.com/WordPress/gutenberg/pull/44373)).
-   `SearchControl`: updated to ignore `react/exhaustive-deps` eslint rule in native files([#44381](https://github.com/WordPress/gutenberg/pull/44381))
-   `ResizableBox` updated to pass the `react/exhaustive-deps` eslint rule ([#44370](https://github.com/WordPress/gutenberg/pull/44370)).
-   `Sandbox`: updated to satisfy `react/exhaustive-deps` eslint rule ([#44378](https://github.com/WordPress/gutenberg/pull/44378))
-   `FontSizePicker`: Convert to TypeScript ([#44449](https://github.com/WordPress/gutenberg/pull/44449)).
-   `FontSizePicker`: Replace SCSS with Emotion + components ([#44483](https://github.com/WordPress/gutenberg/pull/44483)).

### Experimental

-   Add experimental `Theme` component ([#44668](https://github.com/WordPress/gutenberg/pull/44668)).

## 21.1.0 (2022-09-21)

### Deprecations

-   `Popover`: added new `anchor` prop, supposed to supersede all previous anchor-related props (`anchorRef`, `anchorRect`, `getAnchorRect`). These older anchor-related props are now marked as deprecated and are scheduled to be removed in WordPress 6.3 ([#43691](https://github.com/WordPress/gutenberg/pull/43691)).

### Bug Fixes

-   `Button`: Remove unexpected `has-text` class when empty children are passed ([#44198](https://github.com/WordPress/gutenberg/pull/44198)).
-   The `LinkedButton` to unlink sides in `BoxControl`, `BorderBoxControl` and `BorderRadiusControl` have changed from a rectangular primary button to an icon-only button, with a sentence case tooltip, and default-size icon for better legibility. The `Button` component has been fixed so when `isSmall` and `icon` props are set, and no text is present, the button shape is square rather than rectangular.

### New Features

-   `MenuItem`: Add suffix prop for injecting non-icon and non-shortcut content to menu items ([#44260](https://github.com/WordPress/gutenberg/pull/44260)).
-   `ToolsPanel`: Add subheadings to ellipsis menu and reset text to default control menu items ([#44260](https://github.com/WordPress/gutenberg/pull/44260)).

### Internal

-   `NavigationMenu` updated to ignore `react/exhaustive-deps` eslint rule ([#44090](https://github.com/WordPress/gutenberg/pull/44090)).
-   `RangeControl`: updated to pass `react/exhaustive-deps` eslint rule ([#44271](https://github.com/WordPress/gutenberg/pull/44271)).
-   `UnitControl` updated to pass the `react/exhaustive-deps` eslint rule ([#44161](https://github.com/WordPress/gutenberg/pull/44161)).
-   `Notice`: updated to satisfy `react/exhaustive-deps` eslint rule ([#44157](https://github.com/WordPress/gutenberg/pull/44157))

## 21.0.0 (2022-09-13)

### Deprecations

-   `FontSizePicker`: Deprecate bottom margin style. Add a `__nextHasNoMarginBottom` prop to start opting into the margin-free styles that will become the default in a future version, currently scheduled to be WordPress 6.4 ([#43870](https://github.com/WordPress/gutenberg/pull/43870)).
-   `AnglePickerControl`: Deprecate bottom margin style. Add a `__nextHasNoMarginBottom` prop to start opting into the margin-free styles that will become the default in a future version, currently scheduled to be WordPress 6.4 ([#43867](https://github.com/WordPress/gutenberg/pull/43867)).
-   `Popover`: deprecate `__unstableShift` prop in favour of new `shift` prop. The `__unstableShift` is currently scheduled for removal in WordPress 6.3 ([#43845](https://github.com/WordPress/gutenberg/pull/43845)).
-   `Popover`: removed the `__unstableObserveElement` prop, which is not necessary anymore. The functionality is now supported directly by the component without the need of an external prop ([#43617](https://github.com/WordPress/gutenberg/pull/43617)).

### Bug Fixes

-   `Button`, `Icon`: Fix `iconSize` prop doesn't work with some icons ([#43821](https://github.com/WordPress/gutenberg/pull/43821)).
-   `InputControl`, `NumberControl`, `UnitControl`: Fix margin when `labelPosition` is `bottom` ([#43995](https://github.com/WordPress/gutenberg/pull/43995)).
-   `Popover`: enable auto-updating every animation frame ([#43617](https://github.com/WordPress/gutenberg/pull/43617)).
-   `Popover`: improve the component's performance and reactivity to prop changes by reworking its internals ([#43335](https://github.com/WordPress/gutenberg/pull/43335)).
-   `NavigatorScreen`: updated to satisfy `react/exhaustive-deps` eslint rule ([#43876](https://github.com/WordPress/gutenberg/pull/43876))
-   `Popover`: fix positioning when reference and floating elements are both within an iframe ([#43971](https://github.com/WordPress/gutenberg/pull/43971))

### Enhancements

-   `ToggleControl`: Add `__nextHasNoMargin` prop for opting into the new margin-free styles ([#43717](https://github.com/WordPress/gutenberg/pull/43717)).
-   `CheckboxControl`: Add `__nextHasNoMargin` prop for opting into the new margin-free styles ([#43720](https://github.com/WordPress/gutenberg/pull/43720)).
-   `FocalPointControl`: Add `__nextHasNoMargin` prop for opting into the new margin-free styles ([#43996](https://github.com/WordPress/gutenberg/pull/43996)).
-   `TextControl`, `TextareaControl`: Add `__nextHasNoMargin` prop for opting into the new margin-free styles ([#43782](https://github.com/WordPress/gutenberg/pull/43782)).
-   `Flex`: Remove margin-based polyfill implementation of flex `gap` ([#43995](https://github.com/WordPress/gutenberg/pull/43995)).
-   `RangeControl`: Tweak dark gray marking color to be consistent with the grays in `@wordpress/base-styles` ([#43773](https://github.com/WordPress/gutenberg/pull/43773)).
-   `UnitControl`: Tweak unit dropdown color to be consistent with the grays in `@wordpress/base-styles` ([#43773](https://github.com/WordPress/gutenberg/pull/43773)).
-   `SearchControl`: Add `__nextHasNoMargin` prop for opting into the new margin-free styles ([#43871](https://github.com/WordPress/gutenberg/pull/43871)).
-   `UnitControl`: Consistently hide spin buttons ([#43985](https://github.com/WordPress/gutenberg/pull/43985)).
-   `CardHeader`, `CardBody`, `CardFooter`: Tweak `isShady` background colors to be consistent with the grays in `@wordpress/base-styles` ([#43719](https://github.com/WordPress/gutenberg/pull/43719)).
-   `InputControl`, `SelectControl`: Tweak `disabled` colors to be consistent with the grays in `@wordpress/base-styles` ([#43719](https://github.com/WordPress/gutenberg/pull/43719)).
-   `FocalPointPicker`: Tweak media placeholder background color to be consistent with the grays in `@wordpress/base-styles` ([#43994](https://github.com/WordPress/gutenberg/pull/43994)).
-   `RangeControl`: Tweak rail, track, and mark colors to be consistent with the grays in `@wordpress/base-styles` ([#43994](https://github.com/WordPress/gutenberg/pull/43994)).
-   `UnitControl`: Tweak unit dropdown hover color to be consistent with the grays in `@wordpress/base-styles` ([#43994](https://github.com/WordPress/gutenberg/pull/43994)).

### Internal

-   `Icon`: Refactor tests to `@testing-library/react` ([#44051](https://github.com/WordPress/gutenberg/pull/44051)).
-   Fix TypeScript types for `isValueDefined()` and `isValueEmpty()` utility functions ([#43983](https://github.com/WordPress/gutenberg/pull/43983)).
-   `RadioControl`: Clean up styles to use less custom CSS ([#43868](https://github.com/WordPress/gutenberg/pull/43868)).
-   Remove unused `normalizeArrowKey` utility function ([#43640](https://github.com/WordPress/gutenberg/pull/43640/)).
-   `SearchControl`: Convert to TypeScript ([#43871](https://github.com/WordPress/gutenberg/pull/43871)).
-   `FormFileUpload`: Convert to TypeScript ([#43960](https://github.com/WordPress/gutenberg/pull/43960)).
-   `DropZone`: Convert to TypeScript ([#43962](https://github.com/WordPress/gutenberg/pull/43962)).
-   `ToggleGroupControl`: Rename `__experimentalIsIconGroup` prop to `__experimentalIsBorderless` ([#43771](https://github.com/WordPress/gutenberg/pull/43771/)).
-   `NumberControl`: Add TypeScript types ([#43791](https://github.com/WordPress/gutenberg/pull/43791/)).
-   Refactor `FocalPointPicker` to function component ([#39168](https://github.com/WordPress/gutenberg/pull/39168)).
-   `Guide`: use `code` instead of `keyCode` for keyboard events ([#43604](https://github.com/WordPress/gutenberg/pull/43604/)).
-   `ToggleControl`: Convert to TypeScript and streamline CSS ([#43717](https://github.com/WordPress/gutenberg/pull/43717)).
-   `FocalPointPicker`: Convert to TypeScript ([#43872](https://github.com/WordPress/gutenberg/pull/43872)).
-   `Navigation`: use `code` instead of `keyCode` for keyboard events ([#43644](https://github.com/WordPress/gutenberg/pull/43644/)).
-   `ComboboxControl`: Add unit tests ([#42403](https://github.com/WordPress/gutenberg/pull/42403)).
-   `NavigableContainer`: use `code` instead of `keyCode` for keyboard events, rewrite tests using RTL and `user-event` ([#43606](https://github.com/WordPress/gutenberg/pull/43606/)).
-   `ComboboxControl`: updated to satisfy `react/exhuastive-deps` eslint rule ([#41417](https://github.com/WordPress/gutenberg/pull/41417))
-   `FormTokenField`: Refactor away from Lodash ([#43744](https://github.com/WordPress/gutenberg/pull/43744/)).
-   `NavigatorButton`: updated to satisfy `react/exhaustive-deps` eslint rule ([#42051](https://github.com/WordPress/gutenberg/pull/42051))
-   `TabPanel`: Refactor away from `_.partial()` ([#43895](https://github.com/WordPress/gutenberg/pull/43895/)).
-   `Panel`: Refactor tests to `@testing-library/react` ([#43896](https://github.com/WordPress/gutenberg/pull/43896)).
-   `Popover`: refactor to TypeScript ([#43823](https://github.com/WordPress/gutenberg/pull/43823/)).
-   `BorderControl` and `BorderBoxControl`: replace temporary types with `Popover`'s types ([#43823](https://github.com/WordPress/gutenberg/pull/43823/)).
-   `DimensionControl`: Refactor tests to `@testing-library/react` ([#43916](https://github.com/WordPress/gutenberg/pull/43916)).
-   `withFilters`: Refactor tests to `@testing-library/react` ([#44017](https://github.com/WordPress/gutenberg/pull/44017)).
-   `IsolatedEventContainer`: Refactor tests to `@testing-library/react` ([#44073](https://github.com/WordPress/gutenberg/pull/44073)).
-   `KeyboardShortcuts`: Refactor tests to `@testing-library/react` ([#44075](https://github.com/WordPress/gutenberg/pull/44075)).
-   `Slot`/`Fill`: Refactor tests to `@testing-library/react` ([#44084](https://github.com/WordPress/gutenberg/pull/44084)).
-   `ColorPalette`: Refactor tests to `@testing-library/react` ([#44108](https://github.com/WordPress/gutenberg/pull/44108)).

## 20.0.0 (2022-08-24)

### Deprecations

-   `CustomSelectControl`: Deprecate constrained width style. Add a `__nextUnconstrainedWidth` prop to start opting into the unconstrained width that will become the default in a future version, currently scheduled to be WordPress 6.4 ([#43230](https://github.com/WordPress/gutenberg/pull/43230)).
-   `Popover`: deprecate `__unstableForcePosition` prop in favour of new `flip` and `resize` props. The `__unstableForcePosition` is currently scheduled for removal in WordPress 6.3 ([#43546](https://github.com/WordPress/gutenberg/pull/43546)).

### Bug Fixes

-   `AlignmentMatrixControl`: keep the physical direction in RTL languages ([#43126](https://github.com/WordPress/gutenberg/pull/43126)).
-   `AlignmentMatrixControl`: Fix the `width` prop so it works as intended ([#43482](https://github.com/WordPress/gutenberg/pull/43482)).
-   `SelectControl`, `CustomSelectControl`: Truncate long option strings ([#43301](https://github.com/WordPress/gutenberg/pull/43301)).
-   `ToggleGroupControl`: Fix minor inconsistency in label height ([#43331](https://github.com/WordPress/gutenberg/pull/43331)).
-   `Popover`: fix and improve opening animation ([#43186](https://github.com/WordPress/gutenberg/pull/43186)).
-   `Popover`: fix incorrect deps in hooks resulting in incorrect positioning after calling `update` ([#43267](https://github.com/WordPress/gutenberg/pull/43267/)).
-   `FontSizePicker`: Fix excessive margin between label and input ([#43304](https://github.com/WordPress/gutenberg/pull/43304)).
-   Ensure all dependencies allow version ranges ([#43355](https://github.com/WordPress/gutenberg/pull/43355)).
-   `Popover`: make sure offset middleware always applies the latest frame offset values ([#43329](https://github.com/WordPress/gutenberg/pull/43329/)).
-   `Dropdown`: anchor popover to the dropdown wrapper (instead of the toggle) ([#43377](https://github.com/WordPress/gutenberg/pull/43377/)).
-   `Guide`: Fix error when rendering with no pages ([#43380](https://github.com/WordPress/gutenberg/pull/43380/)).
-   `Disabled`: preserve input values when toggling the `isDisabled` prop ([#43508](https://github.com/WordPress/gutenberg/pull/43508/))

### Enhancements

-   `GradientPicker`: Show custom picker before swatches ([#43577](https://github.com/WordPress/gutenberg/pull/43577)).
-   `CustomGradientPicker`, `GradientPicker`: Add `__nextHasNoMargin` prop for opting into the new margin-free styles ([#43387](https://github.com/WordPress/gutenberg/pull/43387)).
-   `ToolsPanel`: Tighten grid gaps ([#43424](https://github.com/WordPress/gutenberg/pull/43424)).
-   `ColorPalette`: Make popover style consistent ([#43570](https://github.com/WordPress/gutenberg/pull/43570)).
-   `ToggleGroupControl`: Improve TypeScript documentation ([#43265](https://github.com/WordPress/gutenberg/pull/43265)).
-   `ComboboxControl`: Normalize hyphen-like characters to an ASCII hyphen ([#42942](https://github.com/WordPress/gutenberg/pull/42942)).
-   `FormTokenField`: Refactor away from `_.difference()` ([#43224](https://github.com/WordPress/gutenberg/pull/43224/)).
-   `Autocomplete`: use `KeyboardEvent.code` instead of `KeyboardEvent.keyCode` ([#43432](https://github.com/WordPress/gutenberg/pull/43432/)).
-   `ConfirmDialog`: replace (almost) every usage of `fireEvent` with `@testing-library/user-event` ([#43429](https://github.com/WordPress/gutenberg/pull/43429/)).
-   `Popover`: Introduce new `flip` and `resize` props ([#43546](https://github.com/WordPress/gutenberg/pull/43546/)).

### Internal

-   `Tooltip`: Refactor tests to `@testing-library/react` ([#43061](https://github.com/WordPress/gutenberg/pull/43061)).
-   `ClipboardButton`, `FocusableIframe`, `IsolatedEventContainer`, `withConstrainedTabbing`, `withSpokenMessages`: Improve TypeScript types ([#43579](https://github.com/WordPress/gutenberg/pull/43579)).
-   Clean up unused and duplicate `COLORS` values ([#43445](https://github.com/WordPress/gutenberg/pull/43445)).
-   Update `floating-ui` to the latest version ([#43206](https://github.com/WordPress/gutenberg/pull/43206)).
-   `DateTimePicker`, `TimePicker`, `DatePicker`: Switch from `moment` to `date-fns` ([#43005](https://github.com/WordPress/gutenberg/pull/43005)).
-   `DatePicker`: Switch from `react-dates` to `use-lilius` ([#43005](https://github.com/WordPress/gutenberg/pull/43005)).
-   `DateTimePicker`: address feedback after recent refactor to `date-fns` and `use-lilius` ([#43495](https://github.com/WordPress/gutenberg/pull/43495)).
-   `convertLTRToRTL()`: Refactor away from `_.mapKeys()` ([#43258](https://github.com/WordPress/gutenberg/pull/43258/)).
-   `withSpokenMessages`: Update to use `@testing-library/react` ([#43273](https://github.com/WordPress/gutenberg/pull/43273)).
-   `MenuGroup`: Refactor unit tests to use `@testing-library/react` ([#43275](https://github.com/WordPress/gutenberg/pull/43275)).
-   `FormTokenField`: Refactor away from `_.uniq()` ([#43330](https://github.com/WordPress/gutenberg/pull/43330/)).
-   `contextConnect`: Refactor away from `_.uniq()` ([#43330](https://github.com/WordPress/gutenberg/pull/43330/)).
-   `ColorPalette`: Refactor away from `_.uniq()` ([#43330](https://github.com/WordPress/gutenberg/pull/43330/)).
-   `Guide`: Refactor away from `_.times()` ([#43374](https://github.com/WordPress/gutenberg/pull/43374/)).
-   `Disabled`: Convert to TypeScript ([#42708](https://github.com/WordPress/gutenberg/pull/42708)).
-   `Guide`: Update tests to use `@testing-library/react` ([#43380](https://github.com/WordPress/gutenberg/pull/43380)).
-   `Modal`: use `KeyboardEvent.code` instead of deprecated `KeyboardEvent.keyCode`. improve unit tests ([#43429](https://github.com/WordPress/gutenberg/pull/43429/)).
-   `FocalPointPicker`: use `KeyboardEvent.code`, partially refactor tests to modern RTL and `user-event` ([#43441](https://github.com/WordPress/gutenberg/pull/43441/)).
-   `CustomGradientPicker`: use `KeyboardEvent.code` instead of `KeyboardEvent.keyCode` ([#43437](https://github.com/WordPress/gutenberg/pull/43437/)).
-   `Card`: Convert to TypeScript ([#42941](https://github.com/WordPress/gutenberg/pull/42941)).
-   `NavigableContainer`: Refactor away from `_.omit()` ([#43474](https://github.com/WordPress/gutenberg/pull/43474/)).
-   `Notice`: Refactor away from `_.omit()` ([#43474](https://github.com/WordPress/gutenberg/pull/43474/)).
-   `Snackbar`: Refactor away from `_.omit()` ([#43474](https://github.com/WordPress/gutenberg/pull/43474/)).
-   `UnitControl`: Refactor away from `_.omit()` ([#43474](https://github.com/WordPress/gutenberg/pull/43474/)).
-   `BottomSheet`: Refactor away from `_.omit()` ([#43474](https://github.com/WordPress/gutenberg/pull/43474/)).
-   `DropZone`: Refactor away from `_.includes()` ([#43518](https://github.com/WordPress/gutenberg/pull/43518/)).
-   `NavigableMenu`: Refactor away from `_.includes()` ([#43518](https://github.com/WordPress/gutenberg/pull/43518/)).
-   `Tooltip`: Refactor away from `_.includes()` ([#43518](https://github.com/WordPress/gutenberg/pull/43518/)).
-   `TreeGrid`: Refactor away from `_.includes()` ([#43518](https://github.com/WordPress/gutenberg/pull/43518/)).
-   `FormTokenField`: use `KeyboardEvent.code`, refactor tests to modern RTL and `user-event` ([#43442](https://github.com/WordPress/gutenberg/pull/43442/)).
-   `DropdownMenu`: use `KeyboardEvent.code`, refactor tests to model RTL and `user-event` ([#43439](https://github.com/WordPress/gutenberg/pull/43439/)).
-   `Autocomplete`: Refactor away from `_.escapeRegExp()` ([#43629](https://github.com/WordPress/gutenberg/pull/43629/)).
-   `TextHighlight`: Refactor away from `_.escapeRegExp()` ([#43629](https://github.com/WordPress/gutenberg/pull/43629/)).

### Experimental

-   `FormTokenField`: add `__experimentalAutoSelectFirstMatch` prop to auto select the first matching suggestion on typing ([#42527](https://github.com/WordPress/gutenberg/pull/42527/)).
-   `Popover`: Deprecate `__unstableForcePosition`, now replaced by new `flip` and `resize` props ([#43546](https://github.com/WordPress/gutenberg/pull/43546/)).

## 19.17.0 (2022-08-10)

### Bug Fixes

-   `Popover`: make sure that `ownerDocument` is always defined ([#42886](https://github.com/WordPress/gutenberg/pull/42886)).
-   `ExternalLink`: Check if the link is an internal anchor link and prevent anchor links from being opened. ([#42259](https://github.com/WordPress/gutenberg/pull/42259)).
-   `BorderControl`: Ensure box-sizing is reset for the control ([#42754](https://github.com/WordPress/gutenberg/pull/42754)).
-   `InputControl`: Fix acceptance of falsy values in controlled updates ([#42484](https://github.com/WordPress/gutenberg/pull/42484/)).
-   `Tooltip (Experimental)`, `CustomSelectControl`, `TimePicker`: Add missing font-size styles which were necessary in non-WordPress contexts ([#42844](https://github.com/WordPress/gutenberg/pull/42844/)).
-   `TextControl`, `TextareaControl`, `ToggleGroupControl`: Add `box-sizing` reset style ([#42889](https://github.com/WordPress/gutenberg/pull/42889)).
-   `Popover`: fix arrow placement and design ([#42874](https://github.com/WordPress/gutenberg/pull/42874/)).
-   `Popover`: fix minor glitch in arrow [#42903](https://github.com/WordPress/gutenberg/pull/42903)).
-   `ColorPicker`: fix layout overflow [#42992](https://github.com/WordPress/gutenberg/pull/42992)).
-   `ToolsPanel`: Constrain grid columns to 50% max-width ([#42795](https://github.com/WordPress/gutenberg/pull/42795)).
-   `Popover`: anchor correctly to parent node when no explicit anchor is passed ([#42971](https://github.com/WordPress/gutenberg/pull/42971)).
-   `ColorPalette`: forward correctly `popoverProps` in the `CustomColorPickerDropdown` component [#42989](https://github.com/WordPress/gutenberg/pull/42989)).
-   `ColorPalette`, `CustomGradientBar`: restore correct color picker popover position [#42989](https://github.com/WordPress/gutenberg/pull/42989)).
-   `Popover`: fix iframe offset not updating when iframe resizes ([#42971](https://github.com/WordPress/gutenberg/pull/43172)).

### Enhancements

-   `ToggleGroupControlOptionIcon`: Maintain square proportions ([#43060](https://github.com/WordPress/gutenberg/pull/43060/)).
-   `ToggleGroupControlOptionIcon`: Add a required `label` prop so the button is always accessibly labeled. Also removes `showTooltip` from the accepted prop types, as the tooltip will now always be shown. ([#43060](https://github.com/WordPress/gutenberg/pull/43060/)).
-   `SelectControl`, `CustomSelectControl`: Refresh and refactor chevron down icon ([#42962](https://github.com/WordPress/gutenberg/pull/42962)).
-   `FontSizePicker`: Add large size variant ([#42716](https://github.com/WordPress/gutenberg/pull/42716/)).
-   `Popover`: tidy up code, add more comments ([#42944](https://github.com/WordPress/gutenberg/pull/42944)).
-   Add `box-sizing` reset style mixin to utils ([#42754](https://github.com/WordPress/gutenberg/pull/42754)).
-   `ResizableBox`: Make tooltip background match `Tooltip` component's ([#42800](https://github.com/WordPress/gutenberg/pull/42800)).
-   Update control labels to the new uppercase styles ([#42789](https://github.com/WordPress/gutenberg/pull/42789)).
-   `UnitControl`: Update unit dropdown design for the large size variant ([#42000](https://github.com/WordPress/gutenberg/pull/42000)).
-   `BaseControl`: Add `box-sizing` reset style ([#42889](https://github.com/WordPress/gutenberg/pull/42889)).
-   `ToggleGroupControl`, `RangeControl`, `FontSizePicker`: Add `__nextHasNoMarginBottom` prop for opting into the new margin-free styles ([#43062](https://github.com/WordPress/gutenberg/pull/43062)).
-   `BoxControl`: Export `applyValueToSides` util function. ([#42733](https://github.com/WordPress/gutenberg/pull/42733/)).
-   `ColorPalette`: use index while iterating over color entries to avoid React "duplicated key" warning ([#43096](https://github.com/WordPress/gutenberg/pull/43096)).
-   `AnglePickerControl`: Add `__nextHasNoMarginBottom` prop for opting into the new margin-free styles ([#43160](https://github.com/WordPress/gutenberg/pull/43160/)).
-   `ComboboxControl`: Add `__nextHasNoMarginBottom` prop for opting into the new margin-free styles ([#43165](https://github.com/WordPress/gutenberg/pull/43165/)).

### Internal

-   `ToggleGroupControl`: Add `__experimentalIsIconGroup` prop ([#43060](https://github.com/WordPress/gutenberg/pull/43060/)).
-   `Flex`, `FlexItem`, `FlexBlock`: Convert to TypeScript ([#42537](https://github.com/WordPress/gutenberg/pull/42537)).
-   `InputControl`: Fix incorrect `size` prop passing ([#42793](https://github.com/WordPress/gutenberg/pull/42793)).
-   `Placeholder`: Convert to TypeScript ([#42990](https://github.com/WordPress/gutenberg/pull/42990)).
-   `Popover`: rewrite Storybook examples using controls [#42903](https://github.com/WordPress/gutenberg/pull/42903)).
-   `Swatch`: Remove component in favor of `ColorIndicator` [#43068](https://github.com/WordPress/gutenberg/pull/43068)).

## 19.16.0 (2022-07-27)

### Bug Fixes

-   Context System: Stop explicitly setting `undefined` to the `children` prop. This fixes a bug where `Icon` could not be correctly rendered via the `as` prop of a context-connected component ([#42686](https://github.com/WordPress/gutenberg/pull/42686)).
-   `Popover`, `Dropdown`: Fix width when `expandOnMobile` is enabled ([#42635](https://github.com/WordPress/gutenberg/pull/42635/)).
-   `CustomSelectControl`: Fix font size and hover/focus style inconsistencies with `SelectControl` ([#42460](https://github.com/WordPress/gutenberg/pull/42460/)).
-   `AnglePickerControl`: Fix gap between elements in RTL mode ([#42534](https://github.com/WordPress/gutenberg/pull/42534)).
-   `ColorPalette`: Fix background image in RTL mode ([#42510](https://github.com/WordPress/gutenberg/pull/42510)).
-   `RangeControl`: clamp initialPosition between min and max values ([#42571](https://github.com/WordPress/gutenberg/pull/42571)).
-   `Tooltip`: avoid unnecessary re-renders of select child elements ([#42483](https://github.com/WordPress/gutenberg/pull/42483)).
-   `Popover`: Fix offset when the reference element is within an iframe. ([#42417](https://github.com/WordPress/gutenberg/pull/42417)).

### Enhancements

-   `BorderControl`: Improve labelling, tooltips and DOM structure ([#42348](https://github.com/WordPress/gutenberg/pull/42348/)).
-   `BaseControl`: Set zero padding on `StyledLabel` to ensure cross-browser styling ([#42348](https://github.com/WordPress/gutenberg/pull/42348/)).
-   `InputControl`: Implement wrapper subcomponents for adding responsive padding to `prefix`/`suffix` ([#42378](https://github.com/WordPress/gutenberg/pull/42378)).
-   `SelectControl`: Add flag for larger default size ([#42456](https://github.com/WordPress/gutenberg/pull/42456/)).
-   `UnitControl`: Update unit select's focus styles to match input's ([#42383](https://github.com/WordPress/gutenberg/pull/42383)).
-   `ColorPalette`: Display checkered preview background when `value` is transparent ([#42232](https://github.com/WordPress/gutenberg/pull/42232)).
-   `CustomSelectControl`: Add size variants ([#42460](https://github.com/WordPress/gutenberg/pull/42460/)).
-   `CustomSelectControl`: Add flag to opt in to unconstrained width ([#42460](https://github.com/WordPress/gutenberg/pull/42460/)).
-   `Dropdown`: Implement wrapper subcomponent for adding different padding to the dropdown content ([#42595](https://github.com/WordPress/gutenberg/pull/42595/)).
-   `BorderControl`: Render dropdown as prefix within its `UnitControl` ([#42212](https://github.com/WordPress/gutenberg/pull/42212/))
-   `UnitControl`: Update prop types to allow ReactNode as prefix ([#42212](https://github.com/WordPress/gutenberg/pull/42212/))
-   `ToolsPanel`: Updated README with panel layout information and more expansive usage example ([#42615](https://github.com/WordPress/gutenberg/pull/42615)).
-   `ComboboxControl`, `FormTokenField`: Add custom render callback for options in suggestions list ([#42597](https://github.com/WordPress/gutenberg/pull/42597/)).

### Internal

-   `ColorPicker`: Clean up implementation of 40px size ([#42002](https://github.com/WordPress/gutenberg/pull/42002/)).
-   `Divider`: Complete TypeScript migration ([#41991](https://github.com/WordPress/gutenberg/pull/41991)).
-   `Divider`, `Flex`, `Spacer`: Improve documentation for the `SpaceInput` prop ([#42376](https://github.com/WordPress/gutenberg/pull/42376)).
-   `Elevation`: Convert to TypeScript ([#42302](https://github.com/WordPress/gutenberg/pull/42302)).
-   `ScrollLock`: Convert to TypeScript ([#42303](https://github.com/WordPress/gutenberg/pull/42303)).
-   `Shortcut`: Convert to TypeScript ([#42272](https://github.com/WordPress/gutenberg/pull/42272)).
-   `TreeSelect`: Refactor away from `_.compact()` ([#42438](https://github.com/WordPress/gutenberg/pull/42438)).
-   `MediaEdit`: Refactor away from `_.compact()` for mobile ([#42438](https://github.com/WordPress/gutenberg/pull/42438)).
-   `BoxControl`: Refactor away from `_.isEmpty()` ([#42468](https://github.com/WordPress/gutenberg/pull/42468)).
-   `RadioControl`: Refactor away from `_.isEmpty()` ([#42468](https://github.com/WordPress/gutenberg/pull/42468)).
-   `SelectControl`: Refactor away from `_.isEmpty()` ([#42468](https://github.com/WordPress/gutenberg/pull/42468)).
-   `StyleProvider`: Convert to TypeScript ([#42541](https://github.com/WordPress/gutenberg/pull/42541)).
-   `ComboboxControl`: Replace `keyboardEvent.keyCode` with `keyboardEvent.code`([#42569](https://github.com/WordPress/gutenberg/pull/42569)).
-   `ComboboxControl`: Add support for uncontrolled mode ([#42752](https://github.com/WordPress/gutenberg/pull/42752)).

## 19.15.0 (2022-07-13)

### Bug Fixes

-   `BoxControl`: Change ARIA role from `region` to `group` to avoid unwanted ARIA landmark regions ([#42094](https://github.com/WordPress/gutenberg/pull/42094)).
-   `FocalPointPicker`, `FormTokenField`, `ResizableBox`: Fixed SSR breakage ([#42248](https://github.com/WordPress/gutenberg/pull/42248)).
-   `ComboboxControl`: use custom prefix when generating the instanceId ([#42134](https://github.com/WordPress/gutenberg/pull/42134).
-   `Popover`: pass missing anchor ref to the `getAnchorRect` callback prop. ([#42076](https://github.com/WordPress/gutenberg/pull/42076)).
-   `Popover`: call `getAnchorRect` callback prop even if `anchorRefFallback` has no value. ([#42329](https://github.com/WordPress/gutenberg/pull/42329)).
-   Fix `ToolTip` position to ensure it is always positioned relative to the first child of the ToolTip. ([#41268](https://github.com/WordPress/gutenberg/pull/41268))

### Enhancements

-   `ToggleGroupControl`: Add large size variant ([#42008](https://github.com/WordPress/gutenberg/pull/42008/)).
-   `InputControl`: Ensure that the padding between a `prefix`/`suffix` and the text input stays at a reasonable 8px, even in larger size variants ([#42166](https://github.com/WordPress/gutenberg/pull/42166)).

### Internal

-   `Grid`: Convert to TypeScript ([#41923](https://github.com/WordPress/gutenberg/pull/41923)).
-   `TextHighlight`: Convert to TypeScript ([#41698](https://github.com/WordPress/gutenberg/pull/41698)).
-   `Tip`: Convert to TypeScript ([#42262](https://github.com/WordPress/gutenberg/pull/42262)).
-   `Scrollable`: Convert to TypeScript ([#42016](https://github.com/WordPress/gutenberg/pull/42016)).
-   `Spacer`: Complete TypeScript migration ([#42013](https://github.com/WordPress/gutenberg/pull/42013)).
-   `VisuallyHidden`: Convert to TypeScript ([#42220](https://github.com/WordPress/gutenberg/pull/42220)).
-   `TreeSelect`: Refactor away from `_.repeat()` ([#42070](https://github.com/WordPress/gutenberg/pull/42070/)).
-   `FocalPointPicker` updated to satisfy `react/exhaustive-deps` eslint rule ([#41520](https://github.com/WordPress/gutenberg/pull/41520)).
-   `ColorPicker` updated to satisfy `react/exhaustive-deps` eslint rule ([#41294](https://github.com/WordPress/gutenberg/pull/41294)).
-   `Slot`/`Fill`: Refactor away from Lodash ([#42153](https://github.com/WordPress/gutenberg/pull/42153/)).
-   `ComboboxControl`: Refactor away from `_.deburr()` ([#42169](https://github.com/WordPress/gutenberg/pull/42169/)).
-   `FormTokenField`: Refactor away from `_.identity()` ([#42215](https://github.com/WordPress/gutenberg/pull/42215/)).
-   `SelectControl`: Use roles and `@testing-library/user-event` in unit tests ([#42308](https://github.com/WordPress/gutenberg/pull/42308)).
-   `DropdownMenu`: Refactor away from Lodash ([#42218](https://github.com/WordPress/gutenberg/pull/42218/)).
-   `ToolbarGroup`: Refactor away from `_.flatMap()` ([#42223](https://github.com/WordPress/gutenberg/pull/42223/)).
-   `TreeSelect`: Refactor away from `_.flatMap()` ([#42223](https://github.com/WordPress/gutenberg/pull/42223/)).
-   `Autocomplete`: Refactor away from `_.deburr()` ([#42266](https://github.com/WordPress/gutenberg/pull/42266/)).
-   `MenuItem`: Refactor away from `_.isString()` ([#42268](https://github.com/WordPress/gutenberg/pull/42268/)).
-   `Shortcut`: Refactor away from `_.isString()` ([#42268](https://github.com/WordPress/gutenberg/pull/42268/)).
-   `Shortcut`: Refactor away from `_.isObject()` ([#42336](https://github.com/WordPress/gutenberg/pull/42336/)).
-   `RangeControl`: Convert to TypeScript ([#40535](https://github.com/WordPress/gutenberg/pull/40535)).
-   `ExternalLink`: Refactor away from Lodash ([#42341](https://github.com/WordPress/gutenberg/pull/42341/)).
-   `Navigation`: updated to satisfy `react/exhaustive-deps` eslint rule ([#41612](https://github.com/WordPress/gutenberg/pull/41612))

## 19.14.0 (2022-06-29)

### Bug Fixes

-   `ColorPicker`: Remove horizontal scrollbar when using HSL or RGB color input types. ([#41646](https://github.com/WordPress/gutenberg/pull/41646))
-   `ColorPicker`: Widen hex input field for mobile. ([#42004](https://github.com/WordPress/gutenberg/pull/42004))

### Enhancements

-   Wrapped `ColorIndicator` in a `forwardRef` call ([#41587](https://github.com/WordPress/gutenberg/pull/41587)).
-   `ComboboxControl` & `FormTokenField`: Add `__next36pxDefaultSize` flag for larger default size ([#40746](https://github.com/WordPress/gutenberg/pull/40746)).
-   `BorderControl`: Improve TypeScript support. ([#41843](https://github.com/WordPress/gutenberg/pull/41843)).
-   `DatePicker`: highlight today's date. ([#41647](https://github.com/WordPress/gutenberg/pull/41647/)).
-   Allow automatic repositioning of `BorderBoxControl` and `ColorPalette` popovers within smaller viewports ([#41930](https://github.com/WordPress/gutenberg/pull/41930)).

### Internal

-   `Spinner`: Convert to TypeScript and update storybook ([#41540](https://github.com/WordPress/gutenberg/pull/41540/)).
-   `InputControl`: Add tests and update to use `@testing-library/user-event` ([#41421](https://github.com/WordPress/gutenberg/pull/41421)).
-   `FormToggle`: Convert to TypeScript ([#41729](https://github.com/WordPress/gutenberg/pull/41729)).
-   `ColorIndicator`: Convert to TypeScript ([#41587](https://github.com/WordPress/gutenberg/pull/41587)).
-   `Truncate`: Convert to TypeScript ([#41697](https://github.com/WordPress/gutenberg/pull/41697)).
-   `FocalPointPicker`: Refactor away from `_.clamp()` ([#41735](https://github.com/WordPress/gutenberg/pull/41735/)).
-   `RangeControl`: Refactor away from `_.clamp()` ([#41735](https://github.com/WordPress/gutenberg/pull/41735/)).
-   Refactor components `utils` away from `_.clamp()` ([#41735](https://github.com/WordPress/gutenberg/pull/41735/)).
-   `BoxControl`: Refactor utils away from `_.isNumber()` ([#41776](https://github.com/WordPress/gutenberg/pull/41776/)).
-   `Elevation`: Refactor away from `_.isNil()` ([#41785](https://github.com/WordPress/gutenberg/pull/41785/)).
-   `HStack`: Refactor away from `_.isNil()` ([#41785](https://github.com/WordPress/gutenberg/pull/41785/)).
-   `Truncate`: Refactor away from `_.isNil()` ([#41785](https://github.com/WordPress/gutenberg/pull/41785/)).
-   `VStack`: Convert to TypeScript ([#41850](https://github.com/WordPress/gutenberg/pull/41587)).
-   `AlignmentMatrixControl`: Refactor away from `_.flattenDeep()` in utils ([#41814](https://github.com/WordPress/gutenberg/pull/41814/)).
-   `AutoComplete`: Revert recent `exhaustive-deps` refactor ([#41820](https://github.com/WordPress/gutenberg/pull/41820)).
-   `Spacer`: Convert knobs to controls in Storybook ([#41851](https://github.com/WordPress/gutenberg/pull/41851)).
-   `Heading`: Complete TypeScript migration ([#41921](https://github.com/WordPress/gutenberg/pull/41921)).
-   `Navigation`: Refactor away from Lodash functions ([#41865](https://github.com/WordPress/gutenberg/pull/41865/)).
-   `CustomGradientPicker`: Refactor away from Lodash ([#41901](https://github.com/WordPress/gutenberg/pull/41901/)).
-   `SegmentedControl`: Refactor away from `_.values()` ([#41905](https://github.com/WordPress/gutenberg/pull/41905/)).
-   `DimensionControl`: Refactor docs away from `_.partialRight()` ([#41909](https://github.com/WordPress/gutenberg/pull/41909/)).
-   `NavigationItem` updated to ignore `react/exhaustive-deps` eslint rule ([#41639](https://github.com/WordPress/gutenberg/pull/41639)).

## 19.13.0 (2022-06-15)

### Bug Fixes

-   `Tooltip`: Opt in to `__unstableShift` to ensure that the Tooltip is always within the viewport. ([#41524](https://github.com/WordPress/gutenberg/pull/41524))
-   `FormTokenField`: Do not suggest the selected one even if `{ value: string }` is passed ([#41216](https://github.com/WordPress/gutenberg/pull/41216)).
-   `CustomGradientBar`: Fix insertion and control point positioning to more closely follow cursor. ([#41492](https://github.com/WordPress/gutenberg/pull/41492))
-   `FormTokenField`: Added Padding to resolve close button overlap issue ([#41556](https://github.com/WordPress/gutenberg/pull/41556)).
-   `ComboboxControl`: fix the autofocus behavior after resetting the value. ([#41737](https://github.com/WordPress/gutenberg/pull/41737)).

### Enhancements

-   `AnglePickerControl`: Use NumberControl as input field ([#41472](https://github.com/WordPress/gutenberg/pull/41472)).

### Internal

-   `FormTokenField`: Convert to TypeScript and refactor to functional component ([#41216](https://github.com/WordPress/gutenberg/pull/41216)).
-   `Draggable`: updated to satisfy `react/exhaustive-deps` eslint rule ([#41499](https://github.com/WordPress/gutenberg/pull/41499))
-   `RadioControl`: Convert to TypeScript ([#41568](https://github.com/WordPress/gutenberg/pull/41568)).
-   `Flex` updated to satisfy `react/exhaustive-deps` eslint rule ([#41507](https://github.com/WordPress/gutenberg/pull/41507)).
-   `CustomGradientBar` updated to satisfy `react/exhaustive-deps` eslint rule ([#41463](https://github.com/WordPress/gutenberg/pull/41463))
-   `TreeSelect`: Convert to TypeScript ([#41536](https://github.com/WordPress/gutenberg/pull/41536)).
-   `FontSizePicker`: updated to satisfy `react/exhaustive-deps` eslint rule ([#41600](https://github.com/WordPress/gutenberg/pull/41600)).
-   `ZStack`: Convert component story to TypeScript and add inline docs ([#41694](https://github.com/WordPress/gutenberg/pull/41694)).
-   `Dropdown`: Make sure cleanup (closing the dropdown) only runs when the menu has actually been opened.
-   Enhance the TypeScript migration guidelines ([#41669](https://github.com/WordPress/gutenberg/pull/41669)).
-   `ExternalLink`: Convert to TypeScript ([#41681](https://github.com/WordPress/gutenberg/pull/41681)).
-   `InputControl` updated to satisfy `react/exhaustive-deps` eslint rule ([#41601](https://github.com/WordPress/gutenberg/pull/41601))
-   `Modal`: updated to satisfy `react/exhaustive-deps` eslint rule ([#41610](https://github.com/WordPress/gutenberg/pull/41610))

### Experimental

-   `Navigation`: improve unit tests by using `@testing-library/user-event` and modern `@testing-library` assertions; add unit test for controlled component ([#41668](https://github.com/WordPress/gutenberg/pull/41668)).

## 19.12.0 (2022-06-01)

### Bug Fixes

-   `Popover`, `Dropdown`, `CustomGradientPicker`: Fix dropdown positioning by always targeting the rendered toggle, and switch off width in the Popover size middleware to stop reducing the width of the popover. ([#41361](https://github.com/WordPress/gutenberg/pull/41361))
-   Fix `InputControl` blocking undo/redo while focused. ([#40518](https://github.com/WordPress/gutenberg/pull/40518))
-   `ColorPalette`: Correctly update color name label when CSS variables are involved ([#41461](https://github.com/WordPress/gutenberg/pull/41461)).

### Enhancements

-   `SelectControl`: Add `__nextHasNoMarginBottom` prop for opting into the new margin-free styles ([#41269](https://github.com/WordPress/gutenberg/pull/41269)).
-   `ColorPicker`: Strip leading hash character from hex values pasted into input. ([#41223](https://github.com/WordPress/gutenberg/pull/41223))
-   `ColorPicker`: Display detailed color inputs by default. ([#41222](https://github.com/WordPress/gutenberg/pull/41222))
-   Updated design for the `DateTimePicker`, `DatePicker` and `TimePicker` components ([#41097](https://github.com/WordPress/gutenberg/pull/41097)).
-   `DateTimePicker`: Add `__nextRemoveHelpButton` and `__nextRemoveResetButton` for opting into new behaviour where there is no Help and Reset button ([#41097](https://github.com/WordPress/gutenberg/pull/41097)).

### Internal

-   `AlignmentMatrixControl` updated to satisfy `react/exhaustive-deps` eslint rule ([#41167](https://github.com/WordPress/gutenberg/pull/41167))
-   `BorderControl` updated to satisfy `react/exhaustive-deps` eslint rule ([#41259](https://github.com/WordPress/gutenberg/pull/41259))
-   `CheckboxControl`: Add unit tests ([#41165](https://github.com/WordPress/gutenberg/pull/41165)).
-   `BorderBoxControl`: fix some layout misalignments, especially for RTL users ([#41254](https://github.com/WordPress/gutenberg/pull/41254)).
-   `TimePicker`: Update unit tests to use `@testing-library/user-event` ([#41270](https://github.com/WordPress/gutenberg/pull/41270)).
-   `DateTimePicker`: Update `moment` to 2.26.0 and update `react-date` typings ([#41266](https://github.com/WordPress/gutenberg/pull/41266)).
-   `TextareaControl`: Convert to TypeScript ([#41215](https://github.com/WordPress/gutenberg/pull/41215)).
-   `BoxControl`: Update unit tests to use `@testing-library/user-event` ([#41422](https://github.com/WordPress/gutenberg/pull/41422)).
-   `Surface`: Convert to TypeScript ([#41212](https://github.com/WordPress/gutenberg/pull/41212)).
-   `Autocomplete` updated to satisfy `react/exhaustive-deps` eslint rule ([#41382](https://github.com/WordPress/gutenberg/pull/41382))
-   `Dropdown` updated to satisfy `react/exhaustive-deps` eslint rule ([#41505](https://github.com/WordPress/gutenberg/pull/41505))
-   `DateDayPicker` updated to satisfy `react/exhaustive-deps` eslint rule ([#41470](https://github.com/WordPress/gutenberg/pull/41470)).

### Experimental

-   `Spacer`: Add RTL support. ([#41172](https://github.com/WordPress/gutenberg/pull/41172))

## 19.11.0 (2022-05-18)

### Enhancements

-   `BorderControl` now only displays the reset button in its popover when selections have already been made. ([#40917](https://github.com/WordPress/gutenberg/pull/40917))
-   `BorderControl` & `BorderBoxControl`: Add `__next36pxDefaultSize` flag for larger default size ([#40920](https://github.com/WordPress/gutenberg/pull/40920)).
-   `BorderControl` improved focus and border radius styling for component. ([#40951](https://github.com/WordPress/gutenberg/pull/40951))
-   Improve focused `CircularOptionPicker` styling ([#40990](https://github.com/WordPress/gutenberg/pull/40990))
-   `BorderControl`: Make border color consistent with other controls ([#40921](https://github.com/WordPress/gutenberg/pull/40921))
-   `SelectControl`: Remove `lineHeight` setting to fix issue with font descenders being cut off ([#40985](https://github.com/WordPress/gutenberg/pull/40985))

### Internal

-   `DateTimePicker`: Convert to TypeScript ([#40775](https://github.com/WordPress/gutenberg/pull/40775)).
-   `DateTimePicker`: Convert unit tests to TypeScript ([#40957](https://github.com/WordPress/gutenberg/pull/40957)).
-   `CheckboxControl`: Convert to TypeScript ([#40915](https://github.com/WordPress/gutenberg/pull/40915)).
-   `ButtonGroup`: Convert to TypeScript ([#41007](https://github.com/WordPress/gutenberg/pull/41007)).
-   `Popover`: refactor component to use the `floating-ui` library internally ([#40740](https://github.com/WordPress/gutenberg/pull/40740)).

## 19.10.0 (2022-05-04)

### Internal

-   `UnitControl`: migrate unit tests to TypeScript ([#40697](https://github.com/WordPress/gutenberg/pull/40697)).
-   `DatePicker`: Add improved unit tests ([#40754](https://github.com/WordPress/gutenberg/pull/40754)).
-   Setup `user-event` in unit tests inline, once per test ([#40839](https://github.com/WordPress/gutenberg/pull/40839)).
-   `DatePicker`: Update `react-dates` to 21.8.0 ([#40801](https://github.com/WordPress/gutenberg/pull/40801)).

### Enhancements

-   `InputControl`: Add `__next36pxDefaultSize` flag for larger default size ([#40622](https://github.com/WordPress/gutenberg/pull/40622)).
-   `UnitControl`: Add `__next36pxDefaultSize` flag for larger default size ([#40627](https://github.com/WordPress/gutenberg/pull/40627)).
-   `Modal` design adjustments: Blur elements outside of the modal, increase modal title size, use larger close icon, remove header border when modal contents are scrolled. ([#40781](https://github.com/WordPress/gutenberg/pull/40781)).
-   `SelectControl`: Improved TypeScript support ([#40737](https://github.com/WordPress/gutenberg/pull/40737)).
-   `ToggleControlGroup`: Switch to internal `Icon` component for dashicon support ([40717](https://github.com/WordPress/gutenberg/pull/40717)).
-   Improve `ToolsPanel` accessibility. ([#40716](https://github.com/WordPress/gutenberg/pull/40716))

### Bug Fixes

-   The `Button` component now displays the label as the tooltip for icon only buttons. ([#40716](https://github.com/WordPress/gutenberg/pull/40716))
-   Use fake timers and fix usage of async methods from `@testing-library/user-event`. ([#40790](https://github.com/WordPress/gutenberg/pull/40790))
-   UnitControl: avoid calling onChange callback twice when unit changes. ([#40796](https://github.com/WordPress/gutenberg/pull/40796))
-   `UnitControl`: show unit label when units prop has only one unit. ([#40784](https://github.com/WordPress/gutenberg/pull/40784))
-   `AnglePickerControl`: Fix closing of gradient popover when the angle control is clicked. ([#40735](https://github.com/WordPress/gutenberg/pull/40735))

### Internal

-   `TextControl`: Convert to TypeScript ([#40633](https://github.com/WordPress/gutenberg/pull/40633)).

## 19.9.0 (2022-04-21)

### Bug Fixes

-   Consolidate the main black colors to gray-900. Affects `AlignmentMatrixControl`, `InputControl`, `Heading`, `SelectControl`, `Spinner (Experimental)`, and `Text` ([#40391](https://github.com/WordPress/gutenberg/pull/40391)).

### Internal

-   Remove individual color object exports from the `utils/colors-values.js` file. Colors should now be used from the main `COLORS` export([#40387](https://github.com/WordPress/gutenberg/pull/40387)).

### Bug Fixes

-   `InputControl`: allow user to input a value interactively in Storybook, by removing default value argument ([#40410](https://github.com/WordPress/gutenberg/pull/40410)).

## 19.8.0 (2022-04-08)

### Enhancements

-   Update `BorderControl` and `BorderBoxControl` to allow the passing of custom class names to popovers ([#39753](https://github.com/WordPress/gutenberg/pull/39753)).
-   `ToggleGroupControl`: Reintroduce backdrop animation ([#40021](https://github.com/WordPress/gutenberg/pull/40021)).
-   `Card`: Adjust border radius effective size ([#40032](https://github.com/WordPress/gutenberg/pull/40032)).
-   `InputControl`: Improved TypeScript type annotations ([#40119](https://github.com/WordPress/gutenberg/pull/40119)).

### Internal

-   `BaseControl`: Convert to TypeScript ([#39468](https://github.com/WordPress/gutenberg/pull/39468)).

### New Features

-   Add `BorderControl` component ([#37769](https://github.com/WordPress/gutenberg/pull/37769)).
-   Add `BorderBoxControl` component ([#38876](https://github.com/WordPress/gutenberg/pull/38876)).
-   Add `ToggleGroupControlOptionIcon` component ([#39760](https://github.com/WordPress/gutenberg/pull/39760)).

### Bug Fixes

-   Use `Object.assign` instead of `{ ...spread }` syntax to avoid errors in the code generated by TypeScript ([#39932](https://github.com/WordPress/gutenberg/pull/39932)).
-   `ItemGroup`: Ensure that the Item's text color is not overridden by the user agent's button color ([#40055](https://github.com/WordPress/gutenberg/pull/40055)).
-   `Surface`: Use updated UI text color `#1e1e1e` instead of `#000` ([#40055](https://github.com/WordPress/gutenberg/pull/40055)).
-   `CustomSelectControl`: Make chevron consistent with `SelectControl` ([#40049](https://github.com/WordPress/gutenberg/pull/40049)).

## 19.7.0 (2022-03-23)

### Enhancements

-   `CustomSelectControl`: Add `__next36pxDefaultSize` flag for larger default size ([#39401](https://github.com/WordPress/gutenberg/pull/39401)).
-   `BaseControl`: Add `__nextHasNoMarginBottom` prop for opting into the new margin-free styles ([#39325](https://github.com/WordPress/gutenberg/pull/39325)).
-   `Divider`: Make the divider visible by default (`display: inline`) in flow layout containers when the divider orientation is vertical ([#39316](https://github.com/WordPress/gutenberg/pull/39316)).
-   Stop using deprecated `event.keyCode` in favor of `event.key` for keyboard events in `UnitControl` and `InputControl`. ([#39360](https://github.com/WordPress/gutenberg/pull/39360))
-   `ColorPalette`: refine custom color button's label. ([#39386](https://github.com/WordPress/gutenberg/pull/39386))
-   Add `onClick` prop on `FormFileUpload`. ([#39268](https://github.com/WordPress/gutenberg/pull/39268))
-   `FocalPointPicker`: stop using `UnitControl`'s deprecated `unit` prop ([#39504](https://github.com/WordPress/gutenberg/pull/39504)).
-   `CheckboxControl`: Add support for the `indeterminate` state ([#39462](https://github.com/WordPress/gutenberg/pull/39462)).
-   `UnitControl`: add support for the `onBlur` prop ([#39589](https://github.com/WordPress/gutenberg/pull/39589)).

### Internal

-   Delete the `composeStateReducers` utility function ([#39262](https://github.com/WordPress/gutenberg/pull/39262)).
-   `BoxControl`: stop using `UnitControl`'s deprecated `unit` prop ([#39511](https://github.com/WordPress/gutenberg/pull/39511)).

### Bug Fixes

-   `NumberControl`: commit (and constrain) value on `blur` event ([#39186](https://github.com/WordPress/gutenberg/pull/39186)).
-   Fix `UnitControl`'s reset of unit when the quantity value is cleared. ([#39531](https://github.com/WordPress/gutenberg/pull/39531/)).
-   `ResizableBox`: Ensure tooltip text remains on a single line. ([#39623](https://github.com/WordPress/gutenberg/pull/39623)).

### Deprecations

-   `unit` prop in `UnitControl` marked as deprecated ([#39503](https://github.com/WordPress/gutenberg/pull/39503)).

## 19.6.0 (2022-03-11)

### Enhancements

-   `ConfirmDialog`: Add support for custom label text on the confirmation and cancelation buttons ([#38994](https://github.com/WordPress/gutenberg/pull/38994))
-   `InputControl`: Allow `onBlur` for empty values to commit the change when `isPressEnterToChange` is true, and move reset behavior to the ESCAPE key. ([#39109](https://github.com/WordPress/gutenberg/pull/39109)).
-   `TreeGrid`: Add tests for Home/End keyboard navigation. Add `onFocusRow` callback for Home/End keyboard navigation, this was missed in the implementation PR. Modify test for expanding/collapsing a row as row 1 implements this now. Update README with latest changes. ([#39302](https://github.com/WordPress/gutenberg/pull/39302))
-   `ToggleGroupControlOption`: Calculate width from button content and remove `LabelPlaceholderView` ([#39345](https://github.com/WordPress/gutenberg/pull/39345))

### Bug Fixes

-   Normalize `font-family` on `Button`, `ColorPalette`, `ComoboboxControl`, `DateTimePicker`, `FormTokenField`, `InputControl`, `SelectControl`, and `ToggleGroupControl` ([#38969](https://github.com/WordPress/gutenberg/pull/38969)).
-   Fix input value selection of `InputControl`-based controls in Firefox and Safari with axial constraint of drag gesture ([#38968](https://github.com/WordPress/gutenberg/pull/38968)).
-   Fix `UnitControl`'s behavior around updating the unit when a new `value` is passed (i.e. in controlled mode). ([#39148](https://github.com/WordPress/gutenberg/pull/39148)).

## 19.5.0 (2022-02-23)

### Bug Fixes

-   Fix spin buttons of number inputs in Safari ([#38840](https://github.com/WordPress/gutenberg/pull/38840))
-   Show tooltip on toggle custom size button in FontSizePicker ([#38985](https://github.com/WordPress/gutenberg/pull/38985))

### Enhancements

-   `TreeGrid`: Add tests for `onCollapseRow`, `onExpandRow`, and `onFocusRow` callback functions. ([#38942](https://github.com/WordPress/gutenberg/pull/38942)).
-   `TreeGrid`: Update callback tests to use `TreeGridRow` and `TreeGridCell` sub-components. ([#39002](https://github.com/WordPress/gutenberg/pull/39002)).

## 19.4.0 (2022-02-10)

### Bug Fixes

-   Components: Fix `Slot`/`Fill` Emotion `StyleProvider` ([#38237](https://github.com/WordPress/gutenberg/pull/38237))
-   Reduce height and min-width of the reset button on `ComboBoxControl` for consistency. ([#38020](https://github.com/WordPress/gutenberg/pull/38020))
-   Removed unused `rememo` dependency ([#38388](https://github.com/WordPress/gutenberg/pull/38388)).
-   Added `__unstableInputWidth` to `UnitControl` type definition ([#38429](https://github.com/WordPress/gutenberg/pull/38429)).
-   Fixed typing errors for `ColorPicker` ([#38430](https://github.com/WordPress/gutenberg/pull/38430)).
-   Updated destructuring of `Dropdown` props to be TypeScript friendly ([#38431](https://github.com/WordPress/gutenberg/pull/38431)).
-   Added `ts-nocheck` to `ColorIndicator` so it can be used in typed components ([#38433](https://github.com/WordPress/gutenberg/pull/38433)).
-   Added `cx` as a dependency of `useMemo` across the whole package, in order to recalculate the classnames correctly when a component is rendered across more than one `StyleProvider` ([#38541](https://github.com/WordPress/gutenberg/pull/38541)).

### Enhancements

-   Update the visual design of the `Spinner` component. ([#37551](https://github.com/WordPress/gutenberg/pull/37551))
-   `TreeGrid` accessibility enhancements around the expand/collapse functionality. ([#38358](https://github.com/WordPress/gutenberg/pull/38358))
-   `TreeGrid` accessibility: improve browser support for Left Arrow focus to parent row in child row. ([#38639](https://github.com/WordPress/gutenberg/pull/38639))
-   `TreeGrid` accessibility: Add Home/End keys for better keyboard navigation. ([#38679](https://github.com/WordPress/gutenberg/pull/38679))
-   Add `resolvePoint` prop to `FocalPointPicker` to allow updating the value of the picker after a user interaction ([#38247](https://github.com/WordPress/gutenberg/pull/38247))
-   `TreeGrid`: Allow SHIFT key to be held, and add `onFocusRow` callback to the `TreeGrid` component, fired when focus is shifted from one row to another via Up and Down arrow keys. ([#38314](https://github.com/WordPress/gutenberg/pull/38314))

### Experimental

-   `Navigator`: rename `push`/`pop` to `goTo`/`goBack` ([#38582](https://github.com/WordPress/gutenberg/pull/38582))
-   `Navigator`: add `NavigatorButton` and `NavigatorBackButton` components ([#38634](https://github.com/WordPress/gutenberg/pull/38634))
-   `UnitControl`: tidy up utilities and types. In particular, change the type of parsed quantities to `number` (previously it could have been a `string` too). ([#38987](https://github.com/WordPress/gutenberg/pull/38987]))

## 19.3.0 (2022-01-27)

### Enhancements

-   Refine `ExternalLink` to be same size as the text, to appear more as a glyph than an icon. ([#37859](https://github.com/WordPress/gutenberg/pull/37859))
-   Updated `ToolsPanel` header icon to only show "plus" icon when all items are optional and all are currently hidden ([#38262](https://github.com/WordPress/gutenberg/pull/38262))
-   `TreeGrid`: Fix keyboard navigation for expand/collapse table rows in Firefox ([#37983](https://github.com/WordPress/gutenberg/pull/37983))

### Bug Fixes

-   Update the `HexInput` component to accept a pasted value that contains a starting #
-   Update `ToggleGroupControl` background active state to use a simple background color instead of animated backdrop ([38008](https://github.com/WordPress/gutenberg/pull/38008))
-   Update label spacing for the `BoxControl`, `CustomGradientPicker`, `FormTokenField`, `InputControl`, and `ToolsPanel` components to use a bottom margin of `8px` for consistency. ([#37844](https://github.com/WordPress/gutenberg/pull/37844))
-   Add missing styles to the `BaseControl.VisualLabel` component. ([#37747](https://github.com/WordPress/gutenberg/pull/37747))
-   Prevent keyDown events from propagating up in `CustomSelectControl` ([#30557](https://github.com/WordPress/gutenberg/pull/30557))
-   Mark `children` prop as optional in `SelectControl` ([#37872](https://github.com/WordPress/gutenberg/pull/37872))
-   Add memoization of callbacks and context to prevent unnecessary rerenders of the `ToolsPanel` ([#38037](https://github.com/WordPress/gutenberg/pull/38037))
-   Fix space between icons and rail `RangeControl` ([#36935](https://github.com/WordPress/gutenberg/pull/36935))
-   Increase z-index of `ConfirmDialog` to render on top of parent `Popover` components ([#37959](https://github.com/WordPress/gutenberg/pull/37959))

### Experimental

-   Add basic history location support to `Navigator` ([#37416](https://github.com/WordPress/gutenberg/pull/37416)).
-   Add focus restoration to `Navigator` ([#38149](https://github.com/WordPress/gutenberg/pull/38149)).

## 19.2.0 (2022-01-04)

### Experimental

-   Reinstated the ability to pass additional props to the `ToolsPanel` ([#36428](https://github.com/WordPress/gutenberg/pull/36428)).
-   Added an `__unstable-large` size variant to `InputControl`, `SelectControl`, and `UnitControl` for selective migration to the larger 40px heights. ([#35646](https://github.com/WordPress/gutenberg/pull/35646)).
-   Fixed inconsistent padding in `UnitControl` ([#35646](https://github.com/WordPress/gutenberg/pull/35646)).
-   Added support for RTL behavior for the `ZStack`'s `offset` prop ([#36769](https://github.com/WordPress/gutenberg/pull/36769))
-   Fixed race conditions causing conditionally displayed `ToolsPanelItem` components to be erroneously deregistered ([#36588](https://github.com/WordPress/gutenberg/pull/36588)).
-   Added `__experimentalHideHeader` prop to `Modal` component ([#36831](https://github.com/WordPress/gutenberg/pull/36831)).
-   Added experimental `ConfirmDialog` component ([#34153](https://github.com/WordPress/gutenberg/pull/34153)).
-   Divider: improve support for vertical orientation and RTL styles, use start/end logical props instead of top/bottom, change border-color to `currentColor` ([#36579](https://github.com/WordPress/gutenberg/pull/36579)).
-   `ToggleGroupControl`: Avoid calling `onChange` if radio state changed from an incoming value ([#37224](https://github.com/WordPress/gutenberg/pull/37224/)).
-   `ToggleGroupControl`: fix the computation of the backdrop dimensions when rendered in a Popover ([#37067](https://github.com/WordPress/gutenberg/pull/37067)).
-   Add `__experimentalIsRenderedInSidebar` property to the `GradientPicker`and `CustomGradientPicker`. The property changes the color popover behavior to have a special placement behavior appropriate for sidebar UI's.
-   Add `first` and `last` classes to displayed `ToolsPanelItem` group within a `ToolsPanel` ([#37546](https://github.com/WordPress/gutenberg/pull/37546))

### Bug Fixes

-   Fixed spacing between `BaseControl` fields and help text within the `ToolsPanel` ([#36334](https://github.com/WordPress/gutenberg/pull/36334))
-   Replaced hardcoded blue in `ColorPicker` with UI theme color ([#36153](https://github.com/WordPress/gutenberg/pull/36153)).
-   Fixed empty `ToolsPanel` height by correcting menu button line-height ([#36895](https://github.com/WordPress/gutenberg/pull/36895)).
-   Normalized label line-height and spacing within the `ToolsPanel` ([36387](https://github.com/WordPress/gutenberg/pull/36387))
-   Remove unused `reakit-utils` from peer dependencies ([#37369](https://github.com/WordPress/gutenberg/pull/37369)).
-   Update all Emotion dependencies to the latest version to ensure they work correctly with React types ([#37365](https://github.com/WordPress/gutenberg/pull/37365)).
-   `DateTimePicker`: Fix the date format associated to the `is12Hour` prop ([#37465](https://github.com/WordPress/gutenberg/pull/37465))
-   Allowed `ToolsPanel` to register items when `panelId` is `null` due to multiple block selection ([37216](https://github.com/WordPress/gutenberg/pull/37216)).

### Enhancements

-   Wrapped `Modal` in a `forwardRef` call ([#36831](https://github.com/WordPress/gutenberg/pull/36831)).
-   Refactor `DateTime` class component to functional component ([#36835](https://github.com/WordPress/gutenberg/pull/36835))
-   Unify styles for `ColorIndicator` with how they appear in Global Styles ([#37028](https://github.com/WordPress/gutenberg/pull/37028))
-   Add support for rendering the `ColorPalette` in a `Dropdown` when opened in the sidebar ([#37067](https://github.com/WordPress/gutenberg/pull/37067))
-   Show an incremental sequence of numbers (1/2/3/4/5) as a label of the font size, when we have at most five font sizes, where at least one the them contains a complex css value(clamp, var, etc..). We do this because complex css values cannot be calculated properly and the incremental sequence of numbers as labels can help the user better mentally map the different available font sizes. ([#37038](https://github.com/WordPress/gutenberg/pull/37038))
-   Add support for proper borders to color indicators ([#37500](https://github.com/WordPress/gutenberg/pull/37500))
-   Refactor `SuggestionsList` class component to functional component([#36924](https://github.com/WordPress/gutenberg/pull/36924/))

## 19.1.4 (2021-12-13)

### Bug Fixes

-   Improve accessibility and visibility in `ColorPallete` ([#36925](https://github.com/WordPress/gutenberg/pull/36925))

## 19.1.3 (2021-12-06)

-   Fix missing version information in `CHANGELOG.md`.

## 19.1.2 (2021-12-06)

### Bug Fixes

-   Fixed `GradientPicker` not displaying `CustomGradientPicker` when no gradients are provided ([#36900](https://github.com/WordPress/gutenberg/pull/36900)).
-   Fixed error thrown in `ColorPicker` when used in controlled state in color gradients ([#36941](https://github.com/WordPress/gutenberg/pull/36941)).
-   Updated readme to include default value introduced in fix for unexpected movements in the `ColorPicker` ([#35670](https://github.com/WordPress/gutenberg/pull/35670)).
-   Added support for the legacy `extraSmall` value for the `size` prop in the `Card` component ([#37097](https://github.com/WordPress/gutenberg/pull/37097)).

## 19.1.0 (2021-11-29)

### Enhancements

-   Added a `showTooltip` prop to `ToggleGroupControlOption` in order to display tooltip text (using `<Tooltip />`). ([#36726](https://github.com/WordPress/gutenberg/pull/36726)).

### Bug Fixes

-   Fixed a bug which prevented setting `PM` hours correctly in the `DateTimePicker` ([#36878](https://github.com/WordPress/gutenberg/pull/36878)).

## 19.0.2 (2021-11-15)

-   Remove erroneous use of `??=` syntax from `build-module`.

## 19.0.1 (2021-11-07)

### Enhancements

-   Updated the `ColorPalette` and `GradientPicker` components to the latest designs ([#35970](https://github.com/WordPress/gutenberg/pull/35970)).

### Experimental

-   Updated the `ToolsPanel` to use `Grid` internally to manage panel layout ([#35621](https://github.com/WordPress/gutenberg/pull/35621)).
-   Added experimental `__experimentalHasMultipleOrigins` prop to the `ColorPalette` and `GradientPicker` components ([#35970](https://github.com/WordPress/gutenberg/pull/35970)).

## 19.0.0 (2021-10-22)

### New Features

-   Added support for `step="any"` in `NumberControl` and `RangeControl` ([#34542](https://github.com/WordPress/gutenberg/pull/34542)).

### Enhancements

-   Removed the separator shown between `ToggleGroupControl` items ([#35497](https://github.com/WordPress/gutenberg/pull/35497)).
-   The `ColorPicker` component property `onChangeComplete`, a function accepting a color object, was replaced with the property `onChange`, a function accepting a string on ([#35220](https://github.com/WordPress/gutenberg/pull/35220)).
-   The property `disableAlpha`, was removed from the `ColorPicker` component. Use the new opposite property `enableAlpha` instead ([#35220](https://github.com/WordPress/gutenberg/pull/35220)).

### Experimental

-   Removed the `fieldset` wrapper from the `FontAppearanceControl` component ([35461](https://github.com/WordPress/gutenberg/pull/35461)).
-   Refactored the `ToggleGroupControl` component's structure and embedded `ToggleGroupControlButton` directly into `ToggleGroupControlOption` ([#35600](https://github.com/WordPress/gutenberg/pull/35600)).
-   Added support for showing an experimental hint in `CustomSelectControl` ([#35673](https://github.com/WordPress/gutenberg/pull/35673)).

### Breaking Changes

-   The `color` property a `tinycolor2` color object passed on `onChangeComplete` property of the `ColorPicker` component was removed. Please use the new `onChange` property that accepts a string color representation ([#35562](https://github.com/WordPress/gutenberg/pull/35562)).

## 18.0.0 (2021-10-12)

### Breaking Changes

-   Removed the deprecated `position` and `menuLabel` from the `DropdownMenu` component ([#34537](https://github.com/WordPress/gutenberg/pull/34537)).
-   Removed the deprecated `onClickOutside` prop from the `Popover` component ([#34537](https://github.com/WordPress/gutenberg/pull/34537)).
-   Changed `RangeControl` component to not apply `shiftStep` to inputs from its `<input type="range"/>` ([35020](https://github.com/WordPress/gutenberg/pull/35020)).
-   Removed `isAction` prop from `Item`. The component will now rely on `onClick` to render as a `button` ([35152](https://github.com/WordPress/gutenberg/pull/35152)).

### New Features

-   Add an experimental `Navigator` components ([#34904](https://github.com/WordPress/gutenberg/pull/34904)) as a replacement for the previous `Navigation` related components.
-   Update the `ColorPicker` component to the latest design ([#35220](https://github.com/WordPress/gutenberg/pull/35220))

### Bug Fixes

-   Fixed rounding of value in `RangeControl` component when it loses focus while the `SHIFT` key is held. ([#35020](https://github.com/WordPress/gutenberg/pull/35020)).

### Internal

-   Deleted the `createComponent` utility function ([#34929](https://github.com/WordPress/gutenberg/pull/34929)).
-   Deleted the `useJumpStep` utility function ([#35561](https://github.com/WordPress/gutenberg/pull/35561)).

## 17.0.0 (2021-09-09)

### Breaking Changes

-   Removed a min-width from the `DropdownMenu` component, allowing the menu to accommodate thin contents like vertical tools menus ([#33995](https://github.com/WordPress/gutenberg/pull/33995)).

### Bug Fixes

-   Fixed RTL styles in `Flex` component ([#33729](https://github.com/WordPress/gutenberg/pull/33729)).
-   Fixed unit test errors caused by `CSS.supports` being called in a non-browser environment ([#34572](https://github.com/WordPress/gutenberg/pull/34572)).
-   Fixed `ToggleGroupControl`'s backdrop not updating when changing the `isAdaptiveWidth` property ([#34595](https://github.com/WordPress/gutenberg/pull/34595)).

### Internal

-   Renamed `PolymorphicComponent*` types to `WordPressComponent*` ([#34330](https://github.com/WordPress/gutenberg/pull/34330)).

## 16.0.0 (2021-08-23)

### Breaking Changes

-   Updated the visual styles of the RangeControl component ([#33824](https://github.com/WordPress/gutenberg/pull/33824)).

### New Features

-   Add `hideLabelFromVision` prop to `RangeControl` ([#33714](https://github.com/WordPress/gutenberg/pull/33714)).

### Bug Fixes

-   Listen to `resize` events correctly in `useBreakpointIndex`. This hook is used in `useResponsiveValue` and consequently in the `Flex` and `Grid` components ([#33902](https://github.com/WordPress/gutenberg/pull/33902))

## 15.0.0 (2021-07-29)

### Breaking Changes

-   Upgraded React components to work with v17.0 ([#29118](https://github.com/WordPress/gutenberg/pull/29118)). There are no new features in React v17.0 as explained in the [blog post](https://reactjs.org/blog/2020/10/20/react-v17.html).

### Deprecations

-   `isScrollable` prop in `CardBody` default value changed from `true` to `false` ([#33490](https://github.com/WordPress/gutenberg/pull/33490))

### Bug Fixes

-   Added back `box-sizing: border-box` rule to `CardBody`, `CardHeader` and `CardFooter` components [#33511](https://github.com/WordPress/gutenberg/pull/33511).

## 14.2.0 (2021-07-21)

### New Features

-   Update the border color used in `CardBody`, `CardHeader`, `CardFooter`, and `CardDivider` to a different shade of gray, in order to match the color used in other components ([#32566](https://github.com/WordPress/gutenberg/pull/32566)).

### Deprecations

-   `isPrimary`, `isSecondary`, `isTertiary` and `isLink` props in `Button` have been deprecated. Use `variant` instead ([#31713](https://github.com/WordPress/gutenberg/pull/31713)).
-   `isElevated` prop in `Card` has been deprecated. Use `elevation` instead ([#32566](https://github.com/WordPress/gutenberg/pull/32566)).

### Internal

-   `Card`, `CardBody`, `CardHeader`, `CardFooter`, `CardMedia`, and `CardDivider` components have been re-written from the ground up ([#32566](https://github.com/WordPress/gutenberg/pull/32566)).

## 14.1.0 (2021-05-20)

## 14.0.0 (2021-05-14)

### Breaking Changes

-   Drop support for Internet Explorer 11 ([#31110](https://github.com/WordPress/gutenberg/pull/31110)). Learn more at <https://make.wordpress.org/core/2021/04/22/ie-11-support-phase-out-plan/>.
-   Increase the minimum Node.js version to v12 matching Long Term Support releases ([#31270](https://github.com/WordPress/gutenberg/pull/31270)). Learn more at <https://nodejs.org/en/about/releases/>.
-   The experimental `Text` component has been completely re-written and enhanced with truncation support and separate variant, size, and weight props to allow for greater control. The previous `variant` prop has been completely removed.

### Deprecations

-   `isReversed` prop in `Flex` component has been deprecated. Use `direction` instead ([#31297](https://github.com/WordPress/gutenberg/pull/31297)).

### Internal

-   `Flex`, `FlexBlock`, and `FlexItem` components have been re-written from the ground up ([#31297](https://github.com/WordPress/gutenberg/pull/31297)).

## 13.0.0 (2021-03-17)

### Breaking Changes

-   `onChange` prop of `FocalPointPicker` is called at the end of drag operations. Previously, it was called repetitively while dragging.

### New Features

-   Supports ref forwarding in `withNotices` and `ResizableBox`.
-   Adds `onDrag` prop of `FocalPointPicker`.

### Bug Fixes

-   Allows focus of the `FocalPointPicker` draggable area and adjustment with arrow keys. This was added in [#22531](https://github.com/WordPress/gutenberg/pull/22264) but was no longer working.

## 12.0.0 (2020-12-17)

### Enhancements

-   ComboboxControl: Deburr option labels before filter

### Breaking Changes

-   Introduce support for other units and advanced CSS properties on `FontSizePicker`. Provided the value passed to the `FontSizePicker` is a string or one of the size options passed is a string, onChange will start to be called with a string value instead of a number. On WordPress usage, font size options are now automatically converted to strings with the default "px" unit added.

## 10.1.0 (2020-09-03)

### New Features

-   Add `ToolbarItem` component.
-   Support `label` prop on the `Toolbar` component.

### Deprecations

-   Deprecate the `Toolbar` component when used without the `label` prop. `ToolbarGroup` should be used instead.

## 10.0.0 (2020-07-07)

### Breaking Changes

-   `NumberControl` no longer automatically transforms values when rendering `value` into a `<input />` HTML element.
-   `Dashicon` component no longer renders SVGs. If you rely on this component, make sure to load the dashicon font.

## 9.6.0 (2020-05-14)

### Bug Fixes

-   Fix and issue that would cause the `Popover` component to throw an error under certain
    circumstances ([#22264](https://github.com/WordPress/gutenberg/pull/22264)).

### Deprecations

-   The `Guide` component no longer supports passing pages as children. Use the `pages` prop instead.
-   The `GuidePage` component is deprecated. Use the `pages` prop in `Guide` instead.

## 9.2.0 (2020-02-10)

### Enhancements

-   The `Notice` component will speak its message. With this new feature, a developer can control either the `spokenMessage` spoken message, or the `politeness` politeness level of the message.
-   The `Snackbar` component will speak its message. With this new feature, a developer can control either the `spokenMessage` spoken message, or the `politeness` politeness level of the message.
-   A `Notice` `actions` member can now assign `isPrimary` to render a primary button action associated with a notice message.

### Bug Fixes

-   Notice will assume a default status of 'info' if none is provided. This resolves an issue where the notice would be assigned a class name `is-undefined`. This was previously the effective default by styled appearance and should not be considered a breaking change in that regard.

## 9.0.0 (2020-01-13)

### New Features

-   Added a new `Guide` component which allows developers to easily present a user guide.

### Breaking Changes

-   `is-button` classname has been removed from the Button component.
-   The `is-default` classname is not applied automatically anymore.
-   By default Button components come with a fixed height and hover styles.

### Bug Fixes

-   Fixes a regression published in version 8.5.0 that would prevent some build tools from including
    styles provided in the packages build-styles directory.

### Deprecations

-   `isDefault` prop in `Button` has been deprecated. Consider using `isSecondary` instead.
-   `IconButton` has been deprecated. Use the `Button` component instead.

## 8.2.0 (2019-08-29)

### New Features

-   The bundled `re-resizable` dependency has been updated from requiring `5.0.1` to requiring `^6.0.0` ([#17011](https://github.com/WordPress/gutenberg/pull/17011)).

## 8.1.0 (2019-08-05)

### New Features

-   Added a new `popoverProps` prop to the `Dropdown` component which allows users of the `Dropdown` component to pass props directly to the `Popover` component.
-   Added and documented `hideLabelFromVision` prop to `BaseControl` used by `SelectControl`, `TextControl`, and `TextareaControl`.
-   Added a new `popoverProps` prop to the `DropdownMenu` component which allows to pass props directly to the nested `Popover` component.
-   Added a new `toggleProps` prop to the `DropdownMenu` component which allows to pass props directly to the nested `IconButton` component.
-   Added a new `menuProps` prop to the `DropdownMenu` component which allows to pass props directly to the nested `NavigableMenu` component.

### Deprecations

-   `menuLabel` prop in `DropdownComponent` has been deprecated. Consider using `menuProps` object and its `aria-label` property instead.
-   `position` prop in `DropdownComponent` has been deprecated. Consider using `popoverProps` object and its `position` property instead.

### Bug Fixes

-   The `Button` component will no longer assign default styling (`is-default` class) when explicitly assigned as primary (the `isPrimary` prop). This should resolve potential conflicts affecting a combination of `isPrimary`, `isDefault`, and `isLarge` / `isSmall`, where the busy animation would appear with incorrect coloring.

### Deprecations

-   The `Popover` component `onClickOutside` prop has been deprecated. Use `onFocusOutside` instead.

### Internal

-   The `Dropdown` component has been refactored to focus changes using the `Popover` component's `onFocusOutside` prop.
-   The `MenuItem` component will now always use an `IconButton`. This prevents a focus loss when clicking a menu item.
-   Package no longer depends on external `react-click-outside` library.

## 8.0.0 (2019-06-12)

### New Features

-   Add new `BlockQuotation` block to the primitives folder to support blockquote in a multiplatform way. [#15482](https://github.com/WordPress/gutenberg/pull/15482).
-   `DropdownMenu` now supports passing a [render prop](https://reactjs.org/docs/render-props.html#using-props-other-than-render) as children for more advanced customization.

### Internal

-   `MenuGroup` no longer uses `NavigableMenu` internally. It needs to be explicitly wrapped with `NavigableMenu` to bring back the same behavior.

### Documentation

-   Added missing documentation for `DropdownMenu` props `menuLabel`, `position`, `className`.

### Breaking Changes

-   `ServerSideRender` is no longer part of components. It was extracted to an independent package `@wordpress/server-side-render`.

### Bug Fixes

-   Although `DateTimePicker` does not allow picking the seconds, passed the current seconds as the selected value for seconds when calling `onChange`. Now it passes zero.

## 7.4.0 (2019-05-21)

### New Features

-   Added a new `HorizontalRule` component.
-   Added a new `Snackbar` component.

### Bug Fixes

-   Fixed display of reset button when using RangeControl `allowReset` prop.
-   Fixed minutes field of `DateTimePicker` missed '0' before single digit values.

## 7.3.0 (2019-04-16)

### New Features

-   Added a new `render` property to `FormFileUpload` component. Allowing users of the component to custom the UI for their needs.
-   Added a new `BaseControl.VisualLabel` component.
-   Added a new `preview` prop to the `Placeholder` component which allows to display a preview, for example a media preview when the Placeholder is used in media editing contexts.
-   Added a new `anchorRect` prop to `Popover` which enables a developer to provide a custom `DOMRect` object at which to position the popover.

### Enhancements

-   Limit `Base Control Label` to the width of its content.

### Bug Fixes

-   Fix `instanceId` prop passed through to `Button` component via `MenuItems` producing React console error. Fixed by removing the unnecessary use of `withInstanceId` on the `MenuItems` component [#14599](https://github.com/WordPress/gutenberg/pull/14599)

## 7.2.0 (2019-03-20)

### Enhancements

-   Make `RangeControl` validation rely on the `checkValidity` provided by the browsers instead of using our own validation.

### Bug Fixes

-   Fix a problem that made `RangeControl` not work as expected with float values.

## 7.1.0 (2019-03-06)

### New Features

-   Added a new `Animate` component.

### Enhancements

-   `withFilters` has been optimized to avoid binding hook handlers for each mounted instance of the component, instead using a single centralized hook delegator.
-   `withFilters` has been optimized to reuse a single shared component definition for all filtered instances of the component.
-   Make `RangeControl` validate min and max properties.

### Bug Fixes

-   Resolves a conflict where two instance of Slot would produce an inconsistent or duplicated rendering output.
-   Allow years between 0 and 1970 in DateTime component.

### New Features

-   `Dropdown` now has a `focusOnMount` prop which is passed directly to the contained `Popover`.
-   `DatePicker` has new prop `isInvalidDate` exposing react-dates' `isOutsideRange`.
-   `DatePicker` allows `null` as accepted value for `currentDate` prop to signify no date selection.

## 7.0.5 (2019-01-03)

## 7.0.4 (2018-12-12)

## 7.0.3 (2018-11-30)

## 7.0.2 (2018-11-22)

## 7.0.1 (2018-11-21)

## 7.0.0 (2018-11-20)

### Breaking Changes

-   `Dropdown.refresh()` has been removed. The contained `Popover` is now automatically refreshed.

## 6.0.2 (2018-11-15)

## 6.0.1 (2018-11-12)

### Bug Fixes

-   Avoid constantly recomputing the popover position.

### Internal

-   Remove `<DateTimePicker />` obsolete `locale` prop (and pass-through to child components) and obsolete `is12Hour` prop pass through to `<DateTime />` [#11649](https://github.com/WordPress/gutenberg/pull/11649)

## 6.0.0 (2018-11-12)

### Breaking Changes

-   The `PanelColor` component has been removed.

## 5.1.1 (2018-11-09)

## 5.1.0 (2018-11-09)

### New Features

-   Adjust a11y roles for MenuItem component, so that aria-checked is used properly, related change in Editor/Components/BlockNavigationList ([#11431](https://github.com/WordPress/gutenberg/issues/11431)).
-   `Popover` components are now automatically refreshed every 0.5s in order to recalculate their size or position.

### Deprecations

-   `Dropdown.refresh()` has been deprecated as the contained `Popover` is now automatically refreshed.

## 5.0.2 (2018-11-03)

### Internal

-   Forward `ref` in the `PanelBody` component.
-   Tooltip are no longer removed when Button becomes disabled, it's left to the component rendering the Tooltip.
-   Forward `ref` support in `TabbableContainer` and `NavigableMenu` components.

## 5.0.1 (2018-10-30)

## 5.0.0 (2018-10-29)

### Breaking Changes

-   `AccessibleSVG` component has been removed. Please use `SVG` instead.

### New Features

-   The `Notice` component accepts an array of action objects via the `actions` prop. Each member object should contain a `label` and either a `url` link string or `onClick` callback function.

## 4.2.1 (2018-10-22)

### Bug Fixes

-   Fix importing `react-dates` stylesheet in production.

## 4.2.0 (2018-10-19)

### New Features

-   Added a new `ColorPicker` component ([#10564](https://github.com/WordPress/gutenberg/pull/10564)).
-   `MenuItem` now accepts an `info` prop for including an extended description.

### Bug Fixes

-   `IconButton` correctly respects a passed `aria-label` prop.

### Deprecations

-   `PanelColor` has been deprecated in favor of `wp.editor.PanelColorSettings`.

## 4.1.2 (2018-10-18)

## 4.1.0 (2018-10-10)

### New Features

-   Added a new `ResizableBox` component.

## 4.0.0 (2018-09-30)

### Breaking Changes

-   `Draggable` as a DOM node drag handler has been removed. Please, use `Draggable` as a wrap component for your DOM node drag handler.

### Deprecations

-   Renamed `AccessibleSVG` component to `SVG`.

## 3.0.0 (2018-09-05)

### Breaking Changes

-   `withAPIData` has been removed. Please use the Core Data module or `@wordpress/api-fetch` directly instead.
-   `Draggable` as a DOM node drag handler has been deprecated. Please, use `Draggable` as a wrap component for your DOM node drag handler.
-   Change how required built-ins are polyfilled with Babel 7 ([#9171](https://github.com/WordPress/gutenberg/pull/9171)). If you're using an environment that has limited or no support for ES2015+ such as lower versions of IE then using [core-js](https://github.com/zloirock/core-js) or [@babel/polyfill](https://babeljs.io/docs/en/next/babel-polyfill) will add support for these methods.
-   `withContext` has been removed. Please use `wp.element.createContext` instead. See: <https://reactjs.org/docs/context.html>.

### New Features

-   Added a new `AccessibleSVG` component.<|MERGE_RESOLUTION|>--- conflicted
+++ resolved
@@ -11,7 +11,10 @@
 
 ### Enhancements
 
+-   Add `text-wrap: balance` fallback to all instances of `text-wrap: pretty` for greater cross browser compatibility. ([#62233](https://github.com/WordPress/gutenberg/pull/62233))
+-   Updates the space between input + label to `8px` in CheckboxControl and RadioControl. Also increased the space between RadioControl components to `12px` to make it consistent with CheckboxControl. ([#61696](https://github.com/WordPress/gutenberg/pull/61696))
 -   `ToolbarButton`: Deprecate `isDisabled` prop and merge with `disabled` ([#63101](https://github.com/WordPress/gutenberg/pull/63101)).
+-   `TimePicker`: Add `dateOrder` prop ([#62481](https://github.com/WordPress/gutenberg/pull/62481)).
 
 ### Internal
 
@@ -47,10 +50,6 @@
 
 -   Add `text-wrap: balance` fallback to all instances of `text-wrap: pretty` for greater cross browser compatibility. ([#62233](https://github.com/WordPress/gutenberg/pull/62233))
 -   Updates the space between input + label to `8px` in CheckboxControl and RadioControl. Also increased the space between RadioControl components to `12px` to make it consistent with CheckboxControl. ([#61696](https://github.com/WordPress/gutenberg/pull/61696))
-<<<<<<< HEAD
--   `TimePicker`: Add `dateOrder` prop ([#62481](https://github.com/WordPress/gutenberg/pull/62481)).
-=======
->>>>>>> cae3225c
 
 ### Bug Fixes
 
