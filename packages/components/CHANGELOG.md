--- conflicted
+++ resolved
@@ -14,11 +14,8 @@
 -   `Theme`: Expose via private APIs ([#53262](https://github.com/WordPress/gutenberg/pull/53262)).
 -   `ProgressBar`: Use the theme system accent for indicator color ([#53347](https://github.com/WordPress/gutenberg/pull/53347)).
 -   `ProgressBar`: Use gray 300 for track color ([#53349](https://github.com/WordPress/gutenberg/pull/53349)).
-<<<<<<< HEAD
+-   `Modal`: add `headerActions` prop to render buttons in the header. ([#53328](https://github.com/WordPress/gutenberg/pull/53328)).
 -   `ProgressBar`: Add default `tabIndex` to make focusable ([#53383](https://github.com/WordPress/gutenberg/pull/53383)).
-=======
--   `Modal`: add `headerActions` prop to render buttons in the header. ([#53328](https://github.com/WordPress/gutenberg/pull/53328)).
->>>>>>> 9541d524
 
 ### Bug Fix
 
