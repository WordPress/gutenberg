--- conflicted
+++ resolved
@@ -4,11 +4,8 @@
 
 ### Enhancements
 
-<<<<<<< HEAD
 -   `CheckboxControl`: Add option to not render label ([#56158](https://github.com/WordPress/gutenberg/pull/56158)).
-=======
 -   `QueryControls`: Add opt-in prop for 40px default size ([#56576](https://github.com/WordPress/gutenberg/pull/56576)).
->>>>>>> 482a507a
 
 ## 25.13.0 (2023-11-29)
 
