--- conflicted
+++ resolved
@@ -4,11 +4,8 @@
 
 ### Breaking Changes
 
-<<<<<<< HEAD
 -   `FontSizePicker`: Deprecate bottom margin style. Add a `__nextHasNoMarginBottom` prop to start opting into the margin-free styles that will become the default in a future version, currently scheduled to be WordPress 6.4 ([#43870](https://github.com/WordPress/gutenberg/pull/43870)).
-=======
 -   `AnglePickerControl`: Deprecate bottom margin style. Add a `__nextHasNoMarginBottom` prop to start opting into the margin-free styles that will become the default in a future version, currently scheduled to be WordPress 6.4 ([#43867](https://github.com/WordPress/gutenberg/pull/43867)).
->>>>>>> f4a2ad18
 
 ### Bug Fix
 
