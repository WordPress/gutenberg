<<<<<<< HEAD
=======
## 7.2.1 (Unreleased)

### New Features

- Added a new `render` property to `FormFileUpload` component. Allowing users of the component to custom the UI for their needs.

### Bug fixes

- Fix `instanceId` prop passed through to `Button` component via `MenuItems` producing React console error. Fixed by removing the unnecessary use of `withInstanceId` on the `MenuItems` component [#14599](https://github.com/WordPress/gutenberg/pull/14599)

## 7.2.0 (2019-03-20)

### Improvements

- Make `RangeControl` validation rely on the `checkValidity` provided by the browsers instead of using our own validation.

### Bug Fixes

- Fix a problem that made `RangeControl` not work as expected with float values.

>>>>>>> 2c1fe1a5
## 7.1.0 (2019-03-06)

### New Features

- Added a new `Animate` component.

### Improvements

- `withFilters` has been optimized to avoid binding hook handlers for each mounted instance of the component, instead using a single centralized hook delegator.
- `withFilters` has been optimized to reuse a single shared component definition for all filtered instances of the component.
- Make `RangeControl` validate min and max properties.

### Bug Fixes

- Resolves a conflict where two instance of Slot would produce an inconsistent or duplicated rendering output.
- Allow years between 0 and 1970 in DateTime component.

### New Feature

- `Dropdown` now has a `focusOnMount` prop which is passed directly to the contained `Popover`.
- `DatePicker` has new prop `isInvalidDate` exposing react-dates' `isOutsideRange`.
- `DatePicker` allows `null` as accepted value for `currentDate` prop to signify no date selection.

## 7.0.5 (2019-01-03)

## 7.0.4 (2018-12-12)

## 7.0.3 (2018-11-30)

## 7.0.2 (2018-11-22)

## 7.0.1 (2018-11-21)

## 7.0.0 (2018-11-20)

### Breaking Change

- `Dropdown.refresh()` has been removed. The contained `Popover` is now automatically refreshed.

## 6.0.2 (2018-11-15)

## 6.0.1 (2018-11-12)

### Bug Fixes

- Avoid constantly recomputing the popover position.

### Polish

- Remove `<DateTimePicker />` obsolete `locale` prop (and pass-through to child components) and obsolete `is12Hour` prop pass through to `<DateTime />` [#11649](https://github.com/WordPress/gutenberg/pull/11649)

## 6.0.0 (2018-11-12)

### Breaking Change

- The `PanelColor` component has been removed.

## 5.1.1 (2018-11-09)

## 5.1.0 (2018-11-09)

### New Feature

- Adjust a11y roles for MenuItem component, so that aria-checked is used properly, related change in Editor/Components/BlockNavigationList ([#11431](https://github.com/WordPress/gutenberg/issues/11431)).
- `Popover` components are now automatically refreshed every 0.5s in order to recalculate their size or position.

### Deprecation

- `Dropdown.refresh()` has been deprecated as the contained `Popover` is now automatically refreshed.

## 5.0.2 (2018-11-03)

### Polish

- Forward `ref` in the `PanelBody` component.
- Tooltip are no longer removed when Button becomes disabled, it's left to the component rendering the Tooltip.
- Forward `ref` support in `TabbableContainer` and `NavigableMenu` components.

## 5.0.1 (2018-10-30)

## 5.0.0 (2018-10-29)

### Breaking Change

- `AccessibleSVG` component has been removed. Please use `SVG` instead.

### New Feature

- The `Notice` component accepts an array of action objects via the `actions` prop. Each member object should contain a `label` and either a `url` link string or `onClick` callback function.

## 4.2.1 (2018-10-22)

### Bug Fix

- Fix importing `react-dates` stylesheet in production.

## 4.2.0 (2018-10-19)

### New Feature

- Added a new `ColorPicker` component ([#10564](https://github.com/WordPress/gutenberg/pull/10564)).
- `MenuItem` now accepts an `info` prop for including an extended description.

### Bug Fix

- `IconButton` correctly respects a passed `aria-label` prop.

### Deprecation

- `PanelColor` has been deprecated in favor of `wp.editor.PanelColorSettings`.

## 4.1.2 (2018-10-18)

## 4.1.0 (2018-10-10)

### New Feature

- Added a new `ResizableBox` component.

## 4.0.0 (2018-09-30)

### Breaking Change

- `Draggable` as a DOM node drag handler has been removed. Please, use `Draggable` as a wrap component for your DOM node drag handler.

### Deprecation

- Renamed `AccessibleSVG` component to `SVG`.

## 3.0.0 (2018-09-05)

### Breaking Change

- `withAPIData` has been removed. Please use the Core Data module or `@wordpress/api-fetch` directly instead.
- `Draggable` as a DOM node drag handler has been deprecated. Please, use `Draggable` as a wrap component for your DOM node drag handler.
- Change how required built-ins are polyfilled with Babel 7 ([#9171](https://github.com/WordPress/gutenberg/pull/9171)). If you're using an environment that has limited or no support for ES2015+ such as lower versions of IE then using [core-js](https://github.com/zloirock/core-js) or [@babel/polyfill](https://babeljs.io/docs/en/next/babel-polyfill) will add support for these methods.
- `withContext` has been removed. Please use `wp.element.createContext` instead. See: https://reactjs.org/docs/context.html.

### New Feature

- Added a new `AccessibleSVG` component.<|MERGE_RESOLUTION|>--- conflicted
+++ resolved
@@ -1,5 +1,3 @@
-<<<<<<< HEAD
-=======
 ## 7.2.1 (Unreleased)
 
 ### New Features
@@ -20,7 +18,6 @@
 
 - Fix a problem that made `RangeControl` not work as expected with float values.
 
->>>>>>> 2c1fe1a5
 ## 7.1.0 (2019-03-06)
 
 ### New Features
