<!-- Learn how to maintain this file at https://github.com/WordPress/gutenberg/tree/HEAD/packages#maintaining-changelogs. -->

## Unreleased

### Enhancements

-   `ExternalLink`: Use unicode arrow instead of svg icon ([#60255](https://github.com/WordPress/gutenberg/pull/60255)).
-   `ProgressBar`: Move the indicator width styles from emotion to a CSS variable ([#60388](https://github.com/WordPress/gutenberg/pull/60388)).
-   `Text`: Add `text-wrap: pretty;` to improve wrapping. ([#60164](https://github.com/WordPress/gutenberg/pull/60164)).
-   `Navigator`: Navigation to the active path doesn't create a new location history. ([#60561](https://github.com/WordPress/gutenberg/pull/60561))
-   `FormToggle`: Forwards ref to input. ([#60234](https://github.com/WordPress/gutenberg/pull/60234)).
-   `ToggleControl`: Forwards ref to FormToggle. ([#60234](https://github.com/WordPress/gutenberg/pull/60234)).

### Bug Fix

-   `ProgressBar`: Fix CSS variable with invalid value ([#60576](https://github.com/WordPress/gutenberg/pull/60576)).

<<<<<<< HEAD
### Internal

-   `CheckboxControl`: Streamline size styles ([#60475](https://github.com/WordPress/gutenberg/pull/60475)).
=======
### Experimental

-   `Tabs`: Fallback to first enabled tab if no active tab id ([#60681](https://github.com/WordPress/gutenberg/pull/60681)).
>>>>>>> e9bccc86

## 27.3.0 (2024-04-03)

### Bug Fix

-   `Dropdown`: Fix bug with separator styling. ([#60336](https://github.com/WordPress/gutenberg/pull/60336)).
-   `InputControl`: Ignore IME events when `isPressEnterToChange` is enabled ([#60090](https://github.com/WordPress/gutenberg/pull/60090)).
-   `TextControl`: Apply zero margin to input element ([#60282](https://github.com/WordPress/gutenberg/pull/60282)).

### Experimental

-   `CustomSelectControlV2`: Rename for consistency ([#60178](https://github.com/WordPress/gutenberg/pull/60178)).

### Internal

-   `Popover`, `ColorPicker`: Obviate pointer event trap #59449 ([#59449](https://github.com/WordPress/gutenberg/pull/59449)).
-   `Popover`, `ToggleGroupControl`: Use `useReducedMotion()` ([#60168](https://github.com/WordPress/gutenberg/pull/60168)).
-   `NavigatorProvider`: Simplify the router state logic ([#60190](https://github.com/WordPress/gutenberg/pull/60190)).
-   Update `date-fns` to version `3.6.0` ([#60163](https://github.com/WordPress/gutenberg/pull/60163)).
-   Update `use-lilius` to version `2.0.5` ([#60163](https://github.com/WordPress/gutenberg/pull/60163)).

### Experimental

-   `CustomSelectControlV2`: Fix hint behavior in legacy ([#60183](https://github.com/WordPress/gutenberg/pull/60183)).

## 27.2.0 (2024-03-21)

-   `Dropdown` : Add styling support for `MenuGroup` ([#59723](https://github.com/WordPress/gutenberg/pull/59723)).
-   `Placeholder` : Allow overflow but only when placeholder is selected, to fix a layout shift. ([#59857](https://github.com/WordPress/gutenberg/pull/59857)).

### Enhancements

-   `TextControl`: Add typings for `date`, `time` and `datetime-local` ([#59666](https://github.com/WordPress/gutenberg/pull/59666)).
-   `Text`, `Heading`, `ItemGroup` : Update the line height from 1.2 to 1.4 ([#60041](https://github.com/WordPress/gutenberg/pull/60041)).

### Deprecation

-   `isSmall` prop in `Button` component has been deprecated. Use `size="small"` prop instead ([#59734](https://github.com/WordPress/gutenberg/pull/59734)).

### Internal

-   `Button`: Keep deprecated props in type definitions ([#59913](https://github.com/WordPress/gutenberg/pull/59913)).

### Bug Fix

-   `PaletteEdit`: Fix number incrementing of default names for new colors added in non-en-US locales ([#52212](https://github.com/WordPress/gutenberg/pull/52212)).
-   `DateTimePicker`: Change day button size back from 32px to 28px ([#59990](https://github.com/WordPress/gutenberg/pull/59990)).

## 27.1.0 (2024-03-06)

### Bug Fix

-   `InputControl`: Fix sample code on InputControl docs [#59517](https://github.com/WordPress/gutenberg/pull/59517)
-   `Tooltip`: Explicitly set system font to avoid CSS bleed ([#59307](https://github.com/WordPress/gutenberg/pull/59307)).
-   `HStack`, `VStack`: Stop passing invalid props to underlying element ([#59416](https://github.com/WordPress/gutenberg/pull/59416)).
-   `Button`: Fix focus outline in disabled primary variant ([#59391](https://github.com/WordPress/gutenberg/pull/59391)).
-   `Button`: Place `children` before the icon when `iconPosition` is `right` ([#59489](https://github.com/WordPress/gutenberg/pull/59489)).
-   `ToggleGroupControl`: Fix unwanted backdrop vertical animation ([#59642](https://github.com/WordPress/gutenberg/pull/59642)).

### Internal

-   `SnackbarList`, `Snackbar`: add unit tests ([#59157](https://github.com/WordPress/gutenberg/pull/59157)).
-   Remove unused `useLatestRef()` hook ([#59471](https://github.com/WordPress/gutenberg/pull/59471)).

### Experimental

-   `CustomSelectControlV2`: Remove legacy adapter layer ([#59420](https://github.com/WordPress/gutenberg/pull/59420)).

## 27.0.0 (2024-02-21)

### Breaking Changes

-   `CustomSelectControl`: Remove deprecated `__nextUnconstrainedWidth` prop and promote to default behavior ([#58974](https://github.com/WordPress/gutenberg/pull/58974)).

### Bug Fix

-   `ToolbarButton`: Center text for short labels ([#59117](https://github.com/WordPress/gutenberg/pull/59117)).

### Internal

-   `ColorPicker`: Style without accessing internal `InputControl` classes ([#59069](https://github.com/WordPress/gutenberg/pull/59069)).
-   Add lint rules for theme color CSS var usage ([#59022](https://github.com/WordPress/gutenberg/pull/59022)).
-   `FormTokenField`: Use `Element.scrollIntoView()` instead of `dom-scroll-into-view` ([#59085](https://github.com/WordPress/gutenberg/pull/59085)).
-   Removing `dom-scroll-into-view` as a dependency of the components package ([#59085](https://github.com/WordPress/gutenberg/pull/59085)).
-   Add higher-order function to ignore IME keydowns ([#59081](https://github.com/WordPress/gutenberg/pull/59081)).

### Experimental

-   `Tabs`: rename `initialTabId` prop to `defaultTabId` ([#59035](https://github.com/WordPress/gutenberg/pull/59035)).

## 26.0.1 (2024-02-13)

### Bug Fix

-   `Modal`: Add `box-sizing` reset style ([#58905](https://github.com/WordPress/gutenberg/pull/58905)).
-   `Popover`: Fix positioning in nested iframes by upgrading Floating UI packages to their latest versions ([#58932](https://github.com/WordPress/gutenberg/pull/58932)).

### Experimental

-   `CustomSelectControlV2`: Adapt component for legacy usage ([#57902](https://github.com/WordPress/gutenberg/pull/57902)).

## 26.0.0 (2024-02-09)

### Breaking Changes

-   `FontSizePicker`: Remove deprecated `__nextHasNoMarginBottom` prop and promote to default behavior ([#58702](https://github.com/WordPress/gutenberg/pull/58702)).
-   `GradientPicker`: Remove deprecated `__nextHasNoMargin` prop and promote to default behavior ([#58701](https://github.com/WordPress/gutenberg/pull/58701)).
-   `CustomGradientPicker`: Remove deprecated `__nextHasNoMargin` prop and promote to default behavior ([#58699](https://github.com/WordPress/gutenberg/pull/58699)).
-   `AnglePickerControl`: Remove deprecated `__nextHasNoMarginBottom` prop and promote to default behavior ([#58700](https://github.com/WordPress/gutenberg/pull/58700)).

### Enhancements

-   `Button`: Update secondary variant to show the border even in a disabled state. ([#58606](https://github.com/WordPress/gutenberg/pull/58606)).
-   `ConfirmDialog`: Add `__next40pxDefaultSize` to buttons ([#58421](https://github.com/WordPress/gutenberg/pull/58421)).
-   `Snackbar`: Update the warning message ([#58591](https://github.com/WordPress/gutenberg/pull/58591)).
-   `Composite`: Implementing `useCompositeState` with Ariakit ([#57304](https://github.com/WordPress/gutenberg/pull/57304)).
-   Remove deprecation warnings for `__next36pxDefaultSize` prop ([#58703](https://github.com/WordPress/gutenberg/pull/58703)).
-   `CheckboxControl`: Remove ability for label prop to be false ([#58339](https://github.com/WordPress/gutenberg/pull/58339)).
-   `FocalPointPicker`: Apply modern styling ([#58459](https://github.com/WordPress/gutenberg/pull/58459)).

### Bug Fix

-   `FocalPointPicker`: Allow `PointerCircle` to render in a default centered position when x and y coordinates are undefined ([#58592](https://github.com/WordPress/gutenberg/pull/58592)).
-   `DateTime`: Add a timezone offset value for display purposes. ([#56682](https://github.com/WordPress/gutenberg/pull/56682)).
-   `Placeholder`: Fix Placeholder component padding when body text font size is changed ([#58323](https://github.com/WordPress/gutenberg/pull/58323)).
-   `Placeholder`: Fix Global Styles typography settings bleeding into placeholder component ([#58303](https://github.com/WordPress/gutenberg/pull/58303)).
-   `PaletteEdit`: Fix palette item accessibility in details view ([#58214](https://github.com/WordPress/gutenberg/pull/58214)).
-   `Snackbar`: Fix the auto-dismissal timers ([#58604](https://github.com/WordPress/gutenberg/pull/58604)).
-   `Tabs`: Fix infinite loop in `useEffect` ([#58861](https://github.com/WordPress/gutenberg/pull/58861)).
-   `Popover`: Add `box-sizing` reset style ([#58871](https://github.com/WordPress/gutenberg/pull/58871)).

### Experimental

-   `Guide`, `Modal`: Restore accent color themability ([#58098](https://github.com/WordPress/gutenberg/pull/58098)).
-   `DropdownMenuV2`: Restore accent color themability ([#58130](https://github.com/WordPress/gutenberg/pull/58130)).
-   `Tabs`: improve controlled mode focus handling and keyboard navigation ([#57696](https://github.com/WordPress/gutenberg/pull/57696)).
-   `Tabs`: prevent internal focus from updating too early ([#58625](https://github.com/WordPress/gutenberg/pull/58625)).
-   Expand theming support in the `COLORS` variable object ([#58097](https://github.com/WordPress/gutenberg/pull/58097)).
-   `CustomSelect`: disable `virtualFocus` to fix issue for screenreaders ([#58585](https://github.com/WordPress/gutenberg/pull/58585)).

### Internal

-   `Composite`: Removing Reakit `Composite` implementation ([#58620](https://github.com/WordPress/gutenberg/pull/58620)).
-   Removing Reakit as a dependency of the components package ([#58631](https://github.com/WordPress/gutenberg/pull/58631)).
-   `CustomSelect`: add unit tests ([#58583](https://github.com/WordPress/gutenberg/pull/58583)).
-   `InputBase`: Add `isBorderless` prop ([#58750](https://github.com/WordPress/gutenberg/pull/58750)).
-   `SearchControl`: Replace internal implementation to use `InputControl` ([#56524](https://github.com/WordPress/gutenberg/pull/56524)).

## 25.16.0 (2024-01-24)

### Enhancements

-   `ColorPicker`: improve the UX around HSL sliders ([#57555](https://github.com/WordPress/gutenberg/pull/57555)).
-   `BoxControl`, `BorderControl`, `BorderBoxControl`: Add opt-in prop for 40px default size ([#56185](https://github.com/WordPress/gutenberg/pull/56185)).
-   `PaletteEdit`: improve unit tests ([#57645](https://github.com/WordPress/gutenberg/pull/57645)).
-   `PaletteEdit` and `CircularOptionPicker`: improve unit tests ([#57809](https://github.com/WordPress/gutenberg/pull/57809)).
-   `Tooltip`: no-op when nested inside other `Tooltip` components ([#57202](https://github.com/WordPress/gutenberg/pull/57202)).
-   `Tooltip` and `Button`: tidy up unit tests ([#57975](https://github.com/WordPress/gutenberg/pull/57975)).
-   `BorderControl`, `BorderBoxControl`: Replace style picker with ToggleGroupControl ([#57562](https://github.com/WordPress/gutenberg/pull/57562)).
-   `SlotFill`: fix typo in use-slot-fills return docs ([#57654](https://github.com/WordPress/gutenberg/pull/57654))
-   `Popover`: Adding `constrainTabbing` prop to `useDialog` hook ([#57962](https://github.com/WordPress/gutenberg/pull/57962))

### Bug Fix

-   `ToggleGroupControl`: Improve controlled value detection ([#57770](https://github.com/WordPress/gutenberg/pull/57770)).
-   `Tooltip`: Improve props forwarding to children of nested `Tooltip` components ([#57878](https://github.com/WordPress/gutenberg/pull/57878)).
-   `Tooltip`: revert prop types to only accept component-specific props ([#58125](https://github.com/WordPress/gutenberg/pull/58125)).
-   `Button`: prevent the component from trashing and re-creating the HTML element ([#56490](https://github.com/WordPress/gutenberg/pull/56490)).

### Experimental

-   `BoxControl`: Update design ([#56665](https://github.com/WordPress/gutenberg/pull/56665)).
-   `CustomSelect`: adjust `renderSelectedValue` to fix sizing ([#57865](https://github.com/WordPress/gutenberg/pull/57865)).
-   `Theme`: Set `color` on wrapper div ([#58095](https://github.com/WordPress/gutenberg/pull/58095)).

## 25.15.0 (2024-01-10)

### Bug Fix

-   `NumberControl`: Make increment and decrement buttons keyboard accessible. ([#57402](https://github.com/WordPress/gutenberg/pull/57402)).
-   `DropdownMenu V2`: better fallback on browsers that don't support CSS subgrid([#57327](https://github.com/WordPress/gutenberg/pull/57327)).
-   `FontSizePicker`: Use Button API for keeping focus on reset ([#57221](https://github.com/WordPress/gutenberg/pull/57221)).
-   `FontSizePicker`: Fix Reset button focus loss ([#57196](https://github.com/WordPress/gutenberg/pull/57196)).
-   `PaletteEdit`: Consider digits when generating kebab-cased slug ([#56713](https://github.com/WordPress/gutenberg/pull/56713)).
-   `FormTokenField`: Prevent focus being passed to internal buttons when component is disabled ([#57187](https://github.com/WordPress/gutenberg/pull/57187)).
-   `Button`: Fix logic of `has-text` class addition ([#56949](https://github.com/WordPress/gutenberg/pull/56949)).
-   `FormTokenField`: Fix a regression where the suggestion list would re-open after clicking away from the input ([#57002](https://github.com/WordPress/gutenberg/pull/57002)).
-   `Snackbar`: Remove erroneous `__unstableHTML` prop from TypeScript definitions ([#57218](https://github.com/WordPress/gutenberg/pull/57218)).
-   `Truncate`: improve handling of non-string `children` ([#57261](https://github.com/WordPress/gutenberg/pull/57261)).
-   `PaletteEdit`: Don't discard colors with default name and slug ([#54332](https://github.com/WordPress/gutenberg/pull/54332)).
-   `RadioControl`: Fully encapsulate styles ([#57347](https://github.com/WordPress/gutenberg/pull/57347)).
-   `DuotonePicker`: Remove top margin when no duotone options ([#57489](https://github.com/WordPress/gutenberg/pull/57489)).
-   `Snackbar`: Fix icon positioning ([#57377](https://github.com/WordPress/gutenberg/pull/57377)).
-   `GradientPicker`: Use slug while iterating over gradient entries to avoid React "duplicated key" warning ([#57361](https://github.com/WordPress/gutenberg/pull/57361)).
-   `NavigatorProvider`: Exclude `size` value from `contain` CSS rule ([#57498](https://github.com/WordPress/gutenberg/pull/57498)).

### Enhancements

-   Update `ariakit` to version `0.3.10` ([#57325](https://github.com/WordPress/gutenberg/pull/57325)).
-   Update `@ariakit/react` to version `0.3.12` and @ariakit/test to version `0.3.7` ([#57547](https://github.com/WordPress/gutenberg/pull/57547)).
-   `DropdownMenuV2`: do not collapse suffix width ([#57238](https://github.com/WordPress/gutenberg/pull/57238)).
-   `DateTimePicker`: Adjustment of the dot position on DayButton and expansion of the button area. ([#55502](https://github.com/WordPress/gutenberg/pull/55502)).
-   `Modal`: Improve application of body class names ([#55430](https://github.com/WordPress/gutenberg/pull/55430)).
-   `BaseControl`: Connect to context system ([#57408](https://github.com/WordPress/gutenberg/pull/57408)).
-   `InputControl`, `NumberControl`, `UnitControl`, `SelectControl`, `TreeSelect`: Add `compact` size variant ([#57398](https://github.com/WordPress/gutenberg/pull/57398)).
-   `ToggleGroupControl`: Update button size in large variant to be 32px ([#57338](https://github.com/WordPress/gutenberg/pull/57338)).
-   `Tooltip`: improve unit tests ([#57345](https://github.com/WordPress/gutenberg/pull/57345)).

### Experimental

-   `DropdownMenuV2`: remove temporary radix UI based implementation ([#55626](https://github.com/WordPress/gutenberg/pull/55626)).
-   `Tabs`: do not render hidden content ([#57046](https://github.com/WordPress/gutenberg/pull/57046)).
-   `Tabs`: improve hover and text alignment styles ([#57275](https://github.com/WordPress/gutenberg/pull/57275)).
-   `Tabs`: make sure `Tab`s are associated to the right `TabPanel`s, regardless of the order they're rendered in ([#57033](https://github.com/WordPress/gutenberg/pull/57033)).

## 25.14.0 (2023-12-13)

### Enhancements

-   `Navigator`: use vanilla CSS animations instead of `framer-motion` ([#56909](https://github.com/WordPress/gutenberg/pull/56909)).
-   `FormToggle`: fix sass deprecation warning ([#56672](https://github.com/WordPress/gutenberg/pull/56672)).
-   `QueryControls`: Add opt-in prop for 40px default size ([#56576](https://github.com/WordPress/gutenberg/pull/56576)).
-   `CheckboxControl`: Add option to not render label ([#56158](https://github.com/WordPress/gutenberg/pull/56158)).
-   `PaletteEdit`: Gradient pickers to use same width as color pickers ([#56801](https://github.com/WordPress/gutenberg/pull/56801)).
-   `FocalPointPicker`: Add opt-in prop for 40px default size ([#56021](https://github.com/WordPress/gutenberg/pull/56021)).
-   `DimensionControl`: Add opt-in prop for 40px default size ([#56805](https://github.com/WordPress/gutenberg/pull/56805)).
-   `FontSizePicker`: Add opt-in prop for 40px default size ([#56804](https://github.com/WordPress/gutenberg/pull/56804)).
-   `ToolsPanel`/`ToolsPanelHeader`: Added `dropdownMenuProps` to allow customization of the panel's dropdown menu. Also merged default and optional control menu groups ([#55785](https://github.com/WordPress/gutenberg/pull/55785)).

### Bug Fix

-   `PaletteEdit`: temporary custom gradient not saving ([#56896](https://github.com/WordPress/gutenberg/pull/56896)).
-   `ToggleGroupControl`: react correctly to external controlled updates ([#56678](https://github.com/WordPress/gutenberg/pull/56678)).
-   `ToolsPanel`: fix a performance issue ([#56770](https://github.com/WordPress/gutenberg/pull/56770)).
-   `BorderControl`: adjust `BorderControlDropdown` Button size to fix misaligned border ([#56730](https://github.com/WordPress/gutenberg/pull/56730)).
-   `SlotFillProvider`: Restore contextual Slot/Fills within SlotFillProvider ([#56779](https://github.com/WordPress/gutenberg/pull/56779)).

### Internal

-   `DropdownMenuV2Ariakit`: prevent prefix collapsing if all radios or checkboxes are unselected ([#56720](https://github.com/WordPress/gutenberg/pull/56720)).
-   Move `kebabCase()` function from `block-editor` package and mark it as private API ([#56758](https://github.com/WordPress/gutenberg/pull/56758)).

### Experimental

-   `Tabs`: implement new `tabId` prop ([#56883](https://github.com/WordPress/gutenberg/pull/56883)).
-   `CustomSelect`: add `WordPressComponentsProps` for more flexibility ([#56998](https://github.com/WordPress/gutenberg/pull/56998))

### Experimental

-   `Tabs`: improve focus handling in controlled mode ([#56658](https://github.com/WordPress/gutenberg/pull/56658)).

### Documentation

-   `Search`: Added links to storybook for more information on usage. ([#56815](https://github.com/WordPress/gutenberg/pull/56815)).
-   `Spinner`: Added links to storybook for more information on usage. ([#56953](https://github.com/WordPress/gutenberg/pull/56953)).

## 25.13.0 (2023-11-29)

### Enhancements

-   `FormToggle`: refine animation and improve high contrast styles ([#56515](https://github.com/WordPress/gutenberg/pull/56515)).
-   `Button`: Add focus rings to focusable disabled buttons ([#56383](https://github.com/WordPress/gutenberg/pull/56383)).
-   `InserterButton`: Move mobile InserterButton from components package to block-editor package ([#56494](https://github.com/WordPress/gutenberg/pull/56494))

### Bug Fix

-   `DateTime`: Make the Timezone indication render a tooltip only when necessary. ([#56214](https://github.com/WordPress/gutenberg/pull/56214)).
-   `ToolsPanelItem`: Use useLayoutEffect to prevent rendering glitch for last panel item styling. ([#56536](https://github.com/WordPress/gutenberg/pull/56536)).
-   `FormTokenField`: Fix broken suggestions scrollbar when the `__experimentalExpandOnFocus` prop is defined ([#56426](https://github.com/WordPress/gutenberg/pull/56426)).
-   `FormTokenField`: `onFocus` prop is now typed as a React `FocusEvent` ([#56426](https://github.com/WordPress/gutenberg/pull/56426)).

### Experimental

-   `Tabs`: Memoize and expose the component context ([#56224](https://github.com/WordPress/gutenberg/pull/56224)).
-   `DropdownMenuV2`: Design tweaks ([#56041](https://github.com/WordPress/gutenberg/pull/56041))

### Documentation

-   `Text` and `Heading`: improve docs around default values and truncation logic ([#56518](https://github.com/WordPress/gutenberg/pull/56518))

### Internal

-   `Slot`: add `style` prop to `bubblesVirtually` version ([#56428](https://github.com/WordPress/gutenberg/pull/56428))
-   Introduce experimental new version of `CustomSelectControl` based on `ariakit` ([#55790](https://github.com/WordPress/gutenberg/pull/55790))

### Code Quality

-   `Composite`: add unit tests for `useCompositeState` ([#56645](https://github.com/WordPress/gutenberg/pull/56645)).

## 25.12.0 (2023-11-16)

### Bug Fix

-   `Toolbar`: Remove CSS rule that prevented focus outline to be visible for toolbar buttons in the `:active` state. ([#56123](https://github.com/WordPress/gutenberg/pull/56123)).

### Internal

-   Migrate `Divider` from `reakit` to `ariakit` ([#55622](https://github.com/WordPress/gutenberg/pull/55622))
-   Migrate `DisclosureContent` from `reakit` to `ariakit` and TypeScript ([#55639](https://github.com/WordPress/gutenberg/pull/55639))
-   Migrate `RadioGroup` from `reakit` to `ariakit` and TypeScript ([#55580](https://github.com/WordPress/gutenberg/pull/55580))

### Experimental

-   `Tabs`: Add `focusable` prop to the `Tabs.TabPanel` sub-component ([#55287](https://github.com/WordPress/gutenberg/pull/55287))
-   `Tabs`: Update sub-components to accept relevant HTML element props ([#55860](https://github.com/WordPress/gutenberg/pull/55860))
-   `DropdownMenuV2`: Fix radio menu item check icon not rendering correctly in some browsers ([#55964](https://github.com/WordPress/gutenberg/pull/55964))
-   `DropdownMenuV2`: prevent default when pressing Escape key to close menu ([#55962](https://github.com/WordPress/gutenberg/pull/55962))

### Enhancements

-   `ToggleGroupControl`: Add opt-in prop for 40px default size ([#55789](https://github.com/WordPress/gutenberg/pull/55789)).
-   `TextControl`: Add opt-in prop for 40px default size ([#55471](https://github.com/WordPress/gutenberg/pull/55471)).

### Bug Fix

-   `DropdownMenu`: remove extra vertical space around the toggle button ([#56136](https://github.com/WordPress/gutenberg/pull/56136)).
-   Package should not depend on `@ariakit/test`, that package is only needed for testing ([#56091](https://github.com/WordPress/gutenberg/pull/56091)).

## 25.11.0 (2023-11-02)

### Enhancements

-   `InputControl`/`SelectControl`: update `height`/`min-height` to `32px` instead of `30px` to align with modern sizing scale ([#55490](https://github.com/WordPress/gutenberg/pull/55490)).

### Bug Fix

-   `Autocomplete`: Add `aria-live` announcements for Mac and IOS Voiceover to fix lack of support for `aria-owns` ([#54902](https://github.com/WordPress/gutenberg/pull/54902)).
-   Improve Button saving state accessibility. ([#55547](https://github.com/WordPress/gutenberg/pull/55547))

### Internal

-   Introduce experimental new version of `DropdownMenu` based on `ariakit` ([#54939](https://github.com/WordPress/gutenberg/pull/54939))

## 25.10.0 (2023-10-18)

### Enhancements

-   `ProgressBar`: use text color to ensure enough contrast against background ([#55285](https://github.com/WordPress/gutenberg/pull/55285)).
-   `Notice`: Remove margins from `Notice` component ([#54800](https://github.com/WordPress/gutenberg/pull/54800)).
-   Allow using CSS level 4 viewport-relative units ([54415](https://github.com/WordPress/gutenberg/pull/54415))
-   `ToolsPanel`: do not apply the `className` to prop to `ToolsPanelItem` components when rendered as placeholders ([#55207](https://github.com/WordPress/gutenberg/pull/55207)).
-   `GradientPicker`: remove overflow styles and padding from `ColorPicker` popovers ([#55265](https://github.com/WordPress/gutenberg/pull/55265)).
-   `Tabs`: Expose via private APIs ([#55327](https://github.com/WordPress/gutenberg/pull/55327)).
-   `ColorPalette`/`ToggleGroupControl/ToggleGroupControlOptionBase`: add `type="button"` attribute to native `<button>`s ([#55125](https://github.com/WordPress/gutenberg/pull/55125)).

### Bug Fix

-   Render a "mouse event trap" when using a `ColorPicker` inside a `Popover` to prevent issues when rendering on top of `iframes` ([#55149](https://github.com/WordPress/gutenberg/pull/55149)).
-   `Modal`: fix closing when contained iframe is focused ([#51602](https://github.com/WordPress/gutenberg/pull/51602)).
-   `Autocomplete`: Fix disappearing results issue when using multiple triggers inline ([#55301](https://github.com/WordPress/gutenberg/pull/55301))

### Internal

-   Update `@ariakit/react` to version `0.3.5` ([#55365](https://github.com/WordPress/gutenberg/pull/55365))
-   `ConfirmDialog`: Migrate to TypeScript. ([#54954](https://github.com/WordPress/gutenberg/pull/54954)).

### New Features

-   `Toolbar`: add new `variant` prop for 'unstyled' option ([#55139](https://github.com/WordPress/gutenberg/pull/55139)).

## 25.9.0 (2023-10-05)

### Enhancements

-   `SearchControl`: polish metrics for `compact` size variant ([#54663](https://github.com/WordPress/gutenberg/pull/54663)).
-   `Button`: deprecating `isPressed` prop in favour of `aria-pressed` ([#54740](https://github.com/WordPress/gutenberg/pull/54740)).
-   `DuotonePicker/ColorListPicker`: Adds appropriate label and description to 'Duotone Filter' picker ([#54473](https://github.com/WordPress/gutenberg/pull/54473)).
-   `Modal`: Accessibly hide/show outer modal when nested ([#54743](https://github.com/WordPress/gutenberg/pull/54743)).
-   `InputControl`, `NumberControl`, `UnitControl`, `SelectControl`, `CustomSelectControl`, `TreeSelect`: Add opt-in prop for next 40px default size, superseding the `__next36pxDefaultSize` prop ([#53819](https://github.com/WordPress/gutenberg/pull/53819)).
-   `Modal`: add a new `size` prop to support preset widths, including a `fill` option to eventually replace the `isFullScreen` prop ([#54471](https://github.com/WordPress/gutenberg/pull/54471)).
-   Wrapped `TextareaControl` in a `forwardRef` call ([#54975](https://github.com/WordPress/gutenberg/pull/54975)).
-   `Composite`/`AlignmentMatrixControl`/`CircularOptionPicker`: Starts the `Composite` migration from `reakit` to `ariakit` ([#54225](https://github.com/WordPress/gutenberg/pull/54225)).

### Bug Fix

-   `Placeholder`: Improved DOM structure and screen reader announcements ([#45801](https://github.com/WordPress/gutenberg/pull/45801)).
-   `DateTimePicker`: fix onChange callback check so that it also works inside iframes ([#54669](https://github.com/WordPress/gutenberg/pull/54669)).
-   `FormTokenField`: Add `box-sizing` reset style and reset default padding ([#54734](https://github.com/WordPress/gutenberg/pull/54734)).
-   `SlotFill`: Pass `Component` instance to unregisterSlot ([#54765](https://github.com/WordPress/gutenberg/pull/54765)).
-   `Button`: Remove `aria-selected` CSS selector from styling 'active' buttons ([#54931](https://github.com/WordPress/gutenberg/pull/54931)).
-   `Popover`: Apply the CSS in JS styles properly for components used within popovers. ([#54912](https://github.com/WordPress/gutenberg/pull/54912))
-   `Button`: Remove hover styles when `aria-disabled` is set to `true` for the secondary variant. ([#54978](https://github.com/WordPress/gutenberg/pull/54978))
-   `Button`: Revert toggled style selector to use a class instead of attributes ([#55065](https://github.com/WordPress/gutenberg/pull/55065)).

### Internal

-   Update `@ariakit/react` to version `0.3.3` ([#54818](https://github.com/WordPress/gutenberg/pull/54818))
-   `Tooltip`, `Shortcut`: Remove unused `ui/` components from the codebase ([#54573](https://github.com/WordPress/gutenberg/pull/54573))
-   Refactor ariakit usages to use the `render` prop instead of `as` and to use the namespace import ([#54696](https://github.com/WordPress/gutenberg/pull/54696)).
-   Update `uuid` package to 9.0.1 ([#54725](https://github.com/WordPress/gutenberg/pull/54725)).
-   `ContextSystemProvider`: Move out of `ui/` ([#54847](https://github.com/WordPress/gutenberg/pull/54847)).
-   `SlotFill`: Migrate to TypeScript and Convert to Functional Component `<Slot bubblesVirtually />`. ([#51350](https://github.com/WordPress/gutenberg/pull/51350)).
-   `Components`: move `ui/utils` to `utils` and remove `ui/` folder ([#54922](https://github.com/WordPress/gutenberg/pull/54922)).
-   Ensure `@types/` dependencies used by final type files are included in the main dependency field ([#50231](https://github.com/WordPress/gutenberg/pull/50231)).
-   `Text`: Migrate to TypeScript. ([#54953](https://github.com/WordPress/gutenberg/pull/54953)).

### Experimental

-   Introduce `Tabs`, an experimental v2 of `TabPanel`: ([#53960](https://github.com/WordPress/gutenberg/pull/53960)).

## 25.8.0 (2023-09-20)

### Enhancements

-   Add new option `firstContentElement` to Modal's `focusOnMount` prop to allow consumers to focus the first element within the Modal's **contents** ([#54590](https://github.com/WordPress/gutenberg/pull/54590)).
-   `Notice`: Improve accessibility by adding visually hidden text to clarify what a notice text is about and the notice type (success, error, warning, info) ([#54498](https://github.com/WordPress/gutenberg/pull/54498)).
-   Making Circular Option Picker a `listbox`. Note that while this changes some public API, new props are optional, and currently have default values; this will change in another patch ([#52255](https://github.com/WordPress/gutenberg/pull/52255)).
-   `ToggleGroupControl`: Rewrite backdrop animation using framer motion shared layout animations, add better support for controlled and uncontrolled modes ([#50278](https://github.com/WordPress/gutenberg/pull/50278)).
-   `Popover`: Add the `is-positioned` CSS class only after the popover has finished animating ([#54178](https://github.com/WordPress/gutenberg/pull/54178)).
-   `Tooltip`: Replace the existing tooltip to simplify the implementation and improve accessibility while maintaining the same behaviors and API ([#48440](https://github.com/WordPress/gutenberg/pull/48440)).
-   `Dropdown` and `DropdownMenu`: support controlled mode for the dropdown's open/closed state ([#54257](https://github.com/WordPress/gutenberg/pull/54257)).
-   `BorderControl`: Apply proper metrics and simpler text ([#53998](https://github.com/WordPress/gutenberg/pull/53998)).
-   `FormTokenField`: Update styling for consistency and increased visibility ([#54402](https://github.com/WordPress/gutenberg/pull/54402)).
-   `CircularOptionPicker`: Add option to use previous non-listbox behaviour, for contexts where buttons are more appropriate than a list of options ([#54290](https://github.com/WordPress/gutenberg/pull/54290)).
-   `DuotonePicker/ColorListPicker`: Adds appropriate labels to 'Duotone Filter' color pickers ([#54468](https://github.com/WordPress/gutenberg/pull/54468)).
-   `SearchControl`: support new `40px` and `32px` sizes ([#54548](https://github.com/WordPress/gutenberg/pull/54548)).
-   `FormTokenField`: Add `tokenizeOnBlur` prop to add any incompleteTokenValue as a new token when field loses focus ([#54445](https://github.com/WordPress/gutenberg/pull/54445)).
-   `Sandbox`: Add `tabIndex` prop ([#54408](https://github.com/WordPress/gutenberg/pull/54408)).

### Bug Fix

-   `Notice`: Make the Close button render a tooltip to visually expose its accessible name. All icon buttons must always show a tooltip ([#54498](https://github.com/WordPress/gutenberg/pull/54498)).
-   `Tooltip`: dynamically render in the DOM only when visible ([#54312](https://github.com/WordPress/gutenberg/pull/54312)).
-   `PaletteEdit`: Fix padding in RTL languages ([#54034](https://github.com/WordPress/gutenberg/pull/54034)).
-   `ToolbarItem`: Fix children not showing in rendered components ([#53314](https://github.com/WordPress/gutenberg/pull/53314)).
-   `CircularOptionPicker`: make focus styles resilient to button size changes ([#54196](https://github.com/WordPress/gutenberg/pull/54196)).
-   `InputControl`: Fix focus style size ([#54394](https://github.com/WordPress/gutenberg/pull/54394)).
-   `BorderControl`: Use standard focus style on BorderControl ([#54429](https://github.com/WordPress/gutenberg/pull/54429)).
-   `Color values`: Update borderFocus to ADMIN.theme ([#54425](https://github.com/WordPress/gutenberg/pull/54425)).

### Internal

-   `Toolbar/ToolbarDropdownMenu `: Convert to TypeScript ([#54321](https://github.com/WordPress/gutenberg/pull/54321)).
-   `Composite`: Convert to TypeScript ([#54028](https://github.com/WordPress/gutenberg/pull/54028)).
-   `BorderControl`: Refactor unit tests to use `userEvent` ([#54155](https://github.com/WordPress/gutenberg/pull/54155))
-   `FocusableIframe`: Convert to TypeScript ([#53979](https://github.com/WordPress/gutenberg/pull/53979)).
-   `Popover`: Remove unused `overlay` type from `positionToPlacement` utility function ([#54101](https://github.com/WordPress/gutenberg/pull/54101)).
-   `Higher Order` -- `with-focus-outside`: Convert to TypeScript ([#53980](https://github.com/WordPress/gutenberg/pull/53980)).
-   `IsolatedEventContainer`: Convert unit test to TypeScript ([#54316](https://github.com/WordPress/gutenberg/pull/54316)).
-   `Popover`: Remove `scroll` and `resize` listeners for iframe overflow parents and rely on recently added native Floating UI support ([#54286](https://github.com/WordPress/gutenberg/pull/54286)).
-   `Button`: Update documentation to remove the button `focus` prop ([#54397](https://github.com/WordPress/gutenberg/pull/54397)).
-   `Toolbar/ToolbarGroup`: Convert component to TypeScript ([#54317](https://github.com/WordPress/gutenberg/pull/54317)).
-   `Modal`: add more unit tests ([#54569](https://github.com/WordPress/gutenberg/pull/54569)).

### Experimental

-   `DropdownMenu` v2: Fix submenu chevron direction in RTL languages ([#54036](https://github.com/WordPress/gutenberg/pull/54036).

### New Features

-   `Tooltip`: Add new `hideOnClick` prop ([#54406](https://github.com/WordPress/gutenberg/pull/54406)).
-   `Tooltip`: Add `placement` prop to replace deprecated `position`([#54264](https://github.com/WordPress/gutenberg/pull/54264)).

## 25.7.0 (2023-08-31)

### Breaking changes

-   Make the `Popover.Slot` optional and render popovers at the bottom of the document's body by default. ([#53889](https://github.com/WordPress/gutenberg/pull/53889), [#53982](https://github.com/WordPress/gutenberg/pull/53982)).

### Enhancements

-   `ProgressBar`: Add transition to determinate indicator ([#53877](https://github.com/WordPress/gutenberg/pull/53877)).
-   Prevent nested `SlotFillProvider` from rendering ([#53940](https://github.com/WordPress/gutenberg/pull/53940)).

### Bug Fix

-   `SandBox`: Fix the cleanup method in useEffect ([#53796](https://github.com/WordPress/gutenberg/pull/53796)).
-   `PaletteEdit`: Fix the height of the `PaletteItems`. Don't rely on styles only present in the block editor ([#54000](https://github.com/WordPress/gutenberg/pull/54000)).

### Internal

-   `Shortcut`: Add Storybook stories ([#53627](https://github.com/WordPress/gutenberg/pull/53627)).
-   `SlotFill`: Do not render children when using `<Slot bubblesVirtually />`. ([#53272](https://github.com/WordPress/gutenberg/pull/53272))
-   Update `@floating-ui/react-dom` to the latest version ([#46845](https://github.com/WordPress/gutenberg/pull/46845)).

## 25.6.0 (2023-08-16)

### Enhancements

-   `Theme`: Expose via private APIs ([#53262](https://github.com/WordPress/gutenberg/pull/53262)).
-   `ProgressBar`: Use the theme system accent for indicator color ([#53347](https://github.com/WordPress/gutenberg/pull/53347)).
-   `ProgressBar`: Use gray 300 for track color ([#53349](https://github.com/WordPress/gutenberg/pull/53349)).
-   `Modal`: add `headerActions` prop to render buttons in the header. ([#53328](https://github.com/WordPress/gutenberg/pull/53328)).
-   `Snackbar`: Snackbar design and motion improvements ([#53248](https://github.com/WordPress/gutenberg/pull/53248))
-   `NumberControl`: Add `spinFactor` prop for adjusting the amount by which the spin controls change the value ([#52902](https://github.com/WordPress/gutenberg/pull/52902)).
-   `Modal:`: Nuance outside interactions ([#52994](https://github.com/WordPress/gutenberg/pull/52994)).
-   `Button`: Remove default border from the destructive button ([#53607](https://github.com/WordPress/gutenberg/pull/53607)).
-   Components: Move accent colors to theme context ([#53631](https://github.com/WordPress/gutenberg/pull/53631)).
-   `ProgressBar`: Use the new theme system accent for indicator color ([#53632](https://github.com/WordPress/gutenberg/pull/53632)).

### Bug Fix

-   `Button`: add `:disabled` selector to reset hover color for disabled buttons ([#53411](https://github.com/WordPress/gutenberg/pull/53411)).

### Internal

-   `ControlGroup`, `FormGroup`, `ControlLabel`, `Spinner`: Remove unused `ui/` components from the codebase ([#52953](https://github.com/WordPress/gutenberg/pull/52953)).
-   `MenuItem`: Convert to TypeScript ([#53132](https://github.com/WordPress/gutenberg/pull/53132)).
-   `MenuItem`: Add Storybook stories ([#53613](https://github.com/WordPress/gutenberg/pull/53613)).
-   `MenuGroup`: Add Storybook stories ([#53090](https://github.com/WordPress/gutenberg/pull/53090)).
-   Components: Remove unnecessary utils ([#53679](https://github.com/WordPress/gutenberg/pull/53679)).

## 25.5.0 (2023-08-10)

### New Feature

-   Add a new `ProgressBar` component. ([#53030](https://github.com/WordPress/gutenberg/pull/53030)).

### Enhancements

-   `ColorPalette`, `BorderControl`: Don't hyphenate hex value in `aria-label` ([#52932](https://github.com/WordPress/gutenberg/pull/52932)).
-   `MenuItemsChoice`, `MenuItem`: Support a `disabled` prop on a menu item ([#52737](https://github.com/WordPress/gutenberg/pull/52737)).
-   `TabPanel`: Introduce a new version of `TabPanel` with updated internals and improved adherence to ARIA guidance on `tabpanel` focus behavior while maintaining the same functionality and API surface.([#52133](https://github.com/WordPress/gutenberg/pull/52133)).

### Bug Fix

-   `Modal`: Fix loss of focus when clicking outside ([#52653](https://github.com/WordPress/gutenberg/pull/52653)).

## 25.4.0 (2023-07-20)

### Enhancements

-   `TextControl`: Add `id` prop to allow for custom IDs in `TextControl`s ([#52028](https://github.com/WordPress/gutenberg/pull/52028)).
-   `Navigator`: Add `replace` option to `navigator.goTo()` and `navigator.goToParent()` ([#52456](https://github.com/WordPress/gutenberg/pull/52456)).

### Bug Fix

-   `Popover`: Pin `react-dropdown-menu` version to avoid breaking changes in dependency updates. ([#52356](https://github.com/WordPress/gutenberg/pull/52356)).
-   `Item`: Unify focus style and add default font styles. ([#52495](https://github.com/WordPress/gutenberg/pull/52495)).
-   `Toolbar`: Fix toolbar items not being tabbable on the first render. ([#52613](https://github.com/WordPress/gutenberg/pull/52613))
-   `FormTokenField`: Fix token overflow when moving cursor left or right. ([#52662](https://github.com/WordPress/gutenberg/pull/52662))

## 25.3.0 (2023-07-05)

### Enhancements

-   `SelectControl`: Added option to set hidden options. ([#51545](https://github.com/WordPress/gutenberg/pull/51545))
-   `RangeControl`: Add `__next40pxDefaultSize` prop to opt into the new 40px default size ([#49105](https://github.com/WordPress/gutenberg/pull/49105)).
-   `Button`: Introduce `size` prop with `default`, `compact`, and `small` variants ([#51842](https://github.com/WordPress/gutenberg/pull/51842)).
-   `ItemGroup`: Update button focus state styles to target `:focus-visible` rather than `:focus`. ([#51787](https://github.com/WordPress/gutenberg/pull/51787)).
-   `Guide`: Don't show Close button when there is only one page, and use default button and accent/theme styling ([#52014](https://github.com/WordPress/gutenberg/pull/52014)).

### Bug Fix

-   `ConfirmDialog`: Ensure onConfirm isn't called an extra time when submitting one of the buttons using the keyboard ([#51730](https://github.com/WordPress/gutenberg/pull/51730)).
-   `ZStack`: ZStack: fix component bounding box to match children ([#51836](https://github.com/WordPress/gutenberg/pull/51836)).
-   `Modal`: Add small top padding to the content so that avoid cutting off the visible outline when hovering items ([#51829](https://github.com/WordPress/gutenberg/pull/51829)).
-   `DropdownMenu`: fix icon style when dashicon is used ([#43574](https://github.com/WordPress/gutenberg/pull/43574)).
-   `UnitControl`: Fix crash when certain units are used ([#52211](https://github.com/WordPress/gutenberg/pull/52211)).
-   `Guide`: Place focus on the guide's container instead of its first tabbable ([#52300](https://github.com/WordPress/gutenberg/pull/52300)).

## 25.2.0 (2023-06-23)

### Enhancements

-   `UnitControl`: Revamp support for changing unit by typing ([#39303](https://github.com/WordPress/gutenberg/pull/39303)).
-   `Modal`: Update corner radius to be between buttons and the site view frame, in a 2-4-8 system. ([#51254](https://github.com/WordPress/gutenberg/pull/51254)).
-   `ItemGroup`: Update button focus state styles to be inline with other button focus states in the editor. ([#51576](https://github.com/WordPress/gutenberg/pull/51576)).
-   `ItemGroup`: Update button focus state styles to target `:focus-visible` rather than `:focus`. ([#51787](https://github.com/WordPress/gutenberg/pull/51787)).

### Bug Fix

-   `Popover`: Allow legitimate 0 positions to update popover position ([#51320](https://github.com/WordPress/gutenberg/pull/51320)).
-   `Button`: Remove unnecessary margin from dashicon ([#51395](https://github.com/WordPress/gutenberg/pull/51395)).
-   `Autocomplete`: Announce how many results are available to screen readers when suggestions list first renders ([#51018](https://github.com/WordPress/gutenberg/pull/51018)).

### Internal

-   `ClipboardButton`: Convert to TypeScript ([#51334](https://github.com/WordPress/gutenberg/pull/51334)).
-   `Toolbar`: Replace `reakit` dependency with `@ariakit/react` ([#51623](https://github.com/WordPress/gutenberg/pull/51623)).

### Documentation

-   `SearchControl`: Improve documentation around usage of `label` prop ([#51781](https://github.com/WordPress/gutenberg/pull/51781)).

## 25.1.0 (2023-06-07)

### Enhancements

-   `BorderControl`: Improve color code readability in aria-label ([#51197](https://github.com/WordPress/gutenberg/pull/51197)).
-   `Dropdown` and `DropdownMenu`: use internal context system to automatically pick the toolbar popover variant when rendered inside the `Toolbar` component ([#51154](https://github.com/WordPress/gutenberg/pull/51154)).

### Bug Fix

-   `FocalPointUnitControl`: Add aria-labels ([#50993](https://github.com/WordPress/gutenberg/pull/50993)).

### Enhancements

-   Wrapped `TabPanel` in a `forwardRef` call ([#50199](https://github.com/WordPress/gutenberg/pull/50199)).
-   `ColorPalette`: Improve readability of color name and value, and improve rendering of partially transparent colors ([#50450](https://github.com/WordPress/gutenberg/pull/50450)).
-   `Button`: Add `__next32pxSmallSize` prop to opt into the new 32px size when the `isSmall` prop is enabled ([#51012](https://github.com/WordPress/gutenberg/pull/51012)).
-   `ItemGroup`: Update styles so all SVGs inherit color from their parent element ([#50819](https://github.com/WordPress/gutenberg/pull/50819)).

### Experimental

-   `DropdownMenu` v2: Tweak styles ([#50967](https://github.com/WordPress/gutenberg/pull/50967), [#51097](https://github.com/WordPress/gutenberg/pull/51097)).
-   `DropdownMenu` v2: change default placement to match the legacy `DropdownMenu` component ([#51133](https://github.com/WordPress/gutenberg/pull/51133)).
-   `DropdownMenu` v2: Render in the default `Popover.Slot` ([#51046](https://github.com/WordPress/gutenberg/pull/51046)).

## 25.0.0 (2023-05-24)

### Breaking Changes

-   `DateTime`: Remove previously deprecated props, `__nextRemoveHelpButton` and `__nextRemoveResetButton` ([#50724](https://github.com/WordPress/gutenberg/pull/50724)).

### Internal

-   `Modal`: Remove children container's unused class name ([#50655](https://github.com/WordPress/gutenberg/pull/50655)).
-   `DropdownMenu`: Convert to TypeScript ([#50187](https://github.com/WordPress/gutenberg/pull/50187)).
-   Added experimental v2 of `DropdownMenu` ([#49473](https://github.com/WordPress/gutenberg/pull/49473)).
-   `ColorPicker`: its private `SelectControl` component no longer hides BackdropUI, thus making its focus state visible for keyboard users ([#50703](https://github.com/WordPress/gutenberg/pull/50703)).

### Bug Fix

-   `ColorPicker`: Add an outline when the color picker select box is focused([#50609](https://github.com/WordPress/gutenberg/pull/50609)).
-   `InputControl`: Fix focus style to support Windows High Contrast mode ([#50772](https://github.com/WordPress/gutenberg/pull/50772)).
-   `ToggleGroupControl`: Fix focus and selected style to support Windows High Contrast mode ([#50785](https://github.com/WordPress/gutenberg/pull/50785)).
-   `SearchControl`: Adjust icon styles to fix alignment issues in the block inserter ([#50439](https://github.com/WordPress/gutenberg/pull/50439)).

### Enhancements

-   `Tooltip`: Update background color so tooltip boundaries are more visible in the site editor ([#50792](https://github.com/WordPress/gutenberg/pull/50792)).
-   `FontSizePicker`: Tweak the header spacing to be more consistent with other design tools ([#50855](https://github.com/WordPress/gutenberg/pull/50855)).

## 24.0.0 (2023-05-10)

### Breaking Changes

-   `onDragStart` in `<Draggable>` is now a synchronous function to allow setting additional data for `event.dataTransfer` ([#49673](https://github.com/WordPress/gutenberg/pull/49673)).

### Bug Fix

-   `NavigableContainer`: do not trap focus in `TabbableContainer` ([#49846](https://github.com/WordPress/gutenberg/pull/49846)).
-   Update `<Button>` component to have a transparent background for its tertiary disabled state, to match its enabled state. ([#50496](https://github.com/WordPress/gutenberg/pull/50496)).

### Internal

-   `NavigableContainer`: Convert to TypeScript ([#49377](https://github.com/WordPress/gutenberg/pull/49377)).
-   `ToolbarItem`: Convert to TypeScript ([#49190](https://github.com/WordPress/gutenberg/pull/49190)).
-   Move rich-text related types to the rich-text package ([#49651](https://github.com/WordPress/gutenberg/pull/49651)).
-   `SlotFill`: simplified the implementation and removed unused code ([#50098](https://github.com/WordPress/gutenberg/pull/50098) and [#50133](https://github.com/WordPress/gutenberg/pull/50133)).

### Documentation

-   `TreeGrid`: Update docs with `data-expanded` attribute usage ([#50026](https://github.com/WordPress/gutenberg/pull/50026)).
-   Consolidate multiple versions of `README` and `CONTRIBUTING` docs, and add them to Storybook ([#50226](https://github.com/WordPress/gutenberg/pull/50226)).
-   `DimensionControl`: Use WordPress package instead of react in code example ([#50435](https://github.com/WordPress/gutenberg/pull/50435)).

### Enhancements

-   `FormTokenField`, `ComboboxControl`: Add `__next40pxDefaultSize` prop to opt into the new 40px default size, superseding the `__next36pxDefaultSize` prop ([#50261](https://github.com/WordPress/gutenberg/pull/50261)).
-   `Modal`: Add css class to children container ([#50099](https://github.com/WordPress/gutenberg/pull/50099)).
-   `Button`: Add `__next40pxDefaultSize` prop to opt into the new 40px default size ([#50254](https://github.com/WordPress/gutenberg/pull/50254)).
-   `PaletteEdit`: Allow custom popover configuration ([#49975](https://github.com/WordPress/gutenberg/pull/49975)).
-   Change the default color scheme to use the new WP Blueberry color. See PR description for instructions on how to restore the previous color scheme when using in a non-WordPress context ([#50193](https://github.com/WordPress/gutenberg/pull/50193)).
-   `CheckboxControl`, `CustomGradientPicker`, `FormToggle`, : Refactor and correct the focus style for consistency ([#50127](https://github.com/WordPress/gutenberg/pull/50127)).
-   `Button`, update spacing values in `has-text has-icon` buttons. ([#50277](https://github.com/WordPress/gutenberg/pull/50277)).
-   `Button`, remove custom padding applied to `tertiary` variant. ([#50276](https://github.com/WordPress/gutenberg/pull/50276)).
-   `Modal`: Correct padding for title less confirm variant. ([#50283](https://github.com/WordPress/gutenberg/pull/50283)).

## 23.9.0 (2023-04-26)

### Internal

-   `BottomSheetCell`: Refactor away from Lodash (mobile) ([#49794](https://github.com/WordPress/gutenberg/pull/49794)).
-   `parseStylesVariables()`: Refactor away from Lodash (mobile) ([#49794](https://github.com/WordPress/gutenberg/pull/49794)).
-   Remove Lodash dependency from components package ([#49794](https://github.com/WordPress/gutenberg/pull/49794)).
-   Tweak `WordPressComponent` type so `selector` property is optional ([#49960](https://github.com/WordPress/gutenberg/pull/49960)).
-   Update `Modal` appearance on small screens ([#50039](https://github.com/WordPress/gutenberg/pull/50039)).
-   Update the framer motion dependency to the latest version `10.11.6` ([#49822](https://github.com/WordPress/gutenberg/pull/49822)).

### Enhancements

-   `Draggable`: Add `appendToOwnerDocument` prop to allow elementId based elements to be attached to the ownerDocument body ([#49911](https://github.com/WordPress/gutenberg/pull/49911)).
-   `TreeGrid`: Modify keyboard navigation code to use a data-expanded attribute if aria-expanded is to be controlled outside of the TreeGrid component ([#48461](https://github.com/WordPress/gutenberg/pull/48461)).
-   `Modal`: Equalize internal spacing ([#49890](https://github.com/WordPress/gutenberg/pull/49890)).
-   `Modal`: Increased border radius ([#49870](https://github.com/WordPress/gutenberg/pull/49870)).
-   `Modal`: Updated spacing / dimensions of `isFullScreen` ([#49894](https://github.com/WordPress/gutenberg/pull/49894)).
-   `SlotFill`: Added util for creating private SlotFills and supporting Symbol keys ([#49819](https://github.com/WordPress/gutenberg/pull/49819)).
-   `IconType`: Export for external use ([#49649](https://github.com/WordPress/gutenberg/pull/49649)).

### Bug Fix

-   `CheckboxControl`: Add support custom IDs ([#49977](https://github.com/WordPress/gutenberg/pull/49977)).

### Documentation

-   `Autocomplete`: Add heading and fix type for `onReplace` in README. ([#49798](https://github.com/WordPress/gutenberg/pull/49798)).
-   `Autocomplete`: Update `Usage` section in README. ([#49965](https://github.com/WordPress/gutenberg/pull/49965)).

## 23.8.0 (2023-04-12)

### Internal

-   `Mobile` Refactor of the KeyboardAwareFlatList component.
-   Update `reakit` dependency to 1.3.11 ([#49763](https://github.com/WordPress/gutenberg/pull/49763)).

### Enhancements

-   `DropZone`: Smooth animation ([#49517](https://github.com/WordPress/gutenberg/pull/49517)).
-   `Navigator`: Add `skipFocus` property in `NavigateOptions`. ([#49350](https://github.com/WordPress/gutenberg/pull/49350)).
-   `Spinner`: add explicit opacity and background styles ([#49695](https://github.com/WordPress/gutenberg/pull/49695)).
-   Make TypeScript types available for consumers ([#49229](https://github.com/WordPress/gutenberg/pull/49229)).

### Bug Fix

-   `Snackbar`: Fix insufficient color contrast on hover ([#49682](https://github.com/WordPress/gutenberg/pull/49682)).

## 23.7.0 (2023-03-29)

### Internal

-   `Animate`: Convert to TypeScript ([#49243](https://github.com/WordPress/gutenberg/pull/49243)).
-   `CustomGradientPicker`: Convert to TypeScript ([#48929](https://github.com/WordPress/gutenberg/pull/48929)).
-   `ColorPicker`: Convert to TypeScript ([#49214](https://github.com/WordPress/gutenberg/pull/49214)).
-   `GradientPicker`: Convert to TypeScript ([#48316](https://github.com/WordPress/gutenberg/pull/48316)).
-   `FormTokenField`: Add a `__nextHasNoMarginBottom` prop to start opting into the margin-free styles ([48609](https://github.com/WordPress/gutenberg/pull/48609)).
-   `QueryControls`: Replace bottom margin overrides with `__nextHasNoMarginBottom`([47515](https://github.com/WordPress/gutenberg/pull/47515)).

### Enhancements

-   `CustomGradientPicker`: improve initial state UI ([#49146](https://github.com/WordPress/gutenberg/pull/49146)).
-   `AnglePickerControl`: Style to better fit in narrow contexts and improve RTL layout ([#49046](https://github.com/WordPress/gutenberg/pull/49046)).
-   `ImageSizeControl`: Use large 40px sizes ([#49113](https://github.com/WordPress/gutenberg/pull/49113)).

### Bug Fix

-   `CircularOptionPicker`: force swatches to visually render on top of the rest of the component's content ([#49245](https://github.com/WordPress/gutenberg/pull/49245)).
-   `InputControl`: Fix misaligned textarea input control ([#49116](https://github.com/WordPress/gutenberg/pull/49116)).
-   `ToolsPanel`: Ensure consistency in menu item order ([#49222](https://github.com/WordPress/gutenberg/pull/49222)).
-   `TabPanel`: fix initial tab selection & focus management ([#49368](https://github.com/WordPress/gutenberg/pull/49368)).

### Internal

-   `DuotonePicker`, `DuotoneSwatch`: Convert to TypeScript ([#49060](https://github.com/WordPress/gutenberg/pull/49060)).

## 23.6.0 (2023-03-15)

### Enhancements

-   `FontSizePicker`: Allow custom units for custom font size control ([#48468](https://github.com/WordPress/gutenberg/pull/48468)).
-   `Navigator`: Disable initial screen animation ([#49062](https://github.com/WordPress/gutenberg/pull/49062)).
-   `FormTokenField`: Hide suggestions list on blur event if the input value is invalid ([#48785](https://github.com/WordPress/gutenberg/pull/48785)).

### Bug Fix

-   `ResponsiveWrapper`: use `aspect-ratio` CSS prop, add support for `SVG` elements ([#48573](https://github.com/WordPress/gutenberg/pull/48573).
-   `ResizeTooltip`: Use `default.fontFamily` on tooltip ([#48805](https://github.com/WordPress/gutenberg/pull/48805).

### Internal

-   `Guide`: Convert to TypeScript ([#47493](https://github.com/WordPress/gutenberg/pull/47493)).
-   `SelectControl`: improve prop types for single vs multiple selection ([#47390](https://github.com/WordPress/gutenberg/pull/47390)).
-   `Navigation`: Convert to TypeScript ([#48742](https://github.com/WordPress/gutenberg/pull/48742)).
-   `PanelBody`: Convert to TypeScript ([#47702](https://github.com/WordPress/gutenberg/pull/47702)).
-   `withFilters` HOC: Convert to TypeScript ([#48721](https://github.com/WordPress/gutenberg/pull/48721)).
-   `withFallbackStyles` HOC: Convert to TypeScript ([#48720](https://github.com/WordPress/gutenberg/pull/48720)).
-   `withFocusReturn` HOC: Convert to TypeScript ([#48748](https://github.com/WordPress/gutenberg/pull/48748)).
-   `navigateRegions` HOC: Convert to TypeScript ([#48632](https://github.com/WordPress/gutenberg/pull/48632)).
-   `withSpokenMessages`: HOC: Convert to TypeScript ([#48163](https://github.com/WordPress/gutenberg/pull/48163)).
-   `withNotices`: HOC: Convert to TypeScript ([#49088](https://github.com/WordPress/gutenberg/pull/49088)).
-   `ToolbarButton`: Convert to TypeScript ([#47750](https://github.com/WordPress/gutenberg/pull/47750)).
-   `DimensionControl(Experimental)`: Convert to TypeScript ([#47351](https://github.com/WordPress/gutenberg/pull/47351)).
-   `PaletteEdit`: Convert to TypeScript ([#47764](https://github.com/WordPress/gutenberg/pull/47764)).
-   `QueryControls`: Refactor away from Lodash (`.groupBy`) ([#48779](https://github.com/WordPress/gutenberg/pull/48779)).
-   `ToolbarContext`: Convert to TypeScript ([#49002](https://github.com/WordPress/gutenberg/pull/49002)).

## 23.5.0 (2023-03-01)

### Enhancements

-   `ToolsPanel`: Separate reset all filter registration from items registration and support global resets ([#48123](https://github.com/WordPress/gutenberg/pull/48123)).

### Internal

-   `CircularOptionPicker`: Convert to TypeScript ([#47937](https://github.com/WordPress/gutenberg/pull/47937)).
-   `TabPanel`: Improve unit test in preparation for controlled component updates ([#48086](https://github.com/WordPress/gutenberg/pull/48086)).
-   `Autocomplete`: performance: avoid setting state on every value change ([#48485](https://github.com/WordPress/gutenberg/pull/48485)).
-   `Higher Order` -- `with-constrained-tabbing`: Convert to TypeScript ([#48162](https://github.com/WordPress/gutenberg/pull/48162)).
-   `Autocomplete`: Convert to TypeScript ([#47751](https://github.com/WordPress/gutenberg/pull/47751)).
-   `Autocomplete`: avoid calling setState on input ([#48565](https://github.com/WordPress/gutenberg/pull/48565)).

## 23.4.0 (2023-02-15)

### Bug Fix

-   `ToolsPanel`: fix type inconsistencies between types, docs and normal component usage ([47944](https://github.com/WordPress/gutenberg/pull/47944)).
-   `SelectControl`: Fix styling when `multiple` prop is enabled ([#47893](https://github.com/WordPress/gutenberg/pull/43213)).
-   `useAutocompleteProps`, `Autocomplete`: Make accessible when rendered in an iframe ([#47907](https://github.com/WordPress/gutenberg/pull/47907)).

### Enhancements

-   `ColorPalette`, `GradientPicker`, `PaletteEdit`, `ToolsPanel`: add new props to set a custom heading level ([43848](https://github.com/WordPress/gutenberg/pull/43848) and [#47788](https://github.com/WordPress/gutenberg/pull/47788)).
-   `ColorPalette`: ensure text label contrast checking works with CSS variables ([#47373](https://github.com/WordPress/gutenberg/pull/47373)).
-   `Navigator`: Support dynamic paths with parameters ([#47827](https://github.com/WordPress/gutenberg/pull/47827)).
-   `Navigator`: Support hierarchical paths navigation and add `NavigatorToParentButton` component ([#47883](https://github.com/WordPress/gutenberg/pull/47883)).

### Internal

-   `NavigatorButton`: Reuse `Button` types ([47754](https://github.com/WordPress/gutenberg/pull/47754)).
-   `CustomSelectControl`: lock the `__experimentalShowSelectedHint` prop ([#47229](https://github.com/WordPress/gutenberg/pull/47229)).
-   Lock the `__experimentalPopoverPositionToPlacement` function and rename it to `__experimentalPopoverLegacyPositionToPlacement` ([#47505](https://github.com/WordPress/gutenberg/pull/47505)).
-   `ComboboxControl`: Convert to TypeScript ([#47581](https://github.com/WordPress/gutenberg/pull/47581)).
-   `Panel`, `PanelHeader`, `PanelRow`: Convert to TypeScript ([#47259](https://github.com/WordPress/gutenberg/pull/47259)).
-   `BoxControl`: Convert to TypeScript ([#47622](https://github.com/WordPress/gutenberg/pull/47622)).
-   `AnglePickerControl`: Convert to TypeScript ([#45820](https://github.com/WordPress/gutenberg/pull/45820)).
-   `ResizableBox`: refactor styles to TypeScript ([47756](https://github.com/WordPress/gutenberg/pull/47756)).
-   `BorderBoxControl`: migrate tests to TypeScript, remove act() call ([47755](https://github.com/WordPress/gutenberg/pull/47755)).
-   `Toolbar`: Convert to TypeScript ([#47087](https://github.com/WordPress/gutenberg/pull/47087)).
-   `MenuItemsChoice`: Convert to TypeScript ([#47180](https://github.com/WordPress/gutenberg/pull/47180)).
-   `ToolsPanel`: Allow display of optional items when values are updated externally to item controls ([47727](https://github.com/WordPress/gutenberg/pull/47727)).
-   `ToolsPanel`: Ensure display of optional items when values are updated externally and multiple blocks selected ([47864](https://github.com/WordPress/gutenberg/pull/47864)).
-   `Navigator`: add more pattern matching tests, refine existing tests ([47910](https://github.com/WordPress/gutenberg/pull/47910)).
-   `ToolsPanel`: Refactor Storybook examples to TypeScript ([47944](https://github.com/WordPress/gutenberg/pull/47944)).
-   `ToolsPanel`: Refactor unit tests to TypeScript ([48275](https://github.com/WordPress/gutenberg/pull/48275)).

## 23.3.0 (2023-02-01)

### Deprecations

-   `NumberControl`: Clarify deprecation message about `hideHTMLArrows` prop ([#47370](https://github.com/WordPress/gutenberg/pull/47370)).

### Enhancements

-   `Dropdown`: deprecate `position` prop, use `popoverProps` instead ([46865](https://github.com/WordPress/gutenberg/pull/46865)).
-   `Button`: improve padding for buttons with icon and text. ([46764](https://github.com/WordPress/gutenberg/pull/46764)).
-   `ColorPalette`: Use computed color when css variable is passed to `ColorPicker` ([47181](https://github.com/WordPress/gutenberg/pull/47181)).
-   `Popover`: add `overlay` option to the `placement` prop ([47004](https://github.com/WordPress/gutenberg/pull/47004)).

### Internal

-   `Toolbar`: unify Storybook examples under one file, migrate from knobs to controls ([47117](https://github.com/WordPress/gutenberg/pull/47117)).
-   `DropdownMenu`: migrate Storybook to controls ([47149](https://github.com/WordPress/gutenberg/pull/47149)).
-   Removed deprecated `@storybook/addon-knobs` dependency from the package ([47152](https://github.com/WordPress/gutenberg/pull/47152)).
-   `ColorListPicker`: Convert to TypeScript ([#46358](https://github.com/WordPress/gutenberg/pull/46358)).
-   `KeyboardShortcuts`: Convert to TypeScript ([#47429](https://github.com/WordPress/gutenberg/pull/47429)).
-   `ColorPalette`, `BorderControl`, `GradientPicker`: refine types and logic around single vs multiple palettes ([#47384](https://github.com/WordPress/gutenberg/pull/47384)).
-   `Button`: Convert to TypeScript ([#46997](https://github.com/WordPress/gutenberg/pull/46997)).
-   `QueryControls`: Convert to TypeScript ([#46721](https://github.com/WordPress/gutenberg/pull/46721)).
-   `TreeGrid`: Convert to TypeScript ([#47516](https://github.com/WordPress/gutenberg/pull/47516)).
-   `Notice`: refactor to TypeScript ([47118](https://github.com/WordPress/gutenberg/pull/47118)).
-   `Popover`: Take iframe element scaling into account ([47004](https://github.com/WordPress/gutenberg/pull/47004)).

### Bug Fix

-   `TabPanel`: Fix initial tab selection when the tab declaration is lazily added to the `tabs` array ([47100](https://github.com/WordPress/gutenberg/pull/47100)).
-   `InputControl`: Avoid the "controlled to uncontrolled" warning by forcing the internal `<input />` element to be always in controlled mode ([47250](https://github.com/WordPress/gutenberg/pull/47250)).

## 23.2.0 (2023-01-11)

### Internal

-   `AlignmentMatrixControl`: Update center cell label to 'Center' instead of 'Center Center' ([#46852](https://github.com/WordPress/gutenberg/pull/46852)).
-   `Toolbar`: move all subcomponents under the same folder ([46951](https://github.com/WordPress/gutenberg/pull/46951)).
-   `Dashicon`: remove unnecessary type for `className` prop ([46849](https://github.com/WordPress/gutenberg/pull/46849)).
-   `ColorPicker` & `QueryControls`: Replace bottom margin overrides with `__nextHasNoMarginBottom` ([#46448](https://github.com/WordPress/gutenberg/pull/46448)).
-   `SandBox`: Convert to TypeScript ([#46478](https://github.com/WordPress/gutenberg/pull/46478)).
-   `ResponsiveWrapper`: Convert to TypeScript ([#46480](https://github.com/WordPress/gutenberg/pull/46480)).
-   `ItemGroup`: migrate Storybook to controls, refactor to TypeScript ([46945](https://github.com/WordPress/gutenberg/pull/46945)).

### Bug Fix

-   `Placeholder`: set fixed right margin for label's icon ([46918](https://github.com/WordPress/gutenberg/pull/46918)).
-   `TreeGrid`: Fix right-arrow keyboard navigation when a row contains more than two focusable elements ([46998](https://github.com/WordPress/gutenberg/pull/46998)).

## 23.1.0 (2023-01-02)

### Breaking Changes

-   `ColorPalette`: The experimental `__experimentalHasMultipleOrigins` prop has been removed ([#46315](https://github.com/WordPress/gutenberg/pull/46315)).

## 23.0.0 (2022-12-14)

### Breaking Changes

-   Updated dependencies to require React 18 ([45235](https://github.com/WordPress/gutenberg/pull/45235))

### New Feature

-   `TabPanel`: support manual tab activation ([#46004](https://github.com/WordPress/gutenberg/pull/46004)).
-   `TabPanel`: support disabled prop for tab buttons ([#46471](https://github.com/WordPress/gutenberg/pull/46471)).
-   `BaseControl`: Add `useBaseControlProps` hook to help generate id-releated props ([#46170](https://github.com/WordPress/gutenberg/pull/46170)).

### Bug Fix

-   `ColorPalette`: show "Clear" button even when colors array is empty ([#46001](https://github.com/WordPress/gutenberg/pull/46001)).
-   `InputControl`: Fix internal `Flex` wrapper usage that could add an unintended `height: 100%` ([#46213](https://github.com/WordPress/gutenberg/pull/46213)).
-   `Navigator`: Allow calling `goTo` and `goBack` twice in one render cycle ([#46391](https://github.com/WordPress/gutenberg/pull/46391)).
-   `Modal`: Fix unexpected modal closing in IME Composition ([#46453](https://github.com/WordPress/gutenberg/pull/46453)).
-   `Toolbar`: Fix duplicate focus style on anchor link button ([#46759](https://github.com/WordPress/gutenberg/pull/46759)).
-   `useNavigateRegions`: Ensure region navigation picks the next region based on where the current user focus is located instead of starting at the beginning ([#44883](https://github.com/WordPress/gutenberg/pull/44883)).
-   `ComboboxControl`: Fix unexpected behaviour in IME Composition ([#46827](https://github.com/WordPress/gutenberg/pull/46827)).

### Enhancements

-   `TabPanel`: Simplify tab-focus style. ([#46276](https://github.com/WordPress/gutenberg/pull/46276)).
-   `TabPanel`: Add ability to set icon only tab buttons ([#45005](https://github.com/WordPress/gutenberg/pull/45005)).
-   `InputControl`, `NumberControl`, `UnitControl`: Add `help` prop for additional description ([#45931](https://github.com/WordPress/gutenberg/pull/45931)).
-   `BorderControl`, `ColorPicker` & `QueryControls`: Replace bottom margin overrides with `__nextHasNoMarginBottom` ([#45985](https://github.com/WordPress/gutenberg/pull/45985)).
-   `CustomSelectControl`, `UnitControl`: Add `onFocus` and `onBlur` props ([#46096](https://github.com/WordPress/gutenberg/pull/46096)).
-   `ResizableBox`: Prevent unnecessary paint on resize handles ([#46196](https://github.com/WordPress/gutenberg/pull/46196)).
-   `Popover`: Prevent unnecessary paint caused by using outline ([#46201](https://github.com/WordPress/gutenberg/pull/46201)).
-   `PaletteEdit`: Global styles: add onChange actions to color palette items [#45681](https://github.com/WordPress/gutenberg/pull/45681).
-   Lighten the border color on control components ([#46252](https://github.com/WordPress/gutenberg/pull/46252)).
-   `Popover`: Prevent unnecessary paint when scrolling by using transform instead of top/left positionning ([#46187](https://github.com/WordPress/gutenberg/pull/46187)).
-   `CircularOptionPicker`: Prevent unecessary paint on hover ([#46197](https://github.com/WordPress/gutenberg/pull/46197)).

### Experimental

-   `TextControl`: Restrict `type` prop to `email`, `number`, `password`, `tel`, `text`, `search` or `url` ([#45433](https://github.com/WordPress/gutenberg/pull/45433/)).

### Internal

-   `useControlledValue`: let TypeScript infer the return type ([#46164](https://github.com/WordPress/gutenberg/pull/46164)).
-   `LinkedButton`: remove unnecessary `span` tag ([#46063](https://github.com/WordPress/gutenberg/pull/46063)).
-   NumberControl: refactor styles/tests/stories to TypeScript, replace fireEvent with user-event ([#45990](https://github.com/WordPress/gutenberg/pull/45990)).
-   `useBaseField`: Convert to TypeScript ([#45712](https://github.com/WordPress/gutenberg/pull/45712)).
-   `Dashicon`: Convert to TypeScript ([#45924](https://github.com/WordPress/gutenberg/pull/45924)).
-   `PaletteEdit`: add follow up changelog for #45681 and tests [#46095](https://github.com/WordPress/gutenberg/pull/46095).
-   `AlignmentMatrixControl`: Convert to TypeScript ([#46162](https://github.com/WordPress/gutenberg/pull/46162)).
-   `Theme`: Remove public export ([#46427](https://github.com/WordPress/gutenberg/pull/46427)).
-   `Autocomplete`: Refactor away from `_.find()` ([#46537](https://github.com/WordPress/gutenberg/pull/46537)).
-   `TabPanel`: Refactor away from `_.find()` ([#46537](https://github.com/WordPress/gutenberg/pull/46537)).
-   `BottomSheetPickerCell`: Refactor away from `_.find()` for mobile ([#46537](https://github.com/WordPress/gutenberg/pull/46537)).
-   Refactor global styles context away from `_.find()` for mobile ([#46537](https://github.com/WordPress/gutenberg/pull/46537)).
-   `Dropdown`: Convert to TypeScript ([#45787](https://github.com/WordPress/gutenberg/pull/45787)).

### Documentation

-   `Tooltip`: Add readme and unit tests for `shortcut` prop ([#46092](https://github.com/WordPress/gutenberg/pull/46092)).

## 22.1.0 (2022-11-16)

### Enhancements

-   `ColorPalette`, `BorderBox`, `BorderBoxControl`: polish and DRY prop types, add default values ([#45463](https://github.com/WordPress/gutenberg/pull/45463)).
-   `TabPanel`: Add ability to set icon only tab buttons ([#45005](https://github.com/WordPress/gutenberg/pull/45005)).

### Internal

-   `AnglePickerControl`: remove `:focus-visible' outline on `CircleOutlineWrapper` ([#45758](https://github.com/WordPress/gutenberg/pull/45758))

### Bug Fix

-   `FormTokenField`: Fix duplicate input in IME composition ([#45607](https://github.com/WordPress/gutenberg/pull/45607)).
-   `Autocomplete`: Check key events more strictly in IME composition ([#45626](https://github.com/WordPress/gutenberg/pull/45626)).
-   `Autocomplete`: Fix unexpected block insertion during IME composition ([#45510](https://github.com/WordPress/gutenberg/pull/45510)).
-   `Icon`: Making size prop work for icon components using dash icon strings ([#45593](https://github.com/WordPress/gutenberg/pull/45593))
-   `ToolsPanelItem`: Prevent unintended calls to onDeselect when parent panel is remounted and item is rendered via SlotFill ([#45673](https://github.com/WordPress/gutenberg/pull/45673))
-   `ColorPicker`: Prevent all number fields from becoming "0" when one of them is an empty string ([#45649](https://github.com/WordPress/gutenberg/pull/45649)).
-   `ToggleControl`: Fix toggle control label text overflow ([#45962](https://github.com/WordPress/gutenberg/pull/45962)).

### Internal

-   `ToolsPanel`: Update to fix `exhaustive-deps` eslint rule ([#45715](https://github.com/WordPress/gutenberg/pull/45715)).
-   `PaletteEditListView`: Update to ignore `exhaustive-deps` eslint rule ([#45467](https://github.com/WordPress/gutenberg/pull/45467)).
-   `Popover`: Update to pass `exhaustive-deps` eslint rule ([#45656](https://github.com/WordPress/gutenberg/pull/45656)).
-   `Flex`: Update to pass `exhaustive-deps` eslint rule ([#45528](https://github.com/WordPress/gutenberg/pull/45528)).
-   `withNotices`: Update to pass `exhaustive-deps` eslint rule ([#45530](https://github.com/WordPress/gutenberg/pull/45530)).
-   `ItemGroup`: Update to pass `exhaustive-deps` eslint rule ([#45531](https://github.com/WordPress/gutenberg/pull/45531)).
-   `TabPanel`: Update to pass `exhaustive-deps` eslint rule ([#45660](https://github.com/WordPress/gutenberg/pull/45660)).
-   `NavigatorScreen`: Update to pass `exhaustive-deps` eslint rule ([#45648](https://github.com/WordPress/gutenberg/pull/45648)).
-   `Draggable`: Convert to TypeScript ([#45471](https://github.com/WordPress/gutenberg/pull/45471)).
-   `MenuGroup`: Convert to TypeScript ([#45617](https://github.com/WordPress/gutenberg/pull/45617)).
-   `useCx`: fix story to satisfy the `react-hooks/exhaustive-deps` eslint rule ([#45614](https://github.com/WordPress/gutenberg/pull/45614))
-   Activate the `react-hooks/exhuastive-deps` eslint rule for the Components package ([#41166](https://github.com/WordPress/gutenberg/pull/41166))
-   `Snackbar`: Convert to TypeScript ([#45472](https://github.com/WordPress/gutenberg/pull/45472)).

### Experimental

-   `ToggleGroupControl`: Only show enclosing border when `isBlock` and not `isDeselectable` ([#45492](https://github.com/WordPress/gutenberg/pull/45492)).
-   `Theme`: Add support for custom `background` color ([#45466](https://github.com/WordPress/gutenberg/pull/45466)).

## 22.0.0 (2022-11-02)

### Breaking Changes

-   `Popover`: The deprecated `range` and `__unstableShift` props have been removed ([#45195](https://github.com/WordPress/gutenberg/pull/45195)).

### Deprecations

-   `Popover`: the deprecation messages for anchor-related props (`anchorRef`, `anchorRect`, `getAnchorRect`) have been updated ([#45195](https://github.com/WordPress/gutenberg/pull/45195)).
-   `RadioGroup`: Mark as deprecated, in favor of `RadioControl` and `ToggleGroupControl` ([#45389](https://github.com/WordPress/gutenberg/pull/45389)).
-   `Popover`: the deprecation messages for anchor-related props (`anchorRef`, `anchorRect`, `getAnchorRect`) have been updated. ([#45195](https://github.com/WordPress/gutenberg/pull/45195)).
-   `Popover`: The `isAlternate` prop has been replaced with a `variant` prop that can be called with the `'toolbar'` string ([#45137](https://github.com/WordPress/gutenberg/pull/45137)).

### New Feature

-   `BoxControl` & `CustomSelectControl`: Add `onMouseOver` and `onMouseOut` callback props to allow handling of these events by parent components ([#44955](https://github.com/WordPress/gutenberg/pull/44955))
-   `Popover`: A `variant` prop has been added to style popovers, with `'unstyled'` and `'toolbar'` possible values ([#45137](https://github.com/WordPress/gutenberg/pull/45137)).

### Enhancements

-   `FontSizePicker`: Pass the preset object to the onChange callback to allow conversion from preset slugs to CSS vars ([#44967](https://github.com/WordPress/gutenberg/pull/44967)).
-   `FontSizePicker`: Improved slider design when `withSlider` is set ([#44598](https://github.com/WordPress/gutenberg/pull/44598)).
-   `ToggleControl`: Improved types for the `help` prop, covering the dynamic render function option, and enabled the dynamic `help` behavior only for a controlled component ([#45279](https://github.com/WordPress/gutenberg/pull/45279)).
-   `BorderControl` & `BorderBoxControl`: Replace `__next36pxDefaultSize` with "default" and "large" size variants ([#41860](https://github.com/WordPress/gutenberg/pull/41860)).
-   `UnitControl`: Remove outer wrapper to normalize className placement ([#41860](https://github.com/WordPress/gutenberg/pull/41860)).
-   `ColorPalette`: Fix transparent checkered background pattern ([#45295](https://github.com/WordPress/gutenberg/pull/45295)).
-   `ToggleGroupControl`: Add `isDeselectable` prop to allow deselecting the selected option ([#45123](https://github.com/WordPress/gutenberg/pull/45123)).
-   `FontSizePicker`: Improve hint text shown next to 'Font size' label ([#44966](https://github.com/WordPress/gutenberg/pull/44966)).

### Bug Fix

-   `useNavigateRegions`: Add new keyboard shortcut alias to cover backtick and tilde keys inconsistencies across browsers ([#45019](https://github.com/WordPress/gutenberg/pull/45019)).
-   `Button`: Tweak the destructive button primary, link, and default variants ([#44427](https://github.com/WordPress/gutenberg/pull/44427)).
-   `UnitControl`: Fix `disabled` style is overridden by core `form.css` style ([#45250](https://github.com/WordPress/gutenberg/pull/45250)).
-   `ItemGroup`: fix RTL `Item` styles when rendered as a button ([#45280](https://github.com/WordPress/gutenberg/pull/45280)).
-   `Button`: Fix RTL alignment for buttons containing an icon and text ([#44787](https://github.com/WordPress/gutenberg/pull/44787)).
-   `TabPanel`: Call `onSelect()` on every tab selection, regardless of whether it was triggered by user interaction ([#44028](https://github.com/WordPress/gutenberg/pull/44028)).
-   `FontSizePicker`: Fallback to font size `slug` if `name` is undefined ([#45041](https://github.com/WordPress/gutenberg/pull/45041)).
-   `AutocompleterUI`: fix issue where autocompleter UI would appear on top of other UI elements ([#44795](https://github.com/WordPress/gutenberg/pull/44795/))
-   `ExternalLink`: Fix to re-enable support for `onClick` event handler ([#45214](https://github.com/WordPress/gutenberg/pull/45214)).
-   `InputControl`: Allow inline styles to be applied to the wrapper not inner input ([#45340](https://github.com/WordPress/gutenberg/pull/45340/))

### Internal

-   `BorderBoxControl`: Convert stories to TypeScript and use Controls ([#45002](https://github.com/WordPress/gutenberg/pull/45002)).
-   `Disabled`: add a note in the docs about the lack of polyfill for the `inert` attribute ([#45272](https://github.com/WordPress/gutenberg/pull/45272))
-   `Snackbar`: updated to satisfy `react/exhaustive-deps` eslint rule ([#44934](https://github.com/WordPress/gutenberg/pull/44934))
-   `AnglePickerControl`: Set Storybook Label control type to 'text' ([#45122](https://github.com/WordPress/gutenberg/pull/45122)).
-   `SlotFill`: updated to satisfy `react/exhaustive-deps` eslint rule ([#44403](https://github.com/WordPress/gutenberg/pull/44403))
-   `Context`: updated to ignore `react/exhaustive-deps` eslint rule ([#45044](https://github.com/WordPress/gutenberg/pull/45044))
-   `Button`: Refactor Storybook to controls and align docs ([#44105](https://github.com/WordPress/gutenberg/pull/44105)).
-   `TabPanel`: updated to satisfy `react/exhaustive-deps` eslint rule ([#44935](https://github.com/WordPress/gutenberg/pull/44935))
-   `ColorPalette`: Convert to TypeScript ([#44632](https://github.com/WordPress/gutenberg/pull/44632)).
-   `UnitControl`: Add tests ([#45260](https://github.com/WordPress/gutenberg/pull/45260)).
-   `Disabled`: Refactor the component to rely on the HTML `inert` attribute.
-   `CustomGradientBar`: Refactor away from Lodash ([#45367](https://github.com/WordPress/gutenberg/pull/45367/)).
-   `TextControl`: Set Storybook control types on `help`, `label` and `type` ([#45405](https://github.com/WordPress/gutenberg/pull/45405)).
-   `Autocomplete`: use Popover's new `placement` prop instead of legacy `position` prop ([#44396](https://github.com/WordPress/gutenberg/pull/44396/)).
-   `SelectControl`: Add `onChange`, `onBlur` and `onFocus` to storybook actions ([#45432](https://github.com/WordPress/gutenberg/pull/45432/)).
-   `FontSizePicker`: Add more comprehensive tests ([#45298](https://github.com/WordPress/gutenberg/pull/45298)).
-   `FontSizePicker`: Refactor to use components instead of helper functions ([#44891](https://github.com/WordPress/gutenberg/pull/44891)).

### Experimental

-   `NumberControl`: Replace `hideHTMLArrows` prop with `spinControls` prop. Allow custom spin controls via `spinControls="custom"` ([#45333](https://github.com/WordPress/gutenberg/pull/45333)).

### Experimental

-   Theming: updated Components package to utilize the new `accent` prop of the experimental `Theme` component.

## 21.3.0 (2022-10-19)

### Bug Fix

-   `FontSizePicker`: Ensure that fluid font size presets appear correctly in the UI controls ([#44791](https://github.com/WordPress/gutenberg/pull/44791)).
-   `ToggleGroupControl`: Remove unsupported `disabled` prop from types, and correctly mark `label` prop as required ([#45114](https://github.com/WordPress/gutenberg/pull/45114)).
-   `Navigator`: prevent partially hiding focus ring styles, by removing unnecessary overflow rules on `NavigatorScreen` ([#44973](https://github.com/WordPress/gutenberg/pull/44973)).
-   `Navigator`: restore focus only once per location ([#44972](https://github.com/WordPress/gutenberg/pull/44972)).

### Documentation

-   `VisuallyHidden`: Add some notes on best practices around stacking contexts when using this component ([#44867](https://github.com/WordPress/gutenberg/pull/44867)).

### Internal

-   `Modal`: Convert to TypeScript ([#42949](https://github.com/WordPress/gutenberg/pull/42949)).
-   `Sandbox`: Use `toString` to create observe and resize script string ([#42872](https://github.com/WordPress/gutenberg/pull/42872)).
-   `Navigator`: refactor unit tests to TypeScript and to `user-event` ([#44970](https://github.com/WordPress/gutenberg/pull/44970)).
-   `Navigator`: Refactor Storybook code to TypeScript and controls ([#44979](https://github.com/WordPress/gutenberg/pull/44979)).
-   `withFilters`: Refactor away from `_.without()` ([#44980](https://github.com/WordPress/gutenberg/pull/44980/)).
-   `withFocusReturn`: Refactor tests to `@testing-library/react` ([#45012](https://github.com/WordPress/gutenberg/pull/45012)).
-   `ToolsPanel`: updated to satisfy `react/exhaustive-deps` eslint rule ([#45028](https://github.com/WordPress/gutenberg/pull/45028))
-   `Tooltip`: updated to ignore `react/exhaustive-deps` eslint rule ([#45043](https://github.com/WordPress/gutenberg/pull/45043))

## 21.2.0 (2022-10-05)

### Enhancements

-   `FontSizePicker`: Updated to take up full width of its parent and have a 40px Reset button when `size` is `__unstable-large` ([44559](https://github.com/WordPress/gutenberg/pull/44559)).
-   `BorderBoxControl`: Omit unit select when width values are mixed ([#44592](https://github.com/WordPress/gutenberg/pull/44592))
-   `BorderControl`: Add ability to disable unit selection ([#44592](https://github.com/WordPress/gutenberg/pull/44592))

### Bug Fix

-   `Popover`: fix limitShift logic by adding iframe offset correctly ([#42950](https://github.com/WordPress/gutenberg/pull/42950)).
-   `Popover`: refine position-to-placement conversion logic, add tests ([#44377](https://github.com/WordPress/gutenberg/pull/44377)).
-   `ToggleGroupControl`: adjust icon color when inactive, from `gray-700` to `gray-900` ([#44575](https://github.com/WordPress/gutenberg/pull/44575)).
-   `TokenInput`: improve logic around the `aria-activedescendant` attribute, which was causing unintended focus behavior for some screen readers ([#44526](https://github.com/WordPress/gutenberg/pull/44526)).
-   `NavigatorScreen`: fix focus issue where back button received focus unexpectedly ([#44239](https://github.com/WordPress/gutenberg/pull/44239))
-   `FontSizePicker`: Fix header order in RTL languages ([#44590](https://github.com/WordPress/gutenberg/pull/44590)).

### Enhancements

-   `SuggestionList`: use `requestAnimationFrame` instead of `setTimeout` when scrolling selected item into view. This change improves the responsiveness of the `ComboboxControl` and `FormTokenField` components when rapidly hovering over the suggestion items in the list ([#44573](https://github.com/WordPress/gutenberg/pull/44573)).

### Internal

-   `Mobile` updated to ignore `react/exhaustive-deps` eslint rule ([#44207](https://github.com/WordPress/gutenberg/pull/44207)).
-   `Popover`: refactor unit tests to TypeScript and modern RTL assertions ([#44373](https://github.com/WordPress/gutenberg/pull/44373)).
-   `SearchControl`: updated to ignore `react/exhaustive-deps` eslint rule in native files([#44381](https://github.com/WordPress/gutenberg/pull/44381))
-   `ResizableBox` updated to pass the `react/exhaustive-deps` eslint rule ([#44370](https://github.com/WordPress/gutenberg/pull/44370)).
-   `Sandbox`: updated to satisfy `react/exhaustive-deps` eslint rule ([#44378](https://github.com/WordPress/gutenberg/pull/44378))
-   `FontSizePicker`: Convert to TypeScript ([#44449](https://github.com/WordPress/gutenberg/pull/44449)).
-   `FontSizePicker`: Replace SCSS with Emotion + components ([#44483](https://github.com/WordPress/gutenberg/pull/44483)).

### Experimental

-   Add experimental `Theme` component ([#44668](https://github.com/WordPress/gutenberg/pull/44668)).

## 21.1.0 (2022-09-21)

### Deprecations

-   `Popover`: added new `anchor` prop, supposed to supersede all previous anchor-related props (`anchorRef`, `anchorRect`, `getAnchorRect`). These older anchor-related props are now marked as deprecated and are scheduled to be removed in WordPress 6.3 ([#43691](https://github.com/WordPress/gutenberg/pull/43691)).

### Bug Fix

-   `Button`: Remove unexpected `has-text` class when empty children are passed ([#44198](https://github.com/WordPress/gutenberg/pull/44198)).
-   The `LinkedButton` to unlink sides in `BoxControl`, `BorderBoxControl` and `BorderRadiusControl` have changed from a rectangular primary button to an icon-only button, with a sentence case tooltip, and default-size icon for better legibility. The `Button` component has been fixed so when `isSmall` and `icon` props are set, and no text is present, the button shape is square rather than rectangular.

### New Features

-   `MenuItem`: Add suffix prop for injecting non-icon and non-shortcut content to menu items ([#44260](https://github.com/WordPress/gutenberg/pull/44260)).
-   `ToolsPanel`: Add subheadings to ellipsis menu and reset text to default control menu items ([#44260](https://github.com/WordPress/gutenberg/pull/44260)).

### Internal

-   `NavigationMenu` updated to ignore `react/exhaustive-deps` eslint rule ([#44090](https://github.com/WordPress/gutenberg/pull/44090)).
-   `RangeControl`: updated to pass `react/exhaustive-deps` eslint rule ([#44271](https://github.com/WordPress/gutenberg/pull/44271)).
-   `UnitControl` updated to pass the `react/exhaustive-deps` eslint rule ([#44161](https://github.com/WordPress/gutenberg/pull/44161)).
-   `Notice`: updated to satisfy `react/exhaustive-deps` eslint rule ([#44157](https://github.com/WordPress/gutenberg/pull/44157))

## 21.0.0 (2022-09-13)

### Deprecations

-   `FontSizePicker`: Deprecate bottom margin style. Add a `__nextHasNoMarginBottom` prop to start opting into the margin-free styles that will become the default in a future version, currently scheduled to be WordPress 6.4 ([#43870](https://github.com/WordPress/gutenberg/pull/43870)).
-   `AnglePickerControl`: Deprecate bottom margin style. Add a `__nextHasNoMarginBottom` prop to start opting into the margin-free styles that will become the default in a future version, currently scheduled to be WordPress 6.4 ([#43867](https://github.com/WordPress/gutenberg/pull/43867)).
-   `Popover`: deprecate `__unstableShift` prop in favour of new `shift` prop. The `__unstableShift` is currently scheduled for removal in WordPress 6.3 ([#43845](https://github.com/WordPress/gutenberg/pull/43845)).
-   `Popover`: removed the `__unstableObserveElement` prop, which is not necessary anymore. The functionality is now supported directly by the component without the need of an external prop ([#43617](https://github.com/WordPress/gutenberg/pull/43617)).

### Bug Fix

-   `Button`, `Icon`: Fix `iconSize` prop doesn't work with some icons ([#43821](https://github.com/WordPress/gutenberg/pull/43821)).
-   `InputControl`, `NumberControl`, `UnitControl`: Fix margin when `labelPosition` is `bottom` ([#43995](https://github.com/WordPress/gutenberg/pull/43995)).
-   `Popover`: enable auto-updating every animation frame ([#43617](https://github.com/WordPress/gutenberg/pull/43617)).
-   `Popover`: improve the component's performance and reactivity to prop changes by reworking its internals ([#43335](https://github.com/WordPress/gutenberg/pull/43335)).
-   `NavigatorScreen`: updated to satisfy `react/exhaustive-deps` eslint rule ([#43876](https://github.com/WordPress/gutenberg/pull/43876))
-   `Popover`: fix positioning when reference and floating elements are both within an iframe ([#43971](https://github.com/WordPress/gutenberg/pull/43971))

### Enhancements

-   `ToggleControl`: Add `__nextHasNoMargin` prop for opting into the new margin-free styles ([#43717](https://github.com/WordPress/gutenberg/pull/43717)).
-   `CheckboxControl`: Add `__nextHasNoMargin` prop for opting into the new margin-free styles ([#43720](https://github.com/WordPress/gutenberg/pull/43720)).
-   `FocalPointControl`: Add `__nextHasNoMargin` prop for opting into the new margin-free styles ([#43996](https://github.com/WordPress/gutenberg/pull/43996)).
-   `TextControl`, `TextareaControl`: Add `__nextHasNoMargin` prop for opting into the new margin-free styles ([#43782](https://github.com/WordPress/gutenberg/pull/43782)).
-   `Flex`: Remove margin-based polyfill implementation of flex `gap` ([#43995](https://github.com/WordPress/gutenberg/pull/43995)).
-   `RangeControl`: Tweak dark gray marking color to be consistent with the grays in `@wordpress/base-styles` ([#43773](https://github.com/WordPress/gutenberg/pull/43773)).
-   `UnitControl`: Tweak unit dropdown color to be consistent with the grays in `@wordpress/base-styles` ([#43773](https://github.com/WordPress/gutenberg/pull/43773)).
-   `SearchControl`: Add `__nextHasNoMargin` prop for opting into the new margin-free styles ([#43871](https://github.com/WordPress/gutenberg/pull/43871)).
-   `UnitControl`: Consistently hide spin buttons ([#43985](https://github.com/WordPress/gutenberg/pull/43985)).
-   `CardHeader`, `CardBody`, `CardFooter`: Tweak `isShady` background colors to be consistent with the grays in `@wordpress/base-styles` ([#43719](https://github.com/WordPress/gutenberg/pull/43719)).
-   `InputControl`, `SelectControl`: Tweak `disabled` colors to be consistent with the grays in `@wordpress/base-styles` ([#43719](https://github.com/WordPress/gutenberg/pull/43719)).
-   `FocalPointPicker`: Tweak media placeholder background color to be consistent with the grays in `@wordpress/base-styles` ([#43994](https://github.com/WordPress/gutenberg/pull/43994)).
-   `RangeControl`: Tweak rail, track, and mark colors to be consistent with the grays in `@wordpress/base-styles` ([#43994](https://github.com/WordPress/gutenberg/pull/43994)).
-   `UnitControl`: Tweak unit dropdown hover color to be consistent with the grays in `@wordpress/base-styles` ([#43994](https://github.com/WordPress/gutenberg/pull/43994)).

### Internal

-   `Icon`: Refactor tests to `@testing-library/react` ([#44051](https://github.com/WordPress/gutenberg/pull/44051)).
-   Fix TypeScript types for `isValueDefined()` and `isValueEmpty()` utility functions ([#43983](https://github.com/WordPress/gutenberg/pull/43983)).
-   `RadioControl`: Clean up styles to use less custom CSS ([#43868](https://github.com/WordPress/gutenberg/pull/43868)).
-   Remove unused `normalizeArrowKey` utility function ([#43640](https://github.com/WordPress/gutenberg/pull/43640/)).
-   `SearchControl`: Convert to TypeScript ([#43871](https://github.com/WordPress/gutenberg/pull/43871)).
-   `FormFileUpload`: Convert to TypeScript ([#43960](https://github.com/WordPress/gutenberg/pull/43960)).
-   `DropZone`: Convert to TypeScript ([#43962](https://github.com/WordPress/gutenberg/pull/43962)).
-   `ToggleGroupControl`: Rename `__experimentalIsIconGroup` prop to `__experimentalIsBorderless` ([#43771](https://github.com/WordPress/gutenberg/pull/43771/)).
-   `NumberControl`: Add TypeScript types ([#43791](https://github.com/WordPress/gutenberg/pull/43791/)).
-   Refactor `FocalPointPicker` to function component ([#39168](https://github.com/WordPress/gutenberg/pull/39168)).
-   `Guide`: use `code` instead of `keyCode` for keyboard events ([#43604](https://github.com/WordPress/gutenberg/pull/43604/)).
-   `ToggleControl`: Convert to TypeScript and streamline CSS ([#43717](https://github.com/WordPress/gutenberg/pull/43717)).
-   `FocalPointPicker`: Convert to TypeScript ([#43872](https://github.com/WordPress/gutenberg/pull/43872)).
-   `Navigation`: use `code` instead of `keyCode` for keyboard events ([#43644](https://github.com/WordPress/gutenberg/pull/43644/)).
-   `ComboboxControl`: Add unit tests ([#42403](https://github.com/WordPress/gutenberg/pull/42403)).
-   `NavigableContainer`: use `code` instead of `keyCode` for keyboard events, rewrite tests using RTL and `user-event` ([#43606](https://github.com/WordPress/gutenberg/pull/43606/)).
-   `ComboboxControl`: updated to satisfy `react/exhuastive-deps` eslint rule ([#41417](https://github.com/WordPress/gutenberg/pull/41417))
-   `FormTokenField`: Refactor away from Lodash ([#43744](https://github.com/WordPress/gutenberg/pull/43744/)).
-   `NavigatorButton`: updated to satisfy `react/exhaustive-deps` eslint rule ([#42051](https://github.com/WordPress/gutenberg/pull/42051))
-   `TabPanel`: Refactor away from `_.partial()` ([#43895](https://github.com/WordPress/gutenberg/pull/43895/)).
-   `Panel`: Refactor tests to `@testing-library/react` ([#43896](https://github.com/WordPress/gutenberg/pull/43896)).
-   `Popover`: refactor to TypeScript ([#43823](https://github.com/WordPress/gutenberg/pull/43823/)).
-   `BorderControl` and `BorderBoxControl`: replace temporary types with `Popover`'s types ([#43823](https://github.com/WordPress/gutenberg/pull/43823/)).
-   `DimensionControl`: Refactor tests to `@testing-library/react` ([#43916](https://github.com/WordPress/gutenberg/pull/43916)).
-   `withFilters`: Refactor tests to `@testing-library/react` ([#44017](https://github.com/WordPress/gutenberg/pull/44017)).
-   `IsolatedEventContainer`: Refactor tests to `@testing-library/react` ([#44073](https://github.com/WordPress/gutenberg/pull/44073)).
-   `KeyboardShortcuts`: Refactor tests to `@testing-library/react` ([#44075](https://github.com/WordPress/gutenberg/pull/44075)).
-   `Slot`/`Fill`: Refactor tests to `@testing-library/react` ([#44084](https://github.com/WordPress/gutenberg/pull/44084)).
-   `ColorPalette`: Refactor tests to `@testing-library/react` ([#44108](https://github.com/WordPress/gutenberg/pull/44108)).

## 20.0.0 (2022-08-24)

### Deprecations

-   `CustomSelectControl`: Deprecate constrained width style. Add a `__nextUnconstrainedWidth` prop to start opting into the unconstrained width that will become the default in a future version, currently scheduled to be WordPress 6.4 ([#43230](https://github.com/WordPress/gutenberg/pull/43230)).
-   `Popover`: deprecate `__unstableForcePosition` prop in favour of new `flip` and `resize` props. The `__unstableForcePosition` is currently scheduled for removal in WordPress 6.3 ([#43546](https://github.com/WordPress/gutenberg/pull/43546)).

### Bug Fix

-   `AlignmentMatrixControl`: keep the physical direction in RTL languages ([#43126](https://github.com/WordPress/gutenberg/pull/43126)).
-   `AlignmentMatrixControl`: Fix the `width` prop so it works as intended ([#43482](https://github.com/WordPress/gutenberg/pull/43482)).
-   `SelectControl`, `CustomSelectControl`: Truncate long option strings ([#43301](https://github.com/WordPress/gutenberg/pull/43301)).
-   `ToggleGroupControl`: Fix minor inconsistency in label height ([#43331](https://github.com/WordPress/gutenberg/pull/43331)).
-   `Popover`: fix and improve opening animation ([#43186](https://github.com/WordPress/gutenberg/pull/43186)).
-   `Popover`: fix incorrect deps in hooks resulting in incorrect positioning after calling `update` ([#43267](https://github.com/WordPress/gutenberg/pull/43267/)).
-   `FontSizePicker`: Fix excessive margin between label and input ([#43304](https://github.com/WordPress/gutenberg/pull/43304)).
-   Ensure all dependencies allow version ranges ([#43355](https://github.com/WordPress/gutenberg/pull/43355)).
-   `Popover`: make sure offset middleware always applies the latest frame offset values ([#43329](https://github.com/WordPress/gutenberg/pull/43329/)).
-   `Dropdown`: anchor popover to the dropdown wrapper (instead of the toggle) ([#43377](https://github.com/WordPress/gutenberg/pull/43377/)).
-   `Guide`: Fix error when rendering with no pages ([#43380](https://github.com/WordPress/gutenberg/pull/43380/)).
-   `Disabled`: preserve input values when toggling the `isDisabled` prop ([#43508](https://github.com/WordPress/gutenberg/pull/43508/))

### Enhancements

-   `GradientPicker`: Show custom picker before swatches ([#43577](https://github.com/WordPress/gutenberg/pull/43577)).
-   `CustomGradientPicker`, `GradientPicker`: Add `__nextHasNoMargin` prop for opting into the new margin-free styles ([#43387](https://github.com/WordPress/gutenberg/pull/43387)).
-   `ToolsPanel`: Tighten grid gaps ([#43424](https://github.com/WordPress/gutenberg/pull/43424)).
-   `ColorPalette`: Make popover style consistent ([#43570](https://github.com/WordPress/gutenberg/pull/43570)).
-   `ToggleGroupControl`: Improve TypeScript documentation ([#43265](https://github.com/WordPress/gutenberg/pull/43265)).
-   `ComboboxControl`: Normalize hyphen-like characters to an ASCII hyphen ([#42942](https://github.com/WordPress/gutenberg/pull/42942)).
-   `FormTokenField`: Refactor away from `_.difference()` ([#43224](https://github.com/WordPress/gutenberg/pull/43224/)).
-   `Autocomplete`: use `KeyboardEvent.code` instead of `KeyboardEvent.keyCode` ([#43432](https://github.com/WordPress/gutenberg/pull/43432/)).
-   `ConfirmDialog`: replace (almost) every usage of `fireEvent` with `@testing-library/user-event` ([#43429](https://github.com/WordPress/gutenberg/pull/43429/)).
-   `Popover`: Introduce new `flip` and `resize` props ([#43546](https://github.com/WordPress/gutenberg/pull/43546/)).

### Internal

-   `Tooltip`: Refactor tests to `@testing-library/react` ([#43061](https://github.com/WordPress/gutenberg/pull/43061)).
-   `ClipboardButton`, `FocusableIframe`, `IsolatedEventContainer`, `withConstrainedTabbing`, `withSpokenMessages`: Improve TypeScript types ([#43579](https://github.com/WordPress/gutenberg/pull/43579)).
-   Clean up unused and duplicate `COLORS` values ([#43445](https://github.com/WordPress/gutenberg/pull/43445)).
-   Update `floating-ui` to the latest version ([#43206](https://github.com/WordPress/gutenberg/pull/43206)).
-   `DateTimePicker`, `TimePicker`, `DatePicker`: Switch from `moment` to `date-fns` ([#43005](https://github.com/WordPress/gutenberg/pull/43005)).
-   `DatePicker`: Switch from `react-dates` to `use-lilius` ([#43005](https://github.com/WordPress/gutenberg/pull/43005)).
-   `DateTimePicker`: address feedback after recent refactor to `date-fns` and `use-lilius` ([#43495](https://github.com/WordPress/gutenberg/pull/43495)).
-   `convertLTRToRTL()`: Refactor away from `_.mapKeys()` ([#43258](https://github.com/WordPress/gutenberg/pull/43258/)).
-   `withSpokenMessages`: Update to use `@testing-library/react` ([#43273](https://github.com/WordPress/gutenberg/pull/43273)).
-   `MenuGroup`: Refactor unit tests to use `@testing-library/react` ([#43275](https://github.com/WordPress/gutenberg/pull/43275)).
-   `FormTokenField`: Refactor away from `_.uniq()` ([#43330](https://github.com/WordPress/gutenberg/pull/43330/)).
-   `contextConnect`: Refactor away from `_.uniq()` ([#43330](https://github.com/WordPress/gutenberg/pull/43330/)).
-   `ColorPalette`: Refactor away from `_.uniq()` ([#43330](https://github.com/WordPress/gutenberg/pull/43330/)).
-   `Guide`: Refactor away from `_.times()` ([#43374](https://github.com/WordPress/gutenberg/pull/43374/)).
-   `Disabled`: Convert to TypeScript ([#42708](https://github.com/WordPress/gutenberg/pull/42708)).
-   `Guide`: Update tests to use `@testing-library/react` ([#43380](https://github.com/WordPress/gutenberg/pull/43380)).
-   `Modal`: use `KeyboardEvent.code` instead of deprecated `KeyboardEvent.keyCode`. improve unit tests ([#43429](https://github.com/WordPress/gutenberg/pull/43429/)).
-   `FocalPointPicker`: use `KeyboardEvent.code`, partially refactor tests to modern RTL and `user-event` ([#43441](https://github.com/WordPress/gutenberg/pull/43441/)).
-   `CustomGradientPicker`: use `KeyboardEvent.code` instead of `KeyboardEvent.keyCode` ([#43437](https://github.com/WordPress/gutenberg/pull/43437/)).
-   `Card`: Convert to TypeScript ([#42941](https://github.com/WordPress/gutenberg/pull/42941)).
-   `NavigableContainer`: Refactor away from `_.omit()` ([#43474](https://github.com/WordPress/gutenberg/pull/43474/)).
-   `Notice`: Refactor away from `_.omit()` ([#43474](https://github.com/WordPress/gutenberg/pull/43474/)).
-   `Snackbar`: Refactor away from `_.omit()` ([#43474](https://github.com/WordPress/gutenberg/pull/43474/)).
-   `UnitControl`: Refactor away from `_.omit()` ([#43474](https://github.com/WordPress/gutenberg/pull/43474/)).
-   `BottomSheet`: Refactor away from `_.omit()` ([#43474](https://github.com/WordPress/gutenberg/pull/43474/)).
-   `DropZone`: Refactor away from `_.includes()` ([#43518](https://github.com/WordPress/gutenberg/pull/43518/)).
-   `NavigableMenu`: Refactor away from `_.includes()` ([#43518](https://github.com/WordPress/gutenberg/pull/43518/)).
-   `Tooltip`: Refactor away from `_.includes()` ([#43518](https://github.com/WordPress/gutenberg/pull/43518/)).
-   `TreeGrid`: Refactor away from `_.includes()` ([#43518](https://github.com/WordPress/gutenberg/pull/43518/)).
-   `FormTokenField`: use `KeyboardEvent.code`, refactor tests to modern RTL and `user-event` ([#43442](https://github.com/WordPress/gutenberg/pull/43442/)).
-   `DropdownMenu`: use `KeyboardEvent.code`, refactor tests to model RTL and `user-event` ([#43439](https://github.com/WordPress/gutenberg/pull/43439/)).
-   `Autocomplete`: Refactor away from `_.escapeRegExp()` ([#43629](https://github.com/WordPress/gutenberg/pull/43629/)).
-   `TextHighlight`: Refactor away from `_.escapeRegExp()` ([#43629](https://github.com/WordPress/gutenberg/pull/43629/)).

### Experimental

-   `FormTokenField`: add `__experimentalAutoSelectFirstMatch` prop to auto select the first matching suggestion on typing ([#42527](https://github.com/WordPress/gutenberg/pull/42527/)).
-   `Popover`: Deprecate `__unstableForcePosition`, now replaced by new `flip` and `resize` props ([#43546](https://github.com/WordPress/gutenberg/pull/43546/)).

## 19.17.0 (2022-08-10)

### Bug Fix

-   `Popover`: make sure that `ownerDocument` is always defined ([#42886](https://github.com/WordPress/gutenberg/pull/42886)).
-   `ExternalLink`: Check if the link is an internal anchor link and prevent anchor links from being opened. ([#42259](https://github.com/WordPress/gutenberg/pull/42259)).
-   `BorderControl`: Ensure box-sizing is reset for the control ([#42754](https://github.com/WordPress/gutenberg/pull/42754)).
-   `InputControl`: Fix acceptance of falsy values in controlled updates ([#42484](https://github.com/WordPress/gutenberg/pull/42484/)).
-   `Tooltip (Experimental)`, `CustomSelectControl`, `TimePicker`: Add missing font-size styles which were necessary in non-WordPress contexts ([#42844](https://github.com/WordPress/gutenberg/pull/42844/)).
-   `TextControl`, `TextareaControl`, `ToggleGroupControl`: Add `box-sizing` reset style ([#42889](https://github.com/WordPress/gutenberg/pull/42889)).
-   `Popover`: fix arrow placement and design ([#42874](https://github.com/WordPress/gutenberg/pull/42874/)).
-   `Popover`: fix minor glitch in arrow [#42903](https://github.com/WordPress/gutenberg/pull/42903)).
-   `ColorPicker`: fix layout overflow [#42992](https://github.com/WordPress/gutenberg/pull/42992)).
-   `ToolsPanel`: Constrain grid columns to 50% max-width ([#42795](https://github.com/WordPress/gutenberg/pull/42795)).
-   `Popover`: anchor correctly to parent node when no explicit anchor is passed ([#42971](https://github.com/WordPress/gutenberg/pull/42971)).
-   `ColorPalette`: forward correctly `popoverProps` in the `CustomColorPickerDropdown` component [#42989](https://github.com/WordPress/gutenberg/pull/42989)).
-   `ColorPalette`, `CustomGradientBar`: restore correct color picker popover position [#42989](https://github.com/WordPress/gutenberg/pull/42989)).
-   `Popover`: fix iframe offset not updating when iframe resizes ([#42971](https://github.com/WordPress/gutenberg/pull/43172)).

### Enhancements

-   `ToggleGroupControlOptionIcon`: Maintain square proportions ([#43060](https://github.com/WordPress/gutenberg/pull/43060/)).
-   `ToggleGroupControlOptionIcon`: Add a required `label` prop so the button is always accessibly labeled. Also removes `showTooltip` from the accepted prop types, as the tooltip will now always be shown. ([#43060](https://github.com/WordPress/gutenberg/pull/43060/)).
-   `SelectControl`, `CustomSelectControl`: Refresh and refactor chevron down icon ([#42962](https://github.com/WordPress/gutenberg/pull/42962)).
-   `FontSizePicker`: Add large size variant ([#42716](https://github.com/WordPress/gutenberg/pull/42716/)).
-   `Popover`: tidy up code, add more comments ([#42944](https://github.com/WordPress/gutenberg/pull/42944)).
-   Add `box-sizing` reset style mixin to utils ([#42754](https://github.com/WordPress/gutenberg/pull/42754)).
-   `ResizableBox`: Make tooltip background match `Tooltip` component's ([#42800](https://github.com/WordPress/gutenberg/pull/42800)).
-   Update control labels to the new uppercase styles ([#42789](https://github.com/WordPress/gutenberg/pull/42789)).
-   `UnitControl`: Update unit dropdown design for the large size variant ([#42000](https://github.com/WordPress/gutenberg/pull/42000)).
-   `BaseControl`: Add `box-sizing` reset style ([#42889](https://github.com/WordPress/gutenberg/pull/42889)).
-   `ToggleGroupControl`, `RangeControl`, `FontSizePicker`: Add `__nextHasNoMarginBottom` prop for opting into the new margin-free styles ([#43062](https://github.com/WordPress/gutenberg/pull/43062)).
-   `BoxControl`: Export `applyValueToSides` util function. ([#42733](https://github.com/WordPress/gutenberg/pull/42733/)).
-   `ColorPalette`: use index while iterating over color entries to avoid React "duplicated key" warning ([#43096](https://github.com/WordPress/gutenberg/pull/43096)).
-   `AnglePickerControl`: Add `__nextHasNoMarginBottom` prop for opting into the new margin-free styles ([#43160](https://github.com/WordPress/gutenberg/pull/43160/)).
-   `ComboboxControl`: Add `__nextHasNoMarginBottom` prop for opting into the new margin-free styles ([#43165](https://github.com/WordPress/gutenberg/pull/43165/)).

### Internal

-   `ToggleGroupControl`: Add `__experimentalIsIconGroup` prop ([#43060](https://github.com/WordPress/gutenberg/pull/43060/)).
-   `Flex`, `FlexItem`, `FlexBlock`: Convert to TypeScript ([#42537](https://github.com/WordPress/gutenberg/pull/42537)).
-   `InputControl`: Fix incorrect `size` prop passing ([#42793](https://github.com/WordPress/gutenberg/pull/42793)).
-   `Placeholder`: Convert to TypeScript ([#42990](https://github.com/WordPress/gutenberg/pull/42990)).
-   `Popover`: rewrite Storybook examples using controls [#42903](https://github.com/WordPress/gutenberg/pull/42903)).
-   `Swatch`: Remove component in favor of `ColorIndicator` [#43068](https://github.com/WordPress/gutenberg/pull/43068)).

## 19.16.0 (2022-07-27)

### Bug Fix

-   Context System: Stop explicitly setting `undefined` to the `children` prop. This fixes a bug where `Icon` could not be correctly rendered via the `as` prop of a context-connected component ([#42686](https://github.com/WordPress/gutenberg/pull/42686)).
-   `Popover`, `Dropdown`: Fix width when `expandOnMobile` is enabled ([#42635](https://github.com/WordPress/gutenberg/pull/42635/)).
-   `CustomSelectControl`: Fix font size and hover/focus style inconsistencies with `SelectControl` ([#42460](https://github.com/WordPress/gutenberg/pull/42460/)).
-   `AnglePickerControl`: Fix gap between elements in RTL mode ([#42534](https://github.com/WordPress/gutenberg/pull/42534)).
-   `ColorPalette`: Fix background image in RTL mode ([#42510](https://github.com/WordPress/gutenberg/pull/42510)).
-   `RangeControl`: clamp initialPosition between min and max values ([#42571](https://github.com/WordPress/gutenberg/pull/42571)).
-   `Tooltip`: avoid unnecessary re-renders of select child elements ([#42483](https://github.com/WordPress/gutenberg/pull/42483)).
-   `Popover`: Fix offset when the reference element is within an iframe. ([#42417](https://github.com/WordPress/gutenberg/pull/42417)).

### Enhancements

-   `BorderControl`: Improve labelling, tooltips and DOM structure ([#42348](https://github.com/WordPress/gutenberg/pull/42348/)).
-   `BaseControl`: Set zero padding on `StyledLabel` to ensure cross-browser styling ([#42348](https://github.com/WordPress/gutenberg/pull/42348/)).
-   `InputControl`: Implement wrapper subcomponents for adding responsive padding to `prefix`/`suffix` ([#42378](https://github.com/WordPress/gutenberg/pull/42378)).
-   `SelectControl`: Add flag for larger default size ([#42456](https://github.com/WordPress/gutenberg/pull/42456/)).
-   `UnitControl`: Update unit select's focus styles to match input's ([#42383](https://github.com/WordPress/gutenberg/pull/42383)).
-   `ColorPalette`: Display checkered preview background when `value` is transparent ([#42232](https://github.com/WordPress/gutenberg/pull/42232)).
-   `CustomSelectControl`: Add size variants ([#42460](https://github.com/WordPress/gutenberg/pull/42460/)).
-   `CustomSelectControl`: Add flag to opt in to unconstrained width ([#42460](https://github.com/WordPress/gutenberg/pull/42460/)).
-   `Dropdown`: Implement wrapper subcomponent for adding different padding to the dropdown content ([#42595](https://github.com/WordPress/gutenberg/pull/42595/)).
-   `BorderControl`: Render dropdown as prefix within its `UnitControl` ([#42212](https://github.com/WordPress/gutenberg/pull/42212/))
-   `UnitControl`: Update prop types to allow ReactNode as prefix ([#42212](https://github.com/WordPress/gutenberg/pull/42212/))
-   `ToolsPanel`: Updated README with panel layout information and more expansive usage example ([#42615](https://github.com/WordPress/gutenberg/pull/42615)).
-   `ComboboxControl`, `FormTokenField`: Add custom render callback for options in suggestions list ([#42597](https://github.com/WordPress/gutenberg/pull/42597/)).

### Internal

-   `ColorPicker`: Clean up implementation of 40px size ([#42002](https://github.com/WordPress/gutenberg/pull/42002/)).
-   `Divider`: Complete TypeScript migration ([#41991](https://github.com/WordPress/gutenberg/pull/41991)).
-   `Divider`, `Flex`, `Spacer`: Improve documentation for the `SpaceInput` prop ([#42376](https://github.com/WordPress/gutenberg/pull/42376)).
-   `Elevation`: Convert to TypeScript ([#42302](https://github.com/WordPress/gutenberg/pull/42302)).
-   `ScrollLock`: Convert to TypeScript ([#42303](https://github.com/WordPress/gutenberg/pull/42303)).
-   `Shortcut`: Convert to TypeScript ([#42272](https://github.com/WordPress/gutenberg/pull/42272)).
-   `TreeSelect`: Refactor away from `_.compact()` ([#42438](https://github.com/WordPress/gutenberg/pull/42438)).
-   `MediaEdit`: Refactor away from `_.compact()` for mobile ([#42438](https://github.com/WordPress/gutenberg/pull/42438)).
-   `BoxControl`: Refactor away from `_.isEmpty()` ([#42468](https://github.com/WordPress/gutenberg/pull/42468)).
-   `RadioControl`: Refactor away from `_.isEmpty()` ([#42468](https://github.com/WordPress/gutenberg/pull/42468)).
-   `SelectControl`: Refactor away from `_.isEmpty()` ([#42468](https://github.com/WordPress/gutenberg/pull/42468)).
-   `StyleProvider`: Convert to TypeScript ([#42541](https://github.com/WordPress/gutenberg/pull/42541)).
-   `ComboboxControl`: Replace `keyboardEvent.keyCode` with `keyboardEvent.code`([#42569](https://github.com/WordPress/gutenberg/pull/42569)).
-   `ComboboxControl`: Add support for uncontrolled mode ([#42752](https://github.com/WordPress/gutenberg/pull/42752)).

## 19.15.0 (2022-07-13)

### Bug Fix

-   `BoxControl`: Change ARIA role from `region` to `group` to avoid unwanted ARIA landmark regions ([#42094](https://github.com/WordPress/gutenberg/pull/42094)).
-   `FocalPointPicker`, `FormTokenField`, `ResizableBox`: Fixed SSR breakage ([#42248](https://github.com/WordPress/gutenberg/pull/42248)).
-   `ComboboxControl`: use custom prefix when generating the instanceId ([#42134](https://github.com/WordPress/gutenberg/pull/42134).
-   `Popover`: pass missing anchor ref to the `getAnchorRect` callback prop. ([#42076](https://github.com/WordPress/gutenberg/pull/42076)).
-   `Popover`: call `getAnchorRect` callback prop even if `anchorRefFallback` has no value. ([#42329](https://github.com/WordPress/gutenberg/pull/42329)).
-   Fix `ToolTip` position to ensure it is always positioned relative to the first child of the ToolTip. ([#41268](https://github.com/WordPress/gutenberg/pull/41268))

### Enhancements

-   `ToggleGroupControl`: Add large size variant ([#42008](https://github.com/WordPress/gutenberg/pull/42008/)).
-   `InputControl`: Ensure that the padding between a `prefix`/`suffix` and the text input stays at a reasonable 8px, even in larger size variants ([#42166](https://github.com/WordPress/gutenberg/pull/42166)).

### Internal

-   `Grid`: Convert to TypeScript ([#41923](https://github.com/WordPress/gutenberg/pull/41923)).
-   `TextHighlight`: Convert to TypeScript ([#41698](https://github.com/WordPress/gutenberg/pull/41698)).
-   `Tip`: Convert to TypeScript ([#42262](https://github.com/WordPress/gutenberg/pull/42262)).
-   `Scrollable`: Convert to TypeScript ([#42016](https://github.com/WordPress/gutenberg/pull/42016)).
-   `Spacer`: Complete TypeScript migration ([#42013](https://github.com/WordPress/gutenberg/pull/42013)).
-   `VisuallyHidden`: Convert to TypeScript ([#42220](https://github.com/WordPress/gutenberg/pull/42220)).
-   `TreeSelect`: Refactor away from `_.repeat()` ([#42070](https://github.com/WordPress/gutenberg/pull/42070/)).
-   `FocalPointPicker` updated to satisfy `react/exhaustive-deps` eslint rule ([#41520](https://github.com/WordPress/gutenberg/pull/41520)).
-   `ColorPicker` updated to satisfy `react/exhaustive-deps` eslint rule ([#41294](https://github.com/WordPress/gutenberg/pull/41294)).
-   `Slot`/`Fill`: Refactor away from Lodash ([#42153](https://github.com/WordPress/gutenberg/pull/42153/)).
-   `ComboboxControl`: Refactor away from `_.deburr()` ([#42169](https://github.com/WordPress/gutenberg/pull/42169/)).
-   `FormTokenField`: Refactor away from `_.identity()` ([#42215](https://github.com/WordPress/gutenberg/pull/42215/)).
-   `SelectControl`: Use roles and `@testing-library/user-event` in unit tests ([#42308](https://github.com/WordPress/gutenberg/pull/42308)).
-   `DropdownMenu`: Refactor away from Lodash ([#42218](https://github.com/WordPress/gutenberg/pull/42218/)).
-   `ToolbarGroup`: Refactor away from `_.flatMap()` ([#42223](https://github.com/WordPress/gutenberg/pull/42223/)).
-   `TreeSelect`: Refactor away from `_.flatMap()` ([#42223](https://github.com/WordPress/gutenberg/pull/42223/)).
-   `Autocomplete`: Refactor away from `_.deburr()` ([#42266](https://github.com/WordPress/gutenberg/pull/42266/)).
-   `MenuItem`: Refactor away from `_.isString()` ([#42268](https://github.com/WordPress/gutenberg/pull/42268/)).
-   `Shortcut`: Refactor away from `_.isString()` ([#42268](https://github.com/WordPress/gutenberg/pull/42268/)).
-   `Shortcut`: Refactor away from `_.isObject()` ([#42336](https://github.com/WordPress/gutenberg/pull/42336/)).
-   `RangeControl`: Convert to TypeScript ([#40535](https://github.com/WordPress/gutenberg/pull/40535)).
-   `ExternalLink`: Refactor away from Lodash ([#42341](https://github.com/WordPress/gutenberg/pull/42341/)).
-   `Navigation`: updated to satisfy `react/exhaustive-deps` eslint rule ([#41612](https://github.com/WordPress/gutenberg/pull/41612))

## 19.14.0 (2022-06-29)

### Bug Fix

-   `ColorPicker`: Remove horizontal scrollbar when using HSL or RGB color input types. ([#41646](https://github.com/WordPress/gutenberg/pull/41646))
-   `ColorPicker`: Widen hex input field for mobile. ([#42004](https://github.com/WordPress/gutenberg/pull/42004))

### Enhancements

-   Wrapped `ColorIndicator` in a `forwardRef` call ([#41587](https://github.com/WordPress/gutenberg/pull/41587)).
-   `ComboboxControl` & `FormTokenField`: Add `__next36pxDefaultSize` flag for larger default size ([#40746](https://github.com/WordPress/gutenberg/pull/40746)).
-   `BorderControl`: Improve TypeScript support. ([#41843](https://github.com/WordPress/gutenberg/pull/41843)).
-   `DatePicker`: highlight today's date. ([#41647](https://github.com/WordPress/gutenberg/pull/41647/)).
-   Allow automatic repositioning of `BorderBoxControl` and `ColorPalette` popovers within smaller viewports ([#41930](https://github.com/WordPress/gutenberg/pull/41930)).

### Internal

-   `Spinner`: Convert to TypeScript and update storybook ([#41540](https://github.com/WordPress/gutenberg/pull/41540/)).
-   `InputControl`: Add tests and update to use `@testing-library/user-event` ([#41421](https://github.com/WordPress/gutenberg/pull/41421)).
-   `FormToggle`: Convert to TypeScript ([#41729](https://github.com/WordPress/gutenberg/pull/41729)).
-   `ColorIndicator`: Convert to TypeScript ([#41587](https://github.com/WordPress/gutenberg/pull/41587)).
-   `Truncate`: Convert to TypeScript ([#41697](https://github.com/WordPress/gutenberg/pull/41697)).
-   `FocalPointPicker`: Refactor away from `_.clamp()` ([#41735](https://github.com/WordPress/gutenberg/pull/41735/)).
-   `RangeControl`: Refactor away from `_.clamp()` ([#41735](https://github.com/WordPress/gutenberg/pull/41735/)).
-   Refactor components `utils` away from `_.clamp()` ([#41735](https://github.com/WordPress/gutenberg/pull/41735/)).
-   `BoxControl`: Refactor utils away from `_.isNumber()` ([#41776](https://github.com/WordPress/gutenberg/pull/41776/)).
-   `Elevation`: Refactor away from `_.isNil()` ([#41785](https://github.com/WordPress/gutenberg/pull/41785/)).
-   `HStack`: Refactor away from `_.isNil()` ([#41785](https://github.com/WordPress/gutenberg/pull/41785/)).
-   `Truncate`: Refactor away from `_.isNil()` ([#41785](https://github.com/WordPress/gutenberg/pull/41785/)).
-   `VStack`: Convert to TypeScript ([#41850](https://github.com/WordPress/gutenberg/pull/41587)).
-   `AlignmentMatrixControl`: Refactor away from `_.flattenDeep()` in utils ([#41814](https://github.com/WordPress/gutenberg/pull/41814/)).
-   `AutoComplete`: Revert recent `exhaustive-deps` refactor ([#41820](https://github.com/WordPress/gutenberg/pull/41820)).
-   `Spacer`: Convert knobs to controls in Storybook ([#41851](https://github.com/WordPress/gutenberg/pull/41851)).
-   `Heading`: Complete TypeScript migration ([#41921](https://github.com/WordPress/gutenberg/pull/41921)).
-   `Navigation`: Refactor away from Lodash functions ([#41865](https://github.com/WordPress/gutenberg/pull/41865/)).
-   `CustomGradientPicker`: Refactor away from Lodash ([#41901](https://github.com/WordPress/gutenberg/pull/41901/)).
-   `SegmentedControl`: Refactor away from `_.values()` ([#41905](https://github.com/WordPress/gutenberg/pull/41905/)).
-   `DimensionControl`: Refactor docs away from `_.partialRight()` ([#41909](https://github.com/WordPress/gutenberg/pull/41909/)).
-   `NavigationItem` updated to ignore `react/exhaustive-deps` eslint rule ([#41639](https://github.com/WordPress/gutenberg/pull/41639)).

## 19.13.0 (2022-06-15)

### Bug Fix

-   `Tooltip`: Opt in to `__unstableShift` to ensure that the Tooltip is always within the viewport. ([#41524](https://github.com/WordPress/gutenberg/pull/41524))
-   `FormTokenField`: Do not suggest the selected one even if `{ value: string }` is passed ([#41216](https://github.com/WordPress/gutenberg/pull/41216)).
-   `CustomGradientBar`: Fix insertion and control point positioning to more closely follow cursor. ([#41492](https://github.com/WordPress/gutenberg/pull/41492))
-   `FormTokenField`: Added Padding to resolve close button overlap issue ([#41556](https://github.com/WordPress/gutenberg/pull/41556)).
-   `ComboboxControl`: fix the autofocus behavior after resetting the value. ([#41737](https://github.com/WordPress/gutenberg/pull/41737)).

### Enhancements

-   `AnglePickerControl`: Use NumberControl as input field ([#41472](https://github.com/WordPress/gutenberg/pull/41472)).

### Internal

-   `FormTokenField`: Convert to TypeScript and refactor to functional component ([#41216](https://github.com/WordPress/gutenberg/pull/41216)).
-   `Draggable`: updated to satisfy `react/exhaustive-deps` eslint rule ([#41499](https://github.com/WordPress/gutenberg/pull/41499))
-   `RadioControl`: Convert to TypeScript ([#41568](https://github.com/WordPress/gutenberg/pull/41568)).
-   `Flex` updated to satisfy `react/exhaustive-deps` eslint rule ([#41507](https://github.com/WordPress/gutenberg/pull/41507)).
-   `CustomGradientBar` updated to satisfy `react/exhaustive-deps` eslint rule ([#41463](https://github.com/WordPress/gutenberg/pull/41463))
-   `TreeSelect`: Convert to TypeScript ([#41536](https://github.com/WordPress/gutenberg/pull/41536)).
-   `FontSizePicker`: updated to satisfy `react/exhaustive-deps` eslint rule ([#41600](https://github.com/WordPress/gutenberg/pull/41600)).
-   `ZStack`: Convert component story to TypeScript and add inline docs ([#41694](https://github.com/WordPress/gutenberg/pull/41694)).
-   `Dropdown`: Make sure cleanup (closing the dropdown) only runs when the menu has actually been opened.
-   Enhance the TypeScript migration guidelines ([#41669](https://github.com/WordPress/gutenberg/pull/41669)).
-   `ExternalLink`: Convert to TypeScript ([#41681](https://github.com/WordPress/gutenberg/pull/41681)).
-   `InputControl` updated to satisfy `react/exhaustive-deps` eslint rule ([#41601](https://github.com/WordPress/gutenberg/pull/41601))
-   `Modal`: updated to satisfy `react/exhaustive-deps` eslint rule ([#41610](https://github.com/WordPress/gutenberg/pull/41610))

### Experimental

-   `Navigation`: improve unit tests by using `@testing-library/user-event` and modern `@testing-library` assertions; add unit test for controlled component ([#41668](https://github.com/WordPress/gutenberg/pull/41668)).

## 19.12.0 (2022-06-01)

### Bug Fix

-   `Popover`, `Dropdown`, `CustomGradientPicker`: Fix dropdown positioning by always targeting the rendered toggle, and switch off width in the Popover size middleware to stop reducing the width of the popover. ([#41361](https://github.com/WordPress/gutenberg/pull/41361))
-   Fix `InputControl` blocking undo/redo while focused. ([#40518](https://github.com/WordPress/gutenberg/pull/40518))
-   `ColorPalette`: Correctly update color name label when CSS variables are involved ([#41461](https://github.com/WordPress/gutenberg/pull/41461)).

### Enhancements

-   `SelectControl`: Add `__nextHasNoMarginBottom` prop for opting into the new margin-free styles ([#41269](https://github.com/WordPress/gutenberg/pull/41269)).
-   `ColorPicker`: Strip leading hash character from hex values pasted into input. ([#41223](https://github.com/WordPress/gutenberg/pull/41223))
-   `ColorPicker`: Display detailed color inputs by default. ([#41222](https://github.com/WordPress/gutenberg/pull/41222))
-   Updated design for the `DateTimePicker`, `DatePicker` and `TimePicker` components ([#41097](https://github.com/WordPress/gutenberg/pull/41097)).
-   `DateTimePicker`: Add `__nextRemoveHelpButton` and `__nextRemoveResetButton` for opting into new behaviour where there is no Help and Reset button ([#41097](https://github.com/WordPress/gutenberg/pull/41097)).

### Internal

-   `AlignmentMatrixControl` updated to satisfy `react/exhaustive-deps` eslint rule ([#41167](https://github.com/WordPress/gutenberg/pull/41167))
-   `BorderControl` updated to satisfy `react/exhaustive-deps` eslint rule ([#41259](https://github.com/WordPress/gutenberg/pull/41259))
-   `CheckboxControl`: Add unit tests ([#41165](https://github.com/WordPress/gutenberg/pull/41165)).
-   `BorderBoxControl`: fix some layout misalignments, especially for RTL users ([#41254](https://github.com/WordPress/gutenberg/pull/41254)).
-   `TimePicker`: Update unit tests to use `@testing-library/user-event` ([#41270](https://github.com/WordPress/gutenberg/pull/41270)).
-   `DateTimePicker`: Update `moment` to 2.26.0 and update `react-date` typings ([#41266](https://github.com/WordPress/gutenberg/pull/41266)).
-   `TextareaControl`: Convert to TypeScript ([#41215](https://github.com/WordPress/gutenberg/pull/41215)).
-   `BoxControl`: Update unit tests to use `@testing-library/user-event` ([#41422](https://github.com/WordPress/gutenberg/pull/41422)).
-   `Surface`: Convert to TypeScript ([#41212](https://github.com/WordPress/gutenberg/pull/41212)).
-   `Autocomplete` updated to satisfy `react/exhaustive-deps` eslint rule ([#41382](https://github.com/WordPress/gutenberg/pull/41382))
-   `Dropdown` updated to satisfy `react/exhaustive-deps` eslint rule ([#41505](https://github.com/WordPress/gutenberg/pull/41505))
-   `DateDayPicker` updated to satisfy `react/exhaustive-deps` eslint rule ([#41470](https://github.com/WordPress/gutenberg/pull/41470)).

### Experimental

-   `Spacer`: Add RTL support. ([#41172](https://github.com/WordPress/gutenberg/pull/41172))

## 19.11.0 (2022-05-18)

### Enhancements

-   `BorderControl` now only displays the reset button in its popover when selections have already been made. ([#40917](https://github.com/WordPress/gutenberg/pull/40917))
-   `BorderControl` & `BorderBoxControl`: Add `__next36pxDefaultSize` flag for larger default size ([#40920](https://github.com/WordPress/gutenberg/pull/40920)).
-   `BorderControl` improved focus and border radius styling for component. ([#40951](https://github.com/WordPress/gutenberg/pull/40951))
-   Improve focused `CircularOptionPicker` styling ([#40990](https://github.com/WordPress/gutenberg/pull/40990))
-   `BorderControl`: Make border color consistent with other controls ([#40921](https://github.com/WordPress/gutenberg/pull/40921))
-   `SelectControl`: Remove `lineHeight` setting to fix issue with font descenders being cut off ([#40985](https://github.com/WordPress/gutenberg/pull/40985))

### Internal

-   `DateTimePicker`: Convert to TypeScript ([#40775](https://github.com/WordPress/gutenberg/pull/40775)).
-   `DateTimePicker`: Convert unit tests to TypeScript ([#40957](https://github.com/WordPress/gutenberg/pull/40957)).
-   `CheckboxControl`: Convert to TypeScript ([#40915](https://github.com/WordPress/gutenberg/pull/40915)).
-   `ButtonGroup`: Convert to TypeScript ([#41007](https://github.com/WordPress/gutenberg/pull/41007)).
-   `Popover`: refactor component to use the `floating-ui` library internally ([#40740](https://github.com/WordPress/gutenberg/pull/40740)).

## 19.10.0 (2022-05-04)

### Internal

-   `UnitControl`: migrate unit tests to TypeScript ([#40697](https://github.com/WordPress/gutenberg/pull/40697)).
-   `DatePicker`: Add improved unit tests ([#40754](https://github.com/WordPress/gutenberg/pull/40754)).
-   Setup `user-event` in unit tests inline, once per test ([#40839](https://github.com/WordPress/gutenberg/pull/40839)).
-   `DatePicker`: Update `react-dates` to 21.8.0 ([#40801](https://github.com/WordPress/gutenberg/pull/40801)).

### Enhancements

-   `InputControl`: Add `__next36pxDefaultSize` flag for larger default size ([#40622](https://github.com/WordPress/gutenberg/pull/40622)).
-   `UnitControl`: Add `__next36pxDefaultSize` flag for larger default size ([#40627](https://github.com/WordPress/gutenberg/pull/40627)).
-   `Modal` design adjustments: Blur elements outside of the modal, increase modal title size, use larger close icon, remove header border when modal contents are scrolled. ([#40781](https://github.com/WordPress/gutenberg/pull/40781)).
-   `SelectControl`: Improved TypeScript support ([#40737](https://github.com/WordPress/gutenberg/pull/40737)).
-   `ToggleControlGroup`: Switch to internal `Icon` component for dashicon support ([40717](https://github.com/WordPress/gutenberg/pull/40717)).
-   Improve `ToolsPanel` accessibility. ([#40716](https://github.com/WordPress/gutenberg/pull/40716))

### Bug Fix

-   The `Button` component now displays the label as the tooltip for icon only buttons. ([#40716](https://github.com/WordPress/gutenberg/pull/40716))
-   Use fake timers and fix usage of async methods from `@testing-library/user-event`. ([#40790](https://github.com/WordPress/gutenberg/pull/40790))
-   UnitControl: avoid calling onChange callback twice when unit changes. ([#40796](https://github.com/WordPress/gutenberg/pull/40796))
-   `UnitControl`: show unit label when units prop has only one unit. ([#40784](https://github.com/WordPress/gutenberg/pull/40784))
-   `AnglePickerControl`: Fix closing of gradient popover when the angle control is clicked. ([#40735](https://github.com/WordPress/gutenberg/pull/40735))

### Internal

-   `TextControl`: Convert to TypeScript ([#40633](https://github.com/WordPress/gutenberg/pull/40633)).

## 19.9.0 (2022-04-21)

### Bug Fix

-   Consolidate the main black colors to gray-900. Affects `AlignmentMatrixControl`, `InputControl`, `Heading`, `SelectControl`, `Spinner (Experimental)`, and `Text` ([#40391](https://github.com/WordPress/gutenberg/pull/40391)).

### Internal

-   Remove individual color object exports from the `utils/colors-values.js` file. Colors should now be used from the main `COLORS` export([#40387](https://github.com/WordPress/gutenberg/pull/40387)).

### Bug Fix

-   `InputControl`: allow user to input a value interactively in Storybook, by removing default value argument ([#40410](https://github.com/WordPress/gutenberg/pull/40410)).

## 19.8.0 (2022-04-08)

### Enhancements

-   Update `BorderControl` and `BorderBoxControl` to allow the passing of custom class names to popovers ([#39753](https://github.com/WordPress/gutenberg/pull/39753)).
-   `ToggleGroupControl`: Reintroduce backdrop animation ([#40021](https://github.com/WordPress/gutenberg/pull/40021)).
-   `Card`: Adjust border radius effective size ([#40032](https://github.com/WordPress/gutenberg/pull/40032)).
-   `InputControl`: Improved TypeScript type annotations ([#40119](https://github.com/WordPress/gutenberg/pull/40119)).

### Internal

-   `BaseControl`: Convert to TypeScript ([#39468](https://github.com/WordPress/gutenberg/pull/39468)).

### New Features

-   Add `BorderControl` component ([#37769](https://github.com/WordPress/gutenberg/pull/37769)).
-   Add `BorderBoxControl` component ([#38876](https://github.com/WordPress/gutenberg/pull/38876)).
-   Add `ToggleGroupControlOptionIcon` component ([#39760](https://github.com/WordPress/gutenberg/pull/39760)).

### Bug Fix

-   Use `Object.assign` instead of `{ ...spread }` syntax to avoid errors in the code generated by TypeScript ([#39932](https://github.com/WordPress/gutenberg/pull/39932)).
-   `ItemGroup`: Ensure that the Item's text color is not overridden by the user agent's button color ([#40055](https://github.com/WordPress/gutenberg/pull/40055)).
-   `Surface`: Use updated UI text color `#1e1e1e` instead of `#000` ([#40055](https://github.com/WordPress/gutenberg/pull/40055)).
-   `CustomSelectControl`: Make chevron consistent with `SelectControl` ([#40049](https://github.com/WordPress/gutenberg/pull/40049)).

## 19.7.0 (2022-03-23)

### Enhancements

-   `CustomSelectControl`: Add `__next36pxDefaultSize` flag for larger default size ([#39401](https://github.com/WordPress/gutenberg/pull/39401)).
-   `BaseControl`: Add `__nextHasNoMarginBottom` prop for opting into the new margin-free styles ([#39325](https://github.com/WordPress/gutenberg/pull/39325)).
-   `Divider`: Make the divider visible by default (`display: inline`) in flow layout containers when the divider orientation is vertical ([#39316](https://github.com/WordPress/gutenberg/pull/39316)).
-   Stop using deprecated `event.keyCode` in favor of `event.key` for keyboard events in `UnitControl` and `InputControl`. ([#39360](https://github.com/WordPress/gutenberg/pull/39360))
-   `ColorPalette`: refine custom color button's label. ([#39386](https://github.com/WordPress/gutenberg/pull/39386))
-   Add `onClick` prop on `FormFileUpload`. ([#39268](https://github.com/WordPress/gutenberg/pull/39268))
-   `FocalPointPicker`: stop using `UnitControl`'s deprecated `unit` prop ([#39504](https://github.com/WordPress/gutenberg/pull/39504)).
-   `CheckboxControl`: Add support for the `indeterminate` state ([#39462](https://github.com/WordPress/gutenberg/pull/39462)).
-   `UnitControl`: add support for the `onBlur` prop ([#39589](https://github.com/WordPress/gutenberg/pull/39589)).

### Internal

-   Delete the `composeStateReducers` utility function ([#39262](https://github.com/WordPress/gutenberg/pull/39262)).
-   `BoxControl`: stop using `UnitControl`'s deprecated `unit` prop ([#39511](https://github.com/WordPress/gutenberg/pull/39511)).

### Bug Fix

-   `NumberControl`: commit (and constrain) value on `blur` event ([#39186](https://github.com/WordPress/gutenberg/pull/39186)).
-   Fix `UnitControl`'s reset of unit when the quantity value is cleared. ([#39531](https://github.com/WordPress/gutenberg/pull/39531/)).
-   `ResizableBox`: Ensure tooltip text remains on a single line. ([#39623](https://github.com/WordPress/gutenberg/pull/39623)).

### Deprecation

-   `unit` prop in `UnitControl` marked as deprecated ([#39503](https://github.com/WordPress/gutenberg/pull/39503)).

## 19.6.0 (2022-03-11)

### Enhancements

-   `ConfirmDialog`: Add support for custom label text on the confirmation and cancelation buttons ([#38994](https://github.com/WordPress/gutenberg/pull/38994))
-   `InputControl`: Allow `onBlur` for empty values to commit the change when `isPressEnterToChange` is true, and move reset behavior to the ESCAPE key. ([#39109](https://github.com/WordPress/gutenberg/pull/39109)).
-   `TreeGrid`: Add tests for Home/End keyboard navigation. Add `onFocusRow` callback for Home/End keyboard navigation, this was missed in the implementation PR. Modify test for expanding/collapsing a row as row 1 implements this now. Update README with latest changes. ([#39302](https://github.com/WordPress/gutenberg/pull/39302))
-   `ToggleGroupControlOption`: Calculate width from button content and remove `LabelPlaceholderView` ([#39345](https://github.com/WordPress/gutenberg/pull/39345))

### Bug Fix

-   Normalize `font-family` on `Button`, `ColorPalette`, `ComoboboxControl`, `DateTimePicker`, `FormTokenField`, `InputControl`, `SelectControl`, and `ToggleGroupControl` ([#38969](https://github.com/WordPress/gutenberg/pull/38969)).
-   Fix input value selection of `InputControl`-based controls in Firefox and Safari with axial constraint of drag gesture ([#38968](https://github.com/WordPress/gutenberg/pull/38968)).
-   Fix `UnitControl`'s behavior around updating the unit when a new `value` is passed (i.e. in controlled mode). ([#39148](https://github.com/WordPress/gutenberg/pull/39148)).

## 19.5.0 (2022-02-23)

### Bug Fix

-   Fix spin buttons of number inputs in Safari ([#38840](https://github.com/WordPress/gutenberg/pull/38840))
-   Show tooltip on toggle custom size button in FontSizePicker ([#38985](https://github.com/WordPress/gutenberg/pull/38985))

### Enhancements

-   `TreeGrid`: Add tests for `onCollapseRow`, `onExpandRow`, and `onFocusRow` callback functions. ([#38942](https://github.com/WordPress/gutenberg/pull/38942)).
-   `TreeGrid`: Update callback tests to use `TreeGridRow` and `TreeGridCell` sub-components. ([#39002](https://github.com/WordPress/gutenberg/pull/39002)).

## 19.4.0 (2022-02-10)

### Bug Fix

-   Components: Fix `Slot`/`Fill` Emotion `StyleProvider` ([#38237](https://github.com/WordPress/gutenberg/pull/38237))
-   Reduce height and min-width of the reset button on `ComboBoxControl` for consistency. ([#38020](https://github.com/WordPress/gutenberg/pull/38020))
-   Removed unused `rememo` dependency ([#38388](https://github.com/WordPress/gutenberg/pull/38388)).
-   Added `__unstableInputWidth` to `UnitControl` type definition ([#38429](https://github.com/WordPress/gutenberg/pull/38429)).
-   Fixed typing errors for `ColorPicker` ([#38430](https://github.com/WordPress/gutenberg/pull/38430)).
-   Updated destructuring of `Dropdown` props to be TypeScript friendly ([#38431](https://github.com/WordPress/gutenberg/pull/38431)).
-   Added `ts-nocheck` to `ColorIndicator` so it can be used in typed components ([#38433](https://github.com/WordPress/gutenberg/pull/38433)).
-   Added `cx` as a dependency of `useMemo` across the whole package, in order to recalculate the classnames correctly when a component is rendered across more than one `StyleProvider` ([#38541](https://github.com/WordPress/gutenberg/pull/38541)).

### Enhancements

-   Update the visual design of the `Spinner` component. ([#37551](https://github.com/WordPress/gutenberg/pull/37551))
-   `TreeGrid` accessibility enhancements around the expand/collapse functionality. ([#38358](https://github.com/WordPress/gutenberg/pull/38358))
-   `TreeGrid` accessibility: improve browser support for Left Arrow focus to parent row in child row. ([#38639](https://github.com/WordPress/gutenberg/pull/38639))
-   `TreeGrid` accessibility: Add Home/End keys for better keyboard navigation. ([#38679](https://github.com/WordPress/gutenberg/pull/38679))
-   Add `resolvePoint` prop to `FocalPointPicker` to allow updating the value of the picker after a user interaction ([#38247](https://github.com/WordPress/gutenberg/pull/38247))
-   `TreeGrid`: Allow SHIFT key to be held, and add `onFocusRow` callback to the `TreeGrid` component, fired when focus is shifted from one row to another via Up and Down arrow keys. ([#38314](https://github.com/WordPress/gutenberg/pull/38314))

### Experimental

-   `Navigator`: rename `push`/`pop` to `goTo`/`goBack` ([#38582](https://github.com/WordPress/gutenberg/pull/38582))
-   `Navigator`: add `NavigatorButton` and `NavigatorBackButton` components ([#38634](https://github.com/WordPress/gutenberg/pull/38634))
-   `UnitControl`: tidy up utilities and types. In particular, change the type of parsed quantities to `number` (previously it could have been a `string` too). ([#38987](https://github.com/WordPress/gutenberg/pull/38987]))

## 19.3.0 (2022-01-27)

### Enhancements

-   Refine `ExternalLink` to be same size as the text, to appear more as a glyph than an icon. ([#37859](https://github.com/WordPress/gutenberg/pull/37859))
-   Updated `ToolsPanel` header icon to only show "plus" icon when all items are optional and all are currently hidden ([#38262](https://github.com/WordPress/gutenberg/pull/38262))
-   `TreeGrid`: Fix keyboard navigation for expand/collapse table rows in Firefox ([#37983](https://github.com/WordPress/gutenberg/pull/37983))

### Bug Fix

-   Update the `HexInput` component to accept a pasted value that contains a starting #
-   Update `ToggleGroupControl` background active state to use a simple background color instead of animated backdrop ([38008](https://github.com/WordPress/gutenberg/pull/38008))
-   Update label spacing for the `BoxControl`, `CustomGradientPicker`, `FormTokenField`, `InputControl`, and `ToolsPanel` components to use a bottom margin of `8px` for consistency. ([#37844](https://github.com/WordPress/gutenberg/pull/37844))
-   Add missing styles to the `BaseControl.VisualLabel` component. ([#37747](https://github.com/WordPress/gutenberg/pull/37747))
-   Prevent keyDown events from propagating up in `CustomSelectControl` ([#30557](https://github.com/WordPress/gutenberg/pull/30557))
-   Mark `children` prop as optional in `SelectControl` ([#37872](https://github.com/WordPress/gutenberg/pull/37872))
-   Add memoization of callbacks and context to prevent unnecessary rerenders of the `ToolsPanel` ([#38037](https://github.com/WordPress/gutenberg/pull/38037))
-   Fix space between icons and rail `RangeControl` ([#36935](https://github.com/WordPress/gutenberg/pull/36935))
-   Increase z-index of `ConfirmDialog` to render on top of parent `Popover` components ([#37959](https://github.com/WordPress/gutenberg/pull/37959))

### Experimental

-   Add basic history location support to `Navigator` ([#37416](https://github.com/WordPress/gutenberg/pull/37416)).
-   Add focus restoration to `Navigator` ([#38149](https://github.com/WordPress/gutenberg/pull/38149)).

## 19.2.0 (2022-01-04)

### Experimental

-   Reinstated the ability to pass additional props to the `ToolsPanel` ([#36428](https://github.com/WordPress/gutenberg/pull/36428)).
-   Added an `__unstable-large` size variant to `InputControl`, `SelectControl`, and `UnitControl` for selective migration to the larger 40px heights. ([#35646](https://github.com/WordPress/gutenberg/pull/35646)).
-   Fixed inconsistent padding in `UnitControl` ([#35646](https://github.com/WordPress/gutenberg/pull/35646)).
-   Added support for RTL behavior for the `ZStack`'s `offset` prop ([#36769](https://github.com/WordPress/gutenberg/pull/36769))
-   Fixed race conditions causing conditionally displayed `ToolsPanelItem` components to be erroneously deregistered ([#36588](https://github.com/WordPress/gutenberg/pull/36588)).
-   Added `__experimentalHideHeader` prop to `Modal` component ([#36831](https://github.com/WordPress/gutenberg/pull/36831)).
-   Added experimental `ConfirmDialog` component ([#34153](https://github.com/WordPress/gutenberg/pull/34153)).
-   Divider: improve support for vertical orientation and RTL styles, use start/end logical props instead of top/bottom, change border-color to `currentColor` ([#36579](https://github.com/WordPress/gutenberg/pull/36579)).
-   `ToggleGroupControl`: Avoid calling `onChange` if radio state changed from an incoming value ([#37224](https://github.com/WordPress/gutenberg/pull/37224/)).
-   `ToggleGroupControl`: fix the computation of the backdrop dimensions when rendered in a Popover ([#37067](https://github.com/WordPress/gutenberg/pull/37067)).
-   Add `__experimentalIsRenderedInSidebar` property to the `GradientPicker`and `CustomGradientPicker`. The property changes the color popover behavior to have a special placement behavior appropriate for sidebar UI's.
-   Add `first` and `last` classes to displayed `ToolsPanelItem` group within a `ToolsPanel` ([#37546](https://github.com/WordPress/gutenberg/pull/37546))

### Bug Fix

-   Fixed spacing between `BaseControl` fields and help text within the `ToolsPanel` ([#36334](https://github.com/WordPress/gutenberg/pull/36334))
-   Replaced hardcoded blue in `ColorPicker` with UI theme color ([#36153](https://github.com/WordPress/gutenberg/pull/36153)).
-   Fixed empty `ToolsPanel` height by correcting menu button line-height ([#36895](https://github.com/WordPress/gutenberg/pull/36895)).
-   Normalized label line-height and spacing within the `ToolsPanel` ([36387](https://github.com/WordPress/gutenberg/pull/36387))
-   Remove unused `reakit-utils` from peer dependencies ([#37369](https://github.com/WordPress/gutenberg/pull/37369)).
-   Update all Emotion dependencies to the latest version to ensure they work correctly with React types ([#37365](https://github.com/WordPress/gutenberg/pull/37365)).
-   `DateTimePicker`: Fix the date format associated to the `is12Hour` prop ([#37465](https://github.com/WordPress/gutenberg/pull/37465))
-   Allowed `ToolsPanel` to register items when `panelId` is `null` due to multiple block selection ([37216](https://github.com/WordPress/gutenberg/pull/37216)).

### Enhancements

-   Wrapped `Modal` in a `forwardRef` call ([#36831](https://github.com/WordPress/gutenberg/pull/36831)).
-   Refactor `DateTime` class component to functional component ([#36835](https://github.com/WordPress/gutenberg/pull/36835))
-   Unify styles for `ColorIndicator` with how they appear in Global Styles ([#37028](https://github.com/WordPress/gutenberg/pull/37028))
-   Add support for rendering the `ColorPalette` in a `Dropdown` when opened in the sidebar ([#37067](https://github.com/WordPress/gutenberg/pull/37067))
-   Show an incremental sequence of numbers (1/2/3/4/5) as a label of the font size, when we have at most five font sizes, where at least one the them contains a complex css value(clamp, var, etc..). We do this because complex css values cannot be calculated properly and the incremental sequence of numbers as labels can help the user better mentally map the different available font sizes. ([#37038](https://github.com/WordPress/gutenberg/pull/37038))
-   Add support for proper borders to color indicators ([#37500](https://github.com/WordPress/gutenberg/pull/37500))
-   Refactor `SuggestionsList` class component to functional component([#36924](https://github.com/WordPress/gutenberg/pull/36924/))

## 19.1.4 (2021-12-13)

### Bug Fix

-   Improve accessibility and visibility in `ColorPallete` ([#36925](https://github.com/WordPress/gutenberg/pull/36925))

## 19.1.3 (2021-12-06)

-   Fix missing version information in `CHANGELOG.md`.

## 19.1.2 (2021-12-06)

### Bug Fix

-   Fixed `GradientPicker` not displaying `CustomGradientPicker` when no gradients are provided ([#36900](https://github.com/WordPress/gutenberg/pull/36900)).
-   Fixed error thrown in `ColorPicker` when used in controlled state in color gradients ([#36941](https://github.com/WordPress/gutenberg/pull/36941)).
-   Updated readme to include default value introduced in fix for unexpected movements in the `ColorPicker` ([#35670](https://github.com/WordPress/gutenberg/pull/35670)).
-   Added support for the legacy `extraSmall` value for the `size` prop in the `Card` component ([#37097](https://github.com/WordPress/gutenberg/pull/37097)).

## 19.1.0 (2021-11-29)

### Enhancements

-   Added a `showTooltip` prop to `ToggleGroupControlOption` in order to display tooltip text (using `<Tooltip />`). ([#36726](https://github.com/WordPress/gutenberg/pull/36726)).

### Bug Fix

-   Fixed a bug which prevented setting `PM` hours correctly in the `DateTimePicker` ([#36878](https://github.com/WordPress/gutenberg/pull/36878)).

## 19.0.2 (2021-11-15)

-   Remove erroneous use of `??=` syntax from `build-module`.

## 19.0.1 (2021-11-07)

### Enhancements

-   Updated the `ColorPalette` and `GradientPicker` components to the latest designs ([#35970](https://github.com/WordPress/gutenberg/pull/35970)).

### Experimental

-   Updated the `ToolsPanel` to use `Grid` internally to manage panel layout ([#35621](https://github.com/WordPress/gutenberg/pull/35621)).
-   Added experimental `__experimentalHasMultipleOrigins` prop to the `ColorPalette` and `GradientPicker` components ([#35970](https://github.com/WordPress/gutenberg/pull/35970)).

## 19.0.0 (2021-10-22)

### New Features

-   Added support for `step="any"` in `NumberControl` and `RangeControl` ([#34542](https://github.com/WordPress/gutenberg/pull/34542)).

### Enhancements

-   Removed the separator shown between `ToggleGroupControl` items ([#35497](https://github.com/WordPress/gutenberg/pull/35497)).
-   The `ColorPicker` component property `onChangeComplete`, a function accepting a color object, was replaced with the property `onChange`, a function accepting a string on ([#35220](https://github.com/WordPress/gutenberg/pull/35220)).
-   The property `disableAlpha`, was removed from the `ColorPicker` component. Use the new opposite property `enableAlpha` instead ([#35220](https://github.com/WordPress/gutenberg/pull/35220)).

### Experimental

-   Removed the `fieldset` wrapper from the `FontAppearanceControl` component ([35461](https://github.com/WordPress/gutenberg/pull/35461)).
-   Refactored the `ToggleGroupControl` component's structure and embedded `ToggleGroupControlButton` directly into `ToggleGroupControlOption` ([#35600](https://github.com/WordPress/gutenberg/pull/35600)).
-   Added support for showing an experimental hint in `CustomSelectControl` ([#35673](https://github.com/WordPress/gutenberg/pull/35673)).

### Breaking Changes

-   The `color` property a `tinycolor2` color object passed on `onChangeComplete` property of the `ColorPicker` component was removed. Please use the new `onChange` property that accepts a string color representation ([#35562](https://github.com/WordPress/gutenberg/pull/35562)).

## 18.0.0 (2021-10-12)

### Breaking Changes

-   Removed the deprecated `position` and `menuLabel` from the `DropdownMenu` component ([#34537](https://github.com/WordPress/gutenberg/pull/34537)).
-   Removed the deprecated `onClickOutside` prop from the `Popover` component ([#34537](https://github.com/WordPress/gutenberg/pull/34537)).
-   Changed `RangeControl` component to not apply `shiftStep` to inputs from its `<input type="range"/>` ([35020](https://github.com/WordPress/gutenberg/pull/35020)).
-   Removed `isAction` prop from `Item`. The component will now rely on `onClick` to render as a `button` ([35152](https://github.com/WordPress/gutenberg/pull/35152)).

### New Features

-   Add an experimental `Navigator` components ([#34904](https://github.com/WordPress/gutenberg/pull/34904)) as a replacement for the previous `Navigation` related components.
-   Update the `ColorPicker` component to the latest design ([#35220](https://github.com/WordPress/gutenberg/pull/35220))

### Bug Fix

-   Fixed rounding of value in `RangeControl` component when it loses focus while the `SHIFT` key is held. ([#35020](https://github.com/WordPress/gutenberg/pull/35020)).

### Internal

-   Deleted the `createComponent` utility function ([#34929](https://github.com/WordPress/gutenberg/pull/34929)).
-   Deleted the `useJumpStep` utility function ([#35561](https://github.com/WordPress/gutenberg/pull/35561)).

## 17.0.0 (2021-09-09)

### Breaking Change

-   Removed a min-width from the `DropdownMenu` component, allowing the menu to accommodate thin contents like vertical tools menus ([#33995](https://github.com/WordPress/gutenberg/pull/33995)).

### Bug Fix

-   Fixed RTL styles in `Flex` component ([#33729](https://github.com/WordPress/gutenberg/pull/33729)).
-   Fixed unit test errors caused by `CSS.supports` being called in a non-browser environment ([#34572](https://github.com/WordPress/gutenberg/pull/34572)).
-   Fixed `ToggleGroupControl`'s backdrop not updating when changing the `isAdaptiveWidth` property ([#34595](https://github.com/WordPress/gutenberg/pull/34595)).

### Internal

-   Renamed `PolymorphicComponent*` types to `WordPressComponent*` ([#34330](https://github.com/WordPress/gutenberg/pull/34330)).

## 16.0.0 (2021-08-23)

### Breaking Change

-   Updated the visual styles of the RangeControl component ([#33824](https://github.com/WordPress/gutenberg/pull/33824)).

### New Feature

-   Add `hideLabelFromVision` prop to `RangeControl` ([#33714](https://github.com/WordPress/gutenberg/pull/33714)).

### Bug Fix

-   Listen to `resize` events correctly in `useBreakpointIndex`. This hook is used in `useResponsiveValue` and consequently in the `Flex` and `Grid` components ([#33902](https://github.com/WordPress/gutenberg/pull/33902))

## 15.0.0 (2021-07-29)

### Breaking Change

-   Upgraded React components to work with v17.0 ([#29118](https://github.com/WordPress/gutenberg/pull/29118)). There are no new features in React v17.0 as explained in the [blog post](https://reactjs.org/blog/2020/10/20/react-v17.html).

### Deprecation

-   `isScrollable` prop in `CardBody` default value changed from `true` to `false` ([#33490](https://github.com/WordPress/gutenberg/pull/33490))

### Bug Fix

-   Added back `box-sizing: border-box` rule to `CardBody`, `CardHeader` and `CardFooter` components [#33511](https://github.com/WordPress/gutenberg/pull/33511).

## 14.2.0 (2021-07-21)

### New Feature

-   Update the border color used in `CardBody`, `CardHeader`, `CardFooter`, and `CardDivider` to a different shade of gray, in order to match the color used in other components ([#32566](https://github.com/WordPress/gutenberg/pull/32566)).

### Deprecation

-   `isPrimary`, `isSecondary`, `isTertiary` and `isLink` props in `Button` have been deprecated. Use `variant` instead ([#31713](https://github.com/WordPress/gutenberg/pull/31713)).
-   `isElevated` prop in `Card` has been deprecated. Use `elevation` instead ([#32566](https://github.com/WordPress/gutenberg/pull/32566)).

### Internal

-   `Card`, `CardBody`, `CardHeader`, `CardFooter`, `CardMedia`, and `CardDivider` components have been re-written from the ground up ([#32566](https://github.com/WordPress/gutenberg/pull/32566)).

## 14.1.0 (2021-05-20)

## 14.0.0 (2021-05-14)

### Breaking Changes

-   Drop support for Internet Explorer 11 ([#31110](https://github.com/WordPress/gutenberg/pull/31110)). Learn more at <https://make.wordpress.org/core/2021/04/22/ie-11-support-phase-out-plan/>.
-   Increase the minimum Node.js version to v12 matching Long Term Support releases ([#31270](https://github.com/WordPress/gutenberg/pull/31270)). Learn more at <https://nodejs.org/en/about/releases/>.
-   The experimental `Text` component has been completely re-written and enhanced with truncation support and separate variant, size, and weight props to allow for greater control. The previous `variant` prop has been completely removed.

### Deprecation

-   `isReversed` prop in `Flex` component has been deprecated. Use `direction` instead ([#31297](https://github.com/WordPress/gutenberg/pull/31297)).

### Internal

-   `Flex`, `FlexBlock`, and `FlexItem` components have been re-written from the ground up ([#31297](https://github.com/WordPress/gutenberg/pull/31297)).

## 13.0.0 (2021-03-17)

### Breaking Change

-   `onChange` prop of `FocalPointPicker` is called at the end of drag operations. Previously, it was called repetitively while dragging.

### New Feature

-   Supports ref forwarding in `withNotices` and `ResizableBox`.
-   Adds `onDrag` prop of `FocalPointPicker`.

### Bug Fix

-   Allows focus of the `FocalPointPicker` draggable area and adjustment with arrow keys. This was added in [#22531](https://github.com/WordPress/gutenberg/pull/22264) but was no longer working.

## 12.0.0 (2020-12-17)

### Enhancements

-   ComboboxControl: Deburr option labels before filter

### Breaking Change

-   Introduce support for other units and advanced CSS properties on `FontSizePicker`. Provided the value passed to the `FontSizePicker` is a string or one of the size options passed is a string, onChange will start to be called with a string value instead of a number. On WordPress usage, font size options are now automatically converted to strings with the default "px" unit added.

## 10.1.0 (2020-09-03)

### New Feature

-   Add `ToolbarItem` component.
-   Support `label` prop on the `Toolbar` component.

### Deprecations

-   Deprecate the `Toolbar` component when used without the `label` prop. `ToolbarGroup` should be used instead.

## 10.0.0 (2020-07-07)

### Breaking Change

-   `NumberControl` no longer automatically transforms values when rendering `value` into a `<input />` HTML element.
-   `Dashicon` component no longer renders SVGs. If you rely on this component, make sure to load the dashicon font.

## 9.6.0 (2020-05-14)

### Bug Fix

-   Fix and issue that would cause the `Popover` component to throw an error under certain
    circumstances ([#22264](https://github.com/WordPress/gutenberg/pull/22264)).

### Deprecations

-   The `Guide` component no longer supports passing pages as children. Use the `pages` prop instead.
-   The `GuidePage` component is deprecated. Use the `pages` prop in `Guide` instead.

## 9.2.0 (2020-02-10)

### Enhancements

-   The `Notice` component will speak its message. With this new feature, a developer can control either the `spokenMessage` spoken message, or the `politeness` politeness level of the message.
-   The `Snackbar` component will speak its message. With this new feature, a developer can control either the `spokenMessage` spoken message, or the `politeness` politeness level of the message.
-   A `Notice` `actions` member can now assign `isPrimary` to render a primary button action associated with a notice message.

### Bug Fixes

-   Notice will assume a default status of 'info' if none is provided. This resolves an issue where the notice would be assigned a class name `is-undefined`. This was previously the effective default by styled appearance and should not be considered a breaking change in that regard.

## 9.0.0 (2020-01-13)

### New Features

-   Added a new `Guide` component which allows developers to easily present a user guide.

### Breaking Changes

-   `is-button` classname has been removed from the Button component.
-   The `is-default` classname is not applied automatically anymore.
-   By default Button components come with a fixed height and hover styles.

### Bug Fixes

-   Fixes a regression published in version 8.5.0 that would prevent some build tools from including
    styles provided in the packages build-styles directory.

### Deprecations

-   `isDefault` prop in `Button` has been deprecated. Consider using `isSecondary` instead.
-   `IconButton` has been deprecated. Use the `Button` component instead.

## 8.2.0 (2019-08-29)

### New Features

-   The bundled `re-resizable` dependency has been updated from requiring `5.0.1` to requiring `^6.0.0` ([#17011](https://github.com/WordPress/gutenberg/pull/17011)).

## 8.1.0 (2019-08-05)

### New Features

-   Added a new `popoverProps` prop to the `Dropdown` component which allows users of the `Dropdown` component to pass props directly to the `Popover` component.
-   Added and documented `hideLabelFromVision` prop to `BaseControl` used by `SelectControl`, `TextControl`, and `TextareaControl`.
-   Added a new `popoverProps` prop to the `DropdownMenu` component which allows to pass props directly to the nested `Popover` component.
-   Added a new `toggleProps` prop to the `DropdownMenu` component which allows to pass props directly to the nested `IconButton` component.
-   Added a new `menuProps` prop to the `DropdownMenu` component which allows to pass props directly to the nested `NavigableMenu` component.

### Deprecations

-   `menuLabel` prop in `DropdownComponent` has been deprecated. Consider using `menuProps` object and its `aria-label` property instead.
-   `position` prop in `DropdownComponent` has been deprecated. Consider using `popoverProps` object and its `position` property instead.

### Bug Fixes

-   The `Button` component will no longer assign default styling (`is-default` class) when explicitly assigned as primary (the `isPrimary` prop). This should resolve potential conflicts affecting a combination of `isPrimary`, `isDefault`, and `isLarge` / `isSmall`, where the busy animation would appear with incorrect coloring.

### Deprecations

-   The `Popover` component `onClickOutside` prop has been deprecated. Use `onFocusOutside` instead.

### Internal

-   The `Dropdown` component has been refactored to focus changes using the `Popover` component's `onFocusOutside` prop.
-   The `MenuItem` component will now always use an `IconButton`. This prevents a focus loss when clicking a menu item.
-   Package no longer depends on external `react-click-outside` library.

## 8.0.0 (2019-06-12)

### New Feature

-   Add new `BlockQuotation` block to the primitives folder to support blockquote in a multiplatform way. [#15482](https://github.com/WordPress/gutenberg/pull/15482).
-   `DropdownMenu` now supports passing a [render prop](https://reactjs.org/docs/render-props.html#using-props-other-than-render) as children for more advanced customization.

### Internal

-   `MenuGroup` no longer uses `NavigableMenu` internally. It needs to be explicitly wrapped with `NavigableMenu` to bring back the same behavior.

### Documentation

-   Added missing documentation for `DropdownMenu` props `menuLabel`, `position`, `className`.

### Breaking Change

-   `ServerSideRender` is no longer part of components. It was extracted to an independent package `@wordpress/server-side-render`.

### Bug Fix

-   Although `DateTimePicker` does not allow picking the seconds, passed the current seconds as the selected value for seconds when calling `onChange`. Now it passes zero.

## 7.4.0 (2019-05-21)

### New Feature

-   Added a new `HorizontalRule` component.
-   Added a new `Snackbar` component.

### Bug Fix

-   Fixed display of reset button when using RangeControl `allowReset` prop.
-   Fixed minutes field of `DateTimePicker` missed '0' before single digit values.

## 7.3.0 (2019-04-16)

### New Features

-   Added a new `render` property to `FormFileUpload` component. Allowing users of the component to custom the UI for their needs.
-   Added a new `BaseControl.VisualLabel` component.
-   Added a new `preview` prop to the `Placeholder` component which allows to display a preview, for example a media preview when the Placeholder is used in media editing contexts.
-   Added a new `anchorRect` prop to `Popover` which enables a developer to provide a custom `DOMRect` object at which to position the popover.

### Improvements

-   Limit `Base Control Label` to the width of its content.

### Bug fixes

-   Fix `instanceId` prop passed through to `Button` component via `MenuItems` producing React console error. Fixed by removing the unnecessary use of `withInstanceId` on the `MenuItems` component [#14599](https://github.com/WordPress/gutenberg/pull/14599)

## 7.2.0 (2019-03-20)

### Improvements

-   Make `RangeControl` validation rely on the `checkValidity` provided by the browsers instead of using our own validation.

### Bug Fixes

-   Fix a problem that made `RangeControl` not work as expected with float values.

## 7.1.0 (2019-03-06)

### New Features

-   Added a new `Animate` component.

### Improvements

-   `withFilters` has been optimized to avoid binding hook handlers for each mounted instance of the component, instead using a single centralized hook delegator.
-   `withFilters` has been optimized to reuse a single shared component definition for all filtered instances of the component.
-   Make `RangeControl` validate min and max properties.

### Bug Fixes

-   Resolves a conflict where two instance of Slot would produce an inconsistent or duplicated rendering output.
-   Allow years between 0 and 1970 in DateTime component.

### New Feature

-   `Dropdown` now has a `focusOnMount` prop which is passed directly to the contained `Popover`.
-   `DatePicker` has new prop `isInvalidDate` exposing react-dates' `isOutsideRange`.
-   `DatePicker` allows `null` as accepted value for `currentDate` prop to signify no date selection.

## 7.0.5 (2019-01-03)

## 7.0.4 (2018-12-12)

## 7.0.3 (2018-11-30)

## 7.0.2 (2018-11-22)

## 7.0.1 (2018-11-21)

## 7.0.0 (2018-11-20)

### Breaking Change

-   `Dropdown.refresh()` has been removed. The contained `Popover` is now automatically refreshed.

## 6.0.2 (2018-11-15)

## 6.0.1 (2018-11-12)

### Bug Fixes

-   Avoid constantly recomputing the popover position.

### Polish

-   Remove `<DateTimePicker />` obsolete `locale` prop (and pass-through to child components) and obsolete `is12Hour` prop pass through to `<DateTime />` [#11649](https://github.com/WordPress/gutenberg/pull/11649)

## 6.0.0 (2018-11-12)

### Breaking Change

-   The `PanelColor` component has been removed.

## 5.1.1 (2018-11-09)

## 5.1.0 (2018-11-09)

### New Feature

-   Adjust a11y roles for MenuItem component, so that aria-checked is used properly, related change in Editor/Components/BlockNavigationList ([#11431](https://github.com/WordPress/gutenberg/issues/11431)).
-   `Popover` components are now automatically refreshed every 0.5s in order to recalculate their size or position.

### Deprecation

-   `Dropdown.refresh()` has been deprecated as the contained `Popover` is now automatically refreshed.

## 5.0.2 (2018-11-03)

### Polish

-   Forward `ref` in the `PanelBody` component.
-   Tooltip are no longer removed when Button becomes disabled, it's left to the component rendering the Tooltip.
-   Forward `ref` support in `TabbableContainer` and `NavigableMenu` components.

## 5.0.1 (2018-10-30)

## 5.0.0 (2018-10-29)

### Breaking Change

-   `AccessibleSVG` component has been removed. Please use `SVG` instead.

### New Feature

-   The `Notice` component accepts an array of action objects via the `actions` prop. Each member object should contain a `label` and either a `url` link string or `onClick` callback function.

## 4.2.1 (2018-10-22)

### Bug Fix

-   Fix importing `react-dates` stylesheet in production.

## 4.2.0 (2018-10-19)

### New Feature

-   Added a new `ColorPicker` component ([#10564](https://github.com/WordPress/gutenberg/pull/10564)).
-   `MenuItem` now accepts an `info` prop for including an extended description.

### Bug Fix

-   `IconButton` correctly respects a passed `aria-label` prop.

### Deprecation

-   `PanelColor` has been deprecated in favor of `wp.editor.PanelColorSettings`.

## 4.1.2 (2018-10-18)

## 4.1.0 (2018-10-10)

### New Feature

-   Added a new `ResizableBox` component.

## 4.0.0 (2018-09-30)

### Breaking Change

-   `Draggable` as a DOM node drag handler has been removed. Please, use `Draggable` as a wrap component for your DOM node drag handler.

### Deprecation

-   Renamed `AccessibleSVG` component to `SVG`.

## 3.0.0 (2018-09-05)

### Breaking Change

-   `withAPIData` has been removed. Please use the Core Data module or `@wordpress/api-fetch` directly instead.
-   `Draggable` as a DOM node drag handler has been deprecated. Please, use `Draggable` as a wrap component for your DOM node drag handler.
-   Change how required built-ins are polyfilled with Babel 7 ([#9171](https://github.com/WordPress/gutenberg/pull/9171)). If you're using an environment that has limited or no support for ES2015+ such as lower versions of IE then using [core-js](https://github.com/zloirock/core-js) or [@babel/polyfill](https://babeljs.io/docs/en/next/babel-polyfill) will add support for these methods.
-   `withContext` has been removed. Please use `wp.element.createContext` instead. See: <https://reactjs.org/docs/context.html>.

### New Feature

-   Added a new `AccessibleSVG` component.<|MERGE_RESOLUTION|>--- conflicted
+++ resolved
@@ -15,15 +15,13 @@
 
 -   `ProgressBar`: Fix CSS variable with invalid value ([#60576](https://github.com/WordPress/gutenberg/pull/60576)).
 
-<<<<<<< HEAD
+### Experimental
+
+-   `Tabs`: Fallback to first enabled tab if no active tab id ([#60681](https://github.com/WordPress/gutenberg/pull/60681)).
+
 ### Internal
 
 -   `CheckboxControl`: Streamline size styles ([#60475](https://github.com/WordPress/gutenberg/pull/60475)).
-=======
-### Experimental
-
--   `Tabs`: Fallback to first enabled tab if no active tab id ([#60681](https://github.com/WordPress/gutenberg/pull/60681)).
->>>>>>> e9bccc86
 
 ## 27.3.0 (2024-04-03)
 
