--- conflicted
+++ resolved
@@ -9,12 +9,9 @@
 -   `ProgressBar`: Use gray 300 for track color ([#53349](https://github.com/WordPress/gutenberg/pull/53349)).
 -   `Modal`: add `headerActions` prop to render buttons in the header. ([#53328](https://github.com/WordPress/gutenberg/pull/53328)).
 -   `Snackbar`: Snackbar design and motion improvements ([#53248](https://github.com/WordPress/gutenberg/pull/53248))
-<<<<<<< HEAD
--   `Button`: Remove default border from the destructive button ([#53607](https://github.com/WordPress/gutenberg/pull/53607)).
-=======
 -   `NumberControl`: Add `spinFactor` prop for adjusting the amount by which the spin controls change the value ([#52902](https://github.com/WordPress/gutenberg/pull/52902)).
 -   `Modal:`: Nuance outside interactions ([#52994](https://github.com/WordPress/gutenberg/pull/52994)).
->>>>>>> c083f709
+-   `Button`: Remove default border from the destructive button ([#53607](https://github.com/WordPress/gutenberg/pull/53607)).
 
 ### Bug Fix
 
