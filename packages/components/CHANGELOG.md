--- conflicted
+++ resolved
@@ -2,11 +2,6 @@
 
 ## Unreleased
 
-<<<<<<< HEAD
-### Internal
-
--   `FontSizePicker`: Convert to TypeScript ([#44449](https://github.com/WordPress/gutenberg/pull/44449)).
-=======
 ### Bug Fix
 
 -   `Popover`: fix limitShift logic by adding iframe offset correctly [#42950](https://github.com/WordPress/gutenberg/pull/42950)).
@@ -16,7 +11,7 @@
 
 -   `Mobile` updated to ignore `react/exhaustive-deps` eslint rule ([#44207](https://github.com/WordPress/gutenberg/pull/44207)).
 -   `Popover`: refactor unit tests to TypeScript and modern RTL assertions ([#44373](https://github.com/WordPress/gutenberg/pull/44373)).
->>>>>>> 485a7c4a
+-   `FontSizePicker`: Convert to TypeScript ([#44449](https://github.com/WordPress/gutenberg/pull/44449)).
 
 ## 21.1.0 (2022-09-21)
 
