--- conflicted
+++ resolved
@@ -16,11 +16,8 @@
 -   `Flex`: Update to pass `exhaustive-deps` eslint rule ([#45528](https://github.com/WordPress/gutenberg/pull/45528)).
 -   `withNotices`: Update to pass `exhaustive-deps` eslint rule ([#45530](https://github.com/WordPress/gutenberg/pull/45530)).
 -   `ItemGroup`: Update to pass `exhaustive-deps` eslint rule ([#45531](https://github.com/WordPress/gutenberg/pull/45531)).
-<<<<<<< HEAD
+-   `Draggable`: Convert to TypeScript ([#45471](https://github.com/WordPress/gutenberg/pull/45471)).
 -   `MenuGroup`: Convert to TypeScript ([#45617](https://github.com/WordPress/gutenberg/pull/45617)).
-=======
--   `Draggable`: Convert to TypeScript ([#45471](https://github.com/WordPress/gutenberg/pull/45471)).
->>>>>>> bba2cb60
 
 ### Experimental
 
@@ -93,8 +90,8 @@
 -   `NumberControl`: Replace `hideHTMLArrows` prop with `spinControls` prop. Allow custom spin controls via `spinControls="custom"` ([#45333](https://github.com/WordPress/gutenberg/pull/45333)).
 
 ### Experimental
+
 -   Theming: updated Components package to utilize the new `accent` prop of the experimental `Theme` component.
-
 
 ## 21.3.0 (2022-10-19)
 
