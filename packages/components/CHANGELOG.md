--- conflicted
+++ resolved
@@ -4,9 +4,7 @@
 
 ### Enhancements
 
-<<<<<<< HEAD
 -   `UnitControl`: Update unit select styles ([#64712](https://github.com/WordPress/gutenberg/pull/64712)).
-=======
 -   Decrease horizontal padding from 16px to 12px on the following components, when in the 40px default size ([#64708](https://github.com/WordPress/gutenberg/pull/64708)).
     -   `AnglePickerControl`
     -   `ColorPicker` (on the inputs)
@@ -32,7 +30,6 @@
 
 -   `DropdownMenu` v2: refactor to overloaded naming convention ([#64654](https://github.com/WordPress/gutenberg/pull/64654)).
 -   `Composite` V2: fix Storybook docgen ([#64682](https://github.com/WordPress/gutenberg/pull/64682)).
->>>>>>> 49aa701e
 
 ## 28.6.0 (2024-08-21)
 
