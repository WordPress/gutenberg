<!-- Learn how to maintain this file at https://github.com/WordPress/gutenberg/tree/HEAD/packages#maintaining-changelogs. -->

## Unreleased

<<<<<<< HEAD
### Bug Fix

=======
### Enhancements

-   Change the default color scheme to use the new WP Blueberry color. See PR description for instructions on how to restore the previous color scheme when using in a non-WordPress context ([#50193](https://github.com/WordPress/gutenberg/pull/50193)).
>>>>>>> af8d651a
-   `CheckboxControl`, `CustomGradientPicker`, `FormToggle`, : Refactor and correct the focus style for consistency ([#50127](https://github.com/WordPress/gutenberg/pull/50127)).
-   `Button`, update spacing values in `has-text has-icon` buttons. ([#50277](https://github.com/WordPress/gutenberg/pull/50277)).
-   `Button`, remove custom padding applied to `tertiary` variant. ([#50276](https://github.com/WordPress/gutenberg/pull/50276)).
-   `Modal`: Correct padding for title less confirm variant. ([#50283](https://github.com/WordPress/gutenberg/pull/50283)).

### Breaking Changes

-   `onDragStart` in `<Draggable>` is now a synchronous function to allow setting additional data for `event.dataTransfer` ([#49673](https://github.com/WordPress/gutenberg/pull/49673)).

### Bug Fix

-   `NavigableContainer`: do not trap focus in `TabbableContainer` ([#49846](https://github.com/WordPress/gutenberg/pull/49846)).

### Internal

-   `NavigableContainer`: Convert to TypeScript ([#49377](https://github.com/WordPress/gutenberg/pull/49377)).
-   `ToolbarItem`: Convert to TypeScript ([#49190](https://github.com/WordPress/gutenberg/pull/49190)).
-   Move rich-text related types to the rich-text package ([#49651](https://github.com/WordPress/gutenberg/pull/49651)).
-   `SlotFill`: simplified the implementation and removed unused code ([#50098](https://github.com/WordPress/gutenberg/pull/50098) and [#50133](https://github.com/WordPress/gutenberg/pull/50133)).

### Documentation

-   `TreeGrid`: Update docs with `data-expanded` attribute usage ([#50026](https://github.com/WordPress/gutenberg/pull/50026)).
-   Consolidate multiple versions of `README` and `CONTRIBUTING` docs, and add them to Storybook ([#50226](https://github.com/WordPress/gutenberg/pull/50226)).

### Enhancements

-   `FormTokenField`, `ComboboxControl`: Add `__next40pxDefaultSize` prop to opt into the new 40px default size, superseding the `__next36pxDefaultSize` prop ([#50261](https://github.com/WordPress/gutenberg/pull/50261)).
-   `Modal`: Add css class to children container ([#50099](https://github.com/WordPress/gutenberg/pull/50099)).
<<<<<<< HEAD
-   `Button`: Add `__next40pxDefaultSize` prop to opt into the new 40px default size ([#50254](https://github.com/WordPress/gutenberg/pull/50254)).
=======
-   `PaletteEdit`: Allow custom popover configuration ([#49975](https://github.com/WordPress/gutenberg/pull/49975)).
>>>>>>> af8d651a

## 23.9.0 (2023-04-26)

### Internal

-   `BottomSheetCell`: Refactor away from Lodash (mobile) ([#49794](https://github.com/WordPress/gutenberg/pull/49794)).
-   `parseStylesVariables()`: Refactor away from Lodash (mobile) ([#49794](https://github.com/WordPress/gutenberg/pull/49794)).
-   Remove Lodash dependency from components package ([#49794](https://github.com/WordPress/gutenberg/pull/49794)).
-   Tweak `WordPressComponent` type so `selector` property is optional ([#49960](https://github.com/WordPress/gutenberg/pull/49960)).
-   Update `Modal` appearance on small screens ([#50039](https://github.com/WordPress/gutenberg/pull/50039)).
-   Update the framer motion dependency to the latest version `10.11.6` ([#49822](https://github.com/WordPress/gutenberg/pull/49822)).

### Enhancements

-   `Draggable`: Add `appendToOwnerDocument` prop to allow elementId based elements to be attached to the ownerDocument body ([#49911](https://github.com/WordPress/gutenberg/pull/49911)).
-   `TreeGrid`: Modify keyboard navigation code to use a data-expanded attribute if aria-expanded is to be controlled outside of the TreeGrid component ([#48461](https://github.com/WordPress/gutenberg/pull/48461)).
-   `Modal`: Equalize internal spacing ([#49890](https://github.com/WordPress/gutenberg/pull/49890)).
-   `Modal`: Increased border radius ([#49870](https://github.com/WordPress/gutenberg/pull/49870)).
-   `Modal`: Updated spacing / dimensions of `isFullScreen` ([#49894](https://github.com/WordPress/gutenberg/pull/49894)).
-   `SlotFill`: Added util for creating private SlotFills and supporting Symbol keys ([#49819](https://github.com/WordPress/gutenberg/pull/49819)).
-   `IconType`: Export for external use ([#49649](https://github.com/WordPress/gutenberg/pull/49649)).

### Bug Fix

-   `CheckboxControl`: Add support custom IDs ([#49977](https://github.com/WordPress/gutenberg/pull/49977)).

### Documentation

-   `Autocomplete`: Add heading and fix type for `onReplace` in README. ([#49798](https://github.com/WordPress/gutenberg/pull/49798)).
-   `Autocomplete`: Update `Usage` section in README. ([#49965](https://github.com/WordPress/gutenberg/pull/49965)).

## 23.8.0 (2023-04-12)

### Internal

-   `Mobile` Refactor of the KeyboardAwareFlatList component.
-   Update `reakit` dependency to 1.3.11 ([#49763](https://github.com/WordPress/gutenberg/pull/49763)).

### Enhancements

-   `DropZone`: Smooth animation ([#49517](https://github.com/WordPress/gutenberg/pull/49517)).
-   `Navigator`: Add `skipFocus` property in `NavigateOptions`. ([#49350](https://github.com/WordPress/gutenberg/pull/49350)).
-   `Spinner`: add explicit opacity and background styles ([#49695](https://github.com/WordPress/gutenberg/pull/49695)).

### Bug Fix

-   `Snackbar`: Fix insufficient color contrast on hover ([#49682](https://github.com/WordPress/gutenberg/pull/49682)).

## 23.7.0 (2023-03-29)

### Internal

-   `Animate`: Convert to TypeScript ([#49243](https://github.com/WordPress/gutenberg/pull/49243)).
-   `CustomGradientPicker`: Convert to TypeScript ([#48929](https://github.com/WordPress/gutenberg/pull/48929)).
-   `ColorPicker`: Convert to TypeScript ([#49214](https://github.com/WordPress/gutenberg/pull/49214)).
-   `GradientPicker`: Convert to TypeScript ([#48316](https://github.com/WordPress/gutenberg/pull/48316)).
-   `FormTokenField`: Add a `__nextHasNoMarginBottom` prop to start opting into the margin-free styles ([48609](https://github.com/WordPress/gutenberg/pull/48609)).
-   `QueryControls`: Replace bottom margin overrides with `__nextHasNoMarginBottom`([47515](https://github.com/WordPress/gutenberg/pull/47515)).

### Enhancements

-   `CustomGradientPicker`: improve initial state UI ([#49146](https://github.com/WordPress/gutenberg/pull/49146)).
-   `AnglePickerControl`: Style to better fit in narrow contexts and improve RTL layout ([#49046](https://github.com/WordPress/gutenberg/pull/49046)).
-   `ImageSizeControl`: Use large 40px sizes ([#49113](https://github.com/WordPress/gutenberg/pull/49113)).

### Bug Fix

-   `CircularOptionPicker`: force swatches to visually render on top of the rest of the component's content ([#49245](https://github.com/WordPress/gutenberg/pull/49245)).
-   `InputControl`: Fix misaligned textarea input control ([#49116](https://github.com/WordPress/gutenberg/pull/49116)).
-   `ToolsPanel`: Ensure consistency in menu item order ([#49222](https://github.com/WordPress/gutenberg/pull/49222)).
-   `TabPanel`: fix initial tab selection & focus management ([#49368](https://github.com/WordPress/gutenberg/pull/49368)).

### Internal

-   `DuotonePicker`, `DuotoneSwatch`: Convert to TypeScript ([#49060](https://github.com/WordPress/gutenberg/pull/49060)).

## 23.6.0 (2023-03-15)

### Enhancements

-   `FontSizePicker`: Allow custom units for custom font size control ([#48468](https://github.com/WordPress/gutenberg/pull/48468)).
-   `Navigator`: Disable initial screen animation ([#49062](https://github.com/WordPress/gutenberg/pull/49062)).
-   `FormTokenField`: Hide suggestions list on blur event if the input value is invalid ([#48785](https://github.com/WordPress/gutenberg/pull/48785)).

### Bug Fix

-   `ResponsiveWrapper`: use `aspect-ratio` CSS prop, add support for `SVG` elements ([#48573](https://github.com/WordPress/gutenberg/pull/48573).
-   `ResizeTooltip`: Use `default.fontFamily` on tooltip ([#48805](https://github.com/WordPress/gutenberg/pull/48805).

### Internal

-   `Guide`: Convert to TypeScript ([#47493](https://github.com/WordPress/gutenberg/pull/47493)).
-   `SelectControl`: improve prop types for single vs multiple selection ([#47390](https://github.com/WordPress/gutenberg/pull/47390)).
-   `Navigation`: Convert to TypeScript ([#48742](https://github.com/WordPress/gutenberg/pull/48742)).
-   `PanelBody`: Convert to TypeScript ([#47702](https://github.com/WordPress/gutenberg/pull/47702)).
-   `withFilters` HOC: Convert to TypeScript ([#48721](https://github.com/WordPress/gutenberg/pull/48721)).
-   `withFallbackStyles` HOC: Convert to TypeScript ([#48720](https://github.com/WordPress/gutenberg/pull/48720)).
-   `withFocusReturn` HOC: Convert to TypeScript ([#48748](https://github.com/WordPress/gutenberg/pull/48748)).
-   `navigateRegions` HOC: Convert to TypeScript ([#48632](https://github.com/WordPress/gutenberg/pull/48632)).
-   `withSpokenMessages`: HOC: Convert to TypeScript ([#48163](https://github.com/WordPress/gutenberg/pull/48163)).
-   `withNotices`: HOC: Convert to TypeScript ([#49088](https://github.com/WordPress/gutenberg/pull/49088)).
-   `ToolbarButton`: Convert to TypeScript ([#47750](https://github.com/WordPress/gutenberg/pull/47750)).
-   `DimensionControl(Experimental)`: Convert to TypeScript ([#47351](https://github.com/WordPress/gutenberg/pull/47351)).
-   `PaletteEdit`: Convert to TypeScript ([#47764](https://github.com/WordPress/gutenberg/pull/47764)).
-   `QueryControls`: Refactor away from Lodash (`.groupBy`) ([#48779](https://github.com/WordPress/gutenberg/pull/48779)).
-   `ToolbarContext`: Convert to TypeScript ([#49002](https://github.com/WordPress/gutenberg/pull/49002)).

## 23.5.0 (2023-03-01)

### Enhancements

-   `ToolsPanel`: Separate reset all filter registration from items registration and support global resets ([#48123](https://github.com/WordPress/gutenberg/pull/48123)).

### Internal

-   `CircularOptionPicker`: Convert to TypeScript ([#47937](https://github.com/WordPress/gutenberg/pull/47937)).
-   `TabPanel`: Improve unit test in preparation for controlled component updates ([#48086](https://github.com/WordPress/gutenberg/pull/48086)).
-   `Autocomplete`: performance: avoid setting state on every value change ([#48485](https://github.com/WordPress/gutenberg/pull/48485)).
-   `Higher Order` -- `with-constrained-tabbing`: Convert to TypeScript ([#48162](https://github.com/WordPress/gutenberg/pull/48162)).
-   `Autocomplete`: Convert to TypeScript ([#47751](https://github.com/WordPress/gutenberg/pull/47751)).
-   `Autocomplete`: avoid calling setState on input ([#48565](https://github.com/WordPress/gutenberg/pull/48565)).

## 23.4.0 (2023-02-15)

### Bug Fix

-   `ToolsPanel`: fix type inconsistencies between types, docs and normal component usage ([47944](https://github.com/WordPress/gutenberg/pull/47944)).
-   `SelectControl`: Fix styling when `multiple` prop is enabled ([#47893](https://github.com/WordPress/gutenberg/pull/43213)).
-   `useAutocompleteProps`, `Autocomplete`: Make accessible when rendered in an iframe ([#47907](https://github.com/WordPress/gutenberg/pull/47907)).

### Enhancements

-   `ColorPalette`, `GradientPicker`, `PaletteEdit`, `ToolsPanel`: add new props to set a custom heading level ([43848](https://github.com/WordPress/gutenberg/pull/43848) and [#47788](https://github.com/WordPress/gutenberg/pull/47788)).
-   `ColorPalette`: ensure text label contrast checking works with CSS variables ([#47373](https://github.com/WordPress/gutenberg/pull/47373)).
-   `Navigator`: Support dynamic paths with parameters ([#47827](https://github.com/WordPress/gutenberg/pull/47827)).
-   `Navigator`: Support hierarchical paths navigation and add `NavigatorToParentButton` component ([#47883](https://github.com/WordPress/gutenberg/pull/47883)).

### Internal

-   `NavigatorButton`: Reuse `Button` types ([47754](https://github.com/WordPress/gutenberg/pull/47754)).
-   `CustomSelectControl`: lock the `__experimentalShowSelectedHint` prop ([#47229](https://github.com/WordPress/gutenberg/pull/47229)).
-   Lock the `__experimentalPopoverPositionToPlacement` function and rename it to `__experimentalPopoverLegacyPositionToPlacement` ([#47505](https://github.com/WordPress/gutenberg/pull/47505)).
-   `ComboboxControl`: Convert to TypeScript ([#47581](https://github.com/WordPress/gutenberg/pull/47581)).
-   `Panel`, `PanelHeader`, `PanelRow`: Convert to TypeScript ([#47259](https://github.com/WordPress/gutenberg/pull/47259)).
-   `BoxControl`: Convert to TypeScript ([#47622](https://github.com/WordPress/gutenberg/pull/47622)).
-   `AnglePickerControl`: Convert to TypeScript ([#45820](https://github.com/WordPress/gutenberg/pull/45820)).
-   `ResizableBox`: refactor styles to TypeScript ([47756](https://github.com/WordPress/gutenberg/pull/47756)).
-   `BorderBoxControl`: migrate tests to TypeScript, remove act() call ([47755](https://github.com/WordPress/gutenberg/pull/47755)).
-   `Toolbar`: Convert to TypeScript ([#47087](https://github.com/WordPress/gutenberg/pull/47087)).
-   `MenuItemsChoice`: Convert to TypeScript ([#47180](https://github.com/WordPress/gutenberg/pull/47180)).
-   `ToolsPanel`: Allow display of optional items when values are updated externally to item controls ([47727](https://github.com/WordPress/gutenberg/pull/47727)).
-   `ToolsPanel`: Ensure display of optional items when values are updated externally and multiple blocks selected ([47864](https://github.com/WordPress/gutenberg/pull/47864)).
-   `Navigator`: add more pattern matching tests, refine existing tests ([47910](https://github.com/WordPress/gutenberg/pull/47910)).
-   `ToolsPanel`: Refactor Storybook examples to TypeScript ([47944](https://github.com/WordPress/gutenberg/pull/47944)).
-   `ToolsPanel`: Refactor unit tests to TypeScript ([48275](https://github.com/WordPress/gutenberg/pull/48275)).

## 23.3.0 (2023-02-01)

### Deprecations

-   `NumberControl`: Clarify deprecation message about `hideHTMLArrows` prop ([#47370](https://github.com/WordPress/gutenberg/pull/47370)).

### Enhancements

-   `Dropdown`: deprecate `position` prop, use `popoverProps` instead ([46865](https://github.com/WordPress/gutenberg/pull/46865)).
-   `Button`: improve padding for buttons with icon and text. ([46764](https://github.com/WordPress/gutenberg/pull/46764)).
-   `ColorPalette`: Use computed color when css variable is passed to `ColorPicker` ([47181](https://github.com/WordPress/gutenberg/pull/47181)).
-   `Popover`: add `overlay` option to the `placement` prop ([47004](https://github.com/WordPress/gutenberg/pull/47004)).

### Internal

-   `Toolbar`: unify Storybook examples under one file, migrate from knobs to controls ([47117](https://github.com/WordPress/gutenberg/pull/47117)).
-   `DropdownMenu`: migrate Storybook to controls ([47149](https://github.com/WordPress/gutenberg/pull/47149)).
-   Removed deprecated `@storybook/addon-knobs` dependency from the package ([47152](https://github.com/WordPress/gutenberg/pull/47152)).
-   `ColorListPicker`: Convert to TypeScript ([#46358](https://github.com/WordPress/gutenberg/pull/46358)).
-   `KeyboardShortcuts`: Convert to TypeScript ([#47429](https://github.com/WordPress/gutenberg/pull/47429)).
-   `ColorPalette`, `BorderControl`, `GradientPicker`: refine types and logic around single vs multiple palettes ([#47384](https://github.com/WordPress/gutenberg/pull/47384)).
-   `Button`: Convert to TypeScript ([#46997](https://github.com/WordPress/gutenberg/pull/46997)).
-   `QueryControls`: Convert to TypeScript ([#46721](https://github.com/WordPress/gutenberg/pull/46721)).
-   `TreeGrid`: Convert to TypeScript ([#47516](https://github.com/WordPress/gutenberg/pull/47516)).
-   `Notice`: refactor to TypeScript ([47118](https://github.com/WordPress/gutenberg/pull/47118)).
-   `Popover`: Take iframe element scaling into account ([47004](https://github.com/WordPress/gutenberg/pull/47004)).

### Bug Fix

-   `TabPanel`: Fix initial tab selection when the tab declaration is lazily added to the `tabs` array ([47100](https://github.com/WordPress/gutenberg/pull/47100)).
-   `InputControl`: Avoid the "controlled to uncontrolled" warning by forcing the internal `<input />` element to be always in controlled mode ([47250](https://github.com/WordPress/gutenberg/pull/47250)).

## 23.2.0 (2023-01-11)

### Internal

-   `AlignmentMatrixControl`: Update center cell label to 'Center' instead of 'Center Center' ([#46852](https://github.com/WordPress/gutenberg/pull/46852)).
-   `Toolbar`: move all subcomponents under the same folder ([46951](https://github.com/WordPress/gutenberg/pull/46951)).
-   `Dashicon`: remove unnecessary type for `className` prop ([46849](https://github.com/WordPress/gutenberg/pull/46849)).
-   `ColorPicker` & `QueryControls`: Replace bottom margin overrides with `__nextHasNoMarginBottom` ([#46448](https://github.com/WordPress/gutenberg/pull/46448)).
-   `SandBox`: Convert to TypeScript ([#46478](https://github.com/WordPress/gutenberg/pull/46478)).
-   `ResponsiveWrapper`: Convert to TypeScript ([#46480](https://github.com/WordPress/gutenberg/pull/46480)).
-   `ItemGroup`: migrate Storybook to controls, refactor to TypeScript ([46945](https://github.com/WordPress/gutenberg/pull/46945)).

### Bug Fix

-   `Placeholder`: set fixed right margin for label's icon ([46918](https://github.com/WordPress/gutenberg/pull/46918)).
-   `TreeGrid`: Fix right-arrow keyboard navigation when a row contains more than two focusable elements ([46998](https://github.com/WordPress/gutenberg/pull/46998)).

## 23.1.0 (2023-01-02)

### Breaking Changes

-   `ColorPalette`: The experimental `__experimentalHasMultipleOrigins` prop has been removed ([#46315](https://github.com/WordPress/gutenberg/pull/46315)).

## 23.0.0 (2022-12-14)

### Breaking Changes

-   Updated dependencies to require React 18 ([45235](https://github.com/WordPress/gutenberg/pull/45235))

### New Feature

-   `TabPanel`: support manual tab activation ([#46004](https://github.com/WordPress/gutenberg/pull/46004)).
-   `TabPanel`: support disabled prop for tab buttons ([#46471](https://github.com/WordPress/gutenberg/pull/46471)).
-   `BaseControl`: Add `useBaseControlProps` hook to help generate id-releated props ([#46170](https://github.com/WordPress/gutenberg/pull/46170)).

### Bug Fix

-   `ColorPalette`: show "Clear" button even when colors array is empty ([#46001](https://github.com/WordPress/gutenberg/pull/46001)).
-   `InputControl`: Fix internal `Flex` wrapper usage that could add an unintended `height: 100%` ([#46213](https://github.com/WordPress/gutenberg/pull/46213)).
-   `Navigator`: Allow calling `goTo` and `goBack` twice in one render cycle ([#46391](https://github.com/WordPress/gutenberg/pull/46391)).
-   `Modal`: Fix unexpected modal closing in IME Composition ([#46453](https://github.com/WordPress/gutenberg/pull/46453)).
-   `Toolbar`: Fix duplicate focus style on anchor link button ([#46759](https://github.com/WordPress/gutenberg/pull/46759)).
-   `useNavigateRegions`: Ensure region navigation picks the next region based on where the current user focus is located instead of starting at the beginning ([#44883](https://github.com/WordPress/gutenberg/pull/44883)).
-   `ComboboxControl`: Fix unexpected behaviour in IME Composition ([#46827](https://github.com/WordPress/gutenberg/pull/46827)).

### Enhancements

-   `TabPanel`: Simplify tab-focus style. ([#46276](https://github.com/WordPress/gutenberg/pull/46276)).
-   `TabPanel`: Add ability to set icon only tab buttons ([#45005](https://github.com/WordPress/gutenberg/pull/45005)).
-   `InputControl`, `NumberControl`, `UnitControl`: Add `help` prop for additional description ([#45931](https://github.com/WordPress/gutenberg/pull/45931)).
-   `BorderControl`, `ColorPicker` & `QueryControls`: Replace bottom margin overrides with `__nextHasNoMarginBottom` ([#45985](https://github.com/WordPress/gutenberg/pull/45985)).
-   `CustomSelectControl`, `UnitControl`: Add `onFocus` and `onBlur` props ([#46096](https://github.com/WordPress/gutenberg/pull/46096)).
-   `ResizableBox`: Prevent unnecessary paint on resize handles ([#46196](https://github.com/WordPress/gutenberg/pull/46196)).
-   `Popover`: Prevent unnecessary paint caused by using outline ([#46201](https://github.com/WordPress/gutenberg/pull/46201)).
-   `PaletteEdit`: Global styles: add onChange actions to color palette items [#45681](https://github.com/WordPress/gutenberg/pull/45681).
-   Lighten the border color on control components ([#46252](https://github.com/WordPress/gutenberg/pull/46252)).
-   `Popover`: Prevent unnecessary paint when scrolling by using transform instead of top/left positionning ([#46187](https://github.com/WordPress/gutenberg/pull/46187)).
-   `CircularOptionPicker`: Prevent unecessary paint on hover ([#46197](https://github.com/WordPress/gutenberg/pull/46197)).

### Experimental

-   `TextControl`: Restrict `type` prop to `email`, `number`, `password`, `tel`, `text`, `search` or `url` ([#45433](https://github.com/WordPress/gutenberg/pull/45433/)).

### Internal

-   `useControlledValue`: let TypeScript infer the return type ([#46164](https://github.com/WordPress/gutenberg/pull/46164)).
-   `LinkedButton`: remove unnecessary `span` tag ([#46063](https://github.com/WordPress/gutenberg/pull/46063)).
-   NumberControl: refactor styles/tests/stories to TypeScript, replace fireEvent with user-event ([#45990](https://github.com/WordPress/gutenberg/pull/45990)).
-   `useBaseField`: Convert to TypeScript ([#45712](https://github.com/WordPress/gutenberg/pull/45712)).
-   `Dashicon`: Convert to TypeScript ([#45924](https://github.com/WordPress/gutenberg/pull/45924)).
-   `PaletteEdit`: add follow up changelog for #45681 and tests [#46095](https://github.com/WordPress/gutenberg/pull/46095).
-   `AlignmentMatrixControl`: Convert to TypeScript ([#46162](https://github.com/WordPress/gutenberg/pull/46162)).
-   `Theme`: Remove public export ([#46427](https://github.com/WordPress/gutenberg/pull/46427)).
-   `Autocomplete`: Refactor away from `_.find()` ([#46537](https://github.com/WordPress/gutenberg/pull/46537)).
-   `TabPanel`: Refactor away from `_.find()` ([#46537](https://github.com/WordPress/gutenberg/pull/46537)).
-   `BottomSheetPickerCell`: Refactor away from `_.find()` for mobile ([#46537](https://github.com/WordPress/gutenberg/pull/46537)).
-   Refactor global styles context away from `_.find()` for mobile ([#46537](https://github.com/WordPress/gutenberg/pull/46537)).
-   `Dropdown`: Convert to TypeScript ([#45787](https://github.com/WordPress/gutenberg/pull/45787)).

### Documentation

-   `Tooltip`: Add readme and unit tests for `shortcut` prop ([#46092](https://github.com/WordPress/gutenberg/pull/46092)).

## 22.1.0 (2022-11-16)

### Enhancements

-   `ColorPalette`, `BorderBox`, `BorderBoxControl`: polish and DRY prop types, add default values ([#45463](https://github.com/WordPress/gutenberg/pull/45463)).
-   `TabPanel`: Add ability to set icon only tab buttons ([#45005](https://github.com/WordPress/gutenberg/pull/45005)).

### Internal

-   `AnglePickerControl`: remove `:focus-visible' outline on `CircleOutlineWrapper` ([#45758](https://github.com/WordPress/gutenberg/pull/45758))

### Bug Fix

-   `FormTokenField`: Fix duplicate input in IME composition ([#45607](https://github.com/WordPress/gutenberg/pull/45607)).
-   `Autocomplete`: Check key events more strictly in IME composition ([#45626](https://github.com/WordPress/gutenberg/pull/45626)).
-   `Autocomplete`: Fix unexpected block insertion during IME composition ([#45510](https://github.com/WordPress/gutenberg/pull/45510)).
-   `Icon`: Making size prop work for icon components using dash icon strings ([#45593](https://github.com/WordPress/gutenberg/pull/45593))
-   `ToolsPanelItem`: Prevent unintended calls to onDeselect when parent panel is remounted and item is rendered via SlotFill ([#45673](https://github.com/WordPress/gutenberg/pull/45673))
-   `ColorPicker`: Prevent all number fields from becoming "0" when one of them is an empty string ([#45649](https://github.com/WordPress/gutenberg/pull/45649)).
-   `ToggleControl`: Fix toggle control label text overflow ([#45962](https://github.com/WordPress/gutenberg/pull/45962)).

### Internal

-   `ToolsPanel`: Update to fix `exhaustive-deps` eslint rule ([#45715](https://github.com/WordPress/gutenberg/pull/45715)).
-   `PaletteEditListView`: Update to ignore `exhaustive-deps` eslint rule ([#45467](https://github.com/WordPress/gutenberg/pull/45467)).
-   `Popover`: Update to pass `exhaustive-deps` eslint rule ([#45656](https://github.com/WordPress/gutenberg/pull/45656)).
-   `Flex`: Update to pass `exhaustive-deps` eslint rule ([#45528](https://github.com/WordPress/gutenberg/pull/45528)).
-   `withNotices`: Update to pass `exhaustive-deps` eslint rule ([#45530](https://github.com/WordPress/gutenberg/pull/45530)).
-   `ItemGroup`: Update to pass `exhaustive-deps` eslint rule ([#45531](https://github.com/WordPress/gutenberg/pull/45531)).
-   `TabPanel`: Update to pass `exhaustive-deps` eslint rule ([#45660](https://github.com/WordPress/gutenberg/pull/45660)).
-   `NavigatorScreen`: Update to pass `exhaustive-deps` eslint rule ([#45648](https://github.com/WordPress/gutenberg/pull/45648)).
-   `Draggable`: Convert to TypeScript ([#45471](https://github.com/WordPress/gutenberg/pull/45471)).
-   `MenuGroup`: Convert to TypeScript ([#45617](https://github.com/WordPress/gutenberg/pull/45617)).
-   `useCx`: fix story to satisfy the `react-hooks/exhaustive-deps` eslint rule ([#45614](https://github.com/WordPress/gutenberg/pull/45614))
-   Activate the `react-hooks/exhuastive-deps` eslint rule for the Components package ([#41166](https://github.com/WordPress/gutenberg/pull/41166))
-   `Snackbar`: Convert to TypeScript ([#45472](https://github.com/WordPress/gutenberg/pull/45472)).

### Experimental

-   `ToggleGroupControl`: Only show enclosing border when `isBlock` and not `isDeselectable` ([#45492](https://github.com/WordPress/gutenberg/pull/45492)).
-   `Theme`: Add support for custom `background` color ([#45466](https://github.com/WordPress/gutenberg/pull/45466)).

## 22.0.0 (2022-11-02)

### Breaking Changes

-   `Popover`: The deprecated `range` and `__unstableShift` props have been removed ([#45195](https://github.com/WordPress/gutenberg/pull/45195)).

### Deprecations

-   `Popover`: the deprecation messages for anchor-related props (`anchorRef`, `anchorRect`, `getAnchorRect`) have been updated ([#45195](https://github.com/WordPress/gutenberg/pull/45195)).
-   `RadioGroup`: Mark as deprecated, in favor of `RadioControl` and `ToggleGroupControl` ([#45389](https://github.com/WordPress/gutenberg/pull/45389)).
-   `Popover`: the deprecation messages for anchor-related props (`anchorRef`, `anchorRect`, `getAnchorRect`) have been updated. ([#45195](https://github.com/WordPress/gutenberg/pull/45195)).
-   `Popover`: The `isAlternate` prop has been replaced with a `variant` prop that can be called with the `'toolbar'` string ([#45137](https://github.com/WordPress/gutenberg/pull/45137)).

### New Feature

-   `BoxControl` & `CustomSelectControl`: Add `onMouseOver` and `onMouseOut` callback props to allow handling of these events by parent components ([#44955](https://github.com/WordPress/gutenberg/pull/44955))
-   `Popover`: A `variant` prop has been added to style popovers, with `'unstyled'` and `'toolbar'` possible values ([#45137](https://github.com/WordPress/gutenberg/pull/45137)).

### Enhancements

-   `FontSizePicker`: Pass the preset object to the onChange callback to allow conversion from preset slugs to CSS vars ([#44967](https://github.com/WordPress/gutenberg/pull/44967)).
-   `FontSizePicker`: Improved slider design when `withSlider` is set ([#44598](https://github.com/WordPress/gutenberg/pull/44598)).
-   `ToggleControl`: Improved types for the `help` prop, covering the dynamic render function option, and enabled the dynamic `help` behavior only for a controlled component ([#45279](https://github.com/WordPress/gutenberg/pull/45279)).
-   `BorderControl` & `BorderBoxControl`: Replace `__next36pxDefaultSize` with "default" and "large" size variants ([#41860](https://github.com/WordPress/gutenberg/pull/41860)).
-   `UnitControl`: Remove outer wrapper to normalize className placement ([#41860](https://github.com/WordPress/gutenberg/pull/41860)).
-   `ColorPalette`: Fix transparent checkered background pattern ([#45295](https://github.com/WordPress/gutenberg/pull/45295)).
-   `ToggleGroupControl`: Add `isDeselectable` prop to allow deselecting the selected option ([#45123](https://github.com/WordPress/gutenberg/pull/45123)).
-   `FontSizePicker`: Improve hint text shown next to 'Font size' label ([#44966](https://github.com/WordPress/gutenberg/pull/44966)).

### Bug Fix

-   `useNavigateRegions`: Add new keyboard shortcut alias to cover backtick and tilde keys inconsistencies across browsers ([#45019](https://github.com/WordPress/gutenberg/pull/45019)).
-   `Button`: Tweak the destructive button primary, link, and default variants ([#44427](https://github.com/WordPress/gutenberg/pull/44427)).
-   `UnitControl`: Fix `disabled` style is overridden by core `form.css` style ([#45250](https://github.com/WordPress/gutenberg/pull/45250)).
-   `ItemGroup`: fix RTL `Item` styles when rendered as a button ([#45280](https://github.com/WordPress/gutenberg/pull/45280)).
-   `Button`: Fix RTL alignment for buttons containing an icon and text ([#44787](https://github.com/WordPress/gutenberg/pull/44787)).
-   `TabPanel`: Call `onSelect()` on every tab selection, regardless of whether it was triggered by user interaction ([#44028](https://github.com/WordPress/gutenberg/pull/44028)).
-   `FontSizePicker`: Fallback to font size `slug` if `name` is undefined ([#45041](https://github.com/WordPress/gutenberg/pull/45041)).
-   `AutocompleterUI`: fix issue where autocompleter UI would appear on top of other UI elements ([#44795](https://github.com/WordPress/gutenberg/pull/44795/))
-   `ExternalLink`: Fix to re-enable support for `onClick` event handler ([#45214](https://github.com/WordPress/gutenberg/pull/45214)).
-   `InputControl`: Allow inline styles to be applied to the wrapper not inner input ([#45340](https://github.com/WordPress/gutenberg/pull/45340/))

### Internal

-   `BorderBoxControl`: Convert stories to TypeScript and use Controls ([#45002](https://github.com/WordPress/gutenberg/pull/45002)).
-   `Disabled`: add a note in the docs about the lack of polyfill for the `inert` attribute ([#45272](https://github.com/WordPress/gutenberg/pull/45272))
-   `Snackbar`: updated to satisfy `react/exhaustive-deps` eslint rule ([#44934](https://github.com/WordPress/gutenberg/pull/44934))
-   `AnglePickerControl`: Set Storybook Label control type to 'text' ([#45122](https://github.com/WordPress/gutenberg/pull/45122)).
-   `SlotFill`: updated to satisfy `react/exhaustive-deps` eslint rule ([#44403](https://github.com/WordPress/gutenberg/pull/44403))
-   `Context`: updated to ignore `react/exhaustive-deps` eslint rule ([#45044](https://github.com/WordPress/gutenberg/pull/45044))
-   `Button`: Refactor Storybook to controls and align docs ([#44105](https://github.com/WordPress/gutenberg/pull/44105)).
-   `TabPanel`: updated to satisfy `react/exhaustive-deps` eslint rule ([#44935](https://github.com/WordPress/gutenberg/pull/44935))
-   `ColorPalette`: Convert to TypeScript ([#44632](https://github.com/WordPress/gutenberg/pull/44632)).
-   `UnitControl`: Add tests ([#45260](https://github.com/WordPress/gutenberg/pull/45260)).
-   `Disabled`: Refactor the component to rely on the HTML `inert` attribute.
-   `CustomGradientBar`: Refactor away from Lodash ([#45367](https://github.com/WordPress/gutenberg/pull/45367/)).
-   `TextControl`: Set Storybook control types on `help`, `label` and `type` ([#45405](https://github.com/WordPress/gutenberg/pull/45405)).
-   `Autocomplete`: use Popover's new `placement` prop instead of legacy `position` prop ([#44396](https://github.com/WordPress/gutenberg/pull/44396/)).
-   `SelectControl`: Add `onChange`, `onBlur` and `onFocus` to storybook actions ([#45432](https://github.com/WordPress/gutenberg/pull/45432/)).
-   `FontSizePicker`: Add more comprehensive tests ([#45298](https://github.com/WordPress/gutenberg/pull/45298)).
-   `FontSizePicker`: Refactor to use components instead of helper functions ([#44891](https://github.com/WordPress/gutenberg/pull/44891)).

### Experimental

-   `NumberControl`: Replace `hideHTMLArrows` prop with `spinControls` prop. Allow custom spin controls via `spinControls="custom"` ([#45333](https://github.com/WordPress/gutenberg/pull/45333)).

### Experimental

-   Theming: updated Components package to utilize the new `accent` prop of the experimental `Theme` component.

## 21.3.0 (2022-10-19)

### Bug Fix

-   `FontSizePicker`: Ensure that fluid font size presets appear correctly in the UI controls ([#44791](https://github.com/WordPress/gutenberg/pull/44791)).
-   `ToggleGroupControl`: Remove unsupported `disabled` prop from types, and correctly mark `label` prop as required ([#45114](https://github.com/WordPress/gutenberg/pull/45114)).
-   `Navigator`: prevent partially hiding focus ring styles, by removing unnecessary overflow rules on `NavigatorScreen` ([#44973](https://github.com/WordPress/gutenberg/pull/44973)).
-   `Navigator`: restore focus only once per location ([#44972](https://github.com/WordPress/gutenberg/pull/44972)).

### Documentation

-   `VisuallyHidden`: Add some notes on best practices around stacking contexts when using this component ([#44867](https://github.com/WordPress/gutenberg/pull/44867)).

### Internal

-   `Modal`: Convert to TypeScript ([#42949](https://github.com/WordPress/gutenberg/pull/42949)).
-   `Sandbox`: Use `toString` to create observe and resize script string ([#42872](https://github.com/WordPress/gutenberg/pull/42872)).
-   `Navigator`: refactor unit tests to TypeScript and to `user-event` ([#44970](https://github.com/WordPress/gutenberg/pull/44970)).
-   `Navigator`: Refactor Storybook code to TypeScript and controls ([#44979](https://github.com/WordPress/gutenberg/pull/44979)).
-   `withFilters`: Refactor away from `_.without()` ([#44980](https://github.com/WordPress/gutenberg/pull/44980/)).
-   `withFocusReturn`: Refactor tests to `@testing-library/react` ([#45012](https://github.com/WordPress/gutenberg/pull/45012)).
-   `ToolsPanel`: updated to satisfy `react/exhaustive-deps` eslint rule ([#45028](https://github.com/WordPress/gutenberg/pull/45028))
-   `Tooltip`: updated to ignore `react/exhaustive-deps` eslint rule ([#45043](https://github.com/WordPress/gutenberg/pull/45043))

## 21.2.0 (2022-10-05)

### Enhancements

-   `FontSizePicker`: Updated to take up full width of its parent and have a 40px Reset button when `size` is `__unstable-large` ((44559)[https://github.com/WordPress/gutenberg/pull/44559]).
-   `BorderBoxControl`: Omit unit select when width values are mixed ([#44592](https://github.com/WordPress/gutenberg/pull/44592))
-   `BorderControl`: Add ability to disable unit selection ([#44592](https://github.com/WordPress/gutenberg/pull/44592))

### Bug Fix

-   `Popover`: fix limitShift logic by adding iframe offset correctly ([#42950](https://github.com/WordPress/gutenberg/pull/42950)).
-   `Popover`: refine position-to-placement conversion logic, add tests ([#44377](https://github.com/WordPress/gutenberg/pull/44377)).
-   `ToggleGroupControl`: adjust icon color when inactive, from `gray-700` to `gray-900` ([#44575](https://github.com/WordPress/gutenberg/pull/44575)).
-   `TokenInput`: improve logic around the `aria-activedescendant` attribute, which was causing unintended focus behavior for some screen readers ([#44526](https://github.com/WordPress/gutenberg/pull/44526)).
-   `NavigatorScreen`: fix focus issue where back button received focus unexpectedly ([#44239](https://github.com/WordPress/gutenberg/pull/44239))
-   `FontSizePicker`: Fix header order in RTL languages ([#44590](https://github.com/WordPress/gutenberg/pull/44590)).

### Enhancements

-   `SuggestionList`: use `requestAnimationFrame` instead of `setTimeout` when scrolling selected item into view. This change improves the responsiveness of the `ComboboxControl` and `FormTokenField` components when rapidly hovering over the suggestion items in the list ([#44573](https://github.com/WordPress/gutenberg/pull/44573)).

### Internal

-   `Mobile` updated to ignore `react/exhaustive-deps` eslint rule ([#44207](https://github.com/WordPress/gutenberg/pull/44207)).
-   `Popover`: refactor unit tests to TypeScript and modern RTL assertions ([#44373](https://github.com/WordPress/gutenberg/pull/44373)).
-   `SearchControl`: updated to ignore `react/exhaustive-deps` eslint rule in native files([#44381](https://github.com/WordPress/gutenberg/pull/44381))
-   `ResizableBox` updated to pass the `react/exhaustive-deps` eslint rule ([#44370](https://github.com/WordPress/gutenberg/pull/44370)).
-   `Sandbox`: updated to satisfy `react/exhaustive-deps` eslint rule ([#44378](https://github.com/WordPress/gutenberg/pull/44378))
-   `FontSizePicker`: Convert to TypeScript ([#44449](https://github.com/WordPress/gutenberg/pull/44449)).
-   `FontSizePicker`: Replace SCSS with Emotion + components ([#44483](https://github.com/WordPress/gutenberg/pull/44483)).

### Experimental

-   Add experimental `Theme` component ([#44668](https://github.com/WordPress/gutenberg/pull/44668)).

## 21.1.0 (2022-09-21)

### Deprecations

-   `Popover`: added new `anchor` prop, supposed to supersede all previous anchor-related props (`anchorRef`, `anchorRect`, `getAnchorRect`). These older anchor-related props are now marked as deprecated and are scheduled to be removed in WordPress 6.3 ([#43691](https://github.com/WordPress/gutenberg/pull/43691)).

### Bug Fix

-   `Button`: Remove unexpected `has-text` class when empty children are passed ([#44198](https://github.com/WordPress/gutenberg/pull/44198)).
-   The `LinkedButton` to unlink sides in `BoxControl`, `BorderBoxControl` and `BorderRadiusControl` have changed from a rectangular primary button to an icon-only button, with a sentence case tooltip, and default-size icon for better legibility. The `Button` component has been fixed so when `isSmall` and `icon` props are set, and no text is present, the button shape is square rather than rectangular.

### New Features

-   `MenuItem`: Add suffix prop for injecting non-icon and non-shortcut content to menu items ([#44260](https://github.com/WordPress/gutenberg/pull/44260)).
-   `ToolsPanel`: Add subheadings to ellipsis menu and reset text to default control menu items ([#44260](https://github.com/WordPress/gutenberg/pull/44260)).

### Internal

-   `NavigationMenu` updated to ignore `react/exhaustive-deps` eslint rule ([#44090](https://github.com/WordPress/gutenberg/pull/44090)).
-   `RangeControl`: updated to pass `react/exhaustive-deps` eslint rule ([#44271](https://github.com/WordPress/gutenberg/pull/44271)).
-   `UnitControl` updated to pass the `react/exhaustive-deps` eslint rule ([#44161](https://github.com/WordPress/gutenberg/pull/44161)).
-   `Notice`: updated to satisfy `react/exhaustive-deps` eslint rule ([#44157](https://github.com/WordPress/gutenberg/pull/44157))

## 21.0.0 (2022-09-13)

### Deprecations

-   `FontSizePicker`: Deprecate bottom margin style. Add a `__nextHasNoMarginBottom` prop to start opting into the margin-free styles that will become the default in a future version, currently scheduled to be WordPress 6.4 ([#43870](https://github.com/WordPress/gutenberg/pull/43870)).
-   `AnglePickerControl`: Deprecate bottom margin style. Add a `__nextHasNoMarginBottom` prop to start opting into the margin-free styles that will become the default in a future version, currently scheduled to be WordPress 6.4 ([#43867](https://github.com/WordPress/gutenberg/pull/43867)).
-   `Popover`: deprecate `__unstableShift` prop in favour of new `shift` prop. The `__unstableShift` is currently scheduled for removal in WordPress 6.3 ([#43845](https://github.com/WordPress/gutenberg/pull/43845)).
-   `Popover`: removed the `__unstableObserveElement` prop, which is not necessary anymore. The functionality is now supported directly by the component without the need of an external prop ([#43617](https://github.com/WordPress/gutenberg/pull/43617)).

### Bug Fix

-   `Button`, `Icon`: Fix `iconSize` prop doesn't work with some icons ([#43821](https://github.com/WordPress/gutenberg/pull/43821)).
-   `InputControl`, `NumberControl`, `UnitControl`: Fix margin when `labelPosition` is `bottom` ([#43995](https://github.com/WordPress/gutenberg/pull/43995)).
-   `Popover`: enable auto-updating every animation frame ([#43617](https://github.com/WordPress/gutenberg/pull/43617)).
-   `Popover`: improve the component's performance and reactivity to prop changes by reworking its internals ([#43335](https://github.com/WordPress/gutenberg/pull/43335)).
-   `NavigatorScreen`: updated to satisfy `react/exhaustive-deps` eslint rule ([#43876](https://github.com/WordPress/gutenberg/pull/43876))
-   `Popover`: fix positioning when reference and floating elements are both within an iframe ([#43971](https://github.com/WordPress/gutenberg/pull/43971))

### Enhancements

-   `ToggleControl`: Add `__nextHasNoMargin` prop for opting into the new margin-free styles ([#43717](https://github.com/WordPress/gutenberg/pull/43717)).
-   `CheckboxControl`: Add `__nextHasNoMargin` prop for opting into the new margin-free styles ([#43720](https://github.com/WordPress/gutenberg/pull/43720)).
-   `FocalPointControl`: Add `__nextHasNoMargin` prop for opting into the new margin-free styles ([#43996](https://github.com/WordPress/gutenberg/pull/43996)).
-   `TextControl`, `TextareaControl`: Add `__nextHasNoMargin` prop for opting into the new margin-free styles ([#43782](https://github.com/WordPress/gutenberg/pull/43782)).
-   `Flex`: Remove margin-based polyfill implementation of flex `gap` ([#43995](https://github.com/WordPress/gutenberg/pull/43995)).
-   `RangeControl`: Tweak dark gray marking color to be consistent with the grays in `@wordpress/base-styles` ([#43773](https://github.com/WordPress/gutenberg/pull/43773)).
-   `UnitControl`: Tweak unit dropdown color to be consistent with the grays in `@wordpress/base-styles` ([#43773](https://github.com/WordPress/gutenberg/pull/43773)).
-   `SearchControl`: Add `__nextHasNoMargin` prop for opting into the new margin-free styles ([#43871](https://github.com/WordPress/gutenberg/pull/43871)).
-   `UnitControl`: Consistently hide spin buttons ([#43985](https://github.com/WordPress/gutenberg/pull/43985)).
-   `CardHeader`, `CardBody`, `CardFooter`: Tweak `isShady` background colors to be consistent with the grays in `@wordpress/base-styles` ([#43719](https://github.com/WordPress/gutenberg/pull/43719)).
-   `InputControl`, `SelectControl`: Tweak `disabled` colors to be consistent with the grays in `@wordpress/base-styles` ([#43719](https://github.com/WordPress/gutenberg/pull/43719)).
-   `FocalPointPicker`: Tweak media placeholder background color to be consistent with the grays in `@wordpress/base-styles` ([#43994](https://github.com/WordPress/gutenberg/pull/43994)).
-   `RangeControl`: Tweak rail, track, and mark colors to be consistent with the grays in `@wordpress/base-styles` ([#43994](https://github.com/WordPress/gutenberg/pull/43994)).
-   `UnitControl`: Tweak unit dropdown hover color to be consistent with the grays in `@wordpress/base-styles` ([#43994](https://github.com/WordPress/gutenberg/pull/43994)).

### Internal

-   `Icon`: Refactor tests to `@testing-library/react` ([#44051](https://github.com/WordPress/gutenberg/pull/44051)).
-   Fix TypeScript types for `isValueDefined()` and `isValueEmpty()` utility functions ([#43983](https://github.com/WordPress/gutenberg/pull/43983)).
-   `RadioControl`: Clean up styles to use less custom CSS ([#43868](https://github.com/WordPress/gutenberg/pull/43868)).
-   Remove unused `normalizeArrowKey` utility function ([#43640](https://github.com/WordPress/gutenberg/pull/43640/)).
-   `SearchControl`: Convert to TypeScript ([#43871](https://github.com/WordPress/gutenberg/pull/43871)).
-   `FormFileUpload`: Convert to TypeScript ([#43960](https://github.com/WordPress/gutenberg/pull/43960)).
-   `DropZone`: Convert to TypeScript ([#43962](https://github.com/WordPress/gutenberg/pull/43962)).
-   `ToggleGroupControl`: Rename `__experimentalIsIconGroup` prop to `__experimentalIsBorderless` ([#43771](https://github.com/WordPress/gutenberg/pull/43771/)).
-   `NumberControl`: Add TypeScript types ([#43791](https://github.com/WordPress/gutenberg/pull/43791/)).
-   Refactor `FocalPointPicker` to function component ([#39168](https://github.com/WordPress/gutenberg/pull/39168)).
-   `Guide`: use `code` instead of `keyCode` for keyboard events ([#43604](https://github.com/WordPress/gutenberg/pull/43604/)).
-   `ToggleControl`: Convert to TypeScript and streamline CSS ([#43717](https://github.com/WordPress/gutenberg/pull/43717)).
-   `FocalPointPicker`: Convert to TypeScript ([#43872](https://github.com/WordPress/gutenberg/pull/43872)).
-   `Navigation`: use `code` instead of `keyCode` for keyboard events ([#43644](https://github.com/WordPress/gutenberg/pull/43644/)).
-   `ComboboxControl`: Add unit tests ([#42403](https://github.com/WordPress/gutenberg/pull/42403)).
-   `NavigableContainer`: use `code` instead of `keyCode` for keyboard events, rewrite tests using RTL and `user-event` ([#43606](https://github.com/WordPress/gutenberg/pull/43606/)).
-   `ComboboxControl`: updated to satisfy `react/exhuastive-deps` eslint rule ([#41417](https://github.com/WordPress/gutenberg/pull/41417))
-   `FormTokenField`: Refactor away from Lodash ([#43744](https://github.com/WordPress/gutenberg/pull/43744/)).
-   `NavigatorButton`: updated to satisfy `react/exhaustive-deps` eslint rule ([#42051](https://github.com/WordPress/gutenberg/pull/42051))
-   `TabPanel`: Refactor away from `_.partial()` ([#43895](https://github.com/WordPress/gutenberg/pull/43895/)).
-   `Panel`: Refactor tests to `@testing-library/react` ([#43896](https://github.com/WordPress/gutenberg/pull/43896)).
-   `Popover`: refactor to TypeScript ([#43823](https://github.com/WordPress/gutenberg/pull/43823/)).
-   `BorderControl` and `BorderBoxControl`: replace temporary types with `Popover`'s types ([#43823](https://github.com/WordPress/gutenberg/pull/43823/)).
-   `DimensionControl`: Refactor tests to `@testing-library/react` ([#43916](https://github.com/WordPress/gutenberg/pull/43916)).
-   `withFilters`: Refactor tests to `@testing-library/react` ([#44017](https://github.com/WordPress/gutenberg/pull/44017)).
-   `IsolatedEventContainer`: Refactor tests to `@testing-library/react` ([#44073](https://github.com/WordPress/gutenberg/pull/44073)).
-   `KeyboardShortcuts`: Refactor tests to `@testing-library/react` ([#44075](https://github.com/WordPress/gutenberg/pull/44075)).
-   `Slot`/`Fill`: Refactor tests to `@testing-library/react` ([#44084](https://github.com/WordPress/gutenberg/pull/44084)).
-   `ColorPalette`: Refactor tests to `@testing-library/react` ([#44108](https://github.com/WordPress/gutenberg/pull/44108)).

## 20.0.0 (2022-08-24)

### Deprecations

-   `CustomSelectControl`: Deprecate constrained width style. Add a `__nextUnconstrainedWidth` prop to start opting into the unconstrained width that will become the default in a future version, currently scheduled to be WordPress 6.4 ([#43230](https://github.com/WordPress/gutenberg/pull/43230)).
-   `Popover`: deprecate `__unstableForcePosition` prop in favour of new `flip` and `resize` props. The `__unstableForcePosition` is currently scheduled for removal in WordPress 6.3 ([#43546](https://github.com/WordPress/gutenberg/pull/43546)).

### Bug Fix

-   `AlignmentMatrixControl`: keep the physical direction in RTL languages ([#43126](https://github.com/WordPress/gutenberg/pull/43126)).
-   `AlignmentMatrixControl`: Fix the `width` prop so it works as intended ([#43482](https://github.com/WordPress/gutenberg/pull/43482)).
-   `SelectControl`, `CustomSelectControl`: Truncate long option strings ([#43301](https://github.com/WordPress/gutenberg/pull/43301)).
-   `ToggleGroupControl`: Fix minor inconsistency in label height ([#43331](https://github.com/WordPress/gutenberg/pull/43331)).
-   `Popover`: fix and improve opening animation ([#43186](https://github.com/WordPress/gutenberg/pull/43186)).
-   `Popover`: fix incorrect deps in hooks resulting in incorrect positioning after calling `update` ([#43267](https://github.com/WordPress/gutenberg/pull/43267/)).
-   `FontSizePicker`: Fix excessive margin between label and input ([#43304](https://github.com/WordPress/gutenberg/pull/43304)).
-   Ensure all dependencies allow version ranges ([#43355](https://github.com/WordPress/gutenberg/pull/43355)).
-   `Popover`: make sure offset middleware always applies the latest frame offset values ([#43329](https://github.com/WordPress/gutenberg/pull/43329/)).
-   `Dropdown`: anchor popover to the dropdown wrapper (instead of the toggle) ([#43377](https://github.com/WordPress/gutenberg/pull/43377/)).
-   `Guide`: Fix error when rendering with no pages ([#43380](https://github.com/WordPress/gutenberg/pull/43380/)).
-   `Disabled`: preserve input values when toggling the `isDisabled` prop ([#43508](https://github.com/WordPress/gutenberg/pull/43508/))

### Enhancements

-   `GradientPicker`: Show custom picker before swatches ([#43577](https://github.com/WordPress/gutenberg/pull/43577)).
-   `CustomGradientPicker`, `GradientPicker`: Add `__nextHasNoMargin` prop for opting into the new margin-free styles ([#43387](https://github.com/WordPress/gutenberg/pull/43387)).
-   `ToolsPanel`: Tighten grid gaps ([#43424](https://github.com/WordPress/gutenberg/pull/43424)).
-   `ColorPalette`: Make popover style consistent ([#43570](https://github.com/WordPress/gutenberg/pull/43570)).
-   `ToggleGroupControl`: Improve TypeScript documentation ([#43265](https://github.com/WordPress/gutenberg/pull/43265)).
-   `ComboboxControl`: Normalize hyphen-like characters to an ASCII hyphen ([#42942](https://github.com/WordPress/gutenberg/pull/42942)).
-   `FormTokenField`: Refactor away from `_.difference()` ([#43224](https://github.com/WordPress/gutenberg/pull/43224/)).
-   `Autocomplete`: use `KeyboardEvent.code` instead of `KeyboardEvent.keyCode` ([#43432](https://github.com/WordPress/gutenberg/pull/43432/)).
-   `ConfirmDialog`: replace (almost) every usage of `fireEvent` with `@testing-library/user-event` ([#43429](https://github.com/WordPress/gutenberg/pull/43429/)).
-   `Popover`: Introduce new `flip` and `resize` props ([#43546](https://github.com/WordPress/gutenberg/pull/43546/)).

### Internal

-   `Tooltip`: Refactor tests to `@testing-library/react` ([#43061](https://github.com/WordPress/gutenberg/pull/43061)).
-   `ClipboardButton`, `FocusableIframe`, `IsolatedEventContainer`, `withConstrainedTabbing`, `withSpokenMessages`: Improve TypeScript types ([#43579](https://github.com/WordPress/gutenberg/pull/43579)).
-   Clean up unused and duplicate `COLORS` values ([#43445](https://github.com/WordPress/gutenberg/pull/43445)).
-   Update `floating-ui` to the latest version ([#43206](https://github.com/WordPress/gutenberg/pull/43206)).
-   `DateTimePicker`, `TimePicker`, `DatePicker`: Switch from `moment` to `date-fns` ([#43005](https://github.com/WordPress/gutenberg/pull/43005)).
-   `DatePicker`: Switch from `react-dates` to `use-lilius` ([#43005](https://github.com/WordPress/gutenberg/pull/43005)).
-   `DateTimePicker`: address feedback after recent refactor to `date-fns` and `use-lilius` ([#43495](https://github.com/WordPress/gutenberg/pull/43495)).
-   `convertLTRToRTL()`: Refactor away from `_.mapKeys()` ([#43258](https://github.com/WordPress/gutenberg/pull/43258/)).
-   `withSpokenMessages`: Update to use `@testing-library/react` ([#43273](https://github.com/WordPress/gutenberg/pull/43273)).
-   `MenuGroup`: Refactor unit tests to use `@testing-library/react` ([#43275](https://github.com/WordPress/gutenberg/pull/43275)).
-   `FormTokenField`: Refactor away from `_.uniq()` ([#43330](https://github.com/WordPress/gutenberg/pull/43330/)).
-   `contextConnect`: Refactor away from `_.uniq()` ([#43330](https://github.com/WordPress/gutenberg/pull/43330/)).
-   `ColorPalette`: Refactor away from `_.uniq()` ([#43330](https://github.com/WordPress/gutenberg/pull/43330/)).
-   `Guide`: Refactor away from `_.times()` ([#43374](https://github.com/WordPress/gutenberg/pull/43374/)).
-   `Disabled`: Convert to TypeScript ([#42708](https://github.com/WordPress/gutenberg/pull/42708)).
-   `Guide`: Update tests to use `@testing-library/react` ([#43380](https://github.com/WordPress/gutenberg/pull/43380)).
-   `Modal`: use `KeyboardEvent.code` instead of deprecated `KeyboardEvent.keyCode`. improve unit tests ([#43429](https://github.com/WordPress/gutenberg/pull/43429/)).
-   `FocalPointPicker`: use `KeyboardEvent.code`, partially refactor tests to modern RTL and `user-event` ([#43441](https://github.com/WordPress/gutenberg/pull/43441/)).
-   `CustomGradientPicker`: use `KeyboardEvent.code` instead of `KeyboardEvent.keyCode` ([#43437](https://github.com/WordPress/gutenberg/pull/43437/)).
-   `Card`: Convert to TypeScript ([#42941](https://github.com/WordPress/gutenberg/pull/42941)).
-   `NavigableContainer`: Refactor away from `_.omit()` ([#43474](https://github.com/WordPress/gutenberg/pull/43474/)).
-   `Notice`: Refactor away from `_.omit()` ([#43474](https://github.com/WordPress/gutenberg/pull/43474/)).
-   `Snackbar`: Refactor away from `_.omit()` ([#43474](https://github.com/WordPress/gutenberg/pull/43474/)).
-   `UnitControl`: Refactor away from `_.omit()` ([#43474](https://github.com/WordPress/gutenberg/pull/43474/)).
-   `BottomSheet`: Refactor away from `_.omit()` ([#43474](https://github.com/WordPress/gutenberg/pull/43474/)).
-   `DropZone`: Refactor away from `_.includes()` ([#43518](https://github.com/WordPress/gutenberg/pull/43518/)).
-   `NavigableMenu`: Refactor away from `_.includes()` ([#43518](https://github.com/WordPress/gutenberg/pull/43518/)).
-   `Tooltip`: Refactor away from `_.includes()` ([#43518](https://github.com/WordPress/gutenberg/pull/43518/)).
-   `TreeGrid`: Refactor away from `_.includes()` ([#43518](https://github.com/WordPress/gutenberg/pull/43518/)).
-   `FormTokenField`: use `KeyboardEvent.code`, refactor tests to modern RTL and `user-event` ([#43442](https://github.com/WordPress/gutenberg/pull/43442/)).
-   `DropdownMenu`: use `KeyboardEvent.code`, refactor tests to model RTL and `user-event` ([#43439](https://github.com/WordPress/gutenberg/pull/43439/)).
-   `Autocomplete`: Refactor away from `_.escapeRegExp()` ([#43629](https://github.com/WordPress/gutenberg/pull/43629/)).
-   `TextHighlight`: Refactor away from `_.escapeRegExp()` ([#43629](https://github.com/WordPress/gutenberg/pull/43629/)).

### Experimental

-   `FormTokenField`: add `__experimentalAutoSelectFirstMatch` prop to auto select the first matching suggestion on typing ([#42527](https://github.com/WordPress/gutenberg/pull/42527/)).
-   `Popover`: Deprecate `__unstableForcePosition`, now replaced by new `flip` and `resize` props ([#43546](https://github.com/WordPress/gutenberg/pull/43546/)).

## 19.17.0 (2022-08-10)

### Bug Fix

-   `Popover`: make sure that `ownerDocument` is always defined ([#42886](https://github.com/WordPress/gutenberg/pull/42886)).
-   `ExternalLink`: Check if the link is an internal anchor link and prevent anchor links from being opened. ([#42259](https://github.com/WordPress/gutenberg/pull/42259)).
-   `BorderControl`: Ensure box-sizing is reset for the control ([#42754](https://github.com/WordPress/gutenberg/pull/42754)).
-   `InputControl`: Fix acceptance of falsy values in controlled updates ([#42484](https://github.com/WordPress/gutenberg/pull/42484/)).
-   `Tooltip (Experimental)`, `CustomSelectControl`, `TimePicker`: Add missing font-size styles which were necessary in non-WordPress contexts ([#42844](https://github.com/WordPress/gutenberg/pull/42844/)).
-   `TextControl`, `TextareaControl`, `ToggleGroupControl`: Add `box-sizing` reset style ([#42889](https://github.com/WordPress/gutenberg/pull/42889)).
-   `Popover`: fix arrow placement and design ([#42874](https://github.com/WordPress/gutenberg/pull/42874/)).
-   `Popover`: fix minor glitch in arrow [#42903](https://github.com/WordPress/gutenberg/pull/42903)).
-   `ColorPicker`: fix layout overflow [#42992](https://github.com/WordPress/gutenberg/pull/42992)).
-   `ToolsPanel`: Constrain grid columns to 50% max-width ([#42795](https://github.com/WordPress/gutenberg/pull/42795)).
-   `Popover`: anchor correctly to parent node when no explicit anchor is passed ([#42971](https://github.com/WordPress/gutenberg/pull/42971)).
-   `ColorPalette`: forward correctly `popoverProps` in the `CustomColorPickerDropdown` component [#42989](https://github.com/WordPress/gutenberg/pull/42989)).
-   `ColorPalette`, `CustomGradientBar`: restore correct color picker popover position [#42989](https://github.com/WordPress/gutenberg/pull/42989)).
-   `Popover`: fix iframe offset not updating when iframe resizes ([#42971](https://github.com/WordPress/gutenberg/pull/43172)).

### Enhancements

-   `ToggleGroupControlOptionIcon`: Maintain square proportions ([#43060](https://github.com/WordPress/gutenberg/pull/43060/)).
-   `ToggleGroupControlOptionIcon`: Add a required `label` prop so the button is always accessibly labeled. Also removes `showTooltip` from the accepted prop types, as the tooltip will now always be shown. ([#43060](https://github.com/WordPress/gutenberg/pull/43060/)).
-   `SelectControl`, `CustomSelectControl`: Refresh and refactor chevron down icon ([#42962](https://github.com/WordPress/gutenberg/pull/42962)).
-   `FontSizePicker`: Add large size variant ([#42716](https://github.com/WordPress/gutenberg/pull/42716/)).
-   `Popover`: tidy up code, add more comments ([#42944](https://github.com/WordPress/gutenberg/pull/42944)).
-   Add `box-sizing` reset style mixin to utils ([#42754](https://github.com/WordPress/gutenberg/pull/42754)).
-   `ResizableBox`: Make tooltip background match `Tooltip` component's ([#42800](https://github.com/WordPress/gutenberg/pull/42800)).
-   Update control labels to the new uppercase styles ([#42789](https://github.com/WordPress/gutenberg/pull/42789)).
-   `UnitControl`: Update unit dropdown design for the large size variant ([#42000](https://github.com/WordPress/gutenberg/pull/42000)).
-   `BaseControl`: Add `box-sizing` reset style ([#42889](https://github.com/WordPress/gutenberg/pull/42889)).
-   `ToggleGroupControl`, `RangeControl`, `FontSizePicker`: Add `__nextHasNoMarginBottom` prop for opting into the new margin-free styles ([#43062](https://github.com/WordPress/gutenberg/pull/43062)).
-   `BoxControl`: Export `applyValueToSides` util function. ([#42733](https://github.com/WordPress/gutenberg/pull/42733/)).
-   `ColorPalette`: use index while iterating over color entries to avoid React "duplicated key" warning ([#43096](https://github.com/WordPress/gutenberg/pull/43096)).
-   `AnglePickerControl`: Add `__nextHasNoMarginBottom` prop for opting into the new margin-free styles ([#43160](https://github.com/WordPress/gutenberg/pull/43160/)).
-   `ComboboxControl`: Add `__nextHasNoMarginBottom` prop for opting into the new margin-free styles ([#43165](https://github.com/WordPress/gutenberg/pull/43165/)).

### Internal

-   `ToggleGroupControl`: Add `__experimentalIsIconGroup` prop ([#43060](https://github.com/WordPress/gutenberg/pull/43060/)).
-   `Flex`, `FlexItem`, `FlexBlock`: Convert to TypeScript ([#42537](https://github.com/WordPress/gutenberg/pull/42537)).
-   `InputControl`: Fix incorrect `size` prop passing ([#42793](https://github.com/WordPress/gutenberg/pull/42793)).
-   `Placeholder`: Convert to TypeScript ([#42990](https://github.com/WordPress/gutenberg/pull/42990)).
-   `Popover`: rewrite Storybook examples using controls [#42903](https://github.com/WordPress/gutenberg/pull/42903)).
-   `Swatch`: Remove component in favor of `ColorIndicator` [#43068](https://github.com/WordPress/gutenberg/pull/43068)).

## 19.16.0 (2022-07-27)

### Bug Fix

-   Context System: Stop explicitly setting `undefined` to the `children` prop. This fixes a bug where `Icon` could not be correctly rendered via the `as` prop of a context-connected component ([#42686](https://github.com/WordPress/gutenberg/pull/42686)).
-   `Popover`, `Dropdown`: Fix width when `expandOnMobile` is enabled ([#42635](https://github.com/WordPress/gutenberg/pull/42635/)).
-   `CustomSelectControl`: Fix font size and hover/focus style inconsistencies with `SelectControl` ([#42460](https://github.com/WordPress/gutenberg/pull/42460/)).
-   `AnglePickerControl`: Fix gap between elements in RTL mode ([#42534](https://github.com/WordPress/gutenberg/pull/42534)).
-   `ColorPalette`: Fix background image in RTL mode ([#42510](https://github.com/WordPress/gutenberg/pull/42510)).
-   `RangeControl`: clamp initialPosition between min and max values ([#42571](https://github.com/WordPress/gutenberg/pull/42571)).
-   `Tooltip`: avoid unnecessary re-renders of select child elements ([#42483](https://github.com/WordPress/gutenberg/pull/42483)).
-   `Popover`: Fix offset when the reference element is within an iframe. ([#42417](https://github.com/WordPress/gutenberg/pull/42417)).

### Enhancements

-   `BorderControl`: Improve labelling, tooltips and DOM structure ([#42348](https://github.com/WordPress/gutenberg/pull/42348/)).
-   `BaseControl`: Set zero padding on `StyledLabel` to ensure cross-browser styling ([#42348](https://github.com/WordPress/gutenberg/pull/42348/)).
-   `InputControl`: Implement wrapper subcomponents for adding responsive padding to `prefix`/`suffix` ([#42378](https://github.com/WordPress/gutenberg/pull/42378)).
-   `SelectControl`: Add flag for larger default size ([#42456](https://github.com/WordPress/gutenberg/pull/42456/)).
-   `UnitControl`: Update unit select's focus styles to match input's ([#42383](https://github.com/WordPress/gutenberg/pull/42383)).
-   `ColorPalette`: Display checkered preview background when `value` is transparent ([#42232](https://github.com/WordPress/gutenberg/pull/42232)).
-   `CustomSelectControl`: Add size variants ([#42460](https://github.com/WordPress/gutenberg/pull/42460/)).
-   `CustomSelectControl`: Add flag to opt in to unconstrained width ([#42460](https://github.com/WordPress/gutenberg/pull/42460/)).
-   `Dropdown`: Implement wrapper subcomponent for adding different padding to the dropdown content ([#42595](https://github.com/WordPress/gutenberg/pull/42595/)).
-   `BorderControl`: Render dropdown as prefix within its `UnitControl` ([#42212](https://github.com/WordPress/gutenberg/pull/42212/))
-   `UnitControl`: Update prop types to allow ReactNode as prefix ([#42212](https://github.com/WordPress/gutenberg/pull/42212/))
-   `ToolsPanel`: Updated README with panel layout information and more expansive usage example ([#42615](https://github.com/WordPress/gutenberg/pull/42615)).
-   `ComboboxControl`, `FormTokenField`: Add custom render callback for options in suggestions list ([#42597](https://github.com/WordPress/gutenberg/pull/42597/)).

### Internal

-   `ColorPicker`: Clean up implementation of 40px size ([#42002](https://github.com/WordPress/gutenberg/pull/42002/)).
-   `Divider`: Complete TypeScript migration ([#41991](https://github.com/WordPress/gutenberg/pull/41991)).
-   `Divider`, `Flex`, `Spacer`: Improve documentation for the `SpaceInput` prop ([#42376](https://github.com/WordPress/gutenberg/pull/42376)).
-   `Elevation`: Convert to TypeScript ([#42302](https://github.com/WordPress/gutenberg/pull/42302)).
-   `ScrollLock`: Convert to TypeScript ([#42303](https://github.com/WordPress/gutenberg/pull/42303)).
-   `Shortcut`: Convert to TypeScript ([#42272](https://github.com/WordPress/gutenberg/pull/42272)).
-   `TreeSelect`: Refactor away from `_.compact()` ([#42438](https://github.com/WordPress/gutenberg/pull/42438)).
-   `MediaEdit`: Refactor away from `_.compact()` for mobile ([#42438](https://github.com/WordPress/gutenberg/pull/42438)).
-   `BoxControl`: Refactor away from `_.isEmpty()` ([#42468](https://github.com/WordPress/gutenberg/pull/42468)).
-   `RadioControl`: Refactor away from `_.isEmpty()` ([#42468](https://github.com/WordPress/gutenberg/pull/42468)).
-   `SelectControl`: Refactor away from `_.isEmpty()` ([#42468](https://github.com/WordPress/gutenberg/pull/42468)).
-   `StyleProvider`: Convert to TypeScript ([#42541](https://github.com/WordPress/gutenberg/pull/42541)).
-   `ComboboxControl`: Replace `keyboardEvent.keyCode` with `keyboardEvent.code`([#42569](https://github.com/WordPress/gutenberg/pull/42569)).
-   `ComboboxControl`: Add support for uncontrolled mode ([#42752](https://github.com/WordPress/gutenberg/pull/42752)).

## 19.15.0 (2022-07-13)

### Bug Fix

-   `BoxControl`: Change ARIA role from `region` to `group` to avoid unwanted ARIA landmark regions ([#42094](https://github.com/WordPress/gutenberg/pull/42094)).
-   `FocalPointPicker`, `FormTokenField`, `ResizableBox`: Fixed SSR breakage ([#42248](https://github.com/WordPress/gutenberg/pull/42248)).
-   `ComboboxControl`: use custom prefix when generating the instanceId ([#42134](https://github.com/WordPress/gutenberg/pull/42134).
-   `Popover`: pass missing anchor ref to the `getAnchorRect` callback prop. ([#42076](https://github.com/WordPress/gutenberg/pull/42076)).
-   `Popover`: call `getAnchorRect` callback prop even if `anchorRefFallback` has no value. ([#42329](https://github.com/WordPress/gutenberg/pull/42329)).
-   Fix `ToolTip` position to ensure it is always positioned relative to the first child of the ToolTip. ([#41268](https://github.com/WordPress/gutenberg/pull/41268))

### Enhancements

-   `ToggleGroupControl`: Add large size variant ([#42008](https://github.com/WordPress/gutenberg/pull/42008/)).
-   `InputControl`: Ensure that the padding between a `prefix`/`suffix` and the text input stays at a reasonable 8px, even in larger size variants ([#42166](https://github.com/WordPress/gutenberg/pull/42166)).

### Internal

-   `Grid`: Convert to TypeScript ([#41923](https://github.com/WordPress/gutenberg/pull/41923)).
-   `TextHighlight`: Convert to TypeScript ([#41698](https://github.com/WordPress/gutenberg/pull/41698)).
-   `Tip`: Convert to TypeScript ([#42262](https://github.com/WordPress/gutenberg/pull/42262)).
-   `Scrollable`: Convert to TypeScript ([#42016](https://github.com/WordPress/gutenberg/pull/42016)).
-   `Spacer`: Complete TypeScript migration ([#42013](https://github.com/WordPress/gutenberg/pull/42013)).
-   `VisuallyHidden`: Convert to TypeScript ([#42220](https://github.com/WordPress/gutenberg/pull/42220)).
-   `TreeSelect`: Refactor away from `_.repeat()` ([#42070](https://github.com/WordPress/gutenberg/pull/42070/)).
-   `FocalPointPicker` updated to satisfy `react/exhaustive-deps` eslint rule ([#41520](https://github.com/WordPress/gutenberg/pull/41520)).
-   `ColorPicker` updated to satisfy `react/exhaustive-deps` eslint rule ([#41294](https://github.com/WordPress/gutenberg/pull/41294)).
-   `Slot`/`Fill`: Refactor away from Lodash ([#42153](https://github.com/WordPress/gutenberg/pull/42153/)).
-   `ComboboxControl`: Refactor away from `_.deburr()` ([#42169](https://github.com/WordPress/gutenberg/pull/42169/)).
-   `FormTokenField`: Refactor away from `_.identity()` ([#42215](https://github.com/WordPress/gutenberg/pull/42215/)).
-   `SelectControl`: Use roles and `@testing-library/user-event` in unit tests ([#42308](https://github.com/WordPress/gutenberg/pull/42308)).
-   `DropdownMenu`: Refactor away from Lodash ([#42218](https://github.com/WordPress/gutenberg/pull/42218/)).
-   `ToolbarGroup`: Refactor away from `_.flatMap()` ([#42223](https://github.com/WordPress/gutenberg/pull/42223/)).
-   `TreeSelect`: Refactor away from `_.flatMap()` ([#42223](https://github.com/WordPress/gutenberg/pull/42223/)).
-   `Autocomplete`: Refactor away from `_.deburr()` ([#42266](https://github.com/WordPress/gutenberg/pull/42266/)).
-   `MenuItem`: Refactor away from `_.isString()` ([#42268](https://github.com/WordPress/gutenberg/pull/42268/)).
-   `Shortcut`: Refactor away from `_.isString()` ([#42268](https://github.com/WordPress/gutenberg/pull/42268/)).
-   `Shortcut`: Refactor away from `_.isObject()` ([#42336](https://github.com/WordPress/gutenberg/pull/42336/)).
-   `RangeControl`: Convert to TypeScript ([#40535](https://github.com/WordPress/gutenberg/pull/40535)).
-   `ExternalLink`: Refactor away from Lodash ([#42341](https://github.com/WordPress/gutenberg/pull/42341/)).
-   `Navigation`: updated to satisfy `react/exhaustive-deps` eslint rule ([#41612](https://github.com/WordPress/gutenberg/pull/41612))

## 19.14.0 (2022-06-29)

### Bug Fix

-   `ColorPicker`: Remove horizontal scrollbar when using HSL or RGB color input types. ([#41646](https://github.com/WordPress/gutenberg/pull/41646))
-   `ColorPicker`: Widen hex input field for mobile. ([#42004](https://github.com/WordPress/gutenberg/pull/42004))

### Enhancements

-   Wrapped `ColorIndicator` in a `forwardRef` call ([#41587](https://github.com/WordPress/gutenberg/pull/41587)).
-   `ComboboxControl` & `FormTokenField`: Add `__next36pxDefaultSize` flag for larger default size ([#40746](https://github.com/WordPress/gutenberg/pull/40746)).
-   `BorderControl`: Improve TypeScript support. ([#41843](https://github.com/WordPress/gutenberg/pull/41843)).
-   `DatePicker`: highlight today's date. ([#41647](https://github.com/WordPress/gutenberg/pull/41647/)).
-   Allow automatic repositioning of `BorderBoxControl` and `ColorPalette` popovers within smaller viewports ([#41930](https://github.com/WordPress/gutenberg/pull/41930)).

### Internal

-   `Spinner`: Convert to TypeScript and update storybook ([#41540](https://github.com/WordPress/gutenberg/pull/41540/)).
-   `InputControl`: Add tests and update to use `@testing-library/user-event` ([#41421](https://github.com/WordPress/gutenberg/pull/41421)).
-   `FormToggle`: Convert to TypeScript ([#41729](https://github.com/WordPress/gutenberg/pull/41729)).
-   `ColorIndicator`: Convert to TypeScript ([#41587](https://github.com/WordPress/gutenberg/pull/41587)).
-   `Truncate`: Convert to TypeScript ([#41697](https://github.com/WordPress/gutenberg/pull/41697)).
-   `FocalPointPicker`: Refactor away from `_.clamp()` ([#41735](https://github.com/WordPress/gutenberg/pull/41735/)).
-   `RangeControl`: Refactor away from `_.clamp()` ([#41735](https://github.com/WordPress/gutenberg/pull/41735/)).
-   Refactor components `utils` away from `_.clamp()` ([#41735](https://github.com/WordPress/gutenberg/pull/41735/)).
-   `BoxControl`: Refactor utils away from `_.isNumber()` ([#41776](https://github.com/WordPress/gutenberg/pull/41776/)).
-   `Elevation`: Refactor away from `_.isNil()` ([#41785](https://github.com/WordPress/gutenberg/pull/41785/)).
-   `HStack`: Refactor away from `_.isNil()` ([#41785](https://github.com/WordPress/gutenberg/pull/41785/)).
-   `Truncate`: Refactor away from `_.isNil()` ([#41785](https://github.com/WordPress/gutenberg/pull/41785/)).
-   `VStack`: Convert to TypeScript ([#41850](https://github.com/WordPress/gutenberg/pull/41587)).
-   `AlignmentMatrixControl`: Refactor away from `_.flattenDeep()` in utils ([#41814](https://github.com/WordPress/gutenberg/pull/41814/)).
-   `AutoComplete`: Revert recent `exhaustive-deps` refactor ([#41820](https://github.com/WordPress/gutenberg/pull/41820)).
-   `Spacer`: Convert knobs to controls in Storybook ([#41851](https://github.com/WordPress/gutenberg/pull/41851)).
-   `Heading`: Complete TypeScript migration ([#41921](https://github.com/WordPress/gutenberg/pull/41921)).
-   `Navigation`: Refactor away from Lodash functions ([#41865](https://github.com/WordPress/gutenberg/pull/41865/)).
-   `CustomGradientPicker`: Refactor away from Lodash ([#41901](https://github.com/WordPress/gutenberg/pull/41901/)).
-   `SegmentedControl`: Refactor away from `_.values()` ([#41905](https://github.com/WordPress/gutenberg/pull/41905/)).
-   `DimensionControl`: Refactor docs away from `_.partialRight()` ([#41909](https://github.com/WordPress/gutenberg/pull/41909/)).
-   `NavigationItem` updated to ignore `react/exhaustive-deps` eslint rule ([#41639](https://github.com/WordPress/gutenberg/pull/41639)).

## 19.13.0 (2022-06-15)

### Bug Fix

-   `Tooltip`: Opt in to `__unstableShift` to ensure that the Tooltip is always within the viewport. ([#41524](https://github.com/WordPress/gutenberg/pull/41524))
-   `FormTokenField`: Do not suggest the selected one even if `{ value: string }` is passed ([#41216](https://github.com/WordPress/gutenberg/pull/41216)).
-   `CustomGradientBar`: Fix insertion and control point positioning to more closely follow cursor. ([#41492](https://github.com/WordPress/gutenberg/pull/41492))
-   `FormTokenField`: Added Padding to resolve close button overlap issue ([#41556](https://github.com/WordPress/gutenberg/pull/41556)).
-   `ComboboxControl`: fix the autofocus behavior after resetting the value. ([#41737](https://github.com/WordPress/gutenberg/pull/41737)).

### Enhancements

-   `AnglePickerControl`: Use NumberControl as input field ([#41472](https://github.com/WordPress/gutenberg/pull/41472)).

### Internal

-   `FormTokenField`: Convert to TypeScript and refactor to functional component ([#41216](https://github.com/WordPress/gutenberg/pull/41216)).
-   `Draggable`: updated to satisfy `react/exhaustive-deps` eslint rule ([#41499](https://github.com/WordPress/gutenberg/pull/41499))
-   `RadioControl`: Convert to TypeScript ([#41568](https://github.com/WordPress/gutenberg/pull/41568)).
-   `Flex` updated to satisfy `react/exhaustive-deps` eslint rule ([#41507](https://github.com/WordPress/gutenberg/pull/41507)).
-   `CustomGradientBar` updated to satisfy `react/exhaustive-deps` eslint rule ([#41463](https://github.com/WordPress/gutenberg/pull/41463))
-   `TreeSelect`: Convert to TypeScript ([#41536](https://github.com/WordPress/gutenberg/pull/41536)).
-   `FontSizePicker`: updated to satisfy `react/exhaustive-deps` eslint rule ([#41600](https://github.com/WordPress/gutenberg/pull/41600)).
-   `ZStack`: Convert component story to TypeScript and add inline docs ([#41694](https://github.com/WordPress/gutenberg/pull/41694)).
-   `Dropdown`: Make sure cleanup (closing the dropdown) only runs when the menu has actually been opened.
-   Enhance the TypeScript migration guidelines ([#41669](https://github.com/WordPress/gutenberg/pull/41669)).
-   `ExternalLink`: Convert to TypeScript ([#41681](https://github.com/WordPress/gutenberg/pull/41681)).
-   `InputControl` updated to satisfy `react/exhaustive-deps` eslint rule ([#41601](https://github.com/WordPress/gutenberg/pull/41601))
-   `Modal`: updated to satisfy `react/exhaustive-deps` eslint rule ([#41610](https://github.com/WordPress/gutenberg/pull/41610))

### Experimental

-   `Navigation`: improve unit tests by using `@testing-library/user-event` and modern `@testing-library` assertions; add unit test for controlled component ([#41668](https://github.com/WordPress/gutenberg/pull/41668)).

## 19.12.0 (2022-06-01)

### Bug Fix

-   `Popover`, `Dropdown`, `CustomGradientPicker`: Fix dropdown positioning by always targeting the rendered toggle, and switch off width in the Popover size middleware to stop reducing the width of the popover. ([#41361](https://github.com/WordPress/gutenberg/pull/41361))
-   Fix `InputControl` blocking undo/redo while focused. ([#40518](https://github.com/WordPress/gutenberg/pull/40518))
-   `ColorPalette`: Correctly update color name label when CSS variables are involved ([#41461](https://github.com/WordPress/gutenberg/pull/41461)).

### Enhancements

-   `SelectControl`: Add `__nextHasNoMarginBottom` prop for opting into the new margin-free styles ([#41269](https://github.com/WordPress/gutenberg/pull/41269)).
-   `ColorPicker`: Strip leading hash character from hex values pasted into input. ([#41223](https://github.com/WordPress/gutenberg/pull/41223))
-   `ColorPicker`: Display detailed color inputs by default. ([#41222](https://github.com/WordPress/gutenberg/pull/41222))
-   Updated design for the `DateTimePicker`, `DatePicker` and `TimePicker` components ([#41097](https://github.com/WordPress/gutenberg/pull/41097)).
-   `DateTimePicker`: Add `__nextRemoveHelpButton` and `__nextRemoveResetButton` for opting into new behaviour where there is no Help and Reset button ([#41097](https://github.com/WordPress/gutenberg/pull/41097)).

### Internal

-   `AlignmentMatrixControl` updated to satisfy `react/exhaustive-deps` eslint rule ([#41167](https://github.com/WordPress/gutenberg/pull/41167))
-   `BorderControl` updated to satisfy `react/exhaustive-deps` eslint rule ([#41259](https://github.com/WordPress/gutenberg/pull/41259))
-   `CheckboxControl`: Add unit tests ([#41165](https://github.com/WordPress/gutenberg/pull/41165)).
-   `BorderBoxControl`: fix some layout misalignments, especially for RTL users ([#41254](https://github.com/WordPress/gutenberg/pull/41254)).
-   `TimePicker`: Update unit tests to use `@testing-library/user-event` ([#41270](https://github.com/WordPress/gutenberg/pull/41270)).
-   `DateTimePicker`: Update `moment` to 2.26.0 and update `react-date` typings ([#41266](https://github.com/WordPress/gutenberg/pull/41266)).
-   `TextareaControl`: Convert to TypeScript ([#41215](https://github.com/WordPress/gutenberg/pull/41215)).
-   `BoxControl`: Update unit tests to use `@testing-library/user-event` ([#41422](https://github.com/WordPress/gutenberg/pull/41422)).
-   `Surface`: Convert to TypeScript ([#41212](https://github.com/WordPress/gutenberg/pull/41212)).
-   `Autocomplete` updated to satisfy `react/exhaustive-deps` eslint rule ([#41382](https://github.com/WordPress/gutenberg/pull/41382))
-   `Dropdown` updated to satisfy `react/exhaustive-deps` eslint rule ([#41505](https://github.com/WordPress/gutenberg/pull/41505))
-   `DateDayPicker` updated to satisfy `react/exhaustive-deps` eslint rule ([#41470](https://github.com/WordPress/gutenberg/pull/41470)).

### Experimental

-   `Spacer`: Add RTL support. ([#41172](https://github.com/WordPress/gutenberg/pull/41172))

## 19.11.0 (2022-05-18)

### Enhancements

-   `BorderControl` now only displays the reset button in its popover when selections have already been made. ([#40917](https://github.com/WordPress/gutenberg/pull/40917))
-   `BorderControl` & `BorderBoxControl`: Add `__next36pxDefaultSize` flag for larger default size ([#40920](https://github.com/WordPress/gutenberg/pull/40920)).
-   `BorderControl` improved focus and border radius styling for component. ([#40951](https://github.com/WordPress/gutenberg/pull/40951))
-   Improve focused `CircularOptionPicker` styling ([#40990](https://github.com/WordPress/gutenberg/pull/40990))
-   `BorderControl`: Make border color consistent with other controls ([#40921](https://github.com/WordPress/gutenberg/pull/40921))
-   `SelectControl`: Remove `lineHeight` setting to fix issue with font descenders being cut off ([#40985](https://github.com/WordPress/gutenberg/pull/40985))

### Internal

-   `DateTimePicker`: Convert to TypeScript ([#40775](https://github.com/WordPress/gutenberg/pull/40775)).
-   `DateTimePicker`: Convert unit tests to TypeScript ([#40957](https://github.com/WordPress/gutenberg/pull/40957)).
-   `CheckboxControl`: Convert to TypeScript ([#40915](https://github.com/WordPress/gutenberg/pull/40915)).
-   `ButtonGroup`: Convert to TypeScript ([#41007](https://github.com/WordPress/gutenberg/pull/41007)).
-   `Popover`: refactor component to use the `floating-ui` library internally ([#40740](https://github.com/WordPress/gutenberg/pull/40740)).

## 19.10.0 (2022-05-04)

### Internal

-   `UnitControl`: migrate unit tests to TypeScript ([#40697](https://github.com/WordPress/gutenberg/pull/40697)).
-   `DatePicker`: Add improved unit tests ([#40754](https://github.com/WordPress/gutenberg/pull/40754)).
-   Setup `user-event` in unit tests inline, once per test ([#40839](https://github.com/WordPress/gutenberg/pull/40839)).
-   `DatePicker`: Update `react-dates` to 21.8.0 ([#40801](https://github.com/WordPress/gutenberg/pull/40801)).

### Enhancements

-   `InputControl`: Add `__next36pxDefaultSize` flag for larger default size ([#40622](https://github.com/WordPress/gutenberg/pull/40622)).
-   `UnitControl`: Add `__next36pxDefaultSize` flag for larger default size ([#40627](https://github.com/WordPress/gutenberg/pull/40627)).
-   `Modal` design adjustments: Blur elements outside of the modal, increase modal title size, use larger close icon, remove header border when modal contents are scrolled. ([#40781](https://github.com/WordPress/gutenberg/pull/40781)).
-   `SelectControl`: Improved TypeScript support ([#40737](https://github.com/WordPress/gutenberg/pull/40737)).
-   `ToggleControlGroup`: Switch to internal `Icon` component for dashicon support ([40717](https://github.com/WordPress/gutenberg/pull/40717)).
-   Improve `ToolsPanel` accessibility. ([#40716](https://github.com/WordPress/gutenberg/pull/40716))

### Bug Fix

-   The `Button` component now displays the label as the tooltip for icon only buttons. ([#40716](https://github.com/WordPress/gutenberg/pull/40716))
-   Use fake timers and fix usage of async methods from `@testing-library/user-event`. ([#40790](https://github.com/WordPress/gutenberg/pull/40790))
-   UnitControl: avoid calling onChange callback twice when unit changes. ([#40796](https://github.com/WordPress/gutenberg/pull/40796))
-   `UnitControl`: show unit label when units prop has only one unit. ([#40784](https://github.com/WordPress/gutenberg/pull/40784))
-   `AnglePickerControl`: Fix closing of gradient popover when the angle control is clicked. ([#40735](https://github.com/WordPress/gutenberg/pull/40735))

### Internal

-   `TextControl`: Convert to TypeScript ([#40633](https://github.com/WordPress/gutenberg/pull/40633)).

## 19.9.0 (2022-04-21)

### Bug Fix

-   Consolidate the main black colors to gray-900. Affects `AlignmentMatrixControl`, `InputControl`, `Heading`, `SelectControl`, `Spinner (Experimental)`, and `Text` ([#40391](https://github.com/WordPress/gutenberg/pull/40391)).

### Internal

-   Remove individual color object exports from the `utils/colors-values.js` file. Colors should now be used from the main `COLORS` export([#40387](https://github.com/WordPress/gutenberg/pull/40387)).

### Bug Fix

-   `InputControl`: allow user to input a value interactively in Storybook, by removing default value argument ([#40410](https://github.com/WordPress/gutenberg/pull/40410)).

## 19.8.0 (2022-04-08)

### Enhancements

-   Update `BorderControl` and `BorderBoxControl` to allow the passing of custom class names to popovers ([#39753](https://github.com/WordPress/gutenberg/pull/39753)).
-   `ToggleGroupControl`: Reintroduce backdrop animation ([#40021](https://github.com/WordPress/gutenberg/pull/40021)).
-   `Card`: Adjust border radius effective size ([#40032](https://github.com/WordPress/gutenberg/pull/40032)).
-   `InputControl`: Improved TypeScript type annotations ([#40119](https://github.com/WordPress/gutenberg/pull/40119)).

### Internal

-   `BaseControl`: Convert to TypeScript ([#39468](https://github.com/WordPress/gutenberg/pull/39468)).

### New Features

-   Add `BorderControl` component ([#37769](https://github.com/WordPress/gutenberg/pull/37769)).
-   Add `BorderBoxControl` component ([#38876](https://github.com/WordPress/gutenberg/pull/38876)).
-   Add `ToggleGroupControlOptionIcon` component ([#39760](https://github.com/WordPress/gutenberg/pull/39760)).

### Bug Fix

-   Use `Object.assign` instead of `{ ...spread }` syntax to avoid errors in the code generated by TypeScript ([#39932](https://github.com/WordPress/gutenberg/pull/39932)).
-   `ItemGroup`: Ensure that the Item's text color is not overridden by the user agent's button color ([#40055](https://github.com/WordPress/gutenberg/pull/40055)).
-   `Surface`: Use updated UI text color `#1e1e1e` instead of `#000` ([#40055](https://github.com/WordPress/gutenberg/pull/40055)).
-   `CustomSelectControl`: Make chevron consistent with `SelectControl` ([#40049](https://github.com/WordPress/gutenberg/pull/40049)).

## 19.7.0 (2022-03-23)

### Enhancements

-   `CustomSelectControl`: Add `__next36pxDefaultSize` flag for larger default size ([#39401](https://github.com/WordPress/gutenberg/pull/39401)).
-   `BaseControl`: Add `__nextHasNoMarginBottom` prop for opting into the new margin-free styles ([#39325](https://github.com/WordPress/gutenberg/pull/39325)).
-   `Divider`: Make the divider visible by default (`display: inline`) in flow layout containers when the divider orientation is vertical ([#39316](https://github.com/WordPress/gutenberg/pull/39316)).
-   Stop using deprecated `event.keyCode` in favor of `event.key` for keyboard events in `UnitControl` and `InputControl`. ([#39360](https://github.com/WordPress/gutenberg/pull/39360))
-   `ColorPalette`: refine custom color button's label. ([#39386](https://github.com/WordPress/gutenberg/pull/39386))
-   Add `onClick` prop on `FormFileUpload`. ([#39268](https://github.com/WordPress/gutenberg/pull/39268))
-   `FocalPointPicker`: stop using `UnitControl`'s deprecated `unit` prop ([#39504](https://github.com/WordPress/gutenberg/pull/39504)).
-   `CheckboxControl`: Add support for the `indeterminate` state ([#39462](https://github.com/WordPress/gutenberg/pull/39462)).
-   `UnitControl`: add support for the `onBlur` prop ([#39589](https://github.com/WordPress/gutenberg/pull/39589)).

### Internal

-   Delete the `composeStateReducers` utility function ([#39262](https://github.com/WordPress/gutenberg/pull/39262)).
-   `BoxControl`: stop using `UnitControl`'s deprecated `unit` prop ([#39511](https://github.com/WordPress/gutenberg/pull/39511)).

### Bug Fix

-   `NumberControl`: commit (and constrain) value on `blur` event ([#39186](https://github.com/WordPress/gutenberg/pull/39186)).
-   Fix `UnitControl`'s reset of unit when the quantity value is cleared. ([#39531](https://github.com/WordPress/gutenberg/pull/39531/)).
-   `ResizableBox`: Ensure tooltip text remains on a single line. ([#39623](https://github.com/WordPress/gutenberg/pull/39623)).

### Deprecation

-   `unit` prop in `UnitControl` marked as deprecated ([#39503](https://github.com/WordPress/gutenberg/pull/39503)).

## 19.6.0 (2022-03-11)

### Enhancements

-   `ConfirmDialog`: Add support for custom label text on the confirmation and cancelation buttons ([#38994](https://github.com/WordPress/gutenberg/pull/38994))
-   `InputControl`: Allow `onBlur` for empty values to commit the change when `isPressEnterToChange` is true, and move reset behavior to the ESCAPE key. ([#39109](https://github.com/WordPress/gutenberg/pull/39109)).
-   `TreeGrid`: Add tests for Home/End keyboard navigation. Add `onFocusRow` callback for Home/End keyboard navigation, this was missed in the implementation PR. Modify test for expanding/collapsing a row as row 1 implements this now. Update README with latest changes. ([#39302](https://github.com/WordPress/gutenberg/pull/39302))
-   `ToggleGroupControlOption`: Calculate width from button content and remove `LabelPlaceholderView` ([#39345](https://github.com/WordPress/gutenberg/pull/39345))

### Bug Fix

-   Normalize `font-family` on `Button`, `ColorPalette`, `ComoboboxControl`, `DateTimePicker`, `FormTokenField`, `InputControl`, `SelectControl`, and `ToggleGroupControl` ([#38969](https://github.com/WordPress/gutenberg/pull/38969)).
-   Fix input value selection of `InputControl`-based controls in Firefox and Safari with axial constraint of drag gesture ([#38968](https://github.com/WordPress/gutenberg/pull/38968)).
-   Fix `UnitControl`'s behavior around updating the unit when a new `value` is passed (i.e. in controlled mode). ([#39148](https://github.com/WordPress/gutenberg/pull/39148)).

## 19.5.0 (2022-02-23)

### Bug Fix

-   Fix spin buttons of number inputs in Safari ([#38840](https://github.com/WordPress/gutenberg/pull/38840))
-   Show tooltip on toggle custom size button in FontSizePicker ([#38985](https://github.com/WordPress/gutenberg/pull/38985))

### Enhancements

-   `TreeGrid`: Add tests for `onCollapseRow`, `onExpandRow`, and `onFocusRow` callback functions. ([#38942](https://github.com/WordPress/gutenberg/pull/38942)).
-   `TreeGrid`: Update callback tests to use `TreeGridRow` and `TreeGridCell` sub-components. ([#39002](https://github.com/WordPress/gutenberg/pull/39002)).

## 19.4.0 (2022-02-10)

### Bug Fix

-   Components: Fix `Slot`/`Fill` Emotion `StyleProvider` ([#38237](https://github.com/WordPress/gutenberg/pull/38237))
-   Reduce height and min-width of the reset button on `ComboBoxControl` for consistency. ([#38020](https://github.com/WordPress/gutenberg/pull/38020))
-   Removed unused `rememo` dependency ([#38388](https://github.com/WordPress/gutenberg/pull/38388)).
-   Added `__unstableInputWidth` to `UnitControl` type definition ([#38429](https://github.com/WordPress/gutenberg/pull/38429)).
-   Fixed typing errors for `ColorPicker` ([#38430](https://github.com/WordPress/gutenberg/pull/38430)).
-   Updated destructuring of `Dropdown` props to be TypeScript friendly ([#38431](https://github.com/WordPress/gutenberg/pull/38431)).
-   Added `ts-nocheck` to `ColorIndicator` so it can be used in typed components ([#38433](https://github.com/WordPress/gutenberg/pull/38433)).
-   Added `cx` as a dependency of `useMemo` across the whole package, in order to recalculate the classnames correctly when a component is rendered across more than one `StyleProvider` ([#38541](https://github.com/WordPress/gutenberg/pull/38541)).

### Enhancements

-   Update the visual design of the `Spinner` component. ([#37551](https://github.com/WordPress/gutenberg/pull/37551))
-   `TreeGrid` accessibility enhancements around the expand/collapse functionality. ([#38358](https://github.com/WordPress/gutenberg/pull/38358))
-   `TreeGrid` accessibility: improve browser support for Left Arrow focus to parent row in child row. ([#38639](https://github.com/WordPress/gutenberg/pull/38639))
-   `TreeGrid` accessibility: Add Home/End keys for better keyboard navigation. ([#38679](https://github.com/WordPress/gutenberg/pull/38679))
-   Add `resolvePoint` prop to `FocalPointPicker` to allow updating the value of the picker after a user interaction ([#38247](https://github.com/WordPress/gutenberg/pull/38247))
-   `TreeGrid`: Allow SHIFT key to be held, and add `onFocusRow` callback to the `TreeGrid` component, fired when focus is shifted from one row to another via Up and Down arrow keys. ([#38314](https://github.com/WordPress/gutenberg/pull/38314))

### Experimental

-   `Navigator`: rename `push`/`pop` to `goTo`/`goBack` ([#38582](https://github.com/WordPress/gutenberg/pull/38582))
-   `Navigator`: add `NavigatorButton` and `NavigatorBackButton` components ([#38634](https://github.com/WordPress/gutenberg/pull/38634))
-   `UnitControl`: tidy up utilities and types. In particular, change the type of parsed quantities to `number` (previously it could have been a `string` too). ([#38987](https://github.com/WordPress/gutenberg/pull/38987]))

## 19.3.0 (2022-01-27)

### Enhancements

-   Refine `ExternalLink` to be same size as the text, to appear more as a glyph than an icon. ([#37859](https://github.com/WordPress/gutenberg/pull/37859))
-   Updated `ToolsPanel` header icon to only show "plus" icon when all items are optional and all are currently hidden ([#38262](https://github.com/WordPress/gutenberg/pull/38262))
-   `TreeGrid`: Fix keyboard navigation for expand/collapse table rows in Firefox ([#37983](https://github.com/WordPress/gutenberg/pull/37983))

### Bug Fix

-   Update the `HexInput` component to accept a pasted value that contains a starting #
-   Update `ToggleGroupControl` background active state to use a simple background color instead of animated backdrop ([38008](https://github.com/WordPress/gutenberg/pull/38008))
-   Update label spacing for the `BoxControl`, `CustomGradientPicker`, `FormTokenField`, `InputControl`, and `ToolsPanel` components to use a bottom margin of `8px` for consistency. ([#37844](https://github.com/WordPress/gutenberg/pull/37844))
-   Add missing styles to the `BaseControl.VisualLabel` component. ([#37747](https://github.com/WordPress/gutenberg/pull/37747))
-   Prevent keyDown events from propagating up in `CustomSelectControl` ([#30557](https://github.com/WordPress/gutenberg/pull/30557))
-   Mark `children` prop as optional in `SelectControl` ([#37872](https://github.com/WordPress/gutenberg/pull/37872))
-   Add memoization of callbacks and context to prevent unnecessary rerenders of the `ToolsPanel` ([#38037](https://github.com/WordPress/gutenberg/pull/38037))
-   Fix space between icons and rail `RangeControl` ([#36935](https://github.com/WordPress/gutenberg/pull/36935))
-   Increase z-index of `ConfirmDialog` to render on top of parent `Popover` components ([#37959](https://github.com/WordPress/gutenberg/pull/37959))

### Experimental

-   Add basic history location support to `Navigator` ([#37416](https://github.com/WordPress/gutenberg/pull/37416)).
-   Add focus restoration to `Navigator` ([#38149](https://github.com/WordPress/gutenberg/pull/38149)).

## 19.2.0 (2022-01-04)

### Experimental

-   Reinstated the ability to pass additional props to the `ToolsPanel` ([#36428](https://github.com/WordPress/gutenberg/pull/36428)).
-   Added an `__unstable-large` size variant to `InputControl`, `SelectControl`, and `UnitControl` for selective migration to the larger 40px heights. ([#35646](https://github.com/WordPress/gutenberg/pull/35646)).
-   Fixed inconsistent padding in `UnitControl` ([#35646](https://github.com/WordPress/gutenberg/pull/35646)).
-   Added support for RTL behavior for the `ZStack`'s `offset` prop ([#36769](https://github.com/WordPress/gutenberg/pull/36769))
-   Fixed race conditions causing conditionally displayed `ToolsPanelItem` components to be erroneously deregistered ([#36588](https://github.com/WordPress/gutenberg/pull/36588)).
-   Added `__experimentalHideHeader` prop to `Modal` component ([#36831](https://github.com/WordPress/gutenberg/pull/36831)).
-   Added experimental `ConfirmDialog` component ([#34153](https://github.com/WordPress/gutenberg/pull/34153)).
-   Divider: improve support for vertical orientation and RTL styles, use start/end logical props instead of top/bottom, change border-color to `currentColor` ([#36579](https://github.com/WordPress/gutenberg/pull/36579)).
-   `ToggleGroupControl`: Avoid calling `onChange` if radio state changed from an incoming value ([#37224](https://github.com/WordPress/gutenberg/pull/37224/)).
-   `ToggleGroupControl`: fix the computation of the backdrop dimensions when rendered in a Popover ([#37067](https://github.com/WordPress/gutenberg/pull/37067)).
-   Add `__experimentalIsRenderedInSidebar` property to the `GradientPicker`and `CustomGradientPicker`. The property changes the color popover behavior to have a special placement behavior appropriate for sidebar UI's.
-   Add `first` and `last` classes to displayed `ToolsPanelItem` group within a `ToolsPanel` ([#37546](https://github.com/WordPress/gutenberg/pull/37546))

### Bug Fix

-   Fixed spacing between `BaseControl` fields and help text within the `ToolsPanel` ([#36334](https://github.com/WordPress/gutenberg/pull/36334))
-   Replaced hardcoded blue in `ColorPicker` with UI theme color ([#36153](https://github.com/WordPress/gutenberg/pull/36153)).
-   Fixed empty `ToolsPanel` height by correcting menu button line-height ([#36895](https://github.com/WordPress/gutenberg/pull/36895)).
-   Normalized label line-height and spacing within the `ToolsPanel` ([36387](https://github.com/WordPress/gutenberg/pull/36387))
-   Remove unused `reakit-utils` from peer dependencies ([#37369](https://github.com/WordPress/gutenberg/pull/37369)).
-   Update all Emotion dependencies to the latest version to ensure they work correctly with React types ([#37365](https://github.com/WordPress/gutenberg/pull/37365)).
-   `DateTimePicker`: Fix the date format associated to the `is12Hour` prop ([#37465](https://github.com/WordPress/gutenberg/pull/37465))
-   Allowed `ToolsPanel` to register items when `panelId` is `null` due to multiple block selection ([37216](https://github.com/WordPress/gutenberg/pull/37216)).

### Enhancements

-   Wrapped `Modal` in a `forwardRef` call ([#36831](https://github.com/WordPress/gutenberg/pull/36831)).
-   Refactor `DateTime` class component to functional component ([#36835](https://github.com/WordPress/gutenberg/pull/36835))
-   Unify styles for `ColorIndicator` with how they appear in Global Styles ([#37028](https://github.com/WordPress/gutenberg/pull/37028))
-   Add support for rendering the `ColorPalette` in a `Dropdown` when opened in the sidebar ([#37067](https://github.com/WordPress/gutenberg/pull/37067))
-   Show an incremental sequence of numbers (1/2/3/4/5) as a label of the font size, when we have at most five font sizes, where at least one the them contains a complex css value(clamp, var, etc..). We do this because complex css values cannot be calculated properly and the incremental sequence of numbers as labels can help the user better mentally map the different available font sizes. ([#37038](https://github.com/WordPress/gutenberg/pull/37038))
-   Add support for proper borders to color indicators ([#37500](https://github.com/WordPress/gutenberg/pull/37500))
-   Refactor `SuggestionsList` class component to functional component([#36924](https://github.com/WordPress/gutenberg/pull/36924/))

## 19.1.4 (2021-12-13)

### Bug Fix

-   Improve accessibility and visibility in `ColorPallete` ([#36925](https://github.com/WordPress/gutenberg/pull/36925))

## 19.1.3 (2021-12-06)

-   Fix missing version information in `CHANGELOG.md`.

## 19.1.2 (2021-12-06)

### Bug Fix

-   Fixed `GradientPicker` not displaying `CustomGradientPicker` when no gradients are provided ([#36900](https://github.com/WordPress/gutenberg/pull/36900)).
-   Fixed error thrown in `ColorPicker` when used in controlled state in color gradients ([#36941](https://github.com/WordPress/gutenberg/pull/36941)).
-   Updated readme to include default value introduced in fix for unexpected movements in the `ColorPicker` ([#35670](https://github.com/WordPress/gutenberg/pull/35670)).
-   Added support for the legacy `extraSmall` value for the `size` prop in the `Card` component ([#37097](https://github.com/WordPress/gutenberg/pull/37097)).

## 19.1.0 (2021-11-29)

### Enhancements

-   Added a `showTooltip` prop to `ToggleGroupControlOption` in order to display tooltip text (using `<Tooltip />`). ([#36726](https://github.com/WordPress/gutenberg/pull/36726)).

### Bug Fix

-   Fixed a bug which prevented setting `PM` hours correctly in the `DateTimePicker` ([#36878](https://github.com/WordPress/gutenberg/pull/36878)).

## 19.0.2 (2021-11-15)

-   Remove erroneous use of `??=` syntax from `build-module`.

## 19.0.1 (2021-11-07)

### Enhancements

-   Updated the `ColorPalette` and `GradientPicker` components to the latest designs ([#35970](https://github.com/WordPress/gutenberg/pull/35970)).

### Experimental

-   Updated the `ToolsPanel` to use `Grid` internally to manage panel layout ([#35621](https://github.com/WordPress/gutenberg/pull/35621)).
-   Added experimental `__experimentalHasMultipleOrigins` prop to the `ColorPalette` and `GradientPicker` components ([#35970](https://github.com/WordPress/gutenberg/pull/35970)).

## 19.0.0 (2021-10-22)

### New Features

-   Added support for `step="any"` in `NumberControl` and `RangeControl` ([#34542](https://github.com/WordPress/gutenberg/pull/34542)).

### Enhancements

-   Removed the separator shown between `ToggleGroupControl` items ([#35497](https://github.com/WordPress/gutenberg/pull/35497)).
-   The `ColorPicker` component property `onChangeComplete`, a function accepting a color object, was replaced with the property `onChange`, a function accepting a string on ([#35220](https://github.com/WordPress/gutenberg/pull/35220)).
-   The property `disableAlpha`, was removed from the `ColorPicker` component. Use the new opposite property `enableAlpha` instead ([#35220](https://github.com/WordPress/gutenberg/pull/35220)).

### Experimental

-   Removed the `fieldset` wrapper from the `FontAppearanceControl` component ([35461](https://github.com/WordPress/gutenberg/pull/35461)).
-   Refactored the `ToggleGroupControl` component's structure and embedded `ToggleGroupControlButton` directly into `ToggleGroupControlOption` ([#35600](https://github.com/WordPress/gutenberg/pull/35600)).
-   Added support for showing an experimental hint in `CustomSelectControl` ([#35673](https://github.com/WordPress/gutenberg/pull/35673)).

### Breaking Changes

-   The `color` property a `tinycolor2` color object passed on `onChangeComplete` property of the `ColorPicker` component was removed. Please use the new `onChange` property that accepts a string color representation ([#35562](https://github.com/WordPress/gutenberg/pull/35562)).

## 18.0.0 (2021-10-12)

### Breaking Changes

-   Removed the deprecated `position` and `menuLabel` from the `DropdownMenu` component ([#34537](https://github.com/WordPress/gutenberg/pull/34537)).
-   Removed the deprecated `onClickOutside` prop from the `Popover` component ([#34537](https://github.com/WordPress/gutenberg/pull/34537)).
-   Changed `RangeControl` component to not apply `shiftStep` to inputs from its `<input type="range"/>` ([35020](https://github.com/WordPress/gutenberg/pull/35020)).
-   Removed `isAction` prop from `Item`. The component will now rely on `onClick` to render as a `button` ([35152](https://github.com/WordPress/gutenberg/pull/35152)).

### New Features

-   Add an experimental `Navigator` components ([#34904](https://github.com/WordPress/gutenberg/pull/34904)) as a replacement for the previous `Navigation` related components.
-   Update the `ColorPicker` component to the latest design ([#35220](https://github.com/WordPress/gutenberg/pull/35220))

### Bug Fix

-   Fixed rounding of value in `RangeControl` component when it loses focus while the `SHIFT` key is held. ([#35020](https://github.com/WordPress/gutenberg/pull/35020)).

### Internal

-   Deleted the `createComponent` utility function ([#34929](https://github.com/WordPress/gutenberg/pull/34929)).
-   Deleted the `useJumpStep` utility function ([#35561](https://github.com/WordPress/gutenberg/pull/35561)).

## 17.0.0 (2021-09-09)

### Breaking Change

-   Removed a min-width from the `DropdownMenu` component, allowing the menu to accommodate thin contents like vertical tools menus ([#33995](https://github.com/WordPress/gutenberg/pull/33995)).

### Bug Fix

-   Fixed RTL styles in `Flex` component ([#33729](https://github.com/WordPress/gutenberg/pull/33729)).
-   Fixed unit test errors caused by `CSS.supports` being called in a non-browser environment ([#34572](https://github.com/WordPress/gutenberg/pull/34572)).
-   Fixed `ToggleGroupControl`'s backdrop not updating when changing the `isAdaptiveWidth` property ([#34595](https://github.com/WordPress/gutenberg/pull/34595)).

### Internal

-   Renamed `PolymorphicComponent*` types to `WordPressComponent*` ([#34330](https://github.com/WordPress/gutenberg/pull/34330)).

## 16.0.0 (2021-08-23)

### Breaking Change

-   Updated the visual styles of the RangeControl component ([#33824](https://github.com/WordPress/gutenberg/pull/33824)).

### New Feature

-   Add `hideLabelFromVision` prop to `RangeControl` ([#33714](https://github.com/WordPress/gutenberg/pull/33714)).

### Bug Fix

-   Listen to `resize` events correctly in `useBreakpointIndex`. This hook is used in `useResponsiveValue` and consequently in the `Flex` and `Grid` components ([#33902](https://github.com/WordPress/gutenberg/pull/33902))

## 15.0.0 (2021-07-29)

### Breaking Change

-   Upgraded React components to work with v17.0 ([#29118](https://github.com/WordPress/gutenberg/pull/29118)). There are no new features in React v17.0 as explained in the [blog post](https://reactjs.org/blog/2020/10/20/react-v17.html).

### Deprecation

-   `isScrollable` prop in `CardBody` default value changed from `true` to `false` ([#33490](https://github.com/WordPress/gutenberg/pull/33490))

### Bug Fix

-   Added back `box-sizing: border-box` rule to `CardBody`, `CardHeader` and `CardFooter` components [#33511](https://github.com/WordPress/gutenberg/pull/33511).

## 14.2.0 (2021-07-21)

### New Feature

-   Update the border color used in `CardBody`, `CardHeader`, `CardFooter`, and `CardDivider` to a different shade of gray, in order to match the color used in other components ([#32566](https://github.com/WordPress/gutenberg/pull/32566)).

### Deprecation

-   `isPrimary`, `isSecondary`, `isTertiary` and `isLink` props in `Button` have been deprecated. Use `variant` instead ([#31713](https://github.com/WordPress/gutenberg/pull/31713)).
-   `isElevated` prop in `Card` has been deprecated. Use `elevation` instead ([#32566](https://github.com/WordPress/gutenberg/pull/32566)).

### Internal

-   `Card`, `CardBody`, `CardHeader`, `CardFooter`, `CardMedia`, and `CardDivider` components have been re-written from the ground up ([#32566](https://github.com/WordPress/gutenberg/pull/32566)).

## 14.1.0 (2021-05-20)

## 14.0.0 (2021-05-14)

### Breaking Changes

-   Drop support for Internet Explorer 11 ([#31110](https://github.com/WordPress/gutenberg/pull/31110)). Learn more at https://make.wordpress.org/core/2021/04/22/ie-11-support-phase-out-plan/.
-   Increase the minimum Node.js version to v12 matching Long Term Support releases ([#31270](https://github.com/WordPress/gutenberg/pull/31270)). Learn more at https://nodejs.org/en/about/releases/.
-   The experimental `Text` component has been completely re-written and enhanced with truncation support and separate variant, size, and weight props to allow for greater control. The previous `variant` prop has been completely removed.

### Deprecation

-   `isReversed` prop in `Flex` component has been deprecated. Use `direction` instead ([#31297](https://github.com/WordPress/gutenberg/pull/31297)).

### Internal

-   `Flex`, `FlexBlock`, and `FlexItem` components have been re-written from the ground up ([#31297](https://github.com/WordPress/gutenberg/pull/31297)).

## 13.0.0 (2021-03-17)

### Breaking Change

-   `onChange` prop of `FocalPointPicker` is called at the end of drag operations. Previously, it was called repetitively while dragging.

### New Feature

-   Supports ref forwarding in `withNotices` and `ResizableBox`.
-   Adds `onDrag` prop of `FocalPointPicker`.

### Bug Fix

-   Allows focus of the `FocalPointPicker` draggable area and adjustment with arrow keys. This was added in [#22531](https://github.com/WordPress/gutenberg/pull/22264) but was no longer working.

## 12.0.0 (2020-12-17)

### Enhancements

-   ComboboxControl: Deburr option labels before filter

### Breaking Change

-   Introduce support for other units and advanced CSS properties on `FontSizePicker`. Provided the value passed to the `FontSizePicker` is a string or one of the size options passed is a string, onChange will start to be called with a string value instead of a number. On WordPress usage, font size options are now automatically converted to strings with the default "px" unit added.

## 10.1.0 (2020-09-03)

### New Feature

-   Add `ToolbarItem` component.
-   Support `label` prop on the `Toolbar` component.

### Deprecations

-   Deprecate the `Toolbar` component when used without the `label` prop. `ToolbarGroup` should be used instead.

## 10.0.0 (2020-07-07)

### Breaking Change

-   `NumberControl` no longer automatically transforms values when rendering `value` into a `<input />` HTML element.
-   `Dashicon` component no longer renders SVGs. If you rely on this component, make sure to load the dashicon font.

## 9.6.0 (2020-05-14)

### Bug Fix

-   Fix and issue that would cause the `Popover` component to throw an error under certain
    circumstances ([#22264](https://github.com/WordPress/gutenberg/pull/22264)).

### Deprecations

-   The `Guide` component no longer supports passing pages as children. Use the `pages` prop instead.
-   The `GuidePage` component is deprecated. Use the `pages` prop in `Guide` instead.

## 9.2.0 (2020-02-10)

### Enhancements

-   The `Notice` component will speak its message. With this new feature, a developer can control either the `spokenMessage` spoken message, or the `politeness` politeness level of the message.
-   The `Snackbar` component will speak its message. With this new feature, a developer can control either the `spokenMessage` spoken message, or the `politeness` politeness level of the message.
-   A `Notice` `actions` member can now assign `isPrimary` to render a primary button action associated with a notice message.

### Bug Fixes

-   Notice will assume a default status of 'info' if none is provided. This resolves an issue where the notice would be assigned a class name `is-undefined`. This was previously the effective default by styled appearance and should not be considered a breaking change in that regard.

## 9.0.0 (2020-01-13)

### New Features

-   Added a new `Guide` component which allows developers to easily present a user guide.

### Breaking Changes

-   `is-button` classname has been removed from the Button component.
-   The `is-default` classname is not applied automatically anymore.
-   By default Button components come with a fixed height and hover styles.

### Bug Fixes

-   Fixes a regression published in version 8.5.0 that would prevent some build tools from including
    styles provided in the packages build-styles directory.

### Deprecations

-   `isDefault` prop in `Button` has been deprecated. Consider using `isSecondary` instead.
-   `IconButton` has been deprecated. Use the `Button` component instead.

## 8.2.0 (2019-08-29)

### New Features

-   The bundled `re-resizable` dependency has been updated from requiring `5.0.1` to requiring `^6.0.0` ([#17011](https://github.com/WordPress/gutenberg/pull/17011)).

## 8.1.0 (2019-08-05)

### New Features

-   Added a new `popoverProps` prop to the `Dropdown` component which allows users of the `Dropdown` component to pass props directly to the `Popover` component.
-   Added and documented `hideLabelFromVision` prop to `BaseControl` used by `SelectControl`, `TextControl`, and `TextareaControl`.
-   Added a new `popoverProps` prop to the `DropdownMenu` component which allows to pass props directly to the nested `Popover` component.
-   Added a new `toggleProps` prop to the `DropdownMenu` component which allows to pass props directly to the nested `IconButton` component.
-   Added a new `menuProps` prop to the `DropdownMenu` component which allows to pass props directly to the nested `NavigableMenu` component.

### Deprecations

-   `menuLabel` prop in `DropdownComponent` has been deprecated. Consider using `menuProps` object and its `aria-label` property instead.
-   `position` prop in `DropdownComponent` has been deprecated. Consider using `popoverProps` object and its `position` property instead.

### Bug Fixes

-   The `Button` component will no longer assign default styling (`is-default` class) when explicitly assigned as primary (the `isPrimary` prop). This should resolve potential conflicts affecting a combination of `isPrimary`, `isDefault`, and `isLarge` / `isSmall`, where the busy animation would appear with incorrect coloring.

### Deprecations

-   The `Popover` component `onClickOutside` prop has been deprecated. Use `onFocusOutside` instead.

### Internal

-   The `Dropdown` component has been refactored to focus changes using the `Popover` component's `onFocusOutside` prop.
-   The `MenuItem` component will now always use an `IconButton`. This prevents a focus loss when clicking a menu item.
-   Package no longer depends on external `react-click-outside` library.

## 8.0.0 (2019-06-12)

### New Feature

-   Add new `BlockQuotation` block to the primitives folder to support blockquote in a multiplatform way. [#15482](https://github.com/WordPress/gutenberg/pull/15482).
-   `DropdownMenu` now supports passing a [render prop](https://reactjs.org/docs/render-props.html#using-props-other-than-render) as children for more advanced customization.

### Internal

-   `MenuGroup` no longer uses `NavigableMenu` internally. It needs to be explicitly wrapped with `NavigableMenu` to bring back the same behavior.

### Documentation

-   Added missing documentation for `DropdownMenu` props `menuLabel`, `position`, `className`.

### Breaking Change

-   `ServerSideRender` is no longer part of components. It was extracted to an independent package `@wordpress/server-side-render`.

### Bug Fix

-   Although `DateTimePicker` does not allow picking the seconds, passed the current seconds as the selected value for seconds when calling `onChange`. Now it passes zero.

## 7.4.0 (2019-05-21)

### New Feature

-   Added a new `HorizontalRule` component.
-   Added a new `Snackbar` component.

### Bug Fix

-   Fixed display of reset button when using RangeControl `allowReset` prop.
-   Fixed minutes field of `DateTimePicker` missed '0' before single digit values.

## 7.3.0 (2019-04-16)

### New Features

-   Added a new `render` property to `FormFileUpload` component. Allowing users of the component to custom the UI for their needs.
-   Added a new `BaseControl.VisualLabel` component.
-   Added a new `preview` prop to the `Placeholder` component which allows to display a preview, for example a media preview when the Placeholder is used in media editing contexts.
-   Added a new `anchorRect` prop to `Popover` which enables a developer to provide a custom `DOMRect` object at which to position the popover.

### Improvements

-   Limit `Base Control Label` to the width of its content.

### Bug fixes

-   Fix `instanceId` prop passed through to `Button` component via `MenuItems` producing React console error. Fixed by removing the unnecessary use of `withInstanceId` on the `MenuItems` component [#14599](https://github.com/WordPress/gutenberg/pull/14599)

## 7.2.0 (2019-03-20)

### Improvements

-   Make `RangeControl` validation rely on the `checkValidity` provided by the browsers instead of using our own validation.

### Bug Fixes

-   Fix a problem that made `RangeControl` not work as expected with float values.

## 7.1.0 (2019-03-06)

### New Features

-   Added a new `Animate` component.

### Improvements

-   `withFilters` has been optimized to avoid binding hook handlers for each mounted instance of the component, instead using a single centralized hook delegator.
-   `withFilters` has been optimized to reuse a single shared component definition for all filtered instances of the component.
-   Make `RangeControl` validate min and max properties.

### Bug Fixes

-   Resolves a conflict where two instance of Slot would produce an inconsistent or duplicated rendering output.
-   Allow years between 0 and 1970 in DateTime component.

### New Feature

-   `Dropdown` now has a `focusOnMount` prop which is passed directly to the contained `Popover`.
-   `DatePicker` has new prop `isInvalidDate` exposing react-dates' `isOutsideRange`.
-   `DatePicker` allows `null` as accepted value for `currentDate` prop to signify no date selection.

## 7.0.5 (2019-01-03)

## 7.0.4 (2018-12-12)

## 7.0.3 (2018-11-30)

## 7.0.2 (2018-11-22)

## 7.0.1 (2018-11-21)

## 7.0.0 (2018-11-20)

### Breaking Change

-   `Dropdown.refresh()` has been removed. The contained `Popover` is now automatically refreshed.

## 6.0.2 (2018-11-15)

## 6.0.1 (2018-11-12)

### Bug Fixes

-   Avoid constantly recomputing the popover position.

### Polish

-   Remove `<DateTimePicker />` obsolete `locale` prop (and pass-through to child components) and obsolete `is12Hour` prop pass through to `<DateTime />` [#11649](https://github.com/WordPress/gutenberg/pull/11649)

## 6.0.0 (2018-11-12)

### Breaking Change

-   The `PanelColor` component has been removed.

## 5.1.1 (2018-11-09)

## 5.1.0 (2018-11-09)

### New Feature

-   Adjust a11y roles for MenuItem component, so that aria-checked is used properly, related change in Editor/Components/BlockNavigationList ([#11431](https://github.com/WordPress/gutenberg/issues/11431)).
-   `Popover` components are now automatically refreshed every 0.5s in order to recalculate their size or position.

### Deprecation

-   `Dropdown.refresh()` has been deprecated as the contained `Popover` is now automatically refreshed.

## 5.0.2 (2018-11-03)

### Polish

-   Forward `ref` in the `PanelBody` component.
-   Tooltip are no longer removed when Button becomes disabled, it's left to the component rendering the Tooltip.
-   Forward `ref` support in `TabbableContainer` and `NavigableMenu` components.

## 5.0.1 (2018-10-30)

## 5.0.0 (2018-10-29)

### Breaking Change

-   `AccessibleSVG` component has been removed. Please use `SVG` instead.

### New Feature

-   The `Notice` component accepts an array of action objects via the `actions` prop. Each member object should contain a `label` and either a `url` link string or `onClick` callback function.

## 4.2.1 (2018-10-22)

### Bug Fix

-   Fix importing `react-dates` stylesheet in production.

## 4.2.0 (2018-10-19)

### New Feature

-   Added a new `ColorPicker` component ([#10564](https://github.com/WordPress/gutenberg/pull/10564)).
-   `MenuItem` now accepts an `info` prop for including an extended description.

### Bug Fix

-   `IconButton` correctly respects a passed `aria-label` prop.

### Deprecation

-   `PanelColor` has been deprecated in favor of `wp.editor.PanelColorSettings`.

## 4.1.2 (2018-10-18)

## 4.1.0 (2018-10-10)

### New Feature

-   Added a new `ResizableBox` component.

## 4.0.0 (2018-09-30)

### Breaking Change

-   `Draggable` as a DOM node drag handler has been removed. Please, use `Draggable` as a wrap component for your DOM node drag handler.

### Deprecation

-   Renamed `AccessibleSVG` component to `SVG`.

## 3.0.0 (2018-09-05)

### Breaking Change

-   `withAPIData` has been removed. Please use the Core Data module or `@wordpress/api-fetch` directly instead.
-   `Draggable` as a DOM node drag handler has been deprecated. Please, use `Draggable` as a wrap component for your DOM node drag handler.
-   Change how required built-ins are polyfilled with Babel 7 ([#9171](https://github.com/WordPress/gutenberg/pull/9171)). If you're using an environment that has limited or no support for ES2015+ such as lower versions of IE then using [core-js](https://github.com/zloirock/core-js) or [@babel/polyfill](https://babeljs.io/docs/en/next/babel-polyfill) will add support for these methods.
-   `withContext` has been removed. Please use `wp.element.createContext` instead. See: https://reactjs.org/docs/context.html.

### New Feature

-   Added a new `AccessibleSVG` component.<|MERGE_RESOLUTION|>--- conflicted
+++ resolved
@@ -2,48 +2,37 @@
 
 ## Unreleased
 
-<<<<<<< HEAD
-### Bug Fix
-
-=======
-### Enhancements
-
+### Breaking Changes
+
+-   `onDragStart` in `<Draggable>` is now a synchronous function to allow setting additional data for `event.dataTransfer` ([#49673](https://github.com/WordPress/gutenberg/pull/49673)).
+
+### Bug Fix
+
+-   `NavigableContainer`: do not trap focus in `TabbableContainer` ([#49846](https://github.com/WordPress/gutenberg/pull/49846)).
+
+### Internal
+
+-   `NavigableContainer`: Convert to TypeScript ([#49377](https://github.com/WordPress/gutenberg/pull/49377)).
+-   `ToolbarItem`: Convert to TypeScript ([#49190](https://github.com/WordPress/gutenberg/pull/49190)).
+-   Move rich-text related types to the rich-text package ([#49651](https://github.com/WordPress/gutenberg/pull/49651)).
+-   `SlotFill`: simplified the implementation and removed unused code ([#50098](https://github.com/WordPress/gutenberg/pull/50098) and [#50133](https://github.com/WordPress/gutenberg/pull/50133)).
+
+### Documentation
+
+-   `TreeGrid`: Update docs with `data-expanded` attribute usage ([#50026](https://github.com/WordPress/gutenberg/pull/50026)).
+-   Consolidate multiple versions of `README` and `CONTRIBUTING` docs, and add them to Storybook ([#50226](https://github.com/WordPress/gutenberg/pull/50226)).
+
+### Enhancements
+
+-   `FormTokenField`, `ComboboxControl`: Add `__next40pxDefaultSize` prop to opt into the new 40px default size, superseding the `__next36pxDefaultSize` prop ([#50261](https://github.com/WordPress/gutenberg/pull/50261)).
+-   `Modal`: Add css class to children container ([#50099](https://github.com/WordPress/gutenberg/pull/50099)).
+-   `Button`: Add `__next40pxDefaultSize` prop to opt into the new 40px default size ([#50254](https://github.com/WordPress/gutenberg/pull/50254)).
+-   `PaletteEdit`: Allow custom popover configuration ([#49975](https://github.com/WordPress/gutenberg/pull/49975)).
 -   Change the default color scheme to use the new WP Blueberry color. See PR description for instructions on how to restore the previous color scheme when using in a non-WordPress context ([#50193](https://github.com/WordPress/gutenberg/pull/50193)).
->>>>>>> af8d651a
 -   `CheckboxControl`, `CustomGradientPicker`, `FormToggle`, : Refactor and correct the focus style for consistency ([#50127](https://github.com/WordPress/gutenberg/pull/50127)).
 -   `Button`, update spacing values in `has-text has-icon` buttons. ([#50277](https://github.com/WordPress/gutenberg/pull/50277)).
 -   `Button`, remove custom padding applied to `tertiary` variant. ([#50276](https://github.com/WordPress/gutenberg/pull/50276)).
 -   `Modal`: Correct padding for title less confirm variant. ([#50283](https://github.com/WordPress/gutenberg/pull/50283)).
-
-### Breaking Changes
-
--   `onDragStart` in `<Draggable>` is now a synchronous function to allow setting additional data for `event.dataTransfer` ([#49673](https://github.com/WordPress/gutenberg/pull/49673)).
-
-### Bug Fix
-
--   `NavigableContainer`: do not trap focus in `TabbableContainer` ([#49846](https://github.com/WordPress/gutenberg/pull/49846)).
-
-### Internal
-
--   `NavigableContainer`: Convert to TypeScript ([#49377](https://github.com/WordPress/gutenberg/pull/49377)).
--   `ToolbarItem`: Convert to TypeScript ([#49190](https://github.com/WordPress/gutenberg/pull/49190)).
--   Move rich-text related types to the rich-text package ([#49651](https://github.com/WordPress/gutenberg/pull/49651)).
--   `SlotFill`: simplified the implementation and removed unused code ([#50098](https://github.com/WordPress/gutenberg/pull/50098) and [#50133](https://github.com/WordPress/gutenberg/pull/50133)).
-
-### Documentation
-
--   `TreeGrid`: Update docs with `data-expanded` attribute usage ([#50026](https://github.com/WordPress/gutenberg/pull/50026)).
--   Consolidate multiple versions of `README` and `CONTRIBUTING` docs, and add them to Storybook ([#50226](https://github.com/WordPress/gutenberg/pull/50226)).
-
-### Enhancements
-
--   `FormTokenField`, `ComboboxControl`: Add `__next40pxDefaultSize` prop to opt into the new 40px default size, superseding the `__next36pxDefaultSize` prop ([#50261](https://github.com/WordPress/gutenberg/pull/50261)).
--   `Modal`: Add css class to children container ([#50099](https://github.com/WordPress/gutenberg/pull/50099)).
-<<<<<<< HEAD
--   `Button`: Add `__next40pxDefaultSize` prop to opt into the new 40px default size ([#50254](https://github.com/WordPress/gutenberg/pull/50254)).
-=======
--   `PaletteEdit`: Allow custom popover configuration ([#49975](https://github.com/WordPress/gutenberg/pull/49975)).
->>>>>>> af8d651a
 
 ## 23.9.0 (2023-04-26)
 
