<!-- Learn how to maintain this file at https://github.com/WordPress/gutenberg/tree/HEAD/packages#maintaining-changelogs. -->

## Unreleased

<<<<<<< HEAD
### Enhancements

-   `ExternalLink`: Use unicode arrow instead of svg icon ([#60255](https://github.com/WordPress/gutenberg/pull/60255)).
=======
### Enhancement

-   `ProgressBar`: Move the indicator width styles from emotion to a CSS variable ([#60388](https://github.com/WordPress/gutenberg/pull/60388)).
>>>>>>> c3840cd1

## 27.3.0 (2024-04-03)

### Bug Fix

-   `Dropdown`: Fix bug with separator styling. ([#60336](https://github.com/WordPress/gutenberg/pull/60336)).
-   `InputControl`: Ignore IME events when `isPressEnterToChange` is enabled ([#60090](https://github.com/WordPress/gutenberg/pull/60090)).
-   `TextControl`: Apply zero margin to input element ([#60282](https://github.com/WordPress/gutenberg/pull/60282)).

### Experimental

-   `CustomSelectControlV2`: Rename for consistency ([#60178](https://github.com/WordPress/gutenberg/pull/60178)).

### Internal

-   `Popover`, `ColorPicker`: Obviate pointer event trap #59449 ([#59449](https://github.com/WordPress/gutenberg/pull/59449)).
-   `Popover`, `ToggleGroupControl`: Use `useReducedMotion()` ([#60168](https://github.com/WordPress/gutenberg/pull/60168)).
-   `NavigatorProvider`: Simplify the router state logic ([#60190](https://github.com/WordPress/gutenberg/pull/60190)).
-   Update `date-fns` to version `3.6.0` ([#60163](https://github.com/WordPress/gutenberg/pull/60163)).
-   Update `use-lilius` to version `2.0.5` ([#60163](https://github.com/WordPress/gutenberg/pull/60163)).

### Experimental

-   `CustomSelectControlV2`: Fix hint behavior in legacy ([#60183](https://github.com/WordPress/gutenberg/pull/60183)).

## 27.2.0 (2024-03-21)

-   `Dropdown` : Add styling support for `MenuGroup` ([#59723](https://github.com/WordPress/gutenberg/pull/59723)).
-   `Placeholder` : Allow overflow but only when placeholder is selected, to fix a layout shift. ([#59857](https://github.com/WordPress/gutenberg/pull/59857)).

### Enhancements

-   `TextControl`: Add typings for `date`, `time` and `datetime-local` ([#59666](https://github.com/WordPress/gutenberg/pull/59666)).
-   `Text`, `Heading`, `ItemGroup` : Update the line height from 1.2 to 1.4 ([#60041](https://github.com/WordPress/gutenberg/pull/60041)).

### Deprecation

-   `isSmall` prop in `Button` component has been deprecated. Use `size="small"` prop instead ([#59734](https://github.com/WordPress/gutenberg/pull/59734)).

### Internal

-   `Button`: Keep deprecated props in type definitions ([#59913](https://github.com/WordPress/gutenberg/pull/59913)).

### Bug Fix

-   `PaletteEdit`: Fix number incrementing of default names for new colors added in non-en-US locales ([#52212](https://github.com/WordPress/gutenberg/pull/52212)).
-   `DateTimePicker`: Change day button size back from 32px to 28px ([#59990](https://github.com/WordPress/gutenberg/pull/59990)).

## 27.1.0 (2024-03-06)

### Bug Fix

-   `InputControl`: Fix sample code on InputControl docs [#59517](https://github.com/WordPress/gutenberg/pull/59517)
-   `Tooltip`: Explicitly set system font to avoid CSS bleed ([#59307](https://github.com/WordPress/gutenberg/pull/59307)).
-   `HStack`, `VStack`: Stop passing invalid props to underlying element ([#59416](https://github.com/WordPress/gutenberg/pull/59416)).
-   `Button`: Fix focus outline in disabled primary variant ([#59391](https://github.com/WordPress/gutenberg/pull/59391)).
-   `Button`: Place `children` before the icon when `iconPosition` is `right` ([#59489](https://github.com/WordPress/gutenberg/pull/59489)).
-   `ToggleGroupControl`: Fix unwanted backdrop vertical animation ([#59642](https://github.com/WordPress/gutenberg/pull/59642)).

### Internal

-   `SnackbarList`, `Snackbar`: add unit tests ([#59157](https://github.com/WordPress/gutenberg/pull/59157)).
-   Remove unused `useLatestRef()` hook ([#59471](https://github.com/WordPress/gutenberg/pull/59471)).

### Experimental

-   `CustomSelectControlV2`: Remove legacy adapter layer ([#59420](https://github.com/WordPress/gutenberg/pull/59420)).

## 27.0.0 (2024-02-21)

### Breaking Changes

-   `CustomSelectControl`: Remove deprecated `__nextUnconstrainedWidth` prop and promote to default behavior ([#58974](https://github.com/WordPress/gutenberg/pull/58974)).

### Bug Fix

-   `ToolbarButton`: Center text for short labels ([#59117](https://github.com/WordPress/gutenberg/pull/59117)).

### Internal

-   `ColorPicker`: Style without accessing internal `InputControl` classes ([#59069](https://github.com/WordPress/gutenberg/pull/59069)).
-   Add lint rules for theme color CSS var usage ([#59022](https://github.com/WordPress/gutenberg/pull/59022)).
-   `FormTokenField`: Use `Element.scrollIntoView()` instead of `dom-scroll-into-view` ([#59085](https://github.com/WordPress/gutenberg/pull/59085)).
-   Removing `dom-scroll-into-view` as a dependency of the components package ([#59085](https://github.com/WordPress/gutenberg/pull/59085)).
-   Add higher-order function to ignore IME keydowns ([#59081](https://github.com/WordPress/gutenberg/pull/59081)).

### Experimental

-   `Tabs`: rename `initialTabId` prop to `defaultTabId` ([#59035](https://github.com/WordPress/gutenberg/pull/59035)).

## 26.0.1 (2024-02-13)

### Bug Fix

-   `Modal`: Add `box-sizing` reset style ([#58905](https://github.com/WordPress/gutenberg/pull/58905)).
-   `Popover`: Fix positioning in nested iframes by upgrading Floating UI packages to their latest versions ([#58932](https://github.com/WordPress/gutenberg/pull/58932)).

### Experimental

-   `CustomSelectControlV2`: Adapt component for legacy usage ([#57902](https://github.com/WordPress/gutenberg/pull/57902)).

## 26.0.0 (2024-02-09)

### Breaking Changes

-   `FontSizePicker`: Remove deprecated `__nextHasNoMarginBottom` prop and promote to default behavior ([#58702](https://github.com/WordPress/gutenberg/pull/58702)).
-   `GradientPicker`: Remove deprecated `__nextHasNoMargin` prop and promote to default behavior ([#58701](https://github.com/WordPress/gutenberg/pull/58701)).
-   `CustomGradientPicker`: Remove deprecated `__nextHasNoMargin` prop and promote to default behavior ([#58699](https://github.com/WordPress/gutenberg/pull/58699)).
-   `AnglePickerControl`: Remove deprecated `__nextHasNoMarginBottom` prop and promote to default behavior ([#58700](https://github.com/WordPress/gutenberg/pull/58700)).

### Enhancements

-   `Button`: Update secondary variant to show the border even in a disabled state. ([#58606](https://github.com/WordPress/gutenberg/pull/58606)).
-   `ConfirmDialog`: Add `__next40pxDefaultSize` to buttons ([#58421](https://github.com/WordPress/gutenberg/pull/58421)).
-   `Snackbar`: Update the warning message ([#58591](https://github.com/WordPress/gutenberg/pull/58591)).
-   `Composite`: Implementing `useCompositeState` with Ariakit ([#57304](https://github.com/WordPress/gutenberg/pull/57304)).
-   Remove deprecation warnings for `__next36pxDefaultSize` prop ([#58703](https://github.com/WordPress/gutenberg/pull/58703)).
-   `CheckboxControl`: Remove ability for label prop to be false ([#58339](https://github.com/WordPress/gutenberg/pull/58339)).
-   `FocalPointPicker`: Apply modern styling ([#58459](https://github.com/WordPress/gutenberg/pull/58459)).

### Bug Fix

-   `FocalPointPicker`: Allow `PointerCircle` to render in a default centered position when x and y coordinates are undefined ([#58592](https://github.com/WordPress/gutenberg/pull/58592)).
-   `DateTime`: Add a timezone offset value for display purposes. ([#56682](https://github.com/WordPress/gutenberg/pull/56682)).
-   `Placeholder`: Fix Placeholder component padding when body text font size is changed ([#58323](https://github.com/WordPress/gutenberg/pull/58323)).
-   `Placeholder`: Fix Global Styles typography settings bleeding into placeholder component ([#58303](https://github.com/WordPress/gutenberg/pull/58303)).
-   `PaletteEdit`: Fix palette item accessibility in details view ([#58214](https://github.com/WordPress/gutenberg/pull/58214)).
-   `Snackbar`: Fix the auto-dismissal timers ([#58604](https://github.com/WordPress/gutenberg/pull/58604)).
-   `Tabs`: Fix infinite loop in `useEffect` ([#58861](https://github.com/WordPress/gutenberg/pull/58861)).
-   `Popover`: Add `box-sizing` reset style ([#58871](https://github.com/WordPress/gutenberg/pull/58871)).

### Experimental

-   `Guide`, `Modal`: Restore accent color themability ([#58098](https://github.com/WordPress/gutenberg/pull/58098)).
-   `DropdownMenuV2`: Restore accent color themability ([#58130](https://github.com/WordPress/gutenberg/pull/58130)).
-   `Tabs`: improve controlled mode focus handling and keyboard navigation ([#57696](https://github.com/WordPress/gutenberg/pull/57696)).
-   `Tabs`: prevent internal focus from updating too early ([#58625](https://github.com/WordPress/gutenberg/pull/58625)).
-   Expand theming support in the `COLORS` variable object ([#58097](https://github.com/WordPress/gutenberg/pull/58097)).
-   `CustomSelect`: disable `virtualFocus` to fix issue for screenreaders ([#58585](https://github.com/WordPress/gutenberg/pull/58585)).

### Internal

-   `Composite`: Removing Reakit `Composite` implementation ([#58620](https://github.com/WordPress/gutenberg/pull/58620)).
-   Removing Reakit as a dependency of the components package ([#58631](https://github.com/WordPress/gutenberg/pull/58631)).
-   `CustomSelect`: add unit tests ([#58583](https://github.com/WordPress/gutenberg/pull/58583)).
-   `InputBase`: Add `isBorderless` prop ([#58750](https://github.com/WordPress/gutenberg/pull/58750)).
-   `SearchControl`: Replace internal implementation to use `InputControl` ([#56524](https://github.com/WordPress/gutenberg/pull/56524)).

## 25.16.0 (2024-01-24)

### Enhancements

-   `ColorPicker`: improve the UX around HSL sliders ([#57555](https://github.com/WordPress/gutenberg/pull/57555)).
-   `BoxControl`, `BorderControl`, `BorderBoxControl`: Add opt-in prop for 40px default size ([#56185](https://github.com/WordPress/gutenberg/pull/56185)).
-   `PaletteEdit`: improve unit tests ([#57645](https://github.com/WordPress/gutenberg/pull/57645)).
-   `PaletteEdit` and `CircularOptionPicker`: improve unit tests ([#57809](https://github.com/WordPress/gutenberg/pull/57809)).
-   `Tooltip`: no-op when nested inside other `Tooltip` components ([#57202](https://github.com/WordPress/gutenberg/pull/57202)).
-   `Tooltip` and `Button`: tidy up unit tests ([#57975](https://github.com/WordPress/gutenberg/pull/57975)).
-   `BorderControl`, `BorderBoxControl`: Replace style picker with ToggleGroupControl ([#57562](https://github.com/WordPress/gutenberg/pull/57562)).
-   `SlotFill`: fix typo in use-slot-fills return docs ([#57654](https://github.com/WordPress/gutenberg/pull/57654))
-   `Popover`: Adding `constrainTabbing` prop to `useDialog` hook ([#57962](https://github.com/WordPress/gutenberg/pull/57962))

### Bug Fix

-   `ToggleGroupControl`: Improve controlled value detection ([#57770](https://github.com/WordPress/gutenberg/pull/57770)).
-   `Tooltip`: Improve props forwarding to children of nested `Tooltip` components ([#57878](https://github.com/WordPress/gutenberg/pull/57878)).
-   `Tooltip`: revert prop types to only accept component-specific props ([#58125](https://github.com/WordPress/gutenberg/pull/58125)).
-   `Button`: prevent the component from trashing and re-creating the HTML element ([#56490](https://github.com/WordPress/gutenberg/pull/56490)).

### Experimental

-   `BoxControl`: Update design ([#56665](https://github.com/WordPress/gutenberg/pull/56665)).
-   `CustomSelect`: adjust `renderSelectedValue` to fix sizing ([#57865](https://github.com/WordPress/gutenberg/pull/57865)).
-   `Theme`: Set `color` on wrapper div ([#58095](https://github.com/WordPress/gutenberg/pull/58095)).

## 25.15.0 (2024-01-10)

### Bug Fix

-   `NumberControl`: Make increment and decrement buttons keyboard accessible. ([#57402](https://github.com/WordPress/gutenberg/pull/57402)).
-   `DropdownMenu V2`: better fallback on browsers that don't support CSS subgrid([#57327](https://github.com/WordPress/gutenberg/pull/57327)).
-   `FontSizePicker`: Use Button API for keeping focus on reset ([#57221](https://github.com/WordPress/gutenberg/pull/57221)).
-   `FontSizePicker`: Fix Reset button focus loss ([#57196](https://github.com/WordPress/gutenberg/pull/57196)).
-   `PaletteEdit`: Consider digits when generating kebab-cased slug ([#56713](https://github.com/WordPress/gutenberg/pull/56713)).
-   `FormTokenField`: Prevent focus being passed to internal buttons when component is disabled ([#57187](https://github.com/WordPress/gutenberg/pull/57187)).
-   `Button`: Fix logic of `has-text` class addition ([#56949](https://github.com/WordPress/gutenberg/pull/56949)).
-   `FormTokenField`: Fix a regression where the suggestion list would re-open after clicking away from the input ([#57002](https://github.com/WordPress/gutenberg/pull/57002)).
-   `Snackbar`: Remove erroneous `__unstableHTML` prop from TypeScript definitions ([#57218](https://github.com/WordPress/gutenberg/pull/57218)).
-   `Truncate`: improve handling of non-string `children` ([#57261](https://github.com/WordPress/gutenberg/pull/57261)).
-   `PaletteEdit`: Don't discard colors with default name and slug ([#54332](https://github.com/WordPress/gutenberg/pull/54332)).
-   `RadioControl`: Fully encapsulate styles ([#57347](https://github.com/WordPress/gutenberg/pull/57347)).
-   `DuotonePicker`: Remove top margin when no duotone options ([#57489](https://github.com/WordPress/gutenberg/pull/57489)).
-   `Snackbar`: Fix icon positioning ([#57377](https://github.com/WordPress/gutenberg/pull/57377)).
-   `GradientPicker`: Use slug while iterating over gradient entries to avoid React "duplicated key" warning ([#57361](https://github.com/WordPress/gutenberg/pull/57361)).
-   `NavigatorProvider`: Exclude `size` value from `contain` CSS rule ([#57498](https://github.com/WordPress/gutenberg/pull/57498)).

### Enhancements

-   Update `ariakit` to version `0.3.10` ([#57325](https://github.com/WordPress/gutenberg/pull/57325)).
-   Update `@ariakit/react` to version `0.3.12` and @ariakit/test to version `0.3.7` ([#57547](https://github.com/WordPress/gutenberg/pull/57547)).
-   `DropdownMenuV2`: do not collapse suffix width ([#57238](https://github.com/WordPress/gutenberg/pull/57238)).
-   `DateTimePicker`: Adjustment of the dot position on DayButton and expansion of the button area. ([#55502](https://github.com/WordPress/gutenberg/pull/55502)).
-   `Modal`: Improve application of body class names ([#55430](https://github.com/WordPress/gutenberg/pull/55430)).
-   `BaseControl`: Connect to context system ([#57408](https://github.com/WordPress/gutenberg/pull/57408)).
-   `InputControl`, `NumberControl`, `UnitControl`, `SelectControl`, `TreeSelect`: Add `compact` size variant ([#57398](https://github.com/WordPress/gutenberg/pull/57398)).
-   `ToggleGroupControl`: Update button size in large variant to be 32px ([#57338](https://github.com/WordPress/gutenberg/pull/57338)).
-   `Tooltip`: improve unit tests ([#57345](https://github.com/WordPress/gutenberg/pull/57345)).

### Experimental

-   `DropdownMenuV2`: remove temporary radix UI based implementation ([#55626](https://github.com/WordPress/gutenberg/pull/55626)).
-   `Tabs`: do not render hidden content ([#57046](https://github.com/WordPress/gutenberg/pull/57046)).
-   `Tabs`: improve hover and text alignment styles ([#57275](https://github.com/WordPress/gutenberg/pull/57275)).
-   `Tabs`: make sure `Tab`s are associated to the right `TabPanel`s, regardless of the order they're rendered in ([#57033](https://github.com/WordPress/gutenberg/pull/57033)).

## 25.14.0 (2023-12-13)

### Enhancements

-   `Navigator`: use vanilla CSS animations instead of `framer-motion` ([#56909](https://github.com/WordPress/gutenberg/pull/56909)).
-   `FormToggle`: fix sass deprecation warning ([#56672](https://github.com/WordPress/gutenberg/pull/56672)).
-   `QueryControls`: Add opt-in prop for 40px default size ([#56576](https://github.com/WordPress/gutenberg/pull/56576)).
-   `CheckboxControl`: Add option to not render label ([#56158](https://github.com/WordPress/gutenberg/pull/56158)).
-   `PaletteEdit`: Gradient pickers to use same width as color pickers ([#56801](https://github.com/WordPress/gutenberg/pull/56801)).
-   `FocalPointPicker`: Add opt-in prop for 40px default size ([#56021](https://github.com/WordPress/gutenberg/pull/56021)).
-   `DimensionControl`: Add opt-in prop for 40px default size ([#56805](https://github.com/WordPress/gutenberg/pull/56805)).
-   `FontSizePicker`: Add opt-in prop for 40px default size ([#56804](https://github.com/WordPress/gutenberg/pull/56804)).
-   `ToolsPanel`/`ToolsPanelHeader`: Added `dropdownMenuProps` to allow customization of the panel's dropdown menu. Also merged default and optional control menu groups ([#55785](https://github.com/WordPress/gutenberg/pull/55785)).

### Bug Fix

-   `PaletteEdit`: temporary custom gradient not saving ([#56896](https://github.com/WordPress/gutenberg/pull/56896)).
-   `ToggleGroupControl`: react correctly to external controlled updates ([#56678](https://github.com/WordPress/gutenberg/pull/56678)).
-   `ToolsPanel`: fix a performance issue ([#56770](https://github.com/WordPress/gutenberg/pull/56770)).
-   `BorderControl`: adjust `BorderControlDropdown` Button size to fix misaligned border ([#56730](https://github.com/WordPress/gutenberg/pull/56730)).
-   `SlotFillProvider`: Restore contextual Slot/Fills within SlotFillProvider ([#56779](https://github.com/WordPress/gutenberg/pull/56779)).

### Internal

-   `DropdownMenuV2Ariakit`: prevent prefix collapsing if all radios or checkboxes are unselected ([#56720](https://github.com/WordPress/gutenberg/pull/56720)).
-   Move `kebabCase()` function from `block-editor` package and mark it as private API ([#56758](https://github.com/WordPress/gutenberg/pull/56758)).

### Experimental

-   `Tabs`: implement new `tabId` prop ([#56883](https://github.com/WordPress/gutenberg/pull/56883)).
-   `CustomSelect`: add `WordPressComponentsProps` for more flexibility ([#56998](https://github.com/WordPress/gutenberg/pull/56998))

### Experimental

-   `Tabs`: improve focus handling in controlled mode ([#56658](https://github.com/WordPress/gutenberg/pull/56658)).

### Documentation

-   `Search`: Added links to storybook for more information on usage. ([#56815](https://github.com/WordPress/gutenberg/pull/56815)).
-   `Spinner`: Added links to storybook for more information on usage. ([#56953](https://github.com/WordPress/gutenberg/pull/56953)).

## 25.13.0 (2023-11-29)

### Enhancements

-   `FormToggle`: refine animation and improve high contrast styles ([#56515](https://github.com/WordPress/gutenberg/pull/56515)).
-   `Button`: Add focus rings to focusable disabled buttons ([#56383](https://github.com/WordPress/gutenberg/pull/56383)).
-   `InserterButton`: Move mobile InserterButton from components package to block-editor package ([#56494](https://github.com/WordPress/gutenberg/pull/56494))

### Bug Fix

-   `DateTime`: Make the Timezone indication render a tooltip only when necessary. ([#56214](https://github.com/WordPress/gutenberg/pull/56214)).
-   `ToolsPanelItem`: Use useLayoutEffect to prevent rendering glitch for last panel item styling. ([#56536](https://github.com/WordPress/gutenberg/pull/56536)).
-   `FormTokenField`: Fix broken suggestions scrollbar when the `__experimentalExpandOnFocus` prop is defined ([#56426](https://github.com/WordPress/gutenberg/pull/56426)).
-   `FormTokenField`: `onFocus` prop is now typed as a React `FocusEvent` ([#56426](https://github.com/WordPress/gutenberg/pull/56426)).

### Experimental

-   `Tabs`: Memoize and expose the component context ([#56224](https://github.com/WordPress/gutenberg/pull/56224)).
-   `DropdownMenuV2`: Design tweaks ([#56041](https://github.com/WordPress/gutenberg/pull/56041))

### Documentation

-   `Text` and `Heading`: improve docs around default values and truncation logic ([#56518](https://github.com/WordPress/gutenberg/pull/56518))

### Internal

-   `Slot`: add `style` prop to `bubblesVirtually` version ([#56428](https://github.com/WordPress/gutenberg/pull/56428))
-   Introduce experimental new version of `CustomSelectControl` based on `ariakit` ([#55790](https://github.com/WordPress/gutenberg/pull/55790))

### Code Quality

-   `Composite`: add unit tests for `useCompositeState` ([#56645](https://github.com/WordPress/gutenberg/pull/56645)).

## 25.12.0 (2023-11-16)

### Bug Fix

-   `Toolbar`: Remove CSS rule that prevented focus outline to be visible for toolbar buttons in the `:active` state. ([#56123](https://github.com/WordPress/gutenberg/pull/56123)).

### Internal

-   Migrate `Divider` from `reakit` to `ariakit` ([#55622](https://github.com/WordPress/gutenberg/pull/55622))
-   Migrate `DisclosureContent` from `reakit` to `ariakit` and TypeScript ([#55639](https://github.com/WordPress/gutenberg/pull/55639))
-   Migrate `RadioGroup` from `reakit` to `ariakit` and TypeScript ([#55580](https://github.com/WordPress/gutenberg/pull/55580))

### Experimental

-   `Tabs`: Add `focusable` prop to the `Tabs.TabPanel` sub-component ([#55287](https://github.com/WordPress/gutenberg/pull/55287))
-   `Tabs`: Update sub-components to accept relevant HTML element props ([#55860](https://github.com/WordPress/gutenberg/pull/55860))
-   `DropdownMenuV2`: Fix radio menu item check icon not rendering correctly in some browsers ([#55964](https://github.com/WordPress/gutenberg/pull/55964))
-   `DropdownMenuV2`: prevent default when pressing Escape key to close menu ([#55962](https://github.com/WordPress/gutenberg/pull/55962))

### Enhancements

-   `ToggleGroupControl`: Add opt-in prop for 40px default size ([#55789](https://github.com/WordPress/gutenberg/pull/55789)).
-   `TextControl`: Add opt-in prop for 40px default size ([#55471](https://github.com/WordPress/gutenberg/pull/55471)).

### Bug Fix

-   `DropdownMenu`: remove extra vertical space around the toggle button ([#56136](https://github.com/WordPress/gutenberg/pull/56136)).
-   Package should not depend on `@ariakit/test`, that package is only needed for testing ([#56091](https://github.com/WordPress/gutenberg/pull/56091)).

## 25.11.0 (2023-11-02)

### Enhancements

-   `InputControl`/`SelectControl`: update `height`/`min-height` to `32px` instead of `30px` to align with modern sizing scale ([#55490](https://github.com/WordPress/gutenberg/pull/55490)).

### Bug Fix

-   `Autocomplete`: Add `aria-live` announcements for Mac and IOS Voiceover to fix lack of support for `aria-owns` ([#54902](https://github.com/WordPress/gutenberg/pull/54902)).
-   Improve Button saving state accessibility. ([#55547](https://github.com/WordPress/gutenberg/pull/55547))

### Internal

-   Introduce experimental new version of `DropdownMenu` based on `ariakit` ([#54939](https://github.com/WordPress/gutenberg/pull/54939))

## 25.10.0 (2023-10-18)

### Enhancements

-   `ProgressBar`: use text color to ensure enough contrast against background ([#55285](https://github.com/WordPress/gutenberg/pull/55285)).
-   `Notice`: Remove margins from `Notice` component ([#54800](https://github.com/WordPress/gutenberg/pull/54800)).
-   Allow using CSS level 4 viewport-relative units ([54415](https://github.com/WordPress/gutenberg/pull/54415))
-   `ToolsPanel`: do not apply the `className` to prop to `ToolsPanelItem` components when rendered as placeholders ([#55207](https://github.com/WordPress/gutenberg/pull/55207)).
-   `GradientPicker`: remove overflow styles and padding from `ColorPicker` popovers ([#55265](https://github.com/WordPress/gutenberg/pull/55265)).
-   `Tabs`: Expose via private APIs ([#55327](https://github.com/WordPress/gutenberg/pull/55327)).
-   `ColorPalette`/`ToggleGroupControl/ToggleGroupControlOptionBase`: add `type="button"` attribute to native `<button>`s ([#55125](https://github.com/WordPress/gutenberg/pull/55125)).

### Bug Fix

-   Render a "mouse event trap" when using a `ColorPicker` inside a `Popover` to prevent issues when rendering on top of `iframes` ([#55149](https://github.com/WordPress/gutenberg/pull/55149)).
-   `Modal`: fix closing when contained iframe is focused ([#51602](https://github.com/WordPress/gutenberg/pull/51602)).
-   `Autocomplete`: Fix disappearing results issue when using multiple triggers inline ([#55301](https://github.com/WordPress/gutenberg/pull/55301))

### Internal

-   Update `@ariakit/react` to version `0.3.5` ([#55365](https://github.com/WordPress/gutenberg/pull/55365))
-   `ConfirmDialog`: Migrate to TypeScript. ([#54954](https://github.com/WordPress/gutenberg/pull/54954)).

### New Features

-   `Toolbar`: add new `variant` prop for 'unstyled' option ([#55139](https://github.com/WordPress/gutenberg/pull/55139)).

## 25.9.0 (2023-10-05)

### Enhancements

-   `SearchControl`: polish metrics for `compact` size variant ([#54663](https://github.com/WordPress/gutenberg/pull/54663)).
-   `Button`: deprecating `isPressed` prop in favour of `aria-pressed` ([#54740](https://github.com/WordPress/gutenberg/pull/54740)).
-   `DuotonePicker/ColorListPicker`: Adds appropriate label and description to 'Duotone Filter' picker ([#54473](https://github.com/WordPress/gutenberg/pull/54473)).
-   `Modal`: Accessibly hide/show outer modal when nested ([#54743](https://github.com/WordPress/gutenberg/pull/54743)).
-   `InputControl`, `NumberControl`, `UnitControl`, `SelectControl`, `CustomSelectControl`, `TreeSelect`: Add opt-in prop for next 40px default size, superseding the `__next36pxDefaultSize` prop ([#53819](https://github.com/WordPress/gutenberg/pull/53819)).
-   `Modal`: add a new `size` prop to support preset widths, including a `fill` option to eventually replace the `isFullScreen` prop ([#54471](https://github.com/WordPress/gutenberg/pull/54471)).
-   Wrapped `TextareaControl` in a `forwardRef` call ([#54975](https://github.com/WordPress/gutenberg/pull/54975)).
-   `Composite`/`AlignmentMatrixControl`/`CircularOptionPicker`: Starts the `Composite` migration from `reakit` to `ariakit` ([#54225](https://github.com/WordPress/gutenberg/pull/54225)).

### Bug Fix

-   `Placeholder`: Improved DOM structure and screen reader announcements ([#45801](https://github.com/WordPress/gutenberg/pull/45801)).
-   `DateTimePicker`: fix onChange callback check so that it also works inside iframes ([#54669](https://github.com/WordPress/gutenberg/pull/54669)).
-   `FormTokenField`: Add `box-sizing` reset style and reset default padding ([#54734](https://github.com/WordPress/gutenberg/pull/54734)).
-   `SlotFill`: Pass `Component` instance to unregisterSlot ([#54765](https://github.com/WordPress/gutenberg/pull/54765)).
-   `Button`: Remove `aria-selected` CSS selector from styling 'active' buttons ([#54931](https://github.com/WordPress/gutenberg/pull/54931)).
-   `Popover`: Apply the CSS in JS styles properly for components used within popovers. ([#54912](https://github.com/WordPress/gutenberg/pull/54912))
-   `Button`: Remove hover styles when `aria-disabled` is set to `true` for the secondary variant. ([#54978](https://github.com/WordPress/gutenberg/pull/54978))
-   `Button`: Revert toggled style selector to use a class instead of attributes ([#55065](https://github.com/WordPress/gutenberg/pull/55065)).

### Internal

-   Update `@ariakit/react` to version `0.3.3` ([#54818](https://github.com/WordPress/gutenberg/pull/54818))
-   `Tooltip`, `Shortcut`: Remove unused `ui/` components from the codebase ([#54573](https://github.com/WordPress/gutenberg/pull/54573))
-   Refactor ariakit usages to use the `render` prop instead of `as` and to use the namespace import ([#54696](https://github.com/WordPress/gutenberg/pull/54696)).
-   Update `uuid` package to 9.0.1 ([#54725](https://github.com/WordPress/gutenberg/pull/54725)).
-   `ContextSystemProvider`: Move out of `ui/` ([#54847](https://github.com/WordPress/gutenberg/pull/54847)).
-   `SlotFill`: Migrate to TypeScript and Convert to Functional Component `<Slot bubblesVirtually />`. ([#51350](https://github.com/WordPress/gutenberg/pull/51350)).
-   `Components`: move `ui/utils` to `utils` and remove `ui/` folder ([#54922](https://github.com/WordPress/gutenberg/pull/54922)).
-   Ensure `@types/` dependencies used by final type files are included in the main dependency field ([#50231](https://github.com/WordPress/gutenberg/pull/50231)).
-   `Text`: Migrate to TypeScript. ([#54953](https://github.com/WordPress/gutenberg/pull/54953)).

### Experimental

-   Introduce `Tabs`, an experimental v2 of `TabPanel`: ([#53960](https://github.com/WordPress/gutenberg/pull/53960)).

## 25.8.0 (2023-09-20)

### Enhancements

-   Add new option `firstContentElement` to Modal's `focusOnMount` prop to allow consumers to focus the first element within the Modal's **contents** ([#54590](https://github.com/WordPress/gutenberg/pull/54590)).
-   `Notice`: Improve accessibility by adding visually hidden text to clarify what a notice text is about and the notice type (success, error, warning, info) ([#54498](https://github.com/WordPress/gutenberg/pull/54498)).
-   Making Circular Option Picker a `listbox`. Note that while this changes some public API, new props are optional, and currently have default values; this will change in another patch ([#52255](https://github.com/WordPress/gutenberg/pull/52255)).
-   `ToggleGroupControl`: Rewrite backdrop animation using framer motion shared layout animations, add better support for controlled and uncontrolled modes ([#50278](https://github.com/WordPress/gutenberg/pull/50278)).
-   `Popover`: Add the `is-positioned` CSS class only after the popover has finished animating ([#54178](https://github.com/WordPress/gutenberg/pull/54178)).
-   `Tooltip`: Replace the existing tooltip to simplify the implementation and improve accessibility while maintaining the same behaviors and API ([#48440](https://github.com/WordPress/gutenberg/pull/48440)).
-   `Dropdown` and `DropdownMenu`: support controlled mode for the dropdown's open/closed state ([#54257](https://github.com/WordPress/gutenberg/pull/54257)).
-   `BorderControl`: Apply proper metrics and simpler text ([#53998](https://github.com/WordPress/gutenberg/pull/53998)).
-   `FormTokenField`: Update styling for consistency and increased visibility ([#54402](https://github.com/WordPress/gutenberg/pull/54402)).
-   `CircularOptionPicker`: Add option to use previous non-listbox behaviour, for contexts where buttons are more appropriate than a list of options ([#54290](https://github.com/WordPress/gutenberg/pull/54290)).
-   `DuotonePicker/ColorListPicker`: Adds appropriate labels to 'Duotone Filter' color pickers ([#54468](https://github.com/WordPress/gutenberg/pull/54468)).
-   `SearchControl`: support new `40px` and `32px` sizes ([#54548](https://github.com/WordPress/gutenberg/pull/54548)).
-   `FormTokenField`: Add `tokenizeOnBlur` prop to add any incompleteTokenValue as a new token when field loses focus ([#54445](https://github.com/WordPress/gutenberg/pull/54445)).
-   `Sandbox`: Add `tabIndex` prop ([#54408](https://github.com/WordPress/gutenberg/pull/54408)).

### Bug Fix

-   `Notice`: Make the Close button render a tooltip to visually expose its accessible name. All icon buttons must always show a tooltip ([#54498](https://github.com/WordPress/gutenberg/pull/54498)).
-   `Tooltip`: dynamically render in the DOM only when visible ([#54312](https://github.com/WordPress/gutenberg/pull/54312)).
-   `PaletteEdit`: Fix padding in RTL languages ([#54034](https://github.com/WordPress/gutenberg/pull/54034)).
-   `ToolbarItem`: Fix children not showing in rendered components ([#53314](https://github.com/WordPress/gutenberg/pull/53314)).
-   `CircularOptionPicker`: make focus styles resilient to button size changes ([#54196](https://github.com/WordPress/gutenberg/pull/54196)).
-   `InputControl`: Fix focus style size ([#54394](https://github.com/WordPress/gutenberg/pull/54394)).
-   `BorderControl`: Use standard focus style on BorderControl ([#54429](https://github.com/WordPress/gutenberg/pull/54429)).
-   `Color values`: Update borderFocus to ADMIN.theme ([#54425](https://github.com/WordPress/gutenberg/pull/54425)).

### Internal

-   `Toolbar/ToolbarDropdownMenu `: Convert to TypeScript ([#54321](https://github.com/WordPress/gutenberg/pull/54321)).
-   `Composite`: Convert to TypeScript ([#54028](https://github.com/WordPress/gutenberg/pull/54028)).
-   `BorderControl`: Refactor unit tests to use `userEvent` ([#54155](https://github.com/WordPress/gutenberg/pull/54155))
-   `FocusableIframe`: Convert to TypeScript ([#53979](https://github.com/WordPress/gutenberg/pull/53979)).
-   `Popover`: Remove unused `overlay` type from `positionToPlacement` utility function ([#54101](https://github.com/WordPress/gutenberg/pull/54101)).
-   `Higher Order` -- `with-focus-outside`: Convert to TypeScript ([#53980](https://github.com/WordPress/gutenberg/pull/53980)).
-   `IsolatedEventContainer`: Convert unit test to TypeScript ([#54316](https://github.com/WordPress/gutenberg/pull/54316)).
-   `Popover`: Remove `scroll` and `resize` listeners for iframe overflow parents and rely on recently added native Floating UI support ([#54286](https://github.com/WordPress/gutenberg/pull/54286)).
-   `Button`: Update documentation to remove the button `focus` prop ([#54397](https://github.com/WordPress/gutenberg/pull/54397)).
-   `Toolbar/ToolbarGroup`: Convert component to TypeScript ([#54317](https://github.com/WordPress/gutenberg/pull/54317)).
-   `Modal`: add more unit tests ([#54569](https://github.com/WordPress/gutenberg/pull/54569)).

### Experimental

-   `DropdownMenu` v2: Fix submenu chevron direction in RTL languages ([#54036](https://github.com/WordPress/gutenberg/pull/54036).

### New Features

-   `Tooltip`: Add new `hideOnClick` prop ([#54406](https://github.com/WordPress/gutenberg/pull/54406)).
-   `Tooltip`: Add `placement` prop to replace deprecated `position`([#54264](https://github.com/WordPress/gutenberg/pull/54264)).

## 25.7.0 (2023-08-31)

### Breaking changes

-   Make the `Popover.Slot` optional and render popovers at the bottom of the document's body by default. ([#53889](https://github.com/WordPress/gutenberg/pull/53889), [#53982](https://github.com/WordPress/gutenberg/pull/53982)).

### Enhancements

-   `ProgressBar`: Add transition to determinate indicator ([#53877](https://github.com/WordPress/gutenberg/pull/53877)).
-   Prevent nested `SlotFillProvider` from rendering ([#53940](https://github.com/WordPress/gutenberg/pull/53940)).

### Bug Fix

-   `SandBox`: Fix the cleanup method in useEffect ([#53796](https://github.com/WordPress/gutenberg/pull/53796)).
-   `PaletteEdit`: Fix the height of the `PaletteItems`. Don't rely on styles only present in the block editor ([#54000](https://github.com/WordPress/gutenberg/pull/54000)).

### Internal

-   `Shortcut`: Add Storybook stories ([#53627](https://github.com/WordPress/gutenberg/pull/53627)).
-   `SlotFill`: Do not render children when using `<Slot bubblesVirtually />`. ([#53272](https://github.com/WordPress/gutenberg/pull/53272))
-   Update `@floating-ui/react-dom` to the latest version ([#46845](https://github.com/WordPress/gutenberg/pull/46845)).

## 25.6.0 (2023-08-16)

### Enhancements

-   `Theme`: Expose via private APIs ([#53262](https://github.com/WordPress/gutenberg/pull/53262)).
-   `ProgressBar`: Use the theme system accent for indicator color ([#53347](https://github.com/WordPress/gutenberg/pull/53347)).
-   `ProgressBar`: Use gray 300 for track color ([#53349](https://github.com/WordPress/gutenberg/pull/53349)).
-   `Modal`: add `headerActions` prop to render buttons in the header. ([#53328](https://github.com/WordPress/gutenberg/pull/53328)).
-   `Snackbar`: Snackbar design and motion improvements ([#53248](https://github.com/WordPress/gutenberg/pull/53248))
-   `NumberControl`: Add `spinFactor` prop for adjusting the amount by which the spin controls change the value ([#52902](https://github.com/WordPress/gutenberg/pull/52902)).
-   `Modal:`: Nuance outside interactions ([#52994](https://github.com/WordPress/gutenberg/pull/52994)).
-   `Button`: Remove default border from the destructive button ([#53607](https://github.com/WordPress/gutenberg/pull/53607)).
-   Components: Move accent colors to theme context ([#53631](https://github.com/WordPress/gutenberg/pull/53631)).
-   `ProgressBar`: Use the new theme system accent for indicator color ([#53632](https://github.com/WordPress/gutenberg/pull/53632)).

### Bug Fix

-   `Button`: add `:disabled` selector to reset hover color for disabled buttons ([#53411](https://github.com/WordPress/gutenberg/pull/53411)).

### Internal

-   `ControlGroup`, `FormGroup`, `ControlLabel`, `Spinner`: Remove unused `ui/` components from the codebase ([#52953](https://github.com/WordPress/gutenberg/pull/52953)).
-   `MenuItem`: Convert to TypeScript ([#53132](https://github.com/WordPress/gutenberg/pull/53132)).
-   `MenuItem`: Add Storybook stories ([#53613](https://github.com/WordPress/gutenberg/pull/53613)).
-   `MenuGroup`: Add Storybook stories ([#53090](https://github.com/WordPress/gutenberg/pull/53090)).
-   Components: Remove unnecessary utils ([#53679](https://github.com/WordPress/gutenberg/pull/53679)).

## 25.5.0 (2023-08-10)

### New Feature

-   Add a new `ProgressBar` component. ([#53030](https://github.com/WordPress/gutenberg/pull/53030)).

### Enhancements

-   `ColorPalette`, `BorderControl`: Don't hyphenate hex value in `aria-label` ([#52932](https://github.com/WordPress/gutenberg/pull/52932)).
-   `MenuItemsChoice`, `MenuItem`: Support a `disabled` prop on a menu item ([#52737](https://github.com/WordPress/gutenberg/pull/52737)).
-   `TabPanel`: Introduce a new version of `TabPanel` with updated internals and improved adherence to ARIA guidance on `tabpanel` focus behavior while maintaining the same functionality and API surface.([#52133](https://github.com/WordPress/gutenberg/pull/52133)).

### Bug Fix

-   `Modal`: Fix loss of focus when clicking outside ([#52653](https://github.com/WordPress/gutenberg/pull/52653)).

## 25.4.0 (2023-07-20)

### Enhancements

-   `TextControl`: Add `id` prop to allow for custom IDs in `TextControl`s ([#52028](https://github.com/WordPress/gutenberg/pull/52028)).
-   `Navigator`: Add `replace` option to `navigator.goTo()` and `navigator.goToParent()` ([#52456](https://github.com/WordPress/gutenberg/pull/52456)).

### Bug Fix

-   `Popover`: Pin `react-dropdown-menu` version to avoid breaking changes in dependency updates. ([#52356](https://github.com/WordPress/gutenberg/pull/52356)).
-   `Item`: Unify focus style and add default font styles. ([#52495](https://github.com/WordPress/gutenberg/pull/52495)).
-   `Toolbar`: Fix toolbar items not being tabbable on the first render. ([#52613](https://github.com/WordPress/gutenberg/pull/52613))
-   `FormTokenField`: Fix token overflow when moving cursor left or right. ([#52662](https://github.com/WordPress/gutenberg/pull/52662))

## 25.3.0 (2023-07-05)

### Enhancements

-   `SelectControl`: Added option to set hidden options. ([#51545](https://github.com/WordPress/gutenberg/pull/51545))
-   `RangeControl`: Add `__next40pxDefaultSize` prop to opt into the new 40px default size ([#49105](https://github.com/WordPress/gutenberg/pull/49105)).
-   `Button`: Introduce `size` prop with `default`, `compact`, and `small` variants ([#51842](https://github.com/WordPress/gutenberg/pull/51842)).
-   `ItemGroup`: Update button focus state styles to target `:focus-visible` rather than `:focus`. ([#51787](https://github.com/WordPress/gutenberg/pull/51787)).
-   `Guide`: Don't show Close button when there is only one page, and use default button and accent/theme styling ([#52014](https://github.com/WordPress/gutenberg/pull/52014)).

### Bug Fix

-   `ConfirmDialog`: Ensure onConfirm isn't called an extra time when submitting one of the buttons using the keyboard ([#51730](https://github.com/WordPress/gutenberg/pull/51730)).
-   `ZStack`: ZStack: fix component bounding box to match children ([#51836](https://github.com/WordPress/gutenberg/pull/51836)).
-   `Modal`: Add small top padding to the content so that avoid cutting off the visible outline when hovering items ([#51829](https://github.com/WordPress/gutenberg/pull/51829)).
-   `DropdownMenu`: fix icon style when dashicon is used ([#43574](https://github.com/WordPress/gutenberg/pull/43574)).
-   `UnitControl`: Fix crash when certain units are used ([#52211](https://github.com/WordPress/gutenberg/pull/52211)).
-   `Guide`: Place focus on the guide's container instead of its first tabbable ([#52300](https://github.com/WordPress/gutenberg/pull/52300)).

## 25.2.0 (2023-06-23)

### Enhancements

-   `UnitControl`: Revamp support for changing unit by typing ([#39303](https://github.com/WordPress/gutenberg/pull/39303)).
-   `Modal`: Update corner radius to be between buttons and the site view frame, in a 2-4-8 system. ([#51254](https://github.com/WordPress/gutenberg/pull/51254)).
-   `ItemGroup`: Update button focus state styles to be inline with other button focus states in the editor. ([#51576](https://github.com/WordPress/gutenberg/pull/51576)).
-   `ItemGroup`: Update button focus state styles to target `:focus-visible` rather than `:focus`. ([#51787](https://github.com/WordPress/gutenberg/pull/51787)).

### Bug Fix

-   `Popover`: Allow legitimate 0 positions to update popover position ([#51320](https://github.com/WordPress/gutenberg/pull/51320)).
-   `Button`: Remove unnecessary margin from dashicon ([#51395](https://github.com/WordPress/gutenberg/pull/51395)).
-   `Autocomplete`: Announce how many results are available to screen readers when suggestions list first renders ([#51018](https://github.com/WordPress/gutenberg/pull/51018)).

### Internal

-   `ClipboardButton`: Convert to TypeScript ([#51334](https://github.com/WordPress/gutenberg/pull/51334)).
-   `Toolbar`: Replace `reakit` dependency with `@ariakit/react` ([#51623](https://github.com/WordPress/gutenberg/pull/51623)).

### Documentation

-   `SearchControl`: Improve documentation around usage of `label` prop ([#51781](https://github.com/WordPress/gutenberg/pull/51781)).

## 25.1.0 (2023-06-07)

### Enhancements

-   `BorderControl`: Improve color code readability in aria-label ([#51197](https://github.com/WordPress/gutenberg/pull/51197)).
-   `Dropdown` and `DropdownMenu`: use internal context system to automatically pick the toolbar popover variant when rendered inside the `Toolbar` component ([#51154](https://github.com/WordPress/gutenberg/pull/51154)).

### Bug Fix

-   `FocalPointUnitControl`: Add aria-labels ([#50993](https://github.com/WordPress/gutenberg/pull/50993)).

### Enhancements

-   Wrapped `TabPanel` in a `forwardRef` call ([#50199](https://github.com/WordPress/gutenberg/pull/50199)).
-   `ColorPalette`: Improve readability of color name and value, and improve rendering of partially transparent colors ([#50450](https://github.com/WordPress/gutenberg/pull/50450)).
-   `Button`: Add `__next32pxSmallSize` prop to opt into the new 32px size when the `isSmall` prop is enabled ([#51012](https://github.com/WordPress/gutenberg/pull/51012)).
-   `ItemGroup`: Update styles so all SVGs inherit color from their parent element ([#50819](https://github.com/WordPress/gutenberg/pull/50819)).

### Experimental

-   `DropdownMenu` v2: Tweak styles ([#50967](https://github.com/WordPress/gutenberg/pull/50967), [#51097](https://github.com/WordPress/gutenberg/pull/51097)).
-   `DropdownMenu` v2: change default placement to match the legacy `DropdownMenu` component ([#51133](https://github.com/WordPress/gutenberg/pull/51133)).
-   `DropdownMenu` v2: Render in the default `Popover.Slot` ([#51046](https://github.com/WordPress/gutenberg/pull/51046)).

## 25.0.0 (2023-05-24)

### Breaking Changes

-   `DateTime`: Remove previously deprecated props, `__nextRemoveHelpButton` and `__nextRemoveResetButton` ([#50724](https://github.com/WordPress/gutenberg/pull/50724)).

### Internal

-   `Modal`: Remove children container's unused class name ([#50655](https://github.com/WordPress/gutenberg/pull/50655)).
-   `DropdownMenu`: Convert to TypeScript ([#50187](https://github.com/WordPress/gutenberg/pull/50187)).
-   Added experimental v2 of `DropdownMenu` ([#49473](https://github.com/WordPress/gutenberg/pull/49473)).
-   `ColorPicker`: its private `SelectControl` component no longer hides BackdropUI, thus making its focus state visible for keyboard users ([#50703](https://github.com/WordPress/gutenberg/pull/50703)).

### Bug Fix

-   `ColorPicker`: Add an outline when the color picker select box is focused([#50609](https://github.com/WordPress/gutenberg/pull/50609)).
-   `InputControl`: Fix focus style to support Windows High Contrast mode ([#50772](https://github.com/WordPress/gutenberg/pull/50772)).
-   `ToggleGroupControl`: Fix focus and selected style to support Windows High Contrast mode ([#50785](https://github.com/WordPress/gutenberg/pull/50785)).
-   `SearchControl`: Adjust icon styles to fix alignment issues in the block inserter ([#50439](https://github.com/WordPress/gutenberg/pull/50439)).

### Enhancements

-   `Tooltip`: Update background color so tooltip boundaries are more visible in the site editor ([#50792](https://github.com/WordPress/gutenberg/pull/50792)).
-   `FontSizePicker`: Tweak the header spacing to be more consistent with other design tools ([#50855](https://github.com/WordPress/gutenberg/pull/50855)).

## 24.0.0 (2023-05-10)

### Breaking Changes

-   `onDragStart` in `<Draggable>` is now a synchronous function to allow setting additional data for `event.dataTransfer` ([#49673](https://github.com/WordPress/gutenberg/pull/49673)).

### Bug Fix

-   `NavigableContainer`: do not trap focus in `TabbableContainer` ([#49846](https://github.com/WordPress/gutenberg/pull/49846)).
-   Update `<Button>` component to have a transparent background for its tertiary disabled state, to match its enabled state. ([#50496](https://github.com/WordPress/gutenberg/pull/50496)).

### Internal

-   `NavigableContainer`: Convert to TypeScript ([#49377](https://github.com/WordPress/gutenberg/pull/49377)).
-   `ToolbarItem`: Convert to TypeScript ([#49190](https://github.com/WordPress/gutenberg/pull/49190)).
-   Move rich-text related types to the rich-text package ([#49651](https://github.com/WordPress/gutenberg/pull/49651)).
-   `SlotFill`: simplified the implementation and removed unused code ([#50098](https://github.com/WordPress/gutenberg/pull/50098) and [#50133](https://github.com/WordPress/gutenberg/pull/50133)).

### Documentation

-   `TreeGrid`: Update docs with `data-expanded` attribute usage ([#50026](https://github.com/WordPress/gutenberg/pull/50026)).
-   Consolidate multiple versions of `README` and `CONTRIBUTING` docs, and add them to Storybook ([#50226](https://github.com/WordPress/gutenberg/pull/50226)).
-   `DimensionControl`: Use WordPress package instead of react in code example ([#50435](https://github.com/WordPress/gutenberg/pull/50435)).

### Enhancements

-   `FormTokenField`, `ComboboxControl`: Add `__next40pxDefaultSize` prop to opt into the new 40px default size, superseding the `__next36pxDefaultSize` prop ([#50261](https://github.com/WordPress/gutenberg/pull/50261)).
-   `Modal`: Add css class to children container ([#50099](https://github.com/WordPress/gutenberg/pull/50099)).
-   `Button`: Add `__next40pxDefaultSize` prop to opt into the new 40px default size ([#50254](https://github.com/WordPress/gutenberg/pull/50254)).
-   `PaletteEdit`: Allow custom popover configuration ([#49975](https://github.com/WordPress/gutenberg/pull/49975)).
-   Change the default color scheme to use the new WP Blueberry color. See PR description for instructions on how to restore the previous color scheme when using in a non-WordPress context ([#50193](https://github.com/WordPress/gutenberg/pull/50193)).
-   `CheckboxControl`, `CustomGradientPicker`, `FormToggle`, : Refactor and correct the focus style for consistency ([#50127](https://github.com/WordPress/gutenberg/pull/50127)).
-   `Button`, update spacing values in `has-text has-icon` buttons. ([#50277](https://github.com/WordPress/gutenberg/pull/50277)).
-   `Button`, remove custom padding applied to `tertiary` variant. ([#50276](https://github.com/WordPress/gutenberg/pull/50276)).
-   `Modal`: Correct padding for title less confirm variant. ([#50283](https://github.com/WordPress/gutenberg/pull/50283)).

## 23.9.0 (2023-04-26)

### Internal

-   `BottomSheetCell`: Refactor away from Lodash (mobile) ([#49794](https://github.com/WordPress/gutenberg/pull/49794)).
-   `parseStylesVariables()`: Refactor away from Lodash (mobile) ([#49794](https://github.com/WordPress/gutenberg/pull/49794)).
-   Remove Lodash dependency from components package ([#49794](https://github.com/WordPress/gutenberg/pull/49794)).
-   Tweak `WordPressComponent` type so `selector` property is optional ([#49960](https://github.com/WordPress/gutenberg/pull/49960)).
-   Update `Modal` appearance on small screens ([#50039](https://github.com/WordPress/gutenberg/pull/50039)).
-   Update the framer motion dependency to the latest version `10.11.6` ([#49822](https://github.com/WordPress/gutenberg/pull/49822)).

### Enhancements

-   `Draggable`: Add `appendToOwnerDocument` prop to allow elementId based elements to be attached to the ownerDocument body ([#49911](https://github.com/WordPress/gutenberg/pull/49911)).
-   `TreeGrid`: Modify keyboard navigation code to use a data-expanded attribute if aria-expanded is to be controlled outside of the TreeGrid component ([#48461](https://github.com/WordPress/gutenberg/pull/48461)).
-   `Modal`: Equalize internal spacing ([#49890](https://github.com/WordPress/gutenberg/pull/49890)).
-   `Modal`: Increased border radius ([#49870](https://github.com/WordPress/gutenberg/pull/49870)).
-   `Modal`: Updated spacing / dimensions of `isFullScreen` ([#49894](https://github.com/WordPress/gutenberg/pull/49894)).
-   `SlotFill`: Added util for creating private SlotFills and supporting Symbol keys ([#49819](https://github.com/WordPress/gutenberg/pull/49819)).
-   `IconType`: Export for external use ([#49649](https://github.com/WordPress/gutenberg/pull/49649)).

### Bug Fix

-   `CheckboxControl`: Add support custom IDs ([#49977](https://github.com/WordPress/gutenberg/pull/49977)).

### Documentation

-   `Autocomplete`: Add heading and fix type for `onReplace` in README. ([#49798](https://github.com/WordPress/gutenberg/pull/49798)).
-   `Autocomplete`: Update `Usage` section in README. ([#49965](https://github.com/WordPress/gutenberg/pull/49965)).

## 23.8.0 (2023-04-12)

### Internal

-   `Mobile` Refactor of the KeyboardAwareFlatList component.
-   Update `reakit` dependency to 1.3.11 ([#49763](https://github.com/WordPress/gutenberg/pull/49763)).

### Enhancements

-   `DropZone`: Smooth animation ([#49517](https://github.com/WordPress/gutenberg/pull/49517)).
-   `Navigator`: Add `skipFocus` property in `NavigateOptions`. ([#49350](https://github.com/WordPress/gutenberg/pull/49350)).
-   `Spinner`: add explicit opacity and background styles ([#49695](https://github.com/WordPress/gutenberg/pull/49695)).
-   Make TypeScript types available for consumers ([#49229](https://github.com/WordPress/gutenberg/pull/49229)).

### Bug Fix

-   `Snackbar`: Fix insufficient color contrast on hover ([#49682](https://github.com/WordPress/gutenberg/pull/49682)).

## 23.7.0 (2023-03-29)

### Internal

-   `Animate`: Convert to TypeScript ([#49243](https://github.com/WordPress/gutenberg/pull/49243)).
-   `CustomGradientPicker`: Convert to TypeScript ([#48929](https://github.com/WordPress/gutenberg/pull/48929)).
-   `ColorPicker`: Convert to TypeScript ([#49214](https://github.com/WordPress/gutenberg/pull/49214)).
-   `GradientPicker`: Convert to TypeScript ([#48316](https://github.com/WordPress/gutenberg/pull/48316)).
-   `FormTokenField`: Add a `__nextHasNoMarginBottom` prop to start opting into the margin-free styles ([48609](https://github.com/WordPress/gutenberg/pull/48609)).
-   `QueryControls`: Replace bottom margin overrides with `__nextHasNoMarginBottom`([47515](https://github.com/WordPress/gutenberg/pull/47515)).

### Enhancements

-   `CustomGradientPicker`: improve initial state UI ([#49146](https://github.com/WordPress/gutenberg/pull/49146)).
-   `AnglePickerControl`: Style to better fit in narrow contexts and improve RTL layout ([#49046](https://github.com/WordPress/gutenberg/pull/49046)).
-   `ImageSizeControl`: Use large 40px sizes ([#49113](https://github.com/WordPress/gutenberg/pull/49113)).

### Bug Fix

-   `CircularOptionPicker`: force swatches to visually render on top of the rest of the component's content ([#49245](https://github.com/WordPress/gutenberg/pull/49245)).
-   `InputControl`: Fix misaligned textarea input control ([#49116](https://github.com/WordPress/gutenberg/pull/49116)).
-   `ToolsPanel`: Ensure consistency in menu item order ([#49222](https://github.com/WordPress/gutenberg/pull/49222)).
-   `TabPanel`: fix initial tab selection & focus management ([#49368](https://github.com/WordPress/gutenberg/pull/49368)).

### Internal

-   `DuotonePicker`, `DuotoneSwatch`: Convert to TypeScript ([#49060](https://github.com/WordPress/gutenberg/pull/49060)).

## 23.6.0 (2023-03-15)

### Enhancements

-   `FontSizePicker`: Allow custom units for custom font size control ([#48468](https://github.com/WordPress/gutenberg/pull/48468)).
-   `Navigator`: Disable initial screen animation ([#49062](https://github.com/WordPress/gutenberg/pull/49062)).
-   `FormTokenField`: Hide suggestions list on blur event if the input value is invalid ([#48785](https://github.com/WordPress/gutenberg/pull/48785)).

### Bug Fix

-   `ResponsiveWrapper`: use `aspect-ratio` CSS prop, add support for `SVG` elements ([#48573](https://github.com/WordPress/gutenberg/pull/48573).
-   `ResizeTooltip`: Use `default.fontFamily` on tooltip ([#48805](https://github.com/WordPress/gutenberg/pull/48805).

### Internal

-   `Guide`: Convert to TypeScript ([#47493](https://github.com/WordPress/gutenberg/pull/47493)).
-   `SelectControl`: improve prop types for single vs multiple selection ([#47390](https://github.com/WordPress/gutenberg/pull/47390)).
-   `Navigation`: Convert to TypeScript ([#48742](https://github.com/WordPress/gutenberg/pull/48742)).
-   `PanelBody`: Convert to TypeScript ([#47702](https://github.com/WordPress/gutenberg/pull/47702)).
-   `withFilters` HOC: Convert to TypeScript ([#48721](https://github.com/WordPress/gutenberg/pull/48721)).
-   `withFallbackStyles` HOC: Convert to TypeScript ([#48720](https://github.com/WordPress/gutenberg/pull/48720)).
-   `withFocusReturn` HOC: Convert to TypeScript ([#48748](https://github.com/WordPress/gutenberg/pull/48748)).
-   `navigateRegions` HOC: Convert to TypeScript ([#48632](https://github.com/WordPress/gutenberg/pull/48632)).
-   `withSpokenMessages`: HOC: Convert to TypeScript ([#48163](https://github.com/WordPress/gutenberg/pull/48163)).
-   `withNotices`: HOC: Convert to TypeScript ([#49088](https://github.com/WordPress/gutenberg/pull/49088)).
-   `ToolbarButton`: Convert to TypeScript ([#47750](https://github.com/WordPress/gutenberg/pull/47750)).
-   `DimensionControl(Experimental)`: Convert to TypeScript ([#47351](https://github.com/WordPress/gutenberg/pull/47351)).
-   `PaletteEdit`: Convert to TypeScript ([#47764](https://github.com/WordPress/gutenberg/pull/47764)).
-   `QueryControls`: Refactor away from Lodash (`.groupBy`) ([#48779](https://github.com/WordPress/gutenberg/pull/48779)).
-   `ToolbarContext`: Convert to TypeScript ([#49002](https://github.com/WordPress/gutenberg/pull/49002)).

## 23.5.0 (2023-03-01)

### Enhancements

-   `ToolsPanel`: Separate reset all filter registration from items registration and support global resets ([#48123](https://github.com/WordPress/gutenberg/pull/48123)).

### Internal

-   `CircularOptionPicker`: Convert to TypeScript ([#47937](https://github.com/WordPress/gutenberg/pull/47937)).
-   `TabPanel`: Improve unit test in preparation for controlled component updates ([#48086](https://github.com/WordPress/gutenberg/pull/48086)).
-   `Autocomplete`: performance: avoid setting state on every value change ([#48485](https://github.com/WordPress/gutenberg/pull/48485)).
-   `Higher Order` -- `with-constrained-tabbing`: Convert to TypeScript ([#48162](https://github.com/WordPress/gutenberg/pull/48162)).
-   `Autocomplete`: Convert to TypeScript ([#47751](https://github.com/WordPress/gutenberg/pull/47751)).
-   `Autocomplete`: avoid calling setState on input ([#48565](https://github.com/WordPress/gutenberg/pull/48565)).

## 23.4.0 (2023-02-15)

### Bug Fix

-   `ToolsPanel`: fix type inconsistencies between types, docs and normal component usage ([47944](https://github.com/WordPress/gutenberg/pull/47944)).
-   `SelectControl`: Fix styling when `multiple` prop is enabled ([#47893](https://github.com/WordPress/gutenberg/pull/43213)).
-   `useAutocompleteProps`, `Autocomplete`: Make accessible when rendered in an iframe ([#47907](https://github.com/WordPress/gutenberg/pull/47907)).

### Enhancements

-   `ColorPalette`, `GradientPicker`, `PaletteEdit`, `ToolsPanel`: add new props to set a custom heading level ([43848](https://github.com/WordPress/gutenberg/pull/43848) and [#47788](https://github.com/WordPress/gutenberg/pull/47788)).
-   `ColorPalette`: ensure text label contrast checking works with CSS variables ([#47373](https://github.com/WordPress/gutenberg/pull/47373)).
-   `Navigator`: Support dynamic paths with parameters ([#47827](https://github.com/WordPress/gutenberg/pull/47827)).
-   `Navigator`: Support hierarchical paths navigation and add `NavigatorToParentButton` component ([#47883](https://github.com/WordPress/gutenberg/pull/47883)).

### Internal

-   `NavigatorButton`: Reuse `Button` types ([47754](https://github.com/WordPress/gutenberg/pull/47754)).
-   `CustomSelectControl`: lock the `__experimentalShowSelectedHint` prop ([#47229](https://github.com/WordPress/gutenberg/pull/47229)).
-   Lock the `__experimentalPopoverPositionToPlacement` function and rename it to `__experimentalPopoverLegacyPositionToPlacement` ([#47505](https://github.com/WordPress/gutenberg/pull/47505)).
-   `ComboboxControl`: Convert to TypeScript ([#47581](https://github.com/WordPress/gutenberg/pull/47581)).
-   `Panel`, `PanelHeader`, `PanelRow`: Convert to TypeScript ([#47259](https://github.com/WordPress/gutenberg/pull/47259)).
-   `BoxControl`: Convert to TypeScript ([#47622](https://github.com/WordPress/gutenberg/pull/47622)).
-   `AnglePickerControl`: Convert to TypeScript ([#45820](https://github.com/WordPress/gutenberg/pull/45820)).
-   `ResizableBox`: refactor styles to TypeScript ([47756](https://github.com/WordPress/gutenberg/pull/47756)).
-   `BorderBoxControl`: migrate tests to TypeScript, remove act() call ([47755](https://github.com/WordPress/gutenberg/pull/47755)).
-   `Toolbar`: Convert to TypeScript ([#47087](https://github.com/WordPress/gutenberg/pull/47087)).
-   `MenuItemsChoice`: Convert to TypeScript ([#47180](https://github.com/WordPress/gutenberg/pull/47180)).
-   `ToolsPanel`: Allow display of optional items when values are updated externally to item controls ([47727](https://github.com/WordPress/gutenberg/pull/47727)).
-   `ToolsPanel`: Ensure display of optional items when values are updated externally and multiple blocks selected ([47864](https://github.com/WordPress/gutenberg/pull/47864)).
-   `Navigator`: add more pattern matching tests, refine existing tests ([47910](https://github.com/WordPress/gutenberg/pull/47910)).
-   `ToolsPanel`: Refactor Storybook examples to TypeScript ([47944](https://github.com/WordPress/gutenberg/pull/47944)).
-   `ToolsPanel`: Refactor unit tests to TypeScript ([48275](https://github.com/WordPress/gutenberg/pull/48275)).

## 23.3.0 (2023-02-01)

### Deprecations

-   `NumberControl`: Clarify deprecation message about `hideHTMLArrows` prop ([#47370](https://github.com/WordPress/gutenberg/pull/47370)).

### Enhancements

-   `Dropdown`: deprecate `position` prop, use `popoverProps` instead ([46865](https://github.com/WordPress/gutenberg/pull/46865)).
-   `Button`: improve padding for buttons with icon and text. ([46764](https://github.com/WordPress/gutenberg/pull/46764)).
-   `ColorPalette`: Use computed color when css variable is passed to `ColorPicker` ([47181](https://github.com/WordPress/gutenberg/pull/47181)).
-   `Popover`: add `overlay` option to the `placement` prop ([47004](https://github.com/WordPress/gutenberg/pull/47004)).

### Internal

-   `Toolbar`: unify Storybook examples under one file, migrate from knobs to controls ([47117](https://github.com/WordPress/gutenberg/pull/47117)).
-   `DropdownMenu`: migrate Storybook to controls ([47149](https://github.com/WordPress/gutenberg/pull/47149)).
-   Removed deprecated `@storybook/addon-knobs` dependency from the package ([47152](https://github.com/WordPress/gutenberg/pull/47152)).
-   `ColorListPicker`: Convert to TypeScript ([#46358](https://github.com/WordPress/gutenberg/pull/46358)).
-   `KeyboardShortcuts`: Convert to TypeScript ([#47429](https://github.com/WordPress/gutenberg/pull/47429)).
-   `ColorPalette`, `BorderControl`, `GradientPicker`: refine types and logic around single vs multiple palettes ([#47384](https://github.com/WordPress/gutenberg/pull/47384)).
-   `Button`: Convert to TypeScript ([#46997](https://github.com/WordPress/gutenberg/pull/46997)).
-   `QueryControls`: Convert to TypeScript ([#46721](https://github.com/WordPress/gutenberg/pull/46721)).
-   `TreeGrid`: Convert to TypeScript ([#47516](https://github.com/WordPress/gutenberg/pull/47516)).
-   `Notice`: refactor to TypeScript ([47118](https://github.com/WordPress/gutenberg/pull/47118)).
-   `Popover`: Take iframe element scaling into account ([47004](https://github.com/WordPress/gutenberg/pull/47004)).

### Bug Fix

-   `TabPanel`: Fix initial tab selection when the tab declaration is lazily added to the `tabs` array ([47100](https://github.com/WordPress/gutenberg/pull/47100)).
-   `InputControl`: Avoid the "controlled to uncontrolled" warning by forcing the internal `<input />` element to be always in controlled mode ([47250](https://github.com/WordPress/gutenberg/pull/47250)).

## 23.2.0 (2023-01-11)

### Internal

-   `AlignmentMatrixControl`: Update center cell label to 'Center' instead of 'Center Center' ([#46852](https://github.com/WordPress/gutenberg/pull/46852)).
-   `Toolbar`: move all subcomponents under the same folder ([46951](https://github.com/WordPress/gutenberg/pull/46951)).
-   `Dashicon`: remove unnecessary type for `className` prop ([46849](https://github.com/WordPress/gutenberg/pull/46849)).
-   `ColorPicker` & `QueryControls`: Replace bottom margin overrides with `__nextHasNoMarginBottom` ([#46448](https://github.com/WordPress/gutenberg/pull/46448)).
-   `SandBox`: Convert to TypeScript ([#46478](https://github.com/WordPress/gutenberg/pull/46478)).
-   `ResponsiveWrapper`: Convert to TypeScript ([#46480](https://github.com/WordPress/gutenberg/pull/46480)).
-   `ItemGroup`: migrate Storybook to controls, refactor to TypeScript ([46945](https://github.com/WordPress/gutenberg/pull/46945)).

### Bug Fix

-   `Placeholder`: set fixed right margin for label's icon ([46918](https://github.com/WordPress/gutenberg/pull/46918)).
-   `TreeGrid`: Fix right-arrow keyboard navigation when a row contains more than two focusable elements ([46998](https://github.com/WordPress/gutenberg/pull/46998)).

## 23.1.0 (2023-01-02)

### Breaking Changes

-   `ColorPalette`: The experimental `__experimentalHasMultipleOrigins` prop has been removed ([#46315](https://github.com/WordPress/gutenberg/pull/46315)).

## 23.0.0 (2022-12-14)

### Breaking Changes

-   Updated dependencies to require React 18 ([45235](https://github.com/WordPress/gutenberg/pull/45235))

### New Feature

-   `TabPanel`: support manual tab activation ([#46004](https://github.com/WordPress/gutenberg/pull/46004)).
-   `TabPanel`: support disabled prop for tab buttons ([#46471](https://github.com/WordPress/gutenberg/pull/46471)).
-   `BaseControl`: Add `useBaseControlProps` hook to help generate id-releated props ([#46170](https://github.com/WordPress/gutenberg/pull/46170)).

### Bug Fix

-   `ColorPalette`: show "Clear" button even when colors array is empty ([#46001](https://github.com/WordPress/gutenberg/pull/46001)).
-   `InputControl`: Fix internal `Flex` wrapper usage that could add an unintended `height: 100%` ([#46213](https://github.com/WordPress/gutenberg/pull/46213)).
-   `Navigator`: Allow calling `goTo` and `goBack` twice in one render cycle ([#46391](https://github.com/WordPress/gutenberg/pull/46391)).
-   `Modal`: Fix unexpected modal closing in IME Composition ([#46453](https://github.com/WordPress/gutenberg/pull/46453)).
-   `Toolbar`: Fix duplicate focus style on anchor link button ([#46759](https://github.com/WordPress/gutenberg/pull/46759)).
-   `useNavigateRegions`: Ensure region navigation picks the next region based on where the current user focus is located instead of starting at the beginning ([#44883](https://github.com/WordPress/gutenberg/pull/44883)).
-   `ComboboxControl`: Fix unexpected behaviour in IME Composition ([#46827](https://github.com/WordPress/gutenberg/pull/46827)).

### Enhancements

-   `TabPanel`: Simplify tab-focus style. ([#46276](https://github.com/WordPress/gutenberg/pull/46276)).
-   `TabPanel`: Add ability to set icon only tab buttons ([#45005](https://github.com/WordPress/gutenberg/pull/45005)).
-   `InputControl`, `NumberControl`, `UnitControl`: Add `help` prop for additional description ([#45931](https://github.com/WordPress/gutenberg/pull/45931)).
-   `BorderControl`, `ColorPicker` & `QueryControls`: Replace bottom margin overrides with `__nextHasNoMarginBottom` ([#45985](https://github.com/WordPress/gutenberg/pull/45985)).
-   `CustomSelectControl`, `UnitControl`: Add `onFocus` and `onBlur` props ([#46096](https://github.com/WordPress/gutenberg/pull/46096)).
-   `ResizableBox`: Prevent unnecessary paint on resize handles ([#46196](https://github.com/WordPress/gutenberg/pull/46196)).
-   `Popover`: Prevent unnecessary paint caused by using outline ([#46201](https://github.com/WordPress/gutenberg/pull/46201)).
-   `PaletteEdit`: Global styles: add onChange actions to color palette items [#45681](https://github.com/WordPress/gutenberg/pull/45681).
-   Lighten the border color on control components ([#46252](https://github.com/WordPress/gutenberg/pull/46252)).
-   `Popover`: Prevent unnecessary paint when scrolling by using transform instead of top/left positionning ([#46187](https://github.com/WordPress/gutenberg/pull/46187)).
-   `CircularOptionPicker`: Prevent unecessary paint on hover ([#46197](https://github.com/WordPress/gutenberg/pull/46197)).

### Experimental

-   `TextControl`: Restrict `type` prop to `email`, `number`, `password`, `tel`, `text`, `search` or `url` ([#45433](https://github.com/WordPress/gutenberg/pull/45433/)).

### Internal

-   `useControlledValue`: let TypeScript infer the return type ([#46164](https://github.com/WordPress/gutenberg/pull/46164)).
-   `LinkedButton`: remove unnecessary `span` tag ([#46063](https://github.com/WordPress/gutenberg/pull/46063)).
-   NumberControl: refactor styles/tests/stories to TypeScript, replace fireEvent with user-event ([#45990](https://github.com/WordPress/gutenberg/pull/45990)).
-   `useBaseField`: Convert to TypeScript ([#45712](https://github.com/WordPress/gutenberg/pull/45712)).
-   `Dashicon`: Convert to TypeScript ([#45924](https://github.com/WordPress/gutenberg/pull/45924)).
-   `PaletteEdit`: add follow up changelog for #45681 and tests [#46095](https://github.com/WordPress/gutenberg/pull/46095).
-   `AlignmentMatrixControl`: Convert to TypeScript ([#46162](https://github.com/WordPress/gutenberg/pull/46162)).
-   `Theme`: Remove public export ([#46427](https://github.com/WordPress/gutenberg/pull/46427)).
-   `Autocomplete`: Refactor away from `_.find()` ([#46537](https://github.com/WordPress/gutenberg/pull/46537)).
-   `TabPanel`: Refactor away from `_.find()` ([#46537](https://github.com/WordPress/gutenberg/pull/46537)).
-   `BottomSheetPickerCell`: Refactor away from `_.find()` for mobile ([#46537](https://github.com/WordPress/gutenberg/pull/46537)).
-   Refactor global styles context away from `_.find()` for mobile ([#46537](https://github.com/WordPress/gutenberg/pull/46537)).
-   `Dropdown`: Convert to TypeScript ([#45787](https://github.com/WordPress/gutenberg/pull/45787)).

### Documentation

-   `Tooltip`: Add readme and unit tests for `shortcut` prop ([#46092](https://github.com/WordPress/gutenberg/pull/46092)).

## 22.1.0 (2022-11-16)

### Enhancements

-   `ColorPalette`, `BorderBox`, `BorderBoxControl`: polish and DRY prop types, add default values ([#45463](https://github.com/WordPress/gutenberg/pull/45463)).
-   `TabPanel`: Add ability to set icon only tab buttons ([#45005](https://github.com/WordPress/gutenberg/pull/45005)).

### Internal

-   `AnglePickerControl`: remove `:focus-visible' outline on `CircleOutlineWrapper` ([#45758](https://github.com/WordPress/gutenberg/pull/45758))

### Bug Fix

-   `FormTokenField`: Fix duplicate input in IME composition ([#45607](https://github.com/WordPress/gutenberg/pull/45607)).
-   `Autocomplete`: Check key events more strictly in IME composition ([#45626](https://github.com/WordPress/gutenberg/pull/45626)).
-   `Autocomplete`: Fix unexpected block insertion during IME composition ([#45510](https://github.com/WordPress/gutenberg/pull/45510)).
-   `Icon`: Making size prop work for icon components using dash icon strings ([#45593](https://github.com/WordPress/gutenberg/pull/45593))
-   `ToolsPanelItem`: Prevent unintended calls to onDeselect when parent panel is remounted and item is rendered via SlotFill ([#45673](https://github.com/WordPress/gutenberg/pull/45673))
-   `ColorPicker`: Prevent all number fields from becoming "0" when one of them is an empty string ([#45649](https://github.com/WordPress/gutenberg/pull/45649)).
-   `ToggleControl`: Fix toggle control label text overflow ([#45962](https://github.com/WordPress/gutenberg/pull/45962)).

### Internal

-   `ToolsPanel`: Update to fix `exhaustive-deps` eslint rule ([#45715](https://github.com/WordPress/gutenberg/pull/45715)).
-   `PaletteEditListView`: Update to ignore `exhaustive-deps` eslint rule ([#45467](https://github.com/WordPress/gutenberg/pull/45467)).
-   `Popover`: Update to pass `exhaustive-deps` eslint rule ([#45656](https://github.com/WordPress/gutenberg/pull/45656)).
-   `Flex`: Update to pass `exhaustive-deps` eslint rule ([#45528](https://github.com/WordPress/gutenberg/pull/45528)).
-   `withNotices`: Update to pass `exhaustive-deps` eslint rule ([#45530](https://github.com/WordPress/gutenberg/pull/45530)).
-   `ItemGroup`: Update to pass `exhaustive-deps` eslint rule ([#45531](https://github.com/WordPress/gutenberg/pull/45531)).
-   `TabPanel`: Update to pass `exhaustive-deps` eslint rule ([#45660](https://github.com/WordPress/gutenberg/pull/45660)).
-   `NavigatorScreen`: Update to pass `exhaustive-deps` eslint rule ([#45648](https://github.com/WordPress/gutenberg/pull/45648)).
-   `Draggable`: Convert to TypeScript ([#45471](https://github.com/WordPress/gutenberg/pull/45471)).
-   `MenuGroup`: Convert to TypeScript ([#45617](https://github.com/WordPress/gutenberg/pull/45617)).
-   `useCx`: fix story to satisfy the `react-hooks/exhaustive-deps` eslint rule ([#45614](https://github.com/WordPress/gutenberg/pull/45614))
-   Activate the `react-hooks/exhuastive-deps` eslint rule for the Components package ([#41166](https://github.com/WordPress/gutenberg/pull/41166))
-   `Snackbar`: Convert to TypeScript ([#45472](https://github.com/WordPress/gutenberg/pull/45472)).

### Experimental

-   `ToggleGroupControl`: Only show enclosing border when `isBlock` and not `isDeselectable` ([#45492](https://github.com/WordPress/gutenberg/pull/45492)).
-   `Theme`: Add support for custom `background` color ([#45466](https://github.com/WordPress/gutenberg/pull/45466)).

## 22.0.0 (2022-11-02)

### Breaking Changes

-   `Popover`: The deprecated `range` and `__unstableShift` props have been removed ([#45195](https://github.com/WordPress/gutenberg/pull/45195)).

### Deprecations

-   `Popover`: the deprecation messages for anchor-related props (`anchorRef`, `anchorRect`, `getAnchorRect`) have been updated ([#45195](https://github.com/WordPress/gutenberg/pull/45195)).
-   `RadioGroup`: Mark as deprecated, in favor of `RadioControl` and `ToggleGroupControl` ([#45389](https://github.com/WordPress/gutenberg/pull/45389)).
-   `Popover`: the deprecation messages for anchor-related props (`anchorRef`, `anchorRect`, `getAnchorRect`) have been updated. ([#45195](https://github.com/WordPress/gutenberg/pull/45195)).
-   `Popover`: The `isAlternate` prop has been replaced with a `variant` prop that can be called with the `'toolbar'` string ([#45137](https://github.com/WordPress/gutenberg/pull/45137)).

### New Feature

-   `BoxControl` & `CustomSelectControl`: Add `onMouseOver` and `onMouseOut` callback props to allow handling of these events by parent components ([#44955](https://github.com/WordPress/gutenberg/pull/44955))
-   `Popover`: A `variant` prop has been added to style popovers, with `'unstyled'` and `'toolbar'` possible values ([#45137](https://github.com/WordPress/gutenberg/pull/45137)).

### Enhancements

-   `FontSizePicker`: Pass the preset object to the onChange callback to allow conversion from preset slugs to CSS vars ([#44967](https://github.com/WordPress/gutenberg/pull/44967)).
-   `FontSizePicker`: Improved slider design when `withSlider` is set ([#44598](https://github.com/WordPress/gutenberg/pull/44598)).
-   `ToggleControl`: Improved types for the `help` prop, covering the dynamic render function option, and enabled the dynamic `help` behavior only for a controlled component ([#45279](https://github.com/WordPress/gutenberg/pull/45279)).
-   `BorderControl` & `BorderBoxControl`: Replace `__next36pxDefaultSize` with "default" and "large" size variants ([#41860](https://github.com/WordPress/gutenberg/pull/41860)).
-   `UnitControl`: Remove outer wrapper to normalize className placement ([#41860](https://github.com/WordPress/gutenberg/pull/41860)).
-   `ColorPalette`: Fix transparent checkered background pattern ([#45295](https://github.com/WordPress/gutenberg/pull/45295)).
-   `ToggleGroupControl`: Add `isDeselectable` prop to allow deselecting the selected option ([#45123](https://github.com/WordPress/gutenberg/pull/45123)).
-   `FontSizePicker`: Improve hint text shown next to 'Font size' label ([#44966](https://github.com/WordPress/gutenberg/pull/44966)).

### Bug Fix

-   `useNavigateRegions`: Add new keyboard shortcut alias to cover backtick and tilde keys inconsistencies across browsers ([#45019](https://github.com/WordPress/gutenberg/pull/45019)).
-   `Button`: Tweak the destructive button primary, link, and default variants ([#44427](https://github.com/WordPress/gutenberg/pull/44427)).
-   `UnitControl`: Fix `disabled` style is overridden by core `form.css` style ([#45250](https://github.com/WordPress/gutenberg/pull/45250)).
-   `ItemGroup`: fix RTL `Item` styles when rendered as a button ([#45280](https://github.com/WordPress/gutenberg/pull/45280)).
-   `Button`: Fix RTL alignment for buttons containing an icon and text ([#44787](https://github.com/WordPress/gutenberg/pull/44787)).
-   `TabPanel`: Call `onSelect()` on every tab selection, regardless of whether it was triggered by user interaction ([#44028](https://github.com/WordPress/gutenberg/pull/44028)).
-   `FontSizePicker`: Fallback to font size `slug` if `name` is undefined ([#45041](https://github.com/WordPress/gutenberg/pull/45041)).
-   `AutocompleterUI`: fix issue where autocompleter UI would appear on top of other UI elements ([#44795](https://github.com/WordPress/gutenberg/pull/44795/))
-   `ExternalLink`: Fix to re-enable support for `onClick` event handler ([#45214](https://github.com/WordPress/gutenberg/pull/45214)).
-   `InputControl`: Allow inline styles to be applied to the wrapper not inner input ([#45340](https://github.com/WordPress/gutenberg/pull/45340/))

### Internal

-   `BorderBoxControl`: Convert stories to TypeScript and use Controls ([#45002](https://github.com/WordPress/gutenberg/pull/45002)).
-   `Disabled`: add a note in the docs about the lack of polyfill for the `inert` attribute ([#45272](https://github.com/WordPress/gutenberg/pull/45272))
-   `Snackbar`: updated to satisfy `react/exhaustive-deps` eslint rule ([#44934](https://github.com/WordPress/gutenberg/pull/44934))
-   `AnglePickerControl`: Set Storybook Label control type to 'text' ([#45122](https://github.com/WordPress/gutenberg/pull/45122)).
-   `SlotFill`: updated to satisfy `react/exhaustive-deps` eslint rule ([#44403](https://github.com/WordPress/gutenberg/pull/44403))
-   `Context`: updated to ignore `react/exhaustive-deps` eslint rule ([#45044](https://github.com/WordPress/gutenberg/pull/45044))
-   `Button`: Refactor Storybook to controls and align docs ([#44105](https://github.com/WordPress/gutenberg/pull/44105)).
-   `TabPanel`: updated to satisfy `react/exhaustive-deps` eslint rule ([#44935](https://github.com/WordPress/gutenberg/pull/44935))
-   `ColorPalette`: Convert to TypeScript ([#44632](https://github.com/WordPress/gutenberg/pull/44632)).
-   `UnitControl`: Add tests ([#45260](https://github.com/WordPress/gutenberg/pull/45260)).
-   `Disabled`: Refactor the component to rely on the HTML `inert` attribute.
-   `CustomGradientBar`: Refactor away from Lodash ([#45367](https://github.com/WordPress/gutenberg/pull/45367/)).
-   `TextControl`: Set Storybook control types on `help`, `label` and `type` ([#45405](https://github.com/WordPress/gutenberg/pull/45405)).
-   `Autocomplete`: use Popover's new `placement` prop instead of legacy `position` prop ([#44396](https://github.com/WordPress/gutenberg/pull/44396/)).
-   `SelectControl`: Add `onChange`, `onBlur` and `onFocus` to storybook actions ([#45432](https://github.com/WordPress/gutenberg/pull/45432/)).
-   `FontSizePicker`: Add more comprehensive tests ([#45298](https://github.com/WordPress/gutenberg/pull/45298)).
-   `FontSizePicker`: Refactor to use components instead of helper functions ([#44891](https://github.com/WordPress/gutenberg/pull/44891)).

### Experimental

-   `NumberControl`: Replace `hideHTMLArrows` prop with `spinControls` prop. Allow custom spin controls via `spinControls="custom"` ([#45333](https://github.com/WordPress/gutenberg/pull/45333)).

### Experimental

-   Theming: updated Components package to utilize the new `accent` prop of the experimental `Theme` component.

## 21.3.0 (2022-10-19)

### Bug Fix

-   `FontSizePicker`: Ensure that fluid font size presets appear correctly in the UI controls ([#44791](https://github.com/WordPress/gutenberg/pull/44791)).
-   `ToggleGroupControl`: Remove unsupported `disabled` prop from types, and correctly mark `label` prop as required ([#45114](https://github.com/WordPress/gutenberg/pull/45114)).
-   `Navigator`: prevent partially hiding focus ring styles, by removing unnecessary overflow rules on `NavigatorScreen` ([#44973](https://github.com/WordPress/gutenberg/pull/44973)).
-   `Navigator`: restore focus only once per location ([#44972](https://github.com/WordPress/gutenberg/pull/44972)).

### Documentation

-   `VisuallyHidden`: Add some notes on best practices around stacking contexts when using this component ([#44867](https://github.com/WordPress/gutenberg/pull/44867)).

### Internal

-   `Modal`: Convert to TypeScript ([#42949](https://github.com/WordPress/gutenberg/pull/42949)).
-   `Sandbox`: Use `toString` to create observe and resize script string ([#42872](https://github.com/WordPress/gutenberg/pull/42872)).
-   `Navigator`: refactor unit tests to TypeScript and to `user-event` ([#44970](https://github.com/WordPress/gutenberg/pull/44970)).
-   `Navigator`: Refactor Storybook code to TypeScript and controls ([#44979](https://github.com/WordPress/gutenberg/pull/44979)).
-   `withFilters`: Refactor away from `_.without()` ([#44980](https://github.com/WordPress/gutenberg/pull/44980/)).
-   `withFocusReturn`: Refactor tests to `@testing-library/react` ([#45012](https://github.com/WordPress/gutenberg/pull/45012)).
-   `ToolsPanel`: updated to satisfy `react/exhaustive-deps` eslint rule ([#45028](https://github.com/WordPress/gutenberg/pull/45028))
-   `Tooltip`: updated to ignore `react/exhaustive-deps` eslint rule ([#45043](https://github.com/WordPress/gutenberg/pull/45043))

## 21.2.0 (2022-10-05)

### Enhancements

-   `FontSizePicker`: Updated to take up full width of its parent and have a 40px Reset button when `size` is `__unstable-large` ([44559](https://github.com/WordPress/gutenberg/pull/44559)).
-   `BorderBoxControl`: Omit unit select when width values are mixed ([#44592](https://github.com/WordPress/gutenberg/pull/44592))
-   `BorderControl`: Add ability to disable unit selection ([#44592](https://github.com/WordPress/gutenberg/pull/44592))

### Bug Fix

-   `Popover`: fix limitShift logic by adding iframe offset correctly ([#42950](https://github.com/WordPress/gutenberg/pull/42950)).
-   `Popover`: refine position-to-placement conversion logic, add tests ([#44377](https://github.com/WordPress/gutenberg/pull/44377)).
-   `ToggleGroupControl`: adjust icon color when inactive, from `gray-700` to `gray-900` ([#44575](https://github.com/WordPress/gutenberg/pull/44575)).
-   `TokenInput`: improve logic around the `aria-activedescendant` attribute, which was causing unintended focus behavior for some screen readers ([#44526](https://github.com/WordPress/gutenberg/pull/44526)).
-   `NavigatorScreen`: fix focus issue where back button received focus unexpectedly ([#44239](https://github.com/WordPress/gutenberg/pull/44239))
-   `FontSizePicker`: Fix header order in RTL languages ([#44590](https://github.com/WordPress/gutenberg/pull/44590)).

### Enhancements

-   `SuggestionList`: use `requestAnimationFrame` instead of `setTimeout` when scrolling selected item into view. This change improves the responsiveness of the `ComboboxControl` and `FormTokenField` components when rapidly hovering over the suggestion items in the list ([#44573](https://github.com/WordPress/gutenberg/pull/44573)).

### Internal

-   `Mobile` updated to ignore `react/exhaustive-deps` eslint rule ([#44207](https://github.com/WordPress/gutenberg/pull/44207)).
-   `Popover`: refactor unit tests to TypeScript and modern RTL assertions ([#44373](https://github.com/WordPress/gutenberg/pull/44373)).
-   `SearchControl`: updated to ignore `react/exhaustive-deps` eslint rule in native files([#44381](https://github.com/WordPress/gutenberg/pull/44381))
-   `ResizableBox` updated to pass the `react/exhaustive-deps` eslint rule ([#44370](https://github.com/WordPress/gutenberg/pull/44370)).
-   `Sandbox`: updated to satisfy `react/exhaustive-deps` eslint rule ([#44378](https://github.com/WordPress/gutenberg/pull/44378))
-   `FontSizePicker`: Convert to TypeScript ([#44449](https://github.com/WordPress/gutenberg/pull/44449)).
-   `FontSizePicker`: Replace SCSS with Emotion + components ([#44483](https://github.com/WordPress/gutenberg/pull/44483)).

### Experimental

-   Add experimental `Theme` component ([#44668](https://github.com/WordPress/gutenberg/pull/44668)).

## 21.1.0 (2022-09-21)

### Deprecations

-   `Popover`: added new `anchor` prop, supposed to supersede all previous anchor-related props (`anchorRef`, `anchorRect`, `getAnchorRect`). These older anchor-related props are now marked as deprecated and are scheduled to be removed in WordPress 6.3 ([#43691](https://github.com/WordPress/gutenberg/pull/43691)).

### Bug Fix

-   `Button`: Remove unexpected `has-text` class when empty children are passed ([#44198](https://github.com/WordPress/gutenberg/pull/44198)).
-   The `LinkedButton` to unlink sides in `BoxControl`, `BorderBoxControl` and `BorderRadiusControl` have changed from a rectangular primary button to an icon-only button, with a sentence case tooltip, and default-size icon for better legibility. The `Button` component has been fixed so when `isSmall` and `icon` props are set, and no text is present, the button shape is square rather than rectangular.

### New Features

-   `MenuItem`: Add suffix prop for injecting non-icon and non-shortcut content to menu items ([#44260](https://github.com/WordPress/gutenberg/pull/44260)).
-   `ToolsPanel`: Add subheadings to ellipsis menu and reset text to default control menu items ([#44260](https://github.com/WordPress/gutenberg/pull/44260)).

### Internal

-   `NavigationMenu` updated to ignore `react/exhaustive-deps` eslint rule ([#44090](https://github.com/WordPress/gutenberg/pull/44090)).
-   `RangeControl`: updated to pass `react/exhaustive-deps` eslint rule ([#44271](https://github.com/WordPress/gutenberg/pull/44271)).
-   `UnitControl` updated to pass the `react/exhaustive-deps` eslint rule ([#44161](https://github.com/WordPress/gutenberg/pull/44161)).
-   `Notice`: updated to satisfy `react/exhaustive-deps` eslint rule ([#44157](https://github.com/WordPress/gutenberg/pull/44157))

## 21.0.0 (2022-09-13)

### Deprecations

-   `FontSizePicker`: Deprecate bottom margin style. Add a `__nextHasNoMarginBottom` prop to start opting into the margin-free styles that will become the default in a future version, currently scheduled to be WordPress 6.4 ([#43870](https://github.com/WordPress/gutenberg/pull/43870)).
-   `AnglePickerControl`: Deprecate bottom margin style. Add a `__nextHasNoMarginBottom` prop to start opting into the margin-free styles that will become the default in a future version, currently scheduled to be WordPress 6.4 ([#43867](https://github.com/WordPress/gutenberg/pull/43867)).
-   `Popover`: deprecate `__unstableShift` prop in favour of new `shift` prop. The `__unstableShift` is currently scheduled for removal in WordPress 6.3 ([#43845](https://github.com/WordPress/gutenberg/pull/43845)).
-   `Popover`: removed the `__unstableObserveElement` prop, which is not necessary anymore. The functionality is now supported directly by the component without the need of an external prop ([#43617](https://github.com/WordPress/gutenberg/pull/43617)).

### Bug Fix

-   `Button`, `Icon`: Fix `iconSize` prop doesn't work with some icons ([#43821](https://github.com/WordPress/gutenberg/pull/43821)).
-   `InputControl`, `NumberControl`, `UnitControl`: Fix margin when `labelPosition` is `bottom` ([#43995](https://github.com/WordPress/gutenberg/pull/43995)).
-   `Popover`: enable auto-updating every animation frame ([#43617](https://github.com/WordPress/gutenberg/pull/43617)).
-   `Popover`: improve the component's performance and reactivity to prop changes by reworking its internals ([#43335](https://github.com/WordPress/gutenberg/pull/43335)).
-   `NavigatorScreen`: updated to satisfy `react/exhaustive-deps` eslint rule ([#43876](https://github.com/WordPress/gutenberg/pull/43876))
-   `Popover`: fix positioning when reference and floating elements are both within an iframe ([#43971](https://github.com/WordPress/gutenberg/pull/43971))

### Enhancements

-   `ToggleControl`: Add `__nextHasNoMargin` prop for opting into the new margin-free styles ([#43717](https://github.com/WordPress/gutenberg/pull/43717)).
-   `CheckboxControl`: Add `__nextHasNoMargin` prop for opting into the new margin-free styles ([#43720](https://github.com/WordPress/gutenberg/pull/43720)).
-   `FocalPointControl`: Add `__nextHasNoMargin` prop for opting into the new margin-free styles ([#43996](https://github.com/WordPress/gutenberg/pull/43996)).
-   `TextControl`, `TextareaControl`: Add `__nextHasNoMargin` prop for opting into the new margin-free styles ([#43782](https://github.com/WordPress/gutenberg/pull/43782)).
-   `Flex`: Remove margin-based polyfill implementation of flex `gap` ([#43995](https://github.com/WordPress/gutenberg/pull/43995)).
-   `RangeControl`: Tweak dark gray marking color to be consistent with the grays in `@wordpress/base-styles` ([#43773](https://github.com/WordPress/gutenberg/pull/43773)).
-   `UnitControl`: Tweak unit dropdown color to be consistent with the grays in `@wordpress/base-styles` ([#43773](https://github.com/WordPress/gutenberg/pull/43773)).
-   `SearchControl`: Add `__nextHasNoMargin` prop for opting into the new margin-free styles ([#43871](https://github.com/WordPress/gutenberg/pull/43871)).
-   `UnitControl`: Consistently hide spin buttons ([#43985](https://github.com/WordPress/gutenberg/pull/43985)).
-   `CardHeader`, `CardBody`, `CardFooter`: Tweak `isShady` background colors to be consistent with the grays in `@wordpress/base-styles` ([#43719](https://github.com/WordPress/gutenberg/pull/43719)).
-   `InputControl`, `SelectControl`: Tweak `disabled` colors to be consistent with the grays in `@wordpress/base-styles` ([#43719](https://github.com/WordPress/gutenberg/pull/43719)).
-   `FocalPointPicker`: Tweak media placeholder background color to be consistent with the grays in `@wordpress/base-styles` ([#43994](https://github.com/WordPress/gutenberg/pull/43994)).
-   `RangeControl`: Tweak rail, track, and mark colors to be consistent with the grays in `@wordpress/base-styles` ([#43994](https://github.com/WordPress/gutenberg/pull/43994)).
-   `UnitControl`: Tweak unit dropdown hover color to be consistent with the grays in `@wordpress/base-styles` ([#43994](https://github.com/WordPress/gutenberg/pull/43994)).

### Internal

-   `Icon`: Refactor tests to `@testing-library/react` ([#44051](https://github.com/WordPress/gutenberg/pull/44051)).
-   Fix TypeScript types for `isValueDefined()` and `isValueEmpty()` utility functions ([#43983](https://github.com/WordPress/gutenberg/pull/43983)).
-   `RadioControl`: Clean up styles to use less custom CSS ([#43868](https://github.com/WordPress/gutenberg/pull/43868)).
-   Remove unused `normalizeArrowKey` utility function ([#43640](https://github.com/WordPress/gutenberg/pull/43640/)).
-   `SearchControl`: Convert to TypeScript ([#43871](https://github.com/WordPress/gutenberg/pull/43871)).
-   `FormFileUpload`: Convert to TypeScript ([#43960](https://github.com/WordPress/gutenberg/pull/43960)).
-   `DropZone`: Convert to TypeScript ([#43962](https://github.com/WordPress/gutenberg/pull/43962)).
-   `ToggleGroupControl`: Rename `__experimentalIsIconGroup` prop to `__experimentalIsBorderless` ([#43771](https://github.com/WordPress/gutenberg/pull/43771/)).
-   `NumberControl`: Add TypeScript types ([#43791](https://github.com/WordPress/gutenberg/pull/43791/)).
-   Refactor `FocalPointPicker` to function component ([#39168](https://github.com/WordPress/gutenberg/pull/39168)).
-   `Guide`: use `code` instead of `keyCode` for keyboard events ([#43604](https://github.com/WordPress/gutenberg/pull/43604/)).
-   `ToggleControl`: Convert to TypeScript and streamline CSS ([#43717](https://github.com/WordPress/gutenberg/pull/43717)).
-   `FocalPointPicker`: Convert to TypeScript ([#43872](https://github.com/WordPress/gutenberg/pull/43872)).
-   `Navigation`: use `code` instead of `keyCode` for keyboard events ([#43644](https://github.com/WordPress/gutenberg/pull/43644/)).
-   `ComboboxControl`: Add unit tests ([#42403](https://github.com/WordPress/gutenberg/pull/42403)).
-   `NavigableContainer`: use `code` instead of `keyCode` for keyboard events, rewrite tests using RTL and `user-event` ([#43606](https://github.com/WordPress/gutenberg/pull/43606/)).
-   `ComboboxControl`: updated to satisfy `react/exhuastive-deps` eslint rule ([#41417](https://github.com/WordPress/gutenberg/pull/41417))
-   `FormTokenField`: Refactor away from Lodash ([#43744](https://github.com/WordPress/gutenberg/pull/43744/)).
-   `NavigatorButton`: updated to satisfy `react/exhaustive-deps` eslint rule ([#42051](https://github.com/WordPress/gutenberg/pull/42051))
-   `TabPanel`: Refactor away from `_.partial()` ([#43895](https://github.com/WordPress/gutenberg/pull/43895/)).
-   `Panel`: Refactor tests to `@testing-library/react` ([#43896](https://github.com/WordPress/gutenberg/pull/43896)).
-   `Popover`: refactor to TypeScript ([#43823](https://github.com/WordPress/gutenberg/pull/43823/)).
-   `BorderControl` and `BorderBoxControl`: replace temporary types with `Popover`'s types ([#43823](https://github.com/WordPress/gutenberg/pull/43823/)).
-   `DimensionControl`: Refactor tests to `@testing-library/react` ([#43916](https://github.com/WordPress/gutenberg/pull/43916)).
-   `withFilters`: Refactor tests to `@testing-library/react` ([#44017](https://github.com/WordPress/gutenberg/pull/44017)).
-   `IsolatedEventContainer`: Refactor tests to `@testing-library/react` ([#44073](https://github.com/WordPress/gutenberg/pull/44073)).
-   `KeyboardShortcuts`: Refactor tests to `@testing-library/react` ([#44075](https://github.com/WordPress/gutenberg/pull/44075)).
-   `Slot`/`Fill`: Refactor tests to `@testing-library/react` ([#44084](https://github.com/WordPress/gutenberg/pull/44084)).
-   `ColorPalette`: Refactor tests to `@testing-library/react` ([#44108](https://github.com/WordPress/gutenberg/pull/44108)).

## 20.0.0 (2022-08-24)

### Deprecations

-   `CustomSelectControl`: Deprecate constrained width style. Add a `__nextUnconstrainedWidth` prop to start opting into the unconstrained width that will become the default in a future version, currently scheduled to be WordPress 6.4 ([#43230](https://github.com/WordPress/gutenberg/pull/43230)).
-   `Popover`: deprecate `__unstableForcePosition` prop in favour of new `flip` and `resize` props. The `__unstableForcePosition` is currently scheduled for removal in WordPress 6.3 ([#43546](https://github.com/WordPress/gutenberg/pull/43546)).

### Bug Fix

-   `AlignmentMatrixControl`: keep the physical direction in RTL languages ([#43126](https://github.com/WordPress/gutenberg/pull/43126)).
-   `AlignmentMatrixControl`: Fix the `width` prop so it works as intended ([#43482](https://github.com/WordPress/gutenberg/pull/43482)).
-   `SelectControl`, `CustomSelectControl`: Truncate long option strings ([#43301](https://github.com/WordPress/gutenberg/pull/43301)).
-   `ToggleGroupControl`: Fix minor inconsistency in label height ([#43331](https://github.com/WordPress/gutenberg/pull/43331)).
-   `Popover`: fix and improve opening animation ([#43186](https://github.com/WordPress/gutenberg/pull/43186)).
-   `Popover`: fix incorrect deps in hooks resulting in incorrect positioning after calling `update` ([#43267](https://github.com/WordPress/gutenberg/pull/43267/)).
-   `FontSizePicker`: Fix excessive margin between label and input ([#43304](https://github.com/WordPress/gutenberg/pull/43304)).
-   Ensure all dependencies allow version ranges ([#43355](https://github.com/WordPress/gutenberg/pull/43355)).
-   `Popover`: make sure offset middleware always applies the latest frame offset values ([#43329](https://github.com/WordPress/gutenberg/pull/43329/)).
-   `Dropdown`: anchor popover to the dropdown wrapper (instead of the toggle) ([#43377](https://github.com/WordPress/gutenberg/pull/43377/)).
-   `Guide`: Fix error when rendering with no pages ([#43380](https://github.com/WordPress/gutenberg/pull/43380/)).
-   `Disabled`: preserve input values when toggling the `isDisabled` prop ([#43508](https://github.com/WordPress/gutenberg/pull/43508/))

### Enhancements

-   `GradientPicker`: Show custom picker before swatches ([#43577](https://github.com/WordPress/gutenberg/pull/43577)).
-   `CustomGradientPicker`, `GradientPicker`: Add `__nextHasNoMargin` prop for opting into the new margin-free styles ([#43387](https://github.com/WordPress/gutenberg/pull/43387)).
-   `ToolsPanel`: Tighten grid gaps ([#43424](https://github.com/WordPress/gutenberg/pull/43424)).
-   `ColorPalette`: Make popover style consistent ([#43570](https://github.com/WordPress/gutenberg/pull/43570)).
-   `ToggleGroupControl`: Improve TypeScript documentation ([#43265](https://github.com/WordPress/gutenberg/pull/43265)).
-   `ComboboxControl`: Normalize hyphen-like characters to an ASCII hyphen ([#42942](https://github.com/WordPress/gutenberg/pull/42942)).
-   `FormTokenField`: Refactor away from `_.difference()` ([#43224](https://github.com/WordPress/gutenberg/pull/43224/)).
-   `Autocomplete`: use `KeyboardEvent.code` instead of `KeyboardEvent.keyCode` ([#43432](https://github.com/WordPress/gutenberg/pull/43432/)).
-   `ConfirmDialog`: replace (almost) every usage of `fireEvent` with `@testing-library/user-event` ([#43429](https://github.com/WordPress/gutenberg/pull/43429/)).
-   `Popover`: Introduce new `flip` and `resize` props ([#43546](https://github.com/WordPress/gutenberg/pull/43546/)).

### Internal

-   `Tooltip`: Refactor tests to `@testing-library/react` ([#43061](https://github.com/WordPress/gutenberg/pull/43061)).
-   `ClipboardButton`, `FocusableIframe`, `IsolatedEventContainer`, `withConstrainedTabbing`, `withSpokenMessages`: Improve TypeScript types ([#43579](https://github.com/WordPress/gutenberg/pull/43579)).
-   Clean up unused and duplicate `COLORS` values ([#43445](https://github.com/WordPress/gutenberg/pull/43445)).
-   Update `floating-ui` to the latest version ([#43206](https://github.com/WordPress/gutenberg/pull/43206)).
-   `DateTimePicker`, `TimePicker`, `DatePicker`: Switch from `moment` to `date-fns` ([#43005](https://github.com/WordPress/gutenberg/pull/43005)).
-   `DatePicker`: Switch from `react-dates` to `use-lilius` ([#43005](https://github.com/WordPress/gutenberg/pull/43005)).
-   `DateTimePicker`: address feedback after recent refactor to `date-fns` and `use-lilius` ([#43495](https://github.com/WordPress/gutenberg/pull/43495)).
-   `convertLTRToRTL()`: Refactor away from `_.mapKeys()` ([#43258](https://github.com/WordPress/gutenberg/pull/43258/)).
-   `withSpokenMessages`: Update to use `@testing-library/react` ([#43273](https://github.com/WordPress/gutenberg/pull/43273)).
-   `MenuGroup`: Refactor unit tests to use `@testing-library/react` ([#43275](https://github.com/WordPress/gutenberg/pull/43275)).
-   `FormTokenField`: Refactor away from `_.uniq()` ([#43330](https://github.com/WordPress/gutenberg/pull/43330/)).
-   `contextConnect`: Refactor away from `_.uniq()` ([#43330](https://github.com/WordPress/gutenberg/pull/43330/)).
-   `ColorPalette`: Refactor away from `_.uniq()` ([#43330](https://github.com/WordPress/gutenberg/pull/43330/)).
-   `Guide`: Refactor away from `_.times()` ([#43374](https://github.com/WordPress/gutenberg/pull/43374/)).
-   `Disabled`: Convert to TypeScript ([#42708](https://github.com/WordPress/gutenberg/pull/42708)).
-   `Guide`: Update tests to use `@testing-library/react` ([#43380](https://github.com/WordPress/gutenberg/pull/43380)).
-   `Modal`: use `KeyboardEvent.code` instead of deprecated `KeyboardEvent.keyCode`. improve unit tests ([#43429](https://github.com/WordPress/gutenberg/pull/43429/)).
-   `FocalPointPicker`: use `KeyboardEvent.code`, partially refactor tests to modern RTL and `user-event` ([#43441](https://github.com/WordPress/gutenberg/pull/43441/)).
-   `CustomGradientPicker`: use `KeyboardEvent.code` instead of `KeyboardEvent.keyCode` ([#43437](https://github.com/WordPress/gutenberg/pull/43437/)).
-   `Card`: Convert to TypeScript ([#42941](https://github.com/WordPress/gutenberg/pull/42941)).
-   `NavigableContainer`: Refactor away from `_.omit()` ([#43474](https://github.com/WordPress/gutenberg/pull/43474/)).
-   `Notice`: Refactor away from `_.omit()` ([#43474](https://github.com/WordPress/gutenberg/pull/43474/)).
-   `Snackbar`: Refactor away from `_.omit()` ([#43474](https://github.com/WordPress/gutenberg/pull/43474/)).
-   `UnitControl`: Refactor away from `_.omit()` ([#43474](https://github.com/WordPress/gutenberg/pull/43474/)).
-   `BottomSheet`: Refactor away from `_.omit()` ([#43474](https://github.com/WordPress/gutenberg/pull/43474/)).
-   `DropZone`: Refactor away from `_.includes()` ([#43518](https://github.com/WordPress/gutenberg/pull/43518/)).
-   `NavigableMenu`: Refactor away from `_.includes()` ([#43518](https://github.com/WordPress/gutenberg/pull/43518/)).
-   `Tooltip`: Refactor away from `_.includes()` ([#43518](https://github.com/WordPress/gutenberg/pull/43518/)).
-   `TreeGrid`: Refactor away from `_.includes()` ([#43518](https://github.com/WordPress/gutenberg/pull/43518/)).
-   `FormTokenField`: use `KeyboardEvent.code`, refactor tests to modern RTL and `user-event` ([#43442](https://github.com/WordPress/gutenberg/pull/43442/)).
-   `DropdownMenu`: use `KeyboardEvent.code`, refactor tests to model RTL and `user-event` ([#43439](https://github.com/WordPress/gutenberg/pull/43439/)).
-   `Autocomplete`: Refactor away from `_.escapeRegExp()` ([#43629](https://github.com/WordPress/gutenberg/pull/43629/)).
-   `TextHighlight`: Refactor away from `_.escapeRegExp()` ([#43629](https://github.com/WordPress/gutenberg/pull/43629/)).

### Experimental

-   `FormTokenField`: add `__experimentalAutoSelectFirstMatch` prop to auto select the first matching suggestion on typing ([#42527](https://github.com/WordPress/gutenberg/pull/42527/)).
-   `Popover`: Deprecate `__unstableForcePosition`, now replaced by new `flip` and `resize` props ([#43546](https://github.com/WordPress/gutenberg/pull/43546/)).

## 19.17.0 (2022-08-10)

### Bug Fix

-   `Popover`: make sure that `ownerDocument` is always defined ([#42886](https://github.com/WordPress/gutenberg/pull/42886)).
-   `ExternalLink`: Check if the link is an internal anchor link and prevent anchor links from being opened. ([#42259](https://github.com/WordPress/gutenberg/pull/42259)).
-   `BorderControl`: Ensure box-sizing is reset for the control ([#42754](https://github.com/WordPress/gutenberg/pull/42754)).
-   `InputControl`: Fix acceptance of falsy values in controlled updates ([#42484](https://github.com/WordPress/gutenberg/pull/42484/)).
-   `Tooltip (Experimental)`, `CustomSelectControl`, `TimePicker`: Add missing font-size styles which were necessary in non-WordPress contexts ([#42844](https://github.com/WordPress/gutenberg/pull/42844/)).
-   `TextControl`, `TextareaControl`, `ToggleGroupControl`: Add `box-sizing` reset style ([#42889](https://github.com/WordPress/gutenberg/pull/42889)).
-   `Popover`: fix arrow placement and design ([#42874](https://github.com/WordPress/gutenberg/pull/42874/)).
-   `Popover`: fix minor glitch in arrow [#42903](https://github.com/WordPress/gutenberg/pull/42903)).
-   `ColorPicker`: fix layout overflow [#42992](https://github.com/WordPress/gutenberg/pull/42992)).
-   `ToolsPanel`: Constrain grid columns to 50% max-width ([#42795](https://github.com/WordPress/gutenberg/pull/42795)).
-   `Popover`: anchor correctly to parent node when no explicit anchor is passed ([#42971](https://github.com/WordPress/gutenberg/pull/42971)).
-   `ColorPalette`: forward correctly `popoverProps` in the `CustomColorPickerDropdown` component [#42989](https://github.com/WordPress/gutenberg/pull/42989)).
-   `ColorPalette`, `CustomGradientBar`: restore correct color picker popover position [#42989](https://github.com/WordPress/gutenberg/pull/42989)).
-   `Popover`: fix iframe offset not updating when iframe resizes ([#42971](https://github.com/WordPress/gutenberg/pull/43172)).

### Enhancements

-   `ToggleGroupControlOptionIcon`: Maintain square proportions ([#43060](https://github.com/WordPress/gutenberg/pull/43060/)).
-   `ToggleGroupControlOptionIcon`: Add a required `label` prop so the button is always accessibly labeled. Also removes `showTooltip` from the accepted prop types, as the tooltip will now always be shown. ([#43060](https://github.com/WordPress/gutenberg/pull/43060/)).
-   `SelectControl`, `CustomSelectControl`: Refresh and refactor chevron down icon ([#42962](https://github.com/WordPress/gutenberg/pull/42962)).
-   `FontSizePicker`: Add large size variant ([#42716](https://github.com/WordPress/gutenberg/pull/42716/)).
-   `Popover`: tidy up code, add more comments ([#42944](https://github.com/WordPress/gutenberg/pull/42944)).
-   Add `box-sizing` reset style mixin to utils ([#42754](https://github.com/WordPress/gutenberg/pull/42754)).
-   `ResizableBox`: Make tooltip background match `Tooltip` component's ([#42800](https://github.com/WordPress/gutenberg/pull/42800)).
-   Update control labels to the new uppercase styles ([#42789](https://github.com/WordPress/gutenberg/pull/42789)).
-   `UnitControl`: Update unit dropdown design for the large size variant ([#42000](https://github.com/WordPress/gutenberg/pull/42000)).
-   `BaseControl`: Add `box-sizing` reset style ([#42889](https://github.com/WordPress/gutenberg/pull/42889)).
-   `ToggleGroupControl`, `RangeControl`, `FontSizePicker`: Add `__nextHasNoMarginBottom` prop for opting into the new margin-free styles ([#43062](https://github.com/WordPress/gutenberg/pull/43062)).
-   `BoxControl`: Export `applyValueToSides` util function. ([#42733](https://github.com/WordPress/gutenberg/pull/42733/)).
-   `ColorPalette`: use index while iterating over color entries to avoid React "duplicated key" warning ([#43096](https://github.com/WordPress/gutenberg/pull/43096)).
-   `AnglePickerControl`: Add `__nextHasNoMarginBottom` prop for opting into the new margin-free styles ([#43160](https://github.com/WordPress/gutenberg/pull/43160/)).
-   `ComboboxControl`: Add `__nextHasNoMarginBottom` prop for opting into the new margin-free styles ([#43165](https://github.com/WordPress/gutenberg/pull/43165/)).

### Internal

-   `ToggleGroupControl`: Add `__experimentalIsIconGroup` prop ([#43060](https://github.com/WordPress/gutenberg/pull/43060/)).
-   `Flex`, `FlexItem`, `FlexBlock`: Convert to TypeScript ([#42537](https://github.com/WordPress/gutenberg/pull/42537)).
-   `InputControl`: Fix incorrect `size` prop passing ([#42793](https://github.com/WordPress/gutenberg/pull/42793)).
-   `Placeholder`: Convert to TypeScript ([#42990](https://github.com/WordPress/gutenberg/pull/42990)).
-   `Popover`: rewrite Storybook examples using controls [#42903](https://github.com/WordPress/gutenberg/pull/42903)).
-   `Swatch`: Remove component in favor of `ColorIndicator` [#43068](https://github.com/WordPress/gutenberg/pull/43068)).

## 19.16.0 (2022-07-27)

### Bug Fix

-   Context System: Stop explicitly setting `undefined` to the `children` prop. This fixes a bug where `Icon` could not be correctly rendered via the `as` prop of a context-connected component ([#42686](https://github.com/WordPress/gutenberg/pull/42686)).
-   `Popover`, `Dropdown`: Fix width when `expandOnMobile` is enabled ([#42635](https://github.com/WordPress/gutenberg/pull/42635/)).
-   `CustomSelectControl`: Fix font size and hover/focus style inconsistencies with `SelectControl` ([#42460](https://github.com/WordPress/gutenberg/pull/42460/)).
-   `AnglePickerControl`: Fix gap between elements in RTL mode ([#42534](https://github.com/WordPress/gutenberg/pull/42534)).
-   `ColorPalette`: Fix background image in RTL mode ([#42510](https://github.com/WordPress/gutenberg/pull/42510)).
-   `RangeControl`: clamp initialPosition between min and max values ([#42571](https://github.com/WordPress/gutenberg/pull/42571)).
-   `Tooltip`: avoid unnecessary re-renders of select child elements ([#42483](https://github.com/WordPress/gutenberg/pull/42483)).
-   `Popover`: Fix offset when the reference element is within an iframe. ([#42417](https://github.com/WordPress/gutenberg/pull/42417)).

### Enhancements

-   `BorderControl`: Improve labelling, tooltips and DOM structure ([#42348](https://github.com/WordPress/gutenberg/pull/42348/)).
-   `BaseControl`: Set zero padding on `StyledLabel` to ensure cross-browser styling ([#42348](https://github.com/WordPress/gutenberg/pull/42348/)).
-   `InputControl`: Implement wrapper subcomponents for adding responsive padding to `prefix`/`suffix` ([#42378](https://github.com/WordPress/gutenberg/pull/42378)).
-   `SelectControl`: Add flag for larger default size ([#42456](https://github.com/WordPress/gutenberg/pull/42456/)).
-   `UnitControl`: Update unit select's focus styles to match input's ([#42383](https://github.com/WordPress/gutenberg/pull/42383)).
-   `ColorPalette`: Display checkered preview background when `value` is transparent ([#42232](https://github.com/WordPress/gutenberg/pull/42232)).
-   `CustomSelectControl`: Add size variants ([#42460](https://github.com/WordPress/gutenberg/pull/42460/)).
-   `CustomSelectControl`: Add flag to opt in to unconstrained width ([#42460](https://github.com/WordPress/gutenberg/pull/42460/)).
-   `Dropdown`: Implement wrapper subcomponent for adding different padding to the dropdown content ([#42595](https://github.com/WordPress/gutenberg/pull/42595/)).
-   `BorderControl`: Render dropdown as prefix within its `UnitControl` ([#42212](https://github.com/WordPress/gutenberg/pull/42212/))
-   `UnitControl`: Update prop types to allow ReactNode as prefix ([#42212](https://github.com/WordPress/gutenberg/pull/42212/))
-   `ToolsPanel`: Updated README with panel layout information and more expansive usage example ([#42615](https://github.com/WordPress/gutenberg/pull/42615)).
-   `ComboboxControl`, `FormTokenField`: Add custom render callback for options in suggestions list ([#42597](https://github.com/WordPress/gutenberg/pull/42597/)).

### Internal

-   `ColorPicker`: Clean up implementation of 40px size ([#42002](https://github.com/WordPress/gutenberg/pull/42002/)).
-   `Divider`: Complete TypeScript migration ([#41991](https://github.com/WordPress/gutenberg/pull/41991)).
-   `Divider`, `Flex`, `Spacer`: Improve documentation for the `SpaceInput` prop ([#42376](https://github.com/WordPress/gutenberg/pull/42376)).
-   `Elevation`: Convert to TypeScript ([#42302](https://github.com/WordPress/gutenberg/pull/42302)).
-   `ScrollLock`: Convert to TypeScript ([#42303](https://github.com/WordPress/gutenberg/pull/42303)).
-   `Shortcut`: Convert to TypeScript ([#42272](https://github.com/WordPress/gutenberg/pull/42272)).
-   `TreeSelect`: Refactor away from `_.compact()` ([#42438](https://github.com/WordPress/gutenberg/pull/42438)).
-   `MediaEdit`: Refactor away from `_.compact()` for mobile ([#42438](https://github.com/WordPress/gutenberg/pull/42438)).
-   `BoxControl`: Refactor away from `_.isEmpty()` ([#42468](https://github.com/WordPress/gutenberg/pull/42468)).
-   `RadioControl`: Refactor away from `_.isEmpty()` ([#42468](https://github.com/WordPress/gutenberg/pull/42468)).
-   `SelectControl`: Refactor away from `_.isEmpty()` ([#42468](https://github.com/WordPress/gutenberg/pull/42468)).
-   `StyleProvider`: Convert to TypeScript ([#42541](https://github.com/WordPress/gutenberg/pull/42541)).
-   `ComboboxControl`: Replace `keyboardEvent.keyCode` with `keyboardEvent.code`([#42569](https://github.com/WordPress/gutenberg/pull/42569)).
-   `ComboboxControl`: Add support for uncontrolled mode ([#42752](https://github.com/WordPress/gutenberg/pull/42752)).

## 19.15.0 (2022-07-13)

### Bug Fix

-   `BoxControl`: Change ARIA role from `region` to `group` to avoid unwanted ARIA landmark regions ([#42094](https://github.com/WordPress/gutenberg/pull/42094)).
-   `FocalPointPicker`, `FormTokenField`, `ResizableBox`: Fixed SSR breakage ([#42248](https://github.com/WordPress/gutenberg/pull/42248)).
-   `ComboboxControl`: use custom prefix when generating the instanceId ([#42134](https://github.com/WordPress/gutenberg/pull/42134).
-   `Popover`: pass missing anchor ref to the `getAnchorRect` callback prop. ([#42076](https://github.com/WordPress/gutenberg/pull/42076)).
-   `Popover`: call `getAnchorRect` callback prop even if `anchorRefFallback` has no value. ([#42329](https://github.com/WordPress/gutenberg/pull/42329)).
-   Fix `ToolTip` position to ensure it is always positioned relative to the first child of the ToolTip. ([#41268](https://github.com/WordPress/gutenberg/pull/41268))

### Enhancements

-   `ToggleGroupControl`: Add large size variant ([#42008](https://github.com/WordPress/gutenberg/pull/42008/)).
-   `InputControl`: Ensure that the padding between a `prefix`/`suffix` and the text input stays at a reasonable 8px, even in larger size variants ([#42166](https://github.com/WordPress/gutenberg/pull/42166)).

### Internal

-   `Grid`: Convert to TypeScript ([#41923](https://github.com/WordPress/gutenberg/pull/41923)).
-   `TextHighlight`: Convert to TypeScript ([#41698](https://github.com/WordPress/gutenberg/pull/41698)).
-   `Tip`: Convert to TypeScript ([#42262](https://github.com/WordPress/gutenberg/pull/42262)).
-   `Scrollable`: Convert to TypeScript ([#42016](https://github.com/WordPress/gutenberg/pull/42016)).
-   `Spacer`: Complete TypeScript migration ([#42013](https://github.com/WordPress/gutenberg/pull/42013)).
-   `VisuallyHidden`: Convert to TypeScript ([#42220](https://github.com/WordPress/gutenberg/pull/42220)).
-   `TreeSelect`: Refactor away from `_.repeat()` ([#42070](https://github.com/WordPress/gutenberg/pull/42070/)).
-   `FocalPointPicker` updated to satisfy `react/exhaustive-deps` eslint rule ([#41520](https://github.com/WordPress/gutenberg/pull/41520)).
-   `ColorPicker` updated to satisfy `react/exhaustive-deps` eslint rule ([#41294](https://github.com/WordPress/gutenberg/pull/41294)).
-   `Slot`/`Fill`: Refactor away from Lodash ([#42153](https://github.com/WordPress/gutenberg/pull/42153/)).
-   `ComboboxControl`: Refactor away from `_.deburr()` ([#42169](https://github.com/WordPress/gutenberg/pull/42169/)).
-   `FormTokenField`: Refactor away from `_.identity()` ([#42215](https://github.com/WordPress/gutenberg/pull/42215/)).
-   `SelectControl`: Use roles and `@testing-library/user-event` in unit tests ([#42308](https://github.com/WordPress/gutenberg/pull/42308)).
-   `DropdownMenu`: Refactor away from Lodash ([#42218](https://github.com/WordPress/gutenberg/pull/42218/)).
-   `ToolbarGroup`: Refactor away from `_.flatMap()` ([#42223](https://github.com/WordPress/gutenberg/pull/42223/)).
-   `TreeSelect`: Refactor away from `_.flatMap()` ([#42223](https://github.com/WordPress/gutenberg/pull/42223/)).
-   `Autocomplete`: Refactor away from `_.deburr()` ([#42266](https://github.com/WordPress/gutenberg/pull/42266/)).
-   `MenuItem`: Refactor away from `_.isString()` ([#42268](https://github.com/WordPress/gutenberg/pull/42268/)).
-   `Shortcut`: Refactor away from `_.isString()` ([#42268](https://github.com/WordPress/gutenberg/pull/42268/)).
-   `Shortcut`: Refactor away from `_.isObject()` ([#42336](https://github.com/WordPress/gutenberg/pull/42336/)).
-   `RangeControl`: Convert to TypeScript ([#40535](https://github.com/WordPress/gutenberg/pull/40535)).
-   `ExternalLink`: Refactor away from Lodash ([#42341](https://github.com/WordPress/gutenberg/pull/42341/)).
-   `Navigation`: updated to satisfy `react/exhaustive-deps` eslint rule ([#41612](https://github.com/WordPress/gutenberg/pull/41612))

## 19.14.0 (2022-06-29)

### Bug Fix

-   `ColorPicker`: Remove horizontal scrollbar when using HSL or RGB color input types. ([#41646](https://github.com/WordPress/gutenberg/pull/41646))
-   `ColorPicker`: Widen hex input field for mobile. ([#42004](https://github.com/WordPress/gutenberg/pull/42004))

### Enhancements

-   Wrapped `ColorIndicator` in a `forwardRef` call ([#41587](https://github.com/WordPress/gutenberg/pull/41587)).
-   `ComboboxControl` & `FormTokenField`: Add `__next36pxDefaultSize` flag for larger default size ([#40746](https://github.com/WordPress/gutenberg/pull/40746)).
-   `BorderControl`: Improve TypeScript support. ([#41843](https://github.com/WordPress/gutenberg/pull/41843)).
-   `DatePicker`: highlight today's date. ([#41647](https://github.com/WordPress/gutenberg/pull/41647/)).
-   Allow automatic repositioning of `BorderBoxControl` and `ColorPalette` popovers within smaller viewports ([#41930](https://github.com/WordPress/gutenberg/pull/41930)).

### Internal

-   `Spinner`: Convert to TypeScript and update storybook ([#41540](https://github.com/WordPress/gutenberg/pull/41540/)).
-   `InputControl`: Add tests and update to use `@testing-library/user-event` ([#41421](https://github.com/WordPress/gutenberg/pull/41421)).
-   `FormToggle`: Convert to TypeScript ([#41729](https://github.com/WordPress/gutenberg/pull/41729)).
-   `ColorIndicator`: Convert to TypeScript ([#41587](https://github.com/WordPress/gutenberg/pull/41587)).
-   `Truncate`: Convert to TypeScript ([#41697](https://github.com/WordPress/gutenberg/pull/41697)).
-   `FocalPointPicker`: Refactor away from `_.clamp()` ([#41735](https://github.com/WordPress/gutenberg/pull/41735/)).
-   `RangeControl`: Refactor away from `_.clamp()` ([#41735](https://github.com/WordPress/gutenberg/pull/41735/)).
-   Refactor components `utils` away from `_.clamp()` ([#41735](https://github.com/WordPress/gutenberg/pull/41735/)).
-   `BoxControl`: Refactor utils away from `_.isNumber()` ([#41776](https://github.com/WordPress/gutenberg/pull/41776/)).
-   `Elevation`: Refactor away from `_.isNil()` ([#41785](https://github.com/WordPress/gutenberg/pull/41785/)).
-   `HStack`: Refactor away from `_.isNil()` ([#41785](https://github.com/WordPress/gutenberg/pull/41785/)).
-   `Truncate`: Refactor away from `_.isNil()` ([#41785](https://github.com/WordPress/gutenberg/pull/41785/)).
-   `VStack`: Convert to TypeScript ([#41850](https://github.com/WordPress/gutenberg/pull/41587)).
-   `AlignmentMatrixControl`: Refactor away from `_.flattenDeep()` in utils ([#41814](https://github.com/WordPress/gutenberg/pull/41814/)).
-   `AutoComplete`: Revert recent `exhaustive-deps` refactor ([#41820](https://github.com/WordPress/gutenberg/pull/41820)).
-   `Spacer`: Convert knobs to controls in Storybook ([#41851](https://github.com/WordPress/gutenberg/pull/41851)).
-   `Heading`: Complete TypeScript migration ([#41921](https://github.com/WordPress/gutenberg/pull/41921)).
-   `Navigation`: Refactor away from Lodash functions ([#41865](https://github.com/WordPress/gutenberg/pull/41865/)).
-   `CustomGradientPicker`: Refactor away from Lodash ([#41901](https://github.com/WordPress/gutenberg/pull/41901/)).
-   `SegmentedControl`: Refactor away from `_.values()` ([#41905](https://github.com/WordPress/gutenberg/pull/41905/)).
-   `DimensionControl`: Refactor docs away from `_.partialRight()` ([#41909](https://github.com/WordPress/gutenberg/pull/41909/)).
-   `NavigationItem` updated to ignore `react/exhaustive-deps` eslint rule ([#41639](https://github.com/WordPress/gutenberg/pull/41639)).

## 19.13.0 (2022-06-15)

### Bug Fix

-   `Tooltip`: Opt in to `__unstableShift` to ensure that the Tooltip is always within the viewport. ([#41524](https://github.com/WordPress/gutenberg/pull/41524))
-   `FormTokenField`: Do not suggest the selected one even if `{ value: string }` is passed ([#41216](https://github.com/WordPress/gutenberg/pull/41216)).
-   `CustomGradientBar`: Fix insertion and control point positioning to more closely follow cursor. ([#41492](https://github.com/WordPress/gutenberg/pull/41492))
-   `FormTokenField`: Added Padding to resolve close button overlap issue ([#41556](https://github.com/WordPress/gutenberg/pull/41556)).
-   `ComboboxControl`: fix the autofocus behavior after resetting the value. ([#41737](https://github.com/WordPress/gutenberg/pull/41737)).

### Enhancements

-   `AnglePickerControl`: Use NumberControl as input field ([#41472](https://github.com/WordPress/gutenberg/pull/41472)).

### Internal

-   `FormTokenField`: Convert to TypeScript and refactor to functional component ([#41216](https://github.com/WordPress/gutenberg/pull/41216)).
-   `Draggable`: updated to satisfy `react/exhaustive-deps` eslint rule ([#41499](https://github.com/WordPress/gutenberg/pull/41499))
-   `RadioControl`: Convert to TypeScript ([#41568](https://github.com/WordPress/gutenberg/pull/41568)).
-   `Flex` updated to satisfy `react/exhaustive-deps` eslint rule ([#41507](https://github.com/WordPress/gutenberg/pull/41507)).
-   `CustomGradientBar` updated to satisfy `react/exhaustive-deps` eslint rule ([#41463](https://github.com/WordPress/gutenberg/pull/41463))
-   `TreeSelect`: Convert to TypeScript ([#41536](https://github.com/WordPress/gutenberg/pull/41536)).
-   `FontSizePicker`: updated to satisfy `react/exhaustive-deps` eslint rule ([#41600](https://github.com/WordPress/gutenberg/pull/41600)).
-   `ZStack`: Convert component story to TypeScript and add inline docs ([#41694](https://github.com/WordPress/gutenberg/pull/41694)).
-   `Dropdown`: Make sure cleanup (closing the dropdown) only runs when the menu has actually been opened.
-   Enhance the TypeScript migration guidelines ([#41669](https://github.com/WordPress/gutenberg/pull/41669)).
-   `ExternalLink`: Convert to TypeScript ([#41681](https://github.com/WordPress/gutenberg/pull/41681)).
-   `InputControl` updated to satisfy `react/exhaustive-deps` eslint rule ([#41601](https://github.com/WordPress/gutenberg/pull/41601))
-   `Modal`: updated to satisfy `react/exhaustive-deps` eslint rule ([#41610](https://github.com/WordPress/gutenberg/pull/41610))

### Experimental

-   `Navigation`: improve unit tests by using `@testing-library/user-event` and modern `@testing-library` assertions; add unit test for controlled component ([#41668](https://github.com/WordPress/gutenberg/pull/41668)).

## 19.12.0 (2022-06-01)

### Bug Fix

-   `Popover`, `Dropdown`, `CustomGradientPicker`: Fix dropdown positioning by always targeting the rendered toggle, and switch off width in the Popover size middleware to stop reducing the width of the popover. ([#41361](https://github.com/WordPress/gutenberg/pull/41361))
-   Fix `InputControl` blocking undo/redo while focused. ([#40518](https://github.com/WordPress/gutenberg/pull/40518))
-   `ColorPalette`: Correctly update color name label when CSS variables are involved ([#41461](https://github.com/WordPress/gutenberg/pull/41461)).

### Enhancements

-   `SelectControl`: Add `__nextHasNoMarginBottom` prop for opting into the new margin-free styles ([#41269](https://github.com/WordPress/gutenberg/pull/41269)).
-   `ColorPicker`: Strip leading hash character from hex values pasted into input. ([#41223](https://github.com/WordPress/gutenberg/pull/41223))
-   `ColorPicker`: Display detailed color inputs by default. ([#41222](https://github.com/WordPress/gutenberg/pull/41222))
-   Updated design for the `DateTimePicker`, `DatePicker` and `TimePicker` components ([#41097](https://github.com/WordPress/gutenberg/pull/41097)).
-   `DateTimePicker`: Add `__nextRemoveHelpButton` and `__nextRemoveResetButton` for opting into new behaviour where there is no Help and Reset button ([#41097](https://github.com/WordPress/gutenberg/pull/41097)).

### Internal

-   `AlignmentMatrixControl` updated to satisfy `react/exhaustive-deps` eslint rule ([#41167](https://github.com/WordPress/gutenberg/pull/41167))
-   `BorderControl` updated to satisfy `react/exhaustive-deps` eslint rule ([#41259](https://github.com/WordPress/gutenberg/pull/41259))
-   `CheckboxControl`: Add unit tests ([#41165](https://github.com/WordPress/gutenberg/pull/41165)).
-   `BorderBoxControl`: fix some layout misalignments, especially for RTL users ([#41254](https://github.com/WordPress/gutenberg/pull/41254)).
-   `TimePicker`: Update unit tests to use `@testing-library/user-event` ([#41270](https://github.com/WordPress/gutenberg/pull/41270)).
-   `DateTimePicker`: Update `moment` to 2.26.0 and update `react-date` typings ([#41266](https://github.com/WordPress/gutenberg/pull/41266)).
-   `TextareaControl`: Convert to TypeScript ([#41215](https://github.com/WordPress/gutenberg/pull/41215)).
-   `BoxControl`: Update unit tests to use `@testing-library/user-event` ([#41422](https://github.com/WordPress/gutenberg/pull/41422)).
-   `Surface`: Convert to TypeScript ([#41212](https://github.com/WordPress/gutenberg/pull/41212)).
-   `Autocomplete` updated to satisfy `react/exhaustive-deps` eslint rule ([#41382](https://github.com/WordPress/gutenberg/pull/41382))
-   `Dropdown` updated to satisfy `react/exhaustive-deps` eslint rule ([#41505](https://github.com/WordPress/gutenberg/pull/41505))
-   `DateDayPicker` updated to satisfy `react/exhaustive-deps` eslint rule ([#41470](https://github.com/WordPress/gutenberg/pull/41470)).

### Experimental

-   `Spacer`: Add RTL support. ([#41172](https://github.com/WordPress/gutenberg/pull/41172))

## 19.11.0 (2022-05-18)

### Enhancements

-   `BorderControl` now only displays the reset button in its popover when selections have already been made. ([#40917](https://github.com/WordPress/gutenberg/pull/40917))
-   `BorderControl` & `BorderBoxControl`: Add `__next36pxDefaultSize` flag for larger default size ([#40920](https://github.com/WordPress/gutenberg/pull/40920)).
-   `BorderControl` improved focus and border radius styling for component. ([#40951](https://github.com/WordPress/gutenberg/pull/40951))
-   Improve focused `CircularOptionPicker` styling ([#40990](https://github.com/WordPress/gutenberg/pull/40990))
-   `BorderControl`: Make border color consistent with other controls ([#40921](https://github.com/WordPress/gutenberg/pull/40921))
-   `SelectControl`: Remove `lineHeight` setting to fix issue with font descenders being cut off ([#40985](https://github.com/WordPress/gutenberg/pull/40985))

### Internal

-   `DateTimePicker`: Convert to TypeScript ([#40775](https://github.com/WordPress/gutenberg/pull/40775)).
-   `DateTimePicker`: Convert unit tests to TypeScript ([#40957](https://github.com/WordPress/gutenberg/pull/40957)).
-   `CheckboxControl`: Convert to TypeScript ([#40915](https://github.com/WordPress/gutenberg/pull/40915)).
-   `ButtonGroup`: Convert to TypeScript ([#41007](https://github.com/WordPress/gutenberg/pull/41007)).
-   `Popover`: refactor component to use the `floating-ui` library internally ([#40740](https://github.com/WordPress/gutenberg/pull/40740)).

## 19.10.0 (2022-05-04)

### Internal

-   `UnitControl`: migrate unit tests to TypeScript ([#40697](https://github.com/WordPress/gutenberg/pull/40697)).
-   `DatePicker`: Add improved unit tests ([#40754](https://github.com/WordPress/gutenberg/pull/40754)).
-   Setup `user-event` in unit tests inline, once per test ([#40839](https://github.com/WordPress/gutenberg/pull/40839)).
-   `DatePicker`: Update `react-dates` to 21.8.0 ([#40801](https://github.com/WordPress/gutenberg/pull/40801)).

### Enhancements

-   `InputControl`: Add `__next36pxDefaultSize` flag for larger default size ([#40622](https://github.com/WordPress/gutenberg/pull/40622)).
-   `UnitControl`: Add `__next36pxDefaultSize` flag for larger default size ([#40627](https://github.com/WordPress/gutenberg/pull/40627)).
-   `Modal` design adjustments: Blur elements outside of the modal, increase modal title size, use larger close icon, remove header border when modal contents are scrolled. ([#40781](https://github.com/WordPress/gutenberg/pull/40781)).
-   `SelectControl`: Improved TypeScript support ([#40737](https://github.com/WordPress/gutenberg/pull/40737)).
-   `ToggleControlGroup`: Switch to internal `Icon` component for dashicon support ([40717](https://github.com/WordPress/gutenberg/pull/40717)).
-   Improve `ToolsPanel` accessibility. ([#40716](https://github.com/WordPress/gutenberg/pull/40716))

### Bug Fix

-   The `Button` component now displays the label as the tooltip for icon only buttons. ([#40716](https://github.com/WordPress/gutenberg/pull/40716))
-   Use fake timers and fix usage of async methods from `@testing-library/user-event`. ([#40790](https://github.com/WordPress/gutenberg/pull/40790))
-   UnitControl: avoid calling onChange callback twice when unit changes. ([#40796](https://github.com/WordPress/gutenberg/pull/40796))
-   `UnitControl`: show unit label when units prop has only one unit. ([#40784](https://github.com/WordPress/gutenberg/pull/40784))
-   `AnglePickerControl`: Fix closing of gradient popover when the angle control is clicked. ([#40735](https://github.com/WordPress/gutenberg/pull/40735))

### Internal

-   `TextControl`: Convert to TypeScript ([#40633](https://github.com/WordPress/gutenberg/pull/40633)).

## 19.9.0 (2022-04-21)

### Bug Fix

-   Consolidate the main black colors to gray-900. Affects `AlignmentMatrixControl`, `InputControl`, `Heading`, `SelectControl`, `Spinner (Experimental)`, and `Text` ([#40391](https://github.com/WordPress/gutenberg/pull/40391)).

### Internal

-   Remove individual color object exports from the `utils/colors-values.js` file. Colors should now be used from the main `COLORS` export([#40387](https://github.com/WordPress/gutenberg/pull/40387)).

### Bug Fix

-   `InputControl`: allow user to input a value interactively in Storybook, by removing default value argument ([#40410](https://github.com/WordPress/gutenberg/pull/40410)).

## 19.8.0 (2022-04-08)

### Enhancements

-   Update `BorderControl` and `BorderBoxControl` to allow the passing of custom class names to popovers ([#39753](https://github.com/WordPress/gutenberg/pull/39753)).
-   `ToggleGroupControl`: Reintroduce backdrop animation ([#40021](https://github.com/WordPress/gutenberg/pull/40021)).
-   `Card`: Adjust border radius effective size ([#40032](https://github.com/WordPress/gutenberg/pull/40032)).
-   `InputControl`: Improved TypeScript type annotations ([#40119](https://github.com/WordPress/gutenberg/pull/40119)).

### Internal

-   `BaseControl`: Convert to TypeScript ([#39468](https://github.com/WordPress/gutenberg/pull/39468)).

### New Features

-   Add `BorderControl` component ([#37769](https://github.com/WordPress/gutenberg/pull/37769)).
-   Add `BorderBoxControl` component ([#38876](https://github.com/WordPress/gutenberg/pull/38876)).
-   Add `ToggleGroupControlOptionIcon` component ([#39760](https://github.com/WordPress/gutenberg/pull/39760)).

### Bug Fix

-   Use `Object.assign` instead of `{ ...spread }` syntax to avoid errors in the code generated by TypeScript ([#39932](https://github.com/WordPress/gutenberg/pull/39932)).
-   `ItemGroup`: Ensure that the Item's text color is not overridden by the user agent's button color ([#40055](https://github.com/WordPress/gutenberg/pull/40055)).
-   `Surface`: Use updated UI text color `#1e1e1e` instead of `#000` ([#40055](https://github.com/WordPress/gutenberg/pull/40055)).
-   `CustomSelectControl`: Make chevron consistent with `SelectControl` ([#40049](https://github.com/WordPress/gutenberg/pull/40049)).

## 19.7.0 (2022-03-23)

### Enhancements

-   `CustomSelectControl`: Add `__next36pxDefaultSize` flag for larger default size ([#39401](https://github.com/WordPress/gutenberg/pull/39401)).
-   `BaseControl`: Add `__nextHasNoMarginBottom` prop for opting into the new margin-free styles ([#39325](https://github.com/WordPress/gutenberg/pull/39325)).
-   `Divider`: Make the divider visible by default (`display: inline`) in flow layout containers when the divider orientation is vertical ([#39316](https://github.com/WordPress/gutenberg/pull/39316)).
-   Stop using deprecated `event.keyCode` in favor of `event.key` for keyboard events in `UnitControl` and `InputControl`. ([#39360](https://github.com/WordPress/gutenberg/pull/39360))
-   `ColorPalette`: refine custom color button's label. ([#39386](https://github.com/WordPress/gutenberg/pull/39386))
-   Add `onClick` prop on `FormFileUpload`. ([#39268](https://github.com/WordPress/gutenberg/pull/39268))
-   `FocalPointPicker`: stop using `UnitControl`'s deprecated `unit` prop ([#39504](https://github.com/WordPress/gutenberg/pull/39504)).
-   `CheckboxControl`: Add support for the `indeterminate` state ([#39462](https://github.com/WordPress/gutenberg/pull/39462)).
-   `UnitControl`: add support for the `onBlur` prop ([#39589](https://github.com/WordPress/gutenberg/pull/39589)).

### Internal

-   Delete the `composeStateReducers` utility function ([#39262](https://github.com/WordPress/gutenberg/pull/39262)).
-   `BoxControl`: stop using `UnitControl`'s deprecated `unit` prop ([#39511](https://github.com/WordPress/gutenberg/pull/39511)).

### Bug Fix

-   `NumberControl`: commit (and constrain) value on `blur` event ([#39186](https://github.com/WordPress/gutenberg/pull/39186)).
-   Fix `UnitControl`'s reset of unit when the quantity value is cleared. ([#39531](https://github.com/WordPress/gutenberg/pull/39531/)).
-   `ResizableBox`: Ensure tooltip text remains on a single line. ([#39623](https://github.com/WordPress/gutenberg/pull/39623)).

### Deprecation

-   `unit` prop in `UnitControl` marked as deprecated ([#39503](https://github.com/WordPress/gutenberg/pull/39503)).

## 19.6.0 (2022-03-11)

### Enhancements

-   `ConfirmDialog`: Add support for custom label text on the confirmation and cancelation buttons ([#38994](https://github.com/WordPress/gutenberg/pull/38994))
-   `InputControl`: Allow `onBlur` for empty values to commit the change when `isPressEnterToChange` is true, and move reset behavior to the ESCAPE key. ([#39109](https://github.com/WordPress/gutenberg/pull/39109)).
-   `TreeGrid`: Add tests for Home/End keyboard navigation. Add `onFocusRow` callback for Home/End keyboard navigation, this was missed in the implementation PR. Modify test for expanding/collapsing a row as row 1 implements this now. Update README with latest changes. ([#39302](https://github.com/WordPress/gutenberg/pull/39302))
-   `ToggleGroupControlOption`: Calculate width from button content and remove `LabelPlaceholderView` ([#39345](https://github.com/WordPress/gutenberg/pull/39345))

### Bug Fix

-   Normalize `font-family` on `Button`, `ColorPalette`, `ComoboboxControl`, `DateTimePicker`, `FormTokenField`, `InputControl`, `SelectControl`, and `ToggleGroupControl` ([#38969](https://github.com/WordPress/gutenberg/pull/38969)).
-   Fix input value selection of `InputControl`-based controls in Firefox and Safari with axial constraint of drag gesture ([#38968](https://github.com/WordPress/gutenberg/pull/38968)).
-   Fix `UnitControl`'s behavior around updating the unit when a new `value` is passed (i.e. in controlled mode). ([#39148](https://github.com/WordPress/gutenberg/pull/39148)).

## 19.5.0 (2022-02-23)

### Bug Fix

-   Fix spin buttons of number inputs in Safari ([#38840](https://github.com/WordPress/gutenberg/pull/38840))
-   Show tooltip on toggle custom size button in FontSizePicker ([#38985](https://github.com/WordPress/gutenberg/pull/38985))

### Enhancements

-   `TreeGrid`: Add tests for `onCollapseRow`, `onExpandRow`, and `onFocusRow` callback functions. ([#38942](https://github.com/WordPress/gutenberg/pull/38942)).
-   `TreeGrid`: Update callback tests to use `TreeGridRow` and `TreeGridCell` sub-components. ([#39002](https://github.com/WordPress/gutenberg/pull/39002)).

## 19.4.0 (2022-02-10)

### Bug Fix

-   Components: Fix `Slot`/`Fill` Emotion `StyleProvider` ([#38237](https://github.com/WordPress/gutenberg/pull/38237))
-   Reduce height and min-width of the reset button on `ComboBoxControl` for consistency. ([#38020](https://github.com/WordPress/gutenberg/pull/38020))
-   Removed unused `rememo` dependency ([#38388](https://github.com/WordPress/gutenberg/pull/38388)).
-   Added `__unstableInputWidth` to `UnitControl` type definition ([#38429](https://github.com/WordPress/gutenberg/pull/38429)).
-   Fixed typing errors for `ColorPicker` ([#38430](https://github.com/WordPress/gutenberg/pull/38430)).
-   Updated destructuring of `Dropdown` props to be TypeScript friendly ([#38431](https://github.com/WordPress/gutenberg/pull/38431)).
-   Added `ts-nocheck` to `ColorIndicator` so it can be used in typed components ([#38433](https://github.com/WordPress/gutenberg/pull/38433)).
-   Added `cx` as a dependency of `useMemo` across the whole package, in order to recalculate the classnames correctly when a component is rendered across more than one `StyleProvider` ([#38541](https://github.com/WordPress/gutenberg/pull/38541)).

### Enhancements

-   Update the visual design of the `Spinner` component. ([#37551](https://github.com/WordPress/gutenberg/pull/37551))
-   `TreeGrid` accessibility enhancements around the expand/collapse functionality. ([#38358](https://github.com/WordPress/gutenberg/pull/38358))
-   `TreeGrid` accessibility: improve browser support for Left Arrow focus to parent row in child row. ([#38639](https://github.com/WordPress/gutenberg/pull/38639))
-   `TreeGrid` accessibility: Add Home/End keys for better keyboard navigation. ([#38679](https://github.com/WordPress/gutenberg/pull/38679))
-   Add `resolvePoint` prop to `FocalPointPicker` to allow updating the value of the picker after a user interaction ([#38247](https://github.com/WordPress/gutenberg/pull/38247))
-   `TreeGrid`: Allow SHIFT key to be held, and add `onFocusRow` callback to the `TreeGrid` component, fired when focus is shifted from one row to another via Up and Down arrow keys. ([#38314](https://github.com/WordPress/gutenberg/pull/38314))

### Experimental

-   `Navigator`: rename `push`/`pop` to `goTo`/`goBack` ([#38582](https://github.com/WordPress/gutenberg/pull/38582))
-   `Navigator`: add `NavigatorButton` and `NavigatorBackButton` components ([#38634](https://github.com/WordPress/gutenberg/pull/38634))
-   `UnitControl`: tidy up utilities and types. In particular, change the type of parsed quantities to `number` (previously it could have been a `string` too). ([#38987](https://github.com/WordPress/gutenberg/pull/38987]))

## 19.3.0 (2022-01-27)

### Enhancements

-   Refine `ExternalLink` to be same size as the text, to appear more as a glyph than an icon. ([#37859](https://github.com/WordPress/gutenberg/pull/37859))
-   Updated `ToolsPanel` header icon to only show "plus" icon when all items are optional and all are currently hidden ([#38262](https://github.com/WordPress/gutenberg/pull/38262))
-   `TreeGrid`: Fix keyboard navigation for expand/collapse table rows in Firefox ([#37983](https://github.com/WordPress/gutenberg/pull/37983))

### Bug Fix

-   Update the `HexInput` component to accept a pasted value that contains a starting #
-   Update `ToggleGroupControl` background active state to use a simple background color instead of animated backdrop ([38008](https://github.com/WordPress/gutenberg/pull/38008))
-   Update label spacing for the `BoxControl`, `CustomGradientPicker`, `FormTokenField`, `InputControl`, and `ToolsPanel` components to use a bottom margin of `8px` for consistency. ([#37844](https://github.com/WordPress/gutenberg/pull/37844))
-   Add missing styles to the `BaseControl.VisualLabel` component. ([#37747](https://github.com/WordPress/gutenberg/pull/37747))
-   Prevent keyDown events from propagating up in `CustomSelectControl` ([#30557](https://github.com/WordPress/gutenberg/pull/30557))
-   Mark `children` prop as optional in `SelectControl` ([#37872](https://github.com/WordPress/gutenberg/pull/37872))
-   Add memoization of callbacks and context to prevent unnecessary rerenders of the `ToolsPanel` ([#38037](https://github.com/WordPress/gutenberg/pull/38037))
-   Fix space between icons and rail `RangeControl` ([#36935](https://github.com/WordPress/gutenberg/pull/36935))
-   Increase z-index of `ConfirmDialog` to render on top of parent `Popover` components ([#37959](https://github.com/WordPress/gutenberg/pull/37959))

### Experimental

-   Add basic history location support to `Navigator` ([#37416](https://github.com/WordPress/gutenberg/pull/37416)).
-   Add focus restoration to `Navigator` ([#38149](https://github.com/WordPress/gutenberg/pull/38149)).

## 19.2.0 (2022-01-04)

### Experimental

-   Reinstated the ability to pass additional props to the `ToolsPanel` ([#36428](https://github.com/WordPress/gutenberg/pull/36428)).
-   Added an `__unstable-large` size variant to `InputControl`, `SelectControl`, and `UnitControl` for selective migration to the larger 40px heights. ([#35646](https://github.com/WordPress/gutenberg/pull/35646)).
-   Fixed inconsistent padding in `UnitControl` ([#35646](https://github.com/WordPress/gutenberg/pull/35646)).
-   Added support for RTL behavior for the `ZStack`'s `offset` prop ([#36769](https://github.com/WordPress/gutenberg/pull/36769))
-   Fixed race conditions causing conditionally displayed `ToolsPanelItem` components to be erroneously deregistered ([#36588](https://github.com/WordPress/gutenberg/pull/36588)).
-   Added `__experimentalHideHeader` prop to `Modal` component ([#36831](https://github.com/WordPress/gutenberg/pull/36831)).
-   Added experimental `ConfirmDialog` component ([#34153](https://github.com/WordPress/gutenberg/pull/34153)).
-   Divider: improve support for vertical orientation and RTL styles, use start/end logical props instead of top/bottom, change border-color to `currentColor` ([#36579](https://github.com/WordPress/gutenberg/pull/36579)).
-   `ToggleGroupControl`: Avoid calling `onChange` if radio state changed from an incoming value ([#37224](https://github.com/WordPress/gutenberg/pull/37224/)).
-   `ToggleGroupControl`: fix the computation of the backdrop dimensions when rendered in a Popover ([#37067](https://github.com/WordPress/gutenberg/pull/37067)).
-   Add `__experimentalIsRenderedInSidebar` property to the `GradientPicker`and `CustomGradientPicker`. The property changes the color popover behavior to have a special placement behavior appropriate for sidebar UI's.
-   Add `first` and `last` classes to displayed `ToolsPanelItem` group within a `ToolsPanel` ([#37546](https://github.com/WordPress/gutenberg/pull/37546))

### Bug Fix

-   Fixed spacing between `BaseControl` fields and help text within the `ToolsPanel` ([#36334](https://github.com/WordPress/gutenberg/pull/36334))
-   Replaced hardcoded blue in `ColorPicker` with UI theme color ([#36153](https://github.com/WordPress/gutenberg/pull/36153)).
-   Fixed empty `ToolsPanel` height by correcting menu button line-height ([#36895](https://github.com/WordPress/gutenberg/pull/36895)).
-   Normalized label line-height and spacing within the `ToolsPanel` ([36387](https://github.com/WordPress/gutenberg/pull/36387))
-   Remove unused `reakit-utils` from peer dependencies ([#37369](https://github.com/WordPress/gutenberg/pull/37369)).
-   Update all Emotion dependencies to the latest version to ensure they work correctly with React types ([#37365](https://github.com/WordPress/gutenberg/pull/37365)).
-   `DateTimePicker`: Fix the date format associated to the `is12Hour` prop ([#37465](https://github.com/WordPress/gutenberg/pull/37465))
-   Allowed `ToolsPanel` to register items when `panelId` is `null` due to multiple block selection ([37216](https://github.com/WordPress/gutenberg/pull/37216)).

### Enhancements

-   Wrapped `Modal` in a `forwardRef` call ([#36831](https://github.com/WordPress/gutenberg/pull/36831)).
-   Refactor `DateTime` class component to functional component ([#36835](https://github.com/WordPress/gutenberg/pull/36835))
-   Unify styles for `ColorIndicator` with how they appear in Global Styles ([#37028](https://github.com/WordPress/gutenberg/pull/37028))
-   Add support for rendering the `ColorPalette` in a `Dropdown` when opened in the sidebar ([#37067](https://github.com/WordPress/gutenberg/pull/37067))
-   Show an incremental sequence of numbers (1/2/3/4/5) as a label of the font size, when we have at most five font sizes, where at least one the them contains a complex css value(clamp, var, etc..). We do this because complex css values cannot be calculated properly and the incremental sequence of numbers as labels can help the user better mentally map the different available font sizes. ([#37038](https://github.com/WordPress/gutenberg/pull/37038))
-   Add support for proper borders to color indicators ([#37500](https://github.com/WordPress/gutenberg/pull/37500))
-   Refactor `SuggestionsList` class component to functional component([#36924](https://github.com/WordPress/gutenberg/pull/36924/))

## 19.1.4 (2021-12-13)

### Bug Fix

-   Improve accessibility and visibility in `ColorPallete` ([#36925](https://github.com/WordPress/gutenberg/pull/36925))

## 19.1.3 (2021-12-06)

-   Fix missing version information in `CHANGELOG.md`.

## 19.1.2 (2021-12-06)

### Bug Fix

-   Fixed `GradientPicker` not displaying `CustomGradientPicker` when no gradients are provided ([#36900](https://github.com/WordPress/gutenberg/pull/36900)).
-   Fixed error thrown in `ColorPicker` when used in controlled state in color gradients ([#36941](https://github.com/WordPress/gutenberg/pull/36941)).
-   Updated readme to include default value introduced in fix for unexpected movements in the `ColorPicker` ([#35670](https://github.com/WordPress/gutenberg/pull/35670)).
-   Added support for the legacy `extraSmall` value for the `size` prop in the `Card` component ([#37097](https://github.com/WordPress/gutenberg/pull/37097)).

## 19.1.0 (2021-11-29)

### Enhancements

-   Added a `showTooltip` prop to `ToggleGroupControlOption` in order to display tooltip text (using `<Tooltip />`). ([#36726](https://github.com/WordPress/gutenberg/pull/36726)).

### Bug Fix

-   Fixed a bug which prevented setting `PM` hours correctly in the `DateTimePicker` ([#36878](https://github.com/WordPress/gutenberg/pull/36878)).

## 19.0.2 (2021-11-15)

-   Remove erroneous use of `??=` syntax from `build-module`.

## 19.0.1 (2021-11-07)

### Enhancements

-   Updated the `ColorPalette` and `GradientPicker` components to the latest designs ([#35970](https://github.com/WordPress/gutenberg/pull/35970)).

### Experimental

-   Updated the `ToolsPanel` to use `Grid` internally to manage panel layout ([#35621](https://github.com/WordPress/gutenberg/pull/35621)).
-   Added experimental `__experimentalHasMultipleOrigins` prop to the `ColorPalette` and `GradientPicker` components ([#35970](https://github.com/WordPress/gutenberg/pull/35970)).

## 19.0.0 (2021-10-22)

### New Features

-   Added support for `step="any"` in `NumberControl` and `RangeControl` ([#34542](https://github.com/WordPress/gutenberg/pull/34542)).

### Enhancements

-   Removed the separator shown between `ToggleGroupControl` items ([#35497](https://github.com/WordPress/gutenberg/pull/35497)).
-   The `ColorPicker` component property `onChangeComplete`, a function accepting a color object, was replaced with the property `onChange`, a function accepting a string on ([#35220](https://github.com/WordPress/gutenberg/pull/35220)).
-   The property `disableAlpha`, was removed from the `ColorPicker` component. Use the new opposite property `enableAlpha` instead ([#35220](https://github.com/WordPress/gutenberg/pull/35220)).

### Experimental

-   Removed the `fieldset` wrapper from the `FontAppearanceControl` component ([35461](https://github.com/WordPress/gutenberg/pull/35461)).
-   Refactored the `ToggleGroupControl` component's structure and embedded `ToggleGroupControlButton` directly into `ToggleGroupControlOption` ([#35600](https://github.com/WordPress/gutenberg/pull/35600)).
-   Added support for showing an experimental hint in `CustomSelectControl` ([#35673](https://github.com/WordPress/gutenberg/pull/35673)).

### Breaking Changes

-   The `color` property a `tinycolor2` color object passed on `onChangeComplete` property of the `ColorPicker` component was removed. Please use the new `onChange` property that accepts a string color representation ([#35562](https://github.com/WordPress/gutenberg/pull/35562)).

## 18.0.0 (2021-10-12)

### Breaking Changes

-   Removed the deprecated `position` and `menuLabel` from the `DropdownMenu` component ([#34537](https://github.com/WordPress/gutenberg/pull/34537)).
-   Removed the deprecated `onClickOutside` prop from the `Popover` component ([#34537](https://github.com/WordPress/gutenberg/pull/34537)).
-   Changed `RangeControl` component to not apply `shiftStep` to inputs from its `<input type="range"/>` ([35020](https://github.com/WordPress/gutenberg/pull/35020)).
-   Removed `isAction` prop from `Item`. The component will now rely on `onClick` to render as a `button` ([35152](https://github.com/WordPress/gutenberg/pull/35152)).

### New Features

-   Add an experimental `Navigator` components ([#34904](https://github.com/WordPress/gutenberg/pull/34904)) as a replacement for the previous `Navigation` related components.
-   Update the `ColorPicker` component to the latest design ([#35220](https://github.com/WordPress/gutenberg/pull/35220))

### Bug Fix

-   Fixed rounding of value in `RangeControl` component when it loses focus while the `SHIFT` key is held. ([#35020](https://github.com/WordPress/gutenberg/pull/35020)).

### Internal

-   Deleted the `createComponent` utility function ([#34929](https://github.com/WordPress/gutenberg/pull/34929)).
-   Deleted the `useJumpStep` utility function ([#35561](https://github.com/WordPress/gutenberg/pull/35561)).

## 17.0.0 (2021-09-09)

### Breaking Change

-   Removed a min-width from the `DropdownMenu` component, allowing the menu to accommodate thin contents like vertical tools menus ([#33995](https://github.com/WordPress/gutenberg/pull/33995)).

### Bug Fix

-   Fixed RTL styles in `Flex` component ([#33729](https://github.com/WordPress/gutenberg/pull/33729)).
-   Fixed unit test errors caused by `CSS.supports` being called in a non-browser environment ([#34572](https://github.com/WordPress/gutenberg/pull/34572)).
-   Fixed `ToggleGroupControl`'s backdrop not updating when changing the `isAdaptiveWidth` property ([#34595](https://github.com/WordPress/gutenberg/pull/34595)).

### Internal

-   Renamed `PolymorphicComponent*` types to `WordPressComponent*` ([#34330](https://github.com/WordPress/gutenberg/pull/34330)).

## 16.0.0 (2021-08-23)

### Breaking Change

-   Updated the visual styles of the RangeControl component ([#33824](https://github.com/WordPress/gutenberg/pull/33824)).

### New Feature

-   Add `hideLabelFromVision` prop to `RangeControl` ([#33714](https://github.com/WordPress/gutenberg/pull/33714)).

### Bug Fix

-   Listen to `resize` events correctly in `useBreakpointIndex`. This hook is used in `useResponsiveValue` and consequently in the `Flex` and `Grid` components ([#33902](https://github.com/WordPress/gutenberg/pull/33902))

## 15.0.0 (2021-07-29)

### Breaking Change

-   Upgraded React components to work with v17.0 ([#29118](https://github.com/WordPress/gutenberg/pull/29118)). There are no new features in React v17.0 as explained in the [blog post](https://reactjs.org/blog/2020/10/20/react-v17.html).

### Deprecation

-   `isScrollable` prop in `CardBody` default value changed from `true` to `false` ([#33490](https://github.com/WordPress/gutenberg/pull/33490))

### Bug Fix

-   Added back `box-sizing: border-box` rule to `CardBody`, `CardHeader` and `CardFooter` components [#33511](https://github.com/WordPress/gutenberg/pull/33511).

## 14.2.0 (2021-07-21)

### New Feature

-   Update the border color used in `CardBody`, `CardHeader`, `CardFooter`, and `CardDivider` to a different shade of gray, in order to match the color used in other components ([#32566](https://github.com/WordPress/gutenberg/pull/32566)).

### Deprecation

-   `isPrimary`, `isSecondary`, `isTertiary` and `isLink` props in `Button` have been deprecated. Use `variant` instead ([#31713](https://github.com/WordPress/gutenberg/pull/31713)).
-   `isElevated` prop in `Card` has been deprecated. Use `elevation` instead ([#32566](https://github.com/WordPress/gutenberg/pull/32566)).

### Internal

-   `Card`, `CardBody`, `CardHeader`, `CardFooter`, `CardMedia`, and `CardDivider` components have been re-written from the ground up ([#32566](https://github.com/WordPress/gutenberg/pull/32566)).

## 14.1.0 (2021-05-20)

## 14.0.0 (2021-05-14)

### Breaking Changes

-   Drop support for Internet Explorer 11 ([#31110](https://github.com/WordPress/gutenberg/pull/31110)). Learn more at <https://make.wordpress.org/core/2021/04/22/ie-11-support-phase-out-plan/>.
-   Increase the minimum Node.js version to v12 matching Long Term Support releases ([#31270](https://github.com/WordPress/gutenberg/pull/31270)). Learn more at <https://nodejs.org/en/about/releases/>.
-   The experimental `Text` component has been completely re-written and enhanced with truncation support and separate variant, size, and weight props to allow for greater control. The previous `variant` prop has been completely removed.

### Deprecation

-   `isReversed` prop in `Flex` component has been deprecated. Use `direction` instead ([#31297](https://github.com/WordPress/gutenberg/pull/31297)).

### Internal

-   `Flex`, `FlexBlock`, and `FlexItem` components have been re-written from the ground up ([#31297](https://github.com/WordPress/gutenberg/pull/31297)).

## 13.0.0 (2021-03-17)

### Breaking Change

-   `onChange` prop of `FocalPointPicker` is called at the end of drag operations. Previously, it was called repetitively while dragging.

### New Feature

-   Supports ref forwarding in `withNotices` and `ResizableBox`.
-   Adds `onDrag` prop of `FocalPointPicker`.

### Bug Fix

-   Allows focus of the `FocalPointPicker` draggable area and adjustment with arrow keys. This was added in [#22531](https://github.com/WordPress/gutenberg/pull/22264) but was no longer working.

## 12.0.0 (2020-12-17)

### Enhancements

-   ComboboxControl: Deburr option labels before filter

### Breaking Change

-   Introduce support for other units and advanced CSS properties on `FontSizePicker`. Provided the value passed to the `FontSizePicker` is a string or one of the size options passed is a string, onChange will start to be called with a string value instead of a number. On WordPress usage, font size options are now automatically converted to strings with the default "px" unit added.

## 10.1.0 (2020-09-03)

### New Feature

-   Add `ToolbarItem` component.
-   Support `label` prop on the `Toolbar` component.

### Deprecations

-   Deprecate the `Toolbar` component when used without the `label` prop. `ToolbarGroup` should be used instead.

## 10.0.0 (2020-07-07)

### Breaking Change

-   `NumberControl` no longer automatically transforms values when rendering `value` into a `<input />` HTML element.
-   `Dashicon` component no longer renders SVGs. If you rely on this component, make sure to load the dashicon font.

## 9.6.0 (2020-05-14)

### Bug Fix

-   Fix and issue that would cause the `Popover` component to throw an error under certain
    circumstances ([#22264](https://github.com/WordPress/gutenberg/pull/22264)).

### Deprecations

-   The `Guide` component no longer supports passing pages as children. Use the `pages` prop instead.
-   The `GuidePage` component is deprecated. Use the `pages` prop in `Guide` instead.

## 9.2.0 (2020-02-10)

### Enhancements

-   The `Notice` component will speak its message. With this new feature, a developer can control either the `spokenMessage` spoken message, or the `politeness` politeness level of the message.
-   The `Snackbar` component will speak its message. With this new feature, a developer can control either the `spokenMessage` spoken message, or the `politeness` politeness level of the message.
-   A `Notice` `actions` member can now assign `isPrimary` to render a primary button action associated with a notice message.

### Bug Fixes

-   Notice will assume a default status of 'info' if none is provided. This resolves an issue where the notice would be assigned a class name `is-undefined`. This was previously the effective default by styled appearance and should not be considered a breaking change in that regard.

## 9.0.0 (2020-01-13)

### New Features

-   Added a new `Guide` component which allows developers to easily present a user guide.

### Breaking Changes

-   `is-button` classname has been removed from the Button component.
-   The `is-default` classname is not applied automatically anymore.
-   By default Button components come with a fixed height and hover styles.

### Bug Fixes

-   Fixes a regression published in version 8.5.0 that would prevent some build tools from including
    styles provided in the packages build-styles directory.

### Deprecations

-   `isDefault` prop in `Button` has been deprecated. Consider using `isSecondary` instead.
-   `IconButton` has been deprecated. Use the `Button` component instead.

## 8.2.0 (2019-08-29)

### New Features

-   The bundled `re-resizable` dependency has been updated from requiring `5.0.1` to requiring `^6.0.0` ([#17011](https://github.com/WordPress/gutenberg/pull/17011)).

## 8.1.0 (2019-08-05)

### New Features

-   Added a new `popoverProps` prop to the `Dropdown` component which allows users of the `Dropdown` component to pass props directly to the `Popover` component.
-   Added and documented `hideLabelFromVision` prop to `BaseControl` used by `SelectControl`, `TextControl`, and `TextareaControl`.
-   Added a new `popoverProps` prop to the `DropdownMenu` component which allows to pass props directly to the nested `Popover` component.
-   Added a new `toggleProps` prop to the `DropdownMenu` component which allows to pass props directly to the nested `IconButton` component.
-   Added a new `menuProps` prop to the `DropdownMenu` component which allows to pass props directly to the nested `NavigableMenu` component.

### Deprecations

-   `menuLabel` prop in `DropdownComponent` has been deprecated. Consider using `menuProps` object and its `aria-label` property instead.
-   `position` prop in `DropdownComponent` has been deprecated. Consider using `popoverProps` object and its `position` property instead.

### Bug Fixes

-   The `Button` component will no longer assign default styling (`is-default` class) when explicitly assigned as primary (the `isPrimary` prop). This should resolve potential conflicts affecting a combination of `isPrimary`, `isDefault`, and `isLarge` / `isSmall`, where the busy animation would appear with incorrect coloring.

### Deprecations

-   The `Popover` component `onClickOutside` prop has been deprecated. Use `onFocusOutside` instead.

### Internal

-   The `Dropdown` component has been refactored to focus changes using the `Popover` component's `onFocusOutside` prop.
-   The `MenuItem` component will now always use an `IconButton`. This prevents a focus loss when clicking a menu item.
-   Package no longer depends on external `react-click-outside` library.

## 8.0.0 (2019-06-12)

### New Feature

-   Add new `BlockQuotation` block to the primitives folder to support blockquote in a multiplatform way. [#15482](https://github.com/WordPress/gutenberg/pull/15482).
-   `DropdownMenu` now supports passing a [render prop](https://reactjs.org/docs/render-props.html#using-props-other-than-render) as children for more advanced customization.

### Internal

-   `MenuGroup` no longer uses `NavigableMenu` internally. It needs to be explicitly wrapped with `NavigableMenu` to bring back the same behavior.

### Documentation

-   Added missing documentation for `DropdownMenu` props `menuLabel`, `position`, `className`.

### Breaking Change

-   `ServerSideRender` is no longer part of components. It was extracted to an independent package `@wordpress/server-side-render`.

### Bug Fix

-   Although `DateTimePicker` does not allow picking the seconds, passed the current seconds as the selected value for seconds when calling `onChange`. Now it passes zero.

## 7.4.0 (2019-05-21)

### New Feature

-   Added a new `HorizontalRule` component.
-   Added a new `Snackbar` component.

### Bug Fix

-   Fixed display of reset button when using RangeControl `allowReset` prop.
-   Fixed minutes field of `DateTimePicker` missed '0' before single digit values.

## 7.3.0 (2019-04-16)

### New Features

-   Added a new `render` property to `FormFileUpload` component. Allowing users of the component to custom the UI for their needs.
-   Added a new `BaseControl.VisualLabel` component.
-   Added a new `preview` prop to the `Placeholder` component which allows to display a preview, for example a media preview when the Placeholder is used in media editing contexts.
-   Added a new `anchorRect` prop to `Popover` which enables a developer to provide a custom `DOMRect` object at which to position the popover.

### Improvements

-   Limit `Base Control Label` to the width of its content.

### Bug fixes

-   Fix `instanceId` prop passed through to `Button` component via `MenuItems` producing React console error. Fixed by removing the unnecessary use of `withInstanceId` on the `MenuItems` component [#14599](https://github.com/WordPress/gutenberg/pull/14599)

## 7.2.0 (2019-03-20)

### Improvements

-   Make `RangeControl` validation rely on the `checkValidity` provided by the browsers instead of using our own validation.

### Bug Fixes

-   Fix a problem that made `RangeControl` not work as expected with float values.

## 7.1.0 (2019-03-06)

### New Features

-   Added a new `Animate` component.

### Improvements

-   `withFilters` has been optimized to avoid binding hook handlers for each mounted instance of the component, instead using a single centralized hook delegator.
-   `withFilters` has been optimized to reuse a single shared component definition for all filtered instances of the component.
-   Make `RangeControl` validate min and max properties.

### Bug Fixes

-   Resolves a conflict where two instance of Slot would produce an inconsistent or duplicated rendering output.
-   Allow years between 0 and 1970 in DateTime component.

### New Feature

-   `Dropdown` now has a `focusOnMount` prop which is passed directly to the contained `Popover`.
-   `DatePicker` has new prop `isInvalidDate` exposing react-dates' `isOutsideRange`.
-   `DatePicker` allows `null` as accepted value for `currentDate` prop to signify no date selection.

## 7.0.5 (2019-01-03)

## 7.0.4 (2018-12-12)

## 7.0.3 (2018-11-30)

## 7.0.2 (2018-11-22)

## 7.0.1 (2018-11-21)

## 7.0.0 (2018-11-20)

### Breaking Change

-   `Dropdown.refresh()` has been removed. The contained `Popover` is now automatically refreshed.

## 6.0.2 (2018-11-15)

## 6.0.1 (2018-11-12)

### Bug Fixes

-   Avoid constantly recomputing the popover position.

### Polish

-   Remove `<DateTimePicker />` obsolete `locale` prop (and pass-through to child components) and obsolete `is12Hour` prop pass through to `<DateTime />` [#11649](https://github.com/WordPress/gutenberg/pull/11649)

## 6.0.0 (2018-11-12)

### Breaking Change

-   The `PanelColor` component has been removed.

## 5.1.1 (2018-11-09)

## 5.1.0 (2018-11-09)

### New Feature

-   Adjust a11y roles for MenuItem component, so that aria-checked is used properly, related change in Editor/Components/BlockNavigationList ([#11431](https://github.com/WordPress/gutenberg/issues/11431)).
-   `Popover` components are now automatically refreshed every 0.5s in order to recalculate their size or position.

### Deprecation

-   `Dropdown.refresh()` has been deprecated as the contained `Popover` is now automatically refreshed.

## 5.0.2 (2018-11-03)

### Polish

-   Forward `ref` in the `PanelBody` component.
-   Tooltip are no longer removed when Button becomes disabled, it's left to the component rendering the Tooltip.
-   Forward `ref` support in `TabbableContainer` and `NavigableMenu` components.

## 5.0.1 (2018-10-30)

## 5.0.0 (2018-10-29)

### Breaking Change

-   `AccessibleSVG` component has been removed. Please use `SVG` instead.

### New Feature

-   The `Notice` component accepts an array of action objects via the `actions` prop. Each member object should contain a `label` and either a `url` link string or `onClick` callback function.

## 4.2.1 (2018-10-22)

### Bug Fix

-   Fix importing `react-dates` stylesheet in production.

## 4.2.0 (2018-10-19)

### New Feature

-   Added a new `ColorPicker` component ([#10564](https://github.com/WordPress/gutenberg/pull/10564)).
-   `MenuItem` now accepts an `info` prop for including an extended description.

### Bug Fix

-   `IconButton` correctly respects a passed `aria-label` prop.

### Deprecation

-   `PanelColor` has been deprecated in favor of `wp.editor.PanelColorSettings`.

## 4.1.2 (2018-10-18)

## 4.1.0 (2018-10-10)

### New Feature

-   Added a new `ResizableBox` component.

## 4.0.0 (2018-09-30)

### Breaking Change

-   `Draggable` as a DOM node drag handler has been removed. Please, use `Draggable` as a wrap component for your DOM node drag handler.

### Deprecation

-   Renamed `AccessibleSVG` component to `SVG`.

## 3.0.0 (2018-09-05)

### Breaking Change

-   `withAPIData` has been removed. Please use the Core Data module or `@wordpress/api-fetch` directly instead.
-   `Draggable` as a DOM node drag handler has been deprecated. Please, use `Draggable` as a wrap component for your DOM node drag handler.
-   Change how required built-ins are polyfilled with Babel 7 ([#9171](https://github.com/WordPress/gutenberg/pull/9171)). If you're using an environment that has limited or no support for ES2015+ such as lower versions of IE then using [core-js](https://github.com/zloirock/core-js) or [@babel/polyfill](https://babeljs.io/docs/en/next/babel-polyfill) will add support for these methods.
-   `withContext` has been removed. Please use `wp.element.createContext` instead. See: <https://reactjs.org/docs/context.html>.

### New Feature

-   Added a new `AccessibleSVG` component.<|MERGE_RESOLUTION|>--- conflicted
+++ resolved
@@ -2,15 +2,10 @@
 
 ## Unreleased
 
-<<<<<<< HEAD
 ### Enhancements
 
 -   `ExternalLink`: Use unicode arrow instead of svg icon ([#60255](https://github.com/WordPress/gutenberg/pull/60255)).
-=======
-### Enhancement
-
 -   `ProgressBar`: Move the indicator width styles from emotion to a CSS variable ([#60388](https://github.com/WordPress/gutenberg/pull/60388)).
->>>>>>> c3840cd1
 
 ## 27.3.0 (2024-04-03)
 
