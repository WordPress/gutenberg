--- conflicted
+++ resolved
@@ -2,15 +2,13 @@
 
 ## Unreleased
 
-<<<<<<< HEAD
+### Enhancements
+
+-   `ColorPalette`, `BorderBox`, `BorderBoxControl`: polish and DRY prop types, add default values ([#45463](https://github.com/WordPress/gutenberg/pull/45463)).
+
 ### Bug Fix
 
 -   `Autocomplete`: Fix unexpected block insertion during IME composition ([#45510](https://github.com/WordPress/gutenberg/pull/45510)).
-=======
-### Enhancements
-
--   `ColorPalette`, `BorderBox`, `BorderBoxControl`: polish and DRY prop types, add default values ([#45463](https://github.com/WordPress/gutenberg/pull/45463)).
->>>>>>> 21075e13
 
 ## 22.0.0 (2022-11-02)
 
