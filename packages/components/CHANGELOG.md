--- conflicted
+++ resolved
@@ -25,6 +25,7 @@
     -   `TimePicker` (on the inputs)
     -   `TreeSelect`
     -   `UnitControl`
+-   `Modal`: Update animation effect ([#64580](https://github.com/WordPress/gutenberg/pull/64580)).
 
 ### Internal
 
@@ -88,16 +89,12 @@
 -   `UnitControl`: Adopt radius scale ([#64368](https://github.com/WordPress/gutenberg/pull/64368)).
 -   `Popover`: allow `style` prop usage ([#64489](https://github.com/WordPress/gutenberg/pull/64489)).
 -   `ToolsPanel`: sets column-gap to 16px for ToolsPanel grid ([#64497](https://github.com/WordPress/gutenberg/pull/64497)).
-<<<<<<< HEAD
--   `Modal`: Update animation effect ([#64580](https://github.com/WordPress/gutenberg/pull/64580)).
-=======
 -   `Modal`: Replace references to deprecated styling variables ([#64655](https://github.com/WordPress/gutenberg/pull/64655)).
 -   `Popover`: Replace references to deprecated styling variables ([#64655](https://github.com/WordPress/gutenberg/pull/64655)).
 -   `Snackbar`: Replace references to deprecated styling variables ([#64655](https://github.com/WordPress/gutenberg/pull/64655)).
 -   `TextareaControl`: Update styles ([#64586](https://github.com/WordPress/gutenberg/pull/64586)).
 -   `CircularOptionPicker`: Update hard-coded border-width value ([#64680](https://github.com/WordPress/gutenberg/pull/64680)).
 -   `CustomGradientPicker`: Update hard-coded border-width value ([#64680](https://github.com/WordPress/gutenberg/pull/64680)).
->>>>>>> 3ce50532
 
 ### Bug Fixes
 
