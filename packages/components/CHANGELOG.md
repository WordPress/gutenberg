--- conflicted
+++ resolved
@@ -12,6 +12,7 @@
 
 -   `Popover`: Allow legitimate 0 positions to update popover position ([#51320](https://github.com/WordPress/gutenberg/pull/51320)).
 -   `Button`: Remove unnecessary margin from dashicon ([#51395](https://github.com/WordPress/gutenberg/pull/51395)).
+-   `Autocomplete`: Announce how many results are available to screen readers when suggestions list first renders ([#51018](https://github.com/WordPress/gutenberg/pull/51018)).
 
 ### Internal
 
@@ -30,13 +31,6 @@
 -   `FocalPointUnitControl`: Add aria-labels ([#50993](https://github.com/WordPress/gutenberg/pull/50993)).
 
 ### Enhancements
-<<<<<<< HEAD
-
--   `Autocomplete`: Announce how many results are available to screen readers when suggestions list first renders ([#51018](https://github.com/WordPress/gutenberg/pull/51018)).
-
-### Experimental
-=======
->>>>>>> 7df5a47b
 
 -   Wrapped `TabPanel` in a `forwardRef` call ([#50199](https://github.com/WordPress/gutenberg/pull/50199)).
 -   `ColorPalette`: Improve readability of color name and value, and improve rendering of partially transparent colors ([#50450](https://github.com/WordPress/gutenberg/pull/50450)).
@@ -45,13 +39,10 @@
 
 ### Experimental
 
-<<<<<<< HEAD
-=======
 -   `DropdownMenu` v2: Tweak styles ([#50967](https://github.com/WordPress/gutenberg/pull/50967), [#51097](https://github.com/WordPress/gutenberg/pull/51097)).
 -   `DropdownMenu` v2: change default placement to match the legacy `DropdownMenu` component ([#51133](https://github.com/WordPress/gutenberg/pull/51133)).
 -   `DropdownMenu` v2: Render in the default `Popover.Slot` ([#51046](https://github.com/WordPress/gutenberg/pull/51046)).
 
->>>>>>> 7df5a47b
 ## 25.0.0 (2023-05-24)
 
 ### Breaking Changes
