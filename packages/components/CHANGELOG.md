<!-- Learn how to maintain this file at https://github.com/WordPress/gutenberg/tree/HEAD/packages#maintaining-changelogs. -->

## Unreleased

### Enhancements

-   `ColorPalette`, `BorderBox`, `BorderBoxControl`: polish and DRY prop types, add default values ([#45463](https://github.com/WordPress/gutenberg/pull/45463)).

<<<<<<< HEAD
### Internal

-   `PaletteEditListView`: Update to ignore `exhaustive-deps` eslint rule ([#45467](https://github.com/WordPress/gutenberg/pull/45467)).
=======
### Bug Fix

-   `Autocomplete`: Fix unexpected block insertion during IME composition ([#45510](https://github.com/WordPress/gutenberg/pull/45510)).
>>>>>>> d15c5030

## 22.0.0 (2022-11-02)

### Breaking Changes

-   `Popover`: The deprecated `range` and `__unstableShift` props have been removed ([#45195](https://github.com/WordPress/gutenberg/pull/45195)).

### Deprecations

-   `Popover`: the deprecation messages for anchor-related props (`anchorRef`, `anchorRect`, `getAnchorRect`) have been updated ([#45195](https://github.com/WordPress/gutenberg/pull/45195)).
-   `RadioGroup`: Mark as deprecated, in favor of `RadioControl` and `ToggleGroupControl` ([#45389](https://github.com/WordPress/gutenberg/pull/45389)).
-   `Popover`: the deprecation messages for anchor-related props (`anchorRef`, `anchorRect`, `getAnchorRect`) have been updated. ([#45195](https://github.com/WordPress/gutenberg/pull/45195)).
-   `Popover`: The `isAlternate` prop has been replaced with a `variant` prop that can be called with the `'toolbar'` string ([#45137](https://github.com/WordPress/gutenberg/pull/45137)).

### New Feature

-   `BoxControl` & `CustomSelectControl`: Add `onMouseOver` and `onMouseOut` callback props to allow handling of these events by parent components ([#44955](https://github.com/WordPress/gutenberg/pull/44955))
-   `Popover`: A `variant` prop has been added to style popovers, with `'unstyled'` and `'toolbar'` possible values ([#45137](https://github.com/WordPress/gutenberg/pull/45137)).

### Enhancements

-   `FontSizePicker`: Improved slider design when `withSlider` is set ([#44598](https://github.com/WordPress/gutenberg/pull/44598)).
-   `ToggleControl`: Improved types for the `help` prop, covering the dynamic render function option, and enabled the dynamic `help` behavior only for a controlled component ([#45279](https://github.com/WordPress/gutenberg/pull/45279)).
-   `BorderControl` & `BorderBoxControl`: Replace `__next36pxDefaultSize` with "default" and "large" size variants ([#41860](https://github.com/WordPress/gutenberg/pull/41860)).
-   `UnitControl`: Remove outer wrapper to normalize className placement ([#41860](https://github.com/WordPress/gutenberg/pull/41860)).
-   `ColorPalette`: Fix transparent checkered background pattern ([#45295](https://github.com/WordPress/gutenberg/pull/45295)).
-   `ToggleGroupControl`: Add `isDeselectable` prop to allow deselecting the selected option ([#45123](https://github.com/WordPress/gutenberg/pull/45123)).
-   `FontSizePicker`: Improve hint text shown next to 'Font size' label ([#44966](https://github.com/WordPress/gutenberg/pull/44966)).

### Bug Fix

-   `Button`: Tweak the destructive button primary, link, and default variants ([#44427](https://github.com/WordPress/gutenberg/pull/44427)).
-   `UnitControl`: Fix `disabled` style is overridden by core `form.css` style ([#45250](https://github.com/WordPress/gutenberg/pull/45250)).
-   `ItemGroup`: fix RTL `Item` styles when rendered as a button ([#45280](https://github.com/WordPress/gutenberg/pull/45280)).
-   `Button`: Fix RTL alignment for buttons containing an icon and text ([#44787](https://github.com/WordPress/gutenberg/pull/44787)).
-   `TabPanel`: Call `onSelect()` on every tab selection, regardless of whether it was triggered by user interaction ([#44028](https://github.com/WordPress/gutenberg/pull/44028)).
-   `FontSizePicker`: Fallback to font size `slug` if `name` is undefined ([#45041](https://github.com/WordPress/gutenberg/pull/45041)).
-   `AutocompleterUI`: fix issue where autocompleter UI would appear on top of other UI elements ([#44795](https://github.com/WordPress/gutenberg/pull/44795/))
-   `ExternalLink`: Fix to re-enable support for `onClick` event handler ([#45214](https://github.com/WordPress/gutenberg/pull/45214)).
-   `InputControl`: Allow inline styles to be applied to the wrapper not inner input ([#45340](https://github.com/WordPress/gutenberg/pull/45340/))

### Internal

-   `BorderBoxControl`: Convert stories to TypeScript and use Controls ([#45002](https://github.com/WordPress/gutenberg/pull/45002)).
-   `Disabled`: add a note in the docs about the lack of polyfill for the `inert` attribute ([#45272](https://github.com/WordPress/gutenberg/pull/45272))
-   `Snackbar`: updated to satisfy `react/exhaustive-deps` eslint rule ([#44934](https://github.com/WordPress/gutenberg/pull/44934))
-   `AnglePickerControl`: Set Storybook Label control type to 'text' ([#45122](https://github.com/WordPress/gutenberg/pull/45122)).
-   `SlotFill`: updated to satisfy `react/exhaustive-deps` eslint rule ([#44403](https://github.com/WordPress/gutenberg/pull/44403))
-   `Context`: updated to ignore `react/exhaustive-deps` eslint rule ([#45044](https://github.com/WordPress/gutenberg/pull/45044))
-   `Button`: Refactor Storybook to controls and align docs ([#44105](https://github.com/WordPress/gutenberg/pull/44105)).
-   `TabPanel`: updated to satisfy `react/exhaustive-deps` eslint rule ([#44935](https://github.com/WordPress/gutenberg/pull/44935))
-   `ColorPalette`: Convert to TypeScript ([#44632](https://github.com/WordPress/gutenberg/pull/44632)).
-   `UnitControl`: Add tests ([#45260](https://github.com/WordPress/gutenberg/pull/45260)).
-   `Disabled`: Refactor the component to rely on the HTML `inert` attribute.
-   `CustomGradientBar`: Refactor away from Lodash ([#45367](https://github.com/WordPress/gutenberg/pull/45367/)).
-   `TextControl`: Set Storybook control types on `help`, `label` and `type` ([#45405](https://github.com/WordPress/gutenberg/pull/45405)).
-   `Autocomplete`: use Popover's new `placement` prop instead of legacy `position` prop ([#44396](https://github.com/WordPress/gutenberg/pull/44396/)).
-   `SelectControl`: Add `onChange`, `onBlur` and `onFocus` to storybook actions ([#45432](https://github.com/WordPress/gutenberg/pull/45432/)).
-   `FontSizePicker`: Add more comprehensive tests ([#45298](https://github.com/WordPress/gutenberg/pull/45298)).
-   `FontSizePicker`: Refactor to use components instead of helper functions ([#44891](https://github.com/WordPress/gutenberg/pull/44891)).

### Experimental

-   `NumberControl`: Replace `hideHTMLArrows` prop with `spinControls` prop. Allow custom spin controls via `spinControls="custom"` ([#45333](https://github.com/WordPress/gutenberg/pull/45333)).

## 21.3.0 (2022-10-19)

### Bug Fix

-   `FontSizePicker`: Ensure that fluid font size presets appear correctly in the UI controls ([#44791](https://github.com/WordPress/gutenberg/pull/44791)).
-   `ToggleGroupControl`: Remove unsupported `disabled` prop from types, and correctly mark `label` prop as required ([#45114](https://github.com/WordPress/gutenberg/pull/45114)).
-   `Navigator`: prevent partially hiding focus ring styles, by removing unnecessary overflow rules on `NavigatorScreen` ([#44973](https://github.com/WordPress/gutenberg/pull/44973)).
-   `Navigator`: restore focus only once per location ([#44972](https://github.com/WordPress/gutenberg/pull/44972)).

### Documentation

-   `VisuallyHidden`: Add some notes on best practices around stacking contexts when using this component ([#44867](https://github.com/WordPress/gutenberg/pull/44867)).

### Internal

-   `Modal`: Convert to TypeScript ([#42949](https://github.com/WordPress/gutenberg/pull/42949)).
-   `Sandbox`: Use `toString` to create observe and resize script string ([#42872](https://github.com/WordPress/gutenberg/pull/42872)).
-   `Navigator`: refactor unit tests to TypeScript and to `user-event` ([#44970](https://github.com/WordPress/gutenberg/pull/44970)).
-   `Navigator`: Refactor Storybook code to TypeScript and controls ([#44979](https://github.com/WordPress/gutenberg/pull/44979)).
-   `withFilters`: Refactor away from `_.without()` ([#44980](https://github.com/WordPress/gutenberg/pull/44980/)).
-   `withFocusReturn`: Refactor tests to `@testing-library/react` ([#45012](https://github.com/WordPress/gutenberg/pull/45012)).
-   `ToolsPanel`: updated to satisfy `react/exhaustive-deps` eslint rule ([#45028](https://github.com/WordPress/gutenberg/pull/45028))
-   `Tooltip`: updated to ignore `react/exhaustive-deps` eslint rule ([#45043](https://github.com/WordPress/gutenberg/pull/45043))

## 21.2.0 (2022-10-05)

### Enhancements

-   `FontSizePicker`: Updated to take up full width of its parent and have a 40px Reset button when `size` is `__unstable-large` ((44559)[https://github.com/WordPress/gutenberg/pull/44559]).
-   `BorderBoxControl`: Omit unit select when width values are mixed ([#44592](https://github.com/WordPress/gutenberg/pull/44592))
-   `BorderControl`: Add ability to disable unit selection ([#44592](https://github.com/WordPress/gutenberg/pull/44592))

### Bug Fix

-   `Popover`: fix limitShift logic by adding iframe offset correctly ([#42950](https://github.com/WordPress/gutenberg/pull/42950)).
-   `Popover`: refine position-to-placement conversion logic, add tests ([#44377](https://github.com/WordPress/gutenberg/pull/44377)).
-   `ToggleGroupControl`: adjust icon color when inactive, from `gray-700` to `gray-900` ([#44575](https://github.com/WordPress/gutenberg/pull/44575)).
-   `TokenInput`: improve logic around the `aria-activedescendant` attribute, which was causing unintended focus behavior for some screen readers ([#44526](https://github.com/WordPress/gutenberg/pull/44526)).
-   `NavigatorScreen`: fix focus issue where back button received focus unexpectedly ([#44239](https://github.com/WordPress/gutenberg/pull/44239))
-   `FontSizePicker`: Fix header order in RTL languages ([#44590](https://github.com/WordPress/gutenberg/pull/44590)).

### Enhancements

-   `SuggestionList`: use `requestAnimationFrame` instead of `setTimeout` when scrolling selected item into view. This change improves the responsiveness of the `ComboboxControl` and `FormTokenField` components when rapidly hovering over the suggestion items in the list ([#44573](https://github.com/WordPress/gutenberg/pull/44573)).

### Internal

-   `Mobile` updated to ignore `react/exhaustive-deps` eslint rule ([#44207](https://github.com/WordPress/gutenberg/pull/44207)).
-   `Popover`: refactor unit tests to TypeScript and modern RTL assertions ([#44373](https://github.com/WordPress/gutenberg/pull/44373)).
-   `SearchControl`: updated to ignore `react/exhaustive-deps` eslint rule in native files([#44381](https://github.com/WordPress/gutenberg/pull/44381))
-   `ResizableBox` updated to pass the `react/exhaustive-deps` eslint rule ([#44370](https://github.com/WordPress/gutenberg/pull/44370)).
-   `Sandbox`: updated to satisfy `react/exhaustive-deps` eslint rule ([#44378](https://github.com/WordPress/gutenberg/pull/44378))
-   `FontSizePicker`: Convert to TypeScript ([#44449](https://github.com/WordPress/gutenberg/pull/44449)).
-   `FontSizePicker`: Replace SCSS with Emotion + components ([#44483](https://github.com/WordPress/gutenberg/pull/44483)).

### Experimental

-   Add experimental `Theme` component ([#44668](https://github.com/WordPress/gutenberg/pull/44668)).

## 21.1.0 (2022-09-21)

### Deprecations

-   `Popover`: added new `anchor` prop, supposed to supersede all previous anchor-related props (`anchorRef`, `anchorRect`, `getAnchorRect`). These older anchor-related props are now marked as deprecated and are scheduled to be removed in WordPress 6.3 ([#43691](https://github.com/WordPress/gutenberg/pull/43691)).

### Bug Fix

-   `Button`: Remove unexpected `has-text` class when empty children are passed ([#44198](https://github.com/WordPress/gutenberg/pull/44198)).
-   The `LinkedButton` to unlink sides in `BoxControl`, `BorderBoxControl` and `BorderRadiusControl` have changed from a rectangular primary button to an icon-only button, with a sentence case tooltip, and default-size icon for better legibility. The `Button` component has been fixed so when `isSmall` and `icon` props are set, and no text is present, the button shape is square rather than rectangular.

### New Features

-   `MenuItem`: Add suffix prop for injecting non-icon and non-shortcut content to menu items ([#44260](https://github.com/WordPress/gutenberg/pull/44260)).
-   `ToolsPanel`: Add subheadings to ellipsis menu and reset text to default control menu items ([#44260](https://github.com/WordPress/gutenberg/pull/44260)).

### Internal

-   `NavigationMenu` updated to ignore `react/exhaustive-deps` eslint rule ([#44090](https://github.com/WordPress/gutenberg/pull/44090)).
-   `RangeControl`: updated to pass `react/exhaustive-deps` eslint rule ([#44271](https://github.com/WordPress/gutenberg/pull/44271)).
-   `UnitControl` updated to pass the `react/exhaustive-deps` eslint rule ([#44161](https://github.com/WordPress/gutenberg/pull/44161)).
-   `Notice`: updated to satisfy `react/exhaustive-deps` eslint rule ([#44157](https://github.com/WordPress/gutenberg/pull/44157))

## 21.0.0 (2022-09-13)

### Deprecations

-   `FontSizePicker`: Deprecate bottom margin style. Add a `__nextHasNoMarginBottom` prop to start opting into the margin-free styles that will become the default in a future version, currently scheduled to be WordPress 6.4 ([#43870](https://github.com/WordPress/gutenberg/pull/43870)).
-   `AnglePickerControl`: Deprecate bottom margin style. Add a `__nextHasNoMarginBottom` prop to start opting into the margin-free styles that will become the default in a future version, currently scheduled to be WordPress 6.4 ([#43867](https://github.com/WordPress/gutenberg/pull/43867)).
-   `Popover`: deprecate `__unstableShift` prop in favour of new `shift` prop. The `__unstableShift` is currently scheduled for removal in WordPress 6.3 ([#43845](https://github.com/WordPress/gutenberg/pull/43845)).
-   `Popover`: removed the `__unstableObserveElement` prop, which is not necessary anymore. The functionality is now supported directly by the component without the need of an external prop ([#43617](https://github.com/WordPress/gutenberg/pull/43617)).

### Bug Fix

-   `Button`, `Icon`: Fix `iconSize` prop doesn't work with some icons ([#43821](https://github.com/WordPress/gutenberg/pull/43821)).
-   `InputControl`, `NumberControl`, `UnitControl`: Fix margin when `labelPosition` is `bottom` ([#43995](https://github.com/WordPress/gutenberg/pull/43995)).
-   `Popover`: enable auto-updating every animation frame ([#43617](https://github.com/WordPress/gutenberg/pull/43617)).
-   `Popover`: improve the component's performance and reactivity to prop changes by reworking its internals ([#43335](https://github.com/WordPress/gutenberg/pull/43335)).
-   `NavigatorScreen`: updated to satisfy `react/exhaustive-deps` eslint rule ([#43876](https://github.com/WordPress/gutenberg/pull/43876))
-   `Popover`: fix positioning when reference and floating elements are both within an iframe ([#43971](https://github.com/WordPress/gutenberg/pull/43971))

### Enhancements

-   `ToggleControl`: Add `__nextHasNoMargin` prop for opting into the new margin-free styles ([#43717](https://github.com/WordPress/gutenberg/pull/43717)).
-   `CheckboxControl`: Add `__nextHasNoMargin` prop for opting into the new margin-free styles ([#43720](https://github.com/WordPress/gutenberg/pull/43720)).
-   `FocalPointControl`: Add `__nextHasNoMargin` prop for opting into the new margin-free styles ([#43996](https://github.com/WordPress/gutenberg/pull/43996)).
-   `TextControl`, `TextareaControl`: Add `__nextHasNoMargin` prop for opting into the new margin-free styles ([#43782](https://github.com/WordPress/gutenberg/pull/43782)).
-   `Flex`: Remove margin-based polyfill implementation of flex `gap` ([#43995](https://github.com/WordPress/gutenberg/pull/43995)).
-   `RangeControl`: Tweak dark gray marking color to be consistent with the grays in `@wordpress/base-styles` ([#43773](https://github.com/WordPress/gutenberg/pull/43773)).
-   `UnitControl`: Tweak unit dropdown color to be consistent with the grays in `@wordpress/base-styles` ([#43773](https://github.com/WordPress/gutenberg/pull/43773)).
-   `SearchControl`: Add `__nextHasNoMargin` prop for opting into the new margin-free styles ([#43871](https://github.com/WordPress/gutenberg/pull/43871)).
-   `UnitControl`: Consistently hide spin buttons ([#43985](https://github.com/WordPress/gutenberg/pull/43985)).
-   `CardHeader`, `CardBody`, `CardFooter`: Tweak `isShady` background colors to be consistent with the grays in `@wordpress/base-styles` ([#43719](https://github.com/WordPress/gutenberg/pull/43719)).
-   `InputControl`, `SelectControl`: Tweak `disabled` colors to be consistent with the grays in `@wordpress/base-styles` ([#43719](https://github.com/WordPress/gutenberg/pull/43719)).
-   `FocalPointPicker`: Tweak media placeholder background color to be consistent with the grays in `@wordpress/base-styles` ([#43994](https://github.com/WordPress/gutenberg/pull/43994)).
-   `RangeControl`: Tweak rail, track, and mark colors to be consistent with the grays in `@wordpress/base-styles` ([#43994](https://github.com/WordPress/gutenberg/pull/43994)).
-   `UnitControl`: Tweak unit dropdown hover color to be consistent with the grays in `@wordpress/base-styles` ([#43994](https://github.com/WordPress/gutenberg/pull/43994)).

### Internal

-   `Icon`: Refactor tests to `@testing-library/react` ([#44051](https://github.com/WordPress/gutenberg/pull/44051)).
-   Fix TypeScript types for `isValueDefined()` and `isValueEmpty()` utility functions ([#43983](https://github.com/WordPress/gutenberg/pull/43983)).
-   `RadioControl`: Clean up styles to use less custom CSS ([#43868](https://github.com/WordPress/gutenberg/pull/43868)).
-   Remove unused `normalizeArrowKey` utility function ([#43640](https://github.com/WordPress/gutenberg/pull/43640/)).
-   `SearchControl`: Convert to TypeScript ([#43871](https://github.com/WordPress/gutenberg/pull/43871)).
-   `FormFileUpload`: Convert to TypeScript ([#43960](https://github.com/WordPress/gutenberg/pull/43960)).
-   `DropZone`: Convert to TypeScript ([#43962](https://github.com/WordPress/gutenberg/pull/43962)).
-   `ToggleGroupControl`: Rename `__experimentalIsIconGroup` prop to `__experimentalIsBorderless` ([#43771](https://github.com/WordPress/gutenberg/pull/43771/)).
-   `NumberControl`: Add TypeScript types ([#43791](https://github.com/WordPress/gutenberg/pull/43791/)).
-   Refactor `FocalPointPicker` to function component ([#39168](https://github.com/WordPress/gutenberg/pull/39168)).
-   `Guide`: use `code` instead of `keyCode` for keyboard events ([#43604](https://github.com/WordPress/gutenberg/pull/43604/)).
-   `ToggleControl`: Convert to TypeScript and streamline CSS ([#43717](https://github.com/WordPress/gutenberg/pull/43717)).
-   `FocalPointPicker`: Convert to TypeScript ([#43872](https://github.com/WordPress/gutenberg/pull/43872)).
-   `Navigation`: use `code` instead of `keyCode` for keyboard events ([#43644](https://github.com/WordPress/gutenberg/pull/43644/)).
-   `ComboboxControl`: Add unit tests ([#42403](https://github.com/WordPress/gutenberg/pull/42403)).
-   `NavigableContainer`: use `code` instead of `keyCode` for keyboard events, rewrite tests using RTL and `user-event` ([#43606](https://github.com/WordPress/gutenberg/pull/43606/)).
-   `ComboboxControl`: updated to satisfy `react/exhuastive-deps` eslint rule ([#41417](https://github.com/WordPress/gutenberg/pull/41417))
-   `FormTokenField`: Refactor away from Lodash ([#43744](https://github.com/WordPress/gutenberg/pull/43744/)).
-   `NavigatorButton`: updated to satisfy `react/exhaustive-deps` eslint rule ([#42051](https://github.com/WordPress/gutenberg/pull/42051))
-   `TabPanel`: Refactor away from `_.partial()` ([#43895](https://github.com/WordPress/gutenberg/pull/43895/)).
-   `Panel`: Refactor tests to `@testing-library/react` ([#43896](https://github.com/WordPress/gutenberg/pull/43896)).
-   `Popover`: refactor to TypeScript ([#43823](https://github.com/WordPress/gutenberg/pull/43823/)).
-   `BorderControl` and `BorderBoxControl`: replace temporary types with `Popover`'s types ([#43823](https://github.com/WordPress/gutenberg/pull/43823/)).
-   `DimensionControl`: Refactor tests to `@testing-library/react` ([#43916](https://github.com/WordPress/gutenberg/pull/43916)).
-   `withFilters`: Refactor tests to `@testing-library/react` ([#44017](https://github.com/WordPress/gutenberg/pull/44017)).
-   `IsolatedEventContainer`: Refactor tests to `@testing-library/react` ([#44073](https://github.com/WordPress/gutenberg/pull/44073)).
-   `KeyboardShortcuts`: Refactor tests to `@testing-library/react` ([#44075](https://github.com/WordPress/gutenberg/pull/44075)).
-   `Slot`/`Fill`: Refactor tests to `@testing-library/react` ([#44084](https://github.com/WordPress/gutenberg/pull/44084)).
-   `ColorPalette`: Refactor tests to `@testing-library/react` ([#44108](https://github.com/WordPress/gutenberg/pull/44108)).

## 20.0.0 (2022-08-24)

### Deprecations

-   `CustomSelectControl`: Deprecate constrained width style. Add a `__nextUnconstrainedWidth` prop to start opting into the unconstrained width that will become the default in a future version, currently scheduled to be WordPress 6.4 ([#43230](https://github.com/WordPress/gutenberg/pull/43230)).
-   `Popover`: deprecate `__unstableForcePosition` prop in favour of new `flip` and `resize` props. The `__unstableForcePosition` is currently scheduled for removal in WordPress 6.3 ([#43546](https://github.com/WordPress/gutenberg/pull/43546)).

### Bug Fix

-   `AlignmentMatrixControl`: keep the physical direction in RTL languages ([#43126](https://github.com/WordPress/gutenberg/pull/43126)).
-   `AlignmentMatrixControl`: Fix the `width` prop so it works as intended ([#43482](https://github.com/WordPress/gutenberg/pull/43482)).
-   `SelectControl`, `CustomSelectControl`: Truncate long option strings ([#43301](https://github.com/WordPress/gutenberg/pull/43301)).
-   `ToggleGroupControl`: Fix minor inconsistency in label height ([#43331](https://github.com/WordPress/gutenberg/pull/43331)).
-   `Popover`: fix and improve opening animation ([#43186](https://github.com/WordPress/gutenberg/pull/43186)).
-   `Popover`: fix incorrect deps in hooks resulting in incorrect positioning after calling `update` ([#43267](https://github.com/WordPress/gutenberg/pull/43267/)).
-   `FontSizePicker`: Fix excessive margin between label and input ([#43304](https://github.com/WordPress/gutenberg/pull/43304)).
-   Ensure all dependencies allow version ranges ([#43355](https://github.com/WordPress/gutenberg/pull/43355)).
-   `Popover`: make sure offset middleware always applies the latest frame offset values ([#43329](https://github.com/WordPress/gutenberg/pull/43329/)).
-   `Dropdown`: anchor popover to the dropdown wrapper (instead of the toggle) ([#43377](https://github.com/WordPress/gutenberg/pull/43377/)).
-   `Guide`: Fix error when rendering with no pages ([#43380](https://github.com/WordPress/gutenberg/pull/43380/)).
-   `Disabled`: preserve input values when toggling the `isDisabled` prop ([#43508](https://github.com/WordPress/gutenberg/pull/43508/))

### Enhancements

-   `GradientPicker`: Show custom picker before swatches ([#43577](https://github.com/WordPress/gutenberg/pull/43577)).
-   `CustomGradientPicker`, `GradientPicker`: Add `__nextHasNoMargin` prop for opting into the new margin-free styles ([#43387](https://github.com/WordPress/gutenberg/pull/43387)).
-   `ToolsPanel`: Tighten grid gaps ([#43424](https://github.com/WordPress/gutenberg/pull/43424)).
-   `ColorPalette`: Make popover style consistent ([#43570](https://github.com/WordPress/gutenberg/pull/43570)).
-   `ToggleGroupControl`: Improve TypeScript documentation ([#43265](https://github.com/WordPress/gutenberg/pull/43265)).
-   `ComboboxControl`: Normalize hyphen-like characters to an ASCII hyphen ([#42942](https://github.com/WordPress/gutenberg/pull/42942)).
-   `FormTokenField`: Refactor away from `_.difference()` ([#43224](https://github.com/WordPress/gutenberg/pull/43224/)).
-   `Autocomplete`: use `KeyboardEvent.code` instead of `KeyboardEvent.keyCode` ([#43432](https://github.com/WordPress/gutenberg/pull/43432/)).
-   `ConfirmDialog`: replace (almost) every usage of `fireEvent` with `@testing-library/user-event` ([#43429](https://github.com/WordPress/gutenberg/pull/43429/)).
-   `Popover`: Introduce new `flip` and `resize` props ([#43546](https://github.com/WordPress/gutenberg/pull/43546/)).

### Internal

-   `Tooltip`: Refactor tests to `@testing-library/react` ([#43061](https://github.com/WordPress/gutenberg/pull/43061)).
-   `ClipboardButton`, `FocusableIframe`, `IsolatedEventContainer`, `withConstrainedTabbing`, `withSpokenMessages`: Improve TypeScript types ([#43579](https://github.com/WordPress/gutenberg/pull/43579)).
-   Clean up unused and duplicate `COLORS` values ([#43445](https://github.com/WordPress/gutenberg/pull/43445)).
-   Update `floating-ui` to the latest version ([#43206](https://github.com/WordPress/gutenberg/pull/43206)).
-   `DateTimePicker`, `TimePicker`, `DatePicker`: Switch from `moment` to `date-fns` ([#43005](https://github.com/WordPress/gutenberg/pull/43005)).
-   `DatePicker`: Switch from `react-dates` to `use-lilius` ([#43005](https://github.com/WordPress/gutenberg/pull/43005)).
-   `DateTimePicker`: address feedback after recent refactor to `date-fns` and `use-lilius` ([#43495](https://github.com/WordPress/gutenberg/pull/43495)).
-   `convertLTRToRTL()`: Refactor away from `_.mapKeys()` ([#43258](https://github.com/WordPress/gutenberg/pull/43258/)).
-   `withSpokenMessages`: Update to use `@testing-library/react` ([#43273](https://github.com/WordPress/gutenberg/pull/43273)).
-   `MenuGroup`: Refactor unit tests to use `@testing-library/react` ([#43275](https://github.com/WordPress/gutenberg/pull/43275)).
-   `FormTokenField`: Refactor away from `_.uniq()` ([#43330](https://github.com/WordPress/gutenberg/pull/43330/)).
-   `contextConnect`: Refactor away from `_.uniq()` ([#43330](https://github.com/WordPress/gutenberg/pull/43330/)).
-   `ColorPalette`: Refactor away from `_.uniq()` ([#43330](https://github.com/WordPress/gutenberg/pull/43330/)).
-   `Guide`: Refactor away from `_.times()` ([#43374](https://github.com/WordPress/gutenberg/pull/43374/)).
-   `Disabled`: Convert to TypeScript ([#42708](https://github.com/WordPress/gutenberg/pull/42708)).
-   `Guide`: Update tests to use `@testing-library/react` ([#43380](https://github.com/WordPress/gutenberg/pull/43380)).
-   `Modal`: use `KeyboardEvent.code` instead of deprecated `KeyboardEvent.keyCode`. improve unit tests ([#43429](https://github.com/WordPress/gutenberg/pull/43429/)).
-   `FocalPointPicker`: use `KeyboardEvent.code`, partially refactor tests to modern RTL and `user-event` ([#43441](https://github.com/WordPress/gutenberg/pull/43441/)).
-   `CustomGradientPicker`: use `KeyboardEvent.code` instead of `KeyboardEvent.keyCode` ([#43437](https://github.com/WordPress/gutenberg/pull/43437/)).
-   `Card`: Convert to TypeScript ([#42941](https://github.com/WordPress/gutenberg/pull/42941)).
-   `NavigableContainer`: Refactor away from `_.omit()` ([#43474](https://github.com/WordPress/gutenberg/pull/43474/)).
-   `Notice`: Refactor away from `_.omit()` ([#43474](https://github.com/WordPress/gutenberg/pull/43474/)).
-   `Snackbar`: Refactor away from `_.omit()` ([#43474](https://github.com/WordPress/gutenberg/pull/43474/)).
-   `UnitControl`: Refactor away from `_.omit()` ([#43474](https://github.com/WordPress/gutenberg/pull/43474/)).
-   `BottomSheet`: Refactor away from `_.omit()` ([#43474](https://github.com/WordPress/gutenberg/pull/43474/)).
-   `DropZone`: Refactor away from `_.includes()` ([#43518](https://github.com/WordPress/gutenberg/pull/43518/)).
-   `NavigableMenu`: Refactor away from `_.includes()` ([#43518](https://github.com/WordPress/gutenberg/pull/43518/)).
-   `Tooltip`: Refactor away from `_.includes()` ([#43518](https://github.com/WordPress/gutenberg/pull/43518/)).
-   `TreeGrid`: Refactor away from `_.includes()` ([#43518](https://github.com/WordPress/gutenberg/pull/43518/)).
-   `FormTokenField`: use `KeyboardEvent.code`, refactor tests to modern RTL and `user-event` ([#43442](https://github.com/WordPress/gutenberg/pull/43442/)).
-   `DropdownMenu`: use `KeyboardEvent.code`, refactor tests to model RTL and `user-event` ([#43439](https://github.com/WordPress/gutenberg/pull/43439/)).
-   `Autocomplete`: Refactor away from `_.escapeRegExp()` ([#43629](https://github.com/WordPress/gutenberg/pull/43629/)).
-   `TextHighlight`: Refactor away from `_.escapeRegExp()` ([#43629](https://github.com/WordPress/gutenberg/pull/43629/)).

### Experimental

-   `FormTokenField`: add `__experimentalAutoSelectFirstMatch` prop to auto select the first matching suggestion on typing ([#42527](https://github.com/WordPress/gutenberg/pull/42527/)).
-   `Popover`: Deprecate `__unstableForcePosition`, now replaced by new `flip` and `resize` props ([#43546](https://github.com/WordPress/gutenberg/pull/43546/)).

## 19.17.0 (2022-08-10)

### Bug Fix

-   `Popover`: make sure that `ownerDocument` is always defined ([#42886](https://github.com/WordPress/gutenberg/pull/42886)).
-   `ExternalLink`: Check if the link is an internal anchor link and prevent anchor links from being opened. ([#42259](https://github.com/WordPress/gutenberg/pull/42259)).
-   `BorderControl`: Ensure box-sizing is reset for the control ([#42754](https://github.com/WordPress/gutenberg/pull/42754)).
-   `InputControl`: Fix acceptance of falsy values in controlled updates ([#42484](https://github.com/WordPress/gutenberg/pull/42484/)).
-   `Tooltip (Experimental)`, `CustomSelectControl`, `TimePicker`: Add missing font-size styles which were necessary in non-WordPress contexts ([#42844](https://github.com/WordPress/gutenberg/pull/42844/)).
-   `TextControl`, `TextareaControl`, `ToggleGroupControl`: Add `box-sizing` reset style ([#42889](https://github.com/WordPress/gutenberg/pull/42889)).
-   `Popover`: fix arrow placement and design ([#42874](https://github.com/WordPress/gutenberg/pull/42874/)).
-   `Popover`: fix minor glitch in arrow [#42903](https://github.com/WordPress/gutenberg/pull/42903)).
-   `ColorPicker`: fix layout overflow [#42992](https://github.com/WordPress/gutenberg/pull/42992)).
-   `ToolsPanel`: Constrain grid columns to 50% max-width ([#42795](https://github.com/WordPress/gutenberg/pull/42795)).
-   `Popover`: anchor correctly to parent node when no explicit anchor is passed ([#42971](https://github.com/WordPress/gutenberg/pull/42971)).
-   `ColorPalette`: forward correctly `popoverProps` in the `CustomColorPickerDropdown` component [#42989](https://github.com/WordPress/gutenberg/pull/42989)).
-   `ColorPalette`, `CustomGradientBar`: restore correct color picker popover position [#42989](https://github.com/WordPress/gutenberg/pull/42989)).
-   `Popover`: fix iframe offset not updating when iframe resizes ([#42971](https://github.com/WordPress/gutenberg/pull/43172)).

### Enhancements

-   `ToggleGroupControlOptionIcon`: Maintain square proportions ([#43060](https://github.com/WordPress/gutenberg/pull/43060/)).
-   `ToggleGroupControlOptionIcon`: Add a required `label` prop so the button is always accessibly labeled. Also removes `showTooltip` from the accepted prop types, as the tooltip will now always be shown. ([#43060](https://github.com/WordPress/gutenberg/pull/43060/)).
-   `SelectControl`, `CustomSelectControl`: Refresh and refactor chevron down icon ([#42962](https://github.com/WordPress/gutenberg/pull/42962)).
-   `FontSizePicker`: Add large size variant ([#42716](https://github.com/WordPress/gutenberg/pull/42716/)).
-   `Popover`: tidy up code, add more comments ([#42944](https://github.com/WordPress/gutenberg/pull/42944)).
-   Add `box-sizing` reset style mixin to utils ([#42754](https://github.com/WordPress/gutenberg/pull/42754)).
-   `ResizableBox`: Make tooltip background match `Tooltip` component's ([#42800](https://github.com/WordPress/gutenberg/pull/42800)).
-   Update control labels to the new uppercase styles ([#42789](https://github.com/WordPress/gutenberg/pull/42789)).
-   `UnitControl`: Update unit dropdown design for the large size variant ([#42000](https://github.com/WordPress/gutenberg/pull/42000)).
-   `BaseControl`: Add `box-sizing` reset style ([#42889](https://github.com/WordPress/gutenberg/pull/42889)).
-   `ToggleGroupControl`, `RangeControl`, `FontSizePicker`: Add `__nextHasNoMarginBottom` prop for opting into the new margin-free styles ([#43062](https://github.com/WordPress/gutenberg/pull/43062)).
-   `BoxControl`: Export `applyValueToSides` util function. ([#42733](https://github.com/WordPress/gutenberg/pull/42733/)).
-   `ColorPalette`: use index while iterating over color entries to avoid React "duplicated key" warning ([#43096](https://github.com/WordPress/gutenberg/pull/43096)).
-   `AnglePickerControl`: Add `__nextHasNoMarginBottom` prop for opting into the new margin-free styles ([#43160](https://github.com/WordPress/gutenberg/pull/43160/)).
-   `ComboboxControl`: Add `__nextHasNoMarginBottom` prop for opting into the new margin-free styles ([#43165](https://github.com/WordPress/gutenberg/pull/43165/)).

### Internal

-   `ToggleGroupControl`: Add `__experimentalIsIconGroup` prop ([#43060](https://github.com/WordPress/gutenberg/pull/43060/)).
-   `Flex`, `FlexItem`, `FlexBlock`: Convert to TypeScript ([#42537](https://github.com/WordPress/gutenberg/pull/42537)).
-   `InputControl`: Fix incorrect `size` prop passing ([#42793](https://github.com/WordPress/gutenberg/pull/42793)).
-   `Placeholder`: Convert to TypeScript ([#42990](https://github.com/WordPress/gutenberg/pull/42990)).
-   `Popover`: rewrite Storybook examples using controls [#42903](https://github.com/WordPress/gutenberg/pull/42903)).
-   `Swatch`: Remove component in favor of `ColorIndicator` [#43068](https://github.com/WordPress/gutenberg/pull/43068)).

## 19.16.0 (2022-07-27)

### Bug Fix

-   Context System: Stop explicitly setting `undefined` to the `children` prop. This fixes a bug where `Icon` could not be correctly rendered via the `as` prop of a context-connected component ([#42686](https://github.com/WordPress/gutenberg/pull/42686)).
-   `Popover`, `Dropdown`: Fix width when `expandOnMobile` is enabled ([#42635](https://github.com/WordPress/gutenberg/pull/42635/)).
-   `CustomSelectControl`: Fix font size and hover/focus style inconsistencies with `SelectControl` ([#42460](https://github.com/WordPress/gutenberg/pull/42460/)).
-   `AnglePickerControl`: Fix gap between elements in RTL mode ([#42534](https://github.com/WordPress/gutenberg/pull/42534)).
-   `ColorPalette`: Fix background image in RTL mode ([#42510](https://github.com/WordPress/gutenberg/pull/42510)).
-   `RangeControl`: clamp initialPosition between min and max values ([#42571](https://github.com/WordPress/gutenberg/pull/42571)).
-   `Tooltip`: avoid unnecessary re-renders of select child elements ([#42483](https://github.com/WordPress/gutenberg/pull/42483)).
-   `Popover`: Fix offset when the reference element is within an iframe. ([#42417](https://github.com/WordPress/gutenberg/pull/42417)).

### Enhancements

-   `BorderControl`: Improve labelling, tooltips and DOM structure ([#42348](https://github.com/WordPress/gutenberg/pull/42348/)).
-   `BaseControl`: Set zero padding on `StyledLabel` to ensure cross-browser styling ([#42348](https://github.com/WordPress/gutenberg/pull/42348/)).
-   `InputControl`: Implement wrapper subcomponents for adding responsive padding to `prefix`/`suffix` ([#42378](https://github.com/WordPress/gutenberg/pull/42378)).
-   `SelectControl`: Add flag for larger default size ([#42456](https://github.com/WordPress/gutenberg/pull/42456/)).
-   `UnitControl`: Update unit select's focus styles to match input's ([#42383](https://github.com/WordPress/gutenberg/pull/42383)).
-   `ColorPalette`: Display checkered preview background when `value` is transparent ([#42232](https://github.com/WordPress/gutenberg/pull/42232)).
-   `CustomSelectControl`: Add size variants ([#42460](https://github.com/WordPress/gutenberg/pull/42460/)).
-   `CustomSelectControl`: Add flag to opt in to unconstrained width ([#42460](https://github.com/WordPress/gutenberg/pull/42460/)).
-   `Dropdown`: Implement wrapper subcomponent for adding different padding to the dropdown content ([#42595](https://github.com/WordPress/gutenberg/pull/42595/)).
-   `BorderControl`: Render dropdown as prefix within its `UnitControl` ([#42212](https://github.com/WordPress/gutenberg/pull/42212/))
-   `UnitControl`: Update prop types to allow ReactNode as prefix ([#42212](https://github.com/WordPress/gutenberg/pull/42212/))
-   `ToolsPanel`: Updated README with panel layout information and more expansive usage example ([#42615](https://github.com/WordPress/gutenberg/pull/42615)).
-   `ComboboxControl`, `FormTokenField`: Add custom render callback for options in suggestions list ([#42597](https://github.com/WordPress/gutenberg/pull/42597/)).

### Internal

-   `ColorPicker`: Clean up implementation of 40px size ([#42002](https://github.com/WordPress/gutenberg/pull/42002/)).
-   `Divider`: Complete TypeScript migration ([#41991](https://github.com/WordPress/gutenberg/pull/41991)).
-   `Divider`, `Flex`, `Spacer`: Improve documentation for the `SpaceInput` prop ([#42376](https://github.com/WordPress/gutenberg/pull/42376)).
-   `Elevation`: Convert to TypeScript ([#42302](https://github.com/WordPress/gutenberg/pull/42302)).
-   `ScrollLock`: Convert to TypeScript ([#42303](https://github.com/WordPress/gutenberg/pull/42303)).
-   `Shortcut`: Convert to TypeScript ([#42272](https://github.com/WordPress/gutenberg/pull/42272)).
-   `TreeSelect`: Refactor away from `_.compact()` ([#42438](https://github.com/WordPress/gutenberg/pull/42438)).
-   `MediaEdit`: Refactor away from `_.compact()` for mobile ([#42438](https://github.com/WordPress/gutenberg/pull/42438)).
-   `BoxControl`: Refactor away from `_.isEmpty()` ([#42468](https://github.com/WordPress/gutenberg/pull/42468)).
-   `RadioControl`: Refactor away from `_.isEmpty()` ([#42468](https://github.com/WordPress/gutenberg/pull/42468)).
-   `SelectControl`: Refactor away from `_.isEmpty()` ([#42468](https://github.com/WordPress/gutenberg/pull/42468)).
-   `StyleProvider`: Convert to TypeScript ([#42541](https://github.com/WordPress/gutenberg/pull/42541)).
-   `ComboboxControl`: Replace `keyboardEvent.keyCode` with `keyboardEvent.code`([#42569](https://github.com/WordPress/gutenberg/pull/42569)).
-   `ComboboxControl`: Add support for uncontrolled mode ([#42752](https://github.com/WordPress/gutenberg/pull/42752)).

## 19.15.0 (2022-07-13)

### Bug Fix

-   `BoxControl`: Change ARIA role from `region` to `group` to avoid unwanted ARIA landmark regions ([#42094](https://github.com/WordPress/gutenberg/pull/42094)).
-   `FocalPointPicker`, `FormTokenField`, `ResizableBox`: Fixed SSR breakage ([#42248](https://github.com/WordPress/gutenberg/pull/42248)).
-   `ComboboxControl`: use custom prefix when generating the instanceId ([#42134](https://github.com/WordPress/gutenberg/pull/42134).
-   `Popover`: pass missing anchor ref to the `getAnchorRect` callback prop. ([#42076](https://github.com/WordPress/gutenberg/pull/42076)).
-   `Popover`: call `getAnchorRect` callback prop even if `anchorRefFallback` has no value. ([#42329](https://github.com/WordPress/gutenberg/pull/42329)).
-   Fix `ToolTip` position to ensure it is always positioned relative to the first child of the ToolTip. ([#41268](https://github.com/WordPress/gutenberg/pull/41268))

### Enhancements

-   `ToggleGroupControl`: Add large size variant ([#42008](https://github.com/WordPress/gutenberg/pull/42008/)).
-   `InputControl`: Ensure that the padding between a `prefix`/`suffix` and the text input stays at a reasonable 8px, even in larger size variants ([#42166](https://github.com/WordPress/gutenberg/pull/42166)).

### Internal

-   `Grid`: Convert to TypeScript ([#41923](https://github.com/WordPress/gutenberg/pull/41923)).
-   `TextHighlight`: Convert to TypeScript ([#41698](https://github.com/WordPress/gutenberg/pull/41698)).
-   `Tip`: Convert to TypeScript ([#42262](https://github.com/WordPress/gutenberg/pull/42262)).
-   `Scrollable`: Convert to TypeScript ([#42016](https://github.com/WordPress/gutenberg/pull/42016)).
-   `Spacer`: Complete TypeScript migration ([#42013](https://github.com/WordPress/gutenberg/pull/42013)).
-   `VisuallyHidden`: Convert to TypeScript ([#42220](https://github.com/WordPress/gutenberg/pull/42220)).
-   `TreeSelect`: Refactor away from `_.repeat()` ([#42070](https://github.com/WordPress/gutenberg/pull/42070/)).
-   `FocalPointPicker` updated to satisfy `react/exhaustive-deps` eslint rule ([#41520](https://github.com/WordPress/gutenberg/pull/41520)).
-   `ColorPicker` updated to satisfy `react/exhaustive-deps` eslint rule ([#41294](https://github.com/WordPress/gutenberg/pull/41294)).
-   `Slot`/`Fill`: Refactor away from Lodash ([#42153](https://github.com/WordPress/gutenberg/pull/42153/)).
-   `ComboboxControl`: Refactor away from `_.deburr()` ([#42169](https://github.com/WordPress/gutenberg/pull/42169/)).
-   `FormTokenField`: Refactor away from `_.identity()` ([#42215](https://github.com/WordPress/gutenberg/pull/42215/)).
-   `SelectControl`: Use roles and `@testing-library/user-event` in unit tests ([#42308](https://github.com/WordPress/gutenberg/pull/42308)).
-   `DropdownMenu`: Refactor away from Lodash ([#42218](https://github.com/WordPress/gutenberg/pull/42218/)).
-   `ToolbarGroup`: Refactor away from `_.flatMap()` ([#42223](https://github.com/WordPress/gutenberg/pull/42223/)).
-   `TreeSelect`: Refactor away from `_.flatMap()` ([#42223](https://github.com/WordPress/gutenberg/pull/42223/)).
-   `Autocomplete`: Refactor away from `_.deburr()` ([#42266](https://github.com/WordPress/gutenberg/pull/42266/)).
-   `MenuItem`: Refactor away from `_.isString()` ([#42268](https://github.com/WordPress/gutenberg/pull/42268/)).
-   `Shortcut`: Refactor away from `_.isString()` ([#42268](https://github.com/WordPress/gutenberg/pull/42268/)).
-   `Shortcut`: Refactor away from `_.isObject()` ([#42336](https://github.com/WordPress/gutenberg/pull/42336/)).
-   `RangeControl`: Convert to TypeScript ([#40535](https://github.com/WordPress/gutenberg/pull/40535)).
-   `ExternalLink`: Refactor away from Lodash ([#42341](https://github.com/WordPress/gutenberg/pull/42341/)).
-   `Navigation`: updated to satisfy `react/exhaustive-deps` eslint rule ([#41612](https://github.com/WordPress/gutenberg/pull/41612))

## 19.14.0 (2022-06-29)

### Bug Fix

-   `ColorPicker`: Remove horizontal scrollbar when using HSL or RGB color input types. ([#41646](https://github.com/WordPress/gutenberg/pull/41646))
-   `ColorPicker`: Widen hex input field for mobile. ([#42004](https://github.com/WordPress/gutenberg/pull/42004))

### Enhancements

-   Wrapped `ColorIndicator` in a `forwardRef` call ([#41587](https://github.com/WordPress/gutenberg/pull/41587)).
-   `ComboboxControl` & `FormTokenField`: Add `__next36pxDefaultSize` flag for larger default size ([#40746](https://github.com/WordPress/gutenberg/pull/40746)).
-   `BorderControl`: Improve TypeScript support. ([#41843](https://github.com/WordPress/gutenberg/pull/41843)).
-   `DatePicker`: highlight today's date. ([#41647](https://github.com/WordPress/gutenberg/pull/41647/)).
-   Allow automatic repositioning of `BorderBoxControl` and `ColorPalette` popovers within smaller viewports ([#41930](https://github.com/WordPress/gutenberg/pull/41930)).

### Internal

-   `Spinner`: Convert to TypeScript and update storybook ([#41540](https://github.com/WordPress/gutenberg/pull/41540/)).
-   `InputControl`: Add tests and update to use `@testing-library/user-event` ([#41421](https://github.com/WordPress/gutenberg/pull/41421)).
-   `FormToggle`: Convert to TypeScript ([#41729](https://github.com/WordPress/gutenberg/pull/41729)).
-   `ColorIndicator`: Convert to TypeScript ([#41587](https://github.com/WordPress/gutenberg/pull/41587)).
-   `Truncate`: Convert to TypeScript ([#41697](https://github.com/WordPress/gutenberg/pull/41697)).
-   `FocalPointPicker`: Refactor away from `_.clamp()` ([#41735](https://github.com/WordPress/gutenberg/pull/41735/)).
-   `RangeControl`: Refactor away from `_.clamp()` ([#41735](https://github.com/WordPress/gutenberg/pull/41735/)).
-   Refactor components `utils` away from `_.clamp()` ([#41735](https://github.com/WordPress/gutenberg/pull/41735/)).
-   `BoxControl`: Refactor utils away from `_.isNumber()` ([#41776](https://github.com/WordPress/gutenberg/pull/41776/)).
-   `Elevation`: Refactor away from `_.isNil()` ([#41785](https://github.com/WordPress/gutenberg/pull/41785/)).
-   `HStack`: Refactor away from `_.isNil()` ([#41785](https://github.com/WordPress/gutenberg/pull/41785/)).
-   `Truncate`: Refactor away from `_.isNil()` ([#41785](https://github.com/WordPress/gutenberg/pull/41785/)).
-   `VStack`: Convert to TypeScript ([#41850](https://github.com/WordPress/gutenberg/pull/41587)).
-   `AlignmentMatrixControl`: Refactor away from `_.flattenDeep()` in utils ([#41814](https://github.com/WordPress/gutenberg/pull/41814/)).
-   `AutoComplete`: Revert recent `exhaustive-deps` refactor ([#41820](https://github.com/WordPress/gutenberg/pull/41820)).
-   `Spacer`: Convert knobs to controls in Storybook ([#41851](https://github.com/WordPress/gutenberg/pull/41851)).
-   `Heading`: Complete TypeScript migration ([#41921](https://github.com/WordPress/gutenberg/pull/41921)).
-   `Navigation`: Refactor away from Lodash functions ([#41865](https://github.com/WordPress/gutenberg/pull/41865/)).
-   `CustomGradientPicker`: Refactor away from Lodash ([#41901](https://github.com/WordPress/gutenberg/pull/41901/)).
-   `SegmentedControl`: Refactor away from `_.values()` ([#41905](https://github.com/WordPress/gutenberg/pull/41905/)).
-   `DimensionControl`: Refactor docs away from `_.partialRight()` ([#41909](https://github.com/WordPress/gutenberg/pull/41909/)).
-   `NavigationItem` updated to ignore `react/exhaustive-deps` eslint rule ([#41639](https://github.com/WordPress/gutenberg/pull/41639)).

## 19.13.0 (2022-06-15)

### Bug Fix

-   `Tooltip`: Opt in to `__unstableShift` to ensure that the Tooltip is always within the viewport. ([#41524](https://github.com/WordPress/gutenberg/pull/41524))
-   `FormTokenField`: Do not suggest the selected one even if `{ value: string }` is passed ([#41216](https://github.com/WordPress/gutenberg/pull/41216)).
-   `CustomGradientBar`: Fix insertion and control point positioning to more closely follow cursor. ([#41492](https://github.com/WordPress/gutenberg/pull/41492))
-   `FormTokenField`: Added Padding to resolve close button overlap issue ([#41556](https://github.com/WordPress/gutenberg/pull/41556)).
-   `ComboboxControl`: fix the autofocus behavior after resetting the value. ([#41737](https://github.com/WordPress/gutenberg/pull/41737)).

### Enhancements

-   `AnglePickerControl`: Use NumberControl as input field ([#41472](https://github.com/WordPress/gutenberg/pull/41472)).

### Internal

-   `FormTokenField`: Convert to TypeScript and refactor to functional component ([#41216](https://github.com/WordPress/gutenberg/pull/41216)).
-   `Draggable`: updated to satisfy `react/exhaustive-deps` eslint rule ([#41499](https://github.com/WordPress/gutenberg/pull/41499))
-   `RadioControl`: Convert to TypeScript ([#41568](https://github.com/WordPress/gutenberg/pull/41568)).
-   `Flex` updated to satisfy `react/exhaustive-deps` eslint rule ([#41507](https://github.com/WordPress/gutenberg/pull/41507)).
-   `CustomGradientBar` updated to satisfy `react/exhaustive-deps` eslint rule ([#41463](https://github.com/WordPress/gutenberg/pull/41463))
-   `TreeSelect`: Convert to TypeScript ([#41536](https://github.com/WordPress/gutenberg/pull/41536)).
-   `FontSizePicker`: updated to satisfy `react/exhaustive-deps` eslint rule ([#41600](https://github.com/WordPress/gutenberg/pull/41600)).
-   `ZStack`: Convert component story to TypeScript and add inline docs ([#41694](https://github.com/WordPress/gutenberg/pull/41694)).
-   `Dropdown`: Make sure cleanup (closing the dropdown) only runs when the menu has actually been opened.
-   Enhance the TypeScript migration guidelines ([#41669](https://github.com/WordPress/gutenberg/pull/41669)).
-   `ExternalLink`: Convert to TypeScript ([#41681](https://github.com/WordPress/gutenberg/pull/41681)).
-   `InputControl` updated to satisfy `react/exhaustive-deps` eslint rule ([#41601](https://github.com/WordPress/gutenberg/pull/41601))
-   `Modal`: updated to satisfy `react/exhaustive-deps` eslint rule ([#41610](https://github.com/WordPress/gutenberg/pull/41610))

### Experimental

-   `Navigation`: improve unit tests by using `@testing-library/user-event` and modern `@testing-library` assertions; add unit test for controlled component ([#41668](https://github.com/WordPress/gutenberg/pull/41668)).

## 19.12.0 (2022-06-01)

### Bug Fix

-   `Popover`, `Dropdown`, `CustomGradientPicker`: Fix dropdown positioning by always targeting the rendered toggle, and switch off width in the Popover size middleware to stop reducing the width of the popover. ([#41361](https://github.com/WordPress/gutenberg/pull/41361))
-   Fix `InputControl` blocking undo/redo while focused. ([#40518](https://github.com/WordPress/gutenberg/pull/40518))
-   `ColorPalette`: Correctly update color name label when CSS variables are involved ([#41461](https://github.com/WordPress/gutenberg/pull/41461)).

### Enhancements

-   `SelectControl`: Add `__nextHasNoMarginBottom` prop for opting into the new margin-free styles ([#41269](https://github.com/WordPress/gutenberg/pull/41269)).
-   `ColorPicker`: Strip leading hash character from hex values pasted into input. ([#41223](https://github.com/WordPress/gutenberg/pull/41223))
-   `ColorPicker`: Display detailed color inputs by default. ([#41222](https://github.com/WordPress/gutenberg/pull/41222))
-   Updated design for the `DateTimePicker`, `DatePicker` and `TimePicker` components ([#41097](https://github.com/WordPress/gutenberg/pull/41097)).
-   `DateTimePicker`: Add `__nextRemoveHelpButton` and `__nextRemoveResetButton` for opting into new behaviour where there is no Help and Reset button ([#41097](https://github.com/WordPress/gutenberg/pull/41097)).

### Internal

-   `AlignmentMatrixControl` updated to satisfy `react/exhaustive-deps` eslint rule ([#41167](https://github.com/WordPress/gutenberg/pull/41167))
-   `BorderControl` updated to satisfy `react/exhaustive-deps` eslint rule ([#41259](https://github.com/WordPress/gutenberg/pull/41259))
-   `CheckboxControl`: Add unit tests ([#41165](https://github.com/WordPress/gutenberg/pull/41165)).
-   `BorderBoxControl`: fix some layout misalignments, especially for RTL users ([#41254](https://github.com/WordPress/gutenberg/pull/41254)).
-   `TimePicker`: Update unit tests to use `@testing-library/user-event` ([#41270](https://github.com/WordPress/gutenberg/pull/41270)).
-   `DateTimePicker`: Update `moment` to 2.26.0 and update `react-date` typings ([#41266](https://github.com/WordPress/gutenberg/pull/41266)).
-   `TextareaControl`: Convert to TypeScript ([#41215](https://github.com/WordPress/gutenberg/pull/41215)).
-   `BoxControl`: Update unit tests to use `@testing-library/user-event` ([#41422](https://github.com/WordPress/gutenberg/pull/41422)).
-   `Surface`: Convert to TypeScript ([#41212](https://github.com/WordPress/gutenberg/pull/41212)).
-   `Autocomplete` updated to satisfy `react/exhaustive-deps` eslint rule ([#41382](https://github.com/WordPress/gutenberg/pull/41382))
-   `Dropdown` updated to satisfy `react/exhaustive-deps` eslint rule ([#41505](https://github.com/WordPress/gutenberg/pull/41505))
-   `DateDayPicker` updated to satisfy `react/exhaustive-deps` eslint rule ([#41470](https://github.com/WordPress/gutenberg/pull/41470)).

### Experimental

-   `Spacer`: Add RTL support. ([#41172](https://github.com/WordPress/gutenberg/pull/41172))

## 19.11.0 (2022-05-18)

### Enhancements

-   `BorderControl` now only displays the reset button in its popover when selections have already been made. ([#40917](https://github.com/WordPress/gutenberg/pull/40917))
-   `BorderControl` & `BorderBoxControl`: Add `__next36pxDefaultSize` flag for larger default size ([#40920](https://github.com/WordPress/gutenberg/pull/40920)).
-   `BorderControl` improved focus and border radius styling for component. ([#40951](https://github.com/WordPress/gutenberg/pull/40951))
-   Improve focused `CircularOptionPicker` styling ([#40990](https://github.com/WordPress/gutenberg/pull/40990))
-   `BorderControl`: Make border color consistent with other controls ([#40921](https://github.com/WordPress/gutenberg/pull/40921))
-   `SelectControl`: Remove `lineHeight` setting to fix issue with font descenders being cut off ([#40985](https://github.com/WordPress/gutenberg/pull/40985))

### Internal

-   `DateTimePicker`: Convert to TypeScript ([#40775](https://github.com/WordPress/gutenberg/pull/40775)).
-   `DateTimePicker`: Convert unit tests to TypeScript ([#40957](https://github.com/WordPress/gutenberg/pull/40957)).
-   `CheckboxControl`: Convert to TypeScript ([#40915](https://github.com/WordPress/gutenberg/pull/40915)).
-   `ButtonGroup`: Convert to TypeScript ([#41007](https://github.com/WordPress/gutenberg/pull/41007)).
-   `Popover`: refactor component to use the `floating-ui` library internally ([#40740](https://github.com/WordPress/gutenberg/pull/40740)).

## 19.10.0 (2022-05-04)

### Internal

-   `UnitControl`: migrate unit tests to TypeScript ([#40697](https://github.com/WordPress/gutenberg/pull/40697)).
-   `DatePicker`: Add improved unit tests ([#40754](https://github.com/WordPress/gutenberg/pull/40754)).
-   Setup `user-event` in unit tests inline, once per test ([#40839](https://github.com/WordPress/gutenberg/pull/40839)).
-   `DatePicker`: Update `react-dates` to 21.8.0 ([#40801](https://github.com/WordPress/gutenberg/pull/40801)).

### Enhancements

-   `InputControl`: Add `__next36pxDefaultSize` flag for larger default size ([#40622](https://github.com/WordPress/gutenberg/pull/40622)).
-   `UnitControl`: Add `__next36pxDefaultSize` flag for larger default size ([#40627](https://github.com/WordPress/gutenberg/pull/40627)).
-   `Modal` design adjustments: Blur elements outside of the modal, increase modal title size, use larger close icon, remove header border when modal contents are scrolled. ([#40781](https://github.com/WordPress/gutenberg/pull/40781)).
-   `SelectControl`: Improved TypeScript support ([#40737](https://github.com/WordPress/gutenberg/pull/40737)).
-   `ToggleControlGroup`: Switch to internal `Icon` component for dashicon support ([40717](https://github.com/WordPress/gutenberg/pull/40717)).
-   Improve `ToolsPanel` accessibility. ([#40716](https://github.com/WordPress/gutenberg/pull/40716))

### Bug Fix

-   The `Button` component now displays the label as the tooltip for icon only buttons. ([#40716](https://github.com/WordPress/gutenberg/pull/40716))
-   Use fake timers and fix usage of async methods from `@testing-library/user-event`. ([#40790](https://github.com/WordPress/gutenberg/pull/40790))
-   UnitControl: avoid calling onChange callback twice when unit changes. ([#40796](https://github.com/WordPress/gutenberg/pull/40796))
-   `UnitControl`: show unit label when units prop has only one unit. ([#40784](https://github.com/WordPress/gutenberg/pull/40784))
-   `AnglePickerControl`: Fix closing of gradient popover when the angle control is clicked. ([#40735](https://github.com/WordPress/gutenberg/pull/40735))

### Internal

-   `TextControl`: Convert to TypeScript ([#40633](https://github.com/WordPress/gutenberg/pull/40633)).

## 19.9.0 (2022-04-21)

### Bug Fix

-   Consolidate the main black colors to gray-900. Affects `AlignmentMatrixControl`, `InputControl`, `Heading`, `SelectControl`, `Spinner (Experimental)`, and `Text` ([#40391](https://github.com/WordPress/gutenberg/pull/40391)).

### Internal

-   Remove individual color object exports from the `utils/colors-values.js` file. Colors should now be used from the main `COLORS` export([#40387](https://github.com/WordPress/gutenberg/pull/40387)).

### Bug Fix

-   `InputControl`: allow user to input a value interactively in Storybook, by removing default value argument ([#40410](https://github.com/WordPress/gutenberg/pull/40410)).

## 19.8.0 (2022-04-08)

### Enhancements

-   Update `BorderControl` and `BorderBoxControl` to allow the passing of custom class names to popovers ([#39753](https://github.com/WordPress/gutenberg/pull/39753)).
-   `ToggleGroupControl`: Reintroduce backdrop animation ([#40021](https://github.com/WordPress/gutenberg/pull/40021)).
-   `Card`: Adjust border radius effective size ([#40032](https://github.com/WordPress/gutenberg/pull/40032)).
-   `InputControl`: Improved TypeScript type annotations ([#40119](https://github.com/WordPress/gutenberg/pull/40119)).

### Internal

-   `BaseControl`: Convert to TypeScript ([#39468](https://github.com/WordPress/gutenberg/pull/39468)).

### New Features

-   Add `BorderControl` component ([#37769](https://github.com/WordPress/gutenberg/pull/37769)).
-   Add `BorderBoxControl` component ([#38876](https://github.com/WordPress/gutenberg/pull/38876)).
-   Add `ToggleGroupControlOptionIcon` component ([#39760](https://github.com/WordPress/gutenberg/pull/39760)).

### Bug Fix

-   Use `Object.assign` instead of `{ ...spread }` syntax to avoid errors in the code generated by TypeScript ([#39932](https://github.com/WordPress/gutenberg/pull/39932)).
-   `ItemGroup`: Ensure that the Item's text color is not overriden by the user agent's button color ([#40055](https://github.com/WordPress/gutenberg/pull/40055)).
-   `Surface`: Use updated UI text color `#1e1e1e` instead of `#000` ([#40055](https://github.com/WordPress/gutenberg/pull/40055)).
-   `CustomSelectControl`: Make chevron consistent with `SelectControl` ([#40049](https://github.com/WordPress/gutenberg/pull/40049)).

## 19.7.0 (2022-03-23)

### Enhancements

-   `CustomSelectControl`: Add `__next36pxDefaultSize` flag for larger default size ([#39401](https://github.com/WordPress/gutenberg/pull/39401)).
-   `BaseControl`: Add `__nextHasNoMarginBottom` prop for opting into the new margin-free styles ([#39325](https://github.com/WordPress/gutenberg/pull/39325)).
-   `Divider`: Make the divider visible by default (`display: inline`) in flow layout containers when the divider orientation is vertical ([#39316](https://github.com/WordPress/gutenberg/pull/39316)).
-   Stop using deprecated `event.keyCode` in favor of `event.key` for keyboard events in `UnitControl` and `InputControl`. ([#39360](https://github.com/WordPress/gutenberg/pull/39360))
-   `ColorPalette`: refine custom color button's label. ([#39386](https://github.com/WordPress/gutenberg/pull/39386))
-   Add `onClick` prop on `FormFileUpload`. ([#39268](https://github.com/WordPress/gutenberg/pull/39268))
-   `FocalPointPicker`: stop using `UnitControl`'s deprecated `unit` prop ([#39504](https://github.com/WordPress/gutenberg/pull/39504)).
-   `CheckboxControl`: Add support for the `indeterminate` state ([#39462](https://github.com/WordPress/gutenberg/pull/39462)).
-   `UnitControl`: add support for the `onBlur` prop ([#39589](https://github.com/WordPress/gutenberg/pull/39589)).

### Internal

-   Delete the `composeStateReducers` utility function ([#39262](https://github.com/WordPress/gutenberg/pull/39262)).
-   `BoxControl`: stop using `UnitControl`'s deprecated `unit` prop ([#39511](https://github.com/WordPress/gutenberg/pull/39511)).

### Bug Fix

-   `NumberControl`: commit (and constrain) value on `blur` event ([#39186](https://github.com/WordPress/gutenberg/pull/39186)).
-   Fix `UnitControl`'s reset of unit when the quantity value is cleared. ([#39531](https://github.com/WordPress/gutenberg/pull/39531/)).
-   `ResizableBox`: Ensure tooltip text remains on a single line. ([#39623](https://github.com/WordPress/gutenberg/pull/39623)).

### Deprecation

-   `unit` prop in `UnitControl` marked as deprecated ([#39503](https://github.com/WordPress/gutenberg/pull/39503)).

## 19.6.0 (2022-03-11)

### Enhancements

-   `ConfirmDialog`: Add support for custom label text on the confirmation and cancelation buttons ([#38994](https://github.com/WordPress/gutenberg/pull/38994))
-   `InputControl`: Allow `onBlur` for empty values to commit the change when `isPressEnterToChange` is true, and move reset behavior to the ESCAPE key. ([#39109](https://github.com/WordPress/gutenberg/pull/39109)).
-   `TreeGrid`: Add tests for Home/End keyboard navigation. Add `onFocusRow` callback for Home/End keyboard navigation, this was missed in the implementation PR. Modify test for expanding/collapsing a row as row 1 implements this now. Update README with latest changes. ([#39302](https://github.com/WordPress/gutenberg/pull/39302))
-   `ToggleGroupControlOption`: Calculate width from button content and remove `LabelPlaceholderView` ([#39345](https://github.com/WordPress/gutenberg/pull/39345))

### Bug Fix

-   Normalize `font-family` on `Button`, `ColorPalette`, `ComoboboxControl`, `DateTimePicker`, `FormTokenField`, `InputControl`, `SelectControl`, and `ToggleGroupControl` ([#38969](https://github.com/WordPress/gutenberg/pull/38969)).
-   Fix input value selection of `InputControl`-based controls in Firefox and Safari with axial constraint of drag gesture ([#38968](https://github.com/WordPress/gutenberg/pull/38968)).
-   Fix `UnitControl`'s behavior around updating the unit when a new `value` is passed (i.e. in controlled mode). ([#39148](https://github.com/WordPress/gutenberg/pull/39148)).

## 19.5.0 (2022-02-23)

### Bug Fix

-   Fix spin buttons of number inputs in Safari ([#38840](https://github.com/WordPress/gutenberg/pull/38840))
-   Show tooltip on toggle custom size button in FontSizePicker ([#38985](https://github.com/WordPress/gutenberg/pull/38985))

### Enhancements

-   `TreeGrid`: Add tests for `onCollapseRow`, `onExpandRow`, and `onFocusRow` callback functions. ([#38942](https://github.com/WordPress/gutenberg/pull/38942)).
-   `TreeGrid`: Update callback tests to use `TreeGridRow` and `TreeGridCell` sub-components. ([#39002](https://github.com/WordPress/gutenberg/pull/39002)).

## 19.4.0 (2022-02-10)

### Bug Fix

-   Components: Fix `Slot`/`Fill` Emotion `StyleProvider` ([#38237](https://github.com/WordPress/gutenberg/pull/38237))
-   Reduce height and min-width of the reset button on `ComboBoxControl` for consistency. ([#38020](https://github.com/WordPress/gutenberg/pull/38020))
-   Removed unused `rememo` dependency ([#38388](https://github.com/WordPress/gutenberg/pull/38388)).
-   Added `__unstableInputWidth` to `UnitControl` type definition ([#38429](https://github.com/WordPress/gutenberg/pull/38429)).
-   Fixed typing errors for `ColorPicker` ([#38430](https://github.com/WordPress/gutenberg/pull/38430)).
-   Updated destructuring of `Dropdown` props to be TypeScript friendly ([#38431](https://github.com/WordPress/gutenberg/pull/38431)).
-   Added `ts-nocheck` to `ColorIndicator` so it can be used in typed components ([#38433](https://github.com/WordPress/gutenberg/pull/38433)).
-   Added `cx` as a dependency of `useMemo` across the whole package, in order to recalculate the classnames correctly when a component is rendered across more than one `StyleProvider` ([#38541](https://github.com/WordPress/gutenberg/pull/38541)).

### Enhancements

-   Update the visual design of the `Spinner` component. ([#37551](https://github.com/WordPress/gutenberg/pull/37551))
-   `TreeGrid` accessibility enhancements around the expand/collapse functionality. ([#38358](https://github.com/WordPress/gutenberg/pull/38358))
-   `TreeGrid` accessibility: improve browser support for Left Arrow focus to parent row in child row. ([#38639](https://github.com/WordPress/gutenberg/pull/38639))
-   `TreeGrid` accessibility: Add Home/End keys for better keyboard navigation. ([#38679](https://github.com/WordPress/gutenberg/pull/38679))
-   Add `resolvePoint` prop to `FocalPointPicker` to allow updating the value of the picker after a user interaction ([#38247](https://github.com/WordPress/gutenberg/pull/38247))
-   `TreeGrid`: Allow SHIFT key to be held, and add `onFocusRow` callback to the `TreeGrid` component, fired when focus is shifted from one row to another via Up and Down arrow keys. ([#38314](https://github.com/WordPress/gutenberg/pull/38314))

### Experimental

-   `Navigator`: rename `push`/`pop` to `goTo`/`goBack` ([#38582](https://github.com/WordPress/gutenberg/pull/38582))
-   `Navigator`: add `NavigatorButton` and `NavigatorBackButton` components ([#38634](https://github.com/WordPress/gutenberg/pull/38634))
-   `UnitControl`: tidy up utilities and types. In particular, change the type of parsed quantities to `number` (previously it could have been a `string` too). ([#38987](https://github.com/WordPress/gutenberg/pull/38987]))

## 19.3.0 (2022-01-27)

### Enhancements

-   Refine `ExternalLink` to be same size as the text, to appear more as a glyph than an icon. ([#37859](https://github.com/WordPress/gutenberg/pull/37859))
-   Updated `ToolsPanel` header icon to only show "plus" icon when all items are optional and all are currently hidden ([#38262](https://github.com/WordPress/gutenberg/pull/38262))
-   `TreeGrid`: Fix keyboard navigation for expand/collapse table rows in Firefox ([#37983](https://github.com/WordPress/gutenberg/pull/37983))

### Bug Fix

-   Update the `HexInput` component to accept a pasted value that contains a starting #
-   Update `ToggleGroupControl` background active state to use a simple background color instead of animated backdrop ([38008](https://github.com/WordPress/gutenberg/pull/38008))
-   Update label spacing for the `BoxControl`, `CustomGradientPicker`, `FormTokenField`, `InputControl`, and `ToolsPanel` components to use a bottom margin of `8px` for consistency. ([#37844](https://github.com/WordPress/gutenberg/pull/37844))
-   Add missing styles to the `BaseControl.VisualLabel` component. ([#37747](https://github.com/WordPress/gutenberg/pull/37747))
-   Prevent keyDown events from propagating up in `CustomSelectControl` ([#30557](https://github.com/WordPress/gutenberg/pull/30557))
-   Mark `children` prop as optional in `SelectControl` ([#37872](https://github.com/WordPress/gutenberg/pull/37872))
-   Add memoization of callbacks and context to prevent unnecessary rerenders of the `ToolsPanel` ([#38037](https://github.com/WordPress/gutenberg/pull/38037))
-   Fix space between icons and rail `RangeControl` ([#36935](https://github.com/WordPress/gutenberg/pull/36935))
-   Increase z-index of `ConfirmDialog` to render on top of parent `Popover` components ([#37959](https://github.com/WordPress/gutenberg/pull/37959))

### Experimental

-   Add basic history location support to `Navigator` ([#37416](https://github.com/WordPress/gutenberg/pull/37416)).
-   Add focus restoration to `Navigator` ([#38149](https://github.com/WordPress/gutenberg/pull/38149)).

## 19.2.0 (2022-01-04)

### Experimental

-   Reinstated the ability to pass additional props to the `ToolsPanel` ([#36428](https://github.com/WordPress/gutenberg/pull/36428)).
-   Added an `__unstable-large` size variant to `InputControl`, `SelectControl`, and `UnitControl` for selective migration to the larger 40px heights. ([#35646](https://github.com/WordPress/gutenberg/pull/35646)).
-   Fixed inconsistent padding in `UnitControl` ([#35646](https://github.com/WordPress/gutenberg/pull/35646)).
-   Added support for RTL behavior for the `ZStack`'s `offset` prop ([#36769](https://github.com/WordPress/gutenberg/pull/36769))
-   Fixed race conditions causing conditionally displayed `ToolsPanelItem` components to be erroneously deregistered ([#36588](https://github.com/WordPress/gutenberg/pull/36588)).
-   Added `__experimentalHideHeader` prop to `Modal` component ([#36831](https://github.com/WordPress/gutenberg/pull/36831)).
-   Added experimental `ConfirmDialog` component ([#34153](https://github.com/WordPress/gutenberg/pull/34153)).
-   Divider: improve support for vertical orientation and RTL styles, use start/end logical props instead of top/bottom, change border-color to `currentColor` ([#36579](https://github.com/WordPress/gutenberg/pull/36579)).
-   `ToggleGroupControl`: Avoid calling `onChange` if radio state changed from an incoming value ([#37224](https://github.com/WordPress/gutenberg/pull/37224/)).
-   `ToggleGroupControl`: fix the computation of the backdrop dimensions when rendered in a Popover ([#37067](https://github.com/WordPress/gutenberg/pull/37067)).
-   Add `__experimentalIsRenderedInSidebar` property to the `GradientPicker`and `CustomGradientPicker`. The property changes the color popover behavior to have a special placement behavior appropriate for sidebar UI's.
-   Add `first` and `last` classes to displayed `ToolsPanelItem` group within a `ToolsPanel` ([#37546](https://github.com/WordPress/gutenberg/pull/37546))

### Bug Fix

-   Fixed spacing between `BaseControl` fields and help text within the `ToolsPanel` ([#36334](https://github.com/WordPress/gutenberg/pull/36334))
-   Replaced hardcoded blue in `ColorPicker` with UI theme color ([#36153](https://github.com/WordPress/gutenberg/pull/36153)).
-   Fixed empty `ToolsPanel` height by correcting menu button line-height ([#36895](https://github.com/WordPress/gutenberg/pull/36895)).
-   Normalized label line-height and spacing within the `ToolsPanel` ([36387](https://github.com/WordPress/gutenberg/pull/36387))
-   Remove unused `reakit-utils` from peer dependencies ([#37369](https://github.com/WordPress/gutenberg/pull/37369)).
-   Update all Emotion dependencies to the latest version to ensure they work correctly with React types ([#37365](https://github.com/WordPress/gutenberg/pull/37365)).
-   `DateTimePicker`: Fix the date format associated to the `is12Hour` prop ([#37465](https://github.com/WordPress/gutenberg/pull/37465))
-   Allowed `ToolsPanel` to register items when `panelId` is `null` due to multiple block selection ([37216](https://github.com/WordPress/gutenberg/pull/37216)).

### Enhancements

-   Wrapped `Modal` in a `forwardRef` call ([#36831](https://github.com/WordPress/gutenberg/pull/36831)).
-   Refactor `DateTime` class component to functional component ([#36835](https://github.com/WordPress/gutenberg/pull/36835))
-   Unify styles for `ColorIndicator` with how they appear in Global Styles ([#37028](https://github.com/WordPress/gutenberg/pull/37028))
-   Add support for rendering the `ColorPalette` in a `Dropdown` when opened in the sidebar ([#37067](https://github.com/WordPress/gutenberg/pull/37067))
-   Show an incremental sequence of numbers (1/2/3/4/5) as a label of the font size, when we have at most five font sizes, where at least one the them contains a complex css value(clamp, var, etc..). We do this because complex css values cannot be calculated properly and the incremental sequence of numbers as labels can help the user better mentally map the different available font sizes. ([#37038](https://github.com/WordPress/gutenberg/pull/37038))
-   Add support for proper borders to color indicators ([#37500](https://github.com/WordPress/gutenberg/pull/37500))
-   Refactor `SuggestionsList` class component to functional component([#36924](https://github.com/WordPress/gutenberg/pull/36924/))

## 19.1.4 (2021-12-13)

### Bug Fix

-   Improve accessibility and visibility in `ColorPallete` ([#36925](https://github.com/WordPress/gutenberg/pull/36925))

## 19.1.3 (2021-12-06)

-   Fix missing version information in `CHANGELOG.md`.

## 19.1.2 (2021-12-06)

### Bug Fix

-   Fixed `GradientPicker` not displaying `CustomGradientPicker` when no gradients are provided ([#36900](https://github.com/WordPress/gutenberg/pull/36900)).
-   Fixed error thrown in `ColorPicker` when used in controlled state in color gradients ([#36941](https://github.com/WordPress/gutenberg/pull/36941)).
-   Updated readme to include default value introduced in fix for unexpected movements in the `ColorPicker` ([#35670](https://github.com/WordPress/gutenberg/pull/35670)).
-   Added support for the legacy `extraSmall` value for the `size` prop in the `Card` component ([#37097](https://github.com/WordPress/gutenberg/pull/37097)).

## 19.1.0 (2021-11-29)

### Enhancements

-   Added a `showTooltip` prop to `ToggleGroupControlOption` in order to display tooltip text (using `<Tooltip />`). ([#36726](https://github.com/WordPress/gutenberg/pull/36726)).

### Bug Fix

-   Fixed a bug which prevented setting `PM` hours correctly in the `DateTimePicker` ([#36878](https://github.com/WordPress/gutenberg/pull/36878)).

## 19.0.2 (2021-11-15)

-   Remove erroneous use of `??=` syntax from `build-module`.

## 19.0.1 (2021-11-07)

### Enhancements

-   Updated the `ColorPalette` and `GradientPicker` components to the latest designs ([#35970](https://github.com/WordPress/gutenberg/pull/35970)).

### Experimental

-   Updated the `ToolsPanel` to use `Grid` internally to manage panel layout ([#35621](https://github.com/WordPress/gutenberg/pull/35621)).
-   Added experimental `__experimentalHasMultipleOrigins` prop to the `ColorPalette` and `GradientPicker` components ([#35970](https://github.com/WordPress/gutenberg/pull/35970)).

## 19.0.0 (2021-10-22)

### New Features

-   Added support for `step="any"` in `NumberControl` and `RangeControl` ([#34542](https://github.com/WordPress/gutenberg/pull/34542)).

### Enhancements

-   Removed the separator shown between `ToggleGroupControl` items ([#35497](https://github.com/WordPress/gutenberg/pull/35497)).
-   The `ColorPicker` component property `onChangeComplete`, a function accepting a color object, was replaced with the property `onChange`, a function accepting a string on ([#35220](https://github.com/WordPress/gutenberg/pull/35220)).
-   The property `disableAlpha`, was removed from the `ColorPicker` component. Use the new opposite property `enableAlpha` instead ([#35220](https://github.com/WordPress/gutenberg/pull/35220)).

### Experimental

-   Removed the `fieldset` wrapper from the `FontAppearanceControl` component ([35461](https://github.com/WordPress/gutenberg/pull/35461)).
-   Refactored the `ToggleGroupControl` component's structure and embedded `ToggleGroupControlButton` directly into `ToggleGroupControlOption` ([#35600](https://github.com/WordPress/gutenberg/pull/35600)).
-   Added support for showing an experimental hint in `CustomSelectControl` ([#35673](https://github.com/WordPress/gutenberg/pull/35673)).

### Breaking Changes

-   The `color` property a `tinycolor2` color object passed on `onChangeComplete` property of the `ColorPicker` component was removed. Please use the new `onChange` property that accepts a string color representation ([#35562](https://github.com/WordPress/gutenberg/pull/35562)).

## 18.0.0 (2021-10-12)

### Breaking Changes

-   Removed the deprecated `position` and `menuLabel` from the `DropdownMenu` component ([#34537](https://github.com/WordPress/gutenberg/pull/34537)).
-   Removed the deprecated `onClickOutside` prop from the `Popover` component ([#34537](https://github.com/WordPress/gutenberg/pull/34537)).
-   Changed `RangeControl` component to not apply `shiftStep` to inputs from its `<input type="range"/>` ([35020](https://github.com/WordPress/gutenberg/pull/35020)).
-   Removed `isAction` prop from `Item`. The component will now rely on `onClick` to render as a `button` ([35152](https://github.com/WordPress/gutenberg/pull/35152)).

### New Features

-   Add an experimental `Navigator` components ([#34904](https://github.com/WordPress/gutenberg/pull/34904)) as a replacement for the previous `Navigation` related components.
-   Update the `ColorPicker` component to the latest design ([#35220](https://github.com/WordPress/gutenberg/pull/35220))

### Bug Fix

-   Fixed rounding of value in `RangeControl` component when it loses focus while the `SHIFT` key is held. ([#35020](https://github.com/WordPress/gutenberg/pull/35020)).

### Internal

-   Deleted the `createComponent` utility function ([#34929](https://github.com/WordPress/gutenberg/pull/34929)).
-   Deleted the `useJumpStep` utility function ([#35561](https://github.com/WordPress/gutenberg/pull/35561)).

## 17.0.0 (2021-09-09)

### Breaking Change

-   Removed a min-width from the `DropdownMenu` component, allowing the menu to accommodate thin contents like vertical tools menus ([#33995](https://github.com/WordPress/gutenberg/pull/33995)).

### Bug Fix

-   Fixed RTL styles in `Flex` component ([#33729](https://github.com/WordPress/gutenberg/pull/33729)).
-   Fixed unit test errors caused by `CSS.supports` being called in a non-browser environment ([#34572](https://github.com/WordPress/gutenberg/pull/34572)).
-   Fixed `ToggleGroupControl`'s backdrop not updating when changing the `isAdaptiveWidth` property ([#34595](https://github.com/WordPress/gutenberg/pull/34595)).

### Internal

-   Renamed `PolymorphicComponent*` types to `WordPressComponent*` ([#34330](https://github.com/WordPress/gutenberg/pull/34330)).

## 16.0.0 (2021-08-23)

### Breaking Change

-   Updated the visual styles of the RangeControl component ([#33824](https://github.com/WordPress/gutenberg/pull/33824)).

### New Feature

-   Add `hideLabelFromVision` prop to `RangeControl` ([#33714](https://github.com/WordPress/gutenberg/pull/33714)).

### Bug Fix

-   Listen to `resize` events correctly in `useBreakpointIndex`. This hook is used in `useResponsiveValue` and consequently in the `Flex` and `Grid` components ([#33902](https://github.com/WordPress/gutenberg/pull/33902))

## 15.0.0 (2021-07-29)

### Breaking Change

-   Upgraded React components to work with v17.0 ([#29118](https://github.com/WordPress/gutenberg/pull/29118)). There are no new features in React v17.0 as explained in the [blog post](https://reactjs.org/blog/2020/10/20/react-v17.html).

### Deprecation

-   `isScrollable` prop in `CardBody` default value changed from `true` to `false` ([#33490](https://github.com/WordPress/gutenberg/pull/33490))

### Bug Fix

-   Added back `box-sizing: border-box` rule to `CardBody`, `CardHeader` and `CardFooter` components [#33511](https://github.com/WordPress/gutenberg/pull/33511).

## 14.2.0 (2021-07-21)

### New Feature

-   Update the border color used in `CardBody`, `CardHeader`, `CardFooter`, and `CardDivider` to a different shade of gray, in order to match the color used in other components ([#32566](https://github.com/WordPress/gutenberg/pull/32566)).

### Deprecation

-   `isPrimary`, `isSecondary`, `isTertiary` and `isLink` props in `Button` have been deprecated. Use `variant` instead ([#31713](https://github.com/WordPress/gutenberg/pull/31713)).
-   `isElevated` prop in `Card` has been deprecated. Use `elevation` instead ([#32566](https://github.com/WordPress/gutenberg/pull/32566)).

### Internal

-   `Card`, `CardBody`, `CardHeader`, `CardFooter`, `CardMedia`, and `CardDivider` components have been re-written from the ground up ([#32566](https://github.com/WordPress/gutenberg/pull/32566)).

## 14.1.0 (2021-05-20)

## 14.0.0 (2021-05-14)

### Breaking Changes

-   Drop support for Internet Explorer 11 ([#31110](https://github.com/WordPress/gutenberg/pull/31110)). Learn more at https://make.wordpress.org/core/2021/04/22/ie-11-support-phase-out-plan/.
-   Increase the minimum Node.js version to v12 matching Long Term Support releases ([#31270](https://github.com/WordPress/gutenberg/pull/31270)). Learn more at https://nodejs.org/en/about/releases/.
-   The experimental `Text` component has been completely re-written and enhanced with truncation support and separate variant, size, and weight props to allow for greater control. The previous `variant` prop has been completely removed.

### Deprecation

-   `isReversed` prop in `Flex` component has been deprecated. Use `direction` instead ([#31297](https://github.com/WordPress/gutenberg/pull/31297)).

### Internal

-   `Flex`, `FlexBlock`, and `FlexItem` components have been re-written from the ground up ([#31297](https://github.com/WordPress/gutenberg/pull/31297)).

## 13.0.0 (2021-03-17)

### Breaking Change

-   `onChange` prop of `FocalPointPicker` is called at the end of drag operations. Previously, it was called repetitively while dragging.

### New Feature

-   Supports ref forwarding in `withNotices` and `ResizableBox`.
-   Adds `onDrag` prop of `FocalPointPicker`.

### Bug Fix

-   Allows focus of the `FocalPointPicker` draggable area and adjustment with arrow keys. This was added in [#22531](https://github.com/WordPress/gutenberg/pull/22264) but was no longer working.

## 12.0.0 (2020-12-17)

### Enhancements

-   ComboboxControl: Deburr option labels before filter

### Breaking Change

-   Introduce support for other units and advanced CSS properties on `FontSizePicker`. Provided the value passed to the `FontSizePicker` is a string or one of the size options passed is a string, onChange will start to be called with a string value instead of a number. On WordPress usage, font size options are now automatically converted to strings with the default "px" unit added.

## 10.1.0 (2020-09-03)

### New Feature

-   Add `ToolbarItem` component.
-   Support `label` prop on the `Toolbar` component.

### Deprecations

-   Deprecate the `Toolbar` component when used without the `label` prop. `ToolbarGroup` should be used instead.

## 10.0.0 (2020-07-07)

### Breaking Change

-   `NumberControl` no longer automatically transforms values when rendering `value` into a `<input />` HTML element.
-   `Dashicon` component no longer renders SVGs. If you rely on this component, make sure to load the dashicon font.

## 9.6.0 (2020-05-14)

### Bug Fix

-   Fix and issue that would cause the `Popover` component to throw an error under certain
    circumstances ([#22264](https://github.com/WordPress/gutenberg/pull/22264)).

### Deprecations

-   The `Guide` component no longer supports passing pages as children. Use the `pages` prop instead.
-   The `GuidePage` component is deprecated. Use the `pages` prop in `Guide` instead.

## 9.2.0 (2020-02-10)

### Enhancements

-   The `Notice` component will speak its message. With this new feature, a developer can control either the `spokenMessage` spoken message, or the `politeness` politeness level of the message.
-   The `Snackbar` component will speak its message. With this new feature, a developer can control either the `spokenMessage` spoken message, or the `politeness` politeness level of the message.
-   A `Notice` `actions` member can now assign `isPrimary` to render a primary button action associated with a notice message.

### Bug Fixes

-   Notice will assume a default status of 'info' if none is provided. This resolves an issue where the notice would be assigned a class name `is-undefined`. This was previously the effective default by styled appearance and should not be considered a breaking change in that regard.

## 9.0.0 (2020-01-13)

### New Features

-   Added a new `Guide` component which allows developers to easily present a user guide.

### Breaking Changes

-   `is-button` classname has been removed from the Button component.
-   The `is-default` classname is not applied automatically anymore.
-   By default Button components come with a fixed height and hover styles.

### Bug Fixes

-   Fixes a regression published in version 8.5.0 that would prevent some build tools from including
    styles provided in the packages build-styles directory.

### Deprecations

-   `isDefault` prop in `Button` has been deprecated. Consider using `isSecondary` instead.
-   `IconButton` has been deprecated. Use the `Button` component instead.

## 8.2.0 (2019-08-29)

### New Features

-   The bundled `re-resizable` dependency has been updated from requiring `5.0.1` to requiring `^6.0.0` ([#17011](https://github.com/WordPress/gutenberg/pull/17011)).

## 8.1.0 (2019-08-05)

### New Features

-   Added a new `popoverProps` prop to the `Dropdown` component which allows users of the `Dropdown` component to pass props directly to the `Popover` component.
-   Added and documented `hideLabelFromVision` prop to `BaseControl` used by `SelectControl`, `TextControl`, and `TextareaControl`.
-   Added a new `popoverProps` prop to the `DropdownMenu` component which allows to pass props directly to the nested `Popover` component.
-   Added a new `toggleProps` prop to the `DropdownMenu` component which allows to pass props directly to the nested `IconButton` component.
-   Added a new `menuProps` prop to the `DropdownMenu` component which allows to pass props directly to the nested `NavigableMenu` component.

### Deprecations

-   `menuLabel` prop in `DropdownComponent` has been deprecated. Consider using `menuProps` object and its `aria-label` property instead.
-   `position` prop in `DropdownComponent` has been deprecated. Consider using `popoverProps` object and its `position` property instead.

### Bug Fixes

-   The `Button` component will no longer assign default styling (`is-default` class) when explicitly assigned as primary (the `isPrimary` prop). This should resolve potential conflicts affecting a combination of `isPrimary`, `isDefault`, and `isLarge` / `isSmall`, where the busy animation would appear with incorrect coloring.

### Deprecations

-   The `Popover` component `onClickOutside` prop has been deprecated. Use `onFocusOutside` instead.

### Internal

-   The `Dropdown` component has been refactored to focus changes using the `Popover` component's `onFocusOutside` prop.
-   The `MenuItem` component will now always use an `IconButton`. This prevents a focus loss when clicking a menu item.
-   Package no longer depends on external `react-click-outside` library.

## 8.0.0 (2019-06-12)

### New Feature

-   Add new `BlockQuotation` block to the primitives folder to support blockquote in a multiplatform way. [#15482](https://github.com/WordPress/gutenberg/pull/15482).
-   `DropdownMenu` now supports passing a [render prop](https://reactjs.org/docs/render-props.html#using-props-other-than-render) as children for more advanced customization.

### Internal

-   `MenuGroup` no longer uses `NavigableMenu` internally. It needs to be explicitly wrapped with `NavigableMenu` to bring back the same behavior.

### Documentation

-   Added missing documentation for `DropdownMenu` props `menuLabel`, `position`, `className`.

### Breaking Change

-   `ServerSideRender` is no longer part of components. It was extracted to an independent package `@wordpress/server-side-render`.

### Bug Fix

-   Although `DateTimePicker` does not allow picking the seconds, passed the current seconds as the selected value for seconds when calling `onChange`. Now it passes zero.

## 7.4.0 (2019-05-21)

### New Feature

-   Added a new `HorizontalRule` component.
-   Added a new `Snackbar` component.

### Bug Fix

-   Fixed display of reset button when using RangeControl `allowReset` prop.
-   Fixed minutes field of `DateTimePicker` missed '0' before single digit values.

## 7.3.0 (2019-04-16)

### New Features

-   Added a new `render` property to `FormFileUpload` component. Allowing users of the component to custom the UI for their needs.
-   Added a new `BaseControl.VisualLabel` component.
-   Added a new `preview` prop to the `Placeholder` component which allows to display a preview, for example a media preview when the Placeholder is used in media editing contexts.
-   Added a new `anchorRect` prop to `Popover` which enables a developer to provide a custom `DOMRect` object at which to position the popover.

### Improvements

-   Limit `Base Control Label` to the width of its content.

### Bug fixes

-   Fix `instanceId` prop passed through to `Button` component via `MenuItems` producing React console error. Fixed by removing the unnecessary use of `withInstanceId` on the `MenuItems` component [#14599](https://github.com/WordPress/gutenberg/pull/14599)

## 7.2.0 (2019-03-20)

### Improvements

-   Make `RangeControl` validation rely on the `checkValidity` provided by the browsers instead of using our own validation.

### Bug Fixes

-   Fix a problem that made `RangeControl` not work as expected with float values.

## 7.1.0 (2019-03-06)

### New Features

-   Added a new `Animate` component.

### Improvements

-   `withFilters` has been optimized to avoid binding hook handlers for each mounted instance of the component, instead using a single centralized hook delegator.
-   `withFilters` has been optimized to reuse a single shared component definition for all filtered instances of the component.
-   Make `RangeControl` validate min and max properties.

### Bug Fixes

-   Resolves a conflict where two instance of Slot would produce an inconsistent or duplicated rendering output.
-   Allow years between 0 and 1970 in DateTime component.

### New Feature

-   `Dropdown` now has a `focusOnMount` prop which is passed directly to the contained `Popover`.
-   `DatePicker` has new prop `isInvalidDate` exposing react-dates' `isOutsideRange`.
-   `DatePicker` allows `null` as accepted value for `currentDate` prop to signify no date selection.

## 7.0.5 (2019-01-03)

## 7.0.4 (2018-12-12)

## 7.0.3 (2018-11-30)

## 7.0.2 (2018-11-22)

## 7.0.1 (2018-11-21)

## 7.0.0 (2018-11-20)

### Breaking Change

-   `Dropdown.refresh()` has been removed. The contained `Popover` is now automatically refreshed.

## 6.0.2 (2018-11-15)

## 6.0.1 (2018-11-12)

### Bug Fixes

-   Avoid constantly recomputing the popover position.

### Polish

-   Remove `<DateTimePicker />` obsolete `locale` prop (and pass-through to child components) and obsolete `is12Hour` prop pass through to `<DateTime />` [#11649](https://github.com/WordPress/gutenberg/pull/11649)

## 6.0.0 (2018-11-12)

### Breaking Change

-   The `PanelColor` component has been removed.

## 5.1.1 (2018-11-09)

## 5.1.0 (2018-11-09)

### New Feature

-   Adjust a11y roles for MenuItem component, so that aria-checked is used properly, related change in Editor/Components/BlockNavigationList ([#11431](https://github.com/WordPress/gutenberg/issues/11431)).
-   `Popover` components are now automatically refreshed every 0.5s in order to recalculate their size or position.

### Deprecation

-   `Dropdown.refresh()` has been deprecated as the contained `Popover` is now automatically refreshed.

## 5.0.2 (2018-11-03)

### Polish

-   Forward `ref` in the `PanelBody` component.
-   Tooltip are no longer removed when Button becomes disabled, it's left to the component rendering the Tooltip.
-   Forward `ref` support in `TabbableContainer` and `NavigableMenu` components.

## 5.0.1 (2018-10-30)

## 5.0.0 (2018-10-29)

### Breaking Change

-   `AccessibleSVG` component has been removed. Please use `SVG` instead.

### New Feature

-   The `Notice` component accepts an array of action objects via the `actions` prop. Each member object should contain a `label` and either a `url` link string or `onClick` callback function.

## 4.2.1 (2018-10-22)

### Bug Fix

-   Fix importing `react-dates` stylesheet in production.

## 4.2.0 (2018-10-19)

### New Feature

-   Added a new `ColorPicker` component ([#10564](https://github.com/WordPress/gutenberg/pull/10564)).
-   `MenuItem` now accepts an `info` prop for including an extended description.

### Bug Fix

-   `IconButton` correctly respects a passed `aria-label` prop.

### Deprecation

-   `PanelColor` has been deprecated in favor of `wp.editor.PanelColorSettings`.

## 4.1.2 (2018-10-18)

## 4.1.0 (2018-10-10)

### New Feature

-   Added a new `ResizableBox` component.

## 4.0.0 (2018-09-30)

### Breaking Change

-   `Draggable` as a DOM node drag handler has been removed. Please, use `Draggable` as a wrap component for your DOM node drag handler.

### Deprecation

-   Renamed `AccessibleSVG` component to `SVG`.

## 3.0.0 (2018-09-05)

### Breaking Change

-   `withAPIData` has been removed. Please use the Core Data module or `@wordpress/api-fetch` directly instead.
-   `Draggable` as a DOM node drag handler has been deprecated. Please, use `Draggable` as a wrap component for your DOM node drag handler.
-   Change how required built-ins are polyfilled with Babel 7 ([#9171](https://github.com/WordPress/gutenberg/pull/9171)). If you're using an environment that has limited or no support for ES2015+ such as lower versions of IE then using [core-js](https://github.com/zloirock/core-js) or [@babel/polyfill](https://babeljs.io/docs/en/next/babel-polyfill) will add support for these methods.
-   `withContext` has been removed. Please use `wp.element.createContext` instead. See: https://reactjs.org/docs/context.html.

### New Feature

-   Added a new `AccessibleSVG` component.<|MERGE_RESOLUTION|>--- conflicted
+++ resolved
@@ -6,15 +6,13 @@
 
 -   `ColorPalette`, `BorderBox`, `BorderBoxControl`: polish and DRY prop types, add default values ([#45463](https://github.com/WordPress/gutenberg/pull/45463)).
 
-<<<<<<< HEAD
+### Bug Fix
+
+-   `Autocomplete`: Fix unexpected block insertion during IME composition ([#45510](https://github.com/WordPress/gutenberg/pull/45510)).
+
 ### Internal
 
 -   `PaletteEditListView`: Update to ignore `exhaustive-deps` eslint rule ([#45467](https://github.com/WordPress/gutenberg/pull/45467)).
-=======
-### Bug Fix
-
--   `Autocomplete`: Fix unexpected block insertion during IME composition ([#45510](https://github.com/WordPress/gutenberg/pull/45510)).
->>>>>>> d15c5030
 
 ## 22.0.0 (2022-11-02)
 
