--- conflicted
+++ resolved
@@ -44,11 +44,8 @@
 -   `TabPanel`: updated to satisfy `react/exhaustive-deps` eslint rule ([#44935](https://github.com/WordPress/gutenberg/pull/44935))
 -   `ColorPalette`: Convert to TypeScript ([#44632](https://github.com/WordPress/gutenberg/pull/44632)).
 -   `UnitControl`: Add tests ([#45260](https://github.com/WordPress/gutenberg/pull/45260)).
-<<<<<<< HEAD
+-   `Disabled`: Refactor the component to rely on the HTML `inert` attribute.
 -   `FontSizePicker`: Add more comprehensive tests ([#45298](https://github.com/WordPress/gutenberg/pull/45298)).
-=======
--   `Disabled`: Refactor the component to rely on the HTML `inert` attribute.
->>>>>>> a8051e0c
 
 ## 21.3.0 (2022-10-19)
 
