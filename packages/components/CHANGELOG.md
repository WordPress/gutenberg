<!-- Learn how to maintain this file at https://github.com/WordPress/gutenberg/tree/HEAD/packages#maintaining-changelogs. -->

## Unreleased

<<<<<<< HEAD
### Bug Fix

-   `FocalPointUnitControl`: Add aria-labels ([#50993](https://github.com/WordPress/gutenberg/pull/50993)).
=======
### Experimental

-   `DropdownMenu` v2: Tweak styles ([#50967](https://github.com/WordPress/gutenberg/pull/50967)).
>>>>>>> 3631e92e

## 25.0.0 (2023-05-24)

### Breaking Changes

-   `DateTime`: Remove previously deprecated props, `__nextRemoveHelpButton` and `__nextRemoveResetButton` ([#50724](https://github.com/WordPress/gutenberg/pull/50724)).

### Internal

-   `Modal`: Remove children container's unused class name ([#50655](https://github.com/WordPress/gutenberg/pull/50655)).
-   `DropdownMenu`: Convert to TypeScript ([#50187](https://github.com/WordPress/gutenberg/pull/50187)).
-   Added experimental v2 of `DropdownMenu` ([#49473](https://github.com/WordPress/gutenberg/pull/49473)).
-   `ColorPicker`: its private `SelectControl` component no longer hides BackdropUI, thus making its focus state visible for keyboard users ([#50703](https://github.com/WordPress/gutenberg/pull/50703)).

### Bug Fix

-   `ColorPicker`: Add an outline when the color picker select box is focused([#50609](https://github.com/WordPress/gutenberg/pull/50609)).
-   `InputControl`: Fix focus style to support Windows High Contrast mode ([#50772](https://github.com/WordPress/gutenberg/pull/50772)).
-   `ToggleGroupControl`: Fix focus and selected style to support Windows High Contrast mode ([#50785](https://github.com/WordPress/gutenberg/pull/50785)).
-   `SearchControl`: Adjust icon styles to fix alignment issues in the block inserter ([#50439](https://github.com/WordPress/gutenberg/pull/50439)).

### Enhancements

-   `Tooltip`: Update background color so tooltip boundaries are more visible in the site editor ([#50792](https://github.com/WordPress/gutenberg/pull/50792)).
-   `FontSizePicker`: Tweak the header spacing to be more consistent with other design tools ([#50855](https://github.com/WordPress/gutenberg/pull/50855)).

## 24.0.0 (2023-05-10)

### Breaking Changes

-   `onDragStart` in `<Draggable>` is now a synchronous function to allow setting additional data for `event.dataTransfer` ([#49673](https://github.com/WordPress/gutenberg/pull/49673)).

### Bug Fix

-   `NavigableContainer`: do not trap focus in `TabbableContainer` ([#49846](https://github.com/WordPress/gutenberg/pull/49846)).
-   Update `<Button>` component to have a transparent background for its tertiary disabled state, to match its enabled state. ([#50496](https://github.com/WordPress/gutenberg/pull/50496)).

### Internal

-   `NavigableContainer`: Convert to TypeScript ([#49377](https://github.com/WordPress/gutenberg/pull/49377)).
-   `ToolbarItem`: Convert to TypeScript ([#49190](https://github.com/WordPress/gutenberg/pull/49190)).
-   Move rich-text related types to the rich-text package ([#49651](https://github.com/WordPress/gutenberg/pull/49651)).
-   `SlotFill`: simplified the implementation and removed unused code ([#50098](https://github.com/WordPress/gutenberg/pull/50098) and [#50133](https://github.com/WordPress/gutenberg/pull/50133)).

### Documentation

-   `TreeGrid`: Update docs with `data-expanded` attribute usage ([#50026](https://github.com/WordPress/gutenberg/pull/50026)).
-   Consolidate multiple versions of `README` and `CONTRIBUTING` docs, and add them to Storybook ([#50226](https://github.com/WordPress/gutenberg/pull/50226)).
-   `DimensionControl`: Use WordPress package instead of react in code example ([#50435](https://github.com/WordPress/gutenberg/pull/50435)).

### Enhancements

-   `FormTokenField`, `ComboboxControl`: Add `__next40pxDefaultSize` prop to opt into the new 40px default size, superseding the `__next36pxDefaultSize` prop ([#50261](https://github.com/WordPress/gutenberg/pull/50261)).
-   `Modal`: Add css class to children container ([#50099](https://github.com/WordPress/gutenberg/pull/50099)).
-   `Button`: Add `__next40pxDefaultSize` prop to opt into the new 40px default size ([#50254](https://github.com/WordPress/gutenberg/pull/50254)).
-   `PaletteEdit`: Allow custom popover configuration ([#49975](https://github.com/WordPress/gutenberg/pull/49975)).
-   Change the default color scheme to use the new WP Blueberry color. See PR description for instructions on how to restore the previous color scheme when using in a non-WordPress context ([#50193](https://github.com/WordPress/gutenberg/pull/50193)).
-   `CheckboxControl`, `CustomGradientPicker`, `FormToggle`, : Refactor and correct the focus style for consistency ([#50127](https://github.com/WordPress/gutenberg/pull/50127)).
-   `Button`, update spacing values in `has-text has-icon` buttons. ([#50277](https://github.com/WordPress/gutenberg/pull/50277)).
-   `Button`, remove custom padding applied to `tertiary` variant. ([#50276](https://github.com/WordPress/gutenberg/pull/50276)).
-   `Modal`: Correct padding for title less confirm variant. ([#50283](https://github.com/WordPress/gutenberg/pull/50283)).

## 23.9.0 (2023-04-26)

### Internal

-   `BottomSheetCell`: Refactor away from Lodash (mobile) ([#49794](https://github.com/WordPress/gutenberg/pull/49794)).
-   `parseStylesVariables()`: Refactor away from Lodash (mobile) ([#49794](https://github.com/WordPress/gutenberg/pull/49794)).
-   Remove Lodash dependency from components package ([#49794](https://github.com/WordPress/gutenberg/pull/49794)).
-   Tweak `WordPressComponent` type so `selector` property is optional ([#49960](https://github.com/WordPress/gutenberg/pull/49960)).
-   Update `Modal` appearance on small screens ([#50039](https://github.com/WordPress/gutenberg/pull/50039)).
-   Update the framer motion dependency to the latest version `10.11.6` ([#49822](https://github.com/WordPress/gutenberg/pull/49822)).

### Enhancements

-   `Draggable`: Add `appendToOwnerDocument` prop to allow elementId based elements to be attached to the ownerDocument body ([#49911](https://github.com/WordPress/gutenberg/pull/49911)).
-   `TreeGrid`: Modify keyboard navigation code to use a data-expanded attribute if aria-expanded is to be controlled outside of the TreeGrid component ([#48461](https://github.com/WordPress/gutenberg/pull/48461)).
-   `Modal`: Equalize internal spacing ([#49890](https://github.com/WordPress/gutenberg/pull/49890)).
-   `Modal`: Increased border radius ([#49870](https://github.com/WordPress/gutenberg/pull/49870)).
-   `Modal`: Updated spacing / dimensions of `isFullScreen` ([#49894](https://github.com/WordPress/gutenberg/pull/49894)).
-   `SlotFill`: Added util for creating private SlotFills and supporting Symbol keys ([#49819](https://github.com/WordPress/gutenberg/pull/49819)).
-   `IconType`: Export for external use ([#49649](https://github.com/WordPress/gutenberg/pull/49649)).

### Bug Fix

-   `CheckboxControl`: Add support custom IDs ([#49977](https://github.com/WordPress/gutenberg/pull/49977)).

### Documentation

-   `Autocomplete`: Add heading and fix type for `onReplace` in README. ([#49798](https://github.com/WordPress/gutenberg/pull/49798)).
-   `Autocomplete`: Update `Usage` section in README. ([#49965](https://github.com/WordPress/gutenberg/pull/49965)).

## 23.8.0 (2023-04-12)

### Internal

-   `Mobile` Refactor of the KeyboardAwareFlatList component.
-   Update `reakit` dependency to 1.3.11 ([#49763](https://github.com/WordPress/gutenberg/pull/49763)).

### Enhancements

-   `DropZone`: Smooth animation ([#49517](https://github.com/WordPress/gutenberg/pull/49517)).
-   `Navigator`: Add `skipFocus` property in `NavigateOptions`. ([#49350](https://github.com/WordPress/gutenberg/pull/49350)).
-   `Spinner`: add explicit opacity and background styles ([#49695](https://github.com/WordPress/gutenberg/pull/49695)).
-   Make TypeScript types available for consumers ([#49229](https://github.com/WordPress/gutenberg/pull/49229)).

### Bug Fix

-   `Snackbar`: Fix insufficient color contrast on hover ([#49682](https://github.com/WordPress/gutenberg/pull/49682)).

## 23.7.0 (2023-03-29)

### Internal

-   `Animate`: Convert to TypeScript ([#49243](https://github.com/WordPress/gutenberg/pull/49243)).
-   `CustomGradientPicker`: Convert to TypeScript ([#48929](https://github.com/WordPress/gutenberg/pull/48929)).
-   `ColorPicker`: Convert to TypeScript ([#49214](https://github.com/WordPress/gutenberg/pull/49214)).
-   `GradientPicker`: Convert to TypeScript ([#48316](https://github.com/WordPress/gutenberg/pull/48316)).
-   `FormTokenField`: Add a `__nextHasNoMarginBottom` prop to start opting into the margin-free styles ([48609](https://github.com/WordPress/gutenberg/pull/48609)).
-   `QueryControls`: Replace bottom margin overrides with `__nextHasNoMarginBottom`([47515](https://github.com/WordPress/gutenberg/pull/47515)).

### Enhancements

-   `CustomGradientPicker`: improve initial state UI ([#49146](https://github.com/WordPress/gutenberg/pull/49146)).
-   `AnglePickerControl`: Style to better fit in narrow contexts and improve RTL layout ([#49046](https://github.com/WordPress/gutenberg/pull/49046)).
-   `ImageSizeControl`: Use large 40px sizes ([#49113](https://github.com/WordPress/gutenberg/pull/49113)).

### Bug Fix

-   `CircularOptionPicker`: force swatches to visually render on top of the rest of the component's content ([#49245](https://github.com/WordPress/gutenberg/pull/49245)).
-   `InputControl`: Fix misaligned textarea input control ([#49116](https://github.com/WordPress/gutenberg/pull/49116)).
-   `ToolsPanel`: Ensure consistency in menu item order ([#49222](https://github.com/WordPress/gutenberg/pull/49222)).
-   `TabPanel`: fix initial tab selection & focus management ([#49368](https://github.com/WordPress/gutenberg/pull/49368)).

### Internal

-   `DuotonePicker`, `DuotoneSwatch`: Convert to TypeScript ([#49060](https://github.com/WordPress/gutenberg/pull/49060)).

## 23.6.0 (2023-03-15)

### Enhancements

-   `FontSizePicker`: Allow custom units for custom font size control ([#48468](https://github.com/WordPress/gutenberg/pull/48468)).
-   `Navigator`: Disable initial screen animation ([#49062](https://github.com/WordPress/gutenberg/pull/49062)).
-   `FormTokenField`: Hide suggestions list on blur event if the input value is invalid ([#48785](https://github.com/WordPress/gutenberg/pull/48785)).

### Bug Fix

-   `ResponsiveWrapper`: use `aspect-ratio` CSS prop, add support for `SVG` elements ([#48573](https://github.com/WordPress/gutenberg/pull/48573).
-   `ResizeTooltip`: Use `default.fontFamily` on tooltip ([#48805](https://github.com/WordPress/gutenberg/pull/48805).

### Internal

-   `Guide`: Convert to TypeScript ([#47493](https://github.com/WordPress/gutenberg/pull/47493)).
-   `SelectControl`: improve prop types for single vs multiple selection ([#47390](https://github.com/WordPress/gutenberg/pull/47390)).
-   `Navigation`: Convert to TypeScript ([#48742](https://github.com/WordPress/gutenberg/pull/48742)).
-   `PanelBody`: Convert to TypeScript ([#47702](https://github.com/WordPress/gutenberg/pull/47702)).
-   `withFilters` HOC: Convert to TypeScript ([#48721](https://github.com/WordPress/gutenberg/pull/48721)).
-   `withFallbackStyles` HOC: Convert to TypeScript ([#48720](https://github.com/WordPress/gutenberg/pull/48720)).
-   `withFocusReturn` HOC: Convert to TypeScript ([#48748](https://github.com/WordPress/gutenberg/pull/48748)).
-   `navigateRegions` HOC: Convert to TypeScript ([#48632](https://github.com/WordPress/gutenberg/pull/48632)).
-   `withSpokenMessages`: HOC: Convert to TypeScript ([#48163](https://github.com/WordPress/gutenberg/pull/48163)).
-   `withNotices`: HOC: Convert to TypeScript ([#49088](https://github.com/WordPress/gutenberg/pull/49088)).
-   `ToolbarButton`: Convert to TypeScript ([#47750](https://github.com/WordPress/gutenberg/pull/47750)).
-   `DimensionControl(Experimental)`: Convert to TypeScript ([#47351](https://github.com/WordPress/gutenberg/pull/47351)).
-   `PaletteEdit`: Convert to TypeScript ([#47764](https://github.com/WordPress/gutenberg/pull/47764)).
-   `QueryControls`: Refactor away from Lodash (`.groupBy`) ([#48779](https://github.com/WordPress/gutenberg/pull/48779)).
-   `ToolbarContext`: Convert to TypeScript ([#49002](https://github.com/WordPress/gutenberg/pull/49002)).

## 23.5.0 (2023-03-01)

### Enhancements

-   `ToolsPanel`: Separate reset all filter registration from items registration and support global resets ([#48123](https://github.com/WordPress/gutenberg/pull/48123)).

### Internal

-   `CircularOptionPicker`: Convert to TypeScript ([#47937](https://github.com/WordPress/gutenberg/pull/47937)).
-   `TabPanel`: Improve unit test in preparation for controlled component updates ([#48086](https://github.com/WordPress/gutenberg/pull/48086)).
-   `Autocomplete`: performance: avoid setting state on every value change ([#48485](https://github.com/WordPress/gutenberg/pull/48485)).
-   `Higher Order` -- `with-constrained-tabbing`: Convert to TypeScript ([#48162](https://github.com/WordPress/gutenberg/pull/48162)).
-   `Autocomplete`: Convert to TypeScript ([#47751](https://github.com/WordPress/gutenberg/pull/47751)).
-   `Autocomplete`: avoid calling setState on input ([#48565](https://github.com/WordPress/gutenberg/pull/48565)).

## 23.4.0 (2023-02-15)

### Bug Fix

-   `ToolsPanel`: fix type inconsistencies between types, docs and normal component usage ([47944](https://github.com/WordPress/gutenberg/pull/47944)).
-   `SelectControl`: Fix styling when `multiple` prop is enabled ([#47893](https://github.com/WordPress/gutenberg/pull/43213)).
-   `useAutocompleteProps`, `Autocomplete`: Make accessible when rendered in an iframe ([#47907](https://github.com/WordPress/gutenberg/pull/47907)).

### Enhancements

-   `ColorPalette`, `GradientPicker`, `PaletteEdit`, `ToolsPanel`: add new props to set a custom heading level ([43848](https://github.com/WordPress/gutenberg/pull/43848) and [#47788](https://github.com/WordPress/gutenberg/pull/47788)).
-   `ColorPalette`: ensure text label contrast checking works with CSS variables ([#47373](https://github.com/WordPress/gutenberg/pull/47373)).
-   `Navigator`: Support dynamic paths with parameters ([#47827](https://github.com/WordPress/gutenberg/pull/47827)).
-   `Navigator`: Support hierarchical paths navigation and add `NavigatorToParentButton` component ([#47883](https://github.com/WordPress/gutenberg/pull/47883)).

### Internal

-   `NavigatorButton`: Reuse `Button` types ([47754](https://github.com/WordPress/gutenberg/pull/47754)).
-   `CustomSelectControl`: lock the `__experimentalShowSelectedHint` prop ([#47229](https://github.com/WordPress/gutenberg/pull/47229)).
-   Lock the `__experimentalPopoverPositionToPlacement` function and rename it to `__experimentalPopoverLegacyPositionToPlacement` ([#47505](https://github.com/WordPress/gutenberg/pull/47505)).
-   `ComboboxControl`: Convert to TypeScript ([#47581](https://github.com/WordPress/gutenberg/pull/47581)).
-   `Panel`, `PanelHeader`, `PanelRow`: Convert to TypeScript ([#47259](https://github.com/WordPress/gutenberg/pull/47259)).
-   `BoxControl`: Convert to TypeScript ([#47622](https://github.com/WordPress/gutenberg/pull/47622)).
-   `AnglePickerControl`: Convert to TypeScript ([#45820](https://github.com/WordPress/gutenberg/pull/45820)).
-   `ResizableBox`: refactor styles to TypeScript ([47756](https://github.com/WordPress/gutenberg/pull/47756)).
-   `BorderBoxControl`: migrate tests to TypeScript, remove act() call ([47755](https://github.com/WordPress/gutenberg/pull/47755)).
-   `Toolbar`: Convert to TypeScript ([#47087](https://github.com/WordPress/gutenberg/pull/47087)).
-   `MenuItemsChoice`: Convert to TypeScript ([#47180](https://github.com/WordPress/gutenberg/pull/47180)).
-   `ToolsPanel`: Allow display of optional items when values are updated externally to item controls ([47727](https://github.com/WordPress/gutenberg/pull/47727)).
-   `ToolsPanel`: Ensure display of optional items when values are updated externally and multiple blocks selected ([47864](https://github.com/WordPress/gutenberg/pull/47864)).
-   `Navigator`: add more pattern matching tests, refine existing tests ([47910](https://github.com/WordPress/gutenberg/pull/47910)).
-   `ToolsPanel`: Refactor Storybook examples to TypeScript ([47944](https://github.com/WordPress/gutenberg/pull/47944)).
-   `ToolsPanel`: Refactor unit tests to TypeScript ([48275](https://github.com/WordPress/gutenberg/pull/48275)).

## 23.3.0 (2023-02-01)

### Deprecations

-   `NumberControl`: Clarify deprecation message about `hideHTMLArrows` prop ([#47370](https://github.com/WordPress/gutenberg/pull/47370)).

### Enhancements

-   `Dropdown`: deprecate `position` prop, use `popoverProps` instead ([46865](https://github.com/WordPress/gutenberg/pull/46865)).
-   `Button`: improve padding for buttons with icon and text. ([46764](https://github.com/WordPress/gutenberg/pull/46764)).
-   `ColorPalette`: Use computed color when css variable is passed to `ColorPicker` ([47181](https://github.com/WordPress/gutenberg/pull/47181)).
-   `Popover`: add `overlay` option to the `placement` prop ([47004](https://github.com/WordPress/gutenberg/pull/47004)).

### Internal

-   `Toolbar`: unify Storybook examples under one file, migrate from knobs to controls ([47117](https://github.com/WordPress/gutenberg/pull/47117)).
-   `DropdownMenu`: migrate Storybook to controls ([47149](https://github.com/WordPress/gutenberg/pull/47149)).
-   Removed deprecated `@storybook/addon-knobs` dependency from the package ([47152](https://github.com/WordPress/gutenberg/pull/47152)).
-   `ColorListPicker`: Convert to TypeScript ([#46358](https://github.com/WordPress/gutenberg/pull/46358)).
-   `KeyboardShortcuts`: Convert to TypeScript ([#47429](https://github.com/WordPress/gutenberg/pull/47429)).
-   `ColorPalette`, `BorderControl`, `GradientPicker`: refine types and logic around single vs multiple palettes ([#47384](https://github.com/WordPress/gutenberg/pull/47384)).
-   `Button`: Convert to TypeScript ([#46997](https://github.com/WordPress/gutenberg/pull/46997)).
-   `QueryControls`: Convert to TypeScript ([#46721](https://github.com/WordPress/gutenberg/pull/46721)).
-   `TreeGrid`: Convert to TypeScript ([#47516](https://github.com/WordPress/gutenberg/pull/47516)).
-   `Notice`: refactor to TypeScript ([47118](https://github.com/WordPress/gutenberg/pull/47118)).
-   `Popover`: Take iframe element scaling into account ([47004](https://github.com/WordPress/gutenberg/pull/47004)).

### Bug Fix

-   `TabPanel`: Fix initial tab selection when the tab declaration is lazily added to the `tabs` array ([47100](https://github.com/WordPress/gutenberg/pull/47100)).
-   `InputControl`: Avoid the "controlled to uncontrolled" warning by forcing the internal `<input />` element to be always in controlled mode ([47250](https://github.com/WordPress/gutenberg/pull/47250)).

## 23.2.0 (2023-01-11)

### Internal

-   `AlignmentMatrixControl`: Update center cell label to 'Center' instead of 'Center Center' ([#46852](https://github.com/WordPress/gutenberg/pull/46852)).
-   `Toolbar`: move all subcomponents under the same folder ([46951](https://github.com/WordPress/gutenberg/pull/46951)).
-   `Dashicon`: remove unnecessary type for `className` prop ([46849](https://github.com/WordPress/gutenberg/pull/46849)).
-   `ColorPicker` & `QueryControls`: Replace bottom margin overrides with `__nextHasNoMarginBottom` ([#46448](https://github.com/WordPress/gutenberg/pull/46448)).
-   `SandBox`: Convert to TypeScript ([#46478](https://github.com/WordPress/gutenberg/pull/46478)).
-   `ResponsiveWrapper`: Convert to TypeScript ([#46480](https://github.com/WordPress/gutenberg/pull/46480)).
-   `ItemGroup`: migrate Storybook to controls, refactor to TypeScript ([46945](https://github.com/WordPress/gutenberg/pull/46945)).

### Bug Fix

-   `Placeholder`: set fixed right margin for label's icon ([46918](https://github.com/WordPress/gutenberg/pull/46918)).
-   `TreeGrid`: Fix right-arrow keyboard navigation when a row contains more than two focusable elements ([46998](https://github.com/WordPress/gutenberg/pull/46998)).

## 23.1.0 (2023-01-02)

### Breaking Changes

-   `ColorPalette`: The experimental `__experimentalHasMultipleOrigins` prop has been removed ([#46315](https://github.com/WordPress/gutenberg/pull/46315)).

## 23.0.0 (2022-12-14)

### Breaking Changes

-   Updated dependencies to require React 18 ([45235](https://github.com/WordPress/gutenberg/pull/45235))

### New Feature

-   `TabPanel`: support manual tab activation ([#46004](https://github.com/WordPress/gutenberg/pull/46004)).
-   `TabPanel`: support disabled prop for tab buttons ([#46471](https://github.com/WordPress/gutenberg/pull/46471)).
-   `BaseControl`: Add `useBaseControlProps` hook to help generate id-releated props ([#46170](https://github.com/WordPress/gutenberg/pull/46170)).

### Bug Fix

-   `ColorPalette`: show "Clear" button even when colors array is empty ([#46001](https://github.com/WordPress/gutenberg/pull/46001)).
-   `InputControl`: Fix internal `Flex` wrapper usage that could add an unintended `height: 100%` ([#46213](https://github.com/WordPress/gutenberg/pull/46213)).
-   `Navigator`: Allow calling `goTo` and `goBack` twice in one render cycle ([#46391](https://github.com/WordPress/gutenberg/pull/46391)).
-   `Modal`: Fix unexpected modal closing in IME Composition ([#46453](https://github.com/WordPress/gutenberg/pull/46453)).
-   `Toolbar`: Fix duplicate focus style on anchor link button ([#46759](https://github.com/WordPress/gutenberg/pull/46759)).
-   `useNavigateRegions`: Ensure region navigation picks the next region based on where the current user focus is located instead of starting at the beginning ([#44883](https://github.com/WordPress/gutenberg/pull/44883)).
-   `ComboboxControl`: Fix unexpected behaviour in IME Composition ([#46827](https://github.com/WordPress/gutenberg/pull/46827)).

### Enhancements

-   `TabPanel`: Simplify tab-focus style. ([#46276](https://github.com/WordPress/gutenberg/pull/46276)).
-   `TabPanel`: Add ability to set icon only tab buttons ([#45005](https://github.com/WordPress/gutenberg/pull/45005)).
-   `InputControl`, `NumberControl`, `UnitControl`: Add `help` prop for additional description ([#45931](https://github.com/WordPress/gutenberg/pull/45931)).
-   `BorderControl`, `ColorPicker` & `QueryControls`: Replace bottom margin overrides with `__nextHasNoMarginBottom` ([#45985](https://github.com/WordPress/gutenberg/pull/45985)).
-   `CustomSelectControl`, `UnitControl`: Add `onFocus` and `onBlur` props ([#46096](https://github.com/WordPress/gutenberg/pull/46096)).
-   `ResizableBox`: Prevent unnecessary paint on resize handles ([#46196](https://github.com/WordPress/gutenberg/pull/46196)).
-   `Popover`: Prevent unnecessary paint caused by using outline ([#46201](https://github.com/WordPress/gutenberg/pull/46201)).
-   `PaletteEdit`: Global styles: add onChange actions to color palette items [#45681](https://github.com/WordPress/gutenberg/pull/45681).
-   Lighten the border color on control components ([#46252](https://github.com/WordPress/gutenberg/pull/46252)).
-   `Popover`: Prevent unnecessary paint when scrolling by using transform instead of top/left positionning ([#46187](https://github.com/WordPress/gutenberg/pull/46187)).
-   `CircularOptionPicker`: Prevent unecessary paint on hover ([#46197](https://github.com/WordPress/gutenberg/pull/46197)).

### Experimental

-   `TextControl`: Restrict `type` prop to `email`, `number`, `password`, `tel`, `text`, `search` or `url` ([#45433](https://github.com/WordPress/gutenberg/pull/45433/)).

### Internal

-   `useControlledValue`: let TypeScript infer the return type ([#46164](https://github.com/WordPress/gutenberg/pull/46164)).
-   `LinkedButton`: remove unnecessary `span` tag ([#46063](https://github.com/WordPress/gutenberg/pull/46063)).
-   NumberControl: refactor styles/tests/stories to TypeScript, replace fireEvent with user-event ([#45990](https://github.com/WordPress/gutenberg/pull/45990)).
-   `useBaseField`: Convert to TypeScript ([#45712](https://github.com/WordPress/gutenberg/pull/45712)).
-   `Dashicon`: Convert to TypeScript ([#45924](https://github.com/WordPress/gutenberg/pull/45924)).
-   `PaletteEdit`: add follow up changelog for #45681 and tests [#46095](https://github.com/WordPress/gutenberg/pull/46095).
-   `AlignmentMatrixControl`: Convert to TypeScript ([#46162](https://github.com/WordPress/gutenberg/pull/46162)).
-   `Theme`: Remove public export ([#46427](https://github.com/WordPress/gutenberg/pull/46427)).
-   `Autocomplete`: Refactor away from `_.find()` ([#46537](https://github.com/WordPress/gutenberg/pull/46537)).
-   `TabPanel`: Refactor away from `_.find()` ([#46537](https://github.com/WordPress/gutenberg/pull/46537)).
-   `BottomSheetPickerCell`: Refactor away from `_.find()` for mobile ([#46537](https://github.com/WordPress/gutenberg/pull/46537)).
-   Refactor global styles context away from `_.find()` for mobile ([#46537](https://github.com/WordPress/gutenberg/pull/46537)).
-   `Dropdown`: Convert to TypeScript ([#45787](https://github.com/WordPress/gutenberg/pull/45787)).

### Documentation

-   `Tooltip`: Add readme and unit tests for `shortcut` prop ([#46092](https://github.com/WordPress/gutenberg/pull/46092)).

## 22.1.0 (2022-11-16)

### Enhancements

-   `ColorPalette`, `BorderBox`, `BorderBoxControl`: polish and DRY prop types, add default values ([#45463](https://github.com/WordPress/gutenberg/pull/45463)).
-   `TabPanel`: Add ability to set icon only tab buttons ([#45005](https://github.com/WordPress/gutenberg/pull/45005)).

### Internal

-   `AnglePickerControl`: remove `:focus-visible' outline on `CircleOutlineWrapper` ([#45758](https://github.com/WordPress/gutenberg/pull/45758))

### Bug Fix

-   `FormTokenField`: Fix duplicate input in IME composition ([#45607](https://github.com/WordPress/gutenberg/pull/45607)).
-   `Autocomplete`: Check key events more strictly in IME composition ([#45626](https://github.com/WordPress/gutenberg/pull/45626)).
-   `Autocomplete`: Fix unexpected block insertion during IME composition ([#45510](https://github.com/WordPress/gutenberg/pull/45510)).
-   `Icon`: Making size prop work for icon components using dash icon strings ([#45593](https://github.com/WordPress/gutenberg/pull/45593))
-   `ToolsPanelItem`: Prevent unintended calls to onDeselect when parent panel is remounted and item is rendered via SlotFill ([#45673](https://github.com/WordPress/gutenberg/pull/45673))
-   `ColorPicker`: Prevent all number fields from becoming "0" when one of them is an empty string ([#45649](https://github.com/WordPress/gutenberg/pull/45649)).
-   `ToggleControl`: Fix toggle control label text overflow ([#45962](https://github.com/WordPress/gutenberg/pull/45962)).

### Internal

-   `ToolsPanel`: Update to fix `exhaustive-deps` eslint rule ([#45715](https://github.com/WordPress/gutenberg/pull/45715)).
-   `PaletteEditListView`: Update to ignore `exhaustive-deps` eslint rule ([#45467](https://github.com/WordPress/gutenberg/pull/45467)).
-   `Popover`: Update to pass `exhaustive-deps` eslint rule ([#45656](https://github.com/WordPress/gutenberg/pull/45656)).
-   `Flex`: Update to pass `exhaustive-deps` eslint rule ([#45528](https://github.com/WordPress/gutenberg/pull/45528)).
-   `withNotices`: Update to pass `exhaustive-deps` eslint rule ([#45530](https://github.com/WordPress/gutenberg/pull/45530)).
-   `ItemGroup`: Update to pass `exhaustive-deps` eslint rule ([#45531](https://github.com/WordPress/gutenberg/pull/45531)).
-   `TabPanel`: Update to pass `exhaustive-deps` eslint rule ([#45660](https://github.com/WordPress/gutenberg/pull/45660)).
-   `NavigatorScreen`: Update to pass `exhaustive-deps` eslint rule ([#45648](https://github.com/WordPress/gutenberg/pull/45648)).
-   `Draggable`: Convert to TypeScript ([#45471](https://github.com/WordPress/gutenberg/pull/45471)).
-   `MenuGroup`: Convert to TypeScript ([#45617](https://github.com/WordPress/gutenberg/pull/45617)).
-   `useCx`: fix story to satisfy the `react-hooks/exhaustive-deps` eslint rule ([#45614](https://github.com/WordPress/gutenberg/pull/45614))
-   Activate the `react-hooks/exhuastive-deps` eslint rule for the Components package ([#41166](https://github.com/WordPress/gutenberg/pull/41166))
-   `Snackbar`: Convert to TypeScript ([#45472](https://github.com/WordPress/gutenberg/pull/45472)).

### Experimental

-   `ToggleGroupControl`: Only show enclosing border when `isBlock` and not `isDeselectable` ([#45492](https://github.com/WordPress/gutenberg/pull/45492)).
-   `Theme`: Add support for custom `background` color ([#45466](https://github.com/WordPress/gutenberg/pull/45466)).

## 22.0.0 (2022-11-02)

### Breaking Changes

-   `Popover`: The deprecated `range` and `__unstableShift` props have been removed ([#45195](https://github.com/WordPress/gutenberg/pull/45195)).

### Deprecations

-   `Popover`: the deprecation messages for anchor-related props (`anchorRef`, `anchorRect`, `getAnchorRect`) have been updated ([#45195](https://github.com/WordPress/gutenberg/pull/45195)).
-   `RadioGroup`: Mark as deprecated, in favor of `RadioControl` and `ToggleGroupControl` ([#45389](https://github.com/WordPress/gutenberg/pull/45389)).
-   `Popover`: the deprecation messages for anchor-related props (`anchorRef`, `anchorRect`, `getAnchorRect`) have been updated. ([#45195](https://github.com/WordPress/gutenberg/pull/45195)).
-   `Popover`: The `isAlternate` prop has been replaced with a `variant` prop that can be called with the `'toolbar'` string ([#45137](https://github.com/WordPress/gutenberg/pull/45137)).

### New Feature

-   `BoxControl` & `CustomSelectControl`: Add `onMouseOver` and `onMouseOut` callback props to allow handling of these events by parent components ([#44955](https://github.com/WordPress/gutenberg/pull/44955))
-   `Popover`: A `variant` prop has been added to style popovers, with `'unstyled'` and `'toolbar'` possible values ([#45137](https://github.com/WordPress/gutenberg/pull/45137)).

### Enhancements

-   `FontSizePicker`: Pass the preset object to the onChange callback to allow conversion from preset slugs to CSS vars ([#44967](https://github.com/WordPress/gutenberg/pull/44967)).
-   `FontSizePicker`: Improved slider design when `withSlider` is set ([#44598](https://github.com/WordPress/gutenberg/pull/44598)).
-   `ToggleControl`: Improved types for the `help` prop, covering the dynamic render function option, and enabled the dynamic `help` behavior only for a controlled component ([#45279](https://github.com/WordPress/gutenberg/pull/45279)).
-   `BorderControl` & `BorderBoxControl`: Replace `__next36pxDefaultSize` with "default" and "large" size variants ([#41860](https://github.com/WordPress/gutenberg/pull/41860)).
-   `UnitControl`: Remove outer wrapper to normalize className placement ([#41860](https://github.com/WordPress/gutenberg/pull/41860)).
-   `ColorPalette`: Fix transparent checkered background pattern ([#45295](https://github.com/WordPress/gutenberg/pull/45295)).
-   `ToggleGroupControl`: Add `isDeselectable` prop to allow deselecting the selected option ([#45123](https://github.com/WordPress/gutenberg/pull/45123)).
-   `FontSizePicker`: Improve hint text shown next to 'Font size' label ([#44966](https://github.com/WordPress/gutenberg/pull/44966)).

### Bug Fix

-   `useNavigateRegions`: Add new keyboard shortcut alias to cover backtick and tilde keys inconsistencies across browsers ([#45019](https://github.com/WordPress/gutenberg/pull/45019)).
-   `Button`: Tweak the destructive button primary, link, and default variants ([#44427](https://github.com/WordPress/gutenberg/pull/44427)).
-   `UnitControl`: Fix `disabled` style is overridden by core `form.css` style ([#45250](https://github.com/WordPress/gutenberg/pull/45250)).
-   `ItemGroup`: fix RTL `Item` styles when rendered as a button ([#45280](https://github.com/WordPress/gutenberg/pull/45280)).
-   `Button`: Fix RTL alignment for buttons containing an icon and text ([#44787](https://github.com/WordPress/gutenberg/pull/44787)).
-   `TabPanel`: Call `onSelect()` on every tab selection, regardless of whether it was triggered by user interaction ([#44028](https://github.com/WordPress/gutenberg/pull/44028)).
-   `FontSizePicker`: Fallback to font size `slug` if `name` is undefined ([#45041](https://github.com/WordPress/gutenberg/pull/45041)).
-   `AutocompleterUI`: fix issue where autocompleter UI would appear on top of other UI elements ([#44795](https://github.com/WordPress/gutenberg/pull/44795/))
-   `ExternalLink`: Fix to re-enable support for `onClick` event handler ([#45214](https://github.com/WordPress/gutenberg/pull/45214)).
-   `InputControl`: Allow inline styles to be applied to the wrapper not inner input ([#45340](https://github.com/WordPress/gutenberg/pull/45340/))

### Internal

-   `BorderBoxControl`: Convert stories to TypeScript and use Controls ([#45002](https://github.com/WordPress/gutenberg/pull/45002)).
-   `Disabled`: add a note in the docs about the lack of polyfill for the `inert` attribute ([#45272](https://github.com/WordPress/gutenberg/pull/45272))
-   `Snackbar`: updated to satisfy `react/exhaustive-deps` eslint rule ([#44934](https://github.com/WordPress/gutenberg/pull/44934))
-   `AnglePickerControl`: Set Storybook Label control type to 'text' ([#45122](https://github.com/WordPress/gutenberg/pull/45122)).
-   `SlotFill`: updated to satisfy `react/exhaustive-deps` eslint rule ([#44403](https://github.com/WordPress/gutenberg/pull/44403))
-   `Context`: updated to ignore `react/exhaustive-deps` eslint rule ([#45044](https://github.com/WordPress/gutenberg/pull/45044))
-   `Button`: Refactor Storybook to controls and align docs ([#44105](https://github.com/WordPress/gutenberg/pull/44105)).
-   `TabPanel`: updated to satisfy `react/exhaustive-deps` eslint rule ([#44935](https://github.com/WordPress/gutenberg/pull/44935))
-   `ColorPalette`: Convert to TypeScript ([#44632](https://github.com/WordPress/gutenberg/pull/44632)).
-   `UnitControl`: Add tests ([#45260](https://github.com/WordPress/gutenberg/pull/45260)).
-   `Disabled`: Refactor the component to rely on the HTML `inert` attribute.
-   `CustomGradientBar`: Refactor away from Lodash ([#45367](https://github.com/WordPress/gutenberg/pull/45367/)).
-   `TextControl`: Set Storybook control types on `help`, `label` and `type` ([#45405](https://github.com/WordPress/gutenberg/pull/45405)).
-   `Autocomplete`: use Popover's new `placement` prop instead of legacy `position` prop ([#44396](https://github.com/WordPress/gutenberg/pull/44396/)).
-   `SelectControl`: Add `onChange`, `onBlur` and `onFocus` to storybook actions ([#45432](https://github.com/WordPress/gutenberg/pull/45432/)).
-   `FontSizePicker`: Add more comprehensive tests ([#45298](https://github.com/WordPress/gutenberg/pull/45298)).
-   `FontSizePicker`: Refactor to use components instead of helper functions ([#44891](https://github.com/WordPress/gutenberg/pull/44891)).

### Experimental

-   `NumberControl`: Replace `hideHTMLArrows` prop with `spinControls` prop. Allow custom spin controls via `spinControls="custom"` ([#45333](https://github.com/WordPress/gutenberg/pull/45333)).

### Experimental

-   Theming: updated Components package to utilize the new `accent` prop of the experimental `Theme` component.

## 21.3.0 (2022-10-19)

### Bug Fix

-   `FontSizePicker`: Ensure that fluid font size presets appear correctly in the UI controls ([#44791](https://github.com/WordPress/gutenberg/pull/44791)).
-   `ToggleGroupControl`: Remove unsupported `disabled` prop from types, and correctly mark `label` prop as required ([#45114](https://github.com/WordPress/gutenberg/pull/45114)).
-   `Navigator`: prevent partially hiding focus ring styles, by removing unnecessary overflow rules on `NavigatorScreen` ([#44973](https://github.com/WordPress/gutenberg/pull/44973)).
-   `Navigator`: restore focus only once per location ([#44972](https://github.com/WordPress/gutenberg/pull/44972)).

### Documentation

-   `VisuallyHidden`: Add some notes on best practices around stacking contexts when using this component ([#44867](https://github.com/WordPress/gutenberg/pull/44867)).

### Internal

-   `Modal`: Convert to TypeScript ([#42949](https://github.com/WordPress/gutenberg/pull/42949)).
-   `Sandbox`: Use `toString` to create observe and resize script string ([#42872](https://github.com/WordPress/gutenberg/pull/42872)).
-   `Navigator`: refactor unit tests to TypeScript and to `user-event` ([#44970](https://github.com/WordPress/gutenberg/pull/44970)).
-   `Navigator`: Refactor Storybook code to TypeScript and controls ([#44979](https://github.com/WordPress/gutenberg/pull/44979)).
-   `withFilters`: Refactor away from `_.without()` ([#44980](https://github.com/WordPress/gutenberg/pull/44980/)).
-   `withFocusReturn`: Refactor tests to `@testing-library/react` ([#45012](https://github.com/WordPress/gutenberg/pull/45012)).
-   `ToolsPanel`: updated to satisfy `react/exhaustive-deps` eslint rule ([#45028](https://github.com/WordPress/gutenberg/pull/45028))
-   `Tooltip`: updated to ignore `react/exhaustive-deps` eslint rule ([#45043](https://github.com/WordPress/gutenberg/pull/45043))

## 21.2.0 (2022-10-05)

### Enhancements

-   `FontSizePicker`: Updated to take up full width of its parent and have a 40px Reset button when `size` is `__unstable-large` ((44559)[https://github.com/WordPress/gutenberg/pull/44559]).
-   `BorderBoxControl`: Omit unit select when width values are mixed ([#44592](https://github.com/WordPress/gutenberg/pull/44592))
-   `BorderControl`: Add ability to disable unit selection ([#44592](https://github.com/WordPress/gutenberg/pull/44592))

### Bug Fix

-   `Popover`: fix limitShift logic by adding iframe offset correctly ([#42950](https://github.com/WordPress/gutenberg/pull/42950)).
-   `Popover`: refine position-to-placement conversion logic, add tests ([#44377](https://github.com/WordPress/gutenberg/pull/44377)).
-   `ToggleGroupControl`: adjust icon color when inactive, from `gray-700` to `gray-900` ([#44575](https://github.com/WordPress/gutenberg/pull/44575)).
-   `TokenInput`: improve logic around the `aria-activedescendant` attribute, which was causing unintended focus behavior for some screen readers ([#44526](https://github.com/WordPress/gutenberg/pull/44526)).
-   `NavigatorScreen`: fix focus issue where back button received focus unexpectedly ([#44239](https://github.com/WordPress/gutenberg/pull/44239))
-   `FontSizePicker`: Fix header order in RTL languages ([#44590](https://github.com/WordPress/gutenberg/pull/44590)).

### Enhancements

-   `SuggestionList`: use `requestAnimationFrame` instead of `setTimeout` when scrolling selected item into view. This change improves the responsiveness of the `ComboboxControl` and `FormTokenField` components when rapidly hovering over the suggestion items in the list ([#44573](https://github.com/WordPress/gutenberg/pull/44573)).

### Internal

-   `Mobile` updated to ignore `react/exhaustive-deps` eslint rule ([#44207](https://github.com/WordPress/gutenberg/pull/44207)).
-   `Popover`: refactor unit tests to TypeScript and modern RTL assertions ([#44373](https://github.com/WordPress/gutenberg/pull/44373)).
-   `SearchControl`: updated to ignore `react/exhaustive-deps` eslint rule in native files([#44381](https://github.com/WordPress/gutenberg/pull/44381))
-   `ResizableBox` updated to pass the `react/exhaustive-deps` eslint rule ([#44370](https://github.com/WordPress/gutenberg/pull/44370)).
-   `Sandbox`: updated to satisfy `react/exhaustive-deps` eslint rule ([#44378](https://github.com/WordPress/gutenberg/pull/44378))
-   `FontSizePicker`: Convert to TypeScript ([#44449](https://github.com/WordPress/gutenberg/pull/44449)).
-   `FontSizePicker`: Replace SCSS with Emotion + components ([#44483](https://github.com/WordPress/gutenberg/pull/44483)).

### Experimental

-   Add experimental `Theme` component ([#44668](https://github.com/WordPress/gutenberg/pull/44668)).

## 21.1.0 (2022-09-21)

### Deprecations

-   `Popover`: added new `anchor` prop, supposed to supersede all previous anchor-related props (`anchorRef`, `anchorRect`, `getAnchorRect`). These older anchor-related props are now marked as deprecated and are scheduled to be removed in WordPress 6.3 ([#43691](https://github.com/WordPress/gutenberg/pull/43691)).

### Bug Fix

-   `Button`: Remove unexpected `has-text` class when empty children are passed ([#44198](https://github.com/WordPress/gutenberg/pull/44198)).
-   The `LinkedButton` to unlink sides in `BoxControl`, `BorderBoxControl` and `BorderRadiusControl` have changed from a rectangular primary button to an icon-only button, with a sentence case tooltip, and default-size icon for better legibility. The `Button` component has been fixed so when `isSmall` and `icon` props are set, and no text is present, the button shape is square rather than rectangular.

### New Features

-   `MenuItem`: Add suffix prop for injecting non-icon and non-shortcut content to menu items ([#44260](https://github.com/WordPress/gutenberg/pull/44260)).
-   `ToolsPanel`: Add subheadings to ellipsis menu and reset text to default control menu items ([#44260](https://github.com/WordPress/gutenberg/pull/44260)).

### Internal

-   `NavigationMenu` updated to ignore `react/exhaustive-deps` eslint rule ([#44090](https://github.com/WordPress/gutenberg/pull/44090)).
-   `RangeControl`: updated to pass `react/exhaustive-deps` eslint rule ([#44271](https://github.com/WordPress/gutenberg/pull/44271)).
-   `UnitControl` updated to pass the `react/exhaustive-deps` eslint rule ([#44161](https://github.com/WordPress/gutenberg/pull/44161)).
-   `Notice`: updated to satisfy `react/exhaustive-deps` eslint rule ([#44157](https://github.com/WordPress/gutenberg/pull/44157))

## 21.0.0 (2022-09-13)

### Deprecations

-   `FontSizePicker`: Deprecate bottom margin style. Add a `__nextHasNoMarginBottom` prop to start opting into the margin-free styles that will become the default in a future version, currently scheduled to be WordPress 6.4 ([#43870](https://github.com/WordPress/gutenberg/pull/43870)).
-   `AnglePickerControl`: Deprecate bottom margin style. Add a `__nextHasNoMarginBottom` prop to start opting into the margin-free styles that will become the default in a future version, currently scheduled to be WordPress 6.4 ([#43867](https://github.com/WordPress/gutenberg/pull/43867)).
-   `Popover`: deprecate `__unstableShift` prop in favour of new `shift` prop. The `__unstableShift` is currently scheduled for removal in WordPress 6.3 ([#43845](https://github.com/WordPress/gutenberg/pull/43845)).
-   `Popover`: removed the `__unstableObserveElement` prop, which is not necessary anymore. The functionality is now supported directly by the component without the need of an external prop ([#43617](https://github.com/WordPress/gutenberg/pull/43617)).

### Bug Fix

-   `Button`, `Icon`: Fix `iconSize` prop doesn't work with some icons ([#43821](https://github.com/WordPress/gutenberg/pull/43821)).
-   `InputControl`, `NumberControl`, `UnitControl`: Fix margin when `labelPosition` is `bottom` ([#43995](https://github.com/WordPress/gutenberg/pull/43995)).
-   `Popover`: enable auto-updating every animation frame ([#43617](https://github.com/WordPress/gutenberg/pull/43617)).
-   `Popover`: improve the component's performance and reactivity to prop changes by reworking its internals ([#43335](https://github.com/WordPress/gutenberg/pull/43335)).
-   `NavigatorScreen`: updated to satisfy `react/exhaustive-deps` eslint rule ([#43876](https://github.com/WordPress/gutenberg/pull/43876))
-   `Popover`: fix positioning when reference and floating elements are both within an iframe ([#43971](https://github.com/WordPress/gutenberg/pull/43971))

### Enhancements

-   `ToggleControl`: Add `__nextHasNoMargin` prop for opting into the new margin-free styles ([#43717](https://github.com/WordPress/gutenberg/pull/43717)).
-   `CheckboxControl`: Add `__nextHasNoMargin` prop for opting into the new margin-free styles ([#43720](https://github.com/WordPress/gutenberg/pull/43720)).
-   `FocalPointControl`: Add `__nextHasNoMargin` prop for opting into the new margin-free styles ([#43996](https://github.com/WordPress/gutenberg/pull/43996)).
-   `TextControl`, `TextareaControl`: Add `__nextHasNoMargin` prop for opting into the new margin-free styles ([#43782](https://github.com/WordPress/gutenberg/pull/43782)).
-   `Flex`: Remove margin-based polyfill implementation of flex `gap` ([#43995](https://github.com/WordPress/gutenberg/pull/43995)).
-   `RangeControl`: Tweak dark gray marking color to be consistent with the grays in `@wordpress/base-styles` ([#43773](https://github.com/WordPress/gutenberg/pull/43773)).
-   `UnitControl`: Tweak unit dropdown color to be consistent with the grays in `@wordpress/base-styles` ([#43773](https://github.com/WordPress/gutenberg/pull/43773)).
-   `SearchControl`: Add `__nextHasNoMargin` prop for opting into the new margin-free styles ([#43871](https://github.com/WordPress/gutenberg/pull/43871)).
-   `UnitControl`: Consistently hide spin buttons ([#43985](https://github.com/WordPress/gutenberg/pull/43985)).
-   `CardHeader`, `CardBody`, `CardFooter`: Tweak `isShady` background colors to be consistent with the grays in `@wordpress/base-styles` ([#43719](https://github.com/WordPress/gutenberg/pull/43719)).
-   `InputControl`, `SelectControl`: Tweak `disabled` colors to be consistent with the grays in `@wordpress/base-styles` ([#43719](https://github.com/WordPress/gutenberg/pull/43719)).
-   `FocalPointPicker`: Tweak media placeholder background color to be consistent with the grays in `@wordpress/base-styles` ([#43994](https://github.com/WordPress/gutenberg/pull/43994)).
-   `RangeControl`: Tweak rail, track, and mark colors to be consistent with the grays in `@wordpress/base-styles` ([#43994](https://github.com/WordPress/gutenberg/pull/43994)).
-   `UnitControl`: Tweak unit dropdown hover color to be consistent with the grays in `@wordpress/base-styles` ([#43994](https://github.com/WordPress/gutenberg/pull/43994)).

### Internal

-   `Icon`: Refactor tests to `@testing-library/react` ([#44051](https://github.com/WordPress/gutenberg/pull/44051)).
-   Fix TypeScript types for `isValueDefined()` and `isValueEmpty()` utility functions ([#43983](https://github.com/WordPress/gutenberg/pull/43983)).
-   `RadioControl`: Clean up styles to use less custom CSS ([#43868](https://github.com/WordPress/gutenberg/pull/43868)).
-   Remove unused `normalizeArrowKey` utility function ([#43640](https://github.com/WordPress/gutenberg/pull/43640/)).
-   `SearchControl`: Convert to TypeScript ([#43871](https://github.com/WordPress/gutenberg/pull/43871)).
-   `FormFileUpload`: Convert to TypeScript ([#43960](https://github.com/WordPress/gutenberg/pull/43960)).
-   `DropZone`: Convert to TypeScript ([#43962](https://github.com/WordPress/gutenberg/pull/43962)).
-   `ToggleGroupControl`: Rename `__experimentalIsIconGroup` prop to `__experimentalIsBorderless` ([#43771](https://github.com/WordPress/gutenberg/pull/43771/)).
-   `NumberControl`: Add TypeScript types ([#43791](https://github.com/WordPress/gutenberg/pull/43791/)).
-   Refactor `FocalPointPicker` to function component ([#39168](https://github.com/WordPress/gutenberg/pull/39168)).
-   `Guide`: use `code` instead of `keyCode` for keyboard events ([#43604](https://github.com/WordPress/gutenberg/pull/43604/)).
-   `ToggleControl`: Convert to TypeScript and streamline CSS ([#43717](https://github.com/WordPress/gutenberg/pull/43717)).
-   `FocalPointPicker`: Convert to TypeScript ([#43872](https://github.com/WordPress/gutenberg/pull/43872)).
-   `Navigation`: use `code` instead of `keyCode` for keyboard events ([#43644](https://github.com/WordPress/gutenberg/pull/43644/)).
-   `ComboboxControl`: Add unit tests ([#42403](https://github.com/WordPress/gutenberg/pull/42403)).
-   `NavigableContainer`: use `code` instead of `keyCode` for keyboard events, rewrite tests using RTL and `user-event` ([#43606](https://github.com/WordPress/gutenberg/pull/43606/)).
-   `ComboboxControl`: updated to satisfy `react/exhuastive-deps` eslint rule ([#41417](https://github.com/WordPress/gutenberg/pull/41417))
-   `FormTokenField`: Refactor away from Lodash ([#43744](https://github.com/WordPress/gutenberg/pull/43744/)).
-   `NavigatorButton`: updated to satisfy `react/exhaustive-deps` eslint rule ([#42051](https://github.com/WordPress/gutenberg/pull/42051))
-   `TabPanel`: Refactor away from `_.partial()` ([#43895](https://github.com/WordPress/gutenberg/pull/43895/)).
-   `Panel`: Refactor tests to `@testing-library/react` ([#43896](https://github.com/WordPress/gutenberg/pull/43896)).
-   `Popover`: refactor to TypeScript ([#43823](https://github.com/WordPress/gutenberg/pull/43823/)).
-   `BorderControl` and `BorderBoxControl`: replace temporary types with `Popover`'s types ([#43823](https://github.com/WordPress/gutenberg/pull/43823/)).
-   `DimensionControl`: Refactor tests to `@testing-library/react` ([#43916](https://github.com/WordPress/gutenberg/pull/43916)).
-   `withFilters`: Refactor tests to `@testing-library/react` ([#44017](https://github.com/WordPress/gutenberg/pull/44017)).
-   `IsolatedEventContainer`: Refactor tests to `@testing-library/react` ([#44073](https://github.com/WordPress/gutenberg/pull/44073)).
-   `KeyboardShortcuts`: Refactor tests to `@testing-library/react` ([#44075](https://github.com/WordPress/gutenberg/pull/44075)).
-   `Slot`/`Fill`: Refactor tests to `@testing-library/react` ([#44084](https://github.com/WordPress/gutenberg/pull/44084)).
-   `ColorPalette`: Refactor tests to `@testing-library/react` ([#44108](https://github.com/WordPress/gutenberg/pull/44108)).

## 20.0.0 (2022-08-24)

### Deprecations

-   `CustomSelectControl`: Deprecate constrained width style. Add a `__nextUnconstrainedWidth` prop to start opting into the unconstrained width that will become the default in a future version, currently scheduled to be WordPress 6.4 ([#43230](https://github.com/WordPress/gutenberg/pull/43230)).
-   `Popover`: deprecate `__unstableForcePosition` prop in favour of new `flip` and `resize` props. The `__unstableForcePosition` is currently scheduled for removal in WordPress 6.3 ([#43546](https://github.com/WordPress/gutenberg/pull/43546)).

### Bug Fix

-   `AlignmentMatrixControl`: keep the physical direction in RTL languages ([#43126](https://github.com/WordPress/gutenberg/pull/43126)).
-   `AlignmentMatrixControl`: Fix the `width` prop so it works as intended ([#43482](https://github.com/WordPress/gutenberg/pull/43482)).
-   `SelectControl`, `CustomSelectControl`: Truncate long option strings ([#43301](https://github.com/WordPress/gutenberg/pull/43301)).
-   `ToggleGroupControl`: Fix minor inconsistency in label height ([#43331](https://github.com/WordPress/gutenberg/pull/43331)).
-   `Popover`: fix and improve opening animation ([#43186](https://github.com/WordPress/gutenberg/pull/43186)).
-   `Popover`: fix incorrect deps in hooks resulting in incorrect positioning after calling `update` ([#43267](https://github.com/WordPress/gutenberg/pull/43267/)).
-   `FontSizePicker`: Fix excessive margin between label and input ([#43304](https://github.com/WordPress/gutenberg/pull/43304)).
-   Ensure all dependencies allow version ranges ([#43355](https://github.com/WordPress/gutenberg/pull/43355)).
-   `Popover`: make sure offset middleware always applies the latest frame offset values ([#43329](https://github.com/WordPress/gutenberg/pull/43329/)).
-   `Dropdown`: anchor popover to the dropdown wrapper (instead of the toggle) ([#43377](https://github.com/WordPress/gutenberg/pull/43377/)).
-   `Guide`: Fix error when rendering with no pages ([#43380](https://github.com/WordPress/gutenberg/pull/43380/)).
-   `Disabled`: preserve input values when toggling the `isDisabled` prop ([#43508](https://github.com/WordPress/gutenberg/pull/43508/))

### Enhancements

-   `GradientPicker`: Show custom picker before swatches ([#43577](https://github.com/WordPress/gutenberg/pull/43577)).
-   `CustomGradientPicker`, `GradientPicker`: Add `__nextHasNoMargin` prop for opting into the new margin-free styles ([#43387](https://github.com/WordPress/gutenberg/pull/43387)).
-   `ToolsPanel`: Tighten grid gaps ([#43424](https://github.com/WordPress/gutenberg/pull/43424)).
-   `ColorPalette`: Make popover style consistent ([#43570](https://github.com/WordPress/gutenberg/pull/43570)).
-   `ToggleGroupControl`: Improve TypeScript documentation ([#43265](https://github.com/WordPress/gutenberg/pull/43265)).
-   `ComboboxControl`: Normalize hyphen-like characters to an ASCII hyphen ([#42942](https://github.com/WordPress/gutenberg/pull/42942)).
-   `FormTokenField`: Refactor away from `_.difference()` ([#43224](https://github.com/WordPress/gutenberg/pull/43224/)).
-   `Autocomplete`: use `KeyboardEvent.code` instead of `KeyboardEvent.keyCode` ([#43432](https://github.com/WordPress/gutenberg/pull/43432/)).
-   `ConfirmDialog`: replace (almost) every usage of `fireEvent` with `@testing-library/user-event` ([#43429](https://github.com/WordPress/gutenberg/pull/43429/)).
-   `Popover`: Introduce new `flip` and `resize` props ([#43546](https://github.com/WordPress/gutenberg/pull/43546/)).

### Internal

-   `Tooltip`: Refactor tests to `@testing-library/react` ([#43061](https://github.com/WordPress/gutenberg/pull/43061)).
-   `ClipboardButton`, `FocusableIframe`, `IsolatedEventContainer`, `withConstrainedTabbing`, `withSpokenMessages`: Improve TypeScript types ([#43579](https://github.com/WordPress/gutenberg/pull/43579)).
-   Clean up unused and duplicate `COLORS` values ([#43445](https://github.com/WordPress/gutenberg/pull/43445)).
-   Update `floating-ui` to the latest version ([#43206](https://github.com/WordPress/gutenberg/pull/43206)).
-   `DateTimePicker`, `TimePicker`, `DatePicker`: Switch from `moment` to `date-fns` ([#43005](https://github.com/WordPress/gutenberg/pull/43005)).
-   `DatePicker`: Switch from `react-dates` to `use-lilius` ([#43005](https://github.com/WordPress/gutenberg/pull/43005)).
-   `DateTimePicker`: address feedback after recent refactor to `date-fns` and `use-lilius` ([#43495](https://github.com/WordPress/gutenberg/pull/43495)).
-   `convertLTRToRTL()`: Refactor away from `_.mapKeys()` ([#43258](https://github.com/WordPress/gutenberg/pull/43258/)).
-   `withSpokenMessages`: Update to use `@testing-library/react` ([#43273](https://github.com/WordPress/gutenberg/pull/43273)).
-   `MenuGroup`: Refactor unit tests to use `@testing-library/react` ([#43275](https://github.com/WordPress/gutenberg/pull/43275)).
-   `FormTokenField`: Refactor away from `_.uniq()` ([#43330](https://github.com/WordPress/gutenberg/pull/43330/)).
-   `contextConnect`: Refactor away from `_.uniq()` ([#43330](https://github.com/WordPress/gutenberg/pull/43330/)).
-   `ColorPalette`: Refactor away from `_.uniq()` ([#43330](https://github.com/WordPress/gutenberg/pull/43330/)).
-   `Guide`: Refactor away from `_.times()` ([#43374](https://github.com/WordPress/gutenberg/pull/43374/)).
-   `Disabled`: Convert to TypeScript ([#42708](https://github.com/WordPress/gutenberg/pull/42708)).
-   `Guide`: Update tests to use `@testing-library/react` ([#43380](https://github.com/WordPress/gutenberg/pull/43380)).
-   `Modal`: use `KeyboardEvent.code` instead of deprecated `KeyboardEvent.keyCode`. improve unit tests ([#43429](https://github.com/WordPress/gutenberg/pull/43429/)).
-   `FocalPointPicker`: use `KeyboardEvent.code`, partially refactor tests to modern RTL and `user-event` ([#43441](https://github.com/WordPress/gutenberg/pull/43441/)).
-   `CustomGradientPicker`: use `KeyboardEvent.code` instead of `KeyboardEvent.keyCode` ([#43437](https://github.com/WordPress/gutenberg/pull/43437/)).
-   `Card`: Convert to TypeScript ([#42941](https://github.com/WordPress/gutenberg/pull/42941)).
-   `NavigableContainer`: Refactor away from `_.omit()` ([#43474](https://github.com/WordPress/gutenberg/pull/43474/)).
-   `Notice`: Refactor away from `_.omit()` ([#43474](https://github.com/WordPress/gutenberg/pull/43474/)).
-   `Snackbar`: Refactor away from `_.omit()` ([#43474](https://github.com/WordPress/gutenberg/pull/43474/)).
-   `UnitControl`: Refactor away from `_.omit()` ([#43474](https://github.com/WordPress/gutenberg/pull/43474/)).
-   `BottomSheet`: Refactor away from `_.omit()` ([#43474](https://github.com/WordPress/gutenberg/pull/43474/)).
-   `DropZone`: Refactor away from `_.includes()` ([#43518](https://github.com/WordPress/gutenberg/pull/43518/)).
-   `NavigableMenu`: Refactor away from `_.includes()` ([#43518](https://github.com/WordPress/gutenberg/pull/43518/)).
-   `Tooltip`: Refactor away from `_.includes()` ([#43518](https://github.com/WordPress/gutenberg/pull/43518/)).
-   `TreeGrid`: Refactor away from `_.includes()` ([#43518](https://github.com/WordPress/gutenberg/pull/43518/)).
-   `FormTokenField`: use `KeyboardEvent.code`, refactor tests to modern RTL and `user-event` ([#43442](https://github.com/WordPress/gutenberg/pull/43442/)).
-   `DropdownMenu`: use `KeyboardEvent.code`, refactor tests to model RTL and `user-event` ([#43439](https://github.com/WordPress/gutenberg/pull/43439/)).
-   `Autocomplete`: Refactor away from `_.escapeRegExp()` ([#43629](https://github.com/WordPress/gutenberg/pull/43629/)).
-   `TextHighlight`: Refactor away from `_.escapeRegExp()` ([#43629](https://github.com/WordPress/gutenberg/pull/43629/)).

### Experimental

-   `FormTokenField`: add `__experimentalAutoSelectFirstMatch` prop to auto select the first matching suggestion on typing ([#42527](https://github.com/WordPress/gutenberg/pull/42527/)).
-   `Popover`: Deprecate `__unstableForcePosition`, now replaced by new `flip` and `resize` props ([#43546](https://github.com/WordPress/gutenberg/pull/43546/)).

## 19.17.0 (2022-08-10)

### Bug Fix

-   `Popover`: make sure that `ownerDocument` is always defined ([#42886](https://github.com/WordPress/gutenberg/pull/42886)).
-   `ExternalLink`: Check if the link is an internal anchor link and prevent anchor links from being opened. ([#42259](https://github.com/WordPress/gutenberg/pull/42259)).
-   `BorderControl`: Ensure box-sizing is reset for the control ([#42754](https://github.com/WordPress/gutenberg/pull/42754)).
-   `InputControl`: Fix acceptance of falsy values in controlled updates ([#42484](https://github.com/WordPress/gutenberg/pull/42484/)).
-   `Tooltip (Experimental)`, `CustomSelectControl`, `TimePicker`: Add missing font-size styles which were necessary in non-WordPress contexts ([#42844](https://github.com/WordPress/gutenberg/pull/42844/)).
-   `TextControl`, `TextareaControl`, `ToggleGroupControl`: Add `box-sizing` reset style ([#42889](https://github.com/WordPress/gutenberg/pull/42889)).
-   `Popover`: fix arrow placement and design ([#42874](https://github.com/WordPress/gutenberg/pull/42874/)).
-   `Popover`: fix minor glitch in arrow [#42903](https://github.com/WordPress/gutenberg/pull/42903)).
-   `ColorPicker`: fix layout overflow [#42992](https://github.com/WordPress/gutenberg/pull/42992)).
-   `ToolsPanel`: Constrain grid columns to 50% max-width ([#42795](https://github.com/WordPress/gutenberg/pull/42795)).
-   `Popover`: anchor correctly to parent node when no explicit anchor is passed ([#42971](https://github.com/WordPress/gutenberg/pull/42971)).
-   `ColorPalette`: forward correctly `popoverProps` in the `CustomColorPickerDropdown` component [#42989](https://github.com/WordPress/gutenberg/pull/42989)).
-   `ColorPalette`, `CustomGradientBar`: restore correct color picker popover position [#42989](https://github.com/WordPress/gutenberg/pull/42989)).
-   `Popover`: fix iframe offset not updating when iframe resizes ([#42971](https://github.com/WordPress/gutenberg/pull/43172)).

### Enhancements

-   `ToggleGroupControlOptionIcon`: Maintain square proportions ([#43060](https://github.com/WordPress/gutenberg/pull/43060/)).
-   `ToggleGroupControlOptionIcon`: Add a required `label` prop so the button is always accessibly labeled. Also removes `showTooltip` from the accepted prop types, as the tooltip will now always be shown. ([#43060](https://github.com/WordPress/gutenberg/pull/43060/)).
-   `SelectControl`, `CustomSelectControl`: Refresh and refactor chevron down icon ([#42962](https://github.com/WordPress/gutenberg/pull/42962)).
-   `FontSizePicker`: Add large size variant ([#42716](https://github.com/WordPress/gutenberg/pull/42716/)).
-   `Popover`: tidy up code, add more comments ([#42944](https://github.com/WordPress/gutenberg/pull/42944)).
-   Add `box-sizing` reset style mixin to utils ([#42754](https://github.com/WordPress/gutenberg/pull/42754)).
-   `ResizableBox`: Make tooltip background match `Tooltip` component's ([#42800](https://github.com/WordPress/gutenberg/pull/42800)).
-   Update control labels to the new uppercase styles ([#42789](https://github.com/WordPress/gutenberg/pull/42789)).
-   `UnitControl`: Update unit dropdown design for the large size variant ([#42000](https://github.com/WordPress/gutenberg/pull/42000)).
-   `BaseControl`: Add `box-sizing` reset style ([#42889](https://github.com/WordPress/gutenberg/pull/42889)).
-   `ToggleGroupControl`, `RangeControl`, `FontSizePicker`: Add `__nextHasNoMarginBottom` prop for opting into the new margin-free styles ([#43062](https://github.com/WordPress/gutenberg/pull/43062)).
-   `BoxControl`: Export `applyValueToSides` util function. ([#42733](https://github.com/WordPress/gutenberg/pull/42733/)).
-   `ColorPalette`: use index while iterating over color entries to avoid React "duplicated key" warning ([#43096](https://github.com/WordPress/gutenberg/pull/43096)).
-   `AnglePickerControl`: Add `__nextHasNoMarginBottom` prop for opting into the new margin-free styles ([#43160](https://github.com/WordPress/gutenberg/pull/43160/)).
-   `ComboboxControl`: Add `__nextHasNoMarginBottom` prop for opting into the new margin-free styles ([#43165](https://github.com/WordPress/gutenberg/pull/43165/)).

### Internal

-   `ToggleGroupControl`: Add `__experimentalIsIconGroup` prop ([#43060](https://github.com/WordPress/gutenberg/pull/43060/)).
-   `Flex`, `FlexItem`, `FlexBlock`: Convert to TypeScript ([#42537](https://github.com/WordPress/gutenberg/pull/42537)).
-   `InputControl`: Fix incorrect `size` prop passing ([#42793](https://github.com/WordPress/gutenberg/pull/42793)).
-   `Placeholder`: Convert to TypeScript ([#42990](https://github.com/WordPress/gutenberg/pull/42990)).
-   `Popover`: rewrite Storybook examples using controls [#42903](https://github.com/WordPress/gutenberg/pull/42903)).
-   `Swatch`: Remove component in favor of `ColorIndicator` [#43068](https://github.com/WordPress/gutenberg/pull/43068)).

## 19.16.0 (2022-07-27)

### Bug Fix

-   Context System: Stop explicitly setting `undefined` to the `children` prop. This fixes a bug where `Icon` could not be correctly rendered via the `as` prop of a context-connected component ([#42686](https://github.com/WordPress/gutenberg/pull/42686)).
-   `Popover`, `Dropdown`: Fix width when `expandOnMobile` is enabled ([#42635](https://github.com/WordPress/gutenberg/pull/42635/)).
-   `CustomSelectControl`: Fix font size and hover/focus style inconsistencies with `SelectControl` ([#42460](https://github.com/WordPress/gutenberg/pull/42460/)).
-   `AnglePickerControl`: Fix gap between elements in RTL mode ([#42534](https://github.com/WordPress/gutenberg/pull/42534)).
-   `ColorPalette`: Fix background image in RTL mode ([#42510](https://github.com/WordPress/gutenberg/pull/42510)).
-   `RangeControl`: clamp initialPosition between min and max values ([#42571](https://github.com/WordPress/gutenberg/pull/42571)).
-   `Tooltip`: avoid unnecessary re-renders of select child elements ([#42483](https://github.com/WordPress/gutenberg/pull/42483)).
-   `Popover`: Fix offset when the reference element is within an iframe. ([#42417](https://github.com/WordPress/gutenberg/pull/42417)).

### Enhancements

-   `BorderControl`: Improve labelling, tooltips and DOM structure ([#42348](https://github.com/WordPress/gutenberg/pull/42348/)).
-   `BaseControl`: Set zero padding on `StyledLabel` to ensure cross-browser styling ([#42348](https://github.com/WordPress/gutenberg/pull/42348/)).
-   `InputControl`: Implement wrapper subcomponents for adding responsive padding to `prefix`/`suffix` ([#42378](https://github.com/WordPress/gutenberg/pull/42378)).
-   `SelectControl`: Add flag for larger default size ([#42456](https://github.com/WordPress/gutenberg/pull/42456/)).
-   `UnitControl`: Update unit select's focus styles to match input's ([#42383](https://github.com/WordPress/gutenberg/pull/42383)).
-   `ColorPalette`: Display checkered preview background when `value` is transparent ([#42232](https://github.com/WordPress/gutenberg/pull/42232)).
-   `CustomSelectControl`: Add size variants ([#42460](https://github.com/WordPress/gutenberg/pull/42460/)).
-   `CustomSelectControl`: Add flag to opt in to unconstrained width ([#42460](https://github.com/WordPress/gutenberg/pull/42460/)).
-   `Dropdown`: Implement wrapper subcomponent for adding different padding to the dropdown content ([#42595](https://github.com/WordPress/gutenberg/pull/42595/)).
-   `BorderControl`: Render dropdown as prefix within its `UnitControl` ([#42212](https://github.com/WordPress/gutenberg/pull/42212/))
-   `UnitControl`: Update prop types to allow ReactNode as prefix ([#42212](https://github.com/WordPress/gutenberg/pull/42212/))
-   `ToolsPanel`: Updated README with panel layout information and more expansive usage example ([#42615](https://github.com/WordPress/gutenberg/pull/42615)).
-   `ComboboxControl`, `FormTokenField`: Add custom render callback for options in suggestions list ([#42597](https://github.com/WordPress/gutenberg/pull/42597/)).

### Internal

-   `ColorPicker`: Clean up implementation of 40px size ([#42002](https://github.com/WordPress/gutenberg/pull/42002/)).
-   `Divider`: Complete TypeScript migration ([#41991](https://github.com/WordPress/gutenberg/pull/41991)).
-   `Divider`, `Flex`, `Spacer`: Improve documentation for the `SpaceInput` prop ([#42376](https://github.com/WordPress/gutenberg/pull/42376)).
-   `Elevation`: Convert to TypeScript ([#42302](https://github.com/WordPress/gutenberg/pull/42302)).
-   `ScrollLock`: Convert to TypeScript ([#42303](https://github.com/WordPress/gutenberg/pull/42303)).
-   `Shortcut`: Convert to TypeScript ([#42272](https://github.com/WordPress/gutenberg/pull/42272)).
-   `TreeSelect`: Refactor away from `_.compact()` ([#42438](https://github.com/WordPress/gutenberg/pull/42438)).
-   `MediaEdit`: Refactor away from `_.compact()` for mobile ([#42438](https://github.com/WordPress/gutenberg/pull/42438)).
-   `BoxControl`: Refactor away from `_.isEmpty()` ([#42468](https://github.com/WordPress/gutenberg/pull/42468)).
-   `RadioControl`: Refactor away from `_.isEmpty()` ([#42468](https://github.com/WordPress/gutenberg/pull/42468)).
-   `SelectControl`: Refactor away from `_.isEmpty()` ([#42468](https://github.com/WordPress/gutenberg/pull/42468)).
-   `StyleProvider`: Convert to TypeScript ([#42541](https://github.com/WordPress/gutenberg/pull/42541)).
-   `ComboboxControl`: Replace `keyboardEvent.keyCode` with `keyboardEvent.code`([#42569](https://github.com/WordPress/gutenberg/pull/42569)).
-   `ComboboxControl`: Add support for uncontrolled mode ([#42752](https://github.com/WordPress/gutenberg/pull/42752)).

## 19.15.0 (2022-07-13)

### Bug Fix

-   `BoxControl`: Change ARIA role from `region` to `group` to avoid unwanted ARIA landmark regions ([#42094](https://github.com/WordPress/gutenberg/pull/42094)).
-   `FocalPointPicker`, `FormTokenField`, `ResizableBox`: Fixed SSR breakage ([#42248](https://github.com/WordPress/gutenberg/pull/42248)).
-   `ComboboxControl`: use custom prefix when generating the instanceId ([#42134](https://github.com/WordPress/gutenberg/pull/42134).
-   `Popover`: pass missing anchor ref to the `getAnchorRect` callback prop. ([#42076](https://github.com/WordPress/gutenberg/pull/42076)).
-   `Popover`: call `getAnchorRect` callback prop even if `anchorRefFallback` has no value. ([#42329](https://github.com/WordPress/gutenberg/pull/42329)).
-   Fix `ToolTip` position to ensure it is always positioned relative to the first child of the ToolTip. ([#41268](https://github.com/WordPress/gutenberg/pull/41268))

### Enhancements

-   `ToggleGroupControl`: Add large size variant ([#42008](https://github.com/WordPress/gutenberg/pull/42008/)).
-   `InputControl`: Ensure that the padding between a `prefix`/`suffix` and the text input stays at a reasonable 8px, even in larger size variants ([#42166](https://github.com/WordPress/gutenberg/pull/42166)).

### Internal

-   `Grid`: Convert to TypeScript ([#41923](https://github.com/WordPress/gutenberg/pull/41923)).
-   `TextHighlight`: Convert to TypeScript ([#41698](https://github.com/WordPress/gutenberg/pull/41698)).
-   `Tip`: Convert to TypeScript ([#42262](https://github.com/WordPress/gutenberg/pull/42262)).
-   `Scrollable`: Convert to TypeScript ([#42016](https://github.com/WordPress/gutenberg/pull/42016)).
-   `Spacer`: Complete TypeScript migration ([#42013](https://github.com/WordPress/gutenberg/pull/42013)).
-   `VisuallyHidden`: Convert to TypeScript ([#42220](https://github.com/WordPress/gutenberg/pull/42220)).
-   `TreeSelect`: Refactor away from `_.repeat()` ([#42070](https://github.com/WordPress/gutenberg/pull/42070/)).
-   `FocalPointPicker` updated to satisfy `react/exhaustive-deps` eslint rule ([#41520](https://github.com/WordPress/gutenberg/pull/41520)).
-   `ColorPicker` updated to satisfy `react/exhaustive-deps` eslint rule ([#41294](https://github.com/WordPress/gutenberg/pull/41294)).
-   `Slot`/`Fill`: Refactor away from Lodash ([#42153](https://github.com/WordPress/gutenberg/pull/42153/)).
-   `ComboboxControl`: Refactor away from `_.deburr()` ([#42169](https://github.com/WordPress/gutenberg/pull/42169/)).
-   `FormTokenField`: Refactor away from `_.identity()` ([#42215](https://github.com/WordPress/gutenberg/pull/42215/)).
-   `SelectControl`: Use roles and `@testing-library/user-event` in unit tests ([#42308](https://github.com/WordPress/gutenberg/pull/42308)).
-   `DropdownMenu`: Refactor away from Lodash ([#42218](https://github.com/WordPress/gutenberg/pull/42218/)).
-   `ToolbarGroup`: Refactor away from `_.flatMap()` ([#42223](https://github.com/WordPress/gutenberg/pull/42223/)).
-   `TreeSelect`: Refactor away from `_.flatMap()` ([#42223](https://github.com/WordPress/gutenberg/pull/42223/)).
-   `Autocomplete`: Refactor away from `_.deburr()` ([#42266](https://github.com/WordPress/gutenberg/pull/42266/)).
-   `MenuItem`: Refactor away from `_.isString()` ([#42268](https://github.com/WordPress/gutenberg/pull/42268/)).
-   `Shortcut`: Refactor away from `_.isString()` ([#42268](https://github.com/WordPress/gutenberg/pull/42268/)).
-   `Shortcut`: Refactor away from `_.isObject()` ([#42336](https://github.com/WordPress/gutenberg/pull/42336/)).
-   `RangeControl`: Convert to TypeScript ([#40535](https://github.com/WordPress/gutenberg/pull/40535)).
-   `ExternalLink`: Refactor away from Lodash ([#42341](https://github.com/WordPress/gutenberg/pull/42341/)).
-   `Navigation`: updated to satisfy `react/exhaustive-deps` eslint rule ([#41612](https://github.com/WordPress/gutenberg/pull/41612))

## 19.14.0 (2022-06-29)

### Bug Fix

-   `ColorPicker`: Remove horizontal scrollbar when using HSL or RGB color input types. ([#41646](https://github.com/WordPress/gutenberg/pull/41646))
-   `ColorPicker`: Widen hex input field for mobile. ([#42004](https://github.com/WordPress/gutenberg/pull/42004))

### Enhancements

-   Wrapped `ColorIndicator` in a `forwardRef` call ([#41587](https://github.com/WordPress/gutenberg/pull/41587)).
-   `ComboboxControl` & `FormTokenField`: Add `__next36pxDefaultSize` flag for larger default size ([#40746](https://github.com/WordPress/gutenberg/pull/40746)).
-   `BorderControl`: Improve TypeScript support. ([#41843](https://github.com/WordPress/gutenberg/pull/41843)).
-   `DatePicker`: highlight today's date. ([#41647](https://github.com/WordPress/gutenberg/pull/41647/)).
-   Allow automatic repositioning of `BorderBoxControl` and `ColorPalette` popovers within smaller viewports ([#41930](https://github.com/WordPress/gutenberg/pull/41930)).

### Internal

-   `Spinner`: Convert to TypeScript and update storybook ([#41540](https://github.com/WordPress/gutenberg/pull/41540/)).
-   `InputControl`: Add tests and update to use `@testing-library/user-event` ([#41421](https://github.com/WordPress/gutenberg/pull/41421)).
-   `FormToggle`: Convert to TypeScript ([#41729](https://github.com/WordPress/gutenberg/pull/41729)).
-   `ColorIndicator`: Convert to TypeScript ([#41587](https://github.com/WordPress/gutenberg/pull/41587)).
-   `Truncate`: Convert to TypeScript ([#41697](https://github.com/WordPress/gutenberg/pull/41697)).
-   `FocalPointPicker`: Refactor away from `_.clamp()` ([#41735](https://github.com/WordPress/gutenberg/pull/41735/)).
-   `RangeControl`: Refactor away from `_.clamp()` ([#41735](https://github.com/WordPress/gutenberg/pull/41735/)).
-   Refactor components `utils` away from `_.clamp()` ([#41735](https://github.com/WordPress/gutenberg/pull/41735/)).
-   `BoxControl`: Refactor utils away from `_.isNumber()` ([#41776](https://github.com/WordPress/gutenberg/pull/41776/)).
-   `Elevation`: Refactor away from `_.isNil()` ([#41785](https://github.com/WordPress/gutenberg/pull/41785/)).
-   `HStack`: Refactor away from `_.isNil()` ([#41785](https://github.com/WordPress/gutenberg/pull/41785/)).
-   `Truncate`: Refactor away from `_.isNil()` ([#41785](https://github.com/WordPress/gutenberg/pull/41785/)).
-   `VStack`: Convert to TypeScript ([#41850](https://github.com/WordPress/gutenberg/pull/41587)).
-   `AlignmentMatrixControl`: Refactor away from `_.flattenDeep()` in utils ([#41814](https://github.com/WordPress/gutenberg/pull/41814/)).
-   `AutoComplete`: Revert recent `exhaustive-deps` refactor ([#41820](https://github.com/WordPress/gutenberg/pull/41820)).
-   `Spacer`: Convert knobs to controls in Storybook ([#41851](https://github.com/WordPress/gutenberg/pull/41851)).
-   `Heading`: Complete TypeScript migration ([#41921](https://github.com/WordPress/gutenberg/pull/41921)).
-   `Navigation`: Refactor away from Lodash functions ([#41865](https://github.com/WordPress/gutenberg/pull/41865/)).
-   `CustomGradientPicker`: Refactor away from Lodash ([#41901](https://github.com/WordPress/gutenberg/pull/41901/)).
-   `SegmentedControl`: Refactor away from `_.values()` ([#41905](https://github.com/WordPress/gutenberg/pull/41905/)).
-   `DimensionControl`: Refactor docs away from `_.partialRight()` ([#41909](https://github.com/WordPress/gutenberg/pull/41909/)).
-   `NavigationItem` updated to ignore `react/exhaustive-deps` eslint rule ([#41639](https://github.com/WordPress/gutenberg/pull/41639)).

## 19.13.0 (2022-06-15)

### Bug Fix

-   `Tooltip`: Opt in to `__unstableShift` to ensure that the Tooltip is always within the viewport. ([#41524](https://github.com/WordPress/gutenberg/pull/41524))
-   `FormTokenField`: Do not suggest the selected one even if `{ value: string }` is passed ([#41216](https://github.com/WordPress/gutenberg/pull/41216)).
-   `CustomGradientBar`: Fix insertion and control point positioning to more closely follow cursor. ([#41492](https://github.com/WordPress/gutenberg/pull/41492))
-   `FormTokenField`: Added Padding to resolve close button overlap issue ([#41556](https://github.com/WordPress/gutenberg/pull/41556)).
-   `ComboboxControl`: fix the autofocus behavior after resetting the value. ([#41737](https://github.com/WordPress/gutenberg/pull/41737)).

### Enhancements

-   `AnglePickerControl`: Use NumberControl as input field ([#41472](https://github.com/WordPress/gutenberg/pull/41472)).

### Internal

-   `FormTokenField`: Convert to TypeScript and refactor to functional component ([#41216](https://github.com/WordPress/gutenberg/pull/41216)).
-   `Draggable`: updated to satisfy `react/exhaustive-deps` eslint rule ([#41499](https://github.com/WordPress/gutenberg/pull/41499))
-   `RadioControl`: Convert to TypeScript ([#41568](https://github.com/WordPress/gutenberg/pull/41568)).
-   `Flex` updated to satisfy `react/exhaustive-deps` eslint rule ([#41507](https://github.com/WordPress/gutenberg/pull/41507)).
-   `CustomGradientBar` updated to satisfy `react/exhaustive-deps` eslint rule ([#41463](https://github.com/WordPress/gutenberg/pull/41463))
-   `TreeSelect`: Convert to TypeScript ([#41536](https://github.com/WordPress/gutenberg/pull/41536)).
-   `FontSizePicker`: updated to satisfy `react/exhaustive-deps` eslint rule ([#41600](https://github.com/WordPress/gutenberg/pull/41600)).
-   `ZStack`: Convert component story to TypeScript and add inline docs ([#41694](https://github.com/WordPress/gutenberg/pull/41694)).
-   `Dropdown`: Make sure cleanup (closing the dropdown) only runs when the menu has actually been opened.
-   Enhance the TypeScript migration guidelines ([#41669](https://github.com/WordPress/gutenberg/pull/41669)).
-   `ExternalLink`: Convert to TypeScript ([#41681](https://github.com/WordPress/gutenberg/pull/41681)).
-   `InputControl` updated to satisfy `react/exhaustive-deps` eslint rule ([#41601](https://github.com/WordPress/gutenberg/pull/41601))
-   `Modal`: updated to satisfy `react/exhaustive-deps` eslint rule ([#41610](https://github.com/WordPress/gutenberg/pull/41610))

### Experimental

-   `Navigation`: improve unit tests by using `@testing-library/user-event` and modern `@testing-library` assertions; add unit test for controlled component ([#41668](https://github.com/WordPress/gutenberg/pull/41668)).

## 19.12.0 (2022-06-01)

### Bug Fix

-   `Popover`, `Dropdown`, `CustomGradientPicker`: Fix dropdown positioning by always targeting the rendered toggle, and switch off width in the Popover size middleware to stop reducing the width of the popover. ([#41361](https://github.com/WordPress/gutenberg/pull/41361))
-   Fix `InputControl` blocking undo/redo while focused. ([#40518](https://github.com/WordPress/gutenberg/pull/40518))
-   `ColorPalette`: Correctly update color name label when CSS variables are involved ([#41461](https://github.com/WordPress/gutenberg/pull/41461)).

### Enhancements

-   `SelectControl`: Add `__nextHasNoMarginBottom` prop for opting into the new margin-free styles ([#41269](https://github.com/WordPress/gutenberg/pull/41269)).
-   `ColorPicker`: Strip leading hash character from hex values pasted into input. ([#41223](https://github.com/WordPress/gutenberg/pull/41223))
-   `ColorPicker`: Display detailed color inputs by default. ([#41222](https://github.com/WordPress/gutenberg/pull/41222))
-   Updated design for the `DateTimePicker`, `DatePicker` and `TimePicker` components ([#41097](https://github.com/WordPress/gutenberg/pull/41097)).
-   `DateTimePicker`: Add `__nextRemoveHelpButton` and `__nextRemoveResetButton` for opting into new behaviour where there is no Help and Reset button ([#41097](https://github.com/WordPress/gutenberg/pull/41097)).

### Internal

-   `AlignmentMatrixControl` updated to satisfy `react/exhaustive-deps` eslint rule ([#41167](https://github.com/WordPress/gutenberg/pull/41167))
-   `BorderControl` updated to satisfy `react/exhaustive-deps` eslint rule ([#41259](https://github.com/WordPress/gutenberg/pull/41259))
-   `CheckboxControl`: Add unit tests ([#41165](https://github.com/WordPress/gutenberg/pull/41165)).
-   `BorderBoxControl`: fix some layout misalignments, especially for RTL users ([#41254](https://github.com/WordPress/gutenberg/pull/41254)).
-   `TimePicker`: Update unit tests to use `@testing-library/user-event` ([#41270](https://github.com/WordPress/gutenberg/pull/41270)).
-   `DateTimePicker`: Update `moment` to 2.26.0 and update `react-date` typings ([#41266](https://github.com/WordPress/gutenberg/pull/41266)).
-   `TextareaControl`: Convert to TypeScript ([#41215](https://github.com/WordPress/gutenberg/pull/41215)).
-   `BoxControl`: Update unit tests to use `@testing-library/user-event` ([#41422](https://github.com/WordPress/gutenberg/pull/41422)).
-   `Surface`: Convert to TypeScript ([#41212](https://github.com/WordPress/gutenberg/pull/41212)).
-   `Autocomplete` updated to satisfy `react/exhaustive-deps` eslint rule ([#41382](https://github.com/WordPress/gutenberg/pull/41382))
-   `Dropdown` updated to satisfy `react/exhaustive-deps` eslint rule ([#41505](https://github.com/WordPress/gutenberg/pull/41505))
-   `DateDayPicker` updated to satisfy `react/exhaustive-deps` eslint rule ([#41470](https://github.com/WordPress/gutenberg/pull/41470)).

### Experimental

-   `Spacer`: Add RTL support. ([#41172](https://github.com/WordPress/gutenberg/pull/41172))

## 19.11.0 (2022-05-18)

### Enhancements

-   `BorderControl` now only displays the reset button in its popover when selections have already been made. ([#40917](https://github.com/WordPress/gutenberg/pull/40917))
-   `BorderControl` & `BorderBoxControl`: Add `__next36pxDefaultSize` flag for larger default size ([#40920](https://github.com/WordPress/gutenberg/pull/40920)).
-   `BorderControl` improved focus and border radius styling for component. ([#40951](https://github.com/WordPress/gutenberg/pull/40951))
-   Improve focused `CircularOptionPicker` styling ([#40990](https://github.com/WordPress/gutenberg/pull/40990))
-   `BorderControl`: Make border color consistent with other controls ([#40921](https://github.com/WordPress/gutenberg/pull/40921))
-   `SelectControl`: Remove `lineHeight` setting to fix issue with font descenders being cut off ([#40985](https://github.com/WordPress/gutenberg/pull/40985))

### Internal

-   `DateTimePicker`: Convert to TypeScript ([#40775](https://github.com/WordPress/gutenberg/pull/40775)).
-   `DateTimePicker`: Convert unit tests to TypeScript ([#40957](https://github.com/WordPress/gutenberg/pull/40957)).
-   `CheckboxControl`: Convert to TypeScript ([#40915](https://github.com/WordPress/gutenberg/pull/40915)).
-   `ButtonGroup`: Convert to TypeScript ([#41007](https://github.com/WordPress/gutenberg/pull/41007)).
-   `Popover`: refactor component to use the `floating-ui` library internally ([#40740](https://github.com/WordPress/gutenberg/pull/40740)).

## 19.10.0 (2022-05-04)

### Internal

-   `UnitControl`: migrate unit tests to TypeScript ([#40697](https://github.com/WordPress/gutenberg/pull/40697)).
-   `DatePicker`: Add improved unit tests ([#40754](https://github.com/WordPress/gutenberg/pull/40754)).
-   Setup `user-event` in unit tests inline, once per test ([#40839](https://github.com/WordPress/gutenberg/pull/40839)).
-   `DatePicker`: Update `react-dates` to 21.8.0 ([#40801](https://github.com/WordPress/gutenberg/pull/40801)).

### Enhancements

-   `InputControl`: Add `__next36pxDefaultSize` flag for larger default size ([#40622](https://github.com/WordPress/gutenberg/pull/40622)).
-   `UnitControl`: Add `__next36pxDefaultSize` flag for larger default size ([#40627](https://github.com/WordPress/gutenberg/pull/40627)).
-   `Modal` design adjustments: Blur elements outside of the modal, increase modal title size, use larger close icon, remove header border when modal contents are scrolled. ([#40781](https://github.com/WordPress/gutenberg/pull/40781)).
-   `SelectControl`: Improved TypeScript support ([#40737](https://github.com/WordPress/gutenberg/pull/40737)).
-   `ToggleControlGroup`: Switch to internal `Icon` component for dashicon support ([40717](https://github.com/WordPress/gutenberg/pull/40717)).
-   Improve `ToolsPanel` accessibility. ([#40716](https://github.com/WordPress/gutenberg/pull/40716))

### Bug Fix

-   The `Button` component now displays the label as the tooltip for icon only buttons. ([#40716](https://github.com/WordPress/gutenberg/pull/40716))
-   Use fake timers and fix usage of async methods from `@testing-library/user-event`. ([#40790](https://github.com/WordPress/gutenberg/pull/40790))
-   UnitControl: avoid calling onChange callback twice when unit changes. ([#40796](https://github.com/WordPress/gutenberg/pull/40796))
-   `UnitControl`: show unit label when units prop has only one unit. ([#40784](https://github.com/WordPress/gutenberg/pull/40784))
-   `AnglePickerControl`: Fix closing of gradient popover when the angle control is clicked. ([#40735](https://github.com/WordPress/gutenberg/pull/40735))

### Internal

-   `TextControl`: Convert to TypeScript ([#40633](https://github.com/WordPress/gutenberg/pull/40633)).

## 19.9.0 (2022-04-21)

### Bug Fix

-   Consolidate the main black colors to gray-900. Affects `AlignmentMatrixControl`, `InputControl`, `Heading`, `SelectControl`, `Spinner (Experimental)`, and `Text` ([#40391](https://github.com/WordPress/gutenberg/pull/40391)).

### Internal

-   Remove individual color object exports from the `utils/colors-values.js` file. Colors should now be used from the main `COLORS` export([#40387](https://github.com/WordPress/gutenberg/pull/40387)).

### Bug Fix

-   `InputControl`: allow user to input a value interactively in Storybook, by removing default value argument ([#40410](https://github.com/WordPress/gutenberg/pull/40410)).

## 19.8.0 (2022-04-08)

### Enhancements

-   Update `BorderControl` and `BorderBoxControl` to allow the passing of custom class names to popovers ([#39753](https://github.com/WordPress/gutenberg/pull/39753)).
-   `ToggleGroupControl`: Reintroduce backdrop animation ([#40021](https://github.com/WordPress/gutenberg/pull/40021)).
-   `Card`: Adjust border radius effective size ([#40032](https://github.com/WordPress/gutenberg/pull/40032)).
-   `InputControl`: Improved TypeScript type annotations ([#40119](https://github.com/WordPress/gutenberg/pull/40119)).

### Internal

-   `BaseControl`: Convert to TypeScript ([#39468](https://github.com/WordPress/gutenberg/pull/39468)).

### New Features

-   Add `BorderControl` component ([#37769](https://github.com/WordPress/gutenberg/pull/37769)).
-   Add `BorderBoxControl` component ([#38876](https://github.com/WordPress/gutenberg/pull/38876)).
-   Add `ToggleGroupControlOptionIcon` component ([#39760](https://github.com/WordPress/gutenberg/pull/39760)).

### Bug Fix

-   Use `Object.assign` instead of `{ ...spread }` syntax to avoid errors in the code generated by TypeScript ([#39932](https://github.com/WordPress/gutenberg/pull/39932)).
-   `ItemGroup`: Ensure that the Item's text color is not overridden by the user agent's button color ([#40055](https://github.com/WordPress/gutenberg/pull/40055)).
-   `Surface`: Use updated UI text color `#1e1e1e` instead of `#000` ([#40055](https://github.com/WordPress/gutenberg/pull/40055)).
-   `CustomSelectControl`: Make chevron consistent with `SelectControl` ([#40049](https://github.com/WordPress/gutenberg/pull/40049)).

## 19.7.0 (2022-03-23)

### Enhancements

-   `CustomSelectControl`: Add `__next36pxDefaultSize` flag for larger default size ([#39401](https://github.com/WordPress/gutenberg/pull/39401)).
-   `BaseControl`: Add `__nextHasNoMarginBottom` prop for opting into the new margin-free styles ([#39325](https://github.com/WordPress/gutenberg/pull/39325)).
-   `Divider`: Make the divider visible by default (`display: inline`) in flow layout containers when the divider orientation is vertical ([#39316](https://github.com/WordPress/gutenberg/pull/39316)).
-   Stop using deprecated `event.keyCode` in favor of `event.key` for keyboard events in `UnitControl` and `InputControl`. ([#39360](https://github.com/WordPress/gutenberg/pull/39360))
-   `ColorPalette`: refine custom color button's label. ([#39386](https://github.com/WordPress/gutenberg/pull/39386))
-   Add `onClick` prop on `FormFileUpload`. ([#39268](https://github.com/WordPress/gutenberg/pull/39268))
-   `FocalPointPicker`: stop using `UnitControl`'s deprecated `unit` prop ([#39504](https://github.com/WordPress/gutenberg/pull/39504)).
-   `CheckboxControl`: Add support for the `indeterminate` state ([#39462](https://github.com/WordPress/gutenberg/pull/39462)).
-   `UnitControl`: add support for the `onBlur` prop ([#39589](https://github.com/WordPress/gutenberg/pull/39589)).

### Internal

-   Delete the `composeStateReducers` utility function ([#39262](https://github.com/WordPress/gutenberg/pull/39262)).
-   `BoxControl`: stop using `UnitControl`'s deprecated `unit` prop ([#39511](https://github.com/WordPress/gutenberg/pull/39511)).

### Bug Fix

-   `NumberControl`: commit (and constrain) value on `blur` event ([#39186](https://github.com/WordPress/gutenberg/pull/39186)).
-   Fix `UnitControl`'s reset of unit when the quantity value is cleared. ([#39531](https://github.com/WordPress/gutenberg/pull/39531/)).
-   `ResizableBox`: Ensure tooltip text remains on a single line. ([#39623](https://github.com/WordPress/gutenberg/pull/39623)).

### Deprecation

-   `unit` prop in `UnitControl` marked as deprecated ([#39503](https://github.com/WordPress/gutenberg/pull/39503)).

## 19.6.0 (2022-03-11)

### Enhancements

-   `ConfirmDialog`: Add support for custom label text on the confirmation and cancelation buttons ([#38994](https://github.com/WordPress/gutenberg/pull/38994))
-   `InputControl`: Allow `onBlur` for empty values to commit the change when `isPressEnterToChange` is true, and move reset behavior to the ESCAPE key. ([#39109](https://github.com/WordPress/gutenberg/pull/39109)).
-   `TreeGrid`: Add tests for Home/End keyboard navigation. Add `onFocusRow` callback for Home/End keyboard navigation, this was missed in the implementation PR. Modify test for expanding/collapsing a row as row 1 implements this now. Update README with latest changes. ([#39302](https://github.com/WordPress/gutenberg/pull/39302))
-   `ToggleGroupControlOption`: Calculate width from button content and remove `LabelPlaceholderView` ([#39345](https://github.com/WordPress/gutenberg/pull/39345))

### Bug Fix

-   Normalize `font-family` on `Button`, `ColorPalette`, `ComoboboxControl`, `DateTimePicker`, `FormTokenField`, `InputControl`, `SelectControl`, and `ToggleGroupControl` ([#38969](https://github.com/WordPress/gutenberg/pull/38969)).
-   Fix input value selection of `InputControl`-based controls in Firefox and Safari with axial constraint of drag gesture ([#38968](https://github.com/WordPress/gutenberg/pull/38968)).
-   Fix `UnitControl`'s behavior around updating the unit when a new `value` is passed (i.e. in controlled mode). ([#39148](https://github.com/WordPress/gutenberg/pull/39148)).

## 19.5.0 (2022-02-23)

### Bug Fix

-   Fix spin buttons of number inputs in Safari ([#38840](https://github.com/WordPress/gutenberg/pull/38840))
-   Show tooltip on toggle custom size button in FontSizePicker ([#38985](https://github.com/WordPress/gutenberg/pull/38985))

### Enhancements

-   `TreeGrid`: Add tests for `onCollapseRow`, `onExpandRow`, and `onFocusRow` callback functions. ([#38942](https://github.com/WordPress/gutenberg/pull/38942)).
-   `TreeGrid`: Update callback tests to use `TreeGridRow` and `TreeGridCell` sub-components. ([#39002](https://github.com/WordPress/gutenberg/pull/39002)).

## 19.4.0 (2022-02-10)

### Bug Fix

-   Components: Fix `Slot`/`Fill` Emotion `StyleProvider` ([#38237](https://github.com/WordPress/gutenberg/pull/38237))
-   Reduce height and min-width of the reset button on `ComboBoxControl` for consistency. ([#38020](https://github.com/WordPress/gutenberg/pull/38020))
-   Removed unused `rememo` dependency ([#38388](https://github.com/WordPress/gutenberg/pull/38388)).
-   Added `__unstableInputWidth` to `UnitControl` type definition ([#38429](https://github.com/WordPress/gutenberg/pull/38429)).
-   Fixed typing errors for `ColorPicker` ([#38430](https://github.com/WordPress/gutenberg/pull/38430)).
-   Updated destructuring of `Dropdown` props to be TypeScript friendly ([#38431](https://github.com/WordPress/gutenberg/pull/38431)).
-   Added `ts-nocheck` to `ColorIndicator` so it can be used in typed components ([#38433](https://github.com/WordPress/gutenberg/pull/38433)).
-   Added `cx` as a dependency of `useMemo` across the whole package, in order to recalculate the classnames correctly when a component is rendered across more than one `StyleProvider` ([#38541](https://github.com/WordPress/gutenberg/pull/38541)).

### Enhancements

-   Update the visual design of the `Spinner` component. ([#37551](https://github.com/WordPress/gutenberg/pull/37551))
-   `TreeGrid` accessibility enhancements around the expand/collapse functionality. ([#38358](https://github.com/WordPress/gutenberg/pull/38358))
-   `TreeGrid` accessibility: improve browser support for Left Arrow focus to parent row in child row. ([#38639](https://github.com/WordPress/gutenberg/pull/38639))
-   `TreeGrid` accessibility: Add Home/End keys for better keyboard navigation. ([#38679](https://github.com/WordPress/gutenberg/pull/38679))
-   Add `resolvePoint` prop to `FocalPointPicker` to allow updating the value of the picker after a user interaction ([#38247](https://github.com/WordPress/gutenberg/pull/38247))
-   `TreeGrid`: Allow SHIFT key to be held, and add `onFocusRow` callback to the `TreeGrid` component, fired when focus is shifted from one row to another via Up and Down arrow keys. ([#38314](https://github.com/WordPress/gutenberg/pull/38314))

### Experimental

-   `Navigator`: rename `push`/`pop` to `goTo`/`goBack` ([#38582](https://github.com/WordPress/gutenberg/pull/38582))
-   `Navigator`: add `NavigatorButton` and `NavigatorBackButton` components ([#38634](https://github.com/WordPress/gutenberg/pull/38634))
-   `UnitControl`: tidy up utilities and types. In particular, change the type of parsed quantities to `number` (previously it could have been a `string` too). ([#38987](https://github.com/WordPress/gutenberg/pull/38987]))

## 19.3.0 (2022-01-27)

### Enhancements

-   Refine `ExternalLink` to be same size as the text, to appear more as a glyph than an icon. ([#37859](https://github.com/WordPress/gutenberg/pull/37859))
-   Updated `ToolsPanel` header icon to only show "plus" icon when all items are optional and all are currently hidden ([#38262](https://github.com/WordPress/gutenberg/pull/38262))
-   `TreeGrid`: Fix keyboard navigation for expand/collapse table rows in Firefox ([#37983](https://github.com/WordPress/gutenberg/pull/37983))

### Bug Fix

-   Update the `HexInput` component to accept a pasted value that contains a starting #
-   Update `ToggleGroupControl` background active state to use a simple background color instead of animated backdrop ([38008](https://github.com/WordPress/gutenberg/pull/38008))
-   Update label spacing for the `BoxControl`, `CustomGradientPicker`, `FormTokenField`, `InputControl`, and `ToolsPanel` components to use a bottom margin of `8px` for consistency. ([#37844](https://github.com/WordPress/gutenberg/pull/37844))
-   Add missing styles to the `BaseControl.VisualLabel` component. ([#37747](https://github.com/WordPress/gutenberg/pull/37747))
-   Prevent keyDown events from propagating up in `CustomSelectControl` ([#30557](https://github.com/WordPress/gutenberg/pull/30557))
-   Mark `children` prop as optional in `SelectControl` ([#37872](https://github.com/WordPress/gutenberg/pull/37872))
-   Add memoization of callbacks and context to prevent unnecessary rerenders of the `ToolsPanel` ([#38037](https://github.com/WordPress/gutenberg/pull/38037))
-   Fix space between icons and rail `RangeControl` ([#36935](https://github.com/WordPress/gutenberg/pull/36935))
-   Increase z-index of `ConfirmDialog` to render on top of parent `Popover` components ([#37959](https://github.com/WordPress/gutenberg/pull/37959))

### Experimental

-   Add basic history location support to `Navigator` ([#37416](https://github.com/WordPress/gutenberg/pull/37416)).
-   Add focus restoration to `Navigator` ([#38149](https://github.com/WordPress/gutenberg/pull/38149)).

## 19.2.0 (2022-01-04)

### Experimental

-   Reinstated the ability to pass additional props to the `ToolsPanel` ([#36428](https://github.com/WordPress/gutenberg/pull/36428)).
-   Added an `__unstable-large` size variant to `InputControl`, `SelectControl`, and `UnitControl` for selective migration to the larger 40px heights. ([#35646](https://github.com/WordPress/gutenberg/pull/35646)).
-   Fixed inconsistent padding in `UnitControl` ([#35646](https://github.com/WordPress/gutenberg/pull/35646)).
-   Added support for RTL behavior for the `ZStack`'s `offset` prop ([#36769](https://github.com/WordPress/gutenberg/pull/36769))
-   Fixed race conditions causing conditionally displayed `ToolsPanelItem` components to be erroneously deregistered ([#36588](https://github.com/WordPress/gutenberg/pull/36588)).
-   Added `__experimentalHideHeader` prop to `Modal` component ([#36831](https://github.com/WordPress/gutenberg/pull/36831)).
-   Added experimental `ConfirmDialog` component ([#34153](https://github.com/WordPress/gutenberg/pull/34153)).
-   Divider: improve support for vertical orientation and RTL styles, use start/end logical props instead of top/bottom, change border-color to `currentColor` ([#36579](https://github.com/WordPress/gutenberg/pull/36579)).
-   `ToggleGroupControl`: Avoid calling `onChange` if radio state changed from an incoming value ([#37224](https://github.com/WordPress/gutenberg/pull/37224/)).
-   `ToggleGroupControl`: fix the computation of the backdrop dimensions when rendered in a Popover ([#37067](https://github.com/WordPress/gutenberg/pull/37067)).
-   Add `__experimentalIsRenderedInSidebar` property to the `GradientPicker`and `CustomGradientPicker`. The property changes the color popover behavior to have a special placement behavior appropriate for sidebar UI's.
-   Add `first` and `last` classes to displayed `ToolsPanelItem` group within a `ToolsPanel` ([#37546](https://github.com/WordPress/gutenberg/pull/37546))

### Bug Fix

-   Fixed spacing between `BaseControl` fields and help text within the `ToolsPanel` ([#36334](https://github.com/WordPress/gutenberg/pull/36334))
-   Replaced hardcoded blue in `ColorPicker` with UI theme color ([#36153](https://github.com/WordPress/gutenberg/pull/36153)).
-   Fixed empty `ToolsPanel` height by correcting menu button line-height ([#36895](https://github.com/WordPress/gutenberg/pull/36895)).
-   Normalized label line-height and spacing within the `ToolsPanel` ([36387](https://github.com/WordPress/gutenberg/pull/36387))
-   Remove unused `reakit-utils` from peer dependencies ([#37369](https://github.com/WordPress/gutenberg/pull/37369)).
-   Update all Emotion dependencies to the latest version to ensure they work correctly with React types ([#37365](https://github.com/WordPress/gutenberg/pull/37365)).
-   `DateTimePicker`: Fix the date format associated to the `is12Hour` prop ([#37465](https://github.com/WordPress/gutenberg/pull/37465))
-   Allowed `ToolsPanel` to register items when `panelId` is `null` due to multiple block selection ([37216](https://github.com/WordPress/gutenberg/pull/37216)).

### Enhancements

-   Wrapped `Modal` in a `forwardRef` call ([#36831](https://github.com/WordPress/gutenberg/pull/36831)).
-   Refactor `DateTime` class component to functional component ([#36835](https://github.com/WordPress/gutenberg/pull/36835))
-   Unify styles for `ColorIndicator` with how they appear in Global Styles ([#37028](https://github.com/WordPress/gutenberg/pull/37028))
-   Add support for rendering the `ColorPalette` in a `Dropdown` when opened in the sidebar ([#37067](https://github.com/WordPress/gutenberg/pull/37067))
-   Show an incremental sequence of numbers (1/2/3/4/5) as a label of the font size, when we have at most five font sizes, where at least one the them contains a complex css value(clamp, var, etc..). We do this because complex css values cannot be calculated properly and the incremental sequence of numbers as labels can help the user better mentally map the different available font sizes. ([#37038](https://github.com/WordPress/gutenberg/pull/37038))
-   Add support for proper borders to color indicators ([#37500](https://github.com/WordPress/gutenberg/pull/37500))
-   Refactor `SuggestionsList` class component to functional component([#36924](https://github.com/WordPress/gutenberg/pull/36924/))

## 19.1.4 (2021-12-13)

### Bug Fix

-   Improve accessibility and visibility in `ColorPallete` ([#36925](https://github.com/WordPress/gutenberg/pull/36925))

## 19.1.3 (2021-12-06)

-   Fix missing version information in `CHANGELOG.md`.

## 19.1.2 (2021-12-06)

### Bug Fix

-   Fixed `GradientPicker` not displaying `CustomGradientPicker` when no gradients are provided ([#36900](https://github.com/WordPress/gutenberg/pull/36900)).
-   Fixed error thrown in `ColorPicker` when used in controlled state in color gradients ([#36941](https://github.com/WordPress/gutenberg/pull/36941)).
-   Updated readme to include default value introduced in fix for unexpected movements in the `ColorPicker` ([#35670](https://github.com/WordPress/gutenberg/pull/35670)).
-   Added support for the legacy `extraSmall` value for the `size` prop in the `Card` component ([#37097](https://github.com/WordPress/gutenberg/pull/37097)).

## 19.1.0 (2021-11-29)

### Enhancements

-   Added a `showTooltip` prop to `ToggleGroupControlOption` in order to display tooltip text (using `<Tooltip />`). ([#36726](https://github.com/WordPress/gutenberg/pull/36726)).

### Bug Fix

-   Fixed a bug which prevented setting `PM` hours correctly in the `DateTimePicker` ([#36878](https://github.com/WordPress/gutenberg/pull/36878)).

## 19.0.2 (2021-11-15)

-   Remove erroneous use of `??=` syntax from `build-module`.

## 19.0.1 (2021-11-07)

### Enhancements

-   Updated the `ColorPalette` and `GradientPicker` components to the latest designs ([#35970](https://github.com/WordPress/gutenberg/pull/35970)).

### Experimental

-   Updated the `ToolsPanel` to use `Grid` internally to manage panel layout ([#35621](https://github.com/WordPress/gutenberg/pull/35621)).
-   Added experimental `__experimentalHasMultipleOrigins` prop to the `ColorPalette` and `GradientPicker` components ([#35970](https://github.com/WordPress/gutenberg/pull/35970)).

## 19.0.0 (2021-10-22)

### New Features

-   Added support for `step="any"` in `NumberControl` and `RangeControl` ([#34542](https://github.com/WordPress/gutenberg/pull/34542)).

### Enhancements

-   Removed the separator shown between `ToggleGroupControl` items ([#35497](https://github.com/WordPress/gutenberg/pull/35497)).
-   The `ColorPicker` component property `onChangeComplete`, a function accepting a color object, was replaced with the property `onChange`, a function accepting a string on ([#35220](https://github.com/WordPress/gutenberg/pull/35220)).
-   The property `disableAlpha`, was removed from the `ColorPicker` component. Use the new opposite property `enableAlpha` instead ([#35220](https://github.com/WordPress/gutenberg/pull/35220)).

### Experimental

-   Removed the `fieldset` wrapper from the `FontAppearanceControl` component ([35461](https://github.com/WordPress/gutenberg/pull/35461)).
-   Refactored the `ToggleGroupControl` component's structure and embedded `ToggleGroupControlButton` directly into `ToggleGroupControlOption` ([#35600](https://github.com/WordPress/gutenberg/pull/35600)).
-   Added support for showing an experimental hint in `CustomSelectControl` ([#35673](https://github.com/WordPress/gutenberg/pull/35673)).

### Breaking Changes

-   The `color` property a `tinycolor2` color object passed on `onChangeComplete` property of the `ColorPicker` component was removed. Please use the new `onChange` property that accepts a string color representation ([#35562](https://github.com/WordPress/gutenberg/pull/35562)).

## 18.0.0 (2021-10-12)

### Breaking Changes

-   Removed the deprecated `position` and `menuLabel` from the `DropdownMenu` component ([#34537](https://github.com/WordPress/gutenberg/pull/34537)).
-   Removed the deprecated `onClickOutside` prop from the `Popover` component ([#34537](https://github.com/WordPress/gutenberg/pull/34537)).
-   Changed `RangeControl` component to not apply `shiftStep` to inputs from its `<input type="range"/>` ([35020](https://github.com/WordPress/gutenberg/pull/35020)).
-   Removed `isAction` prop from `Item`. The component will now rely on `onClick` to render as a `button` ([35152](https://github.com/WordPress/gutenberg/pull/35152)).

### New Features

-   Add an experimental `Navigator` components ([#34904](https://github.com/WordPress/gutenberg/pull/34904)) as a replacement for the previous `Navigation` related components.
-   Update the `ColorPicker` component to the latest design ([#35220](https://github.com/WordPress/gutenberg/pull/35220))

### Bug Fix

-   Fixed rounding of value in `RangeControl` component when it loses focus while the `SHIFT` key is held. ([#35020](https://github.com/WordPress/gutenberg/pull/35020)).

### Internal

-   Deleted the `createComponent` utility function ([#34929](https://github.com/WordPress/gutenberg/pull/34929)).
-   Deleted the `useJumpStep` utility function ([#35561](https://github.com/WordPress/gutenberg/pull/35561)).

## 17.0.0 (2021-09-09)

### Breaking Change

-   Removed a min-width from the `DropdownMenu` component, allowing the menu to accommodate thin contents like vertical tools menus ([#33995](https://github.com/WordPress/gutenberg/pull/33995)).

### Bug Fix

-   Fixed RTL styles in `Flex` component ([#33729](https://github.com/WordPress/gutenberg/pull/33729)).
-   Fixed unit test errors caused by `CSS.supports` being called in a non-browser environment ([#34572](https://github.com/WordPress/gutenberg/pull/34572)).
-   Fixed `ToggleGroupControl`'s backdrop not updating when changing the `isAdaptiveWidth` property ([#34595](https://github.com/WordPress/gutenberg/pull/34595)).

### Internal

-   Renamed `PolymorphicComponent*` types to `WordPressComponent*` ([#34330](https://github.com/WordPress/gutenberg/pull/34330)).

## 16.0.0 (2021-08-23)

### Breaking Change

-   Updated the visual styles of the RangeControl component ([#33824](https://github.com/WordPress/gutenberg/pull/33824)).

### New Feature

-   Add `hideLabelFromVision` prop to `RangeControl` ([#33714](https://github.com/WordPress/gutenberg/pull/33714)).

### Bug Fix

-   Listen to `resize` events correctly in `useBreakpointIndex`. This hook is used in `useResponsiveValue` and consequently in the `Flex` and `Grid` components ([#33902](https://github.com/WordPress/gutenberg/pull/33902))

## 15.0.0 (2021-07-29)

### Breaking Change

-   Upgraded React components to work with v17.0 ([#29118](https://github.com/WordPress/gutenberg/pull/29118)). There are no new features in React v17.0 as explained in the [blog post](https://reactjs.org/blog/2020/10/20/react-v17.html).

### Deprecation

-   `isScrollable` prop in `CardBody` default value changed from `true` to `false` ([#33490](https://github.com/WordPress/gutenberg/pull/33490))

### Bug Fix

-   Added back `box-sizing: border-box` rule to `CardBody`, `CardHeader` and `CardFooter` components [#33511](https://github.com/WordPress/gutenberg/pull/33511).

## 14.2.0 (2021-07-21)

### New Feature

-   Update the border color used in `CardBody`, `CardHeader`, `CardFooter`, and `CardDivider` to a different shade of gray, in order to match the color used in other components ([#32566](https://github.com/WordPress/gutenberg/pull/32566)).

### Deprecation

-   `isPrimary`, `isSecondary`, `isTertiary` and `isLink` props in `Button` have been deprecated. Use `variant` instead ([#31713](https://github.com/WordPress/gutenberg/pull/31713)).
-   `isElevated` prop in `Card` has been deprecated. Use `elevation` instead ([#32566](https://github.com/WordPress/gutenberg/pull/32566)).

### Internal

-   `Card`, `CardBody`, `CardHeader`, `CardFooter`, `CardMedia`, and `CardDivider` components have been re-written from the ground up ([#32566](https://github.com/WordPress/gutenberg/pull/32566)).

## 14.1.0 (2021-05-20)

## 14.0.0 (2021-05-14)

### Breaking Changes

-   Drop support for Internet Explorer 11 ([#31110](https://github.com/WordPress/gutenberg/pull/31110)). Learn more at https://make.wordpress.org/core/2021/04/22/ie-11-support-phase-out-plan/.
-   Increase the minimum Node.js version to v12 matching Long Term Support releases ([#31270](https://github.com/WordPress/gutenberg/pull/31270)). Learn more at https://nodejs.org/en/about/releases/.
-   The experimental `Text` component has been completely re-written and enhanced with truncation support and separate variant, size, and weight props to allow for greater control. The previous `variant` prop has been completely removed.

### Deprecation

-   `isReversed` prop in `Flex` component has been deprecated. Use `direction` instead ([#31297](https://github.com/WordPress/gutenberg/pull/31297)).

### Internal

-   `Flex`, `FlexBlock`, and `FlexItem` components have been re-written from the ground up ([#31297](https://github.com/WordPress/gutenberg/pull/31297)).

## 13.0.0 (2021-03-17)

### Breaking Change

-   `onChange` prop of `FocalPointPicker` is called at the end of drag operations. Previously, it was called repetitively while dragging.

### New Feature

-   Supports ref forwarding in `withNotices` and `ResizableBox`.
-   Adds `onDrag` prop of `FocalPointPicker`.

### Bug Fix

-   Allows focus of the `FocalPointPicker` draggable area and adjustment with arrow keys. This was added in [#22531](https://github.com/WordPress/gutenberg/pull/22264) but was no longer working.

## 12.0.0 (2020-12-17)

### Enhancements

-   ComboboxControl: Deburr option labels before filter

### Breaking Change

-   Introduce support for other units and advanced CSS properties on `FontSizePicker`. Provided the value passed to the `FontSizePicker` is a string or one of the size options passed is a string, onChange will start to be called with a string value instead of a number. On WordPress usage, font size options are now automatically converted to strings with the default "px" unit added.

## 10.1.0 (2020-09-03)

### New Feature

-   Add `ToolbarItem` component.
-   Support `label` prop on the `Toolbar` component.

### Deprecations

-   Deprecate the `Toolbar` component when used without the `label` prop. `ToolbarGroup` should be used instead.

## 10.0.0 (2020-07-07)

### Breaking Change

-   `NumberControl` no longer automatically transforms values when rendering `value` into a `<input />` HTML element.
-   `Dashicon` component no longer renders SVGs. If you rely on this component, make sure to load the dashicon font.

## 9.6.0 (2020-05-14)

### Bug Fix

-   Fix and issue that would cause the `Popover` component to throw an error under certain
    circumstances ([#22264](https://github.com/WordPress/gutenberg/pull/22264)).

### Deprecations

-   The `Guide` component no longer supports passing pages as children. Use the `pages` prop instead.
-   The `GuidePage` component is deprecated. Use the `pages` prop in `Guide` instead.

## 9.2.0 (2020-02-10)

### Enhancements

-   The `Notice` component will speak its message. With this new feature, a developer can control either the `spokenMessage` spoken message, or the `politeness` politeness level of the message.
-   The `Snackbar` component will speak its message. With this new feature, a developer can control either the `spokenMessage` spoken message, or the `politeness` politeness level of the message.
-   A `Notice` `actions` member can now assign `isPrimary` to render a primary button action associated with a notice message.

### Bug Fixes

-   Notice will assume a default status of 'info' if none is provided. This resolves an issue where the notice would be assigned a class name `is-undefined`. This was previously the effective default by styled appearance and should not be considered a breaking change in that regard.

## 9.0.0 (2020-01-13)

### New Features

-   Added a new `Guide` component which allows developers to easily present a user guide.

### Breaking Changes

-   `is-button` classname has been removed from the Button component.
-   The `is-default` classname is not applied automatically anymore.
-   By default Button components come with a fixed height and hover styles.

### Bug Fixes

-   Fixes a regression published in version 8.5.0 that would prevent some build tools from including
    styles provided in the packages build-styles directory.

### Deprecations

-   `isDefault` prop in `Button` has been deprecated. Consider using `isSecondary` instead.
-   `IconButton` has been deprecated. Use the `Button` component instead.

## 8.2.0 (2019-08-29)

### New Features

-   The bundled `re-resizable` dependency has been updated from requiring `5.0.1` to requiring `^6.0.0` ([#17011](https://github.com/WordPress/gutenberg/pull/17011)).

## 8.1.0 (2019-08-05)

### New Features

-   Added a new `popoverProps` prop to the `Dropdown` component which allows users of the `Dropdown` component to pass props directly to the `Popover` component.
-   Added and documented `hideLabelFromVision` prop to `BaseControl` used by `SelectControl`, `TextControl`, and `TextareaControl`.
-   Added a new `popoverProps` prop to the `DropdownMenu` component which allows to pass props directly to the nested `Popover` component.
-   Added a new `toggleProps` prop to the `DropdownMenu` component which allows to pass props directly to the nested `IconButton` component.
-   Added a new `menuProps` prop to the `DropdownMenu` component which allows to pass props directly to the nested `NavigableMenu` component.

### Deprecations

-   `menuLabel` prop in `DropdownComponent` has been deprecated. Consider using `menuProps` object and its `aria-label` property instead.
-   `position` prop in `DropdownComponent` has been deprecated. Consider using `popoverProps` object and its `position` property instead.

### Bug Fixes

-   The `Button` component will no longer assign default styling (`is-default` class) when explicitly assigned as primary (the `isPrimary` prop). This should resolve potential conflicts affecting a combination of `isPrimary`, `isDefault`, and `isLarge` / `isSmall`, where the busy animation would appear with incorrect coloring.

### Deprecations

-   The `Popover` component `onClickOutside` prop has been deprecated. Use `onFocusOutside` instead.

### Internal

-   The `Dropdown` component has been refactored to focus changes using the `Popover` component's `onFocusOutside` prop.
-   The `MenuItem` component will now always use an `IconButton`. This prevents a focus loss when clicking a menu item.
-   Package no longer depends on external `react-click-outside` library.

## 8.0.0 (2019-06-12)

### New Feature

-   Add new `BlockQuotation` block to the primitives folder to support blockquote in a multiplatform way. [#15482](https://github.com/WordPress/gutenberg/pull/15482).
-   `DropdownMenu` now supports passing a [render prop](https://reactjs.org/docs/render-props.html#using-props-other-than-render) as children for more advanced customization.

### Internal

-   `MenuGroup` no longer uses `NavigableMenu` internally. It needs to be explicitly wrapped with `NavigableMenu` to bring back the same behavior.

### Documentation

-   Added missing documentation for `DropdownMenu` props `menuLabel`, `position`, `className`.

### Breaking Change

-   `ServerSideRender` is no longer part of components. It was extracted to an independent package `@wordpress/server-side-render`.

### Bug Fix

-   Although `DateTimePicker` does not allow picking the seconds, passed the current seconds as the selected value for seconds when calling `onChange`. Now it passes zero.

## 7.4.0 (2019-05-21)

### New Feature

-   Added a new `HorizontalRule` component.
-   Added a new `Snackbar` component.

### Bug Fix

-   Fixed display of reset button when using RangeControl `allowReset` prop.
-   Fixed minutes field of `DateTimePicker` missed '0' before single digit values.

## 7.3.0 (2019-04-16)

### New Features

-   Added a new `render` property to `FormFileUpload` component. Allowing users of the component to custom the UI for their needs.
-   Added a new `BaseControl.VisualLabel` component.
-   Added a new `preview` prop to the `Placeholder` component which allows to display a preview, for example a media preview when the Placeholder is used in media editing contexts.
-   Added a new `anchorRect` prop to `Popover` which enables a developer to provide a custom `DOMRect` object at which to position the popover.

### Improvements

-   Limit `Base Control Label` to the width of its content.

### Bug fixes

-   Fix `instanceId` prop passed through to `Button` component via `MenuItems` producing React console error. Fixed by removing the unnecessary use of `withInstanceId` on the `MenuItems` component [#14599](https://github.com/WordPress/gutenberg/pull/14599)

## 7.2.0 (2019-03-20)

### Improvements

-   Make `RangeControl` validation rely on the `checkValidity` provided by the browsers instead of using our own validation.

### Bug Fixes

-   Fix a problem that made `RangeControl` not work as expected with float values.

## 7.1.0 (2019-03-06)

### New Features

-   Added a new `Animate` component.

### Improvements

-   `withFilters` has been optimized to avoid binding hook handlers for each mounted instance of the component, instead using a single centralized hook delegator.
-   `withFilters` has been optimized to reuse a single shared component definition for all filtered instances of the component.
-   Make `RangeControl` validate min and max properties.

### Bug Fixes

-   Resolves a conflict where two instance of Slot would produce an inconsistent or duplicated rendering output.
-   Allow years between 0 and 1970 in DateTime component.

### New Feature

-   `Dropdown` now has a `focusOnMount` prop which is passed directly to the contained `Popover`.
-   `DatePicker` has new prop `isInvalidDate` exposing react-dates' `isOutsideRange`.
-   `DatePicker` allows `null` as accepted value for `currentDate` prop to signify no date selection.

## 7.0.5 (2019-01-03)

## 7.0.4 (2018-12-12)

## 7.0.3 (2018-11-30)

## 7.0.2 (2018-11-22)

## 7.0.1 (2018-11-21)

## 7.0.0 (2018-11-20)

### Breaking Change

-   `Dropdown.refresh()` has been removed. The contained `Popover` is now automatically refreshed.

## 6.0.2 (2018-11-15)

## 6.0.1 (2018-11-12)

### Bug Fixes

-   Avoid constantly recomputing the popover position.

### Polish

-   Remove `<DateTimePicker />` obsolete `locale` prop (and pass-through to child components) and obsolete `is12Hour` prop pass through to `<DateTime />` [#11649](https://github.com/WordPress/gutenberg/pull/11649)

## 6.0.0 (2018-11-12)

### Breaking Change

-   The `PanelColor` component has been removed.

## 5.1.1 (2018-11-09)

## 5.1.0 (2018-11-09)

### New Feature

-   Adjust a11y roles for MenuItem component, so that aria-checked is used properly, related change in Editor/Components/BlockNavigationList ([#11431](https://github.com/WordPress/gutenberg/issues/11431)).
-   `Popover` components are now automatically refreshed every 0.5s in order to recalculate their size or position.

### Deprecation

-   `Dropdown.refresh()` has been deprecated as the contained `Popover` is now automatically refreshed.

## 5.0.2 (2018-11-03)

### Polish

-   Forward `ref` in the `PanelBody` component.
-   Tooltip are no longer removed when Button becomes disabled, it's left to the component rendering the Tooltip.
-   Forward `ref` support in `TabbableContainer` and `NavigableMenu` components.

## 5.0.1 (2018-10-30)

## 5.0.0 (2018-10-29)

### Breaking Change

-   `AccessibleSVG` component has been removed. Please use `SVG` instead.

### New Feature

-   The `Notice` component accepts an array of action objects via the `actions` prop. Each member object should contain a `label` and either a `url` link string or `onClick` callback function.

## 4.2.1 (2018-10-22)

### Bug Fix

-   Fix importing `react-dates` stylesheet in production.

## 4.2.0 (2018-10-19)

### New Feature

-   Added a new `ColorPicker` component ([#10564](https://github.com/WordPress/gutenberg/pull/10564)).
-   `MenuItem` now accepts an `info` prop for including an extended description.

### Bug Fix

-   `IconButton` correctly respects a passed `aria-label` prop.

### Deprecation

-   `PanelColor` has been deprecated in favor of `wp.editor.PanelColorSettings`.

## 4.1.2 (2018-10-18)

## 4.1.0 (2018-10-10)

### New Feature

-   Added a new `ResizableBox` component.

## 4.0.0 (2018-09-30)

### Breaking Change

-   `Draggable` as a DOM node drag handler has been removed. Please, use `Draggable` as a wrap component for your DOM node drag handler.

### Deprecation

-   Renamed `AccessibleSVG` component to `SVG`.

## 3.0.0 (2018-09-05)

### Breaking Change

-   `withAPIData` has been removed. Please use the Core Data module or `@wordpress/api-fetch` directly instead.
-   `Draggable` as a DOM node drag handler has been deprecated. Please, use `Draggable` as a wrap component for your DOM node drag handler.
-   Change how required built-ins are polyfilled with Babel 7 ([#9171](https://github.com/WordPress/gutenberg/pull/9171)). If you're using an environment that has limited or no support for ES2015+ such as lower versions of IE then using [core-js](https://github.com/zloirock/core-js) or [@babel/polyfill](https://babeljs.io/docs/en/next/babel-polyfill) will add support for these methods.
-   `withContext` has been removed. Please use `wp.element.createContext` instead. See: https://reactjs.org/docs/context.html.

### New Feature

-   Added a new `AccessibleSVG` component.<|MERGE_RESOLUTION|>--- conflicted
+++ resolved
@@ -2,15 +2,14 @@
 
 ## Unreleased
 
-<<<<<<< HEAD
 ### Bug Fix
 
 -   `FocalPointUnitControl`: Add aria-labels ([#50993](https://github.com/WordPress/gutenberg/pull/50993)).
-=======
+
 ### Experimental
 
 -   `DropdownMenu` v2: Tweak styles ([#50967](https://github.com/WordPress/gutenberg/pull/50967)).
->>>>>>> 3631e92e
+
 
 ## 25.0.0 (2023-05-24)
 
