<!-- Learn how to maintain this file at https://github.com/WordPress/gutenberg/tree/HEAD/packages#maintaining-changelogs. -->

## Unreleased

### Enhancements

-   Making Circular Option Picker a `listbox`. Note that while this changes some public API, new props are optional, and currently have default values; this will change in another patch ([#52255](https://github.com/WordPress/gutenberg/pull/52255)).
-   `ToggleGroupControl`: Rewrite backdrop animation using framer motion shared layout animations, add better support for controlled and uncontrolled modes ([#50278](https://github.com/WordPress/gutenberg/pull/50278)).
-   `Popover`: Add the `is-positioned` CSS class only after the popover has finished animating ([#54178](https://github.com/WordPress/gutenberg/pull/54178)).
-   `Tooltip`: Replace the existing tooltip to simplify the implementation and improve accessibility while maintaining the same behaviors and API ([#48440](https://github.com/WordPress/gutenberg/pull/48440)).
-   `Dropdown` and `DropdownMenu`: support controlled mode for the dropdown's open/closed state ([#54257](https://github.com/WordPress/gutenberg/pull/54257)).
<<<<<<< HEAD
-   `CheckboxControl`: Allow user to prevent an empty label from being rendered by passing `false` to the `label` prop ([#54298](https://github.com/WordPress/gutenberg/pull/54298)).
=======
-   `BorderControl`: Apply proper metrics and simpler text ([#53998](https://github.com/WordPress/gutenberg/pull/53998)).
>>>>>>> 87364527

### Bug Fix

-   `Tooltip`: dynamically render in the DOM only when visible ([#54312](https://github.com/WordPress/gutenberg/pull/54312)).
-   `PaletteEdit`: Fix padding in RTL languages ([#54034](https://github.com/WordPress/gutenberg/pull/54034)).
-   `ToolbarItem`: Fix children not showing in rendered components ([#53314](https://github.com/WordPress/gutenberg/pull/53314)).
-   `CircularOptionPicker`: make focus styles resilient to button size changes ([#54196](https://github.com/WordPress/gutenberg/pull/54196)).
-   `InputControl`: Fix focus style size ([#54394](https://github.com/WordPress/gutenberg/pull/54394)).
-   `Color values`: Update borderFocus to ADMIN.theme ([#54425](https://github.com/WordPress/gutenberg/pull/54425)).

### Internal

-   `Toolbar/ToolbarDropdownMenu `: Convert to TypeScript ([#54321](https://github.com/WordPress/gutenberg/pull/54321)).
-   `Composite`: Convert to TypeScript ([#54028](https://github.com/WordPress/gutenberg/pull/54028)).
-   `BorderControl`: Refactor unit tests to use `userEvent` ([#54155](https://github.com/WordPress/gutenberg/pull/54155))
-   `FocusableIframe`: Convert to TypeScript ([#53979](https://github.com/WordPress/gutenberg/pull/53979)).
-   `Popover`: Remove unused `overlay` type from `positionToPlacement` utility function ([#54101](https://github.com/WordPress/gutenberg/pull/54101)).
-   `Higher Order` -- `with-focus-outside`: Convert to TypeScript ([#53980](https://github.com/WordPress/gutenberg/pull/53980)).
-   `IsolatedEventContainer`: Convert unit test to TypeScript ([#54316](https://github.com/WordPress/gutenberg/pull/54316)).
-   `Popover`: Remove `scroll` and `resize` listeners for iframe overflow parents and rely on recently added native Floating UI support ([#54286](https://github.com/WordPress/gutenberg/pull/54286)).

### Experimental

-   `DropdownMenu` v2: Fix submenu chevron direction in RTL languages ([#54036](https://github.com/WordPress/gutenberg/pull/54036).

## 25.7.0 (2023-08-31)

### Breaking changes

-   Make the `Popover.Slot` optional and render popovers at the bottom of the document's body by default. ([#53889](https://github.com/WordPress/gutenberg/pull/53889), [#53982](https://github.com/WordPress/gutenberg/pull/53982)).

### Enhancements

-   `ProgressBar`: Add transition to determinate indicator ([#53877](https://github.com/WordPress/gutenberg/pull/53877)).
-   Prevent nested `SlotFillProvider` from rendering ([#53940](https://github.com/WordPress/gutenberg/pull/53940)).

### Bug Fix

-   `SandBox`: Fix the cleanup method in useEffect ([#53796](https://github.com/WordPress/gutenberg/pull/53796)).
-   `PaletteEdit`: Fix the height of the `PaletteItems`. Don't rely on styles only present in the block editor ([#54000](https://github.com/WordPress/gutenberg/pull/54000)).

### Internal

-   `Shortcut`: Add Storybook stories ([#53627](https://github.com/WordPress/gutenberg/pull/53627)).
-   `SlotFill`: Do not render children when using `<Slot bubblesVirtually />`. ([#53272](https://github.com/WordPress/gutenberg/pull/53272))
-   Update `@floating-ui/react-dom` to the latest version ([#46845](https://github.com/WordPress/gutenberg/pull/46845)).

## 25.6.0 (2023-08-16)

### Enhancements

-   `Theme`: Expose via private APIs ([#53262](https://github.com/WordPress/gutenberg/pull/53262)).
-   `ProgressBar`: Use the theme system accent for indicator color ([#53347](https://github.com/WordPress/gutenberg/pull/53347)).
-   `ProgressBar`: Use gray 300 for track color ([#53349](https://github.com/WordPress/gutenberg/pull/53349)).
-   `Modal`: add `headerActions` prop to render buttons in the header. ([#53328](https://github.com/WordPress/gutenberg/pull/53328)).
-   `Snackbar`: Snackbar design and motion improvements ([#53248](https://github.com/WordPress/gutenberg/pull/53248))
-   `NumberControl`: Add `spinFactor` prop for adjusting the amount by which the spin controls change the value ([#52902](https://github.com/WordPress/gutenberg/pull/52902)).
-   `Modal:`: Nuance outside interactions ([#52994](https://github.com/WordPress/gutenberg/pull/52994)).
-   `Button`: Remove default border from the destructive button ([#53607](https://github.com/WordPress/gutenberg/pull/53607)).
-   Components: Move accent colors to theme context ([#53631](https://github.com/WordPress/gutenberg/pull/53631)).
-   `ProgressBar`: Use the new theme system accent for indicator color ([#53632](https://github.com/WordPress/gutenberg/pull/53632)).

### Bug Fix

-   `Button`: add `:disabled` selector to reset hover color for disabled buttons ([#53411](https://github.com/WordPress/gutenberg/pull/53411)).

### Internal

-   `ControlGroup`, `FormGroup`, `ControlLabel`, `Spinner`: Remove unused `ui/` components from the codebase ([#52953](https://github.com/WordPress/gutenberg/pull/52953)).
-   `MenuItem`: Convert to TypeScript ([#53132](https://github.com/WordPress/gutenberg/pull/53132)).
-   `MenuItem`: Add Storybook stories ([#53613](https://github.com/WordPress/gutenberg/pull/53613)).
-   `MenuGroup`: Add Storybook stories ([#53090](https://github.com/WordPress/gutenberg/pull/53090)).
-   Components: Remove unnecessary utils ([#53679](https://github.com/WordPress/gutenberg/pull/53679)).

## 25.5.0 (2023-08-10)

### New Feature

-   Add a new `ProgressBar` component. ([#53030](https://github.com/WordPress/gutenberg/pull/53030)).

### Enhancements

-   `ColorPalette`, `BorderControl`: Don't hyphenate hex value in `aria-label` ([#52932](https://github.com/WordPress/gutenberg/pull/52932)).
-   `MenuItemsChoice`, `MenuItem`: Support a `disabled` prop on a menu item ([#52737](https://github.com/WordPress/gutenberg/pull/52737)).

### Bug Fix

-   `Modal`: Fix loss of focus when clicking outside ([#52653](https://github.com/WordPress/gutenberg/pull/52653)).

## 25.4.0 (2023-07-20)

### Enhancements

-   `TextControl`: Add `id` prop to allow for custom IDs in `TextControl`s ([#52028](https://github.com/WordPress/gutenberg/pull/52028)).
-   `Navigator`: Add `replace` option to `navigator.goTo()` and `navigator.goToParent()` ([#52456](https://github.com/WordPress/gutenberg/pull/52456)).

### Bug Fix

-   `Popover`: Pin `react-dropdown-menu` version to avoid breaking changes in dependency updates. ([#52356](https://github.com/WordPress/gutenberg/pull/52356)).
-   `Item`: Unify focus style and add default font styles. ([#52495](https://github.com/WordPress/gutenberg/pull/52495)).
-   `Toolbar`: Fix toolbar items not being tabbable on the first render. ([#52613](https://github.com/WordPress/gutenberg/pull/52613))
-   `FormTokenField`: Fix token overflow when moving cursor left or right. ([#52662](https://github.com/WordPress/gutenberg/pull/52662))

## 25.3.0 (2023-07-05)

### Enhancements

-   `SelectControl`: Added option to set hidden options. ([#51545](https://github.com/WordPress/gutenberg/pull/51545))
-   `RangeControl`: Add `__next40pxDefaultSize` prop to opt into the new 40px default size ([#49105](https://github.com/WordPress/gutenberg/pull/49105)).
-   `Button`: Introduce `size` prop with `default`, `compact`, and `small` variants ([#51842](https://github.com/WordPress/gutenberg/pull/51842)).
-   `ItemGroup`: Update button focus state styles to target `:focus-visible` rather than `:focus`. ([#51787](https://github.com/WordPress/gutenberg/pull/51787)).
-   `Guide`: Don't show Close button when there is only one page, and use default button and accent/theme styling ([#52014](https://github.com/WordPress/gutenberg/pull/52014)).

### Bug Fix

-   `ConfirmDialog`: Ensure onConfirm isn't called an extra time when submitting one of the buttons using the keyboard ([#51730](https://github.com/WordPress/gutenberg/pull/51730)).
-   `ZStack`: ZStack: fix component bounding box to match children ([#51836](https://github.com/WordPress/gutenberg/pull/51836)).
-   `Modal`: Add small top padding to the content so that avoid cutting off the visible outline when hovering items ([#51829](https://github.com/WordPress/gutenberg/pull/51829)).
-   `DropdownMenu`: fix icon style when dashicon is used ([#43574](https://github.com/WordPress/gutenberg/pull/43574)).
-   `UnitControl`: Fix crash when certain units are used ([#52211](https://github.com/WordPress/gutenberg/pull/52211)).
-   `Guide`: Place focus on the guide's container instead of its first tabbable ([#52300](https://github.com/WordPress/gutenberg/pull/52300)).

## 25.2.0 (2023-06-23)

### Enhancements

-   `UnitControl`: Revamp support for changing unit by typing ([#39303](https://github.com/WordPress/gutenberg/pull/39303)).
-   `Modal`: Update corner radius to be between buttons and the site view frame, in a 2-4-8 system. ([#51254](https://github.com/WordPress/gutenberg/pull/51254)).
-   `ItemGroup`: Update button focus state styles to be inline with other button focus states in the editor. ([#51576](https://github.com/WordPress/gutenberg/pull/51576)).
-   `ItemGroup`: Update button focus state styles to target `:focus-visible` rather than `:focus`. ([#51787](https://github.com/WordPress/gutenberg/pull/51787)).

### Bug Fix

-   `Popover`: Allow legitimate 0 positions to update popover position ([#51320](https://github.com/WordPress/gutenberg/pull/51320)).
-   `Button`: Remove unnecessary margin from dashicon ([#51395](https://github.com/WordPress/gutenberg/pull/51395)).
-   `Autocomplete`: Announce how many results are available to screen readers when suggestions list first renders ([#51018](https://github.com/WordPress/gutenberg/pull/51018)).

### Internal

-   `ClipboardButton`: Convert to TypeScript ([#51334](https://github.com/WordPress/gutenberg/pull/51334)).
-   `Toolbar`: Replace `reakit` dependency with `@ariakit/react` ([#51623](https://github.com/WordPress/gutenberg/pull/51623)).

### Documentation

-   `SearchControl`: Improve documentation around usage of `label` prop ([#51781](https://github.com/WordPress/gutenberg/pull/51781)).

## 25.1.0 (2023-06-07)

### Enhancements

-   `BorderControl`: Improve color code readability in aria-label ([#51197](https://github.com/WordPress/gutenberg/pull/51197)).
-   `Dropdown` and `DropdownMenu`: use internal context system to automatically pick the toolbar popover variant when rendered inside the `Toolbar` component ([#51154](https://github.com/WordPress/gutenberg/pull/51154)).

### Bug Fix

-   `FocalPointUnitControl`: Add aria-labels ([#50993](https://github.com/WordPress/gutenberg/pull/50993)).

### Enhancements

-   Wrapped `TabPanel` in a `forwardRef` call ([#50199](https://github.com/WordPress/gutenberg/pull/50199)).
-   `ColorPalette`: Improve readability of color name and value, and improve rendering of partially transparent colors ([#50450](https://github.com/WordPress/gutenberg/pull/50450)).
-   `Button`: Add `__next32pxSmallSize` prop to opt into the new 32px size when the `isSmall` prop is enabled ([#51012](https://github.com/WordPress/gutenberg/pull/51012)).
-   `ItemGroup`: Update styles so all SVGs inherit color from their parent element ([#50819](https://github.com/WordPress/gutenberg/pull/50819)).

### Experimental

-   `DropdownMenu` v2: Tweak styles ([#50967](https://github.com/WordPress/gutenberg/pull/50967), [#51097](https://github.com/WordPress/gutenberg/pull/51097)).
-   `DropdownMenu` v2: change default placement to match the legacy `DropdownMenu` component ([#51133](https://github.com/WordPress/gutenberg/pull/51133)).
-   `DropdownMenu` v2: Render in the default `Popover.Slot` ([#51046](https://github.com/WordPress/gutenberg/pull/51046)).

## 25.0.0 (2023-05-24)

### Breaking Changes

-   `DateTime`: Remove previously deprecated props, `__nextRemoveHelpButton` and `__nextRemoveResetButton` ([#50724](https://github.com/WordPress/gutenberg/pull/50724)).

### Internal

-   `Modal`: Remove children container's unused class name ([#50655](https://github.com/WordPress/gutenberg/pull/50655)).
-   `DropdownMenu`: Convert to TypeScript ([#50187](https://github.com/WordPress/gutenberg/pull/50187)).
-   Added experimental v2 of `DropdownMenu` ([#49473](https://github.com/WordPress/gutenberg/pull/49473)).
-   `ColorPicker`: its private `SelectControl` component no longer hides BackdropUI, thus making its focus state visible for keyboard users ([#50703](https://github.com/WordPress/gutenberg/pull/50703)).

### Bug Fix

-   `ColorPicker`: Add an outline when the color picker select box is focused([#50609](https://github.com/WordPress/gutenberg/pull/50609)).
-   `InputControl`: Fix focus style to support Windows High Contrast mode ([#50772](https://github.com/WordPress/gutenberg/pull/50772)).
-   `ToggleGroupControl`: Fix focus and selected style to support Windows High Contrast mode ([#50785](https://github.com/WordPress/gutenberg/pull/50785)).
-   `SearchControl`: Adjust icon styles to fix alignment issues in the block inserter ([#50439](https://github.com/WordPress/gutenberg/pull/50439)).

### Enhancements

-   `Tooltip`: Update background color so tooltip boundaries are more visible in the site editor ([#50792](https://github.com/WordPress/gutenberg/pull/50792)).
-   `FontSizePicker`: Tweak the header spacing to be more consistent with other design tools ([#50855](https://github.com/WordPress/gutenberg/pull/50855)).

## 24.0.0 (2023-05-10)

### Breaking Changes

-   `onDragStart` in `<Draggable>` is now a synchronous function to allow setting additional data for `event.dataTransfer` ([#49673](https://github.com/WordPress/gutenberg/pull/49673)).

### Bug Fix

-   `NavigableContainer`: do not trap focus in `TabbableContainer` ([#49846](https://github.com/WordPress/gutenberg/pull/49846)).
-   Update `<Button>` component to have a transparent background for its tertiary disabled state, to match its enabled state. ([#50496](https://github.com/WordPress/gutenberg/pull/50496)).

### Internal

-   `NavigableContainer`: Convert to TypeScript ([#49377](https://github.com/WordPress/gutenberg/pull/49377)).
-   `ToolbarItem`: Convert to TypeScript ([#49190](https://github.com/WordPress/gutenberg/pull/49190)).
-   Move rich-text related types to the rich-text package ([#49651](https://github.com/WordPress/gutenberg/pull/49651)).
-   `SlotFill`: simplified the implementation and removed unused code ([#50098](https://github.com/WordPress/gutenberg/pull/50098) and [#50133](https://github.com/WordPress/gutenberg/pull/50133)).

### Documentation

-   `TreeGrid`: Update docs with `data-expanded` attribute usage ([#50026](https://github.com/WordPress/gutenberg/pull/50026)).
-   Consolidate multiple versions of `README` and `CONTRIBUTING` docs, and add them to Storybook ([#50226](https://github.com/WordPress/gutenberg/pull/50226)).
-   `DimensionControl`: Use WordPress package instead of react in code example ([#50435](https://github.com/WordPress/gutenberg/pull/50435)).

### Enhancements

-   `FormTokenField`, `ComboboxControl`: Add `__next40pxDefaultSize` prop to opt into the new 40px default size, superseding the `__next36pxDefaultSize` prop ([#50261](https://github.com/WordPress/gutenberg/pull/50261)).
-   `Modal`: Add css class to children container ([#50099](https://github.com/WordPress/gutenberg/pull/50099)).
-   `Button`: Add `__next40pxDefaultSize` prop to opt into the new 40px default size ([#50254](https://github.com/WordPress/gutenberg/pull/50254)).
-   `PaletteEdit`: Allow custom popover configuration ([#49975](https://github.com/WordPress/gutenberg/pull/49975)).
-   Change the default color scheme to use the new WP Blueberry color. See PR description for instructions on how to restore the previous color scheme when using in a non-WordPress context ([#50193](https://github.com/WordPress/gutenberg/pull/50193)).
-   `CheckboxControl`, `CustomGradientPicker`, `FormToggle`, : Refactor and correct the focus style for consistency ([#50127](https://github.com/WordPress/gutenberg/pull/50127)).
-   `Button`, update spacing values in `has-text has-icon` buttons. ([#50277](https://github.com/WordPress/gutenberg/pull/50277)).
-   `Button`, remove custom padding applied to `tertiary` variant. ([#50276](https://github.com/WordPress/gutenberg/pull/50276)).
-   `Modal`: Correct padding for title less confirm variant. ([#50283](https://github.com/WordPress/gutenberg/pull/50283)).

## 23.9.0 (2023-04-26)

### Internal

-   `BottomSheetCell`: Refactor away from Lodash (mobile) ([#49794](https://github.com/WordPress/gutenberg/pull/49794)).
-   `parseStylesVariables()`: Refactor away from Lodash (mobile) ([#49794](https://github.com/WordPress/gutenberg/pull/49794)).
-   Remove Lodash dependency from components package ([#49794](https://github.com/WordPress/gutenberg/pull/49794)).
-   Tweak `WordPressComponent` type so `selector` property is optional ([#49960](https://github.com/WordPress/gutenberg/pull/49960)).
-   Update `Modal` appearance on small screens ([#50039](https://github.com/WordPress/gutenberg/pull/50039)).
-   Update the framer motion dependency to the latest version `10.11.6` ([#49822](https://github.com/WordPress/gutenberg/pull/49822)).

### Enhancements

-   `Draggable`: Add `appendToOwnerDocument` prop to allow elementId based elements to be attached to the ownerDocument body ([#49911](https://github.com/WordPress/gutenberg/pull/49911)).
-   `TreeGrid`: Modify keyboard navigation code to use a data-expanded attribute if aria-expanded is to be controlled outside of the TreeGrid component ([#48461](https://github.com/WordPress/gutenberg/pull/48461)).
-   `Modal`: Equalize internal spacing ([#49890](https://github.com/WordPress/gutenberg/pull/49890)).
-   `Modal`: Increased border radius ([#49870](https://github.com/WordPress/gutenberg/pull/49870)).
-   `Modal`: Updated spacing / dimensions of `isFullScreen` ([#49894](https://github.com/WordPress/gutenberg/pull/49894)).
-   `SlotFill`: Added util for creating private SlotFills and supporting Symbol keys ([#49819](https://github.com/WordPress/gutenberg/pull/49819)).
-   `IconType`: Export for external use ([#49649](https://github.com/WordPress/gutenberg/pull/49649)).

### Bug Fix

-   `CheckboxControl`: Add support custom IDs ([#49977](https://github.com/WordPress/gutenberg/pull/49977)).

### Documentation

-   `Autocomplete`: Add heading and fix type for `onReplace` in README. ([#49798](https://github.com/WordPress/gutenberg/pull/49798)).
-   `Autocomplete`: Update `Usage` section in README. ([#49965](https://github.com/WordPress/gutenberg/pull/49965)).

## 23.8.0 (2023-04-12)

### Internal

-   `Mobile` Refactor of the KeyboardAwareFlatList component.
-   Update `reakit` dependency to 1.3.11 ([#49763](https://github.com/WordPress/gutenberg/pull/49763)).

### Enhancements

-   `DropZone`: Smooth animation ([#49517](https://github.com/WordPress/gutenberg/pull/49517)).
-   `Navigator`: Add `skipFocus` property in `NavigateOptions`. ([#49350](https://github.com/WordPress/gutenberg/pull/49350)).
-   `Spinner`: add explicit opacity and background styles ([#49695](https://github.com/WordPress/gutenberg/pull/49695)).
-   Make TypeScript types available for consumers ([#49229](https://github.com/WordPress/gutenberg/pull/49229)).

### Bug Fix

-   `Snackbar`: Fix insufficient color contrast on hover ([#49682](https://github.com/WordPress/gutenberg/pull/49682)).

## 23.7.0 (2023-03-29)

### Internal

-   `Animate`: Convert to TypeScript ([#49243](https://github.com/WordPress/gutenberg/pull/49243)).
-   `CustomGradientPicker`: Convert to TypeScript ([#48929](https://github.com/WordPress/gutenberg/pull/48929)).
-   `ColorPicker`: Convert to TypeScript ([#49214](https://github.com/WordPress/gutenberg/pull/49214)).
-   `GradientPicker`: Convert to TypeScript ([#48316](https://github.com/WordPress/gutenberg/pull/48316)).
-   `FormTokenField`: Add a `__nextHasNoMarginBottom` prop to start opting into the margin-free styles ([48609](https://github.com/WordPress/gutenberg/pull/48609)).
-   `QueryControls`: Replace bottom margin overrides with `__nextHasNoMarginBottom`([47515](https://github.com/WordPress/gutenberg/pull/47515)).

### Enhancements

-   `CustomGradientPicker`: improve initial state UI ([#49146](https://github.com/WordPress/gutenberg/pull/49146)).
-   `AnglePickerControl`: Style to better fit in narrow contexts and improve RTL layout ([#49046](https://github.com/WordPress/gutenberg/pull/49046)).
-   `ImageSizeControl`: Use large 40px sizes ([#49113](https://github.com/WordPress/gutenberg/pull/49113)).

### Bug Fix

-   `CircularOptionPicker`: force swatches to visually render on top of the rest of the component's content ([#49245](https://github.com/WordPress/gutenberg/pull/49245)).
-   `InputControl`: Fix misaligned textarea input control ([#49116](https://github.com/WordPress/gutenberg/pull/49116)).
-   `ToolsPanel`: Ensure consistency in menu item order ([#49222](https://github.com/WordPress/gutenberg/pull/49222)).
-   `TabPanel`: fix initial tab selection & focus management ([#49368](https://github.com/WordPress/gutenberg/pull/49368)).

### Internal

-   `DuotonePicker`, `DuotoneSwatch`: Convert to TypeScript ([#49060](https://github.com/WordPress/gutenberg/pull/49060)).

## 23.6.0 (2023-03-15)

### Enhancements

-   `FontSizePicker`: Allow custom units for custom font size control ([#48468](https://github.com/WordPress/gutenberg/pull/48468)).
-   `Navigator`: Disable initial screen animation ([#49062](https://github.com/WordPress/gutenberg/pull/49062)).
-   `FormTokenField`: Hide suggestions list on blur event if the input value is invalid ([#48785](https://github.com/WordPress/gutenberg/pull/48785)).

### Bug Fix

-   `ResponsiveWrapper`: use `aspect-ratio` CSS prop, add support for `SVG` elements ([#48573](https://github.com/WordPress/gutenberg/pull/48573).
-   `ResizeTooltip`: Use `default.fontFamily` on tooltip ([#48805](https://github.com/WordPress/gutenberg/pull/48805).

### Internal

-   `Guide`: Convert to TypeScript ([#47493](https://github.com/WordPress/gutenberg/pull/47493)).
-   `SelectControl`: improve prop types for single vs multiple selection ([#47390](https://github.com/WordPress/gutenberg/pull/47390)).
-   `Navigation`: Convert to TypeScript ([#48742](https://github.com/WordPress/gutenberg/pull/48742)).
-   `PanelBody`: Convert to TypeScript ([#47702](https://github.com/WordPress/gutenberg/pull/47702)).
-   `withFilters` HOC: Convert to TypeScript ([#48721](https://github.com/WordPress/gutenberg/pull/48721)).
-   `withFallbackStyles` HOC: Convert to TypeScript ([#48720](https://github.com/WordPress/gutenberg/pull/48720)).
-   `withFocusReturn` HOC: Convert to TypeScript ([#48748](https://github.com/WordPress/gutenberg/pull/48748)).
-   `navigateRegions` HOC: Convert to TypeScript ([#48632](https://github.com/WordPress/gutenberg/pull/48632)).
-   `withSpokenMessages`: HOC: Convert to TypeScript ([#48163](https://github.com/WordPress/gutenberg/pull/48163)).
-   `withNotices`: HOC: Convert to TypeScript ([#49088](https://github.com/WordPress/gutenberg/pull/49088)).
-   `ToolbarButton`: Convert to TypeScript ([#47750](https://github.com/WordPress/gutenberg/pull/47750)).
-   `DimensionControl(Experimental)`: Convert to TypeScript ([#47351](https://github.com/WordPress/gutenberg/pull/47351)).
-   `PaletteEdit`: Convert to TypeScript ([#47764](https://github.com/WordPress/gutenberg/pull/47764)).
-   `QueryControls`: Refactor away from Lodash (`.groupBy`) ([#48779](https://github.com/WordPress/gutenberg/pull/48779)).
-   `ToolbarContext`: Convert to TypeScript ([#49002](https://github.com/WordPress/gutenberg/pull/49002)).

## 23.5.0 (2023-03-01)

### Enhancements

-   `ToolsPanel`: Separate reset all filter registration from items registration and support global resets ([#48123](https://github.com/WordPress/gutenberg/pull/48123)).

### Internal

-   `CircularOptionPicker`: Convert to TypeScript ([#47937](https://github.com/WordPress/gutenberg/pull/47937)).
-   `TabPanel`: Improve unit test in preparation for controlled component updates ([#48086](https://github.com/WordPress/gutenberg/pull/48086)).
-   `Autocomplete`: performance: avoid setting state on every value change ([#48485](https://github.com/WordPress/gutenberg/pull/48485)).
-   `Higher Order` -- `with-constrained-tabbing`: Convert to TypeScript ([#48162](https://github.com/WordPress/gutenberg/pull/48162)).
-   `Autocomplete`: Convert to TypeScript ([#47751](https://github.com/WordPress/gutenberg/pull/47751)).
-   `Autocomplete`: avoid calling setState on input ([#48565](https://github.com/WordPress/gutenberg/pull/48565)).

## 23.4.0 (2023-02-15)

### Bug Fix

-   `ToolsPanel`: fix type inconsistencies between types, docs and normal component usage ([47944](https://github.com/WordPress/gutenberg/pull/47944)).
-   `SelectControl`: Fix styling when `multiple` prop is enabled ([#47893](https://github.com/WordPress/gutenberg/pull/43213)).
-   `useAutocompleteProps`, `Autocomplete`: Make accessible when rendered in an iframe ([#47907](https://github.com/WordPress/gutenberg/pull/47907)).

### Enhancements

-   `ColorPalette`, `GradientPicker`, `PaletteEdit`, `ToolsPanel`: add new props to set a custom heading level ([43848](https://github.com/WordPress/gutenberg/pull/43848) and [#47788](https://github.com/WordPress/gutenberg/pull/47788)).
-   `ColorPalette`: ensure text label contrast checking works with CSS variables ([#47373](https://github.com/WordPress/gutenberg/pull/47373)).
-   `Navigator`: Support dynamic paths with parameters ([#47827](https://github.com/WordPress/gutenberg/pull/47827)).
-   `Navigator`: Support hierarchical paths navigation and add `NavigatorToParentButton` component ([#47883](https://github.com/WordPress/gutenberg/pull/47883)).

### Internal

-   `NavigatorButton`: Reuse `Button` types ([47754](https://github.com/WordPress/gutenberg/pull/47754)).
-   `CustomSelectControl`: lock the `__experimentalShowSelectedHint` prop ([#47229](https://github.com/WordPress/gutenberg/pull/47229)).
-   Lock the `__experimentalPopoverPositionToPlacement` function and rename it to `__experimentalPopoverLegacyPositionToPlacement` ([#47505](https://github.com/WordPress/gutenberg/pull/47505)).
-   `ComboboxControl`: Convert to TypeScript ([#47581](https://github.com/WordPress/gutenberg/pull/47581)).
-   `Panel`, `PanelHeader`, `PanelRow`: Convert to TypeScript ([#47259](https://github.com/WordPress/gutenberg/pull/47259)).
-   `BoxControl`: Convert to TypeScript ([#47622](https://github.com/WordPress/gutenberg/pull/47622)).
-   `AnglePickerControl`: Convert to TypeScript ([#45820](https://github.com/WordPress/gutenberg/pull/45820)).
-   `ResizableBox`: refactor styles to TypeScript ([47756](https://github.com/WordPress/gutenberg/pull/47756)).
-   `BorderBoxControl`: migrate tests to TypeScript, remove act() call ([47755](https://github.com/WordPress/gutenberg/pull/47755)).
-   `Toolbar`: Convert to TypeScript ([#47087](https://github.com/WordPress/gutenberg/pull/47087)).
-   `MenuItemsChoice`: Convert to TypeScript ([#47180](https://github.com/WordPress/gutenberg/pull/47180)).
-   `ToolsPanel`: Allow display of optional items when values are updated externally to item controls ([47727](https://github.com/WordPress/gutenberg/pull/47727)).
-   `ToolsPanel`: Ensure display of optional items when values are updated externally and multiple blocks selected ([47864](https://github.com/WordPress/gutenberg/pull/47864)).
-   `Navigator`: add more pattern matching tests, refine existing tests ([47910](https://github.com/WordPress/gutenberg/pull/47910)).
-   `ToolsPanel`: Refactor Storybook examples to TypeScript ([47944](https://github.com/WordPress/gutenberg/pull/47944)).
-   `ToolsPanel`: Refactor unit tests to TypeScript ([48275](https://github.com/WordPress/gutenberg/pull/48275)).

## 23.3.0 (2023-02-01)

### Deprecations

-   `NumberControl`: Clarify deprecation message about `hideHTMLArrows` prop ([#47370](https://github.com/WordPress/gutenberg/pull/47370)).

### Enhancements

-   `Dropdown`: deprecate `position` prop, use `popoverProps` instead ([46865](https://github.com/WordPress/gutenberg/pull/46865)).
-   `Button`: improve padding for buttons with icon and text. ([46764](https://github.com/WordPress/gutenberg/pull/46764)).
-   `ColorPalette`: Use computed color when css variable is passed to `ColorPicker` ([47181](https://github.com/WordPress/gutenberg/pull/47181)).
-   `Popover`: add `overlay` option to the `placement` prop ([47004](https://github.com/WordPress/gutenberg/pull/47004)).

### Internal

-   `Toolbar`: unify Storybook examples under one file, migrate from knobs to controls ([47117](https://github.com/WordPress/gutenberg/pull/47117)).
-   `DropdownMenu`: migrate Storybook to controls ([47149](https://github.com/WordPress/gutenberg/pull/47149)).
-   Removed deprecated `@storybook/addon-knobs` dependency from the package ([47152](https://github.com/WordPress/gutenberg/pull/47152)).
-   `ColorListPicker`: Convert to TypeScript ([#46358](https://github.com/WordPress/gutenberg/pull/46358)).
-   `KeyboardShortcuts`: Convert to TypeScript ([#47429](https://github.com/WordPress/gutenberg/pull/47429)).
-   `ColorPalette`, `BorderControl`, `GradientPicker`: refine types and logic around single vs multiple palettes ([#47384](https://github.com/WordPress/gutenberg/pull/47384)).
-   `Button`: Convert to TypeScript ([#46997](https://github.com/WordPress/gutenberg/pull/46997)).
-   `QueryControls`: Convert to TypeScript ([#46721](https://github.com/WordPress/gutenberg/pull/46721)).
-   `TreeGrid`: Convert to TypeScript ([#47516](https://github.com/WordPress/gutenberg/pull/47516)).
-   `Notice`: refactor to TypeScript ([47118](https://github.com/WordPress/gutenberg/pull/47118)).
-   `Popover`: Take iframe element scaling into account ([47004](https://github.com/WordPress/gutenberg/pull/47004)).

### Bug Fix

-   `TabPanel`: Fix initial tab selection when the tab declaration is lazily added to the `tabs` array ([47100](https://github.com/WordPress/gutenberg/pull/47100)).
-   `InputControl`: Avoid the "controlled to uncontrolled" warning by forcing the internal `<input />` element to be always in controlled mode ([47250](https://github.com/WordPress/gutenberg/pull/47250)).

## 23.2.0 (2023-01-11)

### Internal

-   `AlignmentMatrixControl`: Update center cell label to 'Center' instead of 'Center Center' ([#46852](https://github.com/WordPress/gutenberg/pull/46852)).
-   `Toolbar`: move all subcomponents under the same folder ([46951](https://github.com/WordPress/gutenberg/pull/46951)).
-   `Dashicon`: remove unnecessary type for `className` prop ([46849](https://github.com/WordPress/gutenberg/pull/46849)).
-   `ColorPicker` & `QueryControls`: Replace bottom margin overrides with `__nextHasNoMarginBottom` ([#46448](https://github.com/WordPress/gutenberg/pull/46448)).
-   `SandBox`: Convert to TypeScript ([#46478](https://github.com/WordPress/gutenberg/pull/46478)).
-   `ResponsiveWrapper`: Convert to TypeScript ([#46480](https://github.com/WordPress/gutenberg/pull/46480)).
-   `ItemGroup`: migrate Storybook to controls, refactor to TypeScript ([46945](https://github.com/WordPress/gutenberg/pull/46945)).

### Bug Fix

-   `Placeholder`: set fixed right margin for label's icon ([46918](https://github.com/WordPress/gutenberg/pull/46918)).
-   `TreeGrid`: Fix right-arrow keyboard navigation when a row contains more than two focusable elements ([46998](https://github.com/WordPress/gutenberg/pull/46998)).

## 23.1.0 (2023-01-02)

### Breaking Changes

-   `ColorPalette`: The experimental `__experimentalHasMultipleOrigins` prop has been removed ([#46315](https://github.com/WordPress/gutenberg/pull/46315)).

## 23.0.0 (2022-12-14)

### Breaking Changes

-   Updated dependencies to require React 18 ([45235](https://github.com/WordPress/gutenberg/pull/45235))

### New Feature

-   `TabPanel`: support manual tab activation ([#46004](https://github.com/WordPress/gutenberg/pull/46004)).
-   `TabPanel`: support disabled prop for tab buttons ([#46471](https://github.com/WordPress/gutenberg/pull/46471)).
-   `BaseControl`: Add `useBaseControlProps` hook to help generate id-releated props ([#46170](https://github.com/WordPress/gutenberg/pull/46170)).

### Bug Fix

-   `ColorPalette`: show "Clear" button even when colors array is empty ([#46001](https://github.com/WordPress/gutenberg/pull/46001)).
-   `InputControl`: Fix internal `Flex` wrapper usage that could add an unintended `height: 100%` ([#46213](https://github.com/WordPress/gutenberg/pull/46213)).
-   `Navigator`: Allow calling `goTo` and `goBack` twice in one render cycle ([#46391](https://github.com/WordPress/gutenberg/pull/46391)).
-   `Modal`: Fix unexpected modal closing in IME Composition ([#46453](https://github.com/WordPress/gutenberg/pull/46453)).
-   `Toolbar`: Fix duplicate focus style on anchor link button ([#46759](https://github.com/WordPress/gutenberg/pull/46759)).
-   `useNavigateRegions`: Ensure region navigation picks the next region based on where the current user focus is located instead of starting at the beginning ([#44883](https://github.com/WordPress/gutenberg/pull/44883)).
-   `ComboboxControl`: Fix unexpected behaviour in IME Composition ([#46827](https://github.com/WordPress/gutenberg/pull/46827)).

### Enhancements

-   `TabPanel`: Simplify tab-focus style. ([#46276](https://github.com/WordPress/gutenberg/pull/46276)).
-   `TabPanel`: Add ability to set icon only tab buttons ([#45005](https://github.com/WordPress/gutenberg/pull/45005)).
-   `InputControl`, `NumberControl`, `UnitControl`: Add `help` prop for additional description ([#45931](https://github.com/WordPress/gutenberg/pull/45931)).
-   `BorderControl`, `ColorPicker` & `QueryControls`: Replace bottom margin overrides with `__nextHasNoMarginBottom` ([#45985](https://github.com/WordPress/gutenberg/pull/45985)).
-   `CustomSelectControl`, `UnitControl`: Add `onFocus` and `onBlur` props ([#46096](https://github.com/WordPress/gutenberg/pull/46096)).
-   `ResizableBox`: Prevent unnecessary paint on resize handles ([#46196](https://github.com/WordPress/gutenberg/pull/46196)).
-   `Popover`: Prevent unnecessary paint caused by using outline ([#46201](https://github.com/WordPress/gutenberg/pull/46201)).
-   `PaletteEdit`: Global styles: add onChange actions to color palette items [#45681](https://github.com/WordPress/gutenberg/pull/45681).
-   Lighten the border color on control components ([#46252](https://github.com/WordPress/gutenberg/pull/46252)).
-   `Popover`: Prevent unnecessary paint when scrolling by using transform instead of top/left positionning ([#46187](https://github.com/WordPress/gutenberg/pull/46187)).
-   `CircularOptionPicker`: Prevent unecessary paint on hover ([#46197](https://github.com/WordPress/gutenberg/pull/46197)).

### Experimental

-   `TextControl`: Restrict `type` prop to `email`, `number`, `password`, `tel`, `text`, `search` or `url` ([#45433](https://github.com/WordPress/gutenberg/pull/45433/)).

### Internal

-   `useControlledValue`: let TypeScript infer the return type ([#46164](https://github.com/WordPress/gutenberg/pull/46164)).
-   `LinkedButton`: remove unnecessary `span` tag ([#46063](https://github.com/WordPress/gutenberg/pull/46063)).
-   NumberControl: refactor styles/tests/stories to TypeScript, replace fireEvent with user-event ([#45990](https://github.com/WordPress/gutenberg/pull/45990)).
-   `useBaseField`: Convert to TypeScript ([#45712](https://github.com/WordPress/gutenberg/pull/45712)).
-   `Dashicon`: Convert to TypeScript ([#45924](https://github.com/WordPress/gutenberg/pull/45924)).
-   `PaletteEdit`: add follow up changelog for #45681 and tests [#46095](https://github.com/WordPress/gutenberg/pull/46095).
-   `AlignmentMatrixControl`: Convert to TypeScript ([#46162](https://github.com/WordPress/gutenberg/pull/46162)).
-   `Theme`: Remove public export ([#46427](https://github.com/WordPress/gutenberg/pull/46427)).
-   `Autocomplete`: Refactor away from `_.find()` ([#46537](https://github.com/WordPress/gutenberg/pull/46537)).
-   `TabPanel`: Refactor away from `_.find()` ([#46537](https://github.com/WordPress/gutenberg/pull/46537)).
-   `BottomSheetPickerCell`: Refactor away from `_.find()` for mobile ([#46537](https://github.com/WordPress/gutenberg/pull/46537)).
-   Refactor global styles context away from `_.find()` for mobile ([#46537](https://github.com/WordPress/gutenberg/pull/46537)).
-   `Dropdown`: Convert to TypeScript ([#45787](https://github.com/WordPress/gutenberg/pull/45787)).

### Documentation

-   `Tooltip`: Add readme and unit tests for `shortcut` prop ([#46092](https://github.com/WordPress/gutenberg/pull/46092)).

## 22.1.0 (2022-11-16)

### Enhancements

-   `ColorPalette`, `BorderBox`, `BorderBoxControl`: polish and DRY prop types, add default values ([#45463](https://github.com/WordPress/gutenberg/pull/45463)).
-   `TabPanel`: Add ability to set icon only tab buttons ([#45005](https://github.com/WordPress/gutenberg/pull/45005)).

### Internal

-   `AnglePickerControl`: remove `:focus-visible' outline on `CircleOutlineWrapper` ([#45758](https://github.com/WordPress/gutenberg/pull/45758))

### Bug Fix

-   `FormTokenField`: Fix duplicate input in IME composition ([#45607](https://github.com/WordPress/gutenberg/pull/45607)).
-   `Autocomplete`: Check key events more strictly in IME composition ([#45626](https://github.com/WordPress/gutenberg/pull/45626)).
-   `Autocomplete`: Fix unexpected block insertion during IME composition ([#45510](https://github.com/WordPress/gutenberg/pull/45510)).
-   `Icon`: Making size prop work for icon components using dash icon strings ([#45593](https://github.com/WordPress/gutenberg/pull/45593))
-   `ToolsPanelItem`: Prevent unintended calls to onDeselect when parent panel is remounted and item is rendered via SlotFill ([#45673](https://github.com/WordPress/gutenberg/pull/45673))
-   `ColorPicker`: Prevent all number fields from becoming "0" when one of them is an empty string ([#45649](https://github.com/WordPress/gutenberg/pull/45649)).
-   `ToggleControl`: Fix toggle control label text overflow ([#45962](https://github.com/WordPress/gutenberg/pull/45962)).

### Internal

-   `ToolsPanel`: Update to fix `exhaustive-deps` eslint rule ([#45715](https://github.com/WordPress/gutenberg/pull/45715)).
-   `PaletteEditListView`: Update to ignore `exhaustive-deps` eslint rule ([#45467](https://github.com/WordPress/gutenberg/pull/45467)).
-   `Popover`: Update to pass `exhaustive-deps` eslint rule ([#45656](https://github.com/WordPress/gutenberg/pull/45656)).
-   `Flex`: Update to pass `exhaustive-deps` eslint rule ([#45528](https://github.com/WordPress/gutenberg/pull/45528)).
-   `withNotices`: Update to pass `exhaustive-deps` eslint rule ([#45530](https://github.com/WordPress/gutenberg/pull/45530)).
-   `ItemGroup`: Update to pass `exhaustive-deps` eslint rule ([#45531](https://github.com/WordPress/gutenberg/pull/45531)).
-   `TabPanel`: Update to pass `exhaustive-deps` eslint rule ([#45660](https://github.com/WordPress/gutenberg/pull/45660)).
-   `NavigatorScreen`: Update to pass `exhaustive-deps` eslint rule ([#45648](https://github.com/WordPress/gutenberg/pull/45648)).
-   `Draggable`: Convert to TypeScript ([#45471](https://github.com/WordPress/gutenberg/pull/45471)).
-   `MenuGroup`: Convert to TypeScript ([#45617](https://github.com/WordPress/gutenberg/pull/45617)).
-   `useCx`: fix story to satisfy the `react-hooks/exhaustive-deps` eslint rule ([#45614](https://github.com/WordPress/gutenberg/pull/45614))
-   Activate the `react-hooks/exhuastive-deps` eslint rule for the Components package ([#41166](https://github.com/WordPress/gutenberg/pull/41166))
-   `Snackbar`: Convert to TypeScript ([#45472](https://github.com/WordPress/gutenberg/pull/45472)).

### Experimental

-   `ToggleGroupControl`: Only show enclosing border when `isBlock` and not `isDeselectable` ([#45492](https://github.com/WordPress/gutenberg/pull/45492)).
-   `Theme`: Add support for custom `background` color ([#45466](https://github.com/WordPress/gutenberg/pull/45466)).

## 22.0.0 (2022-11-02)

### Breaking Changes

-   `Popover`: The deprecated `range` and `__unstableShift` props have been removed ([#45195](https://github.com/WordPress/gutenberg/pull/45195)).

### Deprecations

-   `Popover`: the deprecation messages for anchor-related props (`anchorRef`, `anchorRect`, `getAnchorRect`) have been updated ([#45195](https://github.com/WordPress/gutenberg/pull/45195)).
-   `RadioGroup`: Mark as deprecated, in favor of `RadioControl` and `ToggleGroupControl` ([#45389](https://github.com/WordPress/gutenberg/pull/45389)).
-   `Popover`: the deprecation messages for anchor-related props (`anchorRef`, `anchorRect`, `getAnchorRect`) have been updated. ([#45195](https://github.com/WordPress/gutenberg/pull/45195)).
-   `Popover`: The `isAlternate` prop has been replaced with a `variant` prop that can be called with the `'toolbar'` string ([#45137](https://github.com/WordPress/gutenberg/pull/45137)).

### New Feature

-   `BoxControl` & `CustomSelectControl`: Add `onMouseOver` and `onMouseOut` callback props to allow handling of these events by parent components ([#44955](https://github.com/WordPress/gutenberg/pull/44955))
-   `Popover`: A `variant` prop has been added to style popovers, with `'unstyled'` and `'toolbar'` possible values ([#45137](https://github.com/WordPress/gutenberg/pull/45137)).

### Enhancements

-   `FontSizePicker`: Pass the preset object to the onChange callback to allow conversion from preset slugs to CSS vars ([#44967](https://github.com/WordPress/gutenberg/pull/44967)).
-   `FontSizePicker`: Improved slider design when `withSlider` is set ([#44598](https://github.com/WordPress/gutenberg/pull/44598)).
-   `ToggleControl`: Improved types for the `help` prop, covering the dynamic render function option, and enabled the dynamic `help` behavior only for a controlled component ([#45279](https://github.com/WordPress/gutenberg/pull/45279)).
-   `BorderControl` & `BorderBoxControl`: Replace `__next36pxDefaultSize` with "default" and "large" size variants ([#41860](https://github.com/WordPress/gutenberg/pull/41860)).
-   `UnitControl`: Remove outer wrapper to normalize className placement ([#41860](https://github.com/WordPress/gutenberg/pull/41860)).
-   `ColorPalette`: Fix transparent checkered background pattern ([#45295](https://github.com/WordPress/gutenberg/pull/45295)).
-   `ToggleGroupControl`: Add `isDeselectable` prop to allow deselecting the selected option ([#45123](https://github.com/WordPress/gutenberg/pull/45123)).
-   `FontSizePicker`: Improve hint text shown next to 'Font size' label ([#44966](https://github.com/WordPress/gutenberg/pull/44966)).

### Bug Fix

-   `useNavigateRegions`: Add new keyboard shortcut alias to cover backtick and tilde keys inconsistencies across browsers ([#45019](https://github.com/WordPress/gutenberg/pull/45019)).
-   `Button`: Tweak the destructive button primary, link, and default variants ([#44427](https://github.com/WordPress/gutenberg/pull/44427)).
-   `UnitControl`: Fix `disabled` style is overridden by core `form.css` style ([#45250](https://github.com/WordPress/gutenberg/pull/45250)).
-   `ItemGroup`: fix RTL `Item` styles when rendered as a button ([#45280](https://github.com/WordPress/gutenberg/pull/45280)).
-   `Button`: Fix RTL alignment for buttons containing an icon and text ([#44787](https://github.com/WordPress/gutenberg/pull/44787)).
-   `TabPanel`: Call `onSelect()` on every tab selection, regardless of whether it was triggered by user interaction ([#44028](https://github.com/WordPress/gutenberg/pull/44028)).
-   `FontSizePicker`: Fallback to font size `slug` if `name` is undefined ([#45041](https://github.com/WordPress/gutenberg/pull/45041)).
-   `AutocompleterUI`: fix issue where autocompleter UI would appear on top of other UI elements ([#44795](https://github.com/WordPress/gutenberg/pull/44795/))
-   `ExternalLink`: Fix to re-enable support for `onClick` event handler ([#45214](https://github.com/WordPress/gutenberg/pull/45214)).
-   `InputControl`: Allow inline styles to be applied to the wrapper not inner input ([#45340](https://github.com/WordPress/gutenberg/pull/45340/))

### Internal

-   `BorderBoxControl`: Convert stories to TypeScript and use Controls ([#45002](https://github.com/WordPress/gutenberg/pull/45002)).
-   `Disabled`: add a note in the docs about the lack of polyfill for the `inert` attribute ([#45272](https://github.com/WordPress/gutenberg/pull/45272))
-   `Snackbar`: updated to satisfy `react/exhaustive-deps` eslint rule ([#44934](https://github.com/WordPress/gutenberg/pull/44934))
-   `AnglePickerControl`: Set Storybook Label control type to 'text' ([#45122](https://github.com/WordPress/gutenberg/pull/45122)).
-   `SlotFill`: updated to satisfy `react/exhaustive-deps` eslint rule ([#44403](https://github.com/WordPress/gutenberg/pull/44403))
-   `Context`: updated to ignore `react/exhaustive-deps` eslint rule ([#45044](https://github.com/WordPress/gutenberg/pull/45044))
-   `Button`: Refactor Storybook to controls and align docs ([#44105](https://github.com/WordPress/gutenberg/pull/44105)).
-   `TabPanel`: updated to satisfy `react/exhaustive-deps` eslint rule ([#44935](https://github.com/WordPress/gutenberg/pull/44935))
-   `ColorPalette`: Convert to TypeScript ([#44632](https://github.com/WordPress/gutenberg/pull/44632)).
-   `UnitControl`: Add tests ([#45260](https://github.com/WordPress/gutenberg/pull/45260)).
-   `Disabled`: Refactor the component to rely on the HTML `inert` attribute.
-   `CustomGradientBar`: Refactor away from Lodash ([#45367](https://github.com/WordPress/gutenberg/pull/45367/)).
-   `TextControl`: Set Storybook control types on `help`, `label` and `type` ([#45405](https://github.com/WordPress/gutenberg/pull/45405)).
-   `Autocomplete`: use Popover's new `placement` prop instead of legacy `position` prop ([#44396](https://github.com/WordPress/gutenberg/pull/44396/)).
-   `SelectControl`: Add `onChange`, `onBlur` and `onFocus` to storybook actions ([#45432](https://github.com/WordPress/gutenberg/pull/45432/)).
-   `FontSizePicker`: Add more comprehensive tests ([#45298](https://github.com/WordPress/gutenberg/pull/45298)).
-   `FontSizePicker`: Refactor to use components instead of helper functions ([#44891](https://github.com/WordPress/gutenberg/pull/44891)).

### Experimental

-   `NumberControl`: Replace `hideHTMLArrows` prop with `spinControls` prop. Allow custom spin controls via `spinControls="custom"` ([#45333](https://github.com/WordPress/gutenberg/pull/45333)).

### Experimental

-   Theming: updated Components package to utilize the new `accent` prop of the experimental `Theme` component.

## 21.3.0 (2022-10-19)

### Bug Fix

-   `FontSizePicker`: Ensure that fluid font size presets appear correctly in the UI controls ([#44791](https://github.com/WordPress/gutenberg/pull/44791)).
-   `ToggleGroupControl`: Remove unsupported `disabled` prop from types, and correctly mark `label` prop as required ([#45114](https://github.com/WordPress/gutenberg/pull/45114)).
-   `Navigator`: prevent partially hiding focus ring styles, by removing unnecessary overflow rules on `NavigatorScreen` ([#44973](https://github.com/WordPress/gutenberg/pull/44973)).
-   `Navigator`: restore focus only once per location ([#44972](https://github.com/WordPress/gutenberg/pull/44972)).

### Documentation

-   `VisuallyHidden`: Add some notes on best practices around stacking contexts when using this component ([#44867](https://github.com/WordPress/gutenberg/pull/44867)).

### Internal

-   `Modal`: Convert to TypeScript ([#42949](https://github.com/WordPress/gutenberg/pull/42949)).
-   `Sandbox`: Use `toString` to create observe and resize script string ([#42872](https://github.com/WordPress/gutenberg/pull/42872)).
-   `Navigator`: refactor unit tests to TypeScript and to `user-event` ([#44970](https://github.com/WordPress/gutenberg/pull/44970)).
-   `Navigator`: Refactor Storybook code to TypeScript and controls ([#44979](https://github.com/WordPress/gutenberg/pull/44979)).
-   `withFilters`: Refactor away from `_.without()` ([#44980](https://github.com/WordPress/gutenberg/pull/44980/)).
-   `withFocusReturn`: Refactor tests to `@testing-library/react` ([#45012](https://github.com/WordPress/gutenberg/pull/45012)).
-   `ToolsPanel`: updated to satisfy `react/exhaustive-deps` eslint rule ([#45028](https://github.com/WordPress/gutenberg/pull/45028))
-   `Tooltip`: updated to ignore `react/exhaustive-deps` eslint rule ([#45043](https://github.com/WordPress/gutenberg/pull/45043))

## 21.2.0 (2022-10-05)

### Enhancements

-   `FontSizePicker`: Updated to take up full width of its parent and have a 40px Reset button when `size` is `__unstable-large` ((44559)[https://github.com/WordPress/gutenberg/pull/44559]).
-   `BorderBoxControl`: Omit unit select when width values are mixed ([#44592](https://github.com/WordPress/gutenberg/pull/44592))
-   `BorderControl`: Add ability to disable unit selection ([#44592](https://github.com/WordPress/gutenberg/pull/44592))

### Bug Fix

-   `Popover`: fix limitShift logic by adding iframe offset correctly ([#42950](https://github.com/WordPress/gutenberg/pull/42950)).
-   `Popover`: refine position-to-placement conversion logic, add tests ([#44377](https://github.com/WordPress/gutenberg/pull/44377)).
-   `ToggleGroupControl`: adjust icon color when inactive, from `gray-700` to `gray-900` ([#44575](https://github.com/WordPress/gutenberg/pull/44575)).
-   `TokenInput`: improve logic around the `aria-activedescendant` attribute, which was causing unintended focus behavior for some screen readers ([#44526](https://github.com/WordPress/gutenberg/pull/44526)).
-   `NavigatorScreen`: fix focus issue where back button received focus unexpectedly ([#44239](https://github.com/WordPress/gutenberg/pull/44239))
-   `FontSizePicker`: Fix header order in RTL languages ([#44590](https://github.com/WordPress/gutenberg/pull/44590)).

### Enhancements

-   `SuggestionList`: use `requestAnimationFrame` instead of `setTimeout` when scrolling selected item into view. This change improves the responsiveness of the `ComboboxControl` and `FormTokenField` components when rapidly hovering over the suggestion items in the list ([#44573](https://github.com/WordPress/gutenberg/pull/44573)).

### Internal

-   `Mobile` updated to ignore `react/exhaustive-deps` eslint rule ([#44207](https://github.com/WordPress/gutenberg/pull/44207)).
-   `Popover`: refactor unit tests to TypeScript and modern RTL assertions ([#44373](https://github.com/WordPress/gutenberg/pull/44373)).
-   `SearchControl`: updated to ignore `react/exhaustive-deps` eslint rule in native files([#44381](https://github.com/WordPress/gutenberg/pull/44381))
-   `ResizableBox` updated to pass the `react/exhaustive-deps` eslint rule ([#44370](https://github.com/WordPress/gutenberg/pull/44370)).
-   `Sandbox`: updated to satisfy `react/exhaustive-deps` eslint rule ([#44378](https://github.com/WordPress/gutenberg/pull/44378))
-   `FontSizePicker`: Convert to TypeScript ([#44449](https://github.com/WordPress/gutenberg/pull/44449)).
-   `FontSizePicker`: Replace SCSS with Emotion + components ([#44483](https://github.com/WordPress/gutenberg/pull/44483)).

### Experimental

-   Add experimental `Theme` component ([#44668](https://github.com/WordPress/gutenberg/pull/44668)).

## 21.1.0 (2022-09-21)

### Deprecations

-   `Popover`: added new `anchor` prop, supposed to supersede all previous anchor-related props (`anchorRef`, `anchorRect`, `getAnchorRect`). These older anchor-related props are now marked as deprecated and are scheduled to be removed in WordPress 6.3 ([#43691](https://github.com/WordPress/gutenberg/pull/43691)).

### Bug Fix

-   `Button`: Remove unexpected `has-text` class when empty children are passed ([#44198](https://github.com/WordPress/gutenberg/pull/44198)).
-   The `LinkedButton` to unlink sides in `BoxControl`, `BorderBoxControl` and `BorderRadiusControl` have changed from a rectangular primary button to an icon-only button, with a sentence case tooltip, and default-size icon for better legibility. The `Button` component has been fixed so when `isSmall` and `icon` props are set, and no text is present, the button shape is square rather than rectangular.

### New Features

-   `MenuItem`: Add suffix prop for injecting non-icon and non-shortcut content to menu items ([#44260](https://github.com/WordPress/gutenberg/pull/44260)).
-   `ToolsPanel`: Add subheadings to ellipsis menu and reset text to default control menu items ([#44260](https://github.com/WordPress/gutenberg/pull/44260)).

### Internal

-   `NavigationMenu` updated to ignore `react/exhaustive-deps` eslint rule ([#44090](https://github.com/WordPress/gutenberg/pull/44090)).
-   `RangeControl`: updated to pass `react/exhaustive-deps` eslint rule ([#44271](https://github.com/WordPress/gutenberg/pull/44271)).
-   `UnitControl` updated to pass the `react/exhaustive-deps` eslint rule ([#44161](https://github.com/WordPress/gutenberg/pull/44161)).
-   `Notice`: updated to satisfy `react/exhaustive-deps` eslint rule ([#44157](https://github.com/WordPress/gutenberg/pull/44157))

## 21.0.0 (2022-09-13)

### Deprecations

-   `FontSizePicker`: Deprecate bottom margin style. Add a `__nextHasNoMarginBottom` prop to start opting into the margin-free styles that will become the default in a future version, currently scheduled to be WordPress 6.4 ([#43870](https://github.com/WordPress/gutenberg/pull/43870)).
-   `AnglePickerControl`: Deprecate bottom margin style. Add a `__nextHasNoMarginBottom` prop to start opting into the margin-free styles that will become the default in a future version, currently scheduled to be WordPress 6.4 ([#43867](https://github.com/WordPress/gutenberg/pull/43867)).
-   `Popover`: deprecate `__unstableShift` prop in favour of new `shift` prop. The `__unstableShift` is currently scheduled for removal in WordPress 6.3 ([#43845](https://github.com/WordPress/gutenberg/pull/43845)).
-   `Popover`: removed the `__unstableObserveElement` prop, which is not necessary anymore. The functionality is now supported directly by the component without the need of an external prop ([#43617](https://github.com/WordPress/gutenberg/pull/43617)).

### Bug Fix

-   `Button`, `Icon`: Fix `iconSize` prop doesn't work with some icons ([#43821](https://github.com/WordPress/gutenberg/pull/43821)).
-   `InputControl`, `NumberControl`, `UnitControl`: Fix margin when `labelPosition` is `bottom` ([#43995](https://github.com/WordPress/gutenberg/pull/43995)).
-   `Popover`: enable auto-updating every animation frame ([#43617](https://github.com/WordPress/gutenberg/pull/43617)).
-   `Popover`: improve the component's performance and reactivity to prop changes by reworking its internals ([#43335](https://github.com/WordPress/gutenberg/pull/43335)).
-   `NavigatorScreen`: updated to satisfy `react/exhaustive-deps` eslint rule ([#43876](https://github.com/WordPress/gutenberg/pull/43876))
-   `Popover`: fix positioning when reference and floating elements are both within an iframe ([#43971](https://github.com/WordPress/gutenberg/pull/43971))

### Enhancements

-   `ToggleControl`: Add `__nextHasNoMargin` prop for opting into the new margin-free styles ([#43717](https://github.com/WordPress/gutenberg/pull/43717)).
-   `CheckboxControl`: Add `__nextHasNoMargin` prop for opting into the new margin-free styles ([#43720](https://github.com/WordPress/gutenberg/pull/43720)).
-   `FocalPointControl`: Add `__nextHasNoMargin` prop for opting into the new margin-free styles ([#43996](https://github.com/WordPress/gutenberg/pull/43996)).
-   `TextControl`, `TextareaControl`: Add `__nextHasNoMargin` prop for opting into the new margin-free styles ([#43782](https://github.com/WordPress/gutenberg/pull/43782)).
-   `Flex`: Remove margin-based polyfill implementation of flex `gap` ([#43995](https://github.com/WordPress/gutenberg/pull/43995)).
-   `RangeControl`: Tweak dark gray marking color to be consistent with the grays in `@wordpress/base-styles` ([#43773](https://github.com/WordPress/gutenberg/pull/43773)).
-   `UnitControl`: Tweak unit dropdown color to be consistent with the grays in `@wordpress/base-styles` ([#43773](https://github.com/WordPress/gutenberg/pull/43773)).
-   `SearchControl`: Add `__nextHasNoMargin` prop for opting into the new margin-free styles ([#43871](https://github.com/WordPress/gutenberg/pull/43871)).
-   `UnitControl`: Consistently hide spin buttons ([#43985](https://github.com/WordPress/gutenberg/pull/43985)).
-   `CardHeader`, `CardBody`, `CardFooter`: Tweak `isShady` background colors to be consistent with the grays in `@wordpress/base-styles` ([#43719](https://github.com/WordPress/gutenberg/pull/43719)).
-   `InputControl`, `SelectControl`: Tweak `disabled` colors to be consistent with the grays in `@wordpress/base-styles` ([#43719](https://github.com/WordPress/gutenberg/pull/43719)).
-   `FocalPointPicker`: Tweak media placeholder background color to be consistent with the grays in `@wordpress/base-styles` ([#43994](https://github.com/WordPress/gutenberg/pull/43994)).
-   `RangeControl`: Tweak rail, track, and mark colors to be consistent with the grays in `@wordpress/base-styles` ([#43994](https://github.com/WordPress/gutenberg/pull/43994)).
-   `UnitControl`: Tweak unit dropdown hover color to be consistent with the grays in `@wordpress/base-styles` ([#43994](https://github.com/WordPress/gutenberg/pull/43994)).

### Internal

-   `Icon`: Refactor tests to `@testing-library/react` ([#44051](https://github.com/WordPress/gutenberg/pull/44051)).
-   Fix TypeScript types for `isValueDefined()` and `isValueEmpty()` utility functions ([#43983](https://github.com/WordPress/gutenberg/pull/43983)).
-   `RadioControl`: Clean up styles to use less custom CSS ([#43868](https://github.com/WordPress/gutenberg/pull/43868)).
-   Remove unused `normalizeArrowKey` utility function ([#43640](https://github.com/WordPress/gutenberg/pull/43640/)).
-   `SearchControl`: Convert to TypeScript ([#43871](https://github.com/WordPress/gutenberg/pull/43871)).
-   `FormFileUpload`: Convert to TypeScript ([#43960](https://github.com/WordPress/gutenberg/pull/43960)).
-   `DropZone`: Convert to TypeScript ([#43962](https://github.com/WordPress/gutenberg/pull/43962)).
-   `ToggleGroupControl`: Rename `__experimentalIsIconGroup` prop to `__experimentalIsBorderless` ([#43771](https://github.com/WordPress/gutenberg/pull/43771/)).
-   `NumberControl`: Add TypeScript types ([#43791](https://github.com/WordPress/gutenberg/pull/43791/)).
-   Refactor `FocalPointPicker` to function component ([#39168](https://github.com/WordPress/gutenberg/pull/39168)).
-   `Guide`: use `code` instead of `keyCode` for keyboard events ([#43604](https://github.com/WordPress/gutenberg/pull/43604/)).
-   `ToggleControl`: Convert to TypeScript and streamline CSS ([#43717](https://github.com/WordPress/gutenberg/pull/43717)).
-   `FocalPointPicker`: Convert to TypeScript ([#43872](https://github.com/WordPress/gutenberg/pull/43872)).
-   `Navigation`: use `code` instead of `keyCode` for keyboard events ([#43644](https://github.com/WordPress/gutenberg/pull/43644/)).
-   `ComboboxControl`: Add unit tests ([#42403](https://github.com/WordPress/gutenberg/pull/42403)).
-   `NavigableContainer`: use `code` instead of `keyCode` for keyboard events, rewrite tests using RTL and `user-event` ([#43606](https://github.com/WordPress/gutenberg/pull/43606/)).
-   `ComboboxControl`: updated to satisfy `react/exhuastive-deps` eslint rule ([#41417](https://github.com/WordPress/gutenberg/pull/41417))
-   `FormTokenField`: Refactor away from Lodash ([#43744](https://github.com/WordPress/gutenberg/pull/43744/)).
-   `NavigatorButton`: updated to satisfy `react/exhaustive-deps` eslint rule ([#42051](https://github.com/WordPress/gutenberg/pull/42051))
-   `TabPanel`: Refactor away from `_.partial()` ([#43895](https://github.com/WordPress/gutenberg/pull/43895/)).
-   `Panel`: Refactor tests to `@testing-library/react` ([#43896](https://github.com/WordPress/gutenberg/pull/43896)).
-   `Popover`: refactor to TypeScript ([#43823](https://github.com/WordPress/gutenberg/pull/43823/)).
-   `BorderControl` and `BorderBoxControl`: replace temporary types with `Popover`'s types ([#43823](https://github.com/WordPress/gutenberg/pull/43823/)).
-   `DimensionControl`: Refactor tests to `@testing-library/react` ([#43916](https://github.com/WordPress/gutenberg/pull/43916)).
-   `withFilters`: Refactor tests to `@testing-library/react` ([#44017](https://github.com/WordPress/gutenberg/pull/44017)).
-   `IsolatedEventContainer`: Refactor tests to `@testing-library/react` ([#44073](https://github.com/WordPress/gutenberg/pull/44073)).
-   `KeyboardShortcuts`: Refactor tests to `@testing-library/react` ([#44075](https://github.com/WordPress/gutenberg/pull/44075)).
-   `Slot`/`Fill`: Refactor tests to `@testing-library/react` ([#44084](https://github.com/WordPress/gutenberg/pull/44084)).
-   `ColorPalette`: Refactor tests to `@testing-library/react` ([#44108](https://github.com/WordPress/gutenberg/pull/44108)).

## 20.0.0 (2022-08-24)

### Deprecations

-   `CustomSelectControl`: Deprecate constrained width style. Add a `__nextUnconstrainedWidth` prop to start opting into the unconstrained width that will become the default in a future version, currently scheduled to be WordPress 6.4 ([#43230](https://github.com/WordPress/gutenberg/pull/43230)).
-   `Popover`: deprecate `__unstableForcePosition` prop in favour of new `flip` and `resize` props. The `__unstableForcePosition` is currently scheduled for removal in WordPress 6.3 ([#43546](https://github.com/WordPress/gutenberg/pull/43546)).

### Bug Fix

-   `AlignmentMatrixControl`: keep the physical direction in RTL languages ([#43126](https://github.com/WordPress/gutenberg/pull/43126)).
-   `AlignmentMatrixControl`: Fix the `width` prop so it works as intended ([#43482](https://github.com/WordPress/gutenberg/pull/43482)).
-   `SelectControl`, `CustomSelectControl`: Truncate long option strings ([#43301](https://github.com/WordPress/gutenberg/pull/43301)).
-   `ToggleGroupControl`: Fix minor inconsistency in label height ([#43331](https://github.com/WordPress/gutenberg/pull/43331)).
-   `Popover`: fix and improve opening animation ([#43186](https://github.com/WordPress/gutenberg/pull/43186)).
-   `Popover`: fix incorrect deps in hooks resulting in incorrect positioning after calling `update` ([#43267](https://github.com/WordPress/gutenberg/pull/43267/)).
-   `FontSizePicker`: Fix excessive margin between label and input ([#43304](https://github.com/WordPress/gutenberg/pull/43304)).
-   Ensure all dependencies allow version ranges ([#43355](https://github.com/WordPress/gutenberg/pull/43355)).
-   `Popover`: make sure offset middleware always applies the latest frame offset values ([#43329](https://github.com/WordPress/gutenberg/pull/43329/)).
-   `Dropdown`: anchor popover to the dropdown wrapper (instead of the toggle) ([#43377](https://github.com/WordPress/gutenberg/pull/43377/)).
-   `Guide`: Fix error when rendering with no pages ([#43380](https://github.com/WordPress/gutenberg/pull/43380/)).
-   `Disabled`: preserve input values when toggling the `isDisabled` prop ([#43508](https://github.com/WordPress/gutenberg/pull/43508/))

### Enhancements

-   `GradientPicker`: Show custom picker before swatches ([#43577](https://github.com/WordPress/gutenberg/pull/43577)).
-   `CustomGradientPicker`, `GradientPicker`: Add `__nextHasNoMargin` prop for opting into the new margin-free styles ([#43387](https://github.com/WordPress/gutenberg/pull/43387)).
-   `ToolsPanel`: Tighten grid gaps ([#43424](https://github.com/WordPress/gutenberg/pull/43424)).
-   `ColorPalette`: Make popover style consistent ([#43570](https://github.com/WordPress/gutenberg/pull/43570)).
-   `ToggleGroupControl`: Improve TypeScript documentation ([#43265](https://github.com/WordPress/gutenberg/pull/43265)).
-   `ComboboxControl`: Normalize hyphen-like characters to an ASCII hyphen ([#42942](https://github.com/WordPress/gutenberg/pull/42942)).
-   `FormTokenField`: Refactor away from `_.difference()` ([#43224](https://github.com/WordPress/gutenberg/pull/43224/)).
-   `Autocomplete`: use `KeyboardEvent.code` instead of `KeyboardEvent.keyCode` ([#43432](https://github.com/WordPress/gutenberg/pull/43432/)).
-   `ConfirmDialog`: replace (almost) every usage of `fireEvent` with `@testing-library/user-event` ([#43429](https://github.com/WordPress/gutenberg/pull/43429/)).
-   `Popover`: Introduce new `flip` and `resize` props ([#43546](https://github.com/WordPress/gutenberg/pull/43546/)).

### Internal

-   `Tooltip`: Refactor tests to `@testing-library/react` ([#43061](https://github.com/WordPress/gutenberg/pull/43061)).
-   `ClipboardButton`, `FocusableIframe`, `IsolatedEventContainer`, `withConstrainedTabbing`, `withSpokenMessages`: Improve TypeScript types ([#43579](https://github.com/WordPress/gutenberg/pull/43579)).
-   Clean up unused and duplicate `COLORS` values ([#43445](https://github.com/WordPress/gutenberg/pull/43445)).
-   Update `floating-ui` to the latest version ([#43206](https://github.com/WordPress/gutenberg/pull/43206)).
-   `DateTimePicker`, `TimePicker`, `DatePicker`: Switch from `moment` to `date-fns` ([#43005](https://github.com/WordPress/gutenberg/pull/43005)).
-   `DatePicker`: Switch from `react-dates` to `use-lilius` ([#43005](https://github.com/WordPress/gutenberg/pull/43005)).
-   `DateTimePicker`: address feedback after recent refactor to `date-fns` and `use-lilius` ([#43495](https://github.com/WordPress/gutenberg/pull/43495)).
-   `convertLTRToRTL()`: Refactor away from `_.mapKeys()` ([#43258](https://github.com/WordPress/gutenberg/pull/43258/)).
-   `withSpokenMessages`: Update to use `@testing-library/react` ([#43273](https://github.com/WordPress/gutenberg/pull/43273)).
-   `MenuGroup`: Refactor unit tests to use `@testing-library/react` ([#43275](https://github.com/WordPress/gutenberg/pull/43275)).
-   `FormTokenField`: Refactor away from `_.uniq()` ([#43330](https://github.com/WordPress/gutenberg/pull/43330/)).
-   `contextConnect`: Refactor away from `_.uniq()` ([#43330](https://github.com/WordPress/gutenberg/pull/43330/)).
-   `ColorPalette`: Refactor away from `_.uniq()` ([#43330](https://github.com/WordPress/gutenberg/pull/43330/)).
-   `Guide`: Refactor away from `_.times()` ([#43374](https://github.com/WordPress/gutenberg/pull/43374/)).
-   `Disabled`: Convert to TypeScript ([#42708](https://github.com/WordPress/gutenberg/pull/42708)).
-   `Guide`: Update tests to use `@testing-library/react` ([#43380](https://github.com/WordPress/gutenberg/pull/43380)).
-   `Modal`: use `KeyboardEvent.code` instead of deprecated `KeyboardEvent.keyCode`. improve unit tests ([#43429](https://github.com/WordPress/gutenberg/pull/43429/)).
-   `FocalPointPicker`: use `KeyboardEvent.code`, partially refactor tests to modern RTL and `user-event` ([#43441](https://github.com/WordPress/gutenberg/pull/43441/)).
-   `CustomGradientPicker`: use `KeyboardEvent.code` instead of `KeyboardEvent.keyCode` ([#43437](https://github.com/WordPress/gutenberg/pull/43437/)).
-   `Card`: Convert to TypeScript ([#42941](https://github.com/WordPress/gutenberg/pull/42941)).
-   `NavigableContainer`: Refactor away from `_.omit()` ([#43474](https://github.com/WordPress/gutenberg/pull/43474/)).
-   `Notice`: Refactor away from `_.omit()` ([#43474](https://github.com/WordPress/gutenberg/pull/43474/)).
-   `Snackbar`: Refactor away from `_.omit()` ([#43474](https://github.com/WordPress/gutenberg/pull/43474/)).
-   `UnitControl`: Refactor away from `_.omit()` ([#43474](https://github.com/WordPress/gutenberg/pull/43474/)).
-   `BottomSheet`: Refactor away from `_.omit()` ([#43474](https://github.com/WordPress/gutenberg/pull/43474/)).
-   `DropZone`: Refactor away from `_.includes()` ([#43518](https://github.com/WordPress/gutenberg/pull/43518/)).
-   `NavigableMenu`: Refactor away from `_.includes()` ([#43518](https://github.com/WordPress/gutenberg/pull/43518/)).
-   `Tooltip`: Refactor away from `_.includes()` ([#43518](https://github.com/WordPress/gutenberg/pull/43518/)).
-   `TreeGrid`: Refactor away from `_.includes()` ([#43518](https://github.com/WordPress/gutenberg/pull/43518/)).
-   `FormTokenField`: use `KeyboardEvent.code`, refactor tests to modern RTL and `user-event` ([#43442](https://github.com/WordPress/gutenberg/pull/43442/)).
-   `DropdownMenu`: use `KeyboardEvent.code`, refactor tests to model RTL and `user-event` ([#43439](https://github.com/WordPress/gutenberg/pull/43439/)).
-   `Autocomplete`: Refactor away from `_.escapeRegExp()` ([#43629](https://github.com/WordPress/gutenberg/pull/43629/)).
-   `TextHighlight`: Refactor away from `_.escapeRegExp()` ([#43629](https://github.com/WordPress/gutenberg/pull/43629/)).

### Experimental

-   `FormTokenField`: add `__experimentalAutoSelectFirstMatch` prop to auto select the first matching suggestion on typing ([#42527](https://github.com/WordPress/gutenberg/pull/42527/)).
-   `Popover`: Deprecate `__unstableForcePosition`, now replaced by new `flip` and `resize` props ([#43546](https://github.com/WordPress/gutenberg/pull/43546/)).

## 19.17.0 (2022-08-10)

### Bug Fix

-   `Popover`: make sure that `ownerDocument` is always defined ([#42886](https://github.com/WordPress/gutenberg/pull/42886)).
-   `ExternalLink`: Check if the link is an internal anchor link and prevent anchor links from being opened. ([#42259](https://github.com/WordPress/gutenberg/pull/42259)).
-   `BorderControl`: Ensure box-sizing is reset for the control ([#42754](https://github.com/WordPress/gutenberg/pull/42754)).
-   `InputControl`: Fix acceptance of falsy values in controlled updates ([#42484](https://github.com/WordPress/gutenberg/pull/42484/)).
-   `Tooltip (Experimental)`, `CustomSelectControl`, `TimePicker`: Add missing font-size styles which were necessary in non-WordPress contexts ([#42844](https://github.com/WordPress/gutenberg/pull/42844/)).
-   `TextControl`, `TextareaControl`, `ToggleGroupControl`: Add `box-sizing` reset style ([#42889](https://github.com/WordPress/gutenberg/pull/42889)).
-   `Popover`: fix arrow placement and design ([#42874](https://github.com/WordPress/gutenberg/pull/42874/)).
-   `Popover`: fix minor glitch in arrow [#42903](https://github.com/WordPress/gutenberg/pull/42903)).
-   `ColorPicker`: fix layout overflow [#42992](https://github.com/WordPress/gutenberg/pull/42992)).
-   `ToolsPanel`: Constrain grid columns to 50% max-width ([#42795](https://github.com/WordPress/gutenberg/pull/42795)).
-   `Popover`: anchor correctly to parent node when no explicit anchor is passed ([#42971](https://github.com/WordPress/gutenberg/pull/42971)).
-   `ColorPalette`: forward correctly `popoverProps` in the `CustomColorPickerDropdown` component [#42989](https://github.com/WordPress/gutenberg/pull/42989)).
-   `ColorPalette`, `CustomGradientBar`: restore correct color picker popover position [#42989](https://github.com/WordPress/gutenberg/pull/42989)).
-   `Popover`: fix iframe offset not updating when iframe resizes ([#42971](https://github.com/WordPress/gutenberg/pull/43172)).

### Enhancements

-   `ToggleGroupControlOptionIcon`: Maintain square proportions ([#43060](https://github.com/WordPress/gutenberg/pull/43060/)).
-   `ToggleGroupControlOptionIcon`: Add a required `label` prop so the button is always accessibly labeled. Also removes `showTooltip` from the accepted prop types, as the tooltip will now always be shown. ([#43060](https://github.com/WordPress/gutenberg/pull/43060/)).
-   `SelectControl`, `CustomSelectControl`: Refresh and refactor chevron down icon ([#42962](https://github.com/WordPress/gutenberg/pull/42962)).
-   `FontSizePicker`: Add large size variant ([#42716](https://github.com/WordPress/gutenberg/pull/42716/)).
-   `Popover`: tidy up code, add more comments ([#42944](https://github.com/WordPress/gutenberg/pull/42944)).
-   Add `box-sizing` reset style mixin to utils ([#42754](https://github.com/WordPress/gutenberg/pull/42754)).
-   `ResizableBox`: Make tooltip background match `Tooltip` component's ([#42800](https://github.com/WordPress/gutenberg/pull/42800)).
-   Update control labels to the new uppercase styles ([#42789](https://github.com/WordPress/gutenberg/pull/42789)).
-   `UnitControl`: Update unit dropdown design for the large size variant ([#42000](https://github.com/WordPress/gutenberg/pull/42000)).
-   `BaseControl`: Add `box-sizing` reset style ([#42889](https://github.com/WordPress/gutenberg/pull/42889)).
-   `ToggleGroupControl`, `RangeControl`, `FontSizePicker`: Add `__nextHasNoMarginBottom` prop for opting into the new margin-free styles ([#43062](https://github.com/WordPress/gutenberg/pull/43062)).
-   `BoxControl`: Export `applyValueToSides` util function. ([#42733](https://github.com/WordPress/gutenberg/pull/42733/)).
-   `ColorPalette`: use index while iterating over color entries to avoid React "duplicated key" warning ([#43096](https://github.com/WordPress/gutenberg/pull/43096)).
-   `AnglePickerControl`: Add `__nextHasNoMarginBottom` prop for opting into the new margin-free styles ([#43160](https://github.com/WordPress/gutenberg/pull/43160/)).
-   `ComboboxControl`: Add `__nextHasNoMarginBottom` prop for opting into the new margin-free styles ([#43165](https://github.com/WordPress/gutenberg/pull/43165/)).

### Internal

-   `ToggleGroupControl`: Add `__experimentalIsIconGroup` prop ([#43060](https://github.com/WordPress/gutenberg/pull/43060/)).
-   `Flex`, `FlexItem`, `FlexBlock`: Convert to TypeScript ([#42537](https://github.com/WordPress/gutenberg/pull/42537)).
-   `InputControl`: Fix incorrect `size` prop passing ([#42793](https://github.com/WordPress/gutenberg/pull/42793)).
-   `Placeholder`: Convert to TypeScript ([#42990](https://github.com/WordPress/gutenberg/pull/42990)).
-   `Popover`: rewrite Storybook examples using controls [#42903](https://github.com/WordPress/gutenberg/pull/42903)).
-   `Swatch`: Remove component in favor of `ColorIndicator` [#43068](https://github.com/WordPress/gutenberg/pull/43068)).

## 19.16.0 (2022-07-27)

### Bug Fix

-   Context System: Stop explicitly setting `undefined` to the `children` prop. This fixes a bug where `Icon` could not be correctly rendered via the `as` prop of a context-connected component ([#42686](https://github.com/WordPress/gutenberg/pull/42686)).
-   `Popover`, `Dropdown`: Fix width when `expandOnMobile` is enabled ([#42635](https://github.com/WordPress/gutenberg/pull/42635/)).
-   `CustomSelectControl`: Fix font size and hover/focus style inconsistencies with `SelectControl` ([#42460](https://github.com/WordPress/gutenberg/pull/42460/)).
-   `AnglePickerControl`: Fix gap between elements in RTL mode ([#42534](https://github.com/WordPress/gutenberg/pull/42534)).
-   `ColorPalette`: Fix background image in RTL mode ([#42510](https://github.com/WordPress/gutenberg/pull/42510)).
-   `RangeControl`: clamp initialPosition between min and max values ([#42571](https://github.com/WordPress/gutenberg/pull/42571)).
-   `Tooltip`: avoid unnecessary re-renders of select child elements ([#42483](https://github.com/WordPress/gutenberg/pull/42483)).
-   `Popover`: Fix offset when the reference element is within an iframe. ([#42417](https://github.com/WordPress/gutenberg/pull/42417)).

### Enhancements

-   `BorderControl`: Improve labelling, tooltips and DOM structure ([#42348](https://github.com/WordPress/gutenberg/pull/42348/)).
-   `BaseControl`: Set zero padding on `StyledLabel` to ensure cross-browser styling ([#42348](https://github.com/WordPress/gutenberg/pull/42348/)).
-   `InputControl`: Implement wrapper subcomponents for adding responsive padding to `prefix`/`suffix` ([#42378](https://github.com/WordPress/gutenberg/pull/42378)).
-   `SelectControl`: Add flag for larger default size ([#42456](https://github.com/WordPress/gutenberg/pull/42456/)).
-   `UnitControl`: Update unit select's focus styles to match input's ([#42383](https://github.com/WordPress/gutenberg/pull/42383)).
-   `ColorPalette`: Display checkered preview background when `value` is transparent ([#42232](https://github.com/WordPress/gutenberg/pull/42232)).
-   `CustomSelectControl`: Add size variants ([#42460](https://github.com/WordPress/gutenberg/pull/42460/)).
-   `CustomSelectControl`: Add flag to opt in to unconstrained width ([#42460](https://github.com/WordPress/gutenberg/pull/42460/)).
-   `Dropdown`: Implement wrapper subcomponent for adding different padding to the dropdown content ([#42595](https://github.com/WordPress/gutenberg/pull/42595/)).
-   `BorderControl`: Render dropdown as prefix within its `UnitControl` ([#42212](https://github.com/WordPress/gutenberg/pull/42212/))
-   `UnitControl`: Update prop types to allow ReactNode as prefix ([#42212](https://github.com/WordPress/gutenberg/pull/42212/))
-   `ToolsPanel`: Updated README with panel layout information and more expansive usage example ([#42615](https://github.com/WordPress/gutenberg/pull/42615)).
-   `ComboboxControl`, `FormTokenField`: Add custom render callback for options in suggestions list ([#42597](https://github.com/WordPress/gutenberg/pull/42597/)).

### Internal

-   `ColorPicker`: Clean up implementation of 40px size ([#42002](https://github.com/WordPress/gutenberg/pull/42002/)).
-   `Divider`: Complete TypeScript migration ([#41991](https://github.com/WordPress/gutenberg/pull/41991)).
-   `Divider`, `Flex`, `Spacer`: Improve documentation for the `SpaceInput` prop ([#42376](https://github.com/WordPress/gutenberg/pull/42376)).
-   `Elevation`: Convert to TypeScript ([#42302](https://github.com/WordPress/gutenberg/pull/42302)).
-   `ScrollLock`: Convert to TypeScript ([#42303](https://github.com/WordPress/gutenberg/pull/42303)).
-   `Shortcut`: Convert to TypeScript ([#42272](https://github.com/WordPress/gutenberg/pull/42272)).
-   `TreeSelect`: Refactor away from `_.compact()` ([#42438](https://github.com/WordPress/gutenberg/pull/42438)).
-   `MediaEdit`: Refactor away from `_.compact()` for mobile ([#42438](https://github.com/WordPress/gutenberg/pull/42438)).
-   `BoxControl`: Refactor away from `_.isEmpty()` ([#42468](https://github.com/WordPress/gutenberg/pull/42468)).
-   `RadioControl`: Refactor away from `_.isEmpty()` ([#42468](https://github.com/WordPress/gutenberg/pull/42468)).
-   `SelectControl`: Refactor away from `_.isEmpty()` ([#42468](https://github.com/WordPress/gutenberg/pull/42468)).
-   `StyleProvider`: Convert to TypeScript ([#42541](https://github.com/WordPress/gutenberg/pull/42541)).
-   `ComboboxControl`: Replace `keyboardEvent.keyCode` with `keyboardEvent.code`([#42569](https://github.com/WordPress/gutenberg/pull/42569)).
-   `ComboboxControl`: Add support for uncontrolled mode ([#42752](https://github.com/WordPress/gutenberg/pull/42752)).

## 19.15.0 (2022-07-13)

### Bug Fix

-   `BoxControl`: Change ARIA role from `region` to `group` to avoid unwanted ARIA landmark regions ([#42094](https://github.com/WordPress/gutenberg/pull/42094)).
-   `FocalPointPicker`, `FormTokenField`, `ResizableBox`: Fixed SSR breakage ([#42248](https://github.com/WordPress/gutenberg/pull/42248)).
-   `ComboboxControl`: use custom prefix when generating the instanceId ([#42134](https://github.com/WordPress/gutenberg/pull/42134).
-   `Popover`: pass missing anchor ref to the `getAnchorRect` callback prop. ([#42076](https://github.com/WordPress/gutenberg/pull/42076)).
-   `Popover`: call `getAnchorRect` callback prop even if `anchorRefFallback` has no value. ([#42329](https://github.com/WordPress/gutenberg/pull/42329)).
-   Fix `ToolTip` position to ensure it is always positioned relative to the first child of the ToolTip. ([#41268](https://github.com/WordPress/gutenberg/pull/41268))

### Enhancements

-   `ToggleGroupControl`: Add large size variant ([#42008](https://github.com/WordPress/gutenberg/pull/42008/)).
-   `InputControl`: Ensure that the padding between a `prefix`/`suffix` and the text input stays at a reasonable 8px, even in larger size variants ([#42166](https://github.com/WordPress/gutenberg/pull/42166)).

### Internal

-   `Grid`: Convert to TypeScript ([#41923](https://github.com/WordPress/gutenberg/pull/41923)).
-   `TextHighlight`: Convert to TypeScript ([#41698](https://github.com/WordPress/gutenberg/pull/41698)).
-   `Tip`: Convert to TypeScript ([#42262](https://github.com/WordPress/gutenberg/pull/42262)).
-   `Scrollable`: Convert to TypeScript ([#42016](https://github.com/WordPress/gutenberg/pull/42016)).
-   `Spacer`: Complete TypeScript migration ([#42013](https://github.com/WordPress/gutenberg/pull/42013)).
-   `VisuallyHidden`: Convert to TypeScript ([#42220](https://github.com/WordPress/gutenberg/pull/42220)).
-   `TreeSelect`: Refactor away from `_.repeat()` ([#42070](https://github.com/WordPress/gutenberg/pull/42070/)).
-   `FocalPointPicker` updated to satisfy `react/exhaustive-deps` eslint rule ([#41520](https://github.com/WordPress/gutenberg/pull/41520)).
-   `ColorPicker` updated to satisfy `react/exhaustive-deps` eslint rule ([#41294](https://github.com/WordPress/gutenberg/pull/41294)).
-   `Slot`/`Fill`: Refactor away from Lodash ([#42153](https://github.com/WordPress/gutenberg/pull/42153/)).
-   `ComboboxControl`: Refactor away from `_.deburr()` ([#42169](https://github.com/WordPress/gutenberg/pull/42169/)).
-   `FormTokenField`: Refactor away from `_.identity()` ([#42215](https://github.com/WordPress/gutenberg/pull/42215/)).
-   `SelectControl`: Use roles and `@testing-library/user-event` in unit tests ([#42308](https://github.com/WordPress/gutenberg/pull/42308)).
-   `DropdownMenu`: Refactor away from Lodash ([#42218](https://github.com/WordPress/gutenberg/pull/42218/)).
-   `ToolbarGroup`: Refactor away from `_.flatMap()` ([#42223](https://github.com/WordPress/gutenberg/pull/42223/)).
-   `TreeSelect`: Refactor away from `_.flatMap()` ([#42223](https://github.com/WordPress/gutenberg/pull/42223/)).
-   `Autocomplete`: Refactor away from `_.deburr()` ([#42266](https://github.com/WordPress/gutenberg/pull/42266/)).
-   `MenuItem`: Refactor away from `_.isString()` ([#42268](https://github.com/WordPress/gutenberg/pull/42268/)).
-   `Shortcut`: Refactor away from `_.isString()` ([#42268](https://github.com/WordPress/gutenberg/pull/42268/)).
-   `Shortcut`: Refactor away from `_.isObject()` ([#42336](https://github.com/WordPress/gutenberg/pull/42336/)).
-   `RangeControl`: Convert to TypeScript ([#40535](https://github.com/WordPress/gutenberg/pull/40535)).
-   `ExternalLink`: Refactor away from Lodash ([#42341](https://github.com/WordPress/gutenberg/pull/42341/)).
-   `Navigation`: updated to satisfy `react/exhaustive-deps` eslint rule ([#41612](https://github.com/WordPress/gutenberg/pull/41612))

## 19.14.0 (2022-06-29)

### Bug Fix

-   `ColorPicker`: Remove horizontal scrollbar when using HSL or RGB color input types. ([#41646](https://github.com/WordPress/gutenberg/pull/41646))
-   `ColorPicker`: Widen hex input field for mobile. ([#42004](https://github.com/WordPress/gutenberg/pull/42004))

### Enhancements

-   Wrapped `ColorIndicator` in a `forwardRef` call ([#41587](https://github.com/WordPress/gutenberg/pull/41587)).
-   `ComboboxControl` & `FormTokenField`: Add `__next36pxDefaultSize` flag for larger default size ([#40746](https://github.com/WordPress/gutenberg/pull/40746)).
-   `BorderControl`: Improve TypeScript support. ([#41843](https://github.com/WordPress/gutenberg/pull/41843)).
-   `DatePicker`: highlight today's date. ([#41647](https://github.com/WordPress/gutenberg/pull/41647/)).
-   Allow automatic repositioning of `BorderBoxControl` and `ColorPalette` popovers within smaller viewports ([#41930](https://github.com/WordPress/gutenberg/pull/41930)).

### Internal

-   `Spinner`: Convert to TypeScript and update storybook ([#41540](https://github.com/WordPress/gutenberg/pull/41540/)).
-   `InputControl`: Add tests and update to use `@testing-library/user-event` ([#41421](https://github.com/WordPress/gutenberg/pull/41421)).
-   `FormToggle`: Convert to TypeScript ([#41729](https://github.com/WordPress/gutenberg/pull/41729)).
-   `ColorIndicator`: Convert to TypeScript ([#41587](https://github.com/WordPress/gutenberg/pull/41587)).
-   `Truncate`: Convert to TypeScript ([#41697](https://github.com/WordPress/gutenberg/pull/41697)).
-   `FocalPointPicker`: Refactor away from `_.clamp()` ([#41735](https://github.com/WordPress/gutenberg/pull/41735/)).
-   `RangeControl`: Refactor away from `_.clamp()` ([#41735](https://github.com/WordPress/gutenberg/pull/41735/)).
-   Refactor components `utils` away from `_.clamp()` ([#41735](https://github.com/WordPress/gutenberg/pull/41735/)).
-   `BoxControl`: Refactor utils away from `_.isNumber()` ([#41776](https://github.com/WordPress/gutenberg/pull/41776/)).
-   `Elevation`: Refactor away from `_.isNil()` ([#41785](https://github.com/WordPress/gutenberg/pull/41785/)).
-   `HStack`: Refactor away from `_.isNil()` ([#41785](https://github.com/WordPress/gutenberg/pull/41785/)).
-   `Truncate`: Refactor away from `_.isNil()` ([#41785](https://github.com/WordPress/gutenberg/pull/41785/)).
-   `VStack`: Convert to TypeScript ([#41850](https://github.com/WordPress/gutenberg/pull/41587)).
-   `AlignmentMatrixControl`: Refactor away from `_.flattenDeep()` in utils ([#41814](https://github.com/WordPress/gutenberg/pull/41814/)).
-   `AutoComplete`: Revert recent `exhaustive-deps` refactor ([#41820](https://github.com/WordPress/gutenberg/pull/41820)).
-   `Spacer`: Convert knobs to controls in Storybook ([#41851](https://github.com/WordPress/gutenberg/pull/41851)).
-   `Heading`: Complete TypeScript migration ([#41921](https://github.com/WordPress/gutenberg/pull/41921)).
-   `Navigation`: Refactor away from Lodash functions ([#41865](https://github.com/WordPress/gutenberg/pull/41865/)).
-   `CustomGradientPicker`: Refactor away from Lodash ([#41901](https://github.com/WordPress/gutenberg/pull/41901/)).
-   `SegmentedControl`: Refactor away from `_.values()` ([#41905](https://github.com/WordPress/gutenberg/pull/41905/)).
-   `DimensionControl`: Refactor docs away from `_.partialRight()` ([#41909](https://github.com/WordPress/gutenberg/pull/41909/)).
-   `NavigationItem` updated to ignore `react/exhaustive-deps` eslint rule ([#41639](https://github.com/WordPress/gutenberg/pull/41639)).

## 19.13.0 (2022-06-15)

### Bug Fix

-   `Tooltip`: Opt in to `__unstableShift` to ensure that the Tooltip is always within the viewport. ([#41524](https://github.com/WordPress/gutenberg/pull/41524))
-   `FormTokenField`: Do not suggest the selected one even if `{ value: string }` is passed ([#41216](https://github.com/WordPress/gutenberg/pull/41216)).
-   `CustomGradientBar`: Fix insertion and control point positioning to more closely follow cursor. ([#41492](https://github.com/WordPress/gutenberg/pull/41492))
-   `FormTokenField`: Added Padding to resolve close button overlap issue ([#41556](https://github.com/WordPress/gutenberg/pull/41556)).
-   `ComboboxControl`: fix the autofocus behavior after resetting the value. ([#41737](https://github.com/WordPress/gutenberg/pull/41737)).

### Enhancements

-   `AnglePickerControl`: Use NumberControl as input field ([#41472](https://github.com/WordPress/gutenberg/pull/41472)).

### Internal

-   `FormTokenField`: Convert to TypeScript and refactor to functional component ([#41216](https://github.com/WordPress/gutenberg/pull/41216)).
-   `Draggable`: updated to satisfy `react/exhaustive-deps` eslint rule ([#41499](https://github.com/WordPress/gutenberg/pull/41499))
-   `RadioControl`: Convert to TypeScript ([#41568](https://github.com/WordPress/gutenberg/pull/41568)).
-   `Flex` updated to satisfy `react/exhaustive-deps` eslint rule ([#41507](https://github.com/WordPress/gutenberg/pull/41507)).
-   `CustomGradientBar` updated to satisfy `react/exhaustive-deps` eslint rule ([#41463](https://github.com/WordPress/gutenberg/pull/41463))
-   `TreeSelect`: Convert to TypeScript ([#41536](https://github.com/WordPress/gutenberg/pull/41536)).
-   `FontSizePicker`: updated to satisfy `react/exhaustive-deps` eslint rule ([#41600](https://github.com/WordPress/gutenberg/pull/41600)).
-   `ZStack`: Convert component story to TypeScript and add inline docs ([#41694](https://github.com/WordPress/gutenberg/pull/41694)).
-   `Dropdown`: Make sure cleanup (closing the dropdown) only runs when the menu has actually been opened.
-   Enhance the TypeScript migration guidelines ([#41669](https://github.com/WordPress/gutenberg/pull/41669)).
-   `ExternalLink`: Convert to TypeScript ([#41681](https://github.com/WordPress/gutenberg/pull/41681)).
-   `InputControl` updated to satisfy `react/exhaustive-deps` eslint rule ([#41601](https://github.com/WordPress/gutenberg/pull/41601))
-   `Modal`: updated to satisfy `react/exhaustive-deps` eslint rule ([#41610](https://github.com/WordPress/gutenberg/pull/41610))

### Experimental

-   `Navigation`: improve unit tests by using `@testing-library/user-event` and modern `@testing-library` assertions; add unit test for controlled component ([#41668](https://github.com/WordPress/gutenberg/pull/41668)).

## 19.12.0 (2022-06-01)

### Bug Fix

-   `Popover`, `Dropdown`, `CustomGradientPicker`: Fix dropdown positioning by always targeting the rendered toggle, and switch off width in the Popover size middleware to stop reducing the width of the popover. ([#41361](https://github.com/WordPress/gutenberg/pull/41361))
-   Fix `InputControl` blocking undo/redo while focused. ([#40518](https://github.com/WordPress/gutenberg/pull/40518))
-   `ColorPalette`: Correctly update color name label when CSS variables are involved ([#41461](https://github.com/WordPress/gutenberg/pull/41461)).

### Enhancements

-   `SelectControl`: Add `__nextHasNoMarginBottom` prop for opting into the new margin-free styles ([#41269](https://github.com/WordPress/gutenberg/pull/41269)).
-   `ColorPicker`: Strip leading hash character from hex values pasted into input. ([#41223](https://github.com/WordPress/gutenberg/pull/41223))
-   `ColorPicker`: Display detailed color inputs by default. ([#41222](https://github.com/WordPress/gutenberg/pull/41222))
-   Updated design for the `DateTimePicker`, `DatePicker` and `TimePicker` components ([#41097](https://github.com/WordPress/gutenberg/pull/41097)).
-   `DateTimePicker`: Add `__nextRemoveHelpButton` and `__nextRemoveResetButton` for opting into new behaviour where there is no Help and Reset button ([#41097](https://github.com/WordPress/gutenberg/pull/41097)).

### Internal

-   `AlignmentMatrixControl` updated to satisfy `react/exhaustive-deps` eslint rule ([#41167](https://github.com/WordPress/gutenberg/pull/41167))
-   `BorderControl` updated to satisfy `react/exhaustive-deps` eslint rule ([#41259](https://github.com/WordPress/gutenberg/pull/41259))
-   `CheckboxControl`: Add unit tests ([#41165](https://github.com/WordPress/gutenberg/pull/41165)).
-   `BorderBoxControl`: fix some layout misalignments, especially for RTL users ([#41254](https://github.com/WordPress/gutenberg/pull/41254)).
-   `TimePicker`: Update unit tests to use `@testing-library/user-event` ([#41270](https://github.com/WordPress/gutenberg/pull/41270)).
-   `DateTimePicker`: Update `moment` to 2.26.0 and update `react-date` typings ([#41266](https://github.com/WordPress/gutenberg/pull/41266)).
-   `TextareaControl`: Convert to TypeScript ([#41215](https://github.com/WordPress/gutenberg/pull/41215)).
-   `BoxControl`: Update unit tests to use `@testing-library/user-event` ([#41422](https://github.com/WordPress/gutenberg/pull/41422)).
-   `Surface`: Convert to TypeScript ([#41212](https://github.com/WordPress/gutenberg/pull/41212)).
-   `Autocomplete` updated to satisfy `react/exhaustive-deps` eslint rule ([#41382](https://github.com/WordPress/gutenberg/pull/41382))
-   `Dropdown` updated to satisfy `react/exhaustive-deps` eslint rule ([#41505](https://github.com/WordPress/gutenberg/pull/41505))
-   `DateDayPicker` updated to satisfy `react/exhaustive-deps` eslint rule ([#41470](https://github.com/WordPress/gutenberg/pull/41470)).

### Experimental

-   `Spacer`: Add RTL support. ([#41172](https://github.com/WordPress/gutenberg/pull/41172))

## 19.11.0 (2022-05-18)

### Enhancements

-   `BorderControl` now only displays the reset button in its popover when selections have already been made. ([#40917](https://github.com/WordPress/gutenberg/pull/40917))
-   `BorderControl` & `BorderBoxControl`: Add `__next36pxDefaultSize` flag for larger default size ([#40920](https://github.com/WordPress/gutenberg/pull/40920)).
-   `BorderControl` improved focus and border radius styling for component. ([#40951](https://github.com/WordPress/gutenberg/pull/40951))
-   Improve focused `CircularOptionPicker` styling ([#40990](https://github.com/WordPress/gutenberg/pull/40990))
-   `BorderControl`: Make border color consistent with other controls ([#40921](https://github.com/WordPress/gutenberg/pull/40921))
-   `SelectControl`: Remove `lineHeight` setting to fix issue with font descenders being cut off ([#40985](https://github.com/WordPress/gutenberg/pull/40985))

### Internal

-   `DateTimePicker`: Convert to TypeScript ([#40775](https://github.com/WordPress/gutenberg/pull/40775)).
-   `DateTimePicker`: Convert unit tests to TypeScript ([#40957](https://github.com/WordPress/gutenberg/pull/40957)).
-   `CheckboxControl`: Convert to TypeScript ([#40915](https://github.com/WordPress/gutenberg/pull/40915)).
-   `ButtonGroup`: Convert to TypeScript ([#41007](https://github.com/WordPress/gutenberg/pull/41007)).
-   `Popover`: refactor component to use the `floating-ui` library internally ([#40740](https://github.com/WordPress/gutenberg/pull/40740)).

## 19.10.0 (2022-05-04)

### Internal

-   `UnitControl`: migrate unit tests to TypeScript ([#40697](https://github.com/WordPress/gutenberg/pull/40697)).
-   `DatePicker`: Add improved unit tests ([#40754](https://github.com/WordPress/gutenberg/pull/40754)).
-   Setup `user-event` in unit tests inline, once per test ([#40839](https://github.com/WordPress/gutenberg/pull/40839)).
-   `DatePicker`: Update `react-dates` to 21.8.0 ([#40801](https://github.com/WordPress/gutenberg/pull/40801)).

### Enhancements

-   `InputControl`: Add `__next36pxDefaultSize` flag for larger default size ([#40622](https://github.com/WordPress/gutenberg/pull/40622)).
-   `UnitControl`: Add `__next36pxDefaultSize` flag for larger default size ([#40627](https://github.com/WordPress/gutenberg/pull/40627)).
-   `Modal` design adjustments: Blur elements outside of the modal, increase modal title size, use larger close icon, remove header border when modal contents are scrolled. ([#40781](https://github.com/WordPress/gutenberg/pull/40781)).
-   `SelectControl`: Improved TypeScript support ([#40737](https://github.com/WordPress/gutenberg/pull/40737)).
-   `ToggleControlGroup`: Switch to internal `Icon` component for dashicon support ([40717](https://github.com/WordPress/gutenberg/pull/40717)).
-   Improve `ToolsPanel` accessibility. ([#40716](https://github.com/WordPress/gutenberg/pull/40716))

### Bug Fix

-   The `Button` component now displays the label as the tooltip for icon only buttons. ([#40716](https://github.com/WordPress/gutenberg/pull/40716))
-   Use fake timers and fix usage of async methods from `@testing-library/user-event`. ([#40790](https://github.com/WordPress/gutenberg/pull/40790))
-   UnitControl: avoid calling onChange callback twice when unit changes. ([#40796](https://github.com/WordPress/gutenberg/pull/40796))
-   `UnitControl`: show unit label when units prop has only one unit. ([#40784](https://github.com/WordPress/gutenberg/pull/40784))
-   `AnglePickerControl`: Fix closing of gradient popover when the angle control is clicked. ([#40735](https://github.com/WordPress/gutenberg/pull/40735))

### Internal

-   `TextControl`: Convert to TypeScript ([#40633](https://github.com/WordPress/gutenberg/pull/40633)).

## 19.9.0 (2022-04-21)

### Bug Fix

-   Consolidate the main black colors to gray-900. Affects `AlignmentMatrixControl`, `InputControl`, `Heading`, `SelectControl`, `Spinner (Experimental)`, and `Text` ([#40391](https://github.com/WordPress/gutenberg/pull/40391)).

### Internal

-   Remove individual color object exports from the `utils/colors-values.js` file. Colors should now be used from the main `COLORS` export([#40387](https://github.com/WordPress/gutenberg/pull/40387)).

### Bug Fix

-   `InputControl`: allow user to input a value interactively in Storybook, by removing default value argument ([#40410](https://github.com/WordPress/gutenberg/pull/40410)).

## 19.8.0 (2022-04-08)

### Enhancements

-   Update `BorderControl` and `BorderBoxControl` to allow the passing of custom class names to popovers ([#39753](https://github.com/WordPress/gutenberg/pull/39753)).
-   `ToggleGroupControl`: Reintroduce backdrop animation ([#40021](https://github.com/WordPress/gutenberg/pull/40021)).
-   `Card`: Adjust border radius effective size ([#40032](https://github.com/WordPress/gutenberg/pull/40032)).
-   `InputControl`: Improved TypeScript type annotations ([#40119](https://github.com/WordPress/gutenberg/pull/40119)).

### Internal

-   `BaseControl`: Convert to TypeScript ([#39468](https://github.com/WordPress/gutenberg/pull/39468)).

### New Features

-   Add `BorderControl` component ([#37769](https://github.com/WordPress/gutenberg/pull/37769)).
-   Add `BorderBoxControl` component ([#38876](https://github.com/WordPress/gutenberg/pull/38876)).
-   Add `ToggleGroupControlOptionIcon` component ([#39760](https://github.com/WordPress/gutenberg/pull/39760)).

### Bug Fix

-   Use `Object.assign` instead of `{ ...spread }` syntax to avoid errors in the code generated by TypeScript ([#39932](https://github.com/WordPress/gutenberg/pull/39932)).
-   `ItemGroup`: Ensure that the Item's text color is not overridden by the user agent's button color ([#40055](https://github.com/WordPress/gutenberg/pull/40055)).
-   `Surface`: Use updated UI text color `#1e1e1e` instead of `#000` ([#40055](https://github.com/WordPress/gutenberg/pull/40055)).
-   `CustomSelectControl`: Make chevron consistent with `SelectControl` ([#40049](https://github.com/WordPress/gutenberg/pull/40049)).

## 19.7.0 (2022-03-23)

### Enhancements

-   `CustomSelectControl`: Add `__next36pxDefaultSize` flag for larger default size ([#39401](https://github.com/WordPress/gutenberg/pull/39401)).
-   `BaseControl`: Add `__nextHasNoMarginBottom` prop for opting into the new margin-free styles ([#39325](https://github.com/WordPress/gutenberg/pull/39325)).
-   `Divider`: Make the divider visible by default (`display: inline`) in flow layout containers when the divider orientation is vertical ([#39316](https://github.com/WordPress/gutenberg/pull/39316)).
-   Stop using deprecated `event.keyCode` in favor of `event.key` for keyboard events in `UnitControl` and `InputControl`. ([#39360](https://github.com/WordPress/gutenberg/pull/39360))
-   `ColorPalette`: refine custom color button's label. ([#39386](https://github.com/WordPress/gutenberg/pull/39386))
-   Add `onClick` prop on `FormFileUpload`. ([#39268](https://github.com/WordPress/gutenberg/pull/39268))
-   `FocalPointPicker`: stop using `UnitControl`'s deprecated `unit` prop ([#39504](https://github.com/WordPress/gutenberg/pull/39504)).
-   `CheckboxControl`: Add support for the `indeterminate` state ([#39462](https://github.com/WordPress/gutenberg/pull/39462)).
-   `UnitControl`: add support for the `onBlur` prop ([#39589](https://github.com/WordPress/gutenberg/pull/39589)).

### Internal

-   Delete the `composeStateReducers` utility function ([#39262](https://github.com/WordPress/gutenberg/pull/39262)).
-   `BoxControl`: stop using `UnitControl`'s deprecated `unit` prop ([#39511](https://github.com/WordPress/gutenberg/pull/39511)).

### Bug Fix

-   `NumberControl`: commit (and constrain) value on `blur` event ([#39186](https://github.com/WordPress/gutenberg/pull/39186)).
-   Fix `UnitControl`'s reset of unit when the quantity value is cleared. ([#39531](https://github.com/WordPress/gutenberg/pull/39531/)).
-   `ResizableBox`: Ensure tooltip text remains on a single line. ([#39623](https://github.com/WordPress/gutenberg/pull/39623)).

### Deprecation

-   `unit` prop in `UnitControl` marked as deprecated ([#39503](https://github.com/WordPress/gutenberg/pull/39503)).

## 19.6.0 (2022-03-11)

### Enhancements

-   `ConfirmDialog`: Add support for custom label text on the confirmation and cancelation buttons ([#38994](https://github.com/WordPress/gutenberg/pull/38994))
-   `InputControl`: Allow `onBlur` for empty values to commit the change when `isPressEnterToChange` is true, and move reset behavior to the ESCAPE key. ([#39109](https://github.com/WordPress/gutenberg/pull/39109)).
-   `TreeGrid`: Add tests for Home/End keyboard navigation. Add `onFocusRow` callback for Home/End keyboard navigation, this was missed in the implementation PR. Modify test for expanding/collapsing a row as row 1 implements this now. Update README with latest changes. ([#39302](https://github.com/WordPress/gutenberg/pull/39302))
-   `ToggleGroupControlOption`: Calculate width from button content and remove `LabelPlaceholderView` ([#39345](https://github.com/WordPress/gutenberg/pull/39345))

### Bug Fix

-   Normalize `font-family` on `Button`, `ColorPalette`, `ComoboboxControl`, `DateTimePicker`, `FormTokenField`, `InputControl`, `SelectControl`, and `ToggleGroupControl` ([#38969](https://github.com/WordPress/gutenberg/pull/38969)).
-   Fix input value selection of `InputControl`-based controls in Firefox and Safari with axial constraint of drag gesture ([#38968](https://github.com/WordPress/gutenberg/pull/38968)).
-   Fix `UnitControl`'s behavior around updating the unit when a new `value` is passed (i.e. in controlled mode). ([#39148](https://github.com/WordPress/gutenberg/pull/39148)).

## 19.5.0 (2022-02-23)

### Bug Fix

-   Fix spin buttons of number inputs in Safari ([#38840](https://github.com/WordPress/gutenberg/pull/38840))
-   Show tooltip on toggle custom size button in FontSizePicker ([#38985](https://github.com/WordPress/gutenberg/pull/38985))

### Enhancements

-   `TreeGrid`: Add tests for `onCollapseRow`, `onExpandRow`, and `onFocusRow` callback functions. ([#38942](https://github.com/WordPress/gutenberg/pull/38942)).
-   `TreeGrid`: Update callback tests to use `TreeGridRow` and `TreeGridCell` sub-components. ([#39002](https://github.com/WordPress/gutenberg/pull/39002)).

## 19.4.0 (2022-02-10)

### Bug Fix

-   Components: Fix `Slot`/`Fill` Emotion `StyleProvider` ([#38237](https://github.com/WordPress/gutenberg/pull/38237))
-   Reduce height and min-width of the reset button on `ComboBoxControl` for consistency. ([#38020](https://github.com/WordPress/gutenberg/pull/38020))
-   Removed unused `rememo` dependency ([#38388](https://github.com/WordPress/gutenberg/pull/38388)).
-   Added `__unstableInputWidth` to `UnitControl` type definition ([#38429](https://github.com/WordPress/gutenberg/pull/38429)).
-   Fixed typing errors for `ColorPicker` ([#38430](https://github.com/WordPress/gutenberg/pull/38430)).
-   Updated destructuring of `Dropdown` props to be TypeScript friendly ([#38431](https://github.com/WordPress/gutenberg/pull/38431)).
-   Added `ts-nocheck` to `ColorIndicator` so it can be used in typed components ([#38433](https://github.com/WordPress/gutenberg/pull/38433)).
-   Added `cx` as a dependency of `useMemo` across the whole package, in order to recalculate the classnames correctly when a component is rendered across more than one `StyleProvider` ([#38541](https://github.com/WordPress/gutenberg/pull/38541)).

### Enhancements

-   Update the visual design of the `Spinner` component. ([#37551](https://github.com/WordPress/gutenberg/pull/37551))
-   `TreeGrid` accessibility enhancements around the expand/collapse functionality. ([#38358](https://github.com/WordPress/gutenberg/pull/38358))
-   `TreeGrid` accessibility: improve browser support for Left Arrow focus to parent row in child row. ([#38639](https://github.com/WordPress/gutenberg/pull/38639))
-   `TreeGrid` accessibility: Add Home/End keys for better keyboard navigation. ([#38679](https://github.com/WordPress/gutenberg/pull/38679))
-   Add `resolvePoint` prop to `FocalPointPicker` to allow updating the value of the picker after a user interaction ([#38247](https://github.com/WordPress/gutenberg/pull/38247))
-   `TreeGrid`: Allow SHIFT key to be held, and add `onFocusRow` callback to the `TreeGrid` component, fired when focus is shifted from one row to another via Up and Down arrow keys. ([#38314](https://github.com/WordPress/gutenberg/pull/38314))

### Experimental

-   `Navigator`: rename `push`/`pop` to `goTo`/`goBack` ([#38582](https://github.com/WordPress/gutenberg/pull/38582))
-   `Navigator`: add `NavigatorButton` and `NavigatorBackButton` components ([#38634](https://github.com/WordPress/gutenberg/pull/38634))
-   `UnitControl`: tidy up utilities and types. In particular, change the type of parsed quantities to `number` (previously it could have been a `string` too). ([#38987](https://github.com/WordPress/gutenberg/pull/38987]))

## 19.3.0 (2022-01-27)

### Enhancements

-   Refine `ExternalLink` to be same size as the text, to appear more as a glyph than an icon. ([#37859](https://github.com/WordPress/gutenberg/pull/37859))
-   Updated `ToolsPanel` header icon to only show "plus" icon when all items are optional and all are currently hidden ([#38262](https://github.com/WordPress/gutenberg/pull/38262))
-   `TreeGrid`: Fix keyboard navigation for expand/collapse table rows in Firefox ([#37983](https://github.com/WordPress/gutenberg/pull/37983))

### Bug Fix

-   Update the `HexInput` component to accept a pasted value that contains a starting #
-   Update `ToggleGroupControl` background active state to use a simple background color instead of animated backdrop ([38008](https://github.com/WordPress/gutenberg/pull/38008))
-   Update label spacing for the `BoxControl`, `CustomGradientPicker`, `FormTokenField`, `InputControl`, and `ToolsPanel` components to use a bottom margin of `8px` for consistency. ([#37844](https://github.com/WordPress/gutenberg/pull/37844))
-   Add missing styles to the `BaseControl.VisualLabel` component. ([#37747](https://github.com/WordPress/gutenberg/pull/37747))
-   Prevent keyDown events from propagating up in `CustomSelectControl` ([#30557](https://github.com/WordPress/gutenberg/pull/30557))
-   Mark `children` prop as optional in `SelectControl` ([#37872](https://github.com/WordPress/gutenberg/pull/37872))
-   Add memoization of callbacks and context to prevent unnecessary rerenders of the `ToolsPanel` ([#38037](https://github.com/WordPress/gutenberg/pull/38037))
-   Fix space between icons and rail `RangeControl` ([#36935](https://github.com/WordPress/gutenberg/pull/36935))
-   Increase z-index of `ConfirmDialog` to render on top of parent `Popover` components ([#37959](https://github.com/WordPress/gutenberg/pull/37959))

### Experimental

-   Add basic history location support to `Navigator` ([#37416](https://github.com/WordPress/gutenberg/pull/37416)).
-   Add focus restoration to `Navigator` ([#38149](https://github.com/WordPress/gutenberg/pull/38149)).

## 19.2.0 (2022-01-04)

### Experimental

-   Reinstated the ability to pass additional props to the `ToolsPanel` ([#36428](https://github.com/WordPress/gutenberg/pull/36428)).
-   Added an `__unstable-large` size variant to `InputControl`, `SelectControl`, and `UnitControl` for selective migration to the larger 40px heights. ([#35646](https://github.com/WordPress/gutenberg/pull/35646)).
-   Fixed inconsistent padding in `UnitControl` ([#35646](https://github.com/WordPress/gutenberg/pull/35646)).
-   Added support for RTL behavior for the `ZStack`'s `offset` prop ([#36769](https://github.com/WordPress/gutenberg/pull/36769))
-   Fixed race conditions causing conditionally displayed `ToolsPanelItem` components to be erroneously deregistered ([#36588](https://github.com/WordPress/gutenberg/pull/36588)).
-   Added `__experimentalHideHeader` prop to `Modal` component ([#36831](https://github.com/WordPress/gutenberg/pull/36831)).
-   Added experimental `ConfirmDialog` component ([#34153](https://github.com/WordPress/gutenberg/pull/34153)).
-   Divider: improve support for vertical orientation and RTL styles, use start/end logical props instead of top/bottom, change border-color to `currentColor` ([#36579](https://github.com/WordPress/gutenberg/pull/36579)).
-   `ToggleGroupControl`: Avoid calling `onChange` if radio state changed from an incoming value ([#37224](https://github.com/WordPress/gutenberg/pull/37224/)).
-   `ToggleGroupControl`: fix the computation of the backdrop dimensions when rendered in a Popover ([#37067](https://github.com/WordPress/gutenberg/pull/37067)).
-   Add `__experimentalIsRenderedInSidebar` property to the `GradientPicker`and `CustomGradientPicker`. The property changes the color popover behavior to have a special placement behavior appropriate for sidebar UI's.
-   Add `first` and `last` classes to displayed `ToolsPanelItem` group within a `ToolsPanel` ([#37546](https://github.com/WordPress/gutenberg/pull/37546))

### Bug Fix

-   Fixed spacing between `BaseControl` fields and help text within the `ToolsPanel` ([#36334](https://github.com/WordPress/gutenberg/pull/36334))
-   Replaced hardcoded blue in `ColorPicker` with UI theme color ([#36153](https://github.com/WordPress/gutenberg/pull/36153)).
-   Fixed empty `ToolsPanel` height by correcting menu button line-height ([#36895](https://github.com/WordPress/gutenberg/pull/36895)).
-   Normalized label line-height and spacing within the `ToolsPanel` ([36387](https://github.com/WordPress/gutenberg/pull/36387))
-   Remove unused `reakit-utils` from peer dependencies ([#37369](https://github.com/WordPress/gutenberg/pull/37369)).
-   Update all Emotion dependencies to the latest version to ensure they work correctly with React types ([#37365](https://github.com/WordPress/gutenberg/pull/37365)).
-   `DateTimePicker`: Fix the date format associated to the `is12Hour` prop ([#37465](https://github.com/WordPress/gutenberg/pull/37465))
-   Allowed `ToolsPanel` to register items when `panelId` is `null` due to multiple block selection ([37216](https://github.com/WordPress/gutenberg/pull/37216)).

### Enhancements

-   Wrapped `Modal` in a `forwardRef` call ([#36831](https://github.com/WordPress/gutenberg/pull/36831)).
-   Refactor `DateTime` class component to functional component ([#36835](https://github.com/WordPress/gutenberg/pull/36835))
-   Unify styles for `ColorIndicator` with how they appear in Global Styles ([#37028](https://github.com/WordPress/gutenberg/pull/37028))
-   Add support for rendering the `ColorPalette` in a `Dropdown` when opened in the sidebar ([#37067](https://github.com/WordPress/gutenberg/pull/37067))
-   Show an incremental sequence of numbers (1/2/3/4/5) as a label of the font size, when we have at most five font sizes, where at least one the them contains a complex css value(clamp, var, etc..). We do this because complex css values cannot be calculated properly and the incremental sequence of numbers as labels can help the user better mentally map the different available font sizes. ([#37038](https://github.com/WordPress/gutenberg/pull/37038))
-   Add support for proper borders to color indicators ([#37500](https://github.com/WordPress/gutenberg/pull/37500))
-   Refactor `SuggestionsList` class component to functional component([#36924](https://github.com/WordPress/gutenberg/pull/36924/))

## 19.1.4 (2021-12-13)

### Bug Fix

-   Improve accessibility and visibility in `ColorPallete` ([#36925](https://github.com/WordPress/gutenberg/pull/36925))

## 19.1.3 (2021-12-06)

-   Fix missing version information in `CHANGELOG.md`.

## 19.1.2 (2021-12-06)

### Bug Fix

-   Fixed `GradientPicker` not displaying `CustomGradientPicker` when no gradients are provided ([#36900](https://github.com/WordPress/gutenberg/pull/36900)).
-   Fixed error thrown in `ColorPicker` when used in controlled state in color gradients ([#36941](https://github.com/WordPress/gutenberg/pull/36941)).
-   Updated readme to include default value introduced in fix for unexpected movements in the `ColorPicker` ([#35670](https://github.com/WordPress/gutenberg/pull/35670)).
-   Added support for the legacy `extraSmall` value for the `size` prop in the `Card` component ([#37097](https://github.com/WordPress/gutenberg/pull/37097)).

## 19.1.0 (2021-11-29)

### Enhancements

-   Added a `showTooltip` prop to `ToggleGroupControlOption` in order to display tooltip text (using `<Tooltip />`). ([#36726](https://github.com/WordPress/gutenberg/pull/36726)).

### Bug Fix

-   Fixed a bug which prevented setting `PM` hours correctly in the `DateTimePicker` ([#36878](https://github.com/WordPress/gutenberg/pull/36878)).

## 19.0.2 (2021-11-15)

-   Remove erroneous use of `??=` syntax from `build-module`.

## 19.0.1 (2021-11-07)

### Enhancements

-   Updated the `ColorPalette` and `GradientPicker` components to the latest designs ([#35970](https://github.com/WordPress/gutenberg/pull/35970)).

### Experimental

-   Updated the `ToolsPanel` to use `Grid` internally to manage panel layout ([#35621](https://github.com/WordPress/gutenberg/pull/35621)).
-   Added experimental `__experimentalHasMultipleOrigins` prop to the `ColorPalette` and `GradientPicker` components ([#35970](https://github.com/WordPress/gutenberg/pull/35970)).

## 19.0.0 (2021-10-22)

### New Features

-   Added support for `step="any"` in `NumberControl` and `RangeControl` ([#34542](https://github.com/WordPress/gutenberg/pull/34542)).

### Enhancements

-   Removed the separator shown between `ToggleGroupControl` items ([#35497](https://github.com/WordPress/gutenberg/pull/35497)).
-   The `ColorPicker` component property `onChangeComplete`, a function accepting a color object, was replaced with the property `onChange`, a function accepting a string on ([#35220](https://github.com/WordPress/gutenberg/pull/35220)).
-   The property `disableAlpha`, was removed from the `ColorPicker` component. Use the new opposite property `enableAlpha` instead ([#35220](https://github.com/WordPress/gutenberg/pull/35220)).

### Experimental

-   Removed the `fieldset` wrapper from the `FontAppearanceControl` component ([35461](https://github.com/WordPress/gutenberg/pull/35461)).
-   Refactored the `ToggleGroupControl` component's structure and embedded `ToggleGroupControlButton` directly into `ToggleGroupControlOption` ([#35600](https://github.com/WordPress/gutenberg/pull/35600)).
-   Added support for showing an experimental hint in `CustomSelectControl` ([#35673](https://github.com/WordPress/gutenberg/pull/35673)).

### Breaking Changes

-   The `color` property a `tinycolor2` color object passed on `onChangeComplete` property of the `ColorPicker` component was removed. Please use the new `onChange` property that accepts a string color representation ([#35562](https://github.com/WordPress/gutenberg/pull/35562)).

## 18.0.0 (2021-10-12)

### Breaking Changes

-   Removed the deprecated `position` and `menuLabel` from the `DropdownMenu` component ([#34537](https://github.com/WordPress/gutenberg/pull/34537)).
-   Removed the deprecated `onClickOutside` prop from the `Popover` component ([#34537](https://github.com/WordPress/gutenberg/pull/34537)).
-   Changed `RangeControl` component to not apply `shiftStep` to inputs from its `<input type="range"/>` ([35020](https://github.com/WordPress/gutenberg/pull/35020)).
-   Removed `isAction` prop from `Item`. The component will now rely on `onClick` to render as a `button` ([35152](https://github.com/WordPress/gutenberg/pull/35152)).

### New Features

-   Add an experimental `Navigator` components ([#34904](https://github.com/WordPress/gutenberg/pull/34904)) as a replacement for the previous `Navigation` related components.
-   Update the `ColorPicker` component to the latest design ([#35220](https://github.com/WordPress/gutenberg/pull/35220))

### Bug Fix

-   Fixed rounding of value in `RangeControl` component when it loses focus while the `SHIFT` key is held. ([#35020](https://github.com/WordPress/gutenberg/pull/35020)).

### Internal

-   Deleted the `createComponent` utility function ([#34929](https://github.com/WordPress/gutenberg/pull/34929)).
-   Deleted the `useJumpStep` utility function ([#35561](https://github.com/WordPress/gutenberg/pull/35561)).

## 17.0.0 (2021-09-09)

### Breaking Change

-   Removed a min-width from the `DropdownMenu` component, allowing the menu to accommodate thin contents like vertical tools menus ([#33995](https://github.com/WordPress/gutenberg/pull/33995)).

### Bug Fix

-   Fixed RTL styles in `Flex` component ([#33729](https://github.com/WordPress/gutenberg/pull/33729)).
-   Fixed unit test errors caused by `CSS.supports` being called in a non-browser environment ([#34572](https://github.com/WordPress/gutenberg/pull/34572)).
-   Fixed `ToggleGroupControl`'s backdrop not updating when changing the `isAdaptiveWidth` property ([#34595](https://github.com/WordPress/gutenberg/pull/34595)).

### Internal

-   Renamed `PolymorphicComponent*` types to `WordPressComponent*` ([#34330](https://github.com/WordPress/gutenberg/pull/34330)).

## 16.0.0 (2021-08-23)

### Breaking Change

-   Updated the visual styles of the RangeControl component ([#33824](https://github.com/WordPress/gutenberg/pull/33824)).

### New Feature

-   Add `hideLabelFromVision` prop to `RangeControl` ([#33714](https://github.com/WordPress/gutenberg/pull/33714)).

### Bug Fix

-   Listen to `resize` events correctly in `useBreakpointIndex`. This hook is used in `useResponsiveValue` and consequently in the `Flex` and `Grid` components ([#33902](https://github.com/WordPress/gutenberg/pull/33902))

## 15.0.0 (2021-07-29)

### Breaking Change

-   Upgraded React components to work with v17.0 ([#29118](https://github.com/WordPress/gutenberg/pull/29118)). There are no new features in React v17.0 as explained in the [blog post](https://reactjs.org/blog/2020/10/20/react-v17.html).

### Deprecation

-   `isScrollable` prop in `CardBody` default value changed from `true` to `false` ([#33490](https://github.com/WordPress/gutenberg/pull/33490))

### Bug Fix

-   Added back `box-sizing: border-box` rule to `CardBody`, `CardHeader` and `CardFooter` components [#33511](https://github.com/WordPress/gutenberg/pull/33511).

## 14.2.0 (2021-07-21)

### New Feature

-   Update the border color used in `CardBody`, `CardHeader`, `CardFooter`, and `CardDivider` to a different shade of gray, in order to match the color used in other components ([#32566](https://github.com/WordPress/gutenberg/pull/32566)).

### Deprecation

-   `isPrimary`, `isSecondary`, `isTertiary` and `isLink` props in `Button` have been deprecated. Use `variant` instead ([#31713](https://github.com/WordPress/gutenberg/pull/31713)).
-   `isElevated` prop in `Card` has been deprecated. Use `elevation` instead ([#32566](https://github.com/WordPress/gutenberg/pull/32566)).

### Internal

-   `Card`, `CardBody`, `CardHeader`, `CardFooter`, `CardMedia`, and `CardDivider` components have been re-written from the ground up ([#32566](https://github.com/WordPress/gutenberg/pull/32566)).

## 14.1.0 (2021-05-20)

## 14.0.0 (2021-05-14)

### Breaking Changes

-   Drop support for Internet Explorer 11 ([#31110](https://github.com/WordPress/gutenberg/pull/31110)). Learn more at https://make.wordpress.org/core/2021/04/22/ie-11-support-phase-out-plan/.
-   Increase the minimum Node.js version to v12 matching Long Term Support releases ([#31270](https://github.com/WordPress/gutenberg/pull/31270)). Learn more at https://nodejs.org/en/about/releases/.
-   The experimental `Text` component has been completely re-written and enhanced with truncation support and separate variant, size, and weight props to allow for greater control. The previous `variant` prop has been completely removed.

### Deprecation

-   `isReversed` prop in `Flex` component has been deprecated. Use `direction` instead ([#31297](https://github.com/WordPress/gutenberg/pull/31297)).

### Internal

-   `Flex`, `FlexBlock`, and `FlexItem` components have been re-written from the ground up ([#31297](https://github.com/WordPress/gutenberg/pull/31297)).

## 13.0.0 (2021-03-17)

### Breaking Change

-   `onChange` prop of `FocalPointPicker` is called at the end of drag operations. Previously, it was called repetitively while dragging.

### New Feature

-   Supports ref forwarding in `withNotices` and `ResizableBox`.
-   Adds `onDrag` prop of `FocalPointPicker`.

### Bug Fix

-   Allows focus of the `FocalPointPicker` draggable area and adjustment with arrow keys. This was added in [#22531](https://github.com/WordPress/gutenberg/pull/22264) but was no longer working.

## 12.0.0 (2020-12-17)

### Enhancements

-   ComboboxControl: Deburr option labels before filter

### Breaking Change

-   Introduce support for other units and advanced CSS properties on `FontSizePicker`. Provided the value passed to the `FontSizePicker` is a string or one of the size options passed is a string, onChange will start to be called with a string value instead of a number. On WordPress usage, font size options are now automatically converted to strings with the default "px" unit added.

## 10.1.0 (2020-09-03)

### New Feature

-   Add `ToolbarItem` component.
-   Support `label` prop on the `Toolbar` component.

### Deprecations

-   Deprecate the `Toolbar` component when used without the `label` prop. `ToolbarGroup` should be used instead.

## 10.0.0 (2020-07-07)

### Breaking Change

-   `NumberControl` no longer automatically transforms values when rendering `value` into a `<input />` HTML element.
-   `Dashicon` component no longer renders SVGs. If you rely on this component, make sure to load the dashicon font.

## 9.6.0 (2020-05-14)

### Bug Fix

-   Fix and issue that would cause the `Popover` component to throw an error under certain
    circumstances ([#22264](https://github.com/WordPress/gutenberg/pull/22264)).

### Deprecations

-   The `Guide` component no longer supports passing pages as children. Use the `pages` prop instead.
-   The `GuidePage` component is deprecated. Use the `pages` prop in `Guide` instead.

## 9.2.0 (2020-02-10)

### Enhancements

-   The `Notice` component will speak its message. With this new feature, a developer can control either the `spokenMessage` spoken message, or the `politeness` politeness level of the message.
-   The `Snackbar` component will speak its message. With this new feature, a developer can control either the `spokenMessage` spoken message, or the `politeness` politeness level of the message.
-   A `Notice` `actions` member can now assign `isPrimary` to render a primary button action associated with a notice message.

### Bug Fixes

-   Notice will assume a default status of 'info' if none is provided. This resolves an issue where the notice would be assigned a class name `is-undefined`. This was previously the effective default by styled appearance and should not be considered a breaking change in that regard.

## 9.0.0 (2020-01-13)

### New Features

-   Added a new `Guide` component which allows developers to easily present a user guide.

### Breaking Changes

-   `is-button` classname has been removed from the Button component.
-   The `is-default` classname is not applied automatically anymore.
-   By default Button components come with a fixed height and hover styles.

### Bug Fixes

-   Fixes a regression published in version 8.5.0 that would prevent some build tools from including
    styles provided in the packages build-styles directory.

### Deprecations

-   `isDefault` prop in `Button` has been deprecated. Consider using `isSecondary` instead.
-   `IconButton` has been deprecated. Use the `Button` component instead.

## 8.2.0 (2019-08-29)

### New Features

-   The bundled `re-resizable` dependency has been updated from requiring `5.0.1` to requiring `^6.0.0` ([#17011](https://github.com/WordPress/gutenberg/pull/17011)).

## 8.1.0 (2019-08-05)

### New Features

-   Added a new `popoverProps` prop to the `Dropdown` component which allows users of the `Dropdown` component to pass props directly to the `Popover` component.
-   Added and documented `hideLabelFromVision` prop to `BaseControl` used by `SelectControl`, `TextControl`, and `TextareaControl`.
-   Added a new `popoverProps` prop to the `DropdownMenu` component which allows to pass props directly to the nested `Popover` component.
-   Added a new `toggleProps` prop to the `DropdownMenu` component which allows to pass props directly to the nested `IconButton` component.
-   Added a new `menuProps` prop to the `DropdownMenu` component which allows to pass props directly to the nested `NavigableMenu` component.

### Deprecations

-   `menuLabel` prop in `DropdownComponent` has been deprecated. Consider using `menuProps` object and its `aria-label` property instead.
-   `position` prop in `DropdownComponent` has been deprecated. Consider using `popoverProps` object and its `position` property instead.

### Bug Fixes

-   The `Button` component will no longer assign default styling (`is-default` class) when explicitly assigned as primary (the `isPrimary` prop). This should resolve potential conflicts affecting a combination of `isPrimary`, `isDefault`, and `isLarge` / `isSmall`, where the busy animation would appear with incorrect coloring.

### Deprecations

-   The `Popover` component `onClickOutside` prop has been deprecated. Use `onFocusOutside` instead.

### Internal

-   The `Dropdown` component has been refactored to focus changes using the `Popover` component's `onFocusOutside` prop.
-   The `MenuItem` component will now always use an `IconButton`. This prevents a focus loss when clicking a menu item.
-   Package no longer depends on external `react-click-outside` library.

## 8.0.0 (2019-06-12)

### New Feature

-   Add new `BlockQuotation` block to the primitives folder to support blockquote in a multiplatform way. [#15482](https://github.com/WordPress/gutenberg/pull/15482).
-   `DropdownMenu` now supports passing a [render prop](https://reactjs.org/docs/render-props.html#using-props-other-than-render) as children for more advanced customization.

### Internal

-   `MenuGroup` no longer uses `NavigableMenu` internally. It needs to be explicitly wrapped with `NavigableMenu` to bring back the same behavior.

### Documentation

-   Added missing documentation for `DropdownMenu` props `menuLabel`, `position`, `className`.

### Breaking Change

-   `ServerSideRender` is no longer part of components. It was extracted to an independent package `@wordpress/server-side-render`.

### Bug Fix

-   Although `DateTimePicker` does not allow picking the seconds, passed the current seconds as the selected value for seconds when calling `onChange`. Now it passes zero.

## 7.4.0 (2019-05-21)

### New Feature

-   Added a new `HorizontalRule` component.
-   Added a new `Snackbar` component.

### Bug Fix

-   Fixed display of reset button when using RangeControl `allowReset` prop.
-   Fixed minutes field of `DateTimePicker` missed '0' before single digit values.

## 7.3.0 (2019-04-16)

### New Features

-   Added a new `render` property to `FormFileUpload` component. Allowing users of the component to custom the UI for their needs.
-   Added a new `BaseControl.VisualLabel` component.
-   Added a new `preview` prop to the `Placeholder` component which allows to display a preview, for example a media preview when the Placeholder is used in media editing contexts.
-   Added a new `anchorRect` prop to `Popover` which enables a developer to provide a custom `DOMRect` object at which to position the popover.

### Improvements

-   Limit `Base Control Label` to the width of its content.

### Bug fixes

-   Fix `instanceId` prop passed through to `Button` component via `MenuItems` producing React console error. Fixed by removing the unnecessary use of `withInstanceId` on the `MenuItems` component [#14599](https://github.com/WordPress/gutenberg/pull/14599)

## 7.2.0 (2019-03-20)

### Improvements

-   Make `RangeControl` validation rely on the `checkValidity` provided by the browsers instead of using our own validation.

### Bug Fixes

-   Fix a problem that made `RangeControl` not work as expected with float values.

## 7.1.0 (2019-03-06)

### New Features

-   Added a new `Animate` component.

### Improvements

-   `withFilters` has been optimized to avoid binding hook handlers for each mounted instance of the component, instead using a single centralized hook delegator.
-   `withFilters` has been optimized to reuse a single shared component definition for all filtered instances of the component.
-   Make `RangeControl` validate min and max properties.

### Bug Fixes

-   Resolves a conflict where two instance of Slot would produce an inconsistent or duplicated rendering output.
-   Allow years between 0 and 1970 in DateTime component.

### New Feature

-   `Dropdown` now has a `focusOnMount` prop which is passed directly to the contained `Popover`.
-   `DatePicker` has new prop `isInvalidDate` exposing react-dates' `isOutsideRange`.
-   `DatePicker` allows `null` as accepted value for `currentDate` prop to signify no date selection.

## 7.0.5 (2019-01-03)

## 7.0.4 (2018-12-12)

## 7.0.3 (2018-11-30)

## 7.0.2 (2018-11-22)

## 7.0.1 (2018-11-21)

## 7.0.0 (2018-11-20)

### Breaking Change

-   `Dropdown.refresh()` has been removed. The contained `Popover` is now automatically refreshed.

## 6.0.2 (2018-11-15)

## 6.0.1 (2018-11-12)

### Bug Fixes

-   Avoid constantly recomputing the popover position.

### Polish

-   Remove `<DateTimePicker />` obsolete `locale` prop (and pass-through to child components) and obsolete `is12Hour` prop pass through to `<DateTime />` [#11649](https://github.com/WordPress/gutenberg/pull/11649)

## 6.0.0 (2018-11-12)

### Breaking Change

-   The `PanelColor` component has been removed.

## 5.1.1 (2018-11-09)

## 5.1.0 (2018-11-09)

### New Feature

-   Adjust a11y roles for MenuItem component, so that aria-checked is used properly, related change in Editor/Components/BlockNavigationList ([#11431](https://github.com/WordPress/gutenberg/issues/11431)).
-   `Popover` components are now automatically refreshed every 0.5s in order to recalculate their size or position.

### Deprecation

-   `Dropdown.refresh()` has been deprecated as the contained `Popover` is now automatically refreshed.

## 5.0.2 (2018-11-03)

### Polish

-   Forward `ref` in the `PanelBody` component.
-   Tooltip are no longer removed when Button becomes disabled, it's left to the component rendering the Tooltip.
-   Forward `ref` support in `TabbableContainer` and `NavigableMenu` components.

## 5.0.1 (2018-10-30)

## 5.0.0 (2018-10-29)

### Breaking Change

-   `AccessibleSVG` component has been removed. Please use `SVG` instead.

### New Feature

-   The `Notice` component accepts an array of action objects via the `actions` prop. Each member object should contain a `label` and either a `url` link string or `onClick` callback function.

## 4.2.1 (2018-10-22)

### Bug Fix

-   Fix importing `react-dates` stylesheet in production.

## 4.2.0 (2018-10-19)

### New Feature

-   Added a new `ColorPicker` component ([#10564](https://github.com/WordPress/gutenberg/pull/10564)).
-   `MenuItem` now accepts an `info` prop for including an extended description.

### Bug Fix

-   `IconButton` correctly respects a passed `aria-label` prop.

### Deprecation

-   `PanelColor` has been deprecated in favor of `wp.editor.PanelColorSettings`.

## 4.1.2 (2018-10-18)

## 4.1.0 (2018-10-10)

### New Feature

-   Added a new `ResizableBox` component.

## 4.0.0 (2018-09-30)

### Breaking Change

-   `Draggable` as a DOM node drag handler has been removed. Please, use `Draggable` as a wrap component for your DOM node drag handler.

### Deprecation

-   Renamed `AccessibleSVG` component to `SVG`.

## 3.0.0 (2018-09-05)

### Breaking Change

-   `withAPIData` has been removed. Please use the Core Data module or `@wordpress/api-fetch` directly instead.
-   `Draggable` as a DOM node drag handler has been deprecated. Please, use `Draggable` as a wrap component for your DOM node drag handler.
-   Change how required built-ins are polyfilled with Babel 7 ([#9171](https://github.com/WordPress/gutenberg/pull/9171)). If you're using an environment that has limited or no support for ES2015+ such as lower versions of IE then using [core-js](https://github.com/zloirock/core-js) or [@babel/polyfill](https://babeljs.io/docs/en/next/babel-polyfill) will add support for these methods.
-   `withContext` has been removed. Please use `wp.element.createContext` instead. See: https://reactjs.org/docs/context.html.

### New Feature

-   Added a new `AccessibleSVG` component.<|MERGE_RESOLUTION|>--- conflicted
+++ resolved
@@ -9,11 +9,8 @@
 -   `Popover`: Add the `is-positioned` CSS class only after the popover has finished animating ([#54178](https://github.com/WordPress/gutenberg/pull/54178)).
 -   `Tooltip`: Replace the existing tooltip to simplify the implementation and improve accessibility while maintaining the same behaviors and API ([#48440](https://github.com/WordPress/gutenberg/pull/48440)).
 -   `Dropdown` and `DropdownMenu`: support controlled mode for the dropdown's open/closed state ([#54257](https://github.com/WordPress/gutenberg/pull/54257)).
-<<<<<<< HEAD
+-   `BorderControl`: Apply proper metrics and simpler text ([#53998](https://github.com/WordPress/gutenberg/pull/53998)).
 -   `CheckboxControl`: Allow user to prevent an empty label from being rendered by passing `false` to the `label` prop ([#54298](https://github.com/WordPress/gutenberg/pull/54298)).
-=======
--   `BorderControl`: Apply proper metrics and simpler text ([#53998](https://github.com/WordPress/gutenberg/pull/53998)).
->>>>>>> 87364527
 
 ### Bug Fix
 
