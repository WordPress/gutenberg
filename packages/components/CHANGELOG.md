--- conflicted
+++ resolved
@@ -2,15 +2,13 @@
 
 ## Unreleased
 
-<<<<<<< HEAD
+### Enhancements
+
+-   `ColorPalette`, `BorderBox`, `BorderBoxControl`: polish and DRY prop types, add default values ([#45463](https://github.com/WordPress/gutenberg/pull/45463)).
+
 ### Internal
 
 -   `PaletteEditListView`: Update to ignore `exhaustive-deps` eslint rule ([#45467](https://github.com/WordPress/gutenberg/pull/45467)).
-=======
-### Enhancements
-
--   `ColorPalette`, `BorderBox`, `BorderBoxControl`: polish and DRY prop types, add default values ([#45463](https://github.com/WordPress/gutenberg/pull/45463)).
->>>>>>> 5fce0a8a
 
 ## 22.0.0 (2022-11-02)
 
