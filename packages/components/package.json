--- conflicted
+++ resolved
@@ -52,13 +52,8 @@
 		"re-resizable": "^6.0.0",
 		"react-dates": "^17.1.1",
 		"react-spring": "^8.0.20",
-<<<<<<< HEAD
-		"react-use-gesture": "^7.0.9",
-		"reakit": "^1.0.0-rc.2",
-=======
 		"react-use-gesture": "^7.0.15",
 		"reakit": "^1.0.2",
->>>>>>> ce659347
 		"rememo": "^3.0.0",
 		"tinycolor2": "^1.4.1",
 		"uuid": "^7.0.2"
