{
	"name": "@wordpress/components",
	"version": "12.0.2",
	"description": "UI components for WordPress.",
	"author": "The WordPress Contributors",
	"license": "GPL-2.0-or-later",
	"keywords": [
		"wordpress",
		"gutenberg",
		"components"
	],
	"homepage": "https://github.com/WordPress/gutenberg/tree/master/packages/components/README.md",
	"repository": {
		"type": "git",
		"url": "https://github.com/WordPress/gutenberg.git",
		"directory": "packages/components"
	},
	"bugs": {
		"url": "https://github.com/WordPress/gutenberg/issues"
	},
	"main": "build/index.js",
	"module": "build-module/index.js",
	"react-native": "src/index",
	"sideEffects": [
		"build-style/**",
		"src/**/*.scss"
	],
	"dependencies": {
		"@babel/runtime": "^7.12.5",
		"@emotion/core": "^10.1.1",
		"@emotion/css": "^10.0.22",
		"@emotion/native": "^10.0.22",
		"@emotion/styled": "^10.0.23",
		"@wordpress/a11y": "file:../a11y",
		"@wordpress/compose": "file:../compose",
		"@wordpress/date": "file:../date",
		"@wordpress/deprecated": "file:../deprecated",
		"@wordpress/dom": "file:../dom",
		"@wordpress/element": "file:../element",
		"@wordpress/hooks": "file:../hooks",
		"@wordpress/i18n": "file:../i18n",
		"@wordpress/icons": "file:../icons",
		"@wordpress/is-shallow-equal": "file:../is-shallow-equal",
		"@wordpress/keycodes": "file:../keycodes",
		"@wordpress/primitives": "file:../primitives",
		"@wordpress/rich-text": "file:../rich-text",
		"@wordpress/warning": "file:../warning",
		"@wp-g2/components": "^0.0.140",
		"@wp-g2/context": "^0.0.140",
		"@wp-g2/styles": "^0.0.140",
		"@wp-g2/utils": "^0.0.140",
		"classnames": "^2.2.5",
		"dom-scroll-into-view": "^1.2.1",
		"downshift": "^6.0.15",
		"gradient-parser": "^0.1.5",
		"lodash": "^4.17.19",
		"memize": "^1.1.0",
		"moment": "^2.22.1",
		"re-resizable": "^6.4.0",
		"react-dates": "^17.1.1",
		"react-merge-refs": "^1.0.0",
		"react-resize-aware": "^3.1.0",
		"react-spring": "^8.0.20",
<<<<<<< HEAD
		"react-use-gesture": "^7.0.16",
		"reakit": "^1.3.5",
=======
		"react-use-gesture": "^9.0.0",
		"reakit": "^1.3.4",
>>>>>>> aaeae660
		"rememo": "^3.0.0",
		"tinycolor2": "^1.4.2",
		"uuid": "^8.3.0"
	},
	"publishConfig": {
		"access": "public"
	}
}<|MERGE_RESOLUTION|>--- conflicted
+++ resolved
@@ -61,13 +61,8 @@
 		"react-merge-refs": "^1.0.0",
 		"react-resize-aware": "^3.1.0",
 		"react-spring": "^8.0.20",
-<<<<<<< HEAD
-		"react-use-gesture": "^7.0.16",
+		"react-use-gesture": "^9.0.0",
 		"reakit": "^1.3.5",
-=======
-		"react-use-gesture": "^9.0.0",
-		"reakit": "^1.3.4",
->>>>>>> aaeae660
 		"rememo": "^3.0.0",
 		"tinycolor2": "^1.4.2",
 		"uuid": "^8.3.0"
