{
	"name": "@wordpress/components",
	"version": "4.2.1",
	"description": "UI components for WordPress.",
	"author": "The WordPress Contributors",
	"license": "GPL-2.0-or-later",
	"keywords": [
		"wordpress",
		"components"
	],
	"homepage": "https://github.com/WordPress/gutenberg/tree/master/packages/components/README.md",
	"repository": {
		"type": "git",
		"url": "https://github.com/WordPress/gutenberg.git"
	},
	"bugs": {
		"url": "https://github.com/WordPress/gutenberg/issues"
	},
	"main": "build/index.js",
	"module": "build-module/index.js",
	"react-native": "src/index",
	"dependencies": {
		"@babel/runtime": "^7.0.0",
		"@wordpress/a11y": "file:../a11y",
		"@wordpress/api-fetch": "file:../api-fetch",
		"@wordpress/compose": "file:../compose",
		"@wordpress/deprecated": "file:../deprecated",
		"@wordpress/dom": "file:../dom",
		"@wordpress/element": "file:../element",
		"@wordpress/hooks": "file:../hooks",
		"@wordpress/i18n": "file:../i18n",
		"@wordpress/is-shallow-equal": "file:../is-shallow-equal",
		"@wordpress/keycodes": "file:../keycodes",
		"@wordpress/url": "file:../url",
		"classnames": "^2.2.5",
		"clipboard": "^2.0.1",
		"diff": "^3.5.0",
		"dom-scroll-into-view": "^1.2.1",
		"lodash": "^4.17.10",
		"memize": "^1.0.5",
		"moment": "^2.22.1",
		"mousetrap": "^1.6.2",
		"re-resizable": "^4.7.1",
<<<<<<< HEAD
		"react-click-outside": "^3.0.0",
		"react-color": "^2.13.4",
=======
		"react-click-outside": "^2.3.1",
>>>>>>> 898f2f7a
		"react-dates": "^17.1.1",
		"rememo": "^3.0.0",
		"tinycolor2": "^1.4.1",
		"uuid": "^3.1.0"
	},
	"devDependencies": {
		"enzyme": "^3.3.0",
		"react-test-renderer": "^16.4.1"
	},
	"publishConfig": {
		"access": "public"
	}
}<|MERGE_RESOLUTION|>--- conflicted
+++ resolved
@@ -41,12 +41,7 @@
 		"moment": "^2.22.1",
 		"mousetrap": "^1.6.2",
 		"re-resizable": "^4.7.1",
-<<<<<<< HEAD
 		"react-click-outside": "^3.0.0",
-		"react-color": "^2.13.4",
-=======
-		"react-click-outside": "^2.3.1",
->>>>>>> 898f2f7a
 		"react-dates": "^17.1.1",
 		"rememo": "^3.0.0",
 		"tinycolor2": "^1.4.1",
