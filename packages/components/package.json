--- conflicted
+++ resolved
@@ -24,18 +24,12 @@
 		"build-style/**"
 	],
 	"dependencies": {
-<<<<<<< HEAD
-		"@babel/runtime": "^7.4.4",
+		"@babel/runtime": "^7.8.3",
 		"@emotion/babel-preset-css-prop": "^10.0.23",
-		"@emotion/core": "10.0.22",
-		"@emotion/styled": "10.0.23",
-=======
-		"@babel/runtime": "^7.8.3",
 		"@emotion/core": "^10.0.22",
 		"@emotion/css": "^10.0.22",
 		"@emotion/native": "^10.0.22",
 		"@emotion/styled": "^10.0.23",
->>>>>>> c84784ff
 		"@wordpress/a11y": "file:../a11y",
 		"@wordpress/compose": "file:../compose",
 		"@wordpress/deprecated": "file:../deprecated",
@@ -52,12 +46,8 @@
 		"classnames": "^2.2.5",
 		"clipboard": "^2.0.1",
 		"dom-scroll-into-view": "^1.2.1",
-<<<<<<< HEAD
-		"downshift": "^3.3.4",
+		"downshift": "^4.0.5",
 		"emotion-theming": "^10.0.19",
-=======
-		"downshift": "^4.0.5",
->>>>>>> c84784ff
 		"gradient-parser": "^0.1.5",
 		"lodash": "^4.17.15",
 		"memize": "^1.0.5",
