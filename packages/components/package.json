--- conflicted
+++ resolved
@@ -45,17 +45,10 @@
 		"@wordpress/primitives": "file:../primitives",
 		"@wordpress/rich-text": "file:../rich-text",
 		"@wordpress/warning": "file:../warning",
-<<<<<<< HEAD
-		"@wp-g2/components": "^0.0.151",
-		"@wp-g2/context": "^0.0.151",
-		"@wp-g2/styles": "^0.0.151",
-		"@wp-g2/utils": "^0.0.151",
-=======
 		"@wp-g2/components": "^0.0.152",
 		"@wp-g2/context": "^0.0.152",
 		"@wp-g2/styles": "^0.0.152",
 		"@wp-g2/utils": "^0.0.152",
->>>>>>> eccb3c1d
 		"classnames": "^2.2.5",
 		"dom-scroll-into-view": "^1.2.1",
 		"downshift": "^6.0.15",
