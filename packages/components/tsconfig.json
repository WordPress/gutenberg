--- conflicted
+++ resolved
@@ -57,13 +57,7 @@
 		"src/menu-items-choice",
 		"src/navigation",
 		"src/palette-edit",
-<<<<<<< HEAD
-		"src/panel",
+		"src/panel/body.js",
 		"src/toolbar"
-=======
-		"src/panel/body.js",
-		"src/toolbar",
-		"src/tree-grid"
->>>>>>> b2723965
 	]
 }