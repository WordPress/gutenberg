--- conflicted
+++ resolved
@@ -57,12 +57,7 @@
 		"src/menu-items-choice",
 		"src/navigation",
 		"src/palette-edit",
-<<<<<<< HEAD
 		"src/panel/body.js",
-		"src/query-controls",
-=======
-		"src/panel",
->>>>>>> c4f9d995
 		"src/toolbar",
 		"src/tree-grid"
 	]
