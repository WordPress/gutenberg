--- conflicted
+++ resolved
@@ -60,11 +60,6 @@
 		"src/notice",
 		"src/palette-edit",
 		"src/panel",
-<<<<<<< HEAD
-		"src/query-controls",
-=======
-		"src/toolbar",
->>>>>>> c0abd3f9
 		"src/tree-grid"
 	]
 }