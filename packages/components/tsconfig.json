{
	"extends": "../../tsconfig.base.json",
	"compilerOptions": {
		"rootDir": "src",
		"declarationDir": "build-types",
		"types": [
			"gutenberg-env",
			"gutenberg-test-env",
			"dom-scroll-into-view",
			"jest",
			"@testing-library/jest-dom",
			"snapshot-diff",
			"@wordpress/jest-console"
		],
		// Some errors in Reakit types with TypeScript 4.3
		// Remove the following line when they've been addressed.
		"skipLibCheck": true,
		"strictNullChecks": true
	},
	"references": [
		{ "path": "../a11y" },
		{ "path": "../compose" },
		{ "path": "../date" },
		{ "path": "../deprecated" },
		{ "path": "../dom" },
		{ "path": "../element" },
		{ "path": "../escape-html" },
		{ "path": "../hooks" },
		{ "path": "../html-entities" },
		{ "path": "../i18n" },
		{ "path": "../icons" },
		{ "path": "../is-shallow-equal" },
		{ "path": "../keycodes" },
		{ "path": "../primitives" },
		{ "path": "../private-apis" },
		{ "path": "../react-i18n" },
		{ "path": "../warning" }
	],
	"include": [ "src/**/*" ],
	"exclude": [
		"src/**/*.android.js",
		"src/**/*.ios.js",
		"src/**/*.native.js",
		"src/**/react-native-*",
		"src/**/stories/**/*.js", // only exclude js files, tsx files should be checked
		"src/**/test/**/*.js", // only exclude js files, ts{x} files should be checked
		"src/index.js",
<<<<<<< HEAD
		"src/higher-order/with-notices"
=======
		"src/duotone-picker"
>>>>>>> 3d3dedc1
	]
}<|MERGE_RESOLUTION|>--- conflicted
+++ resolved
@@ -44,11 +44,6 @@
 		"src/**/react-native-*",
 		"src/**/stories/**/*.js", // only exclude js files, tsx files should be checked
 		"src/**/test/**/*.js", // only exclude js files, ts{x} files should be checked
-		"src/index.js",
-<<<<<<< HEAD
-		"src/higher-order/with-notices"
-=======
-		"src/duotone-picker"
->>>>>>> 3d3dedc1
+		"src/index.js"
 	]
 }