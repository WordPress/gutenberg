{
	"extends": "../../tsconfig.base.json",
	"compilerOptions": {
		"rootDir": "src",
		"declarationDir": "build-types",
		"types": [
			"gutenberg-env",
			"gutenberg-test-env",
			"dom-scroll-into-view",
			"jest",
			"@testing-library/jest-dom",
			"snapshot-diff",
			"@wordpress/jest-console"
		],
		// Some errors in Reakit types with TypeScript 4.3
		// Remove the following line when they've been addressed.
		"skipLibCheck": true,
		"strictNullChecks": true
	},
	"references": [
		{ "path": "../a11y" },
		{ "path": "../compose" },
		{ "path": "../date" },
		{ "path": "../deprecated" },
		{ "path": "../dom" },
		{ "path": "../element" },
		{ "path": "../escape-html" },
		{ "path": "../hooks" },
		{ "path": "../html-entities" },
		{ "path": "../i18n" },
		{ "path": "../icons" },
		{ "path": "../is-shallow-equal" },
		{ "path": "../keycodes" },
		{ "path": "../primitives" },
		{ "path": "../private-apis" },
		{ "path": "../react-i18n" },
		{ "path": "../warning" }
	],
	"include": [ "src/**/*" ],
	"exclude": [
		"src/**/*.android.js",
		"src/**/*.ios.js",
		"src/**/*.native.js",
		"src/**/react-native-*",
		"src/**/stories/**/*.js", // only exclude js files, tsx files should be checked
		"src/**/test/**/*.js", // only exclude js files, ts{x} files should be checked
		"src/index.js",
		"src/custom-gradient-picker",
		"src/duotone-picker",
		"src/gradient-picker",
<<<<<<< HEAD
		"src/higher-order/with-filters",
=======
		"src/higher-order/with-focus-return",
>>>>>>> f0664316
		"src/higher-order/with-notices",
		"src/palette-edit"
	]
}<|MERGE_RESOLUTION|>--- conflicted
+++ resolved
@@ -48,11 +48,6 @@
 		"src/custom-gradient-picker",
 		"src/duotone-picker",
 		"src/gradient-picker",
-<<<<<<< HEAD
-		"src/higher-order/with-filters",
-=======
-		"src/higher-order/with-focus-return",
->>>>>>> f0664316
 		"src/higher-order/with-notices",
 		"src/palette-edit"
 	]
