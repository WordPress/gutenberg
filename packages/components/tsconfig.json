--- conflicted
+++ resolved
@@ -43,11 +43,6 @@
 		"src/index.js",
 		"src/angle-picker-control",
 		"src/autocomplete",
-<<<<<<< HEAD
-		"src/box-control",
-=======
-		"src/combobox-control",
->>>>>>> b2723965
 		"src/custom-gradient-picker",
 		"src/dimension-control",
 		"src/duotone-picker",
