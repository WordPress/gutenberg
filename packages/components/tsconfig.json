{
	"extends": "../../tsconfig.base.json",
	"compilerOptions": {
		"rootDir": "src",
		"declarationDir": "build-types",
		"types": [
			"gutenberg-env",
			"gutenberg-test-env",
			"dom-scroll-into-view",
			"jest",
			"@testing-library/jest-dom",
			"snapshot-diff",
			"@wordpress/jest-console"
		],
		// Some errors in Reakit types with TypeScript 4.3
		// Remove the following line when they've been addressed.
		"skipLibCheck": true,
		"strictNullChecks": true
	},
	"references": [
		{ "path": "../a11y" },
		{ "path": "../compose" },
		{ "path": "../date" },
		{ "path": "../deprecated" },
		{ "path": "../dom" },
		{ "path": "../element" },
		{ "path": "../hooks" },
		{ "path": "../icons" },
		{ "path": "../is-shallow-equal" },
		{ "path": "../primitives" },
		{ "path": "../react-i18n" },
		{ "path": "../warning" }
	],
	"include": [ "src/**/*" ],
	"exclude": [
		"src/**/*.android.js",
		"src/**/*.ios.js",
		"src/**/*.native.js",
		"src/**/react-native-*",
		"src/**/stories/**/*.js", // only exclude js files, tsx files should be checked
		"src/**/test/**/*.js", // only exclude js files, ts{x} files should be checked
		"src/index.js",
		"src/angle-picker-control",
		"src/autocomplete",
		"src/box-control",
		"src/color-list-picker",
		"src/combobox-control",
		"src/custom-gradient-picker",
		"src/dimension-control",
		"src/duotone-picker",
		"src/gradient-picker",
		"src/guide",
		"src/higher-order/navigate-regions",
		"src/higher-order/with-fallback-styles",
		"src/higher-order/with-filters",
		"src/higher-order/with-focus-return",
		"src/higher-order/with-notices",
		"src/keyboard-shortcuts",
		"src/menu-items-choice",
		"src/navigation",
		"src/notice",
		"src/palette-edit",
		"src/panel",
<<<<<<< HEAD
		"src/responsive-wrapper",
		"src/sandbox",
=======
		"src/query-controls",
>>>>>>> 10f631b0
		"src/toolbar",
		"src/tree-grid"
	]
}<|MERGE_RESOLUTION|>--- conflicted
+++ resolved
@@ -61,12 +61,6 @@
 		"src/notice",
 		"src/palette-edit",
 		"src/panel",
-<<<<<<< HEAD
-		"src/responsive-wrapper",
-		"src/sandbox",
-=======
-		"src/query-controls",
->>>>>>> 10f631b0
 		"src/toolbar",
 		"src/tree-grid"
 	]
