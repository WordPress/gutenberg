# Contributing

Thank you for taking the time to contribute.

The following is a set of guidelines for contributing to the `@wordpress/components` package to be considered in addition to the general ones described in our [Contributing Policy](/CONTRIBUTING.md).

This set of guidelines should apply especially to newly introduced components. In fact, while these guidelines should also be retroactively applied to existing components, it is sometimes impossible to do so for legacy/compatibility reasons.

For an example of a component that follows these requirements, take a look at [`ItemGroup`](/packages/components/src/item-group).

- [Compatibility](#compatibility)
- [Compound components](#compound-components)
- [Components & Hooks](#components--hooks)
- [TypeScript](#typescript)
- [Styling](#styling)
- [Context system](#context-system)
- [Unit tests](#unit-tests)
- [Storybook](#storybook)
- [Documentation](#documentation)
- [Folder structure](#folder-structure)

## Compatibility

The `@wordpress/components` package includes components that are relied upon by many developers across different projects. It is, therefore, very important to avoid introducing breaking changes.

In these situations, one possible approach is to "soft-deprecate" a given legacy API. This is achieved by:

1. Removing traces of the API from the docs, while still supporting it in code.
2. Updating all places in Gutenberg that use that API.
3. Adding deprecation warnings (only after the previous point is completed, otherwise the Browser Console will be polluted by all those warnings and some e2e tests may fail).

When adding new components or new props to existing components, it's recommended to prefix them with `__unstable` or `__experimental` until they're stable enough to be exposed as part of the public API.

Learn more on [How to preserve backward compatibility for a React Component](/docs/how-to-guides/backward-compatibility/README.md#how-to-preserve-backward-compatibility-for-a-react-component) and [Experimental and Unstable APIs](/docs/contributors/code/coding-guidelines.md#experimental-and-unstable-apis).

<!-- ## Polymorphic Components (i.e. the `as` prop)

The primary way to compose components is through the `as` prop. This prop can be used to change the underlying element used to render a component, e.g.:

```tsx
function LinkButton( { href, children } ) {
	return <Button variant="primary" as="a" href={href}>{ children }</Button>;
}
```
-->

## Compound components

When creating components that render a list of subcomponents, prefer to expose the API using the [Compound Components](https://kentcdodds.com/blog/compound-components-with-react-hooks) technique over array props like `items` or `options`:

```jsx
// ❌ Don't:
<List
	items={ [
		{ value: 'Item 1' },
		{ value: 'Item 2' },
		{ value: 'Item 3' },
	] }
/>
```
```jsx
// ✅ Do:
<List>
	<ListItem value="Item 1" />
	<ListItem value="Item 2" />
	<ListItem value="Item 3" />
</List>
```

When implementing this pattern, avoid using `React.Children.map` and `React.cloneElement` to map through the children and augment them. Instead, use React Context to provide state to subcomponents and connect them:

```jsx
// ❌ Don't:
function List ( props ) {
	const [ state, setState ] = useState();
	return (
		<div { ...props }>
			{ Children.map( props.children, ( child ) => cloneElement( child, { state } ) ) ) }
		</div>
	);
}
```
```jsx
// ✅ Do:
const ListContext = createContext();

function List( props ) {
	const [ state, setState ] = useState();
	return (
		<ListContext.Provider value={ state }>
			<div { ...props } />
		</ListContext.Provider>
	);
}

function ListItem( props ) {
	const state = useContext( ListContext );
	...
}
```

<!-- ## (Semi-)Controlled components

TBD

## Layout "responsibilities"

TBD — Components' layout responsibilities and boundaries (i.e., a component should only affect the layout of its children, not its own) -->

## Components & Hooks

One way to enable reusability and composition is to extract a component's underlying logic into a hook (living in a separate `hook.ts` file). The actual component (usually defined in a `component.tsx` file) can then invoke the hook and use its output to render the required DOM elements. For example:

```tsx
// in `hook.ts`
function useExampleComponent( props: PolymorphicComponentProps< ExampleProps, 'div' > ) {
	// Merge received props with the context system.
	const { isVisible, className, ...otherProps } = useContextSystem( props, 'Example' );

	// Any other reusable rendering logic (e.g. computing className, state, event listeners...)
	const cx = useCx();
	const classes = useMemo(
		() =>
			cx(
				styles.example,
				isVisible && styles.visible,
				className
			),
		[ className, isVisible ]
	);

	return {
		...otherProps,
		className: classes
	};
}

// in `component.tsx`
function Example(
	props: PolymorphicComponentProps< ExampleProps, 'div' >,
	forwardedRef: Ref< any >
) {
	const exampleProps = useExampleComponent( props );

	return <View { ...spacerProps } ref={ forwardedRef } />;
}
```

A couple of good examples of how hooks are used for composition are:

- the `Card` component, which builds on top of the `Surface` component by [calling the `useSurface` hook inside its own hook](/packages/components/src/card/card/hook.js);
- the `HStack` component, which builds on top of the `Flex` component and [calls the `useFlex` hook inside its own hook](/packages/components/src/h-stack/hook.js).

<!-- ## API Consinstency

[To be expanded] E.g.:

- Boolean component props should be prefixed with `is*` (e.g. `isChecked`), `has*` (e.g. `hasValue`) or `enable*` (e.g. `enableScroll`)
- Event callback props should be prefixed with `on*` (e.g. `onChanged`)
- Subcomponents naming conventions (e.g `CardBody` instead of `Card.Body`)
- ...

## Performance

TDB -->

## TypeScript

We strongly encourage using TypeScript for all new components. Components should be typed using the `WordPressComponent` type.

<!-- TODO: add to the previous paragraph once the composision section gets added to this document.
(more details about polymorphism can be found above in the "Components composition" section). -->

## Styling

All new component should be styled using [Emotion](https://emotion.sh/docs/introduction).

Note: Instead of using Emotion's standard `cx` function, the custom [`useCx` hook](/packages/components/src/utils/hooks/use-cx.ts) should be used instead.

## Context system

The `@wordpress/components` context system is based on [React's `Context` API](https://reactjs.org/docs/context.html), and is a way for components to adapt to the "context" they're being rendered in.

Components can use this system via a couple of functions:

- they can provide values using a shared `ContextSystemProvider` component
- they can connect to the Context via `contextConnect`
- they can read the "computed" values from the context via `useContextSystem`

An example of how this is used can be found in the [`Card` component family](/packages/components/src/card). For example, this is how the `Card` component injects the `size` and `isBorderless` props down to its `CardBody` subcomponent — which makes it use the correct spacing and border settings "auto-magically".

```jsx
//=========================================================================
// Simplified snippet from `packages/components/src/card/card/hook.js`
//=========================================================================
import { useContextSystem } from '../../ui/context';

export function useCard( props ) {
	// Read any derived registered prop from the Context System in the `Card` namespace
	const derivedProps = useContextSystem( props, 'Card' );

	// [...]

	return computedHookProps;
}

//=========================================================================
// Simplified snippet from `packages/components/src/card/card/component.js`
//=========================================================================
import { contextConnect, ContextSystemProvider } from '../../ui/context';

function Card( props, forwardedRef ) {
	const {
		size,
		isBorderless,
		...otherComputedHookProps
	} = useCard( props );

	// [...]

	// Prepare the additional props that should be passed to subcomponents via the Context System.
	const contextProviderValue = useMemo( () => {
		return {
			// Each key in this object should match a component's registered namespace.
			CardBody: {
				size,
				isBorderless,
			},
		};
	}, [ isBorderless, size ] );

	return (
		{ /* Write additional values to the Context System */ }
		<ContextSystemProvider value={ contextProviderValue }>
			{ /* [...] */ }
		</ContextSystemProvider>
	);
}

// Connect to the Context System under the `Card` namespace
const ConnectedCard = contextConnect( Card, 'Card' );
export default ConnectedCard;

//=========================================================================
// Simplified snippet from `packages/components/src/card/card-body/hook.js`
//=========================================================================
import { useContextSystem } from '../../ui/context';

export function useCardBody( props ) {
	// Read any derived registered prop from the Context System in the `CardBody` namespace.
	// If a `CardBody` component is rendered as a child of a `Card` component, the value of
	// the `size` prop will be the one set by the parent `Card` component via the Context
	// System (unless the prop gets explicitely set on the `CardBody` component).
	const { size = 'medium', ...otherDerivedProps } = useContextSystem( props, 'CardBody' );

	// [...]

	return computedHookProps;
}
```

## Unit tests

Please refer to the [JavaScript Testing Overview docs](/docs/contributors/code/testing-overview.md#snapshot-testing).

## Storybook

All new components should add stories to the project's [Storybook](https://storybook.js.org/). Each [story](https://storybook.js.org/docs/react/get-started/whats-a-story) captures the rendered state of a UI component in isolation. This greatly simplifies working on a given component, while also serving as an interactive form of documentation.

A component's story should be showcasing its different states — for example, the different variants of a  `Button`:

```jsx
import Button from '../';

export default { title: 'Components/Button', component: Button };

export const _default = () => <Button>Default Button</Button>;

export const primary = () => <Button variant="primary">Primary Button</Button>;

export const secondary = () => <Button variant="secondary">Secondary Button</Button>;
```

A great tool to use when writing stories is the [Storybook Controls addon](https://storybook.js.org/addons/@storybook/addon-controls). Ideally props should be exposed by using this addon, which provides a graphical UI to interact dynamically with the component without needing to write code.

The default value of each control should coincide with the default value of the props (i.e. it should be `undefined` if a prop is not required). A story should, therefore, also explicitly show how values from the Context System are applied to (sub)components. A good example of how this may look like is the [`Card` story](https://wordpress.github.io/gutenberg/?path=/story/components-card--default) (code [here](/packages/components/src/card/stories/index.js)).

Storybook can be started on a local machine by running `npm run storybook:dev`. Alternatively, the components' catalogue (up to date with the latest code on `trunk`) can be found at [wordpress.github.io/gutenberg/](https://wordpress.github.io/gutenberg/).

## Documentation

All components, in addition to being typed, should be using JSDoc when necessary — as explained in the [Coding Guidelines](/docs/contributors/code/coding-guidelines.md#javascript-documentation-using-jsdoc).

Each component that is exported from the `@wordpress/components` package should include a `README.md` file, explaining how to use the component, showing examples, and documenting all the props.

<<<<<<< HEAD
##### Readme example

```md
# `ComponentName`

<!-- If component is experimental, add the following section: -->
<div class="callout callout-alert">
This feature is still experimental. “Experimental” means this is an early implementation subject to drastic and breaking changes.
</div>

<!-- If component is deprecated, add the following section: -->
<div class="callout callout-alert">
This component is deprecated. Please use  `{other component}` from the `{other package}` package instead.
</div>

Description of the component.

## Usage

Code example using correct markdown syntax and formatted using project's formatting rules. See [ItemGroup](/packages/components/src/item-group/item-group/README.md#usage) for a real-world example.

```jsx
import { ExampleComponent } from '@wordpress/components';

function Example() {
	return (
		<ExampleComponent>
			<p>Code is poetry</p>
		</ExampleComponent>
	);
}

## Props

The component accepts the following props:

### `propName`: Typescript style type i.e `string`, `number`, `( nextValue: string ) => void`

Prop description. With a new line before and after the description and before and after type/required blocks.

-   Required: Either `yes` or `no`

### Inherited props

Add this section when there are props that are drilled down into an internal component. See [ClipboardButton](/packages/components/src/clipboard-button/README.md) for an example.

<!-- Only add the next section if the component relies on the [Context System](#context-system) -->
## Context

See examples for this section for the [ItemGroup](/packages/components/src/item-group/item-group/README.md#context) and [`Card`](/packages/components/src/card/card/README.md#context) components.
```

#### Folder structure
=======
## Folder structure
>>>>>>> c8210761

As a result of the above guidelines, all new components (except for shared utilities) should _generally_ follow this folder structure:

```
component-name/
├── component.tsx
├── context.ts
├── hook.ts
├── index.ts
├── README.md
├── styles.ts
└── types.ts
```

In case of a family of components (e.g. `Card` and `CardBody`, `CardFooter`, `CardHeader` ...), each component's implementation should live in a separate subfolder:

```
component-family-name/
├── sub-component-name/
│   ├── index.ts
│   ├── component.tsx
│   ├── hook.ts
│   ├── README.md
│   ├── styles.ts
│   └── types.ts
├── sub-component-name/
│   ├── index.ts
│   ├── component.tsx
│   ├── hook.ts
│   ├── README.md
│   ├── styles.ts
│   └── types.ts
├── stories
│   └── index.js
├── test
│   └── index.js
├── context.ts
└── index.ts
```<|MERGE_RESOLUTION|>--- conflicted
+++ resolved
@@ -293,7 +293,6 @@
 
 Each component that is exported from the `@wordpress/components` package should include a `README.md` file, explaining how to use the component, showing examples, and documenting all the props.
 
-<<<<<<< HEAD
 ##### Readme example
 
 ```md
@@ -347,9 +346,6 @@
 ```
 
 #### Folder structure
-=======
-## Folder structure
->>>>>>> c8210761
 
 As a result of the above guidelines, all new components (except for shared utilities) should _generally_ follow this folder structure:
 
