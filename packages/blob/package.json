--- conflicted
+++ resolved
@@ -1,10 +1,6 @@
 {
 	"name": "@wordpress/blob",
-<<<<<<< HEAD
-	"version": "2.2.0",
-=======
 	"version": "2.3.0",
->>>>>>> 2c1fe1a5
 	"description": "Blob utilities for WordPress.",
 	"author": "The WordPress Contributors",
 	"license": "GPL-2.0-or-later",
