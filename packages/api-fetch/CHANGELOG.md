<!-- Learn how to maintain this file at https://github.com/WordPress/gutenberg/tree/HEAD/packages#maintaining-changelogs. -->

## Unreleased

<<<<<<< HEAD
### Breaking changes

- `OPTIONS` requests which are handled by the preloading middleware are no longer resolved as unparsed responses unless you explicitly set `parse: false`, for consistency with other request methods. If you expect an unparsed response, add `{ parse: false }` to your request options to preserve the previous behavior.
=======
### Bug Fixes

-   Align exported type names with the DefinitelyTyped type names and actually export those types.

## 3.23.0 (2021-04-06)

### New Feature

-   Publish TypeScript definitions.

## 3.22.0 (2021-03-17)
>>>>>>> dd4cc1b6

## 3.8.1 (2019-04-22)

-   Added deprecation to `useApiFetch` hook.
-   Added `@wordpress/deprecation` package to add deprecation notice to `useApiFetch` hook.

## 3.8.0 (2019-12-19)

### Bug Fixes

-   Resolves an issue with `createPreloadingMiddleware` where the preloaded data is assumed to be provided with keys matching the internal normalized value.

## 3.0.0 (2019-03-06)

### Breaking Changes

-   A created nonce middleware will no longer automatically listen for `heartbeat.tick` actions. Assign to the new `nonce` middleware property instead.

### New Feature

-   The function returned by `createNonceMiddleware` includes an assignable `nonce` property corresponding to the active nonce to be used.
-   Default fetch handler can be overridden with a custom fetch handler

## 2.2.6 (2018-12-12)

## 2.2.5 (2018-11-20)

## 2.2.4 (2018-11-15)

## 2.2.3 (2018-11-12)

## 2.2.2 (2018-11-03)

## 2.2.1 (2018-10-30)

## 2.2.0 (2018-10-29)

### New Feature

-   Always request data in the user's locale ([#10862](https://github.com/WordPress/gutenberg/pull/10862)).

## 2.1.0 (2018-10-22)

### New Feature

-   Support `per_page=-1` paginated requests.

## 2.0.0 (2018-09-05)

### Breaking Change

-   Change how required built-ins are polyfilled with Babel 7 ([#9171](https://github.com/WordPress/gutenberg/pull/9171)). If you're using an environment that has limited or no support for ES2015+ such as lower versions of IE then using [core-js](https://github.com/zloirock/core-js) or [@babel/polyfill](https://babeljs.io/docs/en/next/babel-polyfill) will add support for these methods.<|MERGE_RESOLUTION|>--- conflicted
+++ resolved
@@ -2,11 +2,10 @@
 
 ## Unreleased
 
-<<<<<<< HEAD
 ### Breaking changes
 
 - `OPTIONS` requests which are handled by the preloading middleware are no longer resolved as unparsed responses unless you explicitly set `parse: false`, for consistency with other request methods. If you expect an unparsed response, add `{ parse: false }` to your request options to preserve the previous behavior.
-=======
+
 ### Bug Fixes
 
 -   Align exported type names with the DefinitelyTyped type names and actually export those types.
@@ -18,7 +17,6 @@
 -   Publish TypeScript definitions.
 
 ## 3.22.0 (2021-03-17)
->>>>>>> dd4cc1b6
 
 ## 3.8.1 (2019-04-22)
 
