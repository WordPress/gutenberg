<!-- Learn how to maintain this file at https://github.com/WordPress/gutenberg/tree/HEAD/packages#maintaining-changelogs. -->

## Unreleased

<<<<<<< HEAD
### Breaking changes

- `OPTIONS` requests which are handled by the preloading middleware are no longer resolved as unparsed responses unless you explicitly set `parse: false`, for consistency with other request methods. If you expect an unparsed response, add `{ parse: false }` to your request options to preserve the previous behavior.
=======
## 3.23.1 (2021-04-15)
>>>>>>> 3b1360e8

### Bug Fixes

-   Align exported type names with the DefinitelyTyped type names and actually export those types.

## 3.23.0 (2021-04-06)

### New Feature

-   Publish TypeScript definitions.

## 3.22.0 (2021-03-17)

## 3.8.1 (2019-04-22)

-   Added deprecation to `useApiFetch` hook.
-   Added `@wordpress/deprecation` package to add deprecation notice to `useApiFetch` hook.

## 3.8.0 (2019-12-19)

### Bug Fixes

-   Resolves an issue with `createPreloadingMiddleware` where the preloaded data is assumed to be provided with keys matching the internal normalized value.

## 3.0.0 (2019-03-06)

### Breaking Changes

-   A created nonce middleware will no longer automatically listen for `heartbeat.tick` actions. Assign to the new `nonce` middleware property instead.

### New Feature

-   The function returned by `createNonceMiddleware` includes an assignable `nonce` property corresponding to the active nonce to be used.
-   Default fetch handler can be overridden with a custom fetch handler

## 2.2.6 (2018-12-12)

## 2.2.5 (2018-11-20)

## 2.2.4 (2018-11-15)

## 2.2.3 (2018-11-12)

## 2.2.2 (2018-11-03)

## 2.2.1 (2018-10-30)

## 2.2.0 (2018-10-29)

### New Feature

-   Always request data in the user's locale ([#10862](https://github.com/WordPress/gutenberg/pull/10862)).

## 2.1.0 (2018-10-22)

### New Feature

-   Support `per_page=-1` paginated requests.

## 2.0.0 (2018-09-05)

### Breaking Change

-   Change how required built-ins are polyfilled with Babel 7 ([#9171](https://github.com/WordPress/gutenberg/pull/9171)). If you're using an environment that has limited or no support for ES2015+ such as lower versions of IE then using [core-js](https://github.com/zloirock/core-js) or [@babel/polyfill](https://babeljs.io/docs/en/next/babel-polyfill) will add support for these methods.<|MERGE_RESOLUTION|>--- conflicted
+++ resolved
@@ -2,13 +2,11 @@
 
 ## Unreleased
 
-<<<<<<< HEAD
 ### Breaking changes
 
 - `OPTIONS` requests which are handled by the preloading middleware are no longer resolved as unparsed responses unless you explicitly set `parse: false`, for consistency with other request methods. If you expect an unparsed response, add `{ parse: false }` to your request options to preserve the previous behavior.
-=======
+
 ## 3.23.1 (2021-04-15)
->>>>>>> 3b1360e8
 
 ### Bug Fixes
 
