--- conflicted
+++ resolved
@@ -510,76 +510,6 @@
 	}
 
 	/**
-<<<<<<< HEAD
-	 * Returns classnames and CSS based on the values in a block attributes.styles object.
-	 * Return values are parsed based on the instructions in BLOCK_STYLE_DEFINITIONS_METADATA.
-	 *
-	 * @param array $block_styles Styles from a block's attributes object.
-	 * @param array $options      array(
-	 *     'selector'                   => (string) When a selector is passed, `generate()` will return a full CSS rule `$selector { ...rules }`, otherwise a concatenated string of properties and values.
-	 *     'convert_vars_to_classnames' => (boolean) Whether to skip converting CSS var:? values to var( --wp--preset--* ) values. Default is `false`.
-	 * );.
-	 *
-	 * @return array|null array(
-	 *     'css'        => (string) A CSS ruleset formatted to be placed in an HTML `style` attribute or tag.  Default is a string of inline styles.
-	 *     'classnames' => (string) Classnames separated by a space.
-	 * );
-	 */
-	public function get_block_supports_styles( $block_styles, $options ) {
-		if ( empty( $block_styles ) || ! is_array( $block_styles ) ) {
-			return null;
-		}
-
-		$css_declarations     = array();
-		$classnames           = array();
-		$should_skip_css_vars = isset( $options['convert_vars_to_classnames'] ) && true === $options['convert_vars_to_classnames'];
-
-		// Collect CSS and classnames.
-		foreach ( static::BLOCK_STYLE_DEFINITIONS_METADATA as $definition_group_key => $definition_group_style ) {
-			if ( empty( $block_styles[ $definition_group_key ] ) ) {
-				continue;
-			}
-			foreach ( $definition_group_style as $style_definition ) {
-				$style_value = _wp_array_get( $block_styles, $style_definition['path'], null );
-
-				if ( ! static::is_valid_style_value( $style_value ) ) {
-					continue;
-				}
-
-				$classnames       = array_merge( $classnames, static::get_classnames( $style_value, $style_definition ) );
-				$css_declarations = array_merge( $css_declarations, static::get_css_declarations( $style_value, $style_definition, $should_skip_css_vars ) );
-			}
-		}
-
-		// Build CSS rules output.
-		$css_selector     = isset( $options['selector'] ) ? $options['selector'] : null;
-		$css_declarations = new WP_Style_Engine_CSS_Declarations( $css_declarations );
-
-		// The return object.
-		$styles_output = array();
-		$css           = $css_declarations->get_declarations_string();
-
-		// Return css, if any.
-		if ( ! empty( $css ) ) {
-			$styles_output['css']          = $css;
-			$styles_output['declarations'] = $css_declarations->get_declarations();
-			// Return an entire rule if there is a selector.
-			if ( $css_selector ) {
-				$styles_output['css'] = $css_selector . '{' . $css . '}';
-			}
-		}
-
-		// Return classnames, if any.
-		if ( ! empty( $classnames ) ) {
-			$styles_output['classnames'] = implode( ' ', array_unique( $classnames ) );
-		}
-
-		return $styles_output;
-	}
-
-	/**
-=======
->>>>>>> d0bbcf6b
 	 * Style value parser that returns a CSS definition array comprising style properties
 	 * that have keys representing individual style properties, otherwise known as longhand CSS properties.
 	 * e.g., "$style_property-$individual_feature: $value;", which could represent the following:
