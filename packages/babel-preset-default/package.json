--- conflicted
+++ resolved
@@ -1,10 +1,6 @@
 {
 	"name": "@wordpress/babel-preset-default",
-<<<<<<< HEAD
-	"version": "4.0.0",
-=======
 	"version": "4.1.0",
->>>>>>> 2c1fe1a5
 	"description": "Default Babel preset for WordPress development.",
 	"author": "The WordPress Contributors",
 	"license": "GPL-2.0-or-later",
