module.exports = function( api ) {
	let wpBuildOpts = {};
	const isWPBuild = ( name ) => [ 'WP_BUILD_MAIN', 'WP_BUILD_MODULE' ].some(
		( buildName ) => name === buildName
	);

	const isTestEnv = api.env() === 'test';

	api.caller( ( caller ) => {
		if ( caller && isWPBuild( caller.name ) ) {
			wpBuildOpts = { ...caller };
			return caller.name;
		}
		return undefined;
	} );

	const getPresetEnv = () => {
		const opts = {};

		if ( isTestEnv ) {
			opts.useBuiltIns = 'usage';
		} else {
			opts.modules = false;
			opts.targets = {
				browsers: require( '@wordpress/browserslist-config' ),
			};
		}

		if ( isWPBuild( wpBuildOpts.name ) ) {
			opts.modules = wpBuildOpts.modules;
		}

		return [ require.resolve( '@babel/preset-env' ), opts ];
	};

	const maybeGetPluginTransformRuntime = () => {
		if ( isTestEnv ) {
			return undefined;
		}

		const opts = {
			helpers: true,
			useESModules: false,
		};

		if ( wpBuildOpts.name === 'WP_BUILD_MODULE' ) {
			opts.useESModules = wpBuildOpts.useESModules;
		}

		return [ require.resolve( '@babel/plugin-transform-runtime' ), opts ];
	};

	return {
		presets: [ getPresetEnv() ],
		plugins: [
<<<<<<< HEAD
			'@babel/plugin-proposal-object-rest-spread',
			[
				'@wordpress/babel-plugin-import-jsx-pragma',
=======
			require.resolve( '@babel/plugin-proposal-object-rest-spread' ),
			[
				require.resolve( '@wordpress/babel-plugin-import-jsx-pragma' ),
>>>>>>> 2c1fe1a5
				{
					scopeVariable: 'createElement',
					source: '@wordpress/element',
					isDefault: false,
				},
			],
<<<<<<< HEAD
			[ '@babel/plugin-transform-react-jsx', {
				pragma: 'createElement',
			} ],
			'@babel/plugin-proposal-async-generator-functions',
			! isTestEnv && [ '@babel/plugin-transform-runtime', {
				helpers: true,
				useESModules: false,
			} ],
=======
			[ require.resolve( '@babel/plugin-transform-react-jsx' ), {
				pragma: 'createElement',
			} ],
			require.resolve( '@babel/plugin-proposal-async-generator-functions' ),
			maybeGetPluginTransformRuntime(),
>>>>>>> 2c1fe1a5
		].filter( Boolean ),
	};
};<|MERGE_RESOLUTION|>--- conflicted
+++ resolved
@@ -53,37 +53,20 @@
 	return {
 		presets: [ getPresetEnv() ],
 		plugins: [
-<<<<<<< HEAD
-			'@babel/plugin-proposal-object-rest-spread',
-			[
-				'@wordpress/babel-plugin-import-jsx-pragma',
-=======
 			require.resolve( '@babel/plugin-proposal-object-rest-spread' ),
 			[
 				require.resolve( '@wordpress/babel-plugin-import-jsx-pragma' ),
->>>>>>> 2c1fe1a5
 				{
 					scopeVariable: 'createElement',
 					source: '@wordpress/element',
 					isDefault: false,
 				},
 			],
-<<<<<<< HEAD
-			[ '@babel/plugin-transform-react-jsx', {
-				pragma: 'createElement',
-			} ],
-			'@babel/plugin-proposal-async-generator-functions',
-			! isTestEnv && [ '@babel/plugin-transform-runtime', {
-				helpers: true,
-				useESModules: false,
-			} ],
-=======
 			[ require.resolve( '@babel/plugin-transform-react-jsx' ), {
 				pragma: 'createElement',
 			} ],
 			require.resolve( '@babel/plugin-proposal-async-generator-functions' ),
 			maybeGetPluginTransformRuntime(),
->>>>>>> 2c1fe1a5
 		].filter( Boolean ),
 	};
 };