/**
 * External dependencies
 */
import deepFreeze from 'deep-freeze';

/**
 * Internal dependencies
 */
import reducer from '../reducer';
import { createNotice, removeNotice } from '../actions';
import { getNotices } from '../selectors';
import { DEFAULT_CONTEXT } from '../constants';

<<<<<<< HEAD
const getYieldedOfType = ( generatorAction, type ) =>
	find( Array.from( generatorAction ), matchesProperty( [ 'type' ], type ) );

=======
>>>>>>> 251bab45
describe( 'reducer', () => {
	it( 'should default to an empty object', () => {
		const state = reducer( undefined, {} );

		expect( state ).toEqual( {} );
	} );

	it( 'should track a notice', () => {
<<<<<<< HEAD
		const action = getYieldedOfType(
			createNotice( 'error', 'save error' ),
			'CREATE_NOTICE'
		);
=======
		const action = createNotice( 'error', 'save error' );
>>>>>>> 251bab45
		const state = reducer( undefined, action );

		expect( state ).toEqual( {
			[ DEFAULT_CONTEXT ]: [
				{
					id: expect.any( String ),
					content: 'save error',
					spokenMessage: 'save error',
					status: 'error',
					isDismissible: true,
					actions: [],
					type: 'default',
				},
			],
		} );
	} );

	it( 'should track a notice by context', () => {
<<<<<<< HEAD
		const action = getYieldedOfType(
			createNotice( 'error', 'save error', { context: 'foo' } ),
			'CREATE_NOTICE'
		);
=======
		const action = createNotice( 'error', 'save error', {
			context: 'foo',
		} );
>>>>>>> 251bab45
		const state = reducer( undefined, action );

		expect( state ).toEqual( {
			foo: [
				{
					id: expect.any( String ),
					content: 'save error',
					spokenMessage: 'save error',
					status: 'error',
					isDismissible: true,
					actions: [],
					type: 'default',
				},
			],
		} );
	} );

	it( 'should track notices, respecting order by which they were created', () => {
<<<<<<< HEAD
		let action = getYieldedOfType(
			createNotice( 'error', 'save error' ),
			'CREATE_NOTICE'
		);
		const original = deepFreeze( reducer( undefined, action ) );

		action = getYieldedOfType(
			createNotice( 'success', 'successfully saved' ),
			'CREATE_NOTICE'
		);
=======
		let action = createNotice( 'error', 'save error' );
		const original = deepFreeze( reducer( undefined, action ) );

		action = createNotice( 'success', 'successfully saved' );
>>>>>>> 251bab45
		const state = reducer( original, action );

		expect( state ).toEqual( {
			[ DEFAULT_CONTEXT ]: [
				{
					id: expect.any( String ),
					content: 'save error',
					spokenMessage: 'save error',
					status: 'error',
					isDismissible: true,
					actions: [],
					type: 'default',
				},
				{
					id: expect.any( String ),
					content: 'successfully saved',
					spokenMessage: 'successfully saved',
					status: 'success',
					isDismissible: true,
					actions: [],
					type: 'default',
				},
			],
		} );
	} );

	it( 'should omit a removed notice', () => {
<<<<<<< HEAD
		const action = getYieldedOfType(
			createNotice( 'error', 'save error' ),
			'CREATE_NOTICE'
		);
=======
		const action = createNotice( 'error', 'save error' );
>>>>>>> 251bab45
		const original = deepFreeze( reducer( undefined, action ) );
		const id = getNotices( original )[ 0 ].id;

		const state = reducer( original, removeNotice( id ) );

		expect( state ).toEqual( {
			[ DEFAULT_CONTEXT ]: [],
		} );
	} );

	it( 'should omit a removed notice by context', () => {
<<<<<<< HEAD
		const action = getYieldedOfType(
			createNotice( 'error', 'save error', { context: 'foo' } ),
			'CREATE_NOTICE'
		);
=======
		const action = createNotice( 'error', 'save error', {
			context: 'foo',
		} );
>>>>>>> 251bab45
		const original = deepFreeze( reducer( undefined, action ) );
		const id = getNotices( original, 'foo' )[ 0 ].id;

		const state = reducer( original, removeNotice( id, 'foo' ) );

		expect( state ).toEqual( {
			foo: [],
		} );
	} );

	it( 'should omit a removed notice across contexts', () => {
<<<<<<< HEAD
		const action = getYieldedOfType(
			createNotice( 'error', 'save error' ),
			'CREATE_NOTICE'
		);
=======
		const action = createNotice( 'error', 'save error' );
>>>>>>> 251bab45
		const original = deepFreeze( reducer( undefined, action ) );
		const id = getNotices( original )[ 0 ].id;

		const state = reducer( original, removeNotice( id, 'foo' ) );

		expect( state[ DEFAULT_CONTEXT ] ).toHaveLength( 1 );
	} );

	it( 'should dedupe distinct ids, preferring new', () => {
<<<<<<< HEAD
		let action = getYieldedOfType(
			createNotice( 'error', 'save error (1)', { id: 'error-message' } ),
			'CREATE_NOTICE'
		);
		const original = deepFreeze( reducer( undefined, action ) );

		action = getYieldedOfType(
			createNotice( 'error', 'save error (2)', { id: 'error-message' } ),
			'CREATE_NOTICE'
		);
=======
		let action = createNotice( 'error', 'save error (1)', {
			id: 'error-message',
		} );
		const original = deepFreeze( reducer( undefined, action ) );

		action = createNotice( 'error', 'save error (2)', {
			id: 'error-message',
		} );
>>>>>>> 251bab45
		const state = reducer( original, action );

		expect( state ).toEqual( {
			[ DEFAULT_CONTEXT ]: [
				{
					id: 'error-message',
					content: 'save error (2)',
					spokenMessage: 'save error (2)',
					status: 'error',
					isDismissible: true,
					actions: [],
					type: 'default',
				},
			],
		} );
	} );
} );<|MERGE_RESOLUTION|>--- conflicted
+++ resolved
@@ -11,12 +11,6 @@
 import { getNotices } from '../selectors';
 import { DEFAULT_CONTEXT } from '../constants';
 
-<<<<<<< HEAD
-const getYieldedOfType = ( generatorAction, type ) =>
-	find( Array.from( generatorAction ), matchesProperty( [ 'type' ], type ) );
-
-=======
->>>>>>> 251bab45
 describe( 'reducer', () => {
 	it( 'should default to an empty object', () => {
 		const state = reducer( undefined, {} );
@@ -25,14 +19,7 @@
 	} );
 
 	it( 'should track a notice', () => {
-<<<<<<< HEAD
-		const action = getYieldedOfType(
-			createNotice( 'error', 'save error' ),
-			'CREATE_NOTICE'
-		);
-=======
 		const action = createNotice( 'error', 'save error' );
->>>>>>> 251bab45
 		const state = reducer( undefined, action );
 
 		expect( state ).toEqual( {
@@ -51,16 +38,9 @@
 	} );
 
 	it( 'should track a notice by context', () => {
-<<<<<<< HEAD
-		const action = getYieldedOfType(
-			createNotice( 'error', 'save error', { context: 'foo' } ),
-			'CREATE_NOTICE'
-		);
-=======
 		const action = createNotice( 'error', 'save error', {
 			context: 'foo',
 		} );
->>>>>>> 251bab45
 		const state = reducer( undefined, action );
 
 		expect( state ).toEqual( {
@@ -79,23 +59,10 @@
 	} );
 
 	it( 'should track notices, respecting order by which they were created', () => {
-<<<<<<< HEAD
-		let action = getYieldedOfType(
-			createNotice( 'error', 'save error' ),
-			'CREATE_NOTICE'
-		);
-		const original = deepFreeze( reducer( undefined, action ) );
-
-		action = getYieldedOfType(
-			createNotice( 'success', 'successfully saved' ),
-			'CREATE_NOTICE'
-		);
-=======
 		let action = createNotice( 'error', 'save error' );
 		const original = deepFreeze( reducer( undefined, action ) );
 
 		action = createNotice( 'success', 'successfully saved' );
->>>>>>> 251bab45
 		const state = reducer( original, action );
 
 		expect( state ).toEqual( {
@@ -123,14 +90,7 @@
 	} );
 
 	it( 'should omit a removed notice', () => {
-<<<<<<< HEAD
-		const action = getYieldedOfType(
-			createNotice( 'error', 'save error' ),
-			'CREATE_NOTICE'
-		);
-=======
 		const action = createNotice( 'error', 'save error' );
->>>>>>> 251bab45
 		const original = deepFreeze( reducer( undefined, action ) );
 		const id = getNotices( original )[ 0 ].id;
 
@@ -142,16 +102,9 @@
 	} );
 
 	it( 'should omit a removed notice by context', () => {
-<<<<<<< HEAD
-		const action = getYieldedOfType(
-			createNotice( 'error', 'save error', { context: 'foo' } ),
-			'CREATE_NOTICE'
-		);
-=======
 		const action = createNotice( 'error', 'save error', {
 			context: 'foo',
 		} );
->>>>>>> 251bab45
 		const original = deepFreeze( reducer( undefined, action ) );
 		const id = getNotices( original, 'foo' )[ 0 ].id;
 
@@ -163,14 +116,7 @@
 	} );
 
 	it( 'should omit a removed notice across contexts', () => {
-<<<<<<< HEAD
-		const action = getYieldedOfType(
-			createNotice( 'error', 'save error' ),
-			'CREATE_NOTICE'
-		);
-=======
 		const action = createNotice( 'error', 'save error' );
->>>>>>> 251bab45
 		const original = deepFreeze( reducer( undefined, action ) );
 		const id = getNotices( original )[ 0 ].id;
 
@@ -180,18 +126,6 @@
 	} );
 
 	it( 'should dedupe distinct ids, preferring new', () => {
-<<<<<<< HEAD
-		let action = getYieldedOfType(
-			createNotice( 'error', 'save error (1)', { id: 'error-message' } ),
-			'CREATE_NOTICE'
-		);
-		const original = deepFreeze( reducer( undefined, action ) );
-
-		action = getYieldedOfType(
-			createNotice( 'error', 'save error (2)', { id: 'error-message' } ),
-			'CREATE_NOTICE'
-		);
-=======
 		let action = createNotice( 'error', 'save error (1)', {
 			id: 'error-message',
 		} );
@@ -200,7 +134,6 @@
 		action = createNotice( 'error', 'save error (2)', {
 			id: 'error-message',
 		} );
->>>>>>> 251bab45
 		const state = reducer( original, action );
 
 		expect( state ).toEqual( {
