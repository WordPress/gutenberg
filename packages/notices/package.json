{
	"name": "@wordpress/notices",
<<<<<<< HEAD
	"version": "1.2.0",
=======
	"version": "1.3.0",
>>>>>>> 2c1fe1a5
	"description": "State management for notices.",
	"author": "The WordPress Contributors",
	"license": "GPL-2.0-or-later",
	"keywords": [
		"wordpress",
		"notices"
	],
	"homepage": "https://github.com/WordPress/gutenberg/tree/master/packages/notices/README.md",
	"repository": {
		"type": "git",
		"url": "https://github.com/WordPress/gutenberg.git",
		"directory": "packages/notices"
	},
	"bugs": {
		"url": "https://github.com/WordPress/gutenberg/issues"
	},
	"main": "build/index.js",
	"module": "build-module/index.js",
	"react-native": "src/index",
	"dependencies": {
		"@babel/runtime": "^7.3.1",
		"@wordpress/a11y": "file:../a11y",
		"@wordpress/data": "file:../data",
		"lodash": "^4.17.11"
	},
	"publishConfig": {
		"access": "public"
	}
}<|MERGE_RESOLUTION|>--- conflicted
+++ resolved
@@ -1,10 +1,6 @@
 {
 	"name": "@wordpress/notices",
-<<<<<<< HEAD
-	"version": "1.2.0",
-=======
 	"version": "1.3.0",
->>>>>>> 2c1fe1a5
 	"description": "State management for notices.",
 	"author": "The WordPress Contributors",
 	"license": "GPL-2.0-or-later",
