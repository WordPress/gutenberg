/**
 * Internal dependencies
 */
const {
	TRANSLATION_FUNCTIONS,
<<<<<<< HEAD
	SPRINTF_PLACEHOLDER_REGEX,
	getTranslateStrings,
=======
	REGEXP_PLACEHOLDER,
	getTranslateFunctionName,
	getTranslateFunctionArgs,
	getTextContentFromNode,
>>>>>>> 887ed2de
} = require( '../utils' );

module.exports = {
	meta: {
		type: 'problem',
		messages: {
			missing:
				'Translation function with placeholders is missing preceding translator comment',
		},
	},
	create( context ) {
		return {
			CallExpression( node ) {
				const {
					callee,
					loc: {
						start: { line: currentLine },
					},
					parent,
					arguments: args,
				} = node;

				const functionName = getTranslateFunctionName( callee );

				if ( ! TRANSLATION_FUNCTIONS.has( functionName ) ) {
					return;
				}

				const candidates = getTranslateFunctionArgs(
					functionName,
					args
				)
					.map( getTextContentFromNode )
					.filter( Boolean );

				if ( candidates.length === 0 ) {
					return;
				}

				const hasPlaceholders = candidates.some( ( candidate ) =>
					candidate.match( SPRINTF_PLACEHOLDER_REGEX )
				);

				if ( ! hasPlaceholders ) {
					return;
				}

				const comments = context.getCommentsBefore( node ).slice();

				let parentNode = parent;

				/**
				 * Loop through all parent nodes and get their preceding comments as well.
				 *
				 * This way we can gather comments that are not directly preceding the translation
				 * function call, but are just on the line above it. This case is commonly supported
				 * by string extraction tools like WP-CLI's i18n command.
				 */
				while (
					parentNode &&
					parentNode.type !== 'Program' &&
					Math.abs( parentNode.loc.start.line - currentLine ) <= 1
				) {
					comments.push( ...context.getCommentsBefore( parentNode ) );
					parentNode = parentNode.parent;
				}

				for ( const comment of comments ) {
					const {
						value: commentText,
						loc: {
							start: { line: commentLine },
						},
					} = comment;

					/*
					Skip cases like this:

					// translators: %s: Preference
					console.log(
						sprintf(
							__( 'Preference: %s' ),
							preference
						)
					);
					 */
					if ( Math.abs( commentLine - currentLine ) > 1 ) {
						break;
					}

					if ( /translators:\s*\S+/i.test( commentText ) ) {
						return;
					}
				}

				context.report( {
					node,
					messageId: 'missing',
				} );
			},
		};
	},
};<|MERGE_RESOLUTION|>--- conflicted
+++ resolved
@@ -3,15 +3,10 @@
  */
 const {
 	TRANSLATION_FUNCTIONS,
-<<<<<<< HEAD
-	SPRINTF_PLACEHOLDER_REGEX,
-	getTranslateStrings,
-=======
-	REGEXP_PLACEHOLDER,
+	REGEXP_SPRINTF_PLACEHOLDER,
 	getTranslateFunctionName,
 	getTranslateFunctionArgs,
 	getTextContentFromNode,
->>>>>>> 887ed2de
 } = require( '../utils' );
 
 module.exports = {
@@ -52,7 +47,7 @@
 				}
 
 				const hasPlaceholders = candidates.some( ( candidate ) =>
-					candidate.match( SPRINTF_PLACEHOLDER_REGEX )
+					candidate.match( REGEXP_SPRINTF_PLACEHOLDER )
 				);
 
 				if ( ! hasPlaceholders ) {
