<<<<<<< HEAD
## 2.1.0 (Unreleased)
=======
## 2.1.0 (2019-03-20)
>>>>>>> 2c1fe1a5

### New Features

- The bundled `eslint-plugin-jsx-a11y` dependency has been updated from requiring `^6.0.2` to requiring `^6.2.1` (see new features added in [6.2.0](https://github.com/evcohen/eslint-plugin-jsx-a11y/releases/tag/v6.2.0) and [6.1.0](https://github.com/evcohen/eslint-plugin-jsx-a11y/releases/tag/v6.1.0)).
- The bundled `eslint-plugin-react` dependency has been updated from requiring `7.7.0` to requiring `^7.12.4` (see new features added in [7.12.0](https://github.com/yannickcr/eslint-plugin-react/releases/tag/v7.12.0), [7.11.0](https://github.com/yannickcr/eslint-plugin-react/releases/tag/v7.11.0), [7.10.0](https://github.com/yannickcr/eslint-plugin-react/releases/tag/v7.10.0), [7.9.0](https://github.com/yannickcr/eslint-plugin-react/releases/tag/v7.9.0) and [7.8.0](https://github.com/yannickcr/eslint-plugin-react/releases/tag/v7.8.0)).

## 2.0.0 (2019-03-06)

### Breaking Changes

- The `esnext` and `recommended` rulesets now enforce [`object-shorthand`](https://eslint.org/docs/rules/object-shorthand)
- The `es5` and `recommended` rulesets now enforce [`array-callback-return`](https://eslint.org/docs/rules/array-callback-return)

### New Features

- New Rule: [`@wordpress/no-unused-vars-before-return`](https://github.com/WordPress/gutenberg/blob/master/packages/eslint-plugin/docs/rules/no-unused-vars-before-return.md)
- New Rule: [`@wordpress/dependency-group`](https://github.com/WordPress/gutenberg/blob/master/packages/eslint-plugin/docs/rules/dependency-group.md)
- New Rule: [`@wordpress/valid-sprintf`](https://github.com/WordPress/gutenberg/blob/master/packages/eslint-plugin/docs/rules/valid-sprintf.md)
- New Rule: [`@wordpress/gutenberg-phase`](https://github.com/WordPress/gutenberg/blob/master/packages/eslint-plugin/docs/rules/gutenberg-phase.md)

## 1.0.0 (2018-12-12)

### New Features

- Initial release.<|MERGE_RESOLUTION|>--- conflicted
+++ resolved
@@ -1,8 +1,4 @@
-<<<<<<< HEAD
-## 2.1.0 (Unreleased)
-=======
 ## 2.1.0 (2019-03-20)
->>>>>>> 2c1fe1a5
 
 ### New Features
 
