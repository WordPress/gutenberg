--- conflicted
+++ resolved
@@ -2,11 +2,9 @@
 
 ## Unreleased
 
-<<<<<<< HEAD
 -   The bundled `eslint-plugin-jsdoc` dependency has been updated from requiring `^37.0.3` to requiring `^39.6.2` ([#45697](https://github.com/WordPress/gutenberg/pull/45697)).
-=======
+
 ## 13.6.0 (2022-11-16)
->>>>>>> 0b1998cf
 
 ## 13.5.0 (2022-11-02)
 
