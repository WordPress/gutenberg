--- conflicted
+++ resolved
@@ -13,18 +13,12 @@
 ### Breaking Changes
 
 - There is a new `i18n` ruleset that includes all i18n-related rules and is included in the `recommended` ruleset.
-- The `valid-sprintf` rule has been moved from the `custom` ruleset to the `i18n` ruleset.
-<<<<<<< HEAD
-
-### Breaking Changes
-
+- The `@wordpress/valid-sprintf` rule has been moved from the `custom` ruleset to the `i18n` ruleset.
 - The `@wordpress/valid-sprintf` rule now recognizes mix of ordered and non-ordered placeholders.
 
 ### Bug Fix
 
 - The `@wordpress/valid-sprintf` rule now detects usage of `sprintf` via `i18n.sprintf` (e.g. when using `import * as i18n from '@wordpress/i18n'`).
-=======
->>>>>>> 4bbfbc13
 
 ## 4.0.0 (2020-02-10)
 
