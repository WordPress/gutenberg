<!-- Learn how to maintain this file at https://github.com/WordPress/gutenberg/tree/HEAD/packages#maintaining-changelogs. -->

## Unreleased

<<<<<<< HEAD
### Enhancement

-   Added a new `test-playwright` ruleset using [`eslint-plugin-playwright`](https://www.npmjs.com/package/eslint-plugin-playwright).
=======
## 15.1.0 (2023-08-31)
>>>>>>> 3c27042b

## 15.0.0 (2023-08-16)

### Breaking Changes

-   The bundled `eslint-plugin-jsdoc` dependency has been updated from requiring ^39.6.9 to requiring ^46.4.6 ([#53629](https://github.com/WordPress/gutenberg/pull/53629)):
    -   Removes `jsdoc/newline-after-description` rule in favor of `jsdoc/tag-lines` with option `startLines: 0` for "never" and `startLines: 1` for "always". Defaults now to `startLines: null`.
    -   Removes `dropEndLines: true` from `jsdoc/tag-lines` in favor of option `endLines: 0`.
    -   Drops `jsdoc/tag-lines` rule's `noEndLines: true` in favor of `applyToEndTag: false`.
    -   Disables the newly introduced `jsdoc/no-defaults` rule.

### Enhancement

-   Support Typescript 5 and 5.1 by updating both `@typescript-eslint/parser` and `@typescript-eslint/eslint-plugin` to version `^5.62.0`. ([#52621](https://github.com/WordPress/gutenberg/pull/52621)).

## 14.12.0 (2023-08-10)

## 14.11.0 (2023-07-20)

## 14.10.0 (2023-07-05)

## 14.9.0 (2023-06-23)

## 14.8.0 (2023-06-07)

## 14.7.0 (2023-05-24)

## 14.6.0 (2023-05-10)

### Enhancement

-   Validate dependencies in `useSelect` and `useSuspenseSelect` hooks. ([#49900](https://github.com/WordPress/gutenberg/pull/49900)).

## 14.5.0 (2023-04-26)

## 14.4.0 (2023-04-12)

## 14.3.0 (2023-03-29)

## 14.2.0 (2023-03-15)

## 14.1.0 (2023-03-01)

## 14.0.0 (2023-02-15)

### Breaking Changes

-   Increase the severity of the rule `jsdoc/check-line-alignment` from `warn` to `error`. ([#47878](https://github.com/WordPress/gutenberg/pull/47878)).

## 13.10.0 (2023-02-01)

-   The bundled `eslint-plugin-jsdoc` dependency has been updated from requiring `^37.0.3` to requiring `^39.6.9`

### Enhancement

-   Bump `eslint-plugin-jest` version to 27.2.1.

## 13.9.0 (2023-01-11)

## 13.8.0 (2023-01-02)

## 13.7.0 (2022-12-14)

## 13.6.0 (2022-11-16)

## 13.5.0 (2022-11-02)

## 13.4.0 (2022-10-19)

## 13.3.0 (2022-10-05)

## 13.2.0 (2022-09-21)

## 13.0.0 (2022-08-24)

### Breaking Change

-   Increase the minimum Node.js version to 14 and minimum npm version to 6.14.4 ([#43141](https://github.com/WordPress/gutenberg/pull/43141)).
-   Remove all rules targeting test files from the `recommended` and `recommended-with-formatting` presets when Jest package is installed ([#43272](https://github.com/WordPress/gutenberg/pull/43272)).

## 12.8.0 (2022-07-27)

### Code Quality

-   Remove deprecated rules `no-negated-in-lhs` replaced with `no-unsafe-negation`, and `jsx-a11y/label-has-for` replaced with `jsx-a11/label-has-associated-control` ([#42654](https://github.com/WordPress/gutenberg/pull/42654)).

## 12.6.0 (2022-06-29)

-   Enable `no-unused-vars`'s setting `ignoreRestSiblings` to allow unused variables when destructuring with rest properties ([#41897](https://github.com/WordPress/gutenberg/pull/41897)).

## 12.2.0 (2022-05-04)

### Bug Fix

-   Fix the `recommended` preset when Prettier is not installed ([#40634](https://github.com/WordPress/gutenberg/pull/40634)).

## 12.0.0 (2022-04-08)

### Breaking Changes

-   Revert the removal of the automatic environment detection of `test-unit` and `test-e2e` for the `recommended` preset. However, They will still be disabled if `@playwright/test` is installed in the project.

## 11.0.0 (2022-03-11)

### Breaking Changes

-   The integration with [Prettier](https://prettier.io) is now optional and gets activated when the `prettier` package is installed in the project ([#39244](https://github.com/WordPress/gutenberg/pull/39244)).

### Bug Fix

-   Replaced no-shadow eslint rule with @typescript-eslint/no-shadow ([#38665](https://github.com/WordPress/gutenberg/pull/38665)).

### Breaking Changes

-   Remove automatic environment detection of `test-unit` and `test-e2e` for the `recommended` preset. It's now recommended to opt-in to specific preset explicitly.

## 10.0.0 (2022-01-27)

### Breaking Changes

-   The peer dependency constraint for ESLint has been updated from `^6 || ^7` to `^8`.
-   The bundled `@typescript-eslint/eslint-plugin` dependency has been updated from requiring `^4.31.0` to requiring `^5.3.0` ([#36283](https://github.com/WordPress/gutenberg/pull/36283)).
-   The bundled `@typescript-eslint/parser` dependency has been updated from requiring `^4.31.0` to requiring `^5.3.0` ([#36283](https://github.com/WordPress/gutenberg/pull/36283)).
-   The bundled `eslint-config-prettier` dependency has been updated from requiring `^7.1.0` to requiring `^8.3.0` ([#36283](https://github.com/WordPress/gutenberg/pull/36283)).
-   The bundled `eslint-plugin-jest` dependency has been updated from requiring `^24.1.3` to requiring `^25.2.3` ([#36283](https://github.com/WordPress/gutenberg/pull/36283)).
-   The bundled `eslint-plugin-jsdoc` dependency has been updated from requiring `^36.0.8` to requiring `^37.0.3` ([#36283](https://github.com/WordPress/gutenberg/pull/36283)).
-   The bundled `globals` dependency has been updated from requiring `^12.0.0` to requiring `^13.12.0` ([#36283](https://github.com/WordPress/gutenberg/pull/36283)).
-   The `gutenberg-phase` rule has been deprecated and replaced by the `is-gutenberg-plugin` rule. ([#38202](https://github.com/WordPress/gutenberg/pull/38202))

### Enhancement

-   Omit verification for WordPress dependencies in the import statements since they get externalized when used with WordPress ([#37639](https://github.com/WordPress/gutenberg/pull/37639)).

### Bug Fix

-   Fix Babel config resolution when a custom ESLint config present ([#37406](https://github.com/WordPress/gutenberg/pull/37406)). Warning: it won't recognize the `babel.config.json` file present in the project until the upstream bug in `cosmiconfig` is fixed.

## 9.3.0 (2021-11-15)

### Enhancements

-   Replaced deprecated `babel-eslint` dependency with `@babel/eslint-parser` ([#36244](https://github.com/WordPress/gutenberg/pull/36244)).
-   The bundled `eslint-plugin-import` dependency has been updated from requiring `^2.23.4` to requiring `^2.25.2` ([#36244](https://github.com/WordPress/gutenberg/pull/36244)).

## 9.2.0 (2021-10-12)

### Enhancement

-   The bundled `eslint-plugin-jsdoc` dependency has been updated from requiring `^34.1.0` to requiring `^36.0.8` ([#34338](https://github.com/WordPress/gutenberg/pull/34338)).

### Bug Fix

-   Use Jest related rules only when the `jest` package is installed ([#33120](https://github.com/WordPress/gutenberg/pull/33120)).

## 9.1.2 (2021-09-09)

### Bug Fix

-   The recommended configuration will now respect `type` imports in TypeScript files ([#34055](https://github.com/WordPress/gutenberg/pull/34055)).

## 9.1.1 (2021-08-23)

### Bug Fix

-   Include `.jsx` extension when linting import statements in case TypeScript not present ([#33746](https://github.com/WordPress/gutenberg/pull/33746)).

## 9.1.0 (2021-07-21)

### Enhancement

-   Adds JSDoc alignment check ([#25300](https://github.com/WordPress/gutenberg/pull/25300)).

## 9.0.1 (2021-03-19)

### Bug Fix

-   Adds TypeScript as a peer dependency and makes it optional when not installed ([#29942](https://github.com/WordPress/gutenberg/pull/29942)).

## 9.0.0 (2021-03-17)

### Breaking Changes

-   Add support and configuration for TypeScript files. [#27143](https://github.com/WordPress/gutenberg/pull/27143)

### New Features

-   Enabled `import/default` and `import/named` rules in the `recommended` ruleset. [#28513](https://github.com/WordPress/gutenberg/pull/28513)
-   Add new rule `@wordpress/data-no-store-string-literals` to discourage passing string literals to reference data stores ([#28726](https://github.com/WordPress/gutenberg/pull/28726)).

## 8.0.1 (2021-01-28)

### Bug Fix

-   Add missing `eslint-plugin-import` npm dependency ([#28545](https://github.com/WordPress/gutenberg/pull/28545)).

## 8.0.0 (2021-01-21)

### Breaking Changes

-   Increase the minimum Node.js version to 12 ([#27934](https://github.com/WordPress/gutenberg/pull/27934)).
-   Enabled `import/no-extraneous-dependencies` rule in the `recommended` ruleset.
-   Enabled `import/no-unresolved` rule in the `recommended` ruleset.
-   Enabled `no-unsafe-wp-apis` rule in the `recommended` ruleset ([#27327](https://github.com/WordPress/gutenberg/pull/27327)).
-   The bundled `eslint-config-prettier` dependency has been updated from requiring `^6.10.1` to requiring `^7.1.0` ([#27965](https://github.com/WordPress/gutenberg/pull/27965)).
-   The bundled `eslint-plugin-jest` dependency has been updated from requiring `^23.8.2` to requiring `^24.1.3` ([#27965](https://github.com/WordPress/gutenberg/pull/27965)).

### Enhancements

-   The bundled `eslint-plugin-jsdoc` dependency has been updated from requiring `^30.2.2` to requiring `^30.7.13` ([#27965](https://github.com/WordPress/gutenberg/pull/27965)).
-   The bundled `eslint-plugin-jsx-a11y` dependency has been updated from requiring `^6.2.3` to requiring `^6.4.1` ([#27965](https://github.com/WordPress/gutenberg/pull/27965)).
-   The bundled `eslint-plugin-prettier` dependency has been updated from requiring `^3.1.2` to requiring `^3.3.0` ([#27965](https://github.com/WordPress/gutenberg/pull/27965)).
-   The bundled `eslint-plugin-react` dependency has been updated from requiring `^7.20.0` to requiring `^7.22.0` ([#27965](https://github.com/WordPress/gutenberg/pull/27965)).
-   The bundled `eslint-plugin-react-hooks` dependency has been updated from requiring `^4.0.4` to requiring `^4.2.0` ([#27965](https://github.com/WordPress/gutenberg/pull/27965)).

### New Features

-   Enable `react-hooks/exhaustive-deps` rules in the react config in "warn" mode ([#24914](https://github.com/WordPress/gutenberg/pull/24914)).

## 7.4.0 (2020-12-17)

### New Feature

-   Add `no-unsafe-wp-apis` rule to discourage usage of unsafe APIs ([#27301](https://github.com/WordPress/gutenberg/pull/27301)).

### Enhancements

-   The bundled `wp-prettier` dependency has been upgraded from `2.0.5` to `2.2.1`.

### Documentation

-   Include a note about the minimum version required for `node` (10.0.0) and `npm` (6.9.0).

## 7.2.1 (2020-09-17)

### Bug Fixes

-   Fix TypeError for projects without a local Prettier configuration.

## 7.2.0 (2020-09-03)

### Enhancements

-   The bundled `eslint-plugin-jsdoc` dependency has been updated from requiring `^26.0.0` to requiring `^30.2.2`.

### Bug Fixes

-   The recommended configuration will now respect local Prettier configuration. These are merged to the default WordPress configuration.

## 7.1.0-rc.0 (2020-06-24)

### Enhancements

-   Support ESLint `^7` as peer dependency.

## 7.0.0 (2020-06-15)

### Breaking Changes

-   The bundled `wp-prettier` dependency has been upgraded from `1.19.1` to `2.0.5`. Refer to the [Prettier 2.0 "2020" blog post](https://prettier.io/blog/2020/03/21/2.0.0.html) for full details about the major changes included in Prettier 2.0.
-   The bundled `eslint-plugin-react-hooks` dependency has been updated from requiring `^3.0.0` to requiring `^4.0.4`.
-   The bundled `eslint-plugin-jsdoc` dependency has been updated from requiring `^22.1.0` to requiring `^26.0.0`.

### Enhancements

-   The bundled `eslint-plugin-react` dependency has been updated from requiring `^7.19.0` to requiring `^7.20.0`.

## 6.1.0 (2020-05-28)

### Bug Fixes

-   `@wordpress/dependency-group` will now correctly identify issues associated with CommonJS (`require`) module imports.

## 6.0.0 (2020-05-14)

### Breaking Changes

-   The severity of the rule, `jsdoc/no-undefined-types`, has been increased from `warn` to `error`. In addition, `JSX` has been added to the default list of defined types.

### Improvements

-   `'AsyncIterableIterator'` is now allowed as a valid TypeScript utility type.

## 5.1.0 (2020-04-30)

### Bug Fixes

-   The `@wordpress/no-unused-vars-before-return` rule will now correctly identify valid usage of a variable as a JSX identifier.
-   Make `@wordpress/i18n-text-domain` rule less strict by default. When `allowedTextDomain` option is not provided it allows now skipping text domain or providing any string ([#21928](https://github.com/WordPress/gutenberg/pull/21928)).

## 5.0.1 (2020-04-15)

### Bug Fixes

-   Fixes an error caused by missing `utils` directory from published package ([#21609](https://github.com/WordPress/gutenberg/pull/21609)).
-   Added the recommended `Prettier` config that enforces WordPress coding style guidelines ([#21602](https://github.com/WordPress/gutenberg/pull/21602)).

## 5.0.0 (2020-04-15)

### Breaking Changes

-   There is a new `i18n` ruleset that includes all i18n-related rules and is included in the `recommended` ruleset.
-   The `@wordpress/valid-sprintf` rule has been moved from the `custom` ruleset to the `i18n` ruleset.
-   The `@wordpress/valid-sprintf` rule now recognizes mix of ordered and non-ordered placeholders.
-   The bundled `eslint-plugin-jest` dependency has been updated from requiring `^22.15.1` to requiring `^23.8.2` ([#21424](https://github.com/WordPress/gutenberg/pull/21424)).
-   The bundled `eslint-plugin-jsdoc` dependency has been updated from requiring `^21.0.0` to requiring `^22.1.0` ([#21424](https://github.com/WordPress/gutenberg/pull/21424)).
-   The bundled `eslint-plugin-react-hooks` dependency has been updated from requiring `^1.6.1` to requiring `^3.0.0` ([#21424](https://github.com/WordPress/gutenberg/pull/21424)).

### New Features

-   New Rule: [`@wordpress/i18n-text-domain`](https://github.com/WordPress/gutenberg/blob/HEAD/packages/eslint-plugin/docs/rules/i18n-text-domain.md)
-   New Rule: [`@wordpress/i18n-translator-comments`](https://github.com/WordPress/gutenberg/blob/HEAD/packages/eslint-plugin/docs/rules/i18n-translator-comments.md)
-   New Rule: [`@wordpress/i18n-no-variables`](https://github.com/WordPress/gutenberg/blob/HEAD/packages/eslint-plugin/docs/rules/i18n-no-variables.md)
-   New Rule: [`@wordpress/i18n-no-placeholders-only`](https://github.com/WordPress/gutenberg/blob/HEAD/packages/eslint-plugin/docs/rules/i18n-no-placeholders-only.md)
-   New Rule: [`@wordpress/i18n-no-collapsible-whitespace`](https://github.com/WordPress/gutenberg/blob/HEAD/packages/eslint-plugin/docs/rules/i18n-no-collapsible-whitespace.md)
-   New Rule: [`@wordpress/i18n-ellipsis`](https://github.com/WordPress/gutenberg/blob/HEAD/packages/eslint-plugin/docs/rules/i18n-ellipsis.md)
-   The bundled `eslint-plugin-react` dependency has been updated from requiring `^7.14.3` to requiring `^7.19.0` ([#21424](https://github.com/WordPress/gutenberg/pull/21424)).

### Bug Fixes

-   The `@wordpress/valid-sprintf` rule now detects usage of `sprintf` via `i18n.sprintf` (e.g. when using `import * as i18n from '@wordpress/i18n'`).
-   `@wordpress/no-unused-vars-before-return` will correctly consider other unused variables after encountering an instance of an `excludePattern` option exception.

## 4.1.0 (2020-04-01)

### New Features

-   The `prefer-const` rule included in the `recommended` and `esnext` rulesets has been relaxed to allow a `let` assignment if any of a [destructuring assignment](https://developer.mozilla.org/en-US/docs/Web/JavaScript/Reference/Operators/Destructuring_assignment) are reassigned.

## 4.0.0 (2020-02-10)

### Breaking Changes

-   The `recommended` ruleset checks again code formatting (whitespace, indenting, etc.). These rules are now enforced by Prettier itself through a plugin that diffs the code with its formatted output and reports the differences as lint errors. `eslint-plugin-prettier` was chosen over options like `prettier-eslint` because we don't run `eslint --fix` in hooks as we'd rather leave certain linting errors to be resolved or ignored at the author's discretion. We also don't apply any additional formatting with `eslint` over `prettier`, so the overhead would be unnecessary. `eslint-plugin-prettier` was chosen over options like `prettier --check` because it's nice to see format errors as you type as it leads you to write code with a more optimal auto-formatted output and it avoids issues like comment directives being moved out of place by `prettier` and the author not realizing it.

## 3.4.1 (2020-02-04)

### Bug Fix

-   Removed `plugin:prettier/recommended` from `recommended` ruleset as it introduces breaking changes.

## 3.4.0 (2020-02-04)

### New Features

-   The `recommended` ruleset no longer enables rules that check code formatting (whitespace, indenting, etc.) and that could conflict with Prettier.
-   There is a new `recommended-with-formatting` ruleset that has the code formatting rules still enabled, for projects that want to opt out from Prettier and continue checking code formatting with ESLint.

## 3.3.0 (2019-12-19)

### Bug Fixes

-   The React ruleset now correctly references the WordPress ESLint plugin, resolving an error about an unfound rule.

## 3.0.0 (2019-08-29)

### Breaking Changes

-   The [`@wordpress/no-unused-vars-before-return` rule](https://github.com/WordPress/gutenberg/blob/HEAD/packages/eslint-plugin/docs/rules/no-unused-vars-before-return.md) has been improved to exempt object destructuring only if destructuring to more than one property.
-   Stricter JSDoc linting using [`eslint-plugin-jsdoc`](https://github.com/gajus/eslint-plugin-jsdoc).
-   Stricter validation enabled for test files only using new `test-e2e` and `test-unit` rulesets.

### New Features

-   New Rule: [`@wordpress/no-unguarded-get-range-at`](https://github.com/WordPress/gutenberg/blob/HEAD/packages/eslint-plugin/docs/rules/no-unguarded-get-range-at.md)
-   Enable `wp` global by default in the `recommended` config.
-   New ruleset `test-e2e` added for end-to-end tests validation.
-   New ruleset `test-unit` added for unit tests validation.

### Enhancements

-   Remove `@wordpress/dependency-group` and `@wordpress/gutenberg-phase` rules from the `custom` and `recommended` configs and leave them as opt-in features.

## 2.4.0 (2019-08-05)

### New Features

-   [`@wordpress/no-unused-vars-before-return`](https://github.com/WordPress/gutenberg/blob/HEAD/packages/eslint-plugin/docs/rules/no-unused-vars-before-return.md) now supports an `excludePattern` option to exempt function calls by name.

### Improvements

-   The recommended `react` configuration specifies an option to [`@wordpress/no-unused-vars-before-return`](https://github.com/WordPress/gutenberg/blob/HEAD/packages/eslint-plugin/docs/rules/no-unused-vars-before-return.md) to exempt React hooks usage, by convention of hooks beginning with "use" prefix.
-   The plugin now uses [`eslint-plugin-jsdoc`](https://github.com/gajus/eslint-plugin-jsdoc), rather than the `valid-jsdoc` rule, for more reliable linting of JSDoc blocks.

## 2.3.0 (2019-06-12)

### Bug Fix

-   Fixed custom regular expression for the `no-restricted-syntax` rule enforcing translate function arguments. [#15839](https://github.com/WordPress/gutenberg/pull/15839).
-   Fixed arguments checking of `_nx` for the `no-restricted-syntax` rule enforcing translate function arguments. [#15839](https://github.com/WordPress/gutenberg/pull/15839).
-   Fixed false positive with `react-no-unsafe-timeout` which would wrongly flag errors when assigning `setTimeout` result to a variable (for example, in a `useEffect` hook).

## 2.2.0 (2019-05-21)

### New Features

-   New Rule: [`@wordpress/react-no-unsafe-timeout`](https://github.com/WordPress/gutenberg/blob/HEAD/packages/eslint-plugin/docs/rules/react-no-unsafe-timeout.md)
-   Add [React Hooks Rules](https://reactjs.org/docs/hooks-rules.html) config.

## 2.1.0 (2019-03-20)

### New Features

-   The bundled `eslint-plugin-jsx-a11y` dependency has been updated from requiring `^6.0.2` to requiring `^6.2.1` (see new features added in [6.2.0](https://github.com/jsx-eslint/eslint-plugin-jsx-a11y/releases/tag/v6.2.0) and [6.1.0](https://github.com/jsx-eslint/eslint-plugin-jsx-a11y/releases/tag/v6.1.0)).
-   The bundled `eslint-plugin-react` dependency has been updated from requiring `7.7.0` to requiring `^7.12.4` (see new features added in [7.12.0](https://github.com/yannickcr/eslint-plugin-react/releases/tag/v7.12.0), [7.11.0](https://github.com/yannickcr/eslint-plugin-react/releases/tag/v7.11.0), [7.10.0](https://github.com/yannickcr/eslint-plugin-react/releases/tag/v7.10.0), [7.9.0](https://github.com/yannickcr/eslint-plugin-react/releases/tag/v7.9.0) and [7.8.0](https://github.com/yannickcr/eslint-plugin-react/releases/tag/v7.8.0)).

## 2.0.0 (2019-03-06)

### Breaking Changes

-   The `esnext` and `recommended` rulesets now enforce [`object-shorthand`](https://eslint.org/docs/rules/object-shorthand)
-   The `es5` and `recommended` rulesets now enforce [`array-callback-return`](https://eslint.org/docs/rules/array-callback-return)

### New Features

-   New Rule: [`@wordpress/no-unused-vars-before-return`](https://github.com/WordPress/gutenberg/blob/HEAD/packages/eslint-plugin/docs/rules/no-unused-vars-before-return.md)
-   New Rule: [`@wordpress/dependency-group`](https://github.com/WordPress/gutenberg/blob/HEAD/packages/eslint-plugin/docs/rules/dependency-group.md)
-   New Rule: [`@wordpress/valid-sprintf`](https://github.com/WordPress/gutenberg/blob/HEAD/packages/eslint-plugin/docs/rules/valid-sprintf.md)
-   New Rule: [`@wordpress/gutenberg-phase`](https://github.com/WordPress/gutenberg/blob/HEAD/packages/eslint-plugin/docs/rules/gutenberg-phase.md)
-   New Rule: [`@wordpress/no-base-control-with-label-without-id`](https://github.com/WordPress/gutenberg/blob/HEAD/packages/eslint-plugin/docs/rules/no-base-control-with-label-without-id.md)

## 1.0.0 (2018-12-12)

### New Features

-   Initial release.<|MERGE_RESOLUTION|>--- conflicted
+++ resolved
@@ -2,13 +2,11 @@
 
 ## Unreleased
 
-<<<<<<< HEAD
 ### Enhancement
 
 -   Added a new `test-playwright` ruleset using [`eslint-plugin-playwright`](https://www.npmjs.com/package/eslint-plugin-playwright).
-=======
+
 ## 15.1.0 (2023-08-31)
->>>>>>> 3c27042b
 
 ## 15.0.0 (2023-08-16)
 
