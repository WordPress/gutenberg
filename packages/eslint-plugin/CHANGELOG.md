<!-- Learn how to maintain this file at https://github.com/WordPress/gutenberg/tree/HEAD/packages#maintaining-changelogs. -->

## Unreleased

<<<<<<< HEAD
### Breaking Changes

-   The bundled `@typescript-eslint/parser` and `@typescript-eslint/eslint-plugin` dependencies has been updated from requiring ^5.62.0 to requiring ^6.4.1 ([#53975](https://github.com/WordPress/gutenberg/pull/53975)):
    -   Removes the deprecated `@typescript-eslint/no-duplicate-imports` rule in favor of `import/no-duplicates`.

### Enhancement

-   The bundled `eslint-plugin-jest` dependency has been updated from requiring `^27.2.1` to requiring `^27.2.3` ([#53975](https://github.com/WordPress/gutenberg/pull/53975)).
=======
### Enhancement

-   Added a new `test-playwright` ruleset using [`eslint-plugin-playwright`](https://www.npmjs.com/package/eslint-plugin-playwright).

## 15.1.0 (2023-08-31)
>>>>>>> 6830aecb

## 15.0.0 (2023-08-16)

### Breaking Changes

-   The bundled `eslint-plugin-jsdoc` dependency has been updated from requiring ^39.6.9 to requiring ^46.4.6 ([#53629](https://github.com/WordPress/gutenberg/pull/53629)):
    -   Removes `jsdoc/newline-after-description` rule in favor of `jsdoc/tag-lines` with option `startLines: 0` for "never" and `startLines: 1` for "always". Defaults now to `startLines: null`.
    -   Removes `dropEndLines: true` from `jsdoc/tag-lines` in favor of option `endLines: 0`.
    -   Drops `jsdoc/tag-lines` rule's `noEndLines: true` in favor of `applyToEndTag: false`.
    -   Disables the newly introduced `jsdoc/no-defaults` rule.

### Enhancement

-   Support Typescript 5 and 5.1 by updating both `@typescript-eslint/parser` and `@typescript-eslint/eslint-plugin` to version `^5.62.0`. ([#52621](https://github.com/WordPress/gutenberg/pull/52621)).

## 14.12.0 (2023-08-10)

## 14.11.0 (2023-07-20)

## 14.10.0 (2023-07-05)

## 14.9.0 (2023-06-23)

## 14.8.0 (2023-06-07)

## 14.7.0 (2023-05-24)

## 14.6.0 (2023-05-10)

### Enhancement

-   Validate dependencies in `useSelect` and `useSuspenseSelect` hooks. ([#49900](https://github.com/WordPress/gutenberg/pull/49900)).

## 14.5.0 (2023-04-26)

## 14.4.0 (2023-04-12)

## 14.3.0 (2023-03-29)

## 14.2.0 (2023-03-15)

## 14.1.0 (2023-03-01)

## 14.0.0 (2023-02-15)

### Breaking Changes

-   Increase the severity of the rule `jsdoc/check-line-alignment` from `warn` to `error`. ([#47878](https://github.com/WordPress/gutenberg/pull/47878)).

## 13.10.0 (2023-02-01)

-   The bundled `eslint-plugin-jsdoc` dependency has been updated from requiring `^37.0.3` to requiring `^39.6.9`

### Enhancement

-   Bump `eslint-plugin-jest` version to 27.2.1.

## 13.9.0 (2023-01-11)

## 13.8.0 (2023-01-02)

## 13.7.0 (2022-12-14)

## 13.6.0 (2022-11-16)

## 13.5.0 (2022-11-02)

## 13.4.0 (2022-10-19)

## 13.3.0 (2022-10-05)

## 13.2.0 (2022-09-21)

## 13.0.0 (2022-08-24)

### Breaking Change

-   Increase the minimum Node.js version to 14 and minimum npm version to 6.14.4 ([#43141](https://github.com/WordPress/gutenberg/pull/43141)).
-   Remove all rules targeting test files from the `recommended` and `recommended-with-formatting` presets when Jest package is installed ([#43272](https://github.com/WordPress/gutenberg/pull/43272)).

## 12.8.0 (2022-07-27)

### Code Quality

-   Remove deprecated rules `no-negated-in-lhs` replaced with `no-unsafe-negation`, and `jsx-a11y/label-has-for` replaced with `jsx-a11/label-has-associated-control` ([#42654](https://github.com/WordPress/gutenberg/pull/42654)).

## 12.6.0 (2022-06-29)

-   Enable `no-unused-vars`'s setting `ignoreRestSiblings` to allow unused variables when destructuring with rest properties ([#41897](https://github.com/WordPress/gutenberg/pull/41897)).

## 12.2.0 (2022-05-04)

### Bug Fix

-   Fix the `recommended` preset when Prettier is not installed ([#40634](https://github.com/WordPress/gutenberg/pull/40634)).

## 12.0.0 (2022-04-08)

### Breaking Changes

-   Revert the removal of the automatic environment detection of `test-unit` and `test-e2e` for the `recommended` preset. However, They will still be disabled if `@playwright/test` is installed in the project.

## 11.0.0 (2022-03-11)

### Breaking Changes

-   The integration with [Prettier](https://prettier.io) is now optional and gets activated when the `prettier` package is installed in the project ([#39244](https://github.com/WordPress/gutenberg/pull/39244)).

### Bug Fix

-   Replaced no-shadow eslint rule with @typescript-eslint/no-shadow ([#38665](https://github.com/WordPress/gutenberg/pull/38665)).

### Breaking Changes

-   Remove automatic environment detection of `test-unit` and `test-e2e` for the `recommended` preset. It's now recommended to opt-in to specific preset explicitly.

## 10.0.0 (2022-01-27)

### Breaking Changes

-   The peer dependency constraint for ESLint has been updated from `^6 || ^7` to `^8`.
-   The bundled `@typescript-eslint/eslint-plugin` dependency has been updated from requiring `^4.31.0` to requiring `^5.3.0` ([#36283](https://github.com/WordPress/gutenberg/pull/36283)).
-   The bundled `@typescript-eslint/parser` dependency has been updated from requiring `^4.31.0` to requiring `^5.3.0` ([#36283](https://github.com/WordPress/gutenberg/pull/36283)).
-   The bundled `eslint-config-prettier` dependency has been updated from requiring `^7.1.0` to requiring `^8.3.0` ([#36283](https://github.com/WordPress/gutenberg/pull/36283)).
-   The bundled `eslint-plugin-jest` dependency has been updated from requiring `^24.1.3` to requiring `^25.2.3` ([#36283](https://github.com/WordPress/gutenberg/pull/36283)).
-   The bundled `eslint-plugin-jsdoc` dependency has been updated from requiring `^36.0.8` to requiring `^37.0.3` ([#36283](https://github.com/WordPress/gutenberg/pull/36283)).
-   The bundled `globals` dependency has been updated from requiring `^12.0.0` to requiring `^13.12.0` ([#36283](https://github.com/WordPress/gutenberg/pull/36283)).
-   The `gutenberg-phase` rule has been deprecated and replaced by the `is-gutenberg-plugin` rule. ([#38202](https://github.com/WordPress/gutenberg/pull/38202))

### Enhancement

-   Omit verification for WordPress dependencies in the import statements since they get externalized when used with WordPress ([#37639](https://github.com/WordPress/gutenberg/pull/37639)).

### Bug Fix

-   Fix Babel config resolution when a custom ESLint config present ([#37406](https://github.com/WordPress/gutenberg/pull/37406)). Warning: it won't recognize the `babel.config.json` file present in the project until the upstream bug in `cosmiconfig` is fixed.

## 9.3.0 (2021-11-15)

### Enhancements

-   Replaced deprecated `babel-eslint` dependency with `@babel/eslint-parser` ([#36244](https://github.com/WordPress/gutenberg/pull/36244)).
-   The bundled `eslint-plugin-import` dependency has been updated from requiring `^2.23.4` to requiring `^2.25.2` ([#36244](https://github.com/WordPress/gutenberg/pull/36244)).

## 9.2.0 (2021-10-12)

### Enhancement

-   The bundled `eslint-plugin-jsdoc` dependency has been updated from requiring `^34.1.0` to requiring `^36.0.8` ([#34338](https://github.com/WordPress/gutenberg/pull/34338)).

### Bug Fix

-   Use Jest related rules only when the `jest` package is installed ([#33120](https://github.com/WordPress/gutenberg/pull/33120)).

## 9.1.2 (2021-09-09)

### Bug Fix

-   The recommended configuration will now respect `type` imports in TypeScript files ([#34055](https://github.com/WordPress/gutenberg/pull/34055)).

## 9.1.1 (2021-08-23)

### Bug Fix

-   Include `.jsx` extension when linting import statements in case TypeScript not present ([#33746](https://github.com/WordPress/gutenberg/pull/33746)).

## 9.1.0 (2021-07-21)

### Enhancement

-   Adds JSDoc alignment check ([#25300](https://github.com/WordPress/gutenberg/pull/25300)).

## 9.0.1 (2021-03-19)

### Bug Fix

-   Adds TypeScript as a peer dependency and makes it optional when not installed ([#29942](https://github.com/WordPress/gutenberg/pull/29942)).

## 9.0.0 (2021-03-17)

### Breaking Changes

-   Add support and configuration for TypeScript files. [#27143](https://github.com/WordPress/gutenberg/pull/27143)

### New Features

-   Enabled `import/default` and `import/named` rules in the `recommended` ruleset. [#28513](https://github.com/WordPress/gutenberg/pull/28513)
-   Add new rule `@wordpress/data-no-store-string-literals` to discourage passing string literals to reference data stores ([#28726](https://github.com/WordPress/gutenberg/pull/28726)).

## 8.0.1 (2021-01-28)

### Bug Fix

-   Add missing `eslint-plugin-import` npm dependency ([#28545](https://github.com/WordPress/gutenberg/pull/28545)).

## 8.0.0 (2021-01-21)

### Breaking Changes

-   Increase the minimum Node.js version to 12 ([#27934](https://github.com/WordPress/gutenberg/pull/27934)).
-   Enabled `import/no-extraneous-dependencies` rule in the `recommended` ruleset.
-   Enabled `import/no-unresolved` rule in the `recommended` ruleset.
-   Enabled `no-unsafe-wp-apis` rule in the `recommended` ruleset ([#27327](https://github.com/WordPress/gutenberg/pull/27327)).
-   The bundled `eslint-config-prettier` dependency has been updated from requiring `^6.10.1` to requiring `^7.1.0` ([#27965](https://github.com/WordPress/gutenberg/pull/27965)).
-   The bundled `eslint-plugin-jest` dependency has been updated from requiring `^23.8.2` to requiring `^24.1.3` ([#27965](https://github.com/WordPress/gutenberg/pull/27965)).

### Enhancements

-   The bundled `eslint-plugin-jsdoc` dependency has been updated from requiring `^30.2.2` to requiring `^30.7.13` ([#27965](https://github.com/WordPress/gutenberg/pull/27965)).
-   The bundled `eslint-plugin-jsx-a11y` dependency has been updated from requiring `^6.2.3` to requiring `^6.4.1` ([#27965](https://github.com/WordPress/gutenberg/pull/27965)).
-   The bundled `eslint-plugin-prettier` dependency has been updated from requiring `^3.1.2` to requiring `^3.3.0` ([#27965](https://github.com/WordPress/gutenberg/pull/27965)).
-   The bundled `eslint-plugin-react` dependency has been updated from requiring `^7.20.0` to requiring `^7.22.0` ([#27965](https://github.com/WordPress/gutenberg/pull/27965)).
-   The bundled `eslint-plugin-react-hooks` dependency has been updated from requiring `^4.0.4` to requiring `^4.2.0` ([#27965](https://github.com/WordPress/gutenberg/pull/27965)).

### New Features

-   Enable `react-hooks/exhaustive-deps` rules in the react config in "warn" mode ([#24914](https://github.com/WordPress/gutenberg/pull/24914)).

## 7.4.0 (2020-12-17)

### New Feature

-   Add `no-unsafe-wp-apis` rule to discourage usage of unsafe APIs ([#27301](https://github.com/WordPress/gutenberg/pull/27301)).

### Enhancements

-   The bundled `wp-prettier` dependency has been upgraded from `2.0.5` to `2.2.1`.

### Documentation

-   Include a note about the minimum version required for `node` (10.0.0) and `npm` (6.9.0).

## 7.2.1 (2020-09-17)

### Bug Fixes

-   Fix TypeError for projects without a local Prettier configuration.

## 7.2.0 (2020-09-03)

### Enhancements

-   The bundled `eslint-plugin-jsdoc` dependency has been updated from requiring `^26.0.0` to requiring `^30.2.2`.

### Bug Fixes

-   The recommended configuration will now respect local Prettier configuration. These are merged to the default WordPress configuration.

## 7.1.0-rc.0 (2020-06-24)

### Enhancements

-   Support ESLint `^7` as peer dependency.

## 7.0.0 (2020-06-15)

### Breaking Changes

-   The bundled `wp-prettier` dependency has been upgraded from `1.19.1` to `2.0.5`. Refer to the [Prettier 2.0 "2020" blog post](https://prettier.io/blog/2020/03/21/2.0.0.html) for full details about the major changes included in Prettier 2.0.
-   The bundled `eslint-plugin-react-hooks` dependency has been updated from requiring `^3.0.0` to requiring `^4.0.4`.
-   The bundled `eslint-plugin-jsdoc` dependency has been updated from requiring `^22.1.0` to requiring `^26.0.0`.

### Enhancements

-   The bundled `eslint-plugin-react` dependency has been updated from requiring `^7.19.0` to requiring `^7.20.0`.

## 6.1.0 (2020-05-28)

### Bug Fixes

-   `@wordpress/dependency-group` will now correctly identify issues associated with CommonJS (`require`) module imports.

## 6.0.0 (2020-05-14)

### Breaking Changes

-   The severity of the rule, `jsdoc/no-undefined-types`, has been increased from `warn` to `error`. In addition, `JSX` has been added to the default list of defined types.

### Improvements

-   `'AsyncIterableIterator'` is now allowed as a valid TypeScript utility type.

## 5.1.0 (2020-04-30)

### Bug Fixes

-   The `@wordpress/no-unused-vars-before-return` rule will now correctly identify valid usage of a variable as a JSX identifier.
-   Make `@wordpress/i18n-text-domain` rule less strict by default. When `allowedTextDomain` option is not provided it allows now skipping text domain or providing any string ([#21928](https://github.com/WordPress/gutenberg/pull/21928)).

## 5.0.1 (2020-04-15)

### Bug Fixes

-   Fixes an error caused by missing `utils` directory from published package ([#21609](https://github.com/WordPress/gutenberg/pull/21609)).
-   Added the recommended `Prettier` config that enforces WordPress coding style guidelines ([#21602](https://github.com/WordPress/gutenberg/pull/21602)).

## 5.0.0 (2020-04-15)

### Breaking Changes

-   There is a new `i18n` ruleset that includes all i18n-related rules and is included in the `recommended` ruleset.
-   The `@wordpress/valid-sprintf` rule has been moved from the `custom` ruleset to the `i18n` ruleset.
-   The `@wordpress/valid-sprintf` rule now recognizes mix of ordered and non-ordered placeholders.
-   The bundled `eslint-plugin-jest` dependency has been updated from requiring `^22.15.1` to requiring `^23.8.2` ([#21424](https://github.com/WordPress/gutenberg/pull/21424)).
-   The bundled `eslint-plugin-jsdoc` dependency has been updated from requiring `^21.0.0` to requiring `^22.1.0` ([#21424](https://github.com/WordPress/gutenberg/pull/21424)).
-   The bundled `eslint-plugin-react-hooks` dependency has been updated from requiring `^1.6.1` to requiring `^3.0.0` ([#21424](https://github.com/WordPress/gutenberg/pull/21424)).

### New Features

-   New Rule: [`@wordpress/i18n-text-domain`](https://github.com/WordPress/gutenberg/blob/HEAD/packages/eslint-plugin/docs/rules/i18n-text-domain.md)
-   New Rule: [`@wordpress/i18n-translator-comments`](https://github.com/WordPress/gutenberg/blob/HEAD/packages/eslint-plugin/docs/rules/i18n-translator-comments.md)
-   New Rule: [`@wordpress/i18n-no-variables`](https://github.com/WordPress/gutenberg/blob/HEAD/packages/eslint-plugin/docs/rules/i18n-no-variables.md)
-   New Rule: [`@wordpress/i18n-no-placeholders-only`](https://github.com/WordPress/gutenberg/blob/HEAD/packages/eslint-plugin/docs/rules/i18n-no-placeholders-only.md)
-   New Rule: [`@wordpress/i18n-no-collapsible-whitespace`](https://github.com/WordPress/gutenberg/blob/HEAD/packages/eslint-plugin/docs/rules/i18n-no-collapsible-whitespace.md)
-   New Rule: [`@wordpress/i18n-ellipsis`](https://github.com/WordPress/gutenberg/blob/HEAD/packages/eslint-plugin/docs/rules/i18n-ellipsis.md)
-   The bundled `eslint-plugin-react` dependency has been updated from requiring `^7.14.3` to requiring `^7.19.0` ([#21424](https://github.com/WordPress/gutenberg/pull/21424)).

### Bug Fixes

-   The `@wordpress/valid-sprintf` rule now detects usage of `sprintf` via `i18n.sprintf` (e.g. when using `import * as i18n from '@wordpress/i18n'`).
-   `@wordpress/no-unused-vars-before-return` will correctly consider other unused variables after encountering an instance of an `excludePattern` option exception.

## 4.1.0 (2020-04-01)

### New Features

-   The `prefer-const` rule included in the `recommended` and `esnext` rulesets has been relaxed to allow a `let` assignment if any of a [destructuring assignment](https://developer.mozilla.org/en-US/docs/Web/JavaScript/Reference/Operators/Destructuring_assignment) are reassigned.

## 4.0.0 (2020-02-10)

### Breaking Changes

-   The `recommended` ruleset checks again code formatting (whitespace, indenting, etc.). These rules are now enforced by Prettier itself through a plugin that diffs the code with its formatted output and reports the differences as lint errors. `eslint-plugin-prettier` was chosen over options like `prettier-eslint` because we don't run `eslint --fix` in hooks as we'd rather leave certain linting errors to be resolved or ignored at the author's discretion. We also don't apply any additional formatting with `eslint` over `prettier`, so the overhead would be unnecessary. `eslint-plugin-prettier` was chosen over options like `prettier --check` because it's nice to see format errors as you type as it leads you to write code with a more optimal auto-formatted output and it avoids issues like comment directives being moved out of place by `prettier` and the author not realizing it.

## 3.4.1 (2020-02-04)

### Bug Fix

-   Removed `plugin:prettier/recommended` from `recommended` ruleset as it introduces breaking changes.

## 3.4.0 (2020-02-04)

### New Features

-   The `recommended` ruleset no longer enables rules that check code formatting (whitespace, indenting, etc.) and that could conflict with Prettier.
-   There is a new `recommended-with-formatting` ruleset that has the code formatting rules still enabled, for projects that want to opt out from Prettier and continue checking code formatting with ESLint.

## 3.3.0 (2019-12-19)

### Bug Fixes

-   The React ruleset now correctly references the WordPress ESLint plugin, resolving an error about an unfound rule.

## 3.0.0 (2019-08-29)

### Breaking Changes

-   The [`@wordpress/no-unused-vars-before-return` rule](https://github.com/WordPress/gutenberg/blob/HEAD/packages/eslint-plugin/docs/rules/no-unused-vars-before-return.md) has been improved to exempt object destructuring only if destructuring to more than one property.
-   Stricter JSDoc linting using [`eslint-plugin-jsdoc`](https://github.com/gajus/eslint-plugin-jsdoc).
-   Stricter validation enabled for test files only using new `test-e2e` and `test-unit` rulesets.

### New Features

-   New Rule: [`@wordpress/no-unguarded-get-range-at`](https://github.com/WordPress/gutenberg/blob/HEAD/packages/eslint-plugin/docs/rules/no-unguarded-get-range-at.md)
-   Enable `wp` global by default in the `recommended` config.
-   New ruleset `test-e2e` added for end-to-end tests validation.
-   New ruleset `test-unit` added for unit tests validation.

### Enhancements

-   Remove `@wordpress/dependency-group` and `@wordpress/gutenberg-phase` rules from the `custom` and `recommended` configs and leave them as opt-in features.

## 2.4.0 (2019-08-05)

### New Features

-   [`@wordpress/no-unused-vars-before-return`](https://github.com/WordPress/gutenberg/blob/HEAD/packages/eslint-plugin/docs/rules/no-unused-vars-before-return.md) now supports an `excludePattern` option to exempt function calls by name.

### Improvements

-   The recommended `react` configuration specifies an option to [`@wordpress/no-unused-vars-before-return`](https://github.com/WordPress/gutenberg/blob/HEAD/packages/eslint-plugin/docs/rules/no-unused-vars-before-return.md) to exempt React hooks usage, by convention of hooks beginning with "use" prefix.
-   The plugin now uses [`eslint-plugin-jsdoc`](https://github.com/gajus/eslint-plugin-jsdoc), rather than the `valid-jsdoc` rule, for more reliable linting of JSDoc blocks.

## 2.3.0 (2019-06-12)

### Bug Fix

-   Fixed custom regular expression for the `no-restricted-syntax` rule enforcing translate function arguments. [#15839](https://github.com/WordPress/gutenberg/pull/15839).
-   Fixed arguments checking of `_nx` for the `no-restricted-syntax` rule enforcing translate function arguments. [#15839](https://github.com/WordPress/gutenberg/pull/15839).
-   Fixed false positive with `react-no-unsafe-timeout` which would wrongly flag errors when assigning `setTimeout` result to a variable (for example, in a `useEffect` hook).

## 2.2.0 (2019-05-21)

### New Features

-   New Rule: [`@wordpress/react-no-unsafe-timeout`](https://github.com/WordPress/gutenberg/blob/HEAD/packages/eslint-plugin/docs/rules/react-no-unsafe-timeout.md)
-   Add [React Hooks Rules](https://reactjs.org/docs/hooks-rules.html) config.

## 2.1.0 (2019-03-20)

### New Features

-   The bundled `eslint-plugin-jsx-a11y` dependency has been updated from requiring `^6.0.2` to requiring `^6.2.1` (see new features added in [6.2.0](https://github.com/jsx-eslint/eslint-plugin-jsx-a11y/releases/tag/v6.2.0) and [6.1.0](https://github.com/jsx-eslint/eslint-plugin-jsx-a11y/releases/tag/v6.1.0)).
-   The bundled `eslint-plugin-react` dependency has been updated from requiring `7.7.0` to requiring `^7.12.4` (see new features added in [7.12.0](https://github.com/yannickcr/eslint-plugin-react/releases/tag/v7.12.0), [7.11.0](https://github.com/yannickcr/eslint-plugin-react/releases/tag/v7.11.0), [7.10.0](https://github.com/yannickcr/eslint-plugin-react/releases/tag/v7.10.0), [7.9.0](https://github.com/yannickcr/eslint-plugin-react/releases/tag/v7.9.0) and [7.8.0](https://github.com/yannickcr/eslint-plugin-react/releases/tag/v7.8.0)).

## 2.0.0 (2019-03-06)

### Breaking Changes

-   The `esnext` and `recommended` rulesets now enforce [`object-shorthand`](https://eslint.org/docs/rules/object-shorthand)
-   The `es5` and `recommended` rulesets now enforce [`array-callback-return`](https://eslint.org/docs/rules/array-callback-return)

### New Features

-   New Rule: [`@wordpress/no-unused-vars-before-return`](https://github.com/WordPress/gutenberg/blob/HEAD/packages/eslint-plugin/docs/rules/no-unused-vars-before-return.md)
-   New Rule: [`@wordpress/dependency-group`](https://github.com/WordPress/gutenberg/blob/HEAD/packages/eslint-plugin/docs/rules/dependency-group.md)
-   New Rule: [`@wordpress/valid-sprintf`](https://github.com/WordPress/gutenberg/blob/HEAD/packages/eslint-plugin/docs/rules/valid-sprintf.md)
-   New Rule: [`@wordpress/gutenberg-phase`](https://github.com/WordPress/gutenberg/blob/HEAD/packages/eslint-plugin/docs/rules/gutenberg-phase.md)
-   New Rule: [`@wordpress/no-base-control-with-label-without-id`](https://github.com/WordPress/gutenberg/blob/HEAD/packages/eslint-plugin/docs/rules/no-base-control-with-label-without-id.md)

## 1.0.0 (2018-12-12)

### New Features

-   Initial release.<|MERGE_RESOLUTION|>--- conflicted
+++ resolved
@@ -2,7 +2,6 @@
 
 ## Unreleased
 
-<<<<<<< HEAD
 ### Breaking Changes
 
 -   The bundled `@typescript-eslint/parser` and `@typescript-eslint/eslint-plugin` dependencies has been updated from requiring ^5.62.0 to requiring ^6.4.1 ([#53975](https://github.com/WordPress/gutenberg/pull/53975)):
@@ -10,14 +9,9 @@
 
 ### Enhancement
 
--   The bundled `eslint-plugin-jest` dependency has been updated from requiring `^27.2.1` to requiring `^27.2.3` ([#53975](https://github.com/WordPress/gutenberg/pull/53975)).
-=======
-### Enhancement
-
 -   Added a new `test-playwright` ruleset using [`eslint-plugin-playwright`](https://www.npmjs.com/package/eslint-plugin-playwright).
 
 ## 15.1.0 (2023-08-31)
->>>>>>> 6830aecb
 
 ## 15.0.0 (2023-08-16)
 
