--- conflicted
+++ resolved
@@ -4,23 +4,6 @@
 import { store as coreStore } from '@wordpress/core-data';
 import { useSelect } from '@wordpress/data';
 
-<<<<<<< HEAD
-export function useIsTemplatesAccessible() {
-	return useSelect(
-		( select ) => select( coreStore ).canUser( 'read', 'templates' ),
-		[]
-	);
-}
-
-export function useIsTemplatesEditable() {
-	return useSelect(
-		( select ) => select( coreStore ).canUser( 'create', 'templates' ),
-		[]
-	);
-}
-
-=======
->>>>>>> 14ecb1d6
 export function useIsBlockBasedTheme() {
 	return useSelect(
 		( select ) => select( coreStore ).getCurrentTheme()?.is_block_theme,
