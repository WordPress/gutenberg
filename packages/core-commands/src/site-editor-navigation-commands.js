--- conflicted
+++ resolved
@@ -22,15 +22,7 @@
 /**
  * Internal dependencies
  */
-<<<<<<< HEAD
-import {
-	useIsTemplatesAccessible,
-	useIsTemplatesEditable,
-	useIsBlockBasedTheme,
-} from './hooks';
-=======
 import { useIsBlockBasedTheme } from './hooks';
->>>>>>> 14ecb1d6
 import { unlock } from './lock-unlock';
 import { orderEntityRecordsBySearch } from './utils/order-entity-records-by-search';
 
@@ -266,20 +258,14 @@
 	const isSiteEditor = getPath( window.location.href )?.includes(
 		'site-editor.php'
 	);
-<<<<<<< HEAD
-	const isTemplatesAccessible = useIsTemplatesAccessible();
-	const isTemplatesEditable = useIsTemplatesEditable();
-=======
 	const canCreateTemplate = useSelect( ( select ) => {
 		return select( coreStore ).canUser( 'create', 'templates' );
 	}, [] );
->>>>>>> 14ecb1d6
 	const isBlockBasedTheme = useIsBlockBasedTheme();
 	const commands = useMemo( () => {
 		const result = [];
 
-<<<<<<< HEAD
-		if ( isTemplatesAccessible && isBlockBasedTheme ) {
+		if ( canCreateTemplate && isBlockBasedTheme ) {
 			result.push( {
 				name: 'core/edit-site/open-navigation',
 				label: __( 'Navigation' ),
@@ -297,11 +283,6 @@
 					close();
 				},
 			} );
-=======
-		if ( ! canCreateTemplate || ! isBlockBasedTheme ) {
-			return result;
-		}
->>>>>>> 14ecb1d6
 
 			result.push( {
 				name: 'core/edit-site/open-styles',
@@ -363,7 +344,7 @@
 			label: __( 'Patterns' ),
 			icon: symbol,
 			callback: ( { close } ) => {
-				if ( isTemplatesEditable ) {
+				if ( canCreateTemplate ) {
 					const args = {
 						path: '/patterns',
 					};
