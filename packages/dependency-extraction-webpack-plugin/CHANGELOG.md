--- conflicted
+++ resolved
@@ -2,13 +2,11 @@
 
 ## Unreleased
 
-<<<<<<< HEAD
 ### Bug Fixes
 
 -   Fix a bug where cycles in dependent modules could enter infinite recursion ([#65291](https://github.com/WordPress/gutenberg/pull/65291)).
-=======
+
 ## 6.8.0 (2024-09-19)
->>>>>>> cbcc28c5
 
 ## 6.7.0 (2024-09-05)
 
