/**
 * External dependencies
 */
const { createHash } = require( 'crypto' );
const path = require( 'path' );
const webpack = require( 'webpack' );
// In webpack 5 there is a `webpack.sources` field but for webpack 4 we have to fallback to the `webpack-sources` package.
const { RawSource } = webpack.sources || require( 'webpack-sources' );
const json2php = require( 'json2php' );
const isWebpack4 = webpack.version.startsWith( '4.' );

/**
 * Internal dependencies
 */
const {
	defaultRequestToExternal,
	defaultRequestToHandle,
} = require( './util' );

const defaultExternalizedReportFileName = 'externalized-dependencies.json';

class DependencyExtractionWebpackPlugin {
	constructor( options ) {
		this.options = Object.assign(
			{
				combineAssets: false,
				combinedOutputFile: null,
				externalizedReport: false,
				injectPolyfill: false,
				outputFormat: 'php',
				outputFilename: null,
				useDefaults: true,
			},
			options
		);

		/*
		 * Track requests that are externalized.
		 *
		 * Because we don't have a closed set of dependencies, we need to track what has
		 * been externalized so we can recognize them in a later phase when the dependency
		 * lists are generated.
		 */
		this.externalizedDeps = new Set();

		// Offload externalization work to the ExternalsPlugin.
		this.externalsPlugin = new webpack.ExternalsPlugin(
			'window',
			isWebpack4
				? this.externalizeWpDeps.bind( this )
				: this.externalizeWpDepsV5.bind( this )
		);
	}

	externalizeWpDeps( _context, request, callback ) {
		let externalRequest;

		// Handle via options.requestToExternal first
		if ( typeof this.options.requestToExternal === 'function' ) {
			externalRequest = this.options.requestToExternal( request );
		}

		// Cascade to default if unhandled and enabled
		if (
			typeof externalRequest === 'undefined' &&
			this.options.useDefaults
		) {
			externalRequest = defaultRequestToExternal( request );
		}

		if ( externalRequest ) {
			this.externalizedDeps.add( request );

			return callback( null, externalRequest );
		}

		return callback();
	}

	externalizeWpDepsV5( { context, request }, callback ) {
		return this.externalizeWpDeps( context, request, callback );
	}

	mapRequestToDependency( request ) {
		// Handle via options.requestToHandle first
		if ( typeof this.options.requestToHandle === 'function' ) {
			const scriptDependency = this.options.requestToHandle( request );
			if ( scriptDependency ) {
				return scriptDependency;
			}
		}

		// Cascade to default if enabled
		if ( this.options.useDefaults ) {
			const scriptDependency = defaultRequestToHandle( request );
			if ( scriptDependency ) {
				return scriptDependency;
			}
		}

		// Fall back to the request name
		return request;
	}

	stringify( asset ) {
		if ( this.options.outputFormat === 'php' ) {
			return `<?php return ${ json2php(
				JSON.parse( JSON.stringify( asset ) )
			) };`;
		}

		return JSON.stringify( asset );
	}

	apply( compiler ) {
		this.externalsPlugin.apply( compiler );

		if ( isWebpack4 ) {
			compiler.hooks.emit.tap( this.constructor.name, ( compilation ) =>
				this.addAssets( compilation, compiler )
			);
		} else {
			compiler.hooks.thisCompilation.tap(
				this.constructor.name,
				( compilation ) => {
					compilation.hooks.processAssets.tap(
						{
							name: this.constructor.name,
							stage:
								compiler.webpack.Compilation
									.PROCESS_ASSETS_STAGE_ANALYSE,
						},
						() => this.addAssets( compilation, compiler )
					);
				}
			);
		}
	}

	addAssets( compilation, compiler ) {
		const {
			combineAssets,
			combinedOutputFile,
			externalizedReport,
			injectPolyfill,
			outputFormat,
			outputFilename,
		} = this.options;

		// Dump actually externalized dependencies to a report file.
		if ( externalizedReport ) {
			const externalizedReportFile =
				typeof externalizedReport === 'string'
					? externalizedReport
					: defaultExternalizedReportFileName;
			compilation.emitAsset(
				externalizedReportFile,
				new RawSource(
					JSON.stringify( Array.from( this.externalizedDeps ).sort() )
				)
			);
		}

		const combinedAssetsData = {};

		// Process each entry point independently.
		for ( const [
			entrypointName,
			entrypoint,
		] of compilation.entrypoints.entries() ) {
			const entrypointExternalizedWpDeps = new Set();
			if ( injectPolyfill ) {
				entrypointExternalizedWpDeps.add( 'wp-polyfill' );
			}

			const processModule = ( { userRequest } ) => {
				if ( this.externalizedDeps.has( userRequest ) ) {
					const scriptDependency = this.mapRequestToDependency(
						userRequest
					);
					entrypointExternalizedWpDeps.add( scriptDependency );
				}
			};

			// Search for externalized modules in all chunks.
			for ( const chunk of entrypoint.chunks ) {
				const modulesIterable = isWebpack4
					? chunk.modulesIterable
					: compilation.chunkGraph.getChunkModules( chunk );
				for ( const chunkModule of modulesIterable ) {
					processModule( chunkModule );
					// loop through submodules of ConcatenatedModule
					if ( chunkModule.modules ) {
						for ( const concatModule of chunkModule.modules ) {
							processModule( concatModule );
						}
					}
				}
			}

<<<<<<< HEAD
			// Go through the assets and hash the sources. We can't just use
			// `runtimeChunk.contentHash` because that's not updated when
			// assets are minified. Sigh.
			// @todo Use `asset.info.contenthash` if we can make sure it's reliably set.
			const hash = createHash( 'md4' );
			for ( const filename of entrypoint.getFiles().sort() ) {
				const asset = compilation.getAsset( filename );
				hash.update( `${ filename }: ` );
				asset.source.updateHash( hash );
			}

			const runtimeChunk = entrypoint.getRuntimeChunk();
=======
			const entrypointChunk = isWebpack4
				? entrypoint.chunks.find( ( c ) => c.name === entrypointName )
				: entrypoint.getEntrypointChunk();
>>>>>>> bd7f589f

			const assetData = {
				// Get a sorted array so we can produce a stable, stringified representation.
				dependencies: Array.from( entrypointExternalizedWpDeps ).sort(),
<<<<<<< HEAD
				version: hash.digest( 'hex' ),
=======
				version: entrypointChunk.hash,
>>>>>>> bd7f589f
			};

			const assetString = this.stringify( assetData );

			// Determine a filename for the asset file.
			const [ filename, query ] = entrypointName.split( '?', 2 );
			const buildFilename = compilation.getPath(
				compiler.options.output.filename,
				{
					chunk: entrypointChunk,
					filename,
					query,
					basename: basename( filename ),
					contentHash: createHash( 'md4' )
						.update( assetString )
						.digest( 'hex' ),
				}
			);

			if ( combineAssets ) {
				combinedAssetsData[ buildFilename ] = assetData;
				continue;
			}

			let assetFilename;

			if ( outputFilename ) {
				assetFilename = compilation.getPath( outputFilename, {
					chunk: entrypointChunk,
					filename,
					query,
					basename: basename( filename ),
					contentHash: createHash( 'md4' )
						.update( assetString )
						.digest( 'hex' ),
				} );
			} else {
				assetFilename = buildFilename.replace(
					/\.js$/i,
					'.asset.' + ( outputFormat === 'php' ? 'php' : 'json' )
				);
			}

			// Add source and file into compilation for webpack to output.
			compilation.assets[ assetFilename ] = new RawSource( assetString );
			entrypointChunk.files[ isWebpack4 ? 'push' : 'add' ](
				assetFilename
			);
		}

		if ( combineAssets ) {
			// Assert the `string` type for output path.
			// The type indicates the option may be `undefined`.
			// However, at this point in compilation, webpack has filled the options in if
			// they were not provided.
			const outputFolder = /** @type {{path:string}} */ ( compiler.options
				.output ).path;

			const assetsFilePath = path.resolve(
				outputFolder,
				combinedOutputFile ||
					'assets.' + ( outputFormat === 'php' ? 'php' : 'json' )
			);
			const assetsFilename = path.relative(
				outputFolder,
				assetsFilePath
			);

			// Add source into compilation for webpack to output.
			compilation.assets[ assetsFilename ] = new RawSource(
				this.stringify( combinedAssetsData )
			);
		}
	}
}

function basename( name ) {
	if ( ! name.includes( '/' ) ) {
		return name;
	}
	return name.substr( name.lastIndexOf( '/' ) + 1 );
}

module.exports = DependencyExtractionWebpackPlugin;<|MERGE_RESOLUTION|>--- conflicted
+++ resolved
@@ -198,9 +198,8 @@
 				}
 			}
 
-<<<<<<< HEAD
 			// Go through the assets and hash the sources. We can't just use
-			// `runtimeChunk.contentHash` because that's not updated when
+			// `entrypointChunk.contentHash` because that's not updated when
 			// assets are minified. Sigh.
 			// @todo Use `asset.info.contenthash` if we can make sure it's reliably set.
 			const hash = createHash( 'md4' );
@@ -210,21 +209,14 @@
 				asset.source.updateHash( hash );
 			}
 
-			const runtimeChunk = entrypoint.getRuntimeChunk();
-=======
 			const entrypointChunk = isWebpack4
 				? entrypoint.chunks.find( ( c ) => c.name === entrypointName )
 				: entrypoint.getEntrypointChunk();
->>>>>>> bd7f589f
 
 			const assetData = {
 				// Get a sorted array so we can produce a stable, stringified representation.
 				dependencies: Array.from( entrypointExternalizedWpDeps ).sort(),
-<<<<<<< HEAD
 				version: hash.digest( 'hex' ),
-=======
-				version: entrypointChunk.hash,
->>>>>>> bd7f589f
 			};
 
 			const assetString = this.stringify( assetData );
