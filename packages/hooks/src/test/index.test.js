/**
 * Internal dependencies
 */
import {
	createHooks,
	addAction,
	addFilter,
	removeAction,
	removeFilter,
	hasAction,
	hasFilter,
	removeAllActions,
	removeAllFilters,
	doAction,
	applyFilters,
	currentAction,
	currentFilter,
	doingAction,
	doingFilter,
	didAction,
	didFilter,
	actions,
	filters,
} from '..';

function filterA( str ) {
	return str + 'a';
}

function filterB( str ) {
	return str + 'b';
}

function filterC( str ) {
	return str + 'c';
}

function filterCRemovesSelf( str ) {
	removeFilter( 'test.filter', 'my_callback_filter_c_removes_self' );
	return str + 'b';
}

function filterRemovesB( str ) {
	removeFilter( 'test.filter', 'my_callback_filter_b' );
	return str;
}

function filterRemovesC( str ) {
	removeFilter( 'test.filter', 'my_callback_filter_c' );
	return str;
}

function actionA() {
	window.actionValue += 'a';
}

function actionB() {
	window.actionValue += 'b';
}

function actionC() {
	window.actionValue += 'c';
}

beforeEach( () => {
	window.actionValue = '';
	// Reset state in between tests (clear all callbacks, `didAction` counts,
	// etc.)  Just reseting actions and filters is not enough
	// because the internal functions have references to the original objects.
	[ actions, filters ].forEach( ( hooks ) => {
		for ( const k in hooks ) {
			if ( '__current' === k ) {
				continue;
			}

			delete hooks[ k ];
		}
		delete hooks.all;
	} );
} );

test( 'hooks can be instantiated', () => {
	const hooks = createHooks();

	expect( typeof hooks ).toBe( 'object' );
} );

test( 'run a filter with no callbacks', () => {
	expect( applyFilters( 'test.filter', 42 ) ).toBe( 42 );
} );

test( 'add and remove a filter', () => {
	addFilter( 'test.filter', 'my_callback', filterA );
	expect( removeAllFilters( 'test.filter' ) ).toBe( 1 );
	expect( applyFilters( 'test.filter', 'test' ) ).toBe( 'test' );
	expect( removeAllFilters( 'test.filter' ) ).toBe( 0 );
} );

test( 'add a filter and run it', () => {
	addFilter( 'test.filter', 'my_callback', filterA );
	expect( applyFilters( 'test.filter', 'test' ) ).toBe( 'testa' );
} );

test( 'add 2 filters in a row and run them', () => {
	addFilter( 'test.filter', 'my_callback', filterA );
	addFilter( 'test.filter', 'my_callback', filterB );
	expect( applyFilters( 'test.filter', 'test' ) ).toBe( 'testab' );
} );

test( 'remove a non-existent filter', () => {
	expect( removeFilter( 'test.filter', 'my_callback', filterA ) ).toBe( 0 );
	expect( removeAllFilters( 'test.filter' ) ).toBe( 0 );
} );

test( 'remove an invalid namespace from a filter', () => {
	expect( removeFilter( 'test.filter', 42 ) ).toBe( undefined );
	expect( console ).toHaveErroredWith(
		'The namespace must be a non-empty string.'
	);
} );

test( 'cannot add filters with non-string hook names', () => {
	addFilter( 42, 'my_callback', () => null );
	expect( console ).toHaveErroredWith(
		'The hook name must be a non-empty string.'
	);
} );

test( 'cannot add filters with empty-string hook names', () => {
	addFilter( '', 'my_callback', () => null );
	expect( console ).toHaveErroredWith(
		'The hook name must be a non-empty string.'
	);
} );

test( 'cannot add filters with empty-string namespaces', () => {
	addFilter( 'hook_name', '', () => null );
	expect( console ).toHaveErroredWith(
		'The namespace must be a non-empty string.'
	);
} );

test( 'cannot add filters with invalid namespaces', () => {
	addFilter( 'hook_name', 'invalid_%&name', () => null );
	expect( console ).toHaveErroredWith(
		'The namespace can only contain numbers, letters, dashes, periods, underscores and slashes.'
	);
} );

test( 'cannot add filters with namespaces starting with a slash', () => {
	addFilter( 'hook_name', '/invalid_name', () => null );
	expect( console ).toHaveErroredWith(
		'The namespace can only contain numbers, letters, dashes, periods, underscores and slashes.'
	);
} );

test( 'Can add filters with dashes in namespaces', () => {
	addFilter( 'hook_name', 'with-dashes', () => null );
	expect( console ).not.toHaveErrored();
} );

test( 'Can add filters with capitals in namespaces', () => {
	addFilter( 'hook_name', 'My_Name-OhNoaction', () => null );
	expect( console ).not.toHaveErrored();
} );

test( 'Can add filters with slashes in namespaces', () => {
	addFilter( 'hook_name', 'my/name/action', () => null );
	expect( console ).not.toHaveErrored();
} );

test( 'Can add filters with periods in namespaces', () => {
	addFilter( 'hook_name', 'my.name.action', () => null );
	expect( console ).not.toHaveErrored();
} );

test( 'Can add filters with capitals in hookName', () => {
	addFilter( 'hookName', 'action', () => null );
	expect( console ).not.toHaveErrored();
} );

test( 'Can add filters with periods in hookName', () => {
	addFilter( 'hook.name', 'action', () => null );
	expect( console ).not.toHaveErrored();
} );

test( 'cannot add filters with namespace containing backslash', () => {
	addFilter( 'hook_name', 'i\n\v\a\l\i\d\n\a\m\e', () => null );
	expect( console ).toHaveErroredWith(
		'The namespace can only contain numbers, letters, dashes, periods, underscores and slashes.'
	);
} );

test( 'cannot add filters named with __ prefix', () => {
	addFilter( '__test', 'my_callback', () => null );
	expect( console ).toHaveErroredWith(
		'The hook name cannot begin with `__`.'
	);
} );

test( 'cannot add filters with non-function callbacks', () => {
	addFilter( 'test', 'my_callback', '42' );
	expect( console ).toHaveErroredWith(
		'The hook callback must be a function.'
	);
} );

test( 'cannot add filters with non-numeric priorities', () => {
	addFilter( 'test', 'my_callback', () => null, '42' );
	expect( console ).toHaveErroredWith(
		'If specified, the hook priority must be a number.'
	);
} );

test( 'add 3 filters with different priorities and run them', () => {
	addFilter( 'test.filter', 'my_callback_filter_a', filterA );
	addFilter( 'test.filter', 'my_callback_filter_b', filterB, 2 );
	addFilter( 'test.filter', 'my_callback_filter_c', filterC, 8 );
	expect( applyFilters( 'test.filter', 'test' ) ).toBe( 'testbca' );
} );

test( 'filters with the same and different priorities', () => {
	const callbacks = {};

	[ 1, 2, 3, 4 ].forEach( ( priority ) => {
		[ 'a', 'b', 'c', 'd' ].forEach( ( string ) => {
			callbacks[ 'fn_' + priority + string ] = ( value ) => {
				return value.concat( priority + string );
			};
		} );
	} );

	addFilter( 'test_order', 'my_callback_fn_3a', callbacks.fn_3a, 3 );
	addFilter( 'test_order', 'my_callback_fn_3b', callbacks.fn_3b, 3 );
	addFilter( 'test_order', 'my_callback_fn_3c', callbacks.fn_3c, 3 );
	addFilter( 'test_order', 'my_callback_fn_2a', callbacks.fn_2a, 2 );
	addFilter( 'test_order', 'my_callback_fn_2b', callbacks.fn_2b, 2 );
	addFilter( 'test_order', 'my_callback_fn_2c', callbacks.fn_2c, 2 );

	expect( applyFilters( 'test_order', [] ) ).toEqual(
		[ '2a', '2b', '2c', '3a', '3b', '3c' ]
	);

	removeFilter( 'test_order', 'my_callback_fn_2b', callbacks.fn_2b );
	removeFilter( 'test_order', 'my_callback_fn_3a', callbacks.fn_3a );

	expect( applyFilters( 'test_order', [] ) ).toEqual(
		[ '2a', '2c', '3b', '3c' ]
	);

	addFilter( 'test_order', 'my_callback_fn_4a', callbacks.fn_4a, 4 );
	addFilter( 'test_order', 'my_callback_fn_4b', callbacks.fn_4b, 4 );
	addFilter( 'test_order', 'my_callback_fn_1a', callbacks.fn_1a, 1 );
	addFilter( 'test_order', 'my_callback_fn_4c', callbacks.fn_4c, 4 );
	addFilter( 'test_order', 'my_callback_fn_1b', callbacks.fn_1b, 1 );
	addFilter( 'test_order', 'my_callback_fn_3d', callbacks.fn_3d, 3 );
	addFilter( 'test_order', 'my_callback_fn_4d', callbacks.fn_4d, 4 );
	addFilter( 'test_order', 'my_callback_fn_1c', callbacks.fn_1c, 1 );
	addFilter( 'test_order', 'my_callback_fn_2d', callbacks.fn_2d, 2 );
	addFilter( 'test_order', 'my_callback_fn_1d', callbacks.fn_1d, 1 );

	expect( applyFilters( 'test_order', [] ) ).toEqual( [
		// all except 2b and 3a, which we removed earlier
		'1a', '1b', '1c', '1d',
		'2a', '2c', '2d',
		'3b', '3c', '3d',
		'4a', '4b', '4c', '4d',
	] );
} );

test( 'add and remove an action', () => {
	addAction( 'test.action', 'my_callback', actionA );
	expect( removeAllActions( 'test.action' ) ).toBe( 1 );
	expect( doAction( 'test.action' ) ).toBe( undefined );
	expect( window.actionValue ).toBe( '' );
} );

test( 'add an action and run it', () => {
	addAction( 'test.action', 'my_callback', actionA );
	doAction( 'test.action' );
	expect( window.actionValue ).toBe( 'a' );
} );

test( 'add 2 actions in a row and then run them', () => {
	addAction( 'test.action', 'my_callback', actionA );
	addAction( 'test.action', 'my_callback', actionB );
	doAction( 'test.action' );
	expect( window.actionValue ).toBe( 'ab' );
} );

test( 'add 3 actions with different priorities and run them', () => {
	addAction( 'test.action', 'my_callback', actionA );
	addAction( 'test.action', 'my_callback', actionB, 2 );
	addAction( 'test.action', 'my_callback', actionC, 8 );
	doAction( 'test.action' );
	expect( window.actionValue ).toBe( 'bca' );
} );

test( 'pass in two arguments to an action', () => {
	const arg1 = { a: 10 };
	const arg2 = { b: 20 };

	addAction( 'test.action', 'my_callback', ( a, b ) => {
		expect( a ).toBe( arg1 );
		expect( b ).toBe( arg2 );
	} );
	doAction( 'test.action', arg1, arg2 );
} );

test( 'fire action multiple times', () => {
	expect.assertions( 2 );

	function func() {
		expect( true ).toBe( true );
	}

	addAction( 'test.action', 'my_callback', func );
	doAction( 'test.action' );
	doAction( 'test.action' );
} );

test( 'add a filter before the one currently executing', () => {
	addFilter( 'test.filter', 'my_callback', ( outerValue ) => {
		addFilter( 'test.filter', 'my_callback', ( innerValue ) => innerValue + 'a', 1 );
		return outerValue + 'b';
	}, 2 );

	expect( applyFilters( 'test.filter', 'test_' ) ).toBe( 'test_b' );
} );

test( 'add a filter after the one currently executing', () => {
	addFilter( 'test.filter', 'my_callback', ( outerValue ) => {
		addFilter( 'test.filter', 'my_callback', ( innerValue ) => innerValue + 'b', 2 );
		return outerValue + 'a';
	}, 1 );

	expect( applyFilters( 'test.filter', 'test_' ) ).toBe( 'test_ab' );
} );

test( 'add a filter immediately after the one currently executing', () => {
	addFilter( 'test.filter', 'my_callback', ( outerValue ) => {
		addFilter( 'test.filter', 'my_callback', ( innerValue ) => innerValue + 'b', 1 );
		return outerValue + 'a';
	}, 1 );

	expect( applyFilters( 'test.filter', 'test_' ) ).toBe( 'test_ab' );
} );

test( 'remove specific action callback', () => {
	addAction( 'test.action', 'my_callback_action_a', actionA );
	addAction( 'test.action', 'my_callback_action_b', actionB, 2 );
	addAction( 'test.action', 'my_callback_action_c', actionC, 8 );

	expect( removeAction( 'test.action', 'my_callback_action_b' ) ).toBe( 1 );
	doAction( 'test.action' );
	expect( window.actionValue ).toBe( 'ca' );
} );

test( 'remove all action callbacks', () => {
	addAction( 'test.action', 'my_callback_action_a', actionA );
	addAction( 'test.action', 'my_callback_action_b', actionB, 2 );
	addAction( 'test.action', 'my_callback_action_c', actionC, 8 );

	expect( removeAllActions( 'test.action' ) ).toBe( 3 );
	doAction( 'test.action' );
	expect( window.actionValue ).toBe( '' );
} );

test( 'remove specific filter callback', () => {
	addFilter( 'test.filter', 'my_callback_filter_a', filterA );
	addFilter( 'test.filter', 'my_callback_filter_b', filterB, 2 );
	addFilter( 'test.filter', 'my_callback_filter_c', filterC, 8 );

	expect( removeFilter( 'test.filter', 'my_callback_filter_b' ) ).toBe( 1 );
	expect( applyFilters( 'test.filter', 'test' ) ).toBe( 'testca' );
} );

test( 'filter removes a callback that has already executed', () => {
	addFilter( 'test.filter', 'my_callback_filter_a', filterA, 1 );
	addFilter( 'test.filter', 'my_callback_filter_b', filterB, 3 );
	addFilter( 'test.filter', 'my_callback_filter_c', filterC, 5 );
	addFilter( 'test.filter', 'my_callback_filter_removes_b', filterRemovesB, 4 );

	expect( applyFilters( 'test.filter', 'test' ) ).toBe( 'testabc' );
} );

test( 'filter removes a callback that has already executed (same priority)', () => {
	addFilter( 'test.filter', 'my_callback_filter_a', filterA, 1 );
	addFilter( 'test.filter', 'my_callback_filter_b', filterB, 2 );
	addFilter( 'test.filter', 'my_callback_filter_removes_b', filterRemovesB, 2 );
	addFilter( 'test.filter', 'my_callback_filter_c', filterC, 4 );

	expect( applyFilters( 'test.filter', 'test' ) ).toBe( 'testabc' );
} );

test( 'filter removes the current callback', () => {
	addFilter( 'test.filter', 'my_callback_filter_a', filterA, 1 );
	addFilter( 'test.filter', 'my_callback_filter_c_removes_self', filterCRemovesSelf, 3 );
	addFilter( 'test.filter', 'my_callback_filter_c', filterC, 5 );

	expect( applyFilters( 'test.filter', 'test' ) ).toBe( 'testabc' );
} );

test( 'filter removes a callback that has not yet executed (last)', () => {
	addFilter( 'test.filter', 'my_callback_filter_a', filterA, 1 );
	addFilter( 'test.filter', 'my_callback_filter_b', filterB, 3 );
	addFilter( 'test.filter', 'my_callback_filter_c', filterC, 5 );
	addFilter( 'test.filter', 'my_callback_filter_removes_c', filterRemovesC, 4 );

	expect( applyFilters( 'test.filter', 'test' ) ).toBe( 'testab' );
} );

test( 'filter removes a callback that has not yet executed (middle)', () => {
	addFilter( 'test.filter', 'my_callback_filter_a', filterA, 1 );
	addFilter( 'test.filter', 'my_callback_filter_b', filterB, 3 );
	addFilter( 'test.filter', 'my_callback_filter_c', filterC, 4 );
	addFilter( 'test.filter', 'my_callback_filter_removes_b', filterRemovesB, 2 );

	expect( applyFilters( 'test.filter', 'test' ) ).toBe( 'testac' );
} );

test( 'filter removes a callback that has not yet executed (same priority)', () => {
	addFilter( 'test.filter', 'my_callback_filter_a', filterA, 1 );
	addFilter( 'test.filter', 'my_callback_filter_removes_b', filterRemovesB, 2 );
	addFilter( 'test.filter', 'my_callback_filter_b', filterB, 2 );
	addFilter( 'test.filter', 'my_callback_filter_c', filterC, 4 );

	expect( applyFilters( 'test.filter', 'test' ) ).toBe( 'testac' );
} );

test( 'remove all filter callbacks', () => {
	addFilter( 'test.filter', 'my_callback_filter_a', filterA );
	addFilter( 'test.filter', 'my_callback_filter_b', filterB, 2 );
	addFilter( 'test.filter', 'my_callback_filter_c', filterC, 8 );

	expect( removeAllFilters( 'test.filter' ) ).toBe( 3 );
	expect( applyFilters( 'test.filter', 'test' ) ).toBe( 'test' );
} );

// Test doingAction, didAction, hasAction.
test( 'Test doingAction, didAction and hasAction.', () => {
	let actionCalls = 0;

	addAction( 'another.action', 'my_callback', () => {} );
	doAction( 'another.action' );

	// Verify no action is running yet.
	expect( doingAction( 'test.action' ) ).toBe( false );

	expect( didAction( 'test.action' ) ).toBe( 0 );
	expect( hasAction( 'test.action' ) ).toBe( false );

	addAction( 'test.action', 'my_callback', () => {
		actionCalls++;
		expect( currentAction() ).toBe( 'test.action' );
		expect( doingAction() ).toBe( true );
		expect( doingAction( 'test.action' ) ).toBe( true );
	} );

	// Verify action added, not running yet.
	expect( doingAction( 'test.action' ) ).toBe( false );
	expect( didAction( 'test.action' ) ).toBe( 0 );
	expect( hasAction( 'test.action' ) ).toBe( true );

	doAction( 'test.action' );

	// Verify action added and running.
	expect( actionCalls ).toBe( 1 );
	expect( doingAction( 'test.action' ) ).toBe( false );
	expect( didAction( 'test.action' ) ).toBe( 1 );
	expect( hasAction( 'test.action' ) ).toBe( true );
	expect( doingAction() ).toBe( false );
	expect( doingAction( 'test.action' ) ).toBe( false );
	expect( doingAction( 'notatest.action' ) ).toBe( false );
	expect( currentAction() ).toBe( null );

	doAction( 'test.action' );
	expect( actionCalls ).toBe( 2 );
	expect( didAction( 'test.action' ) ).toBe( 2 );

	expect( removeAllActions( 'test.action' ) ).toBe( 1 );

	// Verify state is reset appropriately.
	expect( doingAction( 'test.action' ) ).toBe( false );
	expect( didAction( 'test.action' ) ).toBe( 2 );
	expect( hasAction( 'test.action' ) ).toBe( true );

	doAction( 'another.action' );
	expect( doingAction( 'test.action' ) ).toBe( false );

	// Verify an action with no handlers is still counted
	expect( didAction( 'unattached.action' ) ).toBe( 0 );
	doAction( 'unattached.action' );
	expect( doingAction( 'unattached.action' ) ).toBe( false );
	expect( didAction( 'unattached.action' ) ).toBe( 1 );

	doAction( 'unattached.action' );
	expect( doingAction( 'unattached.action' ) ).toBe( false );
	expect( didAction( 'unattached.action' ) ).toBe( 2 );

	// Verify hasAction returns 0 when no matching action.
	expect( hasAction( 'notatest.action' ) ).toBe( false );
} );

test( 'Verify doingFilter, didFilter and hasFilter.', () => {
	let filterCalls = 0;

	addFilter( 'runtest.filter', 'my_callback', ( arg ) => {
		filterCalls++;
		expect( currentFilter() ).toBe( 'runtest.filter' );
		expect( doingFilter() ).toBe( true );
		expect( doingFilter( 'runtest.filter' ) ).toBe( true );
		return arg;
	} );

	// Verify filter added and running.
	const test = applyFilters( 'runtest.filter', 'someValue' );
	expect( test ).toBe( 'someValue' );
	expect( filterCalls ).toBe( 1 );
	expect( didFilter( 'runtest.filter' ) ).toBe( 1 );
	expect( hasFilter( 'runtest.filter' ) ).toBe( true );
	expect( hasFilter( 'notatest.filter' ) ).toBe( false );
	expect( doingFilter() ).toBe( false );
	expect( doingFilter( 'runtest.filter' ) ).toBe( false );
	expect( doingFilter( 'notatest.filter' ) ).toBe( false );
	expect( currentFilter() ).toBe( null );

	expect( removeAllFilters( 'runtest.filter' ) ).toBe( 1 );

	expect( hasFilter( 'runtest.filter' ) ).toBe( true );
	expect( didFilter( 'runtest.filter' ) ).toBe( 1 );
} );

test( 'recursively calling a filter', () => {
	addFilter( 'test.filter', 'my_callback', ( value ) => {
		if ( value.length === 7 ) {
			return value;
		}
		return applyFilters( 'test.filter', value + 'X' );
	} );

	expect( applyFilters( 'test.filter', 'test' ) ).toBe( 'testXXX' );
} );

test( 'current filter when multiple filters are running', () => {
	addFilter( 'test.filter1', 'my_callback', ( value ) => {
		return applyFilters( 'test.filter2', value.concat( currentFilter() ) );
	} );

	addFilter( 'test.filter2', 'my_callback', ( value ) => {
		return value.concat( currentFilter() );
	} );

	expect( currentFilter() ).toBe( null );

	expect( applyFilters( 'test.filter1', [ 'test' ] ) ).toEqual(
		[ 'test', 'test.filter1', 'test.filter2' ]
	);

	expect( currentFilter() ).toBe( null );
} );

test( 'adding and removing filters with recursion', () => {
	function removeRecurseAndAdd2( val ) {
		expect( removeFilter( 'remove_and_add', 'my_callback_recurse' ) ).toBe( 1 );
		val += '-' + applyFilters( 'remove_and_add', '' ) + '-';
		addFilter( 'remove_and_add', 'my_callback_recurse', removeRecurseAndAdd2, 10 );
		return val + '2';
	}

	addFilter( 'remove_and_add', 'my_callback', ( val ) => val + '1', 11 );
	addFilter( 'remove_and_add', 'my_callback_recurse', removeRecurseAndAdd2, 12 );
	addFilter( 'remove_and_add', 'my_callback', ( val ) => val + '3', 13 );
	addFilter( 'remove_and_add', 'my_callback', ( val ) => val + '4', 14 );

	expect( applyFilters( 'remove_and_add', '' ) ).toBe( '1-134-234' );
} );

test( 'actions preserve arguments across handlers without return value', () => {
	const arg1 = { a: 10 };
	const arg2 = { b: 20 };

	addAction( 'test.action', 'my_callback1', ( a, b ) => {
		expect( a ).toBe( arg1 );
		expect( b ).toBe( arg2 );
	} );

	addAction( 'test.action', 'my_callback2', ( a, b ) => {
		expect( a ).toBe( arg1 );
		expect( b ).toBe( arg2 );
	} );

	doAction( 'test.action', arg1, arg2 );
} );

test( 'filters pass first argument across handlers', () => {
	addFilter( 'test.filter', 'my_callback1', ( count ) => count + 1 );
	addFilter( 'test.filter', 'my_callback2', ( count ) => count + 1 );

	const result = applyFilters( 'test.filter', 0 );

	expect( result ).toBe( 2 );
} );

// Test adding via composition.
test( 'adding hooks via composition', () => {
	const testObject = {};
	testObject.hooks = createHooks();

	expect( typeof testObject.hooks.applyFilters ).toBe( 'function' );
} );

// Test adding as a mixin.
test( 'adding hooks as a mixin', () => {
	const testObject = {};
	Object.assign( testObject, createHooks() );

	expect( typeof testObject.applyFilters ).toBe( 'function' );
} );

// Test context.
test( 'Test `this` context via composition', () => {
	const testObject = { test: 'test this' };

	testObject.hooks = createHooks();

	const theCallback = function() {
		expect( this.test ).toBe( 'test this' );
	};
	addAction( 'test.action', 'my_callback', theCallback.bind( testObject ) );
	doAction( 'test.action' );

	const testObject2 = {};
	Object.assign( testObject2, createHooks() );
} );

const setupActionListener = ( hookName, callback ) =>
	addAction( hookName, 'my_callback', callback );

test( 'adding an action triggers a hookAdded action passing all callback details', () => {
	const hookAddedSpy = jest.fn();

	setupActionListener( 'hookAdded', hookAddedSpy );

	addAction( 'testAction', 'my_callback2', actionA, 9 );
	expect( hookAddedSpy ).toHaveBeenCalledTimes( 1 );
	expect( hookAddedSpy ).toHaveBeenCalledWith(
		'testAction',
		'my_callback2',
		actionA,
		9
	);
} );

test( 'adding a filter triggers a hookAdded action passing all callback details', () => {
	const hookAddedSpy = jest.fn();

	setupActionListener( 'hookAdded', hookAddedSpy );

	addFilter( 'testFilter', 'my_callback3', filterA, 8 );
	expect( hookAddedSpy ).toHaveBeenCalledTimes( 1 );
	expect( hookAddedSpy ).toHaveBeenCalledWith(
		'testFilter',
		'my_callback3',
		filterA,
		8
	);
} );

test( 'removing an action triggers a hookRemoved action passing all callback details', () => {
	const hookRemovedSpy = jest.fn();

	setupActionListener( 'hookRemoved', hookRemovedSpy );

	addAction( 'testAction', 'my_callback2', actionA, 9 );
	removeAction( 'testAction', 'my_callback2' );

	expect( hookRemovedSpy ).toHaveBeenCalledTimes( 1 );
	expect( hookRemovedSpy ).toHaveBeenCalledWith(
		'testAction',
		'my_callback2'
	);
} );

test( 'removing a filter triggers a hookRemoved action passing all callback details', () => {
	const hookRemovedSpy = jest.fn();

	setupActionListener( 'hookRemoved', hookRemovedSpy );

	addFilter( 'testFilter', 'my_callback3', filterA, 8 );
	removeFilter( 'testFilter', 'my_callback3' );

	expect( hookRemovedSpy ).toHaveBeenCalledTimes( 1 );
	expect( hookRemovedSpy ).toHaveBeenCalledWith(
		'testFilter',
		'my_callback3'
	);
} );

<<<<<<< HEAD
test( 'checking hasAction and hasFilter with named callbacks', () => {
	// hasAction tests
	addAction( 'test.action', 'my_callback', () => {} );
	expect( hasAction( 'test.action', 'not_my_callback' ) ).toBe( false );
	expect( hasAction( 'test.action', 'my_callback' ) ).toBe( true );

	// test removing
	removeAction( 'test.action', 'my_callback' );
	expect( hasAction( 'test.action', 'my_callback' ) ).toBe( false );

	// test removeAll
	addAction( 'test.action', 'my_callback', () => {} );
	addAction( 'test.action', 'my_second_callback', () => {} );
	expect( hasAction( 'test.action', 'my_callback' ) ).toBe( true );
	expect( hasAction( 'test.action', 'my_callback' ) ).toBe( true );
	removeAllActions( 'test.action' );
	expect( hasAction( 'test.action', 'my_callback' ) ).toBe( false );
	expect( hasAction( 'test.action', 'my_callback' ) ).toBe( false );

	// hasFilter tests
	addFilter( 'test.filter', 'my_callback', () => {} );
	expect( hasFilter( 'test.filter', 'not_my_callback' ) ).toBe( false );
	expect( hasFilter( 'test.filter', 'my_callback' ) ).toBe( true );

	// test removing
	removeFilter( 'test.filter', 'my_callback' );
	expect( hasFilter( 'test.filter', 'my_callback' ) ).toBe( false );

	// test removeAll
	addFilter( 'test.filter', 'my_callback', () => {} );
	addFilter( 'test.filter', 'my_second_callback', () => {} );
	expect( hasFilter( 'test.filter', 'my_callback' ) ).toBe( true );
	expect( hasFilter( 'test.filter', 'my_second_callback' ) ).toBe( true );
	removeAllFilters( 'test.filter' );
	expect( hasFilter( 'test.filter', 'my_callback' ) ).toBe( false );
	expect( hasFilter( 'test.filter', 'my_second_callback' ) ).toBe( false );
} );
=======
test( 'add an all filter and run it any hook to trigger it', () => {
	addFilter( 'all', 'my_callback', filterA );
	expect( applyFilters( 'test.filter', 'test' ) ).toBe( 'testa' );
	expect( applyFilters( 'test.filter-anything', 'test' ) ).toBe( 'testa' );
} );

test( 'add an all action and run it any hook to trigger it', () => {
	addAction( 'all', 'my_callback', actionA );
	addAction( 'test.action', 'my_callback', actionA );// Doesn't get triggered.
	doAction( 'test.action-anything' );
	expect( window.actionValue ).toBe( 'a' );
} );

test( 'add multiple all filters and run it any hook to trigger them', () => {
	addFilter( 'all', 'my_callback', filterA );
	addFilter( 'all', 'my_callback', filterB );
	expect( applyFilters( 'test.filter', 'test' ) ).toBe( 'testab' );
	expect( applyFilters( 'test.filter-anything', 'test' ) ).toBe( 'testab' );
} );

test( 'add multiple all actions and run it any hook to trigger them', () => {
	addAction( 'all', 'my_callback', actionA );
	addAction( 'all', 'my_callback', actionB );
	addAction( 'test.action', 'my_callback', actionA ); // Doesn't get triggered.
	doAction( 'test.action-anything' );
	expect( window.actionValue ).toBe( 'ab' );
} );

test( 'add multiple all filters and run it any hook to trigger them by priority', () => {
	addFilter( 'all', 'my_callback', filterA, 11 );
	addFilter( 'all', 'my_callback', filterB, 10 );
	expect( applyFilters( 'test.filter', 'test' ) ).toBe( 'testba' );
	expect( applyFilters( 'test.filter-anything', 'test' ) ).toBe( 'testba' );
} );

test( 'add multiple all actions and run it any hook to trigger them by priority', () => {
	addAction( 'all', 'my_callback', actionA, 11 );
	addAction( 'all', 'my_callback', actionB, 10 );
	addAction( 'test.action', 'my_callback', actionA ); // Doesn't get triggered.
	doAction( 'test.action-anything' );
	expect( window.actionValue ).toBe( 'ba' );
} );
>>>>>>> 48822b96
<|MERGE_RESOLUTION|>--- conflicted
+++ resolved
@@ -697,7 +697,49 @@
 	);
 } );
 
-<<<<<<< HEAD
+test( 'add an all filter and run it any hook to trigger it', () => {
+	addFilter( 'all', 'my_callback', filterA );
+	expect( applyFilters( 'test.filter', 'test' ) ).toBe( 'testa' );
+	expect( applyFilters( 'test.filter-anything', 'test' ) ).toBe( 'testa' );
+} );
+
+test( 'add an all action and run it any hook to trigger it', () => {
+	addAction( 'all', 'my_callback', actionA );
+	addAction( 'test.action', 'my_callback', actionA );// Doesn't get triggered.
+	doAction( 'test.action-anything' );
+	expect( window.actionValue ).toBe( 'a' );
+} );
+
+test( 'add multiple all filters and run it any hook to trigger them', () => {
+	addFilter( 'all', 'my_callback', filterA );
+	addFilter( 'all', 'my_callback', filterB );
+	expect( applyFilters( 'test.filter', 'test' ) ).toBe( 'testab' );
+	expect( applyFilters( 'test.filter-anything', 'test' ) ).toBe( 'testab' );
+} );
+
+test( 'add multiple all actions and run it any hook to trigger them', () => {
+	addAction( 'all', 'my_callback', actionA );
+	addAction( 'all', 'my_callback', actionB );
+	addAction( 'test.action', 'my_callback', actionA ); // Doesn't get triggered.
+	doAction( 'test.action-anything' );
+	expect( window.actionValue ).toBe( 'ab' );
+} );
+
+test( 'add multiple all filters and run it any hook to trigger them by priority', () => {
+	addFilter( 'all', 'my_callback', filterA, 11 );
+	addFilter( 'all', 'my_callback', filterB, 10 );
+	expect( applyFilters( 'test.filter', 'test' ) ).toBe( 'testba' );
+	expect( applyFilters( 'test.filter-anything', 'test' ) ).toBe( 'testba' );
+} );
+
+test( 'add multiple all actions and run it any hook to trigger them by priority', () => {
+	addAction( 'all', 'my_callback', actionA, 11 );
+	addAction( 'all', 'my_callback', actionB, 10 );
+	addAction( 'test.action', 'my_callback', actionA ); // Doesn't get triggered.
+	doAction( 'test.action-anything' );
+	expect( window.actionValue ).toBe( 'ba' );
+} );
+
 test( 'checking hasAction and hasFilter with named callbacks', () => {
 	// hasAction tests
 	addAction( 'test.action', 'my_callback', () => {} );
@@ -734,48 +776,4 @@
 	removeAllFilters( 'test.filter' );
 	expect( hasFilter( 'test.filter', 'my_callback' ) ).toBe( false );
 	expect( hasFilter( 'test.filter', 'my_second_callback' ) ).toBe( false );
-} );
-=======
-test( 'add an all filter and run it any hook to trigger it', () => {
-	addFilter( 'all', 'my_callback', filterA );
-	expect( applyFilters( 'test.filter', 'test' ) ).toBe( 'testa' );
-	expect( applyFilters( 'test.filter-anything', 'test' ) ).toBe( 'testa' );
-} );
-
-test( 'add an all action and run it any hook to trigger it', () => {
-	addAction( 'all', 'my_callback', actionA );
-	addAction( 'test.action', 'my_callback', actionA );// Doesn't get triggered.
-	doAction( 'test.action-anything' );
-	expect( window.actionValue ).toBe( 'a' );
-} );
-
-test( 'add multiple all filters and run it any hook to trigger them', () => {
-	addFilter( 'all', 'my_callback', filterA );
-	addFilter( 'all', 'my_callback', filterB );
-	expect( applyFilters( 'test.filter', 'test' ) ).toBe( 'testab' );
-	expect( applyFilters( 'test.filter-anything', 'test' ) ).toBe( 'testab' );
-} );
-
-test( 'add multiple all actions and run it any hook to trigger them', () => {
-	addAction( 'all', 'my_callback', actionA );
-	addAction( 'all', 'my_callback', actionB );
-	addAction( 'test.action', 'my_callback', actionA ); // Doesn't get triggered.
-	doAction( 'test.action-anything' );
-	expect( window.actionValue ).toBe( 'ab' );
-} );
-
-test( 'add multiple all filters and run it any hook to trigger them by priority', () => {
-	addFilter( 'all', 'my_callback', filterA, 11 );
-	addFilter( 'all', 'my_callback', filterB, 10 );
-	expect( applyFilters( 'test.filter', 'test' ) ).toBe( 'testba' );
-	expect( applyFilters( 'test.filter-anything', 'test' ) ).toBe( 'testba' );
-} );
-
-test( 'add multiple all actions and run it any hook to trigger them by priority', () => {
-	addAction( 'all', 'my_callback', actionA, 11 );
-	addAction( 'all', 'my_callback', actionB, 10 );
-	addAction( 'test.action', 'my_callback', actionA ); // Doesn't get triggered.
-	doAction( 'test.action-anything' );
-	expect( window.actionValue ).toBe( 'ba' );
-} );
->>>>>>> 48822b96
+} );