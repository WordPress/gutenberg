public struct MediaInfo: Encodable {
    public let id: Int32?
    public let url: String?
    public let type: String?
    public let title: String?
    public let caption: String?

    public init(id: Int32?, url: String?, type: String?, caption: String? = nil, title: String? = nil) {
        self.id = id
        self.url = url
        self.type = type
        self.caption = caption
        self.title = title
    }
}

/// Definition of capabilities to enable in the Block Editor
public enum Capabilities: String {
    case contactInfoBlock
    case mediaFilesCollectionBlock
    case mentions
    case xposts
    case unsupportedBlockEditor
    case canEnableUnsupportedBlockEditor
}

/// Wrapper for single block data
public struct Block {
    /// Gutenberg internal block ID
    public let id: String
    /// Gutenberg internal block name
    public let name: String
    /// User facing block name string (localized)
    public let title: String
    /// Block HTML content
    public let content: String

    /// Creates a copy of the receiver modifying only its content field.
    /// - Parameter newContent: The content for the new block instance.
    /// - Returns: A new block instance with copied fields and new content.
    public func replacingContent(with newContent: String) -> Block {
        Block(id: id, name: name, title: title, content: newContent)
    }
}

public struct ContentInfo {
    public let characterCount: Int
    public let wordCount: Int
    public let paragraphCount: Int
    public let blockCount: Int
}

extension ContentInfo {

    static func decode(from dict: [String: Int]) -> ContentInfo? {
        guard  let characters = dict["characterCount"],
            let words = dict["wordCount"],
            let paragraphs = dict["paragraphCount"],
            let blocks = dict["blockCount"] else {
                return nil
        }
        return ContentInfo(characterCount: characters, wordCount: words, paragraphCount: paragraphs, blockCount: blocks)
    }
}

public typealias MediaPickerDidPickMediaCallback = (_ media: [MediaInfo]?) -> Void
public typealias MediaImportCallback = (_ media: MediaInfo?) -> Void

/// Declare internal Media Sources.
/// Label and Type are not relevant since they are delcared on the JS side.
/// Hopefully soon, this will need to be declared on the client side.
extension Gutenberg.MediaSource {
    public static let mediaLibrary = Gutenberg.MediaSource(id: "SITE_MEDIA_LIBRARY", label: "", types: [.image, .video])
    public static let deviceLibrary = Gutenberg.MediaSource(id: "DEVICE_MEDIA_LIBRARY", label: "", types: [.image, .video])
    public static let deviceCamera = Gutenberg.MediaSource(id: "DEVICE_CAMERA", label: "", types: [.image, .video])

    static var registeredInternalSources: [Gutenberg.MediaSource] {
        return [
            .deviceCamera,
            .deviceLibrary,
            .mediaLibrary,
        ]
    }
}

/// Ref. https://github.com/facebook/react-native/blob/master/Libraries/polyfills/console.js#L376
public enum LogLevel: Int {
    case trace
    case info
    case warn
    case error
    case fatal
}

// Avoid possible future problems due to log level int value changes.
extension LogLevel {
    init (_ rnLogLevel: RCTLogLevel) {
        switch rnLogLevel {
        case .trace: self = .trace
        case .info: self = .info
        case .warning: self = .warn
        case .error: self = .error
        case .fatal: self = .fatal
        @unknown default:
            assertionFailure("Unknown log level: \(rnLogLevel)")
            self = .trace
        }
    }
}

extension RCTLogLevel {
    init(_ logLevel: LogLevel) {
        switch logLevel {
        case .trace: self = .trace
        case .info: self = .info
        case .warn: self = .warning
        case .error: self = .error
        case .fatal: self = .fatal
        }
    }
}

public enum GutenbergUserEvent {

    case editorSessionTemplateApply(_ template: String)
    case editorSessionTemplatePreview(_ template: String)

    init?(event: String, properties:[AnyHashable: Any]?) {
        switch event {
        case "editor_session_template_apply":
            guard let template = properties?["template"] as? String else { return nil }
            self = .editorSessionTemplateApply(template)
        case "editor_session_template_preview":
            guard let template = properties?["template"] as? String else { return nil }
            self = .editorSessionTemplatePreview(template)
        default:
            return nil
        }
    }
}

public protocol GutenbergBridgeDelegate: class {
    /// Tells the delegate that Gutenberg had returned the requested HTML content.
    /// You can request HTML content by calling `requestHTML()` on a Gutenberg bridge instance.
    ///
    /// - Parameters:
    ///     - title: the title as shown by the editor.
    ///     - html: The current HTML presented by the editor.
    ///     - changed: True if the given HTML presents changes from the last request or initial value.
    ///     - contentInfo: Information about the post content: characters, words, paragraphs, blocks.
    func gutenbergDidProvideHTML(title: String, html: String, changed: Bool, contentInfo: ContentInfo?)

    /// Tells the delegate that an image block requested an image from the media picker.
    ///
    /// - Parameters:
    ///     - source: the source from where the picker will get the media
    ///     - callback: A callback block to be called with an array of upload mediaIdentifiers and a placeholder images file url, use nil on both parameters to signal that the action was canceled.
    ///
    func gutenbergDidRequestMedia(from source: Gutenberg.MediaSource, filter: [Gutenberg.MediaType], allowMultipleSelection: Bool, with callback: @escaping MediaPickerDidPickMediaCallback)

    /// Tells the delegate that gutenberg JS requested the import of media item based on the provided URL
    ///
    /// - Parameters:
    ///   - url: the url to import
    ///   - callback: A callback block to be called with an array of upload mediaIdentifiers and a placeholder images file url, use nil on both parameters to signal that the action has failed.
    //
    func gutenbergDidRequestImport(from url: URL, with callback: @escaping MediaImportCallback)

    /// Tells the delegate that an image block requested to reconnect with media uploads coordinator.
    ///
    func gutenbergDidRequestMediaUploadSync()

    /// Tells the delegate that an image block requested for the actions available for the media upload.
    ///
    func gutenbergDidRequestMediaUploadActionDialog(for mediaID: Int32)

    /// Tells the delegate that an image block requested for the upload cancelation.
    ///
    func gutenbergDidRequestMediaUploadCancelation(for mediaID: Int32)

    /// Tells the delegate that the Gutenberg module has finished loading.
    ///
    func gutenbergDidLoad()

    /// Tells the delegate every time the editor has finished layout.
    ///
    func gutenbergDidLayout()

    /// Tells the delegate that the editor view has completed the initial render.
    /// - Parameters:
    ///   - unsupportedBlockNames: A list of loaded block names that are not supported.
    ///
    func gutenbergDidMount(unsupportedBlockNames: [String])

    /// Tells the delegate that logger method is called.
    ///
    func gutenbergDidEmitLog(message: String, logLevel: LogLevel)

    /// Tells the delegate that the editor has sent an autosave event.
    ///
    func editorDidAutosave()

    /// Tells the delegate that the editor needs to perform a network request.
    /// The paths given to perform the request are from the WP ORG REST API.
    /// https://developer.wordpress.org/rest-api/reference/
    /// - Parameter path: The path to perform the request.
    /// - Parameter completion: Completion handler to be called with the result or an error.
    func gutenbergDidRequestFetch(path: String, completion: @escaping (Swift.Result<Any, NSError>) -> Void)

    /// Tells the delegate to display a fullscreen image from a given URL
    ///
    func gutenbergDidRequestImagePreview(with mediaUrl: URL, thumbUrl: URL?)

    /// Tells the delegate to display the media editor from a given URL
    ///
    func gutenbergDidRequestMediaEditor(with mediaUrl: URL, callback: @escaping MediaPickerDidPickMediaCallback)

    /// Tells the delegate that the editor needs to log a custom event
    /// - Parameter event: The event key to be logged
    func gutenbergDidLogUserEvent(_ event: GutenbergUserEvent)

    /// Tells the delegate that the editor needs to render an unsupported block
    func gutenbergDidRequestUnsupportedBlockFallback(for block: Block)

    /// Tells the delegate that the editor requested a mention
    /// - Parameter callback: Completion handler to be called with an user mention or an error
    func gutenbergDidRequestMention(callback: @escaping (Swift.Result<String, NSError>) -> Void)

	/// Tells the delegate that the editor requested a mention
	/// - Parameter callback: Completion handler to be called with an xpost or an error
	func gutenbergDidRequestXpost(callback: @escaping (Swift.Result<String, NSError>) -> Void)

    func gutenbergDidSendButtonPressedAction(_ buttonType: Gutenberg.ActionButtonType)

    // Media Collection

    /// Tells the delegate that a media collection block requested to reconnect with media save coordinator.
    ///
    func gutenbergDidRequestMediaSaveSync()

    func gutenbergDidRequestMediaFilesEditorLoad(_ mediaFiles: [[String: Any]], blockId: String)

    func gutenbergDidRequestMediaFilesFailedRetryDialog(_ mediaFiles: [[String: Any]])

    func gutenbergDidRequestMediaFilesUploadCancelDialog(_ mediaFiles: [[String: Any]])

    func gutenbergDidRequestMediaFilesSaveCancelDialog(_ mediaFiles: [[String: Any]])
}

// MARK: - Optional GutenbergBridgeDelegate methods

public extension GutenbergBridgeDelegate {
    func gutenbergDidLoad() { }
    func gutenbergDidLayout() { }
    func gutenbergDidRequestUnsupportedBlockFallback(for block: Block) { }
    func gutenbergDidSendButtonPressedAction(_ buttonType: Gutenberg.ActionButtonType) { }

    // Media Collection

    func gutenbergDidRequestMediaSaveSync() {}
<<<<<<< HEAD
    func gutenbergDidRequestMediaFilesEditorLoad(_ mediaFiles: [[String: Any]], blockId: String) { }
    func gutenbergDidRequestMediaFilesFailedRetryDialog(_ mediaFiles: [[String: Any]]) { }
    func gutenbergDidRequestMediaFilesUploadCancelDialog(_ mediaFiles: [[String: Any]]) { }
    func gutenbergDidRequestMediaFilesSaveCancelDialog(_ mediaFiles: [[String: Any]]) { }
=======
    func gutenbergDidRequestMediaFilesEditorLoad(_ mediaFiles: [String], blockId: String) { }
    func gutenbergDidRequestMediaFilesFailedRetryDialog(_ mediaFiles: [String]) { }
    func gutenbergDidRequestMediaFilesUploadCancelDialog(_ mediaFiles: [String]) { }
    func gutenbergDidRequestMediaFilesSaveCancelDialog(_ mediaFiles: [String]) { }
    func gutenbergDidRequestMediaFilesBlockReplaceSync() {}
>>>>>>> 2b55fced
}<|MERGE_RESOLUTION|>--- conflicted
+++ resolved
@@ -258,16 +258,9 @@
     // Media Collection
 
     func gutenbergDidRequestMediaSaveSync() {}
-<<<<<<< HEAD
     func gutenbergDidRequestMediaFilesEditorLoad(_ mediaFiles: [[String: Any]], blockId: String) { }
     func gutenbergDidRequestMediaFilesFailedRetryDialog(_ mediaFiles: [[String: Any]]) { }
     func gutenbergDidRequestMediaFilesUploadCancelDialog(_ mediaFiles: [[String: Any]]) { }
     func gutenbergDidRequestMediaFilesSaveCancelDialog(_ mediaFiles: [[String: Any]]) { }
-=======
-    func gutenbergDidRequestMediaFilesEditorLoad(_ mediaFiles: [String], blockId: String) { }
-    func gutenbergDidRequestMediaFilesFailedRetryDialog(_ mediaFiles: [String]) { }
-    func gutenbergDidRequestMediaFilesUploadCancelDialog(_ mediaFiles: [String]) { }
-    func gutenbergDidRequestMediaFilesSaveCancelDialog(_ mediaFiles: [String]) { }
     func gutenbergDidRequestMediaFilesBlockReplaceSync() {}
->>>>>>> 2b55fced
 }