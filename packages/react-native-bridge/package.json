{
	"name": "@wordpress/react-native-bridge",
<<<<<<< HEAD
	"version": "1.72.0",
=======
	"version": "1.72.1",
>>>>>>> 0b6b1055
	"description": "Native bridge library used to integrate the block editor into a native App.",
	"private": true,
	"author": "The WordPress Contributors",
	"license": "GPL-2.0-or-later",
	"keywords": [
		"react-native"
	],
	"homepage": "https://github.com/WordPress/gutenberg/tree/HEAD/packages/react-native-bridge/README.md",
	"repository": {
		"type": "git",
		"url": "https://github.com/WordPress/gutenberg.git",
		"directory": "packages/react-native-bridge"
	},
	"bugs": {
		"url": "https://github.com/WordPress/gutenberg/issues"
	},
	"main": "index.js",
	"react-native": "index",
	"dependencies": {
		"@wordpress/react-native-aztec": "file:../react-native-aztec"
	},
	"peerDependencies": {
		"react-native": "*"
	},
	"publishConfig": {
		"access": "public"
	}
}<|MERGE_RESOLUTION|>--- conflicted
+++ resolved
@@ -1,10 +1,6 @@
 {
 	"name": "@wordpress/react-native-bridge",
-<<<<<<< HEAD
-	"version": "1.72.0",
-=======
 	"version": "1.72.1",
->>>>>>> 0b6b1055
 	"description": "Native bridge library used to integrate the block editor into a native App.",
 	"private": true,
 	"author": "The WordPress Contributors",
