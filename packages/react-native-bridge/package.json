--- conflicted
+++ resolved
@@ -1,10 +1,6 @@
 {
 	"name": "@wordpress/react-native-bridge",
-<<<<<<< HEAD
 	"version": "1.119.1",
-=======
-	"version": "1.119.0",
->>>>>>> ffb6c43a
 	"description": "Native bridge library used to integrate the block editor into a native App.",
 	"private": true,
 	"author": "The WordPress Contributors",
