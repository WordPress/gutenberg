--- conflicted
+++ resolved
@@ -346,17 +346,6 @@
 	);
 }
 
-<<<<<<< HEAD
-export function requestFocalPointPickerTooltipShown( callback ) {
-	return RNReactNativeGutenbergBridge.requestFocalPointPickerTooltipShown(
-		callback
-	);
-}
-
-export function setFocalPointPickerTooltipShown( tooltipShown ) {
-	return RNReactNativeGutenbergBridge.setFocalPointPickerTooltipShown(
-		tooltipShown
-=======
 /**
  * Request the host app to listen to mediaFiles collection based block replacement signals
  * in case such an event was enqueued
@@ -368,7 +357,18 @@
 	RNReactNativeGutenbergBridge.mediaFilesBlockReplaceSync(
 		mediaFiles,
 		blockClientId
->>>>>>> 4cec5572
+	);
+}
+
+export function requestFocalPointPickerTooltipShown( callback ) {
+	return RNReactNativeGutenbergBridge.requestFocalPointPickerTooltipShown(
+		callback
+	);
+}
+
+export function setFocalPointPickerTooltipShown( tooltipShown ) {
+	return RNReactNativeGutenbergBridge.setFocalPointPickerTooltipShown(
+		tooltipShown
 	);
 }
 
