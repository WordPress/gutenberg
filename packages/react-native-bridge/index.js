--- conflicted
+++ resolved
@@ -88,13 +88,12 @@
 	);
 }
 
-<<<<<<< HEAD
+export function subscribeUpdateCapabilities( callback ) {
+	return gutenbergBridgeEvents.addListener( 'updateCapabilities', callback );
+}
+
 export function subscribeShowNotice( callback ) {
 	return gutenbergBridgeEvents.addListener( 'showNotice', callback );
-=======
-export function subscribeUpdateCapabilities( callback ) {
-	return gutenbergBridgeEvents.addListener( 'updateCapabilities', callback );
->>>>>>> c3eb962c
 }
 
 /**
