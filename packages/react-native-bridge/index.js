/**
 * External dependencies
 */
import { NativeModules, NativeEventEmitter, Platform } from 'react-native';

const { RNReactNativeGutenbergBridge } = NativeModules;
const isIOS = Platform.OS === 'ios';
const isAndroid = Platform.OS === 'android';

const gutenbergBridgeEvents = new NativeEventEmitter(
	RNReactNativeGutenbergBridge
);

export const { isInitialColorSchemeDark } = RNReactNativeGutenbergBridge;

export const mediaSources = {
	deviceLibrary: 'DEVICE_MEDIA_LIBRARY',
	deviceCamera: 'DEVICE_CAMERA',
	siteMediaLibrary: 'SITE_MEDIA_LIBRARY',
};

export const userEvents = {
	editorSessionTemplateApply: 'editor_session_template_apply',
	editorSessionTemplatePreview: 'editor_session_template_preview',
};

export const actionButtons = {
	missingBlockAlertActionButton: 'missing_block_alert_action_button',
};

// Console polyfill from react-native

export function nativeLoggingHook( message, logLevel ) {
	RNReactNativeGutenbergBridge.editorDidEmitLog( message, logLevel );
}

// Send messages

export function sendNativeEditorDidLayout() {
	// For now, this is only needed on iOS to solve layout issues with the toolbar.
	// If this become necessary on Android in the future, we can try to build a registration API from Native
	// to register messages it wants to receive, similar to the Native -> JS messages listener system.
	if ( isIOS ) {
		RNReactNativeGutenbergBridge.editorDidLayout();
	}
}

// Register listeners

export function subscribeParentGetHtml( callback ) {
	return gutenbergBridgeEvents.addListener( 'requestGetHtml', callback );
}

export function subscribeParentToggleHTMLMode( callback ) {
	return gutenbergBridgeEvents.addListener( 'toggleHTMLMode', callback );
}

export function subscribeSetFocusOnTitle( callback ) {
	return gutenbergBridgeEvents.addListener( 'setFocusOnTitle', callback );
}

export function subscribeSetTitle( callback ) {
	return gutenbergBridgeEvents.addListener( 'setTitle', callback );
}

export function subscribeUpdateHtml( callback ) {
	return gutenbergBridgeEvents.addListener( 'updateHtml', callback );
}

export function subscribeMediaUpload( callback ) {
	return gutenbergBridgeEvents.addListener( 'mediaUpload', callback );
}

export function subscribeMediaSave( callback ) {
	return gutenbergBridgeEvents.addListener( 'mediaSave', callback );
}

export function subscribeMediaAppend( callback ) {
	return gutenbergBridgeEvents.addListener( 'mediaAppend', callback );
}

export function subscribeAndroidModalClosed( callback ) {
	return isAndroid
		? gutenbergBridgeEvents.addListener( 'notifyModalClosed', callback )
		: undefined;
}

export function subscribeUpdateTheme( callback ) {
	return gutenbergBridgeEvents.addListener( 'updateTheme', callback );
}

export function subscribePreferredColorScheme( callback ) {
	return gutenbergBridgeEvents.addListener(
		'preferredColorScheme',
		callback
	);
}

export function subscribeUpdateCapabilities( callback ) {
	return gutenbergBridgeEvents.addListener( 'updateCapabilities', callback );
}

export function subscribeShowNotice( callback ) {
	return gutenbergBridgeEvents.addListener( 'showNotice', callback );
}

/**
 * @callback FnReplaceBlockCompletion
 * @param {string} html the HTML to replace the block.
 * @param {string} clientId the clientId of the block to be replaced.
 */

/**
 * Subscribe a listener to replace a single block.
 *
 * @param {FnReplaceBlockCompletion} callback the completion callback.
 */
export function subscribeReplaceBlock( callback ) {
	return gutenbergBridgeEvents.addListener( 'replaceBlock', callback );
}

/**
 * Request media picker for the given media source.
 *
 * Kinds of media source can be device library, camera, etc.
 *
 * @param {string}         source    The media source to request media from.
 * @param {Array<string>}  filter    Array of media types to filter the media to select.
 * @param {boolean}        multiple  Is multiple selection allowed?
 * @param {Function}       callback  RN Callback function to be called with the selected media objects.
 */
export function requestMediaPicker( source, filter, multiple, callback ) {
	RNReactNativeGutenbergBridge.requestMediaPickFrom(
		source,
		filter,
		multiple,
		callback
	);
}

/**
 * Request to render an unsuported block.
 *
 * A way to show unsupported blocks to the user is to render it on a web view.
 *
 * @param {string} htmlContent Raw html content of the block.
 * @param {string} blockClientId the clientId of the block.
 * @param {string} blockName the internal system block name.
 * @param {string} blockTitle the user-facing, localized block name.
 */
export function requestUnsupportedBlockFallback(
	htmlContent,
	blockClientId,
	blockName,
	blockTitle
) {
	RNReactNativeGutenbergBridge.requestUnsupportedBlockFallback(
		htmlContent,
		blockClientId,
		blockName,
		blockTitle
	);
}

/**
 * Messages the client that an action button was pressed.
 *
 * @param {string} htmlContent One of the values deffined on `actionButtons` constant object.
 */
export function sendActionButtonPressedAction( buttonType ) {
	RNReactNativeGutenbergBridge.actionButtonPressed( buttonType );
}

export function requestMediaImport( url, callback ) {
	return RNReactNativeGutenbergBridge.requestMediaImport( url, callback );
}

export function mediaUploadSync() {
	return RNReactNativeGutenbergBridge.mediaUploadSync();
}

export function mediaSaveSync() {
	return RNReactNativeGutenbergBridge.mediaSaveSync();
}

export function requestImageFailedRetryDialog( mediaId ) {
	return RNReactNativeGutenbergBridge.requestImageFailedRetryDialog(
		mediaId
	);
}

export function requestImageUploadCancelDialog( mediaId ) {
	return RNReactNativeGutenbergBridge.requestImageUploadCancelDialog(
		mediaId
	);
}

export function requestImageUploadCancel( mediaId ) {
	return RNReactNativeGutenbergBridge.requestImageUploadCancel( mediaId );
}

export function getOtherMediaOptions( filter, callback ) {
	return RNReactNativeGutenbergBridge.getOtherMediaOptions(
		filter,
		callback
	);
}

export function requestImageFullscreenPreview(
	currentImageUrl,
	originalImageUrl
) {
	if ( isIOS ) {
		return RNReactNativeGutenbergBridge.requestImageFullscreenPreview(
			currentImageUrl,
			originalImageUrl
		);
	}
	return RNReactNativeGutenbergBridge.requestImageFullscreenPreview(
		originalImageUrl || currentImageUrl
	);
}

export function requestMediaEditor( mediaUrl, callback ) {
	return RNReactNativeGutenbergBridge.requestMediaEditor(
		mediaUrl,
		callback
	);
}

export function fetchRequest( path ) {
	return RNReactNativeGutenbergBridge.fetchRequest( path );
}

export function logUserEvent( event, properties ) {
	return RNReactNativeGutenbergBridge.logUserEvent( event, properties );
}

export function addMention() {
	return RNReactNativeGutenbergBridge.addMention();
}

export function requestStarterPageTemplatesTooltipShown( callback ) {
	return RNReactNativeGutenbergBridge.requestStarterPageTemplatesTooltipShown(
		callback
	);
}

export function setStarterPageTemplatesTooltipShown( tooltipShown ) {
	return RNReactNativeGutenbergBridge.setStarterPageTemplatesTooltipShown(
		tooltipShown
	);
}

/**
 * Request the host app to show the block for editing its mediaFiles collection
 *
 * For example, a mediaFiles collection editor can make special handling of visualization
 * in this regard.
 *
 * @param {Array<Map>} mediaFiles the mediaFiles attribute of the block, containing data about each media item.
 * @param {string} blockClientId the clientId of the block.
 */
export function requestMediaFilesEditorLoad( mediaFiles, blockClientId ) {
	RNReactNativeGutenbergBridge.requestMediaFilesEditorLoad(
		mediaFiles,
		blockClientId
	);
}

<<<<<<< HEAD
export function requestMediaFilesFailedRetryDialog( mediaFiles ) {
	return RNReactNativeGutenbergBridge.requestMediaFilesFailedRetryDialog(
=======
/**
 * Request the host app to show a retry dialog for mediaFiles arrays which contained items that failed
 * to upload
 *
 * For example, tapping on a failed-media overlay would trigger this request and a "Retry?" dialog
 * would be presented to the user
 *
 * @param {Array<Map>} mediaFiles the mediaFiles attribute of the block, containing data about each media item
 */
export function requestMediaFilesFailedRetryDialog( mediaFiles ) {
	RNReactNativeGutenbergBridge.requestMediaFilesFailedRetryDialog(
>>>>>>> d10e5d0e
		mediaFiles
	);
}

<<<<<<< HEAD
export function requestMediaFilesUploadCancelDialog( mediaFiles ) {
	return RNReactNativeGutenbergBridge.requestMediaFilesUploadCancelDialog(
=======
/**
 * Request the host app to show a cancel dialog for mediaFiles arrays currently being uploaded
 *
 * For example, tapping on a block containing mediaFiles that are currently being uplaoded would trigger this request
 * and a "Cancel upload?" dialog would be presented to the user.
 *
 * @param {Array<Map>} mediaFiles the mediaFiles attribute of the block, containing data about each media item
 */
export function requestMediaFilesUploadCancelDialog( mediaFiles ) {
	RNReactNativeGutenbergBridge.requestMediaFilesUploadCancelDialog(
>>>>>>> d10e5d0e
		mediaFiles
	);
}

<<<<<<< HEAD
export function requestMediaFilesSaveCancelDialog( mediaFiles ) {
	return RNReactNativeGutenbergBridge.requestMediaFilesSaveCancelDialog(
=======
/**
 * Request the host app to show a cancel dialog for mediaFiles arrays currently undergoing a save operation
 *
 * Save operations on mediaFiles collection could  be lengthy so for example, tapping on a mediaFiles-type block
 * currently being saved would trigger this request and a "Cancel save?" dialog would be presented to the user
 *
 * @param {Array<Map>} mediaFiles the mediaFiles attribute of the block, containing data about each media item.
 */
export function requestMediaFilesSaveCancelDialog( mediaFiles ) {
	RNReactNativeGutenbergBridge.requestMediaFilesSaveCancelDialog(
>>>>>>> d10e5d0e
		mediaFiles
	);
}

export default RNReactNativeGutenbergBridge;<|MERGE_RESOLUTION|>--- conflicted
+++ resolved
@@ -268,10 +268,6 @@
 	);
 }
 
-<<<<<<< HEAD
-export function requestMediaFilesFailedRetryDialog( mediaFiles ) {
-	return RNReactNativeGutenbergBridge.requestMediaFilesFailedRetryDialog(
-=======
 /**
  * Request the host app to show a retry dialog for mediaFiles arrays which contained items that failed
  * to upload
@@ -283,15 +279,10 @@
  */
 export function requestMediaFilesFailedRetryDialog( mediaFiles ) {
 	RNReactNativeGutenbergBridge.requestMediaFilesFailedRetryDialog(
->>>>>>> d10e5d0e
 		mediaFiles
 	);
 }
 
-<<<<<<< HEAD
-export function requestMediaFilesUploadCancelDialog( mediaFiles ) {
-	return RNReactNativeGutenbergBridge.requestMediaFilesUploadCancelDialog(
-=======
 /**
  * Request the host app to show a cancel dialog for mediaFiles arrays currently being uploaded
  *
@@ -302,15 +293,10 @@
  */
 export function requestMediaFilesUploadCancelDialog( mediaFiles ) {
 	RNReactNativeGutenbergBridge.requestMediaFilesUploadCancelDialog(
->>>>>>> d10e5d0e
 		mediaFiles
 	);
 }
 
-<<<<<<< HEAD
-export function requestMediaFilesSaveCancelDialog( mediaFiles ) {
-	return RNReactNativeGutenbergBridge.requestMediaFilesSaveCancelDialog(
-=======
 /**
  * Request the host app to show a cancel dialog for mediaFiles arrays currently undergoing a save operation
  *
@@ -321,7 +307,6 @@
  */
 export function requestMediaFilesSaveCancelDialog( mediaFiles ) {
 	RNReactNativeGutenbergBridge.requestMediaFilesSaveCancelDialog(
->>>>>>> d10e5d0e
 		mediaFiles
 	);
 }
