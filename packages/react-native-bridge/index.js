/**
 * External dependencies
 */
import { NativeModules, NativeEventEmitter, Platform } from 'react-native';

const { RNReactNativeGutenbergBridge } = NativeModules;
const isIOS = Platform.OS === 'ios';
const isAndroid = Platform.OS === 'android';

const gutenbergBridgeEvents = new NativeEventEmitter(
	RNReactNativeGutenbergBridge
);

export const { isInitialColorSchemeDark } = RNReactNativeGutenbergBridge;

export const mediaSources = {
	deviceLibrary: 'DEVICE_MEDIA_LIBRARY',
	deviceCamera: 'DEVICE_CAMERA',
	siteMediaLibrary: 'SITE_MEDIA_LIBRARY',
};

export const userEvents = {
	editorSessionTemplateApply: 'editor_session_template_apply',
	editorSessionTemplatePreview: 'editor_session_template_preview',
};

export const actionButtons = {
	missingBlockAlertActionButton: 'missing_block_alert_action_button',
};

// Console polyfill from react-native

export function nativeLoggingHook( message, logLevel ) {
	RNReactNativeGutenbergBridge.editorDidEmitLog( message, logLevel );
}

// Send messages

export function sendNativeEditorDidLayout() {
	// For now, this is only needed on iOS to solve layout issues with the toolbar.
	// If this become necessary on Android in the future, we can try to build a registration API from Native
	// to register messages it wants to receive, similar to the Native -> JS messages listener system.
	if ( isIOS ) {
		RNReactNativeGutenbergBridge.editorDidLayout();
	}
}

// Register listeners

export function subscribeParentGetHtml( callback ) {
	return gutenbergBridgeEvents.addListener( 'requestGetHtml', callback );
}

export function subscribeParentToggleHTMLMode( callback ) {
	return gutenbergBridgeEvents.addListener( 'toggleHTMLMode', callback );
}

export function subscribeSetFocusOnTitle( callback ) {
	return gutenbergBridgeEvents.addListener( 'setFocusOnTitle', callback );
}

export function subscribeSetTitle( callback ) {
	return gutenbergBridgeEvents.addListener( 'setTitle', callback );
}

export function subscribeUpdateHtml( callback ) {
	return gutenbergBridgeEvents.addListener( 'updateHtml', callback );
}

export function subscribeMediaUpload( callback ) {
	return gutenbergBridgeEvents.addListener( 'mediaUpload', callback );
}

export function subscribeMediaSave( callback ) {
	return gutenbergBridgeEvents.addListener( 'mediaSave', callback );
}

export function subscribeMediaAppend( callback ) {
	return gutenbergBridgeEvents.addListener( 'mediaAppend', callback );
}

export function subscribeAndroidModalClosed( callback ) {
	return isAndroid
		? gutenbergBridgeEvents.addListener( 'notifyModalClosed', callback )
		: undefined;
}

export function subscribeUpdateTheme( callback ) {
	return gutenbergBridgeEvents.addListener( 'updateTheme', callback );
}

export function subscribePreferredColorScheme( callback ) {
	return gutenbergBridgeEvents.addListener(
		'preferredColorScheme',
		callback
	);
}

export function subscribeUpdateCapabilities( callback ) {
	return gutenbergBridgeEvents.addListener( 'updateCapabilities', callback );
}

export function subscribeShowNotice( callback ) {
	return gutenbergBridgeEvents.addListener( 'showNotice', callback );
}

/**
 * @callback FnReplaceBlockCompletion
 * @param {string} html the HTML to replace the block.
 * @param {string} clientId the clientId of the block to be replaced.
 */

/**
 * Subscribe a listener to replace a single block.
 *
 * @param {FnReplaceBlockCompletion} callback the completion callback.
 */
export function subscribeReplaceBlock( callback ) {
	return gutenbergBridgeEvents.addListener( 'replaceBlock', callback );
}

/**
 * Request media picker for the given media source.
 *
 * Kinds of media source can be device library, camera, etc.
 *
 * @param {string}         source    The media source to request media from.
 * @param {Array<string>}  filter    Array of media types to filter the media to select.
 * @param {boolean}        multiple  Is multiple selection allowed?
 * @param {Function}       callback  RN Callback function to be called with the selected media objects.
 */
export function requestMediaPicker( source, filter, multiple, callback ) {
	RNReactNativeGutenbergBridge.requestMediaPickFrom(
		source,
		filter,
		multiple,
		callback
	);
}

/**
 * Request to render an unsuported block.
 *
 * A way to show unsupported blocks to the user is to render it on a web view.
 *
 * @param {string} htmlContent Raw html content of the block.
 * @param {string} blockClientId the clientId of the block.
 * @param {string} blockName the internal system block name.
 * @param {string} blockTitle the user-facing, localized block name.
 */
export function requestUnsupportedBlockFallback(
	htmlContent,
	blockClientId,
	blockName,
	blockTitle
) {
	RNReactNativeGutenbergBridge.requestUnsupportedBlockFallback(
		htmlContent,
		blockClientId,
		blockName,
		blockTitle
	);
}

/**
 * Messages the client that an action button was pressed.
 *
 * @param {string} htmlContent One of the values deffined on `actionButtons` constant object.
 */
export function sendActionButtonPressedAction( buttonType ) {
	RNReactNativeGutenbergBridge.actionButtonPressed( buttonType );
}

export function requestMediaImport( url, callback ) {
	return RNReactNativeGutenbergBridge.requestMediaImport( url, callback );
}

export function mediaUploadSync() {
	return RNReactNativeGutenbergBridge.mediaUploadSync();
}

export function mediaSaveSync() {
	return RNReactNativeGutenbergBridge.mediaSaveSync();
}

export function requestImageFailedRetryDialog( mediaId ) {
	return RNReactNativeGutenbergBridge.requestImageFailedRetryDialog(
		mediaId
	);
}

export function requestImageUploadCancelDialog( mediaId ) {
	return RNReactNativeGutenbergBridge.requestImageUploadCancelDialog(
		mediaId
	);
}

export function requestImageUploadCancel( mediaId ) {
	return RNReactNativeGutenbergBridge.requestImageUploadCancel( mediaId );
}

export function getOtherMediaOptions( filter, callback ) {
	return RNReactNativeGutenbergBridge.getOtherMediaOptions(
		filter,
		callback
	);
}

export function requestImageFullscreenPreview(
	currentImageUrl,
	originalImageUrl
) {
	if ( isIOS ) {
		return RNReactNativeGutenbergBridge.requestImageFullscreenPreview(
			currentImageUrl,
			originalImageUrl
		);
	}
	return RNReactNativeGutenbergBridge.requestImageFullscreenPreview(
		originalImageUrl || currentImageUrl
	);
}

export function requestMediaEditor( mediaUrl, callback ) {
	return RNReactNativeGutenbergBridge.requestMediaEditor(
		mediaUrl,
		callback
	);
}

export function fetchRequest( path ) {
	return RNReactNativeGutenbergBridge.fetchRequest( path );
}

export function logUserEvent( event, properties ) {
	return RNReactNativeGutenbergBridge.logUserEvent( event, properties );
}

export function addMention() {
	return RNReactNativeGutenbergBridge.addMention();
}

export function requestStarterPageTemplatesTooltipShown( callback ) {
	return RNReactNativeGutenbergBridge.requestStarterPageTemplatesTooltipShown(
		callback
	);
}

export function setStarterPageTemplatesTooltipShown( tooltipShown ) {
	return RNReactNativeGutenbergBridge.setStarterPageTemplatesTooltipShown(
		tooltipShown
	);
}

/**
 * Request the host app to show the block for editing its mediaFiles collection
 *
 * For example, a mediaFiles collection editor can make special handling of visualization
 * in this regard.
 *
 * @param {Array<Map>} mediaFiles the mediaFiles attribute of the block, containing data about each media item.
 * @param {string} blockClientId the clientId of the block.
 */
export function requestMediaFilesEditorLoad( mediaFiles, blockClientId ) {
	RNReactNativeGutenbergBridge.requestMediaFilesEditorLoad(
		mediaFiles,
		blockClientId
	);
}

/**
 * Request the host app to show a retry dialog for mediaFiles arrays which contained items that failed
 * to upload
 *
 * For example, tapping on a failed-media overlay would trigger this request and a "Retry?" dialog
 * would be presented to the user
 *
 * @param {Array<Map>} mediaFiles the mediaFiles attribute of the block, containing data about each media item
 */
export function requestMediaFilesFailedRetryDialog( mediaFiles ) {
	RNReactNativeGutenbergBridge.requestMediaFilesFailedRetryDialog(
		mediaFiles
	);
}

/**
 * Request the host app to show a cancel dialog for mediaFiles arrays currently being uploaded
 *
 * For example, tapping on a block containing mediaFiles that are currently being uplaoded would trigger this request
 * and a "Cancel upload?" dialog would be presented to the user.
 *
 * @param {Array<Map>} mediaFiles the mediaFiles attribute of the block, containing data about each media item
 */
export function requestMediaFilesUploadCancelDialog( mediaFiles ) {
	RNReactNativeGutenbergBridge.requestMediaFilesUploadCancelDialog(
		mediaFiles
	);
}

/**
 * Request the host app to show a cancel dialog for mediaFiles arrays currently undergoing a save operation
 *
<<<<<<< HEAD
 * Save operations on mediaFiles collection could  be lengthy so for example, tapping on a mediaFiles-type block
 * currently being saved would trigger this request and a "Cancel save?" dialog would be presented to the user
=======
 * Save operatoins on mediaFiles collection could  be lengthy so for example, tapping on a mediaFiles-type block
 * currently being saved would trigger this request and a "Cancel save?" dialog would be presented to the user.
>>>>>>> a17fe897
 *
 * @param {Array<Map>} mediaFiles the mediaFiles attribute of the block, containing data about each media item.
 */
export function requestMediaFilesSaveCancelDialog( mediaFiles ) {
	RNReactNativeGutenbergBridge.requestMediaFilesSaveCancelDialog(
		mediaFiles
	);
}

export default RNReactNativeGutenbergBridge;<|MERGE_RESOLUTION|>--- conflicted
+++ resolved
@@ -300,13 +300,8 @@
 /**
  * Request the host app to show a cancel dialog for mediaFiles arrays currently undergoing a save operation
  *
-<<<<<<< HEAD
  * Save operations on mediaFiles collection could  be lengthy so for example, tapping on a mediaFiles-type block
  * currently being saved would trigger this request and a "Cancel save?" dialog would be presented to the user
-=======
- * Save operatoins on mediaFiles collection could  be lengthy so for example, tapping on a mediaFiles-type block
- * currently being saved would trigger this request and a "Cancel save?" dialog would be presented to the user.
->>>>>>> a17fe897
  *
  * @param {Array<Map>} mediaFiles the mediaFiles attribute of the block, containing data about each media item.
  */
