--- conflicted
+++ resolved
@@ -3,30 +3,13 @@
 import android.os.Bundle
 
 data class GutenbergProps @JvmOverloads constructor(
-<<<<<<< HEAD
-        val enableContactInfoBlock: Boolean,
-        val enableMediaFilesCollectionBlocks: Boolean,
-        val enableMentions: Boolean,
-        val enableXPosts: Boolean,
-        val enableUnsupportedBlockEditor: Boolean,
-        val canEnableUnsupportedBlockEditor: Boolean,
-        val isAudioBlockMediaUploadEnabled: Boolean,
-        val localeSlug: String,
-        val postType: String,
-        val featuredImageId: Int,
-        val editorTheme: Bundle?,
-        val translations: Bundle,
-        val isDarkMode: Boolean,
-        val htmlModeEnabled: Boolean,
-        val canViewEditorOnboarding: Boolean
-=======
     val enableContactInfoBlock: Boolean,
     val enableMediaFilesCollectionBlocks: Boolean,
     val enableMentions: Boolean,
     val enableXPosts: Boolean,
     val enableUnsupportedBlockEditor: Boolean,
     val canEnableUnsupportedBlockEditor: Boolean,
-    val enableAudioBlock: Boolean,
+    val isAudioBlockMediaUploadEnabled: Boolean,
     val enableReusableBlock: Boolean,
     val localeSlug: String,
     val postType: String,
@@ -36,7 +19,6 @@
     val isDarkMode: Boolean,
     val htmlModeEnabled: Boolean,
     val canViewEditorOnboarding: Boolean
->>>>>>> 5215429c
 ) {
 
     fun getInitialProps(bundle: Bundle?) = (bundle ?: Bundle()).apply {
@@ -63,12 +45,8 @@
         putBoolean(PROP_CAPABILITIES_MEDIAFILES_COLLECTION_BLOCK, enableMediaFilesCollectionBlocks)
         putBoolean(PROP_CAPABILITIES_UNSUPPORTED_BLOCK_EDITOR, enableUnsupportedBlockEditor)
         putBoolean(PROP_CAPABILITIES_CAN_ENABLE_UNSUPPORTED_BLOCK_EDITOR, canEnableUnsupportedBlockEditor)
-<<<<<<< HEAD
+        putBoolean(PROP_CAPABILITIES_REUSABLE_BLOCK, enableReusableBlock)
         putBoolean(PROP_CAPABILITIES_IS_AUDIO_BLOCK_MEDIA_UPLOAD_ENABLED, isAudioBlockMediaUploadEnabled)
-=======
-        putBoolean(PROP_CAPABILITIES_AUDIO_BLOCK, enableAudioBlock)
-        putBoolean(PROP_CAPABILITIES_REUSABLE_BLOCK, enableReusableBlock)
->>>>>>> 5215429c
         putBoolean(PROP_CAPABILITIES_CAN_VIEW_EDITOR_ONBOARDING, canViewEditorOnboarding)
     }
 
@@ -97,12 +75,8 @@
         const val PROP_CAPABILITIES_XPOSTS = "xposts"
         const val PROP_CAPABILITIES_UNSUPPORTED_BLOCK_EDITOR = "unsupportedBlockEditor"
         const val PROP_CAPABILITIES_CAN_ENABLE_UNSUPPORTED_BLOCK_EDITOR = "canEnableUnsupportedBlockEditor"
-<<<<<<< HEAD
+        const val PROP_CAPABILITIES_REUSABLE_BLOCK = "reusableBlock"
         const val PROP_CAPABILITIES_IS_AUDIO_BLOCK_MEDIA_UPLOAD_ENABLED = "isAudioBlockMediaUploadEnabled"
-=======
-        const val PROP_CAPABILITIES_AUDIO_BLOCK = "audioBlock"
-        const val PROP_CAPABILITIES_REUSABLE_BLOCK = "reusableBlock"
->>>>>>> 5215429c
         const val PROP_CAPABILITIES_CAN_VIEW_EDITOR_ONBOARDING = "canViewEditorOnboarding"
     }
 }