--- conflicted
+++ resolved
@@ -518,12 +518,7 @@
                                   OnLogGutenbergUserEventListener onLogGutenbergUserEventListener,
                                   OnGutenbergDidRequestUnsupportedBlockFallbackListener onGutenbergDidRequestUnsupportedBlockFallbackListener,
                                   OnGutenbergDidSendButtonPressedActionListener onGutenbergDidSendButtonPressedActionListener,
-<<<<<<< HEAD
-                                  AddMentionUtil addMentionUtil,
-=======
                                   ShowSuggestionsUtil showSuggestionsUtil,
-                                  OnStarterPageTemplatesTooltipShownEventListener onStarterPageTemplatesTooltipListener,
->>>>>>> 502bd52d
                                   OnMediaFilesCollectionBasedBlockEditorListener onMediaFilesCollectionBasedBlockEditorListener,
                                   boolean isDarkMode) {
         MutableContextWrapper contextWrapper = (MutableContextWrapper) mReactRootView.getContext();
@@ -540,12 +535,7 @@
         mOnLogGutenbergUserEventListener = onLogGutenbergUserEventListener;
         mOnGutenbergDidRequestUnsupportedBlockFallbackListener = onGutenbergDidRequestUnsupportedBlockFallbackListener;
         mOnGutenbergDidSendButtonPressedActionListener = onGutenbergDidSendButtonPressedActionListener;
-<<<<<<< HEAD
-        mAddMentionUtil = addMentionUtil;
-=======
         mShowSuggestionsUtil = showSuggestionsUtil;
-        mOnStarterPageTemplatesTooltipShownListener = onStarterPageTemplatesTooltipListener;
->>>>>>> 502bd52d
         mOnMediaFilesCollectionBasedBlockEditorListener = onMediaFilesCollectionBasedBlockEditorListener;
 
         sAddCookiesInterceptor.setOnAuthHeaderRequestedListener(onAuthHeaderRequestedListener);
