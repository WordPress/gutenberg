package org.wordpress.mobile.ReactNativeGutenbergBridge;

import android.annotation.SuppressLint;
import android.graphics.Bitmap;
import android.os.Bundle;
import android.os.Handler;
import android.view.Menu;
import android.view.MenuInflater;
import android.view.MenuItem;
import android.view.View;
import android.webkit.CookieManager;
import android.webkit.JavascriptInterface;
import android.webkit.WebSettings;
import android.webkit.WebView;
import android.webkit.WebViewClient;

import androidx.annotation.Nullable;
import androidx.appcompat.app.ActionBar;
import androidx.appcompat.app.AppCompatActivity;
import androidx.appcompat.widget.Toolbar;

import org.wordpress.android.util.AppLog;
import org.wordpress.android.util.helpers.WPWebChromeClient;
import org.wordpress.mobile.FileUtils;

import java.util.ArrayList;
import java.util.List;
import java.util.Locale;

public class GutenbergWebViewActivity extends AppCompatActivity {

    public static final String ARG_BLOCK_ID = "block_id";
    public static final String ARG_BLOCK_NAME = "block_name";
    public static final String ARG_BLOCK_CONTENT = "block_content";

    private static final String INJECT_LOCAL_STORAGE_SCRIPT_TEMPLATE = "localStorage.setItem('WP_DATA_USER_%d','%s')";
    private static final String INJECT_CSS_SCRIPT_TEMPLATE = "window.injectCss('%s')";
    private static final String INJECT_GET_HTML_POST_CONTENT_SCRIPT = "window.getHTMLPostContent();";
    private static final String JAVA_SCRIPT_INTERFACE_NAME = "wpwebkit";

    protected WebView mWebView;
    protected View mForegroundView;
<<<<<<< HEAD
=======
    protected boolean mIsRedirected;
>>>>>>> 9a5eb6a6

    @SuppressLint("SetJavaScriptEnabled")
    protected void onCreate(@Nullable Bundle savedInstanceState) {
        super.onCreate(savedInstanceState);
        setContentView(R.layout.activity_gutenberg_web_view);

        setupToolbar();

        mWebView = findViewById(R.id.gutenberg_web_view);
        mForegroundView = findViewById(R.id.foreground_view);

        // Set settings
        WebSettings settings = mWebView.getSettings();
        settings.setJavaScriptEnabled(true);
        settings.setDomStorageEnabled(true);
        CookieManager cookieManager = CookieManager.getInstance();
        cookieManager.setAcceptThirdPartyCookies(mWebView, true);

        // Add javascript interface
        mWebView.addJavascriptInterface(new WPWebKit(), JAVA_SCRIPT_INTERFACE_NAME);

        // Setup WebView client
        setupWebViewClient();
        mWebView.setWebChromeClient(new WPWebChromeClient(null, findViewById(R.id.progress_bar)));

        loadUrl();
    }

    protected void loadUrl() {
        mWebView.loadUrl("https://wordpress.org/gutenberg/");
    }

    private void setupToolbar() {
        setTitle("");

        Toolbar toolbar = findViewById(R.id.toolbar);
        if (toolbar != null) {
            setSupportActionBar(toolbar);

            ActionBar actionBar = getSupportActionBar();
            if (actionBar != null) {
                actionBar.setDisplayShowTitleEnabled(true);
                actionBar.setDisplayHomeAsUpEnabled(true);
                actionBar.setHomeAsUpIndicator(R.drawable.ic_close_24px);
                actionBar.setSubtitle("");
                actionBar.setTitle(getToolbarTitle());
            }
        }
    }

    protected String getToolbarTitle() {
        String blockName = getIntent().getExtras().getString(ARG_BLOCK_NAME);
        if (blockName != null) {
            return String.format("Edit %s block", blockName);
        }
        return "";
    }

    @Override
    public boolean onCreateOptionsMenu(Menu menu) {
        super.onCreateOptionsMenu(menu);

        MenuInflater inflater = getMenuInflater();
        inflater.inflate(R.menu.menu_gutenberg_webview, menu);
        return true;
    }

    @Override
    public boolean onOptionsItemSelected(final MenuItem item) {
        if (mWebView == null) {
            return false;
        }

        int itemID = item.getItemId();

        if (itemID == android.R.id.home) {
            finish();
        } else if (itemID == R.id.menu_save) {
            saveAction();
            return true;
        }

        return super.onOptionsItemSelected(item);
    }

    private void saveAction() {
        mWebView.clearFocus();
        mWebView.evaluateJavascript(INJECT_GET_HTML_POST_CONTENT_SCRIPT,
                value -> AppLog.e(AppLog.T.EDITOR, value));
    }

    protected void saveContent(String content) {
        String blockId = getIntent().getExtras().getString(ARG_BLOCK_ID);
        AppLog.i(AppLog.T.EDITOR, String.format(Locale.US, "Save block id %s, with content %s", blockId, content));
        ((GutenbergBridgeInterface)getApplication()).saveContent(content, blockId);
        finish();
    }

    protected String getFileContentFromAssets(String assetsFileName) {
        return FileUtils.getHtmlFromFile(this, assetsFileName);
    }

    private String removeNewLines(String content) {
        return content.replace("\r\n", " ").replace("\n", " ");
    }

    private String removeWhiteSpace(String content) {
        return content.replaceAll("\\s+", "");
    }

    private void setupWebViewClient() {
        mWebView.setWebViewClient(new WebViewClient() {

            @Override
            public boolean shouldOverrideUrlLoading(WebView view, String url) {
                boolean shouldOverrideUrlLoading = isUrlOverridden(view, url);

                if (shouldOverrideUrlLoading) {
                    return true;
                }

                return super.shouldOverrideUrlLoading(view, url);
            }

            @Override
            public void onPageCommitVisible(WebView view, String url) {
                String injectCssScript = getFileContentFromAssets("gutenberg-web-single-block/inject-css.js");
                evaluateJavaScript(injectCssScript);

                long userId = getUserId();
                if (userId != 0) {
                    String injectLocalStorageScript = getFileContentFromAssets("gutenberg-web-single-block/local-storage-overrides.json");
                    injectLocalStorageScript = removeWhiteSpace(removeNewLines(injectLocalStorageScript));

                    evaluateJavaScript(
                            String.format(
                                    Locale.US,
                                    INJECT_LOCAL_STORAGE_SCRIPT_TEMPLATE,
                                    userId,
                                    injectLocalStorageScript)
                    );
                }

                super.onPageCommitVisible(view, url);
            }

            @Override
            public void onPageStarted(WebView view, String url, Bitmap favicon) {
                injectOnPageLoadExternalSources();
                super.onPageStarted(view, url, favicon);
            }

            @Override
            public void onPageFinished(WebView view, String url) {
                super.onPageFinished(view, url);

                if (mIsRedirected) {
                    mIsRedirected = false;
                    return;
                }

                String contentFunctions = getFileContentFromAssets("gutenberg-web-single-block/content-functions.js");
                evaluateJavaScript(contentFunctions);

                String editorStyle = getFileContentFromAssets("gutenberg-web-single-block/editor-style-overrides.css");
                editorStyle = removeWhiteSpace(removeNewLines(editorStyle));
                evaluateJavaScript(String.format(INJECT_CSS_SCRIPT_TEMPLATE, editorStyle));

                String injectWPBarsCssScript = getFileContentFromAssets("gutenberg-web-single-block/wp-bar-override.css");
                injectWPBarsCssScript = removeWhiteSpace(removeNewLines(injectWPBarsCssScript));
                evaluateJavaScript(String.format(INJECT_CSS_SCRIPT_TEMPLATE, injectWPBarsCssScript));

                String injectGutenbergObserver = getFileContentFromAssets("gutenberg-web-single-block/gutenberg-observer.js");
                evaluateJavaScript(injectGutenbergObserver);
            }
        });
    }

    private void evaluateJavaScript(String script) {
        mWebView.evaluateJavascript(script, value ->
                AppLog.e(AppLog.T.EDITOR, value));
    }

<<<<<<< HEAD
    private void onGutenbergReady() {
        preventAutoSavesScript();
        insertBlockScript();
        final Handler handler = new Handler();
        handler.postDelayed(() -> {
            // We want to make sure that page is loaded
            // with all elements before executing external JS
            injectOnGutenbergReadyExternalSources();
            mForegroundView.postDelayed(() -> mForegroundView.setVisibility(View.INVISIBLE), 500);
        }, 2000);
    }
=======
                    // We need some extra time to hide all unwanted html elements
                    mForegroundView.postDelayed(() -> mForegroundView.setVisibility(View.INVISIBLE), 1500);
                }, 2000);
            }
>>>>>>> 9a5eb6a6

    private void injectOnGutenbergReadyExternalSources() {
        List<String> list = getOnGutenbergReadyExternalSources();
        for (String file : list) {
            evaluateJavaScript(file);
        }
    }

    protected List<String> getOnGutenbergReadyExternalSources() {
        return new ArrayList<>();
    }

    private void injectOnPageLoadExternalSources() {
        List<String> list = getOnPageLoadExternalSources();
        for (String file : list) {
            evaluateJavaScript(file);
        }
    }

    protected List<String> getOnPageLoadExternalSources() {
        return new ArrayList<>();
    }

    private void preventAutoSavesScript() {
        String preventAutosaves = getFileContentFromAssets("gutenberg-web-single-block/prevent-autosaves.js");
        evaluateJavaScript(preventAutosaves);
    }

    private void insertBlockScript() {
        String insertBlock = getFileContentFromAssets("gutenberg-web-single-block/insert-block.js").replace("%@","%s");
        String blockContent = getIntent().getExtras().getString(ARG_BLOCK_CONTENT);
        insertBlock = String.format(insertBlock, blockContent);
        evaluateJavaScript(removeNewLines(insertBlock.replace("\\n", "\\\\n")));
    }

    @Override
    public void onBackPressed() {
        if (mWebView.canGoBack()) {
            mWebView.goBack();
        } else {
            super.onBackPressed();
        }
    }

    protected boolean isUrlOverridden(WebView view, String url) {
        if (!mIsRedirected) {
            mIsRedirected = true;
        }

        return false;
    }

    protected long getUserId() {
        return 0;
    }

    @Override
    public void finish() {
        runOnUiThread(() -> {
            mWebView.removeJavascriptInterface(JAVA_SCRIPT_INTERFACE_NAME);
            mWebView.clearHistory();
            mWebView.clearFormData();
            mWebView.clearCache(true);
<<<<<<< HEAD
=======
            mWebView.clearSslPreferences();
>>>>>>> 9a5eb6a6
        });

        super.finish();
    }

    public class WPWebKit {
        @JavascriptInterface
        public void postMessage(String content) {
            if (content != null && content.length() > 0) {
                saveContent(content);
            }
        }

        @JavascriptInterface
        public void gutenbergReady() {
            GutenbergWebViewActivity.this.runOnUiThread(() -> onGutenbergReady());
        }
    }
}<|MERGE_RESOLUTION|>--- conflicted
+++ resolved
@@ -40,10 +40,7 @@
 
     protected WebView mWebView;
     protected View mForegroundView;
-<<<<<<< HEAD
-=======
     protected boolean mIsRedirected;
->>>>>>> 9a5eb6a6
 
     @SuppressLint("SetJavaScriptEnabled")
     protected void onCreate(@Nullable Bundle savedInstanceState) {
@@ -227,7 +224,6 @@
                 AppLog.e(AppLog.T.EDITOR, value));
     }
 
-<<<<<<< HEAD
     private void onGutenbergReady() {
         preventAutoSavesScript();
         insertBlockScript();
@@ -236,15 +232,10 @@
             // We want to make sure that page is loaded
             // with all elements before executing external JS
             injectOnGutenbergReadyExternalSources();
-            mForegroundView.postDelayed(() -> mForegroundView.setVisibility(View.INVISIBLE), 500);
+            // We need some extra time to hide all unwanted html elements
+            mForegroundView.postDelayed(() -> mForegroundView.setVisibility(View.INVISIBLE), 1500);
         }, 2000);
     }
-=======
-                    // We need some extra time to hide all unwanted html elements
-                    mForegroundView.postDelayed(() -> mForegroundView.setVisibility(View.INVISIBLE), 1500);
-                }, 2000);
-            }
->>>>>>> 9a5eb6a6
 
     private void injectOnGutenbergReadyExternalSources() {
         List<String> list = getOnGutenbergReadyExternalSources();
@@ -308,10 +299,7 @@
             mWebView.clearHistory();
             mWebView.clearFormData();
             mWebView.clearCache(true);
-<<<<<<< HEAD
-=======
             mWebView.clearSslPreferences();
->>>>>>> 9a5eb6a6
         });
 
         super.finish();
