package org.wordpress.mobile.ReactNativeGutenbergBridge;

import androidx.core.util.Consumer;

import com.facebook.react.bridge.ReadableArray;
import com.facebook.react.bridge.ReadableMap;

import org.wordpress.mobile.WPAndroidGlue.MediaOption;
import org.wordpress.mobile.WPAndroidGlue.RequestExecutor;

import java.util.ArrayList;
import java.util.HashMap;
import java.util.List;
import java.util.Map;

public interface GutenbergBridgeJS2Parent extends RequestExecutor {

    void responseHtml(String title, String html, boolean changed, ReadableMap contentInfo);

    void editorDidMount(ReadableArray unsupportedBlockNames);

    interface OtherMediaOptionsReceivedCallback {
        void onOtherMediaOptionsReceived(ArrayList<MediaOption> mediaList);
    }

    interface MediaSelectedCallback {
        void onMediaFileSelected(List<RNMedia> mediaList);
    }

    interface MediaUploadEventEmitter {
        void onUploadMediaFileClear(int mediaId);
        void onMediaFileUploadProgress(int mediaId, float progress);
        void onMediaFileUploadSucceeded(int mediaId, String mediaUrl, int serverId);
        void onMediaFileUploadFailed(int mediaId);
    }

    interface MediaSaveEventEmitter {
        void onSaveMediaFileClear(String mediaId);
        void onMediaFileSaveProgress(String mediaId, float progress);
        void onMediaFileSaveSucceeded(String mediaId, String mediaUrl);
        void onMediaFileSaveFailed(String mediaId);
        void onMediaCollectionSaveResult(String firstMediaIdInCollection, boolean success);
        void onMediaIdChanged(final String oldId, final String newId, final String oldUrl);
    }

    interface ReplaceUnsupportedBlockCallback {
        void replaceUnsupportedBlock(String content, String blockId);
    }

    interface ReplaceMediaFilesEditedBlockCallback {
        void replaceMediaFilesEditedBlock(String mediaFiles, String blockId);
    }

    // Ref: https://github.com/facebook/react-native/blob/master/Libraries/polyfills/console.js#L376
    enum LogLevel {
        TRACE(0),
        INFO(1),
        WARN(2),
        ERROR(3);

        private final int id;

        LogLevel(int id) {
            this.id = id;
        }

        public static LogLevel valueOf(int id) {
            for (LogLevel num : values()) {
                if (num.id == id) {
                    return num;
                }
            }
            return null;
        }
    }

    enum MediaType {
        IMAGE("image"),
        VIDEO("video"),
        MEDIA("media"),
        AUDIO("audio"),
        ANY("any"),
        OTHER("other");

        String name;

        MediaType(String name) {
            this.name = name;
        }

        public static MediaType getEnum(String value) {
            for (MediaType mediaType : values()) {
                if (mediaType.name.equals(value)) {
                    return mediaType;
                }
            }

            return OTHER;
        }
    }

    enum GutenbergUserEvent {
        EDITOR_SESSION_TEMPLATE_APPLY("editor_session_template_apply"),
        EDITOR_SESSION_TEMPLATE_PREVIEW("editor_session_template_preview");

        private static final Map<String, GutenbergUserEvent> MAP = new HashMap<>();

        static {
            for (GutenbergUserEvent event : values()) {
                MAP.put(event.name, event);
            }
        }

        String name;

        GutenbergUserEvent(String name) {
            this.name = name;
        }

        public static GutenbergUserEvent getEnum(String eventName) {
            return MAP.get(eventName);
        }
    }

    void requestMediaPickFromMediaLibrary(MediaSelectedCallback mediaSelectedCallback, Boolean allowMultipleSelection, MediaType mediaType);

    void requestMediaPickFromDeviceLibrary(MediaSelectedCallback mediaSelectedCallback, Boolean allowMultipleSelection, MediaType mediaType);

    void requestMediaPickerFromDeviceCamera(MediaSelectedCallback mediaSelectedCallback, MediaType mediaType);

    void requestMediaImport(String url, MediaSelectedCallback mediaSelectedCallback);

    void mediaUploadSync(MediaSelectedCallback mediaSelectedCallback);

    void mediaSaveSync(MediaSelectedCallback mediaSelectedCallback);

    void requestImageFailedRetryDialog(int mediaId);

    void requestImageUploadCancelDialog(int mediaId);

    void requestImageUploadCancel(int mediaId);

    void editorDidEmitLog(String message, LogLevel logLevel);

    void editorDidAutosave();

    void getOtherMediaPickerOptions(OtherMediaOptionsReceivedCallback otherMediaOptionsReceivedCallback, MediaType mediaType);

    void requestMediaPickFrom(String mediaSource, MediaSelectedCallback mediaSelectedCallback, Boolean allowMultipleSelection);

    void requestImageFullscreenPreview(String mediaUrl);

    void requestMediaEditor(MediaSelectedCallback mediaSelectedCallback, String mediaUrl);

    void logUserEvent(GutenbergUserEvent gutenbergUserEvent, ReadableMap eventProperties);

    void gutenbergDidRequestUnsupportedBlockFallback(ReplaceUnsupportedBlockCallback replaceUnsupportedBlockCallback,
                                                     String content,
                                                     String blockId,
                                                     String blockName,
                                                     String blockTitle);

    void gutenbergDidSendButtonPressedAction(String buttonType);

<<<<<<< HEAD
    void onAddMention(Consumer<String> onSuccess);
    
=======
    void onShowUserSuggestions(Consumer<String> onResult);

    void onShowXpostSuggestions(Consumer<String> onResult);

    void setStarterPageTemplatesTooltipShown(boolean tooltipShown);

    void requestStarterPageTemplatesTooltipShown(StarterPageTemplatesTooltipShownCallback starterPageTemplatesTooltipShownCallback);

>>>>>>> 502bd52d
    void requestMediaFilesEditorLoad(ReplaceMediaFilesEditedBlockCallback replaceMediaFilesEditedBlockCallback,
                                                     ReadableArray mediaFiles,
                                                     String blockId
    );

    void requestMediaFilesFailedRetryDialog(ReadableArray mediaFiles);

    void requestMediaFilesUploadCancelDialog(ReadableArray mediaFiles);

    void requestMediaFilesSaveCancelDialog(ReadableArray mediaFiles);
}<|MERGE_RESOLUTION|>--- conflicted
+++ resolved
@@ -162,19 +162,10 @@
 
     void gutenbergDidSendButtonPressedAction(String buttonType);
 
-<<<<<<< HEAD
-    void onAddMention(Consumer<String> onSuccess);
-    
-=======
     void onShowUserSuggestions(Consumer<String> onResult);
 
     void onShowXpostSuggestions(Consumer<String> onResult);
 
-    void setStarterPageTemplatesTooltipShown(boolean tooltipShown);
-
-    void requestStarterPageTemplatesTooltipShown(StarterPageTemplatesTooltipShownCallback starterPageTemplatesTooltipShownCallback);
-
->>>>>>> 502bd52d
     void requestMediaFilesEditorLoad(ReplaceMediaFilesEditedBlockCallback replaceMediaFilesEditedBlockCallback,
                                                      ReadableArray mediaFiles,
                                                      String blockId
