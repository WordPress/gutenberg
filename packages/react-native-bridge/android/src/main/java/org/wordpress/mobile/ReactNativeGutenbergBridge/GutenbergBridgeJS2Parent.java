--- conflicted
+++ resolved
@@ -48,17 +48,10 @@
         void replaceUnsupportedBlock(String content, String blockId);
     }
 
-<<<<<<< HEAD
-    interface ReplaceMediaFilesEditedBlockCallback {
-        void replaceMediaFilesEditedBlock(String mediaFiles, String blockId);
-    }
-
     interface FocalPointPickerTooltipShownCallback {
         void onRequestFocalPointPickerTooltipShown(boolean tooltipShown);
     }
 
-=======
->>>>>>> 4cec5572
     // Ref: https://github.com/facebook/react-native/blob/master/Libraries/polyfills/console.js#L376
     enum LogLevel {
         TRACE(0),
@@ -182,11 +175,10 @@
 
     void requestMediaFilesSaveCancelDialog(ReadableArray mediaFiles);
 
-<<<<<<< HEAD
+    void mediaFilesBlockReplaceSync(ReadableArray mediaFiles, String blockId);
+
     void setFocalPointPickerTooltipShown(boolean tooltipShown);
 
     void requestFocalPointPickerTooltipShown(FocalPointPickerTooltipShownCallback focalPointPickerTooltipShownCallback);
-=======
-    void mediaFilesBlockReplaceSync(ReadableArray mediaFiles, String blockId);
->>>>>>> 4cec5572
+
 }