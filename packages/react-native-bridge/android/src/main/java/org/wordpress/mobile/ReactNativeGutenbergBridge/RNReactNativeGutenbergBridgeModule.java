package org.wordpress.mobile.ReactNativeGutenbergBridge;

import android.os.Bundle;

import androidx.annotation.Nullable;

import com.facebook.react.bridge.Arguments;
import com.facebook.react.bridge.Callback;
import com.facebook.react.bridge.Promise;
import com.facebook.react.bridge.ReactApplicationContext;
import com.facebook.react.bridge.ReactContextBaseJavaModule;
import com.facebook.react.bridge.ReactMethod;
import com.facebook.react.bridge.ReadableArray;
import com.facebook.react.bridge.ReadableMap;
import com.facebook.react.bridge.WritableArray;
import com.facebook.react.bridge.WritableMap;
import com.facebook.react.bridge.WritableNativeArray;
import com.facebook.react.bridge.WritableNativeMap;
import com.facebook.react.modules.core.DeviceEventManagerModule;

import org.wordpress.mobile.ReactNativeGutenbergBridge.GutenbergBridgeJS2Parent.GutenbergUserEvent;
import org.wordpress.mobile.ReactNativeGutenbergBridge.GutenbergBridgeJS2Parent.MediaType;
import org.wordpress.mobile.ReactNativeGutenbergBridge.GutenbergBridgeJS2Parent.OtherMediaOptionsReceivedCallback;
import org.wordpress.mobile.ReactNativeGutenbergBridge.GutenbergBridgeJS2Parent.StarterPageTemplatesTooltipShownCallback;
import org.wordpress.mobile.WPAndroidGlue.DeferredEventEmitter;
import org.wordpress.mobile.WPAndroidGlue.MediaOption;

import java.io.Serializable;
import java.util.ArrayList;
import java.util.HashMap;
import java.util.List;
import java.util.Map;

public class RNReactNativeGutenbergBridgeModule extends ReactContextBaseJavaModule implements
        DeferredEventEmitter.JSEventEmitter {
    private final ReactApplicationContext mReactContext;
    private final GutenbergBridgeJS2Parent mGutenbergBridgeJS2Parent;

    private static final String EVENT_NAME_REQUEST_GET_HTML = "requestGetHtml";
    private static final String EVENT_NAME_UPDATE_HTML = "updateHtml";
    private static final String EVENT_NAME_UPDATE_TITLE = "setTitle";
    private static final String EVENT_NAME_FOCUS_TITLE = "setFocusOnTitle";
    private static final String EVENT_NAME_MEDIA_APPEND = "mediaAppend";
    private static final String EVENT_NAME_TOGGLE_HTML_MODE = "toggleHTMLMode";
    private static final String EVENT_NAME_NOTIFY_MODAL_CLOSED = "notifyModalClosed";
    private static final String EVENT_NAME_PREFERRED_COLOR_SCHEME = "preferredColorScheme";
    private static final String EVENT_NAME_MEDIA_REPLACE_BLOCK = "replaceBlock";
    private static final String EVENT_NAME_UPDATE_THEME = "updateTheme";
    private static final String EVENT_NAME_SHOW_NOTICE = "showNotice";

    private static final String MAP_KEY_UPDATE_HTML = "html";
    private static final String MAP_KEY_UPDATE_TITLE = "title";
    public static final String MAP_KEY_MEDIA_FILE_UPLOAD_MEDIA_NEW_ID = "newId";
<<<<<<< HEAD
=======
    private static final String MAP_KEY_SHOW_NOTICE_MESSAGE = "message";

>>>>>>> 3f0c632e
    public static final String MAP_KEY_MEDIA_FILE_UPLOAD_MEDIA_ID = "mediaId";
    public static final String MAP_KEY_MEDIA_FILE_UPLOAD_MEDIA_URL = "mediaUrl";
    public static final String MAP_KEY_MEDIA_FILE_UPLOAD_MEDIA_TYPE = "mediaType";
    private static final String MAP_KEY_THEME_UPDATE_COLORS = "colors";
    private static final String MAP_KEY_THEME_UPDATE_GRADIENTS = "gradients";
<<<<<<< HEAD
    public static final String MAP_KEY_MEDIA_FINAL_SAVE_RESULT_SUCCESS_VALUE = "success";
=======
    public static final String MAP_KEY_MEDIA_FINAL_SAVE_RESULT = "mediaFinalSaveResult";
>>>>>>> 3f0c632e

    private static final String MAP_KEY_IS_PREFERRED_COLOR_SCHEME_DARK = "isPreferredColorSchemeDark";

    private static final String MEDIA_SOURCE_MEDIA_LIBRARY = "SITE_MEDIA_LIBRARY";
    private static final String MEDIA_SOURCE_DEVICE_LIBRARY = "DEVICE_MEDIA_LIBRARY";
    private static final String MEDIA_SOURCE_DEVICE_CAMERA = "DEVICE_CAMERA";

    private static final String MAP_KEY_REPLACE_BLOCK_HTML = "html";
    private static final String MAP_KEY_REPLACE_BLOCK_BLOCK_ID = "clientId";

    private boolean mIsDarkMode;

    public RNReactNativeGutenbergBridgeModule(ReactApplicationContext reactContext,
            GutenbergBridgeJS2Parent gutenbergBridgeJS2Parent, boolean isDarkMode) {
        super(reactContext);
        mIsDarkMode = isDarkMode;
        mReactContext = reactContext;
        mGutenbergBridgeJS2Parent = gutenbergBridgeJS2Parent;
    }

    @Override
    public String getName() {
        return "RNReactNativeGutenbergBridge";
    }

    @Override
    public Map<String, Object> getConstants() {
        final HashMap<String, Object> constants = new HashMap<>();
        constants.put("isInitialColorSchemeDark", mIsDarkMode);
        return constants;
    }

    @Override
    public void emitToJS(String eventName, @Nullable WritableMap data) {
        mReactContext.getJSModule(DeviceEventManagerModule.RCTDeviceEventEmitter.class).emit(eventName, data);
    }

    public void getHtmlFromJS() {
        emitToJS(EVENT_NAME_REQUEST_GET_HTML, null);
    }

    public void setHtmlInJS(String html) {
        WritableMap writableMap = new WritableNativeMap();
        writableMap.putString(MAP_KEY_UPDATE_HTML, html);
        emitToJS(EVENT_NAME_UPDATE_HTML, writableMap);
    }

    public void setTitleInJS(String title) {
        WritableMap writableMap = new WritableNativeMap();
        writableMap.putString(MAP_KEY_UPDATE_TITLE, title);
        emitToJS(EVENT_NAME_UPDATE_TITLE, writableMap);
    }

    public void setFocusOnTitleInJS() {
        WritableMap writableMap = new WritableNativeMap();
        emitToJS(EVENT_NAME_FOCUS_TITLE, writableMap);
    }

    public void showNoticeInJS(String message) {
        WritableMap writableMap = new WritableNativeMap();
        writableMap.putString(MAP_KEY_SHOW_NOTICE_MESSAGE, message);
        emitToJS(EVENT_NAME_SHOW_NOTICE, writableMap);
    }

    public void appendNewMediaBlock(int mediaId, String mediaUri, String mediaType) {
        WritableMap writableMap = new WritableNativeMap();
        writableMap.putString(MAP_KEY_MEDIA_FILE_UPLOAD_MEDIA_TYPE, mediaType);
        writableMap.putString(MAP_KEY_MEDIA_FILE_UPLOAD_MEDIA_URL, mediaUri);
        writableMap.putInt(MAP_KEY_MEDIA_FILE_UPLOAD_MEDIA_ID, mediaId);
        emitToJS(EVENT_NAME_MEDIA_APPEND, writableMap);
    }

    public void setPreferredColorScheme(boolean isDarkMode) {
        WritableMap writableMap = new WritableNativeMap();
        writableMap.putBoolean(MAP_KEY_IS_PREFERRED_COLOR_SCHEME_DARK, isDarkMode);
        emitToJS(EVENT_NAME_PREFERRED_COLOR_SCHEME, writableMap);
    }

    public void updateTheme(@Nullable Bundle editorTheme) {
        if (editorTheme == null) return;

        WritableMap writableMap = new WritableNativeMap();
        Serializable colors = editorTheme.getSerializable(MAP_KEY_THEME_UPDATE_COLORS);
        Serializable gradients = editorTheme.getSerializable(MAP_KEY_THEME_UPDATE_GRADIENTS);

        if (colors != null) {
            writableMap.putArray(MAP_KEY_THEME_UPDATE_COLORS, Arguments.fromList((ArrayList)colors));
        }

        if (gradients != null) {
            writableMap.putArray(MAP_KEY_THEME_UPDATE_GRADIENTS, Arguments.fromList((ArrayList)gradients));
        }

        emitToJS(EVENT_NAME_UPDATE_THEME, writableMap);
    }

    @ReactMethod
    public void provideToNative_Html(String html, String title, boolean changed, ReadableMap contentInfo) {
        mGutenbergBridgeJS2Parent.responseHtml(title, html, changed, contentInfo);
    }

    @ReactMethod
    public void editorDidMount(ReadableArray unsupportedBlockNames) {
        mGutenbergBridgeJS2Parent.editorDidMount(unsupportedBlockNames);
    }

    @ReactMethod
    public void requestMediaPickFrom(String mediaSource, ReadableArray filter, Boolean allowMultipleSelection, final Callback onMediaSelected) {
        MediaType mediaType = getMediaTypeFromFilter(filter);
        if (mediaSource.equals(MEDIA_SOURCE_MEDIA_LIBRARY)) {
            mGutenbergBridgeJS2Parent.requestMediaPickFromMediaLibrary(getNewMediaSelectedCallback(allowMultipleSelection, onMediaSelected), allowMultipleSelection, mediaType);
        } else if (mediaSource.equals(MEDIA_SOURCE_DEVICE_LIBRARY)) {
            mGutenbergBridgeJS2Parent.requestMediaPickFromDeviceLibrary(getNewMediaSelectedCallback(allowMultipleSelection, onMediaSelected), allowMultipleSelection, mediaType);
        } else if (mediaSource.equals(MEDIA_SOURCE_DEVICE_CAMERA)) {
            mGutenbergBridgeJS2Parent.requestMediaPickerFromDeviceCamera(getNewMediaSelectedCallback(allowMultipleSelection, onMediaSelected), mediaType);
        } else {
            mGutenbergBridgeJS2Parent.requestMediaPickFrom(mediaSource, getNewMediaSelectedCallback(allowMultipleSelection, onMediaSelected), allowMultipleSelection);
        }
    }

    private MediaType getMediaTypeFromFilter(ReadableArray filter) {
        switch (filter.size()) {
            case 1:
                return MediaType.getEnum(filter.getString(0));
            case 2:
                MediaType filter0 = MediaType.getEnum(filter.getString(0));
                MediaType filter1 = MediaType.getEnum(filter.getString(1));

                if ((filter0.equals(MediaType.VIDEO) && filter1.equals(MediaType.IMAGE))
                    || (filter0.equals(MediaType.IMAGE) && filter1.equals(MediaType.VIDEO))) {
                    return MediaType.MEDIA;
                }
            default:
                return MediaType.OTHER;
        }
    }

    @ReactMethod
    public void requestMediaImport(String url, final Callback onUploadMediaSelected) {
        mGutenbergBridgeJS2Parent.requestMediaImport(url, getNewMediaSelectedCallback(false, onUploadMediaSelected));
    }

    @ReactMethod
    public void mediaUploadSync() {
        mGutenbergBridgeJS2Parent.mediaUploadSync(getNewMediaSelectedCallback(false,null));
    }

    @ReactMethod
    public void mediaSaveSync() {
        mGutenbergBridgeJS2Parent.mediaSaveSync(getNewMediaSelectedCallback(true,null));
    }

    @ReactMethod
    public void requestImageFailedRetryDialog(final int mediaId) {
        mGutenbergBridgeJS2Parent.requestImageFailedRetryDialog(mediaId);
    }

    @ReactMethod
    public void requestImageUploadCancelDialog(final int mediaId) {
        mGutenbergBridgeJS2Parent.requestImageUploadCancelDialog(mediaId);
    }

    @ReactMethod
    public void requestImageUploadCancel(final int mediaId) {
        mGutenbergBridgeJS2Parent.requestImageUploadCancel(mediaId);
    }

    @ReactMethod
    public void requestImageFullscreenPreview(String mediaUrl) {
        mGutenbergBridgeJS2Parent.requestImageFullscreenPreview(mediaUrl);
    }

    @ReactMethod
    public void requestMediaEditor(String mediaUrl, final Callback onUploadMediaSelected) {
        mGutenbergBridgeJS2Parent.requestMediaEditor(getNewMediaSelectedCallback(false, onUploadMediaSelected), mediaUrl);
    }

    @ReactMethod
    public void requestMediaFilesEditorLoad(ReadableArray mediaFiles, String blockId) {
        mGutenbergBridgeJS2Parent.requestMediaFilesEditorLoad((savedMediaFiles, savedBlockId) ->
                replaceBlock(savedMediaFiles, savedBlockId), mediaFiles, blockId);
    }

    @ReactMethod
    public void requestMediaFilesFailedRetryDialog(ReadableArray mediaFiles) {
        mGutenbergBridgeJS2Parent.requestMediaFilesFailedRetryDialog(mediaFiles);
    }

    @ReactMethod
    public void requestMediaFilesUploadCancelDialog(ReadableArray mediaFiles) {
        mGutenbergBridgeJS2Parent.requestMediaFilesUploadCancelDialog(mediaFiles);
    }

    @ReactMethod
    public void requestMediaFilesSaveCancelDialog(ReadableArray mediaFiles) {
        mGutenbergBridgeJS2Parent.requestMediaFilesSaveCancelDialog(mediaFiles);
    }

    @ReactMethod
    public void editorDidEmitLog(String message, int logLevel) {
        mGutenbergBridgeJS2Parent.editorDidEmitLog(message, GutenbergBridgeJS2Parent.LogLevel.valueOf(logLevel));
    }

    @ReactMethod
    public void editorDidAutosave() {
        mGutenbergBridgeJS2Parent.editorDidAutosave();
    }

    @ReactMethod
    public void getOtherMediaOptions(ReadableArray filter, final Callback jsCallback) {
        OtherMediaOptionsReceivedCallback otherMediaOptionsReceivedCallback = getNewOtherMediaReceivedCallback(jsCallback);
        MediaType mediaType = getMediaTypeFromFilter(filter);
        mGutenbergBridgeJS2Parent.getOtherMediaPickerOptions(otherMediaOptionsReceivedCallback, mediaType);
    }

    @ReactMethod
    public void fetchRequest(String path, Promise promise) {
        mGutenbergBridgeJS2Parent.performRequest(path,
                promise::resolve,
                errorBundle -> {
                    WritableMap writableMap = Arguments.makeNativeMap(errorBundle);
                    if (writableMap.hasKey("code")) {
                        String code = String.valueOf(writableMap.getInt("code"));
                        promise.reject(code, new Error(), writableMap);
                    } else {
                        promise.reject(new Error(), writableMap);
                    }
                });
    }

    @ReactMethod
    public void logUserEvent(String eventName, ReadableMap eventProperties) {
        mGutenbergBridgeJS2Parent.logUserEvent(GutenbergUserEvent.getEnum(eventName), eventProperties);
    }

    @ReactMethod
    public void requestUnsupportedBlockFallback(String content, String blockId, String blockName, String blockTitle) {
        mGutenbergBridgeJS2Parent.gutenbergDidRequestUnsupportedBlockFallback((savedContent, savedBlockId) ->
                replaceBlock(savedContent, savedBlockId), content, blockId, blockName, blockTitle);
    }

    @ReactMethod
    public void actionButtonPressed(String buttonType) {
        mGutenbergBridgeJS2Parent.gutenbergDidSendButtonPressedAction(buttonType);
    }

    private void replaceBlock(String content, String blockId) {
        WritableMap writableMap = new WritableNativeMap();
        writableMap.putString(MAP_KEY_REPLACE_BLOCK_HTML, content);
        writableMap.putString(MAP_KEY_REPLACE_BLOCK_BLOCK_ID, blockId);
        emitToJS(EVENT_NAME_MEDIA_REPLACE_BLOCK, writableMap);
    }

    private OtherMediaOptionsReceivedCallback getNewOtherMediaReceivedCallback(final Callback jsCallback) {
        return new OtherMediaOptionsReceivedCallback() {
            @Override public void onOtherMediaOptionsReceived(ArrayList<MediaOption> mediaOptions) {
                WritableArray writableArray = new WritableNativeArray();
                for (MediaOption mediaOption : mediaOptions) {
                    writableArray.pushMap(mediaOption.toMap());
                }
                jsCallback.invoke(writableArray);
            }
        };
    }

    @ReactMethod
    public void addMention(Promise promise) {
        mGutenbergBridgeJS2Parent.onAddMention(promise::resolve);
    }

    @ReactMethod
    public void setStarterPageTemplatesTooltipShown(boolean tooltipShown) {
        mGutenbergBridgeJS2Parent.setStarterPageTemplatesTooltipShown(tooltipShown);
    }

    @ReactMethod
    public void requestStarterPageTemplatesTooltipShown(final Callback jsCallback) {
        StarterPageTemplatesTooltipShownCallback starterPageTemplatesTooltipShownCallback = requestStarterPageTemplatesTooltipShownCallback(jsCallback);
        mGutenbergBridgeJS2Parent.requestStarterPageTemplatesTooltipShown(starterPageTemplatesTooltipShownCallback);
    }

    private StarterPageTemplatesTooltipShownCallback requestStarterPageTemplatesTooltipShownCallback(final Callback jsCallback) {
        return new StarterPageTemplatesTooltipShownCallback() {
            @Override public void onRequestStarterPageTemplatesTooltipShown(boolean tooltipShown) {
                jsCallback.invoke(tooltipShown);
            }
        };
    }

    private GutenbergBridgeJS2Parent.MediaSelectedCallback getNewMediaSelectedCallback(final Boolean allowMultipleSelection, final Callback jsCallback) {
        return new GutenbergBridgeJS2Parent.MediaSelectedCallback() {
            @Override
            public void onMediaFileSelected(List<RNMedia> mediaList) {
                if (allowMultipleSelection) {
                    WritableArray writableArray = new WritableNativeArray();
                    for (RNMedia media : mediaList) {
                        writableArray.pushMap(media.toMap());
                    }
                    jsCallback.invoke(writableArray);
                } else if (!mediaList.isEmpty()) {
                    jsCallback.invoke(mediaList.get(0).toMap());
                } else {
                    // if we have no media (e.g. when a content provider throws an exception during file copy), invoke
                    // the js callback with no arguments
                    jsCallback.invoke();
                }
            }

        };
    }


    public void toggleEditorMode() {
        emitToJS(EVENT_NAME_TOGGLE_HTML_MODE, null);
    }

    public void notifyModalClosed() {
        emitToJS(EVENT_NAME_NOTIFY_MODAL_CLOSED, null);
    }
}<|MERGE_RESOLUTION|>--- conflicted
+++ resolved
@@ -51,21 +51,14 @@
     private static final String MAP_KEY_UPDATE_HTML = "html";
     private static final String MAP_KEY_UPDATE_TITLE = "title";
     public static final String MAP_KEY_MEDIA_FILE_UPLOAD_MEDIA_NEW_ID = "newId";
-<<<<<<< HEAD
-=======
     private static final String MAP_KEY_SHOW_NOTICE_MESSAGE = "message";
 
->>>>>>> 3f0c632e
     public static final String MAP_KEY_MEDIA_FILE_UPLOAD_MEDIA_ID = "mediaId";
     public static final String MAP_KEY_MEDIA_FILE_UPLOAD_MEDIA_URL = "mediaUrl";
     public static final String MAP_KEY_MEDIA_FILE_UPLOAD_MEDIA_TYPE = "mediaType";
     private static final String MAP_KEY_THEME_UPDATE_COLORS = "colors";
     private static final String MAP_KEY_THEME_UPDATE_GRADIENTS = "gradients";
-<<<<<<< HEAD
     public static final String MAP_KEY_MEDIA_FINAL_SAVE_RESULT_SUCCESS_VALUE = "success";
-=======
-    public static final String MAP_KEY_MEDIA_FINAL_SAVE_RESULT = "mediaFinalSaveResult";
->>>>>>> 3f0c632e
 
     private static final String MAP_KEY_IS_PREFERRED_COLOR_SCHEME_DARK = "isPreferredColorSchemeDark";
 
