'use strict';
/**
 * External dependencies
 */
const fs = require( 'fs' );
const path = require( 'path' );

/**
 * Internal dependencies
 */
const { hasSameCoreSource } = require( './wordpress' );
const { dbEnv } = require( './config' );
const getHostUser = require( './get-host-user' );

/**
 * @typedef {import('./config').WPConfig} WPConfig
 * @typedef {import('./config').WPEnvironmentConfig} WPEnvironmentConfig
 */

/**
 * Gets the volume mounts for an individual service.
 *
 * @param {string}              workDirectoryPath The working directory for wp-env.
 * @param {WPEnvironmentConfig} config            The service config to get the mounts from.
 * @param {string}              hostUsername      The username of the host running wp-env.
 * @param {string}              wordpressDefault  The default internal path for the WordPress
 *                                                source code (such as tests-wordpress).
 *
 * @return {string[]} An array of volumes to mount in string format.
 */
function getMounts(
	workDirectoryPath,
	config,
	hostUsername,
	wordpressDefault = 'wordpress'
) {
	// Top-level WordPress directory mounts (like wp-content/themes)
	const directoryMounts = Object.entries( config.mappings ).map(
		( [ wpDir, source ] ) => `${ source.path }:/var/www/html/${ wpDir }`
	);

	const pluginMounts = config.pluginSources.map(
		( source ) =>
			`${ source.path }:/var/www/html/wp-content/plugins/${ source.basename }`
	);

	const themeMounts = config.themeSources.map(
		( source ) =>
			`${ source.path }:/var/www/html/wp-content/themes/${ source.basename }`
	);

	const userHomeMount =
		wordpressDefault === 'wordpress'
			? `user-home:/home/${ hostUsername }`
			: `tests-user-home:/home/${ hostUsername }`;

	const corePHPUnitMount = `${ path.join(
		workDirectoryPath,
		wordpressDefault === 'wordpress'
			? 'WordPress-PHPUnit'
			: 'tests-WordPress-PHPUnit',
		'tests',
		'phpunit'
	) }:/wordpress-phpunit`;

	const coreMount = `${
		config.coreSource ? config.coreSource.path : wordpressDefault
	}:/var/www/html`;

	return [
		...new Set( [
			coreMount, // Must be first because of some operations later that expect it to be!
			corePHPUnitMount,
			userHomeMount,
			...directoryMounts,
			...pluginMounts,
			...themeMounts,
		] ),
	];
}

/**
 * Creates a docker-compose config object which, when serialized into a
 * docker-compose.yml file, tells docker-compose how to run the environment.
 *
 * @param {WPConfig} config A wp-env config object.
 *
 * @return {Object} A docker-compose config object, ready to serialize into YAML.
 */
module.exports = function buildDockerComposeConfig( config ) {
	// Since we are mounting files from the host operating system
	// we want to create the host user in some of our containers.
	// This ensures ownership parity and lets us access files
	// and folders between the containers and the host.
	const hostUser = getHostUser();

	const developmentMounts = getMounts(
		config.workDirectoryPath,
		config.env.development,
		hostUser.name
	);
	const testsMounts = getMounts(
		config.workDirectoryPath,
		config.env.tests,
		hostUser.name,
		'tests-wordpress'
	);

	// We use a custom Dockerfile in order to make sure that
	// the current host user exists inside the container.
	const imageBuildArgs = {
		HOST_USERNAME: hostUser.name,
		HOST_UID: hostUser.uid,
		HOST_GID: hostUser.gid,
	};

	// When both tests and development reference the same WP source, we need to
	// ensure that tests pulls from a copy of the files so that it maintains
	// a separate DB and config. Additionally, if the source type is local we
	// need to ensure:
	//
	// 1. That changes the user makes within the "core" directory are
	//    served in both the development and tests environments.
	// 2. That the development and tests environment use separate
	//    databases and `wp-content/uploads`.
	//
	// To do this we copy the local "core" files ($wordpress) to a tests
	// directory ($tests-wordpress) and instruct the tests environment
	// to source its files like so:
	//
	// - wp-config.php        <- $tests-wordpress/wp-config.php
	// - wp-config-sample.php <- $tests-wordpress/wp-config.php
	// - wp-content           <- $tests-wordpress/wp-content
	// - *                    <- $wordpress/*
	//
	// https://github.com/WordPress/gutenberg/issues/21164
	if (
		config.env.development.coreSource &&
		hasSameCoreSource( [ config.env.development, config.env.tests ] )
	) {
		const wpSource = config.env.development.coreSource;
		testsMounts.shift(); // Remove normal core mount.
		testsMounts.unshift(
			...[
				`${ wpSource.testsPath }:/var/www/html`,
				...( wpSource.type === 'local'
					? fs
							.readdirSync( wpSource.path )
							.filter(
								( filename ) =>
									filename !== 'wp-config.php' &&
									filename !== 'wp-config-sample.php' &&
									filename !== 'wp-content'
							)
							.map(
								( filename ) =>
									`${ path.join(
										wpSource.path,
										filename
									) }:/var/www/html/${ filename }`
							)
					: [] ),
			]
		);
	}

	// Set the default ports based on the config values.
	const developmentPorts = `\${WP_ENV_PORT:-${ config.env.development.port }}:80`;
	const testsPorts = `\${WP_ENV_TESTS_PORT:-${ config.env.tests.port }}:80`;
	const testsMysqlPorts = `\${WP_ENV_TESTS_MYSQL_PORT:-${ config.env.tests.mysqlPort ?? '' }}:3306`;

	return {
		version: '3.7',
		services: {
			mysql: {
				image: 'mariadb:lts',
				ports: [ '3306' ],
				environment: {
					MYSQL_ROOT_HOST: '%',
					MYSQL_ROOT_PASSWORD:
						dbEnv.credentials.WORDPRESS_DB_PASSWORD,
					MYSQL_DATABASE: dbEnv.development.WORDPRESS_DB_NAME,
				},
				volumes: [ 'mysql:/var/lib/mysql' ],
			},
			'tests-mysql': {
<<<<<<< HEAD
				image: 'mariadb',
				ports: [ testsMysqlPorts ],
=======
				image: 'mariadb:lts',
				ports: [ '3306' ],
>>>>>>> 6d444aa6
				environment: {
					MYSQL_ROOT_HOST: '%',
					MYSQL_ROOT_PASSWORD:
						dbEnv.credentials.WORDPRESS_DB_PASSWORD,
					MYSQL_DATABASE: dbEnv.tests.WORDPRESS_DB_NAME,
				},
				volumes: [ 'mysql-test:/var/lib/mysql' ],
			},
			wordpress: {
				depends_on: [ 'mysql' ],
				build: {
					context: '.',
					dockerfile: 'WordPress.Dockerfile',
					args: imageBuildArgs,
				},
				ports: [ developmentPorts ],
				environment: {
					APACHE_RUN_USER: '#' + hostUser.uid,
					APACHE_RUN_GROUP: '#' + hostUser.gid,
					...dbEnv.credentials,
					...dbEnv.development,
					WP_TESTS_DIR: '/wordpress-phpunit',
				},
				volumes: developmentMounts,
				extra_hosts: [ 'host.docker.internal:host-gateway' ],
			},
			'tests-wordpress': {
				depends_on: [ 'tests-mysql' ],
				build: {
					context: '.',
					dockerfile: 'Tests-WordPress.Dockerfile',
					args: imageBuildArgs,
				},
				ports: [ testsPorts ],
				environment: {
					APACHE_RUN_USER: '#' + hostUser.uid,
					APACHE_RUN_GROUP: '#' + hostUser.gid,
					...dbEnv.credentials,
					...dbEnv.tests,
					WP_TESTS_DIR: '/wordpress-phpunit',
				},
				volumes: testsMounts,
				extra_hosts: [ 'host.docker.internal:host-gateway' ],
			},
			cli: {
				depends_on: [ 'wordpress' ],
				build: {
					context: '.',
					dockerfile: 'CLI.Dockerfile',
					args: imageBuildArgs,
				},
				volumes: developmentMounts,
				user: hostUser.fullUser,
				environment: {
					...dbEnv.credentials,
					...dbEnv.development,
					WP_TESTS_DIR: '/wordpress-phpunit',
				},
				extra_hosts: [ 'host.docker.internal:host-gateway' ],
			},
			'tests-cli': {
				depends_on: [ 'tests-wordpress' ],
				build: {
					context: '.',
					dockerfile: 'Tests-CLI.Dockerfile',
					args: imageBuildArgs,
				},
				volumes: testsMounts,
				user: hostUser.fullUser,
				environment: {
					...dbEnv.credentials,
					...dbEnv.tests,
					WP_TESTS_DIR: '/wordpress-phpunit',
				},
				extra_hosts: [ 'host.docker.internal:host-gateway' ],
			},
		},
		volumes: {
			...( ! config.env.development.coreSource && { wordpress: {} } ),
			...( ! config.env.tests.coreSource && { 'tests-wordpress': {} } ),
			mysql: {},
			'mysql-test': {},
			'user-home': {},
			'tests-user-home': {},
		},
	};
};<|MERGE_RESOLUTION|>--- conflicted
+++ resolved
@@ -184,13 +184,8 @@
 				volumes: [ 'mysql:/var/lib/mysql' ],
 			},
 			'tests-mysql': {
-<<<<<<< HEAD
-				image: 'mariadb',
+				image: 'mariadb:lts',
 				ports: [ testsMysqlPorts ],
-=======
-				image: 'mariadb:lts',
-				ports: [ '3306' ],
->>>>>>> 6d444aa6
 				environment: {
 					MYSQL_ROOT_HOST: '%',
 					MYSQL_ROOT_PASSWORD:
