--- conflicted
+++ resolved
@@ -23,7 +23,6 @@
 import { createPost, deleteAllPosts } from './posts';
 import { resetPreferences } from './preferences';
 import { deleteAllWidgets, addWidgetBlock } from './widgets';
-import { createUser, deleteUser } from './users';
 
 interface StorageState {
 	cookies: Cookie[];
@@ -136,11 +135,7 @@
 	deleteMedia = deleteMedia.bind( this );
 	deleteAllMedia = deleteAllMedia.bind( this );
 	createUser = createUser.bind( this );
-<<<<<<< HEAD
-	deleteUser = deleteUser.bind( this );
-=======
 	deleteAllUsers = deleteAllUsers.bind( this );
->>>>>>> 79dcf05b
 }
 
 export type { StorageState };
