{
	"name": "@wordpress/element",
	"version": "4.20.0",
	"description": "Element React module for WordPress.",
	"author": "The WordPress Contributors",
	"license": "GPL-2.0-or-later",
	"keywords": [
		"wordpress",
		"gutenberg",
		"element",
		"react"
	],
	"homepage": "https://github.com/WordPress/gutenberg/tree/HEAD/packages/element/README.md",
	"repository": {
		"type": "git",
		"url": "https://github.com/WordPress/gutenberg.git",
		"directory": "packages/element"
	},
	"bugs": {
		"url": "https://github.com/WordPress/gutenberg/issues"
	},
	"engines": {
		"node": ">=12"
	},
	"main": "build/index.js",
	"module": "build-module/index.js",
	"react-native": "src/index",
	"types": "build-types",
	"sideEffects": false,
	"dependencies": {
		"@babel/runtime": "^7.16.0",
<<<<<<< HEAD
		"@types/react": "^18.0.21",
=======
		"@types/react": "^18.0.17",
>>>>>>> 3e15b348
		"@types/react-dom": "^18.0.6",
		"@wordpress/escape-html": "file:../escape-html",
		"change-case": "^4.1.2",
		"is-plain-object": "^5.0.0",
		"react": "^18.2.0",
		"react-dom": "^18.2.0"
	},
	"publishConfig": {
		"access": "public"
	}
}<|MERGE_RESOLUTION|>--- conflicted
+++ resolved
@@ -1,6 +1,6 @@
 {
 	"name": "@wordpress/element",
-	"version": "4.20.0",
+	"version": "4.19.0",
 	"description": "Element React module for WordPress.",
 	"author": "The WordPress Contributors",
 	"license": "GPL-2.0-or-later",
@@ -29,11 +29,7 @@
 	"sideEffects": false,
 	"dependencies": {
 		"@babel/runtime": "^7.16.0",
-<<<<<<< HEAD
-		"@types/react": "^18.0.21",
-=======
 		"@types/react": "^18.0.17",
->>>>>>> 3e15b348
 		"@types/react-dom": "^18.0.6",
 		"@wordpress/escape-html": "file:../escape-html",
 		"change-case": "^4.1.2",
