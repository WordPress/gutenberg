/**
 * External dependencies
 */
import {
	Children,
	cloneElement,
	Component,
	createContext,
	createElement,
	createRef,
	forwardRef,
	Fragment,
	isValidElement,
	StrictMode,
	useState,
	useEffect,
	useContext,
	useReducer,
	useCallback,
	useMemo,
	useRef,
	useImperativeHandle,
	useLayoutEffect,
	useDebugValue,
	lazy,
	Suspense,
} from 'react';
import { isString } from 'lodash';

/**
 * Object that provides utilities for dealing with React children.
 */
export { Children };

/**
 * Creates a copy of an element with extended props.
 *
 * @param {WPElement} element Element
 * @param {?Object}   props   Props to apply to cloned element
 *
 * @return {WPElement} Cloned element.
 */
export { cloneElement };

/**
 * A base class to create WordPress Components (Refs, state and lifecycle hooks)
 */
export { Component };

/**
 * Creates a context object containing two components: a provider and consumer.
 *
 * @param {Object} defaultValue A default data stored in the context.
 *
 * @return {Object} Context object.
 */
export { createContext };

/**
 * Returns a new element of given type. Type can be either a string tag name or
 * another function which itself returns an element.
 *
 * @param {?(string|Function)} type     Tag name or element creator
 * @param {Object}             props    Element properties, either attribute
 *                                       set to apply to DOM node or values to
 *                                       pass through to element creator
 * @param {...WPElement}       children Descendant elements
 *
 * @return {WPElement} Element.
 */
export { createElement };

/**
 * Returns an object tracking a reference to a rendered element via its
 * `current` property as either a DOMElement or Element, dependent upon the
 * type of element rendered with the ref attribute.
 *
 * @return {Object} Ref object.
 */
export { createRef };

/**
 * Component enhancer used to enable passing a ref to its wrapped component.
 * Pass a function argument which receives `props` and `ref` as its arguments,
 * returning an element using the forwarded ref. The return value is a new
 * component which forwards its ref.
 *
 * @param {Function} forwarder Function passed `props` and `ref`, expected to
 *                             return an element.
 *
 * @return {WPComponent} Enhanced component.
 */
export { forwardRef };

/**
 * A component which renders its children without any wrapping element.
 */
export { Fragment };

/**
 * Checks if an object is a valid WPElement
 *
 * @param {Object} objectToCheck The object to be checked.
 *
 * @return {boolean} true if objectToTest is a valid WPElement and false otherwise.
 */
export { isValidElement };

/**
 * Component that activates additional checks and warnings for its descendants.
 */
export { StrictMode };

/**
<<<<<<< HEAD
 * The React.lazy function lets you render a dynamic import as a regular component.
 *
 * @param {function} loadFunction A function that must call a dynamic import(). This must return a Promise which
 *                                resolves to a module with a default export containing a React component.
 */
export { lazy };

/**
 * Component to do code-splitting by wrapping a dynamic import.
 */
export { Suspense };

/**
 * Make React Hooks available
=======
 * @see https://reactjs.org/docs/hooks-reference.html#usecallback
>>>>>>> 7afbe677
 */
export { useCallback };

/**
 * @see https://reactjs.org/docs/hooks-reference.html#usecontext
 */
export { useContext };

/**
 * @see https://reactjs.org/docs/hooks-reference.html#usedebugvalue
 */
export { useDebugValue };

/**
 * @see https://reactjs.org/docs/hooks-reference.html#useeffect
 */
export { useEffect };

/**
 * @see https://reactjs.org/docs/hooks-reference.html#useimperativehandle
 */
export { useImperativeHandle };

/**
 * @see https://reactjs.org/docs/hooks-reference.html#uselayouteffect
 */
export { useLayoutEffect };

/**
 * @see https://reactjs.org/docs/hooks-reference.html#usememo
 */
export { useMemo };

/**
 * @see https://reactjs.org/docs/hooks-reference.html#usereducer
 */
export { useReducer };

/**
 * @see https://reactjs.org/docs/hooks-reference.html#useref
 */
export { useRef };

/**
 * @see https://reactjs.org/docs/hooks-reference.html#usestate
 */
export { useState };

/**
 * Concatenate two or more React children objects.
 *
 * @param {...?Object} childrenArguments Array of children arguments (array of arrays/strings/objects) to concatenate.
 *
 * @return {Array} The concatenated value.
 */
export function concatChildren( ...childrenArguments ) {
	return childrenArguments.reduce( ( memo, children, i ) => {
		Children.forEach( children, ( child, j ) => {
			if ( child && 'string' !== typeof child ) {
				child = cloneElement( child, {
					key: [ i, j ].join(),
				} );
			}

			memo.push( child );
		} );

		return memo;
	}, [] );
}

/**
 * Switches the nodeName of all the elements in the children object.
 *
 * @param {?Object} children Children object.
 * @param {string}  nodeName Node name.
 *
 * @return {?Object} The updated children object.
 */
export function switchChildrenNodeName( children, nodeName ) {
	return children && Children.map( children, ( elt, index ) => {
		if ( isString( elt ) ) {
			return createElement( nodeName, { key: index }, elt );
		}
		const { children: childrenProp, ...props } = elt.props;
		return createElement( nodeName, { key: index, ...props }, childrenProp );
	} );
}<|MERGE_RESOLUTION|>--- conflicted
+++ resolved
@@ -22,8 +22,6 @@
 	useImperativeHandle,
 	useLayoutEffect,
 	useDebugValue,
-	lazy,
-	Suspense,
 } from 'react';
 import { isString } from 'lodash';
 
@@ -112,24 +110,7 @@
 export { StrictMode };
 
 /**
-<<<<<<< HEAD
- * The React.lazy function lets you render a dynamic import as a regular component.
- *
- * @param {function} loadFunction A function that must call a dynamic import(). This must return a Promise which
- *                                resolves to a module with a default export containing a React component.
- */
-export { lazy };
-
-/**
- * Component to do code-splitting by wrapping a dynamic import.
- */
-export { Suspense };
-
-/**
- * Make React Hooks available
-=======
  * @see https://reactjs.org/docs/hooks-reference.html#usecallback
->>>>>>> 7afbe677
  */
 export { useCallback };
 
