--- conflicted
+++ resolved
@@ -1,14 +1,12 @@
 ## Master
 
-<<<<<<< HEAD
 ### Enhancements
 
 - Docblocks including a `@private` tag will be omitted from the generated result.
-=======
+
 ### Internal
 
 - Remove unneccessary argument from an instance of `Array#pop`.
->>>>>>> 23043f84
 
 ## 1.0.0 (2019-03-06)
 
