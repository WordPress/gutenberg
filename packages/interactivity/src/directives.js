--- conflicted
+++ resolved
@@ -323,11 +323,8 @@
 			element,
 			evaluate,
 		} ) => {
-<<<<<<< HEAD
-=======
 			if ( element.type !== 'template' ) return;
 
->>>>>>> 4c96f5e5
 			const { Provider } = inheritedContext;
 			const inheritedValue = useContext( inheritedContext );
 
