/* @jsx createElement */

/**
 * External dependencies
 */
import { h as createElement } from 'preact';
import { useContext, useMemo, useRef } from 'preact/hooks';
import { deepSignal, peek } from 'deepsignal';

/**
 * Internal dependencies
 */
import { useWatch, useInit } from './utils';
import { directive, getScope, getEvaluate } from './hooks';
import { kebabToCamelCase } from './utils/kebab-to-camelcase';

// Assigned objects should be ignore during proxification.
const contextAssignedObjects = new WeakMap();

// Store the context proxy and fallback for each object in the context.
const contextObjectToProxy = new WeakMap();
const contextProxyToObject = new WeakMap();
const contextObjectToFallback = new WeakMap();

const isPlainObject = ( item ) =>
	item && typeof item === 'object' && item.constructor === Object;

const descriptor = Reflect.getOwnPropertyDescriptor;

/**
 * Wrap a context object with a proxy to reproduce the context stack. The proxy
 * uses the passed `inherited` context as a fallback to look up for properties
 * that don't exist in the given context. Also, updated properties are modified
 * where they are defined, or added to the main context when they don't exist.
 *
 * By default, all plain objects inside the context are wrapped, unless it is
 * listed in the `ignore` option.
 *
 * @param {Object} current   Current context.
 * @param {Object} inherited Inherited context, used as fallback.
 *
 * @return {Object} The wrapped context object.
 */
const proxifyContext = ( current, inherited = {} ) => {
	// Update the fallback object reference when it changes.
	contextObjectToFallback.set( current, inherited );
	if ( ! contextObjectToProxy.has( current ) ) {
		const proxy = new Proxy( current, {
			get: ( target, k ) => {
				const fallback = contextObjectToFallback.get( current );
				// Always subscribe to prop changes in the current context.
				const currentProp = target[ k ];

				// Return the inherited prop when missing in target.
				if ( ! ( k in target ) && k in fallback ) {
					return fallback[ k ];
				}

				// Proxify plain objects that were not directly assigned.
				if (
					k in target &&
					! contextAssignedObjects.get( target )?.has( k ) &&
					isPlainObject( peek( target, k ) )
				) {
					return proxifyContext( currentProp, fallback[ k ] );
				}

				// Return the stored proxy for `currentProp` when it exists.
				if ( contextObjectToProxy.has( currentProp ) ) {
					return contextObjectToProxy.get( currentProp );
				}

				/*
				 * For other cases, return the value from target, also
				 * subscribing to changes in the parent context when the current
				 * prop is not defined.
				 */
				return k in target ? currentProp : fallback[ k ];
			},
			set: ( target, k, value ) => {
				const fallback = contextObjectToFallback.get( current );
				const obj =
					k in target || ! ( k in fallback ) ? target : fallback;

				/*
				 * Assigned object values should not be proxified so they point
				 * to the original object and don't inherit unexpected
				 * properties.
				 */
				if ( value && typeof value === 'object' ) {
					if ( ! contextAssignedObjects.has( obj ) ) {
						contextAssignedObjects.set( obj, new Set() );
					}
					contextAssignedObjects.get( obj ).add( k );
				}

				/*
				 * When the value is a proxy, it's because it comes from the
				 * context, so the inner value is assigned instead.
				 */
				if ( contextProxyToObject.has( value ) ) {
					const innerValue = contextProxyToObject.get( value );
					obj[ k ] = innerValue;
				} else {
					obj[ k ] = value;
				}

				return true;
			},
			ownKeys: ( target ) => [
				...new Set( [
					...Object.keys( contextObjectToFallback.get( current ) ),
					...Object.keys( target ),
				] ),
			],
			getOwnPropertyDescriptor: ( target, k ) =>
				descriptor( target, k ) ||
				descriptor( contextObjectToFallback.get( current ), k ),
		} );
		contextObjectToProxy.set( current, proxy );
		contextProxyToObject.set( proxy, current );
	}
	return contextObjectToProxy.get( current );
};

/**
 * Recursively update values within a deepSignal object.
 *
 * @param {Object} target A deepSignal instance.
 * @param {Object} source Object with properties to update in `target`
 */
const updateSignals = ( target, source ) => {
	for ( const k in source ) {
		if (
			isPlainObject( peek( target, k ) ) &&
			isPlainObject( peek( source, k ) )
		) {
			updateSignals( target[ `$${ k }` ].peek(), source[ k ] );
		} else {
			target[ k ] = source[ k ];
		}
	}
};

/**
 * Recursively clone the passed object.
 *
 * @param {Object} source Source object.
 * @return {Object} Cloned object.
 */
const deepClone = ( source ) => {
	if ( isPlainObject( source ) ) {
		return Object.fromEntries(
			Object.entries( source ).map( ( [ key, value ] ) => [
				key,
				deepClone( value ),
			] )
		);
	}
	if ( Array.isArray( source ) ) {
		return source.map( ( i ) => deepClone( i ) );
	}
	return source;
};

const newRule =
	/(?:([\u0080-\uFFFF\w-%@]+) *:? *([^{;]+?);|([^;}{]*?) *{)|(}\s*)/g;
const ruleClean = /\/\*[^]*?\*\/|  +/g;
const ruleNewline = /\n+/g;
const empty = ' ';

/**
 * Convert a css style string into a object.
 *
 * Made by Cristian Bote (@cristianbote) for Goober.
 * https://unpkg.com/browse/goober@2.1.13/src/core/astish.js
 *
 * @param {string} val CSS string.
 * @return {Object} CSS object.
 */
const cssStringToObject = ( val ) => {
	const tree = [ {} ];
	let block, left;

	while ( ( block = newRule.exec( val.replace( ruleClean, '' ) ) ) ) {
		if ( block[ 4 ] ) {
			tree.shift();
		} else if ( block[ 3 ] ) {
			left = block[ 3 ].replace( ruleNewline, empty ).trim();
			tree.unshift( ( tree[ 0 ][ left ] = tree[ 0 ][ left ] || {} ) );
		} else {
			tree[ 0 ][ block[ 1 ] ] = block[ 2 ]
				.replace( ruleNewline, empty )
				.trim();
		}
	}

	return tree[ 0 ];
};

/**
 * Creates a directive that adds an event listener to the global window or
 * document object.
 *
 * @param {string} type 'window' or 'document'
 * @return {void}
 */
const getGlobalEventDirective =
	( type ) =>
	( { directives, evaluate } ) => {
		directives[ `on-${ type }` ]
			.filter( ( { suffix } ) => suffix !== 'default' )
			.forEach( ( entry ) => {
				useInit( () => {
					const cb = ( event ) => evaluate( entry, event );
					const globalVar = type === 'window' ? window : document;
					globalVar.addEventListener( entry.suffix, cb );
					return () =>
						globalVar.removeEventListener( entry.suffix, cb );
				}, [] );
			} );
	};

export default () => {
	// data-wp-context
	directive(
		'context',
		( {
			directives: { context },
			props: { children },
			context: inheritedContext,
		} ) => {
			const { Provider } = inheritedContext;
			const inheritedValue = useContext( inheritedContext );
			const currentValue = useRef( deepSignal( {} ) );
			const defaultEntry = context.find(
				( { suffix } ) => suffix === 'default'
			);

			// No change should be made if `defaultEntry` does not exist.
			const contextStack = useMemo( () => {
				if ( defaultEntry ) {
					const { namespace, value } = defaultEntry;
					// Check that the value is a JSON object. Send a console warning if not.
					if (
						typeof SCRIPT_DEBUG !== 'undefined' &&
						SCRIPT_DEBUG === true &&
						! isPlainObject( value )
					) {
						// eslint-disable-next-line no-console
						console.warn(
							`The value of data-wp-context in "${ namespace }" store must be a valid stringified JSON object.`
						);
					}
					updateSignals( currentValue.current, {
						[ namespace ]: deepClone( value ),
					} );
				}
				return proxifyContext( currentValue.current, inheritedValue );
			}, [ defaultEntry, inheritedValue ] );

			return <Provider value={ contextStack }>{ children }</Provider>;
		},
		{ priority: 5 }
	);

	// data-wp-watch--[name]
	directive( 'watch', ( { directives: { watch }, evaluate } ) => {
		watch.forEach( ( entry ) => {
			useWatch( () => {
				const start = performance.now();
				const result = evaluate( entry );
				performance.measure(
					`interactivity api watch ${ entry.suffix }`,
					{
						start,
						end: performance.now(),
						detail: {
							devtools: {
								metadata: {
									extensionName: 'Interactivity API: Watch',
									dataType: 'track-entry',
								},
								color: 'primary',
								track: entry.suffix,
							},
						},
					}
				);
				return result;
			} );
		} );
	} );

	// data-wp-init--[name]
	directive( 'init', ( { directives: { init }, evaluate } ) => {
		init.forEach( ( entry ) => {
			// TODO: Replace with useEffect to prevent unneeded scopes.
			useInit( () => {
				const start = performance.now();
				const result = evaluate( entry );
				performance.measure(
					`interactivity api init ${ entry.suffix }`,
					{
						start,
						end: performance.now(),
						detail: {
							devtools: {
								metadata: {
									extensionName: 'Interactivity API: Init',
									dataType: 'track-entry',
								},
								color: 'primary',
								track: entry.suffix,
							},
						},
					}
				);
				return result;
			} );
		} );
	} );

	// data-wp-on--[event]
	directive( 'on', ( { directives: { on }, element, evaluate } ) => {
		const events = new Map();
		on.filter( ( { suffix } ) => suffix !== 'default' ).forEach(
			( entry ) => {
				const event = entry.suffix.split( '--' )[ 0 ];
<<<<<<< HEAD
				if ( ! events.has( event ) ) events.set( event, new Set() );
=======
				if ( ! events.has( event ) ) {
					events.set( event, new Set() );
				}
>>>>>>> 59ed45e2
				events.get( event ).add( entry );
			}
		);

		events.forEach( ( entries, eventType ) => {
			element.props[ `on${ eventType }` ] = ( event ) => {
				entries.forEach( ( entry ) => {
<<<<<<< HEAD
					const start = performance.now();
					evaluate( entry, event );
					performance.measure(
						`interactivity api on ${ entry.suffix }`,
						{
							start,
							end: performance.now(),
							detail: {
								devtools: {
									metadata: {
										extensionName: 'Interactivity API: On',
										dataType: 'track-entry',
									},
									color: 'primary',
									track: entry.suffix,
								},
							},
						}
					);
=======
					evaluate( entry, event );
>>>>>>> 59ed45e2
				} );
			};
		} );
	} );

	// data-wp-on-window--[event]
	directive( 'on-window', getGlobalEventDirective( 'window' ) );
	// data-wp-on-document--[event]
	directive( 'on-document', getGlobalEventDirective( 'document' ) );

	// data-wp-class--[classname]
	directive(
		'class',
		( { directives: { class: classNames }, element, evaluate } ) => {
			classNames
				.filter( ( { suffix } ) => suffix !== 'default' )
				.forEach( ( entry ) => {
					const className = entry.suffix;
					const result = evaluate( entry );
					const currentClass = element.props.class || '';
					const classFinder = new RegExp(
						`(^|\\s)${ className }(\\s|$)`,
						'g'
					);
					if ( ! result ) {
						element.props.class = currentClass
							.replace( classFinder, ' ' )
							.trim();
					} else if ( ! classFinder.test( currentClass ) ) {
						element.props.class = currentClass
							? `${ currentClass } ${ className }`
							: className;
					}

					useInit( () => {
						/*
						 * This seems necessary because Preact doesn't change the class
						 * names on the hydration, so we have to do it manually. It doesn't
						 * need deps because it only needs to do it the first time.
						 */
						if ( ! result ) {
							element.ref.current.classList.remove( className );
						} else {
							element.ref.current.classList.add( className );
						}
					} );
				} );
		}
	);

	// data-wp-style--[style-prop]
	directive( 'style', ( { directives: { style }, element, evaluate } ) => {
		style
			.filter( ( { suffix } ) => suffix !== 'default' )
			.forEach( ( entry ) => {
				const styleProp = entry.suffix;
				const result = evaluate( entry );
				element.props.style = element.props.style || {};
				if ( typeof element.props.style === 'string' ) {
					element.props.style = cssStringToObject(
						element.props.style
					);
				}
				if ( ! result ) {
					delete element.props.style[ styleProp ];
				} else {
					element.props.style[ styleProp ] = result;
				}

				useInit( () => {
					/*
					 * This seems necessary because Preact doesn't change the styles on
					 * the hydration, so we have to do it manually. It doesn't need deps
					 * because it only needs to do it the first time.
					 */
					if ( ! result ) {
						element.ref.current.style.removeProperty( styleProp );
					} else {
						element.ref.current.style[ styleProp ] = result;
					}
				} );
			} );
	} );

	// data-wp-bind--[attribute]
	directive( 'bind', ( { directives: { bind }, element, evaluate } ) => {
		bind.filter( ( { suffix } ) => suffix !== 'default' ).forEach(
			( entry ) => {
				const attribute = entry.suffix;
				const result = evaluate( entry );
				element.props[ attribute ] = result;

				/*
				 * This is necessary because Preact doesn't change the attributes on the
				 * hydration, so we have to do it manually. It only needs to do it the
				 * first time. After that, Preact will handle the changes.
				 */
				useInit( () => {
					const el = element.ref.current;

					/*
					 * We set the value directly to the corresponding HTMLElement instance
					 * property excluding the following special cases. We follow Preact's
					 * logic: https://github.com/preactjs/preact/blob/ea49f7a0f9d1ff2c98c0bdd66aa0cbc583055246/src/diff/props.js#L110-L129
					 */
					if ( attribute === 'style' ) {
						if ( typeof result === 'string' ) {
							el.style.cssText = result;
						}
						return;
					} else if (
						attribute !== 'width' &&
						attribute !== 'height' &&
						attribute !== 'href' &&
						attribute !== 'list' &&
						attribute !== 'form' &&
						/*
						 * The value for `tabindex` follows the parsing rules for an
						 * integer. If that fails, or if the attribute isn't present, then
						 * the browsers should "follow platform conventions to determine if
						 * the element should be considered as a focusable area",
						 * practically meaning that most elements get a default of `-1` (not
						 * focusable), but several also get a default of `0` (focusable in
						 * order after all elements with a positive `tabindex` value).
						 *
						 * @see https://html.spec.whatwg.org/#tabindex-value
						 */
						attribute !== 'tabIndex' &&
						attribute !== 'download' &&
						attribute !== 'rowSpan' &&
						attribute !== 'colSpan' &&
						attribute !== 'role' &&
						attribute in el
					) {
						try {
							el[ attribute ] =
								result === null || result === undefined
									? ''
									: result;
							return;
						} catch ( err ) {}
					}
					/*
					 * aria- and data- attributes have no boolean representation.
					 * A `false` value is different from the attribute not being
					 * present, so we can't remove it.
					 * We follow Preact's logic: https://github.com/preactjs/preact/blob/ea49f7a0f9d1ff2c98c0bdd66aa0cbc583055246/src/diff/props.js#L131C24-L136
					 */
					if (
						result !== null &&
						result !== undefined &&
						( result !== false || attribute[ 4 ] === '-' )
					) {
						el.setAttribute( attribute, result );
					} else {
						el.removeAttribute( attribute );
					}
				} );
			}
		);
	} );

	// data-wp-ignore
	directive(
		'ignore',
		( {
			element: {
				type: Type,
				props: { innerHTML, ...rest },
			},
		} ) => {
			// Preserve the initial inner HTML.
			const cached = useMemo( () => innerHTML, [] );
			return (
				<Type
					dangerouslySetInnerHTML={ { __html: cached } }
					{ ...rest }
				/>
			);
		}
	);

	// data-wp-text
	directive( 'text', ( { directives: { text }, element, evaluate } ) => {
		const entry = text.find( ( { suffix } ) => suffix === 'default' );
		try {
			const result = evaluate( entry );
			element.props.children =
				typeof result === 'object' ? null : result.toString();
		} catch ( e ) {
			element.props.children = null;
		}
	} );

	// data-wp-run
	directive( 'run', ( { directives: { run }, evaluate } ) => {
		run.forEach( ( entry ) => evaluate( entry ) );
	} );

	// data-wp-each--[item]
	directive(
		'each',
		( {
			directives: { each, 'each-key': eachKey },
			context: inheritedContext,
			element,
			evaluate,
		} ) => {
			if ( element.type !== 'template' ) {
				return;
			}

			const { Provider } = inheritedContext;
			const inheritedValue = useContext( inheritedContext );

			const [ entry ] = each;
			const { namespace, suffix } = entry;

			const list = evaluate( entry );
			return list.map( ( item ) => {
				const itemProp =
					suffix === 'default' ? 'item' : kebabToCamelCase( suffix );
				const itemContext = deepSignal( { [ namespace ]: {} } );
				const mergedContext = proxifyContext(
					itemContext,
					inheritedValue
				);

				// Set the item after proxifying the context.
				mergedContext[ namespace ][ itemProp ] = item;

				const scope = { ...getScope(), context: mergedContext };
				const key = eachKey
					? getEvaluate( { scope } )( eachKey[ 0 ] )
					: item;

				return (
					<Provider value={ mergedContext } key={ key }>
						{ element.props.content }
					</Provider>
				);
			} );
		},
		{ priority: 20 }
	);

	directive( 'each-child', () => null );
};<|MERGE_RESOLUTION|>--- conflicted
+++ resolved
@@ -327,13 +327,9 @@
 		on.filter( ( { suffix } ) => suffix !== 'default' ).forEach(
 			( entry ) => {
 				const event = entry.suffix.split( '--' )[ 0 ];
-<<<<<<< HEAD
-				if ( ! events.has( event ) ) events.set( event, new Set() );
-=======
 				if ( ! events.has( event ) ) {
 					events.set( event, new Set() );
 				}
->>>>>>> 59ed45e2
 				events.get( event ).add( entry );
 			}
 		);
@@ -341,7 +337,6 @@
 		events.forEach( ( entries, eventType ) => {
 			element.props[ `on${ eventType }` ] = ( event ) => {
 				entries.forEach( ( entry ) => {
-<<<<<<< HEAD
 					const start = performance.now();
 					evaluate( entry, event );
 					performance.measure(
@@ -361,9 +356,6 @@
 							},
 						}
 					);
-=======
-					evaluate( entry, event );
->>>>>>> 59ed45e2
 				} );
 			};
 		} );
