--- conflicted
+++ resolved
@@ -175,38 +175,23 @@
 		}
 	);
 
-<<<<<<< HEAD
 	// data-wp-show
 	directive(
 		'show',
 		( {
 			directives: {
 				show: { default: show },
-=======
-	// data-wp-text
-	directive(
-		'text',
-		( {
-			directives: {
-				text: { default: text },
->>>>>>> e740fff4
 			},
 			element,
 			evaluate,
 			context,
 		} ) => {
 			const contextValue = useContext( context );
-<<<<<<< HEAD
 
 			if ( ! evaluate( show, { context: contextValue } ) )
 				element.props.children = (
 					<template>{ element.props.children }</template>
 				);
-=======
-			element.props.children = evaluate( text, {
-				context: contextValue,
-			} );
->>>>>>> e740fff4
 		}
 	);
 
