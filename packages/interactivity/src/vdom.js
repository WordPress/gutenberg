--- conflicted
+++ resolved
@@ -118,11 +118,7 @@
 			);
 		}
 
-<<<<<<< HEAD
-		if ( node.localName === 'template' ) {
-=======
 		if ( localName === 'template' ) {
->>>>>>> 4c96f5e5
 			props.content = [ ...node.content.childNodes ].map( ( childNode ) =>
 				toVdom( childNode )
 			);
