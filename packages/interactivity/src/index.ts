--- conflicted
+++ resolved
@@ -13,13 +13,8 @@
 import { toVdom } from './vdom';
 import { directive, getNamespace } from './hooks';
 
-<<<<<<< HEAD
 export { store, getConfig } from './store';
-export { directive, getContext, getElement, getNamespace } from './hooks';
-=======
-export { store } from './store';
 export { getContext, getElement } from './hooks';
->>>>>>> b283c47d
 export {
 	withScope,
 	useWatch,
