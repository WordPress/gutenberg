/**
 * External dependencies
 */
import { h } from 'preact';
/**
 * Internal dependencies
 */
import { directivePrefix as p } from './constants';
import { warn } from './utils/warn';

const ignoreAttr = `data-${ p }-ignore`;
const islandAttr = `data-${ p }-interactive`;
const fullPrefix = `data-${ p }-`;
const namespaces = [];
const currentNamespace = () => namespaces[ namespaces.length - 1 ] ?? null;

// Regular expression for directive parsing.
const directiveParser = new RegExp(
	`^data-${ p }-` + // ${p} must be a prefix string, like 'wp'.
		// Match alphanumeric characters including hyphen-separated
		// segments. It excludes underscore intentionally to prevent confusion.
		// E.g., "custom-directive".
		'([a-z0-9]+(?:-[a-z0-9]+)*)' +
		// (Optional) Match '--' followed by any alphanumeric charachters. It
		// excludes underscore intentionally to prevent confusion, but it can
		// contain multiple hyphens. E.g., "--custom-prefix--with-more-info".
		'(?:--([a-z0-9_-]+))?$',
	'i' // Case insensitive.
);

// Regular expression for reference parsing. It can contain a namespace before
// the reference, separated by `::`, like `some-namespace::state.somePath`.
// Namespaces can contain any alphanumeric characters, hyphens, underscores or
// forward slashes. References don't have any restrictions.
const nsPathRegExp = /^([\w-_\/]+)::(.+)$/;

export const hydratedIslands = new WeakSet();

/**
 * Recursive function that transforms a DOM tree into vDOM.
 *
 * @param {Node} root The root element or node to start traversing on.
 * @return {import('preact').VNode[]} The resulting vDOM tree.
 */
export function toVdom( root ) {
	const treeWalker = document.createTreeWalker(
		root,
		205 // ELEMENT + TEXT + COMMENT + CDATA_SECTION + PROCESSING_INSTRUCTION
	);

	function walk( node ) {
		const { attributes, nodeType, localName } = node;

		if ( nodeType === 3 ) {
			return [ node.data ];
		}
		if ( nodeType === 4 ) {
			const next = treeWalker.nextSibling();
			node.replaceWith( new window.Text( node.nodeValue ) );
			return [ node.nodeValue, next ];
		}
		if ( nodeType === 8 || nodeType === 7 ) {
			const next = treeWalker.nextSibling();
			node.remove();
			return [ null, next ];
		}

		const props: Record< string, any > = {};
		const children = [];
		const directives = [];
		let ignore = false;
		let island = false;

		for ( let i = 0; i < attributes.length; i++ ) {
			const n = attributes[ i ].name;
			if (
				n[ fullPrefix.length ] &&
				n.slice( 0, fullPrefix.length ) === fullPrefix
			) {
				if ( n === ignoreAttr ) {
					ignore = true;
				} else {
					let [ ns, value ] = nsPathRegExp
						.exec( attributes[ i ].value )
						?.slice( 1 ) ?? [ null, attributes[ i ].value ];
					try {
						value = JSON.parse( value );
					} catch ( e ) {}
					if ( n === islandAttr ) {
						island = true;
						namespaces.push(
							typeof value === 'string'
								? value
								: value?.namespace ?? null
						);
					} else {
						directives.push( [ n, ns, value ] );
					}
				}
			} else if ( n === 'ref' ) {
				continue;
			}
			props[ n ] = attributes[ i ].value;
		}

		if ( ignore && ! island ) {
			return [
				h( localName, {
					...props,
					innerHTML: node.innerHTML,
					__directives: { ignore: true },
				} ),
			];
		}
		if ( island ) {
			hydratedIslands.add( node );
		}

		if ( directives.length ) {
			// Reduce the directives array to build the __directives object.
			props.__directives = directives.reduce(
				// The reducer function accumulates the __directives object.
				( obj, [ directiveName, namespace, inputValue ] ) => {
					// Check if the directive name matches the expected format.
					const directiveMatch =
						directiveParser.exec( directiveName );
					if ( directiveMatch === null ) {
<<<<<<< HEAD
						if (
							// @ts-expect-error This is a debug-only warning.
							typeof SCRIPT_DEBUG !== 'undefined' &&
							// @ts-expect-error This is a debug-only warning.
							SCRIPT_DEBUG === true
						) {
							// eslint-disable-next-line no-console
							console.warn(
								`Invalid directive: ${ directiveName }.`
							);
						}
=======
						warn( `Invalid directive: ${ name }.` );
>>>>>>> b819a5f8
						return obj;
					}
					// Splitting the directive name into directive type and input.
					const directiveType = directiveMatch[ 1 ] || '';
					const directiveInput = directiveMatch[ 2 ] || 'default';

					// Creating or updating the array for the specific directive type in the directives object.
					obj[ directiveType ] = obj[ directiveType ] || [];
					obj[ directiveType ].push( {
						namespace: namespace ?? currentNamespace(),
						input: inputValue,
						directiveInput,
					} );
					return obj;
				},
				{}
			);
		}

		if ( localName === 'template' ) {
			props.content = [ ...node.content.childNodes ].map( ( childNode ) =>
				toVdom( childNode )
			);
		} else {
			let child = treeWalker.firstChild();
			if ( child ) {
				while ( child ) {
					const [ vnode, nextChild ] = walk( child );
					if ( vnode ) {
						children.push( vnode );
					}
					child = nextChild || treeWalker.nextSibling();
				}
				treeWalker.parentNode();
			}
		}

		// Restore previous namespace.
		if ( island ) {
			namespaces.pop();
		}

		return [ h( localName, props, children ) ];
	}

	return walk( treeWalker.currentNode );
}<|MERGE_RESOLUTION|>--- conflicted
+++ resolved
@@ -125,21 +125,7 @@
 					const directiveMatch =
 						directiveParser.exec( directiveName );
 					if ( directiveMatch === null ) {
-<<<<<<< HEAD
-						if (
-							// @ts-expect-error This is a debug-only warning.
-							typeof SCRIPT_DEBUG !== 'undefined' &&
-							// @ts-expect-error This is a debug-only warning.
-							SCRIPT_DEBUG === true
-						) {
-							// eslint-disable-next-line no-console
-							console.warn(
-								`Invalid directive: ${ directiveName }.`
-							);
-						}
-=======
 						warn( `Invalid directive: ${ name }.` );
->>>>>>> b819a5f8
 						return obj;
 					}
 					// Splitting the directive name into directive type and input.
