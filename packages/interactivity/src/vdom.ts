--- conflicted
+++ resolved
@@ -139,44 +139,25 @@
 		}
 
 		if ( directives.length ) {
-<<<<<<< HEAD
-			props.__directives = directives.reduce(
-				( obj, [ name, ns, value ] ) => {
-					if ( ! directiveParser.test( name ) ) {
-						warn( `Found malformed directive name: ${ name }.` );
-						return obj;
-					}
-
-					const unPrefixed = name.slice( fullPrefix.length );
-					const splitIndex = unPrefixed.indexOf( '--' );
-					const [ prefix, suffix = 'default' ] =
-						splitIndex === -1
-							? // If '--' is not found, set 'prefix' to 'unPrefixed'
-							  [ unPrefixed ]
-							: // Otherwise, split 'unPrefixed' into 'prefix' and 'suffix'
-							  [
-									unPrefixed.slice( 0, splitIndex ),
-									unPrefixed.slice( splitIndex + 2 ),
-							  ];
-
-					obj[ prefix ] = obj[ prefix ] || [];
-					obj[ prefix ].push( {
-						namespace: ns ?? currentNamespace(),
-						value,
-						suffix,
-					} );
-=======
 			props.__directives = directives.reduce<
 				Record< string, Array< DirectiveEntry > >
 			>( ( obj, [ name, ns, value ] ) => {
-				const directiveMatch = directiveParser.exec( name );
-				if ( directiveMatch === null ) {
+				if ( ! directiveParser.test( name ) ) {
 					warn( `Found malformed directive name: ${ name }.` );
->>>>>>> dc11a305
 					return obj;
 				}
-				const prefix = directiveMatch[ 1 ] || '';
-				const suffix = directiveMatch[ 2 ] || null;
+
+				const unprefixedDirective = name.slice( fullPrefix.length );
+				const splitIndex = unprefixedDirective.indexOf( '--' );
+				const [ prefix, suffix = null ] =
+					splitIndex === -1
+						? // If '--' is not found, prefix is the same as the unprefixed directive
+						  [ unprefixedDirective ]
+						: // Otherwise, split the unprefixed directive at "--" into `prefix` and `suffix`
+						  [
+								unprefixedDirective.slice( 0, splitIndex ),
+								unprefixedDirective.slice( splitIndex + 2 ),
+						  ];
 
 				obj[ prefix ] = obj[ prefix ] || [];
 				obj[ prefix ].push( {
