/**
 * Internal dependencies
 */
import registerDirectives from './directives';
import { init } from './init';

export { store } from './store';
<<<<<<< HEAD
export { directive, getContext, getElement } from './hooks';
=======
export { directive, getContext, getElement, getNamespace } from './hooks';
export { navigate, prefetch } from './router';
>>>>>>> 4c96f5e5
export {
	withScope,
	useWatch,
	useInit,
	useEffect,
	useLayoutEffect,
	useCallback,
	useMemo,
} from './utils';
export { directivePrefix } from './constants';
export { toVdom } from './vdom';
export { getRegionRootFragment } from './init';

export { h as createElement, cloneElement, render } from 'preact';
export { useContext, useState, useRef } from 'preact/hooks';
export { deepSignal } from 'deepsignal';

document.addEventListener( 'DOMContentLoaded', async () => {
	registerDirectives();
	await init();
} );<|MERGE_RESOLUTION|>--- conflicted
+++ resolved
@@ -5,12 +5,7 @@
 import { init } from './init';
 
 export { store } from './store';
-<<<<<<< HEAD
-export { directive, getContext, getElement } from './hooks';
-=======
 export { directive, getContext, getElement, getNamespace } from './hooks';
-export { navigate, prefetch } from './router';
->>>>>>> 4c96f5e5
 export {
 	withScope,
 	useWatch,
