--- conflicted
+++ resolved
@@ -4,13 +4,10 @@
 
 ### Bug Fixes
 
-<<<<<<< HEAD
 -   Fix an issue where "default" could not be used as a directive suffix ([#65815](https://github.com/WordPress/gutenberg/pull/65815)).
-=======
 -   Correctly handle lazily added, deeply nested properties with `deepMerge()` ([#65465](https://github.com/WordPress/gutenberg/pull/65465)).
 
 ## 6.9.0 (2024-10-03)
->>>>>>> 3aa19d28
 
 ## 6.8.0 (2024-09-19)
 
