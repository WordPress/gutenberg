--- conflicted
+++ resolved
@@ -10,12 +10,8 @@
 
 ### New Features
 
-<<<<<<< HEAD
--   Add the `data-wp-run` directive along with the `useInit` and `useWatch` hooks. ([57805](https://github.com/WordPress/gutenberg/pull/57805))
-=======
 -   Add the `data-wp-run` directive along with the `useInit` and `useWatch` hooks. ([#57805](https://github.com/WordPress/gutenberg/pull/57805))
 -   Add `wp-data-on-window` and `wp-data-on-document` directives. ([#57931](https://github.com/WordPress/gutenberg/pull/57931))
->>>>>>> 4c96f5e5
 -   Add the `data-wp-each` directive to render lists of items using a template. ([57859](https://github.com/WordPress/gutenberg/pull/57859))
 
 ### Breaking Changes
