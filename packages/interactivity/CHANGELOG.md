<!-- Learn how to maintain this file at https://github.com/WordPress/gutenberg/tree/HEAD/packages#maintaining-changelogs. -->

## Unreleased

### Bug Fix

-   Add support for underscores and leading dashes in the suffix part of the directive. ([#53337](https://github.com/WordPress/gutenberg/pull/53337))
<<<<<<< HEAD
-   Add an asynchronous short circuit to `useSignalEffect` to avoid infinite loops. ([#53358](https://github.com/WordPress/gutenberg/pull/53358))
=======

### Enhancements

-   Add JSDoc comments to `store()` and `directive()` functions. ([#52469](https://github.com/WordPress/gutenberg/pull/52469))
>>>>>>> fad97371

### Breaking Change

-   Remove the `wp-show` directive until we figure out its final implementation. ([#53240](https://github.com/WordPress/gutenberg/pull/53240))

## 1.2.0 (2023-07-20)

### New Features

-   Runtime support for the `data-wp-style` directive. ([#52645](https://github.com/WordPress/gutenberg/pull/52645))<|MERGE_RESOLUTION|>--- conflicted
+++ resolved
@@ -5,14 +5,11 @@
 ### Bug Fix
 
 -   Add support for underscores and leading dashes in the suffix part of the directive. ([#53337](https://github.com/WordPress/gutenberg/pull/53337))
-<<<<<<< HEAD
 -   Add an asynchronous short circuit to `useSignalEffect` to avoid infinite loops. ([#53358](https://github.com/WordPress/gutenberg/pull/53358))
-=======
 
 ### Enhancements
 
 -   Add JSDoc comments to `store()` and `directive()` functions. ([#52469](https://github.com/WordPress/gutenberg/pull/52469))
->>>>>>> fad97371
 
 ### Breaking Change
 
