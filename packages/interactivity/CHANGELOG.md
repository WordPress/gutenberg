--- conflicted
+++ resolved
@@ -10,14 +10,9 @@
 
 ### New Features
 
-<<<<<<< HEAD
--   Add the `data-wp-run` directive along with the `useInit` and `useWatch` hooks. ([57805](https://github.com/WordPress/gutenberg/pull/57805))
--   Add `wp-data-on-window` and `wp-data-on-document` directives. ([57931](https://github.com/WordPress/gutenberg/pull/57931))
--   Add the `data-wp-each` directive to render lists of items using a template. ([57859](https://github.com/WordPress/gutenberg/pull/57859))
-=======
 -   Add the `data-wp-run` directive along with the `useInit` and `useWatch` hooks. ([#57805](https://github.com/WordPress/gutenberg/pull/57805))
 -   Add `wp-data-on-window` and `wp-data-on-document` directives. ([#57931](https://github.com/WordPress/gutenberg/pull/57931))
->>>>>>> f4c34a46
+-   Add the `data-wp-each` directive to render lists of items using a template. ([57859](https://github.com/WordPress/gutenberg/pull/57859))
 
 ### Breaking Changes
 
