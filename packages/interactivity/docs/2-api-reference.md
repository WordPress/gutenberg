# API Reference

To add interactivity to blocks using the Interactivity API, developers can use:

- **Directives** - added to the markup to add specific behavior to the DOM elements of the block.
- **Store** - that contains the logic and data (state, actions, or side effects, among others) needed for the behavior.

DOM elements are connected to data stored in the state and context through directives. If data in the state or context change directives will react to those changes, updating the DOM accordingly (see [diagram](https://excalidraw.com/#json=T4meh6lltJh6TCX51NTIu,DmIhxYSGFTL_ywZFbsmuSw)).

![State & Directives](assets/state-directives.png)

## Table of Contents

- [The directives](#the-directives)
  - [List of Directives](#list-of-directives)
    - [`wp-interactive`](#wp-interactive) ![](https://img.shields.io/badge/DECLARATIVE-afd2e3.svg)
    - [`wp-context`](#wp-context) ![](https://img.shields.io/badge/STATE-afd2e3.svg)
    - [`wp-bind`](#wp-bind) ![](https://img.shields.io/badge/ATTRIBUTES-afd2e3.svg)
    - [`wp-class`](#wp-class) ![](https://img.shields.io/badge/ATTRIBUTES-afd2e3.svg)
    - [`wp-style`](#wp-style) ![](https://img.shields.io/badge/ATTRIBUTES-afd2e3.svg)
    - [`wp-text`](#wp-text) ![](https://img.shields.io/badge/CONTENT-afd2e3.svg)
    - [`wp-on`](#wp-on) ![](https://img.shields.io/badge/EVENT_HANDLERS-afd2e3.svg)
    - [`wp-on-window`](#wp-on-window) ![](https://img.shields.io/badge/EVENT_HANDLERS-afd2e3.svg)
    - [`wp-on-document`](#wp-on-document) ![](https://img.shields.io/badge/EVENT_HANDLERS-afd2e3.svg)
    - [`wp-watch`](#wp-watch) ![](https://img.shields.io/badge/SIDE_EFFECTS-afd2e3.svg)
    - [`wp-init`](#wp-init) ![](https://img.shields.io/badge/SIDE_EFFECTS-afd2e3.svg)
    - [`wp-run`](#wp-run) ![](https://img.shields.io/badge/SIDE_EFFECTS-afd2e3.svg)
    - [`wp-key`](#wp-key) ![](https://img.shields.io/badge/TEMPLATING-afd2e3.svg)
    - [`wp-each`](#wp-each) ![](https://img.shields.io/badge/TEMPLATING-afd2e3.svg)
  - [Values of directives are references to store properties](#values-of-directives-are-references-to-store-properties)
- [The store](#the-store)
  - [Elements of the store](#elements-of-the-store)
    - [State](#state)
    - [Actions](#actions)
    - [Side Effects](#side-effects)
  - [Setting the store](#setting-the-store)
    - [On the client side](#on-the-client-side)
    - [On the server side](#on-the-server-side)

## The directives

Directives are custom attributes that are added to the markup of your block to add behavior to its DOM elements. This can be done in the `render.php` file (for dynamic blocks) or the `save.js` file (for static blocks).

Interactivity API directives use the `data-` prefix.

_Example of directives used in the HTML markup_

```html
<div
  data-wp-interactive='{ "namespace": "myPlugin" }'
  data-wp-context='{ "isOpen": false }'
  data-wp-watch="callbacks.logIsOpen"
>
  <button
    data-wp-on--click="actions.toggle"
    data-wp-bind--aria-expanded="context.isOpen"
    aria-controls="p-1"
  >
    Toggle
  </button>

  <p id="p-1" data-bind--hidden="!context.isOpen">
    This element is now visible!
  </p>
</div>
```

Directives can also be injected dynamically using the [HTML Tag Processor](https://make.wordpress.org/core/2023/03/07/introducing-the-html-api-in-wordpress-6-2).

### List of Directives

With directives, we can directly manage behavior related to things such as side effects, state, event handlers, attributes or content.

#### `wp-interactive`

The `wp-interactive` directive "activates" the interactivity for the DOM element and its children through the Interactivity API (directives and store). It includes a namespace to reference a specific store.

```html
<!-- Let's make this element and its children interactive and set the namespace -->
<div
  data-wp-interactive='{ "namespace": "myPlugin" }'
  data-wp-context='{ "myColor" : "red", "myBgColor": "yellow" }'
>
  <p>I'm interactive now, <span data-wp-style--background-color="context.myBgColor">>and I can use directives!</span></p>
  <div>
    <p>I'm also interactive, <span data-wp-style--color="context.myColor">and I can also use directives!</span></p>
  </div>
</div>
```

> **Note**
> The use of `data-wp-interactive` is a requirement for the Interactivity API "engine" to work. In the following examples the `data-wp-interactive` has not been added for the sake of simplicity. Also, the `data-wp-interactive` directive will be injected automatically in the future.

#### `wp-context`

It provides a **local** state available to a specific HTML node and its children.

The `wp-context` directive accepts a stringified JSON as a value.

_Example of `wp-context` directive_

```php
//render.php
<div data-wp-context='{ "post": { "id": <?php echo $post->ID; ?> } }' >
  <button data-wp-on--click="actions.logId" >
    Click Me!
  </button>
</div>
```

<details>
  <summary><em>See store used with the directive above</em></summary>

```js
store( "myPlugin", {
  actions: {
    logId: () => {
      const { post } = getContext();
      console.log( post.id );
    },
  },
} );
```

</details>
<br/>

Different contexts can be defined at different levels, and deeper levels will merge their own context with any parent one:

```html
<div data-wp-context="{ foo: 'bar' }">
  <span data-wp-text="context.foo"><!-- Will output: "bar" --></span>

  <div data-wp-context="{ bar: 'baz' }">
    <span data-wp-text="context.foo"><!-- Will output: "bar" --></span>

    <div data-wp-context="{ foo: 'bob' }">
      <span data-wp-text="context.foo"><!-- Will output: "bob" --></span>
    </div>

  </div>
</div>
```

#### `wp-bind`

It allows setting HTML attributes on elements based on a boolean or string value.

> This directive follows the syntax `data-wp-bind--attribute`.

_Example of `wp-bind` directive_

```html
<li data-wp-context='{ "isMenuOpen": false }'>
  <button
    data-wp-on--click="actions.toggleMenu"
    data-wp-bind--aria-expanded="context.isMenuOpen"
  >
    Toggle
  </button>
  <div data-wp-bind--hidden="!context.isMenuOpen">
    <span>Title</span>
    <ul>
      SUBMENU ITEMS
    </ul>
  </div>
</li>
```

<details>
  <summary><em>See store used with the directive above</em></summary>

```js
store( "myPlugin", {
  actions: {
    toggleMenu: () => {
      const context = getContext();
      context.isMenuOpen = !context.isMenuOpen;
    },
  },
} );
```

</details>
<br/>

The `wp-bind` directive is executed:

- When the element is created.
- Each time there's a change on any of the properties of the `state` or `context` involved in getting the final value of the directive (inside the callback or the expression passed as reference).

When `wp-bind` directive references a callback to get its final value:

- The `wp-bind` directive will be executed each time there's a change on any of the properties of the `state` or `context` used inside this callback.
- The returned value in the callback function is used to change the value of the associated attribute.

The `wp-bind` will do different things over the DOM element is applied, depending on its value:

  - If the value is `true`, the attribute is added: `<div attribute>`.
  - If the value is `false`, the attribute is removed: `<div>`.
  - If the value is a string, the attribute is added with its value assigned: `<div attribute="value"`.
  - If the attribute name starts with `aria-` or `data-` and the value is boolean (either `true` or `false`), the attribute is added to the DOM with the boolean value assigned as a string: `<div aria-attribute="true">`.

#### `wp-class`

It adds or removes a class to an HTML element, depending on a boolean value.

> This directive follows the syntax `data-wp-class--classname`.

_Example of `wp-class` directive_

```html
<div>
  <li
    data-wp-context='{ "isSelected": false }'
    data-wp-on--click="actions.toggleSelection"
    data-wp-class--selected="context.isSelected"
  >
    Option 1
  </li>
  <li
    data-wp-context='{ "isSelected": false }'
    data-wp-on--click="actions.toggleSelection"
    data-wp-class--selected="context.isSelected"
  >
    Option 2
  </li>
</div>
```

<details>
  <summary><em>See store used with the directive above</em></summary>

```js
store( "myPlugin", {
  actions: {
    toggleSelection: () => {
      const context = getContext();
      context.isSelected = !context.isSelected
    }
  }
} );
```

</details>
<br/>

The `wp-class` directive is executed:

- When the element is created.
- Each time there's a change on any of the properties of the `state` or `context` involved in getting the final value of the directive (inside the callback or the expression passed as reference).

When `wp-class` directive references a callback to get its final boolean value, the callback receives the class name: `className`.

The boolean value received by the directive is used to toggle (add when `true` or remove when `false`) the associated class name from the `class` attribute.

#### `wp-style`

It adds or removes inline style to an HTML element, depending on its value.

> This directive follows the syntax `data-wp-style--css-property`.

_Example of `wp-style` directive_

```html
<div data-wp-context='{ "color": "red" }' >
  <button data-wp-on--click="actions.toggleContextColor">Toggle Color Text</button>
  <p data-wp-style--color="context.color">Hello World!</p>
</div>
>
```

<details>
  <summary><em>See store used with the directive above</em></summary>

```js
store( "myPlugin", {
  actions: {
    toggleContextColor: () => {
      const context = getContext();
      context.color = context.color === 'red' ? 'blue' : 'red';
    },
  },
} );
```

</details>
<br/>

The `wp-style` directive is executed:

- When the element is created.
- Each time there's a change on any of the properties of the `state` or `context` involved in getting the final value of the directive (inside the callback or the expression passed as reference).

When `wp-style` directive references a callback to get its final value, the callback receives the class style property: `css-property`.

The value received by the directive is used to add or remove the style attribute with the associated CSS property: :

- If the value is `false`, the style attribute is removed: `<div>`.
- If the value is a string, the attribute is added with its value assigned: `<div style="css-property: value;">`.

#### `wp-text`

It sets the inner text of an HTML element.

```html
<div data-wp-context='{ "text": "Text 1" }'>
  <span data-wp-text="context.text"></span>
  <button data-wp-on--click="actions.toggleContextText">
    Toggle Context Text
  </button>
</div>
```

<details>
  <summary><em>See store used with the directive above</em></summary>

```js
store( "myPlugin", {
  actions: {
    toggleContextText: () => {
      const context = getContext();
      context.text = context.text === 'Text 1' ? 'Text 2' : 'Text 1';
    },
  },
} );
```

</details>
<br/>

The `wp-text` directive is executed:

- When the element is created.
- Each time there's a change on any of the properties of the `state` or `context` involved in getting the final value of the directive (inside the callback or the expression passed as reference).

The returned value is used to change the inner content of the element: `<div>value</div>`.

#### `wp-on`

It runs code on dispatched DOM events like `click` or `keyup`.

> The syntax of this directive is `data-wp-on--[event]` (like `data-wp-on--click` or `data-wp-on--keyup`).

_Example of `wp-on` directive_

```php
<button data-wp-on--click="actions.logTime" >
  Click Me!
</button>
```

<details>
  <summary><em>See store used with the directive above</em></summary>

```js
store( "myPlugin", {
  actions: {
    logTime: ( event ) => {
      console.log( new Date() )
    },
  },
} );
```

</details>
<br/>

The `wp-on` directive is executed each time the associated event is triggered.

The callback passed as the reference receives [the event](https://developer.mozilla.org/en-US/docs/Web/API/Event) (`event`), and the returned value by this callback is ignored.

#### `wp-on-window`

It allows to attach global window events like `resize`, `copy`, `focus` and then execute a defined callback when those happen.

[List of supported window events.](https://developer.mozilla.org/en-US/docs/Web/API/Window#events)

> The syntax of this directive is `data-wp-on-window--[window-event]` (like `data-wp-on-window--resize`
or `data-wp-on-window--languagechange`).

_Example of `wp-on-window` directive_

```php
<div data-wp-on-window--resize="callbacks.logWidth"></div>
```

<details>
	<summary><em>See store used with the directive above</em></summary>

```js
store( "myPlugin", {
	callbacks: {
		logWidth() {
			console.log( 'Window width: ', window.innerWidth );
		},
	},
} );
```

</details>
<br/>

The callback passed as the reference receives [the event](https://developer.mozilla.org/en-US/docs/Web/API/Event) (`event`), and the returned value by this callback is ignored. When the element is removed from the DOM, the event listener is also removed.

#### `wp-on-document`

It allows to attach global document events like `scroll`, `mousemove`, `keydown` and then execute a defined callback when those happen.

[List of supported document events.](https://developer.mozilla.org/en-US/docs/Web/API/Document#events)

> The syntax of this directive is `data-wp-on-document--[document-event]` (like `data-wp-on-document--keydown`
or `data-wp-on-document--selectionchange`).

_Example of `wp-on-document` directive_

```php
<div data-wp-on-document--keydown="callbacks.logKeydown"></div>
```

<details>
	<summary><em>See store used with the directive above</em></summary>

```js
store( "myPlugin", {
	callbacks: {
		logKeydown(event) {
			console.log( 'Key pressed: ', event.key );
		},
  },
} );
```

</details>
<br/>

The callback passed as the reference receives [the event](https://developer.mozilla.org/en-US/docs/Web/API/Event) (`event`), and the returned value by this callback is ignored. When the element is removed from the DOM, the event listener is also removed.

#### `wp-watch`

It runs a callback **when the node is created and runs it again when the state or context changes**.

You can attach several side effects to the same DOM element by using the syntax `data-wp-watch--[unique-id]`. _The unique id doesn't need to be unique globally, it just needs to be different than the other unique ids of the `wp-watch` directives of that DOM element._

_Example of `wp-watch` directive_

```html
<div
  data-wp-context='{ "counter": 0 }'
  data-wp-watch="callbacks.logCounter"
>
  <p>Counter: <span data-wp-text="context.counter"></span></p>
  <button data-wp-on--click="actions.increaseCounter">+</button>
  <button data-wp-on--click="actions.decreaseCounter">-</button>
</div>
```

<details>
  <summary><em>See store used with the directive above</em></summary>

```js
store( "myPlugin", {
  actions: {
    increaseCounter: () => {
      const context = getContext();
      context.counter++;
    },
    decreaseCounter: () => {
      const context = getContext();
      context.counter--;
    },
  },
  callbacks: {
    logCounter: () => {
      const { counter } = getContext();
      console.log("Counter is " + counter + " at " + new Date() );
    },
  },
} );
```

</details>
<br/>

The `wp-watch` directive is executed:

- When the element is created.
- Each time that any of the properties of the `state` or `context` used inside the callback changes.

The `wp-watch` directive can return a function. If it does, the returned function is used as cleanup logic, i.e., it will run just before the callback runs again, and it will run again when the element is removed from the DOM.

As a reference, some use cases for this directive may be:

- Logging.
- Changing the title of the page.
- Setting the focus on an element with `.focus()`.
- Changing the state or context when certain conditions are met.

#### `wp-init`

It runs a callback **only when the node is created**.

You can attach several `wp-init` to the same DOM element by using the syntax `data-wp-init--[unique-id]`. _The unique id doesn't need to be unique globally, it just needs to be different than the other unique ids of the `wp-init` directives of that DOM element._

_Example of `data-wp-init` directive_

```html
<div data-wp-init="callbacks.logTimeInit">
  <p>Hi!</>
</div>
```

_Example of several `wp-init` directives on the same DOM element_

```html
<form
  data-wp-init--log="callbacks.logTimeInit"
  data-wp-init--focus="callbacks.focusFirstElement"
>
  <input type="text">
</form>
```

<details>
  <summary><em>See store used with the directive above</em></summary>

```js
store( "myPlugin", {
  callbacks: {
    logTimeInit: () => console.log( `Init at ` + new Date() ),
    focusFirstElement: () => {
      const { ref } = getElement();
      ref.querySelector( 'input:first-child' ).focus(),
    },
  },
} );
```

</details>
<br/>

The `wp-init` can return a function. If it does, the returned function will run when the element is removed from the DOM.

#### `wp-run`

It runs the passed callback **during node's render execution**.

You can use and compose hooks like `useState`, `useWatch` or `useEffect` inside inside the passed callback and create your own logic, providing more flexibility than previous directives.

You can attach several `wp-run` to the same DOM element by using the syntax `data-wp-run--[unique-id]`. _The unique id doesn't need to be unique globally, it just needs to be different than the other unique ids of the `wp-run` directives of that DOM element._

_Example of `data-wp-run` directive_

```html
<div data-wp-run="callbacks.logInView">
  <p>Hi!</p>
</div>
```

<details>
  <summary><em>See store used with the directive above</em></summary>

```js
import { store, useState, useEffect } from '@wordpress/interactivity';

// Unlike `data-wp-init` and `data-wp-watch`, you can use any hooks inside
// `data-wp-run` callbacks.
const useInView = ( ref ) => {
  const [ inView, setInView ] = useState( false );
  useEffect( () => {
    const observer = new IntersectionObserver( ( [ entry ] ) => {
      setInView( entry.isIntersecting );
    } );
    if ( ref ) observer.observe( ref );
    return () => ref && observer.unobserve( ref );
  }, []);
  return inView;
};

store( 'myPlugin', {
  callbacks: {
    logInView: () => {
      const { ref } = getElement();
      const isInView = useInView( ref );
      useEffect( () => {
        if ( isInView ) {
          console.log( 'Inside' );
        } else {
          console.log( 'Outside' );
        }
      });
    }
  },
} );
```

</details>
<br/>

#### `wp-key`

The `wp-key` directive assigns a unique key to an element to help the Interactivity API identify it when iterating through arrays of elements. This becomes important if your array elements can move (e.g., due to sorting), get inserted, or get deleted. A well-chosen key value helps the Interactivity API infer what exactly has changed in the array, allowing it to make the correct updates to the DOM.

The key should be a string that uniquely identifies the element among its siblings. Typically, it is used on repeated elements like list items. For example:

```html
<ul>
  <li data-wp-key="unique-id-1">Item 1</li>
  <li data-wp-key="unique-id-2">Item 2</li>
</ul>
```

But it can also be used on other elements:

```html
<div>
  <a data-wp-key="previous-page" ...>Previous page</a>
  <a data-wp-key="next-page" ...>Next page</a>
</div>
```

When the list is re-rendered, the Interactivity API will match elements by their keys to determine if an item was added/removed/reordered. Elements without keys might be recreated unnecessarily.


#### `wp-each`

The `wp-each` directive is intended to render a list of elements. The directive can be used in `<template>` tags, being the value a path to an array stored in the global state or the context. The content inside the `<template>` tag is the template used to render each of the items.

Each item is included in the context under the `item` name by default, so directives inside the template can access the current item.

For example, let's consider the following HTML.

```html
<ul data-wp-context='{ "list": [ "hello", "hola", "olá" ] }'>
  <template data-wp-each="context.list" >
    <li data-wp-text="context.item"></li>
  </template>
</ul>
```

It would generate the following output:

```html
<ul data-wp-context='{ "list": [ "hello", "hola", "olá" ] }'>
  <li data-wp-text="context.item">hello</li>
  <li data-wp-text="context.item">hola</li>
  <li data-wp-text="context.item">olá</li>
</ul>
```

The prop that holds the item in the context can be changed by passing a suffix to the directive name. In the following example, we change the default prop `item` to `greeting`.

```html
<ul data-wp-context='{ "list": [ "hello", "hola", "olá" ] }'>
  <template data-wp-each--greeting="context.list" >
    <li data-wp-text="context.greeting"></li>
  </template>
</ul>
```

By default, it uses each element as the key for the rendered nodes, but you can also specify a path to retrieve the key if necessary, e.g., when the list contains objects.

For that, you must use `data-wp-each-key` in the `<template>` tag and not `data-wp-key` inside the template content. This is because `data-wp-each` creates
a context provider wrapper around each rendered item, and those wrappers are the ones that need the `key` property.

```html
<ul data-wp-context='{
  "list": [
    { "id": "en", "value": "hello" },
    { "id": "es", "value": "hola" },
    { "id": "pt", "value": "olá" }
  ]
}'>
  <template
    data-wp-each--greeting="context.list"
    data-wp-each-key="context.greeting.id"
  >
    <li data-wp-text="context.greeting.value"></li>
  </template>
</ul>
```

<<<<<<< HEAD
For server-side rendered lists, another directive called `data-wp-each-child` ensures hydration works as expected. It should be placed in the server-side rendered elements.
=======
For server-side rendered lists, another directive called `data-wp-each-child` ensures hydration works as expected. This directive is added automatically when the directive is processed on the server.
>>>>>>> 4c96f5e5

```html
<ul data-wp-context='{ "list": [ "hello", "hola", "olá" ] }'>
  <template data-wp-each--greeting="context.list" >
    <li data-wp-text="context.greeting"></li>
  </template>
  <li data-wp-each-child>hello</li>
  <li data-wp-each-child>hola</li>
  <li data-wp-each-child>olá</li>
</ul>
```

### Values of directives are references to store properties

The value assigned to a directive is a string pointing to a specific state, action, or side effect.

In the following example, we use a getter to define the `state.isPlaying` derived value.

```js
const { state } = store( "myPlugin", {
  state: {
    currentVideo: '',
    get isPlaying() {
      return state.currentVideo !== '';
    }
  },
} );
```

And then, we use the string value `"state.isPlaying"` to assign the result of this selector to `data-bind--hidden`.

```html
<div data-bind--hidden="!state.isPlaying" ... >
  <iframe ...></iframe>
</div>
```

These values assigned to directives are **references** to a particular property in the store. They are wired to the directives automatically so that each directive “knows” what store element refers to, without any additional configuration.

Note that, by default, references point to properties in the current namespace, which is the one specified by the closest ancestor with a `data-wp-interactive` attribute. If you need to access a property from a different namespace, you can explicitly set the namespace where the property we want to access is defined. The syntax is `namespace::reference`, replacing `namespace` with the appropriate value.

In the example below, we get `state.isPlaying` from `otherPlugin` instead of `myPlugin`:

```html
<div data-wp-interactive='{ "namespace": "myPlugin" }'>
  <div data-bind--hidden="otherPlugin::!state.isPlaying" ... >
		<iframe ...></iframe>
	</div>
</div>
```

## The store

The store is used to create the logic (actions, side effects…) linked to the directives and the data used inside that logic (state, derived state…).

**The store is usually created in the `view.js` file of each block**, although the state can be initialized from the `render.php` of the block.

### Elements of the store

#### State

It defines data available to the HTML nodes of the page. It is important to differentiate between two ways to define the data:

- **Global state**:  It is defined using the `store()` function with the `state` property, and the data is available to all the HTML nodes of the page.
- **Context/Local State**: It is defined using the `data-wp-context` directive in an HTML node, and the data is available to that HTML node and its children. It can be accessed using the `getContext` function inside of an action, derived state or side effect.

```html
<div data-wp-context='{ "someText": "Hello World!" }'>

  <!-- Access global state -->
  <span data-wp-text="state.someText"></span>

  <!-- Access local state (context) -->
  <span data-wp-text="context.someText"></span>

</div>
```

```js
const { state } = store( "myPlugin", {
  state: {
    someText: "Hello Universe!"
  },
  actions: {
    someAction: () => {
      state.someText // Access or modify global state - "Hello Universe!"

      const context = getContext();
      context.someText // Access or modify local state (context) - "Hello World!"
    },
  },
} )
```

#### Actions

Usually triggered by the `data-wp-on` directive (using event listeners) or other actions.

#### Side Effects

Automatically react to state changes. Usually triggered by `data-wp-watch` or `data-wp-init` directives.

#### Derived state

They return a computed version of the state. They can access both `state` and `context`.

```js
// view.js
const { state } = store( "myPlugin", {
  state: {
    amount: 34,
    defaultCurrency: 'EUR',
    currencyExchange: {
      USD: 1.1,
      GBP: 0.85,
    },
    get amountInUSD() {
      return state.currencyExchange[ 'USD' ] * state.amount,
    },
    get amountInGBP() {
      return state.currencyExchange[ 'GBP' ] * state.amount,
    },
  },
} );
```

### Accessing data in callbacks


The **`store`** contains all the store properties, like `state`, `actions` or `callbacks`. They are returned by the `store()` call, so you can access them by destructuring it:

```js
const { state, actions } = store( "myPlugin", {
  // ...
} );
```

The `store()` function can be called multiple times and all the store parts will be merged together:

```js
store( "myPlugin", {
  state: {
    someValue: 1,
  }
} );

const { state } = store( "myPlugin", {
  actions: {
    someAction() {
      state.someValue // = 1
    }
  }
} );
```

> **Note**
> All `store()` calls with the same namespace return the same references, i.e., the same `state`, `actions`, etc., containing the result of merging all the store parts passed.

- To access the context inside an action, derived state, or side effect, you can use the `getContext` function.
- To access the reference, you can use the `getElement` function.

```js
const { state } = store( "myPlugin", {
  state: {
    get someDerivedValue() {
      const context = getContext();
      const { ref } = getElement();
      // ...
    }
  },
  actions: {
    someAction() {
      const context = getContext();
      const { ref } = getElement();
      // ...
    }
  },
  callbacks: {
    someEffect() {
      const context = getContext();
      const { ref } = getElement();
      // ...
    }
  }
} );
```

This approach enables some functionalities that make directives flexible and powerful:

- Actions and side effects can read and modify the state and the context.
- Actions and state in blocks can be accessed by other blocks.
- Actions and side effects can do anything a regular JavaScript function can do, like access the DOM or make API requests.
- Side effects automatically react to state changes.

### Setting the store

#### On the client side

*In the `view.js` file of each block* we can define both the state and the elements of the store referencing functions like actions, side effects or derived state.

The `store` method used to set the store in javascript can be imported from `@wordpress/interactivity`.

```js
// store
import { store, getContext } from '@wordpress/interactivity';

store( "myPlugin", {
  actions: {
    toggle: () => {
      const context = getContext();
      context.isOpen = !context.isOpen;
    },
  },
  callbacks: {
    logIsOpen: () => {
      const { isOpen } = getContext();
      // Log the value of `isOpen` each time it changes.
      console.log( `Is open: ${ isOpen }` );
    }
  },
});
```

#### On the server side

> **Note**
> We will rename `wp_store` to `wp_initial_state` in a future version.

The state can also be initialized on the server using the `wp_store()` function. You would typically do this in the `render.php` file of your block (the `render.php` templates were [introduced](https://make.wordpress.org/core/2022/10/12/block-api-changes-in-wordpress-6-1/) in WordPress 6.1).

The state defined on the server with `wp_store()` gets merged with the stores defined in the view.js files.

The `wp_store` function receives an [associative array](https://www.php.net/manual/en/language.types.array.php) as a parameter.

_Example of store initialized from the server with a `state` = `{ someValue: 123 }`_

```php
// render.php
wp_store( array(
  'myPlugin' => array(
    'someValue' = 123
  )
);
```

Initializing the state in the server also allows you to use any WordPress API. For example, you could use the Core Translation API to translate part of your state:

```php
// render.php
wp_store(
  array(
    "favoriteMovies" => array(
      "1" => array(
        "id" => "123-abc",
        "movieName" => __("someMovieName", "textdomain")
      ),
    ),
  )
);
```

### Private stores

A given store namespace can be marked as private, thus preventing its content to be accessed from other namespaces. The mechanism to do so is by adding a `lock` option to the `store()` call, like shown in the example below. This way, further executions of `store()` with the same locked namespace will throw an error, meaning that the namespace can only be accessed where its reference was returned from the first `store()` call. This is specially useful for developers that want to hide part of their plugin stores so it doesn't become accessible for extenders.

```js
const { state } = store(
	"myPlugin/private",
	{ state: { messages: [ "private message" ] } },
	{ lock: true }
);

// The following call throws an Error!
store( "myPlugin/private", { /* store part */ } );
```

There is also a way to unlock private stores: instead of passing a boolean, you can use a string as the `lock` value. Such a string can then be used in subsequent `store()` calls to the same namespace to unlock its content. Only the code knowing the string lock will be able to unlock the protected store namespaced. This is useful for complex stores defined in multiple JS modules.

```js
const { state } = store(
	"myPlugin/private",
	{ state: { messages: [ "private message" ] } },
	{ lock: PRIVATE_LOCK }
);

// The following call works as expected.
store( "myPlugin/private", { /* store part */ }, { lock: PRIVATE_LOCK } );
```<|MERGE_RESOLUTION|>--- conflicted
+++ resolved
@@ -680,11 +680,7 @@
 </ul>
 ```
 
-<<<<<<< HEAD
-For server-side rendered lists, another directive called `data-wp-each-child` ensures hydration works as expected. It should be placed in the server-side rendered elements.
-=======
 For server-side rendered lists, another directive called `data-wp-each-child` ensures hydration works as expected. This directive is added automatically when the directive is processed on the server.
->>>>>>> 4c96f5e5
 
 ```html
 <ul data-wp-context='{ "list": [ "hello", "hola", "olá" ] }'>
