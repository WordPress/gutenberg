--- conflicted
+++ resolved
@@ -2,16 +2,13 @@
 
 ## Unreleased
 
-<<<<<<< HEAD
 ### Enhancements
 
 - Add `HeadingLevelDropdown` component for selecting H1-H6 and paragraph HTML tags from the block toolbar.
 
-=======
 ## 12.3.0 (2023-06-07)
 
 ## 12.2.0 (2023-05-24)
->>>>>>> 1a011dfc
 
 ## 12.1.0 (2023-05-10)
 
