<!-- Learn how to maintain this file at https://github.com/WordPress/gutenberg/tree/HEAD/packages#maintaining-changelogs. -->

## Unreleased

<<<<<<< HEAD
### Enhancements

- Add `HeadingLevelDropdown` component for selecting H1-H6 and paragraph HTML tags from the block toolbar.
=======
## 11.4.0 (2023-02-15)

### Bug Fix

-   `LinkControl`: fix scrollbar displayed on toggle link settings ([#47986](https://github.com/WordPress/gutenberg/pull/47986)).
>>>>>>> 08f65dc9

## 11.3.0 (2023-02-01)

## 11.2.0 (2023-01-11)

### Bug Fix

-   `BlockInspector`: Fix browser warning error when block is not selected ([#46875](https://github.com/WordPress/gutenberg/pull/46875)).
-   Move component styles needed for iframes to content styles ([#47103](https://github.com/WordPress/gutenberg/pull/47103)).
-   Block Inserter: Correctly apply style to the default inserter ([#47166](https://github.com/WordPress/gutenberg/pull/47166)).
-   List View: Fix crash when the first template-parts is deleted width del key ([#47227](https://github.com/WordPress/gutenberg/pull/47227)).

## 11.1.0 (2023-01-02)

## 11.0.0 (2022-12-14)

### Breaking Changes

-   Updated dependencies to require React 18 ([45235](https://github.com/WordPress/gutenberg/pull/45235))

### Enhancements

-   `URLInput`: the `renderSuggestions` callback prop now receives `currentInputValue` as a new parameter ([45806](https://github.com/WordPress/gutenberg/pull/45806)).
-   Fluid typography: add configurable fluid typography settings for minimum font size to theme.json ([#42489](https://github.com/WordPress/gutenberg/pull/42489)).
-   `URLInput`: Add `__nextHasNoMarginBottom` prop for opting into the new margin-free styles ([46692](https://github.com/WordPress/gutenberg/pull/46692)).

### Bug Fix

-   `SpacingSizesControl`: Change ARIA role from `region` to `group` to avoid unwanted ARIA landmark regions ([#46530](https://github.com/WordPress/gutenberg/pull/46530)).
-   `FocalPointPicker`:  Fix layout misalignment when placed in the `BlockInspector` ([#46631](https://github.com/WordPress/gutenberg/pull/46631)).

## 10.5.0 (2022-11-16)

### Enhancement

-   `BlockLockModal`: Move Icon component out of CheckboxControl label ([#45535](https://github.com/WordPress/gutenberg/pull/45535))
-   Fluid typography: adjust font size min and max rules ([#45536](https://github.com/WordPress/gutenberg/pull/45536)).

## 10.4.0 (2022-11-02)

### Bug Fix

-   `InserterListItem`: Fix dragging and dropping in Firefox. ([#44631](https://github.com/WordPress/gutenberg/pull/44631))

## 10.3.0 (2022-10-19)

### Bug Fix

-   `FontSizePicker`: Update fluid utils so that only string, floats and integers are treated as valid font sizes for the purposes of fluid typography ([#44847](https://github.com/WordPress/gutenberg/pull/44847))
-   `getTypographyClassesAndStyles()`: Ensure that font sizes are transformed into fluid values if fluid typography is activated ([#44852](https://github.com/WordPress/gutenberg/pull/44852))
-   `BlockPopover`: Ensure that padding and margin visualizers display in correct position even when scrolling past block. ([#44998](https://github.com/WordPress/gutenberg/pull/44998))

### New features

-   You can now drop files/blocks/HTML on unmodified default blocks to transform them into corresponding blocks ([#44647](https://github.com/WordPress/gutenberg/pull/44647)).

## 10.2.0 (2022-10-05)

## 10.1.0 (2022-09-21)

## 10.0.0 (2022-09-13)

### Breaking change

-   `FontSizePicker`: Deprecate bottom margin style. Add a `__nextHasNoMarginBottom` prop to start opting into the margin-free styles that will become the default in a future version, currently scheduled to be WordPress 6.4 ([#43870](https://github.com/WordPress/gutenberg/pull/43870)).

## 9.8.0 (2022-08-24)

## 9.7.0 (2022-08-10)

## 9.6.0 (2022-07-27)

## 9.5.0 (2022-07-13)

## 9.4.0 (2022-06-29)

## 9.3.0 (2022-06-15)

### Bug fix

-   Fix focus trap on certain `input` elements when navigating within a block with the left/right arrow keys ([#41538](https://github.com/WordPress/gutenberg/pull/41538)).

## 9.2.0 (2022-06-01)

## 9.1.0 (2022-05-18)

## 9.0.0 (2022-05-04)

### Breaking change

-   `BlockNavigationDropdown` is now deprecated. Use the `Dropdown` component from the `@wordpress/components` package and the `ListView` component from this package ([#40777](https://github.com/WordPress/gutenberg/pull/40777)).
-   `ListView` no longer accepts the `__experimentalFeatures`, `__experimentalPersistentListViewFeatures`, `__experimentalHideContainerBlockActions`, and `showNestedBlocks` props. Passing additional undocumented props through to `ListView` is also now disallowed. ([#40777](https://github.com/WordPress/gutenberg/pull/40777)).

## 8.6.0 (2022-04-21)

## 8.5.0 (2022-04-08)

## 8.4.0 (2022-03-23)

## 8.3.0 (2022-03-11)

## 8.2.0 (2022-02-23)

### New Features

-   `LineHeightControl`: Changes internal implementation to use `NumberControl`, which allows enhanced interactions such as dragging to change the value. To improve consistency with other control components, the bottom margin styles on the component has been deprecated, and will be removed in a future version. To opt into this simplified margin style, set the `__nextHasNoMarginBottom` prop to `true`.

## 8.1.1 (2022-02-10)

### Bug Fix

-   Removed unused `@wordpress/block-serialization-default-parser`, `css-mediaquery`, `memize` and `redux-multi` dependencies ([#38388](https://github.com/WordPress/gutenberg/pull/38388)).

### New Features

-   List View now supports selecting and dragging multiple blocks via `SHIFT` clicking items in the list [#38314](https://github.com/WordPress/gutenberg/pull/38314).

## 8.1.0 (2022-01-27)

## 8.0.0 (2021-11-07)

### Performance

-   Avoid re-rendering all List View items on block focus [#35706](https://github.com/WordPress/gutenberg/pull/35706). When List View is open Block focus time is 4 times faster in large posts.
-   Render fixed number of items in List View [#35706](https://github.com/WordPress/gutenberg/pull/35230). Opening List View is 13 times faster in large posts.

### Breaking change

-   List View no longer supports the `showOnlyCurrentHierarchy` flag [#35706](https://github.com/WordPress/gutenberg/pull/35706). To display a subset of blocks, use the `blocks` parameter instead.

## 7.0.0 (2021-07-29)

### Breaking Change

-   Upgraded React components to work with v17.0 ([#29118](https://github.com/WordPress/gutenberg/pull/29118)). There are no new features in React v17.0 as explained in the [blog post](https://reactjs.org/blog/2020/10/20/react-v17.html).

## 6.2.0 (2021-07-21)

### New Features

-   `ButtonBlockerAppender` is now `ButtonBlockAppender`, the original name was a typo, but is still being exported for backward compatibility.

## 6.1.0 (2021-05-20)

## 6.0.0 (2021-05-14)

### Breaking Changes

-   Drop support for Internet Explorer 11 ([#31110](https://github.com/WordPress/gutenberg/pull/31110)). Learn more at https://make.wordpress.org/core/2021/04/22/ie-11-support-phase-out-plan/.
-   Increase the minimum Node.js version to v12 matching Long Term Support releases ([#31270](https://github.com/WordPress/gutenberg/pull/31270)). Learn more at https://nodejs.org/en/about/releases/.

## 5.3.0 (2021-03-17)

-   Add `JustifyToolbar` component abstracted out of the Navigation block so can be used elsewhere.

## 5.2.0 (2020-12-17)

### New Feature

-   Added a store definition `store` for the block editor namespace to use with `@wordpress/data` API ([#26655](https://github.com/WordPress/gutenberg/pull/26655)).

## 5.0.0 (2020-10-06)

### Breaking Changes

-   The block editor does not contain default colors, gradients, and font sizes anymore. If one wants to take advantage of these features, please explicitly pass colors, gradients, and/or settings or use the new \_\_experimentalFeatures setting that is available.

## 4.0.0 (2020-05-28)

### Breaking Changes

-   The block control value for `InnerBlocks` has been changed from `__experimentalBlocks` to `value` and is now considered a stable API.
-   Removed the `utility` property from the objects returned by the `getInserterItems` selector.

## 3.7.0 (2020-02-10)

### New Features

-   Add new `__experimentalEditorSkeleton` component. This has been moved over from the `@wordpress/edit-post` package, where it was an internal component called `EditorRegions`. Its class names have thus been renamed from `edit-post-editor-regions` to `block-editor-editor-skeleton`.

## 3.3.0 (2019-11-14)

### New Features

-   Added a `label` prop to `URLInput`. This allows the label to be set without needing to wrap the `URLInput` in a `BaseControl`.

### Deprecation

-   `dropZoneUIOnly` prop in `MediaPlaceholder` component has been deprecated in favor of `disableMediaButtons` prop.

## 3.0.0 (2019-08-05)

### New Features

-   Added a new `allowedFormats` prop to `RichText` to fine tune allowed formats. Deprecated the `formattingControls` prop in favour of this. Also added a `withoutInteractiveFormatting` to specifically disable format types that would insert interactive elements, which can not be nested.

### Breaking Changes

-   `BlockEditorProvider` no longer renders a wrapping `SlotFillProvider` or `DropZoneProvider` (from `@wordpress/components`). For custom block editors, you should render your own as wrapping the `BlockEditorProvider`. A future release will include a new `BlockEditor` component for simple, standard usage. `BlockEditorProvider` will serve the simple purpose of establishing its own context for block editors.

## 2.2.0 (2019-06-12)

### Internal

-   Refactored `BlockSettingsMenu` to use `DropdownMenu` from `@wordpress/components`.

## 2.0.0 (2019-04-16)

### New Features

-   Added the `addToGallery` property to the `MediaUpload` interface. The property allows users to open the media modal in the `gallery-library`instead of `gallery-edit` state.
-   Added the `addToGallery` property to the `MediaPlaceholder` component. The component passes the property to the `MediaUpload` component used inside the placeholder.
-   Added the `isAppender` property to the `MediaPlaceholder` component. The property changes the look of the placeholder to be adequate to scenarios where new files are added to an already existing set of files, e.g., adding files to a gallery.
-   Added the `dropZoneUIOnly` property to the `MediaPlaceholder` component. The property makes the `MediaPlaceholder` only render a dropzone without any other additional UI.
-   Added a cancel link to the list of buttons in the `MediaPlaceholder` component which appears if an `onCancel` handler exists.
-   Added the usage of `mediaPreview` for the `Placeholder` component to the `MediaPlaceholder` component.
-   Added a an `onDoubleClick` event handler to the `MediaPlaceholder` component.
-   Added a way to pass special `ref` property to the `PlainText` component.
-   The `URLPopover` component now passes through all unhandled props to the underlying Popover component.

### Breaking Changes

-   `CopyHandler` will now only catch cut/copy events coming from its `props.children`, instead of from anywhere in the `document`.

### Internal

-   Improved handling of blocks state references for unchanging states.
-   Updated handling of blocks state to effectively ignored programmatically-received blocks data (e.g. reusable blocks received from editor).

## 1.0.0 (2019-03-06)

### New Features

-   Initial version.<|MERGE_RESOLUTION|>--- conflicted
+++ resolved
@@ -2,17 +2,15 @@
 
 ## Unreleased
 
-<<<<<<< HEAD
 ### Enhancements
 
 - Add `HeadingLevelDropdown` component for selecting H1-H6 and paragraph HTML tags from the block toolbar.
-=======
+
 ## 11.4.0 (2023-02-15)
 
 ### Bug Fix
 
 -   `LinkControl`: fix scrollbar displayed on toggle link settings ([#47986](https://github.com/WordPress/gutenberg/pull/47986)).
->>>>>>> 08f65dc9
 
 ## 11.3.0 (2023-02-01)
 
