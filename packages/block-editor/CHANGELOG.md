<!-- Learn how to maintain this file at https://github.com/WordPress/gutenberg/tree/HEAD/packages#maintaining-changelogs. -->

## Unreleased

### Breaking Changes

<<<<<<< HEAD
-   `URLInput`: Remove deprecated `__nextHasNoMarginBottom` prop and promote to default behavior ([#64282](https://github.com/WordPress/gutenberg/pull/64282)).
=======
-   `LineHeightControl`: Remove deprecated `__nextHasNoMarginBottom` prop and promote to default behavior ([#64281](https://github.com/WordPress/gutenberg/pull/64281)).
>>>>>>> cd0118f6

### Enhancements

-   `FontFamilyControl`: Add `__nextHasNoMarginBottom` prop for opting into the new margin-free styles ([#64280](https://github.com/WordPress/gutenberg/pull/64280)).

## 13.4.0 (2024-07-24)

## 13.3.0 (2024-07-10)

## 13.2.0 (2024-06-26)

## 13.1.0 (2024-06-15)

## 13.0.0 (2024-05-31)

### Breaking Changes

-   Increase the minimum required Node.js version to v18.12.0 matching long-term support releases ([#31270](https://github.com/WordPress/gutenberg/pull/61930)). Learn more about [Node.js releases](https://nodejs.org/en/about/previous-releases).

## 12.26.0 (2024-05-16)

### Internal

-   Replaced `classnames` package with the faster and smaller `clsx` package ([#61138](https://github.com/WordPress/gutenberg/pull/61138)).

## 12.25.0 (2024-05-02)

## 12.24.0 (2024-04-19)

## 12.23.0 (2024-04-03)

## 12.22.0 (2024-03-21)

## 12.21.0 (2024-03-06)

## 12.20.0 (2024-02-21)

## 12.19.0 (2024-02-09)

-   `FontSizePicker`: Remove deprecated `__nextHasNoMarginBottom` prop and promote to default behavior ([#58702](https://github.com/WordPress/gutenberg/pull/58702)).

## 12.18.0 (2024-01-24)

-   Deprecated `__experimentalRecursionProvider` and `__experimentalUseHasRecursion` in favor of their new stable counterparts `RecursionProvider` and `useHasRecursion`.

## 12.17.0 (2024-01-10)

## 12.16.0 (2023-12-13)

## 12.15.0 (2023-11-29)

## 12.14.0 (2023-11-16)

## 12.13.0 (2023-11-02)

-   Deprecated the `useSetting` function in favor of new `useSettings` one that can retrieve multiple settings at once ([#55337](https://github.com/WordPress/gutenberg/pull/55337)).

## 12.12.0 (2023-10-18)

## 12.11.0 (2023-10-05)

-   Deprecated `CopyHandler`, absorbed into `WritingFlow`.

## 12.10.0 (2023-09-20)

-   The Deprecated multiline prop on RichText will now fall back to using multiple
    rich text instances instead of a single multiline instance. The prop remains
    deprecated.

## 12.9.0 (2023-08-31)

### Enhancements

-   Embed the `ObserveTyping` behavior within the `BlockList` component making to simplify instanciations of third-party block editors.

## 12.8.0 (2023-08-16)

## 12.7.0 (2023-08-10)

## 12.6.0 (2023-07-20)

## 12.5.0 (2023-07-05)

## 12.4.0 (2023-06-23)

### Enhancements

-   Add `HeadingLevelDropdown` component for selecting H1-H6 and paragraph HTML tags from the block toolbar.

### Bug Fixes

-   Fluid typography: custom font-sizes should use max viewport width ([#51516](https://github.com/WordPress/gutenberg/pull/51516)).

## 12.3.0 (2023-06-07)

## 12.2.0 (2023-05-24)

## 12.1.0 (2023-05-10)

-   `MediaPlaceholder`: Remove the undocumented `onHTMLDrop` prop ([#49673](https://github.com/WordPress/gutenberg/pull/49673)).

## 12.0.0 (2023-04-26)

### Breaking Changes

-   Renamed utility function `immutableSet` to `setImmutably` ([#50040](https://github.com/WordPress/gutenberg/pull/50040)).

## 11.8.0 (2023-04-12)

## 11.7.0 (2023-03-29)

-   `ImageSizeControl`: Update image size label ([#49112](https://github.com/WordPress/gutenberg/pull/49112)).

## 11.6.0 (2023-03-15)

## 11.5.0 (2023-03-01)

### Bug Fixes

-   `SpacingSizesControl`: fix white dot on thumb ([#48574](https://github.com/WordPress/gutenberg/pull/48574)).

## 11.4.0 (2023-02-15)

### Bug Fixes

-   `LinkControl`: fix scrollbar displayed on toggle link settings ([#47986](https://github.com/WordPress/gutenberg/pull/47986)).

## 11.3.0 (2023-02-01)

## 11.2.0 (2023-01-11)

### Bug Fixes

-   `BlockInspector`: Fix browser warning error when block is not selected ([#46875](https://github.com/WordPress/gutenberg/pull/46875)).
-   Move component styles needed for iframes to content styles ([#47103](https://github.com/WordPress/gutenberg/pull/47103)).
-   Block Inserter: Correctly apply style to the default inserter ([#47166](https://github.com/WordPress/gutenberg/pull/47166)).
-   List View: Fix crash when the first template-parts is deleted width del key ([#47227](https://github.com/WordPress/gutenberg/pull/47227)).

## 11.1.0 (2023-01-02)

## 11.0.0 (2022-12-14)

### Breaking Changes

-   Updated dependencies to require React 18 ([45235](https://github.com/WordPress/gutenberg/pull/45235))

### Enhancements

-   `URLInput`: the `renderSuggestions` callback prop now receives `currentInputValue` as a new parameter ([45806](https://github.com/WordPress/gutenberg/pull/45806)).
-   Fluid typography: add configurable fluid typography settings for minimum font size to theme.json ([#42489](https://github.com/WordPress/gutenberg/pull/42489)).
-   `URLInput`: Add `__nextHasNoMarginBottom` prop for opting into the new margin-free styles ([46692](https://github.com/WordPress/gutenberg/pull/46692)).

### Bug Fixes

-   `SpacingSizesControl`: Change ARIA role from `region` to `group` to avoid unwanted ARIA landmark regions ([#46530](https://github.com/WordPress/gutenberg/pull/46530)).
-   `FocalPointPicker`: Fix layout misalignment when placed in the `BlockInspector` ([#46631](https://github.com/WordPress/gutenberg/pull/46631)).

## 10.5.0 (2022-11-16)

### Enhancements

-   `BlockLockModal`: Move Icon component out of CheckboxControl label ([#45535](https://github.com/WordPress/gutenberg/pull/45535))
-   Fluid typography: adjust font size min and max rules ([#45536](https://github.com/WordPress/gutenberg/pull/45536)).

## 10.4.0 (2022-11-02)

### Bug Fixes

-   `InserterListItem`: Fix dragging and dropping in Firefox. ([#44631](https://github.com/WordPress/gutenberg/pull/44631))

## 10.3.0 (2022-10-19)

### Bug Fixes

-   `FontSizePicker`: Update fluid utils so that only string, floats and integers are treated as valid font sizes for the purposes of fluid typography ([#44847](https://github.com/WordPress/gutenberg/pull/44847))
-   `getTypographyClassesAndStyles()`: Ensure that font sizes are transformed into fluid values if fluid typography is activated ([#44852](https://github.com/WordPress/gutenberg/pull/44852))
-   `BlockPopover`: Ensure that padding and margin visualizers display in correct position even when scrolling past block. ([#44998](https://github.com/WordPress/gutenberg/pull/44998))

### New Features

-   You can now drop files/blocks/HTML on unmodified default blocks to transform them into corresponding blocks ([#44647](https://github.com/WordPress/gutenberg/pull/44647)).

## 10.2.0 (2022-10-05)

## 10.1.0 (2022-09-21)

## 10.0.0 (2022-09-13)

### Breaking Changes

-   `FontSizePicker`: Deprecate bottom margin style. Add a `__nextHasNoMarginBottom` prop to start opting into the margin-free styles that will become the default in a future version, currently scheduled to be WordPress 6.4 ([#43870](https://github.com/WordPress/gutenberg/pull/43870)).

## 9.8.0 (2022-08-24)

## 9.7.0 (2022-08-10)

## 9.6.0 (2022-07-27)

## 9.5.0 (2022-07-13)

## 9.4.0 (2022-06-29)

## 9.3.0 (2022-06-15)

### Bug Fixes

-   Fix focus trap on certain `input` elements when navigating within a block with the left/right arrow keys ([#41538](https://github.com/WordPress/gutenberg/pull/41538)).

## 9.2.0 (2022-06-01)

## 9.1.0 (2022-05-18)

## 9.0.0 (2022-05-04)

### Breaking Changes

-   `BlockNavigationDropdown` is now deprecated. Use the `Dropdown` component from the `@wordpress/components` package and the `ListView` component from this package ([#40777](https://github.com/WordPress/gutenberg/pull/40777)).
-   `ListView` no longer accepts the `__experimentalFeatures`, `__experimentalPersistentListViewFeatures`, `__experimentalHideContainerBlockActions`, and `showNestedBlocks` props. Passing additional undocumented props through to `ListView` is also now disallowed. ([#40777](https://github.com/WordPress/gutenberg/pull/40777)).

## 8.6.0 (2022-04-21)

## 8.5.0 (2022-04-08)

## 8.4.0 (2022-03-23)

## 8.3.0 (2022-03-11)

## 8.2.0 (2022-02-23)

### New Features

-   `LineHeightControl`: Changes internal implementation to use `NumberControl`, which allows enhanced interactions such as dragging to change the value. To improve consistency with other control components, the bottom margin styles on the component has been deprecated, and will be removed in a future version. To opt into this simplified margin style, set the `__nextHasNoMarginBottom` prop to `true`.

## 8.1.1 (2022-02-10)

### Bug Fixes

-   Removed unused `@wordpress/block-serialization-default-parser`, `css-mediaquery`, `memize` and `redux-multi` dependencies ([#38388](https://github.com/WordPress/gutenberg/pull/38388)).

### New Features

-   List View now supports selecting and dragging multiple blocks via `SHIFT` clicking items in the list [#38314](https://github.com/WordPress/gutenberg/pull/38314).

## 8.1.0 (2022-01-27)

## 8.0.0 (2021-11-07)

### Performance

-   Avoid re-rendering all List View items on block focus [#35706](https://github.com/WordPress/gutenberg/pull/35706). When List View is open Block focus time is 4 times faster in large posts.
-   Render fixed number of items in List View [#35706](https://github.com/WordPress/gutenberg/pull/35230). Opening List View is 13 times faster in large posts.

### Breaking Changes

-   List View no longer supports the `showOnlyCurrentHierarchy` flag [#35706](https://github.com/WordPress/gutenberg/pull/35706). To display a subset of blocks, use the `blocks` parameter instead.

## 7.0.0 (2021-07-29)

### Breaking Changes

-   Upgraded React components to work with v17.0 ([#29118](https://github.com/WordPress/gutenberg/pull/29118)). There are no new features in React v17.0 as explained in the [blog post](https://reactjs.org/blog/2020/10/20/react-v17.html).

## 6.2.0 (2021-07-21)

### New Features

-   `ButtonBlockerAppender` is now `ButtonBlockAppender`, the original name was a typo, but is still being exported for backward compatibility.

## 6.1.0 (2021-05-20)

## 6.0.0 (2021-05-14)

### Breaking Changes

-   Drop support for Internet Explorer 11 ([#31110](https://github.com/WordPress/gutenberg/pull/31110)). Learn more at <https://make.wordpress.org/core/2021/04/22/ie-11-support-phase-out-plan/>.
-   Increase the minimum Node.js version to v12 matching Long Term Support releases ([#31270](https://github.com/WordPress/gutenberg/pull/31270)). Learn more at <https://nodejs.org/en/about/releases/>.

## 5.3.0 (2021-03-17)

-   Add `JustifyToolbar` component abstracted out of the Navigation block so can be used elsewhere.

## 5.2.0 (2020-12-17)

### New Features

-   Added a store definition `store` for the block editor namespace to use with `@wordpress/data` API ([#26655](https://github.com/WordPress/gutenberg/pull/26655)).

## 5.0.0 (2020-10-06)

### Breaking Changes

-   The block editor does not contain default colors, gradients, and font sizes anymore. If one wants to take advantage of these features, please explicitly pass colors, gradients, and/or settings or use the new \_\_experimentalFeatures setting that is available.

## 4.0.0 (2020-05-28)

### Breaking Changes

-   The block control value for `InnerBlocks` has been changed from `__experimentalBlocks` to `value` and is now considered a stable API.
-   Removed the `utility` property from the objects returned by the `getInserterItems` selector.

## 3.7.0 (2020-02-10)

### New Features

-   Add new `__experimentalEditorSkeleton` component. This has been moved over from the `@wordpress/edit-post` package, where it was an internal component called `EditorRegions`. Its class names have thus been renamed from `edit-post-editor-regions` to `block-editor-editor-skeleton`.

## 3.3.0 (2019-11-14)

### New Features

-   Added a `label` prop to `URLInput`. This allows the label to be set without needing to wrap the `URLInput` in a `BaseControl`.

### Deprecations

-   `dropZoneUIOnly` prop in `MediaPlaceholder` component has been deprecated in favor of `disableMediaButtons` prop.

## 3.0.0 (2019-08-05)

### New Features

-   Added a new `allowedFormats` prop to `RichText` to fine tune allowed formats. Deprecated the `formattingControls` prop in favour of this. Also added a `withoutInteractiveFormatting` to specifically disable format types that would insert interactive elements, which can not be nested.

### Breaking Changes

-   `BlockEditorProvider` no longer renders a wrapping `SlotFillProvider` or `DropZoneProvider` (from `@wordpress/components`). For custom block editors, you should render your own as wrapping the `BlockEditorProvider`. A future release will include a new `BlockEditor` component for simple, standard usage. `BlockEditorProvider` will serve the simple purpose of establishing its own context for block editors.

## 2.2.0 (2019-06-12)

### Internal

-   Refactored `BlockSettingsMenu` to use `DropdownMenu` from `@wordpress/components`.

## 2.0.0 (2019-04-16)

### New Features

-   Added the `addToGallery` property to the `MediaUpload` interface. The property allows users to open the media modal in the `gallery-library`instead of `gallery-edit` state.
-   Added the `addToGallery` property to the `MediaPlaceholder` component. The component passes the property to the `MediaUpload` component used inside the placeholder.
-   Added the `isAppender` property to the `MediaPlaceholder` component. The property changes the look of the placeholder to be adequate to scenarios where new files are added to an already existing set of files, e.g., adding files to a gallery.
-   Added the `dropZoneUIOnly` property to the `MediaPlaceholder` component. The property makes the `MediaPlaceholder` only render a dropzone without any other additional UI.
-   Added a cancel link to the list of buttons in the `MediaPlaceholder` component which appears if an `onCancel` handler exists.
-   Added the usage of `mediaPreview` for the `Placeholder` component to the `MediaPlaceholder` component.
-   Added a an `onDoubleClick` event handler to the `MediaPlaceholder` component.
-   Added a way to pass special `ref` property to the `PlainText` component.
-   The `URLPopover` component now passes through all unhandled props to the underlying Popover component.

### Breaking Changes

-   `CopyHandler` will now only catch cut/copy events coming from its `props.children`, instead of from anywhere in the `document`.

### Internal

-   Improved handling of blocks state references for unchanging states.
-   Updated handling of blocks state to effectively ignored programmatically-received blocks data (e.g. reusable blocks received from editor).

## 1.0.0 (2019-03-06)

### New Features

-   Initial version.<|MERGE_RESOLUTION|>--- conflicted
+++ resolved
@@ -4,11 +4,8 @@
 
 ### Breaking Changes
 
-<<<<<<< HEAD
 -   `URLInput`: Remove deprecated `__nextHasNoMarginBottom` prop and promote to default behavior ([#64282](https://github.com/WordPress/gutenberg/pull/64282)).
-=======
 -   `LineHeightControl`: Remove deprecated `__nextHasNoMarginBottom` prop and promote to default behavior ([#64281](https://github.com/WordPress/gutenberg/pull/64281)).
->>>>>>> cd0118f6
 
 ### Enhancements
 
