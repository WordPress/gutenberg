--- conflicted
+++ resolved
@@ -2,11 +2,10 @@
 
 ## Unreleased
 
-<<<<<<< HEAD
 ### Enhancements
 
 - Add `HeadingLevelDropdown` component for selecting H1-H6 and paragraph HTML tags from the block toolbar.
-=======
+
 ## 11.7.0 (2023-03-29)
 
 -   `ImageSizeControl`: Update image size label ([#49112](https://github.com/WordPress/gutenberg/pull/49112)).
@@ -18,7 +17,6 @@
 ### Bug Fix
 
 -   `SpacingSizesControl`: fix white dot on thumb ([#48574](https://github.com/WordPress/gutenberg/pull/48574)).
->>>>>>> 3317ba19
 
 ## 11.4.0 (2023-02-15)
 
