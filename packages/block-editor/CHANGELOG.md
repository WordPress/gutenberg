<!-- Learn how to maintain this file at https://github.com/WordPress/gutenberg/tree/HEAD/packages#maintaining-changelogs. -->

## Unreleased

<<<<<<< HEAD
### Breaking Changes

-   `URLInput`: Remove deprecated `__nextHasNoMarginBottom` prop and promote to default behavior ([#64282](https://github.com/WordPress/gutenberg/pull/64282)).
=======
### Enhancements

-   `FontFamilyControl`: Add `__nextHasNoMarginBottom` prop for opting into the new margin-free styles ([#64280](https://github.com/WordPress/gutenberg/pull/64280)).
>>>>>>> fa98fb50

## 13.4.0 (2024-07-24)

## 13.3.0 (2024-07-10)

## 13.2.0 (2024-06-26)

## 13.1.0 (2024-06-15)

## 13.0.0 (2024-05-31)

### Breaking Changes

-   Increase the minimum required Node.js version to v18.12.0 matching long-term support releases ([#31270](https://github.com/WordPress/gutenberg/pull/61930)). Learn more about [Node.js releases](https://nodejs.org/en/about/previous-releases).

## 12.26.0 (2024-05-16)

### Internal

-   Replaced `classnames` package with the faster and smaller `clsx` package ([#61138](https://github.com/WordPress/gutenberg/pull/61138)).

## 12.25.0 (2024-05-02)

## 12.24.0 (2024-04-19)

## 12.23.0 (2024-04-03)

## 12.22.0 (2024-03-21)

## 12.21.0 (2024-03-06)

## 12.20.0 (2024-02-21)

## 12.19.0 (2024-02-09)

-   `FontSizePicker`: Remove deprecated `__nextHasNoMarginBottom` prop and promote to default behavior ([#58702](https://github.com/WordPress/gutenberg/pull/58702)).

## 12.18.0 (2024-01-24)

-   Deprecated `__experimentalRecursionProvider` and `__experimentalUseHasRecursion` in favor of their new stable counterparts `RecursionProvider` and `useHasRecursion`.

## 12.17.0 (2024-01-10)

## 12.16.0 (2023-12-13)

## 12.15.0 (2023-11-29)

## 12.14.0 (2023-11-16)

## 12.13.0 (2023-11-02)

-   Deprecated the `useSetting` function in favor of new `useSettings` one that can retrieve multiple settings at once ([#55337](https://github.com/WordPress/gutenberg/pull/55337)).

## 12.12.0 (2023-10-18)

## 12.11.0 (2023-10-05)

-   Deprecated `CopyHandler`, absorbed into `WritingFlow`.

## 12.10.0 (2023-09-20)

-   The Deprecated multiline prop on RichText will now fall back to using multiple
    rich text instances instead of a single multiline instance. The prop remains
    deprecated.

## 12.9.0 (2023-08-31)

### Enhancements

-   Embed the `ObserveTyping` behavior within the `BlockList` component making to simplify instanciations of third-party block editors.

## 12.8.0 (2023-08-16)

## 12.7.0 (2023-08-10)

## 12.6.0 (2023-07-20)

## 12.5.0 (2023-07-05)

## 12.4.0 (2023-06-23)

### Enhancements

-   Add `HeadingLevelDropdown` component for selecting H1-H6 and paragraph HTML tags from the block toolbar.

### Bug Fixes

-   Fluid typography: custom font-sizes should use max viewport width ([#51516](https://github.com/WordPress/gutenberg/pull/51516)).

## 12.3.0 (2023-06-07)

## 12.2.0 (2023-05-24)

## 12.1.0 (2023-05-10)

-   `MediaPlaceholder`: Remove the undocumented `onHTMLDrop` prop ([#49673](https://github.com/WordPress/gutenberg/pull/49673)).

## 12.0.0 (2023-04-26)

### Breaking Changes

-   Renamed utility function `immutableSet` to `setImmutably` ([#50040](https://github.com/WordPress/gutenberg/pull/50040)).

## 11.8.0 (2023-04-12)

## 11.7.0 (2023-03-29)

-   `ImageSizeControl`: Update image size label ([#49112](https://github.com/WordPress/gutenberg/pull/49112)).

## 11.6.0 (2023-03-15)

## 11.5.0 (2023-03-01)

### Bug Fixes

-   `SpacingSizesControl`: fix white dot on thumb ([#48574](https://github.com/WordPress/gutenberg/pull/48574)).

## 11.4.0 (2023-02-15)

### Bug Fixes

-   `LinkControl`: fix scrollbar displayed on toggle link settings ([#47986](https://github.com/WordPress/gutenberg/pull/47986)).

## 11.3.0 (2023-02-01)

## 11.2.0 (2023-01-11)

### Bug Fixes

-   `BlockInspector`: Fix browser warning error when block is not selected ([#46875](https://github.com/WordPress/gutenberg/pull/46875)).
-   Move component styles needed for iframes to content styles ([#47103](https://github.com/WordPress/gutenberg/pull/47103)).
-   Block Inserter: Correctly apply style to the default inserter ([#47166](https://github.com/WordPress/gutenberg/pull/47166)).
-   List View: Fix crash when the first template-parts is deleted width del key ([#47227](https://github.com/WordPress/gutenberg/pull/47227)).

## 11.1.0 (2023-01-02)

## 11.0.0 (2022-12-14)

### Breaking Changes

-   Updated dependencies to require React 18 ([45235](https://github.com/WordPress/gutenberg/pull/45235))

### Enhancements

-   `URLInput`: the `renderSuggestions` callback prop now receives `currentInputValue` as a new parameter ([45806](https://github.com/WordPress/gutenberg/pull/45806)).
-   Fluid typography: add configurable fluid typography settings for minimum font size to theme.json ([#42489](https://github.com/WordPress/gutenberg/pull/42489)).
-   `URLInput`: Add `__nextHasNoMarginBottom` prop for opting into the new margin-free styles ([46692](https://github.com/WordPress/gutenberg/pull/46692)).

### Bug Fixes

-   `SpacingSizesControl`: Change ARIA role from `region` to `group` to avoid unwanted ARIA landmark regions ([#46530](https://github.com/WordPress/gutenberg/pull/46530)).
-   `FocalPointPicker`: Fix layout misalignment when placed in the `BlockInspector` ([#46631](https://github.com/WordPress/gutenberg/pull/46631)).

## 10.5.0 (2022-11-16)

### Enhancements

-   `BlockLockModal`: Move Icon component out of CheckboxControl label ([#45535](https://github.com/WordPress/gutenberg/pull/45535))
-   Fluid typography: adjust font size min and max rules ([#45536](https://github.com/WordPress/gutenberg/pull/45536)).

## 10.4.0 (2022-11-02)

### Bug Fixes

-   `InserterListItem`: Fix dragging and dropping in Firefox. ([#44631](https://github.com/WordPress/gutenberg/pull/44631))

## 10.3.0 (2022-10-19)

### Bug Fixes

-   `FontSizePicker`: Update fluid utils so that only string, floats and integers are treated as valid font sizes for the purposes of fluid typography ([#44847](https://github.com/WordPress/gutenberg/pull/44847))
-   `getTypographyClassesAndStyles()`: Ensure that font sizes are transformed into fluid values if fluid typography is activated ([#44852](https://github.com/WordPress/gutenberg/pull/44852))
-   `BlockPopover`: Ensure that padding and margin visualizers display in correct position even when scrolling past block. ([#44998](https://github.com/WordPress/gutenberg/pull/44998))

### New Features

-   You can now drop files/blocks/HTML on unmodified default blocks to transform them into corresponding blocks ([#44647](https://github.com/WordPress/gutenberg/pull/44647)).

## 10.2.0 (2022-10-05)

## 10.1.0 (2022-09-21)

## 10.0.0 (2022-09-13)

### Breaking Changes

-   `FontSizePicker`: Deprecate bottom margin style. Add a `__nextHasNoMarginBottom` prop to start opting into the margin-free styles that will become the default in a future version, currently scheduled to be WordPress 6.4 ([#43870](https://github.com/WordPress/gutenberg/pull/43870)).

## 9.8.0 (2022-08-24)

## 9.7.0 (2022-08-10)

## 9.6.0 (2022-07-27)

## 9.5.0 (2022-07-13)

## 9.4.0 (2022-06-29)

## 9.3.0 (2022-06-15)

### Bug Fixes

-   Fix focus trap on certain `input` elements when navigating within a block with the left/right arrow keys ([#41538](https://github.com/WordPress/gutenberg/pull/41538)).

## 9.2.0 (2022-06-01)

## 9.1.0 (2022-05-18)

## 9.0.0 (2022-05-04)

### Breaking Changes

-   `BlockNavigationDropdown` is now deprecated. Use the `Dropdown` component from the `@wordpress/components` package and the `ListView` component from this package ([#40777](https://github.com/WordPress/gutenberg/pull/40777)).
-   `ListView` no longer accepts the `__experimentalFeatures`, `__experimentalPersistentListViewFeatures`, `__experimentalHideContainerBlockActions`, and `showNestedBlocks` props. Passing additional undocumented props through to `ListView` is also now disallowed. ([#40777](https://github.com/WordPress/gutenberg/pull/40777)).

## 8.6.0 (2022-04-21)

## 8.5.0 (2022-04-08)

## 8.4.0 (2022-03-23)

## 8.3.0 (2022-03-11)

## 8.2.0 (2022-02-23)

### New Features

-   `LineHeightControl`: Changes internal implementation to use `NumberControl`, which allows enhanced interactions such as dragging to change the value. To improve consistency with other control components, the bottom margin styles on the component has been deprecated, and will be removed in a future version. To opt into this simplified margin style, set the `__nextHasNoMarginBottom` prop to `true`.

## 8.1.1 (2022-02-10)

### Bug Fixes

-   Removed unused `@wordpress/block-serialization-default-parser`, `css-mediaquery`, `memize` and `redux-multi` dependencies ([#38388](https://github.com/WordPress/gutenberg/pull/38388)).

### New Features

-   List View now supports selecting and dragging multiple blocks via `SHIFT` clicking items in the list [#38314](https://github.com/WordPress/gutenberg/pull/38314).

## 8.1.0 (2022-01-27)

## 8.0.0 (2021-11-07)

### Performance

-   Avoid re-rendering all List View items on block focus [#35706](https://github.com/WordPress/gutenberg/pull/35706). When List View is open Block focus time is 4 times faster in large posts.
-   Render fixed number of items in List View [#35706](https://github.com/WordPress/gutenberg/pull/35230). Opening List View is 13 times faster in large posts.

### Breaking Changes

-   List View no longer supports the `showOnlyCurrentHierarchy` flag [#35706](https://github.com/WordPress/gutenberg/pull/35706). To display a subset of blocks, use the `blocks` parameter instead.

## 7.0.0 (2021-07-29)

### Breaking Changes

-   Upgraded React components to work with v17.0 ([#29118](https://github.com/WordPress/gutenberg/pull/29118)). There are no new features in React v17.0 as explained in the [blog post](https://reactjs.org/blog/2020/10/20/react-v17.html).

## 6.2.0 (2021-07-21)

### New Features

-   `ButtonBlockerAppender` is now `ButtonBlockAppender`, the original name was a typo, but is still being exported for backward compatibility.

## 6.1.0 (2021-05-20)

## 6.0.0 (2021-05-14)

### Breaking Changes

-   Drop support for Internet Explorer 11 ([#31110](https://github.com/WordPress/gutenberg/pull/31110)). Learn more at <https://make.wordpress.org/core/2021/04/22/ie-11-support-phase-out-plan/>.
-   Increase the minimum Node.js version to v12 matching Long Term Support releases ([#31270](https://github.com/WordPress/gutenberg/pull/31270)). Learn more at <https://nodejs.org/en/about/releases/>.

## 5.3.0 (2021-03-17)

-   Add `JustifyToolbar` component abstracted out of the Navigation block so can be used elsewhere.

## 5.2.0 (2020-12-17)

### New Features

-   Added a store definition `store` for the block editor namespace to use with `@wordpress/data` API ([#26655](https://github.com/WordPress/gutenberg/pull/26655)).

## 5.0.0 (2020-10-06)

### Breaking Changes

-   The block editor does not contain default colors, gradients, and font sizes anymore. If one wants to take advantage of these features, please explicitly pass colors, gradients, and/or settings or use the new \_\_experimentalFeatures setting that is available.

## 4.0.0 (2020-05-28)

### Breaking Changes

-   The block control value for `InnerBlocks` has been changed from `__experimentalBlocks` to `value` and is now considered a stable API.
-   Removed the `utility` property from the objects returned by the `getInserterItems` selector.

## 3.7.0 (2020-02-10)

### New Features

-   Add new `__experimentalEditorSkeleton` component. This has been moved over from the `@wordpress/edit-post` package, where it was an internal component called `EditorRegions`. Its class names have thus been renamed from `edit-post-editor-regions` to `block-editor-editor-skeleton`.

## 3.3.0 (2019-11-14)

### New Features

-   Added a `label` prop to `URLInput`. This allows the label to be set without needing to wrap the `URLInput` in a `BaseControl`.

### Deprecations

-   `dropZoneUIOnly` prop in `MediaPlaceholder` component has been deprecated in favor of `disableMediaButtons` prop.

## 3.0.0 (2019-08-05)

### New Features

-   Added a new `allowedFormats` prop to `RichText` to fine tune allowed formats. Deprecated the `formattingControls` prop in favour of this. Also added a `withoutInteractiveFormatting` to specifically disable format types that would insert interactive elements, which can not be nested.

### Breaking Changes

-   `BlockEditorProvider` no longer renders a wrapping `SlotFillProvider` or `DropZoneProvider` (from `@wordpress/components`). For custom block editors, you should render your own as wrapping the `BlockEditorProvider`. A future release will include a new `BlockEditor` component for simple, standard usage. `BlockEditorProvider` will serve the simple purpose of establishing its own context for block editors.

## 2.2.0 (2019-06-12)

### Internal

-   Refactored `BlockSettingsMenu` to use `DropdownMenu` from `@wordpress/components`.

## 2.0.0 (2019-04-16)

### New Features

-   Added the `addToGallery` property to the `MediaUpload` interface. The property allows users to open the media modal in the `gallery-library`instead of `gallery-edit` state.
-   Added the `addToGallery` property to the `MediaPlaceholder` component. The component passes the property to the `MediaUpload` component used inside the placeholder.
-   Added the `isAppender` property to the `MediaPlaceholder` component. The property changes the look of the placeholder to be adequate to scenarios where new files are added to an already existing set of files, e.g., adding files to a gallery.
-   Added the `dropZoneUIOnly` property to the `MediaPlaceholder` component. The property makes the `MediaPlaceholder` only render a dropzone without any other additional UI.
-   Added a cancel link to the list of buttons in the `MediaPlaceholder` component which appears if an `onCancel` handler exists.
-   Added the usage of `mediaPreview` for the `Placeholder` component to the `MediaPlaceholder` component.
-   Added a an `onDoubleClick` event handler to the `MediaPlaceholder` component.
-   Added a way to pass special `ref` property to the `PlainText` component.
-   The `URLPopover` component now passes through all unhandled props to the underlying Popover component.

### Breaking Changes

-   `CopyHandler` will now only catch cut/copy events coming from its `props.children`, instead of from anywhere in the `document`.

### Internal

-   Improved handling of blocks state references for unchanging states.
-   Updated handling of blocks state to effectively ignored programmatically-received blocks data (e.g. reusable blocks received from editor).

## 1.0.0 (2019-03-06)

### New Features

-   Initial version.<|MERGE_RESOLUTION|>--- conflicted
+++ resolved
@@ -2,15 +2,13 @@
 
 ## Unreleased
 
-<<<<<<< HEAD
 ### Breaking Changes
 
 -   `URLInput`: Remove deprecated `__nextHasNoMarginBottom` prop and promote to default behavior ([#64282](https://github.com/WordPress/gutenberg/pull/64282)).
-=======
+
 ### Enhancements
 
 -   `FontFamilyControl`: Add `__nextHasNoMarginBottom` prop for opting into the new margin-free styles ([#64280](https://github.com/WordPress/gutenberg/pull/64280)).
->>>>>>> fa98fb50
 
 ## 13.4.0 (2024-07-24)
 
