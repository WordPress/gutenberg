--- conflicted
+++ resolved
@@ -210,27 +210,8 @@
                   <div
                     class="components-circular-option-picker__option-group components-circular-option-picker__swatches"
                   >
-<<<<<<< HEAD
-                    <button
-                      aria-describedby="tooltip-0"
-                      aria-label="Color: red"
-                      aria-pressed="true"
-                      class="components-button components-circular-option-picker__option is-pressed"
-                      style="background-color: rgb(255, 0, 0); color: rgb(255, 0, 0);"
-                      type="button"
-                    />
-                    <svg
-                      aria-hidden="true"
-                      fill="#000"
-                      focusable="false"
-                      height="24"
-                      viewBox="0 0 24 24"
-                      width="24"
-                      xmlns="http://www.w3.org/2000/svg"
-=======
                     <div
                       class="components-circular-option-picker__option-wrapper"
->>>>>>> e2332ec4
                     >
                       <button
                         aria-label="Color: red"
