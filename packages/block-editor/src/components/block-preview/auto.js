/**
 * WordPress dependencies
 */
import { Disabled } from '@wordpress/components';
import { useResizeObserver, pure, useRefEffect } from '@wordpress/compose';
import { useSelect } from '@wordpress/data';
import { useMemo } from '@wordpress/element';

/**
 * Internal dependencies
 */
import BlockList from '../block-list';
import Iframe from '../iframe';
import EditorStyles from '../editor-styles';
import { __unstablePresetDuotoneFilter as PresetDuotoneFilter } from '../../components/duotone';
import { store } from '../../store';

// This is used to avoid rendering the block list if the sizes change.
let MemoizedBlockList;

const MAX_HEIGHT = 2000;

function AutoBlockPreview( {
	viewportWidth,
	__experimentalPadding,
	__experimentalMinHeight,
} ) {
<<<<<<< HEAD
	const [
		containerResizeListener,
		{ width: containerWidth },
	] = useResizeObserver();
	const [
		contentResizeListener,
		{ height: contentHeight },
	] = useResizeObserver();
	const { styles, assets, duotone } = useSelect( ( select ) => {
=======
	const [ containerResizeListener, { width: containerWidth } ] =
		useResizeObserver();
	const [ contentResizeListener, { height: contentHeight } ] =
		useResizeObserver();
	const { styles, assets } = useSelect( ( select ) => {
>>>>>>> 08f0cea7
		const settings = select( store ).getSettings();
		return {
			styles: settings.styles,
			assets: settings.__unstableResolvedAssets,
			duotone: settings.__experimentalFeatures?.color?.duotone,
		};
	}, [] );

	// Avoid scrollbars for pattern previews.
	const editorStyles = useMemo( () => {
		if ( styles ) {
			return [
				...styles,
				{
					css: 'body{height:auto;overflow:hidden;}',
					__unstableType: 'presets',
				},
			];
		}

		return styles;
	}, [ styles ] );

	const svgFilters = useMemo( () => {
		return [ ...( duotone?.default ?? [] ), ...( duotone?.theme ?? [] ) ];
	}, [ duotone ] );

	// Initialize on render instead of module top level, to avoid circular dependency issues.
	MemoizedBlockList = MemoizedBlockList || pure( BlockList );

	const scale = containerWidth / viewportWidth;
	return (
		<div className="block-editor-block-preview__container">
			{ containerResizeListener }
			<Disabled
				className="block-editor-block-preview__content"
				style={ {
					transform: `scale(${ scale })`,
					height: contentHeight * scale,
					maxHeight:
						contentHeight > MAX_HEIGHT
							? MAX_HEIGHT * scale
							: undefined,
					minHeight: __experimentalMinHeight,
				} }
			>
				<Iframe
					head={ <EditorStyles styles={ editorStyles } /> }
					assets={ assets }
					contentRef={ useRefEffect( ( bodyElement ) => {
						const {
							ownerDocument: { documentElement },
						} = bodyElement;
						documentElement.classList.add(
							'block-editor-block-preview__content-iframe'
						);
						documentElement.style.position = 'absolute';
						documentElement.style.width = '100%';
						bodyElement.style.padding =
							__experimentalPadding + 'px';

						// necessary for contentResizeListener to work.
						bodyElement.style.position = 'relative';
					}, [] ) }
					aria-hidden
					tabIndex={ -1 }
					style={ {
						position: 'absolute',
						width: viewportWidth,
						height: contentHeight,
						pointerEvents: 'none',
						// This is a catch-all max-height for patterns.
						// See: https://github.com/WordPress/gutenberg/pull/38175.
						maxHeight: MAX_HEIGHT,
						minHeight:
							scale !== 0 && scale < 1 && __experimentalMinHeight
								? __experimentalMinHeight / scale
								: __experimentalMinHeight,
					} }
				>
					{ contentResizeListener }
					{
						/* Filters need to be rendered before children to avoid Safari rendering issues. */
						svgFilters.map( ( preset ) => (
							<PresetDuotoneFilter
								preset={ preset }
								key={ preset.slug }
							/>
						) )
					}
					<MemoizedBlockList renderAppender={ false } />
				</Iframe>
			</Disabled>
		</div>
	);
}

export default AutoBlockPreview;<|MERGE_RESOLUTION|>--- conflicted
+++ resolved
@@ -25,7 +25,6 @@
 	__experimentalPadding,
 	__experimentalMinHeight,
 } ) {
-<<<<<<< HEAD
 	const [
 		containerResizeListener,
 		{ width: containerWidth },
@@ -35,13 +34,6 @@
 		{ height: contentHeight },
 	] = useResizeObserver();
 	const { styles, assets, duotone } = useSelect( ( select ) => {
-=======
-	const [ containerResizeListener, { width: containerWidth } ] =
-		useResizeObserver();
-	const [ contentResizeListener, { height: contentHeight } ] =
-		useResizeObserver();
-	const { styles, assets } = useSelect( ( select ) => {
->>>>>>> 08f0cea7
 		const settings = select( store ).getSettings();
 		return {
 			styles: settings.styles,
