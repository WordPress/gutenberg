/**
 * External dependencies
 */
import { ScrollView } from 'react-native';
import { find } from 'lodash';

/**
 * WordPress dependencies
 */
import { store as blocksStore } from '@wordpress/blocks';
import { useSelect, useDispatch } from '@wordpress/data';
import { useMemo } from '@wordpress/element';
import { _x } from '@wordpress/i18n';

/**
 * Internal dependencies
 */
import { getActiveStyle, replaceActiveStyle } from './utils';
import StylePreview from './preview';
import containerStyles from './style.scss';
import { store as blockEditorStore } from '../../store';

function BlockStyles( { clientId, url } ) {
	const selector = ( select ) => {
		const { getBlock } = select( blockEditorStore );
		const { getBlockStyles } = select( blocksStore );
		const block = getBlock( clientId );
		return {
			styles: getBlockStyles( block.name ),
			className: block.attributes.className || '',
		};
	};

	const { styles, className } = useSelect( selector, [ clientId ] );

<<<<<<< HEAD
	const { updateBlockAttributes } = useDispatch( 'core/block-editor' );
=======
	const { updateBlockAttributes } = useDispatch( blockEditorStore );
>>>>>>> ae85272e

	const renderedStyles = find( styles, 'isDefault' )
		? styles
		: [
				{
					name: 'default',
					label: _x( 'Default', 'block style' ),
					isDefault: true,
				},
				...styles,
		  ];

	const mappedRenderedStyles = useMemo( () => {
		const activeStyle = getActiveStyle( renderedStyles, className );

		return renderedStyles.map( ( style ) => {
			const styleClassName = replaceActiveStyle(
				className,
				activeStyle,
				style
			);
			const isActive = activeStyle === style;

			const onStylePress = () => {
				updateBlockAttributes( clientId, {
					className: styleClassName,
				} );
			};

			return (
				<StylePreview
					onPress={ onStylePress }
					isActive={ isActive }
					key={ style.name }
					style={ style }
					url={ url }
				/>
			);
		} );
	}, [ renderedStyles, className, clientId ] );

	if ( ! styles || styles.length === 0 ) {
		return null;
	}

	return (
		<ScrollView
			horizontal
			showsHorizontalScrollIndicator={ false }
			contentContainerStyle={ containerStyles.content }
		>
			{ mappedRenderedStyles }
		</ScrollView>
	);
}

export default BlockStyles;<|MERGE_RESOLUTION|>--- conflicted
+++ resolved
@@ -33,11 +33,7 @@
 
 	const { styles, className } = useSelect( selector, [ clientId ] );
 
-<<<<<<< HEAD
-	const { updateBlockAttributes } = useDispatch( 'core/block-editor' );
-=======
 	const { updateBlockAttributes } = useDispatch( blockEditorStore );
->>>>>>> ae85272e
 
 	const renderedStyles = find( styles, 'isDefault' )
 		? styles
