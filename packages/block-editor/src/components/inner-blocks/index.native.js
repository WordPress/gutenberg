/**
 * WordPress dependencies
 */
import { useSelect } from '@wordpress/data';
import { getBlockType, withBlockContentContext } from '@wordpress/blocks';

/**
 * Internal dependencies
 */
import ButtonBlockAppender from './button-block-appender';
import DefaultBlockAppender from './default-block-appender';
import useNestedSettingsUpdate from './use-nested-settings-update';
import useInnerBlockTemplateSync from './use-inner-block-template-sync';
import getBlockContext from './get-block-context';

/**
 * Internal dependencies
 */
import BlockList from '../block-list';
import { useBlockEditContext } from '../block-edit/context';
import useBlockSync from '../provider/use-block-sync';
import { BlockContextProvider } from '../block-context';

/**
 * InnerBlocks is a component which allows a single block to have multiple blocks
 * as children. The UncontrolledInnerBlocks component is used whenever the inner
 * blocks are not controlled by another entity. In other words, it is normally
 * used for inner blocks in the post editor
 *
 * @param {Object} props The component props.
 */
function UncontrolledInnerBlocks( props ) {
	const {
		clientId,
		allowedBlocks,
		template,
		templateLock,
		templateInsertUpdatesSelection,
		__experimentalMoverDirection,
		renderAppender,
		renderFooterAppender,
		parentWidth,
		horizontal,
		contentResizeMode,
		contentStyle,
		onAddBlock,
		onDeleteBlock,
		marginVertical,
		marginHorizontal,
		horizontalAlignment,
	} = props;

	const block = useSelect( ( select ) =>
		select( 'core/block-editor' ).getBlock( clientId )
	);

	useNestedSettingsUpdate( clientId, allowedBlocks, templateLock );

	useInnerBlockTemplateSync(
		clientId,
		template,
		templateLock,
		templateInsertUpdatesSelection
	);

	let blockList = (
		<BlockList
			marginVertical={ marginVertical }
			marginHorizontal={ marginHorizontal }
			rootClientId={ clientId }
			renderAppender={ renderAppender }
			renderFooterAppender={ renderFooterAppender }
			withFooter={ false }
			__experimentalMoverDirection={ __experimentalMoverDirection }
			parentWidth={ parentWidth }
			horizontalAlignment={ horizontalAlignment }
			horizontal={ horizontal }
			contentResizeMode={ contentResizeMode }
			contentStyle={ contentStyle }
			onAddBlock={ onAddBlock }
			onDeleteBlock={ onDeleteBlock }
		/>
	);

	// Wrap context provider if (and only if) block has context to provide.
	const blockType = getBlockType( block.name );
	if ( blockType && blockType.providesContext ) {
		const context = getBlockContext( block.attributes, blockType );

		blockList = (
			<BlockContextProvider value={ context }>
				{ blockList }
			</BlockContextProvider>
		);
	}

	return blockList;
}

/**
 * The controlled inner blocks component wraps the uncontrolled inner blocks
 * component with the blockSync hook. This keeps the innerBlocks of the block in
 * the block-editor store in sync with the blocks of the controlling entity. An
 * example of an inner block controller is a template part block, which provides
 * its own blocks from the template part entity data source.
 *
 * @param {Object} props The component props.
 */
function ControlledInnerBlocks( props ) {
	useBlockSync( props );
	return <UncontrolledInnerBlocks { ...props } />;
}

<<<<<<< HEAD
InnerBlocks = compose( [
	withBlockEditContext( ( context ) => pick( context, [ 'clientId' ] ) ),
	withSelect( ( select, ownProps ) => {
		const {
			getBlock,
			getBlockListSettings,
			getBlockRootClientId,
			getTemplateLock,
		} = select( 'core/block-editor' );
		const { clientId } = ownProps;
		const block = getBlock( clientId );
		const rootClientId = getBlockRootClientId( clientId );

		return {
			block,
			blockListSettings: getBlockListSettings( clientId ),
			parentLock: getTemplateLock( rootClientId ),
		};
	} ),
	withDispatch( ( dispatch, ownProps ) => {
		const { replaceInnerBlocks, updateBlockListSettings } = dispatch(
			'core/block-editor'
		);
		const {
			block,
			clientId,
			templateInsertUpdatesSelection = true,
		} = ownProps;

		return {
			replaceInnerBlocks( blocks ) {
				replaceInnerBlocks(
					clientId,
					blocks,
					block.innerBlocks.length === 0 &&
						templateInsertUpdatesSelection
				);
			},
			updateNestedSettings( settings ) {
				dispatch( updateBlockListSettings( clientId, settings ) );
			},
		};
	} ),
] )( InnerBlocks );
=======
/**
 * Wrapped InnerBlocks component which detects whether to use the controlled or
 * uncontrolled variations of the InnerBlocks component. This is the component
 * which should be used throughout the application.
 *
 * @param {Object} props The component props.
 */
const InnerBlocks = ( props ) => {
	const { clientId } = useBlockEditContext();

	const allProps = {
		clientId,
		...props,
	};

	// Detects if the InnerBlocks should be controlled by an incoming value.
	return props.value && props.onChange ? (
		<ControlledInnerBlocks { ...allProps } />
	) : (
		<UncontrolledInnerBlocks { ...allProps } />
	);
};
>>>>>>> 40905820

// Expose default appender placeholders as components.
InnerBlocks.DefaultBlockAppender = DefaultBlockAppender;
InnerBlocks.ButtonBlockAppender = ButtonBlockAppender;

InnerBlocks.Content = withBlockContentContext( ( { BlockContent } ) => (
	<BlockContent />
) );

/**
 * @see https://github.com/WordPress/gutenberg/blob/master/packages/block-editor/src/components/inner-blocks/README.md
 */
export default InnerBlocks;<|MERGE_RESOLUTION|>--- conflicted
+++ resolved
@@ -111,52 +111,6 @@
 	return <UncontrolledInnerBlocks { ...props } />;
 }
 
-<<<<<<< HEAD
-InnerBlocks = compose( [
-	withBlockEditContext( ( context ) => pick( context, [ 'clientId' ] ) ),
-	withSelect( ( select, ownProps ) => {
-		const {
-			getBlock,
-			getBlockListSettings,
-			getBlockRootClientId,
-			getTemplateLock,
-		} = select( 'core/block-editor' );
-		const { clientId } = ownProps;
-		const block = getBlock( clientId );
-		const rootClientId = getBlockRootClientId( clientId );
-
-		return {
-			block,
-			blockListSettings: getBlockListSettings( clientId ),
-			parentLock: getTemplateLock( rootClientId ),
-		};
-	} ),
-	withDispatch( ( dispatch, ownProps ) => {
-		const { replaceInnerBlocks, updateBlockListSettings } = dispatch(
-			'core/block-editor'
-		);
-		const {
-			block,
-			clientId,
-			templateInsertUpdatesSelection = true,
-		} = ownProps;
-
-		return {
-			replaceInnerBlocks( blocks ) {
-				replaceInnerBlocks(
-					clientId,
-					blocks,
-					block.innerBlocks.length === 0 &&
-						templateInsertUpdatesSelection
-				);
-			},
-			updateNestedSettings( settings ) {
-				dispatch( updateBlockListSettings( clientId, settings ) );
-			},
-		};
-	} ),
-] )( InnerBlocks );
-=======
 /**
  * Wrapped InnerBlocks component which detects whether to use the controlled or
  * uncontrolled variations of the InnerBlocks component. This is the component
@@ -179,7 +133,6 @@
 		<UncontrolledInnerBlocks { ...allProps } />
 	);
 };
->>>>>>> 40905820
 
 // Expose default appender placeholders as components.
 InnerBlocks.DefaultBlockAppender = DefaultBlockAppender;
