/**
 * External dependencies
 */
import { pick, isEqual } from 'lodash';

/**
 * WordPress dependencies
 */
import { Component } from '@wordpress/element';
import { withSelect, withDispatch } from '@wordpress/data';
import {
	synchronizeBlocksWithTemplate,
	withBlockContentContext,
} from '@wordpress/blocks';
import isShallowEqual from '@wordpress/is-shallow-equal';
import { compose } from '@wordpress/compose';

/**
 * Internal dependencies
 */
import ButtonBlockAppender from './button-block-appender';
import DefaultBlockAppender from './default-block-appender';
import BlockList from '../block-list';
import { withBlockEditContext } from '../block-edit/context';

class InnerBlocks extends Component {
	constructor() {
		super( ...arguments );
		this.state = {
			templateInProcess: !! this.props.template,
		};
		this.updateNestedSettings();
	}

	getTemplateLock() {
		const { templateLock, parentLock } = this.props;
		return templateLock === undefined ? parentLock : templateLock;
	}

	componentDidMount() {
		const { innerBlocks } = this.props.block;
		// only synchronize innerBlocks with template if innerBlocks are empty or a locking all exists
		if ( innerBlocks.length === 0 || this.getTemplateLock() === 'all' ) {
			this.synchronizeBlocksWithTemplate();
		}

		if ( this.state.templateInProcess ) {
			this.setState( {
				templateInProcess: false,
			} );
		}
	}

	componentDidUpdate( prevProps ) {
		const { template, block } = this.props;
		const { innerBlocks } = block;

		this.updateNestedSettings();
		// only synchronize innerBlocks with template if innerBlocks are empty or a locking all exists
		if ( innerBlocks.length === 0 || this.getTemplateLock() === 'all' ) {
			const hasTemplateChanged = ! isEqual(
				template,
				prevProps.template
			);
			if ( hasTemplateChanged ) {
				this.synchronizeBlocksWithTemplate();
			}
		}
	}

	/**
	 * Called on mount or when a mismatch exists between the templates and
	 * inner blocks, synchronizes inner blocks with the template, replacing
	 * current blocks.
	 */
	synchronizeBlocksWithTemplate() {
		const { template, block, replaceInnerBlocks } = this.props;
		const { innerBlocks } = block;

		// Synchronize with templates. If the next set differs, replace.
		const nextBlocks = synchronizeBlocksWithTemplate(
			innerBlocks,
			template
		);
		if ( ! isEqual( nextBlocks, innerBlocks ) ) {
			replaceInnerBlocks( nextBlocks );
		}
	}

	updateNestedSettings() {
		const {
			blockListSettings,
			allowedBlocks,
			updateNestedSettings,
		} = this.props;

		const newSettings = {
			allowedBlocks,
			templateLock: this.getTemplateLock(),
		};

		if ( ! isShallowEqual( blockListSettings, newSettings ) ) {
			updateNestedSettings( newSettings );
		}
	}

	render() {
		const {
			clientId,
			renderAppender,
<<<<<<< HEAD
			__experimentalMoverDirection,
			style,
			customOnDelete,
			customOnAdd,
			parentWidth,
			shouldRenderFooterAppender,
=======
			marginVertical,
			marginHorizontal,
>>>>>>> d37ed1f6
		} = this.props;
		const { templateInProcess } = this.state;

		return (
			<>
				{ ! templateInProcess && (
					<BlockList
						marginVertical={ marginVertical }
						marginHorizontal={ marginHorizontal }
						rootClientId={ clientId }
						renderAppender={ renderAppender }
						withFooter={ false }
						__experimentalMoverDirection={
							__experimentalMoverDirection
						}
						style={ style }
						customOnDelete={ customOnDelete }
						customOnAdd={ customOnAdd }
						parentWidth={ parentWidth }
						shouldRenderFooterAppender={
							shouldRenderFooterAppender
						}
					/>
				) }
			</>
		);
	}
}

InnerBlocks = compose( [
	withBlockEditContext( ( context ) => pick( context, [ 'clientId' ] ) ),
	withSelect( ( select, ownProps ) => {
		const {
			isBlockSelected,
			hasSelectedInnerBlock,
			getBlock,
			getBlockListSettings,
			getBlockRootClientId,
			getTemplateLock,
		} = select( 'core/block-editor' );
		const { clientId } = ownProps;
		const block = getBlock( clientId );
		const rootClientId = getBlockRootClientId( clientId );

		return {
			block,
			blockListSettings: getBlockListSettings( clientId ),
			hasOverlay:
				block.name !== 'core/template' &&
				! isBlockSelected( clientId ) &&
				! hasSelectedInnerBlock( clientId, true ),
			parentLock: getTemplateLock( rootClientId ),
		};
	} ),
	withDispatch( ( dispatch, ownProps ) => {
		const { replaceInnerBlocks, updateBlockListSettings } = dispatch(
			'core/block-editor'
		);
		const {
			block,
			clientId,
			templateInsertUpdatesSelection = true,
		} = ownProps;

		return {
			replaceInnerBlocks( blocks ) {
				replaceInnerBlocks(
					clientId,
					blocks,
					block.innerBlocks.length === 0 &&
						templateInsertUpdatesSelection
				);
			},
			updateNestedSettings( settings ) {
				dispatch( updateBlockListSettings( clientId, settings ) );
			},
		};
	} ),
] )( InnerBlocks );

// Expose default appender placeholders as components.
InnerBlocks.DefaultBlockAppender = DefaultBlockAppender;
InnerBlocks.ButtonBlockAppender = ButtonBlockAppender;

InnerBlocks.Content = withBlockContentContext( ( { BlockContent } ) => (
	<BlockContent />
) );

/**
 * @see https://github.com/WordPress/gutenberg/blob/master/packages/block-editor/src/components/inner-blocks/README.md
 */
export default InnerBlocks;<|MERGE_RESOLUTION|>--- conflicted
+++ resolved
@@ -108,17 +108,14 @@
 		const {
 			clientId,
 			renderAppender,
-<<<<<<< HEAD
 			__experimentalMoverDirection,
 			style,
 			customOnDelete,
 			customOnAdd,
 			parentWidth,
 			shouldRenderFooterAppender,
-=======
 			marginVertical,
 			marginHorizontal,
->>>>>>> d37ed1f6
 		} = this.props;
 		const { templateInProcess } = this.state;
 
