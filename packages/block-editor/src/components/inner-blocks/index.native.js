--- conflicted
+++ resolved
@@ -109,19 +109,14 @@
 			clientId,
 			renderAppender,
 			__experimentalMoverDirection,
-<<<<<<< HEAD
-			onDeleteBlock,
-			onAddBlock,
 			parentWidth,
 			shouldRenderFooterAppender,
-=======
 			horizontal,
 			scrollEnabled,
 			contentResizeMode,
 			contentStyle,
 			onAddBlock,
 			onDeleteBlock,
->>>>>>> a429d461
 			marginVertical,
 			marginHorizontal,
 			horizontalAlignment,
@@ -140,22 +135,17 @@
 						__experimentalMoverDirection={
 							__experimentalMoverDirection
 						}
-<<<<<<< HEAD
-						onDeleteBlock={ onDeleteBlock }
-						onAddBlock={ onAddBlock }
 						parentWidth={ parentWidth }
 						shouldRenderFooterAppender={
 							shouldRenderFooterAppender
 						}
 						horizontalAlignment={ horizontalAlignment }
-=======
 						horizontal={ horizontal }
 						scrollEnabled={ scrollEnabled }
 						contentResizeMode={ contentResizeMode }
 						contentStyle={ contentStyle }
 						onAddBlock={ onAddBlock }
 						onDeleteBlock={ onDeleteBlock }
->>>>>>> a429d461
 					/>
 				) }
 			</>
