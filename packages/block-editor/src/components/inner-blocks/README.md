# InnerBlocks

InnerBlocks exports a pair of components which can be used in block implementations to enable nested block content.

Refer to the [implementation of the Columns block](https://github.com/WordPress/gutenberg/tree/HEAD/packages/block-library/src/columns) as an example resource.

## Usage

In a block's `edit` implementation, render `InnerBlocks`. Then, in the `save` implementation, render `InnerBlocks.Content`. This will be replaced automatically with the content of the nested blocks.

```jsx
import { registerBlockType } from '@wordpress/blocks';
import { useBlockProps, InnerBlocks } from '@wordpress/block-editor';

registerBlockType( 'my-plugin/my-block', {
	// ...

	edit() {
		const blockProps = useBlockProps();

		return (
			<div { ...blockProps }>
				<InnerBlocks />
			</div>
		);
	},

	save() {
		const blockProps = useBlockProps.save();

		return (
			<div { ...blockProps }>
				<InnerBlocks.Content />
			</div>
		);
	},
} );
```

_Note:_ A block can render at most a single `InnerBlocks` and `InnerBlocks.Content` element in `edit` and `save` respectively. To create distinct arrangements of nested blocks, create a separate block type which renders its own `InnerBlocks` and assign as the sole `allowedBlocks` type.

_Note:_ Because the save step will automatically apply props to the element returned by `save`, it is important to include the wrapping `div` in the above simple example even though we are applying no props of our own. In a real-world example, you may have your own attributes to apply to the saved markup, or sibling content adjacent to the rendered nested blocks.

_Note:_ Inner blocks, by default, are not visible inside a WordPress excerpt. If you wish your block to appear then it needs to be returned from the `excerpt_allowed_wrapper_blocks` filter. More details can be found on the [filter reference page](https://developer.wordpress.org/reference/hooks/excerpt_allowed_wrapper_blocks/) page, as well as the [excerpt_remove_blocks](https://developer.wordpress.org/reference/functions/excerpt_remove_blocks/) page.

## Props

### `allowedBlocks`

-   **Type:** `Boolean|Array<String>`
-   **Default:** `true`

`allowedBlocks` can contain an array of strings, each string should contain the identifier of a block. When `allowedBlocks` is set it is only possible to insert blocks part of the set specified in the array.

```jsx
const ALLOWED_BLOCKS = [ 'core/image', 'core/paragraph' ];
...
<InnerBlocks
    allowedBlocks={ ALLOWED_BLOCKS }
/>
```

The previous code block creates an `InnerBlocks` area where only image and paragraph blocks can be inserted.

Child blocks that have marked themselves as compatible are not excluded from the allowed blocks. Even if `allowedBlocks` doesn't specify a child block, a registered child block will still appear on the inserter for this block.

```jsx
const ALLOWED_BLOCKS = [];
...
<InnerBlocks
    allowedBlocks={ ALLOWED_BLOCKS }
/>
```

The previous code block restricts all blocks, so only child blocks explicitly registered as compatible with this block can be inserted. If no child blocks are available: it will be impossible to insert any inner blocks.

If `allowedBlocks` is set to `true`, all blocks are allowed. `false` means no blocks are allowed.

### `orientation`

-   **Type:** `"horizontal"|"vertical"|undefined`

Indicates whether inner blocks are shown horizontally or vertically. Use the string 'horizontal' or 'vertical' as a value. When left unspecified, defaults to 'vertical'.

While this prop doesn't change any styles for the inner blocks themselves, it does display the Block Movers in the correct orientation, and also ensures drag and drop works correctly.

### `template`

-   **Type:** `Array<Array<Object>>`

The template is defined as a list of block items. Such blocks can have predefined attributes, placeholder, content, etc. Block templates allow specifying a default initial state for an InnerBlocks area.
More information about templates can be found in [template docs](/docs/reference-guides/block-api/block-templates.md).

```jsx
const TEMPLATE = [ [ 'core/columns', {}, [
    [ 'core/column', {}, [
        [ 'core/image' ],
    ] ],
    [ 'core/column', {}, [
        [ 'core/paragraph', { placeholder: 'Enter side content...' } ],
    ] ],
] ] ];
...
<InnerBlocks
    template={ TEMPLATE }
/>
```

The previous example creates an InnerBlocks area containing two columns one with an image and the other with a paragraph.

### `templateInsertUpdatesSelection`

-   **Type:** `Boolean`
-   **Default:** `false`

If true when child blocks in the template are inserted the selection is updated.
If false the selection should not be updated when child blocks specified in the template are inserted.

### `templateLock`

-   **Type:** `String|Boolean`

Template locking of `InnerBlocks` is similar to [Custom Post Type templates locking](/docs/reference-guides/block-api/block-templates.md#locking).

Template locking allows locking the `InnerBlocks` area for the current template.
_Options:_

-   `contentOnly` — prevents all operations. Additionally, the block types that don't have content are hidden from the list view and can't gain focus within the block list. Unlike the other lock types, this is not overrideable by children.
-   `'all'` — prevents all operations. It is not possible to insert new blocks. Move existing blocks or delete them.
-   `'insert'` — prevents inserting or removing blocks, but allows moving existing ones.
-   `false` — prevents locking from being applied to an `InnerBlocks` area even if a parent block contains locking. ( Boolean )

If locking is not set in an `InnerBlocks` area: the locking of the parent `InnerBlocks` area is used. Note that `contentOnly` can't be overridden: it's present, the `templateLock` value of any children is ignored.

If the block is a top level block: the locking of the Custom Post Type is used.

### `renderAppender`

-   **Type:** `Component|false`
-   **Default:** - `undefined`. When `renderAppender` is not specified, the default appender is shown. If a `false` value is provided, no appender is rendered.

A component to show as the trailing appender for the inner blocks list.

#### Notes

-   For convenience two predefined appender components are exposed on `InnerBlocks` which can be used for the prop:
    -   `InnerBlocks.ButtonBlockAppender` - display a `+` (plus) icon button as the appender.
    -   `InnerBlocks.DefaultBlockAppender` - display the default block appender, typically the paragraph style appender when the paragraph block is allowed.
-   Consumers are also free to pass any valid component. This provides the full flexibility to define a bespoke block appender.

#### Example usage

```jsx
// Utilise a predefined component
<InnerBlocks
	renderAppender={ InnerBlocks.ButtonBlockAppender }
/>

// Don't display an appender
<InnerBlocks
	renderAppender={ false }
/>

// Fully custom
<InnerBlocks
	renderAppender={ MyAmazingAppender }
/>
```

### `__experimentalCaptureToolbars`

-   **Type:** `Boolean`
-   **Default:** `false`

Determines whether the toolbars of _all_ child Blocks (applied deeply, recursive) should have their toolbars "captured" and shown on the Block which is consuming `InnerBlocks`.

For example, a button block, deeply nested in several levels of block `X` that utilizes this property will see the button block's toolbar displayed on block `X`'s toolbar area.

### `placeholder`

-   **Type:** `Function`
-   **Default:** - `undefined`. The placeholder is an optional function that can be passed in to be a rendered component placed in front of the appender. This can be used to represent an example state prior to any blocks being placed. See the Social Links for an implementation example.

### `prioritizedInserterBlocks`

-   **Type:** `Array`
-   **Default:** - `undefined`. Determines which block types should be shown in the block inserter. For example, when inserting a block within the Navigation block we specify `core/navigation-link` and `core/navigation-link/page` as these are the most commonly used inner blocks. `prioritizedInserterBlocks` takes an array of the form {blockName}/{variationName}, where {variationName} is optional.

### `defaultBlock`

- **Type:** `Object`
<<<<<<< HEAD
- **Default:** - `undefined`. Determines which block type should be inserted by default and any attributes that should be set by default when the block is inserted. Takes an array in the form of `{ name: 'namespace/block-name', attributes: {} }`.

#### Example usage

```jsx
// Define a specific block and it's attributes as the default block for initialh insertion
<InnerBlocks
	defaultBlock={{name: 'core/paragraph', attributes: {placeholder: 'Hello World!'}}}
	directInsert={true}
/>
```

![defaultBlock-api-example](https://github.com/WordPress/gutenberg/assets/180264/fceaf2bb-a412-4a4b-8031-c431dbe8bb36)

=======
- **Default:** - `undefined`

Determines which block type should be inserted by default and any attributes that should be set by default when the block is inserted. Takes an object in the form of `{ name: blockname, attributes: {blockAttributes} }`.

```jsx
const DEFAULT_BLOCK = { name: 'core/paragraph', attributes: { content: 'Lorem ipsum...' } };
...
<InnerBlocks
    defaultBlock={ DEFAULT_BLOCK }
    directInsert={ true }
/>
```
>>>>>>> c434659b

### `directInsert`

- **Type:** `Boolean`
- **Default:** - `undefined`. Determines whether the default block should be inserted directly into the InnerBlocks area by the block appender.<|MERGE_RESOLUTION|>--- conflicted
+++ resolved
@@ -189,7 +189,6 @@
 ### `defaultBlock`
 
 - **Type:** `Object`
-<<<<<<< HEAD
 - **Default:** - `undefined`. Determines which block type should be inserted by default and any attributes that should be set by default when the block is inserted. Takes an array in the form of `{ name: 'namespace/block-name', attributes: {} }`.
 
 #### Example usage
@@ -204,20 +203,7 @@
 
 ![defaultBlock-api-example](https://github.com/WordPress/gutenberg/assets/180264/fceaf2bb-a412-4a4b-8031-c431dbe8bb36)
 
-=======
-- **Default:** - `undefined`
-
-Determines which block type should be inserted by default and any attributes that should be set by default when the block is inserted. Takes an object in the form of `{ name: blockname, attributes: {blockAttributes} }`.
-
-```jsx
-const DEFAULT_BLOCK = { name: 'core/paragraph', attributes: { content: 'Lorem ipsum...' } };
-...
-<InnerBlocks
-    defaultBlock={ DEFAULT_BLOCK }
-    directInsert={ true }
-/>
-```
->>>>>>> c434659b
+
 
 ### `directInsert`
 
