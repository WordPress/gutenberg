/**
 * External dependencies
 */
import { View, TouchableWithoutFeedback } from 'react-native';

/**
 * Internal dependencies
 */
import styles from './block-mobile-floating-toolbar.scss';

const FloatingToolbar = ( { children, isFirstBlock } ) => {
	return (
<<<<<<< HEAD
		<TouchableWithoutFeedback>
			<View
				style={ [
					styles.floatingToolbar,
					isFirstBlock && styles.withMargin,
				] }
			>
				{ children }
			</View>
=======
		<TouchableWithoutFeedback accessible={ false }>
			<View style={ styles.floatingToolbar }>{ children }</View>
>>>>>>> bb89794a
		</TouchableWithoutFeedback>
	);
};

export default FloatingToolbar;<|MERGE_RESOLUTION|>--- conflicted
+++ resolved
@@ -10,8 +10,7 @@
 
 const FloatingToolbar = ( { children, isFirstBlock } ) => {
 	return (
-<<<<<<< HEAD
-		<TouchableWithoutFeedback>
+		<TouchableWithoutFeedback accessible={ false }>
 			<View
 				style={ [
 					styles.floatingToolbar,
@@ -20,10 +19,6 @@
 			>
 				{ children }
 			</View>
-=======
-		<TouchableWithoutFeedback accessible={ false }>
-			<View style={ styles.floatingToolbar }>{ children }</View>
->>>>>>> bb89794a
 		</TouchableWithoutFeedback>
 	);
 };
