/**
 * External dependencies
 */
import classnames from 'classnames';

/**
 * WordPress dependencies
 */
import { AsyncModeProvider, useSelect } from '@wordpress/data';
import { useRef, createContext, useState } from '@wordpress/element';

/**
 * Internal dependencies
 */
import BlockListBlock from './block';
import BlockListAppender from '../block-list-appender';
import useBlockDropZone from '../use-block-drop-zone';
import useInsertionPoint from './insertion-point';
import BlockPopover from './block-popover';
import { store as blockEditorStore } from '../../store';
import { useScrollSelectionIntoView } from '../selection-scroll-into-view';
<<<<<<< HEAD
import { usePreParsePatterns } from '../../utils/pre-parse-patterns';
=======
import { LayoutProvider, defaultLayout } from './layout';
>>>>>>> 0e4fcfda

export const BlockNodes = createContext();
export const SetBlockNodes = createContext();

export default function BlockList( { className, __experimentalLayout } ) {
	const ref = useRef();
	const [ blockNodes, setBlockNodes ] = useState( {} );
	const insertionPoint = useInsertionPoint( ref );
	useScrollSelectionIntoView( ref );
	usePreParsePatterns();

	return (
		<BlockNodes.Provider value={ blockNodes }>
			{ insertionPoint }
			<BlockPopover />
			<div
				ref={ ref }
				className={ classnames(
					'block-editor-block-list__layout is-root-container',
					className
				) }
			>
				<SetBlockNodes.Provider value={ setBlockNodes }>
					<BlockListItems
						wrapperRef={ ref }
						__experimentalLayout={ __experimentalLayout }
					/>
				</SetBlockNodes.Provider>
			</div>
		</BlockNodes.Provider>
	);
}

function Items( {
	placeholder,
	rootClientId,
	renderAppender,
	__experimentalAppenderTagName,
	__experimentalLayout: layout = defaultLayout,
	wrapperRef,
} ) {
	function selector( select ) {
		const {
			getBlockOrder,
			getBlockListSettings,
			getSelectedBlockClientId,
			getMultiSelectedBlockClientIds,
			hasMultiSelection,
		} = select( blockEditorStore );
		return {
			blockClientIds: getBlockOrder( rootClientId ),
			selectedBlockClientId: getSelectedBlockClientId(),
			multiSelectedBlockClientIds: getMultiSelectedBlockClientIds(),
			orientation: getBlockListSettings( rootClientId )?.orientation,
			hasMultiSelection: hasMultiSelection(),
		};
	}

	const {
		blockClientIds,
		selectedBlockClientId,
		multiSelectedBlockClientIds,
		orientation,
		hasMultiSelection,
	} = useSelect( selector, [ rootClientId ] );

	const dropTargetIndex = useBlockDropZone( {
		element: wrapperRef,
		rootClientId,
	} );

	const isAppenderDropTarget = dropTargetIndex === blockClientIds.length;

	return (
		<LayoutProvider value={ layout }>
			{ blockClientIds.map( ( clientId, index ) => {
				const isBlockInSelection = hasMultiSelection
					? multiSelectedBlockClientIds.includes( clientId )
					: selectedBlockClientId === clientId;

				const isDropTarget = dropTargetIndex === index;

				return (
					<AsyncModeProvider
						key={ clientId }
						value={ ! isBlockInSelection }
					>
						<BlockListBlock
							rootClientId={ rootClientId }
							clientId={ clientId }
							// This prop is explicitely computed and passed down
							// to avoid being impacted by the async mode
							// otherwise there might be a small delay to trigger the animation.
							index={ index }
							className={ classnames( {
								'is-drop-target': isDropTarget,
								'is-dropping-horizontally':
									isDropTarget &&
									orientation === 'horizontal',
							} ) }
						/>
					</AsyncModeProvider>
				);
			} ) }
			{ blockClientIds.length < 1 && placeholder }
			<BlockListAppender
				tagName={ __experimentalAppenderTagName }
				rootClientId={ rootClientId }
				renderAppender={ renderAppender }
				className={ classnames( {
					'is-drop-target': isAppenderDropTarget,
					'is-dropping-horizontally':
						isAppenderDropTarget && orientation === 'horizontal',
				} ) }
			/>
		</LayoutProvider>
	);
}

export function BlockListItems( props ) {
	// This component needs to always be synchronous as it's the one changing
	// the async mode depending on the block selection.
	return (
		<AsyncModeProvider value={ false }>
			<Items { ...props } />
		</AsyncModeProvider>
	);
}<|MERGE_RESOLUTION|>--- conflicted
+++ resolved
@@ -19,11 +19,8 @@
 import BlockPopover from './block-popover';
 import { store as blockEditorStore } from '../../store';
 import { useScrollSelectionIntoView } from '../selection-scroll-into-view';
-<<<<<<< HEAD
 import { usePreParsePatterns } from '../../utils/pre-parse-patterns';
-=======
 import { LayoutProvider, defaultLayout } from './layout';
->>>>>>> 0e4fcfda
 
 export const BlockNodes = createContext();
 export const SetBlockNodes = createContext();
