--- conflicted
+++ resolved
@@ -382,10 +382,7 @@
 		if ( renderFooterAppender ) {
 			return null;
 		}
-<<<<<<< HEAD
-=======
-
->>>>>>> 791be971
+
 		return (
 			<View style={ styles.defaultAppender }>
 				<ReadableContentView>
