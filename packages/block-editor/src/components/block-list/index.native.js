/**
 * External dependencies
 */
import { identity } from 'lodash';
import { Text, View, Platform, TouchableWithoutFeedback } from 'react-native';

/**
 * WordPress dependencies
 */
import { Component } from '@wordpress/element';
import { __ } from '@wordpress/i18n';
import { withDispatch, withSelect } from '@wordpress/data';
import { compose } from '@wordpress/compose';
import { createBlock, isUnmodifiedDefaultBlock } from '@wordpress/blocks';
import { KeyboardAwareFlatList, ReadableContentView, useStyle, withTheme } from '@wordpress/components';

/**
 * Internal dependencies
 */
import styles from './style.scss';
import BlockListBlock from './block';
import BlockListAppender from '../block-list-appender';

const innerToolbarHeight = 44;

export class BlockList extends Component {
	constructor() {
		super( ...arguments );

		this.renderItem = this.renderItem.bind( this );
		this.renderAddBlockSeparator = this.renderAddBlockSeparator.bind( this );
		this.renderBlockListFooter = this.renderBlockListFooter.bind( this );
		this.renderDefaultBlockAppender = this.renderDefaultBlockAppender.bind( this );
		this.onCaretVerticalPositionChange = this.onCaretVerticalPositionChange.bind( this );
		this.scrollViewInnerRef = this.scrollViewInnerRef.bind( this );
		this.getNewBlockInsertionIndex = this.getNewBlockInsertionIndex.bind( this );
		this.shouldFlatListPreventAutomaticScroll = this.shouldFlatListPreventAutomaticScroll.bind( this );
	}

	finishBlockAppendingOrReplacing( newBlock ) {
		// now determine whether we need to replace the currently selected block (if it's empty)
		// or just add a new block as usual
		if ( this.isReplaceable( this.props.selectedBlock ) ) {
			// do replace here
			this.props.replaceBlock( this.props.selectedBlockClientId, newBlock );
		} else {
			this.props.insertBlock( newBlock, this.getNewBlockInsertionIndex() );
		}
	}

	getNewBlockInsertionIndex() {
		if ( this.props.isPostTitleSelected ) {
			// if post title selected, insert at top of post
			return 0;
		} else if ( this.props.selectedBlockIndex === -1 ) {
			// if no block selected, insert at end of post
			return this.props.blockCount;
		}
		// insert after selected block
		return this.props.selectedBlockIndex + 1;
	}

	blockHolderBorderStyle() {
		return this.props.isFullyBordered ? styles.blockHolderFullBordered : styles.blockHolderSemiBordered;
	}

	onCaretVerticalPositionChange( targetId, caretY, previousCaretY ) {
		KeyboardAwareFlatList.handleCaretVerticalPositionChange( this.scrollViewRef, targetId, caretY, previousCaretY );
	}

	scrollViewInnerRef( ref ) {
		this.scrollViewRef = ref;
	}

	shouldFlatListPreventAutomaticScroll() {
		return this.props.isBlockInsertionPointVisible;
	}

	renderDefaultBlockAppender() {
		return (
			<ReadableContentView>
				<BlockListAppender
					rootClientId={ this.props.rootClientId }
					renderAppender={ this.props.renderAppender }
				/>
			</ReadableContentView>
		);
	}

	render() {
		const { clearSelectedBlock, blockClientIds, isFullyBordered, title, header, withFooter = true, renderAppender } = this.props;

		return (
			<View
				style={ { flex: 1 } }
				onAccessibilityEscape={ clearSelectedBlock }
			>
				<KeyboardAwareFlatList
					{ ...( Platform.OS === 'android' ? { removeClippedSubviews: false } : {} ) } // Disable clipping on Android to fix focus losing. See https://github.com/wordpress-mobile/gutenberg-mobile/pull/741#issuecomment-472746541
					accessibilityLabel="block-list"
					autoScroll={ this.props.autoScroll }
					innerRef={ this.scrollViewInnerRef }
					extraScrollHeight={ innerToolbarHeight + 10 }
					keyboardShouldPersistTaps="always"
<<<<<<< HEAD
					style={ styles.list }
					data={ blockClientIds }
					extraData={ [ isFullyBordered ] }
=======
					style={ useStyle( styles.list, styles.listDark, this.context ) }
					data={ this.props.blockClientIds }
					extraData={ [ this.props.isFullyBordered ] }
>>>>>>> 77944040
					keyExtractor={ identity }
					renderItem={ this.renderItem }
					shouldPreventAutomaticScroll={ this.shouldFlatListPreventAutomaticScroll }
					title={ title }
					ListHeaderComponent={ header }
					ListEmptyComponent={ this.renderDefaultBlockAppender }
					ListFooterComponent={ withFooter && this.renderBlockListFooter }
				/>

				{ renderAppender && blockClientIds.length > 0 &&
					<BlockListAppender
						rootClientId={ this.props.rootClientId }
						renderAppender={ this.props.renderAppender }
					/>
				}
			</View>
		);
	}

	isReplaceable( block ) {
		if ( ! block ) {
			return false;
		}
		return isUnmodifiedDefaultBlock( block );
	}

	renderItem( { item: clientId, index } ) {
		const blockHolderFocusedStyle = useStyle( styles.blockHolderFocused, styles.blockHolderFocusedDark, this.props.theme );
		const { shouldShowBlockAtIndex, shouldShowInsertionPoint } = this.props;
		return (
			<ReadableContentView>
				{ shouldShowInsertionPoint( clientId ) && this.renderAddBlockSeparator() }
				{ shouldShowBlockAtIndex( index ) && (
					<BlockListBlock
						key={ clientId }
						showTitle={ false }
						clientId={ clientId }
						rootClientId={ this.props.rootClientId }
						onCaretVerticalPositionChange={ this.onCaretVerticalPositionChange }
						borderStyle={ this.blockHolderBorderStyle() }
						focusedBorderColor={ blockHolderFocusedStyle }
					/> ) }
			</ReadableContentView>
		);
	}

	renderAddBlockSeparator() {
		const lineStyle = useStyle( styles.lineStyleAddHere, styles.lineStyleAddHereDark, this.props.theme );
		const labelStyle = useStyle( styles.labelStyleAddHere, styles.labelStyleAddHereDark, this.props.theme );
		return (
			<View style={ styles.containerStyleAddHere } >
				<View style={ lineStyle }></View>
				<Text style={ labelStyle } >{ __( 'ADD BLOCK HERE' ) }</Text>
				<View style={ lineStyle }></View>
			</View>
		);
	}

	renderBlockListFooter() {
		const paragraphBlock = createBlock( 'core/paragraph' );
		return (
			<TouchableWithoutFeedback onPress={ () => {
				this.finishBlockAppendingOrReplacing( paragraphBlock );
			} } >
				<View style={ styles.blockListFooter } />
			</TouchableWithoutFeedback>
		);
	}
}

export default compose( [
	withSelect( ( select, { rootClientId } ) => {
		const {
			getBlockCount,
			getBlockName,
			getBlockIndex,
			getBlockOrder,
			getSelectedBlock,
			getSelectedBlockClientId,
			getBlockInsertionPoint,
			isBlockInsertionPointVisible,
		} = select( 'core/block-editor' );

		const selectedBlockClientId = getSelectedBlockClientId();
		const blockClientIds = getBlockOrder( rootClientId );
		const insertionPoint = getBlockInsertionPoint();
		const blockInsertionPointIsVisible = isBlockInsertionPointVisible();
		const shouldShowInsertionPoint = ( clientId ) => {
			return (
				blockInsertionPointIsVisible &&
				insertionPoint.rootClientId === rootClientId &&
				blockClientIds[ insertionPoint.index ] === clientId
			);
		};

		const selectedBlockIndex = getBlockIndex( selectedBlockClientId );
		const shouldShowBlockAtIndex = ( index ) => {
			const shouldHideBlockAtIndex = (
				blockInsertionPointIsVisible &&
				// if `index` === `insertionPoint.index`, then block is replaceable
				index === insertionPoint.index &&
				// only hide selected block
				index === selectedBlockIndex
			);
			return ! shouldHideBlockAtIndex;
		};

		return {
			blockClientIds,
			blockCount: getBlockCount( rootClientId ),
			getBlockName,
			isBlockInsertionPointVisible: isBlockInsertionPointVisible(),
			shouldShowBlockAtIndex,
			shouldShowInsertionPoint,
			selectedBlock: getSelectedBlock(),
			selectedBlockClientId,
			selectedBlockIndex,
		};
	} ),
	withDispatch( ( dispatch ) => {
		const {
			insertBlock,
			replaceBlock,
			clearSelectedBlock,
		} = dispatch( 'core/block-editor' );

		return {
			clearSelectedBlock,
			insertBlock,
			replaceBlock,
		};
	} ),
	withTheme,
] )( BlockList );
<|MERGE_RESOLUTION|>--- conflicted
+++ resolved
@@ -102,15 +102,9 @@
 					innerRef={ this.scrollViewInnerRef }
 					extraScrollHeight={ innerToolbarHeight + 10 }
 					keyboardShouldPersistTaps="always"
-<<<<<<< HEAD
-					style={ styles.list }
+					style={ useStyle( styles.list, styles.listDark, this.context ) }
 					data={ blockClientIds }
 					extraData={ [ isFullyBordered ] }
-=======
-					style={ useStyle( styles.list, styles.listDark, this.context ) }
-					data={ this.props.blockClientIds }
-					extraData={ [ this.props.isFullyBordered ] }
->>>>>>> 77944040
 					keyExtractor={ identity }
 					renderItem={ this.renderItem }
 					shouldPreventAutomaticScroll={ this.shouldFlatListPreventAutomaticScroll }
