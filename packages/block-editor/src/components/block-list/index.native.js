--- conflicted
+++ resolved
@@ -12,11 +12,7 @@
 import { withDispatch, withSelect } from '@wordpress/data';
 import { compose } from '@wordpress/compose';
 import { createBlock, isUnmodifiedDefaultBlock } from '@wordpress/blocks';
-<<<<<<< HEAD
-import { KeyboardAwareFlatList, ReadableContentView, useStyle, withTheme } from '@wordpress/components';
-=======
 import { KeyboardAwareFlatList, ReadableContentView, withTheme } from '@wordpress/components';
->>>>>>> 264b178e
 
 /**
  * Internal dependencies
@@ -87,15 +83,9 @@
 					innerRef={ this.scrollViewInnerRef }
 					extraScrollHeight={ innerToolbarHeight + 10 }
 					keyboardShouldPersistTaps="always"
-<<<<<<< HEAD
-					style={ useStyle( styles.list, styles.listDark, this.context ) }
-					data={ this.props.blockClientIds }
-					extraData={ [ this.props.isFullyBordered ] }
-=======
 					style={ styles.list }
 					data={ blockClientIds }
 					extraData={ [ isFullyBordered ] }
->>>>>>> 264b178e
 					keyExtractor={ identity }
 					renderItem={ this.renderItem }
 					shouldPreventAutomaticScroll={ this.shouldFlatListPreventAutomaticScroll }
@@ -122,22 +112,6 @@
 		return isUnmodifiedDefaultBlock( block );
 	}
 
-<<<<<<< HEAD
-	renderItem( { item: clientId } ) {
-		const blockHolderFocusedStyle = useStyle( styles.blockHolderFocused, styles.blockHolderFocusedDark, this.props.theme );
-		return (
-			<ReadableContentView>
-				{ this.props.shouldShowInsertionPoint( clientId ) && this.renderAddBlockSeparator() }
-				<BlockListBlock
-					key={ clientId }
-					showTitle={ false }
-					clientId={ clientId }
-					rootClientId={ this.props.rootClientId }
-					onCaretVerticalPositionChange={ this.onCaretVerticalPositionChange }
-					borderStyle={ this.blockHolderBorderStyle() }
-					focusedBorderColor={ blockHolderFocusedStyle.borderColor }
-				/>
-=======
 	renderItem( { item: clientId, index } ) {
 		const blockHolderFocusedStyle = this.props.useStyle( styles.blockHolderFocused, styles.blockHolderFocusedDark );
 		const { shouldShowBlockAtIndex, shouldShowInsertionPoint } = this.props;
@@ -154,19 +128,13 @@
 						borderStyle={ this.blockHolderBorderStyle() }
 						focusedBorderColor={ blockHolderFocusedStyle.borderColor }
 					/> ) }
->>>>>>> 264b178e
 			</ReadableContentView>
 		);
 	}
 
 	renderAddBlockSeparator() {
-<<<<<<< HEAD
-		const lineStyle = useStyle( styles.lineStyleAddHere, styles.lineStyleAddHereDark, this.props.theme );
-		const labelStyle = useStyle( styles.labelStyleAddHere, styles.labelStyleAddHereDark, this.props.theme );
-=======
 		const lineStyle = this.props.useStyle( styles.lineStyleAddHere, styles.lineStyleAddHereDark );
 		const labelStyle = this.props.useStyle( styles.labelStyleAddHere, styles.labelStyleAddHereDark );
->>>>>>> 264b178e
 		return (
 			<View style={ styles.containerStyleAddHere } >
 				<View style={ lineStyle }></View>
