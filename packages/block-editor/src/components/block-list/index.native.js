/**
 * External dependencies
 */
import { identity } from 'lodash';
import { Text, View, Platform, TouchableWithoutFeedback } from 'react-native';

/**
 * WordPress dependencies
 */
import { Component } from '@wordpress/element';
import { __ } from '@wordpress/i18n';
import { withDispatch, withSelect } from '@wordpress/data';
import { compose } from '@wordpress/compose';
import { createBlock, isUnmodifiedDefaultBlock } from '@wordpress/blocks';
import { KeyboardAwareFlatList, ReadableContentView } from '@wordpress/components';

/**
 * Internal dependencies
 */
import styles from './style.scss';
import BlockListBlock from './block';
import DefaultBlockAppender from '../default-block-appender';

const blockMobileToolbarHeight = 44;
const toolbarHeight = 44;

export class BlockList extends Component {
	constructor() {
		super( ...arguments );

		this.renderItem = this.renderItem.bind( this );
		this.renderAddBlockSeparator = this.renderAddBlockSeparator.bind( this );
		this.renderBlockListFooter = this.renderBlockListFooter.bind( this );
		this.renderDefaultBlockAppender = this.renderDefaultBlockAppender.bind( this );
		this.onCaretVerticalPositionChange = this.onCaretVerticalPositionChange.bind( this );
		this.scrollViewInnerRef = this.scrollViewInnerRef.bind( this );
		this.getNewBlockInsertionIndex = this.getNewBlockInsertionIndex.bind( this );
<<<<<<< HEAD
		this.shouldFlatListPreventAutomaticScroll = this.shouldFlatListPreventAutomaticScroll.bind( this );
=======

		this.state = {
			blockTypePickerVisible: false,
			isKeyboardVisible: false,
		};
	}

	// TODO: in the near future this will likely be changed to onShowBlockTypePicker and bound to this.props
	// once we move the action to the toolbar
	showBlockTypePicker( show ) {
		this.setState( { blockTypePickerVisible: show } );
	}

	onBlockTypeSelected( itemValue ) {
		this.setState( { blockTypePickerVisible: false } );

		// create an empty block of the selected type
		const newBlock = createBlock( itemValue );

		this.finishBlockAppendingOrReplacing( newBlock );
>>>>>>> a5dc5aed
	}

	finishBlockAppendingOrReplacing( newBlock ) {
		// now determine whether we need to replace the currently selected block (if it's empty)
		// or just add a new block as usual
		if ( this.isReplaceable( this.props.selectedBlock ) ) {
			// do replace here
			this.props.replaceBlock( this.props.selectedBlockClientId, newBlock );
		} else {
			this.props.insertBlock( newBlock, this.getNewBlockInsertionIndex() );
		}
	}

	getNewBlockInsertionIndex() {
		if ( this.props.isPostTitleSelected ) {
			// if post title selected, insert at top of post
			return 0;
		} else if ( this.props.selectedBlockOrder === -1 ) {
			// if no block selected, insert at end of post
			return this.props.blockCount;
		}
		// insert after selected block
		return this.props.selectedBlockOrder + 1;
	}

	blockHolderBorderStyle() {
<<<<<<< HEAD
		return this.props.isFullyBordered ? styles.blockHolderFullBordered : styles.blockHolderSemiBordered;
=======
		return this.state.isFullyBordered ? styles.blockHolderFullBordered : styles.blockHolderSemiBordered;
	}

	componentDidMount() {
		this._isMounted = true;
		Keyboard.addListener( 'keyboardDidShow', this.keyboardDidShow );
		Keyboard.addListener( 'keyboardDidHide', this.keyboardDidHide );

		this.subscriptionParentMediaAppend = subscribeMediaAppend( ( payload ) => {
			// create an empty media block
			const newMediaBlock = createBlock( 'core/' + payload.mediaType );

			// now set the url and id
			if ( payload.mediaType === 'image' ) {
				newMediaBlock.attributes.url = payload.mediaUrl;
			} else if ( payload.mediaType === 'video' ) {
				newMediaBlock.attributes.src = payload.mediaUrl;
			}

			newMediaBlock.attributes.id = payload.mediaId;

			// finally append or replace as appropriate
			this.finishBlockAppendingOrReplacing( newMediaBlock );
		} );
	}

	componentWillUnmount() {
		Keyboard.removeListener( 'keyboardDidShow', this.keyboardDidShow );
		Keyboard.removeListener( 'keyboardDidHide', this.keyboardDidHide );

		if ( this.subscriptionParentMediaAppend ) {
			this.subscriptionParentMediaAppend.remove();
		}
		this._isMounted = false;
	}

	keyboardDidShow() {
		this.setState( { isKeyboardVisible: true } );
	}

	keyboardDidHide() {
		this.setState( { isKeyboardVisible: false } );
>>>>>>> a5dc5aed
	}

	onCaretVerticalPositionChange( targetId, caretY, previousCaretY ) {
		KeyboardAwareFlatList.handleCaretVerticalPositionChange( this.scrollViewRef, targetId, caretY, previousCaretY );
	}

	scrollViewInnerRef( ref ) {
		this.scrollViewRef = ref;
	}

	shouldFlatListPreventAutomaticScroll() {
		return this.props.isBlockInsertionPointVisible;
	}

	renderDefaultBlockAppender() {
		return (
			<ReadableContentView>
				<DefaultBlockAppender
					rootClientId={ this.props.rootClientId }
					containerStyle={ [
						styles.blockContainerFocused,
						this.blockHolderBorderStyle(),
						{ borderColor: 'transparent' },
					] }
				/>
			</ReadableContentView>
		);
	}

	render() {
		return (
			<View
				style={ { flex: 1 } }
				onAccessibilityEscape={ this.props.clearSelectedBlock }
			>
				<KeyboardAwareFlatList
					{ ...( Platform.OS === 'android' ? { removeClippedSubviews: false } : {} ) } // Disable clipping on Android to fix focus losing. See https://github.com/wordpress-mobile/gutenberg-mobile/pull/741#issuecomment-472746541
					accessibilityLabel="block-list"
					innerRef={ this.scrollViewInnerRef }
					blockToolbarHeight={ toolbarHeight }
					innerToolbarHeight={ blockMobileToolbarHeight }
					safeAreaBottomInset={ this.props.safeAreaBottomInset }
					parentHeight={ this.props.rootViewHeight }
					keyboardShouldPersistTaps="always"
					style={ styles.list }
					data={ this.props.blockClientIds }
					extraData={ [ this.props.isFullyBordered ] }
					keyExtractor={ identity }
					renderItem={ this.renderItem }
					shouldPreventAutomaticScroll={ this.shouldFlatListPreventAutomaticScroll }
					title={ this.props.title }
					ListHeaderComponent={ this.props.header }
					ListEmptyComponent={ this.renderDefaultBlockAppender }
					ListFooterComponent={ this.renderBlockListFooter }
				/>
			</View>
		);
	}

	isReplaceable( block ) {
		if ( ! block ) {
			return false;
		}
		return isUnmodifiedDefaultBlock( block );
	}

	renderItem( { item: clientId } ) {
		return (
			<ReadableContentView>
				{ this.props.shouldShowInsertionPoint( clientId ) && this.renderAddBlockSeparator() }
				<BlockListBlock
					key={ clientId }
					showTitle={ false }
					clientId={ clientId }
					rootClientId={ this.props.rootClientId }
					onCaretVerticalPositionChange={ this.onCaretVerticalPositionChange }
					borderStyle={ this.blockHolderBorderStyle() }
					focusedBorderColor={ styles.blockHolderFocused.borderColor }
				/>
			</ReadableContentView>
		);
	}

	renderAddBlockSeparator() {
		return (
			<View style={ styles.containerStyleAddHere } >
				<View style={ styles.lineStyleAddHere }></View>
				<Text style={ styles.labelStyleAddHere } >{ __( 'ADD BLOCK HERE' ) }</Text>
				<View style={ styles.lineStyleAddHere }></View>
			</View>
		);
	}

	renderBlockListFooter() {
		const paragraphBlock = createBlock( 'core/paragraph' );
		return (
			<TouchableWithoutFeedback onPress={ () => {
				this.finishBlockAppendingOrReplacing( paragraphBlock );
			} } >
				<View style={ styles.blockListFooter } />
			</TouchableWithoutFeedback>
		);
	}
}

export default compose( [
	withSelect( ( select, { rootClientId } ) => {
		const {
			getBlockCount,
			getBlockName,
			getBlockIndex,
			getBlockOrder,
			getSelectedBlock,
			getSelectedBlockClientId,
			isBlockSelected,
			getBlockInsertionPoint,
			isBlockInsertionPointVisible,
		} = select( 'core/block-editor' );

		const selectedBlockClientId = getSelectedBlockClientId();
<<<<<<< HEAD
		const blockClientIds = getBlockOrder( rootClientId );
		const insertionPoint = getBlockInsertionPoint();
		const shouldShowInsertionPoint = ( clientId ) => {
			return (
				isBlockInsertionPointVisible() &&
				insertionPoint.rootClientId === rootClientId &&
				blockClientIds[ insertionPoint.index ] === clientId
			);
		};
=======
>>>>>>> a5dc5aed

		return {
			blockClientIds: getBlockOrder( rootClientId ),
			blockCount: getBlockCount( rootClientId ),
			getBlockName,
			isBlockSelected,
			isBlockInsertionPointVisible: isBlockInsertionPointVisible(),
			shouldShowInsertionPoint,
			selectedBlock: getSelectedBlock(),
			selectedBlockClientId,
			selectedBlockOrder: getBlockIndex( selectedBlockClientId ),
		};
	} ),
	withDispatch( ( dispatch ) => {
		const {
			insertBlock,
			replaceBlock,
			clearSelectedBlock,
		} = dispatch( 'core/block-editor' );

		return {
			clearSelectedBlock,
			insertBlock,
			replaceBlock,
		};
	} ),
] )( BlockList );
<|MERGE_RESOLUTION|>--- conflicted
+++ resolved
@@ -35,30 +35,7 @@
 		this.onCaretVerticalPositionChange = this.onCaretVerticalPositionChange.bind( this );
 		this.scrollViewInnerRef = this.scrollViewInnerRef.bind( this );
 		this.getNewBlockInsertionIndex = this.getNewBlockInsertionIndex.bind( this );
-<<<<<<< HEAD
 		this.shouldFlatListPreventAutomaticScroll = this.shouldFlatListPreventAutomaticScroll.bind( this );
-=======
-
-		this.state = {
-			blockTypePickerVisible: false,
-			isKeyboardVisible: false,
-		};
-	}
-
-	// TODO: in the near future this will likely be changed to onShowBlockTypePicker and bound to this.props
-	// once we move the action to the toolbar
-	showBlockTypePicker( show ) {
-		this.setState( { blockTypePickerVisible: show } );
-	}
-
-	onBlockTypeSelected( itemValue ) {
-		this.setState( { blockTypePickerVisible: false } );
-
-		// create an empty block of the selected type
-		const newBlock = createBlock( itemValue );
-
-		this.finishBlockAppendingOrReplacing( newBlock );
->>>>>>> a5dc5aed
 	}
 
 	finishBlockAppendingOrReplacing( newBlock ) {
@@ -85,52 +62,7 @@
 	}
 
 	blockHolderBorderStyle() {
-<<<<<<< HEAD
 		return this.props.isFullyBordered ? styles.blockHolderFullBordered : styles.blockHolderSemiBordered;
-=======
-		return this.state.isFullyBordered ? styles.blockHolderFullBordered : styles.blockHolderSemiBordered;
-	}
-
-	componentDidMount() {
-		this._isMounted = true;
-		Keyboard.addListener( 'keyboardDidShow', this.keyboardDidShow );
-		Keyboard.addListener( 'keyboardDidHide', this.keyboardDidHide );
-
-		this.subscriptionParentMediaAppend = subscribeMediaAppend( ( payload ) => {
-			// create an empty media block
-			const newMediaBlock = createBlock( 'core/' + payload.mediaType );
-
-			// now set the url and id
-			if ( payload.mediaType === 'image' ) {
-				newMediaBlock.attributes.url = payload.mediaUrl;
-			} else if ( payload.mediaType === 'video' ) {
-				newMediaBlock.attributes.src = payload.mediaUrl;
-			}
-
-			newMediaBlock.attributes.id = payload.mediaId;
-
-			// finally append or replace as appropriate
-			this.finishBlockAppendingOrReplacing( newMediaBlock );
-		} );
-	}
-
-	componentWillUnmount() {
-		Keyboard.removeListener( 'keyboardDidShow', this.keyboardDidShow );
-		Keyboard.removeListener( 'keyboardDidHide', this.keyboardDidHide );
-
-		if ( this.subscriptionParentMediaAppend ) {
-			this.subscriptionParentMediaAppend.remove();
-		}
-		this._isMounted = false;
-	}
-
-	keyboardDidShow() {
-		this.setState( { isKeyboardVisible: true } );
-	}
-
-	keyboardDidHide() {
-		this.setState( { isKeyboardVisible: false } );
->>>>>>> a5dc5aed
 	}
 
 	onCaretVerticalPositionChange( targetId, caretY, previousCaretY ) {
@@ -251,7 +183,6 @@
 		} = select( 'core/block-editor' );
 
 		const selectedBlockClientId = getSelectedBlockClientId();
-<<<<<<< HEAD
 		const blockClientIds = getBlockOrder( rootClientId );
 		const insertionPoint = getBlockInsertionPoint();
 		const shouldShowInsertionPoint = ( clientId ) => {
@@ -261,11 +192,9 @@
 				blockClientIds[ insertionPoint.index ] === clientId
 			);
 		};
-=======
->>>>>>> a5dc5aed
 
 		return {
-			blockClientIds: getBlockOrder( rootClientId ),
+			blockClientIds,
 			blockCount: getBlockCount( rootClientId ),
 			getBlockName,
 			isBlockSelected,
