--- conflicted
+++ resolved
@@ -35,29 +35,6 @@
 		this.onCaretVerticalPositionChange = this.onCaretVerticalPositionChange.bind( this );
 		this.scrollViewInnerRef = this.scrollViewInnerRef.bind( this );
 		this.getNewBlockInsertionIndex = this.getNewBlockInsertionIndex.bind( this );
-<<<<<<< HEAD
-=======
-
-		this.state = {
-			blockTypePickerVisible: false,
-			isKeyboardVisible: false,
-		};
-	}
-
-	// TODO: in the near future this will likely be changed to onShowBlockTypePicker and bound to this.props
-	// once we move the action to the toolbar
-	showBlockTypePicker( show ) {
-		this.setState( { blockTypePickerVisible: show } );
-	}
-
-	onBlockTypeSelected( itemValue ) {
-		this.setState( { blockTypePickerVisible: false } );
-
-		// create an empty block of the selected type
-		const newBlock = createBlock( itemValue );
-
-		this.finishInsertingOrReplacingBlock( newBlock );
->>>>>>> dd34d327
 	}
 
 	finishInsertingOrReplacingBlock( newBlock ) {
@@ -88,52 +65,7 @@
 	}
 
 	blockHolderBorderStyle() {
-<<<<<<< HEAD
 		return this.props.isFullyBordered ? styles.blockHolderFullBordered : styles.blockHolderSemiBordered;
-=======
-		return this.state.isFullyBordered ? styles.blockHolderFullBordered : styles.blockHolderSemiBordered;
-	}
-
-	componentDidMount() {
-		this._isMounted = true;
-		Keyboard.addListener( 'keyboardDidShow', this.keyboardDidShow );
-		Keyboard.addListener( 'keyboardDidHide', this.keyboardDidHide );
-
-		this.subscriptionParentMediaAppend = subscribeMediaAppend( ( payload ) => {
-			// create an empty media block
-			const newMediaBlock = createBlock( 'core/' + payload.mediaType );
-
-			// now set the url and id
-			if ( payload.mediaType === 'image' ) {
-				newMediaBlock.attributes.url = payload.mediaUrl;
-			} else if ( payload.mediaType === 'video' ) {
-				newMediaBlock.attributes.src = payload.mediaUrl;
-			}
-
-			newMediaBlock.attributes.id = payload.mediaId;
-
-			// finally append or replace as appropriate
-			this.finishInsertingOrReplacingBlock( newMediaBlock );
-		} );
-	}
-
-	componentWillUnmount() {
-		Keyboard.removeListener( 'keyboardDidShow', this.keyboardDidShow );
-		Keyboard.removeListener( 'keyboardDidHide', this.keyboardDidHide );
-
-		if ( this.subscriptionParentMediaAppend ) {
-			this.subscriptionParentMediaAppend.remove();
-		}
-		this._isMounted = false;
-	}
-
-	keyboardDidShow() {
-		this.setState( { isKeyboardVisible: true } );
-	}
-
-	keyboardDidHide() {
-		this.setState( { isKeyboardVisible: false } );
->>>>>>> dd34d327
 	}
 
 	onCaretVerticalPositionChange( targetId, caretY, previousCaretY ) {
@@ -196,17 +128,10 @@
 		return isUnmodifiedDefaultBlock( block );
 	}
 
-	renderItem( { item: clientId, index } ) {
-		const shouldShowAddBlockSeparator = this.state.blockTypePickerVisible && ( this.props.isBlockSelected( clientId ) || ( index === 0 && this.props.isPostTitleSelected ) );
-		const shouldPutAddBlockSeparatorAboveBlock = this.isReplaceable( this.props.selectedBlock ) || this.props.isPostTitleSelected;
-
-		return (
-<<<<<<< HEAD
-			<ReadableContentView reversed={ shouldReverseContent }>
+	renderItem( { item: clientId } ) {
+		return (
+			<ReadableContentView>
 				{ this.props.shouldShowInsertionPoint( clientId ) && this.renderAddBlockSeparator() }
-=======
-			<ReadableContentView reversed={ shouldPutAddBlockSeparatorAboveBlock }>
->>>>>>> dd34d327
 				<BlockListBlock
 					key={ clientId }
 					showTitle={ false }
@@ -216,10 +141,6 @@
 					borderStyle={ this.blockHolderBorderStyle() }
 					focusedBorderColor={ styles.blockHolderFocused.borderColor }
 				/>
-<<<<<<< HEAD
-=======
-				{ shouldShowAddBlockSeparator && this.renderAddBlockSeparator() }
->>>>>>> dd34d327
 			</ReadableContentView>
 		);
 	}
@@ -262,7 +183,6 @@
 		} = select( 'core/block-editor' );
 
 		const selectedBlockClientId = getSelectedBlockClientId();
-		const blockClientIds = getBlockOrder( rootClientId );
 
 		const blockClientIds = getBlockOrder( rootClientId );
 		const insertionPoint = getBlockInsertionPoint();
