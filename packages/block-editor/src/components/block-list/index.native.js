/**
 * External dependencies
 */
import { identity } from 'lodash';
import { View, Platform, TouchableWithoutFeedback } from 'react-native';

/**
 * WordPress dependencies
 */
import { Component } from '@wordpress/element';
import { withDispatch, withSelect } from '@wordpress/data';
import { compose, withPreferredColorScheme } from '@wordpress/compose';
import { createBlock } from '@wordpress/blocks';
import {
	KeyboardAwareFlatList,
	ReadableContentView,
} from '@wordpress/components';
import { __ } from '@wordpress/i18n';

/**
 * Internal dependencies
 */
import styles from './style.scss';
import BlockListBlock from './block';
import BlockListAppender from '../block-list-appender';
import BlockInsertionPoint from './insertion-point';

export class BlockList extends Component {
	constructor() {
		super( ...arguments );

		this.renderItem = this.renderItem.bind( this );
		this.renderBlockListFooter = this.renderBlockListFooter.bind( this );
		this.renderDefaultBlockAppender = this.renderDefaultBlockAppender.bind(
			this
		);
		this.onCaretVerticalPositionChange = this.onCaretVerticalPositionChange.bind(
			this
		);
		this.scrollViewInnerRef = this.scrollViewInnerRef.bind( this );
		this.addBlockToEndOfPost = this.addBlockToEndOfPost.bind( this );
		this.shouldFlatListPreventAutomaticScroll = this.shouldFlatListPreventAutomaticScroll.bind(
			this
		);
		this.shouldShowInnerBlockAppender = this.shouldShowInnerBlockAppender.bind(
			this
		);
	}

	addBlockToEndOfPost( newBlock ) {
		this.props.insertBlock( newBlock, this.props.blockCount );
	}

	onCaretVerticalPositionChange( targetId, caretY, previousCaretY ) {
		KeyboardAwareFlatList.handleCaretVerticalPositionChange(
			this.scrollViewRef,
			targetId,
			caretY,
			previousCaretY
		);
	}

	scrollViewInnerRef( ref ) {
		this.scrollViewRef = ref;
	}

	shouldFlatListPreventAutomaticScroll() {
		return this.props.isBlockInsertionPointVisible;
	}

	renderDefaultBlockAppender() {
		const { shouldShowInsertionPointBefore, columnsSettings } = this.props;
		const willShowInsertionPoint = shouldShowInsertionPointBefore(); // call without the client_id argument since this is the appender
		const parentWidth = columnsSettings && columnsSettings.width;
		return (
<<<<<<< HEAD
			<ReadableContentView
				style={ parentWidth && { maxWidth: parentWidth } }
			>
				<BlockListAppender // show the default appender, anormal, when not inserting a block
					rootClientId={ this.props.rootClientId }
					renderAppender={ this.props.renderAppender }
					showSeparator={ willShowInsertionPoint }
				/>
			</ReadableContentView>
=======
			<View style={ styles.defaultAppender }>
				<ReadableContentView>
					<BlockListAppender // show the default appender, anormal, when not inserting a block
						rootClientId={ this.props.rootClientId }
						renderAppender={ this.props.renderAppender }
						showSeparator={ willShowInsertionPoint }
					/>
				</ReadableContentView>
			</View>
>>>>>>> 69eec826
		);
	}

	shouldShowInnerBlockAppender() {
		const { blockClientIds, renderAppender } = this.props;
		return renderAppender && blockClientIds.length > 0;
	}

	render() {
		const {
			clearSelectedBlock,
			blockClientIds,
			title,
			header,
			withFooter = true,
			isReadOnly,
			isRootList,
			flatListProps,
			shouldShowInsertionPointBefore,
			shouldShowInsertionPointAfter,
			marginVertical = styles.defaultBlock.marginTop,
			marginHorizontal = styles.defaultBlock.marginLeft,
		} = this.props;

		const { blockToolbar, blockBorder, headerToolbar } = styles;

		const forceRefresh =
			shouldShowInsertionPointBefore || shouldShowInsertionPointAfter;

		const containerStyle = {
			flex: isRootList ? 1 : 0,
			marginVertical: isRootList ? 0 : -marginVertical,
			marginHorizontal: isRootList ? 0 : -marginHorizontal,
		};

		return (
			<View
				style={ containerStyle }
				onAccessibilityEscape={ clearSelectedBlock }
			>
				<KeyboardAwareFlatList
					{ ...flatListProps }
					{ ...( Platform.OS === 'android'
						? { removeClippedSubviews: false }
						: {} ) } // Disable clipping on Android to fix focus losing. See https://github.com/wordpress-mobile/gutenberg-mobile/pull/741#issuecomment-472746541
					accessibilityLabel="block-list"
					autoScroll={ this.props.autoScroll }
					innerRef={ this.scrollViewInnerRef }
					extraScrollHeight={
						blockToolbar.height + blockBorder.width
					}
					inputAccessoryViewHeight={ headerToolbar.height }
					keyboardShouldPersistTaps="always"
					scrollViewStyle={ {
						flex: isRootList ? 1 : 0,
						overflow: 'visible',
					} }
					data={ blockClientIds }
					keyExtractor={ identity }
					extraData={ forceRefresh }
					renderItem={ this.renderItem }
					shouldPreventAutomaticScroll={
						this.shouldFlatListPreventAutomaticScroll
					}
					title={ title }
					ListHeaderComponent={ header }
					ListEmptyComponent={
						! isReadOnly && this.renderDefaultBlockAppender
					}
					ListFooterComponent={
						! isReadOnly && withFooter && this.renderBlockListFooter
					}
				/>

				{ this.shouldShowInnerBlockAppender() && (
					<View style={ styles.paddingToContent }>
						<BlockListAppender
							rootClientId={ this.props.rootClientId }
							renderAppender={ this.props.renderAppender }
							showSeparator
						/>
					</View>
				) }
			</View>
		);
	}

	renderItem( { item: clientId } ) {
		const {
			isReadOnly,
			shouldShowInsertionPointBefore,
			shouldShowInsertionPointAfter,
<<<<<<< HEAD
			__experimentalMoverDirection,
			customOnDelete,
			containerStyle,
			columnsSettings,
=======
			marginVertical = styles.defaultBlock.marginTop,
			marginHorizontal = styles.defaultBlock.marginLeft,
>>>>>>> 69eec826
		} = this.props;

		const horizontalDirection =
			__experimentalMoverDirection === 'horizontal';

		return (
			<ReadableContentView style={ containerStyle }>
				<View
					style={ containerStyle }
					pointerEvents={ isReadOnly ? 'box-only' : 'auto' }
				>
					{ shouldShowInsertionPointBefore( clientId ) && (
						<BlockInsertionPoint />
					) }
					<BlockListBlock
						key={ clientId }
						showTitle={ false }
						clientId={ clientId }
						marginVertical={ marginVertical }
						marginHorizontal={ marginHorizontal }
						rootClientId={ this.props.rootClientId }
						onCaretVerticalPositionChange={
							this.onCaretVerticalPositionChange
						}
						customOnDelete={ customOnDelete }
						horizontalDirection={ horizontalDirection }
						columnsSettings={ columnsSettings }
					/>
					{ ! this.shouldShowInnerBlockAppender() &&
						shouldShowInsertionPointAfter( clientId ) && (
							<BlockInsertionPoint />
						) }
				</View>
			</ReadableContentView>
		);
	}

	renderBlockListFooter() {
		const paragraphBlock = createBlock( 'core/paragraph' );
		return (
			<>
				<TouchableWithoutFeedback
					accessibilityLabel={ __( 'Add paragraph block' ) }
					onPress={ () => {
						this.addBlockToEndOfPost( paragraphBlock );
					} }
				>
					<View style={ styles.blockListFooter } />
				</TouchableWithoutFeedback>
			</>
		);
	}
}

export default compose( [
	withSelect( ( select, { rootClientId, __experimentalMoverDirection } ) => {
		const {
			getBlockCount,
			getBlockOrder,
			getSelectedBlockClientId,
			getBlockInsertionPoint,
			isBlockInsertionPointVisible,
			getSettings,
		} = select( 'core/block-editor' );

		const horizontalDirection =
			__experimentalMoverDirection === 'horizontal';

		const selectedBlockClientId = getSelectedBlockClientId();
		const blockClientIds = getBlockOrder( rootClientId );
		const insertionPoint = getBlockInsertionPoint();
		const blockInsertionPointIsVisible = isBlockInsertionPointVisible();
		const shouldShowInsertionPointBefore = ( clientId ) => {
			return (
				! horizontalDirection &&
				blockInsertionPointIsVisible &&
				insertionPoint.rootClientId === rootClientId &&
				// if list is empty, show the insertion point (via the default appender)
				( blockClientIds.length === 0 ||
					// or if the insertion point is right before the denoted block
					blockClientIds[ insertionPoint.index ] === clientId )
			);
		};
		const shouldShowInsertionPointAfter = ( clientId ) => {
			return (
				! horizontalDirection &&
				blockInsertionPointIsVisible &&
				insertionPoint.rootClientId === rootClientId &&
				// if the insertion point is at the end of the list
				blockClientIds.length === insertionPoint.index &&
				// and the denoted block is the last one on the list, show the indicator at the end of the block
				blockClientIds[ insertionPoint.index - 1 ] === clientId
			);
		};

		const isReadOnly = getSettings().readOnly;

		return {
			blockClientIds,
			blockCount: getBlockCount( rootClientId ),
			isBlockInsertionPointVisible: isBlockInsertionPointVisible(),
			shouldShowInsertionPointBefore,
			shouldShowInsertionPointAfter,
			selectedBlockClientId,
			isReadOnly,
			isRootList: rootClientId === undefined,
		};
	} ),
	withDispatch( ( dispatch ) => {
		const { insertBlock, replaceBlock, clearSelectedBlock } = dispatch(
			'core/block-editor'
		);

		return {
			clearSelectedBlock,
			insertBlock,
			replaceBlock,
		};
	} ),
	withPreferredColorScheme,
] )( BlockList );<|MERGE_RESOLUTION|>--- conflicted
+++ resolved
@@ -73,18 +73,12 @@
 		const willShowInsertionPoint = shouldShowInsertionPointBefore(); // call without the client_id argument since this is the appender
 		const parentWidth = columnsSettings && columnsSettings.width;
 		return (
-<<<<<<< HEAD
-			<ReadableContentView
-				style={ parentWidth && { maxWidth: parentWidth } }
+			<View
+				style={ [
+					styles.defaultAppender,
+					parentWidth && { maxWidth: parentWidth },
+				] }
 			>
-				<BlockListAppender // show the default appender, anormal, when not inserting a block
-					rootClientId={ this.props.rootClientId }
-					renderAppender={ this.props.renderAppender }
-					showSeparator={ willShowInsertionPoint }
-				/>
-			</ReadableContentView>
-=======
-			<View style={ styles.defaultAppender }>
 				<ReadableContentView>
 					<BlockListAppender // show the default appender, anormal, when not inserting a block
 						rootClientId={ this.props.rootClientId }
@@ -93,7 +87,6 @@
 					/>
 				</ReadableContentView>
 			</View>
->>>>>>> 69eec826
 		);
 	}
 
@@ -186,15 +179,12 @@
 			isReadOnly,
 			shouldShowInsertionPointBefore,
 			shouldShowInsertionPointAfter,
-<<<<<<< HEAD
 			__experimentalMoverDirection,
 			customOnDelete,
 			containerStyle,
 			columnsSettings,
-=======
 			marginVertical = styles.defaultBlock.marginTop,
 			marginHorizontal = styles.defaultBlock.marginLeft,
->>>>>>> 69eec826
 		} = this.props;
 
 		const horizontalDirection =
