--- conflicted
+++ resolved
@@ -83,15 +83,9 @@
 					innerRef={ this.scrollViewInnerRef }
 					extraScrollHeight={ innerToolbarHeight + 10 }
 					keyboardShouldPersistTaps="always"
-<<<<<<< HEAD
 					style={ styles.list }
-					data={ this.props.blockClientIds }
-					extraData={ [ this.props.isFullyBordered ] }
-=======
-					style={ useStyle( styles.list, styles.listDark, this.context ) }
 					data={ blockClientIds }
 					extraData={ [ isFullyBordered ] }
->>>>>>> 89664ebc
 					keyExtractor={ identity }
 					renderItem={ this.renderItem }
 					shouldPreventAutomaticScroll={ this.shouldFlatListPreventAutomaticScroll }
