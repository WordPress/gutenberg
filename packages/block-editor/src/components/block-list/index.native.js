--- conflicted
+++ resolved
@@ -127,33 +127,9 @@
 		);
 	}
 
-<<<<<<< HEAD
 	renderItem( { item: clientId } ) {
-		const { shouldShowInsertionPointBefore, shouldShowInsertionPointAfter } = this.props;
-		return (
-			<ReadableContentView>
-				{ shouldShowInsertionPointBefore( clientId ) && <BlockInsertionPoint /> }
-				<BlockListBlock
-					key={ clientId }
-					showTitle={ false }
-					clientId={ clientId }
-					rootClientId={ this.props.rootClientId }
-					onCaretVerticalPositionChange={ this.onCaretVerticalPositionChange }
-					isSmallScreen={ ! this.props.isFullyBordered }
-				/>
-				{ shouldShowInsertionPointAfter( clientId ) && <BlockInsertionPoint /> }
-=======
-	isReplaceable( block ) {
-		if ( ! block ) {
-			return false;
-		}
-		return isUnmodifiedDefaultBlock( block );
-	}
-
-	renderItem( { item: clientId, index } ) {
 		const {
 			isReadOnly,
-			shouldShowBlockAtIndex,
 			shouldShowInsertionPointBefore,
 			shouldShowInsertionPointAfter,
 		} = this.props;
@@ -162,18 +138,16 @@
 			<ReadableContentView>
 				<View pointerEvents={ isReadOnly ? 'box-only' : 'auto' }>
 					{ shouldShowInsertionPointBefore( clientId ) && <BlockInsertionPoint /> }
-					{ shouldShowBlockAtIndex( index ) && (
-						<BlockListBlock
-							key={ clientId }
-							showTitle={ false }
-							clientId={ clientId }
-							rootClientId={ this.props.rootClientId }
-							onCaretVerticalPositionChange={ this.onCaretVerticalPositionChange }
-							isSmallScreen={ ! this.props.isFullyBordered }
-						/> ) }
+					<BlockListBlock
+						key={ clientId }
+						showTitle={ false }
+						clientId={ clientId }
+						rootClientId={ this.props.rootClientId }
+						onCaretVerticalPositionChange={ this.onCaretVerticalPositionChange }
+						isSmallScreen={ ! this.props.isFullyBordered }
+					/>
 					{ ! this.shouldShowInnerBlockAppender() && shouldShowInsertionPointAfter( clientId ) && <BlockInsertionPoint /> }
 				</View>
->>>>>>> 1d6895db
 			</ReadableContentView>
 		);
 	}
@@ -201,11 +175,7 @@
 			getSelectedBlockClientId,
 			getBlockInsertionPoint,
 			isBlockInsertionPointVisible,
-<<<<<<< HEAD
-=======
-			getSelectedBlock,
 			getSettings,
->>>>>>> 1d6895db
 		} = select( 'core/block-editor' );
 
 		const selectedBlockClientId = getSelectedBlockClientId();
@@ -237,24 +207,8 @@
 			);
 		};
 
-<<<<<<< HEAD
-=======
-		const selectedBlockIndex = getBlockIndex( selectedBlockClientId, rootClientId );
-
-		const shouldShowBlockAtIndex = ( index ) => {
-			const shouldHideBlockAtIndex = (
-				! hasInnerBlocks && blockInsertionPointIsVisible &&
-				// if `index` === `insertionPoint.index`, then block is replaceable
-				index === insertionPoint.index &&
-				// only hide selected block
-				index === selectedBlockIndex
-			);
-			return ! shouldHideBlockAtIndex;
-		};
-
 		const isReadOnly = getSettings().readOnly;
 
->>>>>>> 1d6895db
 		return {
 			blockClientIds,
 			blockCount: getBlockCount( rootClientId ),
