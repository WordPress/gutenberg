/**
 * External dependencies
 */
import { identity } from 'lodash';
import { View, Platform, TouchableWithoutFeedback } from 'react-native';

/**
 * WordPress dependencies
 */
import { Component, createContext } from '@wordpress/element';
import { withDispatch, withSelect } from '@wordpress/data';
import { compose, withPreferredColorScheme } from '@wordpress/compose';
import { createBlock } from '@wordpress/blocks';
import {
	KeyboardAwareFlatList,
	ReadableContentView,
} from '@wordpress/components';
import { __ } from '@wordpress/i18n';

/**
 * Internal dependencies
 */
import styles from './style.scss';
import BlockListAppender from '../block-list-appender';
import BlockListItem from './block-list-item.native';

const BlockListContext = createContext();

const stylesMemo = {};
const getStyles = (
	isRootList,
	isStackedHorizontally,
	horizontalAlignment
) => {
	if ( isRootList ) {
		return;
	}
	const styleName = `${ isStackedHorizontally }-${ horizontalAlignment }`;
	if ( stylesMemo[ styleName ] ) {
		return stylesMemo[ styleName ];
	}
	const computedStyles = [
		isStackedHorizontally && styles.horizontal,
		horizontalAlignment && styles[ `is-aligned-${ horizontalAlignment }` ],
	];
	stylesMemo[ styleName ] = computedStyles;
	return computedStyles;
};

export class BlockList extends Component {
	constructor() {
		super( ...arguments );
		this.extraData = {
			parentWidth: this.props.parentWidth,
			renderFooterAppender: this.props.renderFooterAppender,
			onDeleteBlock: this.props.onDeleteBlock,
			contentStyle: this.props.contentstyle,
		};
		this.renderItem = this.renderItem.bind( this );
		this.renderBlockListFooter = this.renderBlockListFooter.bind( this );
		this.onCaretVerticalPositionChange = this.onCaretVerticalPositionChange.bind(
			this
		);
		this.scrollViewInnerRef = this.scrollViewInnerRef.bind( this );
		this.addBlockToEndOfPost = this.addBlockToEndOfPost.bind( this );
		this.shouldFlatListPreventAutomaticScroll = this.shouldFlatListPreventAutomaticScroll.bind(
			this
		);
		this.shouldShowInnerBlockAppender = this.shouldShowInnerBlockAppender.bind(
			this
		);
		this.renderEmptyList = this.renderEmptyList.bind( this );
		this.getExtraData = this.getExtraData.bind( this );
	}

	addBlockToEndOfPost( newBlock ) {
		this.props.insertBlock( newBlock, this.props.blockCount );
	}

	onCaretVerticalPositionChange( targetId, caretY, previousCaretY ) {
		KeyboardAwareFlatList.handleCaretVerticalPositionChange(
			this.scrollViewRef,
			targetId,
			caretY,
			previousCaretY
		);
	}

	scrollViewInnerRef( ref ) {
		this.scrollViewRef = ref;
	}

	shouldFlatListPreventAutomaticScroll() {
		return this.props.isBlockInsertionPointVisible;
	}

	shouldShowInnerBlockAppender() {
		const { blockClientIds, renderAppender } = this.props;
		return renderAppender && blockClientIds.length > 0;
	}

	renderEmptyList() {
		return (
			<EmptyListComponentCompose
				rootClientId={ this.props.rootClientId }
				renderAppender={ this.props.renderAppender }
				renderFooterAppender={ this.props.renderFooterAppender }
			/>
		);
	}

	getExtraData() {
		const {
			parentWidth,
			renderFooterAppender,
			onDeleteBlock,
			contentStyle,
		} = this.props;
		if (
			this.extraData.parentWidth !== parentWidth ||
			this.extraData.renderFooterAppender !== renderFooterAppender ||
			this.extraData.onDeleteBlock !== onDeleteBlock ||
			this.extraData.contentStyle !== contentStyle
		) {
			this.extraData = {
				parentWidth,
				renderFooterAppender,
				onDeleteBlock,
				contentStyle,
			};
		}
		return this.extraData;
	}

	render() {
		const { isRootList } = this.props;
		// Use of Context to propagate the main scroll ref to its children e.g InnerBlocks
		return isRootList ? (
			<BlockListContext.Provider value={ this.scrollViewRef }>
				{ this.renderList() }
			</BlockListContext.Provider>
		) : (
			<BlockListContext.Consumer>
				{ ( ref ) =>
					this.renderList( {
						parentScrollRef: ref,
					} )
				}
			</BlockListContext.Consumer>
		);
	}

	renderList( extraProps = {} ) {
		const {
			clearSelectedBlock,
			blockClientIds,
			title,
			header,
			isReadOnly,
			isRootList,
			horizontal,
			marginVertical = styles.defaultBlock.marginTop,
			marginHorizontal = styles.defaultBlock.marginLeft,
			isFloatingToolbarVisible,
			isStackedHorizontally,
			horizontalAlignment,
		} = this.props;
		const { parentScrollRef } = extraProps;

		const {
			blockToolbar,
			blockBorder,
			headerToolbar,
			floatingToolbar,
		} = styles;

		const containerStyle = {
			flex: isRootList ? 1 : 0,
			// We set negative margin in the parent to remove the edge spacing between parent block and child block in ineer blocks
			marginVertical: isRootList ? 0 : -marginVertical,
			marginHorizontal: isRootList ? 0 : -marginHorizontal,
		};
		return (
			<View
				style={ containerStyle }
				onAccessibilityEscape={ clearSelectedBlock }
			>
				<KeyboardAwareFlatList
					{ ...( Platform.OS === 'android'
						? { removeClippedSubviews: false }
						: {} ) } // Disable clipping on Android to fix focus losing. See https://github.com/wordpress-mobile/gutenberg-mobile/pull/741#issuecomment-472746541
					accessibilityLabel="block-list"
					autoScroll={ this.props.autoScroll }
					innerRef={ ( ref ) => {
						this.scrollViewInnerRef( parentScrollRef || ref );
					} }
					extraScrollHeight={
						blockToolbar.height + blockBorder.width
					}
					inputAccessoryViewHeight={
						headerToolbar.height +
						( isFloatingToolbarVisible
							? floatingToolbar.height
							: 0 )
					}
					keyboardShouldPersistTaps="always"
					scrollViewStyle={ [
						{ flex: isRootList ? 1 : 0 },
						! isRootList && styles.overflowVisible,
					] }
					horizontal={ horizontal }
					extraData={ this.getExtraData() }
					scrollEnabled={ isRootList }
					contentContainerStyle={
						horizontal && styles.horizontalContentContainer
					}
					style={ getStyles(
						isRootList,
						isStackedHorizontally,
						horizontalAlignment
					) }
					data={ blockClientIds }
					keyExtractor={ identity }
					renderItem={ this.renderItem }
					shouldPreventAutomaticScroll={
						this.shouldFlatListPreventAutomaticScroll
					}
					title={ title }
					ListHeaderComponent={ header }
					ListEmptyComponent={ ! isReadOnly && this.renderEmptyList }
					ListFooterComponent={ this.renderBlockListFooter }
				/>
				{ this.shouldShowInnerBlockAppender() && (
					<View
						style={ {
							marginHorizontal:
								marginHorizontal -
								styles.innerAppender.marginLeft,
						} }
					>
						<BlockListAppender
							rootClientId={ this.props.rootClientId }
							renderAppender={ this.props.renderAppender }
							showSeparator
						/>
					</View>
				) }
			</View>
		);
	}

	renderItem( { item: clientId } ) {
		const {
			contentResizeMode,
			contentStyle,
			onAddBlock,
			onDeleteBlock,
			rootClientId,
			isStackedHorizontally,
			parentWidth,
			marginVertical = styles.defaultBlock.marginTop,
			marginHorizontal = styles.defaultBlock.marginLeft,
		} = this.props;
		return (
			<BlockListItem
				isStackedHorizontally={ isStackedHorizontally }
				rootClientId={ rootClientId }
				clientId={ clientId }
				parentWidth={ parentWidth }
				contentResizeMode={ contentResizeMode }
				contentStyle={ contentStyle }
				onAddBlock={ onAddBlock }
				marginVertical={ marginVertical }
				marginHorizontal={ marginHorizontal }
				onDeleteBlock={ onDeleteBlock }
				shouldShowInnerBlockAppender={
					this.shouldShowInnerBlockAppender
				}
				onCaretVerticalPositionChange={
					this.onCaretVerticalPositionChange
				}
			/>
		);
	}

	renderBlockListFooter() {
		const paragraphBlock = createBlock( 'core/paragraph' );
		const {
			isReadOnly,
			withFooter = true,
			renderFooterAppender,
		} = this.props;

		if ( ! isReadOnly && withFooter ) {
			return (
				<>
					<TouchableWithoutFeedback
						accessibilityLabel={ __( 'Add paragraph block' ) }
						onPress={ () => {
							this.addBlockToEndOfPost( paragraphBlock );
						} }
					>
						<View style={ styles.blockListFooter } />
					</TouchableWithoutFeedback>
				</>
			);
		} else if ( renderFooterAppender ) {
			return renderFooterAppender();
		}
		return null;
	}
}

export default compose( [
<<<<<<< HEAD
	withSelect(
		(
			select,
			{ rootClientId, __experimentalMoverDirection, filterInnerBlocks }
		) => {
			const {
				getBlockCount,
				getBlockOrder,
				getSelectedBlockClientId,
				isBlockInsertionPointVisible,
				getSettings,
				getBlockHierarchyRootClientId,
			} = select( 'core/block-editor' );

			const isStackedHorizontally =
				__experimentalMoverDirection === 'horizontal';

			const selectedBlockClientId = getSelectedBlockClientId();

			let blockClientIds = getBlockOrder( rootClientId );
			// Display only block which fulfill the condition in passed `filterInnerBlocks` function
			if ( filterInnerBlocks ) {
				blockClientIds = filterInnerBlocks( blockClientIds );
			}

			const isReadOnly = getSettings().readOnly;

			const rootBlockId = getBlockHierarchyRootClientId(
				selectedBlockClientId
			);
=======
	withSelect( ( select, { rootClientId, orientation } ) => {
		const {
			getBlockCount,
			getBlockOrder,
			getSelectedBlockClientId,
			isBlockInsertionPointVisible,
			getSettings,
			getBlockHierarchyRootClientId,
		} = select( 'core/block-editor' );

		const isStackedHorizontally = orientation === 'horizontal';

		const selectedBlockClientId = getSelectedBlockClientId();
		const blockClientIds = getBlockOrder( rootClientId );

		const isReadOnly = getSettings().readOnly;
>>>>>>> 9e0c923c

			const blockCount = getBlockCount( rootBlockId );
			const hasRootInnerBlocks = !! blockCount;

			const isFloatingToolbarVisible =
				!! selectedBlockClientId && hasRootInnerBlocks;

			return {
				blockClientIds,
				blockCount,
				isBlockInsertionPointVisible: isBlockInsertionPointVisible(),
				isReadOnly,
				isRootList: rootClientId === undefined,
				isFloatingToolbarVisible,
				isStackedHorizontally,
			};
		}
	),
	withDispatch( ( dispatch ) => {
		const { insertBlock, replaceBlock, clearSelectedBlock } = dispatch(
			'core/block-editor'
		);

		return {
			clearSelectedBlock,
			insertBlock,
			replaceBlock,
		};
	} ),
	withPreferredColorScheme,
] )( BlockList );

class EmptyListComponent extends Component {
	render() {
		const {
			shouldShowInsertionPoint,
			rootClientId,
			renderAppender,
			renderFooterAppender,
		} = this.props;

		if ( renderFooterAppender ) {
			return null;
		}

		return (
			<View style={ styles.defaultAppender }>
				<ReadableContentView>
					<BlockListAppender
						rootClientId={ rootClientId }
						renderAppender={ renderAppender }
						showSeparator={ shouldShowInsertionPoint }
					/>
				</ReadableContentView>
			</View>
		);
	}
}

const EmptyListComponentCompose = compose( [
	withSelect( ( select, { rootClientId, orientation } ) => {
		const {
			getBlockOrder,
			getBlockInsertionPoint,
			isBlockInsertionPointVisible,
		} = select( 'core/block-editor' );

		const isStackedHorizontally = orientation === 'horizontal';
		const blockClientIds = getBlockOrder( rootClientId );
		const insertionPoint = getBlockInsertionPoint();
		const blockInsertionPointIsVisible = isBlockInsertionPointVisible();
		const shouldShowInsertionPoint =
			! isStackedHorizontally &&
			blockInsertionPointIsVisible &&
			insertionPoint.rootClientId === rootClientId &&
			// if list is empty, show the insertion point (via the default appender)
			( blockClientIds.length === 0 ||
				// or if the insertion point is right before the denoted block
				! blockClientIds[ insertionPoint.index ] );

		return {
			shouldShowInsertionPoint,
		};
	} ),
] )( EmptyListComponent );<|MERGE_RESOLUTION|>--- conflicted
+++ resolved
@@ -312,12 +312,8 @@
 }
 
 export default compose( [
-<<<<<<< HEAD
 	withSelect(
-		(
-			select,
-			{ rootClientId, __experimentalMoverDirection, filterInnerBlocks }
-		) => {
+		( select, { rootClientId, orientation, filterInnerBlocks } ) => {
 			const {
 				getBlockCount,
 				getBlockOrder,
@@ -327,8 +323,7 @@
 				getBlockHierarchyRootClientId,
 			} = select( 'core/block-editor' );
 
-			const isStackedHorizontally =
-				__experimentalMoverDirection === 'horizontal';
+			const isStackedHorizontally = orientation === 'horizontal';
 
 			const selectedBlockClientId = getSelectedBlockClientId();
 
@@ -340,29 +335,11 @@
 
 			const isReadOnly = getSettings().readOnly;
 
+			const blockCount = getBlockCount( rootBlockId );
+
 			const rootBlockId = getBlockHierarchyRootClientId(
 				selectedBlockClientId
 			);
-=======
-	withSelect( ( select, { rootClientId, orientation } ) => {
-		const {
-			getBlockCount,
-			getBlockOrder,
-			getSelectedBlockClientId,
-			isBlockInsertionPointVisible,
-			getSettings,
-			getBlockHierarchyRootClientId,
-		} = select( 'core/block-editor' );
-
-		const isStackedHorizontally = orientation === 'horizontal';
-
-		const selectedBlockClientId = getSelectedBlockClientId();
-		const blockClientIds = getBlockOrder( rootClientId );
-
-		const isReadOnly = getSettings().readOnly;
->>>>>>> 9e0c923c
-
-			const blockCount = getBlockCount( rootBlockId );
 			const hasRootInnerBlocks = !! blockCount;
 
 			const isFloatingToolbarVisible =
@@ -399,13 +376,7 @@
 			shouldShowInsertionPoint,
 			rootClientId,
 			renderAppender,
-			renderFooterAppender,
 		} = this.props;
-
-		if ( renderFooterAppender ) {
-			return null;
-		}
-
 		return (
 			<View style={ styles.defaultAppender }>
 				<ReadableContentView>
