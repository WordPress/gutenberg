/**
 * External dependencies
 */
import { identity } from 'lodash';
import { View, Platform, TouchableWithoutFeedback } from 'react-native';

/**
 * WordPress dependencies
 */
import { Component } from '@wordpress/element';
import { withDispatch, withSelect } from '@wordpress/data';
import { compose, withPreferredColorScheme } from '@wordpress/compose';
import { createBlock } from '@wordpress/blocks';
import {
	KeyboardAwareFlatList,
	ReadableContentView,
} from '@wordpress/components';
import { __ } from '@wordpress/i18n';

/**
 * Internal dependencies
 */
import styles from './style.scss';
import BlockListBlock from './block';
import BlockListAppender from '../block-list-appender';
import BlockInsertionPoint from './insertion-point';

export class BlockList extends Component {
	constructor() {
		super( ...arguments );

		this.renderItem = this.renderItem.bind( this );
		this.renderBlockListFooter = this.renderBlockListFooter.bind( this );
		this.renderDefaultBlockAppender = this.renderDefaultBlockAppender.bind(
			this
		);
		this.onCaretVerticalPositionChange = this.onCaretVerticalPositionChange.bind(
			this
		);
		this.scrollViewInnerRef = this.scrollViewInnerRef.bind( this );
		this.addBlockToEndOfPost = this.addBlockToEndOfPost.bind( this );
		this.shouldFlatListPreventAutomaticScroll = this.shouldFlatListPreventAutomaticScroll.bind(
			this
		);
		this.shouldShowInnerBlockAppender = this.shouldShowInnerBlockAppender.bind(
			this
		);
	}

	addBlockToEndOfPost( newBlock ) {
		this.props.insertBlock( newBlock, this.props.blockCount );
	}

	onCaretVerticalPositionChange( targetId, caretY, previousCaretY ) {
		KeyboardAwareFlatList.handleCaretVerticalPositionChange(
			this.scrollViewRef,
			targetId,
			caretY,
			previousCaretY
		);
	}

	scrollViewInnerRef( ref ) {
		this.scrollViewRef = ref;
	}

	shouldFlatListPreventAutomaticScroll() {
		return this.props.isBlockInsertionPointVisible;
	}

	renderDefaultBlockAppender() {
		const { shouldShowInsertionPointBefore } = this.props;
		const willShowInsertionPoint = shouldShowInsertionPointBefore(); // call without the client_id argument since this is the appender
		return (
			<View style={ styles.defaultAppender }>
				<ReadableContentView>
					<BlockListAppender // show the default appender, anormal, when not inserting a block
						rootClientId={ this.props.rootClientId }
						renderAppender={ this.props.renderAppender }
						showSeparator={ willShowInsertionPoint }
					/>
				</ReadableContentView>
			</View>
		);
	}

	shouldShowInnerBlockAppender() {
		const {
			blockClientIds,
			renderAppender,
			shouldRenderFooterAppender = false,
		} = this.props;

		return (
			! shouldRenderFooterAppender &&
			renderAppender &&
			blockClientIds.length > 0
		);
	}

	render() {
		const {
			clearSelectedBlock,
			blockClientIds,
			title,
			header,
			isReadOnly,
			isRootList,
			horizontal,
			scrollEnabled,
			shouldShowInsertionPointBefore,
			shouldShowInsertionPointAfter,
			marginVertical = styles.defaultBlock.marginTop,
			marginHorizontal = styles.defaultBlock.marginLeft,
			horizontalDirection,
			horizontalAlignment,
		} = this.props;

		const { blockToolbar, blockBorder, headerToolbar } = styles;

		const forceRefresh =
			shouldShowInsertionPointBefore || shouldShowInsertionPointAfter;

		const containerStyle = {
			flex: isRootList ? 1 : 0,
			// We set negative margin in the parent to remove the edge spacing between parent block and child block in ineer blocks
			marginVertical: isRootList ? 0 : -marginVertical,
			marginHorizontal: isRootList ? 0 : -marginHorizontal,
		};

		return (
			<View
				style={ containerStyle }
				onAccessibilityEscape={ clearSelectedBlock }
			>
				<KeyboardAwareFlatList
					{ ...( Platform.OS === 'android'
						? { removeClippedSubviews: false }
						: {} ) } // Disable clipping on Android to fix focus losing. See https://github.com/wordpress-mobile/gutenberg-mobile/pull/741#issuecomment-472746541
					accessibilityLabel="block-list"
					autoScroll={ this.props.autoScroll }
					innerRef={ this.scrollViewInnerRef }
					extraScrollHeight={
						blockToolbar.height + blockBorder.width
					}
					inputAccessoryViewHeight={ headerToolbar.height }
					keyboardShouldPersistTaps="always"
					scrollViewStyle={ [
						{ flex: isRootList ? 1 : 0 },
						! isRootList && styles.overflowVisible,
					] }
<<<<<<< HEAD
=======
					horizontal={ horizontal }
					scrollEnabled={ scrollEnabled }
					contentContainerStyle={
						horizontal && styles.horizontalContentContainer
					}
					style={ ! isRootList && styles.overflowVisible }
>>>>>>> a429d461
					data={ blockClientIds }
					keyExtractor={ identity }
					extraData={ forceRefresh }
					renderItem={ this.renderItem }
					shouldPreventAutomaticScroll={
						this.shouldFlatListPreventAutomaticScroll
					}
					title={ title }
					ListHeaderComponent={ header }
					ListEmptyComponent={
						! isReadOnly && this.renderDefaultBlockAppender
					}
					ListFooterComponent={ this.renderBlockListFooter }
					style={ [
						horizontalDirection && styles.horizontal,
						horizontalAlignment &&
							styles[ `is-aligned-${ horizontalAlignment }` ],
					] }
				/>

				{ this.shouldShowInnerBlockAppender() && (
					<View
						style={ {
							marginHorizontal:
								marginHorizontal -
								styles.innerAppender.marginLeft,
						} }
					>
						<BlockListAppender
							rootClientId={ this.props.rootClientId }
							renderAppender={ this.props.renderAppender }
							showSeparator
						/>
					</View>
				) }
			</View>
		);
	}

	renderItem( { item: clientId } ) {
		const {
			isReadOnly,
			shouldShowInsertionPointBefore,
			shouldShowInsertionPointAfter,
			onDeleteBlock,
			onAddBlock,
			marginVertical = styles.defaultBlock.marginTop,
			marginHorizontal = styles.defaultBlock.marginLeft,
			horizontalDirection,
<<<<<<< HEAD
=======
			contentResizeMode,
			contentStyle,
			onAddBlock,
			onDeleteBlock,
>>>>>>> a429d461
		} = this.props;

		const readableContentViewStyle = contentResizeMode === 'stretch' && {
			flex: 1,
		};

		return (
			<ReadableContentView style={ readableContentViewStyle }>
				<View
					style={ readableContentViewStyle }
					pointerEvents={ isReadOnly ? 'box-only' : 'auto' }
				>
					{ shouldShowInsertionPointBefore( clientId ) && (
						<BlockInsertionPoint />
					) }
					<BlockListBlock
						key={ clientId }
						showTitle={ false }
						clientId={ clientId }
						marginVertical={ marginVertical }
						marginHorizontal={ marginHorizontal }
						rootClientId={ this.props.rootClientId }
						onCaretVerticalPositionChange={
							this.onCaretVerticalPositionChange
						}
<<<<<<< HEAD
						parentWidth={ this.props.parentWidth }
						onDeleteBlock={ onDeleteBlock }
						horizontalDirection={ horizontalDirection }
						onAddBlock={ onAddBlock }
=======
						horizontalDirection={ horizontalDirection }
						contentStyle={ contentStyle }
						onAddBlock={ onAddBlock }
						onDeleteBlock={ onDeleteBlock }
>>>>>>> a429d461
					/>
					{ ! this.shouldShowInnerBlockAppender() &&
						shouldShowInsertionPointAfter( clientId ) && (
							<BlockInsertionPoint />
						) }
				</View>
			</ReadableContentView>
		);
	}

	renderBlockListFooter() {
		const paragraphBlock = createBlock( 'core/paragraph' );
		const {
			isReadOnly,
			withFooter = true,
			renderAppender,
			shouldRenderFooterAppender,
		} = this.props;

		if ( ! isReadOnly && withFooter ) {
			return (
				<>
					<TouchableWithoutFeedback
						accessibilityLabel={ __( 'Add paragraph block' ) }
						onPress={ () => {
							this.addBlockToEndOfPost( paragraphBlock );
						} }
					>
						<View style={ styles.blockListFooter } />
					</TouchableWithoutFeedback>
				</>
			);
		} else if ( shouldRenderFooterAppender && renderAppender ) {
			return renderAppender();
		}
		return null;
	}
}

export default compose( [
	withSelect( ( select, { rootClientId, __experimentalMoverDirection } ) => {
		const {
			getBlockCount,
			getBlockOrder,
			getSelectedBlockClientId,
			getBlockInsertionPoint,
			isBlockInsertionPointVisible,
			getSettings,
		} = select( 'core/block-editor' );

		const horizontalDirection =
			__experimentalMoverDirection === 'horizontal';

		const selectedBlockClientId = getSelectedBlockClientId();
		const blockClientIds = getBlockOrder( rootClientId );
		const insertionPoint = getBlockInsertionPoint();
		const blockInsertionPointIsVisible = isBlockInsertionPointVisible();
		const shouldShowInsertionPointBefore = ( clientId ) => {
			return (
				! horizontalDirection &&
				blockInsertionPointIsVisible &&
				insertionPoint.rootClientId === rootClientId &&
				// if list is empty, show the insertion point (via the default appender)
				( blockClientIds.length === 0 ||
					// or if the insertion point is right before the denoted block
					blockClientIds[ insertionPoint.index ] === clientId )
			);
		};
		const shouldShowInsertionPointAfter = ( clientId ) => {
			return (
				! horizontalDirection &&
				blockInsertionPointIsVisible &&
				insertionPoint.rootClientId === rootClientId &&
				// if the insertion point is at the end of the list
				blockClientIds.length === insertionPoint.index &&
				// and the denoted block is the last one on the list, show the indicator at the end of the block
				blockClientIds[ insertionPoint.index - 1 ] === clientId
			);
		};

		const isReadOnly = getSettings().readOnly;

		return {
			blockClientIds,
			blockCount: getBlockCount( rootClientId ),
			isBlockInsertionPointVisible: isBlockInsertionPointVisible(),
			shouldShowInsertionPointBefore,
			shouldShowInsertionPointAfter,
			selectedBlockClientId,
			isReadOnly,
			isRootList: rootClientId === undefined,
			horizontalDirection,
		};
	} ),
	withDispatch( ( dispatch ) => {
		const { insertBlock, replaceBlock, clearSelectedBlock } = dispatch(
			'core/block-editor'
		);

		return {
			clearSelectedBlock,
			insertBlock,
			replaceBlock,
		};
	} ),
	withPreferredColorScheme,
] )( BlockList );<|MERGE_RESOLUTION|>--- conflicted
+++ resolved
@@ -149,15 +149,17 @@
 						{ flex: isRootList ? 1 : 0 },
 						! isRootList && styles.overflowVisible,
 					] }
-<<<<<<< HEAD
-=======
 					horizontal={ horizontal }
 					scrollEnabled={ scrollEnabled }
 					contentContainerStyle={
 						horizontal && styles.horizontalContentContainer
 					}
-					style={ ! isRootList && styles.overflowVisible }
->>>>>>> a429d461
+					style={ [
+						! isRootList && styles.overflowVisible,
+						horizontalDirection && styles.horizontal,
+						horizontalAlignment &&
+							styles[ `is-aligned-${ horizontalAlignment }` ],
+					] }
 					data={ blockClientIds }
 					keyExtractor={ identity }
 					extraData={ forceRefresh }
@@ -171,11 +173,6 @@
 						! isReadOnly && this.renderDefaultBlockAppender
 					}
 					ListFooterComponent={ this.renderBlockListFooter }
-					style={ [
-						horizontalDirection && styles.horizontal,
-						horizontalAlignment &&
-							styles[ `is-aligned-${ horizontalAlignment }` ],
-					] }
 				/>
 
 				{ this.shouldShowInnerBlockAppender() && (
@@ -202,18 +199,13 @@
 			isReadOnly,
 			shouldShowInsertionPointBefore,
 			shouldShowInsertionPointAfter,
-			onDeleteBlock,
-			onAddBlock,
 			marginVertical = styles.defaultBlock.marginTop,
 			marginHorizontal = styles.defaultBlock.marginLeft,
 			horizontalDirection,
-<<<<<<< HEAD
-=======
 			contentResizeMode,
 			contentStyle,
 			onAddBlock,
 			onDeleteBlock,
->>>>>>> a429d461
 		} = this.props;
 
 		const readableContentViewStyle = contentResizeMode === 'stretch' && {
@@ -239,17 +231,11 @@
 						onCaretVerticalPositionChange={
 							this.onCaretVerticalPositionChange
 						}
-<<<<<<< HEAD
 						parentWidth={ this.props.parentWidth }
 						onDeleteBlock={ onDeleteBlock }
 						horizontalDirection={ horizontalDirection }
 						onAddBlock={ onAddBlock }
-=======
-						horizontalDirection={ horizontalDirection }
 						contentStyle={ contentStyle }
-						onAddBlock={ onAddBlock }
-						onDeleteBlock={ onDeleteBlock }
->>>>>>> a429d461
 					/>
 					{ ! this.shouldShowInnerBlockAppender() &&
 						shouldShowInsertionPointAfter( clientId ) && (
